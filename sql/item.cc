/*
   Copyright (c) 2000, 2015, Oracle and/or its affiliates. All rights reserved.

   This program is free software; you can redistribute it and/or modify
   it under the terms of the GNU General Public License as published by
   the Free Software Foundation; version 2 of the License.

   This program is distributed in the hope that it will be useful,
   but WITHOUT ANY WARRANTY; without even the implied warranty of
   MERCHANTABILITY or FITNESS FOR A PARTICULAR PURPOSE.  See the
   GNU General Public License for more details.

   You should have received a copy of the GNU General Public License
   along with this program; if not, write to the Free Software
   Foundation, Inc., 51 Franklin St, Fifth Floor, Boston, MA 02110-1301  USA */

#include "item.h"

#include "mysql.h"           // IS_NUM
#include "aggregate_check.h" // Distinct_check
#include "auth_common.h"     // get_column_grant
#include "item_cmpfunc.h"    // COND_EQUAL
#include "item_create.h"     // create_temporal_literal
#include "item_func.h"       // item_func_sleep_init
#include "item_strfunc.h"    // Item_func_conv_charset
#include "item_sum.h"        // Item_sum
#include "log_event.h"       // append_query_string
#include "sp.h"              // sp_map_item_type
#include "sp_rcontext.h"     // sp_rcontext
#include "sql_base.h"        // view_ref_found
#include "sql_class.h"       // THD
#include "sql_show.h"        // append_identifier
#include "sql_time.h"        // Date_time_format
#include "sql_view.h"        // VIEW_ANY_ACL
#include "template_utils.h"

using std::min;
using std::max;

const String my_null_string("NULL", 4, default_charset_info);

/**
  Alias from select list can be referenced only from ORDER
  BY (SQL Standard) or from HAVING and GROUP BY (MySQL
  extension).
*/
static inline bool
select_alias_referencable(enum_parsing_context place)
{
  return (place == CTX_HAVING ||  place == CTX_GROUP_BY ||
          place == CTX_ORDER_BY);
}

/****************************************************************************/

/* Hybrid_type_traits {_real} */

void Hybrid_type_traits::fix_length_and_dec(Item *item, Item *arg) const
{
  item->decimals= NOT_FIXED_DEC;
  item->max_length= item->float_length(arg->decimals);
}

static const Hybrid_type_traits real_traits_instance;

const Hybrid_type_traits *Hybrid_type_traits::instance()
{
  return &real_traits_instance;
}


my_decimal *
Hybrid_type_traits::val_decimal(Hybrid_type *val, my_decimal *to) const
{
  double2my_decimal(E_DEC_FATAL_ERROR, val->real, val->dec_buf);
  return val->dec_buf;
}


String *
Hybrid_type_traits::val_str(Hybrid_type *val, String *to, uint8 decimals) const
{
  to->set_real(val->real, decimals, &my_charset_bin);
  return to;
}

/* Hybrid_type_traits_decimal */
static const Hybrid_type_traits_decimal decimal_traits_instance;

const Hybrid_type_traits_decimal *Hybrid_type_traits_decimal::instance()
{
  return &decimal_traits_instance;
}


void
Hybrid_type_traits_decimal::fix_length_and_dec(Item *item, Item *arg) const
{
  item->decimals= arg->decimals;
  item->max_length= min<uint32>(arg->max_length + DECIMAL_LONGLONG_DIGITS,
                                DECIMAL_MAX_STR_LENGTH);
}


void Hybrid_type_traits_decimal::set_zero(Hybrid_type *val) const
{
  my_decimal_set_zero(&val->dec_buf[0]);
  val->used_dec_buf_no= 0;
}


void Hybrid_type_traits_decimal::add(Hybrid_type *val, Field *f) const
{
  my_decimal_add(E_DEC_FATAL_ERROR,
                 &val->dec_buf[val->used_dec_buf_no ^ 1],
                 &val->dec_buf[val->used_dec_buf_no],
                 f->val_decimal(&val->dec_buf[2]));
  val->used_dec_buf_no^= 1;
}


/**
  @todo
  what is '4' for scale?
*/
void Hybrid_type_traits_decimal::div(Hybrid_type *val, ulonglong u) const
{
  int2my_decimal(E_DEC_FATAL_ERROR, u, TRUE, &val->dec_buf[2]);
  /* XXX: what is '4' for scale? */
  my_decimal_div(E_DEC_FATAL_ERROR,
                 &val->dec_buf[val->used_dec_buf_no ^ 1],
                 &val->dec_buf[val->used_dec_buf_no],
                 &val->dec_buf[2], 4);
  val->used_dec_buf_no^= 1;
}


longlong
Hybrid_type_traits_decimal::val_int(Hybrid_type *val, bool unsigned_flag) const
{
  longlong result;
  my_decimal2int(E_DEC_FATAL_ERROR, &val->dec_buf[val->used_dec_buf_no],
                 unsigned_flag, &result);
  return result;
}


double
Hybrid_type_traits_decimal::val_real(Hybrid_type *val) const
{
  my_decimal2double(E_DEC_FATAL_ERROR, &val->dec_buf[val->used_dec_buf_no],
                    &val->real);
  return val->real;
}


String *
Hybrid_type_traits_decimal::val_str(Hybrid_type *val, String *to,
                                    uint8 decimals) const
{
  my_decimal_round(E_DEC_FATAL_ERROR, &val->dec_buf[val->used_dec_buf_no],
                   decimals, FALSE, &val->dec_buf[2]);
  my_decimal2string(E_DEC_FATAL_ERROR, &val->dec_buf[2], 0, 0, 0, to);
  return to;
}

/* Hybrid_type_traits_integer */
static const Hybrid_type_traits_integer integer_traits_instance;

const Hybrid_type_traits_integer *Hybrid_type_traits_integer::instance()
{
  return &integer_traits_instance;
}

void
Hybrid_type_traits_integer::fix_length_and_dec(Item *item, Item *arg) const
{
  item->decimals= 0;
  item->max_length= MY_INT64_NUM_DECIMAL_DIGITS;
  item->unsigned_flag= 0;
}

/*****************************************************************************
** Item functions
*****************************************************************************/

/**
  Init all special items.
*/

void item_init(void)
{
  item_func_sleep_init();
  uuid_short_init();
}


/**
  @todo
    Make this functions class dependent
*/

bool Item::val_bool()
{
  switch(result_type()) {
  case INT_RESULT:
    return val_int() != 0;
  case DECIMAL_RESULT:
  {
    my_decimal decimal_value;
    my_decimal *val= val_decimal(&decimal_value);
    if (val)
      return !my_decimal_is_zero(val);
    return 0;
  }
  case REAL_RESULT:
  case STRING_RESULT:
    return val_real() != 0.0;
  case ROW_RESULT:
  default:
    DBUG_ASSERT(0);
    return 0;                                   // Wrong (but safe)
  }
}


/*
  For the items which don't have its own fast val_str_ascii()
  implementation we provide a generic slower version,
  which converts from the Item character set to ASCII.
  For better performance conversion happens only in 
  case of a "tricky" Item character set (e.g. UCS2).
  Normally conversion does not happen.
*/
String *Item::val_str_ascii(String *str)
{
  if (!(collation.collation->state & MY_CS_NONASCII))
    return val_str(str);
  
  DBUG_ASSERT(str != &str_value);
  
  uint errors;
  String *res= val_str(&str_value);
  if (!res)
    return 0;
  
  if ((null_value= str->copy(res->ptr(), res->length(),
                             collation.collation, &my_charset_latin1,
                             &errors)))
    return 0;
  
  return str;
}


String *Item::val_string_from_real(String *str)
{
  double nr= val_real();
  if (null_value)
    return 0;					/* purecov: inspected */
  str->set_real(nr,decimals, &my_charset_bin);
  return str;
}


String *Item::val_string_from_int(String *str)
{
  longlong nr= val_int();
  if (null_value)
    return 0;
  str->set_int(nr, unsigned_flag, &my_charset_bin);
  return str;
}


String *Item::val_string_from_decimal(String *str)
{
  my_decimal dec_buf, *dec= val_decimal(&dec_buf);
  if (null_value)
    return 0;
  my_decimal_round(E_DEC_FATAL_ERROR, dec, decimals, FALSE, &dec_buf);
  my_decimal2string(E_DEC_FATAL_ERROR, &dec_buf, 0, 0, 0, str);
  return str;
}


String *Item::val_string_from_datetime(String *str)
{
  DBUG_ASSERT(fixed == 1);
  MYSQL_TIME ltime;
  if (get_date(&ltime, TIME_FUZZY_DATE) ||
      (null_value= str->alloc(MAX_DATE_STRING_REP_LENGTH)))
    return (String *) 0;
  make_datetime((Date_time_format *) 0, &ltime, str, decimals);
  return str;
}


String *Item::val_string_from_date(String *str)
{
  DBUG_ASSERT(fixed == 1);
  MYSQL_TIME ltime;
  if (get_date(&ltime, TIME_FUZZY_DATE) ||
      (null_value= str->alloc(MAX_DATE_STRING_REP_LENGTH)))
    return (String *) 0;
  make_date((Date_time_format *) 0, &ltime, str);
  return str;
}


String *Item::val_string_from_time(String *str)
{
  DBUG_ASSERT(fixed == 1);
  MYSQL_TIME ltime;
  if (get_time(&ltime) || (null_value= str->alloc(MAX_DATE_STRING_REP_LENGTH)))
    return (String *) 0;
  make_time((Date_time_format *) 0, &ltime, str, decimals);
  return str;
}


my_decimal *Item::val_decimal_from_real(my_decimal *decimal_value)
{
  double nr= val_real();
  if (null_value)
    return 0;
  double2my_decimal(E_DEC_FATAL_ERROR, nr, decimal_value);
  return (decimal_value);
}


my_decimal *Item::val_decimal_from_int(my_decimal *decimal_value)
{
  longlong nr= val_int();
  if (null_value)
    return 0;
  int2my_decimal(E_DEC_FATAL_ERROR, nr, unsigned_flag, decimal_value);
  return decimal_value;
}


my_decimal *Item::val_decimal_from_string(my_decimal *decimal_value)
{
  String *res;

  if (!(res= val_str(&str_value)))
    return NULL;

  if (str2my_decimal(E_DEC_FATAL_ERROR & ~E_DEC_BAD_NUM,
                     res->ptr(), res->length(), res->charset(),
                     decimal_value) & E_DEC_BAD_NUM)
  {
    ErrConvString err(res);
    push_warning_printf(current_thd, Sql_condition::SL_WARNING,
                        ER_TRUNCATED_WRONG_VALUE,
                        ER(ER_TRUNCATED_WRONG_VALUE), "DECIMAL",
                        err.ptr());
  }
  return decimal_value;
}


my_decimal *Item::val_decimal_from_date(my_decimal *decimal_value)
{
  DBUG_ASSERT(fixed == 1);
  MYSQL_TIME ltime;
  if (get_date(&ltime, TIME_FUZZY_DATE))
  {
    /*
      The conversion may fail in strict mode. Do not return a NULL pointer,
      as the result may be used in subsequent arithmetic operations.
     */
    my_decimal_set_zero(decimal_value);
    null_value= 1;                               // set NULL, stop processing
    return decimal_value;
  }
  return date2my_decimal(&ltime, decimal_value);
}


my_decimal *Item::val_decimal_from_time(my_decimal *decimal_value)
{
  DBUG_ASSERT(fixed == 1);
  MYSQL_TIME ltime;
  if (get_time(&ltime))
  {
    my_decimal_set_zero(decimal_value);
    null_value= 1;
    return 0;
  }
  return date2my_decimal(&ltime, decimal_value);
}


longlong Item::val_time_temporal()
{
  MYSQL_TIME ltime;
  if ((null_value= get_time(&ltime)))
    return 0;
  return TIME_to_longlong_time_packed(&ltime);
}


longlong Item::val_date_temporal()
{
  MYSQL_TIME ltime;
  my_time_flags_t flags= TIME_FUZZY_DATE | TIME_INVALID_DATES;
  if (current_thd->is_strict_mode())
    flags|= TIME_NO_ZERO_IN_DATE | TIME_NO_ZERO_DATE;
  if ((null_value= get_date(&ltime, flags)))
    return 0;
  return TIME_to_longlong_datetime_packed(&ltime);
}


// TS-TODO: split into separate methods?
longlong Item::val_temporal_with_round(enum_field_types type, uint8 dec)
{
  longlong nr= val_temporal_by_field_type();
  longlong diff= my_time_fraction_remainder(MY_PACKED_TIME_GET_FRAC_PART(nr),
                                            dec);
  longlong abs_diff= diff > 0 ? diff : - diff;
  if (abs_diff * 2 >= (int) log_10_int[DATETIME_MAX_DECIMALS - dec])
  {
    /* Needs rounding */
    switch (type)
    {
    case MYSQL_TYPE_TIME:
      {
        MYSQL_TIME ltime;
        TIME_from_longlong_time_packed(&ltime, nr);
        return my_time_round(&ltime, dec) ?
               0 : TIME_to_longlong_time_packed(&ltime);
      }
    case MYSQL_TYPE_TIMESTAMP:
    case MYSQL_TYPE_DATETIME:
      {
        MYSQL_TIME ltime;
        int warnings= 0;
        TIME_from_longlong_datetime_packed(&ltime, nr);
        return my_datetime_round(&ltime, dec, &warnings) ? 
               0 : TIME_to_longlong_datetime_packed(&ltime);
        return nr;
      }
    default:
      DBUG_ASSERT(0);
      break;
    }
  }
  /* Does not need rounding, do simple truncation. */
  nr-= diff;
  return nr;
}


double Item::val_real_from_decimal()
{
  /* Note that fix_fields may not be called for Item_avg_field items */
  double result;
  my_decimal value_buff, *dec_val= val_decimal(&value_buff);
  if (null_value)
    return 0.0;
  my_decimal2double(E_DEC_FATAL_ERROR, dec_val, &result);
  return result;
}


longlong Item::val_int_from_decimal()
{
  /* Note that fix_fields may not be called for Item_avg_field items */
  longlong result;
  my_decimal value, *dec_val= val_decimal(&value);
  if (null_value)
    return 0;
  my_decimal2int(E_DEC_FATAL_ERROR, dec_val, unsigned_flag, &result);
  return result;
}


longlong Item::val_int_from_time()
{
  DBUG_ASSERT(fixed == 1);
  MYSQL_TIME ltime;
  return get_time(&ltime) ?
         0LL : (ltime.neg ? -1 : 1) * TIME_to_ulonglong_time_round(&ltime);
}


longlong Item::val_int_from_date()
{
  DBUG_ASSERT(fixed == 1);
  MYSQL_TIME ltime;
  return get_date(&ltime, TIME_FUZZY_DATE) ?
         0LL : (longlong) TIME_to_ulonglong_date(&ltime);
}


longlong Item::val_int_from_datetime()
{
  DBUG_ASSERT(fixed == 1);
  MYSQL_TIME ltime;
  return get_date(&ltime, TIME_FUZZY_DATE) ?
         0LL: (longlong) TIME_to_ulonglong_datetime_round(&ltime);
}


type_conversion_status Item::save_time_in_field(Field *field)
{
  MYSQL_TIME ltime;
  if (get_time(&ltime))
    return set_field_to_null_with_conversions(field, 0);
  field->set_notnull();
  return field->store_time(&ltime, decimals);
}


type_conversion_status Item::save_date_in_field(Field *field)
{
  MYSQL_TIME ltime;
  if (get_date(&ltime, TIME_FUZZY_DATE))
    return set_field_to_null_with_conversions(field, 0);
  field->set_notnull();
  return field->store_time(&ltime, decimals);
}


/*
  Store the string value in field directly

  SYNOPSIS
    Item::save_str_value_in_field()
    field   a pointer to field where to store
    result  the pointer to the string value to be stored

  DESCRIPTION
    The method is used by Item_*::save_in_field implementations
    when we don't need to calculate the value to store
    See Item_string::save_in_field() implementation for example

  IMPLEMENTATION
    Check if the Item is null and stores the NULL or the
    result value in the field accordingly.

  RETURN
    Nonzero value if error
*/

type_conversion_status
Item::save_str_value_in_field(Field *field, String *result)
{
  if (null_value)
    return set_field_to_null(field);

  field->set_notnull();
  return field->store(result->ptr(), result->length(), collation.collation);
}


Item::Item():
  is_expensive_cache(-1), rsize(0),
  marker(0), fixed(0),
  collation(&my_charset_bin, DERIVATION_COERCIBLE),
  runtime_item(false), derived_used(false), with_subselect(false),
  with_stored_program(false), tables_locked_cache(false),
  is_parser_item(false)
{
#ifndef DBUG_OFF
  contextualized= true;
#endif//DBUG_OFF

  maybe_null=null_value=with_sum_func=unsigned_flag=0;
  decimals= 0; max_length= 0;
  cmp_context= (Item_result)-1;

  /* Put item in free list so that we can free all items at end */
  THD *thd= current_thd;
  next= thd->free_list;
  thd->free_list= this;
}


Item::Item(const POS &):
  is_expensive_cache(-1), rsize(0),
  marker(0), fixed(0),
  collation(&my_charset_bin, DERIVATION_COERCIBLE),
  runtime_item(false), derived_used(false), with_subselect(false),
  with_stored_program(false), tables_locked_cache(false),
  is_parser_item(true)
{
  maybe_null=null_value=with_sum_func=unsigned_flag=0;
  decimals= 0; max_length= 0;
  cmp_context= (Item_result)-1;
}


bool Item::itemize(Parse_context *pc, Item **res)
{
  if (skip_itemize(res))
    return false;
  if (super::contextualize(pc))
    return true;

  /* Put item in free list so that we can free all items at end */
  next= pc->thd->free_list;
  pc->thd->free_list= this;
  /*
    Item constructor can be called during execution other then SQL_COM
    command => we should check pc->select on zero
  */
  if (pc->select)
  {
    enum_parsing_context place= pc->select->parsing_place;
    if (place == CTX_SELECT_LIST ||
	place == CTX_HAVING)
      pc->select->select_n_having_items++;
  }
  return false;
}


/**
  Constructor used by Item_field, Item_ref & aggregate (sum)
  functions.

  Used for duplicating lists in processing queries with temporary
  tables.
*/
Item::Item(THD *thd, Item *item):
  is_expensive_cache(-1),
  rsize(0),
  str_value(item->str_value),
  item_name(item->item_name),
  orig_name(item->orig_name),
  max_length(item->max_length),
  marker(item->marker),
  decimals(item->decimals),
  maybe_null(item->maybe_null),
  null_value(item->null_value),
  unsigned_flag(item->unsigned_flag),
  with_sum_func(item->with_sum_func),
  fixed(item->fixed),
  collation(item->collation),
  cmp_context(item->cmp_context),
  runtime_item(false),
  with_subselect(item->has_subquery()),
  with_stored_program(item->with_stored_program),
  tables_locked_cache(item->tables_locked_cache),
  is_parser_item(false)
{
#ifndef DBUG_OFF
  DBUG_ASSERT(item->contextualized);
  contextualized= true;
#endif//DBUG_OFF

  next= thd->free_list;				// Put in free list
  thd->free_list= this;
}


uint Item::decimal_precision() const
{
  Item_result restype= result_type();

  if ((restype == DECIMAL_RESULT) || (restype == INT_RESULT))
  {
    uint prec= 
      my_decimal_length_to_precision(max_char_length(), decimals,
                                     unsigned_flag);
    return min<uint>(prec, DECIMAL_MAX_PRECISION);
  }
  switch (field_type())
  {
    case MYSQL_TYPE_TIME:
      return decimals + TIME_INT_DIGITS;
    case MYSQL_TYPE_DATETIME:
    case MYSQL_TYPE_TIMESTAMP:
      return decimals + DATETIME_INT_DIGITS;
    case MYSQL_TYPE_DATE:
      return decimals + DATE_INT_DIGITS;
    default:
      break;
  }
  return min<uint>(max_char_length(), DECIMAL_MAX_PRECISION);
}


uint Item::time_precision()
{
  if (const_item() && result_type() == STRING_RESULT && !is_temporal())
  {
    MYSQL_TIME ltime;
    String buf, *tmp;
    MYSQL_TIME_STATUS status;
    DBUG_ASSERT(fixed);
    // Nanosecond rounding is not needed, for performance purposes
    if ((tmp= val_str(&buf)) &&
        str_to_time(tmp, &ltime, TIME_NO_NSEC_ROUNDING, &status) == 0)
      return MY_MIN(status.fractional_digits, DATETIME_MAX_DECIMALS);
  }
  return MY_MIN(decimals, DATETIME_MAX_DECIMALS);
}


uint Item::datetime_precision()
{
  if (const_item() && result_type() == STRING_RESULT && !is_temporal())
  {
    MYSQL_TIME ltime;
    String buf, *tmp;
    MYSQL_TIME_STATUS status;
    DBUG_ASSERT(fixed);
    // Nanosecond rounding is not needed, for performance purposes
    if ((tmp= val_str(&buf)) &&
        !str_to_datetime(tmp, &ltime, TIME_NO_NSEC_ROUNDING | TIME_FUZZY_DATE,
                         &status))
      return MY_MIN(status.fractional_digits, DATETIME_MAX_DECIMALS);
  }
  return MY_MIN(decimals, DATETIME_MAX_DECIMALS);
}


void Item::print_item_w_name(String *str, enum_query_type query_type)
{
  print(str, query_type);

  if (item_name.is_set() && query_type != QT_NORMALIZED_FORMAT)
  {
    THD *thd= current_thd;
    str->append(STRING_WITH_LEN(" AS "));
    append_identifier(thd, str, item_name);
  }
}


/**
   @details
   "SELECT (subq) GROUP BY (same_subq)" confuses ONLY_FULL_GROUP_BY (it does
   not see that both subqueries are the same, raises an error).
   To avoid hitting this problem, if the original query was:
   "SELECT expression AS x GROUP BY x", we print "GROUP BY x", not
   "GROUP BY expression". Same for ORDER BY.
   This has practical importance for views created as
   "CREATE VIEW v SELECT (subq) AS x GROUP BY x"
   (print_order() is used to write the view's definition in the frm file).
   We make one exception: if the view is merge-able, its ORDER clause will be
   merged into the parent query's. If an identifier in the merged ORDER clause
   is allowed to be either an alias or an expression of the view's underlying
   tables, resolution is difficult: it may be to be found in the underlying
   tables of the view, or in the SELECT list of the view; unlike other ORDER
   elements directly originating from the parent query.
   To avoid this problem, if the view is merge-able, we print the
   expression. This does not cause problems with only_full_group_by, because a
   merge-able view never has GROUP BY. @see mysql_register_view().
*/
void Item::print_for_order(String *str,
                           enum_query_type query_type,
                           bool used_alias)
{
  if ((query_type & QT_NORMALIZED_FORMAT) != 0)
    str->append("?");
  else if (used_alias)
  {
    DBUG_ASSERT(item_name.is_set());
    // In the clause, user has referenced expression using an alias; we use it
    append_identifier(current_thd, str, item_name);
  }
  else
  {
    if (type() == Item::INT_ITEM && basic_const_item())
    {
      /*
        "ORDER BY N" means "order by the N-th element". To avoid such
        interpretation we write "ORDER BY ''", which is equivalent.
      */
      str->append("''");
    }
    else
      print(str,query_type);
  }
}


void Item::cleanup()
{
  DBUG_ENTER("Item::cleanup");
  fixed=0;
  marker= 0;
  tables_locked_cache= false;
  if (orig_name.is_set())
    item_name= orig_name;
  DBUG_VOID_RETURN;
}


/**
  cleanup() item if it is 'fixed'.

  @param arg   a dummy parameter, is not used here
*/

bool Item::cleanup_processor(uchar *arg)
{
  if (fixed)
    cleanup();
  return FALSE;
}

bool Item::visitor_processor(uchar *arg)
{
  Select_lex_visitor *visitor= pointer_cast<Select_lex_visitor*>(arg);
  return visitor->visit(this);
}


/**
  rename item (used for views, cleanup() return original name).

  @param new_name	new name of item;
*/

void Item::rename(char *new_name)
{
  /*
    we can compare pointers to names here, because if name was not changed,
    pointer will be same
  */
  if (!orig_name.is_set() && new_name != item_name.ptr())
    orig_name= item_name;
  item_name.set(new_name);
}


/**
  Traverse item tree possibly transforming it (replacing items).

  This function is designed to ease transformation of Item trees.
  Re-execution note: every such transformation is registered for
  rollback by THD::change_item_tree() and is rolled back at the end
  of execution by THD::rollback_item_tree_changes().

  Therefore:
  - this function can not be used at prepared statement prepare
  (in particular, in fix_fields!), as only permanent
  transformation of Item trees are allowed at prepare.
  - the transformer function shall allocate new Items in execution
  memory root (thd->mem_root) and not anywhere else: allocated
  items will be gone in the end of execution.

  If you don't need to transform an item tree, but only traverse
  it, please use Item::walk() instead.


  @param transformer    functor that performs transformation of a subtree
  @param arg            opaque argument passed to the functor

  @return
    Returns pointer to the new subtree root.  THD::change_item_tree()
    should be called for it if transformation took place, i.e. if a
    pointer to newly allocated item is returned.
*/

Item* Item::transform(Item_transformer transformer, uchar *arg)
{
  DBUG_ASSERT(!current_thd->stmt_arena->is_stmt_prepare());

  return (this->*transformer)(arg);
}


Item_ident::Item_ident(Name_resolution_context *context_arg,
                       const char *db_name_arg,const char *table_name_arg,
		       const char *field_name_arg)
  :orig_db_name(db_name_arg), orig_table_name(table_name_arg),
   orig_field_name(field_name_arg), m_alias_of_expr(false),
   context(context_arg),
   db_name(db_name_arg), table_name(table_name_arg),
   field_name(field_name_arg),
   cached_field_index(NO_CACHED_FIELD_INDEX),
   cached_table(0), depended_from(0)
{
  item_name.set(field_name_arg);
}


Item_ident::Item_ident(const POS &pos,
                       const char *db_name_arg,const char *table_name_arg,
		       const char *field_name_arg)
  :super(pos), orig_db_name(db_name_arg), orig_table_name(table_name_arg),
   orig_field_name(field_name_arg), m_alias_of_expr(false),
   db_name(db_name_arg), table_name(table_name_arg),
   field_name(field_name_arg),
   cached_field_index(NO_CACHED_FIELD_INDEX),
   cached_table(0), depended_from(0)
{
  item_name.set(field_name_arg);
}


bool Item_ident::itemize(Parse_context *pc, Item **res)
{
  if (skip_itemize(res))
    return false;
  if (super::itemize(pc, res))
    return true;
  context= pc->thd->lex->current_context();
  return false;
}


/**
  Constructor used by Item_field & Item_*_ref (see Item comment)
*/

Item_ident::Item_ident(THD *thd, Item_ident *item)
  :Item(thd, item),
   orig_db_name(item->orig_db_name),
   orig_table_name(item->orig_table_name), 
   orig_field_name(item->orig_field_name),
   m_alias_of_expr(item->m_alias_of_expr),
   context(item->context),
   db_name(item->db_name),
   table_name(item->table_name),
   field_name(item->field_name),
   cached_field_index(item->cached_field_index),
   cached_table(item->cached_table),
   depended_from(item->depended_from)
{}

void Item_ident::cleanup()
{
  DBUG_ENTER("Item_ident::cleanup");
  Item::cleanup();
  db_name= orig_db_name; 
  table_name= orig_table_name;
  field_name= orig_field_name;
  DBUG_VOID_RETURN;
}

bool Item_ident::remove_dependence_processor(uchar * arg)
{
  DBUG_ENTER("Item_ident::remove_dependence_processor");
  if (depended_from == (st_select_lex *) arg)
    depended_from= 0;
  context= &((st_select_lex *) arg)->context;
  DBUG_RETURN(0);
}


/**
  Store the pointer to this item field into a list if not already there.

  The method is used by Item::walk to collect all unique Item_field objects
  from a tree of Items into a set of items represented as a list.

  Item_cond::walk() and Item_func::walk() stop the evaluation of the
  processor function for its arguments once the processor returns
  true.Therefore in order to force this method being called for all item
  arguments in a condition the method must return false.

  @param arg  pointer to a List<Item_field>

  @return
    FALSE to force the evaluation of collect_item_field_processor
    for the subsequent items.
*/

bool Item_field::collect_item_field_processor(uchar *arg)
{
  DBUG_ENTER("Item_field::collect_item_field_processor");
  DBUG_PRINT("info", ("%s", field->field_name ? field->field_name : "noname"));
  List<Item_field> *item_list= (List<Item_field>*) arg;
  List_iterator<Item_field> item_list_it(*item_list);
  Item_field *curr_item;
  while ((curr_item= item_list_it++))
  {
    if (curr_item->eq(this, 1))
      DBUG_RETURN(FALSE); /* Already in the set. */
  }
  item_list->push_back(this);
  DBUG_RETURN(FALSE);
}


bool Item_field::add_field_to_set_processor(uchar *arg)
{
  DBUG_ENTER("Item_field::add_field_to_set_processor");
  DBUG_PRINT("info", ("%s", field->field_name ? field->field_name : "noname"));
  TABLE *table= (TABLE *) arg;
  if (table_ref->table == table)
    bitmap_set_bit(&table->tmp_set, field->field_index);
  DBUG_RETURN(FALSE);
}

bool Item_field::add_field_to_cond_set_processor(uchar *unused)
{
  DBUG_ENTER("Item_field::add_field_to_cond_set_processor");
  DBUG_PRINT("info", ("%s", field->field_name ? field->field_name : "noname"));
  bitmap_set_bit(&field->table->cond_set, field->field_index);
  DBUG_RETURN(false);
}

bool Item_field::remove_column_from_bitmap(uchar *argument)
{
  MY_BITMAP *bitmap= reinterpret_cast<MY_BITMAP*>(argument);
  bitmap_clear_bit(bitmap, field->field_index);
  return false;
}

/**
  Check if an Item_field references some field from a list of fields.

  Check whether the Item_field represented by 'this' references any
  of the fields in the keyparts passed via 'arg'. Used with the
  method Item::walk() to test whether any keypart in a sequence of
  keyparts is referenced in an expression.

  @param arg   Field being compared, arg must be of type Field

  @retval
    TRUE  if 'this' references the field 'arg'
  @retval
    FALSE otherwise
*/

bool Item_field::find_item_in_field_list_processor(uchar *arg)
{
  KEY_PART_INFO *first_non_group_part= *((KEY_PART_INFO **) arg);
  KEY_PART_INFO *last_part= *(((KEY_PART_INFO **) arg) + 1);
  KEY_PART_INFO *cur_part;

  for (cur_part= first_non_group_part; cur_part != last_part; cur_part++)
  {
    if (field->eq(cur_part->field))
      return TRUE;
  }
  return FALSE;
}


/**
  Mark field in read or write map of a table.

  @param arg Struct that tells which map to update and how
           table If = NULL, update map of any table
                 If <> NULL, update map only if field is from this table
           mark  How to mark current column
*/

bool Item_field::mark_field_in_map(uchar *arg)
{
  Mark_field *mark_field= (Mark_field *)arg;
  TABLE *table= mark_field->table;
  if (table != NULL && table != field->table)
    return false;

  table= field->table;
  table->mark_column_used(table->in_use, field, mark_field->mark);

  return false;
}

/**
  Check privileges of base table column
*/

bool Item_field::check_column_privileges(uchar *arg)
{
#ifndef NO_EMBEDDED_ACCESS_CHECKS

  THD *thd= (THD *)arg;

  Internal_error_handler_holder<View_error_handler, TABLE_LIST>
    view_handler(thd, context->view_error_handler,
                 context->view_error_handler_arg);
  if (check_column_grant_in_table_ref(thd, cached_table,
                                      field_name, strlen(field_name),
                                      thd->want_privilege))
  {
    return true;
  }
#endif

  return false;
}

/**
  Check privileges of view column
*/

bool Item_direct_view_ref::check_column_privileges(uchar *arg)
{
#ifndef NO_EMBEDDED_ACCESS_CHECKS

  THD *thd= (THD *)arg;

  Internal_error_handler_holder<View_error_handler, TABLE_LIST>
    view_handler(thd, context->view_error_handler,
                 context->view_error_handler_arg);

  if (check_column_grant_in_table_ref(thd, cached_table,
                                      field_name, strlen(field_name),
                                      thd->want_privilege))
  {
    return true;
  }
#endif

  return false;
}

bool Item::check_cols(uint c)
{
  if (c != 1)
  {
    my_error(ER_OPERAND_COLUMNS, MYF(0), c);
    return 1;
  }
  return 0;
}


const Name_string null_name_string(NULL, 0);


void Name_string::copy(const char *str, size_t length, const CHARSET_INFO *cs)
{
  if (!length)
  {
    /* Empty string, used by AS or internal function like last_insert_id() */
    set(str ? "" : NULL, 0);
    return;
  }
  if (cs->ctype)
  {
    /*
      This will probably need a better implementation in the future:
      a function in CHARSET_INFO structure.
    */
    while (length && !my_isgraph(cs, *str))
    {						// Fix problem with yacc
      length--;
      str++;
    }
  }
  if (!my_charset_same(cs, system_charset_info))
  {
    size_t res_length;
    char *tmp= sql_strmake_with_convert(str, length, cs, MAX_ALIAS_NAME,
                                        system_charset_info, &res_length);
    set(tmp, tmp ? res_length : 0);
  }
  else
  {
    size_t len= min<size_t>(length, MAX_ALIAS_NAME);
    char *tmp= sql_strmake(str, len);
    set(tmp, tmp ? len : 0);
  }
}


void Item_name_string::copy(const char *str_arg, size_t length_arg,
                            const CHARSET_INFO *cs_arg,
                            bool is_autogenerated_arg)
{
  m_is_autogenerated= is_autogenerated_arg;
  copy(str_arg, length_arg, cs_arg);
  if (length_arg > length() && !is_autogenerated())
  {
    ErrConvString tmp(str_arg, static_cast<uint>(length_arg), cs_arg);
    if (length() == 0)
      push_warning_printf(current_thd, Sql_condition::SL_WARNING,
                          ER_NAME_BECOMES_EMPTY, ER(ER_NAME_BECOMES_EMPTY),
                          tmp.ptr());
    else
      push_warning_printf(current_thd, Sql_condition::SL_WARNING,
                          ER_REMOVED_SPACES, ER(ER_REMOVED_SPACES),
                          tmp.ptr());
  }
}


/**
  @details
  This function is called when:
  - Comparing items in the WHERE clause (when doing where optimization)
  - When trying to find an ORDER BY/GROUP BY item in the SELECT part
  - When matching fields in multiple equality objects (Item_equal)
*/

bool Item::eq(const Item *item, bool binary_cmp) const
{
  /*
    Note, that this is never TRUE if item is a Item_param:
    for all basic constants we have special checks, and Item_param's
    type() can be only among basic constant types.
  */
  return type() == item->type() && item_name.eq_safe(item->item_name);
}


Item *Item::safe_charset_converter(const CHARSET_INFO *tocs)
{
  Item_func_conv_charset *conv= new Item_func_conv_charset(this, tocs, 1);
  return conv->safe ? conv : NULL;
}


/**
  @details
  Created mostly for mysql_prepare_table(). Important
  when a string ENUM/SET column is described with a numeric default value:

  CREATE TABLE t1(a SET('a') DEFAULT 1);

  We cannot use generic Item::safe_charset_converter(), because
  the latter returns a non-fixed Item, so val_str() crashes afterwards.
  Override Item_num method, to return a fixed item.
*/
Item *Item_num::safe_charset_converter(const CHARSET_INFO *tocs)
{
  /*
    Item_num returns pure ASCII result,
    so conversion is needed only in case of "tricky" character
    sets like UCS2. If tocs is not "tricky", return the item itself.
  */
  if (!(tocs->state & MY_CS_NONASCII))
    return this;
  
  Item_string *conv;
  uint conv_errors;
  char buf[64], buf2[64];
  String tmp(buf, sizeof(buf), &my_charset_bin);
  String cstr(buf2, sizeof(buf2), &my_charset_bin);
  String *ostr= val_str(&tmp);
  char *ptr;
  cstr.copy(ostr->ptr(), ostr->length(), ostr->charset(), tocs, &conv_errors);
  if (conv_errors || !(conv= new Item_string(cstr.ptr(), cstr.length(),
                                             cstr.charset(),
                                             collation.derivation)))
  {
    /*
      Safe conversion is not possible (or EOM).
      We could not convert a string into the requested character set
      without data loss. The target charset does not cover all the
      characters from the string. Operation cannot be done correctly.
    */
    return NULL;
  }
  if (!(ptr= current_thd->strmake(cstr.ptr(), cstr.length())))
    return NULL;
  conv->str_value.set(ptr, cstr.length(), cstr.charset());
  /* Ensure that no one is going to change the result string */
  conv->str_value.mark_as_const();
  conv->fix_char_length(max_char_length());
  return conv;
}


Item *Item_static_float_func::safe_charset_converter(const CHARSET_INFO *tocs)
{
  Item_string *conv;
  char buf[64];
  String *s, tmp(buf, sizeof(buf), &my_charset_bin);
  s= val_str(&tmp);
  if ((conv= new Item_static_string_func(func_name, s->ptr(), s->length(),
                                         s->charset())))
  {
    conv->str_value.copy();
    conv->str_value.mark_as_const();
  }
  return conv;
}


Item *Item_string::safe_charset_converter(const CHARSET_INFO *tocs)
{
  return charset_converter(tocs, true);
}


/**
  Convert a string item into the requested character set.

  @param tocs       Character set to to convert the string to.
  @param lossless   Whether data loss is acceptable.

  @return A new item representing the converted string.
*/
Item *Item_string::charset_converter(const CHARSET_INFO *tocs, bool lossless)
{
  Item_string *conv;
  uint conv_errors;
  char *ptr;
  String tmp, cstr, *ostr= val_str(&tmp);
  cstr.copy(ostr->ptr(), ostr->length(), ostr->charset(), tocs, &conv_errors);
  conv_errors= lossless && conv_errors;
  if (conv_errors || !(conv= new Item_string(cstr.ptr(), cstr.length(),
                                             cstr.charset(),
                                             collation.derivation)))
  {
    /*
      Safe conversion is not possible (or EOM).
      We could not convert a string into the requested character set
      without data loss. The target charset does not cover all the
      characters from the string. Operation cannot be done correctly.
    */
    return NULL;
  }
  if (!(ptr= current_thd->strmake(cstr.ptr(), cstr.length())))
    return NULL;
  conv->str_value.set(ptr, cstr.length(), cstr.charset());
  /* Ensure that no one is going to change the result string */
  conv->str_value.mark_as_const();
  return conv;
}


Item *Item_param::safe_charset_converter(const CHARSET_INFO *tocs)
{
  if (const_item())
  {
    uint cnv_errors;
    String *ostr= val_str(&cnvstr);
    cnvitem->str_value.copy(ostr->ptr(), ostr->length(),
                            ostr->charset(), tocs, &cnv_errors);
    if (cnv_errors)
       return NULL;
    cnvitem->str_value.mark_as_const();
    cnvitem->max_length= static_cast<uint32>(cnvitem->str_value.numchars() * tocs->mbmaxlen);
    return cnvitem;
  }
  return Item::safe_charset_converter(tocs);
}


Item *Item_static_string_func::
safe_charset_converter(const CHARSET_INFO *tocs)
{
  Item_string *conv;
  uint conv_errors;
  String tmp, cstr, *ostr= val_str(&tmp);
  cstr.copy(ostr->ptr(), ostr->length(), ostr->charset(), tocs, &conv_errors);
  if (conv_errors ||
      !(conv= new Item_static_string_func(func_name,
                                          cstr.ptr(), cstr.length(),
                                          cstr.charset(),
                                          collation.derivation)))
  {
    /*
      Safe conversion is not possible (or EOM).
      We could not convert a string into the requested character set
      without data loss. The target charset does not cover all the
      characters from the string. Operation cannot be done correctly.
    */
    return NULL;
  }
  conv->str_value.copy();
  /* Ensure that no one is going to change the result string */
  conv->str_value.mark_as_const();
  return conv;
}


bool Item_string::eq(const Item *item, bool binary_cmp) const
{
  if (type() == item->type() && item->basic_const_item())
  {
    if (binary_cmp)
      return !stringcmp(&str_value, &item->str_value);
    return (collation.collation == item->collation.collation &&
	    !sortcmp(&str_value, &item->str_value, collation.collation));
  }
  return 0;
}


bool Item::get_date_from_string(MYSQL_TIME *ltime, my_time_flags_t flags)
{
  char buff[MAX_DATE_STRING_REP_LENGTH];
  String tmp(buff, sizeof(buff), &my_charset_bin), *res;
  if (!(res= val_str(&tmp)))
  {
    set_zero_time(ltime, MYSQL_TIMESTAMP_DATETIME);
    return true;
  }
  return str_to_datetime_with_warn(res, ltime, flags);
}


bool Item::get_date_from_real(MYSQL_TIME *ltime, my_time_flags_t flags)
{
  double value= val_real();
  if (null_value)
  {
    set_zero_time(ltime, MYSQL_TIMESTAMP_DATETIME);
    return true;
  }
  return my_double_to_datetime_with_warn(value, ltime, flags);

}


bool Item::get_date_from_decimal(MYSQL_TIME *ltime, my_time_flags_t flags)
{
  my_decimal buf, *decimal= val_decimal(&buf);
  if (null_value)
  {
    set_zero_time(ltime, MYSQL_TIMESTAMP_DATETIME);
    return true;
  }
  return my_decimal_to_datetime_with_warn(decimal, ltime, flags);
}


bool Item::get_date_from_int(MYSQL_TIME *ltime, my_time_flags_t flags)
{
  longlong value= val_int();
  if (null_value)
  {
    set_zero_time(ltime, MYSQL_TIMESTAMP_DATETIME);
    return true;
  }
  return my_longlong_to_datetime_with_warn(value, ltime, flags);
}


bool Item::get_date_from_time(MYSQL_TIME *ltime)
{
   MYSQL_TIME tm;
   if (get_time(&tm))
   {
     DBUG_ASSERT(null_value);
     return true;
   }
   time_to_datetime(current_thd, &tm, ltime);
   return false;
}


bool Item::get_date_from_numeric(MYSQL_TIME *ltime, my_time_flags_t fuzzydate)
{
  switch (result_type())
  {
  case REAL_RESULT:
    return get_date_from_real(ltime, fuzzydate);
  case DECIMAL_RESULT:
    return get_date_from_decimal(ltime, fuzzydate);
  case INT_RESULT:
    return get_date_from_int(ltime, fuzzydate);
  case STRING_RESULT:
  case ROW_RESULT:
    DBUG_ASSERT(0);
  }
  return (null_value= true);  // Impossible result_type
}


/**
  Get the value of the function as a MYSQL_TIME structure.
  As a extra convenience the time structure is reset on error!
*/

bool Item::get_date_from_non_temporal(MYSQL_TIME *ltime,
                                      my_time_flags_t fuzzydate)
{
  DBUG_ASSERT(!is_temporal());
  switch (result_type())
  {
  case STRING_RESULT:
    return get_date_from_string(ltime, fuzzydate);
  case REAL_RESULT:
    return get_date_from_real(ltime, fuzzydate);
  case DECIMAL_RESULT:
    return get_date_from_decimal(ltime, fuzzydate);
  case INT_RESULT:
    return get_date_from_int(ltime, fuzzydate);
  case ROW_RESULT:
    DBUG_ASSERT(0);
  }
  return (null_value= true);  // Impossible result_type
}


bool Item::get_time_from_string(MYSQL_TIME *ltime)
{
  char buff[MAX_DATE_STRING_REP_LENGTH];
  String tmp(buff, sizeof(buff), &my_charset_bin), *res;
  if (!(res= val_str(&tmp)))
  {
    set_zero_time(ltime, MYSQL_TIMESTAMP_TIME);
    return true;
  }
  return str_to_time_with_warn(res, ltime);
}


bool Item::get_time_from_real(MYSQL_TIME *ltime)
{
  double value= val_real();
  if (null_value)
  {
    set_zero_time(ltime, MYSQL_TIMESTAMP_TIME);
    return true;
  }
  return my_double_to_time_with_warn(value, ltime);
}
 

bool Item::get_time_from_decimal(MYSQL_TIME *ltime)
{
  my_decimal buf, *decimal= val_decimal(&buf);
  if (null_value)
  {
    set_zero_time(ltime, MYSQL_TIMESTAMP_TIME);
    return true;
  }
  return my_decimal_to_time_with_warn(decimal, ltime);
}


bool Item::get_time_from_int(MYSQL_TIME *ltime)
{
  DBUG_ASSERT(!is_temporal());
  longlong value= val_int();
  if (null_value)
  {
    set_zero_time(ltime, MYSQL_TIMESTAMP_TIME);
    return true;
  }
  return my_longlong_to_time_with_warn(value, ltime);
}


bool Item::get_time_from_date(MYSQL_TIME *ltime)
{
  DBUG_ASSERT(fixed == 1);
  if (get_date(ltime, TIME_FUZZY_DATE)) // Need this check if NULL value
    return true;
  set_zero_time(ltime, MYSQL_TIMESTAMP_TIME);
  return false;
}


bool Item::get_time_from_datetime(MYSQL_TIME *ltime)
{
  DBUG_ASSERT(fixed == 1);
  if (get_date(ltime, TIME_FUZZY_DATE))
    return true;
  datetime_to_time(ltime);
  return false;
}


bool Item::get_time_from_numeric(MYSQL_TIME *ltime)
{
  DBUG_ASSERT(!is_temporal());
  switch (result_type())
  {
  case REAL_RESULT:
    return get_time_from_real(ltime);
  case DECIMAL_RESULT:
    return get_time_from_decimal(ltime);
  case INT_RESULT:
    return get_time_from_int(ltime);
  case STRING_RESULT:
  case ROW_RESULT:
    DBUG_ASSERT(0);
  }
  return (null_value= true); // Impossible result type
}
 



/**
  Get time value from int, real, decimal or string.

  As a extra convenience the time structure is reset on error!
*/

bool Item::get_time_from_non_temporal(MYSQL_TIME *ltime)
{
  DBUG_ASSERT(!is_temporal());
  switch (result_type())
  {
  case STRING_RESULT:
    return get_time_from_string(ltime);
  case REAL_RESULT:
    return get_time_from_real(ltime);
  case DECIMAL_RESULT:
    return get_time_from_decimal(ltime);
  case INT_RESULT:
    return get_time_from_int(ltime);
  case ROW_RESULT:
    DBUG_ASSERT(0);
  }
  return (null_value= true); // Impossible result type
}


/**
   If argument is NULL, sets null_value. Otherwise:
   if invalid DATETIME value, or a valid DATETIME value but which is out of
   the supported Unix timestamp range, sets 'tm' to 0.
*/
bool Item::get_timeval(struct timeval *tm, int *warnings)
{
  MYSQL_TIME ltime;
  if (get_date(&ltime, TIME_FUZZY_DATE))
  {
    if (null_value)
      return true; /* Value is NULL */
    goto zero; /* Could not extract date from the value */
  }
  if (datetime_to_timeval(current_thd, &ltime, tm, warnings))
    goto zero; /* Value is out of the supported range */
  return false; /* Value is a good Unix timestamp */
zero:
  tm->tv_sec= tm->tv_usec= 0;
  return false;
}


const CHARSET_INFO *Item::default_charset()
{
  return current_thd->variables.collation_connection;
}


/*
  Save value in field, but don't give any warnings

  NOTES
   This is used to temporary store and retrieve a value in a column,
   for example in opt_range to adjust the key value to fit the column.
*/

type_conversion_status
Item::save_in_field_no_warnings(Field *field, bool no_conversions)
{
  DBUG_ENTER("Item::save_in_field_no_warnings");
  TABLE *table= field->table;
  THD *thd= table->in_use;
  enum_check_fields tmp= thd->count_cuted_fields;
  my_bitmap_map *old_map= dbug_tmp_use_all_columns(table, table->write_set);
  sql_mode_t sql_mode= thd->variables.sql_mode;
  thd->variables.sql_mode&= ~((MODE_STRICT_ALL_TABLES |
                               MODE_STRICT_TRANS_TABLES));
  thd->count_cuted_fields= CHECK_FIELD_IGNORE;

  const type_conversion_status res= save_in_field(field, no_conversions);

  thd->count_cuted_fields= tmp;
  dbug_tmp_restore_column_map(table->write_set, old_map);
  thd->variables.sql_mode= sql_mode;
  DBUG_RETURN(res);
}


bool Item::is_blob_field() const
{
  DBUG_ASSERT(fixed);

  enum_field_types type= field_type();
  return (type == MYSQL_TYPE_BLOB || type == MYSQL_TYPE_GEOMETRY ||
          // Char length, not the byte one, should be taken into account
          max_length/collation.collation->mbmaxlen > CONVERT_IF_BIGGER_TO_BLOB);
}


/*****************************************************************************
  Item_sp_variable methods
*****************************************************************************/

Item_sp_variable::Item_sp_variable(const Name_string sp_var_name)
  :m_thd(0), m_name(sp_var_name)
#ifndef DBUG_OFF
   , m_sp(0)
#endif
{
}


bool Item_sp_variable::fix_fields(THD *thd, Item **)
{
  Item *it;

  m_thd= thd; /* NOTE: this must be set before any this_xxx() */
  it= this_item();

  DBUG_ASSERT(it->fixed);

  max_length= it->max_length;
  decimals= it->decimals;
  unsigned_flag= it->unsigned_flag;
  fixed= 1;
  collation.set(it->collation);

  return FALSE;
}


double Item_sp_variable::val_real()
{
  DBUG_ASSERT(fixed);
  Item *it= this_item();
  double ret= it->val_real();
  null_value= it->null_value;
  return ret;
}


longlong Item_sp_variable::val_int()
{
  DBUG_ASSERT(fixed);
  Item *it= this_item();
  longlong ret= it->val_int();
  null_value= it->null_value;
  return ret;
}


String *Item_sp_variable::val_str(String *sp)
{
  DBUG_ASSERT(fixed);
  Item *it= this_item();
  String *res= it->val_str(sp);

  null_value= it->null_value;

  if (!res)
    return NULL;

  /*
    This way we mark returned value of val_str as const,
    so that various functions (e.g. CONCAT) won't try to
    modify the value of the Item. Analogous mechanism is
    implemented for Item_param.
    Without this trick Item_splocal could be changed as a
    side-effect of expression computation. Here is an example
    of what happens without it: suppose x is varchar local
    variable in a SP with initial value 'ab' Then
      select concat(x,'c');
    would change x's value to 'abc', as Item_func_concat::val_str()
    would use x's internal buffer to compute the result.
    This is intended behaviour of Item_func_concat. Comments to
    Item_param class contain some more details on the topic.
  */

  if (res != &str_value)
    str_value.set(res->ptr(), res->length(), res->charset());
  else
    res->mark_as_const();

  return &str_value;
}


my_decimal *Item_sp_variable::val_decimal(my_decimal *decimal_value)
{
  DBUG_ASSERT(fixed);
  Item *it= this_item();
  my_decimal *val= it->val_decimal(decimal_value);
  null_value= it->null_value;
  return val;
}


bool Item_sp_variable::get_date(MYSQL_TIME *ltime, my_time_flags_t fuzzydate)
{
  DBUG_ASSERT(fixed);
  Item *it= this_item();
  return (null_value= it->get_date(ltime, fuzzydate));
}


bool Item_sp_variable::get_time(MYSQL_TIME *ltime)
{
  DBUG_ASSERT(fixed);
  Item *it= this_item();
  return (null_value= it->get_time(ltime));
}


bool Item_sp_variable::is_null()
{
  return this_item()->is_null();
}


/*****************************************************************************
  Item_splocal methods
*****************************************************************************/

Item_splocal::Item_splocal(const Name_string sp_var_name,
                           uint sp_var_idx,
                           enum_field_types sp_var_type,
                           uint pos_in_q, uint len_in_q)
  :Item_sp_variable(sp_var_name),
   m_var_idx(sp_var_idx),
   limit_clause_param(FALSE),
   pos_in_query(pos_in_q), len_in_query(len_in_q)
{
  maybe_null= TRUE;

  sp_var_type= real_type_to_type(sp_var_type);
  m_type= sp_map_item_type(sp_var_type);
  m_field_type= sp_var_type;
  m_result_type= sp_map_result_type(sp_var_type);
}


Item *
Item_splocal::this_item()
{
  DBUG_ASSERT(m_sp == m_thd->sp_runtime_ctx->sp);

  return m_thd->sp_runtime_ctx->get_item(m_var_idx);
}

const Item *
Item_splocal::this_item() const
{
  DBUG_ASSERT(m_sp == m_thd->sp_runtime_ctx->sp);

  return m_thd->sp_runtime_ctx->get_item(m_var_idx);
}


Item **
Item_splocal::this_item_addr(THD *thd, Item **)
{
  DBUG_ASSERT(m_sp == thd->sp_runtime_ctx->sp);

  return thd->sp_runtime_ctx->get_item_addr(m_var_idx);
}


void Item_splocal::print(String *str, enum_query_type)
{
  str->reserve(m_name.length() + 8);
  str->append(m_name);
  str->append('@');
  str->qs_append(m_var_idx);
}


bool Item_splocal::set_value(THD *thd, sp_rcontext *ctx, Item **it)
{
  return ctx->set_variable(thd, get_var_idx(), it);
}


/*****************************************************************************
  Item_case_expr methods
*****************************************************************************/

Item_case_expr::Item_case_expr(uint case_expr_id)
  :Item_sp_variable(Name_string(C_STRING_WITH_LEN("case_expr"))),
   m_case_expr_id(case_expr_id)
{
}


Item *
Item_case_expr::this_item()
{
  DBUG_ASSERT(m_sp == m_thd->sp_runtime_ctx->sp);

  return m_thd->sp_runtime_ctx->get_case_expr(m_case_expr_id);
}



const Item *
Item_case_expr::this_item() const
{
  DBUG_ASSERT(m_sp == m_thd->sp_runtime_ctx->sp);

  return m_thd->sp_runtime_ctx->get_case_expr(m_case_expr_id);
}


Item **
Item_case_expr::this_item_addr(THD *thd, Item **)
{
  DBUG_ASSERT(m_sp == thd->sp_runtime_ctx->sp);

  return thd->sp_runtime_ctx->get_case_expr_addr(m_case_expr_id);
}


void Item_case_expr::print(String *str, enum_query_type)
{
  if (str->reserve(MAX_INT_WIDTH + sizeof("case_expr@")))
    return;                                    /* purecov: inspected */
  (void) str->append(STRING_WITH_LEN("case_expr@"));
  str->qs_append(m_case_expr_id);
}


/*****************************************************************************
  Item_name_const methods
*****************************************************************************/

double Item_name_const::val_real()
{
  DBUG_ASSERT(fixed);
  double ret= value_item->val_real();
  null_value= value_item->null_value;
  return ret;
}


longlong Item_name_const::val_int()
{
  DBUG_ASSERT(fixed);
  longlong ret= value_item->val_int();
  null_value= value_item->null_value;
  return ret;
}


String *Item_name_const::val_str(String *sp)
{
  DBUG_ASSERT(fixed);
  String *ret= value_item->val_str(sp);
  null_value= value_item->null_value;
  return ret;
}


my_decimal *Item_name_const::val_decimal(my_decimal *decimal_value)
{
  DBUG_ASSERT(fixed);
  my_decimal *val= value_item->val_decimal(decimal_value);
  null_value= value_item->null_value;
  return val;
}


bool Item_name_const::get_date(MYSQL_TIME *ltime, my_time_flags_t fuzzydate)
{
  DBUG_ASSERT(fixed);
  return (null_value= value_item->get_date(ltime, fuzzydate));
}


bool Item_name_const::get_time(MYSQL_TIME *ltime)
{
  DBUG_ASSERT(fixed);
  return (null_value= value_item->get_time(ltime));
}


bool Item_name_const::is_null()
{
  return value_item->is_null();
}


Item_name_const::Item_name_const(const POS &pos, Item *name_arg, Item *val)
: super(pos), value_item(val), name_item(name_arg)
{
  maybe_null= true;
}

bool Item_name_const::itemize(Parse_context *pc, Item **res)
{
  if (skip_itemize(res))
    return false;
  if (super::itemize(pc, res) || value_item->itemize(pc, &value_item) ||
      name_item->itemize(pc, &name_item))
    return true;
  /*
    The value argument to NAME_CONST can only be a literal 
    constant.   Some extra tests are needed to support
    a collation specificer and to handle negative values
  */
    
  if (!(valid_args= name_item->basic_const_item() &&
                    (value_item->basic_const_item() ||
                     ((value_item->type() == FUNC_ITEM) &&
                      ((((Item_func *) value_item)->functype() ==
                         Item_func::COLLATE_FUNC) ||
                      ((((Item_func *) value_item)->functype() ==
                         Item_func::NEG_FUNC) &&
                      (((Item_func *) value_item)->key_item()->basic_const_item())))))))
  {
    my_error(ER_WRONG_ARGUMENTS, MYF(0), "NAME_CONST");
    return true;
  }
  return false;
}


Item::Type Item_name_const::type() const
{
  /*
    As 
    1. one can try to create the Item_name_const passing non-constant 
    arguments, although it's incorrect and 
    2. the type() method can be called before the fix_fields() to get
    type information for a further type cast, e.g. 
    if (item->type() == FIELD_ITEM) 
      ((Item_field *) item)->... 
    we return NULL_ITEM in the case to avoid wrong casting.

    valid_args guarantees value_item->basic_const_item(); if type is
    FUNC_ITEM, then we have a fudged item_func_neg() on our hands
    and return the underlying type.
    For Item_func_set_collation()
    e.g. NAME_CONST('name', 'value' COLLATE collation) we return its
    'value' argument type. 
  */
  if (!valid_args)
    return NULL_ITEM;
  Item::Type value_type= value_item->type();
  if (value_type == FUNC_ITEM)
  {
    /* 
      The second argument of NAME_CONST('name', 'value') must be 
      a simple constant item or a NEG_FUNC/COLLATE_FUNC.
    */
    DBUG_ASSERT(((Item_func *) value_item)->functype() == 
                Item_func::NEG_FUNC ||
                ((Item_func *) value_item)->functype() == 
                Item_func::COLLATE_FUNC);
    return ((Item_func *) value_item)->key_item()->type();            
  }
  return value_type;
}


bool Item_name_const::fix_fields(THD *thd, Item **ref)
{
  char buf[128];
  String *tmp;
  String s(buf, sizeof(buf), &my_charset_bin);
  s.length(0);

  if (value_item->fix_fields(thd, &value_item) ||
      name_item->fix_fields(thd, &name_item) ||
      !value_item->const_item() ||
      !name_item->const_item() ||
      !(tmp= name_item->val_str(&s))) // Can't have a NULL name 
  {
    my_error(ER_RESERVED_SYNTAX, MYF(0), "NAME_CONST");
    return TRUE;
  }
  if (item_name.is_autogenerated())
  {
    item_name.copy(tmp->ptr(), (uint) tmp->length(), system_charset_info);
  }
  collation.set(value_item->collation.collation, DERIVATION_IMPLICIT,
                value_item->collation.repertoire);
  max_length= value_item->max_length;
  decimals= value_item->decimals;
  fixed= 1;
  return FALSE;
}


void Item_name_const::print(String *str, enum_query_type query_type)
{
  str->append(STRING_WITH_LEN("NAME_CONST("));
  name_item->print(str, query_type);
  str->append(',');
  value_item->print(str, query_type);
  str->append(')');
}


/*
 need a special class to adjust printing : references to aggregate functions 
 must not be printed as refs because the aggregate functions that are added to
 the front of select list are not printed as well.
*/
class Item_aggregate_ref : public Item_ref
{
public:
  Item_aggregate_ref(Name_resolution_context *context_arg, Item **item,
                  const char *table_name_arg, const char *field_name_arg)
    :Item_ref(context_arg, item, table_name_arg, field_name_arg) {}

  virtual inline void print (String *str, enum_query_type query_type)
  {
    if (ref)
      (*ref)->print(str, query_type);
    else
      Item_ident::print(str, query_type);
  }
  virtual Ref_Type ref_type() const { return AGGREGATE_REF; }
};


/**
  Move SUM items out from item tree and replace with reference.

  @param thd			Thread handler
  @param ref_pointer_array	Pointer to array of reference fields
  @param fields		All fields in select
  @param ref			Pointer to item
  @param skip_registered       <=> function be must skipped for registered
                               SUM items

  @note
    This is from split_sum_func2() for items that should be split

    All found SUM items are added FIRST in the fields list and
    we replace the item with a reference.

    thd->fatal_error() may be called if we are out of memory
*/

void Item::split_sum_func2(THD *thd, Ref_ptr_array ref_pointer_array,
                           List<Item> &fields, Item **ref, 
                           bool skip_registered)
{
  /* An item of type Item_sum  is registered <=> ref_by != 0 */ 
  if (type() == SUM_FUNC_ITEM && skip_registered && 
      ((Item_sum *) this)->ref_by)
    return;                                                 
  if ((type() != SUM_FUNC_ITEM && with_sum_func) ||
      (type() == FUNC_ITEM &&
       (((Item_func *) this)->functype() == Item_func::ISNOTNULLTEST_FUNC ||
        ((Item_func *) this)->functype() == Item_func::TRIG_COND_FUNC)) ||
      type() == ROW_ITEM)
  {
    /* Will split complicated items and ignore simple ones */
    split_sum_func(thd, ref_pointer_array, fields);
  }
  else if ((type() == SUM_FUNC_ITEM || (used_tables() & ~PARAM_TABLE_BIT)) &&
           type() != SUBSELECT_ITEM &&
           (type() != REF_ITEM ||
           ((Item_ref*)this)->ref_type() == Item_ref::VIEW_REF))
  {
    /*
      Replace item with a reference so that we can easily calculate
      it (in case of sum functions) or copy it (in case of fields)

      The test above is to ensure we don't do a reference for things
      that are constants (PARAM_TABLE_BIT is in effect a constant)
      or already referenced (for example an item in HAVING)
      Exception is Item_direct_view_ref which we need to convert to
      Item_ref to allow fields from view being stored in tmp table.
    */
    Item_aggregate_ref *item_ref;
    uint el= fields.elements;
    Item *real_itm= real_item();

    ref_pointer_array[el]= real_itm;
    if (!(item_ref= new Item_aggregate_ref(&thd->lex->current_select()->context,
                                           &ref_pointer_array[el], 0,
                                           item_name.ptr())))
      return;                                   // fatal_error is set
    if (type() == SUM_FUNC_ITEM)
      item_ref->depended_from= ((Item_sum *) this)->depended_from(); 
    fields.push_front(real_itm);
    thd->change_item_tree(ref, item_ref);
  }
}


static bool
left_is_superset(DTCollation *left, DTCollation *right)
{
  /* Allow convert to Unicode */
  if (left->collation->state & MY_CS_UNICODE &&
      (left->derivation < right->derivation ||
       (left->derivation == right->derivation &&
        (!(right->collation->state & MY_CS_UNICODE) ||
         /* The code below makes 4-byte utf8 a superset over 3-byte utf8 */
         (left->collation->state & MY_CS_UNICODE_SUPPLEMENT &&
          !(right->collation->state & MY_CS_UNICODE_SUPPLEMENT) &&
          left->collation->mbmaxlen > right->collation->mbmaxlen &&
          left->collation->mbminlen == right->collation->mbminlen)))))
    return TRUE;
  /* Allow convert from ASCII */
  if (right->repertoire == MY_REPERTOIRE_ASCII &&
      (left->derivation < right->derivation ||
       (left->derivation == right->derivation &&
        !(left->repertoire == MY_REPERTOIRE_ASCII))))
    return TRUE;
  /* Disallow conversion otherwise */
  return FALSE;
}

/**
  Aggregate two collations together taking
  into account their coercibility (aka derivation):.

  0 == DERIVATION_EXPLICIT  - an explicitly written COLLATE clause @n
  1 == DERIVATION_NONE      - a mix of two different collations @n
  2 == DERIVATION_IMPLICIT  - a column @n
  3 == DERIVATION_COERCIBLE - a string constant.

  The most important rules are:
  -# If collations are the same:
  chose this collation, and the strongest derivation.
  -# If collations are different:
  - Character sets may differ, but only if conversion without
  data loss is possible. The caller provides flags whether
  character set conversion attempts should be done. If no
  flags are substituted, then the character sets must be the same.
  Currently processed flags are:
  MY_COLL_ALLOW_SUPERSET_CONV  - allow conversion to a superset
  MY_COLL_ALLOW_COERCIBLE_CONV - allow conversion of a coercible value
  - two EXPLICIT collations produce an error, e.g. this is wrong:
  CONCAT(expr1 collate latin1_swedish_ci, expr2 collate latin1_german_ci)
  - the side with smaller derivation value wins,
  i.e. a column is stronger than a string constant,
  an explicit COLLATE clause is stronger than a column.
  - if derivations are the same, we have DERIVATION_NONE,
  we'll wait for an explicit COLLATE clause which possibly can
  come from another argument later: for example, this is valid,
  but we don't know yet when collecting the first two arguments:
     @code
       CONCAT(latin1_swedish_ci_column,
              latin1_german1_ci_column,
              expr COLLATE latin1_german2_ci)
  @endcode
*/

bool DTCollation::aggregate(DTCollation &dt, uint flags)
{
  if (!my_charset_same(collation, dt.collation))
  {
    /* 
       We do allow to use binary strings (like BLOBS)
       together with character strings.
       Binaries have more precedence than a character
       string of the same derivation.
    */
    if (collation == &my_charset_bin)
    {
      if (derivation <= dt.derivation)
	; // Do nothing
      else
      {
	set(dt); 
      }
    }
    else if (dt.collation == &my_charset_bin)
    {
      if (dt.derivation <= derivation)
      {
        set(dt);
      }
    }
    else if ((flags & MY_COLL_ALLOW_SUPERSET_CONV) &&
             left_is_superset(this, &dt))
    {
      // Do nothing
    }
    else if ((flags & MY_COLL_ALLOW_SUPERSET_CONV) &&
             left_is_superset(&dt, this))
    {
      set(dt);
    }
    else if ((flags & MY_COLL_ALLOW_COERCIBLE_CONV) &&
             derivation < dt.derivation &&
             dt.derivation >= DERIVATION_SYSCONST)
    {
      // Do nothing;
    }
    else if ((flags & MY_COLL_ALLOW_COERCIBLE_CONV) &&
             dt.derivation < derivation &&
             derivation >= DERIVATION_SYSCONST)
    {
      set(dt);
    }
    else
    {
      // Cannot apply conversion
      set(&my_charset_bin, DERIVATION_NONE,
          (dt.repertoire|repertoire));
      return 1;
    }
  }
  else if (derivation < dt.derivation)
  {
    // Do nothing
  }
  else if (dt.derivation < derivation)
  {
    set(dt);
  }
  else
  { 
    if (collation == dt.collation)
    {
      // Do nothing
    }
    else 
    {
      if (derivation == DERIVATION_EXPLICIT)
      {
        set(0, DERIVATION_NONE, 0);
        return 1;
      }
      if (collation->state & MY_CS_BINSORT)
        return 0;
      if (dt.collation->state & MY_CS_BINSORT)
      {
        set(dt);
        return 0;
      }
      const CHARSET_INFO *bin= get_charset_by_csname(collation->csname,
                                                     MY_CS_BINSORT,MYF(0));
      set(bin, DERIVATION_NONE);
    }
  }
  repertoire|= dt.repertoire;
  return 0;
}

/******************************/
static
void my_coll_agg_error(DTCollation &c1, DTCollation &c2, const char *fname)
{
  my_error(ER_CANT_AGGREGATE_2COLLATIONS,MYF(0),
           c1.collation->name,c1.derivation_name(),
           c2.collation->name,c2.derivation_name(),
           fname);
}


static
void my_coll_agg_error(DTCollation &c1, DTCollation &c2, DTCollation &c3,
                       const char *fname)
{
  my_error(ER_CANT_AGGREGATE_3COLLATIONS,MYF(0),
  	   c1.collation->name,c1.derivation_name(),
	   c2.collation->name,c2.derivation_name(),
	   c3.collation->name,c3.derivation_name(),
	   fname);
}


static
void my_coll_agg_error(Item** args, uint count, const char *fname,
                       int item_sep)
{
  if (count == 2)
    my_coll_agg_error(args[0]->collation, args[item_sep]->collation, fname);
  else if (count == 3)
    my_coll_agg_error(args[0]->collation, args[item_sep]->collation,
                      args[2*item_sep]->collation, fname);
  else
    my_error(ER_CANT_AGGREGATE_NCOLLATIONS,MYF(0),fname);
}


bool agg_item_collations(DTCollation &c, const char *fname,
                         Item **av, uint count, uint flags, int item_sep)
{
  uint i;
  Item **arg;
  bool unknown_cs= 0;

  c.set(av[0]->collation);
  for (i= 1, arg= &av[item_sep]; i < count; i++, arg++)
  {
    if (c.aggregate((*arg)->collation, flags))
    {
      if (c.derivation == DERIVATION_NONE &&
          c.collation == &my_charset_bin)
      {
        unknown_cs= 1;
        continue;
      }
      my_coll_agg_error(av, count, fname, item_sep);
      return TRUE;
    }
  }

  if (unknown_cs &&
      c.derivation != DERIVATION_EXPLICIT)
  {
    my_coll_agg_error(av, count, fname, item_sep);
    return TRUE;
  }

  if ((flags & MY_COLL_DISALLOW_NONE) &&
      c.derivation == DERIVATION_NONE)
  {
    my_coll_agg_error(av, count, fname, item_sep);
    return TRUE;
  }
  
  /* If all arguments where numbers, reset to @@collation_connection */
  if (flags & MY_COLL_ALLOW_NUMERIC_CONV &&
      c.derivation == DERIVATION_NUMERIC)
    c.set(Item::default_charset(), DERIVATION_COERCIBLE, MY_REPERTOIRE_NUMERIC);

  return FALSE;
}


bool agg_item_collations_for_comparison(DTCollation &c, const char *fname,
                                        Item **av, uint count, uint flags)
{
  return (agg_item_collations(c, fname, av, count,
                              flags | MY_COLL_DISALLOW_NONE, 1));
}


bool agg_item_set_converter(DTCollation &coll, const char *fname,
                            Item **args, uint nargs, uint flags, int item_sep)
{
  Item **arg, *safe_args[2]= {NULL, NULL};

  /*
    For better error reporting: save the first and the second argument.
    We need this only if the the number of args is 3 or 2:
    - for a longer argument list, "Illegal mix of collations"
      doesn't display each argument's characteristics.
    - if nargs is 1, then this error cannot happen.
  */
  if (nargs >=2 && nargs <= 3)
  {
    safe_args[0]= args[0];
    safe_args[1]= args[item_sep];
  }

  THD *thd= current_thd;
  bool res= FALSE;
  uint i;

  /*
    In case we're in statement prepare, create conversion item
    in its memory: it will be reused on each execute.
  */
  Prepared_stmt_arena_holder ps_arena_holder(
    thd, thd->stmt_arena->is_stmt_prepare());

  for (i= 0, arg= args; i < nargs; i++, arg+= item_sep)
  {
    Item* conv;
    size_t dummy_offset;
    if (!String::needs_conversion(1, (*arg)->collation.collation,
                                  coll.collation,
                                  &dummy_offset))
      continue;

    /*
      No needs to add converter if an "arg" is NUMERIC or DATETIME
      value (which is pure ASCII) and at the same time target DTCollation
      is ASCII-compatible. For example, no needs to rewrite:
        SELECT * FROM t1 WHERE datetime_field = '2010-01-01';
      to
        SELECT * FROM t1 WHERE CONVERT(datetime_field USING cs) = '2010-01-01';
      
      TODO: avoid conversion of any values with
      repertoire ASCII and 7bit-ASCII-compatible,
      not only numeric/datetime origin.
    */
    if ((*arg)->collation.derivation == DERIVATION_NUMERIC &&
        (*arg)->collation.repertoire == MY_REPERTOIRE_ASCII &&
        !((*arg)->collation.collation->state & MY_CS_NONASCII) &&
        !(coll.collation->state & MY_CS_NONASCII))
      continue;

    if (!(conv= (*arg)->safe_charset_converter(coll.collation)) &&
        ((*arg)->collation.repertoire == MY_REPERTOIRE_ASCII))
      conv= new Item_func_conv_charset(*arg, coll.collation, 1);

    if (!conv)
    {
      if (nargs >=2 && nargs <= 3)
      {
        /* restore the original arguments for better error message */
        args[0]= safe_args[0];
        args[item_sep]= safe_args[1];
      }
      my_coll_agg_error(args, nargs, fname, item_sep);
      res= TRUE;
      break; // we cannot return here, we need to restore "arena".
    }
    if ((*arg)->type() == Item::FIELD_ITEM)
      ((Item_field *)(*arg))->no_const_subst= 1;
    /*
      If in statement prepare, then we create a converter for two
      constant items, do it once and then reuse it.
      If we're in execution of a prepared statement, arena is NULL,
      and the conv was created in runtime memory. This can be
      the case only if the argument is a parameter marker ('?'),
      because for all true constants the charset converter has already
      been created in prepare. In this case register the change for
      rollback.
    */
    if (thd->stmt_arena->is_stmt_prepare())
      *arg= conv;
    else
      thd->change_item_tree(arg, conv);

    if (conv->fix_fields(thd, arg))
    {
      res= TRUE;
      break; // we cannot return here, we need to restore "arena".
    }
  }

  return res;
}


/* 
  Collect arguments' character sets together.
  We allow to apply automatic character set conversion in some cases.
  The conditions when conversion is possible are:
  - arguments A and B have different charsets
  - A wins according to coercibility rules
    (i.e. a column is stronger than a string constant,
     an explicit COLLATE clause is stronger than a column)
  - character set of A is either superset for character set of B,
    or B is a string constant which can be converted into the
    character set of A without data loss.
    
  If all of the above is true, then it's possible to convert
  B into the character set of A, and then compare according
  to the collation of A.
  
  For functions with more than two arguments:

    collect(A,B,C) ::= collect(collect(A,B),C)

  Since this function calls THD::change_item_tree() on the passed Item **
  pointers, it is necessary to pass the original Item **'s, not copies.
  Otherwise their values will not be properly restored (see BUG#20769).
  If the items are not consecutive (eg. args[2] and args[5]), use the
  item_sep argument, ie.

    agg_item_charsets(coll, fname, &args[2], 2, flags, 3)

*/

bool agg_item_charsets(DTCollation &coll, const char *fname,
                       Item **args, uint nargs, uint flags, int item_sep)
{
  if (agg_item_collations(coll, fname, args, nargs, flags, item_sep))
    return TRUE;

  return agg_item_set_converter(coll, fname, args, nargs, flags, item_sep);
}


void Item_ident_for_show::make_field(Send_field *tmp_field)
{
  tmp_field->table_name= tmp_field->org_table_name= table_name;
  tmp_field->db_name= db_name;
  tmp_field->col_name= tmp_field->org_col_name= field->field_name;
  tmp_field->charsetnr= field->charset()->number;
  tmp_field->length=field->field_length;
  tmp_field->type=field->type();
  tmp_field->flags= field->table->is_nullable() ? 
    (field->flags & ~NOT_NULL_FLAG) : field->flags;
  tmp_field->decimals= field->decimals();
  tmp_field->field= false;
}

/**********************************************/

Item_field::Item_field(Field *f)
  :Item_ident(0, NullS, *f->table_name, f->field_name),
   item_equal(NULL), no_const_subst(false),
   have_privileges(0), any_privileges(false)
{
  set_field(f);
  /*
    field_name and table_name should not point to garbage
    if this item is to be reused
  */
  orig_table_name= orig_field_name= "";
}


/**
  Constructor used inside setup_wild().

  Ensures that field, table, and database names will live as long as
  Item_field (this is important in prepared statements).
*/

Item_field::Item_field(THD *thd, Name_resolution_context *context_arg,
                       Field *f)
  :Item_ident(context_arg, f->table->s->db.str, *f->table_name, f->field_name),
   item_equal(NULL), no_const_subst(false),
   have_privileges(0), any_privileges(false)
{
  /*
    We always need to provide Item_field with a fully qualified field
    name to avoid ambiguity when executing prepared statements like
    SELECT * from d1.t1, d2.t1; (assuming d1.t1 and d2.t1 have columns
    with same names).
    This is because prepared statements never deal with wildcards in
    select list ('*') and always fix fields using fully specified path
    (i.e. db.table.column).
    No check for OOM: if db_name is NULL, we'll just get
    "Field not found" error.
    We need to copy db_name, table_name and field_name because they must
    be allocated in the statement memory, not in table memory (the table
    structure can go away and pop up again between subsequent executions
    of a prepared statement or after the close_tables_for_reopen() call
    in mysql_multi_update_prepare() or due to wildcard expansion in stored
    procedures).
  */
  {
    if (db_name)
      orig_db_name= thd->mem_strdup(db_name);
    if (table_name)
      orig_table_name= thd->mem_strdup(table_name);
    if (field_name)
      orig_field_name= thd->mem_strdup(field_name);
    /*
      We don't restore 'name' in cleanup because it's not changed
      during execution. Still we need it to point to persistent
      memory if this item is to be reused.
    */
    item_name.set(orig_field_name);
  }
  set_field(f);
}


Item_field::Item_field(Name_resolution_context *context_arg,
                       const char *db_arg,const char *table_name_arg,
                       const char *field_name_arg)
  :Item_ident(context_arg, db_arg,table_name_arg,field_name_arg),
   table_ref(NULL), field(NULL), result_field(NULL),
   item_equal(NULL), no_const_subst(false),
   have_privileges(0), any_privileges(false)
{
  SELECT_LEX *select= current_thd->lex->current_select();
  collation.set(DERIVATION_IMPLICIT);
  if (select && select->parsing_place != CTX_HAVING)
      select->select_n_where_fields++;
}

Item_field::Item_field(const POS &pos,
                       const char *db_arg,const char *table_name_arg,
                       const char *field_name_arg)
  :Item_ident(pos, db_arg,table_name_arg, field_name_arg),
   table_ref(NULL), field(NULL), result_field(NULL),
   item_equal(NULL), no_const_subst(false),
   have_privileges(0), any_privileges(false)
{
  collation.set(DERIVATION_IMPLICIT);
}


bool Item_field::itemize(Parse_context *pc, Item **res)
{
  if (skip_itemize(res))
    return false;
  if (super::itemize(pc, res))
    return true;
  SELECT_LEX * const select= pc->select;
  if (select->parsing_place != CTX_HAVING)
    select->select_n_where_fields++;

  if (select->parsing_place == CTX_SELECT_LIST &&
      field_name && field_name[0] == '*' && field_name[1] == 0)
    select->with_wild++;
  return false;
}


/**
  Constructor need to process subselect with temporary tables (see Item)
*/

Item_field::Item_field(THD *thd, Item_field *item)
  :Item_ident(thd, item),
   table_ref(item->table_ref),
   field(item->field),
   result_field(item->result_field),
   item_equal(item->item_equal),
   no_const_subst(item->no_const_subst),
   have_privileges(item->have_privileges),
   any_privileges(item->any_privileges)
{
  collation.set(DERIVATION_IMPLICIT);
}


/**
  Calculate the max column length not taking into account the
  limitations over integer types.

  When storing data into fields the server currently just ignores the
  limits specified on integer types, e.g. 1234 can safely be stored in
  an int(2) and will not cause an error.
  Thus when creating temporary tables and doing transformations
  we must adjust the maximum field length to reflect this fact.
  We take the un-restricted maximum length and adjust it similarly to
  how the declared length is adjusted wrt unsignedness etc.
  TODO: this all needs to go when we disable storing 1234 in int(2).

  @param field_par   Original field the use to calculate the lengths
  @param max_length  Item's calculated explicit max length
  @return            The adjusted max length
*/

inline static uint32
adjust_max_effective_column_length(Field *field_par, uint32 max_length)
{
  uint32 new_max_length= field_par->max_display_length();
  uint32 sign_length= (field_par->flags & UNSIGNED_FLAG) ? 0 : 1;

  switch (field_par->type())
  {
  case MYSQL_TYPE_INT24:
    /*
      Compensate for MAX_MEDIUMINT_WIDTH being 1 too long (8)
      compared to the actual number of digits that can fit into
      the column.
    */
    new_max_length+= 1;
    /* fall through */
  case MYSQL_TYPE_LONG:
  case MYSQL_TYPE_TINY:
  case MYSQL_TYPE_SHORT:

    /* Take out the sign and add a conditional sign */
    new_max_length= new_max_length - 1 + sign_length;
    break;

  /* BINGINT is always 20 no matter the sign */
  case MYSQL_TYPE_LONGLONG:
  /* make gcc happy */
  default:
    break;
  }

  /* Adjust only if the actual precision based one is bigger than specified */
  return new_max_length > max_length ? new_max_length : max_length;
}


void Item_field::set_field(Field *field_par)
{
  table_ref= field_par->table->pos_in_table_list;
  DBUG_ASSERT(!table_ref || table_ref->table == field_par->table);

  field=result_field=field_par;			// for easy coding with fields
  maybe_null= field->maybe_null() || field->is_tmp_nullable();
  decimals= field->decimals();
  table_name= *field_par->table_name;
  field_name= field_par->field_name;
  db_name= field_par->table->s->db.str;
  unsigned_flag= MY_TEST(field_par->flags & UNSIGNED_FLAG);
  collation.set(field_par->charset(), field_par->derivation(),
                field_par->repertoire());
  fix_char_length(field_par->char_length());

  max_length= adjust_max_effective_column_length(field_par, max_length);

  fixed= 1;
  if (field->table->s->tmp_table == SYSTEM_TMP_TABLE)
    any_privileges= 0;
}


/**
  Reset this item to point to a field from the new temporary table.
  This is used when we create a new temporary table for each execution
  of prepared statement.
*/

void Item_field::reset_field(Field *f)
{
  set_field(f);
  /* 'name' is pointing at field->field_name of old field */
  item_name.set(f->field_name);
}

const char *Item_ident::full_name() const
{
  char *tmp;
  if (!table_name || !field_name)
    return field_name ? field_name : item_name.is_set() ? item_name.ptr() : "tmp_field";
  if (db_name && db_name[0])
  {
    tmp=(char*) sql_alloc(strlen(db_name) + strlen(table_name) +
			  strlen(field_name) + 3);
    strxmov(tmp,db_name,".",table_name,".",field_name,NullS);
  }
  else
  {
    if (table_name[0])
    {
      tmp= (char*) sql_alloc(strlen(table_name) +
			     strlen(field_name) + 2);
      strxmov(tmp, table_name, ".", field_name, NullS);
    }
    else
      tmp= (char*) field_name;
  }
  return tmp;
}

void Item_ident::print(String *str, enum_query_type query_type)
{
  THD *thd= current_thd;
  char d_name_buff[MAX_ALIAS_NAME], t_name_buff[MAX_ALIAS_NAME];
  const char *d_name= db_name, *t_name= table_name;

  if (lower_case_table_names== 1 ||
      // mode '2' does not apply to aliases:
      (lower_case_table_names == 2 && !alias_name_used()))
  {
    if (table_name && table_name[0])
    {
      my_stpcpy(t_name_buff, table_name);
      my_casedn_str(files_charset_info, t_name_buff);
      t_name= t_name_buff;
    }
    if (db_name && db_name[0])
    {
      my_stpcpy(d_name_buff, db_name);
      my_casedn_str(files_charset_info, d_name_buff);
      d_name= d_name_buff;
    }
  }

  if (!table_name || !field_name || !field_name[0])
  {
    const char *nm= (field_name && field_name[0]) ?
                      field_name : item_name.is_set() ? item_name.ptr() : "tmp_field";
    append_identifier(thd, str, nm, strlen(nm));
    return;
  }

  if (db_name && db_name[0] &&
      !(query_type & QT_COMPACT_FORMAT) &&
      !alias_name_used())
  {
    const size_t d_name_len= strlen(d_name);
    if (!((query_type & QT_NO_DEFAULT_DB) &&
          db_is_default_db(d_name, d_name_len, thd)))
    {
      append_identifier(thd, str, d_name, d_name_len);
      str->append('.');
    }
  }
  if (table_name[0])
  {
    append_identifier(thd, str, t_name, strlen(t_name));
    str->append('.');
  }
  append_identifier(thd, str, field_name, strlen(field_name));
}

/* ARGSUSED */
String *Item_field::val_str(String *str)
{
  DBUG_ASSERT(fixed == 1);
  if ((null_value=field->is_null()))
    return 0;
  str->set_charset(str_value.charset());
  return field->val_str(str,&str_value);
}


double Item_field::val_real()
{
  DBUG_ASSERT(fixed == 1);
  if ((null_value=field->is_null()))
    return 0.0;
  return field->val_real();
}


longlong Item_field::val_int()
{
  DBUG_ASSERT(fixed == 1);
  if ((null_value=field->is_null()))
    return 0;
  return field->val_int();
}


longlong Item_field::val_time_temporal()
{
  DBUG_ASSERT(fixed == 1);
  if ((null_value= field->is_null()))
    return 0;
  return field->val_time_temporal();
}


longlong Item_field::val_date_temporal()
{
  DBUG_ASSERT(fixed == 1);
  if ((null_value= field->is_null()))
    return 0;
  return field->val_date_temporal();
}


my_decimal *Item_field::val_decimal(my_decimal *decimal_value)
{
  if ((null_value= field->is_null()))
    return 0;
  return field->val_decimal(decimal_value);
}


String *Item_field::str_result(String *str)
{
  if ((null_value=result_field->is_null()))
    return 0;
  str->set_charset(str_value.charset());
  return result_field->val_str(str,&str_value);
}

bool Item_field::get_date(MYSQL_TIME *ltime, my_time_flags_t fuzzydate)
{
  if ((null_value=field->is_null()) || field->get_date(ltime,fuzzydate))
  {
    memset(ltime, 0, sizeof(*ltime));
    return 1;
  }
  return 0;
}

bool Item_field::get_date_result(MYSQL_TIME *ltime, my_time_flags_t fuzzydate)
{
  if ((null_value=result_field->is_null()) ||
      result_field->get_date(ltime,fuzzydate))
  {
    memset(ltime, 0, sizeof(*ltime));
    return 1;
  }
  return 0;
}

bool Item_field::get_time(MYSQL_TIME *ltime)
{
  if ((null_value= field->is_null()) || field->get_time(ltime))
  {
    memset(ltime, 0, sizeof(*ltime));
    return 1;
  }
  return 0;
}

bool Item_field::get_timeval(struct timeval *tm, int *warnings)
{
  if ((null_value= field->is_null()))
    return true;
  if (field->get_timestamp(tm, warnings))
    tm->tv_sec= tm->tv_usec= 0;
  return false;
}

double Item_field::val_result()
{
  if ((null_value=result_field->is_null()))
    return 0.0;
  return result_field->val_real();
}

longlong Item_field::val_int_result()
{
  if ((null_value=result_field->is_null()))
    return 0;
  return result_field->val_int();
}

longlong Item_field::val_time_temporal_result()
{
  if ((null_value= result_field->is_null()))
    return 0;
  return result_field->val_time_temporal();
}

longlong Item_field::val_date_temporal_result()
{
  if ((null_value= result_field->is_null()))
    return 0;
  return result_field->val_date_temporal();
}

my_decimal *Item_field::val_decimal_result(my_decimal *decimal_value)
{
  if ((null_value= result_field->is_null()))
    return 0;
  return result_field->val_decimal(decimal_value);
}


bool Item_field::val_bool_result()
{
  if ((null_value= result_field->is_null()))
    return FALSE;
  switch (result_field->result_type()) {
  case INT_RESULT:
    return result_field->val_int() != 0;
  case DECIMAL_RESULT:
  {
    my_decimal decimal_value;
    my_decimal *val= result_field->val_decimal(&decimal_value);
    if (val)
      return !my_decimal_is_zero(val);
    return 0;
  }
  case REAL_RESULT:
  case STRING_RESULT:
    return result_field->val_real() != 0.0;
  case ROW_RESULT:
  default:
    DBUG_ASSERT(0);
    return 0;                                   // Shut up compiler
  }
}


bool Item_field::is_null_result()
{
  return (null_value=result_field->is_null());
}


bool Item_field::eq(const Item *item, bool binary_cmp) const
{
  Item *real_item= ((Item *) item)->real_item();
  if (real_item->type() != FIELD_ITEM)
    return 0;
  
  Item_field *item_field= (Item_field*) real_item;
  if (item_field->field && field)
    return item_field->field == field;
  /*
    We may come here when we are trying to find a function in a GROUP BY
    clause from the select list.
    In this case the '100 % correct' way to do this would be to first
    run fix_fields() on the GROUP BY item and then retry this function, but
    I think it's better to relax the checking a bit as we will in
    most cases do the correct thing by just checking the field name.
    (In cases where we would choose wrong we would have to generate a
    ER_NON_UNIQ_ERROR).
  */
  return (item_field->item_name.eq_safe(field_name) &&
	  (!item_field->table_name || !table_name ||
	   (!my_strcasecmp(table_alias_charset, item_field->table_name,
			   table_name) &&
	    (!item_field->db_name || !db_name ||
	     (item_field->db_name && !strcmp(item_field->db_name,
					     db_name))))));
}


table_map Item_field::used_tables() const
{
  if (!table_ref)
    return 1;                      // Temporary table; always table 0
  if (table_ref->table->const_table)
    return 0;                      // const item
  return depended_from ? OUTER_REF_TABLE_BIT : table_ref->map();
}


table_map Item_field::resolved_used_tables() const
{
  // Used by resolver only, so can never reach a "const" table.
  DBUG_ASSERT(!table_ref->table->const_table);
  return table_ref->map();
}

void Item_ident::fix_after_pullout(st_select_lex *parent_select,
                                   st_select_lex *removed_select)
{
  /*
    Some field items may be created for use in execution only, without
    a name resolution context. They have already been used in execution,
    so no transformation is necessary here.

    @todo: Provide strict phase-division in optimizer, to make sure that
           execution-only objects do not exist during transformation stage.
           Then, this test would be deemed unnecessary.
  */
  if (context == NULL)
  {
    DBUG_ASSERT(type() == FIELD_ITEM);
    return;
  }

  // context->select_lex should already have been updated.
  DBUG_ASSERT(context->select_lex != removed_select);

  if (context->select_lex == parent_select)
  {
    if (parent_select == depended_from)
      depended_from= NULL;
  }
  else
  {
    /*
      The definition scope of this field item reference is inner to the removed
      select_lex object.
      No new resolution is needed, but we may need to update the dependency.
    */
    if (removed_select == depended_from)
      depended_from= parent_select;
  }

  if (depended_from)
  {
    /*
      Refresh used_tables information for subqueries between the definition
      scope and resolution scope of the field item reference.
    */
    st_select_lex *child_select= context->select_lex;

    while (child_select->outer_select() != depended_from)
    {
      /*
        The subquery on this level is outer-correlated with respect to the field
      */
      Item_subselect *subq_predicate= child_select->master_unit()->item;

      subq_predicate->used_tables_cache|= OUTER_REF_TABLE_BIT;
      child_select= child_select->outer_select();
    }

    /*
      child_select is select_lex immediately inner to the depended_from level.
      Now, locate the subquery predicate that contains this select_lex and
      update used tables information.
    */
    Item_subselect *subq_predicate= child_select->master_unit()->item;

    subq_predicate->used_tables_cache|= this->resolved_used_tables();
    subq_predicate->const_item_cache&= this->const_item();
  }
}


Item *Item_field::get_tmp_table_item(THD *thd)
{
  Item_field *new_item= new Item_field(thd, this);
  if (!new_item)
    return NULL;                   /* purecov: inspected */

  new_item->field= new_item->result_field;
  new_item->table_ref= NULL;      // Internal temporary table has no table_ref

  return new_item;
}

longlong Item_field::val_int_endpoint(bool left_endp, bool *incl_endp)
{
  longlong res= val_int();
  return null_value? LLONG_MIN : res;
}

/**
  Init an item from a string we KNOW points to a valid longlong.
  str_arg does not necessary has to be a \\0 terminated string.
  This is always 'signed'. Unsigned values are created with Item_uint()
*/
void Item_int::init(const char *str_arg, uint length)
{
  char *end_ptr= (char*) str_arg + length;
  int error;
  value= my_strtoll10(str_arg, &end_ptr, &error);
  max_length= (uint) (end_ptr - str_arg);
  item_name.copy(str_arg, max_length);
  fixed= 1;
}


my_decimal *Item_int::val_decimal(my_decimal *decimal_value)
{
  int2my_decimal(E_DEC_FATAL_ERROR, value, unsigned_flag, decimal_value);
  return decimal_value;
}

String *Item_int::val_str(String *str)
{
  // following assert is redundant, because fixed=1 assigned in constructor
  DBUG_ASSERT(fixed == 1);
  str->set_int(value, unsigned_flag, collation.collation);
  return str;
}

void Item_int::print(String *str, enum_query_type query_type)
{
  if (query_type & QT_NORMALIZED_FORMAT)
  {
    str->append("?");
    return;
  }
  // my_charset_bin is good enough for numbers
  str_value.set_int(value, unsigned_flag, &my_charset_bin);
  str->append(str_value);
}


String *Item_uint::val_str(String *str)
{
  // following assert is redundant, because fixed=1 assigned in constructor
  DBUG_ASSERT(fixed == 1);
  str->set((ulonglong) value, collation.collation);
  return str;
}


void Item_uint::print(String *str, enum_query_type query_type)
{
  if (query_type & QT_NORMALIZED_FORMAT)
  {
    str->append("?");
    return;
  }
  // latin1 is good enough for numbers
  str_value.set((ulonglong) value, default_charset());
  str->append(str_value);
}


Item_decimal::Item_decimal(const POS &pos, const char *str_arg, uint length,
                           const CHARSET_INFO *charset)
  : super(pos)
{
  str2my_decimal(E_DEC_FATAL_ERROR, str_arg, length, charset, &decimal_value);
  item_name.set(str_arg);
  decimals= (uint8) decimal_value.frac;
  fixed= 1;
  max_length= my_decimal_precision_to_length_no_truncation(decimal_value.intg +
                                                           decimals,
                                                           decimals,
                                                           unsigned_flag);
}

Item_decimal::Item_decimal(longlong val, bool unsig)
{
  int2my_decimal(E_DEC_FATAL_ERROR, val, unsig, &decimal_value);
  decimals= (uint8) decimal_value.frac;
  fixed= 1;
  max_length= my_decimal_precision_to_length_no_truncation(decimal_value.intg +
                                                           decimals,
                                                           decimals,
                                                           unsigned_flag);
}


Item_decimal::Item_decimal(double val, int precision, int scale)
{
  double2my_decimal(E_DEC_FATAL_ERROR, val, &decimal_value);
  decimals= (uint8) decimal_value.frac;
  fixed= 1;
  max_length= my_decimal_precision_to_length_no_truncation(decimal_value.intg +
                                                           decimals,
                                                           decimals,
                                                           unsigned_flag);
}


Item_decimal::Item_decimal(const Name_string &name_arg,
                           const my_decimal *val_arg,
                           uint decimal_par, uint length)
{
  my_decimal2decimal(val_arg, &decimal_value);
  item_name= name_arg;
  decimals= (uint8) decimal_par;
  max_length= length;
  fixed= 1;
}


Item_decimal::Item_decimal(my_decimal *value_par)
{
  my_decimal2decimal(value_par, &decimal_value);
  decimals= (uint8) decimal_value.frac;
  fixed= 1;
  max_length= my_decimal_precision_to_length_no_truncation(decimal_value.intg +
                                                           decimals,
                                                           decimals,
                                                           unsigned_flag);
}


Item_decimal::Item_decimal(const uchar *bin, int precision, int scale)
{
  binary2my_decimal(E_DEC_FATAL_ERROR, bin,
                    &decimal_value, precision, scale);
  decimals= (uint8) decimal_value.frac;
  fixed= 1;
  max_length= my_decimal_precision_to_length_no_truncation(precision, decimals,
                                                           unsigned_flag);
}


longlong Item_decimal::val_int()
{
  longlong result;
  my_decimal2int(E_DEC_FATAL_ERROR, &decimal_value, unsigned_flag, &result);
  return result;
}

double Item_decimal::val_real()
{
  double result;
  my_decimal2double(E_DEC_FATAL_ERROR, &decimal_value, &result);
  return result;
}

String *Item_decimal::val_str(String *result)
{
  result->set_charset(&my_charset_numeric);
  my_decimal2string(E_DEC_FATAL_ERROR, &decimal_value, 0, 0, 0, result);
  return result;
}

void Item_decimal::print(String *str, enum_query_type query_type)
{
  if (query_type & QT_NORMALIZED_FORMAT)
  {
    str->append("?");
    return;
  }
  my_decimal2string(E_DEC_FATAL_ERROR, &decimal_value, 0, 0, 0, &str_value);
  str->append(str_value);
}


bool Item_decimal::eq(const Item *item, bool binary_cmp) const
{
  if (type() == item->type() && item->basic_const_item())
  {
    /*
      We need to cast off const to call val_decimal(). This should
      be OK for a basic constant. Additionally, we can pass 0 as
      a true decimal constant will return its internal decimal
      storage and ignore the argument.
    */
    Item *arg= (Item*) item;
    my_decimal *value= arg->val_decimal(0);
    return !my_decimal_cmp(&decimal_value, value);
  }
  return 0;
}


void Item_decimal::set_decimal_value(my_decimal *value_par)
{
  my_decimal2decimal(value_par, &decimal_value);
  decimals= (uint8) decimal_value.frac;
  unsigned_flag= !decimal_value.sign();
  max_length= my_decimal_precision_to_length_no_truncation(decimal_value.intg +
                                                           decimals,
                                                           decimals,
                                                           unsigned_flag);
}


String *Item_float::val_str(String *str)
{
  // following assert is redundant, because fixed=1 assigned in constructor
  DBUG_ASSERT(fixed == 1);
  str->set_real(value,decimals,&my_charset_bin);
  return str;
}


my_decimal *Item_float::val_decimal(my_decimal *decimal_value)
{
  // following assert is redundant, because fixed=1 assigned in constructor
  DBUG_ASSERT(fixed == 1);
  double2my_decimal(E_DEC_FATAL_ERROR, value, decimal_value);
  return (decimal_value);
}


/**
   @sa enum_query_type.
   For us to be able to print a query (in debugging, optimizer trace, EXPLAIN
   EXTENDED) without changing the query's result, this function must not
   modify the item's content. Not even a realloc() of str_value is permitted:
   Item_func_concat/repeat/encode::val_str() depend on the allocated length;
   a change of this length can influence results of CONCAT(), REPEAT(),
   ENCODE()...
*/
void Item_string::print(String *str, enum_query_type query_type)
{
  if (query_type & QT_NORMALIZED_FORMAT)
  {
    str->append("?");
    return;
  }
  const bool print_introducer=
    !(query_type & QT_WITHOUT_INTRODUCERS) && is_cs_specified();
  if (print_introducer)
  {
    str->append('_');
    str->append(collation.collation->csname);
  }

  str->append('\'');

  if (query_type & QT_TO_SYSTEM_CHARSET)
  {
    if (print_introducer)
    {
      /*
        Because we wrote an introducer, we must print str_value in its
        charset, and the resulting bytes must not be changed until they
        reach the end client.
        But the caller is asking for system_charset_info, and may later
        convert into character_set_results. That means two conversions: we
        must ensure that they don't change our printed bytes.
        So we print str_value in the least common denominator of the three
        charsets involved: ASCII. Non-ASCII characters are printed as \xFF
        sequences (which is ASCII too). This way, our bytes will not be
        changed.
      */
      ErrConvString tmp(str_value.ptr(), str_value.length(), &my_charset_bin);
      str->append(tmp.ptr());
    }
    else
    {
      // Convert to system charset.
      convert_and_print(&str_value, str, system_charset_info);
    }
  }
  else if(query_type & QT_TO_ARGUMENT_CHARSET)
  {
    if (print_introducer)
      convert_and_print(&str_value, str, collation.collation);
    else
    /*
      Convert the string literals to str->charset(),
      which is typically equal to charset_set_client.
    */
    convert_and_print(&str_value, str, str->charset());
  }
  else
  {
    // Caller wants a result in the charset of str_value.
    str_value.print(str);
  }

  str->append('\'');
}


double 
double_from_string_with_check (const CHARSET_INFO *cs,
                               const char *cptr, char *end)
{
  int error;
  char *org_end;
  double tmp;

  org_end= end;
  tmp= my_strntod(cs, (char*) cptr, end - cptr, &end, &error);
  if (error || (end != org_end && !check_if_only_end_space(cs, end, org_end)))
  {
    ErrConvString err(cptr, org_end - cptr, cs);
    push_warning_printf(current_thd, Sql_condition::SL_WARNING,
                        ER_TRUNCATED_WRONG_VALUE,
                        ER(ER_TRUNCATED_WRONG_VALUE), "DOUBLE",
                        err.ptr());
  }
  return tmp;
}


double Item_string::val_real()
{
  DBUG_ASSERT(fixed == 1);
  return double_from_string_with_check (str_value.charset(), str_value.ptr(), 
                                        (char *) str_value.ptr() + str_value.length());
}


longlong 
longlong_from_string_with_check (const CHARSET_INFO *cs,
                                 const char *cptr, char *end)
{
  int err;
  longlong tmp;
  char *org_end= end;

  tmp= (*(cs->cset->strtoll10))(cs, cptr, &end, &err);
  /*
    TODO: Give error if we wanted a signed integer and we got an unsigned
    one
  */
  if (!current_thd->no_errors &&
      (err > 0 ||
       (end != org_end && !check_if_only_end_space(cs, end, org_end))))
  {
    ErrConvString err(cptr, cs);
    push_warning_printf(current_thd, Sql_condition::SL_WARNING,
                        ER_TRUNCATED_WRONG_VALUE,
                        ER(ER_TRUNCATED_WRONG_VALUE), "INTEGER",
                        err.ptr());
  }
  return tmp;
}


/**
  @todo
  Give error if we wanted a signed integer and we got an unsigned one
*/
longlong Item_string::val_int()
{
  DBUG_ASSERT(fixed == 1);
  return longlong_from_string_with_check(str_value.charset(), str_value.ptr(),
                             (char *) str_value.ptr()+ str_value.length());
}


my_decimal *Item_string::val_decimal(my_decimal *decimal_value)
{
  return val_decimal_from_string(decimal_value);
}


bool Item_null::itemize(Parse_context *pc, Item **res)
{
  if (skip_itemize(res))
    return false;
  if (super::itemize(pc, res))
    return true;
  pc->thd->lex->type|= EXPLICIT_NULL_FLAG;
  return false;
}


bool Item_null::eq(const Item *item, bool binary_cmp) const
{ return item->type() == type(); }


double Item_null::val_real()
{
  // following assert is redundant, because fixed=1 assigned in constructor
  DBUG_ASSERT(fixed == 1);
  null_value=1;
  return 0.0;
}
longlong Item_null::val_int()
{
  // following assert is redundant, because fixed=1 assigned in constructor
  DBUG_ASSERT(fixed == 1);
  null_value=1;
  return 0;
}
/* ARGSUSED */
String *Item_null::val_str(String *str)
{
  // following assert is redundant, because fixed=1 assigned in constructor
  DBUG_ASSERT(fixed == 1);
  null_value=1;
  return 0;
}

my_decimal *Item_null::val_decimal(my_decimal *decimal_value)
{
  return 0;
}


Item *Item_null::safe_charset_converter(const CHARSET_INFO *tocs)
{
  collation.set(tocs);
  return this;
}

/*********************** Item_param related ******************************/

/** 
  Default function of Item_param::set_param_func, so in case
  of malformed packet the server won't SIGSEGV.
*/

static void
default_set_param_func(Item_param *param,
                       uchar **pos __attribute__((unused)),
                       ulong len __attribute__((unused)))
{
  param->set_null();
}


Item_param::Item_param(const POS &pos, uint pos_in_query_arg) : super(pos),
  state(NO_VALUE),
  item_result_type(STRING_RESULT),
  /* Don't pretend to be a literal unless value for this item is set. */
  item_type(PARAM_ITEM),
  param_type(MYSQL_TYPE_VARCHAR),
  pos_in_query(pos_in_query_arg),
  set_param_func(default_set_param_func),
  limit_clause_param(FALSE),
  m_out_param_info(NULL)
{
  item_name.set("?");
  /* 
    Since we can't say whenever this item can be NULL or cannot be NULL
    before mysql_stmt_execute(), so we assuming that it can be NULL until
    value is set.
  */
  maybe_null= 1;
  cnvitem= new Item_string("", 0, &my_charset_bin, DERIVATION_COERCIBLE);
  cnvstr.set(cnvbuf, sizeof(cnvbuf), &my_charset_bin);
}


bool Item_param::itemize(Parse_context *pc, Item **res)
{
  if (skip_itemize(res))
    return false;
  if (super::itemize(pc, res))
    return true;

  /*
    see commentaries in PTI_limit_option_param_marker::itemize()
  */
  DBUG_ASSERT(*res == this);

  LEX *lex= pc->thd->lex;
  if (! lex->parsing_options.allows_variable)
  {
    my_error(ER_VIEW_SELECT_VARIABLE, MYF(0));
    return true;
  }
  return lex->param_list.push_back(this);
}


void Item_param::set_null()
{
  DBUG_ENTER("Item_param::set_null");
  /* These are cleared after each execution by reset() method */
  null_value= 1;
  /* 
    Because of NULL and string values we need to set max_length for each new
    placeholder value: user can submit NULL for any placeholder type, and 
    string length can be different in each execution.
  */
  max_length= 0;
  decimals= 0;
  state= NULL_VALUE;
  item_type= Item::NULL_ITEM;
  DBUG_VOID_RETURN;
}

void Item_param::set_int(longlong i, uint32 max_length_arg)
{
  DBUG_ENTER("Item_param::set_int");
  value.integer= i;
  state= INT_VALUE;
  max_length= max_length_arg;
  decimals= 0;
  maybe_null= 0;
  DBUG_VOID_RETURN;
}

void Item_param::set_double(double d)
{
  DBUG_ENTER("Item_param::set_double");
  value.real= d;
  state= REAL_VALUE;
  max_length= DBL_DIG + 8;
  decimals= NOT_FIXED_DEC;
  maybe_null= 0;
  DBUG_VOID_RETURN;
}


/**
  Set decimal parameter value from string.

  @param str      character string
  @param length   string length

  @note
    As we use character strings to send decimal values in
    binary protocol, we use str2my_decimal to convert it to
    internal decimal value.
*/

void Item_param::set_decimal(const char *str, ulong length)
{
  char *end;
  DBUG_ENTER("Item_param::set_decimal");

  end= (char*) str+length;
  str2my_decimal(E_DEC_FATAL_ERROR, str, &decimal_value, &end);
  state= DECIMAL_VALUE;
  decimals= decimal_value.frac;
  max_length=
    my_decimal_precision_to_length_no_truncation(decimal_value.precision(),
                                                 decimals, unsigned_flag);
  maybe_null= 0;
  DBUG_VOID_RETURN;
}

void Item_param::set_decimal(const my_decimal *dv)
{
  state= DECIMAL_VALUE;

  my_decimal2decimal(dv, &decimal_value);

  decimals= (uint8) decimal_value.frac;
  unsigned_flag= !decimal_value.sign();
  max_length= my_decimal_precision_to_length(decimal_value.intg + decimals,
                                             decimals, unsigned_flag);
}

/**
  Set parameter value from MYSQL_TIME value.

  @param tm              datetime value to set (time_type is ignored)
  @param type            type of datetime value
  @param max_length_arg  max length of datetime value as string

  @note
    If we value to be stored is not normalized, zero value will be stored
    instead and proper warning will be produced. This function relies on
    the fact that even wrong value sent over binary protocol fits into
    MAX_DATE_STRING_REP_LENGTH buffer.
*/
void Item_param::set_time(MYSQL_TIME *tm, timestamp_type time_type,
                          uint32 max_length_arg)
{ 
  DBUG_ENTER("Item_param::set_time");

  value.time= *tm;
  value.time.time_type= time_type;

  if (check_datetime_range(&value.time))
  {
    make_truncated_value_warning(ErrConvString(&value.time,
                                               MY_MIN(decimals,
                                                      DATETIME_MAX_DECIMALS)),
                                 time_type);
    set_zero_time(&value.time, MYSQL_TIMESTAMP_ERROR);
  }

  state= TIME_VALUE;
  maybe_null= 0;
  max_length= max_length_arg;
  decimals= 0;
  DBUG_VOID_RETURN;
}


bool Item_param::set_str(const char *str, size_t length)
{
  DBUG_ENTER("Item_param::set_str");
  /*
    Assign string with no conversion: data is converted only after it's
    been written to the binary log.
  */
  uint dummy_errors;
  if (str_value.copy(str, length, &my_charset_bin, &my_charset_bin,
                     &dummy_errors))
    DBUG_RETURN(TRUE);
  state= STRING_VALUE;
  max_length= length;
  maybe_null= 0;
  /* max_length and decimals are set after charset conversion */
  /* sic: str may be not null-terminated, don't add DBUG_PRINT here */
  DBUG_RETURN(FALSE);
}


bool Item_param::set_longdata(const char *str, ulong length)
{
  DBUG_ENTER("Item_param::set_longdata");

  /*
    If client character set is multibyte, end of long data packet
    may hit at the middle of a multibyte character.  Additionally,
    if binary log is open we must write long data value to the
    binary log in character set of client. This is why we can't
    convert long data to connection character set as it comes
    (here), and first have to concatenate all pieces together,
    write query to the binary log and only then perform conversion.
  */
  if (str_value.length() + length > current_thd->variables.max_allowed_packet)
  {
    my_message(ER_UNKNOWN_ERROR,
               "Parameter of prepared statement which is set through "
               "mysql_send_long_data() is longer than "
               "'max_allowed_packet' bytes",
               MYF(0));
    DBUG_RETURN(true);
  }

  if (str_value.append(str, length, &my_charset_bin))
    DBUG_RETURN(TRUE);
  state= LONG_DATA_VALUE;
  maybe_null= 0;

  DBUG_RETURN(FALSE);
}


/**
  Set parameter value from user variable value.

  @param thd   Current thread
  @param entry User variable structure (NULL means use NULL value)

  @retval
    0 OK
  @retval
    1 Out of memory
*/

bool Item_param::set_from_user_var(THD *thd, const user_var_entry *entry)
{
  DBUG_ENTER("Item_param::set_from_user_var");
  if (entry && entry->ptr())
  {
    item_result_type= entry->type();
    unsigned_flag= entry->unsigned_flag;
    if (limit_clause_param)
    {
      my_bool unused;
      set_int(entry->val_int(&unused), MY_INT64_NUM_DECIMAL_DIGITS);
      item_type= Item::INT_ITEM;
      DBUG_RETURN(!unsigned_flag && value.integer < 0 ? 1 : 0);
    }
    switch (item_result_type) {
    case REAL_RESULT:
      set_double(*(double*) entry->ptr());
      item_type= Item::REAL_ITEM;
      break;
    case INT_RESULT:
      set_int(*(longlong*) entry->ptr(), MY_INT64_NUM_DECIMAL_DIGITS);
      item_type= Item::INT_ITEM;
      break;
    case STRING_RESULT:
    {
      const CHARSET_INFO *fromcs= entry->collation.collation;
      const CHARSET_INFO *tocs= thd->variables.collation_connection;
      size_t dummy_offset;

      value.cs_info.character_set_of_placeholder= fromcs;
      value.cs_info.character_set_client= thd->variables.character_set_client;
      /*
        Setup source and destination character sets so that they
        are different only if conversion is necessary: this will
        make later checks easier.
      */
      value.cs_info.final_character_set_of_str_value=
        String::needs_conversion(0, fromcs, tocs, &dummy_offset) ?
        tocs : fromcs;
      /*
        Exact value of max_length is not known unless data is converted to
        charset of connection, so we have to set it later.
      */
      item_type= Item::STRING_ITEM;

      if (set_str(entry->ptr(), entry->length()))
        DBUG_RETURN(1);
      break;
    }
    case DECIMAL_RESULT:
    {
      const my_decimal *ent_value= (const my_decimal *) entry->ptr();
      my_decimal2decimal(ent_value, &decimal_value);
      state= DECIMAL_VALUE;
      decimals= ent_value->frac;
      max_length=
        my_decimal_precision_to_length_no_truncation(ent_value->precision(),
                                                     decimals, unsigned_flag);
      item_type= Item::DECIMAL_ITEM;
      break;
    }
    default:
      DBUG_ASSERT(0);
      set_null();
    }
  }
  else
    set_null();

  DBUG_RETURN(0);
}

/**
  Resets parameter after execution.

  @note
    We clear null_value here instead of setting it in set_* methods,
    because we want more easily handle case for long data.
*/

void Item_param::reset()
{
  DBUG_ENTER("Item_param::reset");
  /* Shrink string buffer if it's bigger than max possible CHAR column */
  if (str_value.alloced_length() > MAX_CHAR_WIDTH)
    str_value.mem_free();
  else
    str_value.length(0);
  str_value_ptr.length(0);
  /*
    We must prevent all charset conversions until data has been written
    to the binary log.
  */
  str_value.set_charset(&my_charset_bin);
  collation.set(&my_charset_bin, DERIVATION_COERCIBLE);
  state= NO_VALUE;
  maybe_null= 1;
  null_value= 0;
  /*
    Don't reset item_type to PARAM_ITEM: it's only needed to guard
    us from item optimizations at prepare stage, when item doesn't yet
    contain a literal of some kind.
    In all other cases when this object is accessed its value is
    set (this assumption is guarded by 'state' and
    DBUG_ASSERTS(state != NO_VALUE) in all Item_param::get_*
    methods).
  */
  DBUG_VOID_RETURN;
}


type_conversion_status
Item_param::save_in_field(Field *field, bool no_conversions)
{
  field->set_notnull();

  switch (state) {
  case INT_VALUE:
    return field->store(value.integer, unsigned_flag);
  case REAL_VALUE:
    return field->store(value.real);
  case DECIMAL_VALUE:
    return field->store_decimal(&decimal_value);
  case TIME_VALUE:
    field->store_time(&value.time);
    return TYPE_OK;
  case STRING_VALUE:
  case LONG_DATA_VALUE:
    return field->store(str_value.ptr(), str_value.length(),
                        str_value.charset());
  case NULL_VALUE:
    return set_field_to_null_with_conversions(field, no_conversions);
  case NO_VALUE:
  default:
    DBUG_ASSERT(0);
  }
  return TYPE_ERR_BAD_VALUE;
}


bool Item_param::get_time(MYSQL_TIME *res)
{
  if (state == TIME_VALUE)
  {
    *res= value.time;
    return 0;
  }
  /*
    If parameter value isn't supplied assertion will fire in val_str()
    which is called from Item::get_time_from_string().    
  */
  return is_temporal() ? get_time_from_string(res) :
                         get_time_from_non_temporal(res);
}


bool Item_param::get_date(MYSQL_TIME *res, my_time_flags_t fuzzydate)
{
  if (state == TIME_VALUE)
  {
    *res= value.time;
    return 0;
  }
  return is_temporal() ? get_date_from_string(res, fuzzydate) :
                         get_date_from_non_temporal(res, fuzzydate);
}


double Item_param::val_real()
{
  switch (state) {
  case REAL_VALUE:
    return value.real;
  case INT_VALUE:
    return (double) value.integer;
  case DECIMAL_VALUE:
  {
    double result;
    my_decimal2double(E_DEC_FATAL_ERROR, &decimal_value, &result);
    return result;
  }
  case STRING_VALUE:
  case LONG_DATA_VALUE:
  {
    int dummy_err;
    char *end_not_used;
    return my_strntod(str_value.charset(), (char*) str_value.ptr(),
                      str_value.length(), &end_not_used, &dummy_err);
  }
  case TIME_VALUE:
    /*
      This works for example when user says SELECT ?+0.0 and supplies
      time value for the placeholder.
    */
    return TIME_to_double(&value.time);
  case NULL_VALUE:
    return 0.0;
  default:
    DBUG_ASSERT(0);
  }
  return 0.0;
} 


longlong Item_param::val_int() 
{ 
  switch (state) {
  case REAL_VALUE:
    return (longlong) rint(value.real);
  case INT_VALUE:
    return value.integer;
  case DECIMAL_VALUE:
  {
    longlong i;
    my_decimal2int(E_DEC_FATAL_ERROR, &decimal_value, unsigned_flag, &i);
    return i;
  }
  case STRING_VALUE:
  case LONG_DATA_VALUE:
    {
      int dummy_err;
      return my_strntoll(str_value.charset(), str_value.ptr(),
                         str_value.length(), 10, (char**) 0, &dummy_err);
    }
  case TIME_VALUE:
    return (longlong) TIME_to_ulonglong_round(&value.time);
  case NULL_VALUE:
    return 0; 
  default:
    DBUG_ASSERT(0);
  }
  return 0;
}


my_decimal *Item_param::val_decimal(my_decimal *dec)
{
  switch (state) {
  case DECIMAL_VALUE:
    return &decimal_value;
  case REAL_VALUE:
    double2my_decimal(E_DEC_FATAL_ERROR, value.real, dec);
    return dec;
  case INT_VALUE:
    int2my_decimal(E_DEC_FATAL_ERROR, value.integer, unsigned_flag, dec);
    return dec;
  case STRING_VALUE:
  case LONG_DATA_VALUE:
    string2my_decimal(E_DEC_FATAL_ERROR, &str_value, dec);
    return dec;
  case TIME_VALUE:
    return date2my_decimal(&value.time, dec);
  case NULL_VALUE:
    return 0; 
  default:
    DBUG_ASSERT(0);
  }
  return 0;
}


String *Item_param::val_str(String* str) 
{ 
  switch (state) {
  case STRING_VALUE:
  case LONG_DATA_VALUE:
    return &str_value_ptr;
  case REAL_VALUE:
    str->set_real(value.real, NOT_FIXED_DEC, &my_charset_bin);
    return str;
  case INT_VALUE:
    str->set(value.integer, &my_charset_bin);
    return str;
  case DECIMAL_VALUE:
    if (my_decimal2string(E_DEC_FATAL_ERROR, &decimal_value,
                          0, 0, 0, str) <= 1)
      return str;
    return NULL;
  case TIME_VALUE:
  {
    if (str->reserve(MAX_DATE_STRING_REP_LENGTH))
      break;
    str->length((uint) my_TIME_to_str(&value.time, (char *) str->ptr(),
                                      MY_MIN(decimals, DATETIME_MAX_DECIMALS)));
    str->set_charset(&my_charset_bin);
    return str;
  }
  case NULL_VALUE:
    return NULL; 
  default:
    DBUG_ASSERT(0);
  }
  return str;
}

/**
  Return Param item values in string format, for generating the dynamic 
  query used in update/binary logs.

  @todo
    - Change interface and implementation to fill log data in place
    and avoid one more memcpy/alloc between str and log string.
    - In case of error we need to notify replication
    that binary log contains wrong statement 
*/

const String *Item_param::query_val_str(THD *thd, String* str) const
{
  switch (state) {
  case INT_VALUE:
    str->set_int(value.integer, unsigned_flag, &my_charset_bin);
    break;
  case REAL_VALUE:
    str->set_real(value.real, NOT_FIXED_DEC, &my_charset_bin);
    break;
  case DECIMAL_VALUE:
    if (my_decimal2string(E_DEC_FATAL_ERROR, &decimal_value,
                          0, 0, 0, str) > 1)
      return &my_null_string;
    break;
  case TIME_VALUE:
    {
      char *buf, *ptr;
      str->length(0);
      /*
        TODO: in case of error we need to notify replication
        that binary log contains wrong statement 
      */
      if (str->reserve(MAX_DATE_STRING_REP_LENGTH+3))
        break; 

      /* Create date string inplace */
      buf= str->c_ptr_quick();
      ptr= buf;
      *ptr++= '\'';
      ptr+= (uint) my_TIME_to_str(&value.time, ptr,
                                  MY_MIN(decimals, DATETIME_MAX_DECIMALS));
      *ptr++= '\'';
      str->length((uint32) (ptr - buf));
      break;
    }
  case STRING_VALUE:
  case LONG_DATA_VALUE:
    {
      str->length(0);
      append_query_string(thd, value.cs_info.character_set_client, &str_value,
                          str);
      break;
    }
  case NULL_VALUE:
    return &my_null_string;
  default:
    DBUG_ASSERT(0);
  }
  return str;
}


/**
  Convert string from client character set to the character set of
  connection.
*/

bool Item_param::convert_str_value(THD *thd)
{
  bool rc= FALSE;
  if (state == STRING_VALUE || state == LONG_DATA_VALUE)
  {
    if (value.cs_info.final_character_set_of_str_value == NULL ||
        value.cs_info.character_set_of_placeholder == NULL)
      return true;
    /*
      Check is so simple because all charsets were set up properly
      in setup_one_conversion_function, where typecode of
      placeholder was also taken into account: the variables are different
      here only if conversion is really necessary.
    */
    if (value.cs_info.final_character_set_of_str_value !=
        value.cs_info.character_set_of_placeholder)
    {
      rc= thd->convert_string(&str_value,
                              value.cs_info.character_set_of_placeholder,
                              value.cs_info.final_character_set_of_str_value);
    }
    else
      str_value.set_charset(value.cs_info.final_character_set_of_str_value);
    /* Here str_value is guaranteed to be in final_character_set_of_str_value */

    max_length= static_cast<uint32>(str_value.numchars() * str_value.charset()->mbmaxlen);

    /* For the strings converted to numeric form within some functions */
    decimals= NOT_FIXED_DEC;
    /*
      str_value_ptr is returned from val_str(). It must be not alloced
      to prevent it's modification by val_str() invoker.
    */
    str_value_ptr.set(str_value.ptr(), str_value.length(),
                      str_value.charset());
    /* Synchronize item charset with value charset */
    collation.set(str_value.charset(), DERIVATION_COERCIBLE);
  }
  return rc;
}


bool Item_param::basic_const_item() const
{
  if (state == NO_VALUE || state == TIME_VALUE)
    return FALSE;
  return TRUE;
}


Item *
Item_param::clone_item()
{
  /* see comments in the header file */
  switch (state) {
  case NULL_VALUE:
    return new Item_null(item_name);
  case INT_VALUE:
    return (unsigned_flag ?
            new Item_uint(item_name, value.integer, max_length) :
            new Item_int(item_name, value.integer, max_length));
  case REAL_VALUE:
    return new Item_float(item_name, value.real, decimals, max_length);
  case STRING_VALUE:
  case LONG_DATA_VALUE:
    return new Item_string(item_name, str_value.c_ptr_quick(), str_value.length(),
                           str_value.charset());
  case TIME_VALUE:
    break;
  case NO_VALUE:
  default:
    DBUG_ASSERT(0);
  };
  return 0;
}


bool
Item_param::eq(const Item *arg, bool binary_cmp) const
{
  Item *item;
  if (!basic_const_item() || !arg->basic_const_item() || arg->type() != type())
    return FALSE;
  /*
    We need to cast off const to call val_int(). This should be OK for
    a basic constant.
  */
  item= (Item*) arg;

  switch (state) {
  case NULL_VALUE:
    return TRUE;
  case INT_VALUE:
    return value.integer == item->val_int() &&
           unsigned_flag == item->unsigned_flag;
  case REAL_VALUE:
    return value.real == item->val_real();
  case STRING_VALUE:
  case LONG_DATA_VALUE:
    if (binary_cmp)
      return !stringcmp(&str_value, &item->str_value);
    return !sortcmp(&str_value, &item->str_value, collation.collation);
  default:
    break;
  }
  return FALSE;
}

/* End of Item_param related */

void Item_param::print(String *str, enum_query_type query_type)
{
  if (state == NO_VALUE || query_type & QT_NORMALIZED_FORMAT)
  {
    str->append('?');
  }
  else
  {
    char buffer[STRING_BUFFER_USUAL_SIZE];
    String tmp(buffer, sizeof(buffer), &my_charset_bin);
    const String *res;
    res= query_val_str(current_thd, &tmp);
    str->append(*res);
  }
}


/**
  Preserve the original parameter types and values
  when re-preparing a prepared statement.

  @details Copy parameter type information and conversion
  function pointers from a parameter of the old statement
  to the corresponding parameter of the new one.

  Move parameter values from the old parameters to the new
  one. We simply "exchange" the values, which allows
  to save on allocation and character set conversion in
  case a parameter is a string or a blob/clob.

  The old parameter gets the value of this one, which
  ensures that all memory of this parameter is freed
  correctly.

  @param[in]  src   parameter item of the original
                    prepared statement
*/

void
Item_param::set_param_type_and_swap_value(Item_param *src)
{
  unsigned_flag= src->unsigned_flag;
  param_type= src->param_type;
  set_param_func= src->set_param_func;
  item_type= src->item_type;
  item_result_type= src->item_result_type;

  collation.set(src->collation);
  maybe_null= src->maybe_null;
  null_value= src->null_value;
  max_length= src->max_length;
  decimals= src->decimals;
  state= src->state;
  value= src->value;

  decimal_value.swap(src->decimal_value);
  str_value.swap(src->str_value);
  str_value_ptr.swap(src->str_value_ptr);
}


/**
  This operation is intended to store some item value in Item_param to be
  used later.

  @param thd    thread context
  @param ctx    stored procedure runtime context
  @param it     a pointer to an item in the tree

  @return Error status
    @retval TRUE on error
    @retval FALSE on success
*/

bool
Item_param::set_value(THD *thd, sp_rcontext *ctx, Item **it)
{
  Item *arg= *it;

  if (arg->is_null())
  {
    set_null();
    return FALSE;
  }

  null_value= FALSE;

  switch (arg->result_type()) {
  case STRING_RESULT:
  {
    char str_buffer[STRING_BUFFER_USUAL_SIZE];
    String sv_buffer(str_buffer, sizeof(str_buffer), &my_charset_bin);
    String *sv= arg->val_str(&sv_buffer);

    if (!sv)
      return TRUE;

    set_str(sv->c_ptr_safe(), sv->length());
    str_value_ptr.set(str_value.ptr(),
                      str_value.length(),
                      str_value.charset());
    collation.set(str_value.charset(), DERIVATION_COERCIBLE);
    decimals= 0;
    item_type= Item::STRING_ITEM;
    break;
  }

  case REAL_RESULT:
    set_double(arg->val_real());
    item_type= Item::REAL_ITEM;
    break;

  case INT_RESULT:
    set_int(arg->val_int(), arg->max_length);
    item_type= Item::INT_ITEM;
    break;

  case DECIMAL_RESULT:
  {
    my_decimal dv_buf;
    my_decimal *dv= arg->val_decimal(&dv_buf);

    if (!dv)
      return TRUE;

    set_decimal(dv);
    item_type= Item::DECIMAL_ITEM;
    break;
  }

  default:
    /* That can not happen. */

    DBUG_ASSERT(TRUE);  // Abort in debug mode.

    set_null();         // Set to NULL in release mode.
    item_type= Item::NULL_ITEM;
    return FALSE;
  }

  item_result_type= arg->result_type();
  return FALSE;
}


/**
  Setter of Item_param::m_out_param_info.

  m_out_param_info is used to store information about store routine
  OUT-parameters, such as stored routine name, database, stored routine
  variable name. It is supposed to be set in sp_head::execute() after
  Item_param::set_value() is called.
*/

void
Item_param::set_out_param_info(Send_field *info)
{
  m_out_param_info= info;
  param_type= m_out_param_info->type;
}


/**
  Getter of Item_param::m_out_param_info.

  m_out_param_info is used to store information about store routine
  OUT-parameters, such as stored routine name, database, stored routine
  variable name. It is supposed to be retrieved in
  Protocol_binary::send_out_parameters() during creation of OUT-parameter
  result set.
*/

const Send_field *
Item_param::get_out_param_info() const
{
  return m_out_param_info;
}


/**
  Fill meta-data information for the corresponding column in a result set.
  If this is an OUT-parameter of a stored procedure, preserve meta-data of
  stored-routine variable.

  @param field container for meta-data to be filled
*/

void Item_param::make_field(Send_field *field)
{
  Item::make_field(field);

  if (!m_out_param_info)
    return;

  /*
    This is an OUT-parameter of stored procedure. We should use
    OUT-parameter info to fill out the names.
  */

  field->db_name= m_out_param_info->db_name;
  field->table_name= m_out_param_info->table_name;
  field->org_table_name= m_out_param_info->org_table_name;
  field->col_name= m_out_param_info->col_name;
  field->org_col_name= m_out_param_info->org_col_name;

  field->length= m_out_param_info->length;
  field->charsetnr= m_out_param_info->charsetnr;
  field->flags= m_out_param_info->flags;
  field->decimals= m_out_param_info->decimals;
  field->type= m_out_param_info->type;
}

/****************************************************************************
  Item_copy
****************************************************************************/
Item_copy *Item_copy::create (Item *item)
{
  switch (item->result_type())
  {
    case STRING_RESULT:
      return new Item_copy_string (item);
    case REAL_RESULT: 
      return new Item_copy_float (item);
    case INT_RESULT:
      return item->unsigned_flag ? 
        new Item_copy_uint (item) : new Item_copy_int (item);
    case DECIMAL_RESULT:
      return new Item_copy_decimal (item);
    default:
      DBUG_ASSERT (0);
  }
  /* should not happen */
  return NULL;
}

/****************************************************************************
  Item_copy_string
****************************************************************************/

double Item_copy_string::val_real()
{
  int err_not_used;
  char *end_not_used;
  return (null_value ? 0.0 :
          my_strntod(str_value.charset(), (char*) str_value.ptr(),
                     str_value.length(), &end_not_used, &err_not_used));
}

longlong Item_copy_string::val_int()
{
  int err;
  return null_value ? 0LL : my_strntoll(str_value.charset(),str_value.ptr(),
                                        str_value.length(),10, (char**) 0,
                                        &err);
}


type_conversion_status
Item_copy_string::save_in_field(Field *field, bool no_conversions)
{
  return save_str_value_in_field(field, &str_value);
}


bool Item_copy_string::copy(const THD *thd)
{
  String *res=item->val_str(&str_value);
  if (res && res != &str_value)
    str_value.copy(*res);
  null_value=item->null_value;
  return thd->is_error();
}

/* ARGSUSED */
String *Item_copy_string::val_str(String *str)
{
  // Item_copy_string is used without fix_fields call
  if (null_value)
    return (String*) 0;
  return &str_value;
}


my_decimal *Item_copy_string::val_decimal(my_decimal *decimal_value)
{
  // Item_copy_string is used without fix_fields call
  if (null_value)
    return (my_decimal *) 0;
  string2my_decimal(E_DEC_FATAL_ERROR, &str_value, decimal_value);
  return (decimal_value);
}


bool Item_copy_string::get_date(MYSQL_TIME *ltime, my_time_flags_t fuzzydate)
{
  return get_date_from_string(ltime, fuzzydate);
}

bool Item_copy_string::get_time(MYSQL_TIME *ltime)
{
  return get_time_from_string(ltime);
}

/****************************************************************************
  Item_copy_int
****************************************************************************/

bool Item_copy_int::copy(const THD *thd)
{
  cached_value= item->val_int();
  null_value=item->null_value;
  return thd->is_error();
}

static type_conversion_status
save_int_value_in_field (Field *field, longlong nr,
                         bool null_value, bool unsigned_flag);

type_conversion_status
Item_copy_int::save_in_field(Field *field, bool no_conversions)
{
  return save_int_value_in_field(field, cached_value,
                                 null_value, unsigned_flag);
}


String *Item_copy_int::val_str(String *str)
{
  if (null_value)
    return (String *) 0;

  str->set(cached_value, &my_charset_bin);
  return str;
}


my_decimal *Item_copy_int::val_decimal(my_decimal *decimal_value)
{
  if (null_value)
    return (my_decimal *) 0;

  int2my_decimal(E_DEC_FATAL_ERROR, cached_value, unsigned_flag, decimal_value);
  return decimal_value;
}


/****************************************************************************
  Item_copy_uint
****************************************************************************/

String *Item_copy_uint::val_str(String *str)
{
  if (null_value)
    return (String *) 0;

  str->set((ulonglong) cached_value, &my_charset_bin);
  return str;
}


/****************************************************************************
  Item_copy_float
****************************************************************************/

bool Item_copy_float::copy(const THD *thd)
{
  cached_value= item->val_real();
  null_value= item->null_value;
  return thd->is_error();
}

String *Item_copy_float::val_str(String *str)
{
  if (null_value)
    return (String *) 0;
  else
  {
    double nr= val_real();
    str->set_real(nr,decimals, &my_charset_bin);
    return str;
  }
}


my_decimal *Item_copy_float::val_decimal(my_decimal *decimal_value)
{
  if (null_value)
    return (my_decimal *) 0;
  else
  {
    double nr= val_real();
    double2my_decimal(E_DEC_FATAL_ERROR, nr, decimal_value);
    return decimal_value;
  }
}


type_conversion_status
Item_copy_float::save_in_field(Field *field, bool no_conversions)
{
  // TODO: call set_field_to_null_with_conversions below
  if (null_value)
    return set_field_to_null(field);

  field->set_notnull();
  return field->store(cached_value);
}


/****************************************************************************
  Item_copy_decimal
****************************************************************************/

type_conversion_status
Item_copy_decimal::save_in_field(Field *field, bool no_conversions)
{
  // TODO: call set_field_to_null_with_conversions below
  if (null_value)
    return set_field_to_null(field);
  field->set_notnull();
  return field->store_decimal(&cached_value);
}


String *Item_copy_decimal::val_str(String *result)
{
  if (null_value)
    return (String *) 0;
  result->set_charset(&my_charset_bin);
  my_decimal2string(E_DEC_FATAL_ERROR, &cached_value, 0, 0, 0, result);
  return result;
}


double Item_copy_decimal::val_real()
{
  if (null_value)
    return 0.0;
  else
  {
    double result;
    my_decimal2double(E_DEC_FATAL_ERROR, &cached_value, &result);
    return result;
  }
}


longlong Item_copy_decimal::val_int()
{
  if (null_value)
    return 0LL;
  else
  {
    longlong result;
    my_decimal2int(E_DEC_FATAL_ERROR, &cached_value, unsigned_flag, &result);
    return result;
  }
}


bool Item_copy_decimal::copy(const THD *thd)
{
  my_decimal *nr= item->val_decimal(&cached_value);
  if (nr && nr != &cached_value)
    my_decimal2decimal (nr, &cached_value);
  null_value= item->null_value;
  return thd->is_error();
}


/*
  Functions to convert item to field (for send_result_set_metadata)
*/

/* ARGSUSED */
bool Item::fix_fields(THD *thd, Item **ref)
{
  DBUG_ASSERT(is_contextualized());

  // We do not check fields which are fixed during construction
  DBUG_ASSERT(fixed == 0 || basic_const_item());
  fixed= 1;
  return FALSE;
}

double Item_ref_null_helper::val_real()
{
  DBUG_ASSERT(fixed == 1);
  double tmp= (*ref)->val_result();
  owner->was_null|= null_value= (*ref)->null_value;
  return tmp;
}


longlong Item_ref_null_helper::val_int()
{
  DBUG_ASSERT(fixed == 1);
  longlong tmp= (*ref)->val_int_result();
  owner->was_null|= null_value= (*ref)->null_value;
  return tmp;
}


longlong Item_ref_null_helper::val_time_temporal()
{
  DBUG_ASSERT(fixed == 1);
  DBUG_ASSERT((*ref)->is_temporal());
  longlong tmp= (*ref)->val_time_temporal_result();
  owner->was_null|= null_value= (*ref)->null_value;
  return tmp;
}


longlong Item_ref_null_helper::val_date_temporal()
{
  DBUG_ASSERT(fixed == 1);
  DBUG_ASSERT((*ref)->is_temporal());
  longlong tmp= (*ref)->val_date_temporal_result();
  owner->was_null|= null_value= (*ref)->null_value;
  return tmp;
}


my_decimal *Item_ref_null_helper::val_decimal(my_decimal *decimal_value)
{
  DBUG_ASSERT(fixed == 1);
  my_decimal *val= (*ref)->val_decimal_result(decimal_value);
  owner->was_null|= null_value= (*ref)->null_value;
  return val;
}


bool Item_ref_null_helper::val_bool()
{
  DBUG_ASSERT(fixed == 1);
  bool val= (*ref)->val_bool_result();
  owner->was_null|= null_value= (*ref)->null_value;
  return val;
}


String* Item_ref_null_helper::val_str(String* s)
{
  DBUG_ASSERT(fixed == 1);
  String* tmp= (*ref)->str_result(s);
  owner->was_null|= null_value= (*ref)->null_value;
  return tmp;
}


bool Item_ref_null_helper::get_date(MYSQL_TIME *ltime,
                                    my_time_flags_t fuzzydate)
{
  return (owner->was_null|= null_value= (*ref)->get_date(ltime, fuzzydate));
}


/**
  Mark item and SELECT_LEXs as dependent if item was resolved in
  outer SELECT.

  @param thd             thread handler
  @param last            select from which current item depend
  @param current         current select
  @param resolved_item   item which was resolved in outer SELECT
  @param mark_item       item which should be marked; resolved_item will be
  marked anyway.
*/

static void mark_as_dependent(THD *thd, SELECT_LEX *last, SELECT_LEX *current,
                              Item_ident *resolved_item,
                              Item_ident *mark_item)
{
  const char *db_name= (resolved_item->db_name ?
                        resolved_item->db_name : "");
  const char *table_name= (resolved_item->table_name ?
                           resolved_item->table_name : "");
  /* store pointer on SELECT_LEX from which item is dependent */
  if (mark_item)
    mark_item->depended_from= last;
  /*
    resolved_item is the one we are resolving (and we just found that it is an
    outer ref), its context is surely the subquery (see assertion below), so
    we set depended_from for it.
  */
  resolved_item->depended_from= last;
  DBUG_ASSERT(resolved_item->context->select_lex == current);

  current->mark_as_dependent(last);
  if (thd->lex->describe)
  {
    /*
      UNION's result has select_number == INT_MAX which is printed as -1 and
      this is confusing. Instead, the number of the first SELECT in the UNION
      is printed as names in ORDER BY are resolved against select list of the
      first SELECT.
    */
    uint sel_nr= (last->select_number < INT_MAX) ? last->select_number :
                  last->master_unit()->first_select()->select_number;
    push_warning_printf(thd, Sql_condition::SL_NOTE,
		 ER_WARN_FIELD_RESOLVED, ER(ER_WARN_FIELD_RESOLVED),
                 db_name, (db_name[0] ? "." : ""),
                 table_name, (table_name [0] ? "." : ""),
                 resolved_item->field_name,
                 current->select_number, sel_nr);
  }
}


/**
  Mark range of selects and resolved identifier (field/reference)
  item as dependent.

  @param thd             thread handler
  @param last_select     select where resolved_item was resolved
  @param current_sel     current select (select where resolved_item was placed)
  @param found_field     field which was found during resolving
  @param found_item      Item which was found during resolving (if resolved
                         identifier belongs to VIEW)
  @param resolved_item   Identifier which was resolved

  @note
    We have to mark all items between current_sel (including) and
    last_select (excluding) as dependend (select before last_select should
    be marked with actual table mask used by resolved item, all other with
    OUTER_REF_TABLE_BIT) and also write dependence information to Item of
    resolved identifier.
*/

void mark_select_range_as_dependent(THD *thd,
                                    SELECT_LEX *last_select,
                                    SELECT_LEX *current_sel,
                                    Field *found_field, Item *found_item,
                                    Item_ident *resolved_item)
{
  /*
    Go from current SELECT to SELECT where field was resolved (it
    have to be reachable from current SELECT, because it was already
    done once when we resolved this field and cached result of
    resolving)
  */
  SELECT_LEX *previous_select= current_sel;
  for (; previous_select->outer_select() != last_select;
       previous_select= previous_select->outer_select())
  {
    Item_subselect *prev_subselect_item=
      previous_select->master_unit()->item;
    prev_subselect_item->used_tables_cache|= OUTER_REF_TABLE_BIT;
    prev_subselect_item->const_item_cache= 0;
  }
  {
    Item_subselect *prev_subselect_item=
      previous_select->master_unit()->item;
    Item_ident *dependent= resolved_item;
    if (found_field == view_ref_found)
    {
      Item::Type type= found_item->type();
      prev_subselect_item->used_tables_cache|=
        found_item->resolved_used_tables();// not needed but logical
      dependent= ((type == Item::REF_ITEM || type == Item::FIELD_ITEM) ?
                  (Item_ident*) found_item :
                  0);
    }
    else
      prev_subselect_item->used_tables_cache|=
        found_field->table->pos_in_table_list->map();
    prev_subselect_item->const_item_cache= 0;
    mark_as_dependent(thd, last_select, current_sel, resolved_item,
                      dependent);
  }
}


/**
  Search a GROUP BY clause for a field with a certain name.

  Search the GROUP BY list for a column named as find_item. When searching
  preference is given to columns that are qualified with the same table (and
  database) name as the one being searched for.

  @param find_item     the item being searched for
  @param group_list    GROUP BY clause

  @return
    - the found item on success
    - NULL if find_item is not in group_list
*/

static Item** find_field_in_group_list(Item *find_item, ORDER *group_list)
{
  const char *db_name;
  const char *table_name;
  const char *field_name;
  ORDER      *found_group= NULL;
  int         found_match_degree= 0;
  Item_ident *cur_field;
  int         cur_match_degree= 0;
  char        name_buff[NAME_LEN+1];

  if (find_item->type() == Item::FIELD_ITEM ||
      find_item->type() == Item::REF_ITEM)
  {
    db_name=    ((Item_ident*) find_item)->db_name;
    table_name= ((Item_ident*) find_item)->table_name;
    field_name= ((Item_ident*) find_item)->field_name;
  }
  else
    return NULL;

  if (db_name && lower_case_table_names)
  {
    /* Convert database to lower case for comparison */
    strmake(name_buff, db_name, sizeof(name_buff)-1);
    my_casedn_str(files_charset_info, name_buff);
    db_name= name_buff;
  }

  DBUG_ASSERT(field_name != 0);

  for (ORDER *cur_group= group_list ; cur_group ; cur_group= cur_group->next)
  {
    if ((*(cur_group->item))->real_item()->type() == Item::FIELD_ITEM)
    {
      cur_field= (Item_ident*) *cur_group->item;
      cur_match_degree= 0;
      
      DBUG_ASSERT(cur_field->field_name != 0);

      if (!my_strcasecmp(system_charset_info,
                         cur_field->field_name, field_name))
        ++cur_match_degree;
      else
        continue;

      if (cur_field->table_name && table_name)
      {
        /* If field_name is qualified by a table name. */
        if (my_strcasecmp(table_alias_charset, cur_field->table_name, table_name))
          /* Same field names, different tables. */
          return NULL;

        ++cur_match_degree;
        if (cur_field->db_name && db_name)
        {
          /* If field_name is also qualified by a database name. */
          if (strcmp(cur_field->db_name, db_name))
            /* Same field names, different databases. */
            return NULL;
          ++cur_match_degree;
        }
      }

      if (cur_match_degree > found_match_degree)
      {
        found_match_degree= cur_match_degree;
        found_group= cur_group;
      }
      else if (found_group && (cur_match_degree == found_match_degree) &&
               ! (*(found_group->item))->eq(cur_field, 0))
      {
        /*
          If the current resolve candidate matches equally well as the current
          best match, they must reference the same column, otherwise the field
          is ambiguous.
        */
        my_error(ER_NON_UNIQ_ERROR, MYF(0),
                 find_item->full_name(), current_thd->where);
        return NULL;
      }
    }
  }

  if (found_group)
    return found_group->item;
  else
    return NULL;
}


/**
  Check if an Item is fixed or is an Item_outer_ref.

  @param ref the reference to check

  @return Whether or not the item is a fixed item or an Item_outer_ref

  @note Currently, this function is only used in DBUG_ASSERT
  statements and therefore not included in optimized builds.
*/
#ifndef DBUG_OFF
bool is_fixed_or_outer_ref(const Item *ref)
{
  /*
    The requirements are that the Item pointer
    1)  is not NULL, and
    2a) points to a fixed Item, or
    2b) points to an Item_outer_ref.
  */
  return (ref != NULL &&                     // 1
          (ref->fixed ||                     // 2a
           (ref->type() == Item::REF_ITEM && // 2b
            static_cast<const Item_ref *>(ref)->ref_type() == Item_ref::OUTER_REF)));
}
#endif


/**
  Resolve a column reference in a sub-select.

  Resolve a column reference (usually inside a HAVING clause) against the
  SELECT and GROUP BY clauses of the query described by 'select'. The name
  resolution algorithm searches both the SELECT and GROUP BY clauses, and in
  case of a name conflict prefers GROUP BY column names over SELECT names. If
  both clauses contain different fields with the same names, a warning is
  issued that name of 'ref' is ambiguous. We extend ANSI SQL in that when no
  GROUP BY column is found, then a HAVING name is resolved as a possibly
  derived SELECT column.

  @param thd     current thread
  @param ref     column reference being resolved
  @param select  the select that ref is resolved against

  @note
    The resolution procedure is:
    - Search for a column or derived column named col_ref_i [in table T_j]
    in the SELECT clause of Q.
    - Search for a column named col_ref_i [in table T_j]
    in the GROUP BY clause of Q.
    - If found different columns with the same name in GROUP BY and SELECT,
    issue a warning
    - return the found GROUP BY column if any,
    - else return the found SELECT column if any.


  @return
    - NULL - there was an error, and the error was already reported
    - not_found_item - the item was not resolved, no error was reported
    - resolved item - if the item was resolved
*/

static Item**
resolve_ref_in_select_and_group(THD *thd, Item_ident *ref, SELECT_LEX *select)
{
  Item **group_by_ref= NULL;
  Item **select_ref= NULL;
  ORDER *group_list= select->group_list.first;
  bool ambiguous_fields= FALSE;
  uint counter;
  enum_resolution_type resolution;

  /*
    Search for a column or derived column named as 'ref' in the SELECT
    clause of the current select.
  */
  if (!(select_ref= find_item_in_list(ref, *(select->get_item_list()),
                                      &counter, REPORT_EXCEPT_NOT_FOUND,
                                      &resolution)))
    return NULL; /* Some error occurred. */
  if (resolution == RESOLVED_AGAINST_ALIAS)
    ref->set_alias_of_expr();

  /* If this is a non-aggregated field inside HAVING, search in GROUP BY. */
  if (select->having_fix_field && !ref->with_sum_func && group_list)
  {
    group_by_ref= find_field_in_group_list(ref, group_list);
    
    /* Check if the fields found in SELECT and GROUP BY are the same field. */
    if (group_by_ref && (select_ref != not_found_item) &&
        !((*group_by_ref)->eq(*select_ref, 0)))
    {
      ambiguous_fields= TRUE;
      push_warning_printf(thd, Sql_condition::SL_WARNING, ER_NON_UNIQ_ERROR,
                          ER(ER_NON_UNIQ_ERROR), ref->full_name(),
                          current_thd->where);

    }
  }

  if (select_ref != not_found_item || group_by_ref)
  {
    if (select_ref != not_found_item && !ambiguous_fields)
    {
      DBUG_ASSERT(*select_ref != 0);
      if (!select->ref_pointer_array[counter])
      {
        my_error(ER_ILLEGAL_REFERENCE, MYF(0),
                 ref->item_name.ptr(), "forward reference in item list");
        return NULL;
      }
      /*
       Assert if its an incorrect reference . We do not assert if its a outer
       reference, as they get fixed later in fix_innner_refs function.
      */
      DBUG_ASSERT(is_fixed_or_outer_ref(*select_ref));

      return &select->ref_pointer_array[counter];
    }
    if (group_by_ref)
      return group_by_ref;
    DBUG_ASSERT(FALSE);
    return NULL; /* So there is no compiler warning. */
  }

  return not_found_item;
}


/**
  Resolve the name of an outer select column reference.

  The method resolves the column reference represented by 'this' as a column
  present in outer selects that contain current select.

  In prepared statements, because of cache, find_field_in_tables()
  can resolve fields even if they don't belong to current context.
  In this case this method only finds appropriate context and marks
  current select as dependent. The found reference of field should be
  provided in 'from_field'.

  @param[in] thd             current thread
  @param[in,out] from_field  found field reference or (Field*)not_found_field
  @param[in,out] reference   view column if this item was resolved to a
    view column

  @note
    This is the inner loop of Item_field::fix_fields:
  @code
        for each outer query Q_k beginning from the inner-most one
        {
          search for a column or derived column named col_ref_i
          [in table T_j] in the FROM clause of Q_k;

          if such a column is not found
            Search for a column or derived column named col_ref_i
            [in table T_j] in the SELECT and GROUP clauses of Q_k.
        }
  @endcode

  @retval
    1   column succefully resolved and fix_fields() should continue.
  @retval
    0   column fully fixed and fix_fields() should return FALSE
  @retval
    -1  error occured
*/

int
Item_field::fix_outer_field(THD *thd, Field **from_field, Item **reference)
{
  enum_parsing_context place= CTX_NONE;
  bool field_found= (*from_field != not_found_field);
  bool upward_lookup= FALSE;

  /*
    If there are outer contexts (outer selects, but current select is
    not derived table or view) try to resolve this reference in the
    outer contexts.

    We treat each subselect as a separate namespace, so that different
    subselects may contain columns with the same names. The subselects
    are searched starting from the innermost.
  */
  Name_resolution_context *last_checked_context= context;
  Item **ref= not_found_item;
  SELECT_LEX *current_sel= thd->lex->current_select();
  Name_resolution_context *outer_context= NULL;
  SELECT_LEX *select= NULL;
  /* Currently derived tables cannot be correlated */
  if (current_sel->master_unit()->first_select()->linkage !=
      DERIVED_TABLE_TYPE)
    outer_context= context->outer_context;
  for (;
       outer_context;
       outer_context= outer_context->outer_context)
  {
    select= outer_context->select_lex;
    Item_subselect *prev_subselect_item=
      last_checked_context->select_lex->master_unit()->item;
    last_checked_context= outer_context;
    upward_lookup= TRUE;

    place= prev_subselect_item->parsing_place;
    /*
      If outer_field is set, field was already found by first call
      to find_field_in_tables(). Only need to find appropriate context.
    */
    if (field_found && outer_context->select_lex !=
        cached_table->select_lex)
      continue;
    /*
      In case of a view, find_field_in_tables() writes the pointer to
      the found view field into '*reference', in other words, it
      substitutes this Item_field with the found expression.
    */
    if (field_found ||
        (*from_field=
           find_field_in_tables(thd, this,
                                outer_context->first_name_resolution_table,
                                outer_context->last_name_resolution_table,
                                reference,
                                IGNORE_EXCEPT_NON_UNIQUE,
                                thd->want_privilege,
                                true)) !=
        not_found_field)
    {
      if (*from_field)
      {
        if (*from_field != view_ref_found)
        {
          prev_subselect_item->used_tables_cache|=
            (*from_field)->table->pos_in_table_list->map();
          prev_subselect_item->const_item_cache= 0;
          set_field(*from_field);
          if (!last_checked_context->select_lex->having_fix_field &&
              select->group_list.elements &&
              (place == CTX_SELECT_LIST || place == CTX_HAVING))
          {
            Item_outer_ref *rf;
            /*
              If an outer field is resolved in a grouping select then it
              is replaced for an Item_outer_ref object. Otherwise an
              Item_field object is used.
              The new Item_outer_ref object is saved in the inner_refs_list of
              the outer select. Here it is only created. It can be fixed only
              after the original field has been fixed and this is done in the
              fix_inner_refs() function.
            */
            if (!(rf= new Item_outer_ref(context, this)))
              return -1;
            thd->change_item_tree(reference, rf);
            select->inner_refs_list.push_back(rf);
            rf->in_sum_func= thd->lex->in_sum_func;
          }
          /*
            A reference is resolved to a nest level that's outer or the same as
            the nest level of the enclosing set function : adjust the value of
            max_arg_level for the function if it's needed.
          */
          if (thd->lex->in_sum_func &&
              thd->lex->in_sum_func->nest_level >= select->nest_level)
          {
            Item::Type ref_type= (*reference)->type();
            set_if_bigger(thd->lex->in_sum_func->max_arg_level,
                          select->nest_level);
            set_field(*from_field);
            fixed= 1;
            mark_as_dependent(thd, last_checked_context->select_lex,
                              context->select_lex, this,
                              ((ref_type == REF_ITEM ||
                                ref_type == FIELD_ITEM) ?
                               (Item_ident*) (*reference) : 0));
            return 0;
          }
        }
        else
        {
          Item::Type ref_type= (*reference)->type();
          prev_subselect_item->used_tables_cache|=
            (*reference)->resolved_used_tables();
          prev_subselect_item->const_item_cache&=
            (*reference)->const_item();
          if (thd->lex->in_sum_func &&
              thd->lex->in_sum_func->nest_level >= select->nest_level)
            set_if_bigger(thd->lex->in_sum_func->max_arg_level,
                          select->nest_level);

          mark_as_dependent(thd, last_checked_context->select_lex,
                            context->select_lex, this,
                            ((ref_type == REF_ITEM || ref_type == FIELD_ITEM) ?
                             (Item_ident*) (*reference) :
                             0));
          /*
            A reference to a view field had been found and we
            substituted it instead of this Item (find_field_in_tables
            does it by assigning the new value to *reference), so now
            we can return from this function.
          */
          return 0;
        }
      }
      break;
    }

    /* Search in SELECT and GROUP lists of the outer select. */
    if (select_alias_referencable(place) &&
        outer_context->resolve_in_select_list)
    {
      if (!(ref= resolve_ref_in_select_and_group(thd, this, select)))
        return -1; /* Some error occurred (e.g. ambiguous names). */
      if (ref != not_found_item)
      {
        /*
          Either the item we found is already fixed, or it is an outer
          reference that will be fixed later in fix_inner_refs().
        */
        DBUG_ASSERT(is_fixed_or_outer_ref(*ref));
        prev_subselect_item->used_tables_cache|= (*ref)->used_tables();
        prev_subselect_item->const_item_cache&= (*ref)->const_item();
        break;
      }
    }

    /*
      Reference is not found in this select => this subquery depend on
      outer select (or we just trying to find wrong identifier, in this
      case it does not matter which used tables bits we set)
    */
    prev_subselect_item->used_tables_cache|= OUTER_REF_TABLE_BIT;
    prev_subselect_item->const_item_cache= 0;
  }

  DBUG_ASSERT(ref != 0);
  if (!*from_field)
    return -1;
  if (ref == not_found_item && *from_field == not_found_field)
  {
    if (upward_lookup)
    {
      // We can't say exactly what absent table or field
      my_error(ER_BAD_FIELD_ERROR, MYF(0), full_name(), thd->where);
    }
    else
    {
      /* Call find_field_in_tables only to report the error */
      find_field_in_tables(thd, this,
                           context->first_name_resolution_table,
                           context->last_name_resolution_table,
                           reference, REPORT_ALL_ERRORS,
                           any_privileges ? 0 : thd->want_privilege,
                           true);
    }
    return -1;
  }
  else if (ref != not_found_item)
  {
    Item *save;
    Item_ref *rf;

    /* Should have been checked in resolve_ref_in_select_and_group(). */
    DBUG_ASSERT(is_fixed_or_outer_ref(*ref));
    /*
      Here, a subset of actions performed by Item_ref::set_properties
      is not enough. So we pass ptr to NULL into Item_[direct]_ref
      constructor, so no initialization is performed, and call 
      fix_fields() below.
    */
    save= *ref;
    *ref= NULL;                             // Don't call set_properties()
    rf= (place == CTX_HAVING ?
         new Item_ref(context, ref, (char*) table_name,
                      (char*) field_name,
                      m_alias_of_expr) :
         (!select->group_list.elements ?
         new Item_direct_ref(context, ref, (char*) table_name,
                             (char*) field_name,
                             m_alias_of_expr) :
         new Item_outer_ref(context, ref, (char*) table_name,
                            (char*) field_name,
                            m_alias_of_expr)));
    *ref= save;
    if (!rf)
      return -1;

    if (place != CTX_HAVING && select->group_list.elements)
    {
      outer_context->select_lex->inner_refs_list.push_back((Item_outer_ref*)rf);
      ((Item_outer_ref*)rf)->in_sum_func= thd->lex->in_sum_func;
    }
    thd->change_item_tree(reference, rf);
    /*
      rf is Item_ref => never substitute other items (in this case)
      during fix_fields() => we can use rf after fix_fields()
    */
    DBUG_ASSERT(!rf->fixed);                // Assured by Item_ref()
    if (rf->fix_fields(thd, reference) || rf->check_cols(1))
      return -1;

    mark_as_dependent(thd, last_checked_context->select_lex,
                      context->select_lex, this,
                      rf);
    return 0;
  }
  else
  {
    mark_as_dependent(thd, last_checked_context->select_lex,
                      context->select_lex,
                      this, (Item_ident*)*reference);
    if (last_checked_context->select_lex->having_fix_field)
    {
      Item_ref *rf;
      rf= new Item_ref(context,
                       (cached_table->db[0] ? cached_table->db : 0),
                       (char*) cached_table->alias, (char*) field_name);
      if (!rf)
        return -1;
      thd->change_item_tree(reference, rf);
      /*
        rf is Item_ref => never substitute other items (in this case)
        during fix_fields() => we can use rf after fix_fields()
      */
      DBUG_ASSERT(!rf->fixed);                // Assured by Item_ref()
      if (rf->fix_fields(thd, reference) || rf->check_cols(1))
        return -1;
      return 0;
    }
  }
  return 1;
}


/**
  Resolve the name of a column reference.

  The method resolves the column reference represented by 'this' as a column
  present in one of: FROM clause, SELECT clause, GROUP BY clause of a query
  Q, or in outer queries that contain Q.

  The name resolution algorithm used is (where [T_j] is an optional table
  name that qualifies the column name):

  @code
    resolve_column_reference([T_j].col_ref_i)
    {
      search for a column or derived column named col_ref_i
      [in table T_j] in the FROM clause of Q;

      if such a column is NOT found AND    // Lookup in outer queries.
         there are outer queries
      {
        for each outer query Q_k beginning from the inner-most one
        {
          search for a column or derived column named col_ref_i
          [in table T_j] in the FROM clause of Q_k;

          if such a column is not found
            Search for a column or derived column named col_ref_i
            [in table T_j] in the SELECT and GROUP clauses of Q_k.
        }
      }
    }
  @endcode

    Notice that compared to Item_ref::fix_fields, here we first search the FROM
    clause, and then we search the SELECT and GROUP BY clauses.

  @param[in]     thd        current thread
  @param[in,out] reference  view column if this item was resolved to a
    view column

  @retval
    TRUE  if error
  @retval
    FALSE on success
*/

bool Item_field::fix_fields(THD *thd, Item **reference)
{
  DBUG_ASSERT(fixed == 0);
  Field *from_field= not_found_field;
  bool outer_fixed= false;

  Internal_error_handler_holder<View_error_handler, TABLE_LIST>
    view_handler(thd, context->view_error_handler,
                 context->view_error_handler_arg);

  if (!field)					// If field is not checked
  {
    /*
      In case of view, find_field_in_tables() write pointer to view field
      expression to 'reference', i.e. it substitute that expression instead
      of this Item_field
    */
    from_field=
      find_field_in_tables(thd, this,
                           context->first_name_resolution_table,
                           context->last_name_resolution_table,
                           reference,
                           thd->lex->use_only_table_context ?
                             REPORT_ALL_ERRORS : IGNORE_EXCEPT_NON_UNIQUE,
                           any_privileges ? 0 : thd->want_privilege,
                           true);
    if (thd->is_error())
      goto error;
    if (from_field == not_found_field)
    {
      int ret;
      /* Look up in current select's item_list to find aliased fields */
      if (thd->lex->current_select()->is_item_list_lookup)
      {
        uint counter;
        enum_resolution_type resolution;
        Item** res= find_item_in_list(this, thd->lex->current_select()->item_list,
                                      &counter, REPORT_EXCEPT_NOT_FOUND,
                                      &resolution);
        if (!res)
          return 1;
        if (resolution == RESOLVED_AGAINST_ALIAS)
          set_alias_of_expr();
        if (res != not_found_item)
        {
          if ((*res)->type() == Item::FIELD_ITEM)
          {
            /*
              It's an Item_field referencing another Item_field in the select
              list.
              Use the field from the Item_field in the select list and leave
              the Item_field instance in place.
            */

            Item_field *const item_field= (Item_field *)(*res);
            Field      *const new_field= item_field->field;

            if (new_field == NULL)
            {
              /* The column to which we link isn't valid. */
              my_error(ER_BAD_FIELD_ERROR, MYF(0), item_field->item_name.ptr(),
                       thd->where);
              return true;
            }

            set_field(new_field);

            // The found column may be an outer reference
            if (item_field->depended_from)
              mark_as_dependent(thd, item_field->depended_from,
                                context->select_lex, this, this);

            return false;
          }
          else
          {
            /*
              It's not an Item_field in the select list so we must make a new
              Item_ref to point to the Item in the select list and replace the
              Item_field created by the parser with the new Item_ref.
              Ex: SELECT func1(col) as c ... ORDER BY func2(c);
              NOTE: If we are fixing an alias reference inside ORDER/GROUP BY
              item tree, then we use new Item_ref as an intermediate value
              to resolve referenced item only.
              In this case the new Item_ref item is unused.
            */
            Item_ref *rf= new Item_ref(context, db_name,table_name,field_name);
            if (!rf)
              return 1;

            bool save_group_fix_field= thd->lex->current_select()->group_fix_field;
            /*
              No need for recursive resolving of aliases.
            */
            thd->lex->current_select()->group_fix_field= 0;

            bool ret= rf->fix_fields(thd, (Item **) &rf) || rf->check_cols(1);
            thd->lex->current_select()->group_fix_field= save_group_fix_field;
            if (ret)
              return true;

            if (save_group_fix_field && m_alias_of_expr)
              thd->change_item_tree(reference, *rf->ref);
            else
              thd->change_item_tree(reference, rf);

            return false;
          }
        }
      }
      if ((ret= fix_outer_field(thd, &from_field, reference)) < 0)
        goto error;
      outer_fixed= true;
      if (!ret)
        return false;
    }
    else if (!from_field)
      goto error;

    /*
      We should resolve this as an outer field reference if
      1. we haven't done it before, and
      2. the select_lex of the table that contains this field is
         different from the select_lex of the current name resolution
         context.
     */
    if (!outer_fixed &&                                                    // 1
        cached_table && cached_table->select_lex && context->select_lex && // 2
        cached_table->select_lex != context->select_lex)
    {
      int ret;
      if ((ret= fix_outer_field(thd, &from_field, reference)) < 0)
        goto error;
      outer_fixed= true;
      if (!ret)
        return false;
    }

    /*
      if it is not expression from merged VIEW we will set this field.

      We can leave expression substituted from view for next PS/SP rexecution
      (i.e. do not register this substitution for reverting on cleanup()
      (register_item_tree_changing())), because this subtree will be
      fix_field'ed during setup_tables()->setup_underlying() (i.e. before
      all other expressions of query, and references on tables which do
      not present in query will not make problems.

      Also we suppose that view can't be changed during PS/SP life.
    */
    if (from_field == view_ref_found)
      return false;

    set_field(from_field);
    if (thd->lex->in_sum_func &&
        thd->lex->in_sum_func->nest_level == 
        thd->lex->current_select()->nest_level)
      set_if_bigger(thd->lex->in_sum_func->max_arg_level,
                    thd->lex->current_select()->nest_level);
  }
  else if (thd->mark_used_columns != MARK_COLUMNS_NONE)
  {
    TABLE *table= field->table;
    MY_BITMAP *current_bitmap;
    MY_BITMAP *other_bitmap __attribute__((unused));
    if (thd->mark_used_columns == MARK_COLUMNS_READ)
    {
      current_bitmap= table->read_set;
      other_bitmap=   table->write_set;
    }
    else
    {
      current_bitmap= table->write_set;
      other_bitmap=   table->read_set;
    }
    if (!bitmap_fast_test_and_set(current_bitmap, field->field_index))
      DBUG_ASSERT(bitmap_is_set(other_bitmap, field->field_index));
  }
#ifndef NO_EMBEDDED_ACCESS_CHECKS
  if (any_privileges)
  {
    const char *db, *tab;
    db= cached_table->get_db_name();
    tab= cached_table->get_table_name();
    if (!(have_privileges= (get_column_grant(thd, &field->table->grant,
                                             db, tab, field_name) &
                            VIEW_ANY_ACL)))
    {
      my_error(ER_COLUMNACCESS_DENIED_ERROR, MYF(0),
               "ANY", thd->security_context()->priv_user().str,
               thd->security_context()->host_or_ip().str, field_name, tab);
      goto error;
    }
  }
#endif
  fixed= 1;
  if (!outer_fixed && !thd->lex->in_sum_func &&
      thd->lex->current_select()->resolve_place ==
      st_select_lex::RESOLVE_SELECT_LIST)
  {
    /*
      If (1) aggregation (2) without grouping, we may have to return a result
      row even if the nested loop finds nothing; in this result row,
      non-aggregated table columns present in the SELECT list will show a NULL
      value even if the table column itself is not nullable.
    */
    if (thd->lex->current_select()->with_sum_func &&      // (1)
        !thd->lex->current_select()->group_list.elements) // (2)
      maybe_null= true;
  }
  return false;

error:
  return true;
}

Item *Item_field::safe_charset_converter(const CHARSET_INFO *tocs)
{
  no_const_subst= 1;
  return Item::safe_charset_converter(tocs);
}


void Item_field::cleanup()
{
  DBUG_ENTER("Item_field::cleanup");
  Item_ident::cleanup();
  /*
    Even if this object was created by direct link to field in setup_wild()
    it will be linked correctly next time by name of field and table alias.
    I.e. we can drop 'field'.
   */
  table_ref= NULL;
  field= result_field= 0;
  item_equal= NULL;
  null_value= FALSE;
  DBUG_VOID_RETURN;
}

/**
  Find a field among specified multiple equalities.

  The function first searches the field among multiple equalities
  of the current level (in the cond_equal->current_level list).
  If it fails, it continues searching in upper levels accessed
  through a pointer cond_equal->upper_levels.
  The search terminates as soon as a multiple equality containing 
  the field is found. 

  @param cond_equal   reference to list of multiple equalities where
                      the field (this object) is to be looked for

  @return
    - First Item_equal containing the field, if success
    - 0, otherwise
*/

Item_equal *Item_field::find_item_equal(COND_EQUAL *cond_equal)
{
  Item_equal *item= 0;
  while (cond_equal)
  {
    List_iterator_fast<Item_equal> li(cond_equal->current_level);
    while ((item= li++))
    {
      if (item->contains(field))
        return item;
    }
    /* 
      The field is not found in any of the multiple equalities
      of the current level. Look for it in upper levels
    */
    cond_equal= cond_equal->upper_levels;
  }
  return 0;
}


/**
  Check whether a field can be substituted by an equal item.

  The function checks whether a substitution of the field
  occurrence for an equal item is valid.

  @param arg   *arg != NULL <-> the field is in the context where
               substitution for an equal item is valid

  @note
    The following statement is not always true:
  @n
    x=y => F(x)=F(x/y).
  @n
    This means substitution of an item for an equal item not always
    yields an equavalent condition. Here's an example:
    @code
    'a'='a '
    (LENGTH('a')=1) != (LENGTH('a ')=2)
  @endcode
    Such a substitution is surely valid if either the substituted
    field is not of a STRING type or if it is an argument of
    a comparison predicate.

  @retval
    TRUE   substitution is valid
  @retval
    FALSE  otherwise
*/

bool Item_field::subst_argument_checker(uchar **arg)
{
  return (result_type() != STRING_RESULT) || (*arg);
}


/**
  Convert a numeric value to a zero-filled string

  @param[in,out]  item   the item to operate on
  @param          field  The field that this value is equated to

  This function converts a numeric value to a string. In this conversion
  the zero-fill flag of the field is taken into account.
  This is required so the resulting string value can be used instead of
  the field reference when propagating equalities.
*/

static void convert_zerofill_number_to_string(Item **item, Field_num *field)
{
  char buff[MAX_FIELD_WIDTH],*pos;
  String tmp(buff,sizeof(buff), field->charset()), *res;

  res= (*item)->val_str(&tmp);
  if ((*item)->is_null())
    *item= new Item_null();
  else
  {
    field->prepend_zeros(res);
    pos= sql_strmake (res->ptr(), res->length());
    *item= new Item_string(pos, res->length(), field->charset());
  }
}


/**
  Set a pointer to the multiple equality the field reference belongs to
  (if any).

  The function looks for a multiple equality containing the field item
  among those referenced by arg.
  In the case such equality exists the function does the following.
  If the found multiple equality contains a constant, then the field
  reference is substituted for this constant, otherwise it sets a pointer
  to the multiple equality in the field item.


  @param arg    reference to list of multiple equalities where
                the field (this object) is to be looked for

  @note
    This function is supposed to be called as a callback parameter in calls
    of the compile method.

  @return
    - pointer to the replacing constant item, if the field item was substituted
    - pointer to the field item, otherwise.
*/

Item *Item_field::equal_fields_propagator(uchar *arg)
{
  if (no_const_subst)
    return this;
  item_equal= find_item_equal((COND_EQUAL *) arg);
  Item *item= 0;
  if (item_equal)
    item= item_equal->get_const();
  /*
    Disable const propagation for items used in different comparison contexts.
    This must be done because, for example, Item_hex_string->val_int() is not
    the same as (Item_hex_string->val_str() in BINARY column)->val_int().
    We cannot simply disable the replacement in a particular context (
    e.g. <bin_col> = <int_col> AND <bin_col> = <hex_string>) since
    Items don't know the context they are in and there are functions like 
    IF (<hex_string>, 'yes', 'no').
  */
  if (!item || !has_compatible_context(item))
    item= this;
  else if (field && (field->flags & ZEROFILL_FLAG) && IS_NUM(field->type()))
  {
    /*
      We don't need to zero-fill timestamp columns here because they will be 
      first converted to a string (in date/time format) and compared as such if
      compared with another string.
    */
    if (item && field->type() != FIELD_TYPE_TIMESTAMP && cmp_context != INT_RESULT)
      convert_zerofill_number_to_string(&item, (Field_num *)field);
    else
      item= this;
  }
  return item;
}


/**
  Mark the item to not be part of substitution if it's not a binary item.

  See comments in Arg_comparator::set_compare_func() for details.
*/

bool Item_field::set_no_const_sub(uchar *arg)
{
  if (field->charset() != &my_charset_bin)
    no_const_subst=1;
  return FALSE;
}


/**
  Replace an Item_field for an equal Item_field that evaluated earlier
  (if any).

  The function returns a pointer to an item that is taken from
  the very beginning of the item_equal list which the Item_field
  object refers to (belongs to) unless item_equal contains  a constant
  item. In this case the function returns this constant item, 
  (if the substitution does not require conversion).   
  If the Item_field object does not refer any Item_equal object
  'this' is returned .

  @param arg   a dummy parameter, is not used here


  @note
    This function is supposed to be called as a callback parameter in calls
    of the thransformer method.

  @return
    - pointer to a replacement Item_field if there is a better equal item or
      a pointer to a constant equal item;
    - this - otherwise.
*/

Item *Item_field::replace_equal_field(uchar *arg)
{
  if (item_equal)
  {
    Item *const_item= item_equal->get_const();
    if (const_item)
    {
      if (!has_compatible_context(const_item))
        return this;
      return const_item;
    }
    Item_field *subst= item_equal->get_subst_item(this);
    DBUG_ASSERT(subst);
    DBUG_ASSERT(table_ref == subst->table_ref ||
                table_ref->table != subst->table_ref->table);
    if (table_ref != subst->table_ref && !field->eq(subst->field))
      return subst;
  }
  return this;
}


void Item::init_make_field(Send_field *tmp_field,
			   enum enum_field_types field_type_arg)
{
  char *empty_name= (char*) "";
  tmp_field->db_name=		empty_name;
  tmp_field->org_table_name=	empty_name;
  tmp_field->org_col_name=	empty_name;
  tmp_field->table_name=	empty_name;
  tmp_field->col_name=		item_name.ptr();
  tmp_field->charsetnr=         collation.collation->number;
  tmp_field->flags=             (maybe_null ? 0 : NOT_NULL_FLAG) | 
                                (my_binary_compare(charset_for_protocol()) ?
                                 BINARY_FLAG : 0);
  tmp_field->type=              field_type_arg;
  tmp_field->length=max_length;
  tmp_field->decimals=decimals;
  if (unsigned_flag)
    tmp_field->flags |= UNSIGNED_FLAG;
  tmp_field->field= false;
}

void Item::make_field(Send_field *tmp_field)
{
  init_make_field(tmp_field, field_type());
}


enum_field_types Item::string_field_type() const
{
  enum_field_types f_type= MYSQL_TYPE_VAR_STRING;
  if (max_length >= 16777216)
    f_type= MYSQL_TYPE_LONG_BLOB;
  else if (max_length >= 65536)
    f_type= MYSQL_TYPE_MEDIUM_BLOB;
  return f_type;
}


void Item_empty_string::make_field(Send_field *tmp_field)
{
  init_make_field(tmp_field, string_field_type());
}


enum_field_types Item::field_type() const
{
  switch (result_type()) {
  case STRING_RESULT:  return string_field_type();
  case INT_RESULT:     return MYSQL_TYPE_LONGLONG;
  case DECIMAL_RESULT: return MYSQL_TYPE_NEWDECIMAL;
  case REAL_RESULT:    return MYSQL_TYPE_DOUBLE;
  case ROW_RESULT:
  default:
    DBUG_ASSERT(0);
    return MYSQL_TYPE_VARCHAR;
  }
}


/**
  Verifies that the input string is well-formed according to its character set.
  @param send_error   If true, call my_error if string is not well-formed.
  @param truncate     If true, set to null/truncate if not well-formed.

  @return
  If well-formed: input string.
  If not well-formed:
    if truncate is true and strict mode:     NULL pointer and we set this
                                             Item's value to NULL.
    if truncate is true and not strict mode: input string truncated up to
                                             last good character.
    if truncate is false:                    input string is returned.
 */
String *Item::check_well_formed_result(String *str,
                                       bool send_error,
                                       bool truncate)
{
  /* Check whether we got a well-formed string */
  const CHARSET_INFO *cs= str->charset();
<<<<<<< HEAD
  int well_formed_error;
  size_t wlen= cs->cset->well_formed_len(cs,
                                         str->ptr(), str->ptr() + str->length(),
                                         str->length(), &well_formed_error);
  if (wlen < str->length())
=======

  size_t valid_length;
  bool length_error;

  if (validate_string(cs, str->ptr(), str->length(),
                      &valid_length, &length_error))
>>>>>>> 31d6837b
  {
    const char *str_end= str->ptr() + str->length();
    const char *print_byte= str->ptr() + valid_length;
    THD *thd= current_thd;
    char hexbuf[7];
<<<<<<< HEAD
    size_t diff= str->length() - wlen;
=======
    uint diff= str_end - print_byte;
>>>>>>> 31d6837b
    set_if_smaller(diff, 3);
    octet2hex(hexbuf, print_byte, diff);
    if (send_error && length_error)
    {
      my_error(ER_INVALID_CHARACTER_STRING, MYF(0),
               cs->csname,  hexbuf);
      return 0;
    }
    if (truncate && length_error)
    {
      if (thd->is_strict_mode())
      {
        null_value= 1;
        str= 0;
      }
      else
      {
        str->length(valid_length);
      }
    }
    push_warning_printf(thd, Sql_condition::SL_WARNING,
                        ER_INVALID_CHARACTER_STRING,
                        ER(ER_INVALID_CHARACTER_STRING), cs->csname, hexbuf);
  }
  return str;
}

/*
  Compare two items using a given collation
  
  SYNOPSIS
    eq_by_collation()
    item               item to compare with
    binary_cmp         TRUE <-> compare as binaries
    cs                 collation to use when comparing strings

  DESCRIPTION
    This method works exactly as Item::eq if the collation cs coincides with
    the collation of the compared objects. Otherwise, first the collations that
    differ from cs are replaced for cs and then the items are compared by
    Item::eq. After the comparison the original collations of items are
    restored.

  RETURN
    1    compared items has been detected as equal   
    0    otherwise
*/

bool Item::eq_by_collation(Item *item, bool binary_cmp,
                           const CHARSET_INFO *cs)
{
  const CHARSET_INFO *save_cs= 0;
  const CHARSET_INFO *save_item_cs= 0;
  if (collation.collation != cs)
  {
    save_cs= collation.collation;
    collation.collation= cs;
  }
  if (item->collation.collation != cs)
  {
    save_item_cs= item->collation.collation;
    item->collation.collation= cs;
  }
  bool res= eq(item, binary_cmp);
  if (save_cs)
    collation.collation= save_cs;
  if (save_item_cs)
    item->collation.collation= save_item_cs;
  return res;
}  


/**
  Check if it is OK to evaluate the item now.

  @return true if the item can be evaluated in the current statement state.
    @retval true  The item can be evaluated now.
    @retval false The item can not be evaluated now,
                  (i.e. depend on non locked table).

  @note Help function to avoid optimize or exec call during prepare phase.
*/

bool Item::can_be_evaluated_now() const
{
  DBUG_ENTER("Item::can_be_evaluated_now");

  if (tables_locked_cache)
    DBUG_RETURN(true);

  if (has_subquery() || has_stored_program())
    const_cast<Item*>(this)->tables_locked_cache=
                               current_thd->lex->is_query_tables_locked();
  else
    const_cast<Item*>(this)->tables_locked_cache= true;

  DBUG_RETURN(tables_locked_cache);
}


/**
  Create a field to hold a string value from an item.

  If max_length > CONVERT_IF_BIGGER_TO_BLOB create a blob @n
  If max_length > 0 create a varchar @n
  If max_length == 0 create a CHAR(0) (or VARCHAR(0) if we are grouping)

  @param table		Table for which the field is created
*/

Field *Item::make_string_field(TABLE *table)
{
  Field *field;
  DBUG_ASSERT(collation.collation);
  if (max_length/collation.collation->mbmaxlen > CONVERT_IF_BIGGER_TO_BLOB)
    field= new Field_blob(max_length, maybe_null, item_name.ptr(),
                          collation.collation, TRUE);
  /* Item_type_holder holds the exact type, do not change it */
  else if (max_length > 0 &&
      (type() != Item::TYPE_HOLDER || field_type() != MYSQL_TYPE_STRING))
    field= new Field_varstring(max_length, maybe_null, item_name.ptr(),
                               table->s, collation.collation);
  else
  {
    /*
     marker == 4 : see create_tmp_table()
     With CHAR(0) end_update() may write garbage into the next field.
    */
    if (max_length == 0 && marker == 4 && maybe_null &&
        field_type() == MYSQL_TYPE_VAR_STRING && type() != Item::TYPE_HOLDER)
      field= new Field_varstring(max_length, maybe_null, item_name.ptr(),
                                 table->s, collation.collation);
    else
      field= new Field_string(max_length, maybe_null, item_name.ptr(),
                              collation.collation);
  }
  if (field)
    field->init(table);
  return field;
}


/**
  Create a field based on field_type of argument.

  For now, this is only used to create a field for
  IFNULL(x,something) and time functions

  @retval
    NULL  error
  @retval
    \#    Created field
*/

Field *Item::tmp_table_field_from_field_type(TABLE *table, bool fixed_length)
{
  /*
    The field functions defines a field to be not null if null_ptr is not 0
  */
  uchar *null_ptr= maybe_null ? (uchar*) "" : 0;
  Field *field;

  switch (field_type()) {
  case MYSQL_TYPE_DECIMAL:
  case MYSQL_TYPE_NEWDECIMAL:
    field= Field_new_decimal::create_from_item(this);
    break;
  case MYSQL_TYPE_TINY:
    field= new Field_tiny((uchar*) 0, max_length, null_ptr, 0, Field::NONE,
			  item_name.ptr(), 0, unsigned_flag);
    break;
  case MYSQL_TYPE_SHORT:
    field= new Field_short((uchar*) 0, max_length, null_ptr, 0, Field::NONE,
			   item_name.ptr(), 0, unsigned_flag);
    break;
  case MYSQL_TYPE_LONG:
    field= new Field_long((uchar*) 0, max_length, null_ptr, 0, Field::NONE,
			  item_name.ptr(), 0, unsigned_flag);
    break;
  case MYSQL_TYPE_LONGLONG:
    field= new Field_longlong((uchar*) 0, max_length, null_ptr, 0, Field::NONE,
			      item_name.ptr(), 0, unsigned_flag);
    break;
  case MYSQL_TYPE_FLOAT:
    field= new Field_float((uchar*) 0, max_length, null_ptr, 0, Field::NONE,
			   item_name.ptr(), decimals, 0, unsigned_flag);
    break;
  case MYSQL_TYPE_DOUBLE:
    field= new Field_double((uchar*) 0, max_length, null_ptr, 0, Field::NONE,
			    item_name.ptr(), decimals, 0, unsigned_flag);
    break;
  case MYSQL_TYPE_INT24:
    field= new Field_medium((uchar*) 0, max_length, null_ptr, 0, Field::NONE,
			    item_name.ptr(), 0, unsigned_flag);
    break;
  case MYSQL_TYPE_DATE:
  case MYSQL_TYPE_NEWDATE:
    field= new Field_newdate(maybe_null, item_name.ptr());
    break;
  case MYSQL_TYPE_TIME:
    field= new Field_timef(maybe_null, item_name.ptr(), decimals);
    break;
  case MYSQL_TYPE_TIMESTAMP:
    field= new Field_timestampf(maybe_null, item_name.ptr(), decimals);
    break;
  case MYSQL_TYPE_DATETIME:
    field= new Field_datetimef(maybe_null, item_name.ptr(), decimals);
    break;
  case MYSQL_TYPE_YEAR:
    field= new Field_year((uchar*) 0, max_length, null_ptr, 0, Field::NONE,
			  item_name.ptr());
    break;
  case MYSQL_TYPE_BIT:
    field= new Field_bit_as_char(NULL, max_length, null_ptr, 0,
                                 Field::NONE, item_name.ptr());
    break;
  default:
    /* This case should never be chosen */
    DBUG_ASSERT(0);
    /* If something goes awfully wrong, it's better to get a string than die */
  case MYSQL_TYPE_STRING:
  case MYSQL_TYPE_NULL:
    if (fixed_length && max_length <= CONVERT_IF_BIGGER_TO_BLOB)
    {
      field= new Field_string(max_length, maybe_null, item_name.ptr(),
                              collation.collation);
      break;
    }
    /* Fall through to make_string_field() */
  case MYSQL_TYPE_ENUM:
  case MYSQL_TYPE_SET:
  case MYSQL_TYPE_VAR_STRING:
  case MYSQL_TYPE_VARCHAR:
    return make_string_field(table);
  case MYSQL_TYPE_TINY_BLOB:
  case MYSQL_TYPE_MEDIUM_BLOB:
  case MYSQL_TYPE_LONG_BLOB:
  case MYSQL_TYPE_BLOB:
    if (this->type() == Item::TYPE_HOLDER)
      field= new Field_blob(max_length, maybe_null, item_name.ptr(), collation.collation,
                            1);
    else
      field= new Field_blob(max_length, maybe_null, item_name.ptr(), collation.collation);
    break;					// Blob handled outside of case
  case MYSQL_TYPE_GEOMETRY:
    field= new Field_geom(max_length, maybe_null,
                          item_name.ptr(), table->s, get_geometry_type());
  }
  if (field)
    field->init(table);
  return field;
}


/* ARGSUSED */
void Item_field::make_field(Send_field *tmp_field)
{
  field->make_field(tmp_field);
  DBUG_ASSERT(tmp_field->table_name != 0);
  if (item_name.is_set())
    tmp_field->col_name= item_name.ptr();  // Use user supplied name
  if (table_name)
    tmp_field->table_name= table_name;
  if (db_name)
    tmp_field->db_name= db_name;
  tmp_field->field= true;
}


/**
  Set a field's value from a item.
*/

void Item_field::save_org_in_field(Field *to)
{
  if (field->is_null())
  {
    null_value=1;
    set_field_to_null_with_conversions(to, true);
  }
  else
  {
    to->set_notnull();
    field_conv(to,field);
    null_value=0;
  }
}

type_conversion_status
Item_field::save_in_field(Field *to, bool no_conversions)
{
  type_conversion_status res;
  DBUG_ENTER("Item_field::save_in_field");
  if (result_field->is_null())
  {
    null_value=1;
    const type_conversion_status status=
      set_field_to_null_with_conversions(to, no_conversions);
    DBUG_RETURN(status);
  }
  to->set_notnull();

  /*
    If we're setting the same field as the one we're reading from there's 
    nothing to do. This can happen in 'SET x = x' type of scenarios.
  */  
  if (to == result_field)
  {
    null_value=0;
    DBUG_RETURN(TYPE_OK);
  }

  res= field_conv(to,result_field);
  null_value=0;
  DBUG_RETURN(res);
}


/**
  Store null in field.

  This is used on INSERT.
  Allow NULL to be inserted in timestamp and auto_increment values.

  @param field		Field where we want to store NULL

  @retval
    0   ok
  @retval
    1   Field doesn't support NULL values and can't handle 'field = NULL'
*/

type_conversion_status
Item_null::save_in_field(Field *field, bool no_conversions)
{
  return set_field_to_null_with_conversions(field, no_conversions);
}


/**
  Store null in field.

  @param field		Field where we want to store NULL

  @retval
    0	 OK
  @retval
    1	 Field doesn't support NULL values
*/

type_conversion_status Item_null::save_safe_in_field(Field *field)
{
  return set_field_to_null(field);
}


/*
  This implementation can lose str_value content, so if the
  Item uses str_value to store something, it should
  reimplement it's ::save_in_field() as Item_string, for example, does.

  Note: all Item_XXX::val_str(str) methods must NOT rely on the fact that
  str != str_value. For example, see fix for bug #44743.
*/

type_conversion_status
Item::save_in_field(Field *field, bool no_conversions)
{
  type_conversion_status error;
  if (result_type() == STRING_RESULT)
  {
    String *result;
    const CHARSET_INFO *cs= collation.collation;
    char buff[MAX_FIELD_WIDTH];		// Alloc buffer for small columns
    str_value.set_quick(buff, sizeof(buff), cs);
    result=val_str(&str_value);
    if (null_value)
    {
      str_value.set_quick(0, 0, cs);
      return set_field_to_null_with_conversions(field, no_conversions);
    }

    /* NOTE: If null_value == FALSE, "result" must be not NULL.  */

    field->set_notnull();
    error=field->store(result->ptr(),result->length(),cs);
    str_value.set_quick(0, 0, cs);
  }
  else if (result_type() == REAL_RESULT &&
           field->result_type() == STRING_RESULT)
  {
    double nr= val_real();
    if (null_value)
      return set_field_to_null_with_conversions(field, no_conversions);
    field->set_notnull();
    error= field->store(nr);
  }
  else if (result_type() == REAL_RESULT)
  {
    double nr= val_real();
    if (null_value)
      return set_field_to_null_with_conversions(field, no_conversions);
    field->set_notnull();
    error=field->store(nr);
  }
  else if (result_type() == DECIMAL_RESULT)
  {
    my_decimal decimal_value;
    my_decimal *value= val_decimal(&decimal_value);
    if (null_value)
      return set_field_to_null_with_conversions(field, no_conversions);
    field->set_notnull();
    error=field->store_decimal(value);
  }
  else
  {
    longlong nr=val_int();
    if (null_value)
      return set_field_to_null_with_conversions(field, no_conversions);
    field->set_notnull();
    error=field->store(nr, unsigned_flag);
  }
  return error ? error : (field->table->in_use->is_error() ?
                          TYPE_ERR_BAD_VALUE : TYPE_OK);
}


type_conversion_status
Item_string::save_in_field(Field *field, bool no_conversions)
{
  String *result;
  result=val_str(&str_value);
  return save_str_value_in_field(field, result);
}


type_conversion_status
Item_uint::save_in_field(Field *field, bool no_conversions)
{
  /* Item_int::save_in_field handles both signed and unsigned. */
  return Item_int::save_in_field(field, no_conversions);
}

/**
  Store an int in a field

  @param field           The field where the int value is to be stored
  @param nr              The value to store in field
  @param null_value      True if the value to store is NULL, false otherwise
  @param unsigned_flag   Whether or not the int value is signed or unsigned

  @retval TYPE_OK   Storing of value went fine without warnings or errors
  @retval !TYPE_OK  Warning/error as indicated by type_conversion_status enum
                    value
*/
static type_conversion_status
save_int_value_in_field (Field *field, longlong nr,
                         bool null_value, bool unsigned_flag)
{
  // TODO: call set_field_to_null_with_conversions below
  if (null_value)
    return set_field_to_null(field);
  field->set_notnull();
  return field->store(nr, unsigned_flag);
}


/**
  Store this item's int-value in a field

  @param field           The field where the int value is to be stored
  @param no_conversions  Only applies if the value to store is NULL
                         (null_value is true) and NULL is not allowed
                         in field. In that case: if no_coversion is
                         true, do nothing and return with error
                         TYPE_ERR_NULL_CONSTRAINT_VIOLATION. If
                         no_coversion is false, the field's default
                         value is stored if one exists. Otherwise an
                         error is returned.

  @retval TYPE_OK   Storing of value went fine without warnings or errors
  @retval !TYPE_OK  Warning/error as indicated by type_conversion_status enum
                    value
*/
type_conversion_status
Item_int::save_in_field(Field *field, bool no_conversions)
{
  return save_int_value_in_field (field, val_int(), null_value,
                                  unsigned_flag);
}


type_conversion_status
Item_temporal::save_in_field(Field *field, bool no_conversions)
{
  longlong nr= field->is_temporal_with_time() ?
               val_temporal_with_round(field->type(), field->decimals()) :
               val_date_temporal();
  // TODO: call set_field_to_null_with_conversions below
  if (null_value)
    return set_field_to_null(field);
  field->set_notnull();
  return field->store_packed(nr);
}


type_conversion_status
Item_decimal::save_in_field(Field *field, bool no_conversions)
{
  field->set_notnull();
  return field->store_decimal(&decimal_value);
}


bool Item_int::eq(const Item *arg, bool binary_cmp) const
{
  /* No need to check for null value as basic constant can't be NULL */
  if (arg->basic_const_item() && arg->type() == type())
  {
    /*
      We need to cast off const to call val_int(). This should be OK for
      a basic constant.
    */
    Item *item= (Item*) arg;
    return item->val_int() == value && item->unsigned_flag == unsigned_flag;
  }
  return FALSE;
}


Item *Item_int_with_ref::clone_item()
{
  DBUG_ASSERT(ref->const_item());
  /*
    We need to evaluate the constant to make sure it works with
    parameter markers.
  */
  return (ref->unsigned_flag ?
          new Item_uint(ref->item_name, ref->val_int(), ref->max_length) :
          new Item_int(ref->item_name, ref->val_int(), ref->max_length));
}


Item *Item_time_with_ref::clone_item()
{
  DBUG_ASSERT(ref->const_item());
  /*
    We need to evaluate the constant to make sure it works with
    parameter markers.
  */
  return new Item_temporal(MYSQL_TYPE_TIME, ref->item_name,
                           ref->val_time_temporal(), ref->max_length);
}


Item *Item_datetime_with_ref::clone_item()
{
  DBUG_ASSERT(ref->const_item());
  /*
    We need to evaluate the constant to make sure it works with
    parameter markers.
  */
  return new Item_temporal(MYSQL_TYPE_DATETIME, ref->item_name,
                           ref->val_date_temporal(), ref->max_length);
}


void Item_temporal_with_ref::print(String *str, enum_query_type query_type)
{
  char buff[MAX_DATE_STRING_REP_LENGTH];
  MYSQL_TIME ltime;
  TIME_from_longlong_packed(&ltime, field_type(), value);
  str->append("'");
  my_TIME_to_str(&ltime, buff, decimals);
  str->append(buff);
  str->append('\'');
}


Item_num *Item_uint::neg()
{
  Item_decimal *item= new Item_decimal(value, 1);
  return item->neg();
}


static uint nr_of_decimals(const char *str, const char *end)
{
  const char *decimal_point;

  /* Find position for '.' */
  for (;;)
  {
    if (str == end)
      return 0;
    if (*str == 'e' || *str == 'E')
      return NOT_FIXED_DEC;    
    if (*str++ == '.')
      break;
  }
  decimal_point= str;
  for ( ; str < end && my_isdigit(system_charset_info, *str) ; str++)
    ;
  if (str < end && (*str == 'e' || *str == 'E'))
    return NOT_FIXED_DEC;
  /*
    QQ:
    The number of decimal digist in fact should be (str - decimal_point - 1).
    But it seems the result of nr_of_decimals() is never used!

    In case of 'e' and 'E' nr_of_decimals returns NOT_FIXED_DEC.
    In case if there is no 'e' or 'E' parser code in sql_yacc.yy
    never calls Item_float::Item_float() - it creates Item_decimal instead.

    The only piece of code where we call Item_float::Item_float(str, len)
    without having 'e' or 'E' is item_xmlfunc.cc, but this Item_float
    never appears in metadata itself. Changing the code to return
    (str - decimal_point - 1) does not make any changes in the test results.

    This should be addressed somehow.
    Looks like a reminder from before real DECIMAL times.
  */
  return (uint) (str - decimal_point);
}


/**
  This function is only called during parsing:
  - when parsing SQL query from sql_yacc.yy
  - when parsing XPath query from item_xmlfunc.cc
  We will signal an error if value is not a true double value (overflow):
  eng: Illegal %s '%-.192s' value found during parsing

  Note: str_arg does not necessarily have to be a null terminated string,
  e.g. it is NOT when called from item_xmlfunc.cc or sql_yacc.yy.
*/

void Item_float::init(const char *str_arg, uint length)
{
  int error;
  char *end_not_used;
  value= my_strntod(&my_charset_bin, (char*) str_arg, length, &end_not_used,
                    &error);
  if (error)
  {
    char tmp[NAME_LEN + 1];
    my_snprintf(tmp, sizeof(tmp), "%.*s", length, str_arg);
    my_error(ER_ILLEGAL_VALUE_FOR_TYPE, MYF(0), "double", tmp);
  }
  presentation.copy(str_arg, length);
  item_name.copy(str_arg, length);
  decimals=(uint8) nr_of_decimals(str_arg, str_arg+length);
  max_length=length;
  fixed= 1;
}


type_conversion_status
Item_float::save_in_field(Field *field, bool no_conversions)
{
  double nr= val_real();
  // TODO: call set_field_to_null_with_conversions below
  if (null_value)
    return set_field_to_null(field);
  field->set_notnull();
  return field->store(nr);
}


void Item_float::print(String *str, enum_query_type query_type)
{
  if (query_type & QT_NORMALIZED_FORMAT)
  {
    str->append("?");
    return;
  }
  if (presentation.ptr())
  {
    str->append(presentation.ptr());
    return;
  }
  char buffer[20];
  String num(buffer, sizeof(buffer), &my_charset_bin);
  num.set_real(value, decimals, &my_charset_bin);
  str->append(num);
}


/*
  hex item
  In string context this is a binary string.
  In number context this is a longlong value.
*/

bool Item_float::eq(const Item *arg, bool binary_cmp) const
{
  if (arg->basic_const_item() && arg->type() == type())
  {
    /*
      We need to cast off const to call val_int(). This should be OK for
      a basic constant.
    */
    Item *item= (Item*) arg;
    return item->val_real() == value;
  }
  return FALSE;
}


inline uint char_val(char X)
{
  return (uint) (X >= '0' && X <= '9' ? X-'0' :
		 X >= 'A' && X <= 'Z' ? X-'A'+10 :
		 X-'a'+10);
}

Item_hex_string::Item_hex_string()
{
  hex_string_init("", 0);
}

Item_hex_string::Item_hex_string(const char *str, uint str_length)
{
  hex_string_init(str, str_length);
}

Item_hex_string::Item_hex_string(const POS &pos, const LEX_STRING &literal)
  : super(pos)
{
  hex_string_init(literal.str, literal.length);
}


LEX_STRING Item_hex_string::make_hex_str(const char *str, size_t str_length)
{
  size_t max_length=(str_length+1)/2;
  LEX_STRING ret= {(char *)"", 0};
  char *ptr=(char*) sql_alloc(max_length+1);
  if (!ptr)
    return ret;
  ret.str= ptr;
  ret.length= max_length;
  char *end=ptr+max_length;
  if (max_length*2 != str_length)
    *ptr++=char_val(*str++);			// Not even, assume 0 prefix
  while (ptr != end)
  {
    *ptr++= (char) (char_val(str[0])*16+char_val(str[1]));
    str+=2;
  }
  *ptr=0;					// Keep purify happy
  return ret;
}


void Item_hex_string::hex_string_init(const char *str, uint str_length)
{
  LEX_STRING s= make_hex_str(str, str_length);
  str_value.set(s.str, s.length, &my_charset_bin);
  max_length= s.length;
  collation.set(&my_charset_bin, DERIVATION_COERCIBLE);
  fixed= 1;
  unsigned_flag= 1;
}

longlong Item_hex_string::val_int()
{
  // following assert is redundant, because fixed=1 assigned in constructor
  DBUG_ASSERT(fixed == 1);
  char *end=(char*) str_value.ptr()+str_value.length(),
       *ptr= end - min<size_t>(str_value.length(), sizeof(longlong));

  ulonglong value=0;
  for (; ptr != end ; ptr++)
    value=(value << 8)+ (ulonglong) (uchar) *ptr;
  return (longlong) value;
}


my_decimal *Item_hex_string::val_decimal(my_decimal *decimal_value)
{
  // following assert is redundant, because fixed=1 assigned in constructor
  DBUG_ASSERT(fixed == 1);
  ulonglong value= (ulonglong)val_int();
  int2my_decimal(E_DEC_FATAL_ERROR, value, TRUE, decimal_value);
  return (decimal_value);
}


type_conversion_status
Item_hex_string::save_in_field(Field *field, bool no_conversions)
{
  field->set_notnull();
  if (field->result_type() == STRING_RESULT)
    return field->store(str_value.ptr(), str_value.length(), 
                        collation.collation);

  ulonglong nr;
  size_t length= str_value.length();
  if (!length)
  {
    field->reset();
    return TYPE_WARN_OUT_OF_RANGE;
  }
  if (length > 8)
  {
    nr= field->flags & UNSIGNED_FLAG ? ULLONG_MAX : LLONG_MAX;
    goto warn;
  }
  nr= (ulonglong) val_int();
  if ((length == 8) && !(field->flags & UNSIGNED_FLAG) && (nr > LLONG_MAX))
  {
    nr= LLONG_MAX;
    goto warn;
  }
  return field->store((longlong) nr, TRUE);  // Assume hex numbers are unsigned

warn:
  const type_conversion_status res= field->store((longlong) nr, TRUE);
  if (res == TYPE_OK)
    field->set_warning(Sql_condition::SL_WARNING,
                       ER_WARN_DATA_OUT_OF_RANGE, 1);
  return res;
}


void Item_hex_string::print(String *str, enum_query_type query_type)
{
  if (query_type & QT_NORMALIZED_FORMAT)
  {
    str->append("?");
    return;
  }
  char *end= (char*) str_value.ptr() + str_value.length(),
       *ptr= end - min<size_t>(str_value.length(), sizeof(longlong));
  str->append("0x");
  for (; ptr != end ; ptr++)
  {
    str->append(_dig_vec_lower[((uchar) *ptr) >> 4]);
    str->append(_dig_vec_lower[((uchar) *ptr) & 0x0F]);
  }
}


bool Item_hex_string::eq(const Item *arg, bool binary_cmp) const
{
  if (arg->basic_const_item() && arg->type() == type())
  {
    if (binary_cmp)
      return !stringcmp(&str_value, &arg->str_value);
    return !sortcmp(&str_value, &arg->str_value, collation.collation);
  }
  return FALSE;
}


Item *Item_hex_string::safe_charset_converter(const CHARSET_INFO *tocs)
{
  Item_string *conv;
  String tmp, *str= val_str(&tmp);

  if (!(conv= new Item_string(str->ptr(), str->length(), tocs)))
    return NULL;
  conv->str_value.copy();
  conv->str_value.mark_as_const();
  return conv;
}


/*
  bin item.
  In string context this is a binary string.
  In number context this is a longlong value.
*/
  
LEX_STRING Item_bin_string::make_bin_str(const char *str, size_t str_length)
{
  const char *end= str + str_length - 1;
  uchar bits= 0;
  uint power= 1;

  size_t max_length= (str_length + 7) >> 3;
  char *ptr= (char*) sql_alloc(max_length + 1);
  if (!ptr)
    return NULL_STR;

  LEX_STRING ret;
  ret.str= ptr;
  ret.length= max_length;

  if (max_length > 0)
  {
    ptr+= max_length - 1;
    ptr[1]= 0;                     // Set end null for string
    for (; end >= str; end--)
    {
      if (power == 256)
      {
        power= 1;
        *ptr--= bits;
        bits= 0;
      }
      if (*end == '1')
        bits|= power;
      power<<= 1;
    }
    *ptr= (char) bits;
  }
  else
    ptr[0]= 0;

  return ret;
}


void Item_bin_string::bin_string_init(const char *str, size_t str_length)
{
  LEX_STRING s= make_bin_str(str, str_length);
  max_length= s.length;
  str_value.set(s.str, s.length, &my_charset_bin);
  collation.set(&my_charset_bin, DERIVATION_COERCIBLE);
  fixed= 1;
}


/**
  Pack data in buffer for sending.
*/

bool Item_null::send(Protocol *protocol, String *packet)
{
  return protocol->store_null();
}

/**
  This is only called from items that is not of type item_field.
*/

bool Item::send(Protocol *protocol, String *buffer)
{
  bool result= false;                       // Will be set if null_value == 0
  enum_field_types f_type;

  switch ((f_type=field_type())) {
  default:
  case MYSQL_TYPE_NULL:
  case MYSQL_TYPE_DECIMAL:
  case MYSQL_TYPE_ENUM:
  case MYSQL_TYPE_SET:
  case MYSQL_TYPE_TINY_BLOB:
  case MYSQL_TYPE_MEDIUM_BLOB:
  case MYSQL_TYPE_LONG_BLOB:
  case MYSQL_TYPE_BLOB:
  case MYSQL_TYPE_GEOMETRY:
  case MYSQL_TYPE_STRING:
  case MYSQL_TYPE_VAR_STRING:
  case MYSQL_TYPE_VARCHAR:
  case MYSQL_TYPE_BIT:
  case MYSQL_TYPE_NEWDECIMAL:
  {
    String *res;
    if ((res=val_str(buffer)))
      result= protocol->store(res->ptr(),res->length(),res->charset());
    else
    {
      DBUG_ASSERT(null_value);
    }
    break;
  }
  case MYSQL_TYPE_TINY:
  {
    longlong nr;
    nr= val_int();
    if (!null_value)
      result= protocol->store_tiny(nr);
    break;
  }
  case MYSQL_TYPE_SHORT:
  case MYSQL_TYPE_YEAR:
  {
    longlong nr;
    nr= val_int();
    if (!null_value)
      result= protocol->store_short(nr);
    break;
  }
  case MYSQL_TYPE_INT24:
  case MYSQL_TYPE_LONG:
  {
    longlong nr;
    nr= val_int();
    if (!null_value)
      result= protocol->store_long(nr);
    break;
  }
  case MYSQL_TYPE_LONGLONG:
  {
    longlong nr;
    nr= val_int();
    if (!null_value)
      result= protocol->store_longlong(nr, unsigned_flag);
    break;
  }
  case MYSQL_TYPE_FLOAT:
  {
    float nr;
    nr= (float) val_real();
    if (!null_value)
      result= protocol->store(nr, decimals, buffer);
    break;
  }
  case MYSQL_TYPE_DOUBLE:
  {
    double nr= val_real();
    if (!null_value)
      result= protocol->store(nr, decimals, buffer);
    break;
  }
  case MYSQL_TYPE_DATETIME:
  case MYSQL_TYPE_DATE:
  case MYSQL_TYPE_TIMESTAMP:
  {
    MYSQL_TIME tm;
    get_date(&tm, TIME_FUZZY_DATE);
    if (!null_value)
      result= (f_type == MYSQL_TYPE_DATE) ? protocol->store_date(&tm) :
                                            protocol->store(&tm, decimals);
    break;
  }
  case MYSQL_TYPE_TIME:
  {
    MYSQL_TIME tm;
    get_time(&tm);
    if (!null_value)
      result= protocol->store_time(&tm, decimals);
    break;
  }
  }
  if (null_value)
    result= protocol->store_null();
  return result;
}


/**
  Evaluate item, possibly using the supplied buffer

  @param thd    Thread context
  @param buffer Buffer, in case item needs a large one

  @returns false if success, true if error
*/

bool Item::evaluate(THD *thd, String *buffer)
{
  bool result= false;                       // Will be set if null_value == 0

  switch (field_type())
  {
  default:
  case MYSQL_TYPE_NULL:
  case MYSQL_TYPE_DECIMAL:
  case MYSQL_TYPE_ENUM:
  case MYSQL_TYPE_SET:
  case MYSQL_TYPE_TINY_BLOB:
  case MYSQL_TYPE_MEDIUM_BLOB:
  case MYSQL_TYPE_LONG_BLOB:
  case MYSQL_TYPE_BLOB:
  case MYSQL_TYPE_GEOMETRY:
  case MYSQL_TYPE_STRING:
  case MYSQL_TYPE_VAR_STRING:
  case MYSQL_TYPE_VARCHAR:
  case MYSQL_TYPE_BIT:
  {
    (void)val_str(buffer);
    result= thd->is_error();
    break;
  }
  case MYSQL_TYPE_TINY:
  case MYSQL_TYPE_SHORT:
  case MYSQL_TYPE_YEAR:
  case MYSQL_TYPE_INT24:
  case MYSQL_TYPE_LONG:
  case MYSQL_TYPE_LONGLONG:
  {
    (void)val_int();
    result= thd->is_error();
    break;
  }
  case MYSQL_TYPE_NEWDECIMAL:
  {
    my_decimal decimal_value;
    (void)val_decimal(&decimal_value);
    result= thd->is_error();
    break;
  }

  case MYSQL_TYPE_FLOAT:
  case MYSQL_TYPE_DOUBLE:
  {
    (void)val_real();
    result= thd->is_error();
    break;
  }
  case MYSQL_TYPE_DATETIME:
  case MYSQL_TYPE_DATE:
  case MYSQL_TYPE_TIMESTAMP:
  {
    MYSQL_TIME tm;
    (void)get_date(&tm, TIME_FUZZY_DATE);
    result= thd->is_error();
    break;
  }
  case MYSQL_TYPE_TIME:
  {
    MYSQL_TIME tm;
    (void)get_time(&tm);
    result= thd->is_error();
    break;
  }
  }
  return result;
}


/**
  Check if an item is a constant one and can be cached.

  @param arg [out] != NULL <=> Cache this item.

  @return TRUE  Go deeper in item tree.
  @return FALSE Don't go deeper in item tree.
*/

bool Item::cache_const_expr_analyzer(uchar **arg)
{
  Item **cache_item= (Item **)*arg;
  if (!*cache_item)
  {
    Item *item= real_item();
    /*
      Cache constant items unless it's a basic constant, constant field or
      a subquery (they use their own cache), or it is already cached.
    */
    if (const_item() &&
        !(basic_const_item() || item->basic_const_item() ||
          item->type() == Item::FIELD_ITEM ||
          item->type() == SUBSELECT_ITEM ||
          item->type() == CACHE_ITEM ||
           /*
             Do not cache GET_USER_VAR() function as its const_item() may
             return TRUE for the current thread but it still may change
             during the execution.
           */
          (item->type() == Item::FUNC_ITEM &&
           ((Item_func*)item)->functype() == Item_func::GUSERVAR_FUNC)))
      /*
        Note that we use cache_item as a flag (NULL vs non-NULL), but we
        are storing the pointer so that we can assert that we cache the
        correct item in Item::cache_const_expr_transformer().
      */
      *cache_item= this;
    /*
      If this item will be cached, no need to explore items further down
      in the tree, but the transformer must be called, so return 'true'.
      If this item will not be cached, items further doen in the tree
      must be explored, so return 'true'.
    */
    return true;
  }
  /*
    An item above in the tree is to be cached, so need to cache the present
    item, and no need to go down the tree.
  */
  return false;
}


/**
  Cache item if needed.

  @param arg   != NULL <=> Cache this item.

  @return cache if cache needed.
  @return this otherwise.
*/

Item* Item::cache_const_expr_transformer(uchar *arg)
{
  Item **item= (Item **)arg;
  if (*item)            // Item is to be cached, note that it is used as a flag
  {
    DBUG_ASSERT(*item == this);
    /*
      Flag applies to present item, must reset it so it does not affect
      the parent item.
    */
    *((Item **)arg)= NULL;
    Item_cache *cache= Item_cache::get_cache(this);
    if (!cache)
      return NULL;
    cache->setup(this);
    cache->store(this);
    /*
      This item is cached - for subqueries this effectively means that they
      are optimized away.
    */
    mark_subqueries_optimized_away();
    return cache;
  }
  return this;
}


bool Item_field::item_field_by_name_analyzer(uchar **arg)
{
  const char *name= reinterpret_cast<char*>(*arg);
  
  if (strcmp(field_name, name) == 0)
    return true;
  else
    return false;
}


Item* Item_field::item_field_by_name_transformer(uchar *arg)
{
  Item *item= reinterpret_cast<Item*>(arg);
  item->item_name= item_name;
  return item;
}


bool Item_field::send(Protocol *protocol, String *buffer)
{
  return protocol->store(result_field);
}


void Item_field::update_null_value() 
{ 
  /* 
    need to set no_errors to prevent warnings about type conversion 
    popping up.
  */
  THD *thd= field->table->in_use;
  int no_errors;

  no_errors= thd->no_errors;
  thd->no_errors= 1;
  Item::update_null_value();
  thd->no_errors= no_errors;
}


/*
  Add the field to the select list and substitute it for the reference to
  the field.

  SYNOPSIS
    Item_field::update_value_transformer()
    select_arg      current select

  DESCRIPTION
    If the field doesn't belong to the table being inserted into then it is
    added to the select list, pointer to it is stored in the ref_pointer_array
    of the select and the field itself is substituted for the Item_ref object.
    This is done in order to get correct values from update fields that
    belongs to the SELECT part in the INSERT .. SELECT .. ON DUPLICATE KEY
    UPDATE statement.

  RETURN
    0             if error occured
    ref           if all conditions are met
    this field    otherwise
*/

Item *Item_field::update_value_transformer(uchar *select_arg)
{
  SELECT_LEX *select= (SELECT_LEX*)select_arg;
  DBUG_ASSERT(fixed);

  if (field->table != select->context.table_list->table &&
      type() != Item::TRIGGER_FIELD_ITEM)
  {
    List<Item> *all_fields= &select->all_fields;
    Ref_ptr_array &ref_pointer_array= select->ref_pointer_array;
    int el= all_fields->elements;
    Item_ref *ref;

    ref_pointer_array[el]= (Item*)this;
    all_fields->push_front((Item*)this);
    ref= new Item_ref(&select->context, &ref_pointer_array[el],
                      table_name, field_name);
    return ref;
  }
  return this;
}


void Item_field::print(String *str, enum_query_type query_type)
{
  if (field && field->table->const_table)
  {
    char buff[MAX_FIELD_WIDTH];
    String tmp(buff,sizeof(buff),str->charset());
    field->val_str(&tmp);
    if (field->is_null())
      str->append("NULL");
    else
    {
      str->append('\'');
      str->append(tmp);
      str->append('\'');
    }
    return;
  }
  Item_ident::print(str, query_type);
}

/**
  Calculate condition filtering effect for "WHERE field", which
  implicitly means "WHERE field <> 0". The filtering effect is
  therefore identical to that of Item_func_ne.
*/
float Item_field::get_filtering_effect(table_map filter_for_table,
                                       table_map read_tables,
                                       const MY_BITMAP *fields_to_ignore,
                                       double rows_in_table)
{
  if (used_tables() != filter_for_table ||
      bitmap_is_set(fields_to_ignore, field->field_index))
    return COND_FILTER_ALLPASS;

  return 1.0f - get_cond_filter_default_probability(rows_in_table,
                                                    COND_FILTER_EQUALITY);
}

float
Item_field::get_cond_filter_default_probability(double max_distinct_values,
                                                float default_filter) const
{
  DBUG_ASSERT(max_distinct_values >= 1.0);

  // Some field types have a limited number of possible values
  const enum_field_types fld_type= field->real_type();
  switch (fld_type)
  {
  case MYSQL_TYPE_ENUM:
  {
    // ENUM can only have the values defined in the typelib
    const uint enum_values= static_cast<Field_enum*>(field)->typelib->count;
    max_distinct_values= std::min(static_cast<double>(enum_values),
                                  max_distinct_values);
    break;
  }
  case MYSQL_TYPE_BIT:
  {
    // BIT(N) can have no more than 2^N distinct values
    const uint bits= static_cast<Field_bit*>(field)->field_length;
    const double combos= pow(2.0, (int)bits);
    max_distinct_values= std::min(combos, max_distinct_values);
    break;
  }
  default:
    break;
  }
  return std::max(static_cast<float>(1/max_distinct_values), default_filter);
}

Item_ref::Item_ref(Name_resolution_context *context_arg,
                   Item **item, const char *table_name_arg,
                   const char *field_name_arg,
                   bool alias_of_expr_arg)
  :Item_ident(context_arg, NullS, table_name_arg, field_name_arg),
   result_field(0), ref(item), chop_ref(!ref)
{
  m_alias_of_expr= alias_of_expr_arg;
  /*
    This constructor used to create some internals references over fixed items
  */
  if (ref && *ref && (*ref)->fixed)
    set_properties();
}


/**
  Resolve the name of a reference to a column reference.

  The method resolves the column reference represented by 'this' as a column
  present in one of: GROUP BY clause, SELECT clause, outer queries. It is
  used typically for columns in the HAVING clause which are not under
  aggregate functions.

  POSTCONDITION @n
  Item_ref::ref is 0 or points to a valid item.

  @note
    The name resolution algorithm used is (where [T_j] is an optional table
    name that qualifies the column name):

  @code
        resolve_extended([T_j].col_ref_i)
        {
          Search for a column or derived column named col_ref_i [in table T_j]
          in the SELECT and GROUP clauses of Q.

          if such a column is NOT found AND    // Lookup in outer queries.
             there are outer queries
          {
            for each outer query Q_k beginning from the inner-most one
           {
              Search for a column or derived column named col_ref_i
              [in table T_j] in the SELECT and GROUP clauses of Q_k.

              if such a column is not found AND
                 - Q_k is not a group query AND
                 - Q_k is not inside an aggregate function
                 OR
                 - Q_(k-1) is not in a HAVING or SELECT clause of Q_k
              {
                search for a column or derived column named col_ref_i
                [in table T_j] in the FROM clause of Q_k;
              }
            }
          }
        }
  @endcode
  @n
    This procedure treats GROUP BY and SELECT clauses as one namespace for
    column references in HAVING. Notice that compared to
    Item_field::fix_fields, here we first search the SELECT and GROUP BY
    clauses, and then we search the FROM clause.

  @param[in]     thd        current thread
  @param[in,out] reference  view column if this item was resolved to a
    view column

  @todo
    Here we could first find the field anyway, and then test this
    condition, so that we can give a better error message -
    ER_WRONG_FIELD_WITH_GROUP, instead of the less informative
    ER_BAD_FIELD_ERROR which we produce now.

  @retval
    TRUE  if error
  @retval
    FALSE on success
*/

bool Item_ref::fix_fields(THD *thd, Item **reference)
{
  enum_parsing_context place= CTX_NONE;
  DBUG_ASSERT(fixed == 0);
  SELECT_LEX *current_sel= thd->lex->current_select();

  Internal_error_handler_holder<View_error_handler, TABLE_LIST>
    view_handler(thd, context->view_error_handler,
                 context->view_error_handler_arg);

  if (!ref || ref == not_found_item)
  {
    if (!(ref= resolve_ref_in_select_and_group(thd, this,
                                               context->select_lex)))
      goto error;             /* Some error occurred (e.g. ambiguous names). */

    if (ref == not_found_item) /* This reference was not resolved. */
    {
      Name_resolution_context *last_checked_context= context;
      Name_resolution_context *outer_context= context->outer_context;
      Field *from_field;
      ref= 0;

      if (!outer_context)
      {
        /* The current reference cannot be resolved in this query. */
        my_error(ER_BAD_FIELD_ERROR,MYF(0),
                 this->full_name(), current_thd->where);
        goto error;
      }

      /*
        If there is an outer context (select), and it is not a derived table
        (which do not support the use of outer fields for now), try to
        resolve this reference in the outer select(s).

        We treat each subselect as a separate namespace, so that different
        subselects may contain columns with the same names. The subselects are
        searched starting from the innermost.
      */
      from_field= not_found_field;

      do
      {
        SELECT_LEX *select= outer_context->select_lex;
        Item_subselect *prev_subselect_item=
          last_checked_context->select_lex->master_unit()->item;
        last_checked_context= outer_context;
        place= prev_subselect_item->parsing_place;

        /* Search in the SELECT and GROUP lists of the outer select. */
        if (select_alias_referencable(place) &&
            outer_context->resolve_in_select_list)
        {
          if (!(ref= resolve_ref_in_select_and_group(thd, this, select)))
            goto error; /* Some error occurred (e.g. ambiguous names). */
          if (ref != not_found_item)
          {
            DBUG_ASSERT(is_fixed_or_outer_ref(*ref));
            prev_subselect_item->used_tables_cache|= (*ref)->used_tables();
            prev_subselect_item->const_item_cache&= (*ref)->const_item();
            break;
          }
          /*
            Set ref to 0 to ensure that we get an error in case we replaced
            this item with another item and still use this item in some
            other place of the parse tree.
          */
          ref= 0;
        }

        /*
          Check table fields only if the subquery is used somewhere out of
          HAVING or the outer SELECT does not use grouping (i.e. tables are
          accessible).
          TODO:
          Here we could first find the field anyway, and then test this
          condition, so that we can give a better error message -
          ER_WRONG_FIELD_WITH_GROUP, instead of the less informative
          ER_BAD_FIELD_ERROR which we produce now.
        */
        if ((place != CTX_HAVING ||
             (!select->with_sum_func &&
              select->group_list.elements == 0)))
        {
          /*
            In case of view, find_field_in_tables() write pointer to view
            field expression to 'reference', i.e. it substitute that
            expression instead of this Item_ref
          */
          from_field=
            find_field_in_tables(thd, this,
                                 outer_context->first_name_resolution_table,
                                 outer_context->last_name_resolution_table,
                                 reference,
                                 IGNORE_EXCEPT_NON_UNIQUE,
                                 thd->want_privilege,
                                 true);
          if (! from_field)
            goto error;
          if (from_field == view_ref_found)
          {
            Item::Type refer_type= (*reference)->type();
            prev_subselect_item->used_tables_cache|=
              (*reference)->used_tables();
            prev_subselect_item->const_item_cache&=
              (*reference)->const_item();
            DBUG_ASSERT((*reference)->type() == REF_ITEM);
            mark_as_dependent(thd, last_checked_context->select_lex,
                              context->select_lex, this,
                              ((refer_type == REF_ITEM ||
                                refer_type == FIELD_ITEM) ?
                               (Item_ident*) (*reference) :
                               0));
            /*
              view reference found, we substituted it instead of this
              Item, so can quit
            */
            return FALSE;
          }
          if (from_field != not_found_field)
          {
            if (cached_table && cached_table->select_lex &&
                outer_context->select_lex &&
                cached_table->select_lex != outer_context->select_lex)
            {
              /*
                Due to cache, find_field_in_tables() can return field which
                doesn't belong to provided outer_context. In this case we have
                to find proper field context in order to fix field correcly.
              */
              do
              {
                outer_context= outer_context->outer_context;
                select= outer_context->select_lex;
                prev_subselect_item=
                  last_checked_context->select_lex->master_unit()->item;
                last_checked_context= outer_context;
              } while (outer_context && outer_context->select_lex &&
                       cached_table->select_lex != outer_context->select_lex);
            }
            prev_subselect_item->used_tables_cache|=
              from_field->table->pos_in_table_list->map();
            prev_subselect_item->const_item_cache= 0;
            break;
          }
        }
        DBUG_ASSERT(from_field == not_found_field);

        /* Reference is not found => depend on outer (or just error). */
        prev_subselect_item->used_tables_cache|= OUTER_REF_TABLE_BIT;
        prev_subselect_item->const_item_cache= 0;

        outer_context= outer_context->outer_context;
      } while (outer_context);

      DBUG_ASSERT(from_field != 0 && from_field != view_ref_found);
      if (from_field != not_found_field)
      {
        Item_field* fld;

        {
          Prepared_stmt_arena_holder ps_arena_holder(thd);
          fld= new Item_field(thd, context, from_field);
          if (!fld)
            goto error;
        }

        thd->change_item_tree(reference, fld);
        mark_as_dependent(thd, last_checked_context->select_lex,
                          thd->lex->current_select(), this, fld);
        /*
          A reference is resolved to a nest level that's outer or the same as
          the nest level of the enclosing set function : adjust the value of
          max_arg_level for the function if it's needed.
        */
        if (thd->lex->in_sum_func &&
            thd->lex->in_sum_func->nest_level >= 
            last_checked_context->select_lex->nest_level)
          set_if_bigger(thd->lex->in_sum_func->max_arg_level,
                        last_checked_context->select_lex->nest_level);
        return FALSE;
      }
      if (ref == 0)
      {
        /* The item was not a table field and not a reference */
        my_error(ER_BAD_FIELD_ERROR, MYF(0),
                 this->full_name(), current_thd->where);
        goto error;
      }
      /* Should be checked in resolve_ref_in_select_and_group(). */
      DBUG_ASSERT(is_fixed_or_outer_ref(*ref));
      mark_as_dependent(thd, last_checked_context->select_lex,
                        context->select_lex, this, this);
      /*
        A reference is resolved to a nest level that's outer or the same as
        the nest level of the enclosing set function : adjust the value of
        max_arg_level for the function if it's needed.
      */
      if (thd->lex->in_sum_func &&
          thd->lex->in_sum_func->nest_level >= 
          last_checked_context->select_lex->nest_level)
        set_if_bigger(thd->lex->in_sum_func->max_arg_level,
                      last_checked_context->select_lex->nest_level);
    }
  }

  DBUG_ASSERT(*ref);
  /*
    Check if this is an incorrect reference in a group function or forward
    reference. Do not issue an error if this is:
      1. outer reference (will be fixed later by the fix_inner_refs function);
      2. an unnamed reference inside an aggregate function.
  */
  if (!((*ref)->type() == REF_ITEM &&
       ((Item_ref *)(*ref))->ref_type() == OUTER_REF) &&
      (((*ref)->with_sum_func && item_name.ptr() &&
        !(current_sel->linkage != GLOBAL_OPTIONS_TYPE &&
          current_sel->having_fix_field)) ||
       !(*ref)->fixed))
  {
    my_error(ER_ILLEGAL_REFERENCE, MYF(0),
             item_name.ptr(), ((*ref)->with_sum_func?
                    "reference to group function":
                    "forward reference in item list"));
    goto error;
  }

  set_properties();

  if ((*ref)->check_cols(1))
    goto error;
  return FALSE;

error:
  return TRUE;
}


void Item_ref::set_properties()
{
  max_length= (*ref)->max_length;
  maybe_null= (*ref)->maybe_null;
  decimals=   (*ref)->decimals;
  collation.set((*ref)->collation);
  /*
    We have to remember if we refer to a sum function, to ensure that
    split_sum_func() doesn't try to change the reference.
  */
  with_sum_func= (*ref)->with_sum_func;
  unsigned_flag= (*ref)->unsigned_flag;
  fixed= 1;
  if ((*ref)->type() == FIELD_ITEM &&
      ((Item_ident *) (*ref))->is_alias_of_expr())
    set_alias_of_expr();
}


void Item_ref::cleanup()
{
  DBUG_ENTER("Item_ref::cleanup");
  Item_ident::cleanup();
  result_field= 0;
  if (chop_ref)
    ref= NULL;
  DBUG_VOID_RETURN;
}


/**
  Transform an Item_ref object with a transformer callback function.

  The function first applies the transform function to the item
  referenced by this Item_ref object. If this replaces the item with a
  new one, this item object is returned as the result of the
  transform. Otherwise the transform function is applied to the
  Item_ref object itself.

  @param transformer   the transformer callback function to be applied to
                       the nodes of the tree of the object
  @param argument      parameter to be passed to the transformer

  @return Item returned as the result of transformation of the Item_ref object
    @retval !NULL The transformation was successful
    @retval NULL  Out of memory error
*/

Item* Item_ref::transform(Item_transformer transformer, uchar *arg)
{
  DBUG_ASSERT(!current_thd->stmt_arena->is_stmt_prepare());
  DBUG_ASSERT((*ref) != NULL);

  /* Transform the object we are referencing. */
  Item *new_item= (*ref)->transform(transformer, arg);
  if (!new_item)
    return NULL;

  /*
    If the object is transformed into a new object, discard the Item_ref
    object and return the new object as result.
  */
  if (new_item != *ref)
    return new_item;

  /* Transform the item ref object. */
  Item *transformed_item= (this->*transformer)(arg);
  DBUG_ASSERT(transformed_item == this);
  return transformed_item;
}


/**
  Compile an Item_ref object with a processor and a transformer
  callback function.

  First the function applies the analyzer to the Item_ref
  object. Second it applies the compile function to the object the
  Item_ref object is referencing. If this replaces the item with a new
  one, this object is returned as the result of the compile.
  Otherwise we apply the transformer to the Item_ref object itself.

  @param analyzer      the analyzer callback function to be applied to the
                       nodes of the tree of the object
  @param[in,out] arg_p parameter to be passed to the processor
  @param transformer   the transformer callback function to be applied to the
                       nodes of the tree of the object
  @param arg_t         parameter to be passed to the transformer

  @return Item returned as the result of transformation of the Item_ref object,
          or NULL if error.
*/

Item* Item_ref::compile(Item_analyzer analyzer, uchar **arg_p,
                        Item_transformer transformer, uchar *arg_t)
{
  if (!(this->*analyzer)(arg_p))
    return this;

  DBUG_ASSERT((*ref) != NULL);
  Item *new_item= (*ref)->compile(analyzer, arg_p, transformer, arg_t);
  if (new_item == NULL)
    return NULL;

  /*
    If the object is compiled into a new object, discard the Item_ref
    object and return the new object as result.
  */
  if (new_item != *ref)
    return new_item;
  
  return (this->*transformer)(arg_t);
}


void Item_ref::print(String *str, enum_query_type query_type)
{
  if (ref)
  {
    if (m_alias_of_expr &&
        (*ref)->type() != Item::CACHE_ITEM && ref_type() != VIEW_REF &&
        !table_name && item_name.ptr())
      append_identifier(current_thd, str, (*ref)->real_item()->item_name);
    else
      (*ref)->print(str, query_type);
  }
  else
    Item_ident::print(str, query_type);
}


bool Item_ref::send(Protocol *prot, String *tmp)
{
  if (result_field)
    return prot->store(result_field);
  return (*ref)->send(prot, tmp);
}


double Item_ref::val_result()
{
  if (result_field)
  {
    if ((null_value= result_field->is_null()))
      return 0.0;
    return result_field->val_real();
  }
  return val_real();
}


bool Item_ref::is_null_result()
{
  if (result_field)
    return (null_value=result_field->is_null());

  return is_null();
}


longlong Item_ref::val_int_result()
{
  if (result_field)
  {
    if ((null_value= result_field->is_null()))
      return 0;
    return result_field->val_int();
  }
  return val_int();
}


String *Item_ref::str_result(String* str)
{
  if (result_field)
  {
    if ((null_value= result_field->is_null()))
      return 0;
    str->set_charset(str_value.charset());
    return result_field->val_str(str, &str_value);
  }
  return val_str(str);
}


my_decimal *Item_ref::val_decimal_result(my_decimal *decimal_value)
{
  if (result_field)
  {
    if ((null_value= result_field->is_null()))
      return 0;
    return result_field->val_decimal(decimal_value);
  }
  return val_decimal(decimal_value);
}


bool Item_ref::val_bool_result()
{
  if (result_field)
  {
    if ((null_value= result_field->is_null()))
      return 0;
    switch (result_field->result_type()) {
    case INT_RESULT:
      return result_field->val_int() != 0;
    case DECIMAL_RESULT:
    {
      my_decimal decimal_value;
      my_decimal *val= result_field->val_decimal(&decimal_value);
      if (val)
        return !my_decimal_is_zero(val);
      return 0;
    }
    case REAL_RESULT:
    case STRING_RESULT:
      return result_field->val_real() != 0.0;
    case ROW_RESULT:
    default:
      DBUG_ASSERT(0);
    }
  }
  return val_bool();
}


double Item_ref::val_real()
{
  DBUG_ASSERT(fixed);
  double tmp=(*ref)->val_result();
  null_value=(*ref)->null_value;
  return tmp;
}


longlong Item_ref::val_int()
{
  DBUG_ASSERT(fixed);
  longlong tmp=(*ref)->val_int_result();
  null_value=(*ref)->null_value;
  return tmp;
}


longlong Item_ref::val_time_temporal()
{
  DBUG_ASSERT(fixed);
  DBUG_ASSERT((*ref)->is_temporal());
  longlong tmp= (*ref)->val_time_temporal_result();
  null_value= (*ref)->null_value;
  return tmp;
}


longlong Item_ref::val_date_temporal()
{
  DBUG_ASSERT(fixed);
  DBUG_ASSERT((*ref)->is_temporal());
  longlong tmp= (*ref)->val_date_temporal_result();
  null_value= (*ref)->null_value;
  return tmp;
}


bool Item_ref::val_bool()
{
  DBUG_ASSERT(fixed);
  bool tmp= (*ref)->val_bool_result();
  null_value= (*ref)->null_value;
  return tmp;
}


String *Item_ref::val_str(String* tmp)
{
  DBUG_ASSERT(fixed);
  tmp=(*ref)->str_result(tmp);
  null_value=(*ref)->null_value;
  return tmp;
}


bool Item_ref::is_null()
{
  DBUG_ASSERT(fixed);
  bool tmp=(*ref)->is_null_result();
  null_value=(*ref)->null_value;
  return tmp;
}


bool Item_ref::get_date(MYSQL_TIME *ltime, my_time_flags_t fuzzydate)
{
  return (null_value=(*ref)->get_date_result(ltime,fuzzydate));
}


my_decimal *Item_ref::val_decimal(my_decimal *decimal_value)
{
  my_decimal *val= (*ref)->val_decimal_result(decimal_value);
  null_value= (*ref)->null_value;
  return val;
}

type_conversion_status
Item_ref::save_in_field(Field *to, bool no_conversions)
{
  type_conversion_status res;
  if (result_field)
  {
    if (result_field->is_null())
    {
      null_value= 1;
      res= set_field_to_null_with_conversions(to, no_conversions);
      return res;
    }
    to->set_notnull();
    res= field_conv(to, result_field);
    null_value= 0;
    return res;
  }
  res= (*ref)->save_in_field(to, no_conversions);
  null_value= (*ref)->null_value;
  return res;
}


void Item_ref::save_org_in_field(Field *field)
{
  (*ref)->save_org_in_field(field);
}


void Item_ref::make_field(Send_field *field)
{
  (*ref)->make_field(field);
  /* Non-zero in case of a view */
  if (item_name.is_set())
    field->col_name= item_name.ptr();
  if (table_name)
    field->table_name= table_name;
  if (db_name)
    field->db_name= db_name;
  if (orig_field_name)
    field->org_col_name= orig_field_name;
  if (orig_table_name)
    field->org_table_name= orig_table_name;
}


Item *Item_ref::get_tmp_table_item(THD *thd)
{
  if (!result_field)
    return (*ref)->get_tmp_table_item(thd);

  Item_field *item= new Item_field(result_field);
  if (item)
  {
    item->table_name= table_name;
    item->db_name= db_name;
  }
  return item;
}


void Item_ref_null_helper::print(String *str, enum_query_type query_type)
{
  str->append(STRING_WITH_LEN("<ref_null_helper>("));
  if (ref)
    (*ref)->print(str, query_type);
  else
    str->append('?');
  str->append(')');
}


double Item_direct_ref::val_real()
{
  double tmp=(*ref)->val_real();
  null_value=(*ref)->null_value;
  return tmp;
}


longlong Item_direct_ref::val_int()
{
  longlong tmp=(*ref)->val_int();
  null_value=(*ref)->null_value;
  return tmp;
}


longlong Item_direct_ref::val_time_temporal()
{
  DBUG_ASSERT((*ref)->is_temporal());
  longlong tmp= (*ref)->val_time_temporal();
  null_value= (*ref)->null_value;
  return tmp;
}


longlong Item_direct_ref::val_date_temporal()
{
  DBUG_ASSERT((*ref)->is_temporal());
  longlong tmp= (*ref)->val_date_temporal();
  null_value= (*ref)->null_value;
  return tmp;
}


String *Item_direct_ref::val_str(String* tmp)
{
  tmp=(*ref)->val_str(tmp);
  null_value=(*ref)->null_value;
  return tmp;
}


my_decimal *Item_direct_ref::val_decimal(my_decimal *decimal_value)
{
  my_decimal *tmp= (*ref)->val_decimal(decimal_value);
  null_value=(*ref)->null_value;
  return tmp;
}


bool Item_direct_ref::val_bool()
{
  bool tmp= (*ref)->val_bool();
  null_value=(*ref)->null_value;
  return tmp;
}


bool Item_direct_ref::is_null()
{
  return (*ref)->is_null();
}


bool Item_direct_ref::get_date(MYSQL_TIME *ltime, my_time_flags_t fuzzydate)
{
  bool tmp= (*ref)->get_date(ltime, fuzzydate);
  null_value= (*ref)->null_value;
  return tmp;
}


/**
  Prepare referenced field then call usual Item_direct_ref::fix_fields .

  @param thd         thread handler
  @param reference   reference on reference where this item stored

  @retval
    FALSE   OK
  @retval
    TRUE    Error
*/

bool Item_direct_view_ref::fix_fields(THD *thd, Item **reference)
{
  DBUG_ASSERT(*ref);  // view field reference must be defined

  // (*ref)->check_cols() will be made in Item_direct_ref::fix_fields
  if ((*ref)->fixed)
  {
    /*
      Underlying Item_field objects may be shared. Make sure that the use
      is marked regardless of how many ref items that point to this field.
    */
    Mark_field mf(thd->mark_used_columns);
    (*ref)->walk(&Item::mark_field_in_map, Item::WALK_POSTFIX, (uchar *)&mf);
  }
  else
  {
    if ((*ref)->fix_fields(thd, ref))
      return true;                     /* purecov: inspected */
  }
  return Item_direct_ref::fix_fields(thd, reference);
}

/*
  Prepare referenced outer field then call usual Item_direct_ref::fix_fields

  SYNOPSIS
    Item_outer_ref::fix_fields()
    thd         thread handler
    reference   reference on reference where this item stored

  RETURN
    FALSE   OK
    TRUE    Error
*/

bool Item_outer_ref::fix_fields(THD *thd, Item **reference)
{
  bool err;
  /* outer_ref->check_cols() will be made in Item_direct_ref::fix_fields */
  if ((*ref) && !(*ref)->fixed && ((*ref)->fix_fields(thd, reference)))
    return TRUE;
  err= Item_direct_ref::fix_fields(thd, reference);
  if (!outer_ref)
    outer_ref= *ref;
  if ((*ref)->type() == Item::FIELD_ITEM)
    table_name= ((Item_field*)outer_ref)->table_name;
  return err;
}

void Item_outer_ref::fix_after_pullout(st_select_lex *parent_select,
                                       st_select_lex *removed_select)
{
  /*
    If this assertion holds, we need not call fix_after_pullout() on both
    *ref and outer_ref, and Item_ref::fix_after_pullout() is sufficient.
  */
  DBUG_ASSERT(*ref == outer_ref);

  Item_ref::fix_after_pullout(parent_select, removed_select);
}

void Item_ref::fix_after_pullout(st_select_lex *parent_select,
                                 st_select_lex *removed_select)
{
  (*ref)->fix_after_pullout(parent_select, removed_select);

  Item_ident::fix_after_pullout(parent_select, removed_select);
}


/**
  Compare two view column references for equality.

  A view column reference is considered equal to another column
  reference if the second one is a view column and if both column
  references resolve to the same item. It is assumed that both
  items are of the same type.

  @param item        item to compare with
  @param binary_cmp  make binary comparison

  @retval
    TRUE    Referenced item is equal to given item
  @retval
    FALSE   otherwise
*/

bool Item_direct_view_ref::eq(const Item *item, bool binary_cmp) const
{
  if (item->type() == REF_ITEM)
  {
    Item_ref *item_ref= (Item_ref*) item;
    if (item_ref->ref_type() == VIEW_REF)
    {
      Item *item_ref_ref= *(item_ref->ref);
      return ((*ref)->real_item() == item_ref_ref->real_item());
    }
  }
  return FALSE;
}


bool Item_default_value::itemize(Parse_context *pc, Item **res)
{
  if (skip_itemize(res))
    return false;
  if (super::itemize(pc, res))
    return true;
  
  if (arg != NULL)
  {
    if (arg->itemize(pc, &arg))
      return true;
    if (arg->is_splocal())
    {
      Item_splocal *il= static_cast<Item_splocal *>(arg);

      my_error(ER_WRONG_COLUMN_NAME, MYF(0), il->m_name.ptr());
      return true;
    }
  }
  return false;
}


bool Item_default_value::eq(const Item *item, bool binary_cmp) const
{
  return item->type() == DEFAULT_VALUE_ITEM && 
    ((Item_default_value *)item)->arg->eq(arg, binary_cmp);
}


bool Item_default_value::fix_fields(THD *thd, Item **items)
{
  Item *real_arg;
  Item_field *field_arg;
  Field *def_field;
  DBUG_ASSERT(fixed == 0);

  Internal_error_handler_holder<View_error_handler, TABLE_LIST>
    view_handler(thd, context->view_error_handler,
                 context->view_error_handler_arg);
  if (!arg)
  {
    fixed= 1;
    return FALSE;
  }
  if (!arg->fixed && arg->fix_fields(thd, &arg))
    goto error;


  real_arg= arg->real_item();
  if (real_arg->type() != FIELD_ITEM)
  {
    my_error(ER_NO_DEFAULT_FOR_FIELD, MYF(0), arg->item_name.ptr());
    goto error;
  }

  field_arg= (Item_field *)real_arg;
  if (field_arg->field->flags & NO_DEFAULT_VALUE_FLAG)
  {
    my_error(ER_NO_DEFAULT_FOR_FIELD, MYF(0), field_arg->field->field_name);
    goto error;
  }

  def_field= field_arg->field->clone();
  if (def_field == NULL)
    goto error;

  def_field->move_field_offset(def_field->table->default_values_offset());
  set_field(def_field);

  // Needs cached_table for some Item traversal functions:
  cached_table= table_ref;

  return FALSE;

error:
  return TRUE;
}


void Item_default_value::print(String *str, enum_query_type query_type)
{
  if (!arg)
  {
    str->append(STRING_WITH_LEN("default"));
    return;
  }
  str->append(STRING_WITH_LEN("default("));
  arg->print(str, query_type);
  str->append(')');
}


type_conversion_status
Item_default_value::save_in_field(Field *field_arg, bool no_conversions)
{
  if (!arg)
  {
    if (field_arg->flags & NO_DEFAULT_VALUE_FLAG &&
        field_arg->real_type() != MYSQL_TYPE_ENUM)
    {
      if (field_arg->reset())
      {
        my_message(ER_CANT_CREATE_GEOMETRY_OBJECT,
                   ER(ER_CANT_CREATE_GEOMETRY_OBJECT), MYF(0));
        return TYPE_ERR_BAD_VALUE;
      }

      if (context->view_error_handler)
      {
        TABLE_LIST *view= cached_table->top_table();
        push_warning_printf(field_arg->table->in_use,
                            Sql_condition::SL_WARNING,
                            ER_NO_DEFAULT_FOR_VIEW_FIELD,
                            ER(ER_NO_DEFAULT_FOR_VIEW_FIELD),
                            view->view_db.str,
                            view->view_name.str);
      }
      else
      {
        push_warning_printf(field_arg->table->in_use,
                            Sql_condition::SL_WARNING,
                            ER_NO_DEFAULT_FOR_FIELD,
                            ER(ER_NO_DEFAULT_FOR_FIELD),
                            field_arg->field_name);
      }
      return TYPE_ERR_BAD_VALUE;
    }
    field_arg->set_default();
    return field_arg->validate_stored_val(current_thd);
  }
  return Item_field::save_in_field(field_arg, no_conversions);
}


/**
  This method like the walk method traverses the item tree, but at the
  same time it can replace some nodes in the tree.
*/ 

Item *Item_default_value::transform(Item_transformer transformer, uchar *args)
{
  DBUG_ASSERT(!current_thd->stmt_arena->is_stmt_prepare());

  /*
    If the value of arg is NULL, then this object represents a constant,
    so further transformation is unnecessary (and impossible).
  */
  if (!arg)
    return 0;

  Item *new_item= arg->transform(transformer, args);
  if (!new_item)
    return 0;

  /*
    THD::change_item_tree() should be called only if the tree was
    really transformed, i.e. when a new item has been created.
    Otherwise we'll be allocating a lot of unnecessary memory for
    change records at each execution.
  */
  if (arg != new_item)
    current_thd->change_item_tree(&arg, new_item);
  return (this->*transformer)(args);
}


bool Item_insert_value::eq(const Item *item, bool binary_cmp) const
{
  return item->type() == INSERT_VALUE_ITEM &&
    ((Item_default_value *)item)->arg->eq(arg, binary_cmp);
}


bool Item_insert_value::fix_fields(THD *thd, Item **reference)
{
  DBUG_ASSERT(fixed == 0);
  /* We should only check that arg is in first table */
  if (!arg->fixed)
  {
    bool res;
    TABLE_LIST *orig_next_table= context->last_name_resolution_table;
    context->last_name_resolution_table= context->first_name_resolution_table;
    res= arg->fix_fields(thd, &arg);
    context->last_name_resolution_table= orig_next_table;
    if (res)
      return TRUE;
  }

  if (arg->type() == REF_ITEM)
    arg= static_cast<Item_ref *>(arg)->ref[0];
  if (arg->type() != FIELD_ITEM)
  {
    my_error(ER_BAD_FIELD_ERROR, MYF(0), "", "VALUES() function");
    return TRUE;
  }

  Item_field *field_arg= (Item_field *)arg;

  if (field_arg->field->table->insert_values &&
      thd->lex->in_update_value_clause)
  {
    Field *def_field= field_arg->field->clone();
    if (!def_field)
      return TRUE;

    def_field->move_field_offset((my_ptrdiff_t)
                                 (def_field->table->insert_values -
                                  def_field->table->record[0]));
    set_field(def_field);
  }
  else
  {
    // VALUES() is used out-of-scope - its value is always NULL
    Prepared_stmt_arena_holder ps_arena_holder(thd);
    Item *const item= new Item_null(this->item_name);
    if (!item)
      return true;
    *reference= item;
  }
  return false;
}

void Item_insert_value::print(String *str, enum_query_type query_type)
{
  str->append(STRING_WITH_LEN("values("));
  arg->print(str, query_type);
  str->append(')');
}


/**
  Find index of Field object which will be appropriate for item
  representing field of row being changed in trigger.

  @param thd     current thread context
  @param table   table of trigger (and where we looking for fields)
  @param table_triggers     Table_trigger_field_support instance. Do not use
                            TABLE::triggers as it might be not initialized at
                            the moment.
  @param table_grant_info   GRANT_INFO of the subject table

  @note
    This function does almost the same as fix_fields() for Item_field but is
    invoked right after trigger definition parsing. Since at this stage we can't
    say exactly what Field object (corresponding to TABLE::record[0] or
    TABLE::record[1]) should be bound to this Item, we only find out index of
    the Field and then select concrete Field object in fix_fields() (by that
    time Table_trigger_dispatcher::old_field/ new_field should point to proper
    array of Fields).  It also binds Item_trigger_field to
    Table_trigger_field_support object for table of trigger which uses this
    item.
    Another difference is that the field is not marked in read_set/write_set.
*/

void Item_trigger_field::setup_field(THD *thd,
                                     Table_trigger_field_support *table_triggers,
                                     GRANT_INFO *table_grant_info)
{
  /*
    Try to find field by its name and if it will be found
    set field_idx properly.
  */
  (void) find_field_in_table(thd, table_triggers->get_subject_table(),
                             field_name, strlen(field_name),
                             0, &field_idx);
  triggers= table_triggers;
  table_grants= table_grant_info;
}


bool Item_trigger_field::eq(const Item *item, bool binary_cmp) const
{
  return item->type() == TRIGGER_FIELD_ITEM &&
         trigger_var_type == ((Item_trigger_field *)item)->trigger_var_type &&
         !my_strcasecmp(system_charset_info, field_name,
                        ((Item_trigger_field *)item)->field_name);
}


void Item_trigger_field::set_required_privilege(bool rw)
{
  /*
    Require SELECT and UPDATE privilege if this field will be read and
    set, and only UPDATE privilege for setting the field.
  */
  want_privilege= (rw ? SELECT_ACL | UPDATE_ACL : UPDATE_ACL);
}


bool Item_trigger_field::set_value(THD *thd, sp_rcontext * /*ctx*/, Item **it)
{
  Item *item= sp_prepare_func_item(thd, it);

  if (!item)
    return true;

  if (!fixed)
  {
    if (fix_fields(thd, NULL))
      return true;
  }

  // NOTE: field->table->copy_blobs should be false here, but let's
  // remember the value at runtime to avoid subtle bugs.
  bool copy_blobs_saved= field->table->copy_blobs;

  field->table->copy_blobs= true;

  int err_code= item->save_in_field(field, false);

  field->table->copy_blobs= copy_blobs_saved;

  return err_code < 0;
}


bool Item_trigger_field::fix_fields(THD *thd, Item **items)
{
  /*
    Since trigger is object tightly associated with TABLE object most
    of its set up can be performed during trigger loading i.e. trigger
    parsing! So we have little to do in fix_fields. :)
  */

  DBUG_ASSERT(fixed == 0);

  /* Set field. */

  if (field_idx != (uint)-1)
  {
#ifndef NO_EMBEDDED_ACCESS_CHECKS
    /*
      Check access privileges for the subject table. We check privileges only
      in runtime.
    */

    if (table_grants)
    {
#ifndef DBUG_OFF
      table_grants->want_privilege= want_privilege;
#endif
      if (check_grant_column(thd, table_grants,
                             triggers->get_subject_table()->s->db.str,
                             triggers->get_subject_table()->s->table_name.str,
                             field_name,
                             strlen(field_name), thd->security_context(),
                             want_privilege))
        return TRUE;
    }
#endif // NO_EMBEDDED_ACCESS_CHECKS

    field= triggers->get_trigger_variable_field(trigger_var_type, field_idx);

    set_field(field);
    fixed= 1;
    return FALSE;
  }

  my_error(ER_BAD_FIELD_ERROR, MYF(0), field_name,
           (trigger_var_type == TRG_NEW_ROW) ? "NEW" : "OLD");
  return TRUE;
}


void Item_trigger_field::print(String *str, enum_query_type query_type)
{
  str->append((trigger_var_type == TRG_NEW_ROW) ? "NEW" : "OLD", 3);
  str->append('.');
  str->append(field_name);
}


void Item_trigger_field::cleanup()
{
  want_privilege= original_privilege;
  /*
    Since special nature of Item_trigger_field we should not do most of
    things from Item_field::cleanup() or Item_ident::cleanup() here.
  */
  Item::cleanup();
}


Item_result item_cmp_type(Item_result a,Item_result b)
{
  if (a == STRING_RESULT && b == STRING_RESULT)
    return STRING_RESULT;
  if (a == INT_RESULT && b == INT_RESULT)
    return INT_RESULT;
  else if (a == ROW_RESULT || b == ROW_RESULT)
    return ROW_RESULT;
  if ((a == INT_RESULT || a == DECIMAL_RESULT) &&
      (b == INT_RESULT || b == DECIMAL_RESULT))
    return DECIMAL_RESULT;
  return REAL_RESULT;
}


void resolve_const_item(THD *thd, Item **ref, Item *comp_item)
{
  Item *item= *ref;
  Item *new_item= NULL;
  if (item->basic_const_item())
    return;                                     // Can't be better
  Item_result res_type=item_cmp_type(comp_item->result_type(),
				     item->result_type());
  switch (res_type) {
  case STRING_RESULT:
  {
    char buff[MAX_FIELD_WIDTH];
    String tmp(buff,sizeof(buff),&my_charset_bin),*result;
    result=item->val_str(&tmp);
    if (item->null_value)
      new_item= new Item_null(item->item_name);
    else if (item->is_temporal())
    {
      enum_field_types type= item->field_type() == MYSQL_TYPE_TIMESTAMP ?
                              MYSQL_TYPE_DATETIME : item->field_type();
      new_item= create_temporal_literal(thd, result->ptr(), result->length(),
                                        result->charset(), type, true);
    }
    else
    {
      size_t length= result->length();
      char *tmp_str= sql_strmake(result->ptr(), length);
      new_item= new Item_string(item->item_name, tmp_str, length, result->charset());
    }
    break;
  }
  case INT_RESULT:
  {
    longlong result=item->val_int();
    uint length=item->max_length;
    bool null_value=item->null_value;
    new_item= (null_value ? (Item*) new Item_null(item->item_name) :
               (Item*) new Item_int(item->item_name, result, length));
    break;
  }
  case ROW_RESULT:
  if (item->type() == Item::ROW_ITEM && comp_item->type() == Item::ROW_ITEM)
  {
    /*
      Substitute constants only in Item_rows. Don't affect other Items
      with ROW_RESULT (eg Item_singlerow_subselect).

      For such Items more optimal is to detect if it is constant and replace
      it with Item_row. This would optimize queries like this:
      SELECT * FROM t1 WHERE (a,b) = (SELECT a,b FROM t2 LIMIT 1);
    */
    Item_row *item_row= (Item_row*) item;
    Item_row *comp_item_row= (Item_row*) comp_item;
    uint col;
    new_item= 0;
    /*
      If item and comp_item are both Item_rows and have same number of cols
      then process items in Item_row one by one.
      We can't ignore NULL values here as this item may be used with <=>, in
      which case NULL's are significant.
    */
    DBUG_ASSERT(item->result_type() == comp_item->result_type());
    DBUG_ASSERT(item_row->cols() == comp_item_row->cols());
    col= item_row->cols();
    while (col-- > 0)
      resolve_const_item(thd, item_row->addr(col),
                         comp_item_row->element_index(col));
    break;
  }
  /* Fallthrough */
  case REAL_RESULT:
  {						// It must REAL_RESULT
    double result= item->val_real();
    uint length=item->max_length,decimals=item->decimals;
    bool null_value=item->null_value;
    new_item= (null_value ? (Item*) new Item_null(item->item_name) : (Item*)
               new Item_float(item->item_name, result, decimals, length));
    break;
  }
  case DECIMAL_RESULT:
  {
    my_decimal decimal_value;
    my_decimal *result= item->val_decimal(&decimal_value);
    bool null_value= item->null_value;
    new_item= (null_value ?
               (Item*) new Item_null(item->item_name) :
               (Item*) new Item_decimal(item->item_name, result,
                                        item->max_length, item->decimals));
    break;
  }
  default:
    DBUG_ASSERT(0);
  }
  if (new_item)
    thd->change_item_tree(ref, new_item);
}

/**
  Compare the value stored in field with the expression from the query.

  @param field   Field which the Item is stored in after conversion
  @param item    Original expression from query

  @return Returns an integer greater than, equal to, or less than 0 if
          the value stored in the field is greater than, equal to,
          or less than the original Item. A 0 may also be returned if 
          out of memory.          

  @note We use this in the range optimizer/partition pruning,
        because in some cases we can't store the value in the field
        without some precision/character loss.

        We similarly use it to verify that expressions like
        BIGINT_FIELD <cmp> <literal value>
        is done correctly (as int/decimal/float according to literal type).
*/

int stored_field_cmp_to_item(THD *thd, Field *field, Item *item)
{
  Item_result res_type=item_cmp_type(field->result_type(),
				     item->result_type());
  if (field->type() == MYSQL_TYPE_TIME &&
      item->field_type() == MYSQL_TYPE_TIME)
  {
    longlong field_value= field->val_time_temporal();
    longlong item_value= item->val_time_temporal();
    return field_value < item_value ? -1 : field_value > item_value ? 1 : 0;
  }
  if (field->is_temporal_with_date() && item->is_temporal())
  {
    /*
      Note, in case of TIME data type we also go here
      and call item->val_date_temporal(), because we want
      TIME to be converted to DATE/DATETIME properly.
      Only non-temporal data types go though get_mysql_time_from_str()
      in the below code branch.
    */
    longlong field_value= field->val_date_temporal();
    longlong item_value= item->val_date_temporal();
    return field_value < item_value ? -1 : field_value > item_value ? 1 : 0;
  }
  if (res_type == STRING_RESULT)
  {
    char item_buff[MAX_FIELD_WIDTH];
    char field_buff[MAX_FIELD_WIDTH];
    
    String item_tmp(item_buff,sizeof(item_buff),&my_charset_bin);
    String field_tmp(field_buff,sizeof(field_buff),&my_charset_bin);
    String *item_result= item->val_str(&item_tmp);
    /*
      Some implementations of Item::val_str(String*) actually modify
      the field Item::null_value, hence we can't check it earlier.
    */
    if (item->null_value)
      return 0;
    String *field_result= field->val_str(&field_tmp);

    if (field->is_temporal_with_date())
    {
      enum_mysql_timestamp_type type=
        field_type_to_timestamp_type(field->type());
      const char *field_name= field->field_name;
      MYSQL_TIME field_time, item_time;
      get_mysql_time_from_str(thd, field_result, type, field_name, &field_time);
      get_mysql_time_from_str(thd, item_result, type, field_name,  &item_time);

      return my_time_compare(&field_time, &item_time);
    }
    return sortcmp(field_result, item_result, field->charset());
  }
  if (res_type == INT_RESULT)
    return 0;					// Both are of type int
  if (res_type == DECIMAL_RESULT)
  {
    my_decimal item_buf, *item_val,
               field_buf, *field_val;
    item_val= item->val_decimal(&item_buf);
    if (item->null_value)
      return 0;
    field_val= field->val_decimal(&field_buf);
    return my_decimal_cmp(field_val, item_val);
  }
  /*
    The patch for Bug#13463415 started using this function for comparing
    BIGINTs. That uncovered a bug in Visual Studio 32bit optimized mode.
    Prefixing the auto variables with volatile fixes the problem....
  */
  volatile double result= item->val_real();
  if (item->null_value)
    return 0;
  volatile double field_result= field->val_real();
  if (field_result < result)
    return -1;
  else if (field_result > result)
    return 1;
  return 0;
}

Item_cache* Item_cache::get_cache(const Item *item)
{
  return get_cache(item, item->result_type());
}


/**
  Get a cache item of given type.

  @param item         value to be cached
  @param type         required type of cache

  @return cache item
*/

Item_cache* Item_cache::get_cache(const Item *item, const Item_result type)
{
  switch (type) {
  case INT_RESULT:
    return new Item_cache_int(item->field_type());
  case REAL_RESULT:
    return new Item_cache_real();
  case DECIMAL_RESULT:
    return new Item_cache_decimal();
  case STRING_RESULT:
    /* Not all functions that return DATE/TIME are actually DATE/TIME funcs. */
    if (item->is_temporal())
      return new Item_cache_datetime(item->field_type());
    return new Item_cache_str(item);
  case ROW_RESULT:
    return new Item_cache_row();
  default:
    // should never be in real life
    DBUG_ASSERT(0);
    return 0;
  }
}

void Item_cache::store(Item *item)
{
  example= item;
  if (!item)
    null_value= TRUE;
  value_cached= FALSE;
}

void Item_cache::print(String *str, enum_query_type query_type)
{
  str->append(STRING_WITH_LEN("<cache>("));
  if (example)
    example->print(str, query_type);
  else
    Item::print(str, query_type);
  str->append(')');
}

bool Item_cache::walk(Item_processor processor, enum_walk walk, uchar *arg)
{
  return ((walk & WALK_PREFIX) && (this->*processor)(arg)) ||
         (example && example->walk(processor, walk, arg)) ||
         ((walk & WALK_POSTFIX) && (this->*processor)(arg));
}

bool  Item_cache_int::cache_value()
{
  if (!example)
    return FALSE;
  value_cached= TRUE;
  value= example->val_int_result();
  null_value= example->null_value;
  unsigned_flag= example->unsigned_flag;
  return TRUE;
}


void Item_cache_int::store(Item *item, longlong val_arg)
{
  /* An explicit values is given, save it. */
  value_cached= TRUE;
  value= val_arg;
  null_value= item->null_value;
  unsigned_flag= item->unsigned_flag;
}


String *Item_cache_int::val_str(String *str)
{
  DBUG_ASSERT(fixed == 1);
  if (!has_value())
    return NULL;
  str->set_int(value, unsigned_flag, default_charset());
  return str;
}


my_decimal *Item_cache_int::val_decimal(my_decimal *decimal_val)
{
  DBUG_ASSERT(fixed == 1);
  if (!has_value())
    return NULL;
  int2my_decimal(E_DEC_FATAL_ERROR, value, unsigned_flag, decimal_val);
  return decimal_val;
}

double Item_cache_int::val_real()
{
  DBUG_ASSERT(fixed == 1);
  if (!has_value())
    return 0.0;
  return (double) value;
}

longlong Item_cache_int::val_int()
{
  DBUG_ASSERT(fixed == 1);
  if (!has_value())
    return 0;
  return value;
}

bool  Item_cache_datetime::cache_value_int()
{
  if (!example)
    return false;

  value_cached= true;
  // Mark cached string value obsolete
  str_value_cached= false;

  DBUG_ASSERT(field_type() == example->field_type());
  int_value= example->val_temporal_by_field_type();
  null_value= example->null_value;
  unsigned_flag= example->unsigned_flag;

  return true;
}


bool  Item_cache_datetime::cache_value()
{
  if (!example)
    return FALSE;

  if (cmp_context == INT_RESULT)
    return cache_value_int();

  str_value_cached= TRUE;
  // Mark cached int value obsolete
  value_cached= FALSE;
  /* Assume here that the underlying item will do correct conversion.*/
  String *res= example->str_result(&str_value);
  if (res && res != &str_value)
    str_value.copy(*res);
  null_value= example->null_value;
  unsigned_flag= example->unsigned_flag;
  return TRUE;
}


void Item_cache_datetime::store(Item *item, longlong val_arg)
{
  /* An explicit values is given, save it. */
  value_cached= TRUE;
  int_value= val_arg;
  null_value= item->null_value;
  unsigned_flag= item->unsigned_flag;
}


void Item_cache_datetime::store(Item *item)
{
  Item_cache::store(item);
  str_value_cached= FALSE;
}

String *Item_cache_datetime::val_str(String *str)
{
  DBUG_ASSERT(fixed == 1);

  if ((value_cached || str_value_cached) && null_value)
    return NULL;

  if (!str_value_cached)
  {
    /*
      When it's possible the Item_cache_datetime uses INT datetime
      representation due to speed reasons. But still, it always has the STRING
      result type and thus it can be asked to return a string value. 
      It is possible that at this time cached item doesn't contain correct
      string value, thus we have to convert cached int value to string and
      return it.
    */
    if (value_cached)
    {
      MYSQL_TIME ltime;
      TIME_from_longlong_packed(&ltime, cached_field_type, int_value);
      if ((null_value= my_TIME_to_str(&ltime, &str_value,
                                      MY_MIN(decimals, DATETIME_MAX_DECIMALS))))
        return NULL;
      str_value_cached= TRUE;
    }
    else if (!cache_value() || null_value)
      return NULL;
  }
  return &str_value;
}


my_decimal *Item_cache_datetime::val_decimal(my_decimal *decimal_val)
{
  DBUG_ASSERT(fixed == 1);

  if (str_value_cached)
  {
    switch (cached_field_type)
    {
    case MYSQL_TYPE_TIME:
      return val_decimal_from_time(decimal_val);
    case MYSQL_TYPE_DATETIME:
    case MYSQL_TYPE_TIMESTAMP:
    case MYSQL_TYPE_DATE:
      return val_decimal_from_date(decimal_val);
    default:
      DBUG_ASSERT(0);
      return NULL;
    }
  }

  if ((!value_cached && !cache_value_int()) || null_value)
    return 0;
  return my_decimal_from_datetime_packed(decimal_val, field_type(), int_value);
}


bool Item_cache_datetime::get_date(MYSQL_TIME *ltime, my_time_flags_t fuzzydate)
{
  if ((value_cached || str_value_cached) && null_value)
    return true;

  if (str_value_cached) // TS-TODO: reuse MYSQL_TIME_cache eventually.
    return get_date_from_string(ltime, fuzzydate);

  if ((!value_cached && !cache_value_int()) || null_value)
    return (null_value= true);


  switch (cached_field_type)
  {
  case MYSQL_TYPE_TIME:
    {
      MYSQL_TIME tm;
      TIME_from_longlong_time_packed(&tm, int_value);
      time_to_datetime(current_thd, &tm, ltime);
      return false;
    }
  case MYSQL_TYPE_DATE:
    {
      int warnings= 0;
      TIME_from_longlong_date_packed(ltime, int_value);
      return check_date(ltime, non_zero_date(ltime), fuzzydate, &warnings);
    }
  case MYSQL_TYPE_DATETIME:
  case MYSQL_TYPE_TIMESTAMP:
    {
      int warnings= 0;
      TIME_from_longlong_datetime_packed(ltime, int_value);
      return check_date(ltime, non_zero_date(ltime), fuzzydate, &warnings);
    }
  default:
    DBUG_ASSERT(0);
  }
  return true;
}


bool Item_cache_datetime::get_time(MYSQL_TIME *ltime)
{
  if ((value_cached || str_value_cached) && null_value)
    return true;

  if (str_value_cached) // TS-TODO: reuse MYSQL_TIME_cache eventually.
    return get_time_from_string(ltime);

  if ((!value_cached && !cache_value_int()) || null_value)
    return true;

  switch (cached_field_type)
  {
  case MYSQL_TYPE_TIME:
    TIME_from_longlong_time_packed(ltime, int_value);
    return false;
  case MYSQL_TYPE_DATE:
    set_zero_time(ltime, MYSQL_TIMESTAMP_TIME);
    return false;
  case MYSQL_TYPE_DATETIME:
  case MYSQL_TYPE_TIMESTAMP:
    TIME_from_longlong_datetime_packed(ltime, int_value);
    datetime_to_time(ltime);
    return false;
  default:
    DBUG_ASSERT(0);
  }
  return true;
}


double Item_cache_datetime::val_real()
{
  return val_real_from_decimal();
}

longlong Item_cache_datetime::val_time_temporal()
{
  DBUG_ASSERT(fixed == 1);
  if ((!value_cached && !cache_value_int()) || null_value)
    return 0;
  if (is_temporal_with_date())
  {
    /* Convert packed date to packed time */
    MYSQL_TIME ltime;
    return get_time_from_date(&ltime) ? 0 :
           TIME_to_longlong_packed(&ltime, field_type());
  }
  return int_value;
}

longlong Item_cache_datetime::val_date_temporal()
{
  DBUG_ASSERT(fixed == 1);
  if ((!value_cached && !cache_value_int()) || null_value)
    return 0;
  if (cached_field_type == MYSQL_TYPE_TIME)
  {
    /* Convert packed time to packed date */
    MYSQL_TIME ltime;
    return get_date_from_time(&ltime) ? 0 :
           TIME_to_longlong_datetime_packed(&ltime);
    
  }
  return int_value;
}

longlong Item_cache_datetime::val_int()
{
  return val_int_from_decimal();
}

bool Item_cache_real::cache_value()
{
  if (!example)
    return FALSE;
  value_cached= TRUE;
  value= example->val_result();
  null_value= example->null_value;
  return TRUE;
}


double Item_cache_real::val_real()
{
  DBUG_ASSERT(fixed == 1);
  if (!has_value())
    return 0.0;
  return value;
}

longlong Item_cache_real::val_int()
{
  DBUG_ASSERT(fixed == 1);
  if (!has_value())
    return 0;
  return (longlong) rint(value);
}


String* Item_cache_real::val_str(String *str)
{
  DBUG_ASSERT(fixed == 1);
  if (!has_value())
    return NULL;
  str->set_real(value, decimals, default_charset());
  return str;
}


my_decimal *Item_cache_real::val_decimal(my_decimal *decimal_val)
{
  DBUG_ASSERT(fixed == 1);
  if (!has_value())
    return NULL;
  double2my_decimal(E_DEC_FATAL_ERROR, value, decimal_val);
  return decimal_val;
}


bool Item_cache_decimal::cache_value()
{
  if (!example)
    return FALSE;
  value_cached= TRUE;
  my_decimal *val= example->val_decimal_result(&decimal_value);
  if (!(null_value= example->null_value) && val != &decimal_value)
    my_decimal2decimal(val, &decimal_value);
  return TRUE;
}

double Item_cache_decimal::val_real()
{
  DBUG_ASSERT(fixed);
  double res;
  if (!has_value())
    return 0.0;
  my_decimal2double(E_DEC_FATAL_ERROR, &decimal_value, &res);
  return res;
}

longlong Item_cache_decimal::val_int()
{
  DBUG_ASSERT(fixed);
  longlong res;
  if (!has_value())
    return 0;
  my_decimal2int(E_DEC_FATAL_ERROR, &decimal_value, unsigned_flag, &res);
  return res;
}

String* Item_cache_decimal::val_str(String *str)
{
  DBUG_ASSERT(fixed);
  if (!has_value())
    return NULL;
  my_decimal_round(E_DEC_FATAL_ERROR, &decimal_value, decimals, FALSE,
                   &decimal_value);
  my_decimal2string(E_DEC_FATAL_ERROR, &decimal_value, 0, 0, 0, str);
  return str;
}

my_decimal *Item_cache_decimal::val_decimal(my_decimal *val)
{
  DBUG_ASSERT(fixed);
  if (!has_value())
    return NULL;
  return &decimal_value;
}


bool Item_cache_str::cache_value()
{
  if (!example)
    return FALSE;
  value_cached= TRUE;
  value_buff.set(buffer, sizeof(buffer), example->collation.collation);
  value= example->str_result(&value_buff);
  if ((null_value= example->null_value))
    value= 0;
  else if (value != &value_buff)
  {
    /*
      We copy string value to avoid changing value if 'item' is table field
      in queries like following (where t1.c is varchar):
      select a, 
             (select a,b,c from t1 where t1.a=t2.a) = ROW(a,2,'a'),
             (select c from t1 where a=t2.a)
        from t2;
    */
    value_buff.copy(*value);
    value= &value_buff;
  }
  return TRUE;
}

double Item_cache_str::val_real()
{
  DBUG_ASSERT(fixed == 1);
  int err_not_used;
  char *end_not_used;
  if (!has_value())
    return 0.0;
  if (value)
    return my_strntod(value->charset(), (char*) value->ptr(),
		      value->length(), &end_not_used, &err_not_used);
  return (double) 0;
}


longlong Item_cache_str::val_int()
{
  DBUG_ASSERT(fixed == 1);
  int err;
  if (!has_value())
    return 0;
  if (value)
    return my_strntoll(value->charset(), value->ptr(),
		       value->length(), 10, (char**) 0, &err);
  else
    return (longlong)0;
}


String* Item_cache_str::val_str(String *str)
{
  DBUG_ASSERT(fixed == 1);
  if (!has_value())
    return 0;
  return value;
}


my_decimal *Item_cache_str::val_decimal(my_decimal *decimal_val)
{
  DBUG_ASSERT(fixed == 1);
  if (!has_value())
    return NULL;
  if (value)
    string2my_decimal(E_DEC_FATAL_ERROR, value, decimal_val);
  else
    decimal_val= 0;
  return decimal_val;
}


type_conversion_status
Item_cache_str::save_in_field(Field *field, bool no_conversions)
{
  if (!value_cached && !cache_value())
    return TYPE_ERR_BAD_VALUE;               // Fatal: couldn't cache the value
  if (null_value)
    return set_field_to_null_with_conversions(field, no_conversions);
  const type_conversion_status res= Item_cache::save_in_field(field,
                                                              no_conversions);
  if (is_varbinary && field->type() == MYSQL_TYPE_STRING && value != NULL &&
      value->length() < field->field_length)
    return TYPE_WARN_OUT_OF_RANGE;
  return res;

}


bool Item_cache_row::allocate(uint num)
{
  item_count= num;
  THD *thd= current_thd;
  return (!(values= 
	    (Item_cache **) thd->mem_calloc(sizeof(Item_cache *)*item_count)));
}


bool Item_cache_row::setup(Item * item)
{
  example= item;
  if (!values && allocate(item->cols()))
    return 1;
  for (uint i= 0; i < item_count; i++)
  {
    Item *el= item->element_index(i);
    Item_cache *tmp;
    if (!(tmp= values[i]= Item_cache::get_cache(el)))
      return 1;
    tmp->setup(el);
    with_subselect|= tmp->has_subquery();
    with_stored_program|= tmp->has_stored_program();
  }
  return 0;
}


void Item_cache_row::store(Item * item)
{
  example= item;
  if (!item)
  {
    null_value= TRUE;
    return;
  }
  for (uint i= 0; i < item_count; i++)
    values[i]->store(item->element_index(i));
}


bool Item_cache_row::cache_value()
{
  if (!example)
    return FALSE;
  value_cached= TRUE;
  null_value= 0;
  example->bring_value();
  for (uint i= 0; i < item_count; i++)
  {
    values[i]->cache_value();
    null_value|= values[i]->null_value;
  }
  return TRUE;
}


void Item_cache_row::illegal_method_call(const char *method)
{
  DBUG_ENTER("Item_cache_row::illegal_method_call");
  DBUG_PRINT("error", ("!!! %s method was called for row item", method));
  DBUG_ASSERT(0);
  my_error(ER_OPERAND_COLUMNS, MYF(0), 1);
  DBUG_VOID_RETURN;
}


bool Item_cache_row::check_cols(uint c)
{
  if (c != item_count)
  {
    my_error(ER_OPERAND_COLUMNS, MYF(0), c);
    return 1;
  }
  return 0;
}


bool Item_cache_row::null_inside()
{
  for (uint i= 0; i < item_count; i++)
  {
    if (values[i]->cols() > 1)
    {
      if (values[i]->null_inside())
	return 1;
    }
    else
    {
      values[i]->update_null_value();
      if (values[i]->null_value)
	return 1;
    }
  }
  return 0;
}


void Item_cache_row::bring_value()
{
  if (!example)
    return;
  example->bring_value();
  null_value= example->null_value;
  for (uint i= 0; i < item_count; i++)
    values[i]->bring_value();
}


Item_type_holder::Item_type_holder(THD *thd, Item *item)
  :Item(thd, item), enum_set_typelib(0), fld_type(get_real_type(item))
{
  DBUG_ASSERT(item->fixed);
  maybe_null= item->maybe_null;
  collation.set(item->collation);
  get_full_info(item);
  /* fix variable decimals which always is NOT_FIXED_DEC */
  if (Field::result_merge_type(fld_type) == INT_RESULT)
    decimals= 0;
  prev_decimal_int_part= item->decimal_int_part();
  if (item->field_type() == MYSQL_TYPE_GEOMETRY)
    geometry_type= item->get_geometry_type();
  else
    geometry_type= Field::GEOM_GEOMETRY;
}


/**
  Return expression type of Item_type_holder.

  @return
    Item_result (type of internal MySQL expression result)
*/

Item_result Item_type_holder::result_type() const
{
  return Field::result_merge_type(fld_type);
}


/**
  Find real field type of item.

  @return
    type of field which should be created to store item value
*/

enum_field_types Item_type_holder::get_real_type(Item *item)
{
  item= item->real_item();

  switch (item->type())
  {
  case FIELD_ITEM:
  {
    /*
      Item_fields::field_type ask Field_type() but sometimes field return
      a different type, like for enum/set, so we need to ask real type.
    */
    Field *field= ((Item_field *) item)->field;
    enum_field_types type= field->real_type();
    if (field->is_created_from_null_item)
      return MYSQL_TYPE_NULL;
    /* work around about varchar type field detection */
    if (type == MYSQL_TYPE_STRING && field->type() == MYSQL_TYPE_VAR_STRING)
      return MYSQL_TYPE_VAR_STRING;
    return type;
  }
  case SUM_FUNC_ITEM:
  {
    /*
      Argument of aggregate function sometimes should be asked about field
      type
    */
    Item_sum *item_sum= (Item_sum *) item;
    if (item_sum->keep_field_type())
      return get_real_type(item_sum->get_arg(0));
    break;
  }
  case FUNC_ITEM:
    if (((Item_func *) item)->functype() == Item_func::GUSERVAR_FUNC)
    {
      /*
        There are work around of problem with changing variable type on the
        fly and variable always report "string" as field type to get
        acceptable information for client in send_field, so we make field
        type from expression type.
      */
      switch (item->result_type()) {
      case STRING_RESULT:
        return MYSQL_TYPE_VAR_STRING;
      case INT_RESULT:
        return MYSQL_TYPE_LONGLONG;
      case REAL_RESULT:
        return MYSQL_TYPE_DOUBLE;
      case DECIMAL_RESULT:
        return MYSQL_TYPE_NEWDECIMAL;
      case ROW_RESULT:
      default:
        DBUG_ASSERT(0);
        return MYSQL_TYPE_VAR_STRING;
      }
    }
    break;
  default:
    break;
  }
  return item->field_type();
}

/**
  Find field type which can carry current Item_type_holder type and
  type of given Item.

  @param thd     thread handler
  @param item    given item to join its parameters with this item ones

  @retval
    TRUE   error - types are incompatible
  @retval
    FALSE  OK
*/

bool Item_type_holder::join_types(THD *thd, Item *item)
{
  uint max_length_orig= max_length;
  uint decimals_orig= decimals;
  DBUG_ENTER("Item_type_holder::join_types");
  DBUG_PRINT("info:", ("was type %d len %d, dec %d name %s",
                       fld_type, max_length, decimals,
                       (item_name.is_set() ? item_name.ptr() : "<NULL>")));
  DBUG_PRINT("info:", ("in type %d len %d, dec %d",
                       get_real_type(item),
                       item->max_length, item->decimals));
  fld_type= Field::field_type_merge(fld_type, get_real_type(item));
  {
    int item_decimals= item->decimals;
    /* fix variable decimals which always is NOT_FIXED_DEC */
    if (Field::result_merge_type(fld_type) == INT_RESULT)
      item_decimals= 0;
    decimals= max<int>(decimals, item_decimals);
  }
  if (Field::result_merge_type(fld_type) == DECIMAL_RESULT)
  {
    decimals= min<int>(max(decimals, item->decimals), DECIMAL_MAX_SCALE);
    int item_int_part= item->decimal_int_part();
    int item_prec = max(prev_decimal_int_part, item_int_part) + decimals;
    int precision= min<uint>(item_prec, DECIMAL_MAX_PRECISION);
    unsigned_flag&= item->unsigned_flag;
    max_length= my_decimal_precision_to_length_no_truncation(precision,
                                                             decimals,
                                                             unsigned_flag);
  }

  switch (Field::result_merge_type(fld_type))
  {
  case STRING_RESULT:
  {
    const char *old_cs, *old_derivation;
    uint32 old_max_chars= max_length / collation.collation->mbmaxlen;
    old_cs= collation.collation->name;
    old_derivation= collation.derivation_name();
    if (collation.aggregate(item->collation, MY_COLL_ALLOW_CONV))
    {
      my_error(ER_CANT_AGGREGATE_2COLLATIONS, MYF(0),
	       old_cs, old_derivation,
	       item->collation.collation->name,
	       item->collation.derivation_name(),
	       "UNION");
      DBUG_RETURN(TRUE);
    }
    /*
      To figure out max_length, we have to take into account possible
      expansion of the size of the values because of character set
      conversions.
     */
    if (collation.collation != &my_charset_bin)
    {
      max_length= max(old_max_chars * collation.collation->mbmaxlen,
                      display_length(item) /
                      item->collation.collation->mbmaxlen *
                      collation.collation->mbmaxlen);
    }
    else
      set_if_bigger(max_length, display_length(item));

    /*
      For geometry columns, we must also merge subtypes. If the
      subtypes are different, use GEOMETRY.
    */
    if (fld_type == MYSQL_TYPE_GEOMETRY &&
        geometry_type != item->get_geometry_type())
    {
      geometry_type= Field::GEOM_GEOMETRY;
    }

    break;
  }
  case REAL_RESULT:
  {
    if (decimals != NOT_FIXED_DEC)
    {
      /*
        For FLOAT(M,D)/DOUBLE(M,D) do not change precision
         if both fields have the same M and D
      */
      if (item->max_length != max_length_orig ||
          item->decimals != decimals_orig)
      {
        int delta1= max_length_orig - decimals_orig;
        int delta2= item->max_length - item->decimals;
        max_length= max(delta1, delta2) + decimals;
        if (fld_type == MYSQL_TYPE_FLOAT && max_length > FLT_DIG + 2)
        {
          max_length= MAX_FLOAT_STR_LENGTH;
          decimals= NOT_FIXED_DEC;
        } 
        else if (fld_type == MYSQL_TYPE_DOUBLE && max_length > DBL_DIG + 2)
        {
          max_length= MAX_DOUBLE_STR_LENGTH;
          decimals= NOT_FIXED_DEC;
        }
      }
    }
    else
      max_length= (fld_type == MYSQL_TYPE_FLOAT) ? FLT_DIG+6 : DBL_DIG+7;
    break;
  }
  default:
    max_length= max(max_length, display_length(item));
  };
  maybe_null|= item->maybe_null;
  get_full_info(item);

  /* Remember decimal integer part to be used in DECIMAL_RESULT handleng */
  prev_decimal_int_part= decimal_int_part();
  DBUG_PRINT("info", ("become type: %d  len: %u  dec: %u",
                      (int) fld_type, max_length, (uint) decimals));
  DBUG_RETURN(FALSE);
}

/**
  Calculate lenth for merging result for given Item type.

  @param item  Item for length detection

  @return
    length
*/

uint32 Item_type_holder::display_length(Item *item)
{
  if (item->type() == Item::FIELD_ITEM)
    return ((Item_field *)item)->max_disp_length();

  switch (item->field_type())
  {
  case MYSQL_TYPE_DECIMAL:
  case MYSQL_TYPE_TIMESTAMP:
  case MYSQL_TYPE_DATE:
  case MYSQL_TYPE_TIME:
  case MYSQL_TYPE_DATETIME:
  case MYSQL_TYPE_YEAR:
  case MYSQL_TYPE_NEWDATE:
  case MYSQL_TYPE_VARCHAR:
  case MYSQL_TYPE_BIT:
  case MYSQL_TYPE_NEWDECIMAL:
  case MYSQL_TYPE_ENUM:
  case MYSQL_TYPE_SET:
  case MYSQL_TYPE_TINY_BLOB:
  case MYSQL_TYPE_MEDIUM_BLOB:
  case MYSQL_TYPE_LONG_BLOB:
  case MYSQL_TYPE_BLOB:
  case MYSQL_TYPE_VAR_STRING:
  case MYSQL_TYPE_STRING:
  case MYSQL_TYPE_GEOMETRY:
    return item->max_length;
  case MYSQL_TYPE_TINY:
    return 4;
  case MYSQL_TYPE_SHORT:
    return 6;
  case MYSQL_TYPE_LONG:
    return MY_INT32_NUM_DECIMAL_DIGITS;
  case MYSQL_TYPE_FLOAT:
    return 25;
  case MYSQL_TYPE_DOUBLE:
    return 53;
  case MYSQL_TYPE_NULL:
    return 0;
  case MYSQL_TYPE_LONGLONG:
    return 20;
  case MYSQL_TYPE_INT24:
    return 8;
  default:
    DBUG_ASSERT(0); // we should never go there
    return 0;
  }
}


/**
  Make temporary table field according collected information about type
  of UNION result.

  @param table  temporary table for which we create fields

  @return
    created field
*/

Field *Item_type_holder::make_field_by_type(TABLE *table)
{
  /*
    The field functions defines a field to be not null if null_ptr is not 0
  */
  uchar *null_ptr= maybe_null ? (uchar*) "" : 0;
  Field *field;

  switch (fld_type) {
  case MYSQL_TYPE_ENUM:
    DBUG_ASSERT(enum_set_typelib);
    field= new Field_enum((uchar *) 0, max_length, null_ptr, 0,
                          Field::NONE, item_name.ptr(),
                          get_enum_pack_length(enum_set_typelib->count),
                          enum_set_typelib, collation.collation);
    if (field)
      field->init(table);
    return field;
  case MYSQL_TYPE_SET:
    DBUG_ASSERT(enum_set_typelib);
    field= new Field_set((uchar *) 0, max_length, null_ptr, 0,
                         Field::NONE, item_name.ptr(),
                         get_set_pack_length(enum_set_typelib->count),
                         enum_set_typelib, collation.collation);
    if (field)
      field->init(table);
    return field;
  case MYSQL_TYPE_NULL:
    return make_string_field(table);
  default:
    break;
  }
  return tmp_table_field_from_field_type(table, 0);
}


/**
  Get full information from Item about enum/set fields to be able to create
  them later.

  @param item    Item for information collection
*/
void Item_type_holder::get_full_info(Item *item)
{
  if (fld_type == MYSQL_TYPE_ENUM ||
      fld_type == MYSQL_TYPE_SET)
  {
    if (item->type() == Item::SUM_FUNC_ITEM &&
        (((Item_sum*)item)->sum_func() == Item_sum::MAX_FUNC ||
         ((Item_sum*)item)->sum_func() == Item_sum::MIN_FUNC))
      item = (down_cast<Item_sum*>(item))->get_arg(0);
    /*
      We can have enum/set type after merging only if we have one enum|set
      field (or MIN|MAX(enum|set field)) and number of NULL fields
    */
    if (enum_set_typelib)
    {
      DBUG_ASSERT(get_real_type(item) == MYSQL_TYPE_NULL);
    }
    else
    {
      Item *real_item= item->real_item();
      Item_field *item_field= down_cast<Item_field*>(real_item);
      Field_enum *field_enum= down_cast<Field_enum*>(item_field->field);
      DBUG_ASSERT((get_real_type(item) == MYSQL_TYPE_ENUM ||
                   get_real_type(item) == MYSQL_TYPE_SET) &&
                  field_enum->typelib);
      enum_set_typelib= field_enum->typelib;
    }
  }
}


double Item_type_holder::val_real()
{
  DBUG_ASSERT(0); // should never be called
  return 0.0;
}


longlong Item_type_holder::val_int()
{
  DBUG_ASSERT(0); // should never be called
  return 0;
}

my_decimal *Item_type_holder::val_decimal(my_decimal *)
{
  DBUG_ASSERT(0); // should never be called
  return 0;
}

String *Item_type_holder::val_str(String*)
{
  DBUG_ASSERT(0); // should never be called
  return 0;
}

void Item_result_field::cleanup()
{
  DBUG_ENTER("Item_result_field::cleanup()");
  Item::cleanup();
  result_field= 0;
  DBUG_VOID_RETURN;
}


/**
  Helper method: Convert string to the given charset, then print.

  @param from_str     String to be converted. 
  @param to_str       Query string.
  @param to_cs        Character set to which the string is to be converted.
*/
void convert_and_print(String *from_str, String *to_str, 
                       const CHARSET_INFO *to_cs)
{
  if (my_charset_same(from_str->charset(), to_cs))
  {
    from_str->print(to_str);     // already in to_cs, no need to convert
  }
  else // need to convert
  {
    THD *thd= current_thd;
    LEX_STRING lex_str;
    thd->convert_string(&lex_str,
                        to_cs,
                        from_str->ptr(),
                        from_str->length(),
                        from_str->charset());
    String tmp(lex_str.str, lex_str.length, to_cs);
    tmp.print(to_str);
  }
}


/**
   Tells if this is a column of a table whose qualifying query block is 'sl'.
   I.e. Item_field or Item_direct_view_ref resolved in 'sl'. Used for
   aggregate checks.

   @Note that this returns false for an alias to a SELECT list expression,
   even though the SELECT list expression might itself be a column of the
   <table expression>; i.e. when the function runs on "foo" in HAVING of
   "select t1.a as foo from t1 having foo>1", it returns false. First, it
   pedantically makes sense: "foo" in HAVING is a reference to a column of the
   <query expression>, not of the <table expression>. Second, this behaviour
   makes sense for our purpose:
     - This is an alias to a SELECT list expression.
     - If doing DISTINCT-related checks, this alias can be ignored.
     - If doing GROUP-BY-related checks, the aliased expression was already
   checked when we checked the SELECT list, so can be ignored.

   @retval TRUE3: yes
   @retval FALSE3: no
   @retval UNKNOWN3: it's a non-direct-view Item_ref, we don't know if it
   contains a column => caller please analyze "*ref"
*/
Bool3 Item_ident::local_column(const SELECT_LEX *sl) const

{
  DBUG_ASSERT(is_fixed_or_outer_ref(this));
  if (m_alias_of_expr)
    return Bool3::false3();
  const Type t= type();
  if (t == FIELD_ITEM ||
      (t == REF_ITEM &&
       static_cast<const Item_ref *>(this)->ref_type() == Item_ref::VIEW_REF))
  {
    if (depended_from) // outer reference
    {
      if (depended_from == sl)
        return Bool3::true3();                    // qualifying query is 'sl'
    }
    else if (context->select_lex == sl)
      return Bool3::true3();                           // qualifying query is 'sl'
  }
  else if (t == REF_ITEM)
  {
    /*
      We also know that this is not an alias. Must be an internal Item_ref
      (like Item_aggregate_ref, Item_outer_ref), go down into it:
    */
    return Bool3::unknown3();
  }
  return Bool3::false3();
}


bool Item_ident::aggregate_check_distinct(uchar *arg)
{
  Distinct_check *const dc=
    reinterpret_cast<Distinct_check *>(arg);

  if (dc->is_stopped(this))
    return false;

  SELECT_LEX *const sl= dc->select;
  const Bool3 local= local_column(sl);
  if (local.is_false())
  {
    // not a column => ignored, skip child. Other tree parts deserve checking.
    dc->stop_at(this);
    return false;
  }
  if (local.is_unknown())
    return false; // dive in child item

  /*
    Point (2) of Distinct_check::check_query() is true: column is
    from table whose qualifying query block is 'sl'.
  */
  uint counter;
  enum_resolution_type resolution;
  Item **const res=
    find_item_in_list(this,
                      sl->item_list,
                      &counter, REPORT_EXCEPT_NOT_FOUND,
                      &resolution);

  if (res == not_found_item)
  {
    /*
      Point (3) of Distinct_check::check_query() is true: column is
      not in SELECT list.
    */
    dc->failed_ident= this;
    // Abort processing of the entire item tree.
    return true;
  }
  /*
    If success, do not dive in the child either! Indeed if this is
    Item_.*view_ref to an expression coming from a merged view, we mustn't
    check its underlying base-table columns, it may give false errors,
    consider:
    create view v as select x*2 as b from ...;
    select distinct b from v order by b+1;
    'b' of ORDER BY is in SELECT list so query is valid, we mustn't check
    the underlying 'x' (which is not in SELECT list).
  */
  dc->stop_at(this);
  return false;
}


bool Item_ident::aggregate_check_group(uchar *arg)
{
  Group_check *const gc= reinterpret_cast<Group_check *>(arg);
  return gc->do_ident_check(this, 0, Group_check::CHECK_GROUP);
}


bool Item_ident::is_strong_side_column_not_in_fd(uchar *arg)
{
  std::pair<Group_check *, table_map> *p=
    reinterpret_cast<std::pair<Group_check *, table_map> * >(arg);
  // p->first is Group_check, p->second is map of strong tables.
  return p->first->do_ident_check(this, p->second,
                                  Group_check::CHECK_STRONG_SIDE_COLUMN);
}


bool Item_ident::is_column_not_in_fd(uchar *arg)
{
  Group_check *const gc= reinterpret_cast<Group_check *>(arg);
  return gc->do_ident_check(this, 0, Group_check::CHECK_COLUMN);
}<|MERGE_RESOLUTION|>--- conflicted
+++ resolved
@@ -6086,30 +6086,18 @@
 {
   /* Check whether we got a well-formed string */
   const CHARSET_INFO *cs= str->charset();
-<<<<<<< HEAD
-  int well_formed_error;
-  size_t wlen= cs->cset->well_formed_len(cs,
-                                         str->ptr(), str->ptr() + str->length(),
-                                         str->length(), &well_formed_error);
-  if (wlen < str->length())
-=======
 
   size_t valid_length;
   bool length_error;
 
   if (validate_string(cs, str->ptr(), str->length(),
                       &valid_length, &length_error))
->>>>>>> 31d6837b
   {
     const char *str_end= str->ptr() + str->length();
     const char *print_byte= str->ptr() + valid_length;
     THD *thd= current_thd;
     char hexbuf[7];
-<<<<<<< HEAD
-    size_t diff= str->length() - wlen;
-=======
-    uint diff= str_end - print_byte;
->>>>>>> 31d6837b
+    size_t diff= str_end - print_byte;
     set_if_smaller(diff, 3);
     octet2hex(hexbuf, print_byte, diff);
     if (send_error && length_error)
