--- conflicted
+++ resolved
@@ -2326,24 +2326,20 @@
   return 1;
 }
 
-<<<<<<< HEAD
+#define CHECK_FUNC_RANGE(cfr_ctype, cfr_vmin, cfr_vmax, cfr_save, cfr_res) \
+  do {                                                                  \
+    if (cfr_vmin && *(cfr_ctype *) cfr_save < *(cfr_ctype *) cfr_vmin) { \
+      *(cfr_ctype *)cfr_save= *(cfr_ctype *) cfr_vmin;                  \
+      cfr_res= TRUE;                                                    \
+    }                                                                   \
+    if (cfr_vmax && *(cfr_ctype *) cfr_save > *(cfr_ctype *) cfr_vmax) { \
+      *(cfr_ctype *) cfr_save= *(cfr_ctype *) cfr_vmax;                 \
+      cfr_res= TRUE;                                                    \
+    }                                                                   \
+  } while(0)
+
 
 static int check_func_int(THD *thd, st_mysql_sys_var *var,
-=======
-#define CHECK_FUNC_RANGE(cfr_ctype, cfr_vmin, cfr_vmax, cfr_save, cfr_res) \
-  do { \
-    if (cfr_vmin && *(cfr_ctype *) cfr_save < *(cfr_ctype *) cfr_vmin) { \
-      *(cfr_ctype *)cfr_save= *(cfr_ctype *) cfr_vmin; \
-      cfr_res= TRUE; \
-    } \
-    if (cfr_vmax && *(cfr_ctype *) cfr_save > *(cfr_ctype *) cfr_vmax) { \
-      *(cfr_ctype *) cfr_save= *(cfr_ctype *) cfr_vmax; \
-      cfr_res= TRUE; \
-    } \
-  } while(0)
- 
-static int check_func_int(THD *thd, struct st_mysql_sys_var *var,
->>>>>>> 2071aeef
                           void *save, st_mysql_value *value)
 {
   my_bool fixed1, fixed2;
@@ -2627,19 +2623,15 @@
   plugin_ref plugin;
   DBUG_ENTER("find_sys_var_ex");
 
-<<<<<<< HEAD
+  const my_bool *hidden= getopt_constraint_get_hidden_value(str, 0, FALSE);
+  if (hidden && *hidden)
+  {
+    var= NULL;
+    goto exit;
+  }
+
   if (!locked)
     mysql_mutex_lock(&LOCK_plugin);
-=======
-  const my_bool *hidden= getopt_constraint_get_hidden_value(str, 0, FALSE);
-  if (hidden && *hidden)
-  {
-    var= NULL;
-    goto exit;
-  }
-
-  mysql_mutex_lock(&LOCK_plugin);
->>>>>>> 2071aeef
   mysql_rwlock_rdlock(&LOCK_system_variables_hash);
   if ((var= intern_find_sys_var(str, length)) &&
       (pi= var->cast_pluginvar()))
@@ -2661,12 +2653,8 @@
   if (!locked)
     mysql_mutex_unlock(&LOCK_plugin);
 
-<<<<<<< HEAD
+exit:
   if (!throw_error && !var)
-=======
-exit:
-  if (!var)
->>>>>>> 2071aeef
     my_error(ER_UNKNOWN_SYSTEM_VARIABLE, MYF(0), (char*) str);
   DBUG_RETURN(var);
 }
@@ -4157,24 +4145,6 @@
   DBUG_RETURN(mysql_mutex_unlock(&LOCK_plugin));
 }
 
-<<<<<<< HEAD
-
-bool Sql_cmd_install_plugin::execute(THD *thd)
-{
-  bool st= mysql_install_plugin(thd, &m_comment, &m_ident);
-  if (!st)
-    my_ok(thd);
-  return st;
-}
-
-
-bool Sql_cmd_uninstall_plugin::execute(THD *thd)
-{
-  bool st= mysql_uninstall_plugin(thd, &m_comment);
-  if (!st)
-    my_ok(thd);
-  return st;
-=======
 /**
   Create deep copy of system_variables instance.
 */
@@ -4187,13 +4157,15 @@
   DBUG_ASSERT(src);
 
   dst= (struct system_variables *)
-    my_malloc(sizeof(struct system_variables), MYF(MY_WME | MY_FAE));
+    my_malloc(key_memory_per_query_vars, sizeof(struct system_variables),
+              MYF(MY_WME | MY_FAE));
   *dst = *src;
 
   if (dst->dynamic_variables_ptr)
   {
     dst->dynamic_variables_ptr=
-      (char *)my_malloc(dst->dynamic_variables_size, MYF(MY_WME | MY_FAE));
+      (char *)my_malloc(key_memory_per_query_vars, dst->dynamic_variables_size,
+                        MYF(MY_WME | MY_FAE));
     memcpy(dst->dynamic_variables_ptr,
            src->dynamic_variables_ptr,
            src->dynamic_variables_size);
@@ -4205,7 +4177,9 @@
   {
     const char *src_value= (const char *)(i + 1);
     size_t src_length= strlen(src_value) + 1;
-    LIST *dst_el= (LIST *) my_malloc(sizeof(LIST) + src_length, MYF(MY_WME | MY_FAE));
+    LIST *dst_el= (LIST *) my_malloc(key_memory_per_query_vars,
+                                     sizeof(LIST) + src_length,
+                                     MYF(MY_WME | MY_FAE));
     memcpy(dst_el + 1, src_value, src_length);
     dst->dynamic_variables_allocs= list_add(dst->dynamic_variables_allocs,
                                              dst_el);
@@ -4239,5 +4213,21 @@
   plugin_var_memalloc_free(v);
 
   my_free(v->dynamic_variables_ptr);
->>>>>>> 2071aeef
+}
+
+bool Sql_cmd_install_plugin::execute(THD *thd)
+{
+  bool st= mysql_install_plugin(thd, &m_comment, &m_ident);
+  if (!st)
+    my_ok(thd);
+  return st;
+}
+
+
+bool Sql_cmd_uninstall_plugin::execute(THD *thd)
+{
+  bool st= mysql_uninstall_plugin(thd, &m_comment);
+  if (!st)
+    my_ok(thd);
+  return st;
 }