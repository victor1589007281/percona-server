/*
   Copyright (C) 2000-2003 MySQL AB
    All rights reserved. Use is subject to license terms.

   This program is free software; you can redistribute it and/or modify
   it under the terms of the GNU General Public License as published by
   the Free Software Foundation; version 2 of the License.

   This program is distributed in the hope that it will be useful,
   but WITHOUT ANY WARRANTY; without even the implied warranty of
   MERCHANTABILITY or FITNESS FOR A PARTICULAR PURPOSE.  See the
   GNU General Public License for more details.

   You should have received a copy of the GNU General Public License
   along with this program; if not, write to the Free Software
   Foundation, Inc., 51 Franklin St, Fifth Floor, Boston, MA 02110-1301  USA
*/

/**
  @file

  @brief
  This file defines the NDB Cluster handler: the interface between
  MySQL and NDB Cluster
*/

#ifdef USE_PRAGMA_IMPLEMENTATION
#pragma implementation				// gcc: Class implementation
#endif

#include "mysql_priv.h"
#include "rpl_mi.h"

#include <my_dir.h>
#ifdef WITH_NDBCLUSTER_STORAGE_ENGINE
#include "ha_ndbcluster.h"
#include <ndbapi/NdbApi.hpp>
#include "ha_ndbcluster_cond.h"
#include <../util/Bitmask.hpp>
#include <ndbapi/NdbIndexStat.hpp>
#include <ndbapi/NdbInterpretedCode.hpp>

#include "ha_ndbcluster_binlog.h"
#include "ha_ndbcluster_tables.h"
#include "ha_ndbcluster_connection.h"

#include <mysql/plugin.h>

#ifdef ndb_dynamite
#undef assert
#define assert(x) do { if(x) break; ::printf("%s %d: assert failed: %s\n", __FILE__, __LINE__, #x); ::fflush(stdout); ::signal(SIGABRT,SIG_DFL); ::abort(); ::kill(::getpid(),6); ::kill(::getpid(),9); } while (0)
#endif

// options from from mysqld.cc
extern ulong opt_ndb_cache_check_time;

// ndb interface initialization/cleanup
#ifdef  __cplusplus
extern "C" {
#endif
extern void ndb_init_internal();
extern void ndb_end_internal();
#ifdef  __cplusplus
}
#endif

const char *ndb_distribution_names[]= {"KEYHASH", "LINHASH", NullS};
TYPELIB ndb_distribution_typelib= { array_elements(ndb_distribution_names)-1,
                                    "", ndb_distribution_names, NULL };
const char *opt_ndb_distribution= ndb_distribution_names[ND_KEYHASH];
enum ndb_distribution opt_ndb_distribution_id= ND_KEYHASH;

/*
  Provided for testing purposes to be able to run full test suite
  with --ndbcluster option without getting warnings about cluster
  not being connected
*/
my_bool ndbcluster_silent= 0;

// Default value for parallelism
static const int parallelism= 0;

/*
  Default value for max number of transactions createable against NDB from
  the handler. Should really be 2 but there is a transaction to much allocated
  when lock table is used, and one extra to used for global schema lock.
*/
static const int max_transactions= 4;

static uint ndbcluster_partition_flags();
static int ndbcluster_init(void *);
static int ndbcluster_end(handlerton *hton, ha_panic_function flag);
static bool ndbcluster_show_status(handlerton *hton, THD*,
                                   stat_print_fn *,
                                   enum ha_stat_type);
static int ndbcluster_alter_tablespace(handlerton *hton,
                                       THD* thd, 
                                       st_alter_tablespace *info);
static int ndbcluster_fill_files_table(handlerton *hton,
                                       THD *thd, 
                                       TABLE_LIST *tables, 
                                       COND *cond);

handlerton *ndbcluster_hton;

static handler *ndbcluster_create_handler(handlerton *hton,
                                          TABLE_SHARE *table,
                                          MEM_ROOT *mem_root)
{
  return new (mem_root) ha_ndbcluster(hton, table);
}

static uint ndbcluster_partition_flags()
{
  return (HA_CAN_PARTITION | HA_CAN_UPDATE_PARTITION_KEY |
          HA_CAN_PARTITION_UNIQUE | HA_USE_AUTO_PARTITION);
}

static uint ndbcluster_alter_partition_flags()
{
  return HA_PARTITION_FUNCTION_SUPPORTED;
}

#define NDB_AUTO_INCREMENT_RETRIES 100
#define BATCH_FLUSH_SIZE (32768)

static void set_ndb_err(THD *thd, const NdbError &err);

#define ERR_PRINT(err) \
  DBUG_PRINT("error", ("%d  message: %s", err.code, err.message))

#define ERR_RETURN(err)                  \
{                                        \
  const NdbError& tmp= err;              \
  set_ndb_err(current_thd, tmp);         \
  DBUG_RETURN(ndb_to_mysql_error(&tmp)); \
}

#define ERR_BREAK(err, code)             \
{                                        \
  const NdbError& tmp= err;              \
  set_ndb_err(current_thd, tmp);         \
  code= ndb_to_mysql_error(&tmp);        \
  break;                                 \
}

#define ERR_SET(err, code)               \
{                                        \
  const NdbError& tmp= err;              \
  set_ndb_err(current_thd, tmp);         \
  code= ndb_to_mysql_error(&tmp);        \
}

static int ndbcluster_inited= 0;
int ndbcluster_terminating= 0;

extern Ndb* g_ndb;

uchar g_node_id_map[max_ndb_nodes];

/// Handler synchronization
pthread_mutex_t ndbcluster_mutex;

/// Table lock handling
HASH ndbcluster_open_tables;

static uchar *ndbcluster_get_key(NDB_SHARE *share, size_t *length,
                                my_bool not_used __attribute__((unused)));

static int ndb_get_table_statistics(THD *thd, ha_ndbcluster*, bool, Ndb*,
                                    const NdbRecord *, struct Ndb_statistics *,
                                    bool have_lock= FALSE);

THD *injector_thd= 0;

// Util thread variables
pthread_t ndb_util_thread;
int ndb_util_thread_running= 0;
pthread_mutex_t LOCK_ndb_util_thread;
pthread_cond_t COND_ndb_util_thread;
pthread_cond_t COND_ndb_util_ready;
pthread_handler_t ndb_util_thread_func(void *arg);
ulong ndb_cache_check_time;

/* Status variables shown with 'show status like 'Ndb%' */

struct st_ndb_status {
  st_ndb_status() { bzero(this, sizeof(struct st_ndb_status)); }
  long cluster_node_id;
  const char * connected_host;
  long connected_port;
  long number_of_replicas;
  long number_of_data_nodes;
  long number_of_ready_data_nodes;
  long connect_count;
  long execute_count;
  long scan_count;
  long pruned_scan_count;
  long transaction_no_hint_count[MAX_NDB_NODES];
  long transaction_hint_count[MAX_NDB_NODES];
};

static struct st_ndb_status g_ndb_status;
static long g_ndb_status_conflict_fn_max= 0;
static long g_ndb_status_conflict_fn_old= 0;

static int update_status_variables(Thd_ndb *thd_ndb,
                                   st_ndb_status *ns,
                                   Ndb_cluster_connection *c)
{
  ns->connected_port= c->get_connected_port();
  ns->connected_host= c->get_connected_host();
  if (ns->cluster_node_id != (int) c->node_id())
  {
    ns->cluster_node_id= c->node_id();
    if (&g_ndb_status == ns && g_ndb_cluster_connection == c)
      sql_print_information("NDB: NodeID is %lu, management server '%s:%lu'",
                            ns->cluster_node_id, ns->connected_host,
                            ns->connected_port);
  }
  ns->number_of_replicas= 0;
  {
    int n= c->get_no_ready();
    ns->number_of_ready_data_nodes= n > 0 ?  n : 0;
  }
  ns->number_of_data_nodes= c->no_db_nodes();
  ns->connect_count= c->get_connect_count();
  if (thd_ndb)
  {
    ns->execute_count= thd_ndb->m_execute_count;
    ns->scan_count= thd_ndb->m_scan_count;
    ns->pruned_scan_count= thd_ndb->m_pruned_scan_count;
    for (int i= 0; i < MAX_NDB_NODES; i++)
    {
      ns->transaction_no_hint_count[i]= thd_ndb->m_transaction_no_hint_count[i];
      ns->transaction_hint_count[i]= thd_ndb->m_transaction_hint_count[i];
    }
  }
  return 0;
}

SHOW_VAR ndb_status_variables_dynamic[]= {
  {"cluster_node_id",     (char*) &g_ndb_status.cluster_node_id,      SHOW_LONG},
  {"config_from_host",    (char*) &g_ndb_status.connected_host,       SHOW_CHAR_PTR},
  {"config_from_port",    (char*) &g_ndb_status.connected_port,       SHOW_LONG},
//{"number_of_replicas",  (char*) &g_ndb_status.number_of_replicas,   SHOW_LONG},
  {"number_of_data_nodes",(char*) &g_ndb_status.number_of_data_nodes, SHOW_LONG},
  {"number_of_ready_data_nodes",
   (char*) &g_ndb_status.number_of_ready_data_nodes,                  SHOW_LONG},
  {"connect_count",      (char*) &g_ndb_status.connect_count,         SHOW_LONG},
  {"execute_count",      (char*) &g_ndb_status.execute_count,         SHOW_LONG},
  {"scan_count",         (char*) &g_ndb_status.scan_count,            SHOW_LONG},
  {"pruned_scan_count",  (char*) &g_ndb_status.pruned_scan_count,     SHOW_LONG},
  {NullS, NullS, SHOW_LONG}
};

SHOW_VAR ndb_status_variables_fixed[]= {
  {"cluster_connection_pool",(char*) &opt_ndb_cluster_connection_pool, SHOW_LONG},
  {NullS, NullS, SHOW_LONG}
};

SHOW_VAR ndb_status_conflict_variables[]= {
  {"fn_max",     (char*) &g_ndb_status_conflict_fn_max, SHOW_LONG},
  {"fn_old",     (char*) &g_ndb_status_conflict_fn_old, SHOW_LONG},
  {NullS, NullS, SHOW_LONG}
};

/*
  Error handling functions
*/

/* Note for merge: old mapping table, moved to storage/ndb/ndberror.c */

static int ndb_to_mysql_error(const NdbError *ndberr)
{
  /* read the mysql mapped error code */
  int error= ndberr->mysql_code;

  switch (error)
  {
    /* errors for which we do not add warnings, just return mapped error code
    */
  case HA_ERR_NO_SUCH_TABLE:
  case HA_ERR_KEY_NOT_FOUND:
    return error;

    /* Mapping missing, go with the ndb error code*/
  case -1:
    error= ndberr->code;
    break;
    /* Mapping exists, go with the mapped code */
  default:
    break;
  }

  /*
    Push the NDB error message as warning
    - Used to be able to use SHOW WARNINGS toget more info on what the error is
    - Used by replication to see if the error was temporary
  */
  if (ndberr->status == NdbError::TemporaryError)
    push_warning_printf(current_thd, MYSQL_ERROR::WARN_LEVEL_ERROR,
			ER_GET_TEMPORARY_ERRMSG, ER(ER_GET_TEMPORARY_ERRMSG),
			ndberr->code, ndberr->message, "NDB");
  else
    push_warning_printf(current_thd, MYSQL_ERROR::WARN_LEVEL_ERROR,
			ER_GET_ERRMSG, ER(ER_GET_ERRMSG),
			ndberr->code, ndberr->message, "NDB");
  return error;
}

#ifdef HAVE_NDB_BINLOG
/* Write conflicting row to exceptions table. */
static int write_conflict_row(NDB_SHARE *share,
                              NdbTransaction *trans,
                              const uchar *row,
                              NdbError& err)
{
  DBUG_ENTER("write_conflict_row");

  /* get exceptions table */
  NDB_CONFLICT_FN_SHARE *cfn_share= share->m_cfn_share;
  const NDBTAB *ex_tab= cfn_share->m_ex_tab;
  DBUG_ASSERT(ex_tab != NULL);

  /* get insert op */
  NdbOperation *ex_op= trans->getNdbOperation(ex_tab);
  if (ex_op == NULL)
  {
    err= trans->getNdbError();
    DBUG_RETURN(-1);
  }
  if (ex_op->insertTuple() == -1)
  {
    err= ex_op->getNdbError();
    DBUG_RETURN(-1);
  }
  {
    uint32 server_id= (uint32)::server_id;
    uint32 master_server_id= (uint32)active_mi->master_server_id;
    uint64 master_epoch= (uint64)active_mi->master_epoch;
    uint32 count= (uint32)++(cfn_share->m_count);
    if (ex_op->setValue((Uint32)0, (const char *)&(server_id)) ||
        ex_op->setValue((Uint32)1, (const char *)&(master_server_id)) ||
        ex_op->setValue((Uint32)2, (const char *)&(master_epoch)) ||
        ex_op->setValue((Uint32)3, (const char *)&(count)))
    {
      err= ex_op->getNdbError();
      DBUG_RETURN(-1);
    }
  }
  /* copy primary keys */
  {
    const int fixed_cols= 4;
    int nkey= cfn_share->m_pk_cols;
    int k;
    for (k= 0; k < nkey; k++)
    {
      DBUG_ASSERT(row != NULL);
      const uchar* data= row + cfn_share->m_offset[k];
      if (ex_op->setValue((Uint32)(fixed_cols + k), (const char*)data) == -1)
      {
        err= ex_op->getNdbError();
        DBUG_RETURN(-1);
      }
    }
  }
  DBUG_RETURN(0);
}
#endif

inline int
check_completed_operations_pre_commit(Thd_ndb *thd_ndb, NdbTransaction *trans,
                                      const NdbOperation *first,
                                      uint *ignore_count)
{
  uint ignores= 0;
  DBUG_ENTER("check_completed_operations_pre_commit");
  /*
    Check that all errors are "accepted" errors
    or exceptions to report
  */
#ifdef HAVE_NDB_BINLOG
  uint conflict_rows_written= 0;
#endif
  while (first)
  {
    const NdbError &err= first->getNdbError();
    if (err.classification != NdbError::NoError
#ifndef HAVE_NDB_BINLOG
        && err.classification != NdbError::ConstraintViolation
        && err.classification != NdbError::NoDataFound
#endif
        )
    {
#ifdef HAVE_NDB_BINLOG
      DBUG_PRINT("info", ("ndb error: %d", err.code));
      if (err.code == (int) error_conflict_fn_max_violation)
      {
        DBUG_PRINT("info", ("err.code == (int) error_conflict_fn_max_violation"));
        thd_ndb->m_max_violation_count++;
      }
      else if (err.code == (int) error_conflict_fn_old_violation ||
               err.classification == NdbError::ConstraintViolation ||
               err.classification == NdbError::NoDataFound)
      {
        DBUG_PRINT("info",
                   ("err.code %s (int) error_conflict_fn_old_violation, "
                    "err.classification %s",
                    err.code == (int) error_conflict_fn_old_violation ? "==" : "!=",
                    err.classification
                    == NdbError::ConstraintViolation
                    ? "== NdbError::ConstraintViolation"
                    : (err.classification == NdbError::NoDataFound
                       ? "== NdbError::NoDataFound" : "!=")));
        thd_ndb->m_old_violation_count++;
        const void* buffer= first->getCustomData();
        if (buffer != NULL)
        {
          Ndb_exceptions_data ex_data;
          memcpy(&ex_data, buffer, sizeof(ex_data));
          NDB_SHARE *share= ex_data.share;
          const uchar* row= ex_data.row;
          DBUG_ASSERT(share != NULL && row != NULL);

          NDB_CONFLICT_FN_SHARE* cfn_share= share->m_cfn_share;
          if (cfn_share && cfn_share->m_ex_tab)
          {
            NdbError ex_err;
            if (write_conflict_row(share, trans, row, ex_err))
            {
              char msg[FN_REFLEN];
              my_snprintf(msg, sizeof(msg), "table %s NDB error %d '%s'",
                          cfn_share->m_ex_tab->getName(),
                          ex_err.code, ex_err.message);

              NdbDictionary::Dictionary* dict= thd_ndb->ndb->getDictionary();

              if (ex_err.classification == NdbError::SchemaError)
              {
                dict->removeTableGlobal(*(cfn_share->m_ex_tab), false);
                cfn_share->m_ex_tab= NULL;
              }
              else if (ex_err.status == NdbError::TemporaryError)
              {
                /* Slave will roll back and retry entire transaction. */
                ERR_RETURN(ex_err);
              }
              else
              {
                push_warning_printf(current_thd, MYSQL_ERROR::WARN_LEVEL_ERROR,
                                    ER_EXCEPTIONS_WRITE_ERROR,
                                    ER(ER_EXCEPTIONS_WRITE_ERROR), msg);
                /* Slave will stop replication. */
                DBUG_RETURN(ER_EXCEPTIONS_WRITE_ERROR);
              }
            }
            else
            {
              conflict_rows_written++;
            }
          }
          else
          {
            DBUG_PRINT("info", ("missing %s", !cfn_share ? "cfn_share" : "ex_tab"));
          }
        }
        else
        {
          DBUG_PRINT("info", ("missing custom data"));
        }
      }
      else
#endif
      {
        DBUG_PRINT("info", ("err.code == %u", err.code));
        DBUG_RETURN(err.code);
      }
    }
    if (err.classification != NdbError::NoError)
      ignores++;
    first= trans->getNextCompletedOperation(first);
  }
  if (ignore_count)
    *ignore_count= ignores;
#ifdef HAVE_NDB_BINLOG
  if (conflict_rows_written)
  {
    if (trans->execute(NdbTransaction::NoCommit,
                       NdbOperation::AO_IgnoreError,
                       thd_ndb->m_force_send))
    {
      abort();
      //err= trans->getNdbError();
    }
    if (trans->getNdbError().code)
    {
      sql_print_error("NDB slave: write conflict row error code %d", trans->getNdbError().code);
    }
  }
#endif
  DBUG_RETURN(0);
}

inline int
check_completed_operations(Thd_ndb *thd_ndb, NdbTransaction *trans,
                           const NdbOperation *first,
                           uint *ignore_count)
{
  uint ignores= 0;
  DBUG_ENTER("check_completed_operations");
  /*
    Check that all errors are "accepted" errors
  */
  while (first)
  {
    const NdbError &err= first->getNdbError();
    if (err.classification != NdbError::NoError &&
        err.classification != NdbError::ConstraintViolation &&
        err.classification != NdbError::NoDataFound)
    {
#ifdef HAVE_NDB_BINLOG
      DBUG_ASSERT(err.code != 9999 && err.code != 9998);
#endif
      DBUG_RETURN(err.code);
    }
    if (err.classification != NdbError::NoError)
      ignores++;
    first= trans->getNextCompletedOperation(first);
  }
  if (ignore_count)
    *ignore_count= ignores;
  DBUG_RETURN(0);
}

void
ha_ndbcluster::release_completed_operations(Thd_ndb *thd_ndb,
                                            NdbTransaction *trans)
{
  if (trans->hasBlobOperation())
  {
    /* We are reading/writing BLOB fields, 
       releasing operation records is unsafe
    */
    return;
  }

  trans->releaseCompletedOperations();
}

int execute_no_commit(Thd_ndb *thd_ndb, NdbTransaction *trans,
                      bool ignore_no_key,
                      uint *ignore_count= 0);
inline
int execute_no_commit(Thd_ndb *thd_ndb, NdbTransaction *trans,
                      bool ignore_no_key,
                      uint *ignore_count)
{
  DBUG_ENTER("execute_no_commit");
  ha_ndbcluster::release_completed_operations(thd_ndb, trans);
  const NdbOperation *first= trans->getFirstDefinedOperation();
  thd_ndb->m_execute_count++;
  DBUG_PRINT("info", ("execute_count: %u", thd_ndb->m_execute_count));
  if (trans->execute(NdbTransaction::NoCommit,
                     NdbOperation::AO_IgnoreError,
                     thd_ndb->m_force_send))
  {
    thd_ndb->m_unsent_bytes= 0;
    DBUG_RETURN(-1);
  }
  thd_ndb->m_unsent_bytes= 0;
  if (!ignore_no_key || trans->getNdbError().code == 0)
    DBUG_RETURN(trans->getNdbError().code);

  DBUG_RETURN(check_completed_operations_pre_commit(thd_ndb, trans, first,
                                                    ignore_count));
}

int execute_commit(Thd_ndb *thd_ndb, NdbTransaction *trans,
                   int force_send, int ignore_error, uint *ignore_count= 0);
inline
int execute_commit(Thd_ndb *thd_ndb, NdbTransaction *trans,
                   int force_send, int ignore_error, uint *ignore_count)
{
  DBUG_ENTER("execute_commit");
  NdbOperation::AbortOption ao= NdbOperation::AO_IgnoreError;
  if (thd_ndb->m_unsent_bytes && !ignore_error)
  {
    /*
      We have unsent bytes and cannot ignore error.  Calling execute
      with NdbOperation::AO_IgnoreError will result in possible commit
      of a transaction although there is an error.
    */
    ao= NdbOperation::AbortOnError;
  }
  const NdbOperation *first= trans->getFirstDefinedOperation();
  thd_ndb->m_execute_count++;
  DBUG_PRINT("info", ("execute_count: %u", thd_ndb->m_execute_count));
  if (trans->execute(NdbTransaction::Commit, ao, force_send))
  {
    thd_ndb->m_max_violation_count= 0;
    thd_ndb->m_old_violation_count= 0;
    thd_ndb->m_conflict_fn_usage_count= 0;
    thd_ndb->m_unsent_bytes= 0;
    DBUG_RETURN(-1);
  }
  g_ndb_status_conflict_fn_max+= thd_ndb->m_max_violation_count;
  g_ndb_status_conflict_fn_old+= thd_ndb->m_old_violation_count;
  thd_ndb->m_max_violation_count= 0;
  thd_ndb->m_old_violation_count= 0;
  thd_ndb->m_conflict_fn_usage_count= 0;
  thd_ndb->m_unsent_bytes= 0;
  if (!ignore_error || trans->getNdbError().code == 0)
    DBUG_RETURN(trans->getNdbError().code);
  DBUG_RETURN(check_completed_operations(thd_ndb, trans, first, ignore_count));
}

inline
int execute_no_commit_ie(Thd_ndb *thd_ndb, NdbTransaction *trans)
{
  DBUG_ENTER("execute_no_commit_ie");
  ha_ndbcluster::release_completed_operations(thd_ndb, trans);
  int res= trans->execute(NdbTransaction::NoCommit,
                          NdbOperation::AO_IgnoreError,
                          thd_ndb->m_force_send);
  thd_ndb->m_unsent_bytes= 0;
  thd_ndb->m_execute_count++;
  DBUG_PRINT("info", ("execute_count: %u", thd_ndb->m_execute_count));
  DBUG_RETURN(res);
}

/*
  Place holder for ha_ndbcluster thread specific data
*/
typedef struct st_thd_ndb_share {
  const void *key;
  struct Ndb_local_table_statistics stat;
} THD_NDB_SHARE;
static
uchar *thd_ndb_share_get_key(THD_NDB_SHARE *thd_ndb_share, size_t *length,
                            my_bool not_used __attribute__((unused)))
{
  *length= sizeof(thd_ndb_share->key);
  return (uchar*) &thd_ndb_share->key;
}

Thd_ndb::Thd_ndb()
{
  connection= ndb_get_cluster_connection();
  m_connect_count= connection->get_connect_count();
  ndb= new Ndb(connection, "");
  lock_count= 0;
  start_stmt_count= 0;
  save_point_count= 0;
  count= 0;
  trans= NULL;
  m_handler= NULL;
  m_error= FALSE;
  m_error_code= 0;
  query_state&= NDB_QUERY_NORMAL;
  options= 0;
  (void) hash_init(&open_tables, &my_charset_bin, 5, 0, 0,
                   (hash_get_key)thd_ndb_share_get_key, 0, 0);
  m_unsent_bytes= 0;
  m_execute_count= 0;
  m_scan_count= 0;
  m_pruned_scan_count= 0;
  m_max_violation_count= 0;
  m_old_violation_count= 0;
  m_conflict_fn_usage_count= 0;
  bzero(m_transaction_no_hint_count, sizeof(m_transaction_no_hint_count));
  bzero(m_transaction_hint_count, sizeof(m_transaction_hint_count));
  global_schema_lock_trans= NULL;
  global_schema_lock_count= 0;
  global_schema_lock_error= 0;
  init_alloc_root(&m_batch_mem_root, BATCH_FLUSH_SIZE/4, 0);
}

Thd_ndb::~Thd_ndb()
{
  if (ndb_extra_logging > 1)
  {
    /*
      print some stats about the connection at disconnect
    */
    for (int i= 0; i < MAX_NDB_NODES; i++)
    {
      if (m_transaction_hint_count[i] > 0 ||
          m_transaction_no_hint_count[i] > 0)
      {
        sql_print_information("tid %u: node[%u] "
                              "transaction_hint=%u, transaction_no_hint=%u",
                              (unsigned)current_thd->thread_id, i,
                              m_transaction_hint_count[i],
                              m_transaction_no_hint_count[i]);
      }
    }
  }
  if (ndb)
  {
    delete ndb;
    ndb= NULL;
  }
  changed_tables.empty();
  hash_free(&open_tables);
  free_root(&m_batch_mem_root, MYF(0));
}

void
Thd_ndb::init_open_tables()
{
  count= 0;
  m_error= FALSE;
  m_error_code= 0;
  my_hash_reset(&open_tables);
}

inline
Ndb *ha_ndbcluster::get_ndb(THD *thd)
{
  return get_thd_ndb(thd)->ndb;
}

/*
 * manage uncommitted insert/deletes during transactio to get records correct
 */

void ha_ndbcluster::set_rec_per_key()
{
  DBUG_ENTER("ha_ndbcluster::set_rec_per_key");
  for (uint i=0 ; i < table_share->keys ; i++)
  {
    table->key_info[i].rec_per_key[table->key_info[i].key_parts-1]= 1;
  }
  DBUG_VOID_RETURN;
}

ha_rows ha_ndbcluster::records()
{
  DBUG_ENTER("ha_ndbcluster::records");
  DBUG_PRINT("info", ("id=%d, no_uncommitted_rows_count=%d",
                      ((const NDBTAB *)m_table)->getTableId(),
                      m_table_info->no_uncommitted_rows_count));

  if (update_stats(table->in_use, 1) == 0)
  {
    DBUG_RETURN(stats.records);
  }
  else
  {
    DBUG_RETURN(HA_POS_ERROR);
  }
}

void ha_ndbcluster::no_uncommitted_rows_execute_failure()
{
  DBUG_ENTER("ha_ndbcluster::no_uncommitted_rows_execute_failure");
  get_thd_ndb(current_thd)->m_error= TRUE;
  get_thd_ndb(current_thd)->m_error_code= 0;
  DBUG_VOID_RETURN;
}

void ha_ndbcluster::no_uncommitted_rows_update(int c)
{
  DBUG_ENTER("ha_ndbcluster::no_uncommitted_rows_update");
  struct Ndb_local_table_statistics *local_info= m_table_info;
  local_info->no_uncommitted_rows_count+= c;
  DBUG_PRINT("info", ("id=%d, no_uncommitted_rows_count=%d",
                      ((const NDBTAB *)m_table)->getTableId(),
                      local_info->no_uncommitted_rows_count));
  DBUG_VOID_RETURN;
}

void ha_ndbcluster::no_uncommitted_rows_reset(THD *thd)
{
  DBUG_ENTER("ha_ndbcluster::no_uncommitted_rows_reset");
  Thd_ndb *thd_ndb= get_thd_ndb(thd);
  thd_ndb->count++;
  thd_ndb->m_error= FALSE;
  thd_ndb->m_unsent_bytes= 0;
  DBUG_VOID_RETURN;
}

/*
  Sets the latest ndb error code on the thd_ndb object such that it
  can be retrieved later to know which ndb error caused the handler
  error.
*/
static void set_ndb_err(THD *thd, const NdbError &err)
{
  DBUG_ENTER("set_ndb_err");
  ERR_PRINT(err);

  Thd_ndb *thd_ndb= get_thd_ndb(thd);
  if (thd_ndb == NULL)
    DBUG_VOID_RETURN;
#ifdef NOT_YET
  /*
    Check if error code is overwritten, in this case the original
    failure cause will be lost.  E.g. if 4350 error is given. So
    push a warning so that it can be detected which is the root
    error cause.
  */
  if (thd_ndb->m_query_id == thd->query_id &&
      thd_ndb->m_error_code != 0 &&
      thd_ndb->m_error_code != err.code)
  {
    char buf[FN_REFLEN];
    ndb_error_string(thd_ndb->m_error_code, buf, sizeof(buf));
    push_warning_printf(thd, MYSQL_ERROR::WARN_LEVEL_ERROR,
			ER_GET_ERRMSG, ER(ER_GET_ERRMSG),
			thd_ndb->m_error_code, buf, "NDB");
  }
#endif
  thd_ndb->m_query_id= thd->query_id;
  thd_ndb->m_error_code= err.code;
  DBUG_VOID_RETURN;
}

int ha_ndbcluster::ndb_err(NdbTransaction *trans,
                           bool have_lock)
{
  THD *thd= current_thd;
  int res;
  NdbError err= trans->getNdbError();
  DBUG_ENTER("ndb_err");
  
  set_ndb_err(thd, err);

  switch (err.classification) {
  case NdbError::SchemaError:
  {
    // TODO perhaps we need to do more here, invalidate also in the cache
    m_table->setStatusInvalid();
    /* Close other open handlers not used by any thread */
    TABLE_LIST table_list;
    bzero((char*) &table_list,sizeof(table_list));
    table_list.db= m_dbname;
    table_list.alias= table_list.table_name= m_tabname;
    close_cached_tables(thd, &table_list, have_lock, FALSE, FALSE);
    break;
  }
  default:
    break;
  }
  res= ndb_to_mysql_error(&err);
  DBUG_PRINT("info", ("transformed ndbcluster error %d to mysql error %d", 
                      err.code, res));
  if (res == HA_ERR_FOUND_DUPP_KEY)
  {
    char *error_data= err.details;
    uint dupkey= MAX_KEY;

    for (uint i= 0; i < MAX_KEY; i++)
    {
      if (m_index[i].type == UNIQUE_INDEX || 
          m_index[i].type == UNIQUE_ORDERED_INDEX)
      {
        const NDBINDEX *unique_index=
          (const NDBINDEX *) m_index[i].unique_index;
        if (unique_index &&
            (char *) unique_index->getObjectId() == error_data)
        {
          dupkey= i;
          break;
        }
      }
    }
    if (m_rows_to_insert == 1)
    {
      /*
	We can only distinguish between primary and non-primary
	violations here, so we need to return MAX_KEY for non-primary
	to signal that key is unknown
      */
      m_dupkey= err.code == 630 ? table_share->primary_key : dupkey; 
    }
    else
    {
      /* We are batching inserts, offending key is not available */
      m_dupkey= (uint) -1;
    }
  }
  DBUG_RETURN(res);
}


/**
  Override the default get_error_message in order to add the 
  error message of NDB .
*/

bool ha_ndbcluster::get_error_message(int error, 
                                      String *buf)
{
  DBUG_ENTER("ha_ndbcluster::get_error_message");
  DBUG_PRINT("enter", ("error: %d", error));

  Ndb *ndb= check_ndb_in_thd(current_thd);
  if (!ndb)
    DBUG_RETURN(FALSE);

  const NdbError err= ndb->getNdbError(error);
  bool temporary= err.status==NdbError::TemporaryError;
  buf->set(err.message, strlen(err.message), &my_charset_bin);
  DBUG_PRINT("exit", ("message: %s, temporary: %d", buf->ptr(), temporary));
  DBUG_RETURN(temporary);
}



/**
  Check if MySQL field type forces var part in ndb storage
*/
static bool field_type_forces_var_part(enum_field_types type)
{
  switch (type) {
  case MYSQL_TYPE_VAR_STRING:
  case MYSQL_TYPE_VARCHAR:
    return TRUE;
  case MYSQL_TYPE_TINY_BLOB:
  case MYSQL_TYPE_BLOB:
  case MYSQL_TYPE_MEDIUM_BLOB:
  case MYSQL_TYPE_LONG_BLOB:
  case MYSQL_TYPE_GEOMETRY:
    return FALSE;
  default:
    return FALSE;
  }
}

/*
 * This is used for every additional row operation, to update the guesstimate
 * of pending bytes to send, and to check if it is now time to flush a batch.
 */
bool
ha_ndbcluster::add_row_check_if_batch_full_size(Thd_ndb *thd_ndb, uint size)
{
  if (thd_ndb->m_unsent_bytes == 0)
    free_root(&(thd_ndb->m_batch_mem_root), MY_MARK_BLOCKS_FREE);

  uint unsent= thd_ndb->m_unsent_bytes;
  unsent+= size;
  thd_ndb->m_unsent_bytes= unsent;
  return unsent >= thd_ndb->m_batch_size;
}

/*
  Return a generic buffer that will remain valid until after next execute.

  The memory is freed by the first call to add_row_check_if_batch_full_size()
  following any execute() call. The intention is that the memory is associated
  with one batch of operations during batched slave updates.

  Note in particular that using get_buffer() / copy_row_to_buffer() separately
  from add_row_check_if_batch_full_size() could make meory usage grow without
  limit, and that this sequence:

    execute()
    get_buffer() / copy_row_to_buffer()
    add_row_check_if_batch_full_size()
    ...
    execute()

  will free the memory already at add_row_check_if_batch_full_size() time, it
  will not remain valid until the second execute().
*/
uchar *
ha_ndbcluster::get_buffer(Thd_ndb *thd_ndb, uint size)
{
  return (uchar*)alloc_root(&(thd_ndb->m_batch_mem_root), size);
}

uchar *
ha_ndbcluster::copy_row_to_buffer(Thd_ndb *thd_ndb, const uchar *record)
{
  uchar *row= get_buffer(thd_ndb, table->s->reclength);
  if (unlikely(!row))
    return NULL;
  memcpy(row, record, table->s->reclength);
  return row;
}

/**
 * findBlobError
 * This method attempts to find an error in the hierarchy of runtime
 * NDBAPI objects from Blob up to transaction.
 * It will return -1 if no error is found, 0 if an error is found.
 */
int findBlobError(NdbError& error, NdbBlob* pBlob)
{
  error= pBlob->getNdbError();
  if (error.code != 0)
    return 0;
  
  const NdbOperation* pOp= pBlob->getNdbOperation();
  error= pOp->getNdbError();
  if (error.code != 0)
    return 0;
  
  NdbTransaction* pTrans= pOp->getNdbTransaction();
  error= pTrans->getNdbError();
  if (error.code != 0)
    return 0;
  
  /* No error on any of the objects */
  return -1;
}


int g_get_ndb_blobs_value(NdbBlob *ndb_blob, void *arg)
{
  ha_ndbcluster *ha= (ha_ndbcluster *)arg;
  DBUG_ENTER("g_get_ndb_blobs_value");
  DBUG_PRINT("info", ("destination row: %p", ha->m_blob_destination_record));

  /* Count the total length needed for blob data. */
  int isNull;
  if (ndb_blob->getNull(isNull) != 0)
    ERR_RETURN(ndb_blob->getNdbError());
  if (isNull == 0) {
    Uint64 len64= 0;
    if (ndb_blob->getLength(len64) != 0)
      ERR_RETURN(ndb_blob->getNdbError());
    /* Align to Uint64. */
    ha->m_blob_total_size+= (len64 + 7) & ~((Uint64)7);
    if (ha->m_blob_total_size > 0xffffffff)
    {
      DBUG_ASSERT(FALSE);
      DBUG_RETURN(-1);
    }
  }
  ha->m_blob_counter++;

  /*
    Wait until all blobs are active with reading, so we can allocate
    and use a common buffer containing all.
  */
  if (ha->m_blob_counter < ha->m_blob_expected_count)
    DBUG_RETURN(0);
  ha->m_blob_counter= 0;

  /* Re-allocate bigger blob buffer if necessary. */
  if (ha->m_blob_total_size > ha->m_blobs_buffer_size)
  {
    my_free(ha->m_blobs_buffer, MYF(MY_ALLOW_ZERO_PTR));
    DBUG_PRINT("info", ("allocate blobs buffer size %u",
                        (uint32)(ha->m_blob_total_size)));
	if(((size_t)ha->m_blob_total_size) != ha->m_blob_total_size)
	{
		ha->m_blobs_buffer= NULL;
		ha->m_blobs_buffer_size= 0;
		DBUG_RETURN(-1);
	}
    ha->m_blobs_buffer=
      (uchar*) my_malloc((size_t)ha->m_blob_total_size, MYF(MY_WME));
    if (ha->m_blobs_buffer == NULL)
    {
      ha->m_blobs_buffer_size= 0;
      DBUG_RETURN(-1);
    }
    ha->m_blobs_buffer_size= ha->m_blob_total_size;
  }

  /*
    Now read all blob data.
    If we know the destination mysqld row, we also set the blob null bit and
    pointer/length (if not, it will be done instead in unpack_record()).
  */
  uint32 offset= 0;
  for (uint i= 0; i < ha->table->s->fields; i++)
  {
    Field *field= ha->table->field[i];
    if (! (field->flags & BLOB_FLAG))
      continue;
    NdbValue value= ha->m_value[i];
    if (value.blob == NULL)
    {
      DBUG_PRINT("info",("[%u] skipped", i));
      continue;
    }
    Field_blob *field_blob= (Field_blob *)field;
    NdbBlob *ndb_blob= value.blob;
    int isNull;
    if (ndb_blob->getNull(isNull) != 0)
      ERR_RETURN(ndb_blob->getNdbError());
    if (isNull == 0) {
      Uint64 len64= 0;
      if (ndb_blob->getLength(len64) != 0)
        ERR_RETURN(ndb_blob->getNdbError());
      DBUG_ASSERT(len64 < 0xffffffff);
      uchar *buf= ha->m_blobs_buffer + offset;
	  uint32 len= (uint32)(ha->m_blobs_buffer_size - offset);
      if (ndb_blob->readData(buf, len) != 0)
      {
        NdbError err;
        if (findBlobError(err, ndb_blob) == 0)
        {
          ERR_RETURN(err);
        }
        else
        {
          /* Should always have some error code set */
          assert(err.code != 0);
          ERR_RETURN(err);
        }
      }   
      DBUG_PRINT("info", ("[%u] offset: %u  buf: 0x%lx  len=%u",
                          i, offset, (long) buf, len));
      DBUG_ASSERT(len == len64);
      if (ha->m_blob_destination_record)
      {
        my_ptrdiff_t ptrdiff=
          ha->m_blob_destination_record - ha->table->record[0];
        field_blob->move_field_offset(ptrdiff);
        field_blob->set_ptr(len, buf);
        field_blob->set_notnull();
        field_blob->move_field_offset(-ptrdiff);
      }
      offset+= Uint32((len64 + 7) & ~((Uint64)7));
    }
    else if (ha->m_blob_destination_record)
    {
      /* Have to set length even in this case. */
      my_ptrdiff_t ptrdiff=
        ha->m_blob_destination_record - ha->table->record[0];
      uchar *buf= ha->m_blobs_buffer + offset;
      field_blob->move_field_offset(ptrdiff);
      field_blob->set_ptr((uint32)0, buf);
      field_blob->set_null();
      field_blob->move_field_offset(-ptrdiff);
      DBUG_PRINT("info", ("[%u] isNull=%d", i, isNull));
    }
  }

  DBUG_RETURN(0);
}

/*
  Request reading of blob values.

  If dst_record is specified, the blob null bit, pointer, and length will be
  set in that record. Otherwise they must be set later by calling
  unpack_record().
*/
int
ha_ndbcluster::get_blob_values(const NdbOperation *ndb_op, uchar *dst_record,
                               const MY_BITMAP *bitmap)
{
  uint i;
  DBUG_ENTER("ha_ndbcluster::get_blob_values");

  m_blob_counter= 0;
  m_blob_expected_count= 0;
  m_blob_destination_record= dst_record;
  m_blob_total_size= 0;

  for (i= 0; i < table_share->fields; i++) 
  {
    Field *field= table->field[i];
    if (!(field->flags & BLOB_FLAG))
      continue;

    DBUG_PRINT("info", ("fieldnr=%d", i));
    NdbBlob *ndb_blob;
    if (bitmap_is_set(bitmap, i))
    {
      if ((ndb_blob= ndb_op->getBlobHandle(i)) == NULL ||
          ndb_blob->setActiveHook(g_get_ndb_blobs_value, this) != 0)
        DBUG_RETURN(1);
      m_blob_expected_count++;
    }
    else
      ndb_blob= NULL;

    m_value[i].blob= ndb_blob;
  }

  DBUG_RETURN(0);
}

int
ha_ndbcluster::set_blob_values(const NdbOperation *ndb_op,
                               my_ptrdiff_t row_offset, const MY_BITMAP *bitmap,
                               uint *set_count, bool batch)
{
  uint field_no;
  uint *blob_index, *blob_index_end;
  int res= 0;
  DBUG_ENTER("ha_ndbcluster::set_blob_values");

  *set_count= 0;

  if (table_share->blob_fields == 0)
    DBUG_RETURN(0);

  blob_index= table_share->blob_field;
  blob_index_end= blob_index + table_share->blob_fields;
  do
  {
    field_no= *blob_index;
    /* A NULL bitmap sets all blobs. */
    if (bitmap && !bitmap_is_set(bitmap, field_no))
      continue;
    Field *field= table->field[field_no];

    NdbBlob *ndb_blob= ndb_op->getBlobHandle(field_no);
    if (ndb_blob == NULL)
      ERR_RETURN(ndb_op->getNdbError());
    if (field->is_null_in_record_with_offset(row_offset))
    {
      if (ndb_blob->setNull() != 0)
        ERR_RETURN(ndb_op->getNdbError());
    }
    else
    {
      Field_blob *field_blob= (Field_blob *)field;

      // Get length and pointer to data
      const uchar *field_ptr= field->ptr + row_offset;
      uint32 blob_len= field_blob->get_length(field_ptr);
      uchar* blob_ptr= NULL;
      field_blob->get_ptr(&blob_ptr);

      // Looks like NULL ptr signals length 0 blob
      if (blob_ptr == NULL) {
        DBUG_ASSERT(blob_len == 0);
        blob_ptr= (uchar*)"";
      }

      DBUG_PRINT("value", ("set blob ptr: 0x%lx  len: %u",
                           (long) blob_ptr, blob_len));
      DBUG_DUMP("value", blob_ptr, min(blob_len, 26));

      /*
        NdbBlob requires the data pointer to remain valid until execute() time.
        So when batching, we need to copy the value to a temporary buffer.
      */
      if (batch && blob_len > 0)
      {
        uchar *tmp_buf= get_buffer(m_thd_ndb, blob_len);
        if (!tmp_buf)
          DBUG_RETURN(HA_ERR_OUT_OF_MEM);
        memcpy(tmp_buf, blob_ptr, blob_len);
        blob_ptr= tmp_buf;
      }
      res= ndb_blob->setValue((char*)blob_ptr, blob_len);
      if (res != 0)
        ERR_RETURN(ndb_op->getNdbError());
    }

    ++(*set_count);
  } while (++blob_index != blob_index_end);

  DBUG_RETURN(res);
}

/*
  This routine is shared by injector.  There is no common blobs buffer
  so the buffer and length are passed by reference.  Injector also
  passes a record pointer diff.
 */
int get_ndb_blobs_value(TABLE* table, NdbValue* value_array,
                        uchar*& buffer, uint& buffer_size,
                        my_ptrdiff_t ptrdiff)
{
  DBUG_ENTER("get_ndb_blobs_value");

  // Field has no field number so cannot use TABLE blob_field
  // Loop twice, first only counting total buffer size
  for (int loop= 0; loop <= 1; loop++)
  {
    uint32 offset= 0;
    for (uint i= 0; i < table->s->fields; i++)
    {
      Field *field= table->field[i];
      NdbValue value= value_array[i];
      if (! (field->flags & BLOB_FLAG))
        continue;
      if (value.blob == NULL)
      {
        DBUG_PRINT("info",("[%u] skipped", i));
        continue;
      }
      Field_blob *field_blob= (Field_blob *)field;
      NdbBlob *ndb_blob= value.blob;
      int isNull;
      if (ndb_blob->getNull(isNull) != 0)
        ERR_RETURN(ndb_blob->getNdbError());
      if (isNull == 0) {
        Uint64 len64= 0;
        if (ndb_blob->getLength(len64) != 0)
          ERR_RETURN(ndb_blob->getNdbError());
        // Align to Uint64
        uint32 size= Uint32(len64);
        if (size % 8 != 0)
          size+= 8 - size % 8;
        if (loop == 1)
        {
          uchar *buf= buffer + offset;
          uint32 len= 0xffffffff;  // Max uint32
          if (ndb_blob->readData(buf, len) != 0)
            ERR_RETURN(ndb_blob->getNdbError());
          DBUG_PRINT("info", ("[%u] offset: %u  buf: 0x%lx  len=%u  [ptrdiff=%d]",
                              i, offset, (long) buf, len, (int)ptrdiff));
          DBUG_ASSERT(len == len64);
          // Ugly hack assumes only ptr needs to be changed
          field_blob->set_ptr_offset(ptrdiff, len, buf);
        }
        offset+= size;
      }
      else if (loop == 1) // undefined or null
      {
        // have to set length even in this case
        uchar *buf= buffer + offset; // or maybe NULL
        uint32 len= 0;
	field_blob->set_ptr_offset(ptrdiff, len, buf);
        DBUG_PRINT("info", ("[%u] isNull=%d", i, isNull));
      }
    }
    if (loop == 0 && offset > buffer_size)
    {
      my_free(buffer, MYF(MY_ALLOW_ZERO_PTR));
      buffer_size= 0;
      DBUG_PRINT("info", ("allocate blobs buffer size %u", offset));
      buffer= (uchar*) my_malloc(offset, MYF(MY_WME));
      if (buffer == NULL)
      {
        sql_print_error("ha_ndbcluster::get_ndb_blobs_value: "
                        "my_malloc(%u) failed", offset);
        DBUG_RETURN(-1);
      }
      buffer_size= offset;
    }
  }
  DBUG_RETURN(0);
}


/**
  Check if any set or get of blob value in current query.
*/

bool ha_ndbcluster::uses_blob_value(const MY_BITMAP *bitmap)
{
  uint *blob_index, *blob_index_end;
  if (table_share->blob_fields == 0)
    return FALSE;

  blob_index=     table_share->blob_field;
  blob_index_end= blob_index + table_share->blob_fields;
  do
  {
    if (bitmap_is_set(bitmap, table->field[*blob_index]->field_index))
      return TRUE;
  } while (++blob_index != blob_index_end);
  return FALSE;
}


/**
  Get metadata for this table from NDB.

  Check that frm-file on disk is equal to frm-file
  of table accessed in NDB.

  @retval
    0    ok
  @retval
    -2   Meta data has changed; Re-read data and try again
*/

int cmp_frm(const NDBTAB *ndbtab, const void *pack_data,
            uint pack_length)
{
  DBUG_ENTER("cmp_frm");
  /*
    Compare FrmData in NDB with frm file from disk.
  */
  if ((pack_length != ndbtab->getFrmLength()) || 
      (memcmp(pack_data, ndbtab->getFrmData(), pack_length)))
    DBUG_RETURN(1);
  DBUG_RETURN(0);
}

int ha_ndbcluster::get_metadata(THD *thd, const char *path)
{
  Ndb *ndb= get_thd_ndb(thd)->ndb;
  NDBDICT *dict= ndb->getDictionary();
  const NDBTAB *tab;
  int error;
  DBUG_ENTER("get_metadata");
  DBUG_PRINT("enter", ("m_tabname: %s, path: %s", m_tabname, path));

  DBUG_ASSERT(m_table == NULL);
  DBUG_ASSERT(m_table_info == NULL);

  uchar *data= NULL, *pack_data= NULL;
  size_t length, pack_length;

  /*
    Compare FrmData in NDB with frm file from disk.
  */
  error= 0;
  if (readfrm(path, &data, &length) ||
      packfrm(data, length, &pack_data, &pack_length))
  {
    my_free(data, MYF(MY_ALLOW_ZERO_PTR));
    my_free(pack_data, MYF(MY_ALLOW_ZERO_PTR));
    DBUG_RETURN(1);
  }
    
  Ndb_table_guard ndbtab_g(dict, m_tabname);
  if (!(tab= ndbtab_g.get_table()))
    ERR_RETURN(dict->getNdbError());

  if (get_ndb_share_state(m_share) != NSS_ALTERED 
      && cmp_frm(tab, pack_data, pack_length))
  {
    DBUG_PRINT("error", 
               ("metadata, pack_length: %lu  getFrmLength: %d  memcmp: %d",
                (ulong) pack_length, tab->getFrmLength(),
                memcmp(pack_data, tab->getFrmData(), pack_length)));
    DBUG_DUMP("pack_data", (uchar*) pack_data, pack_length);
    DBUG_DUMP("frm", (uchar*) tab->getFrmData(), tab->getFrmLength());
    error= HA_ERR_TABLE_DEF_CHANGED;
  }
  my_free((char*)data, MYF(0));
  my_free((char*)pack_data, MYF(0));

  if (error)
    goto err;

  DBUG_PRINT("info", ("fetched table %s", tab->getName()));
  m_table= tab;

  if (bitmap_init(&m_bitmap, m_bitmap_buf, table_share->fields, 0))
  {
    error= HA_ERR_OUT_OF_MEM;
    goto err;
  }
  if (table_share->primary_key == MAX_KEY)
  {
    /* Hidden primary key. */
    if ((error= add_hidden_pk_ndb_record(dict)) != 0)
      goto err;
  }

  if ((error= add_table_ndb_record(dict)) != 0)
    goto err;

  /*
    Approx. write size in bytes over transporter
  */
  m_bytes_per_write= 12 + tab->getRowSizeInBytes() + 4 * tab->getNoOfColumns();
  if ((error= open_indexes(thd, ndb, table, FALSE)) == 0)
  {
    ndbtab_g.release();
#ifdef HAVE_NDB_BINLOG
    ndbcluster_read_binlog_replication(thd, ndb, m_share, m_table,
                                       ::server_id, table, FALSE);
#endif
    DBUG_RETURN(0);
  }

err:
  ndbtab_g.invalidate();
  m_table= NULL;
  DBUG_RETURN(error);
}

static int fix_unique_index_attr_order(NDB_INDEX_DATA &data,
                                       const NDBINDEX *index,
                                       KEY *key_info)
{
  DBUG_ENTER("fix_unique_index_attr_order");
  unsigned sz= index->getNoOfIndexColumns();

  if (data.unique_index_attrid_map)
    my_free((char*)data.unique_index_attrid_map, MYF(0));
  data.unique_index_attrid_map= (uchar*)my_malloc(sz,MYF(MY_WME));
  if (data.unique_index_attrid_map == 0)
  {
    sql_print_error("fix_unique_index_attr_order: my_malloc(%u) failure",
                    (unsigned int)sz);
    DBUG_RETURN(HA_ERR_OUT_OF_MEM);
  }

  KEY_PART_INFO* key_part= key_info->key_part;
  KEY_PART_INFO* end= key_part+key_info->key_parts;
  DBUG_ASSERT(key_info->key_parts == sz);
  for (unsigned i= 0; key_part != end; key_part++, i++) 
  {
    const char *field_name= key_part->field->field_name;
#ifndef DBUG_OFF
   data.unique_index_attrid_map[i]= 255;
#endif
    for (unsigned j= 0; j < sz; j++)
    {
      const NDBCOL *c= index->getColumn(j);
      if (strcmp(field_name, c->getName()) == 0)
      {
        data.unique_index_attrid_map[i]= j;
        break;
      }
    }
    DBUG_ASSERT(data.unique_index_attrid_map[i] != 255);
  }
  DBUG_RETURN(0);
}

/*
  Create all the indexes for a table.
  If any index should fail to be created,
  the error is returned immediately
*/
int ha_ndbcluster::create_indexes(THD *thd, Ndb *ndb, TABLE *tab)
{
  uint i;
  int error= 0;
  const char *index_name;
  KEY* key_info= tab->key_info;
  const char **key_name= tab->s->keynames.type_names;
  DBUG_ENTER("ha_ndbcluster::create_indexes");

  for (i= 0; i < tab->s->keys; i++, key_info++, key_name++)
  {
    index_name= *key_name;
    NDB_INDEX_TYPE idx_type= get_index_type_from_table(i);
    error= create_index(thd, index_name, key_info, idx_type, i);
    if (error)
    {
      DBUG_PRINT("error", ("Failed to create index %u", i));
      break;
    }
  }

  DBUG_RETURN(error);
}

static void ndb_init_index(NDB_INDEX_DATA &data)
{
  data.type= UNDEFINED_INDEX;
  data.status= UNDEFINED;
  data.unique_index= NULL;
  data.index= NULL;
  data.unique_index_attrid_map= NULL;
  data.index_stat=NULL;
  data.index_stat_cache_entries=0;
  data.index_stat_update_freq=0;
  data.index_stat_query_count=0;
  data.ndb_record_key= NULL;
  data.ndb_unique_record_key= NULL;
  data.ndb_unique_record_row= NULL;
}

static void ndb_clear_index(NDBDICT *dict, NDB_INDEX_DATA &data)
{
  if (data.unique_index_attrid_map)
  {
    my_free((char*)data.unique_index_attrid_map, MYF(0));
  }
  if (data.index_stat)
  {
    delete data.index_stat;
  }
  if (data.ndb_unique_record_key)
    dict->releaseRecord(data.ndb_unique_record_key);
  if (data.ndb_unique_record_row)
    dict->releaseRecord(data.ndb_unique_record_row);
  if (data.ndb_record_key)
    dict->releaseRecord(data.ndb_record_key);
  ndb_init_index(data);
}

/*
  Associate a direct reference to an index handle
  with an index (for faster access)
 */
int ha_ndbcluster::add_index_handle(THD *thd, NDBDICT *dict, KEY *key_info,
                                    const char *index_name, uint index_no)
{
  int error= 0;

  NDB_INDEX_TYPE idx_type= get_index_type_from_table(index_no);
  m_index[index_no].type= idx_type;
  DBUG_ENTER("ha_ndbcluster::add_index_handle");
  DBUG_PRINT("enter", ("table %s", m_tabname));

  if (idx_type != PRIMARY_KEY_INDEX && idx_type != UNIQUE_INDEX)
  {
    DBUG_PRINT("info", ("Get handle to index %s", index_name));
    const NDBINDEX *index;
    do
    {
      index= dict->getIndexGlobal(index_name, *m_table);
      if (!index)
        ERR_RETURN(dict->getNdbError());
      DBUG_PRINT("info", ("index: 0x%lx  id: %d  version: %d.%d  status: %d",
                          (long) index,
                          index->getObjectId(),
                          index->getObjectVersion() & 0xFFFFFF,
                          index->getObjectVersion() >> 24,
                          index->getObjectStatus()));
      DBUG_ASSERT(index->getObjectStatus() ==
                  NdbDictionary::Object::Retrieved);
      break;
    } while (1);
    m_index[index_no].index= index;
    // ordered index - add stats
    NDB_INDEX_DATA& d=m_index[index_no];
    delete d.index_stat;
    d.index_stat=NULL;
    if (thd->variables.ndb_index_stat_enable)
    {
      d.index_stat=new NdbIndexStat(index);
      d.index_stat_cache_entries=thd->variables.ndb_index_stat_cache_entries;
      d.index_stat_update_freq=thd->variables.ndb_index_stat_update_freq;
      d.index_stat_query_count=0;
      d.index_stat->alloc_cache(d.index_stat_cache_entries);
      DBUG_PRINT("info", ("index %s stat=on cache_entries=%u update_freq=%u",
                          index->getName(),
                          d.index_stat_cache_entries,
                          d.index_stat_update_freq));
    } else
    {
      DBUG_PRINT("info", ("index %s stat=off", index->getName()));
    }
  }
  if (idx_type == UNIQUE_ORDERED_INDEX || idx_type == UNIQUE_INDEX)
  {
    char unique_index_name[FN_LEN + 1];
    static const char* unique_suffix= "$unique";
    m_has_unique_index= TRUE;
    strxnmov(unique_index_name, FN_LEN, index_name, unique_suffix, NullS);
    DBUG_PRINT("info", ("Get handle to unique_index %s", unique_index_name));
    const NDBINDEX *index;
    do
    {
      index= dict->getIndexGlobal(unique_index_name, *m_table);
      if (!index)
        ERR_RETURN(dict->getNdbError());
      DBUG_PRINT("info", ("index: 0x%lx  id: %d  version: %d.%d  status: %d",
                          (long) index,
                          index->getObjectId(),
                          index->getObjectVersion() & 0xFFFFFF,
                          index->getObjectVersion() >> 24,
                          index->getObjectStatus()));
      DBUG_ASSERT(index->getObjectStatus() ==
                  NdbDictionary::Object::Retrieved);
      break;
    } while (1);
    m_index[index_no].unique_index= index;
    error= fix_unique_index_attr_order(m_index[index_no], index, key_info);
  }

  if (!error)
    error= add_index_ndb_record(dict, key_info, index_no);

  if (!error)
    m_index[index_no].status= ACTIVE;
  
  DBUG_RETURN(error);
}

/*
  We use this function to convert null bit masks, as found in class Field,
  to bit numbers, as used in NdbRecord.
*/
static uint
null_bit_mask_to_bit_number(uchar bit_mask)
{
  switch (bit_mask)
  {
    case  0x1: return 0;
    case  0x2: return 1;
    case  0x4: return 2;
    case  0x8: return 3;
    case 0x10: return 4;
    case 0x20: return 5;
    case 0x40: return 6;
    case 0x80: return 7;
    default:
      DBUG_ASSERT(false);
      return 0;
  }
}

static void
ndb_set_record_specification(uint field_no,
                             NdbDictionary::RecordSpecification *spec,
                             const TABLE *table,
                             const NdbDictionary::Table *ndb_table)
{
  spec->column= ndb_table->getColumn(field_no);
  spec->offset= table->field[field_no]->ptr - table->record[0];
  if (table->field[field_no]->null_ptr)
  {
    spec->nullbit_byte_offset=
      table->field[field_no]->null_ptr - table->record[0];
    spec->nullbit_bit_in_byte=
      null_bit_mask_to_bit_number(table->field[field_no]->null_bit);
  }
  else if (table->field[field_no]->type() == MYSQL_TYPE_BIT)
  {
    /* We need to store the position of the overflow bits. */
    const Field_bit* field_bit= static_cast<Field_bit*>(table->field[field_no]);
    spec->nullbit_byte_offset=
      field_bit->bit_ptr - table->record[0];
    spec->nullbit_bit_in_byte= field_bit->bit_ofs;
  }
  else
  {
    spec->nullbit_byte_offset= 0;
    spec->nullbit_bit_in_byte= 0;
  }
}

int
ha_ndbcluster::add_table_ndb_record(NDBDICT *dict)
{
  DBUG_ENTER("ha_ndbcluster::add_table_ndb_record()");
  NdbDictionary::RecordSpecification spec[NDB_MAX_ATTRIBUTES_IN_TABLE + 2];
  NdbRecord *rec;
  uint i;

  for (i= 0; i < table_share->fields; i++)
  {
    ndb_set_record_specification(i, &spec[i], table, m_table);
  }

  rec= dict->createRecord(m_table, spec, i, sizeof(spec[0]),
                          NdbDictionary::RecMysqldBitfield);
  if (! rec)
    ERR_RETURN(dict->getNdbError());
  m_ndb_record= rec;

  DBUG_RETURN(0);
}

/* Create NdbRecord for setting hidden primary key from Uint64. */
int
ha_ndbcluster::add_hidden_pk_ndb_record(NDBDICT *dict)
{
  DBUG_ENTER("ha_ndbcluster::add_hidden_pk_ndb_record");
  NdbDictionary::RecordSpecification spec[1];
  NdbRecord *rec;

  spec[0].column= m_table->getColumn(table_share->fields);
  spec[0].offset= 0;
  spec[0].nullbit_byte_offset= 0;
  spec[0].nullbit_bit_in_byte= 0;

  rec= dict->createRecord(m_table, spec, 1, sizeof(spec[0]));
  if (! rec)
    ERR_RETURN(dict->getNdbError());
  m_ndb_hidden_key_record= rec;

  DBUG_RETURN(0);
}

int
ha_ndbcluster::add_index_ndb_record(NDBDICT *dict, KEY *key_info, uint index_no)
{
  DBUG_ENTER("ha_ndbcluster::add_index_ndb_record");
  NdbDictionary::RecordSpecification spec[NDB_MAX_ATTRIBUTES_IN_TABLE + 2];
  NdbRecord *rec;

  Uint32 offset= 0;
  for (uint i= 0; i < key_info->key_parts; i++)
  {
    KEY_PART_INFO *kp= &key_info->key_part[i];

    spec[i].column= m_table->getColumn(kp->fieldnr - 1);
    if (! spec[i].column)
      ERR_RETURN(dict->getNdbError());
    if (kp->null_bit)
    {
      /* Nullable column. */
      spec[i].offset= offset + 1;           // First byte is NULL flag
      spec[i].nullbit_byte_offset= offset;
      spec[i].nullbit_bit_in_byte= 0;
    }
    else
    {
      /* Not nullable column. */
      spec[i].offset= offset;
      spec[i].nullbit_byte_offset= 0;
      spec[i].nullbit_bit_in_byte= 0;
    }
    offset+= kp->store_length;
  }

  if (m_index[index_no].index)
  {
    /*
      Enable MysqldShrinkVarchar flag so that the two-byte length used by
      mysqld for short varchar keys is correctly converted into a one-byte
      length used by Ndb kernel.
    */
    rec= dict->createRecord(m_index[index_no].index, m_table,
                            spec, key_info->key_parts, sizeof(spec[0]),
                            ( NdbDictionary::RecMysqldShrinkVarchar |
                              NdbDictionary::RecMysqldBitfield ));
    if (! rec)
      ERR_RETURN(dict->getNdbError());
    m_index[index_no].ndb_record_key= rec;
  }
  else
    m_index[index_no].ndb_record_key= NULL;

  if (m_index[index_no].unique_index)
  {
    rec= dict->createRecord(m_index[index_no].unique_index, m_table,
                            spec, key_info->key_parts, sizeof(spec[0]),
                            ( NdbDictionary::RecMysqldShrinkVarchar |
                              NdbDictionary::RecMysqldBitfield ));
    if (! rec)
      ERR_RETURN(dict->getNdbError());
    m_index[index_no].ndb_unique_record_key= rec;
  }
  else if (index_no == table_share->primary_key)
  {
    /* The primary key is special, there is no explicit NDB index associated. */
    rec= dict->createRecord(m_table,
                            spec, key_info->key_parts, sizeof(spec[0]),
                            ( NdbDictionary::RecMysqldShrinkVarchar |
                              NdbDictionary::RecMysqldBitfield ));
    if (! rec)
      ERR_RETURN(dict->getNdbError());
    m_index[index_no].ndb_unique_record_key= rec;
  }
  else
    m_index[index_no].ndb_unique_record_key= NULL;

  /* Now do the same, but this time with offsets from Field, for row access. */
  for (uint i= 0; i < key_info->key_parts; i++)
  {
    const KEY_PART_INFO *kp= &key_info->key_part[i];

    spec[i].offset= kp->offset;
    if (kp->null_bit)
    {
      /* Nullable column. */
      spec[i].nullbit_byte_offset= kp->null_offset;
      spec[i].nullbit_bit_in_byte= null_bit_mask_to_bit_number(kp->null_bit);
    }
    else
    {
      /* Not nullable column. */
      spec[i].nullbit_byte_offset= 0;
      spec[i].nullbit_bit_in_byte= 0;
    }
  }

  if (m_index[index_no].unique_index)
  {
    rec= dict->createRecord(m_index[index_no].unique_index, m_table,
                            spec, key_info->key_parts, sizeof(spec[0]),
                            NdbDictionary::RecMysqldBitfield);
    if (! rec)
      ERR_RETURN(dict->getNdbError());
    m_index[index_no].ndb_unique_record_row= rec;
  }
  else if (index_no == table_share->primary_key)
  {
    rec= dict->createRecord(m_table,
                            spec, key_info->key_parts, sizeof(spec[0]),
                            NdbDictionary::RecMysqldBitfield);
    if (! rec)
      ERR_RETURN(dict->getNdbError());
    m_index[index_no].ndb_unique_record_row= rec;
  }
  else
    m_index[index_no].ndb_unique_record_row= NULL;

  DBUG_RETURN(0);
}

/*
  Associate index handles for each index of a table
*/
int ha_ndbcluster::open_indexes(THD *thd, Ndb *ndb, TABLE *tab,
                                bool ignore_error)
{
  uint i;
  int error= 0;
  NDBDICT *dict= ndb->getDictionary();
  KEY* key_info= tab->key_info;
  const char **key_name= tab->s->keynames.type_names;
  DBUG_ENTER("ha_ndbcluster::open_indexes");
  m_has_unique_index= FALSE;
  for (i= 0; i < tab->s->keys; i++, key_info++, key_name++)
  {
    if ((error= add_index_handle(thd, dict, key_info, *key_name, i)))
      if (ignore_error)
        m_index[i].index= m_index[i].unique_index= NULL;
      else
        break;
    m_index[i].null_in_unique_index= FALSE;
    if (check_index_fields_not_null(key_info))
      m_index[i].null_in_unique_index= TRUE;
  }

  if (error && !ignore_error)
  {
    while (i > 0)
    {
      i--;
      if (m_index[i].index)
      {
         dict->removeIndexGlobal(*m_index[i].index, 1);
         m_index[i].index= NULL;
      }
      if (m_index[i].unique_index)
      {
         dict->removeIndexGlobal(*m_index[i].unique_index, 1);
         m_index[i].unique_index= NULL;
      }
    }
  }

  DBUG_ASSERT(error == 0 || error == 4243);

  DBUG_RETURN(error);
}

/*
  Renumber indexes in index list by shifting out
  indexes that are to be dropped
 */
void ha_ndbcluster::renumber_indexes(Ndb *ndb, TABLE *tab)
{
  uint i;
  const char *index_name;
  KEY* key_info= tab->key_info;
  const char **key_name= tab->s->keynames.type_names;
  DBUG_ENTER("ha_ndbcluster::renumber_indexes");
  
  for (i= 0; i < tab->s->keys; i++, key_info++, key_name++)
  {
    index_name= *key_name;
    NDB_INDEX_TYPE idx_type= get_index_type_from_table(i);
    m_index[i].type= idx_type;
    if (m_index[i].status == TO_BE_DROPPED) 
    {
      DBUG_PRINT("info", ("Shifting index %s(%i) out of the list", 
                          index_name, i));
      NDB_INDEX_DATA tmp;
      uint j= i + 1;
      // Shift index out of list
      while(j != MAX_KEY && m_index[j].status != UNDEFINED)
      {
        tmp=  m_index[j - 1];
        m_index[j - 1]= m_index[j];
        m_index[j]= tmp;
        j++;
      }
    }
  }

  DBUG_VOID_RETURN;
}

/*
  Drop all indexes that are marked for deletion
*/
int ha_ndbcluster::drop_indexes(Ndb *ndb, TABLE *tab)
{
  uint i;
  int error= 0;
  const char *index_name;
  KEY* key_info= tab->key_info;
  NDBDICT *dict= ndb->getDictionary();
  DBUG_ENTER("ha_ndbcluster::drop_indexes");
  
  for (i= 0; i < tab->s->keys; i++, key_info++)
  {
    NDB_INDEX_TYPE idx_type= get_index_type_from_table(i);
    m_index[i].type= idx_type;
    if (m_index[i].status == TO_BE_DROPPED)
    {
      const NdbDictionary::Index *index= m_index[i].index;
      const NdbDictionary::Index *unique_index= m_index[i].unique_index;
      
      if (index)
      {
        index_name= index->getName();
        DBUG_PRINT("info", ("Dropping index %u: %s", i, index_name));  
        // Drop ordered index from ndb
        error= dict->dropIndexGlobal(*index);
        if (!error)
        {
          dict->removeIndexGlobal(*index, 1);
          m_index[i].index= NULL;
        }
      }
      if (!error && unique_index)
      {
        index_name= unique_index->getName();
        DBUG_PRINT("info", ("Dropping unique index %u: %s", i, index_name));
        // Drop unique index from ndb
        error= dict->dropIndexGlobal(*unique_index);
        if (!error)
        {
          dict->removeIndexGlobal(*unique_index, 1);
          m_index[i].unique_index= NULL;
        }
      }
      if (error)
        DBUG_RETURN(error);
      ndb_clear_index(dict, m_index[i]);
      continue;
    }
  }
  
  DBUG_RETURN(error);
}

/**
  Decode the type of an index from information 
  provided in table object.
*/
NDB_INDEX_TYPE ha_ndbcluster::get_index_type_from_table(uint inx) const
{
  return get_index_type_from_key(inx, table_share->key_info,
                                 inx == table_share->primary_key);
}

NDB_INDEX_TYPE ha_ndbcluster::get_index_type_from_key(uint inx,
                                                      KEY *key_info,
                                                      bool primary) const
{
  bool is_hash_index=  (key_info[inx].algorithm == 
                        HA_KEY_ALG_HASH);
  if (primary)
    return is_hash_index ? PRIMARY_KEY_INDEX : PRIMARY_KEY_ORDERED_INDEX;
  
  return ((key_info[inx].flags & HA_NOSAME) ? 
          (is_hash_index ? UNIQUE_INDEX : UNIQUE_ORDERED_INDEX) :
          ORDERED_INDEX);
} 

bool ha_ndbcluster::check_index_fields_not_null(KEY* key_info)
{
  KEY_PART_INFO* key_part= key_info->key_part;
  KEY_PART_INFO* end= key_part+key_info->key_parts;
  DBUG_ENTER("ha_ndbcluster::check_index_fields_not_null");
  
  for (; key_part != end; key_part++) 
    {
      Field* field= key_part->field;
      if (field->maybe_null())
	DBUG_RETURN(TRUE);
    }
  
  DBUG_RETURN(FALSE);
}

void ha_ndbcluster::release_metadata(THD *thd, Ndb *ndb)
{
  uint i;

  DBUG_ENTER("release_metadata");
  DBUG_PRINT("enter", ("m_tabname: %s", m_tabname));

  NDBDICT *dict= ndb->getDictionary();
  int invalidate_indexes= 0;
  if (thd && thd->lex && thd->lex->sql_command == SQLCOM_FLUSH)
  {
    invalidate_indexes = 1;
  }
  if (m_table != NULL)
  {
    if (m_ndb_record != NULL)
    {
      dict->releaseRecord(m_ndb_record);
      m_ndb_record= NULL;
    }
    if (m_ndb_hidden_key_record != NULL)
    {
      dict->releaseRecord(m_ndb_hidden_key_record);
      m_ndb_hidden_key_record= NULL;
    }
    if (m_table->getObjectStatus() == NdbDictionary::Object::Invalid)
      invalidate_indexes= 1;
    dict->removeTableGlobal(*m_table, invalidate_indexes);
  }
  // TODO investigate
  DBUG_ASSERT(m_table_info == NULL);
  m_table_info= NULL;

  // Release index list 
  for (i= 0; i < MAX_KEY; i++)
  {
    if (m_index[i].unique_index)
    {
      DBUG_ASSERT(m_table != NULL);
      dict->removeIndexGlobal(*m_index[i].unique_index, invalidate_indexes);
    }
    if (m_index[i].index)
    {
      DBUG_ASSERT(m_table != NULL);
      dict->removeIndexGlobal(*m_index[i].index, invalidate_indexes);
    }
    ndb_clear_index(dict, m_index[i]);
  }

  m_table= NULL;
  DBUG_VOID_RETURN;
}

int ha_ndbcluster::get_ndb_lock_type(enum thr_lock_type type,
                                     const MY_BITMAP *column_bitmap)
{
  if (type >= TL_WRITE_ALLOW_WRITE)
    return NdbOperation::LM_Exclusive;
  if (type ==  TL_READ_WITH_SHARED_LOCKS ||
      (column_bitmap != NULL && uses_blob_value(column_bitmap)))
    return NdbOperation::LM_Read;
  return NdbOperation::LM_CommittedRead;
}

static const ulong index_type_flags[]=
{
  /* UNDEFINED_INDEX */
  0,                         

  /* PRIMARY_KEY_INDEX */
  HA_ONLY_WHOLE_INDEX, 

  /* PRIMARY_KEY_ORDERED_INDEX */
  /* 
     Enable HA_KEYREAD_ONLY when "sorted" indexes are supported, 
     thus ORDERD BY clauses can be optimized by reading directly 
     through the index.
  */
  // HA_KEYREAD_ONLY | 
  HA_READ_NEXT |
  HA_READ_PREV |
  HA_READ_RANGE |
  HA_READ_ORDER,

  /* UNIQUE_INDEX */
  HA_ONLY_WHOLE_INDEX,

  /* UNIQUE_ORDERED_INDEX */
  HA_READ_NEXT |
  HA_READ_PREV |
  HA_READ_RANGE |
  HA_READ_ORDER,

  /* ORDERED_INDEX */
  HA_READ_NEXT |
  HA_READ_PREV |
  HA_READ_RANGE |
  HA_READ_ORDER
};

static const int index_flags_size= sizeof(index_type_flags)/sizeof(ulong);

inline NDB_INDEX_TYPE ha_ndbcluster::get_index_type(uint idx_no) const
{
  DBUG_ASSERT(idx_no < MAX_KEY);
  return m_index[idx_no].type;
}

inline bool ha_ndbcluster::has_null_in_unique_index(uint idx_no) const
{
  DBUG_ASSERT(idx_no < MAX_KEY);
  return m_index[idx_no].null_in_unique_index;
}


/**
  Get the flags for an index.

  @return
    flags depending on the type of the index.
*/

inline ulong ha_ndbcluster::index_flags(uint idx_no, uint part,
                                        bool all_parts) const 
{ 
  DBUG_ENTER("ha_ndbcluster::index_flags");
  DBUG_PRINT("enter", ("idx_no: %u", idx_no));
  DBUG_ASSERT(get_index_type_from_table(idx_no) < index_flags_size);
  DBUG_RETURN(index_type_flags[get_index_type_from_table(idx_no)] | 
              HA_KEY_SCAN_NOT_ROR);
}

bool ha_ndbcluster::check_index_fields_in_write_set(uint keyno)
{
  KEY* key_info= table->key_info + keyno;
  KEY_PART_INFO* key_part= key_info->key_part;
  KEY_PART_INFO* end= key_part+key_info->key_parts;
  uint i;
  DBUG_ENTER("check_index_fields_in_write_set");

  for (i= 0; key_part != end; key_part++, i++)
  {
    Field* field= key_part->field;
    if (!bitmap_is_set(table->write_set, field->field_index))
    {
      DBUG_RETURN(false);
    }
  }

  DBUG_RETURN(true);
}


/**
  Read one record from NDB using primary key.
*/

int ha_ndbcluster::pk_read(const uchar *key, uint key_len, uchar *buf,
                           uint32 *part_id)
{
  NdbConnection *trans= m_thd_ndb->trans;
  const NdbOperation *op;
  int res;
  DBUG_ENTER("pk_read");
  DBUG_PRINT("enter", ("key_len: %u read_set=%x",
                       key_len, table->read_set->bitmap[0]));
  DBUG_DUMP("key", key, key_len);
  DBUG_ASSERT(trans);

  NdbOperation::LockMode lm=
    (NdbOperation::LockMode)get_ndb_lock_type(m_lock.type, table->read_set);
  
  if (!(op= pk_unique_index_read_key(table->s->primary_key, key, buf, lm,
                                     (m_user_defined_partitioning ?
                                      part_id :
                                      NULL))))
    ERR_RETURN(trans->getNdbError());

  if ((res = execute_no_commit_ie(m_thd_ndb, trans)) != 0 ||
      op->getNdbError().code) 
  {
    table->status= STATUS_NOT_FOUND;
    DBUG_RETURN(ndb_err(trans));
  }

  table->status= 0;     
  DBUG_RETURN(0);
}

/**
  Update primary key or part id by doing delete insert.
*/

int ha_ndbcluster::ndb_pk_update_row(THD *thd,
                                     const uchar *old_data, uchar *new_data,
                                     uint32 old_part_id)
{
  NdbTransaction *trans= m_thd_ndb->trans;
  int error;
  const NdbOperation *op;
  DBUG_ENTER("ndb_pk_update_row");
  DBUG_ASSERT(trans);

  NdbOperation::OperationOptions *poptions = NULL;
  NdbOperation::OperationOptions options;
  options.optionsPresent=0;

  DBUG_PRINT("info", ("primary key update or partition change, "
                      "doing read+delete+insert"));
  // Get all old fields, since we optimize away fields not in query

  const NdbRecord *key_rec;
  const uchar *key_row;

  if (m_user_defined_partitioning)
  {
    options.optionsPresent |= NdbOperation::OperationOptions::OO_PARTITION_ID;
    options.partitionId=old_part_id;
    poptions=&options;
  }

  setup_key_ref_for_ndb_record(&key_rec, &key_row, old_data, FALSE);

  if (!bitmap_is_set_all(table->read_set))
  {
    /*
      Need to read rest of columns for later re-insert.

      Use mask only with columns that are not in write_set, not in
      read_set, and not part of the primary key.
    */

    bitmap_copy(&m_bitmap, table->read_set);
    bitmap_union(&m_bitmap, table->write_set);
    bitmap_invert(&m_bitmap);
    NdbOperation::LockMode lm=
      (NdbOperation::LockMode)get_ndb_lock_type(m_lock.type, &m_bitmap);
    if (!(op= trans->readTuple(key_rec, (const char *)key_row,
                               m_ndb_record, (char *)new_data, lm,
                               (const unsigned char *)(m_bitmap.bitmap),
                               poptions,
                               sizeof(NdbOperation::OperationOptions))))
      ERR_RETURN(trans->getNdbError());

    if (table_share->blob_fields > 0)
    {
      my_bitmap_map *old_map= dbug_tmp_use_all_columns(table, table->read_set);
      error= get_blob_values(op, new_data, &m_bitmap);
      dbug_tmp_restore_column_map(table->read_set, old_map);
      if (error != 0)
        ERR_RETURN(op->getNdbError());
    }
    if (execute_no_commit(m_thd_ndb, trans, m_ignore_no_key) != 0) 
    {
      table->status= STATUS_NOT_FOUND;
      DBUG_RETURN(ndb_err(trans));
    }
  }

  // Delete old row
  error= ndb_delete_row(old_data, TRUE);
  if (error)
  {
    DBUG_PRINT("info", ("delete failed"));
    DBUG_RETURN(error);
  }

  // Insert new row
  DBUG_PRINT("info", ("delete succeded"));
  bool batched_update= (m_active_cursor != 0);
  /*
    If we are updating a primary key with auto_increment
    then we need to update the auto_increment counter
  */
  if (table->found_next_number_field &&
      bitmap_is_set(table->write_set, 
                    table->found_next_number_field->field_index) &&
      (error= set_auto_inc(thd, table->found_next_number_field)))
  {
    DBUG_RETURN(error);
  }
  error= ndb_write_row(new_data, TRUE, batched_update);
  if (error)
  {
    DBUG_PRINT("info", ("insert failed"));
    if (trans->commitStatus() == NdbConnection::Started)
    {
      m_thd_ndb->m_max_violation_count= 0;
      m_thd_ndb->m_old_violation_count= 0;
      m_thd_ndb->m_conflict_fn_usage_count= 0;
      m_thd_ndb->m_unsent_bytes= 0;
      m_thd_ndb->m_execute_count++;
      DBUG_PRINT("info", ("execute_count: %u", m_thd_ndb->m_execute_count));
      trans->execute(NdbTransaction::Rollback);
#ifdef FIXED_OLD_DATA_TO_ACTUALLY_CONTAIN_GOOD_DATA
      int undo_res;
      // Undo delete_row(old_data)
      undo_res= ndb_write_row((uchar *)old_data, TRUE, batched_update);
      if (undo_res)
        push_warning(table->in_use,
                     MYSQL_ERROR::WARN_LEVEL_WARN,
                     undo_res,
                     "NDB failed undoing delete at primary key update");
#endif
    }
    DBUG_RETURN(error);
  }
  DBUG_PRINT("info", ("delete+insert succeeded"));

  DBUG_RETURN(0);
}

/**
  Check that all operations between first and last all
  have gotten the errcode
  If checking for HA_ERR_KEY_NOT_FOUND then update m_dupkey
  for all succeeding operations
*/
bool ha_ndbcluster::check_all_operations_for_error(NdbTransaction *trans,
                                                   const NdbOperation *first,
                                                   const NdbOperation *last,
                                                   uint errcode)
{
  const NdbOperation *op= first;
  DBUG_ENTER("ha_ndbcluster::check_all_operations_for_error");

  while(op)
  {
    NdbError err= op->getNdbError();
    if (err.status != NdbError::Success)
    {
      if (ndb_to_mysql_error(&err) != (int) errcode)
        DBUG_RETURN(FALSE);
      if (op == last) break;
      op= trans->getNextCompletedOperation(op);
    }
    else
    {
      // We found a duplicate
      if (op->getType() == NdbOperation::UniqueIndexAccess)
      {
        if (errcode == HA_ERR_KEY_NOT_FOUND)
        {
          NdbIndexOperation *iop= (NdbIndexOperation *) op;
          const NDBINDEX *index= iop->getIndex();
          // Find the key_no of the index
          for(uint i= 0; i<table->s->keys; i++)
          {
            if (m_index[i].unique_index == index)
            {
              m_dupkey= i;
              break;
            }
          }
        }
      }
      else
      {
        // Must have been primary key access
        DBUG_ASSERT(op->getType() == NdbOperation::PrimaryKeyAccess);
        if (errcode == HA_ERR_KEY_NOT_FOUND)
          m_dupkey= table->s->primary_key;
      }
      DBUG_RETURN(FALSE);      
    }
  }
  DBUG_RETURN(TRUE);
}


/**
 * Check if record contains any null valued columns that are part of a key
 */
static
int
check_null_in_record(const KEY* key_info, const uchar *record)
{
  KEY_PART_INFO *curr_part, *end_part;
  curr_part= key_info->key_part;
  end_part= curr_part + key_info->key_parts;

  while (curr_part != end_part)
  {
    if (curr_part->null_bit &&
        (record[curr_part->null_offset] & curr_part->null_bit))
      return 1;
    curr_part++;
  }
  return 0;
  /*
    We could instead pre-compute a bitmask in table_share with one bit for
    every null-bit in the key, and so check this just by OR'ing the bitmask
    with the null bitmap in the record.
    But not sure it's worth it.
  */
}

/* Empty mask and dummy row, for reading no attributes using NdbRecord. */
/* Mask will be initialized to all zeros by linker. */
static unsigned char empty_mask[(NDB_MAX_ATTRIBUTES_IN_TABLE+7)/8];
static char dummy_row[1];

/**
  Peek to check if any rows already exist with conflicting
  primary key or unique index values
*/

int ha_ndbcluster::peek_indexed_rows(const uchar *record, 
                                     NDB_WRITE_OP write_op)
{
  NdbTransaction *trans;
  const NdbOperation *op;
  const NdbOperation *first, *last;
  NdbOperation::OperationOptions options;
  NdbOperation::OperationOptions *poptions=NULL;
  options.optionsPresent = 0;
  uint i;
  int res, error;
  DBUG_ENTER("peek_indexed_rows");
  if (unlikely(!(trans= get_transaction(error))))
  {
    DBUG_RETURN(error);
  }
  NdbOperation::LockMode lm=
      (NdbOperation::LockMode)get_ndb_lock_type(m_lock.type, NULL);
  first= NULL;
  if (write_op != NDB_UPDATE && table->s->primary_key != MAX_KEY)
  {
    /*
     * Fetch any row with colliding primary key
     */
    const NdbRecord *key_rec=
      m_index[table->s->primary_key].ndb_unique_record_row;

    if (m_user_defined_partitioning)
    {
      uint32 part_id;
      int error;
      longlong func_value;
      my_bitmap_map *old_map= dbug_tmp_use_all_columns(table, table->read_set);
      error= m_part_info->get_partition_id(m_part_info, &part_id, &func_value);
      dbug_tmp_restore_column_map(table->read_set, old_map);
      if (error)
      {
        m_part_info->err_value= func_value;
        DBUG_RETURN(error);
      }
      options.optionsPresent |= NdbOperation::OperationOptions::OO_PARTITION_ID;
      options.partitionId=part_id;
      poptions=&options;
    }    

    if (!(op= trans->readTuple(key_rec, (const char *)record,
                               m_ndb_record, dummy_row, lm, empty_mask,
                               poptions, 
                               sizeof(NdbOperation::OperationOptions))))
      ERR_RETURN(trans->getNdbError());
    
    first= op;
  }
  /*
   * Fetch any rows with colliding unique indexes
   */
  KEY* key_info;
  for (i= 0, key_info= table->key_info; i < table->s->keys; i++, key_info++)
  {
    if (i != table_share->primary_key &&
        key_info->flags & HA_NOSAME &&
        bitmap_is_overlapping(table->write_set, m_key_fields[i]))
    {
      /*
        A unique index is defined on table and it's being updated
        We cannot look up a NULL field value in a unique index. But since
        keys with NULLs are not indexed, such rows cannot conflict anyway, so
        we just skip the index in this case.
      */
      if (check_null_in_record(key_info, record))
      {
        DBUG_PRINT("info", ("skipping check for key with NULL"));
        continue;
      }
      if (write_op != NDB_INSERT && !check_index_fields_in_write_set(i))
      {
        DBUG_PRINT("info", ("skipping check for key %u not in write_set", i));
        continue;
      }

      const NdbOperation *iop;
      const NdbRecord *key_rec= m_index[i].ndb_unique_record_row;
      if (!(iop= trans->readTuple(key_rec, (const char *)record,
                                  m_ndb_record, dummy_row,
                                  lm, empty_mask)))
        ERR_RETURN(trans->getNdbError());

      if (!first)
        first= iop;
    }
  }
  last= trans->getLastDefinedOperation();
  if (first)
    res= execute_no_commit_ie(m_thd_ndb, trans);
  else
  {
    // Table has no keys
    table->status= STATUS_NOT_FOUND;
    DBUG_RETURN(HA_ERR_KEY_NOT_FOUND);
  }
  if (check_all_operations_for_error(trans, first, last, 
                                     HA_ERR_KEY_NOT_FOUND))
  {
    table->status= STATUS_NOT_FOUND;
    DBUG_RETURN(ndb_err(trans));
  } 
  else
  {
    DBUG_PRINT("info", ("m_dupkey %d", m_dupkey));
  }
  DBUG_RETURN(0);
}


/**
  Read one record from NDB using unique secondary index.
*/

int ha_ndbcluster::unique_index_read(const uchar *key,
                                     uint key_len, uchar *buf)
{
  NdbTransaction *trans= m_thd_ndb->trans;
  const NdbOperation *op;
  DBUG_ENTER("ha_ndbcluster::unique_index_read");
  DBUG_PRINT("enter", ("key_len: %u, index: %u", key_len, active_index));
  DBUG_DUMP("key", key, key_len);
  DBUG_ASSERT(trans);

  NdbOperation::LockMode lm=
    (NdbOperation::LockMode)get_ndb_lock_type(m_lock.type, table->read_set);
  if (!(op= pk_unique_index_read_key(active_index, key, buf, lm, NULL)))
    ERR_RETURN(trans->getNdbError());
  
  if (execute_no_commit_ie(m_thd_ndb, trans) != 0 ||
      op->getNdbError().code) 
  {
    int err= ndb_err(trans);
    if(err==HA_ERR_KEY_NOT_FOUND)
      table->status= STATUS_NOT_FOUND;
    else
      table->status= STATUS_GARBAGE;

    DBUG_RETURN(err);
  }

  table->status= 0;
  DBUG_RETURN(0);
}

int
ha_ndbcluster::scan_handle_lock_tuple(NdbScanOperation *scanOp,
                                      NdbTransaction *trans)
{
  DBUG_ENTER("ha_ndbcluster::scan_handle_lock_tuple");
  if (m_lock_tuple)
  {
    /*
      Lock level m_lock.type either TL_WRITE_ALLOW_WRITE
      (SELECT FOR UPDATE) or TL_READ_WITH_SHARED_LOCKS (SELECT
      LOCK WITH SHARE MODE) and row was not explictly unlocked 
      with unlock_row() call
    */
    const NdbOperation *op;
    // Lock row
    DBUG_PRINT("info", ("Keeping lock on scanned row"));
      
    if (!(op= scanOp->lockCurrentTuple(trans, m_ndb_record,
                                       dummy_row, empty_mask)))
    {
      /* purecov: begin inspected */
      m_lock_tuple= FALSE;
      ERR_RETURN(trans->getNdbError());
      /* purecov: end */    
    }
    m_thd_ndb->m_unsent_bytes+=12;
  }
  m_lock_tuple= FALSE;
  DBUG_RETURN(0);
}

inline int ha_ndbcluster::fetch_next(NdbScanOperation* cursor)
{
  DBUG_ENTER("fetch_next");
  int local_check;
  int error;
  NdbTransaction *trans= m_thd_ndb->trans;
  
  DBUG_ASSERT(trans);
  if ((error= scan_handle_lock_tuple(cursor, trans)) != 0)
    DBUG_RETURN(error);
  
  bool contact_ndb= m_lock.type < TL_WRITE_ALLOW_WRITE &&
                    m_lock.type != TL_READ_WITH_SHARED_LOCKS;
  do {
    DBUG_PRINT("info", ("Call nextResult, contact_ndb: %d", contact_ndb));
    /*
      We can only handle one tuple with blobs at a time.
    */
    if (m_thd_ndb->m_unsent_bytes && m_blobs_pending)
    {
      if (execute_no_commit(m_thd_ndb, trans, m_ignore_no_key) != 0)
        DBUG_RETURN(ndb_err(trans));
    }
    
    if ((local_check= cursor->nextResult(&_m_next_row,
                                         contact_ndb,
                                         m_thd_ndb->m_force_send)) == 0)
    {
      /*
	Explicitly lock tuple if "select for update" or
	"select lock in share mode"
      */
      m_lock_tuple= (m_lock.type == TL_WRITE_ALLOW_WRITE
		     || 
		     m_lock.type == TL_READ_WITH_SHARED_LOCKS);
      DBUG_RETURN(0);
    } 
    else if (local_check == 1 || local_check == 2)
    {
      // 1: No more records
      // 2: No more cached records
      
      /*
        Before fetching more rows and releasing lock(s),
        all pending update or delete operations should 
        be sent to NDB
      */
      DBUG_PRINT("info", ("thd_ndb->m_unsent_bytes: %ld",
                          (long) m_thd_ndb->m_unsent_bytes));
      if (m_thd_ndb->m_unsent_bytes)
      {
        if (flush_bulk_insert() != 0)
          DBUG_RETURN(-1);
      }
      contact_ndb= (local_check == 2);
    }
    else
    {
      DBUG_RETURN(ndb_err(trans));
    }
  } while (local_check == 2);

  DBUG_RETURN(1);
}

/**
  Get the next record of a started scan. Try to fetch
  it locally from NdbApi cached records if possible, 
  otherwise ask NDB for more.

  @note
    If this is a update/delete make sure to not contact
    NDB before any pending ops have been sent to NDB.
*/

inline int ha_ndbcluster::next_result(uchar *buf)
{  
  int res;
  DBUG_ENTER("next_result");
    
  if (!m_active_cursor)
    DBUG_RETURN(HA_ERR_END_OF_FILE);
  
  if ((res= fetch_next(m_active_cursor)) == 0)
  {
    DBUG_PRINT("info", ("One more record found"));    

    unpack_record(buf, m_next_row);
    table->status= 0;
    DBUG_RETURN(0);
  }
  else if (res == 1)
  {
    // No more records
    table->status= STATUS_NOT_FOUND;
    
    DBUG_PRINT("info", ("No more records"));
    DBUG_RETURN(HA_ERR_END_OF_FILE);
  }
  else
  {
    DBUG_RETURN(ndb_err(m_thd_ndb->trans));
  }
}

/**
  Do a primary key or unique key index read operation.
  The key value is taken from a buffer in mysqld key format.
*/
const NdbOperation *
ha_ndbcluster::pk_unique_index_read_key(uint idx, const uchar *key, uchar *buf,
                                        NdbOperation::LockMode lm,
                                        Uint32 *ppartition_id)
{
  const NdbOperation *op;
  const NdbRecord *key_rec;
  NdbOperation::OperationOptions options;
  NdbOperation::OperationOptions *poptions = NULL;
  options.optionsPresent= 0;
  NdbOperation::GetValueSpec gets[2];

  DBUG_ASSERT(m_thd_ndb->trans);

  if (idx != MAX_KEY)
    key_rec= m_index[idx].ndb_unique_record_key;
  else
    key_rec= m_ndb_hidden_key_record;

  /* Initialize the null bitmap, setting unused null bits to 1. */
  memset(buf, 0xff, table->s->null_bytes);

  if (table_share->primary_key == MAX_KEY)
  {
    get_hidden_fields_keyop(&options, gets);
    poptions= &options;
  }

  if (ppartition_id != NULL)
  {
    assert(m_user_defined_partitioning);
    options.optionsPresent|= NdbOperation::OperationOptions::OO_PARTITION_ID;
    options.partitionId= *ppartition_id;
    poptions= &options;
  }

  op= m_thd_ndb->trans->readTuple(key_rec, (const char *)key, m_ndb_record,
                                  (char *)buf, lm,
                                  (uchar *)(table->read_set->bitmap), poptions,
                                  sizeof(NdbOperation::OperationOptions));

  if (uses_blob_value(table->read_set) &&
      get_blob_values(op, buf, table->read_set) != 0)
    return NULL;

  return op;
}

/** Count number of columns in key part. */
static uint
count_key_columns(const KEY *key_info, const key_range *key)
{
  KEY_PART_INFO *first_key_part= key_info->key_part;
  KEY_PART_INFO *key_part_end= first_key_part + key_info->key_parts;
  KEY_PART_INFO *key_part;
  uint length= 0;
  for(key_part= first_key_part; key_part < key_part_end; key_part++)
  {
    if (length >= key->length)
      break;
    length+= key_part->store_length;
  }
  return key_part - first_key_part;
}

/* Helper method to compute NDB index bounds. Note: does not set range_no. */
static void
compute_index_bounds(NdbIndexScanOperation::IndexBound & bound,
                     const KEY *key_info,
                     const key_range *start_key, const key_range *end_key)
{
  if (start_key)
  {
    bound.low_key= (const char*)start_key->key;
    bound.low_key_count= count_key_columns(key_info, start_key);
    bound.low_inclusive=
      start_key->flag != HA_READ_AFTER_KEY &&
      start_key->flag != HA_READ_BEFORE_KEY;
  }
  else
  {
    bound.low_key= NULL;
    bound.low_key_count= 0;
  }

  if (start_key &&
      (start_key->flag == HA_READ_KEY_EXACT ||
       start_key->flag == HA_READ_PREFIX_LAST))
  {
    bound.high_key= bound.low_key;
    bound.high_key_count= bound.low_key_count;
    bound.high_inclusive= TRUE;
  }
  else if (end_key)
  {
    bound.high_key= (const char*)end_key->key;
    bound.high_key_count= count_key_columns(key_info, end_key);
    /*
      For some reason, 'where b >= 1 and b <= 3' uses HA_READ_AFTER_KEY for
      the end_key.
      So HA_READ_AFTER_KEY in end_key sets high_inclusive, even though in
      start_key it does not set low_inclusive.
    */
    bound.high_inclusive= end_key->flag != HA_READ_BEFORE_KEY;
    if (end_key->flag == HA_READ_KEY_EXACT ||
        end_key->flag == HA_READ_PREFIX_LAST)
    {
      bound.low_key= bound.high_key;
      bound.low_key_count= bound.high_key_count;
      bound.low_inclusive= TRUE;
    }
  }
  else
  {
    bound.high_key= NULL;
    bound.high_key_count= 0;
  }
}

/**
  Start ordered index scan in NDB
*/

int ha_ndbcluster::ordered_index_scan(const key_range *start_key,
                                      const key_range *end_key,
                                      bool sorted, bool descending,
                                      uchar* buf, part_id_range *part_spec)
{  
  NdbTransaction *trans;
  NdbIndexScanOperation *op;
  int error;

  DBUG_ENTER("ha_ndbcluster::ordered_index_scan");
  DBUG_PRINT("enter", ("index: %u, sorted: %d, descending: %d read_set=0x%x",
             active_index, sorted, descending, table->read_set->bitmap[0]));
  DBUG_PRINT("enter", ("Starting new ordered scan on %s", m_tabname));

  // Check that sorted seems to be initialised
  DBUG_ASSERT(sorted == 0 || sorted == 1);

  if (unlikely(!(trans= get_transaction(error))))
  {
    DBUG_RETURN(error);
  }

  if (m_active_cursor && (error= close_scan()))
    DBUG_RETURN(error);

  if (m_active_cursor && (error= close_scan()))
    DBUG_RETURN(error);

  NdbOperation::LockMode lm=
    (NdbOperation::LockMode)get_ndb_lock_type(m_lock.type, table->read_set);

  NdbScanOperation::ScanOptions options;
  options.optionsPresent=NdbScanOperation::ScanOptions::SO_SCANFLAGS;
  options.scan_flags=0;

  NdbOperation::GetValueSpec gets[2];
  if (table_share->primary_key == MAX_KEY)
    get_hidden_fields_scan(&options, gets);

  if (lm == NdbOperation::LM_Read)
    options.scan_flags|= NdbScanOperation::SF_KeyInfo;
  if (sorted)
    options.scan_flags|= NdbScanOperation::SF_OrderByFull;
  if (descending)
    options.scan_flags|= NdbScanOperation::SF_Descending;
  const NdbRecord *key_rec= m_index[active_index].ndb_record_key;
  const NdbRecord *row_rec= m_ndb_record;

  NdbIndexScanOperation::IndexBound bound;
  NdbIndexScanOperation::IndexBound *pbound = NULL;
  NdbInterpretedCode code(m_table);

  if (start_key != NULL || end_key != NULL)
  {
    /* 
       Compute bounds info, reversing range boundaries
       if descending
     */
    compute_index_bounds(bound, 
                         table->key_info + active_index,
                         (descending?
                          end_key : start_key),
                         (descending?
                          start_key : end_key));
    bound.range_no = 0;
    pbound = &bound;
  }

  /* Partition pruning */
  if (m_use_partition_pruning && 
      m_user_defined_partitioning && part_spec != NULL &&
      part_spec->start_part == part_spec->end_part)
  {
    /* Explicitly set partition id when pruning User-defined partitioned scan */
    options.partitionId = part_spec->start_part;
    options.optionsPresent |= NdbScanOperation::ScanOptions::SO_PARTITION_ID;
  }

  if (m_cond && m_cond->generate_scan_filter(&code, &options))
    ERR_RETURN(code.getNdbError());

  if (!(op= trans->scanIndex(key_rec, row_rec, lm,
                             (uchar *)(table->read_set->bitmap),
                             pbound,
                             &options,
                             sizeof(NdbScanOperation::ScanOptions))))
    ERR_RETURN(trans->getNdbError());

  DBUG_PRINT("info", ("Is scan pruned to 1 partition? : %u", op->getPruned()));
  m_thd_ndb->m_scan_count++;
  m_thd_ndb->m_pruned_scan_count += (op->getPruned()? 1 : 0);

  if (uses_blob_value(table->read_set) &&
      get_blob_values(op, NULL, table->read_set) != 0)
    ERR_RETURN(op->getNdbError());

  m_active_cursor= op;

  if (execute_no_commit(m_thd_ndb, trans, m_ignore_no_key) != 0)
    DBUG_RETURN(ndb_err(trans));
  
  DBUG_RETURN(next_result(buf));
}

static
int
guess_scan_flags(NdbOperation::LockMode lm, 
		 const NDBTAB* tab, const MY_BITMAP* readset)
{
  int flags= 0;
  flags|= (lm == NdbOperation::LM_Read) ? NdbScanOperation::SF_KeyInfo : 0;
  if (tab->checkColumns(0, 0) & 2)
  {
    int ret = tab->checkColumns(readset->bitmap, no_bytes_in_map(readset));
    
    if (ret & 2)
    { // If disk columns...use disk scan
      flags |= NdbScanOperation::SF_DiskScan;
    }
    else if ((ret & 4) == 0 && (lm == NdbOperation::LM_Exclusive))
    {
      // If no mem column is set and exclusive...guess disk scan
      flags |= NdbScanOperation::SF_DiskScan;
    }
  }
  return flags;
}

/*
  Start full table scan in NDB or unique index scan
 */

int ha_ndbcluster::full_table_scan(const KEY* key_info, 
                                   const uchar *key, 
                                   uint key_len,
                                   uchar *buf)
{
  int error;
  NdbScanOperation *op;
  NdbTransaction *trans= m_thd_ndb->trans;
  part_id_range part_spec;
  bool use_set_part_id= FALSE;
  NdbOperation::GetValueSpec gets[2];

  DBUG_ENTER("full_table_scan");  
  DBUG_PRINT("enter", ("Starting new scan on %s", m_tabname));

  if (m_use_partition_pruning && m_user_defined_partitioning)
  {
    part_spec.start_part= 0;
    part_spec.end_part= m_part_info->get_tot_partitions() - 1;
    prune_partition_set(table, &part_spec);
    DBUG_PRINT("info", ("part_spec.start_part: %u  part_spec.end_part: %u",
                        part_spec.start_part, part_spec.end_part));
    /*
      If partition pruning has found no partition in set
      we can return HA_ERR_END_OF_FILE
    */
    if (part_spec.start_part > part_spec.end_part)
    {
      DBUG_RETURN(HA_ERR_END_OF_FILE);
    }

    if (part_spec.start_part == part_spec.end_part)
    {
      /*
       * Only one partition is required to scan, if sorted is required
       * don't need it anymore since output from one ordered partitioned
       * index is always sorted.
       *
       * Note : This table scan pruning currently only occurs for 
       * UserDefined partitioned tables.
       * It could be extended to occur for natively partitioned tables if
       * the Partitioning layer can make a key (e.g. start or end key)
       * available so that we can determine the correct pruning in the 
       * NDBAPI layer.
       */
      use_set_part_id= TRUE;
      if (!trans)
        if (unlikely(!(trans= get_transaction_part_id(part_spec.start_part,
                                                      error))))
          DBUG_RETURN(error);
    }
  }
  if (!trans)
    if (unlikely(!(trans= start_transaction(error))))
      DBUG_RETURN(error);

  NdbOperation::LockMode lm=
    (NdbOperation::LockMode)get_ndb_lock_type(m_lock.type, table->read_set);
  NdbScanOperation::ScanOptions options;
  options.optionsPresent = (NdbScanOperation::ScanOptions::SO_SCANFLAGS |
                            NdbScanOperation::ScanOptions::SO_PARALLEL);
  options.scan_flags = guess_scan_flags(lm, m_table, table->read_set);
  options.parallel = parallelism;

  if (use_set_part_id) {
    assert(m_user_defined_partitioning);
    options.optionsPresent|= NdbScanOperation::ScanOptions::SO_PARTITION_ID;
    options.partitionId = part_spec.start_part;
  };

  if (table_share->primary_key == MAX_KEY)
    get_hidden_fields_scan(&options, gets);

  {
    NdbInterpretedCode code(m_table);

    if (!key_info)
    {
      if (m_cond && m_cond->generate_scan_filter(&code, &options))
        ERR_RETURN(code.getNdbError());
    }
    else
    {
      /* Unique index scan in NDB (full table scan with scan filter) */
      DBUG_PRINT("info", ("Starting unique index scan"));
      if (!m_cond)
        m_cond= new ha_ndbcluster_cond;
      if (!m_cond)
      {
        my_errno= HA_ERR_OUT_OF_MEM;
        DBUG_RETURN(my_errno);
      }       
      if (m_cond->generate_scan_filter_from_key(&code, &options, key_info, key, key_len, buf))
        ERR_RETURN(code.getNdbError());
    }

    if (!(op= trans->scanTable(m_ndb_record, lm,
                               (uchar *)(table->read_set->bitmap),
                               &options, sizeof(NdbScanOperation::ScanOptions))))
      ERR_RETURN(trans->getNdbError());

    m_thd_ndb->m_scan_count++;
    m_thd_ndb->m_pruned_scan_count += (op->getPruned()? 1 : 0);
  }
  
  m_active_cursor= op;

  if (uses_blob_value(table->read_set) &&
      get_blob_values(op, NULL, table->read_set) != 0)
    ERR_RETURN(op->getNdbError());

  if (execute_no_commit(m_thd_ndb, trans, m_ignore_no_key) != 0)
    DBUG_RETURN(ndb_err(trans));
  DBUG_PRINT("exit", ("Scan started successfully"));
  DBUG_RETURN(next_result(buf));
}

int
ha_ndbcluster::set_auto_inc(THD *thd, Field *field)
{
  DBUG_ENTER("ha_ndbcluster::set_auto_inc");
  Ndb *ndb= get_ndb(thd);
  bool read_bit= bitmap_is_set(table->read_set, field->field_index);
  bitmap_set_bit(table->read_set, field->field_index);
  Uint64 next_val= (Uint64) field->val_int() + 1;
  if (!read_bit)
    bitmap_clear_bit(table->read_set, field->field_index);
#ifndef DBUG_OFF
  char buff[22];
  DBUG_PRINT("info", 
             ("Trying to set next auto increment value to %s",
              llstr(next_val, buff)));
#endif
  if (ndb->checkUpdateAutoIncrementValue(m_share->tuple_id_range, next_val))
  {
    Ndb_tuple_id_range_guard g(m_share);
    if (ndb->setAutoIncrementValue(m_table, g.range, next_val, TRUE)
        == -1)
      ERR_RETURN(ndb->getNdbError());
  }
  DBUG_RETURN(0);
}

Uint32
ha_ndbcluster::setup_get_hidden_fields(NdbOperation::GetValueSpec gets[2])
{
  Uint32 num_gets= 0;
  /*
    We need to read the hidden primary key, and possibly the FRAGMENT
    pseudo-column.
  */
  gets[num_gets].column= get_hidden_key_column();
  gets[num_gets].appStorage= &m_ref;
  num_gets++;
  if (m_user_defined_partitioning)
  {
    /* Need to read partition id to support ORDER BY columns. */
    gets[num_gets].column= NdbDictionary::Column::FRAGMENT;
    gets[num_gets].appStorage= &m_part_id;
    num_gets++;
  }
  return num_gets;
}

void
ha_ndbcluster::get_hidden_fields_keyop(NdbOperation::OperationOptions *options,
                                       NdbOperation::GetValueSpec gets[2])
{
  Uint32 num_gets= setup_get_hidden_fields(gets);
  options->optionsPresent|= NdbOperation::OperationOptions::OO_GETVALUE;
  options->extraGetValues= gets;
  options->numExtraGetValues= num_gets;
}

void
ha_ndbcluster::get_hidden_fields_scan(NdbScanOperation::ScanOptions *options,
                                      NdbOperation::GetValueSpec gets[2])
{
  Uint32 num_gets= setup_get_hidden_fields(gets);
  options->optionsPresent|= NdbScanOperation::ScanOptions::SO_GETVALUE;
  options->extraGetValues= gets;
  options->numExtraGetValues= num_gets;
}

inline void
ha_ndbcluster::eventSetAnyValue(THD *thd, 
                                NdbOperation::OperationOptions *options)
{
  if (unlikely(m_slow_path))
  {
    /*
      Ignore TNTO_NO_LOGGING for slave thd.  It is used to indicate
      log-slave-updates option.  This is instead handled in the
      injector thread, by looking explicitly at the
      opt_log_slave_updates flag.
    */
    Thd_ndb *thd_ndb= get_thd_ndb(thd);
    if (thd->slave_thread)
    {
      options->optionsPresent |= NdbOperation::OperationOptions::OO_ANYVALUE;
      options->anyValue=thd->server_id;
    }
    else if (thd_ndb->trans_options & TNTO_NO_LOGGING)
    {
      options->optionsPresent |= NdbOperation::OperationOptions::OO_ANYVALUE;
      options->anyValue=NDB_ANYVALUE_FOR_NOLOGGING;
    }
  }
}

int ha_ndbcluster::write_row(uchar *record)
{
  DBUG_ENTER("ha_ndbcluster::write_row");
#ifdef HAVE_NDB_BINLOG
  if (m_share == ndb_apply_status_share && table->in_use->slave_thread)
  {
    uint32 sid, master_server_id= active_mi->master_server_id;
    memcpy(&sid, table->field[0]->ptr + (record - table->record[0]), sizeof(sid));
    if (sid == master_server_id)
    {
      uint64 master_epoch;
      memcpy(&master_epoch, table->field[1]->ptr + (record - table->record[0]),
             sizeof(master_epoch));
      active_mi->master_epoch= master_epoch;
    }
  }
#endif /* HAVE_NDB_BINLOG */
  DBUG_RETURN(ndb_write_row(record, FALSE, FALSE));
}

/**
  Insert one record into NDB
*/
int ha_ndbcluster::ndb_write_row(uchar *record,
                                 bool primary_key_update,
                                 bool batched_update)
{
  bool has_auto_increment;
  const NdbOperation *op;
  THD *thd= table->in_use;
  Thd_ndb *thd_ndb= m_thd_ndb;
  NdbTransaction *trans;
  uint32 part_id;
  int error;
  NdbOperation::SetValueSpec sets[2];
  Uint32 num_sets= 0;
  DBUG_ENTER("ha_ndbcluster::ndb_write_row");

  has_auto_increment= (table->next_number_field && record == table->record[0]);

  if (has_auto_increment && table_share->primary_key != MAX_KEY) 
  {
    /*
     * Increase any auto_incremented primary key
     */
    m_skip_auto_increment= FALSE;
    if ((error= update_auto_increment()))
      DBUG_RETURN(error);
    m_skip_auto_increment= (insert_id_for_cur_row == 0);
  }

  /*
   * If IGNORE the ignore constraint violations on primary and unique keys
   */
  if (!m_use_write && m_ignore_dup_key)
  {
    /*
      compare if expression with that in start_bulk_insert()
      start_bulk_insert will set parameters to ensure that each
      write_row is committed individually
    */
    int peek_res= peek_indexed_rows(record, NDB_INSERT);
    
    if (!peek_res) 
    {
      DBUG_RETURN(HA_ERR_FOUND_DUPP_KEY);
    }
    if (peek_res != HA_ERR_KEY_NOT_FOUND)
      DBUG_RETURN(peek_res);
  }

  bool uses_blobs= uses_blob_value(table->write_set);

  Uint64 auto_value;
  const NdbRecord *key_rec;
  const uchar *key_row;
  if (table_share->primary_key == MAX_KEY)
  {
    /* Table has hidden primary key. */
    Ndb *ndb= get_ndb(thd);
    uint retries= NDB_AUTO_INCREMENT_RETRIES;
    int retry_sleep= 30; /* 30 milliseconds, transaction */
    for (;;)
    {
      Ndb_tuple_id_range_guard g(m_share);
      if (ndb->getAutoIncrementValue(m_table, g.range, auto_value, 1000) == -1)
      {
	if (--retries && !thd->killed &&
	    ndb->getNdbError().status == NdbError::TemporaryError)
	{
	  do_retry_sleep(retry_sleep);
	  continue;
	}
	ERR_RETURN(ndb->getNdbError());
      }
      break;
    }
    sets[num_sets].column= get_hidden_key_column();
    sets[num_sets].value= &auto_value;
    num_sets++;
    key_rec= m_ndb_hidden_key_record;
    key_row= (const uchar *)&auto_value;
  }
  else
  {
    key_rec= m_index[table_share->primary_key].ndb_unique_record_row;
    key_row= record;
  }

  trans= thd_ndb->trans;
  if (m_user_defined_partitioning)
  {
    DBUG_ASSERT(m_use_partition_pruning);
    longlong func_value= 0;
    my_bitmap_map *old_map= dbug_tmp_use_all_columns(table, table->read_set);
    error= m_part_info->get_partition_id(m_part_info, &part_id, &func_value);
    dbug_tmp_restore_column_map(table->read_set, old_map);
    if (unlikely(error))
    {
      m_part_info->err_value= func_value;
      DBUG_RETURN(error);
    }
    {
      /*
        We need to set the value of the partition function value in
        NDB since the NDB kernel doesn't have easy access to the function
        to calculate the value.
      */
      if (func_value >= INT_MAX32)
        func_value= INT_MAX32;
      sets[num_sets].column= get_partition_id_column();
      sets[num_sets].value= &func_value;
      num_sets++;
    }
    if (!trans)
      if (unlikely(!(trans= start_transaction_part_id(part_id, error))))
        DBUG_RETURN(error);
  }
  else if (!trans)
  {
    if (unlikely(!(trans= start_transaction_row(key_rec, key_row, error))))
      DBUG_RETURN(error);
  }
  DBUG_ASSERT(trans);

  ha_statistic_increment(&SSV::ha_write_count);
  if (table->timestamp_field_type & TIMESTAMP_AUTO_SET_ON_INSERT)
    table->timestamp_field->set_time();

  /*
     Setup OperationOptions
   */
  NdbOperation::OperationOptions options;
  NdbOperation::OperationOptions *poptions = NULL;
  options.optionsPresent=0;
  
  eventSetAnyValue(thd, &options); 
  bool need_flush= add_row_check_if_batch_full(thd_ndb);

  if (m_user_defined_partitioning)
  {
    options.optionsPresent |= NdbOperation::OperationOptions::OO_PARTITION_ID;
    options.partitionId= part_id;
  }
  if (num_sets)
  {
    options.optionsPresent |= NdbOperation::OperationOptions::OO_SETVALUE;
    options.extraSetValues= sets;
    options.numExtraSetValues= num_sets;
  }
  if (options.optionsPresent != 0)
    poptions=&options;

  const MY_BITMAP *user_cols_written_bitmap;
#ifdef HAVE_NDB_BINLOG
  uchar* ex_data_buffer= NULL;
#endif
  
  if (m_use_write
#ifdef HAVE_NDB_BINLOG
      && !(thd->slave_thread &&
           m_share->m_cfn_share &&
           m_share->m_cfn_share->m_resolve_cft != CFT_NDB_UNDEF)
#endif
      )
  {
    uchar *mask;

#ifdef HAVE_NDB_BINLOG
    /*
      The use of table->write_set is tricky here. This is done as a temporary
      workaround for BUG#22045.

      There is some confusion on the precise meaning of write_set in write_row,
      with REPLACE INTO and replication SQL thread having different opinions.
      There is work on the way to sort that out, but until then we need to
      implement different semantics depending on whether we are in the slave
      SQL thread or not.

        SQL thread -> use the write_set for writeTuple().
        otherwise (REPLACE INTO) -> do not use write_set.
    */

#if 0 /* NOT YET, interpeted function not supported for write */
    /*
      Room for 10 instruction words, two labels (@ 2words/label)
      + 2 extra words for the case of resolve_size == 8
    */
    Uint32 buffer[16];
    NdbInterpretedCode code(m_table, buffer,
                            sizeof(buffer)/sizeof(buffer[0]));
#endif
    if (thd->slave_thread)
    {
      user_cols_written_bitmap= table->write_set;
      mask= (uchar *)(user_cols_written_bitmap->bitmap);
#if 0 /* NOT YET, interpeted function not supported for write */
      /* Conflict resolution in slave thread. */
      enum_conflict_fn_type cft= m_share->m_cfn_share ? m_share->m_cfn_share->m_resolve_cft : CFT_NDB_UNDEF;
      if (cft != CFT_NDB_UNDEF)
      {
        if (!write_row_conflict_fn(cft, record, &code))
        {
          options.optionsPresent|=NdbOperation::OperationOptions::OO_INTERPRETED;
          options.interpretedCode= &code;
          thd_ndb->m_conflict_fn_usage_count++;
        }

        Ndb_exceptions_data ex_data;
        ex_data.share= m_share;
        /*
          We need to save the row data for possible conflict resolution after
          execute().
        */
        ex_data.row= copy_row_to_buffer(thd_ndb, record);
        ex_data_buffer= get_buffer(thd_ndb, sizeof(ex_data));
        if (ex_data.row == NULL || ex_data_buffer == NULL)
        {
          DBUG_RETURN(HA_ERR_OUT_OF_MEM);
        }
        memcpy(ex_data_buffer, &ex_data, sizeof(ex_data));

        options.optionsPresent|= NdbOperation::OperationOptions::OO_CUSTOMDATA;
        options.customData= (void*)ex_data_buffer;
        if (options.optionsPresent != 0)
          poptions=&options;
      }
#endif
    }
    else
#endif
    {
      user_cols_written_bitmap= NULL;
      mask= NULL;
    }
    op= trans->writeTuple(key_rec, (const char *)key_row, m_ndb_record,
                          (char *)record, mask,
                          poptions, sizeof(NdbOperation::OperationOptions));
  }
  else
  {
#ifdef HAVE_NDB_BINLOG
    if (m_use_write)
    {
      thd_ndb->m_conflict_fn_usage_count++;

      Ndb_exceptions_data ex_data;
      ex_data.share= m_share;
      /*
        We need to save the row data for possible conflict resolution after
        execute().
      */
      ex_data.row= copy_row_to_buffer(thd_ndb, record);
      ex_data_buffer= get_buffer(thd_ndb, sizeof(ex_data));
      if (ex_data.row == NULL || ex_data_buffer == NULL)
      {
        DBUG_RETURN(HA_ERR_OUT_OF_MEM);
      }
      memcpy(ex_data_buffer, &ex_data, sizeof(ex_data));

      options.optionsPresent|= NdbOperation::OperationOptions::OO_CUSTOMDATA;
      options.customData= (void*)ex_data_buffer;
      poptions=&options;
    }
#endif
    /* Using insert, we write all user visible columns */
    user_cols_written_bitmap= NULL;
    op= trans->insertTuple(key_rec, (const char *)key_row, m_ndb_record,
                           (char *)record, NULL, // No mask
                           poptions, sizeof(NdbOperation::OperationOptions));
  }
  if (!(op))
    ERR_RETURN(trans->getNdbError());

  bool do_batch= !need_flush &&
    (batched_update || (thd->options & OPTION_ALLOW_BATCH));
  uint blob_count= 0;
  if (table_share->blob_fields > 0)
  {
    my_bitmap_map *old_map= dbug_tmp_use_all_columns(table, table->read_set);
    /* Set Blob values for all columns updated by the operation */
    int res= set_blob_values(op, record - table->record[0],
                             user_cols_written_bitmap, &blob_count, do_batch);
    dbug_tmp_restore_column_map(table->read_set, old_map);
    if (res != 0)
      DBUG_RETURN(res);
  }

  m_rows_changed++;

  /*
    Execute write operation
    NOTE When doing inserts with many values in 
    each INSERT statement it should not be necessary
    to NoCommit the transaction between each row.
    Find out how this is detected!
  */
  m_rows_inserted++;
  no_uncommitted_rows_update(1);
  if (( (m_rows_to_insert == 1 || uses_blobs) && !do_batch ) ||
      primary_key_update ||
      need_flush)
  {
    int res= flush_bulk_insert();
    if (res != 0)
    {
      m_skip_auto_increment= TRUE;
      DBUG_RETURN(res);
    }
  }
  if ((has_auto_increment) && (m_skip_auto_increment))
  {
    int ret_val;
    if ((ret_val= set_auto_inc(thd, table->next_number_field)))
    {
      DBUG_RETURN(ret_val);
    }
  }
  m_skip_auto_increment= TRUE;

  DBUG_PRINT("exit",("ok"));
  DBUG_RETURN(0);
}


/* Compare if an update changes the primary key in a row. */
int ha_ndbcluster::primary_key_cmp(const uchar * old_row, const uchar * new_row)
{
  uint keynr= table_share->primary_key;
  KEY_PART_INFO *key_part=table->key_info[keynr].key_part;
  KEY_PART_INFO *end=key_part+table->key_info[keynr].key_parts;

  for (; key_part != end ; key_part++)
  {
    if (!bitmap_is_set(table->write_set, key_part->fieldnr - 1))
      continue;

    /* The primary key does not allow NULLs. */
    DBUG_ASSERT(!key_part->null_bit);

    if (key_part->key_part_flag & (HA_BLOB_PART | HA_VAR_LENGTH_PART))
    {

      if (key_part->field->cmp_binary((old_row + key_part->offset),
                                      (new_row + key_part->offset),
                                      (ulong) key_part->length))
        return 1;
    }
    else
    {
      if (memcmp(old_row+key_part->offset, new_row+key_part->offset,
                 key_part->length))
        return 1;
    }
  }
  return 0;
}

#ifdef HAVE_NDB_BINLOG

/**
  CFT_NDB_NEW

  To perform conflict resolution, an interpreted program is used to read
  the timestamp stored locally and compare to what is going to be applied.
  If timestamp is lower, an error for this operation (9999) will be raised,
  and new row will not be applied. The error codes for the operations will
  be checked on return.  For this to work is is vital that the operation
  is run with ignore error option.
*/

int
ha_ndbcluster::row_conflict_fn_max(const uchar *new_data,
                                   NdbInterpretedCode *code)
{
  uint32 resolve_column= m_share->m_cfn_share->m_resolve_column;
  uint32 resolve_size= m_share->m_cfn_share->m_resolve_size;

  DBUG_PRINT("info", ("interpreted update pre equal on column %u",
                      resolve_column));

  DBUG_ASSERT(resolve_size == 4 || resolve_size == 8);

  if (!bitmap_is_set(table->write_set, resolve_column))
  {
    sql_print_information("NDB Slave: missing data for NDB_MAX");
    return 1;
  }

  const uint label_0= 0;
  const Uint32 RegNewValue= 1, RegCurrentValue= 2;
  int r;
  Field *field= table->field[resolve_column];
  DBUG_PRINT("info", ("interpreted update post equal"));
  /*
   * read new value from record
   */
  union {
    uint32 new_value_32;
    uint64 new_value_64;
  };
  {
    const uchar *field_ptr= field->ptr + (new_data - table->record[0]);
    if (resolve_size == 4)
    {
      memcpy(&new_value_32, field_ptr, resolve_size);
      DBUG_PRINT("info", ("new_value_32: %u", new_value_32));
    }
    else
    {
      memcpy(&new_value_64, field_ptr, resolve_size);
      DBUG_PRINT("info", ("new_value_64: %llu",
                          (unsigned long long) new_value_64));
    }
  }
  /*
   * Load registers RegNewValue and RegCurrentValue
   */
  if (resolve_size == 4)
    r= code->load_const_u32(RegNewValue, new_value_32);
  else
    r= code->load_const_u64(RegNewValue, new_value_64);
  DBUG_ASSERT(r == 0);
  r= code->read_attr(RegCurrentValue, resolve_column);
  DBUG_ASSERT(r == 0);
  /*
   * if RegNewValue > RegCurrentValue goto label_0
   * else raise error for this row
   */
  r= code->branch_gt(RegNewValue, RegCurrentValue, label_0);
  DBUG_ASSERT(r == 0);
  r= code->interpret_exit_nok(error_conflict_fn_max_violation);
  DBUG_ASSERT(r == 0);
  r= code->def_label(label_0);
  DBUG_ASSERT(r == 0);
  r= code->interpret_exit_ok();
  DBUG_ASSERT(r == 0);
  r= code->finalise();
  DBUG_ASSERT(r == 0);
  return r;
}

/**
  CFT_NDB_OLD

  To perform conflict detection, an interpreted program is used to read
  the timestamp stored locally and compare to what was on the master.
  If timestamp is not equal, an error for this operation (9998) will be raised,
  and new row will not be applied. The error codes for the operations will
  be checked on return.  For this to work is is vital that the operation
  is run with ignore error option.

  As an independent feature, phase 2 also saves the
  conflicts into the table's exceptions table.
*/

int
ha_ndbcluster::row_conflict_fn_old(const uchar *old_data,
                                   NdbInterpretedCode *code)
{
  uint32 resolve_column= m_share->m_cfn_share->m_resolve_column;
  uint32 resolve_size= m_share->m_cfn_share->m_resolve_size;

  DBUG_PRINT("info", ("interpreted update pre equal on column %u",
                      resolve_column));

  DBUG_ASSERT(resolve_size == 4 || resolve_size == 8);

  if (!bitmap_is_set(table->write_set, resolve_column))
  {
    sql_print_information("NDB Slave: missing data for NDB_OLD");
    return -1;
  }

  const uint label_0= 0;
  const Uint32 RegOldValue= 1, RegCurrentValue= 2;
  int r;
  Field *field= table->field[resolve_column];
  DBUG_PRINT("info", ("interpreted update post equal"));
  /*
   * read old value from record
   */
  union {
    uint32 old_value_32;
    uint64 old_value_64;
  };
  {
    const uchar *field_ptr= field->ptr + (old_data - table->record[0]);
    if (resolve_size == 4)
    {
      memcpy(&old_value_32, field_ptr, resolve_size);
      DBUG_PRINT("info", ("old_value_32: %u", old_value_32));
    }
    else
    {
      memcpy(&old_value_64, field_ptr, resolve_size);
      DBUG_PRINT("info", ("old_value_64: %llu",
                          (unsigned long long) old_value_64));
    }
  }
  /*
   * Load registers RegOldValue and RegCurrentValue
   */
  if (resolve_size == 4)
    r= code->load_const_u32(RegOldValue, old_value_32);
  else
    r= code->load_const_u64(RegOldValue, old_value_64);
  DBUG_ASSERT(r == 0);
  r= code->read_attr(RegCurrentValue, resolve_column);
  DBUG_ASSERT(r == 0);
  /*
   * if RegOldValue == RegCurrentValue goto label_0
   * else raise error for this row
   */
  r= code->branch_eq(RegOldValue, RegCurrentValue, label_0);
  DBUG_ASSERT(r == 0);
  r= code->interpret_exit_nok(error_conflict_fn_old_violation);
  DBUG_ASSERT(r == 0);
  r= code->def_label(label_0);
  DBUG_ASSERT(r == 0);
  r= code->interpret_exit_ok();
  DBUG_ASSERT(r == 0);
  r= code->finalise();
  DBUG_ASSERT(r == 0);
  return r;
}

int
ha_ndbcluster::update_row_conflict_fn(enum_conflict_fn_type cft,
                                      const uchar *old_data,
                                      uchar *new_data,
                                      NdbInterpretedCode *code)
{
  DBUG_ASSERT(cft == CFT_NDB_MAX || cft == CFT_NDB_OLD);
  switch (cft) {
  case CFT_NDB_MAX:
    return row_conflict_fn_max(new_data, code);
  case CFT_NDB_OLD:
    return row_conflict_fn_old(old_data, code);
  case CFT_NDB_UNDEF:
    abort();
  }
  return 1;
}

#if 0 /* NOT YET, interpeted function not supported for write */
int
ha_ndbcluster::write_row_conflict_fn(enum_conflict_fn_type cft,
                                     uchar *data,
                                     NdbInterpretedCode *code)
{
  DBUG_ASSERT(cft == CFT_NDB_MAX || cft == CFT_NDB_OLD);
  switch (cft) {
  case CFT_NDB_MAX:
    return row_conflict_fn_max(data, code);
  case CFT_NDB_OLD:
    /*
      No conflict function here, instead detect if tuple
      already exists
     */
    return 1;
  case CFT_NDB_UNDEF:
    abort();
  }
  return 1;
}
#endif

int
ha_ndbcluster::delete_row_conflict_fn(enum_conflict_fn_type cft,
                                      const uchar *old_data,
                                      NdbInterpretedCode *code)
{
  DBUG_ASSERT(cft == CFT_NDB_MAX || cft == CFT_NDB_OLD);
  switch (cft) {
  case CFT_NDB_MAX:
    /*
      As we do not have a timestamp for the actual delete,
      the best we can do is to detect a possible conflict
      on the old data.
    */
    return row_conflict_fn_old(old_data, code);
  case CFT_NDB_OLD:
    return row_conflict_fn_old(old_data, code);
  case CFT_NDB_UNDEF:
    abort();
  }
  return 1;
}
#endif /* HAVE_NDB_BINLOG */

/**
  Update one record in NDB using primary key.
*/

bool ha_ndbcluster::start_bulk_update()
{
  DBUG_ENTER("ha_ndbcluster::start_bulk_update");
  DBUG_RETURN(FALSE);
}

int ha_ndbcluster::bulk_update_row(const uchar *old_data, uchar *new_data,
                                   uint *dup_key_found)
{
  DBUG_ENTER("ha_ndbcluster::bulk_update_row");
  *dup_key_found= 0;
  DBUG_RETURN(ndb_update_row(old_data, new_data, 1));
}

int ha_ndbcluster::exec_bulk_update(uint *dup_key_found)
{
  DBUG_ENTER("ha_ndbcluster::exec_bulk_update");
  *dup_key_found= 0;
  if (m_thd_ndb->m_unsent_bytes &&
      !(table->in_use->options & OPTION_ALLOW_BATCH) &&
      (!m_thd_ndb->m_handler ||
       m_blobs_pending))
  {
    uint ignore_count= 0;
    if (execute_no_commit(m_thd_ndb, m_thd_ndb->trans,
                          m_ignore_no_key || m_read_before_write_removal_used,
                          &ignore_count) != 0)
    {
      no_uncommitted_rows_execute_failure();
      DBUG_RETURN(ndb_err(m_thd_ndb->trans));
    }
    m_rows_changed-= ignore_count;
    m_rows_updated-= ignore_count;
  }
  DBUG_RETURN(0);
}

void ha_ndbcluster::end_bulk_update()
{
  DBUG_ENTER("ha_ndbcluster::end_bulk_update");
  DBUG_VOID_RETURN;
}

int ha_ndbcluster::update_row(const uchar *old_data, uchar *new_data)
{
  return ndb_update_row(old_data, new_data, 0);
}

void
ha_ndbcluster::setup_key_ref_for_ndb_record(const NdbRecord **key_rec,
                                            const uchar **key_row,
                                            const uchar *record,
                                            bool use_active_index)
{
  DBUG_ENTER("setup_key_ref_for_ndb_record");
  if (use_active_index)
  {
    /* Use unique key to access table */
    DBUG_PRINT("info", ("Using unique index (%u)", active_index));
    *key_rec= m_index[active_index].ndb_unique_record_row;
    *key_row= record;
  }
  else if (table_share->primary_key != MAX_KEY)
  {
    /* Use primary key to access table */
    DBUG_PRINT("info", ("Using primary key"));
    *key_rec= m_index[table_share->primary_key].ndb_unique_record_row;
    *key_row= record;
  }
  else
  {
    /* Use hidden primary key previously read into m_ref. */
    DBUG_PRINT("info", ("Using hidden primary key (%llu)", m_ref));
    /* Can't use hidden pk if we didn't read it first */
    DBUG_ASSERT(m_read_before_write_removal_used == false);
    *key_rec= m_ndb_hidden_key_record;
    *key_row= (const uchar *)(&m_ref);
  }
  DBUG_VOID_RETURN;
}


/*
  Update one record in NDB using primary key
*/

int ha_ndbcluster::ndb_update_row(const uchar *old_data, uchar *new_data,
                                  int is_bulk_update)
{
  THD *thd= table->in_use;
  Thd_ndb *thd_ndb= m_thd_ndb;
  NdbTransaction *trans= thd_ndb->trans;
  NdbScanOperation* cursor= m_active_cursor;
  const NdbOperation *op;
  uint32 old_part_id= ~uint32(0), new_part_id= ~uint32(0);
  int error;
  longlong func_value;
  Uint32 func_value_uint32;
  bool have_pk= (table_share->primary_key != MAX_KEY);
  bool pk_update= (!m_read_before_write_removal_possible &&
                   have_pk &&
                   bitmap_is_overlapping(table->write_set, m_pk_bitmap_p) &&
                   primary_key_cmp(old_data, new_data));
  bool batch_allowed= is_bulk_update || (thd->options & OPTION_ALLOW_BATCH);
  NdbOperation::SetValueSpec sets[1];

  DBUG_ENTER("ndb_update_row");
  DBUG_ASSERT(trans);
  /*
   * If IGNORE the ignore constraint violations on primary and unique keys,
   * but check that it is not part of INSERT ... ON DUPLICATE KEY UPDATE
   */
  if (m_ignore_dup_key && (thd->lex->sql_command == SQLCOM_UPDATE ||
                           thd->lex->sql_command == SQLCOM_UPDATE_MULTI))
  {
    NDB_WRITE_OP write_op= (pk_update) ? NDB_PK_UPDATE : NDB_UPDATE;
    int peek_res= peek_indexed_rows(new_data, write_op);
    
    if (!peek_res) 
    {
      DBUG_RETURN(HA_ERR_FOUND_DUPP_KEY);
    }
    if (peek_res != HA_ERR_KEY_NOT_FOUND)
      DBUG_RETURN(peek_res);
  }

  ha_statistic_increment(&SSV::ha_update_count);
  if (table->timestamp_field_type & TIMESTAMP_AUTO_SET_ON_UPDATE)
  {
    table->timestamp_field->set_time();
    bitmap_set_bit(table->write_set, table->timestamp_field->field_index);
  }

  bool skip_partition_for_unique_index= FALSE;
  if (m_use_partition_pruning)
  {
    if (!cursor && m_read_before_write_removal_used)
    {
      ndb_index_type type= get_index_type(active_index);
      /*
        Ndb unique indexes are global so when
        m_read_before_write_removal_used is active
        the unique index can be used directly for update
        without finding the partitions
      */
      if (type == UNIQUE_INDEX ||
          type == UNIQUE_ORDERED_INDEX)
      {
        skip_partition_for_unique_index= TRUE;
        goto skip_partition_pruning;
      }
    }
    if ((error= get_parts_for_update(old_data, new_data, table->record[0],
                                     m_part_info, &old_part_id, &new_part_id,
                                     &func_value)))
    {
      m_part_info->err_value= func_value;
      DBUG_RETURN(error);
    }
    DBUG_PRINT("info", ("old_part_id: %u  new_part_id: %u", old_part_id, new_part_id));
  skip_partition_pruning:
    (void)0;
  }

  /*
   * Check for update of primary key or partition change
   * for special handling
   */  
  if (pk_update || old_part_id != new_part_id)
  {
    DBUG_RETURN(ndb_pk_update_row(thd, old_data, new_data, old_part_id));
  }
  /*
    If we are updating a unique key with auto_increment
    then we need to update the auto_increment counter
   */
  if (table->found_next_number_field &&
      bitmap_is_set(table->write_set, 
		    table->found_next_number_field->field_index) &&
      (error= set_auto_inc(thd, table->found_next_number_field)))
  {
    DBUG_RETURN(error);
  }
  /*
    Set only non-primary-key attributes.
    We already checked that any primary key attribute in write_set has no
    real changes.
  */
  bitmap_copy(&m_bitmap, table->write_set);
  bitmap_subtract(&m_bitmap, m_pk_bitmap_p);
  uchar *mask= (uchar *)(m_bitmap.bitmap);
  DBUG_ASSERT(!pk_update);

  NdbOperation::OperationOptions *poptions = NULL;
  NdbOperation::OperationOptions options;
  options.optionsPresent=0;

  /* Need to set the value of any user-defined partitioning function. 
     (excecpt for when using unique index)
  */
  if (m_user_defined_partitioning && !skip_partition_for_unique_index)
  {
    if (func_value >= INT_MAX32)
      func_value_uint32= INT_MAX32;
    else
      func_value_uint32= (uint32)func_value;
    sets[0].column= get_partition_id_column();
    sets[0].value= &func_value_uint32;
    options.optionsPresent|= NdbOperation::OperationOptions::OO_SETVALUE;
    options.extraSetValues= sets;
    options.numExtraSetValues= 1;

    if (!cursor)
    {
      options.optionsPresent|= NdbOperation::OperationOptions::OO_PARTITION_ID;
      options.partitionId= new_part_id;
    }
  }
  
  eventSetAnyValue(thd, &options);
  
  bool need_flush= add_row_check_if_batch_full(thd_ndb);

  if (cursor)
  {
    /*
      We are scanning records and want to update the record
      that was just found, call updateCurrentTuple on the cursor 
      to take over the lock to a new update operation
      And thus setting the primary key of the record from 
      the active record in cursor
    */
    DBUG_PRINT("info", ("Calling updateTuple on cursor, write_set=0x%x",
                        table->write_set->bitmap[0]));

    if (options.optionsPresent != 0)
      poptions = &options;

    if (!(op= cursor->updateCurrentTuple(trans, m_ndb_record,
                                         (const char*)new_data, mask,
                                         poptions,
                                         sizeof(NdbOperation::OperationOptions))))
      ERR_RETURN(trans->getNdbError());

    m_lock_tuple= FALSE;
    thd_ndb->m_unsent_bytes+= 12;
  }
  else
  {  
    const NdbRecord *key_rec;
    const uchar *key_row;
    setup_key_ref_for_ndb_record(&key_rec, &key_row, new_data,
				 m_read_before_write_removal_used);

#ifdef HAVE_NDB_BINLOG
    uchar* ex_data_buffer= NULL;
    /*
      Room for 10 instruction words, two labels (@ 2words/label)
      + 2 extra words for the case of resolve_size == 8
    */
    Uint32 buffer[16];
    NdbInterpretedCode code(m_table, buffer,
                            sizeof(buffer)/sizeof(buffer[0]));
    if (thd->slave_thread && m_share->m_cfn_share &&
        (m_share->m_cfn_share->m_resolve_cft != CFT_NDB_UNDEF))
    {
      /* Conflict resolution in slave thread. */
      enum_conflict_fn_type cft= m_share->m_cfn_share->m_resolve_cft;
      if (!update_row_conflict_fn(cft, old_data, new_data, &code))
      {
        options.optionsPresent|=NdbOperation::OperationOptions::OO_INTERPRETED;
        options.interpretedCode= &code;
        thd_ndb->m_conflict_fn_usage_count++;
      }

      Ndb_exceptions_data ex_data;
      ex_data.share= m_share;
      /*
        We need to save the row data for possible conflict resolution after
        execute().
      */
      ex_data.row= copy_row_to_buffer(thd_ndb, new_data);
      ex_data_buffer= get_buffer(thd_ndb, sizeof(ex_data));
      if (ex_data.row == NULL || ex_data_buffer == NULL)
      {
        DBUG_RETURN(HA_ERR_OUT_OF_MEM);
      }
      memcpy(ex_data_buffer, &ex_data, sizeof(ex_data));

      options.optionsPresent|= NdbOperation::OperationOptions::OO_CUSTOMDATA;
      options.customData= (void*)ex_data_buffer;
    }
#endif /* HAVE_NDB_BINLOG */
    if (options.optionsPresent !=0)
      poptions= &options;

    if (!(op= trans->updateTuple(key_rec, (const char *)key_row,
                                 m_ndb_record, (const char*)new_data, mask,
                                 poptions,
                                 sizeof(NdbOperation::OperationOptions))))
      ERR_RETURN(trans->getNdbError());  
  }

  uint blob_count= 0;
  if (uses_blob_value(table->write_set))
  {
    int row_offset= new_data - table->record[0];
    int res= set_blob_values(op, row_offset, table->write_set, &blob_count,
                             (batch_allowed && !need_flush));
    if (res != 0)
      DBUG_RETURN(res);
  }
  uint ignore_count= 0;
  /*
    Batch update operation if we are doing a scan for update, unless
    there exist UPDATE AFTER triggers
  */
  if (m_update_cannot_batch ||
      !(cursor || (batch_allowed && have_pk)) ||
      need_flush)
  {
    if (execute_no_commit(m_thd_ndb, trans,
                          m_ignore_no_key || m_read_before_write_removal_used,
                          &ignore_count) != 0)
    {
      no_uncommitted_rows_execute_failure();
      DBUG_RETURN(ndb_err(trans));
    }
  }
  else if (blob_count > 0)
    m_blobs_pending= TRUE;
  
  m_rows_changed+= 1 - ignore_count;
  m_rows_updated+= 1 - ignore_count;

  DBUG_RETURN(0);
}


/*
  handler delete interface
*/

int ha_ndbcluster::delete_row(const uchar *record)
{
  return ndb_delete_row(record, FALSE);
}

bool ha_ndbcluster::start_bulk_delete()
{
  DBUG_ENTER("start_bulk_delete");
  DBUG_RETURN(FALSE);
}

int ha_ndbcluster::bulk_delete_row(const uchar *record)
{
  DBUG_ENTER("bulk_delete_row");
  DBUG_RETURN(ndb_delete_row(record, FALSE, TRUE));
}

int ha_ndbcluster::end_bulk_delete()
{
  DBUG_ENTER("end_bulk_delete");
  if (m_thd_ndb->m_unsent_bytes &&
      !(table->in_use->options & OPTION_ALLOW_BATCH) &&
      !m_thd_ndb->m_handler)
  {
    uint ignore_count= 0;
    if (execute_no_commit(m_thd_ndb, m_thd_ndb->trans,
                          m_ignore_no_key || m_read_before_write_removal_used,
                          &ignore_count) != 0)
    {
      no_uncommitted_rows_execute_failure();
      DBUG_RETURN(ndb_err(m_thd_ndb->trans));
    }
    m_rows_deleted-= ignore_count;
  }
  DBUG_RETURN(0);
}


/**
  Delete one record from NDB, using primary key .
*/

int ha_ndbcluster::ndb_delete_row(const uchar *record,
                                  bool primary_key_update,
                                  bool is_bulk_delete)
{
  THD *thd= table->in_use;
  Thd_ndb *thd_ndb= get_thd_ndb(thd);
  NdbTransaction *trans= m_thd_ndb->trans;
  NdbScanOperation* cursor= m_active_cursor;
  const NdbOperation *op;
  uint32 part_id= ~uint32(0);
  int error;
  bool allow_batch= is_bulk_delete || (thd->options & OPTION_ALLOW_BATCH);
  DBUG_ENTER("ndb_delete_row");
  DBUG_ASSERT(trans);

  ha_statistic_increment(&SSV::ha_delete_count);
  m_rows_changed++;

  bool skip_partition_for_unique_index= FALSE;
  if (m_use_partition_pruning)
  {
    if (!cursor && m_read_before_write_removal_used)
    {
      ndb_index_type type= get_index_type(active_index);
      /*
        Ndb unique indexes are global so when
        m_read_before_write_removal_used is active
        the unique index can be used directly for deleting
        without finding the partitions
      */
      if (type == UNIQUE_INDEX ||
          type == UNIQUE_ORDERED_INDEX)
      {
        skip_partition_for_unique_index= TRUE;
        goto skip_partition_pruning;
      }
    }
    if ((error= get_part_for_delete(record, table->record[0], m_part_info,
                                    &part_id)))
    {
      DBUG_RETURN(error);
    }
  skip_partition_pruning:
    (void)0;
  }

  NdbOperation::OperationOptions options;
  NdbOperation::OperationOptions *poptions = NULL;
  options.optionsPresent=0;

  eventSetAnyValue(thd, &options);

  /*
    Poor approx. let delete ~ tabsize / 4
  */
  uint delete_size= 12 + (m_bytes_per_write >> 2);
  bool need_flush= add_row_check_if_batch_full_size(thd_ndb, delete_size);

  if (cursor)
  {
    if (options.optionsPresent != 0)
      poptions = &options;

    /*
      We are scanning records and want to delete the record
      that was just found, call deleteTuple on the cursor 
      to take over the lock to a new delete operation
      And thus setting the primary key of the record from 
      the active record in cursor
    */
    DBUG_PRINT("info", ("Calling deleteTuple on cursor"));
    if ((op = cursor->deleteCurrentTuple(trans, m_ndb_record,
                                         NULL, // result_row
                                         NULL, // result_mask
                                         poptions, 
                                         sizeof(NdbOperation::OperationOptions))) == 0)
      ERR_RETURN(trans->getNdbError());     
    m_lock_tuple= FALSE;
    thd_ndb->m_unsent_bytes+= 12;

    no_uncommitted_rows_update(-1);

    if (!(primary_key_update || m_delete_cannot_batch))
    {
      // If deleting from cursor, NoCommit will be handled in next_result
      m_rows_deleted++;
      DBUG_RETURN(0);
    }
  }
  else
  {
    const NdbRecord *key_rec;
    const uchar *key_row;

    if (m_user_defined_partitioning && !skip_partition_for_unique_index)
    {
      options.optionsPresent|= NdbOperation::OperationOptions::OO_PARTITION_ID;
      options.partitionId= part_id;
    }

    setup_key_ref_for_ndb_record(&key_rec, &key_row, record,
				 m_read_before_write_removal_used);

#ifdef HAVE_NDB_BINLOG
    uchar* ex_data_buffer= NULL;
    /*
      Room for 10 instruction words, two labels (@ 2words/label)
      + 2 extra words for the case of resolve_size == 8
    */
    Uint32 buffer[16];
    NdbInterpretedCode code(m_table, buffer,
                            sizeof(buffer)/sizeof(buffer[0]));
    if (thd->slave_thread && m_share->m_cfn_share &&
        (m_share->m_cfn_share->m_resolve_cft != CFT_NDB_UNDEF))
    {
      /* Conflict resolution in slave thread. */
      enum_conflict_fn_type cft= m_share->m_cfn_share->m_resolve_cft;
      if (!delete_row_conflict_fn(cft, record, &code))
      {
        options.optionsPresent|=NdbOperation::OperationOptions::OO_INTERPRETED;
        options.interpretedCode= &code;
        thd_ndb->m_conflict_fn_usage_count++;
      }

      Ndb_exceptions_data ex_data;
      ex_data.share= m_share;
      /*
        We need to save the row data for possible conflict resolution after
        execute().
      */
      ex_data.row= copy_row_to_buffer(thd_ndb, record);
      ex_data_buffer= get_buffer(thd_ndb, sizeof(ex_data));
      if (ex_data.row == NULL || ex_data_buffer == NULL)
      {
        DBUG_RETURN(HA_ERR_OUT_OF_MEM);
      }
      memcpy(ex_data_buffer, &ex_data, sizeof(ex_data));

      options.optionsPresent|= NdbOperation::OperationOptions::OO_CUSTOMDATA;
      options.customData= (void*)ex_data_buffer;
    }
#endif /* HAVE_NDB_BINLOG */
    if (options.optionsPresent != 0)
      poptions= &options;

    if (!(op=trans->deleteTuple(key_rec, (const char *)key_row,
                                m_ndb_record,
                                NULL, // row
                                NULL, // mask
                                poptions,
                                sizeof(NdbOperation::OperationOptions))))
      ERR_RETURN(trans->getNdbError());

    no_uncommitted_rows_update(-1);

    /*
      Check if we can batch the delete.

      We don't batch deletes as part of primary key updates.
      We do not batch deletes on tables with no primary key. For such tables,
      replication uses full table scan to locate the row to delete. The
      problem is the following scenario when deleting 2 (or more) rows:

       1. Table scan to locate the first row.
       2. Delete the row, batched so no execute.
       3. Table scan to locate the second row is executed, along with the
          batched delete operation from step 2.
       4. The first row is returned from nextResult() (not deleted yet).
       5. The kernel deletes the row (operation from step 2).
       6. lockCurrentTuple() is called on the row returned in step 4. However,
          as that row is now deleted, the operation fails and the transaction
          is aborted.
       7. The delete of the second tuple now fails, as the transaction has
          been aborted.
    */

    if ( allow_batch &&
	 table_share->primary_key != MAX_KEY &&
	 !primary_key_update &&
	 !need_flush)
    {
      m_rows_deleted++;
      DBUG_RETURN(0);
    }
  }

  // Execute delete operation
  uint ignore_count= 0;
  if (execute_no_commit(m_thd_ndb, trans,
                        m_ignore_no_key || m_read_before_write_removal_used,
                        &ignore_count) != 0)
  {
    no_uncommitted_rows_execute_failure();
    DBUG_RETURN(ndb_err(trans));
  }
  if (!primary_key_update)
    m_rows_deleted+= 1 - ignore_count;
  DBUG_RETURN(0);
}
  
/**
  Unpack a record returned from a scan.
  We copy field-for-field to
   1. Avoid unnecessary copying for sparse rows.
   2. Properly initialize not used null bits.
  Note that we do not unpack all returned rows; some primary/unique key
  operations can read directly into the destination row.
*/
void ha_ndbcluster::unpack_record(uchar *dst_row, const uchar *src_row)
{
  int res;
  DBUG_ASSERT(src_row != NULL);

  my_ptrdiff_t dst_offset= dst_row - table->record[0];
  my_ptrdiff_t src_offset= src_row - table->record[0];

  /* Initialize the NULL bitmap. */
  memset(dst_row, 0xff, table->s->null_bytes);

  uchar *blob_ptr= m_blobs_buffer;

  for (uint i= 0; i < table_share->fields; i++) 
  {
    Field *field= table->field[i];
    if (bitmap_is_set(table->read_set, i))
    {
      if (field->type() == MYSQL_TYPE_BIT)
      {
        Field_bit *field_bit= static_cast<Field_bit*>(field);
        if (!field->is_null_in_record_with_offset(src_offset))
        {
          field->move_field_offset(src_offset);
          longlong value= field_bit->val_int();
          field->move_field_offset(dst_offset-src_offset);
          field_bit->set_notnull();
          /* Field_bit in DBUG requires the bit set in write_set for store(). */
          my_bitmap_map *old_map=
            dbug_tmp_use_all_columns(table, table->write_set);
          IF_DBUG(int res=) field_bit->store(value, true);
          dbug_tmp_restore_column_map(table->write_set, old_map);
          DBUG_ASSERT(res == 0);
          field->move_field_offset(-dst_offset);
        }
      }
      else if (field->flags & BLOB_FLAG)
      {
        Field_blob *field_blob= (Field_blob *)field;
        NdbBlob *ndb_blob= m_value[i].blob;
        DBUG_ASSERT(ndb_blob != 0);
        int isNull;
        res= ndb_blob->getNull(isNull);
        DBUG_ASSERT(res == 0);                  // Already succeeded once
        Uint64 len64= 0;
        field_blob->move_field_offset(dst_offset);
        if (!isNull)
        {
          res= ndb_blob->getLength(len64);
          DBUG_ASSERT(res == 0 && len64 <= (Uint64)0xffffffff);
          field->set_notnull();
        }
        /* Need not set_null(), as we initialized null bits to 1 above. */
        field_blob->set_ptr((uint32)len64, blob_ptr);
        field_blob->move_field_offset(-dst_offset);
        blob_ptr+= (len64 + 7) & ~((Uint64)7);
      }
      else
      {
        field->move_field_offset(src_offset);
        /* Normal field (not blob or bit type). */
        if (!field->is_null())
        {
          /* Only copy actually used bytes of varstrings. */
          uint32 actual_length= field->used_length();
          uchar *src_ptr= field->ptr;
          field->move_field_offset(dst_offset - src_offset);
          field->set_notnull();
          memcpy(field->ptr, src_ptr, actual_length);
#ifdef HAVE_purify
          /*
            We get Valgrind warnings on uninitialised padding bytes in
            varstrings, for example when writing rows to temporary tables.
            So for valgrind builds we pad with zeros, not needed for
            production code.
          */
          if (actual_length < field->pack_length())
            bzero(field->ptr + actual_length,
                  field->pack_length() - actual_length);
#endif
          field->move_field_offset(-dst_offset);
        }
        else
          field->move_field_offset(-src_offset);
        /* No action needed for a NULL field. */
      }
    }
  }
}

/*
    DBUG_EXECUTE("value", print_results(););
*/

void ha_ndbcluster::print_results()
{
  DBUG_ENTER("print_results");

#ifndef DBUG_OFF

  char buf_type[MAX_FIELD_WIDTH], buf_val[MAX_FIELD_WIDTH];
  String type(buf_type, sizeof(buf_type), &my_charset_bin);
  String val(buf_val, sizeof(buf_val), &my_charset_bin);
  for (uint f= 0; f < table_share->fields; f++)
  {
    /* Use DBUG_PRINT since DBUG_FILE cannot be filtered out */
    char buf[2000];
    Field *field;
    void* ptr;
    NdbValue value;

    buf[0]= 0;
    field= table->field[f];
    if (!(value= m_value[f]).ptr)
    {
      strmov(buf, "not read");
      goto print_value;
    }

    ptr= field->ptr;

    if (! (field->flags & BLOB_FLAG))
    {
      if (value.rec->isNULL())
      {
        strmov(buf, "NULL");
        goto print_value;
      }
      type.length(0);
      val.length(0);
      field->sql_type(type);
      field->val_str(&val);
      my_snprintf(buf, sizeof(buf), "%s %s", type.c_ptr(), val.c_ptr());
    }
    else
    {
      NdbBlob *ndb_blob= value.blob;
      bool isNull= TRUE;
      ndb_blob->getNull(isNull);
      if (isNull)
        strmov(buf, "NULL");
    }

print_value:
    DBUG_PRINT("value", ("%u,%s: %s", f, field->field_name, buf));
  }
#endif
  DBUG_VOID_RETURN;
}


int ha_ndbcluster::index_init(uint index, bool sorted)
{
  DBUG_ENTER("ha_ndbcluster::index_init");
  DBUG_PRINT("enter", ("index: %u  sorted: %d", index, sorted));
  active_index= index;
  m_sorted= sorted;
  /*
    Locks are are explicitly released in scan
    unless m_lock.type == TL_READ_HIGH_PRIORITY
    and no sub-sequent call to unlock_row()
  */
  m_lock_tuple= FALSE;
  if (table_share->primary_key == MAX_KEY &&
      m_use_partition_pruning)
    include_partition_fields_in_used_fields(
      m_part_info->full_part_field_array,
      table->read_set);
  DBUG_RETURN(0);
}


int ha_ndbcluster::index_end()
{
  DBUG_ENTER("ha_ndbcluster::index_end");
  DBUG_RETURN(close_scan());
}

/**
  Check if key contains null.
*/
static
int
check_null_in_key(const KEY* key_info, const uchar *key, uint key_len)
{
  KEY_PART_INFO *curr_part, *end_part;
  const uchar* end_ptr= key + key_len;
  curr_part= key_info->key_part;
  end_part= curr_part + key_info->key_parts;

  for (; curr_part != end_part && key < end_ptr; curr_part++)
  {
    if (curr_part->null_bit && *key)
      return 1;

    key += curr_part->store_length;
  }
  return 0;
}

int ha_ndbcluster::index_read(uchar *buf,
                              const uchar *key, uint key_len, 
                              enum ha_rkey_function find_flag)
{
  key_range start_key;
  bool descending= FALSE;
  DBUG_ENTER("ha_ndbcluster::index_read");
  DBUG_PRINT("enter", ("active_index: %u, key_len: %u, find_flag: %d", 
                       active_index, key_len, find_flag));

  start_key.key= key;
  start_key.length= key_len;
  start_key.flag= find_flag;
  descending= FALSE;
  switch (find_flag) {
  case HA_READ_KEY_OR_PREV:
  case HA_READ_BEFORE_KEY:
  case HA_READ_PREFIX_LAST:
  case HA_READ_PREFIX_LAST_OR_PREV:
    descending= TRUE;
    break;
  default:
    break;
  }
  DBUG_RETURN(read_range_first_to_buf(&start_key, 0, descending,
                                      m_sorted, buf));
}


int ha_ndbcluster::index_next(uchar *buf)
{
  DBUG_ENTER("ha_ndbcluster::index_next");
  ha_statistic_increment(&SSV::ha_read_next_count);
  DBUG_RETURN(next_result(buf));
}


int ha_ndbcluster::index_prev(uchar *buf)
{
  DBUG_ENTER("ha_ndbcluster::index_prev");
  ha_statistic_increment(&SSV::ha_read_prev_count);
  DBUG_RETURN(next_result(buf));
}


int ha_ndbcluster::index_first(uchar *buf)
{
  DBUG_ENTER("ha_ndbcluster::index_first");
  ha_statistic_increment(&SSV::ha_read_first_count);
  // Start the ordered index scan and fetch the first row

  // Only HA_READ_ORDER indexes get called by index_first
  DBUG_RETURN(ordered_index_scan(0, 0, TRUE, FALSE, buf, NULL));
}


int ha_ndbcluster::index_last(uchar *buf)
{
  DBUG_ENTER("ha_ndbcluster::index_last");
  ha_statistic_increment(&SSV::ha_read_last_count);
  DBUG_RETURN(ordered_index_scan(0, 0, TRUE, TRUE, buf, NULL));
}

int ha_ndbcluster::index_read_last(uchar * buf, const uchar * key, uint key_len)
{
  DBUG_ENTER("ha_ndbcluster::index_read_last");
  DBUG_RETURN(index_read(buf, key, key_len, HA_READ_PREFIX_LAST));
}

int ha_ndbcluster::read_range_first_to_buf(const key_range *start_key,
                                           const key_range *end_key,
                                           bool desc, bool sorted,
                                           uchar* buf)
{
  part_id_range part_spec;
  ndb_index_type type= get_index_type(active_index);
  const KEY* key_info= table->key_info+active_index;
  int error; 
  DBUG_ENTER("ha_ndbcluster::read_range_first_to_buf");
  DBUG_PRINT("info", ("desc: %d, sorted: %d", desc, sorted));

  if (m_use_partition_pruning)
  {
    get_partition_set(table, buf, active_index, start_key, &part_spec);
    DBUG_PRINT("info", ("part_spec.start_part: %u  part_spec.end_part: %u",
                        part_spec.start_part, part_spec.end_part));
    /*
      If partition pruning has found no partition in set
      we can return HA_ERR_END_OF_FILE
      If partition pruning has found exactly one partition in set
      we can optimize scan to run towards that partition only.
    */
    if (part_spec.start_part > part_spec.end_part)
    {
      DBUG_RETURN(HA_ERR_END_OF_FILE);
    }

    if (part_spec.start_part == part_spec.end_part)
    {
      /*
        Only one partition is required to scan, if sorted is required we
        don't need it any more since output from one ordered partitioned
        index is always sorted.
      */
      sorted= FALSE;
      if (unlikely(!get_transaction_part_id(part_spec.start_part, error)))
      {
        DBUG_RETURN(error);
      }
    }
  }

  switch (type){
  case PRIMARY_KEY_ORDERED_INDEX:
  case PRIMARY_KEY_INDEX:
    if (start_key && 
        start_key->length == key_info->key_length &&
        start_key->flag == HA_READ_KEY_EXACT)
    {
      if (m_active_cursor && (error= close_scan()))
        DBUG_RETURN(error);
      if (!m_thd_ndb->trans)
        if (unlikely(!start_transaction_key(active_index,
                                            start_key->key, error)))
          DBUG_RETURN(error);
      error= pk_read(start_key->key, start_key->length, buf,
		  (m_use_partition_pruning)? &(part_spec.start_part) : NULL);
      DBUG_RETURN(error == HA_ERR_KEY_NOT_FOUND ? HA_ERR_END_OF_FILE : error);
    }
    break;
  case UNIQUE_ORDERED_INDEX:
  case UNIQUE_INDEX:
    if (start_key && start_key->length == key_info->key_length &&
        start_key->flag == HA_READ_KEY_EXACT && 
        !check_null_in_key(key_info, start_key->key, start_key->length))
    {
      if (m_active_cursor && (error= close_scan()))
        DBUG_RETURN(error);

      if (!m_thd_ndb->trans)
        if (unlikely(!start_transaction_key(active_index,
                                            start_key->key, error)))
          DBUG_RETURN(error);
      error= unique_index_read(start_key->key, start_key->length, buf);
      DBUG_RETURN(error == HA_ERR_KEY_NOT_FOUND ? HA_ERR_END_OF_FILE : error);
    }
    else if (type == UNIQUE_INDEX)
      DBUG_RETURN(full_table_scan(key_info, 
                                  start_key->key, 
                                  start_key->length, 
                                  buf));
    break;
  default:
    break;
  }
  if (!m_use_partition_pruning && !m_thd_ndb->trans)
  {
    get_partition_set(table, buf, active_index, start_key, &part_spec);
    if (part_spec.start_part == part_spec.end_part)
      if (unlikely(!start_transaction_part_id(part_spec.start_part, error)))
        DBUG_RETURN(error);
  }
  // Start the ordered index scan and fetch the first row
  DBUG_RETURN(ordered_index_scan(start_key, end_key, sorted, desc, buf,
	  (m_use_partition_pruning)? &part_spec : NULL));
}

int ha_ndbcluster::read_range_first(const key_range *start_key,
                                    const key_range *end_key,
                                    bool eq_r, bool sorted)
{
  uchar* buf= table->record[0];
  DBUG_ENTER("ha_ndbcluster::read_range_first");
  DBUG_RETURN(read_range_first_to_buf(start_key, end_key, FALSE,
                                      sorted, buf));
}

int ha_ndbcluster::read_range_next()
{
  DBUG_ENTER("ha_ndbcluster::read_range_next");
  DBUG_RETURN(next_result(table->record[0]));
}


int ha_ndbcluster::rnd_init(bool scan)
{
  int error;
  DBUG_ENTER("rnd_init");
  DBUG_PRINT("enter", ("scan: %d", scan));

  if (m_active_cursor && (error= close_scan()))
    DBUG_RETURN(error);
  index_init(table_share->primary_key, 0);
  DBUG_RETURN(0);
}

int ha_ndbcluster::close_scan()
{
  /*
    workaround for bug #39872 - explain causes segv
    - rnd_end/close_scan is called on unlocked table
    - should be fixed in server code, but this will
    not be done until 6.0 as it is too intrusive
  */
  if (m_thd_ndb == NULL)
    return 0;
  NdbTransaction *trans= m_thd_ndb->trans;
  int error;
  DBUG_ENTER("close_scan");

  NdbScanOperation *cursor= m_active_cursor;
  
  if (!cursor)
  {
    cursor = m_multi_cursor;
    if (!cursor)
      DBUG_RETURN(0);
  }

  if ((error= scan_handle_lock_tuple(cursor, trans)) != 0)
    DBUG_RETURN(error);

  if (m_thd_ndb->m_unsent_bytes)
  {
    /*
      Take over any pending transactions to the 
      deleteing/updating transaction before closing the scan    
    */
    DBUG_PRINT("info", ("thd_ndb->m_unsent_bytes: %ld",
                        (long) m_thd_ndb->m_unsent_bytes));    
    if (execute_no_commit(m_thd_ndb, trans, m_ignore_no_key) != 0)
    {
      no_uncommitted_rows_execute_failure();
      DBUG_RETURN(ndb_err(trans));
    }
  }
  
  cursor->close(m_thd_ndb->m_force_send, TRUE);
  m_active_cursor= NULL;
  m_multi_cursor= NULL;
  DBUG_RETURN(0);
}

int ha_ndbcluster::rnd_end()
{
  DBUG_ENTER("rnd_end");
  DBUG_RETURN(close_scan());
}


int ha_ndbcluster::rnd_next(uchar *buf)
{
  DBUG_ENTER("rnd_next");
  ha_statistic_increment(&SSV::ha_read_rnd_next_count);

  if (!m_active_cursor)
    DBUG_RETURN(full_table_scan(NULL, NULL, 0, buf));
  DBUG_RETURN(next_result(buf));
}


/**
  An "interesting" record has been found and it's pk 
  retrieved by calling position. Now it's time to read
  the record from db once again.
*/

int ha_ndbcluster::rnd_pos(uchar *buf, uchar *pos)
{
  DBUG_ENTER("rnd_pos");
  ha_statistic_increment(&SSV::ha_read_rnd_count);
  // The primary key for the record is stored in pos
  // Perform a pk_read using primary key "index"
  {
    part_id_range part_spec;
    uint key_length= ref_length;
    if (m_user_defined_partitioning)
    {
      if (table_share->primary_key == MAX_KEY)
      {
        /*
          The partition id has been fetched from ndb
          and has been stored directly after the hidden key
        */
        DBUG_DUMP("key+part", pos, key_length);
        key_length= ref_length - sizeof(m_part_id);
        part_spec.start_part= part_spec.end_part= *(uint32 *)(pos + key_length);
      }
      else
      {
        key_range key_spec;
        KEY *key_info= table->key_info + table_share->primary_key;
        key_spec.key= pos;
        key_spec.length= key_length;
        key_spec.flag= HA_READ_KEY_EXACT;
        get_full_part_id_from_key(table, buf, key_info, 
                                  &key_spec, &part_spec);
        DBUG_ASSERT(part_spec.start_part == part_spec.end_part);
      }
      DBUG_PRINT("info", ("partition id %u", part_spec.start_part));
    }
    DBUG_DUMP("key", pos, key_length);
	DBUG_RETURN(pk_read(pos, key_length, buf,
		(m_user_defined_partitioning)? &(part_spec.start_part) : NULL));
  }
}


/**
  Store the primary key of this record in ref 
  variable, so that the row can be retrieved again later
  using "reference" in rnd_pos.
*/

void ha_ndbcluster::position(const uchar *record)
{
  KEY *key_info;
  KEY_PART_INFO *key_part;
  KEY_PART_INFO *end;
  uchar *buff;
  uint key_length;

  DBUG_ENTER("position");

  if (table_share->primary_key != MAX_KEY) 
  {
    key_length= ref_length;
    key_info= table->key_info + table_share->primary_key;
    key_part= key_info->key_part;
    end= key_part + key_info->key_parts;
    buff= ref;
    
    for (; key_part != end; key_part++) 
    {
      if (key_part->null_bit) {
        /* Store 0 if the key part is a NULL part */      
        if (record[key_part->null_offset]
            & key_part->null_bit) {
          *buff++= 1;
          continue;
        }      
        *buff++= 0;
      }

      size_t len = key_part->length;
      const uchar * ptr = record + key_part->offset;
      Field *field = key_part->field;
      if (field->type() ==  MYSQL_TYPE_VARCHAR)
      {
        if (((Field_varstring*)field)->length_bytes == 1)
        {
          /**
           * Keys always use 2 bytes length
           */
          buff[0] = ptr[0];
          buff[1] = 0;
          memcpy(buff+2, ptr + 1, len);
        }
        else
        {
          memcpy(buff, ptr, len + 2);
        }
        len += 2;
      }
      else
      {
        memcpy(buff, ptr, len);
      }
      buff += len;
    }
  } 
  else 
  {
    // No primary key, get hidden key
    DBUG_PRINT("info", ("Getting hidden key"));
    // If table has user defined partition save the partition id as well
    if (m_user_defined_partitioning)
    {
      DBUG_PRINT("info", ("Saving partition id %u", m_part_id));
      key_length= ref_length - sizeof(m_part_id);
      memcpy(ref+key_length, (void *)&m_part_id, sizeof(m_part_id));
    }
    else
      key_length= ref_length;
#ifndef DBUG_OFF
    int hidden_no= table->s->fields;
    const NDBTAB *tab= m_table;  
    const NDBCOL *hidden_col= tab->getColumn(hidden_no);
    DBUG_ASSERT(hidden_col->getPrimaryKey() && 
                hidden_col->getAutoIncrement() &&
                key_length == NDB_HIDDEN_PRIMARY_KEY_LENGTH);
#endif
    memcpy(ref, &m_ref, key_length);
  }
#ifndef DBUG_OFF
  if (table_share->primary_key == MAX_KEY && m_user_defined_partitioning) 
    DBUG_DUMP("key+part", ref, key_length+sizeof(m_part_id));
#endif
  DBUG_DUMP("ref", ref, key_length);
  DBUG_VOID_RETURN;
}


int ha_ndbcluster::info(uint flag)
{
  THD *thd= table->in_use;
  int result= 0;
  DBUG_ENTER("info");
  DBUG_PRINT("enter", ("flag: %d", flag));
  
  if (flag & HA_STATUS_POS)
    DBUG_PRINT("info", ("HA_STATUS_POS"));
  if (flag & HA_STATUS_TIME)
    DBUG_PRINT("info", ("HA_STATUS_TIME"));
  while (flag & HA_STATUS_VARIABLE)
  {
    if (!thd)
      thd= current_thd;
    DBUG_PRINT("info", ("HA_STATUS_VARIABLE"));
    if ((flag & HA_STATUS_NO_LOCK) &&
        !thd->variables.ndb_use_exact_count)
    {
      if (thd->lex->sql_command != SQLCOM_SHOW_TABLE_STATUS &&
          thd->lex->sql_command != SQLCOM_SHOW_KEYS)
      {
        /*
          just use whatever stats we have however,
          optimizer behaves strangely if we return few rows
        */
        if (stats.records < 2)
          stats.records= 2;
        break;
      }
    }
    if (!m_table_info)
    {
      if ((my_errno= check_ndb_connection(thd)))
        DBUG_RETURN(my_errno);
    }
    result= update_stats(thd, 1);
    break;
  }
  if (flag & HA_STATUS_CONST)
  {
    DBUG_PRINT("info", ("HA_STATUS_CONST"));
    set_rec_per_key();
  }
  if (flag & HA_STATUS_ERRKEY)
  {
    DBUG_PRINT("info", ("HA_STATUS_ERRKEY"));
    errkey= m_dupkey;
  }
  if (flag & HA_STATUS_AUTO)
  {
    DBUG_PRINT("info", ("HA_STATUS_AUTO"));
    if (m_table && table->found_next_number_field)
    {
      if (!thd)
        thd= current_thd;
      if ((my_errno= check_ndb_connection(thd)))
        DBUG_RETURN(my_errno);
      Ndb *ndb= get_ndb(thd);
      Ndb_tuple_id_range_guard g(m_share);
      
      Uint64 auto_increment_value64;
      if (ndb->readAutoIncrementValue(m_table, g.range,
                                      auto_increment_value64) == -1)
      {
        const NdbError err= ndb->getNdbError();
        sql_print_error("Error %lu in readAutoIncrementValue(): %s",
                        (ulong) err.code, err.message);
        stats.auto_increment_value= ~(ulonglong)0;
      }
      else
        stats.auto_increment_value= (ulonglong)auto_increment_value64;
    }
  }
  if (flag & HA_STATUS_WRITTEN_ROWS)
  {
    stats.rows_updated= m_rows_updated;
    stats.rows_deleted= m_rows_deleted;
  }

  if(result == -1)
    result= HA_ERR_NO_CONNECTION;

  DBUG_RETURN(result);
}


void ha_ndbcluster::get_dynamic_partition_info(PARTITION_INFO *stat_info,
                                               uint part_id)
{
  /* 
     This functions should be fixed. Suggested fix: to
     implement ndb function which retrives the statistics
     about ndb partitions.
  */
  bzero((char*) stat_info, sizeof(PARTITION_INFO));
  return;
}


int ha_ndbcluster::extra(enum ha_extra_function operation)
{
  DBUG_ENTER("extra");
  switch (operation) {
  case HA_EXTRA_IGNORE_DUP_KEY:       /* Dup keys don't rollback everything*/
    DBUG_PRINT("info", ("HA_EXTRA_IGNORE_DUP_KEY"));
    DBUG_PRINT("info", ("Ignoring duplicate key"));
    m_ignore_dup_key= TRUE;
    break;
  case HA_EXTRA_NO_IGNORE_DUP_KEY:
    DBUG_PRINT("info", ("HA_EXTRA_NO_IGNORE_DUP_KEY"));
    m_ignore_dup_key= FALSE;
    break;
  case HA_EXTRA_IGNORE_NO_KEY:
    DBUG_PRINT("info", ("HA_EXTRA_IGNORE_NO_KEY"));
    DBUG_PRINT("info", ("Turning on AO_IgnoreError at Commit/NoCommit"));
    m_ignore_no_key= TRUE;
    break;
  case HA_EXTRA_NO_IGNORE_NO_KEY:
    DBUG_PRINT("info", ("HA_EXTRA_NO_IGNORE_NO_KEY"));
    DBUG_PRINT("info", ("Turning on AO_IgnoreError at Commit/NoCommit"));
    m_ignore_no_key= FALSE;
    break;
  case HA_EXTRA_WRITE_CAN_REPLACE:
    DBUG_PRINT("info", ("HA_EXTRA_WRITE_CAN_REPLACE"));
    if (!m_has_unique_index ||
        current_thd->slave_thread) /* always set if slave, quick fix for bug 27378 */
    {
      DBUG_PRINT("info", ("Turning ON use of write instead of insert"));
      m_use_write= TRUE;
    }
    break;
  case HA_EXTRA_WRITE_CANNOT_REPLACE:
    DBUG_PRINT("info", ("HA_EXTRA_WRITE_CANNOT_REPLACE"));
    DBUG_PRINT("info", ("Turning OFF use of write instead of insert"));
    m_use_write= FALSE;
    break;
  case HA_EXTRA_DELETE_CANNOT_BATCH:
    DBUG_PRINT("info", ("HA_EXTRA_DELETE_CANNOT_BATCH"));
    m_delete_cannot_batch= TRUE;
    break;
  case HA_EXTRA_UPDATE_CANNOT_BATCH:
    DBUG_PRINT("info", ("HA_EXTRA_UPDATE_CANNOT_BATCH"));
    m_update_cannot_batch= TRUE;
    break;
  default:
    break;
  }
  
  DBUG_RETURN(0);
}


bool ha_ndbcluster::read_before_write_removal_possible(List<Item> *fields,
                                                       List<Item> *values)
{
  THD *thd= table->in_use;
  DBUG_ENTER("read_before_write_removal_possible");
  /*
    We need to verify a large number of things before accepting to remove
    the read before the update. We cannot avoid read before when primary
    key is updated, when a unique key is updated, when a BLOB is updated,
    for deletes on tables with BLOB's it is also not possible to avoid
    the read before the update and finally it is necessary that the
    update expressions only contain constant expressions.
  */
  if (uses_blob_value(table->write_set) ||
      (thd->lex->sql_command == SQLCOM_DELETE &&
       table_share->blob_fields) ||
      (values && !check_constant_expressions(values)) ||
      (table_share->primary_key != MAX_KEY &&
       bitmap_is_overlapping(table->write_set, m_pk_bitmap_p)))
  {
    DBUG_RETURN(FALSE);
  }
  if (m_has_unique_index)
  {
    KEY *key;
    uint i;
    for (i= 0; i < table_share->keys; i++)
    {
      key= table->key_info + i;
      if ((key->flags & HA_NOSAME) &&
          bitmap_is_overlapping(table->write_set,
                                m_key_fields[key - table->key_info]))
      {
        DBUG_RETURN(FALSE);
      }
    }
  }
  DBUG_PRINT("info", ("read_before_write_removal_possible TRUE"));
  m_read_before_write_removal_possible= TRUE;
  DBUG_RETURN(TRUE);
}


int ha_ndbcluster::reset()
{
  DBUG_ENTER("ha_ndbcluster::reset");
  if (m_cond)
  {
    m_cond->cond_clear();
  }

  /*
    Regular partition pruning will set the bitmap appropriately.
    Some queries like ALTER TABLE doesn't use partition pruning and
    thus the 'used_partitions' bitmap needs to be initialized
  */
  if (m_part_info)
    bitmap_set_all(&m_part_info->used_partitions);

  /* reset flags set by extra calls */
  m_read_before_write_removal_possible= FALSE;
  m_read_before_write_removal_used= FALSE;
  m_rows_updated= m_rows_deleted= 0;
  m_ignore_dup_key= FALSE;
  m_use_write= FALSE;
  m_ignore_no_key= FALSE;
  m_rows_inserted= (ha_rows) 0;
  m_rows_to_insert= (ha_rows) 1;
  m_delete_cannot_batch= FALSE;
  m_update_cannot_batch= FALSE;

  DBUG_RETURN(0);
}


/**
  Start of an insert, remember number of rows to be inserted, it will
  be used in write_row and get_autoincrement to send an optimal number
  of rows in each roundtrip to the server.

  @param
   rows     number of rows to insert, 0 if unknown
*/

int
ha_ndbcluster::flush_bulk_insert(bool allow_batch)
{
  NdbTransaction *trans= m_thd_ndb->trans;
  DBUG_ENTER("ha_ndbcluster::flush_bulk_insert");
  DBUG_PRINT("info", ("Sending inserts to NDB, rows_inserted: %d", 
                      (int)m_rows_inserted));
  DBUG_ASSERT(trans);

  
  if (! (m_thd_ndb->trans_options & TNTO_TRANSACTIONS_OFF))
  {
    if (!allow_batch &&
        execute_no_commit(m_thd_ndb, trans, m_ignore_no_key) != 0)
    {
      no_uncommitted_rows_execute_failure();
      DBUG_RETURN(ndb_err(trans));
    }
  }
  else
  {
    /*
      signal that transaction has been broken up and hence cannot
      be rolled back
    */
    THD *thd= table->in_use;
    thd->transaction.all.modified_non_trans_table=
      thd->transaction.stmt.modified_non_trans_table= TRUE;
    if (execute_commit(m_thd_ndb, trans, m_thd_ndb->m_force_send,
                       m_ignore_no_key) != 0)
    {
      no_uncommitted_rows_execute_failure();
      DBUG_RETURN(ndb_err(trans));
    }
    if (trans->restart() != 0)
    {
      DBUG_ASSERT(0);
      DBUG_RETURN(-1);
    }
  }
  DBUG_RETURN(0);
}

void ha_ndbcluster::start_bulk_insert(ha_rows rows)
{
  DBUG_ENTER("start_bulk_insert");
  DBUG_PRINT("enter", ("rows: %d", (int)rows));
  
  m_rows_inserted= (ha_rows) 0;
  if (!m_use_write && m_ignore_dup_key)
  {
    /*
      compare if expression with that in write_row
      we have a situation where peek_indexed_rows() will be called
      so we cannot batch
    */
    DBUG_PRINT("info", ("Batching turned off as duplicate key is "
                        "ignored by using peek_row"));
    m_rows_to_insert= 1;
    DBUG_VOID_RETURN;
  }
  if (rows == (ha_rows) 0)
  {
    /* We don't know how many will be inserted, guess */
    m_rows_to_insert=
      (m_autoincrement_prefetch > NDB_DEFAULT_AUTO_PREFETCH)
      ? m_autoincrement_prefetch
      : NDB_DEFAULT_AUTO_PREFETCH;
    m_autoincrement_prefetch= m_rows_to_insert;
  }
  else
  {
    m_rows_to_insert= rows;
    if (m_autoincrement_prefetch < m_rows_to_insert)
      m_autoincrement_prefetch= m_rows_to_insert;
  }

  DBUG_VOID_RETURN;
}

/**
  End of an insert.
*/
int ha_ndbcluster::end_bulk_insert()
{
  int error= 0;

  DBUG_ENTER("end_bulk_insert");
  // Check if last inserts need to be flushed

  THD *thd= table->in_use;
  Thd_ndb *thd_ndb= m_thd_ndb;
  
  if ((thd->options & OPTION_ALLOW_BATCH) == 0 && thd_ndb->m_unsent_bytes)
  {
    bool allow_batch= (thd_ndb->m_handler != 0);
    error= flush_bulk_insert(allow_batch);
    if (error != 0)
      my_errno= error;
  }

  m_rows_inserted= (ha_rows) 0;
  m_rows_to_insert= (ha_rows) 1;
  DBUG_RETURN(error);
}


int ha_ndbcluster::extra_opt(enum ha_extra_function operation, ulong cache_size)
{
  DBUG_ENTER("extra_opt");
  DBUG_PRINT("enter", ("cache_size: %lu", cache_size));
  DBUG_RETURN(extra(operation));
}

static const char *ha_ndbcluster_exts[] = {
 ha_ndb_ext,
 NullS
};

const char** ha_ndbcluster::bas_ext() const
{
  return ha_ndbcluster_exts;
}

/**
  How many seeks it will take to read through the table.

  This is to be comparable to the number returned by records_in_range so
  that we can decide if we should scan the table or use keys.
*/

double ha_ndbcluster::scan_time()
{
  DBUG_ENTER("ha_ndbcluster::scan_time()");
  double res= rows2double(stats.records*1000);
  DBUG_PRINT("exit", ("table: %s value: %f", 
                      m_tabname, res));
  DBUG_RETURN(res);
}

/*
  Convert MySQL table locks into locks supported by Ndb Cluster.
  Note that MySQL Cluster does currently not support distributed
  table locks, so to be safe one should set cluster in Single
  User Mode, before relying on table locks when updating tables
  from several MySQL servers
*/

THR_LOCK_DATA **ha_ndbcluster::store_lock(THD *thd,
                                          THR_LOCK_DATA **to,
                                          enum thr_lock_type lock_type)
{
  DBUG_ENTER("store_lock");
  if (lock_type != TL_IGNORE && m_lock.type == TL_UNLOCK) 
  {

    /* If we are not doing a LOCK TABLE, then allow multiple
       writers */
    
    /* Since NDB does not currently have table locks
       this is treated as a ordinary lock */

    const bool in_lock_tables = thd_in_lock_tables(thd);
    const uint sql_command = thd_sql_command(thd);
    if ((lock_type >= TL_WRITE_CONCURRENT_INSERT &&
         lock_type <= TL_WRITE) &&
        !(in_lock_tables && sql_command == SQLCOM_LOCK_TABLES))
      lock_type= TL_WRITE_ALLOW_WRITE;
    
    /* In queries of type INSERT INTO t1 SELECT ... FROM t2 ...
       MySQL would use the lock TL_READ_NO_INSERT on t2, and that
       would conflict with TL_WRITE_ALLOW_WRITE, blocking all inserts
       to t2. Convert the lock to a normal read lock to allow
       concurrent inserts to t2. */
    
    if (lock_type == TL_READ_NO_INSERT && !thd->in_lock_tables)
      lock_type= TL_READ;
    
    m_lock.type=lock_type;
  }
  *to++= &m_lock;

  DBUG_PRINT("exit", ("lock_type: %d", lock_type));
  
  DBUG_RETURN(to);
}

#ifndef DBUG_OFF
#define PRINT_OPTION_FLAGS(t) { \
      if (t->options & OPTION_NOT_AUTOCOMMIT) \
        DBUG_PRINT("thd->options", ("OPTION_NOT_AUTOCOMMIT")); \
      if (t->options & OPTION_BEGIN) \
        DBUG_PRINT("thd->options", ("OPTION_BEGIN")); \
      if (t->options & OPTION_TABLE_LOCK) \
        DBUG_PRINT("thd->options", ("OPTION_TABLE_LOCK")); \
}
#else
#define PRINT_OPTION_FLAGS(t)
#endif


/*
  As MySQL will execute an external lock for every new table it uses
  we can use this to start the transactions.
  If we are in auto_commit mode we just need to start a transaction
  for the statement, this will be stored in thd_ndb.stmt.
  If not, we have to start a master transaction if there doesn't exist
  one from before, this will be stored in thd_ndb.all
 
  When a table lock is held one transaction will be started which holds
  the table lock and for each statement a hupp transaction will be started  
  If we are locking the table then:
  - save the NdbDictionary::Table for easy access
  - save reference to table statistics
  - refresh list of the indexes for the table if needed (if altered)
 */

#ifdef HAVE_NDB_BINLOG
extern Master_info *active_mi;
static int ndbcluster_update_apply_status(THD *thd, int do_update)
{
  Thd_ndb *thd_ndb= get_thd_ndb(thd);
  Ndb *ndb= thd_ndb->ndb;
  NDBDICT *dict= ndb->getDictionary();
  const NDBTAB *ndbtab;
  NdbTransaction *trans= thd_ndb->trans;
  ndb->setDatabaseName(NDB_REP_DB);
  Ndb_table_guard ndbtab_g(dict, NDB_APPLY_TABLE);
  if (!(ndbtab= ndbtab_g.get_table()))
  {
    return -1;
  }
  NdbOperation *op= 0;
  int r= 0;
  r|= (op= trans->getNdbOperation(ndbtab)) == 0;
  DBUG_ASSERT(r == 0);
  if (do_update)
    r|= op->updateTuple();
  else
    r|= op->writeTuple();
  DBUG_ASSERT(r == 0);
  // server_id
  r|= op->equal(0u, (Uint32)thd->server_id);
  DBUG_ASSERT(r == 0);
  if (!do_update)
  {
    // epoch
    r|= op->setValue(1u, (Uint64)0);
    DBUG_ASSERT(r == 0);
  }
  // log_name
  char tmp_buf[FN_REFLEN];
  ndb_pack_varchar(ndbtab->getColumn(2u), tmp_buf,
                   active_mi->rli.group_master_log_name,
                   strlen(active_mi->rli.group_master_log_name));
  r|= op->setValue(2u, tmp_buf);
  DBUG_ASSERT(r == 0);
  // start_pos
  r|= op->setValue(3u, (Uint64)active_mi->rli.group_master_log_pos);
  DBUG_ASSERT(r == 0);
  // end_pos
  r|= op->setValue(4u, (Uint64)active_mi->rli.group_master_log_pos + 
                   ((Uint64)active_mi->rli.future_event_relay_log_pos -
                    (Uint64)active_mi->rli.group_relay_log_pos));
  DBUG_ASSERT(r == 0);
  return 0;
}
#endif /* HAVE_NDB_BINLOG */

static void transaction_checks(THD *thd, Thd_ndb *thd_ndb)
{
  if (thd->lex->sql_command == SQLCOM_LOAD)
    thd_ndb->trans_options|= TNTO_TRANSACTIONS_OFF;
  else if (!thd->transaction.on)
    thd_ndb->trans_options|= TNTO_TRANSACTIONS_OFF;
  else if (!thd->variables.ndb_use_transactions)
    thd_ndb->trans_options|= TNTO_TRANSACTIONS_OFF;
  thd_ndb->m_force_send= thd->variables.ndb_force_send;
  if (!thd->slave_thread)
    thd_ndb->m_batch_size= thd->variables.ndb_batch_size;
  else
  {
    thd_ndb->m_batch_size= global_system_variables.ndb_batch_size;
    /* Do not use hinted TC selection in slave thread */
    thd->variables.ndb_optimized_node_selection=
      global_system_variables.ndb_optimized_node_selection & 1;
  }
}

int ha_ndbcluster::start_statement(THD *thd,
                                   Thd_ndb *thd_ndb,
                                   uint table_count)
{
  NdbTransaction *trans= thd_ndb->trans;
  int error;
  DBUG_ENTER("ha_ndbcluster::start_statement");

  m_thd_ndb= thd_ndb;
  transaction_checks(thd, m_thd_ndb);

  if (table_count == 0)
  {
    PRINT_OPTION_FLAGS(thd);
    trans_register_ha(thd, FALSE, ndbcluster_hton);
    if (thd->options & (OPTION_NOT_AUTOCOMMIT | OPTION_BEGIN))
    {
      if (!trans)
        trans_register_ha(thd, TRUE, ndbcluster_hton);
      thd_ndb->m_handler= NULL;
    }
    else
    {
      /*
        this is an autocommit, we may keep a reference to the
        handler to be used in the commit phase for optimization
        reasons, defering execute
      */
      thd_ndb->m_handler= this;
    }
  }
  else
  {
    /*
      there is more than one handler involved, execute deferal
      not possible
    */
    thd_ndb->m_handler= NULL;
  }
  if (!trans && table_count == 0)
  {
    DBUG_ASSERT(thd_ndb->changed_tables.is_empty() == TRUE);
    thd_ndb->trans_options= 0;

    DBUG_PRINT("trans",("Possibly starting transaction"));
    DBUG_PRINT("enter", ("optimized_node_selection: %lu",
                         thd->variables.ndb_optimized_node_selection));
    if (!(thd->variables.ndb_optimized_node_selection & 2) ||
        thd->lex->sql_command == SQLCOM_LOAD)
      if (unlikely(!start_transaction(error)))
        DBUG_RETURN(error);

    thd_ndb->init_open_tables();
    thd_ndb->query_state&= NDB_QUERY_NORMAL;
    thd_ndb->m_slow_path= FALSE;
    if (!(thd->options & OPTION_BIN_LOG) ||
        thd->variables.binlog_format == BINLOG_FORMAT_STMT)
    {
      thd_ndb->trans_options|= TNTO_NO_LOGGING;
      thd_ndb->m_slow_path= TRUE;
    }
    else if (thd->slave_thread)
      thd_ndb->m_slow_path= TRUE;
  }
  /*
    If this is the start of a LOCK TABLE, a table look 
    should be taken on the table in NDB
       
    Check if it should be read or write lock
  */
  if (thd->options & (OPTION_TABLE_LOCK))
  {
    /* This is currently dead code in wait for implementation in NDB */
    /* lockThisTable(); */
    DBUG_PRINT("info", ("Locking the table..." ));
#ifdef NOT_YET
    push_warning_printf(current_thd, MYSQL_ERROR::WARN_LEVEL_ERROR,
                        ER_GET_ERRMSG, ER(ER_GET_ERRMSG), 0,
                        "Table only locked locally in this mysqld", "NDB");
#endif
  }
  DBUG_RETURN(0);
}

int ha_ndbcluster::init_handler_for_statement(THD *thd)
{
  /*
    This is the place to make sure this handler instance
    has a started transaction.
     
    The transaction is started by the first handler on which 
    MySQL Server calls external lock
   
    Other handlers in the same stmt or transaction should use 
    the same NDB transaction. This is done by setting up the m_thd_ndb
    pointer to point to the NDB transaction object. 
   */

  DBUG_ENTER("ha_ndbcluster::init_handler_for_statement");
  Thd_ndb *thd_ndb= m_thd_ndb;
  DBUG_ASSERT(thd_ndb);

  // store thread specific data first to set the right context
  m_autoincrement_prefetch= thd->variables.ndb_autoincrement_prefetch_sz;
  // Start of transaction
  m_rows_changed= 0;
  m_blobs_pending= FALSE;
  m_slow_path= m_thd_ndb->m_slow_path;
#ifdef HAVE_NDB_BINLOG
  if (unlikely(m_slow_path))
  {
    if (m_share == ndb_apply_status_share && thd->slave_thread)
        m_thd_ndb->trans_options|= TNTO_INJECTED_APPLY_STATUS;
  }
#endif

  if (thd->options & (OPTION_NOT_AUTOCOMMIT | OPTION_BEGIN))
  {
    const void *key= m_table;
    HASH_SEARCH_STATE state;
    THD_NDB_SHARE *thd_ndb_share=
      (THD_NDB_SHARE*)hash_first(&thd_ndb->open_tables, (uchar *)&key, sizeof(key), &state);
    while (thd_ndb_share && thd_ndb_share->key != key)
      thd_ndb_share= (THD_NDB_SHARE*)hash_next(&thd_ndb->open_tables, (uchar *)&key, sizeof(key), &state);
    if (thd_ndb_share == 0)
    {
      thd_ndb_share= (THD_NDB_SHARE *) alloc_root(&thd->transaction.mem_root,
                                                  sizeof(THD_NDB_SHARE));
      if (!thd_ndb_share)
      {
        mem_alloc_error(sizeof(THD_NDB_SHARE));
        DBUG_RETURN(1);
      }
      thd_ndb_share->key= key;
      thd_ndb_share->stat.last_count= thd_ndb->count;
      thd_ndb_share->stat.no_uncommitted_rows_count= 0;
      thd_ndb_share->stat.records= ~(ha_rows)0;
      my_hash_insert(&thd_ndb->open_tables, (uchar *)thd_ndb_share);
    }
    else if (thd_ndb_share->stat.last_count != thd_ndb->count)
    {
      thd_ndb_share->stat.last_count= thd_ndb->count;
      thd_ndb_share->stat.no_uncommitted_rows_count= 0;
      thd_ndb_share->stat.records= ~(ha_rows)0;
    }
    DBUG_PRINT("exit", ("thd_ndb_share: 0x%lx  key: 0x%lx",
                        (long) thd_ndb_share, (long) key));
    m_table_info= &thd_ndb_share->stat;
  }
  else
  {
    struct Ndb_local_table_statistics &stat= m_table_info_instance;
    stat.last_count= thd_ndb->count;
    stat.no_uncommitted_rows_count= 0;
    stat.records= ~(ha_rows)0;
    m_table_info= &stat;
  }
  DBUG_RETURN(0);
}

int ha_ndbcluster::external_lock(THD *thd, int lock_type)
{
  DBUG_ENTER("external_lock");
  if (lock_type != F_UNLCK)
  {
    int error;
    /*
      Check that this handler instance has a connection
      set up to the Ndb object of thd
    */
    if (check_ndb_connection(thd))
      DBUG_RETURN(1);
    Thd_ndb *thd_ndb= get_thd_ndb(thd);

    DBUG_PRINT("enter", ("lock_type != F_UNLCK "
                         "this: 0x%lx  thd: 0x%lx  thd_ndb: %lx  "
                         "thd_ndb->lock_count: %d",
                         (long) this, (long) thd, (long) thd_ndb,
                         thd_ndb->lock_count));

    if ((error= start_statement(thd, thd_ndb,
                                thd_ndb->lock_count++)))
    {
      thd_ndb->lock_count--;
      DBUG_RETURN(error);
    }
    if ((error= init_handler_for_statement(thd)))
    {
      thd_ndb->lock_count--;
      DBUG_RETURN(error);
    }
    DBUG_RETURN(0);
  }
  else
  {
    Thd_ndb *thd_ndb= m_thd_ndb;
    DBUG_ASSERT(thd_ndb);

    DBUG_PRINT("enter", ("lock_type == F_UNLCK "
                         "this: 0x%lx  thd: 0x%lx  thd_ndb: %lx  "
                         "thd_ndb->lock_count: %d",
                         (long) this, (long) thd, (long) thd_ndb,
                         thd_ndb->lock_count));

    if (m_rows_changed && global_system_variables.query_cache_type)
    {
      DBUG_PRINT("info", ("Rows has changed"));

      if (thd_ndb->trans &&
          thd->options & (OPTION_NOT_AUTOCOMMIT | OPTION_BEGIN))
      {
        DBUG_PRINT("info", ("Add share to list of changed tables, %p",
                            m_share));
        /* NOTE push_back allocates memory using transactions mem_root! */
        thd_ndb->changed_tables.push_back(get_share(m_share),
                                          &thd->transaction.mem_root);
      }

      if (ndb_cache_check_time)
      {
        pthread_mutex_lock(&m_share->mutex);
        DBUG_PRINT("info", ("Invalidating commit_count"));
        m_share->commit_count= 0;
        m_share->commit_count_lock++;
        pthread_mutex_unlock(&m_share->mutex);
      }
    }

    if (!--thd_ndb->lock_count)
    {
      DBUG_PRINT("trans", ("Last external_lock"));
      PRINT_OPTION_FLAGS(thd);

      if ((!(thd->options & (OPTION_NOT_AUTOCOMMIT | OPTION_BEGIN))) &&
          thd_ndb->trans)
      {
        if (thd_ndb->trans)
        {
          /*
            Unlock is done without a transaction commit / rollback.
            This happens if the thread didn't update any rows
            We must in this case close the transaction to release resources
          */
          DBUG_PRINT("trans",("ending non-updating transaction"));
          thd_ndb->ndb->closeTransaction(thd_ndb->trans);
          thd_ndb->trans= NULL;
          thd_ndb->m_handler= NULL;
        }
      }
    }
    m_table_info= NULL;

    /*
      This is the place to make sure this handler instance
      no longer are connected to the active transaction.

      And since the handler is no longer part of the transaction 
      it can't have open cursors, ops or blobs pending.
    */
    m_thd_ndb= NULL;    

    if (m_active_cursor)
      DBUG_PRINT("warning", ("m_active_cursor != NULL"));
    m_active_cursor= NULL;

    if (m_multi_cursor)
      DBUG_PRINT("warning", ("m_multi_cursor != NULL"));
    m_multi_cursor= NULL;

    if (m_blobs_pending)
      DBUG_PRINT("warning", ("blobs_pending != 0"));
    m_blobs_pending= 0;
    
    DBUG_RETURN(0);
  }
}

/**
  Unlock the last row read in an open scan.
  Rows are unlocked by default in ndb, but
  for SELECT FOR UPDATE and SELECT LOCK WIT SHARE MODE
  locks are kept if unlock_row() is not called.
*/

void ha_ndbcluster::unlock_row() 
{
  DBUG_ENTER("unlock_row");

  DBUG_PRINT("info", ("Unlocking row"));
  m_lock_tuple= FALSE;
  DBUG_VOID_RETURN;
}

/**
  Start statement, used when one of the tables are locked and also when
  a stored function is executed.

  start_stmt()
    thd                    Thd object
    lock_type              Lock type on table

  RETURN VALUE
    0                      Success
    >0                     Error code

  DESCRIPTION
    This call indicates the start of a statement when one of the tables in
    the statement are locked. In this case we cannot call external_lock.
    It also implies that external_lock is not called at end of statement.
    Rather the handlerton call commit (ndbcluster_commit) is called to
    indicate end of transaction. There are cases thus when the commit call
    actually doesn't refer to a commit but only to and end of statement.

    In the case of stored functions, one stored function is treated as one
    statement and the call to commit comes at the end of the stored function.
*/

int ha_ndbcluster::start_stmt(THD *thd, thr_lock_type lock_type)
{
  int error=0;
  Thd_ndb *thd_ndb;
  DBUG_ENTER("start_stmt");
  DBUG_ASSERT(thd == table->in_use);

  thd_ndb= get_thd_ndb(thd);
  if ((error= start_statement(thd, thd_ndb, thd_ndb->start_stmt_count++)))
    goto error;
  if ((error= init_handler_for_statement(thd)))
    goto error;
  DBUG_RETURN(0);
error:
  thd_ndb->start_stmt_count--;
  DBUG_RETURN(error);
}

NdbTransaction *
ha_ndbcluster::start_transaction_row(const NdbRecord *ndb_record,
                                     const uchar *record,
                                     int &error)
{
  NdbTransaction *trans;
  DBUG_ENTER("ha_ndbcluster::start_transaction_row");
  DBUG_ASSERT(m_thd_ndb);
  DBUG_ASSERT(m_thd_ndb->trans == NULL);

  transaction_checks(table->in_use, m_thd_ndb);

  Ndb *ndb= m_thd_ndb->ndb;

  Uint64 tmp[(MAX_KEY_SIZE_IN_WORDS*MAX_XFRM_MULTIPLY) >> 1];
  char *buf= (char*)&tmp[0];
  trans= ndb->startTransaction(ndb_record,
                               (const char*)record,
                               buf, sizeof(tmp));

  if (trans)
  {
    m_thd_ndb->m_transaction_hint_count[trans->getConnectedNodeId()]++;
    DBUG_PRINT("info", ("Delayed allocation of TC"));
    DBUG_RETURN(m_thd_ndb->trans= trans);
  }

  ERR_SET(m_thd_ndb->ndb->getNdbError(), error);
  DBUG_RETURN(NULL);
}

NdbTransaction *
ha_ndbcluster::start_transaction_key(uint inx_no,
                                     const uchar *key_data,
                                     int &error)
{
  NdbTransaction *trans;
  DBUG_ENTER("ha_ndbcluster::start_transaction_key");
  DBUG_ASSERT(m_thd_ndb);
  DBUG_ASSERT(m_thd_ndb->trans == NULL);

  transaction_checks(table->in_use, m_thd_ndb);

  Ndb *ndb= m_thd_ndb->ndb;
  const NdbRecord *key_rec= m_index[inx_no].ndb_unique_record_key;

  Uint64 tmp[(MAX_KEY_SIZE_IN_WORDS*MAX_XFRM_MULTIPLY) >> 1];
  char *buf= (char*)&tmp[0];
  trans= ndb->startTransaction(key_rec,
                               (const char*)key_data,
                               buf, sizeof(tmp));

  if (trans)
  {
    m_thd_ndb->m_transaction_hint_count[trans->getConnectedNodeId()]++;
    DBUG_PRINT("info", ("Delayed allocation of TC"));
    DBUG_RETURN(m_thd_ndb->trans= trans);
  }

  ERR_SET(m_thd_ndb->ndb->getNdbError(), error);
  DBUG_RETURN(NULL);
}

NdbTransaction *
ha_ndbcluster::start_transaction(int &error)
{
  NdbTransaction *trans;
  DBUG_ENTER("ha_ndbcluster::start_transaction");

  DBUG_ASSERT(m_thd_ndb);
  DBUG_ASSERT(m_thd_ndb->trans == NULL);

  transaction_checks(table->in_use, m_thd_ndb);
  m_thd_ndb->connection->set_optimized_node_selection
    (table->in_use->variables.ndb_optimized_node_selection & 1);
  if ((trans= m_thd_ndb->ndb->startTransaction()))
  {
    m_thd_ndb->m_transaction_no_hint_count[trans->getConnectedNodeId()]++;
    DBUG_PRINT("info", ("Delayed allocation of TC"));
    DBUG_RETURN(m_thd_ndb->trans= trans);
  }

  ERR_SET(m_thd_ndb->ndb->getNdbError(), error);
  DBUG_RETURN(NULL);
}
   
NdbTransaction *
ha_ndbcluster::start_transaction_part_id(Uint32 part_id, int &error)
{
  NdbTransaction *trans;
  DBUG_ENTER("ha_ndbcluster::start_transaction_part_id");

  DBUG_ASSERT(m_thd_ndb);
  DBUG_ASSERT(m_thd_ndb->trans == NULL);

  transaction_checks(table->in_use, m_thd_ndb);
  if ((trans= m_thd_ndb->ndb->startTransaction(m_table, part_id)))
  {
    m_thd_ndb->m_transaction_hint_count[trans->getConnectedNodeId()]++;
    DBUG_PRINT("info", ("Delayed allocation of TC"));
    DBUG_RETURN(m_thd_ndb->trans= trans);
  }

  ERR_SET(m_thd_ndb->ndb->getNdbError(), error);
  DBUG_RETURN(NULL);
}
   

/**
  Commit a transaction started in NDB.
*/

int ndbcluster_commit(handlerton *hton, THD *thd, bool all)
{
  int res= 0;
  Thd_ndb *thd_ndb= get_thd_ndb(thd);
  Ndb *ndb= thd_ndb->ndb;
  NdbTransaction *trans= thd_ndb->trans;

  DBUG_ENTER("ndbcluster_commit");
  DBUG_ASSERT(ndb);
  PRINT_OPTION_FLAGS(thd);
  DBUG_PRINT("enter", ("Commit %s", (all ? "all" : "stmt")));
  thd_ndb->start_stmt_count= 0;
  if (trans == NULL)
  {
    DBUG_PRINT("info", ("trans == NULL"));
    DBUG_RETURN(0);
  }
  if (!all && (thd->options & (OPTION_NOT_AUTOCOMMIT | OPTION_BEGIN)))
  {
    /*
      An odditity in the handler interface is that commit on handlerton
      is called to indicate end of statement only in cases where 
      autocommit isn't used and the all flag isn't set.
   
      We also leave quickly when a transaction haven't even been started,
      in this case we are safe that no clean up is needed. In this case
      the MySQL Server could handle the query without contacting the
      NDB kernel.
    */
    thd_ndb->save_point_count++;
    DBUG_PRINT("info", ("Commit before start or end-of-statement only"));
    DBUG_RETURN(0);
  }
  thd_ndb->save_point_count= 0;

#ifdef HAVE_NDB_BINLOG
  if (unlikely(thd_ndb->m_slow_path))
  {
    if (thd->slave_thread)
      ndbcluster_update_apply_status
        (thd, thd_ndb->trans_options & TNTO_INJECTED_APPLY_STATUS);
  }
#endif /* HAVE_NDB_BINLOG */

  if (thd->slave_thread)
  {
    if (!thd_ndb->m_conflict_fn_usage_count || !thd_ndb->m_unsent_bytes ||
        !(res= execute_no_commit(thd_ndb, trans, TRUE)))
      res= execute_commit(thd_ndb, trans, 1, TRUE);
  }
  else
  {
    if (thd_ndb->m_handler &&
        thd_ndb->m_handler->m_read_before_write_removal_possible)
    {
      /* Autocommit with read-before-write removal
       * Some operations in this autocommitted statement have not
       * yet been executed
       * They will be executed here as part of commit, and the results
       * (rowcount, message) sent back to the client will then be modified 
       * according to how the execution went.
       * This saves a single roundtrip in the autocommit case
       */
      uint ignore_count= 0;
      res= execute_commit(thd_ndb, trans, thd->variables.ndb_force_send,
                          TRUE, &ignore_count);
      if (!res && ignore_count)
      {
        DBUG_PRINT("info", ("AutoCommit + RBW removal, ignore_count=%u",
                            ignore_count));
        /* We have some rows to ignore, modify recorded results,
         * regenerate result message as required.
         */
        thd->row_count_func-= ignore_count;

        ha_rows affected= 0;
        char buff[ STRING_BUFFER_USUAL_SIZE ];
        const char* msg= NULL;
        if (thd->lex->sql_command == SQLCOM_DELETE)
          affected= (thd_ndb->m_handler->m_rows_deleted-= ignore_count);
        else
        {
          DBUG_PRINT("info", ("Update : message was %s", 
                              thd->main_da.message()));
          affected= (thd_ndb->m_handler->m_rows_updated-= ignore_count);
          /* For update in this scenario, we set found and changed to be 
           * the same as affected
           * Regenerate the update message
           */
          sprintf(buff, ER(ER_UPDATE_INFO), (ulong)affected, (ulong)affected,
                  (ulong) thd->cuted_fields);
          msg= buff;
          DBUG_PRINT("info", ("Update : message changed to %s",
                              msg));
        }

        /* Modify execution result + optionally message */
        thd->main_da.modify_affected_rows(affected, msg);
      }
    }
    else
      res= execute_commit(thd_ndb, trans, thd->variables.ndb_force_send, FALSE);
  }

  if (res != 0)
  {
    const NdbError err= trans->getNdbError();
    const NdbOperation *error_op= trans->getNdbErrorOperation();
    set_ndb_err(thd, err);
    res= ndb_to_mysql_error(&err);
    if (res != -1)
      ndbcluster_print_error(res, error_op);
  }
  ndb->closeTransaction(trans);
  thd_ndb->trans= NULL;
  thd_ndb->m_handler= NULL;

  /* Clear commit_count for tables changed by transaction */
  NDB_SHARE* share;
  List_iterator_fast<NDB_SHARE> it(thd_ndb->changed_tables);
  while ((share= it++))
  {
    DBUG_PRINT("info", ("Remove share to list of changed tables, %p",
                        share));
    pthread_mutex_lock(&share->mutex);
    DBUG_PRINT("info", ("Invalidate commit_count for %s, share->commit_count: %lu",
                        share->table_name, (ulong) share->commit_count));
    share->commit_count= 0;
    share->commit_count_lock++;
    pthread_mutex_unlock(&share->mutex);
    free_share(&share);
  }
  thd_ndb->changed_tables.empty();

  DBUG_RETURN(res);
}


/**
  Rollback a transaction started in NDB.
*/

static int ndbcluster_rollback(handlerton *hton, THD *thd, bool all)
{
  int res= 0;
  Thd_ndb *thd_ndb= get_thd_ndb(thd);
  Ndb *ndb= thd_ndb->ndb;
  NdbTransaction *trans= thd_ndb->trans;

  DBUG_ENTER("ndbcluster_rollback");
  DBUG_PRINT("enter", ("all: %d  thd_ndb->save_point_count: %d",
                       all, thd_ndb->save_point_count));
  PRINT_OPTION_FLAGS(thd);
  DBUG_ASSERT(ndb);
  thd_ndb->start_stmt_count= 0;
  if (trans == NULL)
  {
    /* Ignore end-of-statement until real rollback or commit is called */
    DBUG_PRINT("info", ("trans == NULL"));
    DBUG_RETURN(0);
  }
  if (!all && (thd->options & (OPTION_NOT_AUTOCOMMIT | OPTION_BEGIN)) &&
      (thd_ndb->save_point_count > 0))
  {
    /*
      Ignore end-of-statement until real rollback or commit is called
      as ndb does not support rollback statement
      - mark that rollback was unsuccessful, this will cause full rollback
      of the transaction
    */
    DBUG_PRINT("info", ("Rollback before start or end-of-statement only"));
    mark_transaction_to_rollback(thd, 1);
    my_error(ER_WARN_ENGINE_TRANSACTION_ROLLBACK, MYF(0), "NDB");
    DBUG_RETURN(0);
  }
  thd_ndb->save_point_count= 0;
  thd_ndb->m_max_violation_count= 0;
  thd_ndb->m_old_violation_count= 0;
  thd_ndb->m_conflict_fn_usage_count= 0;
  thd_ndb->m_unsent_bytes= 0;
  thd_ndb->m_execute_count++;
  DBUG_PRINT("info", ("execute_count: %u", thd_ndb->m_execute_count));
  if (trans->execute(NdbTransaction::Rollback) != 0)
  {
    const NdbError err= trans->getNdbError();
    const NdbOperation *error_op= trans->getNdbErrorOperation();
    set_ndb_err(thd, err);
    res= ndb_to_mysql_error(&err);
    if (res != -1) 
      ndbcluster_print_error(res, error_op);
  }
  ndb->closeTransaction(trans);
  thd_ndb->trans= NULL;
  thd_ndb->m_handler= NULL;

  /* Clear list of tables changed by transaction */
  NDB_SHARE* share;
  List_iterator_fast<NDB_SHARE> it(thd_ndb->changed_tables);
  while ((share= it++))
  {
    DBUG_PRINT("info", ("Remove share to list of changed tables, %p",
                        share));
    free_share(&share);
  }
  thd_ndb->changed_tables.empty();

  DBUG_RETURN(res);
}


/**
  Define NDB column based on Field.

  Not member of ha_ndbcluster because NDBCOL cannot be declared.

  MySQL text types with character set "binary" are mapped to true
  NDB binary types without a character set.

  Blobs are V2 and striping from mysql level is not supported
  due to lack of syntax and lack of support for partitioning.

  @return
    Returns 0 or mysql error code.
*/

static bool
ndb_blob_striping()
{
#ifndef DBUG_OFF
  const char* p= getenv("NDB_BLOB_STRIPING");
  if (p != 0 && *p != 0 && *p != '0' && *p != 'n' && *p != 'N')
    return true;
#endif
  return false;
}

static int create_ndb_column(THD *thd,
                             NDBCOL &col,
                             Field *field,
                             HA_CREATE_INFO *create_info,
                             column_format_type
                               default_format= COLUMN_FORMAT_TYPE_DEFAULT)
{
  NDBCOL::StorageType type= NDBCOL::StorageTypeMemory;
  bool dynamic= FALSE;

  DBUG_ENTER("create_ndb_column");
  // Set name
  if (col.setName(field->field_name))
  {
    DBUG_RETURN(my_errno= errno);
  }
  // Get char set
  CHARSET_INFO *cs= field->charset();
  // Set type and sizes
  const enum enum_field_types mysql_type= field->real_type();
  switch (mysql_type) {
  // Numeric types
  case MYSQL_TYPE_TINY:        
    if (field->flags & UNSIGNED_FLAG)
      col.setType(NDBCOL::Tinyunsigned);
    else
      col.setType(NDBCOL::Tinyint);
    col.setLength(1);
    break;
  case MYSQL_TYPE_SHORT:
    if (field->flags & UNSIGNED_FLAG)
      col.setType(NDBCOL::Smallunsigned);
    else
      col.setType(NDBCOL::Smallint);
    col.setLength(1);
    break;
  case MYSQL_TYPE_LONG:
    if (field->flags & UNSIGNED_FLAG)
      col.setType(NDBCOL::Unsigned);
    else
      col.setType(NDBCOL::Int);
    col.setLength(1);
    break;
  case MYSQL_TYPE_INT24:       
    if (field->flags & UNSIGNED_FLAG)
      col.setType(NDBCOL::Mediumunsigned);
    else
      col.setType(NDBCOL::Mediumint);
    col.setLength(1);
    break;
  case MYSQL_TYPE_LONGLONG:
    if (field->flags & UNSIGNED_FLAG)
      col.setType(NDBCOL::Bigunsigned);
    else
      col.setType(NDBCOL::Bigint);
    col.setLength(1);
    break;
  case MYSQL_TYPE_FLOAT:
    col.setType(NDBCOL::Float);
    col.setLength(1);
    break;
  case MYSQL_TYPE_DOUBLE:
    col.setType(NDBCOL::Double);
    col.setLength(1);
    break;
  case MYSQL_TYPE_DECIMAL:    
    {
      Field_decimal *f= (Field_decimal*)field;
      uint precision= f->pack_length();
      uint scale= f->decimals();
      if (field->flags & UNSIGNED_FLAG)
      {
        col.setType(NDBCOL::Olddecimalunsigned);
        precision-= (scale > 0);
      }
      else
      {
        col.setType(NDBCOL::Olddecimal);
        precision-= 1 + (scale > 0);
      }
      col.setPrecision(precision);
      col.setScale(scale);
      col.setLength(1);
    }
    break;
  case MYSQL_TYPE_NEWDECIMAL:    
    {
      Field_new_decimal *f= (Field_new_decimal*)field;
      uint precision= f->precision;
      uint scale= f->decimals();
      if (field->flags & UNSIGNED_FLAG)
      {
        col.setType(NDBCOL::Decimalunsigned);
      }
      else
      {
        col.setType(NDBCOL::Decimal);
      }
      col.setPrecision(precision);
      col.setScale(scale);
      col.setLength(1);
    }
    break;
  // Date types
  case MYSQL_TYPE_DATETIME:    
    col.setType(NDBCOL::Datetime);
    col.setLength(1);
    break;
  case MYSQL_TYPE_DATE: // ?
    col.setType(NDBCOL::Char);
    col.setLength(field->pack_length());
    break;
  case MYSQL_TYPE_NEWDATE:
    col.setType(NDBCOL::Date);
    col.setLength(1);
    break;
  case MYSQL_TYPE_TIME:        
    col.setType(NDBCOL::Time);
    col.setLength(1);
    break;
  case MYSQL_TYPE_YEAR:
    col.setType(NDBCOL::Year);
    col.setLength(1);
    break;
  case MYSQL_TYPE_TIMESTAMP:
    col.setType(NDBCOL::Timestamp);
    col.setLength(1);
    break;
  // Char types
  case MYSQL_TYPE_STRING:      
    if (field->pack_length() == 0)
    {
      col.setType(NDBCOL::Bit);
      col.setLength(1);
    }
    else if ((field->flags & BINARY_FLAG) && cs == &my_charset_bin)
    {
      col.setType(NDBCOL::Binary);
      col.setLength(field->pack_length());
    }
    else
    {
      col.setType(NDBCOL::Char);
      col.setCharset(cs);
      col.setLength(field->pack_length());
    }
    break;
  case MYSQL_TYPE_VAR_STRING: // ?
  case MYSQL_TYPE_VARCHAR:
    {
      Field_varstring* f= (Field_varstring*)field;
      if (f->length_bytes == 1)
      {
        if ((field->flags & BINARY_FLAG) && cs == &my_charset_bin)
          col.setType(NDBCOL::Varbinary);
        else {
          col.setType(NDBCOL::Varchar);
          col.setCharset(cs);
        }
      }
      else if (f->length_bytes == 2)
      {
        if ((field->flags & BINARY_FLAG) && cs == &my_charset_bin)
          col.setType(NDBCOL::Longvarbinary);
        else {
          col.setType(NDBCOL::Longvarchar);
          col.setCharset(cs);
        }
      }
      else
      {
        DBUG_RETURN(HA_ERR_UNSUPPORTED);
      }
      col.setLength(field->field_length);
    }
    break;
  // Blob types (all come in as MYSQL_TYPE_BLOB)
  mysql_type_tiny_blob:
  case MYSQL_TYPE_TINY_BLOB:
    if ((field->flags & BINARY_FLAG) && cs == &my_charset_bin)
      col.setType(NDBCOL::Blob);
    else {
      col.setType(NDBCOL::Text);
      col.setCharset(cs);
    }
    col.setInlineSize(256);
    // No parts
    col.setPartSize(0);
    col.setStripeSize(ndb_blob_striping() ? 0 : 0);
    break;
  //mysql_type_blob:
  case MYSQL_TYPE_GEOMETRY:
  case MYSQL_TYPE_BLOB:    
    if ((field->flags & BINARY_FLAG) && cs == &my_charset_bin)
      col.setType(NDBCOL::Blob);
    else {
      col.setType(NDBCOL::Text);
      col.setCharset(cs);
    }
    {
      Field_blob *field_blob= (Field_blob *)field;
      /*
       * max_data_length is 2^8-1, 2^16-1, 2^24-1 for tiny, blob, medium.
       * Tinyblob gets no blob parts.  The other cases are just a crude
       * way to control part size and striping.
       *
       * In mysql blob(256) is promoted to blob(65535) so it does not
       * in fact fit "inline" in NDB.
       */
      if (field_blob->max_data_length() < (1 << 8))
        goto mysql_type_tiny_blob;
      else if (field_blob->max_data_length() < (1 << 16))
      {
        col.setInlineSize(256);
        col.setPartSize(2000);
        col.setStripeSize(ndb_blob_striping() ? 16 : 0);
      }
      else if (field_blob->max_data_length() < (1 << 24))
        goto mysql_type_medium_blob;
      else
        goto mysql_type_long_blob;
    }
    break;
  mysql_type_medium_blob:
  case MYSQL_TYPE_MEDIUM_BLOB:   
    if ((field->flags & BINARY_FLAG) && cs == &my_charset_bin)
      col.setType(NDBCOL::Blob);
    else {
      col.setType(NDBCOL::Text);
      col.setCharset(cs);
    }
    col.setInlineSize(256);
    col.setPartSize(4000);
    col.setStripeSize(ndb_blob_striping() ? 8 : 0);
    break;
  mysql_type_long_blob:
  case MYSQL_TYPE_LONG_BLOB:  
    if ((field->flags & BINARY_FLAG) && cs == &my_charset_bin)
      col.setType(NDBCOL::Blob);
    else {
      col.setType(NDBCOL::Text);
      col.setCharset(cs);
    }
    col.setInlineSize(256);
    col.setPartSize(8000);
    col.setStripeSize(ndb_blob_striping() ? 4 : 0);
    break;
  // Other types
  case MYSQL_TYPE_ENUM:
    col.setType(NDBCOL::Char);
    col.setLength(field->pack_length());
    break;
  case MYSQL_TYPE_SET:         
    col.setType(NDBCOL::Char);
    col.setLength(field->pack_length());
    break;
  case MYSQL_TYPE_BIT:
  {
    int no_of_bits= field->field_length;
    col.setType(NDBCOL::Bit);
    if (!no_of_bits)
      col.setLength(1);
      else
        col.setLength(no_of_bits);
    break;
  }
  case MYSQL_TYPE_NULL:        
    goto mysql_type_unsupported;
  mysql_type_unsupported:
  default:
    DBUG_RETURN(HA_ERR_UNSUPPORTED);
  }
  // Set nullable and pk
  col.setNullable(field->maybe_null());
  col.setPrimaryKey(field->flags & PRI_KEY_FLAG);
  if ((field->flags & FIELD_IN_PART_FUNC_FLAG) != 0)
  {
    col.setPartitionKey(TRUE);
  }

  // Set autoincrement
  if (field->flags & AUTO_INCREMENT_FLAG) 
  {
#ifndef DBUG_OFF
    char buff[22];
#endif
    col.setAutoIncrement(TRUE);
    ulonglong value= create_info->auto_increment_value ?
      create_info->auto_increment_value : (ulonglong) 1;
    DBUG_PRINT("info", ("Autoincrement key, initial: %s", llstr(value, buff)));
    col.setAutoIncrementInitialValue(value);
  }
  else
    col.setAutoIncrement(FALSE);
 
  switch (field->field_storage_type()) {
  case(HA_SM_DEFAULT):
  default:
    if (create_info->default_storage_media == HA_SM_DISK)
      type= NDBCOL::StorageTypeDisk;
    else
      type= NDBCOL::StorageTypeMemory;
    break;
  case(HA_SM_DISK):
    type= NDBCOL::StorageTypeDisk;
    break;
  case(HA_SM_MEMORY):
    type= NDBCOL::StorageTypeMemory;
    break;
  }

  switch (field->column_format()) {
  case(COLUMN_FORMAT_TYPE_FIXED):
    dynamic= FALSE;
    break;
  case(COLUMN_FORMAT_TYPE_DYNAMIC):
    dynamic= TRUE;
    break;
  case(COLUMN_FORMAT_TYPE_DEFAULT):
  default:
    if (create_info->row_type == ROW_TYPE_DEFAULT)
      dynamic= default_format;
    else
      dynamic= (create_info->row_type == ROW_TYPE_DYNAMIC);
    break;
  }
  DBUG_PRINT("info", ("Column %s is declared %s", field->field_name,
                      (dynamic) ? "dynamic" : "static"));
  if (type == NDBCOL::StorageTypeDisk)
  {
    if (dynamic)
    {
      DBUG_PRINT("info", ("Dynamic disk stored column %s changed to static",
                          field->field_name));
      dynamic= false;
    }
    if (thd && field->column_format() == COLUMN_FORMAT_TYPE_DYNAMIC)
    {
      push_warning_printf(thd, MYSQL_ERROR::WARN_LEVEL_WARN,
                          ER_ILLEGAL_HA_CREATE_OPTION,
                          "DYNAMIC column %s with "
                          "STORAGE DISK is not supported, "
                          "column will become FIXED",
                          field->field_name);
    }
  }

  switch (create_info->row_type) {
  case ROW_TYPE_FIXED:
    if (thd && (dynamic || field_type_forces_var_part(field->type())))
    {
      push_warning_printf(thd, MYSQL_ERROR::WARN_LEVEL_WARN,
                          ER_ILLEGAL_HA_CREATE_OPTION,
                          "Row format FIXED incompatible with "
                          "dynamic attribute %s",
                          field->field_name);
    }
    break;
  case ROW_TYPE_DYNAMIC:
    /*
      Future: make columns dynamic in this case
    */
    break;
  default:
    break;
  }

  DBUG_PRINT("info", ("Format %s, Storage %s", (dynamic)?"dynamic":"fixed",(type == NDBCOL::StorageTypeDisk)?"disk":"memory"));
  col.setStorageType(type);
  col.setDynamic(dynamic);

  DBUG_RETURN(0);
}

void ha_ndbcluster::update_create_info(HA_CREATE_INFO *create_info)
{
  DBUG_ENTER("update_create_info");
  TABLE_SHARE *share= table->s;
  if (share->mysql_version < MYSQL_VERSION_TABLESPACE_IN_FRM)
  {
     DBUG_PRINT("info", ("Restored an old table %s, pre-frm_version 7", 
	                 share->table_name.str));
     if (!create_info->tablespace && !share->tablespace)
     {
       DBUG_PRINT("info", ("Checking for tablespace in ndb"));
       THD *thd= current_thd;
       Ndb *ndb= check_ndb_in_thd(thd);
       NDBDICT *ndbdict= ndb->getDictionary();
       NdbError ndberr;
       Uint32 id;
       ndb->setDatabaseName(m_dbname);
       const NDBTAB *ndbtab= m_table;
       DBUG_ASSERT(ndbtab != NULL);
       if (!ndbtab->getTablespace(&id))
       {
         DBUG_VOID_RETURN;
       }
       {
         NdbDictionary::Tablespace ts= ndbdict->getTablespace(id);
         ndberr= ndbdict->getNdbError();
         if(ndberr.classification != NdbError::NoError)
           goto err;
	 const char *tablespace= ts.getName();
         DBUG_PRINT("info", ("Found tablespace '%s'", tablespace));
         uint tablespace_len= strlen(tablespace);
         if (tablespace_len != 0) 
         {
           share->tablespace= (char *) alloc_root(&share->mem_root,
                                                  tablespace_len+1);
           strxmov(share->tablespace, tablespace, NullS);
	   create_info->tablespace= share->tablespace;
         }
         DBUG_VOID_RETURN;
       }
err:
       my_errno= ndb_to_mysql_error(&ndberr);
    }
  }

  DBUG_VOID_RETURN;
}

/**
  Create a table in NDB Cluster
*/

int ha_ndbcluster::create(const char *name, 
                          TABLE *form, 
                          HA_CREATE_INFO *create_info)
{
  THD *thd= current_thd;
  NDBTAB tab;
  NDBCOL col;
  size_t pack_length, length;
  uint i, pk_length= 0;
  uchar *data= NULL, *pack_data= NULL;
  bool create_from_engine= (create_info->table_options & HA_OPTION_CREATE_FROM_ENGINE);
  bool is_truncate= (thd->lex->sql_command == SQLCOM_TRUNCATE);
  const char *tablespace= create_info->tablespace;
  bool use_disk= FALSE;
  NdbDictionary::Table::SingleUserMode single_user_mode= NdbDictionary::Table::SingleUserModeLocked;
  bool ndb_sys_table= FALSE;
  partition_info *part_info;
  int result= 0;

  DBUG_ENTER("ha_ndbcluster::create");
  DBUG_PRINT("enter", ("name: %s", name));

  DBUG_ASSERT(*fn_rext((char*)name) == 0);
  set_dbname(name);
  set_tabname(name);

  if ((my_errno= check_ndb_connection(thd)))
    DBUG_RETURN(my_errno);
  
  Ndb *ndb= get_ndb(thd);
  NDBDICT *dict= ndb->getDictionary();
  Ndb_table_guard ndbtab_g(dict);

  DBUG_PRINT("info", ("Tablespace %s,%s", form->s->tablespace, create_info->tablespace));
  table= form;
  if (create_from_engine)
  {
    /*
      Table already exists in NDB and frm file has been created by 
      caller.
      Do Ndb specific stuff, such as create a .ndb file
    */
    if ((my_errno= write_ndb_file(name)))
      DBUG_RETURN(my_errno);
    ndbcluster_create_binlog_setup(thd, get_ndb(thd), name, strlen(name),
                                   m_dbname, m_tabname, FALSE);
    DBUG_RETURN(my_errno);
  }

  Thd_ndb *thd_ndb= get_thd_ndb(thd);

  if (!((thd_ndb->options & TNO_NO_LOCK_SCHEMA_OP) ||
        ndbcluster_has_global_schema_lock(thd_ndb)))
    DBUG_RETURN(ndbcluster_no_global_schema_lock_abort
                (thd, "ha_ndbcluster::create"));
  /*
    Don't allow table creation unless
    schema distribution table is setup
    ( unless it is a creation of the schema dist table itself )
  */
  if (!ndb_schema_share)
  {
    if (!(strcmp(m_dbname, NDB_REP_DB) == 0 &&
          strcmp(m_tabname, NDB_SCHEMA_TABLE) == 0))
    {
      DBUG_PRINT("info", ("Schema distribution table not setup"));
      DBUG_RETURN(HA_ERR_NO_CONNECTION);
    }
    single_user_mode = NdbDictionary::Table::SingleUserModeReadWrite;
    ndb_sys_table= TRUE;
  }

  if (!ndb_apply_status_share)
  {
    if ((strcmp(m_dbname, NDB_REP_DB) == 0 &&
         strcmp(m_tabname, NDB_APPLY_TABLE) == 0))
    {
      ndb_sys_table= TRUE;
    }
  }

  if (is_truncate)
  {
    ndbtab_g.init(m_tabname);
    if (!(m_table= ndbtab_g.get_table()))
      ERR_RETURN(dict->getNdbError());
    m_table= NULL;
    DBUG_PRINT("info", ("Dropping and re-creating table for TRUNCATE"));
    if ((my_errno= delete_table(name)))
      DBUG_RETURN(my_errno);
    ndbtab_g.reinit();
  }

  if ((dict->beginSchemaTrans() == -1))
  {
    DBUG_PRINT("info", ("Failed to start schema transaction"));
    goto err_return;
  }
  DBUG_PRINT("info", ("Started schema transaction"));

  DBUG_PRINT("table", ("name: %s", m_tabname));  
  if (tab.setName(m_tabname))
  {
    my_errno= errno;
    goto abort;
  }
  if (!ndb_sys_table)
  {
    if (thd->variables.ndb_table_temporary)
    {
      tab.setTemporary(TRUE);
      tab.setLogging(FALSE);
    }
    else if (thd->variables.ndb_table_no_logging)
    {
      tab.setLogging(FALSE);
    }
  }
  tab.setSingleUserMode(single_user_mode);

  // Save frm data for this table
  if (readfrm(name, &data, &length))
  {
    result= 1;
    goto abort_return;
  }
  if (packfrm(data, length, &pack_data, &pack_length))
  {
    my_free((char*)data, MYF(0));
    result= 2;
    goto abort_return;
  }
  DBUG_PRINT("info",
             ("setFrm data: 0x%lx  len: %lu", (long) pack_data,
              (ulong) pack_length));
  tab.setFrm(pack_data, pack_length);      
  my_free((char*)data, MYF(0));
  my_free((char*)pack_data, MYF(0));
  
  /*
    Handle table row type

    Default is to let table rows have var part reference so that online 
    add column can be performed in the future.  Explicitly setting row 
    type to fixed will omit var part reference, which will save data 
    memory in ndb, but at the cost of not being able to online add 
    column to this table
  */
  switch (create_info->row_type) {
  case ROW_TYPE_FIXED:
    tab.setForceVarPart(FALSE);
    break;
  case ROW_TYPE_DYNAMIC:
    /* fall through, treat as default */
  default:
    /* fall through, treat as default */
  case ROW_TYPE_DEFAULT:
    tab.setForceVarPart(TRUE);
    break;
  }

  /*
    Setup columns
  */
  for (i= 0; i < form->s->fields; i++) 
  {
    Field *field= form->field[i];
    DBUG_PRINT("info", ("name: %s  type: %u  storage: %u  format: %u  "
                        "pack_length: %d", 
                        field->field_name, field->real_type(),
                        field->field_storage_type(),
                        field->column_format(),
                        field->pack_length()));
    if ((my_errno= create_ndb_column(thd, col, field, create_info)))
      goto abort;

    if (!use_disk &&
        col.getStorageType() == NDBCOL::StorageTypeDisk)
      use_disk= TRUE;

    if (tab.addColumn(col))
    {
      my_errno= errno;
      goto abort;
    }
    if (col.getPrimaryKey())
      pk_length += (field->pack_length() + 3) / 4;
  }

  if (use_disk)
  { 
    tab.setLogging(TRUE);
    tab.setTemporary(FALSE);
    if (tablespace)
      tab.setTablespaceName(tablespace);
    else
      tab.setTablespaceName("DEFAULT-TS");
  }
  else if (create_info->tablespace && 
           create_info->default_storage_media == HA_SM_MEMORY)
  {
    push_warning_printf(thd, MYSQL_ERROR::WARN_LEVEL_ERROR,
                        ER_ILLEGAL_HA_CREATE_OPTION,
                        ER(ER_ILLEGAL_HA_CREATE_OPTION),
                        ndbcluster_hton_name,
                        "TABLESPACE currently only supported for "
                        "STORAGE DISK"); 
    result= HA_ERR_UNSUPPORTED;
    goto abort_return;
  }

  DBUG_PRINT("info", ("Table %s is %s stored with tablespace %s",
                      m_tabname,
                      (use_disk) ? "disk" : "memory",
                      (use_disk) ? tab.getTablespaceName() : "N/A"));
 
  KEY* key_info;
  for (i= 0, key_info= form->key_info; i < form->s->keys; i++, key_info++)
  {
    KEY_PART_INFO *key_part= key_info->key_part;
    KEY_PART_INFO *end= key_part + key_info->key_parts;
    for (; key_part != end; key_part++)
    {
      if (key_part->field->field_storage_type() == HA_SM_DISK)
      {
        push_warning_printf(thd, MYSQL_ERROR::WARN_LEVEL_ERROR,
                            ER_ILLEGAL_HA_CREATE_OPTION,
                            ER(ER_ILLEGAL_HA_CREATE_OPTION),
                            ndbcluster_hton_name,
                            "Index on field "
                            "declared with "
                            "STORAGE DISK is not supported");
        result= HA_ERR_UNSUPPORTED;
        goto abort_return;
      }
      tab.getColumn(key_part->fieldnr-1)->setStorageType(
                             NdbDictionary::Column::StorageTypeMemory);
    }
  }

  // No primary key, create shadow key as 64 bit, auto increment  
  if (form->s->primary_key == MAX_KEY) 
  {
    DBUG_PRINT("info", ("Generating shadow key"));
    if (col.setName("$PK"))
    {
      my_errno= errno;
      goto abort;
    }
    col.setType(NdbDictionary::Column::Bigunsigned);
    col.setLength(1);
    col.setNullable(FALSE);
    col.setPrimaryKey(TRUE);
    col.setAutoIncrement(TRUE);
    if (tab.addColumn(col))
    {
      my_errno= errno;
      goto abort;
    }
    pk_length += 2;
  }
 
  // Make sure that blob tables don't have too big part size
  for (i= 0; i < form->s->fields; i++) 
  {
    /**
     * The extra +7 concists
     * 2 - words from pk in blob table
     * 5 - from extra words added by tup/dict??
     */
    switch (form->field[i]->real_type()) {
    case MYSQL_TYPE_GEOMETRY:
    case MYSQL_TYPE_BLOB:    
    case MYSQL_TYPE_MEDIUM_BLOB:   
    case MYSQL_TYPE_LONG_BLOB: 
    {
      NdbDictionary::Column * column= tab.getColumn(i);
      int size= pk_length + (column->getPartSize()+3)/4 + 7;
      if (size > NDB_MAX_TUPLE_SIZE_IN_WORDS && 
         (pk_length+7) < NDB_MAX_TUPLE_SIZE_IN_WORDS)
      {
        size= NDB_MAX_TUPLE_SIZE_IN_WORDS - pk_length - 7;
        column->setPartSize(4*size);
      }
      /**
       * If size > NDB_MAX and pk_length+7 >= NDB_MAX
       *   then the table can't be created anyway, so skip
       *   changing part size, and have error later
       */ 
    }
    default:
      break;
    }
  }

  // Check partition info
  part_info= form->part_info;
  if ((my_errno= set_up_partition_info(part_info, form, (void*)&tab)))
    goto abort;

  // Check for HashMap
  if (tab.getFragmentType() == NDBTAB::HashMapPartition && 
      tab.getDefaultNoPartitionsFlag())
  {
    tab.setFragmentCount(0);
    tab.setFragmentData(0, 0);
  }
  else if (tab.getFragmentType() == NDBTAB::HashMapPartition)
  {
    NdbDictionary::HashMap hm;
    int res= dict->getDefaultHashMap(hm, tab.getFragmentCount());
    if (res == -1)
    {
      res= dict->initDefaultHashMap(hm, tab.getFragmentCount());
      if (res == -1)
      {
        const NdbError err= dict->getNdbError();
        set_ndb_err(thd, err);
        my_errno= ndb_to_mysql_error(&err);
        goto abort;
      }

      res= dict->createHashMap(hm);
      if (res == -1)
      {
        const NdbError err= dict->getNdbError();
        set_ndb_err(thd, err);
        my_errno= ndb_to_mysql_error(&err);
        goto abort;
      }
    }
  }

  // Create the table in NDB     
  if (dict->createTable(tab) != 0) 
  {
    const NdbError err= dict->getNdbError();
    set_ndb_err(thd, err);
    my_errno= ndb_to_mysql_error(&err);
    goto abort;
  }

  ndbtab_g.init(m_tabname);
  // temporary set m_table during create
  // reset at return
  m_table= ndbtab_g.get_table();
  // TODO check also that we have the same frm...
  if (!m_table)
  {
    /* purecov: begin deadcode */
    const NdbError err= dict->getNdbError();
    set_ndb_err(thd, err);
    my_errno= ndb_to_mysql_error(&err);
    goto abort;
    /* purecov: end */
  }

  DBUG_PRINT("info", ("Table %s/%s created successfully", 
                      m_dbname, m_tabname));

  // Create secondary indexes
  my_errno= create_indexes(thd, ndb, form);

  if (!my_errno)
  {
    /*
     * All steps have succeeded, try and commit schema transaction
     */
    if (dict->endSchemaTrans() == -1)
      goto err_return;
    my_errno= write_ndb_file(name);
  }
  else
  {
abort:
/*
 *  Some step during table creation failed, abort schema transaction
 */
    DBUG_PRINT("info", ("Aborting schema transaction due to error %i",
                        my_errno));
    if (dict->endSchemaTrans(NdbDictionary::Dictionary::SchemaTransAbort)
        == -1)
      DBUG_PRINT("info", ("Failed to abort schema transaction, %i",
                          dict->getNdbError().code));
    m_table= 0;
    DBUG_RETURN(my_errno);
abort_return:
    DBUG_PRINT("info", ("Aborting schema transaction"));
    if (dict->endSchemaTrans(NdbDictionary::Dictionary::SchemaTransAbort)
        == -1)
      DBUG_PRINT("info", ("Failed to abort schema transaction, %i",
                          dict->getNdbError().code));
    DBUG_RETURN(result);
err_return:
    m_table= 0;
    ERR_RETURN(dict->getNdbError());
  }
  if (my_errno)
  {
    /*
      Failed to create an index,
      drop the table (and all it's indexes)
    */
    while (!thd->killed)
    {
      if (dict->beginSchemaTrans() == -1)
        goto cleanup_failed;
      if (dict->dropTableGlobal(*m_table))
      {
        switch (dict->getNdbError().status)
        {
        case NdbError::TemporaryError:
          if (!thd->killed) 
          {
            if (dict->endSchemaTrans(NdbDictionary::Dictionary::SchemaTransAbort)
                == -1)
              DBUG_PRINT("info", ("Failed to abort schema transaction, %i",
                                  dict->getNdbError().code));
            goto cleanup_failed;
          }
          break;
        default:
          break;
        }
      }
      if (dict->endSchemaTrans() == -1)
      {
cleanup_failed:
        DBUG_PRINT("info", ("Could not cleanup failed create %i",
                          dict->getNdbError().code));
        continue; // retry indefinitly
      }
      break;
    }
    m_table = 0;
    DBUG_RETURN(my_errno);
  }
  else // if (!my_errno)
  {
    NDB_SHARE *share= 0;
    pthread_mutex_lock(&ndbcluster_mutex);
    /*
      First make sure we get a "fresh" share here, not an old trailing one...
    */
    {
      uint length= (uint) strlen(name);
      if ((share= (NDB_SHARE*) hash_search(&ndbcluster_open_tables,
                                           (uchar*) name, length)))
        handle_trailing_share(thd, share);
    }
    /*
      get a new share
    */

    /* ndb_share reference create */
    if (!(share= get_share(name, form, TRUE, TRUE)))
    {
      sql_print_error("NDB: allocating table share for %s failed", name);
      /* my_errno is set */
    }
    else
    {
      DBUG_PRINT("NDB_SHARE", ("%s binlog create  use_count: %u",
                               share->key, share->use_count));
    }
    pthread_mutex_unlock(&ndbcluster_mutex);

    while (!IS_TMP_PREFIX(m_tabname))
    {
#ifdef HAVE_NDB_BINLOG
      if (share)
        ndbcluster_read_binlog_replication(thd, ndb, share, m_table,
                                           ::server_id, form, TRUE);
#endif
      String event_name(INJECTOR_EVENT_LEN);
      ndb_rep_event_name(&event_name, m_dbname, m_tabname,
                         get_binlog_full(share));
      int do_event_op= ndb_binlog_running;

      if (!ndb_schema_share &&
          strcmp(share->db, NDB_REP_DB) == 0 &&
          strcmp(share->table_name, NDB_SCHEMA_TABLE) == 0)
        do_event_op= 1;

      /*
        Always create an event for the table, as other mysql servers
        expect it to be there.
      */
      if (!ndbcluster_create_event(thd, ndb, m_table, event_name.c_ptr(), share,
                                   share && do_event_op ? 2 : 1/* push warning */))
      {
        if (ndb_extra_logging)
          sql_print_information("NDB Binlog: CREATE TABLE Event: %s",
                                event_name.c_ptr());
        if (share && 
            ndbcluster_create_event_ops(thd, share,
                                        m_table, event_name.c_ptr()))
        {
          sql_print_error("NDB Binlog: FAILED CREATE TABLE event operations."
                          " Event: %s", name);
          /* a warning has been issued to the client */
        }
      }
      /*
        warning has been issued if ndbcluster_create_event failed
        and (share && do_event_op)
      */
      if (share && !do_event_op)
        set_binlog_nologging(share);
      ndbcluster_log_schema_op(thd,
                               thd->query, thd->query_length,
                               share->db, share->table_name,
                               m_table->getObjectId(),
                               m_table->getObjectVersion(),
                               (is_truncate) ?
			       SOT_TRUNCATE_TABLE : SOT_CREATE_TABLE, 
			       0, 0, 1);
      break;
    }
  }

  m_table= 0;
  DBUG_RETURN(my_errno);
}


int ha_ndbcluster::create_index(THD *thd, const char *name, KEY *key_info, 
                                NDB_INDEX_TYPE idx_type, uint idx_no)
{
  int error= 0;
  char unique_name[FN_LEN + 1];
  static const char* unique_suffix= "$unique";
  DBUG_ENTER("ha_ndbcluster::create_ordered_index");
  DBUG_PRINT("info", ("Creating index %u: %s", idx_no, name));  

  if (idx_type == UNIQUE_ORDERED_INDEX || idx_type == UNIQUE_INDEX)
  {
    strxnmov(unique_name, FN_LEN, name, unique_suffix, NullS);
    DBUG_PRINT("info", ("Created unique index name \'%s\' for index %d",
                        unique_name, idx_no));
  }
    
  switch (idx_type){
  case PRIMARY_KEY_INDEX:
    // Do nothing, already created
    break;
  case PRIMARY_KEY_ORDERED_INDEX:
    error= create_ordered_index(thd, name, key_info);
    break;
  case UNIQUE_ORDERED_INDEX:
    if (!(error= create_ordered_index(thd, name, key_info)))
      error= create_unique_index(thd, unique_name, key_info);
    break;
  case UNIQUE_INDEX:
    if (check_index_fields_not_null(key_info))
    {
      push_warning_printf(thd, MYSQL_ERROR::WARN_LEVEL_WARN,
			  ER_NULL_COLUMN_IN_INDEX,
			  "Ndb does not support unique index on NULL valued attributes, index access with NULL value will become full table scan");
    }
    error= create_unique_index(thd, unique_name, key_info);
    break;
  case ORDERED_INDEX:
    if (key_info->algorithm == HA_KEY_ALG_HASH)
    {
      push_warning_printf(thd, MYSQL_ERROR::WARN_LEVEL_ERROR,
			  ER_ILLEGAL_HA_CREATE_OPTION,
			  ER(ER_ILLEGAL_HA_CREATE_OPTION),
			  ndbcluster_hton_name,
			  "Ndb does not support non-unique "
			  "hash based indexes");
      error= HA_ERR_UNSUPPORTED;
      break;
    }
    error= create_ordered_index(thd, name, key_info);
    break;
  default:
    DBUG_ASSERT(FALSE);
    break;
  }
  
  DBUG_RETURN(error);
}

int ha_ndbcluster::create_ordered_index(THD *thd, const char *name, 
                                        KEY *key_info)
{
  DBUG_ENTER("ha_ndbcluster::create_ordered_index");
  DBUG_RETURN(create_ndb_index(thd, name, key_info, FALSE));
}

int ha_ndbcluster::create_unique_index(THD *thd, const char *name, 
                                       KEY *key_info)
{

  DBUG_ENTER("ha_ndbcluster::create_unique_index");
  DBUG_RETURN(create_ndb_index(thd, name, key_info, TRUE));
}


/**
  Create an index in NDB Cluster.

  @todo
    Only temporary ordered indexes supported
*/

int ha_ndbcluster::create_ndb_index(THD *thd, const char *name, 
                                    KEY *key_info,
                                    bool unique)
{
  Ndb *ndb= get_ndb(thd);
  NdbDictionary::Dictionary *dict= ndb->getDictionary();
  KEY_PART_INFO *key_part= key_info->key_part;
  KEY_PART_INFO *end= key_part + key_info->key_parts;
  
  DBUG_ENTER("ha_ndbcluster::create_index");
  DBUG_PRINT("enter", ("name: %s ", name));

  NdbDictionary::Index ndb_index(name);
  if (unique)
    ndb_index.setType(NdbDictionary::Index::UniqueHashIndex);
  else 
  {
    ndb_index.setType(NdbDictionary::Index::OrderedIndex);
    // TODO Only temporary ordered indexes supported
    ndb_index.setLogging(FALSE); 
  }
  if (!m_table->getLogging())
    ndb_index.setLogging(FALSE); 
  if (((NDBTAB*)m_table)->getTemporary())
    ndb_index.setTemporary(TRUE); 
  if (ndb_index.setTable(m_tabname))
  {
    DBUG_RETURN(my_errno= errno);
  }

  for (; key_part != end; key_part++) 
  {
    Field *field= key_part->field;
    if (field->field_storage_type() == HA_SM_DISK)
    {
      push_warning_printf(thd, MYSQL_ERROR::WARN_LEVEL_ERROR,
                          ER_ILLEGAL_HA_CREATE_OPTION,
                          ER(ER_ILLEGAL_HA_CREATE_OPTION),
                          ndbcluster_hton_name,
                          "Index on field "
                          "declared with "
                          "STORAGE DISK is not supported");
      DBUG_RETURN(HA_ERR_UNSUPPORTED);
    }
    DBUG_PRINT("info", ("attr: %s", field->field_name));
    if (ndb_index.addColumnName(field->field_name))
    {
      DBUG_RETURN(my_errno= errno);
    }
  }
  
  if (dict->createIndex(ndb_index, *m_table))
    ERR_RETURN(dict->getNdbError());

  // Success
  DBUG_PRINT("info", ("Created index %s", name));
  DBUG_RETURN(0);  
}

/*
 Prepare for an on-line alter table
*/ 
void ha_ndbcluster::prepare_for_alter()
{
  /* ndb_share reference schema */
  ndbcluster_get_share(m_share); // Increase ref_count
  DBUG_PRINT("NDB_SHARE", ("%s binlog schema  use_count: %u",
                           m_share->key, m_share->use_count));
  set_ndb_share_state(m_share, NSS_ALTERED);
}

/*
  Add an index on-line to a table
*/
int ha_ndbcluster::add_index(TABLE *table_arg, 
                             KEY *key_info, uint num_of_keys)
{
  return add_index_impl(current_thd, table_arg, key_info, num_of_keys);
}

int ha_ndbcluster::add_index_impl(THD *thd, TABLE *table_arg, 
                                  KEY *key_info, uint num_of_keys)
{
  int error= 0;
  uint idx;
  DBUG_ENTER("ha_ndbcluster::add_index");
  DBUG_PRINT("enter", ("table %s", table_arg->s->table_name.str));
  DBUG_ASSERT(m_share->state == NSS_ALTERED);

  for (idx= 0; idx < num_of_keys; idx++)
  {
    KEY *key= key_info + idx;
    KEY_PART_INFO *key_part= key->key_part;
    KEY_PART_INFO *end= key_part + key->key_parts;
    NDB_INDEX_TYPE idx_type= get_index_type_from_key(idx, key_info, false);
    DBUG_PRINT("info", ("Adding index: '%s'", key_info[idx].name));
    // Add fields to key_part struct
    for (; key_part != end; key_part++)
      key_part->field= table->field[key_part->fieldnr];
    // Check index type
    // Create index in ndb
    if((error= create_index(thd, key_info[idx].name, key, idx_type, idx)))
      break;
  }
  DBUG_RETURN(error);  
}

/*
  Mark one or several indexes for deletion. and
  renumber the remaining indexes
*/
int ha_ndbcluster::prepare_drop_index(TABLE *table_arg, 
                                      uint *key_num, uint num_of_keys)
{
  DBUG_ENTER("ha_ndbcluster::prepare_drop_index");
  DBUG_ASSERT(m_share->state == NSS_ALTERED);
  // Mark indexes for deletion
  uint idx;
  for (idx= 0; idx < num_of_keys; idx++)
  {
    DBUG_PRINT("info", ("ha_ndbcluster::prepare_drop_index %u", *key_num));
    m_index[*key_num++].status= TO_BE_DROPPED;
  }
  // Renumber indexes
  THD *thd= current_thd;
  Thd_ndb *thd_ndb= get_thd_ndb(thd);
  Ndb *ndb= thd_ndb->ndb;
  renumber_indexes(ndb, table_arg);
  DBUG_RETURN(0);
}
 
/*
  Really drop all indexes marked for deletion
*/
int ha_ndbcluster::final_drop_index(TABLE *table_arg)
{
  int error;
  DBUG_ENTER("ha_ndbcluster::final_drop_index");
  DBUG_PRINT("info", ("ha_ndbcluster::final_drop_index"));
  // Really drop indexes
  THD *thd= current_thd;
  Thd_ndb *thd_ndb= get_thd_ndb(thd);
  Ndb *ndb= thd_ndb->ndb;
  error= drop_indexes(ndb, table_arg);
  DBUG_RETURN(error);
}

/*
  Find the base name in the format "<database>/<table>"
*/
static const char *get_base_name(const char *ptr)
{
  ptr+= strlen(ptr);
  while (*(--ptr) != '/' && *ptr != '\\');
  while (*(--ptr) != '/' && *ptr != '\\');
  return ptr+1;
}

/**
  Rename a table in NDB Cluster.
*/

int ha_ndbcluster::rename_table(const char *from, const char *to)
{
  THD *thd= current_thd;
  NDBDICT *dict;
  char old_dbname[FN_HEADLEN];
  char new_dbname[FN_HEADLEN];
  char new_tabname[FN_HEADLEN];
  const NDBTAB *orig_tab;
  int result;
  bool recreate_indexes= FALSE;
  NDBDICT::List index_list;

  DBUG_ENTER("ha_ndbcluster::rename_table");
  DBUG_PRINT("info", ("Renaming %s to %s", from, to));

  if (thd == injector_thd)
  {
    /*
      Table was renamed remotely is already
      renamed inside ndb.
      Just rename .ndb file.
     */
    DBUG_RETURN(handler::rename_table(from, to));
  }

  set_dbname(from, old_dbname);
  set_dbname(to, new_dbname);
  set_tabname(from);
  set_tabname(to, new_tabname);

  if (check_ndb_connection(thd))
    DBUG_RETURN(my_errno= HA_ERR_NO_CONNECTION);

  if (!ndbcluster_has_global_schema_lock(get_thd_ndb(thd)))
    DBUG_RETURN(ndbcluster_no_global_schema_lock_abort
                (thd, "ha_ndbcluster::rename_table"));

  Ndb *ndb= get_ndb(thd);
  ndb->setDatabaseName(old_dbname);
  dict= ndb->getDictionary();
  Ndb_table_guard ndbtab_g(dict, m_tabname);
  if (!(orig_tab= ndbtab_g.get_table()))
    ERR_RETURN(dict->getNdbError());

  if (my_strcasecmp(system_charset_info, new_dbname, old_dbname))
  {
    dict->listIndexes(index_list, *orig_tab);    
    recreate_indexes= TRUE;
  }
  // Change current database to that of target table
  set_dbname(to);
  if (ndb->setDatabaseName(m_dbname))
  {
    ERR_RETURN(ndb->getNdbError());
  }

  int ndb_table_id= orig_tab->getObjectId();
  int ndb_table_version= orig_tab->getObjectVersion();
  /* ndb_share reference temporary */
  NDB_SHARE *share= get_share(from, 0, FALSE);
  int is_old_table_tmpfile= IS_TMP_PREFIX(m_tabname);
  int is_new_table_tmpfile= IS_TMP_PREFIX(new_tabname);
  if (!is_new_table_tmpfile && !is_old_table_tmpfile)
  {
    /*
      this is a "real" rename table, i.e. not tied to an offline alter table
      - send new name == "to" in query field
    */
    ndbcluster_log_schema_op(thd, to, strlen(to),
                             old_dbname, m_tabname,
                             ndb_table_id, ndb_table_version,
                             SOT_RENAME_TABLE_PREPARE,
                             m_dbname, new_tabname, 1);
  }
  if (share)
  {
    DBUG_PRINT("NDB_SHARE", ("%s temporary  use_count: %u",
                             share->key, share->use_count));
    ndbcluster_prepare_rename_share(share, to);
    IF_DBUG(int r=) ndbcluster_rename_share(thd, share);
    DBUG_ASSERT(r == 0);
  }

  NdbDictionary::Table new_tab= *orig_tab;
  new_tab.setName(new_tabname);
  if (dict->alterTableGlobal(*orig_tab, new_tab) != 0)
  {
    NdbError ndb_error= dict->getNdbError();
    if (share)
    {
      IF_DBUG(int ret=) ndbcluster_undo_rename_share(thd, share);
      DBUG_ASSERT(ret == 0);
      /* ndb_share reference temporary free */
      DBUG_PRINT("NDB_SHARE", ("%s temporary free  use_count: %u",
                               share->key, share->use_count));
      free_share(&share);
    }
    ERR_RETURN(ndb_error);
  }

  // Rename .ndb file
  if ((result= handler::rename_table(from, to)))
  {
    // ToDo in 4.1 should rollback alter table...
    if (share)
    {
      /* ndb_share reference temporary free */
      DBUG_PRINT("NDB_SHARE", ("%s temporary  use_count: %u",
                               share->key, share->use_count));
      free_share(&share);
    }
    DBUG_RETURN(result);
  }

  /* handle old table */
  if (!is_old_table_tmpfile)
  {
    const char *ptr= get_base_name(from);
    ndbcluster_drop_event(thd, ndb, share, "rename table", ptr);
  }

  if (!result && !is_new_table_tmpfile)
  {
    Ndb_table_guard ndbtab_g2(dict, new_tabname);
    const NDBTAB *ndbtab= ndbtab_g2.get_table();
#ifdef HAVE_NDB_BINLOG
    if (share)
      ndbcluster_read_binlog_replication(thd, ndb, share, ndbtab,
                                         ::server_id, NULL, TRUE);
#endif
    /* always create an event for the table */
    String event_name(INJECTOR_EVENT_LEN);
    const char *ptr= get_base_name(to);
    ndb_rep_event_name(&event_name, ptr, 0, get_binlog_full(share));

    if (!ndbcluster_create_event(thd, ndb, ndbtab, event_name.c_ptr(), share,
                                 share && ndb_binlog_running ? 2 : 1/* push warning */))
    {
      if (ndb_extra_logging)
        sql_print_information("NDB Binlog: RENAME Event: %s",
                              event_name.c_ptr());
      if (share && (share->op == 0) &&
          ndbcluster_create_event_ops(thd, share, ndbtab, event_name.c_ptr()))
      {
        sql_print_error("NDB Binlog: FAILED create event operations "
                        "during RENAME. Event %s", event_name.c_ptr());
        /* a warning has been issued to the client */
      }
    }
    /*
      warning has been issued if ndbcluster_create_event failed
      and (share && ndb_binlog_running)
    */
    if (!is_old_table_tmpfile)
    {
      /* "real" rename table */
      ndbcluster_log_schema_op(thd, thd->query, thd->query_length,
                               old_dbname, m_tabname,
                               ndb_table_id, ndb_table_version,
                               SOT_RENAME_TABLE,
                               m_dbname, new_tabname, 1);
    }
    else
    {
      /* final phase of offline alter table */
      ndbcluster_log_schema_op(thd, thd->query, thd->query_length,
                               m_dbname, new_tabname,
                               ndb_table_id, ndb_table_version,
                               SOT_ALTER_TABLE_COMMIT,
                               0, 0, 1);

    }
  }

  // If we are moving tables between databases, we need to recreate
  // indexes
  if (recreate_indexes)
  {
    for (unsigned i = 0; i < index_list.count; i++) 
    {
        NDBDICT::List::Element& index_el = index_list.elements[i];
	// Recreate any indexes not stored in the system database
	if (my_strcasecmp(system_charset_info, 
			  index_el.database, NDB_SYSTEM_DATABASE))
	{
	  set_dbname(from);
	  ndb->setDatabaseName(m_dbname);
	  const NDBINDEX * index= dict->getIndexGlobal(index_el.name,  new_tab);
	  DBUG_PRINT("info", ("Creating index %s/%s",
			      index_el.database, index->getName()));
	  dict->createIndex(*index, new_tab);
	  DBUG_PRINT("info", ("Dropping index %s/%s",
			      index_el.database, index->getName()));
	  set_dbname(from);
	  ndb->setDatabaseName(m_dbname);
	  dict->dropIndexGlobal(*index);
	}
    }
  }
  if (share)
  {
    /* ndb_share reference temporary free */
    DBUG_PRINT("NDB_SHARE", ("%s temporary free  use_count: %u",
                             share->key, share->use_count));
    free_share(&share);
  }

  DBUG_RETURN(result);
}


/**
  Delete table from NDB Cluster.
*/

/* static version which does not need a handler */

int
ha_ndbcluster::delete_table(THD *thd, ha_ndbcluster *h, Ndb *ndb,
                            const char *path,
                            const char *db,
                            const char *table_name)
{
  DBUG_ENTER("ha_ndbcluster::ndbcluster_delete_table");
  NDBDICT *dict= ndb->getDictionary();
  int ndb_table_id= 0;
  int ndb_table_version= 0;
  /*
    Don't allow drop table unless
    schema distribution table is setup
  */
  if (!ndb_schema_share)
  {
    DBUG_PRINT("info", ("Schema distribution table not setup"));
    DBUG_RETURN(HA_ERR_NO_CONNECTION);
  }
  /* ndb_share reference temporary */
  NDB_SHARE *share= get_share(path, 0, FALSE);
  if (share)
  {
    DBUG_PRINT("NDB_SHARE", ("%s temporary  use_count: %u",
                             share->key, share->use_count));
  }

  /* Drop the table from NDB */
  
  int res= 0;
  if (h && h->m_table)
  {
retry_temporary_error1:
    if (dict->dropTableGlobal(*h->m_table) == 0)
    {
      ndb_table_id= h->m_table->getObjectId();
      ndb_table_version= h->m_table->getObjectVersion();
      DBUG_PRINT("info", ("success 1"));
    }
    else
    {
      switch (dict->getNdbError().status)
      {
        case NdbError::TemporaryError:
          if (!thd->killed) 
            goto retry_temporary_error1; // retry indefinitly
          break;
        default:
          break;
      }
      set_ndb_err(thd, dict->getNdbError());
      res= ndb_to_mysql_error(&dict->getNdbError());
      DBUG_PRINT("info", ("error(1) %u", res));
    }
    h->release_metadata(thd, ndb);
  }
  else
  {
    ndb->setDatabaseName(db);
    while (1)
    {
      Ndb_table_guard ndbtab_g(dict, table_name);
      if (ndbtab_g.get_table())
      {
    retry_temporary_error2:
        if (dict->dropTableGlobal(*ndbtab_g.get_table()) == 0)
        {
          ndb_table_id= ndbtab_g.get_table()->getObjectId();
          ndb_table_version= ndbtab_g.get_table()->getObjectVersion();
          DBUG_PRINT("info", ("success 2"));
          break;
        }
        else
        {
          switch (dict->getNdbError().status)
          {
            case NdbError::TemporaryError:
              if (!thd->killed) 
                goto retry_temporary_error2; // retry indefinitly
              break;
            default:
              if (dict->getNdbError().code == NDB_INVALID_SCHEMA_OBJECT)
              {
                ndbtab_g.invalidate();
                continue;
              }
              break;
          }
        }
      }
      set_ndb_err(thd, dict->getNdbError());
      res= ndb_to_mysql_error(&dict->getNdbError());
      DBUG_PRINT("info", ("error(2) %u", res));
      break;
    }
  }

  if (res)
  {
    /* the drop table failed for some reason, drop the share anyways */
    if (share)
    {
      pthread_mutex_lock(&ndbcluster_mutex);
      if (share->state != NSS_DROPPED)
      {
        /*
          The share kept by the server has not been freed, free it
        */
        share->state= NSS_DROPPED;
        /* ndb_share reference create free */
        DBUG_PRINT("NDB_SHARE", ("%s create free  use_count: %u",
                                 share->key, share->use_count));
        free_share(&share, TRUE);
      }
      /* ndb_share reference temporary free */
      DBUG_PRINT("NDB_SHARE", ("%s temporary free  use_count: %u",
                               share->key, share->use_count));
      free_share(&share, TRUE);
      pthread_mutex_unlock(&ndbcluster_mutex);
    }
    DBUG_RETURN(res);
  }

  /* stop the logging of the dropped table, and cleanup */

  /*
    drop table is successful even if table does not exist in ndb
    and in case table was actually not dropped, there is no need
    to force a gcp, and setting the event_name to null will indicate
    that there is no event to be dropped
  */
  int table_dropped= dict->getNdbError().code != 709;

  {
    const char *ptr= get_base_name(path);
    ndbcluster_handle_drop_table(thd, ndb, share, "delete table",
                                 table_dropped ? ptr : 0);
  }

  if (!IS_TMP_PREFIX(table_name) && share &&
      thd->lex->sql_command != SQLCOM_TRUNCATE)
  {
    ndbcluster_log_schema_op(thd,
                             thd->query, thd->query_length,
                             share->db, share->table_name,
                             ndb_table_id, ndb_table_version,
                             SOT_DROP_TABLE, 0, 0, 1);
  }

  if (share)
  {
    pthread_mutex_lock(&ndbcluster_mutex);
    if (share->state != NSS_DROPPED)
    {
      /*
        The share kept by the server has not been freed, free it
      */
      share->state= NSS_DROPPED;
      /* ndb_share reference create free */
      DBUG_PRINT("NDB_SHARE", ("%s create free  use_count: %u",
                               share->key, share->use_count));
      free_share(&share, TRUE);
    }
    /* ndb_share reference temporary free */
    DBUG_PRINT("NDB_SHARE", ("%s temporary free  use_count: %u",
                             share->key, share->use_count));
    free_share(&share, TRUE);
    pthread_mutex_unlock(&ndbcluster_mutex);
  }
  DBUG_RETURN(0);
}

int ha_ndbcluster::delete_table(const char *name)
{
  THD *thd= current_thd;
  Thd_ndb *thd_ndb= get_thd_ndb(thd);
  Ndb *ndb;
  int error= 0;
  DBUG_ENTER("ha_ndbcluster::delete_table");
  DBUG_PRINT("enter", ("name: %s", name));

  if ((thd == injector_thd) ||
      (thd_ndb->options & TNO_NO_NDB_DROP_TABLE))
  {
    /*
      Table was dropped remotely is already
      dropped inside ndb.
      Just drop local files.
    */
    DBUG_RETURN(handler::delete_table(name));
  }

  set_dbname(name);
  set_tabname(name);

  /*
    Don't allow drop table unless
    schema distribution table is setup
  */
  if (!ndb_schema_share)
  {
    DBUG_PRINT("info", ("Schema distribution table not setup"));
    error= HA_ERR_NO_CONNECTION;
    goto err;
  }

  if (check_ndb_connection(thd))
  {
    error= HA_ERR_NO_CONNECTION;
    goto err;
  }

  ndb= thd_ndb->ndb;

  if (!ndbcluster_has_global_schema_lock(thd_ndb))
    DBUG_RETURN(ndbcluster_no_global_schema_lock_abort
                (thd, "ha_ndbcluster::delete_table"));

  /*
    Drop table in ndb.
    If it was already gone it might have been dropped
    remotely, give a warning and then drop .ndb file.
   */
  if (!(error= delete_table(thd, this, ndb, name,
                            m_dbname, m_tabname)) ||
      error == HA_ERR_NO_SUCH_TABLE)
  {
    /* Call ancestor function to delete .ndb file */
    int error1= handler::delete_table(name);
    if (!error)
      error= error1;
  }

err:
  DBUG_RETURN(error);
}


void ha_ndbcluster::get_auto_increment(ulonglong offset, ulonglong increment,
                                       ulonglong nb_desired_values,
                                       ulonglong *first_value,
                                       ulonglong *nb_reserved_values)
{
<<<<<<< HEAD
  Uint32 cache_size;
=======
>>>>>>> 766ccda9
  Uint64 auto_value;
  THD *thd= current_thd;
  DBUG_ENTER("get_auto_increment");
  DBUG_PRINT("enter", ("m_tabname: %s", m_tabname));
  Ndb *ndb= get_ndb(table->in_use);
<<<<<<< HEAD
   
  if (m_rows_inserted > m_rows_to_insert)
  {
    /* We guessed too low */
    m_rows_to_insert+= m_autoincrement_prefetch;
  }
  ha_rows remaining= m_rows_to_insert - m_rows_inserted;
  Uint32 min_prefetch= 
    (remaining < thd->variables.ndb_autoincrement_prefetch_sz) ?
    thd->variables.ndb_autoincrement_prefetch_sz
    : (Uint32)remaining;
  cache_size= ((remaining < m_autoincrement_prefetch) ?
	       min_prefetch
	       : (Uint32)remaining);
=======
>>>>>>> 766ccda9
  uint retries= NDB_AUTO_INCREMENT_RETRIES;
  int retry_sleep= 30; /* 30 milliseconds, transaction */
  for (;;)
  {
    Ndb_tuple_id_range_guard g(m_share);
    if (m_skip_auto_increment &&
        ndb->readAutoIncrementValue(m_table, g.range, auto_value) ||
        ndb->getAutoIncrementValue(m_table, g.range, auto_value, m_autoincrement_prefetch, increment, offset))
    {
      if (--retries && !thd->killed &&
          ndb->getNdbError().status == NdbError::TemporaryError)
      {
        do_retry_sleep(retry_sleep);
        continue;
      }
      const NdbError err= ndb->getNdbError();
      sql_print_error("Error %lu in ::get_auto_increment(): %s",
                      (ulong) err.code, err.message);
      *first_value= ~(ulonglong) 0;
      DBUG_VOID_RETURN;
    }
    break;
  }
  *first_value= (longlong)auto_value;
  /* From the point of view of MySQL, NDB reserves one row at a time */
  *nb_reserved_values= 1;
  DBUG_VOID_RETURN;
}


/**
  Constructor for the NDB Cluster table handler .
*/

/*
  Normal flags for binlogging is that ndb has HA_HAS_OWN_BINLOGGING
  and preferes HA_BINLOG_ROW_CAPABLE
  Other flags are set under certain circumstaces in table_flags()
*/
#define HA_NDBCLUSTER_TABLE_FLAGS \
                HA_REC_NOT_IN_SEQ | \
                HA_NULL_IN_KEY | \
                HA_AUTO_PART_KEY | \
                HA_NO_PREFIX_CHAR_KEYS | \
                HA_NEED_READ_RANGE_BUFFER | \
                HA_CAN_GEOMETRY | \
                HA_CAN_BIT_FIELD | \
                HA_PRIMARY_KEY_REQUIRED_FOR_POSITION | \
                HA_PRIMARY_KEY_REQUIRED_FOR_DELETE | \
                HA_PARTIAL_COLUMN_READ | \
                HA_HAS_OWN_BINLOGGING | \
                HA_BINLOG_ROW_CAPABLE | \
                HA_HAS_RECORDS | \
                HA_ONLINE_ALTER


ha_ndbcluster::ha_ndbcluster(handlerton *hton, TABLE_SHARE *table_arg):
  handler(hton, table_arg),
  m_thd_ndb(NULL),
  m_active_cursor(NULL),
  m_table(NULL),
  m_ndb_record(0),
  m_ndb_hidden_key_record(0),
  m_table_info(NULL),
  m_table_flags(HA_NDBCLUSTER_TABLE_FLAGS),
  m_share(0),
  m_key_fields(NULL),
  m_part_info(NULL),
  m_user_defined_partitioning(FALSE),
  m_use_partition_pruning(FALSE),
  m_sorted(FALSE),
  m_use_write(FALSE),
  m_ignore_dup_key(FALSE),
  m_has_unique_index(FALSE),
  m_ignore_no_key(FALSE),
  m_read_before_write_removal_possible(FALSE),
  m_read_before_write_removal_used(FALSE),
  m_rows_updated(0),
  m_rows_deleted(0),
  m_rows_to_insert((ha_rows) 1),
  m_rows_inserted((ha_rows) 0),
  m_rows_changed((ha_rows) 0),
  m_delete_cannot_batch(FALSE),
  m_update_cannot_batch(FALSE),
  m_skip_auto_increment(TRUE),
  m_blobs_pending(0),
  m_blobs_buffer(0),
  m_blobs_buffer_size(0),
  m_dupkey((uint) -1),
  m_autoincrement_prefetch((ha_rows) NDB_DEFAULT_AUTO_PREFETCH),
  m_cond(NULL),
  m_multi_cursor(NULL)
{
  int i;
 
  DBUG_ENTER("ha_ndbcluster");

  m_tabname[0]= '\0';
  m_dbname[0]= '\0';

  stats.records= ~(ha_rows)0; // uninitialized
  stats.block_size= 1024;

  for (i= 0; i < MAX_KEY; i++)
    ndb_init_index(m_index[i]);

  DBUG_VOID_RETURN;
}


int ha_ndbcluster::ha_initialise()
{
  DBUG_ENTER("ha_ndbcluster::ha_initialise");
  if (check_ndb_in_thd(current_thd))
  {
    DBUG_RETURN(FALSE);
  }
  DBUG_RETURN(TRUE);
}

/**
  Destructor for NDB Cluster table handler.
*/

ha_ndbcluster::~ha_ndbcluster() 
{
  THD *thd= current_thd;
  Ndb *ndb= thd ? check_ndb_in_thd(thd) : g_ndb;
  DBUG_ENTER("~ha_ndbcluster");

  if (m_share)
  {
    /* ndb_share reference handler free */
    DBUG_PRINT("NDB_SHARE", ("%s handler free  use_count: %u",
                             m_share->key, m_share->use_count));
    free_share(&m_share);
  }
  release_metadata(thd, ndb);
  my_free(m_blobs_buffer, MYF(MY_ALLOW_ZERO_PTR));
  m_blobs_buffer= 0;

  // Check for open cursor/transaction
  DBUG_ASSERT(m_active_cursor == NULL);
  DBUG_ASSERT(m_thd_ndb == NULL);

  // Discard any generated condition
  DBUG_PRINT("info", ("Deleting generated condition"));
  if (m_cond)
  {
    delete m_cond;
    m_cond= NULL;
  }

  DBUG_VOID_RETURN;
}



void
ha_ndbcluster::column_bitmaps_signal(uint sig_type)
{
  THD *thd= table->in_use;
  bool write_query= (thd->lex->sql_command == SQLCOM_UPDATE ||
                     thd->lex->sql_command == SQLCOM_DELETE);
  DBUG_ENTER("column_bitmaps_signal");
  DBUG_PRINT("enter", ("read_set: 0x%lx  write_set: 0x%lx",
             (long) table->read_set->bitmap[0],
             (long) table->write_set->bitmap[0]));
  if (sig_type & HA_COMPLETE_TABLE_READ_BITMAP)
    bitmap_copy(&m_save_read_set, table->read_set);
  if (!write_query || (sig_type & HA_COMPLETE_TABLE_READ_BITMAP))
  {
    /*
      We need to make sure we always read all of the primary key.
      Otherwise we cannot support position() and rnd_pos().
  
      Alternatively, we could just set a flag, and in the reader methods set
      the extra bits as required if the flag is set, followed by clearing the
      flag.  This to save doing the work of setting bits twice or more.
      On the other hand this is quite fast in itself.
    */
    bitmap_union(table->read_set, m_pk_bitmap_p);
  }
  DBUG_VOID_RETURN;
}

/**
  Open a table for further use
  - fetch metadata for this table from NDB
  - check that table exists

  @retval
    0    ok
  @retval
    < 0  Table has changed
*/

int ha_ndbcluster::open(const char *name, int mode, uint test_if_locked)
{
  THD *thd= current_thd;
  int res;
  KEY *key;
  KEY_PART_INFO *key_part_info;
  uint key_parts, i, j;
  DBUG_ENTER("ha_ndbcluster::open");
  DBUG_PRINT("enter", ("name: %s  mode: %d  test_if_locked: %d",
                       name, mode, test_if_locked));
  
  /*
    Setup ref_length to make room for the whole 
    primary key to be written in the ref variable
  */
  
  if (bitmap_init(&m_save_read_set, NULL, table_share->fields, FALSE))
  {
    DBUG_RETURN(1);
  }
  if (table_share->primary_key != MAX_KEY) 
  {
    key= table->key_info+table_share->primary_key;
    ref_length= key->key_length;
  }
  else // (table_share->primary_key == MAX_KEY) 
  {
    if (m_user_defined_partitioning)
    {
      ref_length+= sizeof(m_part_id);
    }
  }

  DBUG_PRINT("info", ("ref_length: %d", ref_length));
  {
    char* bitmap_array;
    uint extra_hidden_keys= table_share->primary_key != MAX_KEY ? 0 : 1;
    uint n_keys= table_share->keys + extra_hidden_keys;
    uint ptr_size= sizeof(MY_BITMAP*) * (n_keys + 1 /* null termination */);
    uint map_size= sizeof(MY_BITMAP) * n_keys;
    m_key_fields= (MY_BITMAP**)my_malloc(ptr_size + map_size,
                                         MYF(MY_WME + MY_ZEROFILL));
    if (!m_key_fields)
    {
      local_close(thd, FALSE);
      DBUG_RETURN(1);
    } 
    bitmap_array= ((char*)m_key_fields) + ptr_size;
    for (i= 0; i < n_keys; i++)
    {
      my_bitmap_map *bitbuf= NULL;
      bool is_hidden_key= (i == table_share->keys);
      m_key_fields[i]= (MY_BITMAP*)bitmap_array;
      if (is_hidden_key || (i == table_share->primary_key))
      {
        m_pk_bitmap_p= m_key_fields[i];
        bitbuf= m_pk_bitmap_buf;
      }
      if (bitmap_init(m_key_fields[i], bitbuf,
                      table_share->fields, FALSE))
      {
        m_key_fields[i]= NULL;
        local_close(thd, FALSE);
        DBUG_RETURN(1);
      }
      if (!is_hidden_key)
      {
        key= table->key_info + i;
        key_part_info= key->key_part;
        key_parts= key->key_parts;
        for (j= 0; j < key_parts; j++, key_part_info++)
          bitmap_set_bit(m_key_fields[i], key_part_info->fieldnr-1);
      }
      else
      {
        uint field_no= table_share->fields;
        ((uchar *)m_pk_bitmap_buf)[field_no>>3]|= (1 << (field_no & 7));
      }
      bitmap_array+= sizeof(MY_BITMAP);
    }
    m_key_fields[i]= NULL;
  }

  // Init table lock structure 
  /* ndb_share reference handler */
  if (!(m_share=get_share(name, table)))
  {
    local_close(thd, FALSE);
    DBUG_RETURN(1);
  }
  DBUG_PRINT("NDB_SHARE", ("%s handler  use_count: %u",
                           m_share->key, m_share->use_count));
  thr_lock_data_init(&m_share->lock,&m_lock,(void*) 0);
  
  set_dbname(name);
  set_tabname(name);
  
  if ((res= check_ndb_connection(thd)) ||
      (res= get_metadata(thd, name)))
  {
    local_close(thd, FALSE);
    DBUG_RETURN(res);
  }
  if ((res= update_stats(thd, 1, true)) ||
      (res= info(HA_STATUS_CONST)))
  {
    local_close(thd, TRUE);
    DBUG_RETURN(res);
  }
  if (!ndb_binlog_tables_inited ||
      (ndb_binlog_running && !ndb_binlog_is_ready))
  {
    table->db_stat|= HA_READ_ONLY;
    sql_print_information("table '%s' opened read only", name);
  }
  DBUG_RETURN(0);
}

/*
 * Support for OPTIMIZE TABLE
 * reclaims unused space of deleted rows
 * and updates index statistics
 */
int ha_ndbcluster::optimize(THD* thd, HA_CHECK_OPT* check_opt)
{
  ulong error, stats_error= 0;
  uint delay= (uint) thd->variables.ndb_optimization_delay;

  error= ndb_optimize_table(thd, delay);
  stats_error= update_stats(thd, 1);
  return (error) ? error : stats_error;
}

int ha_ndbcluster::ndb_optimize_table(THD* thd, uint delay)
{
  Thd_ndb *thd_ndb= get_thd_ndb(thd);
  Ndb *ndb= thd_ndb->ndb;
  NDBDICT *dict= ndb->getDictionary();
  int result=0, error= 0;
  uint i;
  NdbDictionary::OptimizeTableHandle th;
  NdbDictionary::OptimizeIndexHandle ih;

  DBUG_ENTER("ndb_optimize_table");
  if ((error= dict->optimizeTable(*m_table, th)))
  {
    DBUG_PRINT("info",
               ("Optimze table %s returned %d", m_tabname, error));
    ERR_RETURN(ndb->getNdbError());
  }
  while((result= th.next()) == 1)
  {
    if (thd->killed)
      DBUG_RETURN(-1);
    my_sleep(1000*delay);
  }
  if (result == -1 || th.close() == -1)
  {
    DBUG_PRINT("info",
               ("Optimize table %s did not complete", m_tabname));
    ERR_RETURN(ndb->getNdbError());
  };
  for (i= 0; i < MAX_KEY; i++)
  {
    if (thd->killed)
      DBUG_RETURN(-1);
    if (m_index[i].status == ACTIVE)
    {
      const NdbDictionary::Index *index= m_index[i].index;
      const NdbDictionary::Index *unique_index= m_index[i].unique_index;
      
      if (index)
      {
        if ((error= dict->optimizeIndex(*index, ih)))
        {
          DBUG_PRINT("info",
                     ("Optimze index %s returned %d", 
                      index->getName(), error));
          ERR_RETURN(ndb->getNdbError());
          
        }
        while((result= ih.next()) == 1)
        {
          if (thd->killed)
            DBUG_RETURN(-1);
          my_sleep(1000*delay);        
        }
        if (result == -1 || ih.close() == -1)
        {
          DBUG_PRINT("info",
                     ("Optimize index %s did not complete", index->getName()));
          ERR_RETURN(ndb->getNdbError());
        }          
      }
      if (unique_index)
      {
        if ((error= dict->optimizeIndex(*unique_index, ih)))
        {
          DBUG_PRINT("info",
                     ("Optimze unique index %s returned %d", 
                      unique_index->getName(), error));
          ERR_RETURN(ndb->getNdbError());
        } 
        while((result= ih.next()) == 1)
        {
          if (thd->killed)
            DBUG_RETURN(-1);
          my_sleep(1000*delay);
        }
        if (result == -1 || ih.close() == -1)
        {
          DBUG_PRINT("info",
                     ("Optimize index %s did not complete", index->getName()));
          ERR_RETURN(ndb->getNdbError());
        }
      }
    }
  }
  DBUG_RETURN(0);
}

int ha_ndbcluster::analyze(THD* thd, HA_CHECK_OPT* check_opt)
{
  return update_stats(thd, 1);
}

/*
  Set partition info

  SYNOPSIS
    set_part_info()
    part_info

  RETURN VALUE
    NONE

  DESCRIPTION
    Set up partition info when handler object created
*/

void ha_ndbcluster::set_part_info(partition_info *part_info, bool early)
{
  DBUG_ENTER("ha_ndbcluster::set_part_info");
  m_part_info= part_info;
  if (!early)
  {
    m_use_partition_pruning= FALSE;
    if (!(m_part_info->part_type == HASH_PARTITION &&
          m_part_info->list_of_part_fields &&
          !m_part_info->is_sub_partitioned()))
    {
      /*
        PARTITION BY HASH, RANGE and LIST plus all subpartitioning variants
        all use MySQL defined partitioning. PARTITION BY KEY uses NDB native
        partitioning scheme.
      */
      m_use_partition_pruning= TRUE;
      m_user_defined_partitioning= TRUE;
    }
    if (m_part_info->part_type == HASH_PARTITION &&
        m_part_info->list_of_part_fields &&
        m_part_info->no_full_part_fields == 0)
    {
      /*
        CREATE TABLE t (....) ENGINE NDB PARTITON BY KEY();
        where no primary key is defined uses a hidden key as partition field
        and this makes it impossible to use any partition pruning. Partition
        pruning requires partitioning based on real fields, also the lack of
        a primary key means that all accesses to tables are based on either
        full table scans or index scans and they can never be pruned those
        scans given that the hidden key is unknown. In write_row, update_row,
        and delete_row the normal hidden key handling will fix things.
      */
      m_use_partition_pruning= FALSE;
    }
    DBUG_PRINT("info", ("m_use_partition_pruning = %d",
                         m_use_partition_pruning));
  }
  DBUG_VOID_RETURN;
}

/**
  Close the table
  - release resources setup by open()
 */

void ha_ndbcluster::local_close(THD *thd, bool release_metadata_flag)
{
  Ndb *ndb;
  DBUG_ENTER("ha_ndbcluster::local_close");
  if (m_key_fields)
  {
    MY_BITMAP **inx_bitmap;
    for (inx_bitmap= m_key_fields;
         (inx_bitmap != NULL) && ((*inx_bitmap) != NULL);
         inx_bitmap++)
      if ((*inx_bitmap)->bitmap != m_pk_bitmap_buf)
        bitmap_free(*inx_bitmap);
    my_free((char*)m_key_fields, MYF(0));
    m_key_fields= NULL;
  }
  bitmap_free(&m_save_read_set);
  if (m_share)
  {
    /* ndb_share reference handler free */
    DBUG_PRINT("NDB_SHARE", ("%s handler free  use_count: %u",
                             m_share->key, m_share->use_count));
    free_share(&m_share);
  }
  m_share= 0;
  if (release_metadata_flag)
  {
    ndb= thd ? check_ndb_in_thd(thd) : g_ndb;
    release_metadata(thd, ndb);
  }
  DBUG_VOID_RETURN;
}

int ha_ndbcluster::close(void)
{
  DBUG_ENTER("close");
  THD *thd= table->in_use;
  local_close(thd, TRUE);
  DBUG_RETURN(0);
}


/**
  @todo
  - Alt.1 If init fails because to many allocated Ndb 
  wait on condition for a Ndb object to be released.
  - Alt.2 Seize/release from pool, wait until next release 
*/
Thd_ndb* ha_ndbcluster::seize_thd_ndb()
{
  Thd_ndb *thd_ndb;
  DBUG_ENTER("seize_thd_ndb");

  thd_ndb= new Thd_ndb();
  if (thd_ndb == NULL)
  {
    my_errno= HA_ERR_OUT_OF_MEM;
    return NULL;
  }
  if (thd_ndb->ndb->init(max_transactions) != 0)
  {
    ERR_PRINT(thd_ndb->ndb->getNdbError());
    /*
      TODO 
      Alt.1 If init fails because to many allocated Ndb 
      wait on condition for a Ndb object to be released.
      Alt.2 Seize/release from pool, wait until next release 
    */
    delete thd_ndb;
    thd_ndb= NULL;
  }
  DBUG_RETURN(thd_ndb);
}


void ha_ndbcluster::release_thd_ndb(Thd_ndb* thd_ndb)
{
  DBUG_ENTER("release_thd_ndb");
  delete thd_ndb;
  DBUG_VOID_RETURN;
}


bool Thd_ndb::recycle_ndb(THD* thd)
{
  DBUG_ENTER("recycle_ndb");
  DBUG_PRINT("enter", ("ndb: 0x%lx", (long)ndb));

  DBUG_ASSERT(global_schema_lock_trans == NULL);
  DBUG_ASSERT(trans == NULL);

  delete ndb;
  if ((ndb= new Ndb(connection, "")) == NULL)
  {
    DBUG_PRINT("error",("failed to allocate Ndb object"));
    DBUG_RETURN(false);
  }

  if (ndb->init(max_transactions) != 0)
  {
    delete ndb;
    ndb= NULL;
    DBUG_PRINT("error", ("Ndb::init failed, %d  message: %s",
                         ndb->getNdbError().code,
                         ndb->getNdbError().message));
    DBUG_RETURN(false);
  }

  DBUG_RETURN(true);
}


bool
Thd_ndb::valid_ndb(void)
{
  // The ndb object should be valid as long as a
  // global schema lock transaction is ongoing
  if (global_schema_lock_trans)
    return true;

  // The ndb object should be valid as long as a
  // transaction is ongoing
  if (trans)
    return true;

  if (unlikely(m_connect_count != connection->get_connect_count()))
    return false;

  return true;
}



/**
  If this thread already has a Thd_ndb object allocated
  in current THD, reuse it. Otherwise
  seize a Thd_ndb object, assign it to current THD and use it.
 
*/

Ndb* check_ndb_in_thd(THD* thd, bool validate_ndb)
{
  Thd_ndb *thd_ndb= get_thd_ndb(thd);
  if (!thd_ndb)
  {
    if (!(thd_ndb= ha_ndbcluster::seize_thd_ndb()))
      return NULL;
    set_thd_ndb(thd, thd_ndb);
  }

  else if (validate_ndb && !thd_ndb->valid_ndb())
  {
    if (!thd_ndb->recycle_ndb(thd))
      return NULL;
  }

  return thd_ndb->ndb;
}



int ha_ndbcluster::check_ndb_connection(THD* thd)
{
  Ndb *ndb;
  DBUG_ENTER("check_ndb_connection");
  
  if (!(ndb= check_ndb_in_thd(thd, true)))
    DBUG_RETURN(HA_ERR_NO_CONNECTION);
  if (ndb->setDatabaseName(m_dbname))
  {
    ERR_RETURN(ndb->getNdbError());
  }
  DBUG_RETURN(0);
}


static int ndbcluster_close_connection(handlerton *hton, THD *thd)
{
  Thd_ndb *thd_ndb= get_thd_ndb(thd);
  DBUG_ENTER("ndbcluster_close_connection");
  if (thd_ndb)
  {
    ha_ndbcluster::release_thd_ndb(thd_ndb);
    set_thd_ndb(thd, NULL); // not strictly required but does not hurt either
  }
  DBUG_RETURN(0);
}


/**
  Try to discover one table from NDB.
*/

int ndbcluster_discover(handlerton *hton, THD* thd, const char *db, 
                        const char *name,
                        uchar **frmblob, 
                        size_t *frmlen)
{
  int error= 0;
  NdbError ndb_error;
  size_t len;
  uchar* data= NULL;
  Ndb* ndb;
  char key[FN_REFLEN + 1];
  DBUG_ENTER("ndbcluster_discover");
  DBUG_PRINT("enter", ("db: %s, name: %s", db, name)); 

  if (!(ndb= check_ndb_in_thd(thd)))
    DBUG_RETURN(HA_ERR_NO_CONNECTION);  
  if (ndb->setDatabaseName(db))
  {
    ERR_RETURN(ndb->getNdbError());
  }
  NDBDICT* dict= ndb->getDictionary();
  build_table_filename(key, sizeof(key) - 1, db, name, "", 0);
  /* ndb_share reference temporary */
  NDB_SHARE *share= get_share(key, 0, FALSE);
  if (share)
  {
    DBUG_PRINT("NDB_SHARE", ("%s temporary  use_count: %u",
                             share->key, share->use_count));
  }
  if (share && get_ndb_share_state(share) == NSS_ALTERED)
  {
    // Frm has been altered on disk, but not yet written to ndb
    if (readfrm(key, &data, &len))
    {
      DBUG_PRINT("error", ("Could not read frm"));
      error= 1;
      goto err;
    }
  }
  else
  {
    Ndb_table_guard ndbtab_g(dict, name);
    const NDBTAB *tab= ndbtab_g.get_table();
    if (!tab)
    {
      const NdbError err= dict->getNdbError();
      if (err.code == 709 || err.code == 723)
      {
        error= -1;
        DBUG_PRINT("info", ("ndb_error.code: %u", ndb_error.code));
      }
      else
      {
        error= -1;
        ndb_error= err;
        DBUG_PRINT("info", ("ndb_error.code: %u", ndb_error.code));
      }
      goto err;
    }
    DBUG_PRINT("info", ("Found table %s", tab->getName()));
    
    len= tab->getFrmLength();  
    if (len == 0 || tab->getFrmData() == NULL)
    {
      DBUG_PRINT("error", ("No frm data found."));
      error= 1;
      goto err;
    }
    
    if (unpackfrm(&data, &len, (uchar*) tab->getFrmData()))
    {
      DBUG_PRINT("error", ("Could not unpack table"));
      error= 1;
      goto err;
    }
  }

  *frmlen= len;
  *frmblob= data;
  
  if (share)
  {
    /* ndb_share reference temporary free */
    DBUG_PRINT("NDB_SHARE", ("%s temporary free  use_count: %u",
                             share->key, share->use_count));
    free_share(&share);
  }

  DBUG_RETURN(0);
err:
  my_free((char*)data, MYF(MY_ALLOW_ZERO_PTR));
  if (share)
  {
    /* ndb_share reference temporary free */
    DBUG_PRINT("NDB_SHARE", ("%s temporary free  use_count: %u",
                             share->key, share->use_count));
    free_share(&share);
  }
  /*
    ndbcluster_silent - avoid "cluster disconnected error"
  */
  if (ndb_error.code && (!ndbcluster_silent || ndb_error.code != 4009))
  {
    ERR_RETURN(ndb_error);
  }
  DBUG_RETURN(error);
}

/**
  Check if a table exists in NDB.
*/

int ndbcluster_table_exists_in_engine(handlerton *hton, THD* thd, 
                                      const char *db,
                                      const char *name)
{
  Ndb* ndb;
  DBUG_ENTER("ndbcluster_table_exists_in_engine");
  DBUG_PRINT("enter", ("db: %s  name: %s", db, name));

  if (!(ndb= check_ndb_in_thd(thd)))
    DBUG_RETURN(HA_ERR_NO_CONNECTION);
  NDBDICT* dict= ndb->getDictionary();
  NdbDictionary::Dictionary::List list;
  if (dict->listObjects(list, NdbDictionary::Object::UserTable) != 0)
  {
    /*
      ndbcluster_silent
      - avoid "cluster failure" warning if cluster is not connected
    */
    if (ndbcluster_silent && dict->getNdbError().code == 4009)
      DBUG_RETURN(HA_ERR_NO_SUCH_TABLE);
    ERR_RETURN(dict->getNdbError());
  }
  for (uint i= 0 ; i < list.count ; i++)
  {
    NdbDictionary::Dictionary::List::Element& elmt= list.elements[i];
    if (my_strcasecmp(system_charset_info, elmt.database, db))
      continue;
    if (my_strcasecmp(system_charset_info, elmt.name, name))
      continue;
    DBUG_PRINT("info", ("Found table"));
    DBUG_RETURN(HA_ERR_TABLE_EXIST);
  }
  DBUG_RETURN(HA_ERR_NO_SUCH_TABLE);
}



extern "C" uchar* tables_get_key(const char *entry, size_t *length,
                                my_bool not_used __attribute__((unused)))
{
  *length= strlen(entry);
  return (uchar*) entry;
}


/**
  Drop a database in NDB Cluster

  @note
    add a dummy void function, since stupid handlerton is returning void instead of int...
*/
int ndbcluster_drop_database_impl(THD *thd, const char *path)
{
  DBUG_ENTER("ndbcluster_drop_database");
  char dbname[FN_HEADLEN];
  Ndb* ndb;
  NdbDictionary::Dictionary::List list;
  uint i;
  char *tabname;
  List<char> drop_list;
  int ret= 0;
  ha_ndbcluster::set_dbname(path, (char *)&dbname);
  DBUG_PRINT("enter", ("db: %s", dbname));
  
  if (!(ndb= check_ndb_in_thd(thd)))
    DBUG_RETURN(-1);
  
  // List tables in NDB
  NDBDICT *dict= ndb->getDictionary();
  if (dict->listObjects(list, 
                        NdbDictionary::Object::UserTable) != 0)
    DBUG_RETURN(-1);
  for (i= 0 ; i < list.count ; i++)
  {
    NdbDictionary::Dictionary::List::Element& elmt= list.elements[i];
    DBUG_PRINT("info", ("Found %s/%s in NDB", elmt.database, elmt.name));     
    
    // Add only tables that belongs to db
    if (my_strcasecmp(system_charset_info, elmt.database, dbname))
      continue;
    DBUG_PRINT("info", ("%s must be dropped", elmt.name));     
    drop_list.push_back(thd->strdup(elmt.name));
  }
  // Drop any tables belonging to database
  char full_path[FN_REFLEN + 1];
  char *tmp= full_path +
    build_table_filename(full_path, sizeof(full_path) - 1, dbname, "", "", 0);
  if (ndb->setDatabaseName(dbname))
  {
    ERR_RETURN(ndb->getNdbError());
  }
  List_iterator_fast<char> it(drop_list);
  while ((tabname=it++))
  {
    tablename_to_filename(tabname, tmp, FN_REFLEN - (tmp - full_path)-1);
    VOID(pthread_mutex_lock(&LOCK_open));
    if (ha_ndbcluster::delete_table(thd, 0, ndb, full_path, dbname, tabname))
    {
      const NdbError err= dict->getNdbError();
      if (err.code != 709 && err.code != 723)
      {
        set_ndb_err(thd, err);
        ret= ndb_to_mysql_error(&err);
      }
    }
    VOID(pthread_mutex_unlock(&LOCK_open));
  }
  DBUG_RETURN(ret);      
}

static void ndbcluster_drop_database(handlerton *hton, char *path)
{
  THD *thd= current_thd;
  DBUG_ENTER("ndbcluster_drop_database");
  /*
    Don't allow drop database unless
    schema distribution table is setup
  */
  if (!ndb_schema_share)
  {
    DBUG_PRINT("info", ("Schema distribution table not setup"));
    DBUG_VOID_RETURN;
  }
  ndbcluster_drop_database_impl(thd, path);
  char db[FN_REFLEN];
  ha_ndbcluster::set_dbname(path, db);
  ndbcluster_log_schema_op(thd,
                           thd->query, thd->query_length,
                           db, "", 0, 0, SOT_DROP_DB, 0, 0, 0);
  DBUG_VOID_RETURN;
}

int ndb_create_table_from_engine(THD *thd, const char *db,
                                 const char *table_name)
{
  LEX *old_lex= thd->lex, newlex;
  thd->lex= &newlex;
  newlex.current_select= NULL;
  lex_start(thd);
  int res= ha_create_table_from_engine(thd, db, table_name);
  thd->lex= old_lex;
  return res;
}

/*
  find all tables in ndb and discover those needed
*/
int ndbcluster_find_all_files(THD *thd)
{
  Ndb* ndb;
  char key[FN_REFLEN + 1];
  NDBDICT *dict;
  int unhandled, retries= 5, skipped;
  DBUG_ENTER("ndbcluster_find_all_files");

  if (!(ndb= check_ndb_in_thd(thd)))
    DBUG_RETURN(HA_ERR_NO_CONNECTION);

  dict= ndb->getDictionary();

  LINT_INIT(unhandled);
  LINT_INIT(skipped);
  do
  {
    NdbDictionary::Dictionary::List list;
    if (dict->listObjects(list, NdbDictionary::Object::UserTable) != 0)
      ERR_RETURN(dict->getNdbError());
    unhandled= 0;
    skipped= 0;
    retries--;
    for (uint i= 0 ; i < list.count ; i++)
    {
      NDBDICT::List::Element& elmt= list.elements[i];
      if (IS_TMP_PREFIX(elmt.name) || IS_NDB_BLOB_PREFIX(elmt.name))
      {
        DBUG_PRINT("info", ("Skipping %s.%s in NDB", elmt.database, elmt.name));
        continue;
      }
      DBUG_PRINT("info", ("Found %s.%s in NDB", elmt.database, elmt.name));
      if (elmt.state != NDBOBJ::StateOnline &&
          elmt.state != NDBOBJ::StateBackup &&
          elmt.state != NDBOBJ::StateBuilding)
      {
        sql_print_information("NDB: skipping setup table %s.%s, in state %d",
                              elmt.database, elmt.name, elmt.state);
        skipped++;
        continue;
      }

      ndb->setDatabaseName(elmt.database);
      Ndb_table_guard ndbtab_g(dict, elmt.name);
      const NDBTAB *ndbtab= ndbtab_g.get_table();
      if (!ndbtab)
      {
        if (retries == 0)
          sql_print_error("NDB: failed to setup table %s.%s, error: %d, %s",
                          elmt.database, elmt.name,
                          dict->getNdbError().code,
                          dict->getNdbError().message);
        unhandled++;
        continue;
      }

      if (ndbtab->getFrmLength() == 0)
        continue;
    
      /* check if database exists */
      char *end= key +
        build_table_filename(key, sizeof(key) - 1, elmt.database, "", "", 0);
      if (my_access(key, F_OK))
      {
        /* no such database defined, skip table */
        continue;
      }
      /* finalize construction of path */
      end+= tablename_to_filename(elmt.name, end,
                                  sizeof(key)-(end-key));
      uchar *data= 0, *pack_data= 0;
      size_t length, pack_length;
      int discover= 0;
      if (readfrm(key, &data, &length) ||
          packfrm(data, length, &pack_data, &pack_length))
      {
        discover= 1;
        sql_print_information("NDB: missing frm for %s.%s, discovering...",
                              elmt.database, elmt.name);
      }
      else if (cmp_frm(ndbtab, pack_data, pack_length))
      {
        /* ndb_share reference temporary */
        NDB_SHARE *share= get_share(key, 0, FALSE);
        if (share)
        {
          DBUG_PRINT("NDB_SHARE", ("%s temporary  use_count: %u",
                                   share->key, share->use_count));
        }
        if (!share || get_ndb_share_state(share) != NSS_ALTERED)
        {
          discover= 1;
          sql_print_information("NDB: mismatch in frm for %s.%s, discovering...",
                                elmt.database, elmt.name);
        }
        if (share)
        {
          /* ndb_share reference temporary free */
          DBUG_PRINT("NDB_SHARE", ("%s temporary free  use_count: %u",
                                   share->key, share->use_count));
          free_share(&share);
        }
      }
      my_free((char*) data, MYF(MY_ALLOW_ZERO_PTR));
      my_free((char*) pack_data, MYF(MY_ALLOW_ZERO_PTR));

      pthread_mutex_lock(&LOCK_open);
      if (discover)
      {
        /* ToDo 4.1 database needs to be created if missing */
        if (ndb_create_table_from_engine(thd, elmt.database, elmt.name))
        {
          /* ToDo 4.1 handle error */
        }
      }
      else
      {
        /* set up replication for this table */
        ndbcluster_create_binlog_setup(thd, ndb, key, end-key,
                                       elmt.database, elmt.name,
                                       TRUE);
      }
      pthread_mutex_unlock(&LOCK_open);
    }
  }
  while (unhandled && retries);

  DBUG_RETURN(-(skipped + unhandled));
}

int ndbcluster_find_files(handlerton *hton, THD *thd,
                          const char *db,
                          const char *path,
                          const char *wild, bool dir, List<LEX_STRING> *files)
{
  DBUG_ENTER("ndbcluster_find_files");
  DBUG_PRINT("enter", ("db: %s", db));
  { // extra bracket to avoid gcc 2.95.3 warning
  uint i;
  Thd_ndb *thd_ndb;
  Ndb* ndb;
  char name[FN_REFLEN + 1];
  HASH ndb_tables, ok_tables;
  NDBDICT::List list;

  if (!(ndb= check_ndb_in_thd(thd)))
    DBUG_RETURN(HA_ERR_NO_CONNECTION);
  thd_ndb= get_thd_ndb(thd);

  if (dir)
    DBUG_RETURN(0); // Discover of databases not yet supported

  Ndbcluster_global_schema_lock_guard ndbcluster_global_schema_lock_guard(thd);
  if (ndbcluster_global_schema_lock_guard.lock())
    DBUG_RETURN(HA_ERR_NO_CONNECTION);

  // List tables in NDB
  NDBDICT *dict= ndb->getDictionary();
  if (dict->listObjects(list, 
                        NdbDictionary::Object::UserTable) != 0)
    ERR_RETURN(dict->getNdbError());

  if (hash_init(&ndb_tables, system_charset_info,list.count,0,0,
                (hash_get_key)tables_get_key,0,0))
  {
    DBUG_PRINT("error", ("Failed to init HASH ndb_tables"));
    DBUG_RETURN(-1);
  }

  if (hash_init(&ok_tables, system_charset_info,32,0,0,
                (hash_get_key)tables_get_key,0,0))
  {
    DBUG_PRINT("error", ("Failed to init HASH ok_tables"));
    hash_free(&ndb_tables);
    DBUG_RETURN(-1);
  }  

  for (i= 0 ; i < list.count ; i++)
  {
    NDBDICT::List::Element& elmt= list.elements[i];
    if (IS_TMP_PREFIX(elmt.name) || IS_NDB_BLOB_PREFIX(elmt.name))
    {
      DBUG_PRINT("info", ("Skipping %s.%s in NDB", elmt.database, elmt.name));
      continue;
    }
    DBUG_PRINT("info", ("Found %s/%s in NDB", elmt.database, elmt.name));

    // Add only tables that belongs to db
    if (my_strcasecmp(system_charset_info, elmt.database, db))
      continue;

    // Apply wildcard to list of tables in NDB
    if (wild)
    {
      if (lower_case_table_names)
      {
        if (wild_case_compare(files_charset_info, elmt.name, wild))
          continue;
      }
      else if (wild_compare(elmt.name,wild,0))
        continue;
    }
    DBUG_PRINT("info", ("Inserting %s into ndb_tables hash", elmt.name));     
    my_hash_insert(&ndb_tables, (uchar*)thd->strdup(elmt.name));
  }

  LEX_STRING *file_name;
  List_iterator<LEX_STRING> it(*files);
  List<char> delete_list;
  char *file_name_str;
  while ((file_name=it++))
  {
    bool file_on_disk= FALSE;
    DBUG_PRINT("info", ("%s", file_name->str));
    if (hash_search(&ndb_tables, (uchar*) file_name->str, file_name->length))
    {
      build_table_filename(name, sizeof(name) - 1, db,
                           file_name->str, reg_ext, 0);
      if (my_access(name, F_OK))
      {
        pthread_mutex_lock(&LOCK_open);
        DBUG_PRINT("info", ("Table %s listed and need discovery",
                            file_name->str));
        if (ndb_create_table_from_engine(thd, db, file_name->str))
        {
          pthread_mutex_unlock(&LOCK_open);
          push_warning_printf(thd, MYSQL_ERROR::WARN_LEVEL_WARN,
                              ER_TABLE_EXISTS_ERROR,
                              "Discover of table %s.%s failed",
                              db, file_name->str);
          continue;
        }
        pthread_mutex_unlock(&LOCK_open);
      }
      DBUG_PRINT("info", ("%s existed in NDB _and_ on disk ", file_name->str));
      file_on_disk= TRUE;
    }
    
    // Check for .ndb file with this name
    build_table_filename(name, sizeof(name) - 1, db,
                         file_name->str, ha_ndb_ext, 0);
    DBUG_PRINT("info", ("Check access for %s", name));
    if (my_access(name, F_OK))
    {
      DBUG_PRINT("info", ("%s did not exist on disk", name));     
      // .ndb file did not exist on disk, another table type
      if (file_on_disk)
      {
	// Ignore this ndb table 
 	uchar *record= hash_search(&ndb_tables, (uchar*) file_name->str,
                                   file_name->length);
	DBUG_ASSERT(record);
	hash_delete(&ndb_tables, record);
	push_warning_printf(thd, MYSQL_ERROR::WARN_LEVEL_WARN,
			    ER_TABLE_EXISTS_ERROR,
			    "Local table %s.%s shadows ndb table",
			    db, file_name->str);
      }
      continue;
    }
    if (file_on_disk) 
    {
      // File existed in NDB and as frm file, put in ok_tables list
      my_hash_insert(&ok_tables, (uchar*) file_name->str);
      continue;
    }
    DBUG_PRINT("info", ("%s existed on disk", name));     
    // The .ndb file exists on disk, but it's not in list of tables in ndb
    // Verify that handler agrees table is gone.
    if (ndbcluster_table_exists_in_engine(hton, thd, db, file_name->str) ==
        HA_ERR_NO_SUCH_TABLE)
    {
      DBUG_PRINT("info", ("NDB says %s does not exists", file_name->str));
      it.remove();
      // Put in list of tables to remove from disk
      delete_list.push_back(thd->strdup(file_name->str));
    }
  }

  /* setup logging to binlog for all discovered tables */
  {
    char *end, *end1= name +
      build_table_filename(name, sizeof(name) - 1, db, "", "", 0);
    for (i= 0; i < ok_tables.records; i++)
    {
      file_name_str= (char*)hash_element(&ok_tables, i);
      end= end1 +
        tablename_to_filename(file_name_str, end1, sizeof(name) - (end1 - name));
      pthread_mutex_lock(&LOCK_open);
      ndbcluster_create_binlog_setup(thd, ndb, name, end-name,
                                     db, file_name_str, TRUE);
      pthread_mutex_unlock(&LOCK_open);
    }
  }

  // Check for new files to discover
  DBUG_PRINT("info", ("Checking for new files to discover"));       
  List<char> create_list;
  for (i= 0 ; i < ndb_tables.records ; i++)
  {
    file_name_str= (char*) hash_element(&ndb_tables, i);
    if (!hash_search(&ok_tables, (uchar*) file_name_str, strlen(file_name_str)))
    {
      build_table_filename(name, sizeof(name) - 1,
                           db, file_name_str, reg_ext, 0);
      if (my_access(name, F_OK))
      {
        DBUG_PRINT("info", ("%s must be discovered", file_name_str));
        // File is in list of ndb tables and not in ok_tables
        // This table need to be created
        create_list.push_back(thd->strdup(file_name_str));
      }
    }
  }

  if (!global_read_lock)
  {
    // Delete old files
    List_iterator_fast<char> it3(delete_list);
    while ((file_name_str= it3++))
    {
      DBUG_PRINT("info", ("Remove table %s/%s", db, file_name_str));
      // Delete the table and all related files
      TABLE_LIST table_list;
      bzero((char*) &table_list,sizeof(table_list));
      table_list.db= (char*) db;
      table_list.alias= table_list.table_name= (char*)file_name_str;
      /*
        set TNO_NO_NDB_DROP_TABLE flag to not drop ndb table.
        it should not exist anyways
      */
      thd_ndb->options|= TNO_NO_NDB_DROP_TABLE;
      (void)mysql_rm_table_part2(thd, &table_list,
                                 FALSE,   /* if_exists */
                                 FALSE,   /* drop_temporary */ 
                                 FALSE,   /* drop_view */
                                 TRUE     /* dont_log_query*/);
      thd_ndb->options&= ~TNO_NO_NDB_DROP_TABLE;
      /* Clear error message that is returned when table is deleted */
      thd->clear_error();
    }
  }

  pthread_mutex_lock(&LOCK_open);
  // Create new files
  List_iterator_fast<char> it2(create_list);
  while ((file_name_str=it2++))
  {  
    DBUG_PRINT("info", ("Table %s need discovery", file_name_str));
    if (ndb_create_table_from_engine(thd, db, file_name_str) == 0)
    {
      LEX_STRING *tmp_file_name= 0;
      tmp_file_name= thd->make_lex_string(tmp_file_name, file_name_str,
                                          strlen(file_name_str), TRUE);
      files->push_back(tmp_file_name); 
    }
  }

  pthread_mutex_unlock(&LOCK_open);

  hash_free(&ok_tables);
  hash_free(&ndb_tables);

  // Delete schema file from files
  if (!strcmp(db, NDB_REP_DB))
  {
    uint count = 0;
    while (count++ < files->elements)
    {
      file_name = (LEX_STRING *)files->pop();
      if (!strcmp(file_name->str, NDB_SCHEMA_TABLE))
      {
        DBUG_PRINT("info", ("skip %s.%s table, it should be hidden to user",
                   NDB_REP_DB, NDB_SCHEMA_TABLE));
        continue;
      }
      files->push_back(file_name); 
    }
  }
  } // extra bracket to avoid gcc 2.95.3 warning
  DBUG_RETURN(0);    
}


/*
  Initialise all gloal variables before creating 
  a NDB Cluster table handler
 */

/* Call back after cluster connect */
static int connect_callback()
{
  pthread_mutex_lock(&LOCK_ndb_util_thread);
  update_status_variables(NULL, &g_ndb_status,
                          g_ndb_cluster_connection);

  uint node_id, i= 0;
  Ndb_cluster_connection_node_iter node_iter;
  memset((void *)g_node_id_map, 0xFFFF, sizeof(g_node_id_map));
  while ((node_id= g_ndb_cluster_connection->get_next_node(node_iter)))
    g_node_id_map[node_id]= i++;

  pthread_cond_signal(&COND_ndb_util_thread);
  pthread_mutex_unlock(&LOCK_ndb_util_thread);
  return 0;
}

extern int ndb_dictionary_is_mysqld;
extern pthread_mutex_t LOCK_plugin;

static int ndbcluster_init(void *p)
{
  DBUG_ENTER("ndbcluster_init");

  if (ndbcluster_inited)
    DBUG_RETURN(FALSE);

  /*
    Below we create new THD's. They'll need LOCK_plugin, but it's taken now by
    plugin initialization code. Release it to avoid deadlocks.  It's safe, as
    there're no threads that may concurrently access plugin control structures.
  */
  pthread_mutex_unlock(&LOCK_plugin);

  pthread_mutex_init(&ndbcluster_mutex,MY_MUTEX_INIT_FAST);
  pthread_mutex_init(&LOCK_ndb_util_thread, MY_MUTEX_INIT_FAST);
  pthread_cond_init(&COND_ndb_util_thread, NULL);
  pthread_cond_init(&COND_ndb_util_ready, NULL);
  ndb_util_thread_running= -1;
  ndbcluster_terminating= 0;
  ndb_dictionary_is_mysqld= 1;
  ndbcluster_hton= (handlerton *)p;
  ndbcluster_global_schema_lock_init();

  {
    handlerton *h= ndbcluster_hton;
    h->state=            SHOW_OPTION_YES;
    h->db_type=          DB_TYPE_NDBCLUSTER;
    h->close_connection= ndbcluster_close_connection;
    h->commit=           ndbcluster_commit;
    h->rollback=         ndbcluster_rollback;
    h->create=           ndbcluster_create_handler; /* Create a new handler */
    h->drop_database=    ndbcluster_drop_database;  /* Drop a database */
    h->panic=            ndbcluster_end;            /* Panic call */
    h->show_status=      ndbcluster_show_status;    /* Show status */
    h->alter_tablespace= ndbcluster_alter_tablespace;    /* Show status */
    h->partition_flags=  ndbcluster_partition_flags; /* Partition flags */
    h->alter_partition_flags=
      ndbcluster_alter_partition_flags;             /* Alter table flags */
    h->fill_files_table= ndbcluster_fill_files_table;
    ndbcluster_binlog_init_handlerton();
    h->flags=            HTON_CAN_RECREATE | HTON_TEMPORARY_NOT_SUPPORTED;
    h->discover=         ndbcluster_discover;
    h->find_files= ndbcluster_find_files;
    h->table_exists_in_engine= ndbcluster_table_exists_in_engine;
  }

  // Initialize ndb interface
  ndb_init_internal();

  /* allocate connection resources and connect to cluster */
  if (ndbcluster_connect(connect_callback))
  {
    DBUG_PRINT("error", ("Could not initiate connection to cluster"));
    goto ndbcluster_init_error;
  }

  (void) hash_init(&ndbcluster_open_tables,system_charset_info,32,0,0,
                   (hash_get_key) ndbcluster_get_key,0,0);
  /* start the ndb injector thread */
  if (ndbcluster_binlog_start())
  {
    DBUG_PRINT("error", ("Could start the injector thread"));
    goto ndbcluster_init_error;
  }

  ndb_cache_check_time = opt_ndb_cache_check_time;
  // Create utility thread
  pthread_t tmp;
  if (pthread_create(&tmp, &connection_attrib, ndb_util_thread_func, 0))
  {
    DBUG_PRINT("error", ("Could not create ndb utility thread"));
    hash_free(&ndbcluster_open_tables);
    pthread_mutex_destroy(&ndbcluster_mutex);
    pthread_mutex_destroy(&LOCK_ndb_util_thread);
    pthread_cond_destroy(&COND_ndb_util_thread);
    pthread_cond_destroy(&COND_ndb_util_ready);
    ndbcluster_global_schema_lock_deinit();
    goto ndbcluster_init_error;
  }

  /* Wait for the util thread to start */
  pthread_mutex_lock(&LOCK_ndb_util_thread);
  while (ndb_util_thread_running < 0)
    pthread_cond_wait(&COND_ndb_util_ready, &LOCK_ndb_util_thread);
  pthread_mutex_unlock(&LOCK_ndb_util_thread);
  
  if (!ndb_util_thread_running)
  {
    DBUG_PRINT("error", ("ndb utility thread exited prematurely"));
    hash_free(&ndbcluster_open_tables);
    pthread_mutex_destroy(&ndbcluster_mutex);
    pthread_mutex_destroy(&LOCK_ndb_util_thread);
    pthread_cond_destroy(&COND_ndb_util_thread);
    pthread_cond_destroy(&COND_ndb_util_ready);
    ndbcluster_global_schema_lock_deinit();
    goto ndbcluster_init_error;
  }

  pthread_mutex_lock(&LOCK_plugin);

  ndbcluster_inited= 1;
  DBUG_RETURN(FALSE);

ndbcluster_init_error:
  /* disconnect from cluster and free connection resources */
  ndbcluster_disconnect();
  ndbcluster_hton->state= SHOW_OPTION_DISABLED;               // If we couldn't use handler

  pthread_mutex_lock(&LOCK_plugin);

  DBUG_RETURN(TRUE);
}

int ndbcluster_binlog_end(THD *thd);

static int ndbcluster_end(handlerton *hton, ha_panic_function type)
{
  DBUG_ENTER("ndbcluster_end");

  if (!ndbcluster_inited)
    DBUG_RETURN(0);
  ndbcluster_inited= 0;

  /* wait for util and binlog thread to finish */
  ndbcluster_binlog_end(NULL);

  {
    pthread_mutex_lock(&ndbcluster_mutex);
    while (ndbcluster_open_tables.records)
    {
      NDB_SHARE *share=
        (NDB_SHARE*) hash_element(&ndbcluster_open_tables, 0);
#ifndef DBUG_OFF
      fprintf(stderr, "NDB: table share %s with use_count %d not freed\n",
              share->key, share->use_count);
#endif
      ndbcluster_real_free_share(&share);
    }
    pthread_mutex_unlock(&ndbcluster_mutex);
  }
  hash_free(&ndbcluster_open_tables);

  ndbcluster_disconnect();

  // cleanup ndb interface
  ndb_end_internal();

  pthread_mutex_destroy(&ndbcluster_mutex);
  pthread_mutex_destroy(&LOCK_ndb_util_thread);
  pthread_cond_destroy(&COND_ndb_util_thread);
  pthread_cond_destroy(&COND_ndb_util_ready);
  ndbcluster_global_schema_lock_deinit();
  DBUG_RETURN(0);
}

void ha_ndbcluster::print_error(int error, myf errflag)
{
  DBUG_ENTER("ha_ndbcluster::print_error");
  DBUG_PRINT("enter", ("error: %d", error));

  if (error == HA_ERR_NO_PARTITION_FOUND)
    m_part_info->print_no_partition_found(table);
  else
    handler::print_error(error, errflag);
  DBUG_VOID_RETURN;
}


/**
  Static error print function called from static handler method
  ndbcluster_commit and ndbcluster_rollback.
*/

void ndbcluster_print_error(int error, const NdbOperation *error_op)
{
  DBUG_ENTER("ndbcluster_print_error");
  TABLE_SHARE share;
  const char *tab_name= (error_op) ? error_op->getTableName() : "";
  share.db.str= (char*) "";
  share.db.length= 0;
  share.table_name.str= (char *) tab_name;
  share.table_name.length= strlen(tab_name);
  ha_ndbcluster error_handler(ndbcluster_hton, &share);
  error_handler.print_error(error, MYF(0));
  DBUG_VOID_RETURN;
}

/**
  Set a given location from full pathname to database name.
*/

void ha_ndbcluster::set_dbname(const char *path_name, char *dbname)
{
  char *end, *ptr, *tmp_name;
  char tmp_buff[FN_REFLEN + 1];
 
  tmp_name= tmp_buff;
  /* Scan name from the end */
  ptr= strend(path_name)-1;
  while (ptr >= path_name && *ptr != '\\' && *ptr != '/') {
    ptr--;
  }
  ptr--;
  end= ptr;
  while (ptr >= path_name && *ptr != '\\' && *ptr != '/') {
    ptr--;
  }
  uint name_len= end - ptr;
  memcpy(tmp_name, ptr + 1, name_len);
  tmp_name[name_len]= '\0';
  filename_to_tablename(tmp_name, dbname, sizeof(tmp_buff) - 1);
}

/**
  Set m_dbname from full pathname to table file.
*/

void ha_ndbcluster::set_dbname(const char *path_name)
{
  set_dbname(path_name, m_dbname);
}

/**
  Set a given location from full pathname to table file.
*/

void
ha_ndbcluster::set_tabname(const char *path_name, char * tabname)
{
  char *end, *ptr, *tmp_name;
  char tmp_buff[FN_REFLEN + 1];

  tmp_name= tmp_buff;
  /* Scan name from the end */
  end= strend(path_name)-1;
  ptr= end;
  while (ptr >= path_name && *ptr != '\\' && *ptr != '/') {
    ptr--;
  }
  uint name_len= end - ptr;
  memcpy(tmp_name, ptr + 1, end - ptr);
  tmp_name[name_len]= '\0';
  filename_to_tablename(tmp_name, tabname, sizeof(tmp_buff) - 1);
}

/**
  Set m_tabname from full pathname to table file.
*/

void ha_ndbcluster::set_tabname(const char *path_name)
{
  set_tabname(path_name, m_tabname);
}


/* Determine roughly how many records are in the range specified */
ha_rows 
ha_ndbcluster::records_in_range(uint inx, key_range *min_key,
                                key_range *max_key)
{
  KEY *key_info= table->key_info + inx;
  uint key_length= key_info->key_length;
  NDB_INDEX_TYPE idx_type= get_index_type(inx);  

  DBUG_ENTER("records_in_range");
  // Prevent partial read of hash indexes by returning HA_POS_ERROR
  if ((idx_type == UNIQUE_INDEX || idx_type == PRIMARY_KEY_INDEX) &&
      ((min_key && min_key->length < key_length) ||
       (max_key && max_key->length < key_length)))
    DBUG_RETURN(HA_POS_ERROR);
  
  // Read from hash index with full key
  // This is a "const" table which returns only one record!      
  if ((idx_type != ORDERED_INDEX) &&
      ((min_key && min_key->length == key_length) || 
       (max_key && max_key->length == key_length)))
    DBUG_RETURN(1);
  
  if ((idx_type == PRIMARY_KEY_ORDERED_INDEX ||
       idx_type == UNIQUE_ORDERED_INDEX ||
       idx_type == ORDERED_INDEX) &&
      m_index[inx].index_stat != NULL) // --ndb-index-stat-enable=1
  {
    THD *thd= current_thd;
    NDB_INDEX_DATA& d=m_index[inx];
    const NDBINDEX* index= d.index;
    Ndb *ndb= get_ndb(thd);
    NdbTransaction* active_trans= m_thd_ndb ? m_thd_ndb->trans : 0;
    NdbTransaction* trans=NULL;
    int res=0;
    Uint64 rows;

    do
    {
      // We must provide approx table rows
      Uint64 table_rows=0;
      if (stats.records != ~(ha_rows)0 && stats.records != 0)
      {
        table_rows = stats.records;
        DBUG_PRINT("info", ("use info->records: %lu", (ulong) table_rows));
      }
      else
      {
        if (update_stats(thd, 1))
          break;
        table_rows= stats.records;
        DBUG_PRINT("info", ("use db row_count: %lu", (ulong) table_rows));
        if (table_rows == 0) {
          // Problem if autocommit=0
#ifdef ndb_get_table_statistics_uses_active_trans
          rows=0;
          break;
#endif
        }
      }

      /*
        Query the index statistics for our range.
      */
      if ((trans=active_trans) == NULL || 
	  trans->commitStatus() != NdbTransaction::Started)
      {
        DBUG_PRINT("info", ("no active trans"));
        if (! (trans=ndb->startTransaction()))
          ERR_BREAK(ndb->getNdbError(), res);
      }
      
      /* Create an IndexBound struct for the keys */
      NdbIndexScanOperation::IndexBound ib;
      compute_index_bounds(ib,
                           key_info,
                           min_key, 
                           max_key);

      ib.range_no= 0;

      // Decide if db should be contacted
      int flags=0;
      if (d.index_stat_query_count < d.index_stat_cache_entries ||
          (d.index_stat_update_freq != 0 &&
           d.index_stat_query_count % d.index_stat_update_freq == 0))
      {
        DBUG_PRINT("info", ("force stat from db"));
        flags|=NdbIndexStat::RR_UseDb;
      }
      if (d.index_stat->records_in_range(index, 
                                         trans, 
                                         d.ndb_record_key,
                                         m_ndb_record,
                                         &ib, 
                                         table_rows, 
                                         &rows, 
                                         flags) == -1)
        ERR_BREAK(d.index_stat->getNdbError(), res);
      d.index_stat_query_count++;
    } while (0);

    if (trans != active_trans && rows == 0)
      rows = 1;
    if (trans != active_trans && trans != NULL)
      ndb->closeTransaction(trans);
    if (res != 0)
      DBUG_RETURN(HA_POS_ERROR);
    DBUG_RETURN(rows);
  }

  DBUG_RETURN(10); /* Good guess when you don't know anything */
}

ulonglong ha_ndbcluster::table_flags(void) const
{
  THD *thd= current_thd;
  ulonglong f= m_table_flags;
  /*
    To allow for logging of ndb tables during stmt based logging;
    flag cabablity, but also turn off flag for OWN_BINLOGGING
  */
  if (thd->variables.binlog_format == BINLOG_FORMAT_STMT)
    f= (f | HA_BINLOG_STMT_CAPABLE) & ~HA_HAS_OWN_BINLOGGING;
  return f;
}
const char * ha_ndbcluster::table_type() const 
{
  return("NDBCLUSTER");
}
uint ha_ndbcluster::max_supported_record_length() const
{ 
  return NDB_MAX_TUPLE_SIZE;
}
uint ha_ndbcluster::max_supported_keys() const
{
  return MAX_KEY;
}
uint ha_ndbcluster::max_supported_key_parts() const 
{
  return NDB_MAX_NO_OF_ATTRIBUTES_IN_KEY;
}
uint ha_ndbcluster::max_supported_key_length() const
{
  return NDB_MAX_KEY_SIZE;
}
uint ha_ndbcluster::max_supported_key_part_length() const
{
  return NDB_MAX_KEY_SIZE;
}
bool ha_ndbcluster::low_byte_first() const
{ 
#ifdef WORDS_BIGENDIAN
  return FALSE;
#else
  return TRUE;
#endif
}
const char* ha_ndbcluster::index_type(uint key_number)
{
  switch (get_index_type(key_number)) {
  case ORDERED_INDEX:
  case UNIQUE_ORDERED_INDEX:
  case PRIMARY_KEY_ORDERED_INDEX:
    return "BTREE";
  case UNIQUE_INDEX:
  case PRIMARY_KEY_INDEX:
  default:
    return "HASH";
  }
}

uint8 ha_ndbcluster::table_cache_type()
{
  DBUG_ENTER("ha_ndbcluster::table_cache_type=HA_CACHE_TBL_ASKTRANSACT");
  DBUG_RETURN(HA_CACHE_TBL_ASKTRANSACT);
}


uint ndb_get_commitcount(THD *thd, char *dbname, char *tabname,
                         Uint64 *commit_count)
{
  char name[FN_REFLEN + 1];
  NDB_SHARE *share;
  DBUG_ENTER("ndb_get_commitcount");

  build_table_filename(name, sizeof(name) - 1,
                       dbname, tabname, "", 0);
  DBUG_PRINT("enter", ("name: %s", name));
  pthread_mutex_lock(&ndbcluster_mutex);
  if (!(share=(NDB_SHARE*) hash_search(&ndbcluster_open_tables,
                                       (uchar*) name,
                                       strlen(name))))
  {
    pthread_mutex_unlock(&ndbcluster_mutex);
    DBUG_PRINT("info", ("Table %s not found in ndbcluster_open_tables", name));
    DBUG_RETURN(1);
  }
  /* ndb_share reference temporary, free below */
  share->use_count++;
  DBUG_PRINT("NDB_SHARE", ("%s temporary  use_count: %u",
                           share->key, share->use_count));
  pthread_mutex_unlock(&ndbcluster_mutex);

  pthread_mutex_lock(&share->mutex);
  if (ndb_cache_check_time > 0)
  {
    if (share->commit_count != 0)
    {
      *commit_count= share->commit_count;
#ifndef DBUG_OFF
      char buff[22];
#endif
      DBUG_PRINT("info", ("Getting commit_count: %s from share",
                          llstr(share->commit_count, buff)));
      pthread_mutex_unlock(&share->mutex);
      /* ndb_share reference temporary free */
      DBUG_PRINT("NDB_SHARE", ("%s temporary free  use_count: %u",
                               share->key, share->use_count));
      free_share(&share);
      DBUG_RETURN(0);
    }
  }
  DBUG_PRINT("info", ("Get commit_count from NDB"));
  Ndb *ndb;
  if (!(ndb= check_ndb_in_thd(thd)))
    DBUG_RETURN(1);
  if (ndb->setDatabaseName(dbname))
  {
    ERR_RETURN(ndb->getNdbError());
  }
  uint lock= share->commit_count_lock;
  pthread_mutex_unlock(&share->mutex);

  struct Ndb_statistics stat;
  {
    Ndb_table_guard ndbtab_g(ndb->getDictionary(), tabname);
    if (ndbtab_g.get_table() == 0
        || ndb_get_table_statistics(thd, NULL, 
                                    FALSE, 
                                    ndb, 
                                    ndbtab_g.get_table()->getDefaultRecord(),
                                    &stat))
    {
      /* ndb_share reference temporary free */
      DBUG_PRINT("NDB_SHARE", ("%s temporary free  use_count: %u",
                               share->key, share->use_count));
      free_share(&share);
      DBUG_RETURN(1);
    }
  }

  pthread_mutex_lock(&share->mutex);
  if (share->commit_count_lock == lock)
  {
#ifndef DBUG_OFF
    char buff[22];
#endif
    DBUG_PRINT("info", ("Setting commit_count to %s",
                        llstr(stat.commit_count, buff)));
    share->commit_count= stat.commit_count;
    *commit_count= stat.commit_count;
  }
  else
  {
    DBUG_PRINT("info", ("Discarding commit_count, comit_count_lock changed"));
    *commit_count= 0;
  }
  pthread_mutex_unlock(&share->mutex);
  /* ndb_share reference temporary free */
  DBUG_PRINT("NDB_SHARE", ("%s temporary free  use_count: %u",
                           share->key, share->use_count));
  free_share(&share);
  DBUG_RETURN(0);
}


/**
  Check if a cached query can be used.

  This is done by comparing the supplied engine_data to commit_count of
  the table.

  The commit_count is either retrieved from the share for the table, where
  it has been cached by the util thread. If the util thread is not started,
  NDB has to be contacetd to retrieve the commit_count, this will introduce
  a small delay while waiting for NDB to answer.


  @param thd            thread handle
  @param full_name      concatenation of database name,
                        the null character '\\0', and the table name
  @param full_name_len  length of the full name,
                        i.e. len(dbname) + len(tablename) + 1
  @param engine_data    parameter retrieved when query was first inserted into
                        the cache. If the value of engine_data is changed,
                        all queries for this table should be invalidated.

  @retval
    TRUE  Yes, use the query from cache
  @retval
    FALSE No, don't use the cached query, and if engine_data
          has changed, all queries for this table should be invalidated

*/

static my_bool
ndbcluster_cache_retrieval_allowed(THD *thd,
                                   char *full_name, uint full_name_len,
                                   ulonglong *engine_data)
{
  Uint64 commit_count;
  char *dbname= full_name;
  char *tabname= dbname+strlen(dbname)+1;
#ifndef DBUG_OFF
  char buff[22], buff2[22];
#endif
  DBUG_ENTER("ndbcluster_cache_retrieval_allowed");
  DBUG_PRINT("enter", ("dbname: %s, tabname: %s",
                       dbname, tabname));

  if (thd->options & (OPTION_NOT_AUTOCOMMIT | OPTION_BEGIN))
  {
    /* Don't allow qc to be used if table has been previously
       modified in transaction */
    if (!check_ndb_in_thd(thd))
      DBUG_RETURN(FALSE);
   Thd_ndb *thd_ndb= get_thd_ndb(thd);
    if (!thd_ndb->changed_tables.is_empty())
    {
      NDB_SHARE* share;
      List_iterator_fast<NDB_SHARE> it(thd_ndb->changed_tables);
      while ((share= it++))
      {
        if (strcmp(share->table_name, tabname) == 0 &&
            strcmp(share->db, dbname) == 0)
        {
          DBUG_PRINT("exit", ("No, transaction has changed table"));
          DBUG_RETURN(FALSE);
        }
      }
    }
  }

  if (ndb_get_commitcount(thd, dbname, tabname, &commit_count))
  {
    *engine_data= 0; /* invalidate */
    DBUG_PRINT("exit", ("No, could not retrieve commit_count"));
    DBUG_RETURN(FALSE);
  }
  DBUG_PRINT("info", ("*engine_data: %s, commit_count: %s",
                      llstr(*engine_data, buff), llstr(commit_count, buff2)));
  if (commit_count == 0)
  {
    *engine_data= 0; /* invalidate */
    DBUG_PRINT("exit", ("No, local commit has been performed"));
    DBUG_RETURN(FALSE);
  }
  else if (*engine_data != commit_count)
  {
    *engine_data= commit_count; /* invalidate */
     DBUG_PRINT("exit", ("No, commit_count has changed"));
     DBUG_RETURN(FALSE);
   }

  DBUG_PRINT("exit", ("OK to use cache, engine_data: %s",
                      llstr(*engine_data, buff)));
  DBUG_RETURN(TRUE);
}


/**
  Register a table for use in the query cache.

  Fetch the commit_count for the table and return it in engine_data,
  this will later be used to check if the table has changed, before
  the cached query is reused.

  @param thd            thread handle
  @param full_name      concatenation of database name,
                        the null character '\\0', and the table name
  @param full_name_len  length of the full name,
                        i.e. len(dbname) + len(tablename) + 1
  @param engine_callback  function to be called before using cache on
                          this table
  @param[out] engine_data    commit_count for this table

  @retval
    TRUE  Yes, it's ok to cahce this query
  @retval
    FALSE No, don't cach the query
*/

my_bool
ha_ndbcluster::register_query_cache_table(THD *thd,
                                          char *full_name, uint full_name_len,
                                          qc_engine_callback *engine_callback,
                                          ulonglong *engine_data)
{
  Uint64 commit_count;
#ifndef DBUG_OFF
  char buff[22];
#endif
  DBUG_ENTER("ha_ndbcluster::register_query_cache_table");
  DBUG_PRINT("enter",("dbname: %s, tabname: %s",
		      m_dbname, m_tabname));

  if (thd->options & (OPTION_NOT_AUTOCOMMIT | OPTION_BEGIN))
  {
    /* Don't allow qc to be used if table has been previously
       modified in transaction */
    Thd_ndb *thd_ndb= get_thd_ndb(thd);
    if (!thd_ndb->changed_tables.is_empty())
    {
      DBUG_ASSERT(m_share);
      NDB_SHARE* share;
      List_iterator_fast<NDB_SHARE> it(thd_ndb->changed_tables);
      while ((share= it++))
      {
        if (m_share == share)
        {
          DBUG_PRINT("exit", ("No, transaction has changed table"));
          DBUG_RETURN(FALSE);
        }
      }
    }
  }

  if (ndb_get_commitcount(thd, m_dbname, m_tabname, &commit_count))
  {
    *engine_data= 0;
    DBUG_PRINT("exit", ("Error, could not get commitcount"));
    DBUG_RETURN(FALSE);
  }
  *engine_data= commit_count;
  *engine_callback= ndbcluster_cache_retrieval_allowed;
  DBUG_PRINT("exit", ("commit_count: %s", llstr(commit_count, buff)));
  DBUG_RETURN(commit_count > 0);
}


/**
  Handling the shared NDB_SHARE structure that is needed to
  provide table locking.

  It's also used for sharing data with other NDB handlers
  in the same MySQL Server. There is currently not much
  data we want to or can share.
*/

static uchar *ndbcluster_get_key(NDB_SHARE *share, size_t *length,
                                my_bool not_used __attribute__((unused)))
{
  *length= share->key_length;
  return (uchar*) share->key;
}


#ifndef DBUG_OFF

static void print_share(const char* where, NDB_SHARE* share)
{
  fprintf(DBUG_FILE,
          "%s %s.%s: use_count: %u, commit_count: %lu\n",
          where, share->db, share->table_name, share->use_count,
          (ulong) share->commit_count);
  fprintf(DBUG_FILE,
          "  - key: %s, key_length: %d\n",
          share->key, share->key_length);

  Ndb_event_data *event_data= 0;
  if (share->event_data)
    event_data= share->event_data;
  else if (share->op)
    event_data= (Ndb_event_data *) share->op->getCustomData();
  if (event_data)
  {
    fprintf(DBUG_FILE,
            "  - event_data->table: %p %s.%s\n",
            event_data->table, event_data->table->s->db.str,
            event_data->table->s->table_name.str);
  }
}


static void print_ndbcluster_open_tables()
{
  DBUG_LOCK_FILE;
  fprintf(DBUG_FILE, ">ndbcluster_open_tables\n");
  for (uint i= 0; i < ndbcluster_open_tables.records; i++)
    print_share("",
                (NDB_SHARE*)hash_element(&ndbcluster_open_tables, i));
  fprintf(DBUG_FILE, "<ndbcluster_open_tables\n");
  DBUG_UNLOCK_FILE;
}

#endif


#define dbug_print_open_tables()                \
  DBUG_EXECUTE("info",                          \
               print_ndbcluster_open_tables(););

#define dbug_print_share(t, s)                  \
  DBUG_LOCK_FILE;                               \
  DBUG_EXECUTE("info",                          \
               print_share((t), (s)););         \
  DBUG_UNLOCK_FILE;


/*
  For some reason a share is still around, try to salvage the situation
  by closing all cached tables. If the share still exists, there is an
  error somewhere but only report this to the error log.  Keep this
  "trailing share" but rename it since there are still references to it
  to avoid segmentation faults.  There is a risk that the memory for
  this trailing share leaks.
  
  Must be called with previous pthread_mutex_lock(&ndbcluster_mutex)
*/
int handle_trailing_share(THD *thd, NDB_SHARE *share, int have_lock_open)
{
  static ulong trailing_share_id= 0;
  DBUG_ENTER("handle_trailing_share");

  /* ndb_share reference temporary, free below */
  ++share->use_count;
  if (ndb_extra_logging > 9)
    sql_print_information ("handle_trailing_share: %s use_count: %u", share->key, share->use_count);
  DBUG_PRINT("NDB_SHARE", ("%s temporary  use_count: %u",
                           share->key, share->use_count));
  pthread_mutex_unlock(&ndbcluster_mutex);

  TABLE_LIST table_list;
  bzero((char*) &table_list,sizeof(table_list));
  table_list.db= share->db;
  table_list.alias= table_list.table_name= share->table_name;
  if (have_lock_open)
    safe_mutex_assert_owner(&LOCK_open);
  else
    VOID(pthread_mutex_lock(&LOCK_open));    
  close_cached_tables(thd, &table_list, TRUE, FALSE, FALSE);
  if (!have_lock_open)
    VOID(pthread_mutex_unlock(&LOCK_open));    

  pthread_mutex_lock(&ndbcluster_mutex);
  /* ndb_share reference temporary free */
  DBUG_PRINT("NDB_SHARE", ("%s temporary free  use_count: %u",
                           share->key, share->use_count));
  if (!--share->use_count)
  {
    if (ndb_extra_logging > 9)
      sql_print_information ("handle_trailing_share: %s use_count: %u", share->key, share->use_count);
    if (ndb_extra_logging)
      sql_print_information("NDB_SHARE: trailing share "
                            "%s(connect_count: %u) "
                            "released by close_cached_tables at "
                            "connect_count: %u",
                            share->key,
                            share->connect_count,
                            g_ndb_cluster_connection->get_connect_count());
    ndbcluster_real_free_share(&share);
    DBUG_RETURN(0);
  }
  if (ndb_extra_logging > 9)
    sql_print_information ("handle_trailing_share: %s use_count: %u", share->key, share->use_count);

  /*
    share still exists, if share has not been dropped by server
    release that share
  */
  if (share->state != NSS_DROPPED)
  {
    share->state= NSS_DROPPED;
    /* ndb_share reference create free */
    DBUG_PRINT("NDB_SHARE", ("%s create free  use_count: %u",
                             share->key, share->use_count));
    --share->use_count;
    if (ndb_extra_logging > 9)
      sql_print_information ("handle_trailing_share: %s use_count: %u", share->key, share->use_count);

    if (share->use_count == 0)
    {
      if (ndb_extra_logging)
        sql_print_information("NDB_SHARE: trailing share "
                              "%s(connect_count: %u) "
                              "released after NSS_DROPPED check "
                              "at connect_count: %u",
                              share->key,
                              share->connect_count,
                              g_ndb_cluster_connection->get_connect_count());
      ndbcluster_real_free_share(&share);
      DBUG_RETURN(0);
    }
  }

  DBUG_PRINT("info", ("NDB_SHARE: %s already exists use_count=%d, op=0x%lx.",
                      share->key, share->use_count, (long) share->op));
  /* 
     Ignore table shares only opened by util thread
   */
  if (!((share->use_count == 1) && share->util_thread))
  {
    sql_print_warning("NDB_SHARE: %s already exists use_count=%d."
                      " Moving away for safety, but possible memleak.",
                      share->key, share->use_count);
  }
  dbug_print_open_tables();

  /*
    Ndb share has not been released as it should
  */
#ifdef NOT_YET
  DBUG_ASSERT(FALSE);
#endif

  /*
    This is probably an error.  We can however save the situation
    at the cost of a possible mem leak, by "renaming" the share
    - First remove from hash
  */
  hash_delete(&ndbcluster_open_tables, (uchar*) share);

  /*
    now give it a new name, just a running number
    if space is not enough allocate some more
  */
  {
    const uint min_key_length= 10;
    if (share->key_length < min_key_length)
    {
      share->key= (char*) alloc_root(&share->mem_root, min_key_length + 1);
      share->key_length= min_key_length;
    }
    share->key_length=
      my_snprintf(share->key, min_key_length + 1, "#leak%lu",
                  trailing_share_id++);
  }
  /* Keep it for possible the future trailing free */
  my_hash_insert(&ndbcluster_open_tables, (uchar*) share);

  DBUG_RETURN(0);
}

/*
  Rename share is used during rename table.
*/
int ndbcluster_prepare_rename_share(NDB_SHARE *share, const char *new_key)
{
  /*
    allocate and set the new key, db etc
    enough space for key, db, and table_name
  */
  uint new_length= (uint) strlen(new_key);
  share->new_key= (char*) alloc_root(&share->mem_root, 2 * (new_length + 1));
  strmov(share->new_key, new_key);
  return 0;
}

int ndbcluster_undo_rename_share(THD *thd, NDB_SHARE *share)
{
  share->new_key= share->old_names;
  ndbcluster_rename_share(thd, share);
  return 0;
}

int ndbcluster_rename_share(THD *thd, NDB_SHARE *share, int have_lock_open)
{
  NDB_SHARE *tmp;
  pthread_mutex_lock(&ndbcluster_mutex);
  uint new_length= (uint) strlen(share->new_key);
  DBUG_PRINT("ndbcluster_rename_share", ("old_key: %s  old__length: %d",
                              share->key, share->key_length));
  if ((tmp= (NDB_SHARE*) hash_search(&ndbcluster_open_tables,
                                     (uchar*) share->new_key, new_length)))
    handle_trailing_share(thd, tmp, have_lock_open);

  /* remove the share from hash */
  hash_delete(&ndbcluster_open_tables, (uchar*) share);
  dbug_print_open_tables();

  /* save old stuff if insert should fail */
  uint old_length= share->key_length;
  char *old_key= share->key;

  share->key= share->new_key;
  share->key_length= new_length;

  if (my_hash_insert(&ndbcluster_open_tables, (uchar*) share))
  {
    // ToDo free the allocated stuff above?
    DBUG_PRINT("error", ("ndbcluster_rename_share: my_hash_insert %s failed",
                         share->key));
    share->key= old_key;
    share->key_length= old_length;
    if (my_hash_insert(&ndbcluster_open_tables, (uchar*) share))
    {
      sql_print_error("ndbcluster_rename_share: failed to recover %s", share->key);
      DBUG_PRINT("error", ("ndbcluster_rename_share: my_hash_insert %s failed",
                           share->key));
    }
    dbug_print_open_tables();
    pthread_mutex_unlock(&ndbcluster_mutex);
    return -1;
  }
  dbug_print_open_tables();

  share->db= share->key + new_length + 1;
  ha_ndbcluster::set_dbname(share->new_key, share->db);
  share->table_name= share->db + strlen(share->db) + 1;
  ha_ndbcluster::set_tabname(share->new_key, share->table_name);

  dbug_print_share("ndbcluster_rename_share:", share);
  Ndb_event_data *event_data= 0;
  if (share->event_data)
    event_data= share->event_data;
  else if (share->op)
    event_data= (Ndb_event_data *) share->op->getCustomData();
  if (event_data && event_data->table)
  {
    event_data->table->s->db.str= share->db;
    event_data->table->s->db.length= strlen(share->db);
    event_data->table->s->table_name.str= share->table_name;
    event_data->table->s->table_name.length= strlen(share->table_name);
  }
  /* else rename will be handled when the ALTER event comes */
  share->old_names= old_key;
  // ToDo free old_names after ALTER EVENT

  if (ndb_extra_logging > 9)
    sql_print_information ("ndbcluster_rename_share: %s-%s use_count: %u", old_key, share->key, share->use_count);

  pthread_mutex_unlock(&ndbcluster_mutex);
  return 0;
}

/*
  Increase refcount on existing share.
  Always returns share and cannot fail.
*/
NDB_SHARE *ndbcluster_get_share(NDB_SHARE *share)
{
  pthread_mutex_lock(&ndbcluster_mutex);
  share->use_count++;

  dbug_print_open_tables();
  dbug_print_share("ndbcluster_get_share:", share);
  if (ndb_extra_logging > 9)
    sql_print_information ("ndbcluster_get_share: %s use_count: %u", share->key, share->use_count);
  pthread_mutex_unlock(&ndbcluster_mutex);
  return share;
}


/*
  Get a share object for key

  Returns share for key, and increases the refcount on the share.

  create_if_not_exists == TRUE:
    creates share if it does not alreade exist
    returns 0 only due to out of memory, and then sets my_error

  create_if_not_exists == FALSE:
    returns 0 if share does not exist

  have_lock == TRUE, pthread_mutex_lock(&ndbcluster_mutex) already taken
*/

NDB_SHARE *ndbcluster_get_share(const char *key, TABLE *table,
                                bool create_if_not_exists,
                                bool have_lock)
{
  NDB_SHARE *share;
  uint length= (uint) strlen(key);
  DBUG_ENTER("ndbcluster_get_share");
  DBUG_PRINT("enter", ("key: '%s'", key));

  if (!have_lock)
    pthread_mutex_lock(&ndbcluster_mutex);
  if (!(share= (NDB_SHARE*) hash_search(&ndbcluster_open_tables,
                                        (uchar*) key,
                                        length)))
  {
    if (!create_if_not_exists)
    {
      DBUG_PRINT("error", ("get_share: %s does not exist", key));
      if (!have_lock)
        pthread_mutex_unlock(&ndbcluster_mutex);
      DBUG_RETURN(0);
    }
    if ((share= (NDB_SHARE*) my_malloc(sizeof(*share),
                                       MYF(MY_WME | MY_ZEROFILL))))
    {
      MEM_ROOT **root_ptr=
        my_pthread_getspecific_ptr(MEM_ROOT**, THR_MALLOC);
      MEM_ROOT *old_root= *root_ptr;
      init_sql_alloc(&share->mem_root, 1024, 0);
      *root_ptr= &share->mem_root; // remember to reset before return
      share->state= NSS_INITIAL;
      /* enough space for key, db, and table_name */
      share->key= (char*) alloc_root(*root_ptr, 2 * (length + 1));
      share->key_length= length;
      strmov(share->key, key);
      if (my_hash_insert(&ndbcluster_open_tables, (uchar*) share))
      {
        free_root(&share->mem_root, MYF(0));
        my_free((uchar*) share, 0);
        *root_ptr= old_root;
        if (!have_lock)
          pthread_mutex_unlock(&ndbcluster_mutex);
        DBUG_RETURN(0);
      }
      thr_lock_init(&share->lock);
      pthread_mutex_init(&share->mutex, MY_MUTEX_INIT_FAST);
      share->commit_count= 0;
      share->commit_count_lock= 0;
      share->db= share->key + length + 1;
      ha_ndbcluster::set_dbname(key, share->db);
      share->table_name= share->db + strlen(share->db) + 1;
      ha_ndbcluster::set_tabname(key, share->table_name);
      if (ndbcluster_binlog_init_share(current_thd, share, table))
      {
        DBUG_PRINT("error", ("get_share: %s could not init share", key));
        ndbcluster_real_free_share(&share);
        *root_ptr= old_root;
        if (!have_lock)
          pthread_mutex_unlock(&ndbcluster_mutex);
        DBUG_RETURN(0);
      }
      *root_ptr= old_root;
    }
    else
    {
      DBUG_PRINT("error", ("get_share: failed to alloc share"));
      if (!have_lock)
        pthread_mutex_unlock(&ndbcluster_mutex);
      my_error(ER_OUTOFMEMORY, MYF(0), sizeof(*share));
      DBUG_RETURN(0);
    }
  }
  share->use_count++;
  if (ndb_extra_logging > 9)
    sql_print_information ("ndbcluster_get_share: %s use_count: %u", share->key, share->use_count);

  dbug_print_open_tables();
  dbug_print_share("ndbcluster_get_share:", share);
  if (!have_lock)
    pthread_mutex_unlock(&ndbcluster_mutex);
  DBUG_RETURN(share);
}


void ndbcluster_real_free_share(NDB_SHARE **share)
{
  DBUG_ENTER("ndbcluster_real_free_share");
  dbug_print_share("ndbcluster_real_free_share:", *share);

  if (ndb_extra_logging > 9)
    sql_print_information ("ndbcluster_real_free_share: %s use_count: %u", (*share)->key, (*share)->use_count);

  hash_delete(&ndbcluster_open_tables, (uchar*) *share);
  thr_lock_delete(&(*share)->lock);
  pthread_mutex_destroy(&(*share)->mutex);

#ifdef HAVE_NDB_BINLOG
  if ((*share)->m_cfn_share && (*share)->m_cfn_share->m_ex_tab && g_ndb)
  {
    NDBDICT *dict= g_ndb->getDictionary();
    dict->removeTableGlobal(*(*share)->m_cfn_share->m_ex_tab, 0);
    (*share)->m_cfn_share->m_ex_tab= 0;
  }
#endif
  (*share)->new_op= 0;
  if ((*share)->event_data)
  {
    delete (*share)->event_data;
    (*share)->event_data= 0;
  }
  free_root(&(*share)->mem_root, MYF(0));
  my_free((uchar*) *share, MYF(0));
  *share= 0;

  dbug_print_open_tables();
  DBUG_VOID_RETURN;
}


void ndbcluster_free_share(NDB_SHARE **share, bool have_lock)
{
  if (!have_lock)
    pthread_mutex_lock(&ndbcluster_mutex);
  if (!--(*share)->use_count)
  {
    if (ndb_extra_logging > 9)
      sql_print_information ("ndbcluster_free_share: %s use_count: %u", (*share)->key, (*share)->use_count);
    ndbcluster_real_free_share(share);
  }
  else
  {
    if (ndb_extra_logging > 9)
      sql_print_information ("ndbcluster_free_share: %s use_count: %u", (*share)->key, (*share)->use_count);
    dbug_print_open_tables();
    dbug_print_share("ndbcluster_free_share:", *share);
  }
  if (!have_lock)
    pthread_mutex_unlock(&ndbcluster_mutex);
}


struct ndb_table_statistics_row {
  Uint64 rows;
  Uint64 commits;
  Uint32 size;
  Uint64 fixed_mem;
  Uint64 var_mem;
};

int ha_ndbcluster::update_stats(THD *thd,
                                bool do_read_stat,
                                bool have_lock)
{
  struct Ndb_statistics stat;
  Thd_ndb *thd_ndb= get_thd_ndb(thd);
  DBUG_ENTER("ha_ndbcluster::update_stats");
  if (do_read_stat || !m_share)
  {
    Ndb *ndb= thd_ndb->ndb;
    if (ndb->setDatabaseName(m_dbname))
    {
      DBUG_RETURN(my_errno= HA_ERR_OUT_OF_MEM);
    }
    if (int err= ndb_get_table_statistics(thd, this, TRUE, ndb,
                                          m_ndb_record, &stat,
                                          have_lock))
    {
      DBUG_RETURN(err);
    }
    if (m_share)
    {
      pthread_mutex_lock(&m_share->mutex);
      m_share->stat= stat;
      pthread_mutex_unlock(&m_share->mutex);
    }
  }
  else
  {
    pthread_mutex_lock(&m_share->mutex);
    stat= m_share->stat;
    pthread_mutex_unlock(&m_share->mutex);
  }
  struct Ndb_local_table_statistics *local_info= m_table_info;
  int no_uncommitted_rows_count;
  if (thd_ndb->m_error || !local_info)
    no_uncommitted_rows_count= 0;
  else
    no_uncommitted_rows_count= local_info->no_uncommitted_rows_count;
  stats.mean_rec_length= stat.row_size;
  stats.data_file_length= stat.fragment_memory;
  stats.records= stat.row_count + no_uncommitted_rows_count;
  DBUG_PRINT("exit", ("stats.records: %d  "
                      "stat->row_count: %d  "
                      "no_uncommitted_rows_count: %d",
                      (int)stats.records,
                      (int)stat.row_count,
                      (int)no_uncommitted_rows_count));
  DBUG_RETURN(0);
}

static 
int
ndb_get_table_statistics(THD *thd, ha_ndbcluster* file, bool report_error, Ndb* ndb,
                         const NdbRecord *record,
                         struct Ndb_statistics * ndbstat,
                         bool have_lock)
{
  Thd_ndb *thd_ndb= get_thd_ndb(current_thd);
  NdbTransaction* pTrans;
  NdbError error;
  int retries= 100;
  int reterr= 0;
  int retry_sleep= 30; /* 30 milliseconds */
  const char *dummyRowPtr;
  const Uint32 extraCols= 5;
  NdbOperation::GetValueSpec extraGets[extraCols];
  Uint64 rows, commits, fixed_mem, var_mem;
  Uint32 size;
#ifndef DBUG_OFF
  char buff[22], buff2[22], buff3[22], buff4[22];
#endif
  DBUG_ENTER("ndb_get_table_statistics");

  DBUG_ASSERT(record != 0);
  
  /* We use the passed in NdbRecord just to get access to the
     table, we mask out any/all columns it may have and add
     our reads as extraGets.  This is necessary as they are
     all pseudo-columns
  */
  extraGets[0].column= NdbDictionary::Column::ROW_COUNT;
  extraGets[0].appStorage= &rows;
  extraGets[1].column= NdbDictionary::Column::COMMIT_COUNT;
  extraGets[1].appStorage= &commits;
  extraGets[2].column= NdbDictionary::Column::ROW_SIZE;
  extraGets[2].appStorage= &size;
  extraGets[3].column= NdbDictionary::Column::FRAGMENT_FIXED_MEMORY;
  extraGets[3].appStorage= &fixed_mem;
  extraGets[4].column= NdbDictionary::Column::FRAGMENT_VARSIZED_MEMORY;
  extraGets[4].appStorage= &var_mem;

  const Uint32 codeWords= 1;
  Uint32 codeSpace[ codeWords ];
  NdbInterpretedCode code(NULL, // Table is irrelevant
                          &codeSpace[0],
                          codeWords);
  if ((code.interpret_exit_last_row() != 0) ||
      (code.finalise() != 0))
  {
    reterr= code.getNdbError().code;
    DBUG_PRINT("exit", ("failed, reterr: %u, NdbError %u(%s)", reterr,
                        error.code, error.message));
    DBUG_RETURN(reterr);
  }

  do
  {
    Uint32 count= 0;
    Uint64 sum_rows= 0;
    Uint64 sum_commits= 0;
    Uint64 sum_row_size= 0;
    Uint64 sum_mem= 0;
    NdbScanOperation*pOp;
    int check;

    if ((pTrans= ndb->startTransaction()) == NULL)
    {
      error= ndb->getNdbError();
      goto retry;
    }

    NdbScanOperation::ScanOptions options;
    options.optionsPresent= NdbScanOperation::ScanOptions::SO_BATCH |
                            NdbScanOperation::ScanOptions::SO_GETVALUE |
                            NdbScanOperation::ScanOptions::SO_INTERPRETED;
    /* Set batch_size=1, as we need only one row per fragment. */
    options.batch= 1;
    options.extraGetValues= &extraGets[0];
    options.numExtraGetValues= extraCols;
    options.interpretedCode= &code;

    if ((pOp= pTrans->scanTable(record, NdbOperation::LM_CommittedRead,
                                empty_mask,
                                &options,
                                sizeof(NdbScanOperation::ScanOptions))) == NULL)
    {
      error= pTrans->getNdbError();
      goto retry;
    }
    thd_ndb->m_scan_count++;
    thd_ndb->m_pruned_scan_count += (pOp->getPruned()? 1 : 0);
    
    thd_ndb->m_execute_count++;
    DBUG_PRINT("info", ("execute_count: %u", thd_ndb->m_execute_count));
    if (pTrans->execute(NdbTransaction::NoCommit,
                        NdbOperation::AbortOnError,
                        TRUE) == -1)
    {
      error= pTrans->getNdbError();
      goto retry;
    }
    
    while ((check= pOp->nextResult(&dummyRowPtr, TRUE, TRUE)) == 0)
    {
      DBUG_PRINT("info", ("nextResult rows: %d  commits: %d",
                          (int)rows, (int)commits));
      sum_rows+= rows;
      sum_commits+= commits;
      if (sum_row_size < size)
        sum_row_size= size;
      sum_mem+= fixed_mem + var_mem;
      count++;
    }
    
    if (check == -1)
    {
      error= pOp->getNdbError();
      goto retry;
    }

    pOp->close(TRUE);

    ndb->closeTransaction(pTrans);

    ndbstat->row_count= sum_rows;
    ndbstat->commit_count= sum_commits;
    ndbstat->row_size= (ulong)sum_row_size;
    ndbstat->fragment_memory= sum_mem;

    DBUG_PRINT("exit", ("records: %s  commits: %s "
                        "row_size: %s  mem: %s count: %u",
			llstr(sum_rows, buff),
                        llstr(sum_commits, buff2),
                        llstr(sum_row_size, buff3),
                        llstr(sum_mem, buff4),
                        count));

    DBUG_RETURN(0);
retry:
    if(report_error)
    {
      if (file && pTrans)
      {
        reterr= file->ndb_err(pTrans, have_lock);
      }
      else
      {
        const NdbError& tmp= error;
        ERR_PRINT(tmp);
        reterr= ndb_to_mysql_error(&tmp);
      }
    }
    else
      reterr= error.code;

    if (pTrans)
    {
      ndb->closeTransaction(pTrans);
      pTrans= NULL;
    }
    if (error.status == NdbError::TemporaryError &&
        retries-- && !thd->killed)
    {
      do_retry_sleep(retry_sleep);
      continue;
    }
    break;
  } while(1);
  DBUG_PRINT("exit", ("failed, reterr: %u, NdbError %u(%s)", reterr,
                      error.code, error.message));
  DBUG_RETURN(reterr);
}

/**
  Create a .ndb file to serve as a placeholder indicating 
  that the table with this name is a ndb table.
*/

int ha_ndbcluster::write_ndb_file(const char *name)
{
  File file;
  bool error=1;
  char path[FN_REFLEN];
  
  DBUG_ENTER("write_ndb_file");
  DBUG_PRINT("enter", ("name: %s", name));

#ifndef EMBEDDED_LIBRARY
  (void)strxnmov(path, FN_REFLEN-1, 
                 mysql_data_home,"/",name,ha_ndb_ext,NullS);
#else
  (void)strxnmov(path, FN_REFLEN-1, name,ha_ndb_ext, NullS);
#endif

  if ((file=my_create(path, CREATE_MODE,O_RDWR | O_TRUNC,MYF(MY_WME))) >= 0)
  {
    // It's an empty file
    error=0;
    my_close(file,MYF(0));
  }
  DBUG_RETURN(error);
}


bool 
ha_ndbcluster::null_value_index_search(KEY_MULTI_RANGE *ranges,
				       KEY_MULTI_RANGE *end_range,
				       HANDLER_BUFFER *buffer)
{
  DBUG_ENTER("null_value_index_search");
  KEY* key_info= table->key_info + active_index;
  KEY_MULTI_RANGE *range= ranges;
  ulong reclength= table->s->reclength;
  uchar *curr= (uchar*)buffer->buffer;
  uchar *end_of_buffer= (uchar*)buffer->buffer_end;

  /* All passed ranges whose results could fit into the 
   * buffer are examined, although some may later be
   * marked for skipping, wasting buffer space.
   */
  assert(!(range->range_flag & SKIP_RANGE));
  
  for (; range<end_range && curr+reclength <= end_of_buffer; 
       range++)
  {
    const uchar *key= range->start_key.key;
    uint key_len= range->start_key.length;
    if (check_null_in_key(key_info, key, key_len))
      DBUG_RETURN(TRUE);
    curr += reclength;
  }
  DBUG_RETURN(FALSE);
}

void ha_ndbcluster::check_read_before_write_removal()
{
  bool use_removal= TRUE;
  DBUG_ENTER("check_read_before_write_removal");
  DBUG_ASSERT(m_read_before_write_removal_possible);
  /*
    We are doing an update or delete and it is possible that we
    can ignore the read before the update or delete. This is
    possible here since we are not updating the primary key and
    if the index used is unique or primary and if the WHERE clause
    only involves fields from this index we are ok to go. At this
    moment we can only updates where all SET expressions are
    constants. Thus no read set will come from SET expressions.
  */
  if (table_share->primary_key == active_index)
  {
    if (!bitmap_cmp(&m_save_read_set, m_pk_bitmap_p))
      use_removal= FALSE;
  }
  else
  {
    KEY *key= table->key_info + active_index;
    if (!(key->flags & HA_NOSAME))
    {
      /* Optimisation not applicable on non-unique indexes */
      use_removal= FALSE;
    }
    else if (!bitmap_cmp(&m_save_read_set,
                         m_key_fields[active_index]))
    {
      use_removal= FALSE;
    }
  }
  m_read_before_write_removal_used= use_removal;
  DBUG_PRINT("info", ("m_read_before_write_removal_used: %d",
                      m_read_before_write_removal_used));
  DBUG_VOID_RETURN;
}


/*
  This is used to check if an ordered index scan is needed for a range in
  a multi range read.
  If a scan is not needed, we use a faster primary/unique key operation
  instead.
*/
static my_bool
read_multi_needs_scan(NDB_INDEX_TYPE cur_index_type, const KEY *key_info,
                      const KEY_MULTI_RANGE *r)
{
  if (cur_index_type == ORDERED_INDEX)
    return TRUE;
  if (cur_index_type == PRIMARY_KEY_INDEX ||
      cur_index_type == UNIQUE_INDEX)
    return FALSE;
  DBUG_ASSERT(cur_index_type == PRIMARY_KEY_ORDERED_INDEX ||
              cur_index_type == UNIQUE_ORDERED_INDEX);
  if (r->start_key.length != key_info->key_length ||
      r->start_key.flag != HA_READ_KEY_EXACT)
    return TRUE;                                // Not exact match, need scan
  if (cur_index_type == UNIQUE_ORDERED_INDEX &&
      check_null_in_key(key_info, r->start_key.key,r->start_key.length))
    return TRUE;                                // Can't use for NULL values
  return FALSE;
}

int
ha_ndbcluster::read_multi_range_first(KEY_MULTI_RANGE **found_range_p,
                                      KEY_MULTI_RANGE *ranges, 
                                      uint range_count,
                                      bool sorted, 
                                      HANDLER_BUFFER *buffer)
{
  KEY* key_info= table->key_info + active_index;
  NDB_INDEX_TYPE cur_index_type= get_index_type(active_index);
  ulong reclength= table_share->reclength;
  const NdbOperation* op;
  Thd_ndb *thd_ndb= m_thd_ndb;
  NdbTransaction *trans= m_thd_ndb->trans;

  DBUG_ENTER("ha_ndbcluster::read_multi_range_first");
  DBUG_PRINT("info", ("blob fields=%d read_set=0x%x", table_share->blob_fields, table->read_set->bitmap[0]));

  /**
   * blobs and unique hash index with NULL can't be batched currently
   */
  if (uses_blob_value(table->read_set) ||
      (cur_index_type ==  UNIQUE_INDEX &&
       has_null_in_unique_index(active_index) &&
       null_value_index_search(ranges, ranges+range_count, buffer))
      || m_delete_cannot_batch || m_update_cannot_batch)
  {
    DBUG_PRINT("info", ("read_multi_range not possible, falling back to default handler implementation"));
    m_disable_multi_read= TRUE;
    DBUG_RETURN(handler::read_multi_range_first(found_range_p, 
                                                ranges, 
                                                range_count,
                                                sorted, 
                                                buffer));
  }
  thd_ndb->query_state|= NDB_QUERY_MULTI_READ_RANGE;
  m_disable_multi_read= FALSE;

  /*
   * Copy arguments into member variables
   */
  m_multi_ranges= ranges;
  multi_range_curr= ranges;
  multi_range_end= ranges+range_count;
  multi_range_sorted= sorted;
  multi_range_buffer= buffer;

  /*
   * read multi range will read ranges as follows (if not ordered)
   *
   * input    read order
   * ======   ==========
   * pk-op 1  pk-op 1
   * pk-op 2  pk-op 2
   * range 3  range (3,5) NOTE result rows will be intermixed
   * pk-op 4  pk-op 4
   * range 5
   * pk-op 6  pk-op 6
   */   

  /*
    We first loop over all ranges, converting into primary/unique key
    operations if possible, and counting ranges that require an
    ordered index scan. If the supplied HANDLER_BUFFER is too small, we
    may also need to do only part of the multi read at once.

    Afterwards, we create the ordered index scan cursor (if needed).
  */

  DBUG_ASSERT(cur_index_type != UNDEFINED_INDEX);

  m_multi_cursor= 0;
  const NdbOperation* lastOp= trans ? trans->getLastDefinedOperation() : 0;
  NdbOperation::LockMode lm= 
    (NdbOperation::LockMode)get_ndb_lock_type(m_lock.type, table->read_set);
  uchar *row_buf= (uchar *)buffer->buffer;
  const uchar *end_of_buffer= buffer->buffer_end;
  uint num_scan_ranges= 0;
  uint i;
  int error;
  bool any_real_read= FALSE;

  if (m_read_before_write_removal_possible)
    check_read_before_write_removal();
  for (i= 0; i < range_count; i++)
  {
    KEY_MULTI_RANGE *r= &ranges[i];

    part_id_range part_spec;
    if (m_use_partition_pruning)
    {
      get_partition_set(table, table->record[0], active_index, &r->start_key,
                        &part_spec);
      DBUG_PRINT("info", ("part_spec.start_part: %u  part_spec.end_part: %u",
                          part_spec.start_part, part_spec.end_part));
      /*
        If partition pruning has found no partition in set
        we can skip this scan
      */
      if (part_spec.start_part > part_spec.end_part)
      {
        /*
          We can skip this partition since the key won't fit into any
          partition
        */
        r->range_flag|= SKIP_RANGE;
        row_buf += reclength;
        continue;
      }
      if (!trans &&
          (part_spec.start_part == part_spec.end_part))
        if (unlikely(!(trans= start_transaction_part_id(part_spec.start_part,
                                                        error))))
          DBUG_RETURN(error);
    }
    r->range_flag&= ~(uint)SKIP_RANGE;

    if (read_multi_needs_scan(cur_index_type, key_info, r))
    {
      if (!trans)
      {
        // ToDo see if we can use start_transaction_key here instead
        if (!m_use_partition_pruning)
        {
          get_partition_set(table, table->record[0], active_index, &r->start_key,
                            &part_spec);
          if (part_spec.start_part == part_spec.end_part)
          {
            if (unlikely(!(trans= start_transaction_part_id(part_spec.start_part,
                                                            error))))
              DBUG_RETURN(error);
          }
          else if (unlikely(!(trans= start_transaction(error))))
            DBUG_RETURN(error);
        }
        else if (unlikely(!(trans= start_transaction(error))))
          DBUG_RETURN(error);
      }

      any_real_read= TRUE;
      DBUG_PRINT("info", ("any_real_read= TRUE"));
      
      /*
        If we reach the limit of ranges allowed in a single scan: stop
        here, send what we have so far, and continue when done with that.
      */
      if (i > NdbIndexScanOperation::MaxRangeNo)
      {
        DBUG_PRINT("info", ("Reached the limit of ranges allowed in a single"
                            "scan"));
        break;
      }

      /* Create the scan operation for the first scan range. */
      if (!m_multi_cursor)
      {
        /* Do a multi-range index scan for ranges not done by primary/unique key. */
        NdbScanOperation::ScanOptions options;
        NdbInterpretedCode code(m_table);

        options.optionsPresent=
          NdbScanOperation::ScanOptions::SO_SCANFLAGS |
          NdbScanOperation::ScanOptions::SO_PARALLEL;

        options.scan_flags= 
          NdbScanOperation::SF_ReadRangeNo |
          NdbScanOperation::SF_MultiRange;

        if (lm == NdbOperation::LM_Read)
          options.scan_flags|= NdbScanOperation::SF_KeyInfo;
        if (sorted)
          options.scan_flags|= NdbScanOperation::SF_OrderByFull;

        options.parallel=parallelism;

        NdbOperation::GetValueSpec gets[2];
        if (table_share->primary_key == MAX_KEY)
          get_hidden_fields_scan(&options, gets);

        if (m_cond && m_cond->generate_scan_filter(&code, &options))
          ERR_RETURN(code.getNdbError());

        /* Define scan */
        NdbIndexScanOperation *scanOp= trans->scanIndex
          (m_index[active_index].ndb_record_key,
           m_ndb_record, 
           lm,
           (uchar *)(table->read_set->bitmap),
           NULL, /* All bounds specified below */
           &options,
           sizeof(NdbScanOperation::ScanOptions));

        if (!scanOp)
          ERR_RETURN(trans->getNdbError());

        m_multi_cursor= scanOp;

        /*
          We do not get_blob_values() here, as when using blobs we always
          fallback to non-batched multi range read (see if statement at
          top of this function).
        */

        /* We set m_next_row=0 to say that no row was fetched from the scan yet. */
        m_next_row= 0;
      }

      Ndb::PartitionSpec ndbPartitionSpec;
      const Ndb::PartitionSpec* ndbPartSpecPtr= NULL;

      /* If this table uses user-defined partitioning, use MySQLD provided
       * partition info as pruning info
       * Otherwise, scan range pruning is performed automatically by
       * NDBAPI based on distribution key values.
       */
      if (m_use_partition_pruning && 
          m_user_defined_partitioning &&
          (part_spec.start_part == part_spec.end_part))
      {
        DBUG_PRINT("info", ("Range on user-def-partitioned table can be pruned to part %u",
                            part_spec.start_part));
        ndbPartitionSpec.type= Ndb::PartitionSpec::PS_USER_DEFINED;
        ndbPartitionSpec.UserDefined.partitionId= part_spec.start_part;
        ndbPartSpecPtr= &ndbPartitionSpec;
      }

      /* Include this range in the ordered index scan. */
      NdbIndexScanOperation::IndexBound bound;
      compute_index_bounds(bound, key_info, &r->start_key, &r->end_key);
      bound.range_no= i;

      if (m_multi_cursor->setBound(m_index[active_index].ndb_record_key,
                                   bound,
                                   ndbPartSpecPtr, // Only for user-def tables
                                   sizeof(Ndb::PartitionSpec)))
      {
        ERR_RETURN(trans->getNdbError());
      }

      r->range_flag&= ~(uint)UNIQUE_RANGE;
      num_scan_ranges++;
    }
    else
    {
      if (!trans)
      {
        DBUG_ASSERT(active_index != MAX_KEY);
        if (unlikely(!(trans= start_transaction_key(active_index,
                                                    r->start_key.key,
                                                    error))))
          DBUG_RETURN(error);
      }
      /*
        Convert to primary/unique key operation.

        If there is not enough buffer for reading the row: stop here, send
        what we have so far, and continue when done with that.
      */
      if (row_buf + reclength > end_of_buffer)
        break;

      if (m_read_before_write_removal_used)
      {
        r->range_flag|= READ_KEY_FROM_RANGE;
        continue;
      }
      else
      {
        any_real_read= TRUE;
        DBUG_PRINT("info", ("m_read_before_write_removal_used == FALSE, "
                            "any_real_read= TRUE"));
      }
      r->range_flag|= UNIQUE_RANGE;

      Uint32 partitionId;
      Uint32* ppartitionId = NULL;

      if (m_user_defined_partitioning &&
          (cur_index_type == PRIMARY_KEY_ORDERED_INDEX ||
           cur_index_type == PRIMARY_KEY_INDEX))
      {
        partitionId=part_spec.start_part;
        ppartitionId=&partitionId;
      }

      DBUG_PRINT("info", ("Generating Pk/Unique key read for range %u",
                          i));
      if (!(op= pk_unique_index_read_key(active_index,
                                         r->start_key.key,
                                         row_buf, lm,
                                         ppartitionId)))
        ERR_RETURN(trans->getNdbError());

      row_buf+= reclength;
    }
  }
  DBUG_ASSERT(i > 0 || i == range_count);       // Require progress
  m_multi_range_defined_end= ranges + i;

  buffer->end_of_used_area= row_buf;

  if (m_multi_cursor)
  {
    DBUG_PRINT("info", ("Is MRR scan pruned to 1 partition? :%u",
                        m_multi_cursor->getPruned()));
    m_thd_ndb->m_scan_count++;
    m_thd_ndb->m_pruned_scan_count += (m_multi_cursor->getPruned()? 1 : 0);
  };

  if (any_real_read)
  {
    /* Get pointer to first range key operation (not scans) */
    const NdbOperation* rangeOp= lastOp ? lastOp->next() : 
      trans->getFirstDefinedOperation();
    
    DBUG_PRINT("info", ("Executing reads"));

    if (execute_no_commit_ie(m_thd_ndb, trans) == 0)
    {
      m_multi_range_result_ptr= buffer->buffer;
      
      /* We must check the result of any primary or unique key
       * ranges now, as these operations may be invalidated by 
       * further execute+releaseOperations calls on this transaction by 
       * different handler objects.
       */
      KEY_MULTI_RANGE* rangeInfo= multi_range_curr;
      
      for (;rangeInfo < m_multi_range_defined_end; rangeInfo++)
      {
        DBUG_PRINT("info", ("range flag is %u", rangeInfo->range_flag));
        if (rangeInfo->range_flag & SKIP_RANGE)
          continue; 
        
        if ((rangeInfo->range_flag & UNIQUE_RANGE) &&
            (!(rangeInfo->range_flag & READ_KEY_FROM_RANGE)))
        {
          assert(rangeOp != NULL);
          if (rangeOp->getNdbError().code == 0)
          {
            /* Successful read, results are in buffer.
             */
            rangeInfo->range_flag &= ~(uint)EMPTY_RANGE;
            
            DBUG_PRINT("info", ("Unique range op has result"));
          }
          else
          {
            NdbError err= rangeOp->getNdbError();
            
            if (err.classification !=
                NdbError::NoDataFound)
              DBUG_RETURN(ndb_err(trans));
            
            DBUG_PRINT("info", ("Unique range op has no result"));
            /* Indicate to read_multi_range_next that this
             * result is empty
             */
            rangeInfo->range_flag |= EMPTY_RANGE;
          }
          
          /* Move to next completed operation */
          rangeOp= trans->getNextCompletedOperation(rangeOp);
        }
        
        /* For scan ranges, do nothing here */
      }
    }
    else
      ERR_RETURN(trans->getNdbError());
  }
  
  DBUG_RETURN(read_multi_range_next(found_range_p));
}

int
ha_ndbcluster::read_multi_range_next(KEY_MULTI_RANGE ** multi_range_found_p)
{
  DBUG_ENTER("ha_ndbcluster::read_multi_range_next");
  if (m_disable_multi_read)
  {
    DBUG_RETURN(handler::read_multi_range_next(multi_range_found_p));
  }

  const ulong reclength= table_share->reclength;

  while (multi_range_curr < m_multi_range_defined_end)
  {
    if (multi_range_curr->range_flag & SKIP_RANGE)
    {
      /* Nothing in this range, move to next one, skipping a buffer
       'slot'
      */
      m_multi_range_result_ptr += reclength;
      multi_range_curr++;
    }
    else if (multi_range_curr->range_flag & READ_KEY_FROM_RANGE)
    {
      DBUG_PRINT("info", ("using read before write removal optimisation"));
      KEY* key_info= table->key_info + active_index;
      key_restore(table->record[0], (uchar*)multi_range_curr->start_key.key,
                  key_info, key_info->key_length);
      table->status= 0;
      multi_range_curr++;
      DBUG_RETURN(0);
    }
    else if (multi_range_curr->range_flag & UNIQUE_RANGE)
    {
      /*
        Move to next range; we can have at most one record from a unique range.
      */
      KEY_MULTI_RANGE *old_multi_range_curr= multi_range_curr;
      multi_range_curr= old_multi_range_curr + 1;
      /*
        Clear m_active_cursor; it is used as a flag in update_row() /
        delete_row() to know whether the current tuple is from a scan
        or pk operation.
      */
      m_active_cursor= NULL;
      const uchar *src_row= m_multi_range_result_ptr;
      m_multi_range_result_ptr= src_row + table_share->reclength;

      if (!(old_multi_range_curr->range_flag & EMPTY_RANGE))
      {
        *multi_range_found_p= old_multi_range_curr;
        memcpy(table->record[0], src_row, table_share->reclength);
        DBUG_RETURN(0);
      }

      /* No row found, so fall through to try the next range. */
    }
    else
    {
      /* An index scan range. */
      {
        int res;
        if ((res= read_multi_range_fetch_next()) != 0)
          DBUG_RETURN(res);
      }
      if (!m_next_row)
      {
        /*
          The whole scan is done, and the cursor has been closed.
          So nothing more for this range. Move to next.
        */
        multi_range_curr++;
      }
      else
      {
        int current_range_no= m_current_range_no;
        int expected_range_no;
        /*
          For a sorted index scan, we will receive rows in increasing range_no
          order, so we can return ranges in order, pausing when range_no
          indicate that the currently processed range (multi_range_curr) is
          done.

          But for unsorted scan, we may receive a high range_no from one
          fragment followed by a low range_no from another fragment. So we
          need to process all index scan ranges together.
        */
        if (!multi_range_sorted ||
            (expected_range_no= multi_range_curr - m_multi_ranges)
                == current_range_no)
        {
          *multi_range_found_p= m_multi_ranges + current_range_no;
          /* Copy out data from the new row. */
          unpack_record(table->record[0], m_next_row);
          /*
            Mark that we have used this row, so we need to fetch a new
            one on the next call.
          */
          m_next_row= 0;
          /*
            Set m_active_cursor; it is used as a flag in update_row() /
            delete_row() to know whether the current tuple is from a scan or
            pk operation.
          */
          m_active_cursor= m_multi_cursor;

          DBUG_RETURN(0);
        }
        else if (current_range_no > expected_range_no)
        {
          /* Nothing more in scan for this range. Move to next. */
          multi_range_curr++;
        }
        else
        {
          /*
            Should not happen. Ranges should be returned from NDB API in
            the order we requested them.
          */
          DBUG_ASSERT(0);
          multi_range_curr++;                     // Attempt to carry on
        }
      }
    }
  }

  if (multi_range_curr == multi_range_end)
  {
    m_thd_ndb->query_state&= NDB_QUERY_NORMAL;
    DBUG_RETURN(HA_ERR_END_OF_FILE);
  }

  /*
    Read remaining ranges
  */
  DBUG_RETURN(read_multi_range_first(multi_range_found_p, 
                                     multi_range_curr,
                                     multi_range_end - multi_range_curr, 
                                     multi_range_sorted,
                                     multi_range_buffer));
}

/*
  Fetch next row from the ordered index cursor in multi range scan.

  We keep the next row in m_next_row, and the range_no of the
  next row in m_current_range_no. This is used in sorted index scan
  to correctly interleave rows from primary/unique key operations with
  rows from the scan.
*/
int
ha_ndbcluster::read_multi_range_fetch_next()
{
  NdbIndexScanOperation *cursor= (NdbIndexScanOperation *)m_multi_cursor;

  if (!cursor)
    return 0;                                   // Scan already done.

  if (!m_next_row)
  {
    int res= fetch_next(cursor);
    if (res == 0)
    {
      m_current_range_no= cursor->get_range_no();
    }
    else if (res == 1)
    {
      /* We have fetched the last row from the scan. */
      cursor->close(FALSE, TRUE);
      m_active_cursor= 0;
      m_multi_cursor= 0;
      m_next_row= 0;
      return 0;
    }
    else
    {
      /* An error. */
      return res;
    }
  }
  return 0;
}

/**
  @param[in] comment  table comment defined by user

  @return
    table comment + additional
*/
char*
ha_ndbcluster::update_table_comment(
                                /* out: table comment + additional */
        const char*     comment)/* in:  table comment defined by user */
{
  THD *thd= current_thd;
  uint length= strlen(comment);
  if (length > 64000 - 3)
  {
    return((char*)comment); /* string too long */
  }

  Ndb* ndb;
  if (!(ndb= get_ndb(thd)))
  {
    return((char*)comment);
  }

  if (ndb->setDatabaseName(m_dbname))
  {
    return((char*)comment);
  }
  const NDBTAB* tab= m_table;
  DBUG_ASSERT(tab != NULL);

  char *str;
  const char *fmt="%s%snumber_of_replicas: %d";
  const unsigned fmt_len_plus_extra= length + strlen(fmt);
  if ((str= (char*) my_malloc(fmt_len_plus_extra, MYF(0))) == NULL)
  {
    sql_print_error("ha_ndbcluster::update_table_comment: "
                    "my_malloc(%u) failed", (unsigned int)fmt_len_plus_extra);
    return (char*)comment;
  }

  my_snprintf(str,fmt_len_plus_extra,fmt,comment,
              length > 0 ? " ":"",
              tab->getReplicaCount());
  return str;
}


/**
  Utility thread main loop.
*/
pthread_handler_t ndb_util_thread_func(void *arg __attribute__((unused)))
{
  THD *thd; /* needs to be first for thread_stack */
  struct timespec abstime;
  Thd_ndb *thd_ndb= NULL;
  uint share_list_size= 0;
  NDB_SHARE **share_list= NULL;

  my_thread_init();
  DBUG_ENTER("ndb_util_thread");
  DBUG_PRINT("enter", ("ndb_cache_check_time: %lu", ndb_cache_check_time));
 
   pthread_mutex_lock(&LOCK_ndb_util_thread);

  thd= new THD; /* note that contructor of THD uses DBUG_ */
  if (thd == NULL)
  {
    my_errno= HA_ERR_OUT_OF_MEM;
    DBUG_RETURN(NULL);
  }
  THD_CHECK_SENTRY(thd);
  pthread_detach_this_thread();
  ndb_util_thread= pthread_self();

  thd->thread_stack= (char*)&thd; /* remember where our stack is */
  if (thd->store_globals())
    goto ndb_util_thread_fail;
  lex_start(thd);
  thd->init_for_queries();
  thd->version=refresh_version;
  thd->main_security_ctx.host_or_ip= "";
  thd->client_capabilities = 0;
  my_net_init(&thd->net, 0);
  thd->main_security_ctx.master_access= ~0;
  thd->main_security_ctx.priv_user = 0;

  CHARSET_INFO *charset_connection;
  charset_connection= get_charset_by_csname("utf8",
                                            MY_CS_PRIMARY, MYF(MY_WME));
  thd->variables.character_set_client= charset_connection;
  thd->variables.character_set_results= charset_connection;
  thd->variables.collation_connection= charset_connection;
  thd->update_charset();

  /* Signal successful initialization */
  ndb_util_thread_running= 1;
  pthread_cond_signal(&COND_ndb_util_ready);
  pthread_mutex_unlock(&LOCK_ndb_util_thread);

  /*
    wait for mysql server to start
  */
  pthread_mutex_lock(&LOCK_server_started);
  while (!mysqld_server_started)
  {
    set_timespec(abstime, 1);
    pthread_cond_timedwait(&COND_server_started, &LOCK_server_started,
	                       &abstime);
    if (ndbcluster_terminating)
    {
      pthread_mutex_unlock(&LOCK_server_started);
      pthread_mutex_lock(&LOCK_ndb_util_thread);
      goto ndb_util_thread_end;
    }
  }
  pthread_mutex_unlock(&LOCK_server_started);

  /*
    Wait for cluster to start
  */
  pthread_mutex_lock(&LOCK_ndb_util_thread);
  while (!g_ndb_status.cluster_node_id && (ndbcluster_hton->slot != ~(uint)0))
  {
    /* ndb not connected yet */
    pthread_cond_wait(&COND_ndb_util_thread, &LOCK_ndb_util_thread);
    if (ndbcluster_terminating)
      goto ndb_util_thread_end;
  }
  pthread_mutex_unlock(&LOCK_ndb_util_thread);

  /* Get thd_ndb for this thread */
  if (!(thd_ndb= ha_ndbcluster::seize_thd_ndb()))
  {
    sql_print_error("Could not allocate Thd_ndb object");
    pthread_mutex_lock(&LOCK_ndb_util_thread);
    goto ndb_util_thread_end;
  }
  set_thd_ndb(thd, thd_ndb);
  thd_ndb->options|= TNO_NO_LOG_SCHEMA_OP;

  if (ndb_extra_logging && ndb_binlog_running)
    sql_print_information("NDB Binlog: Ndb tables initially read only.");
  /* create tables needed by the replication */
  ndbcluster_setup_binlog_table_shares(thd);

  set_timespec(abstime, 0);
  for (;;)
  {
    pthread_mutex_lock(&LOCK_ndb_util_thread);
    if (!ndbcluster_terminating)
      pthread_cond_timedwait(&COND_ndb_util_thread,
                             &LOCK_ndb_util_thread,
                             &abstime);
    if (ndbcluster_terminating) /* Shutting down server */
      goto ndb_util_thread_end;
    pthread_mutex_unlock(&LOCK_ndb_util_thread);
#ifdef NDB_EXTRA_DEBUG_UTIL_THREAD
    DBUG_PRINT("ndb_util_thread", ("Started, ndb_cache_check_time: %lu",
                                   ndb_cache_check_time));
#endif

    /*
      Check that the ndb_apply_status_share and ndb_schema_share 
      have been created.
      If not try to create it
    */
    if (!check_ndb_in_thd(thd, false))
    {
      set_timespec(abstime, 1);
      continue;
    }
    if (!ndb_binlog_tables_inited)
    {
      ndbcluster_setup_binlog_table_shares(thd);
      if (!ndb_binlog_tables_inited)
      {
        set_timespec(abstime, 1);
        continue;
      }
    }

    if (ndb_cache_check_time == 0)
    {
      /* Wake up in 1 second to check if value has changed */
      set_timespec(abstime, 1);
      continue;
    }

    /* Lock mutex and fill list with pointers to all open tables */
    NDB_SHARE *share;
    pthread_mutex_lock(&ndbcluster_mutex);
    uint i, open_count, record_count= ndbcluster_open_tables.records;
    if (share_list_size < record_count)
    {
      NDB_SHARE ** new_share_list= new NDB_SHARE * [record_count];
      if (!new_share_list)
      {
        sql_print_warning("ndb util thread: malloc failure, "
                          "query cache not maintained properly");
        pthread_mutex_unlock(&ndbcluster_mutex);
        goto next;                               // At least do not crash
      }
      delete [] share_list;
      share_list_size= record_count;
      share_list= new_share_list;
    }
    for (i= 0, open_count= 0; i < record_count; i++)
    {
      share= (NDB_SHARE *)hash_element(&ndbcluster_open_tables, i);
      if ((share->use_count - (int) (share->op != 0) - (int) (share->op != 0))
          <= 0)
        continue; // injector thread is the only user, skip statistics
      /* ndb_share reference temporary, free below */
      share->use_count++; /* Make sure the table can't be closed */
      share->util_thread= true;
      DBUG_PRINT("NDB_SHARE", ("%s temporary  use_count: %u",
                               share->key, share->use_count));
      DBUG_PRINT("ndb_util_thread",
                 ("Found open table[%d]: %s, use_count: %d",
                  i, share->table_name, share->use_count));

      /* Store pointer to table */
      share_list[open_count++]= share;
    }
    pthread_mutex_unlock(&ndbcluster_mutex);

    /* Iterate through the open files list */
    for (i= 0; i < open_count; i++)
    {
      share= share_list[i];
      if ((share->use_count - (int) (share->op != 0) - (int) (share->op != 0))
          <= 1)
      {
        /*
          Util thread and injector thread is the only user, skip statistics
	*/
        /* ndb_share reference temporary free */
        DBUG_PRINT("NDB_SHARE", ("%s temporary free  use_count: %u",
                                 share->key, share->use_count));
        
        pthread_mutex_lock(&ndbcluster_mutex);
        share->util_thread= false;
        free_share(&share, true);
        pthread_mutex_unlock(&ndbcluster_mutex);
        continue;
      }
      DBUG_PRINT("ndb_util_thread",
                 ("Fetching commit count for: %s", share->key));

      struct Ndb_statistics stat;
      uint lock;
      pthread_mutex_lock(&share->mutex);
      lock= share->commit_count_lock;
      pthread_mutex_unlock(&share->mutex);
      {
        /* Contact NDB to get commit count for table */
        Ndb* ndb= thd_ndb->ndb;
        if (ndb->setDatabaseName(share->db))
        {
          goto loop_next;
        }
        Ndb_table_guard ndbtab_g(ndb->getDictionary(), share->table_name);
        if (ndbtab_g.get_table() &&
            ndb_get_table_statistics(thd, NULL, FALSE, ndb,
                                     ndbtab_g.get_table()->getDefaultRecord(), 
                                     &stat) == 0)
        {
#ifndef DBUG_OFF
          char buff[22], buff2[22];
#endif
          DBUG_PRINT("info",
                     ("Table: %s  commit_count: %s  rows: %s",
                      share->key,
                      llstr(stat.commit_count, buff),
                      llstr(stat.row_count, buff2)));
        }
        else
        {
          DBUG_PRINT("ndb_util_thread",
                     ("Error: Could not get commit count for table %s",
                      share->key));
          stat.commit_count= 0;
        }
      }
  loop_next:
      pthread_mutex_lock(&share->mutex);
      if (share->commit_count_lock == lock)
        share->commit_count= stat.commit_count;
      pthread_mutex_unlock(&share->mutex);

      /* ndb_share reference temporary free */
      DBUG_PRINT("NDB_SHARE", ("%s temporary free  use_count: %u",
                               share->key, share->use_count));
      pthread_mutex_lock(&ndbcluster_mutex);
      share->util_thread= false;
      free_share(&share, true);
      pthread_mutex_unlock(&ndbcluster_mutex);
    }
next:
    /* Calculate new time to wake up */
    set_timespec_nsec(abstime, ndb_cache_check_time * 1000000ULL);
  }

  pthread_mutex_lock(&LOCK_ndb_util_thread);

ndb_util_thread_end:
  net_end(&thd->net);
ndb_util_thread_fail:
  if (share_list)
    delete [] share_list;
  if (thd_ndb)
  {
    ha_ndbcluster::release_thd_ndb(thd_ndb);
    set_thd_ndb(thd, NULL);
  }
  thd->cleanup();
  delete thd;
  
  /* signal termination */
  ndb_util_thread_running= 0;
  pthread_cond_signal(&COND_ndb_util_ready);
  pthread_mutex_unlock(&LOCK_ndb_util_thread);
  DBUG_PRINT("exit", ("ndb_util_thread"));
  my_thread_end();
  pthread_exit(0);
  DBUG_RETURN(NULL);
}

/*
  Condition pushdown
*/
/**
  Push a condition to ndbcluster storage engine for evaluation 
  during table   and index scans. The conditions will be stored on a stack
  for possibly storing several conditions. The stack can be popped
  by calling cond_pop, handler::extra(HA_EXTRA_RESET) (handler::reset())
  will clear the stack.
  The current implementation supports arbitrary AND/OR nested conditions
  with comparisons between columns and constants (including constant
  expressions and function calls) and the following comparison operators:
  =, !=, >, >=, <, <=, "is null", and "is not null".
  
  @retval
    NULL The condition was supported and will be evaluated for each 
         row found during the scan
  @retval
    cond The condition was not supported and all rows will be returned from
         the scan for evaluation (and thus not saved on stack)
*/
const 
COND* 
ha_ndbcluster::cond_push(const COND *cond) 
{ 
  DBUG_ENTER("cond_push");
  if (!m_cond) 
    m_cond= new ha_ndbcluster_cond;
  if (!m_cond)
  {
    my_errno= HA_ERR_OUT_OF_MEM;
    DBUG_RETURN(NULL);
  }
  DBUG_EXECUTE("where",print_where((COND *)cond, m_tabname, QT_ORDINARY););
  DBUG_RETURN(m_cond->cond_push(cond, table, (NDBTAB *)m_table));
}

/**
  Pop the top condition from the condition stack of the handler instance.
*/
void 
ha_ndbcluster::cond_pop() 
{ 
  if (m_cond)
    m_cond->cond_pop();
}


/*
  Implements the SHOW NDB STATUS command.
*/
bool
ndbcluster_show_status(handlerton *hton, THD* thd, stat_print_fn *stat_print,
                       enum ha_stat_type stat_type)
{
  char name[16];
  char buf[IO_SIZE];
  uint buflen;
  DBUG_ENTER("ndbcluster_show_status");
  
  if (stat_type != HA_ENGINE_STATUS)
  {
    DBUG_RETURN(FALSE);
  }

  Ndb* ndb= check_ndb_in_thd(thd);
  Thd_ndb *thd_ndb= get_thd_ndb(thd);
  struct st_ndb_status ns;
  if (ndb)
    update_status_variables(thd_ndb, &ns, thd_ndb->connection);
  else
    update_status_variables(NULL, &ns, g_ndb_cluster_connection);

  buflen=
    my_snprintf(buf, sizeof(buf),
                "cluster_node_id=%ld, "
                "connected_host=%s, "
                "connected_port=%ld, "
                "number_of_data_nodes=%ld, "
                "number_of_ready_data_nodes=%ld, "
                "connect_count=%ld",
                ns.cluster_node_id,
                ns.connected_host,
                ns.connected_port,
                ns.number_of_data_nodes,
                ns.number_of_ready_data_nodes,
                ns.connect_count);
  if (stat_print(thd, ndbcluster_hton_name, ndbcluster_hton_name_length,
                 STRING_WITH_LEN("connection"), buf, buflen))
    DBUG_RETURN(TRUE);

  for (int i= 0; i < MAX_NDB_NODES; i++)
  {
    if (ns.transaction_hint_count[i] > 0 ||
        ns.transaction_no_hint_count[i] > 0)
    {
      uint namelen= my_snprintf(name, sizeof(name), "node[%d]", i);
      buflen= my_snprintf(buf, sizeof(buf),
                          "transaction_hint=%ld, transaction_no_hint=%ld",
                          ns.transaction_hint_count[i],
                          ns.transaction_no_hint_count[i]);
      if (stat_print(thd, ndbcluster_hton_name, ndbcluster_hton_name_length,
                     name, namelen, buf, buflen))
        DBUG_RETURN(TRUE);
    }
  }

  if (ndb)
  {
    Ndb::Free_list_usage tmp;
    tmp.m_name= 0;
    while (ndb->get_free_list_usage(&tmp))
    {
      buflen=
        my_snprintf(buf, sizeof(buf),
                  "created=%u, free=%u, sizeof=%u",
                  tmp.m_created, tmp.m_free, tmp.m_sizeof);
      if (stat_print(thd, ndbcluster_hton_name, ndbcluster_hton_name_length,
                     tmp.m_name, strlen(tmp.m_name), buf, buflen))
        DBUG_RETURN(TRUE);
    }
  }
  ndbcluster_show_status_binlog(thd, stat_print, stat_type);

  DBUG_RETURN(FALSE);
}


/*
  Create a table in NDB Cluster
 */
static uint get_no_fragments(ulonglong max_rows)
{
#if MYSQL_VERSION_ID >= 50000
  uint acc_row_size= 25 + /*safety margin*/ 2;
#else
  uint acc_row_size= pk_length*4;
  /* add acc overhead */
  if (pk_length <= 8)  /* main page will set the limit */
    acc_row_size+= 25 + /*safety margin*/ 2;
  else                /* overflow page will set the limit */
    acc_row_size+= 4 + /*safety margin*/ 4;
#endif
  ulonglong acc_fragment_size= 512*1024*1024;
#if MYSQL_VERSION_ID >= 50100
  return uint((max_rows*acc_row_size)/acc_fragment_size)+1;
#else
  return ((max_rows*acc_row_size)/acc_fragment_size+1
	  +1/*correct rounding*/)/2;
#endif
}


/*
  Routine to adjust default number of partitions to always be a multiple
  of number of nodes and never more than 4 times the number of nodes.

*/
static bool adjusted_frag_count(uint no_fragments, uint no_nodes,
                                uint &reported_frags)
{
  uint i= 0;
  reported_frags= no_nodes;
  while (reported_frags < no_fragments && ++i < 4 &&
         (reported_frags + no_nodes) < MAX_PARTITIONS) 
    reported_frags+= no_nodes;
  return (reported_frags < no_fragments);
}

int ha_ndbcluster::get_default_no_partitions(HA_CREATE_INFO *create_info)
{
  ha_rows max_rows, min_rows;
  if (create_info)
  {
    max_rows= create_info->max_rows;
    min_rows= create_info->min_rows;
    
    /**
     * we hate this method...just return 1??
     */
    return 1;
  }
  else
  {
    max_rows= table_share->max_rows;
    min_rows= table_share->min_rows;
  }
  uint reported_frags;
  uint no_fragments=
    get_no_fragments(max_rows >= min_rows ? max_rows : min_rows);
  uint no_nodes= g_ndb_cluster_connection->no_db_nodes();

  if (adjusted_frag_count(no_fragments, no_nodes, reported_frags))
  {
    push_warning(current_thd,
                 MYSQL_ERROR::WARN_LEVEL_WARN, ER_UNKNOWN_ERROR,
    "Ndb might have problems storing the max amount of rows specified");
  }
  return (int)reported_frags;
}

uint32 ha_ndbcluster::calculate_key_hash_value(Field **field_array)
{
  Uint32 hash_value;
  struct Ndb::Key_part_ptr key_data[MAX_REF_PARTS];
  struct Ndb::Key_part_ptr *key_data_ptr= &key_data[0];
  Uint32 i= 0;
  int ret_val;
  Uint64 tmp[(MAX_KEY_SIZE_IN_WORDS*MAX_XFRM_MULTIPLY) >> 1];
  void *buf= (void*)&tmp[0];
  Ndb *ndb= m_thd_ndb->ndb;
  DBUG_ENTER("ha_ndbcluster::calculate_key_hash_value");

  do
  {
    Field *field= *field_array;
    uint len= field->data_length();
    DBUG_ASSERT(!field->is_real_null());
    if (field->real_type() == MYSQL_TYPE_VARCHAR)
      len+= ((Field_varstring*)field)->length_bytes;
    key_data[i].ptr= field->ptr;
    key_data[i++].len= len;
  } while (*(++field_array));
  key_data[i].ptr= 0;
  if ((ret_val= ndb->computeHash(&hash_value, m_table,
                                 key_data_ptr, buf, sizeof(tmp))))
  {
    DBUG_PRINT("info", ("ret_val = %d", ret_val));
    DBUG_ASSERT(FALSE);
    abort();
  }
  DBUG_RETURN(hash_value);
}

/*
  Set-up auto-partitioning for NDB Cluster

  SYNOPSIS
    set_auto_partitions()
    part_info                  Partition info struct to set-up
 
  RETURN VALUE
    NONE

  DESCRIPTION
    Set-up auto partitioning scheme for tables that didn't define any
    partitioning. We'll use PARTITION BY KEY() in this case which
    translates into partition by primary key if a primary key exists
    and partition by hidden key otherwise.
*/

void ha_ndbcluster::set_auto_partitions(partition_info *part_info)
{
  DBUG_ENTER("ha_ndbcluster::set_auto_partitions");
  part_info->list_of_part_fields= TRUE;
  part_info->part_type= HASH_PARTITION;
  switch (opt_ndb_distribution_id)
  {
  case ND_KEYHASH:
    part_info->linear_hash_ind= FALSE;
    break;
  case ND_LINHASH:
    part_info->linear_hash_ind= TRUE;
    break;
  }
  DBUG_VOID_RETURN;
}


int ha_ndbcluster::set_range_data(void *tab_ref, partition_info *part_info)
{
  NDBTAB *tab= (NDBTAB*)tab_ref;
  int32 *range_data= (int32*)my_malloc(part_info->no_parts*sizeof(int32),
                                       MYF(0));
  uint i;
  int error= 0;
  bool unsigned_flag= part_info->part_expr->unsigned_flag;
  DBUG_ENTER("set_range_data");

  if (!range_data)
  {
    mem_alloc_error(part_info->no_parts*sizeof(int32));
    DBUG_RETURN(1);
  }
  for (i= 0; i < part_info->no_parts; i++)
  {
    longlong range_val= part_info->range_int_array[i];
    if (unsigned_flag)
      range_val-= 0x8000000000000000ULL;
    if (range_val < INT_MIN32 || range_val >= INT_MAX32)
    {
      if ((i != part_info->no_parts - 1) ||
          (range_val != LONGLONG_MAX))
      {
        my_error(ER_LIMITED_PART_RANGE, MYF(0), "NDB");
        error= 1;
        goto error;
      }
      range_val= INT_MAX32;
    }
    range_data[i]= (int32)range_val;
  }
  tab->setRangeListData(range_data, part_info->no_parts);
error:
  my_free((char*)range_data, MYF(0));
  DBUG_RETURN(error);
}

int ha_ndbcluster::set_list_data(void *tab_ref, partition_info *part_info)
{
  NDBTAB *tab= (NDBTAB*)tab_ref;
  int32 *list_data= (int32*)my_malloc(part_info->no_list_values * 2
                                      * sizeof(int32), MYF(0));
  uint32 i;
  int error= 0;
  bool unsigned_flag= part_info->part_expr->unsigned_flag;
  DBUG_ENTER("set_list_data");

  if (!list_data)
  {
    mem_alloc_error(part_info->no_list_values*2*sizeof(int32));
    DBUG_RETURN(1);
  }
  for (i= 0; i < part_info->no_list_values; i++)
  {
    LIST_PART_ENTRY *list_entry= &part_info->list_array[i];
    longlong list_val= list_entry->list_value;
    if (unsigned_flag)
      list_val-= 0x8000000000000000ULL;
    if (list_val < INT_MIN32 || list_val > INT_MAX32)
    {
      my_error(ER_LIMITED_PART_RANGE, MYF(0), "NDB");
      error= 1;
      goto error;
    }
    list_data[2*i]= (int32)list_val;
    list_data[2*i+1]= list_entry->partition_id;
  }
  tab->setRangeListData(list_data, 2*part_info->no_list_values);
error:
  my_free((char*)list_data, MYF(0));
  DBUG_RETURN(error);
}

/*
  User defined partitioning set-up. We need to check how many fragments the
  user wants defined and which node groups to put those into. Later we also
  want to attach those partitions to a tablespace.

  All the functionality of the partition function, partition limits and so
  forth are entirely handled by the MySQL Server. There is one exception to
  this rule for PARTITION BY KEY where NDB handles the hash function and
  this type can thus be handled transparently also by NDB API program.
  For RANGE, HASH and LIST and subpartitioning the NDB API programs must
  implement the function to map to a partition.
*/

uint ha_ndbcluster::set_up_partition_info(partition_info *part_info,
                                          TABLE *table,
                                          void *tab_par)
{
  uint32 frag_data[MAX_PARTITIONS];
  char *ts_names[MAX_PARTITIONS];
  ulong fd_index= 0, i, j;
  NDBTAB *tab= (NDBTAB*)tab_par;
  NDBTAB::FragmentType ftype= NDBTAB::UserDefined;
  partition_element *part_elem;
  bool first= TRUE;
  uint tot_ts_name_len;
  List_iterator<partition_element> part_it(part_info->partitions);
  int error;
  DBUG_ENTER("ha_ndbcluster::set_up_partition_info");

  if (part_info->part_type == HASH_PARTITION &&
      part_info->list_of_part_fields == TRUE)
  {
    Field **fields= part_info->part_field_array;

    ftype= NDBTAB::HashMapPartition;

    for (i= 0; i < part_info->part_field_list.elements; i++)
    {
      NDBCOL *col= tab->getColumn(fields[i]->field_index);
      DBUG_PRINT("info",("setting dist key on %s", col->getName()));
      col->setPartitionKey(TRUE);
    }
  }
  else 
  {
    if (!current_thd->variables.new_mode)
    {
      push_warning_printf(current_thd, MYSQL_ERROR::WARN_LEVEL_ERROR,
                          ER_ILLEGAL_HA_CREATE_OPTION,
                          ER(ER_ILLEGAL_HA_CREATE_OPTION),
                          ndbcluster_hton_name,
                          "LIST, RANGE and HASH partition disabled by default,"
                          " use --new option to enable");
      DBUG_RETURN(HA_ERR_UNSUPPORTED);
    }
   /*
      Create a shadow field for those tables that have user defined
      partitioning. This field stores the value of the partition
      function such that NDB can handle reorganisations of the data
      even when the MySQL Server isn't available to assist with
      calculation of the partition function value.
    */
    NDBCOL col;
    DBUG_PRINT("info", ("Generating partition func value field"));
    col.setName("$PART_FUNC_VALUE");
    col.setType(NdbDictionary::Column::Int);
    col.setLength(1);
    col.setNullable(FALSE);
    col.setPrimaryKey(FALSE);
    col.setAutoIncrement(FALSE);
    tab->addColumn(col);
    if (part_info->part_type == RANGE_PARTITION)
    {
      if ((error= set_range_data((void*)tab, part_info)))
      {
        DBUG_RETURN(error);
      }
    }
    else if (part_info->part_type == LIST_PARTITION)
    {
      if ((error= set_list_data((void*)tab, part_info)))
      {
        DBUG_RETURN(error);
      }
    }
  }
  tab->setFragmentType(ftype);
  i= 0;
  tot_ts_name_len= 0;
  do
  {
    uint ng;
    part_elem= part_it++;
    if (!part_info->is_sub_partitioned())
    {
      ng= part_elem->nodegroup_id;
      ts_names[fd_index]= part_elem->tablespace_name;
      frag_data[fd_index++]= ng;
    }
    else
    {
      List_iterator<partition_element> sub_it(part_elem->subpartitions);
      j= 0;
      do
      {
        part_elem= sub_it++;
        ng= part_elem->nodegroup_id;
        ts_names[fd_index]= part_elem->tablespace_name;
        frag_data[fd_index++]= ng;
      } while (++j < part_info->no_subparts);
    }
    first= FALSE;
  } while (++i < part_info->no_parts);

  tab->setDefaultNoPartitionsFlag(part_info->use_default_no_partitions);
  tab->setLinearFlag(part_info->linear_hash_ind);
  {
    ha_rows max_rows= table_share->max_rows;
    ha_rows min_rows= table_share->min_rows;
    if (max_rows < min_rows)
      max_rows= min_rows;
    if (max_rows != (ha_rows)0) /* default setting, don't set fragmentation */
    {
      tab->setMaxRows(max_rows);
      tab->setMinRows(min_rows);
    }
  }
  tab->setFragmentCount(fd_index);
  tab->setFragmentData(frag_data, fd_index);
  DBUG_RETURN(0);
}


HA_ALTER_FLAGS supported_alter_operations()
{
  HA_ALTER_FLAGS alter_flags;
  return alter_flags |
    HA_ADD_INDEX |
    HA_DROP_INDEX |
    HA_ADD_UNIQUE_INDEX |
    HA_DROP_UNIQUE_INDEX |
    HA_ADD_COLUMN |
    HA_COLUMN_STORAGE |
    HA_COLUMN_FORMAT |
    HA_ADD_PARTITION |
    HA_ALTER_TABLE_REORG;
}

int ha_ndbcluster::check_if_supported_alter(TABLE *altered_table,
                                            HA_CREATE_INFO *create_info,
                                            HA_ALTER_FLAGS *alter_flags,
                                            uint table_changes)
{
  THD *thd= current_thd;
  HA_ALTER_FLAGS not_supported= ~(supported_alter_operations());
  uint i;
  const NDBTAB *tab= (const NDBTAB *) m_table;
  NDBCOL new_col;
  int pk= 0;
  int ai= 0;
  HA_ALTER_FLAGS add_column;
  HA_ALTER_FLAGS adding;
  HA_ALTER_FLAGS dropping;

  DBUG_ENTER("ha_ndbcluster::check_if_supported_alter");
  add_column= add_column | HA_ADD_COLUMN;
  adding= adding | HA_ADD_INDEX | HA_ADD_UNIQUE_INDEX;
  dropping= dropping | HA_DROP_INDEX | HA_DROP_UNIQUE_INDEX;
  partition_info *part_info= table->part_info;
  const NDBTAB *old_tab= m_table;

  if (thd->variables.ndb_use_copying_alter_table)
  {
    DBUG_PRINT("info", ("On-line alter table disabled"));
    DBUG_RETURN(HA_ALTER_NOT_SUPPORTED);
  }
#ifndef DBUG_OFF
  {
    char dbug_string[HA_MAX_ALTER_FLAGS+1];
    alter_flags->print(dbug_string);
    DBUG_PRINT("info", ("Not supported %s", dbug_string));
  }
#endif

  if (alter_flags->is_set(HA_ALTER_TABLE_REORG))
  {
    /*
      sql_partition.cc tries to compute what is going on
      and sets flags...that we clear
    */
    if (part_info->use_default_no_partitions)
    {
      alter_flags->clear_bit(HA_COALESCE_PARTITION);
      alter_flags->clear_bit(HA_ADD_PARTITION);
    }
  }

  if ((*alter_flags & not_supported).is_set())
  {
#ifndef DBUG_OFF
    HA_ALTER_FLAGS tmp = *alter_flags;
    tmp&= not_supported;
    char dbug_string[HA_MAX_ALTER_FLAGS+1];
    tmp.print(dbug_string);
    DBUG_PRINT("info", ("Detected unsupported change: %s", dbug_string));
#endif
    DBUG_RETURN(HA_ALTER_NOT_SUPPORTED);
  }

  if (alter_flags->is_set(HA_ADD_COLUMN) ||
      alter_flags->is_set(HA_ADD_PARTITION) ||
      alter_flags->is_set(HA_ALTER_TABLE_REORG))
  {
     Ndb *ndb= get_ndb(thd);
     NDBDICT *dict= ndb->getDictionary();
     ndb->setDatabaseName(m_dbname);
     NdbDictionary::Table new_tab= *old_tab;

     if (alter_flags->is_set(HA_ADD_COLUMN))
     {
       NDBCOL col;

       /*
         Check that we are only adding columns
       */
       /*
         HA_COLUMN_STORAGE & HA_COLUMN_FORMAT
         are set if they are specified in an later cmd
         even if they're no change. This is probably a bug
         conclusion: add them to add_column-mask, so that we silently "accept" them
         In case of someone trying to change a column, the HA_CHANGE_COLUMN would be set
         which we don't support, so we will still return HA_ALTER_NOT_SUPPORTED in those cases
       */
       add_column.set_bit(HA_COLUMN_STORAGE);
       add_column.set_bit(HA_COLUMN_FORMAT);
       if ((*alter_flags & ~add_column).is_set())
       {
         DBUG_PRINT("info", ("Only add column exclusively can be performed on-line"));
         DBUG_RETURN(HA_ALTER_NOT_SUPPORTED);
       }
       /*
         Check for extra fields for hidden primary key
         or user defined partitioning
       */
       if (table_share->primary_key == MAX_KEY ||
           part_info->part_type != HASH_PARTITION ||
           !part_info->list_of_part_fields)
         DBUG_RETURN(HA_ALTER_NOT_SUPPORTED);

       /* Find the new fields */
       for (uint i= table->s->fields; i < altered_table->s->fields; i++)
       {
         Field *field= altered_table->field[i];
         DBUG_PRINT("info", ("Found new field %s", field->field_name));
         DBUG_PRINT("info", ("storage_type %i, column_format %i",
                             (uint) field->field_storage_type(),
                             (uint) field->column_format()));
         /* Create new field to check if it can be added */
         if ((my_errno= create_ndb_column(0, col, field, create_info,
                                          COLUMN_FORMAT_TYPE_DYNAMIC)))
         {
           DBUG_PRINT("info", ("create_ndb_column returned %u", my_errno));
           DBUG_RETURN(my_errno);
         }
         new_tab.addColumn(col);
       }
     }

     if (alter_flags->is_set(HA_ALTER_TABLE_REORG))
     {
       new_tab.setFragmentCount(0);
       new_tab.setFragmentData(0, 0);
     }
     else if (alter_flags->is_set(HA_ADD_PARTITION))
     {
       new_tab.setFragmentCount(part_info->no_parts);
     }
     
     if (dict->supportedAlterTable(*old_tab, new_tab))
     {
       DBUG_PRINT("info", ("Adding column(s) supported on-line"));
     }
     else
     {
       DBUG_PRINT("info",("Adding column not supported on-line"));
       DBUG_RETURN(HA_ALTER_NOT_SUPPORTED);
     }
  }

  /*
    Check that we are not adding multiple indexes
  */
  if ((*alter_flags & adding).is_set())
  {
    if (((altered_table->s->keys - table->s->keys) != 1) ||
        (*alter_flags & dropping).is_set())
    {
       DBUG_PRINT("info",("Only one index can be added on-line"));
       DBUG_RETURN(HA_ALTER_NOT_SUPPORTED);
    }
  }

  /*
    Check that we are not dropping multiple indexes
  */
  if ((*alter_flags & dropping).is_set())
  {
    if (((table->s->keys - altered_table->s->keys) != 1) ||
        (*alter_flags & adding).is_set())
    {
       DBUG_PRINT("info",("Only one index can be dropped on-line"));
       DBUG_RETURN(HA_ALTER_NOT_SUPPORTED);
    }
  }

  for (i= 0; i < table->s->fields; i++)
  {
    Field *field= table->field[i];
    const NDBCOL *col= tab->getColumn(i);

    create_ndb_column(0, new_col, field, create_info);

    /**
     * This is a "copy" of code in ::create()
     *   that "auto-converts" columns with keys into memory
     *   (unless storage disk is explicitly added)
     * This is needed to check if getStorageType() == getStorageType() further down
     */
    if (field->flags & (PRI_KEY_FLAG | UNIQUE_KEY_FLAG | MULTIPLE_KEY_FLAG))
    {
      if (field->field_storage_type() == HA_SM_DISK)
      {
        DBUG_RETURN(HA_ALTER_NOT_SUPPORTED);
      }
      new_col.setStorageType(NdbDictionary::Column::StorageTypeMemory);
    }

    if (col->getStorageType() != new_col.getStorageType())
    {
      DBUG_PRINT("info", ("Column storage media is changed"));
      DBUG_RETURN(HA_ALTER_NOT_SUPPORTED);
    }

    if (field->flags & FIELD_IS_RENAMED)
    {
      DBUG_PRINT("info", ("Field has been renamed, copy table"));
      DBUG_RETURN(HA_ALTER_NOT_SUPPORTED);
    }

    if ((field->flags & FIELD_IN_ADD_INDEX) &&
        (col->getStorageType() == NdbDictionary::Column::StorageTypeDisk))
    {
      DBUG_PRINT("info", ("add/drop index not supported for disk stored column"));
      DBUG_RETURN(HA_ALTER_NOT_SUPPORTED);
    }

    if (field->flags & PRI_KEY_FLAG)
      pk=1;
    if (field->flags & FIELD_IN_ADD_INDEX)
      ai=1;
  }

  /* Check that auto_increment value was not changed */
  if ((create_info->used_fields & HA_CREATE_USED_AUTO) &&
      create_info->auto_increment_value != 0)
  {
    DBUG_PRINT("info", ("Auto_increment value changed"));
    DBUG_RETURN(HA_ALTER_NOT_SUPPORTED);
  }

  /* Check that row format didn't change */
  if ((create_info->used_fields & HA_CREATE_USED_AUTO) &&
      get_row_type() != create_info->row_type)
  {
    DBUG_PRINT("info", ("Row format changed"));
    DBUG_RETURN(HA_ALTER_NOT_SUPPORTED);
  }

  DBUG_PRINT("info", ("Ndb supports ALTER on-line"));
  DBUG_RETURN(HA_ALTER_SUPPORTED_WAIT_LOCK);
}

int ha_ndbcluster::alter_table_phase1(THD *thd,
                                      TABLE *altered_table,
                                      HA_CREATE_INFO *create_info,
                                      HA_ALTER_INFO *alter_info,
                                      HA_ALTER_FLAGS *alter_flags)
{
  int error= 0;
  uint i;
  Ndb *ndb= get_ndb(thd);
  NDBDICT *dict= ndb->getDictionary();
  ndb->setDatabaseName(m_dbname);
  NDB_ALTER_DATA *alter_data;
  const NDBTAB *old_tab;
  NdbDictionary::Table *new_tab;
  HA_ALTER_FLAGS adding;
  HA_ALTER_FLAGS dropping;

  DBUG_ENTER("alter_table_phase1");
  adding=  adding | HA_ADD_INDEX | HA_ADD_UNIQUE_INDEX;
  dropping= dropping | HA_DROP_INDEX | HA_DROP_UNIQUE_INDEX;

  if (!ndbcluster_has_global_schema_lock(get_thd_ndb(thd)))
    DBUG_RETURN(ndbcluster_no_global_schema_lock_abort
                (thd, "ha_ndbcluster::alter_table_phase1"));

  if (!(alter_data= new NDB_ALTER_DATA(dict, m_table)))
    DBUG_RETURN(HA_ERR_OUT_OF_MEM);
  old_tab= alter_data->old_table;
  new_tab= alter_data->new_table;
  alter_info->data= alter_data;
#ifndef DBUG_OFF
  {
    char dbug_string[HA_MAX_ALTER_FLAGS+1];
    alter_flags->print(dbug_string);
    DBUG_PRINT("info", ("altered_table %s, alter_flags %s",
                        altered_table->s->table_name.str,
                        (char *) dbug_string));
  }
#endif

  prepare_for_alter();

  if (dict->beginSchemaTrans() == -1)
  {
    DBUG_PRINT("info", ("Failed to start schema transaction"));
    ERR_PRINT(dict->getNdbError());
    error= ndb_to_mysql_error(&dict->getNdbError());
    goto err;
  }

  if ((*alter_flags & adding).is_set())
  {
    KEY           *key_info;
    KEY           *key;
    uint          *idx_p;
    uint          *idx_end_p;
    KEY_PART_INFO *key_part;
    KEY_PART_INFO *part_end;
    DBUG_PRINT("info", ("Adding indexes"));
    key_info= (KEY*) thd->alloc(sizeof(KEY) * alter_info->index_add_count);
    key= key_info;
    for (idx_p=  alter_info->index_add_buffer,
	 idx_end_p= idx_p + alter_info->index_add_count;
	 idx_p < idx_end_p;
	 idx_p++, key++)
    {
      /* Copy the KEY struct. */
      *key= alter_info->key_info_buffer[*idx_p];
      /* Fix the key parts. */
      part_end= key->key_part + key->key_parts;
      for (key_part= key->key_part; key_part < part_end; key_part++)
	key_part->field= table->field[key_part->fieldnr];
    }
    if ((error= add_index_impl(thd, altered_table, key_info,
                               alter_info->index_add_count)))
    {
      /*
	Exchange the key_info for the error message. If we exchange
	key number by key name in the message later, we need correct info.
      */
      KEY *save_key_info= table->key_info;
      table->key_info= key_info;
      table->file->print_error(error, MYF(0));
      table->key_info= save_key_info;
      goto abort;
    }
  }

  if ((*alter_flags & dropping).is_set())
  {
    uint          *key_numbers;
    uint          *keyno_p;
    uint          *idx_p;
    uint          *idx_end_p;
    DBUG_PRINT("info", ("Renumbering indexes"));
    /* The prepare_drop_index() method takes an array of key numbers. */
    key_numbers= (uint*) thd->alloc(sizeof(uint) * alter_info->index_drop_count);
    keyno_p= key_numbers;
    /* Get the number of each key. */
    for (idx_p= alter_info->index_drop_buffer,
	 idx_end_p= idx_p + alter_info->index_drop_count;
	 idx_p < idx_end_p;
	 idx_p++, keyno_p++)
      *keyno_p= *idx_p;
    /*
      Tell the handler to prepare for drop indexes.
      This re-numbers the indexes to get rid of gaps.
    */
    if ((error= prepare_drop_index(table, key_numbers,
				   alter_info->index_drop_count)))
    {
      table->file->print_error(error, MYF(0));
      goto abort;
    }
  }

  if (alter_flags->is_set(HA_ADD_COLUMN))
  {
     NDBCOL col;

     /* Find the new fields */
     for (i= table->s->fields; i < altered_table->s->fields; i++)
     {
       Field *field= altered_table->field[i];
       DBUG_PRINT("info", ("Found new field %s", field->field_name));
       if ((my_errno= create_ndb_column(thd, col, field, create_info,
                                        COLUMN_FORMAT_TYPE_DYNAMIC)))
       {
         error= my_errno;
         goto abort;
       }
       /*
         If the user has not specified the field format
         make it dynamic to enable on-line add attribute
       */
       if (field->column_format() == COLUMN_FORMAT_TYPE_DEFAULT &&
           create_info->row_type == ROW_TYPE_DEFAULT &&
           col.getDynamic())
       {
         push_warning_printf(thd, MYSQL_ERROR::WARN_LEVEL_WARN,
                             ER_ILLEGAL_HA_CREATE_OPTION,
                             "Converted FIXED field to DYNAMIC "
                             "to enable on-line ADD COLUMN",
                             field->field_name);
       }
       new_tab->addColumn(col);
     }
  }

  if (alter_flags->is_set(HA_ALTER_TABLE_REORG) || alter_flags->is_set(HA_ADD_PARTITION))
  {
    if (alter_flags->is_set(HA_ALTER_TABLE_REORG))
    {
      new_tab->setFragmentCount(0);
      new_tab->setFragmentData(0, 0);
    }
    else if (alter_flags->is_set(HA_ADD_PARTITION))
    {
      partition_info *part_info= table->part_info;
      new_tab->setFragmentCount(part_info->no_parts);
    }

    int res= dict->prepareHashMap(*old_tab, *new_tab);
    if (res == -1)
    {
      const NdbError err= dict->getNdbError();
      set_ndb_err(thd, err);
      my_errno= ndb_to_mysql_error(&err);
      goto abort;
    }
  }

  DBUG_RETURN(0);
abort:
  if (dict->endSchemaTrans(NdbDictionary::Dictionary::SchemaTransAbort)
        == -1)
  {
    DBUG_PRINT("info", ("Failed to abort schema transaction"));
    ERR_PRINT(dict->getNdbError());
    error= ndb_to_mysql_error(&dict->getNdbError());
  }
err:
  set_ndb_share_state(m_share, NSS_INITIAL);
  /* ndb_share reference schema free */
  DBUG_PRINT("NDB_SHARE", ("%s binlog schema free  use_count: %u",
                           m_share->key, m_share->use_count));
  free_share(&m_share); // Decrease ref_count
  delete alter_data;
  DBUG_RETURN(error);
}

int ha_ndbcluster::alter_frm(THD *thd, const char *file, 
                             NDB_ALTER_DATA *alter_data)
{
  uchar *data= NULL, *pack_data= NULL;
  size_t length, pack_length;
  int error= 0;

  DBUG_ENTER("alter_frm");

  DBUG_PRINT("enter", ("file: %s", file));

  NDBDICT *dict= alter_data->dictionary;

  // TODO handle this
  DBUG_ASSERT(m_table != 0);

  DBUG_ASSERT(get_ndb_share_state(m_share) == NSS_ALTERED);
  if (readfrm(file, &data, &length) ||
      packfrm(data, length, &pack_data, &pack_length))
  {
    DBUG_PRINT("info", ("Missing frm for %s", m_tabname));
    my_free((char*)data, MYF(MY_ALLOW_ZERO_PTR));
    my_free((char*)pack_data, MYF(MY_ALLOW_ZERO_PTR));
    error= 1;
  }
  else
  {
    DBUG_PRINT("info", ("Table %s has changed, altering frm in ndb",
                        m_tabname));
    const NDBTAB *old_tab= alter_data->old_table;
    NdbDictionary::Table *new_tab= alter_data->new_table;

    new_tab->setFrm(pack_data, pack_length);
    if (dict->alterTableGlobal(*old_tab, *new_tab))
    {
      DBUG_PRINT("info", ("On-line alter of table %s failed", m_tabname));
      error= ndb_to_mysql_error(&dict->getNdbError());
    }
    my_free((char*)data, MYF(MY_ALLOW_ZERO_PTR));
    my_free((char*)pack_data, MYF(MY_ALLOW_ZERO_PTR));
  }

  /* ndb_share reference schema(?) free */
  DBUG_PRINT("NDB_SHARE", ("%s binlog schema(?) free  use_count: %u",
                           m_share->key, m_share->use_count));

  DBUG_RETURN(error);
}

int ha_ndbcluster::alter_table_phase2(THD *thd,
                                      TABLE *altered_table,
                                      HA_CREATE_INFO *create_info,
                                      HA_ALTER_INFO *alter_info,
                                      HA_ALTER_FLAGS *alter_flags)

{
  int error= 0;
  NDB_ALTER_DATA *alter_data= (NDB_ALTER_DATA *) alter_info->data;
  NDBDICT *dict= alter_data->dictionary;
  HA_ALTER_FLAGS dropping;

  DBUG_ENTER("alter_table_phase2");
  dropping= dropping  | HA_DROP_INDEX | HA_DROP_UNIQUE_INDEX;

  if (!ndbcluster_has_global_schema_lock(get_thd_ndb(thd)))
  {
    error= ndbcluster_no_global_schema_lock_abort
      (thd, "ha_ndbcluster::alter_table_phase2");
    goto err;
  }

  if ((*alter_flags & dropping).is_set())
  {
    /* Tell the handler to finally drop the indexes. */
    if ((error= final_drop_index(table)))
    {
      print_error(error, MYF(0));
      goto abort;
    }
  }

  DBUG_PRINT("info", ("getting frm file %s", altered_table->s->path.str));

  DBUG_ASSERT(alter_data);
  error= alter_frm(thd, altered_table->s->path.str, alter_data);
  if (!error)
  {
    /*
     * Alter succesful, commit schema transaction
     */
    if (dict->endSchemaTrans() == -1)
    {
      error= ndb_to_mysql_error(&dict->getNdbError());
      DBUG_PRINT("info", ("Failed to commit schema transaction, error %u",
                          error));
      table->file->print_error(error, MYF(0));
      goto err;
    }
  }
  else // if (error)
  {
abort:
    if (dict->endSchemaTrans(NdbDictionary::Dictionary::SchemaTransAbort)
        == -1)
    {
      DBUG_PRINT("info", ("Failed to abort schema transaction"));
      ERR_PRINT(dict->getNdbError());
    }
err:
    /* ndb_share reference schema free */
    DBUG_PRINT("NDB_SHARE", ("%s binlog schema free  use_count: %u",
                             m_share->key, m_share->use_count));
  }
  set_ndb_share_state(m_share, NSS_INITIAL);
  free_share(&m_share); // Decrease ref_count
  delete alter_data;
  DBUG_RETURN(error);
}

int ha_ndbcluster::alter_table_phase3(THD *thd, TABLE *table)
{
  DBUG_ENTER("alter_table_phase3");

  if (!ndbcluster_has_global_schema_lock(get_thd_ndb(thd)))
    DBUG_RETURN(ndbcluster_no_global_schema_lock_abort
                (thd, "ha_ndbcluster::alter_table_phase3"));

  const char *db= table->s->db.str;
  const char *name= table->s->table_name.str;
  /*
    all mysqld's will read frms from disk and setup new
    event operation for the table (new_op)
  */
  ndbcluster_log_schema_op(thd, thd->query, thd->query_length,
                           db, name,
                           0, 0,
                           SOT_ONLINE_ALTER_TABLE_PREPARE,
                           0, 0, 0);
  /*
    all mysqld's will switch to using the new_op, and delete the old
    event operation
  */
  ndbcluster_log_schema_op(thd, thd->query, thd->query_length,
                           db, name,
                           0, 0,
                           SOT_ONLINE_ALTER_TABLE_COMMIT,
                           0, 0, 0);

  DBUG_RETURN(0);
}


bool set_up_tablespace(st_alter_tablespace *alter_info,
                       NdbDictionary::Tablespace *ndb_ts)
{
  if (alter_info->extent_size >= (Uint64(1) << 32))
  {
    // TODO set correct error
    return TRUE;
  }
  ndb_ts->setName(alter_info->tablespace_name);
  ndb_ts->setExtentSize(Uint32(alter_info->extent_size));
  ndb_ts->setDefaultLogfileGroup(alter_info->logfile_group_name);
  return FALSE;
}

bool set_up_datafile(st_alter_tablespace *alter_info,
                     NdbDictionary::Datafile *ndb_df)
{
  if (alter_info->max_size > 0)
  {
    my_error(ER_TABLESPACE_AUTO_EXTEND_ERROR, MYF(0));
    return TRUE;
  }
  ndb_df->setPath(alter_info->data_file_name);
  ndb_df->setSize(alter_info->initial_size);
  ndb_df->setTablespace(alter_info->tablespace_name);
  return FALSE;
}

bool set_up_logfile_group(st_alter_tablespace *alter_info,
                          NdbDictionary::LogfileGroup *ndb_lg)
{
  if (alter_info->undo_buffer_size >= (Uint64(1) << 32))
  {
    // TODO set correct error
    return TRUE;
  }

  ndb_lg->setName(alter_info->logfile_group_name);
  ndb_lg->setUndoBufferSize(Uint32(alter_info->undo_buffer_size));
  return FALSE;
}

bool set_up_undofile(st_alter_tablespace *alter_info,
                     NdbDictionary::Undofile *ndb_uf)
{
  ndb_uf->setPath(alter_info->undo_file_name);
  ndb_uf->setSize(alter_info->initial_size);
  ndb_uf->setLogfileGroup(alter_info->logfile_group_name);
  return FALSE;
}

int ndbcluster_alter_tablespace(handlerton *hton,
                                THD* thd, st_alter_tablespace *alter_info)
{
  int is_tablespace= 0;
  NdbError err;
  NDBDICT *dict;
  int error;
  const char *errmsg;
  Ndb *ndb;
  DBUG_ENTER("ha_ndbcluster::alter_tablespace");
  LINT_INIT(errmsg);

  ndb= check_ndb_in_thd(thd);
  if (ndb == NULL)
  {
    DBUG_RETURN(HA_ERR_NO_CONNECTION);
  }
  dict= ndb->getDictionary();

  switch (alter_info->ts_cmd_type){
  case (CREATE_TABLESPACE):
  {
    error= ER_CREATE_FILEGROUP_FAILED;
    
    NdbDictionary::Tablespace ndb_ts;
    NdbDictionary::Datafile ndb_df;
    NdbDictionary::ObjectId objid;
    if (set_up_tablespace(alter_info, &ndb_ts))
    {
      DBUG_RETURN(1);
    }
    if (set_up_datafile(alter_info, &ndb_df))
    {
      DBUG_RETURN(1);
    }
    errmsg= "TABLESPACE";
    if (dict->createTablespace(ndb_ts, &objid))
    {
      DBUG_PRINT("error", ("createTablespace returned %d", error));
      goto ndberror;
    }
    DBUG_PRINT("alter_info", ("Successfully created Tablespace"));
    errmsg= "DATAFILE";
    if (dict->createDatafile(ndb_df))
    {
      err= dict->getNdbError();
      NdbDictionary::Tablespace tmp= dict->getTablespace(ndb_ts.getName());
      if (dict->getNdbError().code == 0 &&
	  tmp.getObjectId() == objid.getObjectId() &&
	  tmp.getObjectVersion() == objid.getObjectVersion())
      {
	dict->dropTablespace(tmp);
      }
      
      DBUG_PRINT("error", ("createDatafile returned %d", error));
      goto ndberror2;
    }
    is_tablespace= 1;
    break;
  }
  case (ALTER_TABLESPACE):
  {
    error= ER_ALTER_FILEGROUP_FAILED;
    if (alter_info->ts_alter_tablespace_type == ALTER_TABLESPACE_ADD_FILE)
    {
      NdbDictionary::Datafile ndb_df;
      if (set_up_datafile(alter_info, &ndb_df))
      {
	DBUG_RETURN(1);
      }
      errmsg= " CREATE DATAFILE";
      if (dict->createDatafile(ndb_df))
      {
	goto ndberror;
      }
    }
    else if(alter_info->ts_alter_tablespace_type == ALTER_TABLESPACE_DROP_FILE)
    {
      NdbDictionary::Tablespace ts= dict->getTablespace(alter_info->tablespace_name);
      NdbDictionary::Datafile df= dict->getDatafile(0, alter_info->data_file_name);
      NdbDictionary::ObjectId objid;
      df.getTablespaceId(&objid);
      if (ts.getObjectId() == objid.getObjectId() && 
	  strcmp(df.getPath(), alter_info->data_file_name) == 0)
      {
	errmsg= " DROP DATAFILE";
	if (dict->dropDatafile(df))
	{
	  goto ndberror;
	}
      }
      else
      {
	DBUG_PRINT("error", ("No such datafile"));
	my_error(ER_ALTER_FILEGROUP_FAILED, MYF(0), " NO SUCH FILE");
	DBUG_RETURN(1);
      }
    }
    else
    {
      DBUG_PRINT("error", ("Unsupported alter tablespace: %d", 
			   alter_info->ts_alter_tablespace_type));
      DBUG_RETURN(HA_ADMIN_NOT_IMPLEMENTED);
    }
    is_tablespace= 1;
    break;
  }
  case (CREATE_LOGFILE_GROUP):
  {
    error= ER_CREATE_FILEGROUP_FAILED;
    NdbDictionary::LogfileGroup ndb_lg;
    NdbDictionary::Undofile ndb_uf;
    NdbDictionary::ObjectId objid;
    if (alter_info->undo_file_name == NULL)
    {
      /*
	REDO files in LOGFILE GROUP not supported yet
      */
      DBUG_RETURN(HA_ADMIN_NOT_IMPLEMENTED);
    }
    if (set_up_logfile_group(alter_info, &ndb_lg))
    {
      DBUG_RETURN(1);
    }
    errmsg= "LOGFILE GROUP";
    if (dict->createLogfileGroup(ndb_lg, &objid))
    {
      goto ndberror;
    }
    DBUG_PRINT("alter_info", ("Successfully created Logfile Group"));
    if (set_up_undofile(alter_info, &ndb_uf))
    {
      DBUG_RETURN(1);
    }
    errmsg= "UNDOFILE";
    if (dict->createUndofile(ndb_uf))
    {
      err= dict->getNdbError();
      NdbDictionary::LogfileGroup tmp= dict->getLogfileGroup(ndb_lg.getName());
      if (dict->getNdbError().code == 0 &&
	  tmp.getObjectId() == objid.getObjectId() &&
	  tmp.getObjectVersion() == objid.getObjectVersion())
      {
	dict->dropLogfileGroup(tmp);
      }
      goto ndberror2;
    }
    break;
  }
  case (ALTER_LOGFILE_GROUP):
  {
    error= ER_ALTER_FILEGROUP_FAILED;
    if (alter_info->undo_file_name == NULL)
    {
      /*
	REDO files in LOGFILE GROUP not supported yet
      */
      DBUG_RETURN(HA_ADMIN_NOT_IMPLEMENTED);
    }
    NdbDictionary::Undofile ndb_uf;
    if (set_up_undofile(alter_info, &ndb_uf))
    {
      DBUG_RETURN(1);
    }
    errmsg= "CREATE UNDOFILE";
    if (dict->createUndofile(ndb_uf))
    {
      goto ndberror;
    }
    break;
  }
  case (DROP_TABLESPACE):
  {
    error= ER_DROP_FILEGROUP_FAILED;
    errmsg= "TABLESPACE";
    if (dict->dropTablespace(dict->getTablespace(alter_info->tablespace_name)))
    {
      goto ndberror;
    }
    is_tablespace= 1;
    break;
  }
  case (DROP_LOGFILE_GROUP):
  {
    error= ER_DROP_FILEGROUP_FAILED;
    errmsg= "LOGFILE GROUP";
    if (dict->dropLogfileGroup(dict->getLogfileGroup(alter_info->logfile_group_name)))
    {
      goto ndberror;
    }
    break;
  }
  case (CHANGE_FILE_TABLESPACE):
  {
    DBUG_RETURN(HA_ADMIN_NOT_IMPLEMENTED);
  }
  case (ALTER_ACCESS_MODE_TABLESPACE):
  {
    DBUG_RETURN(HA_ADMIN_NOT_IMPLEMENTED);
  }
  default:
  {
    DBUG_RETURN(HA_ADMIN_NOT_IMPLEMENTED);
  }
  }
  if (is_tablespace)
    ndbcluster_log_schema_op(thd,
                             thd->query, thd->query_length,
                             "", alter_info->tablespace_name,
                             0, 0,
                             SOT_TABLESPACE, 0, 0, 0);
  else
    ndbcluster_log_schema_op(thd,
                             thd->query, thd->query_length,
                             "", alter_info->logfile_group_name,
                             0, 0,
                             SOT_LOGFILE_GROUP, 0, 0, 0);
  DBUG_RETURN(FALSE);

ndberror:
  err= dict->getNdbError();
ndberror2:
  set_ndb_err(thd, err);
  ndb_to_mysql_error(&err);
  
  my_error(error, MYF(0), errmsg);
  DBUG_RETURN(1);
}


bool ha_ndbcluster::get_no_parts(const char *name, uint *no_parts)
{
  THD *thd= current_thd;
  Ndb *ndb;
  NDBDICT *dict;
  int err;
  DBUG_ENTER("ha_ndbcluster::get_no_parts");
  LINT_INIT(err);

  set_dbname(name);
  set_tabname(name);
  for (;;)
  {
    if (check_ndb_connection(thd))
    {
      err= HA_ERR_NO_CONNECTION;
      break;
    }
    ndb= get_ndb(thd);
    ndb->setDatabaseName(m_dbname);
    Ndb_table_guard ndbtab_g(dict= ndb->getDictionary(), m_tabname);
    if (!ndbtab_g.get_table())
      ERR_BREAK(dict->getNdbError(), err);
    *no_parts= ndbtab_g.get_table()->getFragmentCount();
    DBUG_RETURN(FALSE);
  }

  print_error(err, MYF(0));
  DBUG_RETURN(TRUE);
}

static int ndbcluster_fill_files_table(handlerton *hton, 
                                       THD *thd, 
                                       TABLE_LIST *tables,
                                       COND *cond)
{
  TABLE* table= tables->table;
  Ndb *ndb= check_ndb_in_thd(thd);
  NdbDictionary::Dictionary* dict= ndb->getDictionary();
  NdbDictionary::Dictionary::List dflist;
  NdbError ndberr;
  uint i;
  DBUG_ENTER("ndbcluster_fill_files_table");

  dict->listObjects(dflist, NdbDictionary::Object::Datafile);
  ndberr= dict->getNdbError();
  if (ndberr.classification != NdbError::NoError)
    ERR_RETURN(ndberr);

  for (i= 0; i < dflist.count; i++)
  {
    NdbDictionary::Dictionary::List::Element& elt = dflist.elements[i];
    Ndb_cluster_connection_node_iter iter;
    uint id;
    
    g_ndb_cluster_connection->init_get_next_node(iter);

    while ((id= g_ndb_cluster_connection->get_next_node(iter)))
    {
      init_fill_schema_files_row(table);
      NdbDictionary::Datafile df= dict->getDatafile(id, elt.name);
      ndberr= dict->getNdbError();
      if(ndberr.classification != NdbError::NoError)
      {
        if (ndberr.classification == NdbError::SchemaError)
          continue;

        if (ndberr.classification == NdbError::UnknownResultError)
          continue;

        ERR_RETURN(ndberr);
      }
      NdbDictionary::Tablespace ts= dict->getTablespace(df.getTablespace());
      ndberr= dict->getNdbError();
      if (ndberr.classification != NdbError::NoError)
      {
        if (ndberr.classification == NdbError::SchemaError)
          continue;
        ERR_RETURN(ndberr);
      }

      table->field[IS_FILES_FILE_NAME]->set_notnull();
      table->field[IS_FILES_FILE_NAME]->store(elt.name, strlen(elt.name),
                                              system_charset_info);
      table->field[IS_FILES_FILE_TYPE]->set_notnull();
      table->field[IS_FILES_FILE_TYPE]->store("DATAFILE",8,
                                              system_charset_info);
      table->field[IS_FILES_TABLESPACE_NAME]->set_notnull();
      table->field[IS_FILES_TABLESPACE_NAME]->store(df.getTablespace(),
                                                    strlen(df.getTablespace()),
                                                    system_charset_info);
      table->field[IS_FILES_LOGFILE_GROUP_NAME]->set_notnull();
      table->field[IS_FILES_LOGFILE_GROUP_NAME]->
        store(ts.getDefaultLogfileGroup(),
              strlen(ts.getDefaultLogfileGroup()),
              system_charset_info);
      table->field[IS_FILES_ENGINE]->set_notnull();
      table->field[IS_FILES_ENGINE]->store(ndbcluster_hton_name,
                                           ndbcluster_hton_name_length,
                                           system_charset_info);

      table->field[IS_FILES_FREE_EXTENTS]->set_notnull();
      table->field[IS_FILES_FREE_EXTENTS]->store(df.getFree()
                                                 / ts.getExtentSize(), true);
      table->field[IS_FILES_TOTAL_EXTENTS]->set_notnull();
      table->field[IS_FILES_TOTAL_EXTENTS]->store(df.getSize()
                                                  / ts.getExtentSize(), true);
      table->field[IS_FILES_EXTENT_SIZE]->set_notnull();
      table->field[IS_FILES_EXTENT_SIZE]->store(ts.getExtentSize());
      table->field[IS_FILES_INITIAL_SIZE]->set_notnull();
      table->field[IS_FILES_INITIAL_SIZE]->store(df.getSize(), true);
      table->field[IS_FILES_MAXIMUM_SIZE]->set_notnull();
      table->field[IS_FILES_MAXIMUM_SIZE]->store(df.getSize(), true);
      table->field[IS_FILES_VERSION]->set_notnull();
      table->field[IS_FILES_VERSION]->store(df.getObjectVersion());

      table->field[IS_FILES_ROW_FORMAT]->set_notnull();
      table->field[IS_FILES_ROW_FORMAT]->store("FIXED", 5, system_charset_info);

      char extra[30];
      int len= my_snprintf(extra, sizeof(extra), "CLUSTER_NODE=%u", id);
      table->field[IS_FILES_EXTRA]->set_notnull();
      table->field[IS_FILES_EXTRA]->store(extra, len, system_charset_info);
      schema_table_store_record(thd, table);
    }
  }

  NdbDictionary::Dictionary::List uflist;
  dict->listObjects(uflist, NdbDictionary::Object::Undofile);
  ndberr= dict->getNdbError();
  if (ndberr.classification != NdbError::NoError)
    ERR_RETURN(ndberr);

  for (i= 0; i < uflist.count; i++)
  {
    NdbDictionary::Dictionary::List::Element& elt= uflist.elements[i];
    Ndb_cluster_connection_node_iter iter;
    unsigned id;

    g_ndb_cluster_connection->init_get_next_node(iter);

    while ((id= g_ndb_cluster_connection->get_next_node(iter)))
    {
      NdbDictionary::Undofile uf= dict->getUndofile(id, elt.name);
      ndberr= dict->getNdbError();
      if (ndberr.classification != NdbError::NoError)
      {
        if (ndberr.classification == NdbError::SchemaError)
          continue;
        if (ndberr.classification == NdbError::UnknownResultError)
          continue;
        ERR_RETURN(ndberr);
      }
      NdbDictionary::LogfileGroup lfg=
        dict->getLogfileGroup(uf.getLogfileGroup());
      ndberr= dict->getNdbError();
      if (ndberr.classification != NdbError::NoError)
      {
        if (ndberr.classification == NdbError::SchemaError)
          continue;
        ERR_RETURN(ndberr);
      }

      init_fill_schema_files_row(table);
      table->field[IS_FILES_FILE_NAME]->set_notnull();
      table->field[IS_FILES_FILE_NAME]->store(elt.name, strlen(elt.name),
                                              system_charset_info);
      table->field[IS_FILES_FILE_TYPE]->set_notnull();
      table->field[IS_FILES_FILE_TYPE]->store("UNDO LOG", 8,
                                              system_charset_info);
      NdbDictionary::ObjectId objid;
      uf.getLogfileGroupId(&objid);
      table->field[IS_FILES_LOGFILE_GROUP_NAME]->set_notnull();
      table->field[IS_FILES_LOGFILE_GROUP_NAME]->store(uf.getLogfileGroup(),
                                                  strlen(uf.getLogfileGroup()),
                                                       system_charset_info);
      table->field[IS_FILES_LOGFILE_GROUP_NUMBER]->set_notnull();
      table->field[IS_FILES_LOGFILE_GROUP_NUMBER]->store(objid.getObjectId());
      table->field[IS_FILES_ENGINE]->set_notnull();
      table->field[IS_FILES_ENGINE]->store(ndbcluster_hton_name,
                                           ndbcluster_hton_name_length,
                                           system_charset_info);

      table->field[IS_FILES_TOTAL_EXTENTS]->set_notnull();
      table->field[IS_FILES_TOTAL_EXTENTS]->store(uf.getSize()/4, true);
      table->field[IS_FILES_EXTENT_SIZE]->set_notnull();
      table->field[IS_FILES_EXTENT_SIZE]->store(4);

      table->field[IS_FILES_INITIAL_SIZE]->set_notnull();
      table->field[IS_FILES_INITIAL_SIZE]->store(uf.getSize(), true);
      table->field[IS_FILES_MAXIMUM_SIZE]->set_notnull();
      table->field[IS_FILES_MAXIMUM_SIZE]->store(uf.getSize(), true);

      table->field[IS_FILES_VERSION]->set_notnull();
      table->field[IS_FILES_VERSION]->store(uf.getObjectVersion());

      char extra[100];
      int len= my_snprintf(extra,sizeof(extra),"CLUSTER_NODE=%u;UNDO_BUFFER_SIZE=%lu",
                           id, (ulong) lfg.getUndoBufferSize());
      table->field[IS_FILES_EXTRA]->set_notnull();
      table->field[IS_FILES_EXTRA]->store(extra, len, system_charset_info);
      schema_table_store_record(thd, table);
    }
  }

  // now for LFGs
  NdbDictionary::Dictionary::List lfglist;
  dict->listObjects(lfglist, NdbDictionary::Object::LogfileGroup);
  ndberr= dict->getNdbError();
  if (ndberr.classification != NdbError::NoError)
    ERR_RETURN(ndberr);

  for (i= 0; i < lfglist.count; i++)
  {
    NdbDictionary::Dictionary::List::Element& elt= lfglist.elements[i];

    NdbDictionary::LogfileGroup lfg= dict->getLogfileGroup(elt.name);
    ndberr= dict->getNdbError();
    if (ndberr.classification != NdbError::NoError)
    {
      if (ndberr.classification == NdbError::SchemaError)
        continue;
      ERR_RETURN(ndberr);
    }

    init_fill_schema_files_row(table);
    table->field[IS_FILES_FILE_TYPE]->set_notnull();
    table->field[IS_FILES_FILE_TYPE]->store("UNDO LOG", 8,
                                            system_charset_info);

    table->field[IS_FILES_LOGFILE_GROUP_NAME]->set_notnull();
    table->field[IS_FILES_LOGFILE_GROUP_NAME]->store(elt.name,
                                                     strlen(elt.name),
                                                     system_charset_info);
    table->field[IS_FILES_LOGFILE_GROUP_NUMBER]->set_notnull();
    table->field[IS_FILES_LOGFILE_GROUP_NUMBER]->store(lfg.getObjectId());
    table->field[IS_FILES_ENGINE]->set_notnull();
    table->field[IS_FILES_ENGINE]->store(ndbcluster_hton_name,
                                         ndbcluster_hton_name_length,
                                         system_charset_info);

    table->field[IS_FILES_FREE_EXTENTS]->set_notnull();
    table->field[IS_FILES_FREE_EXTENTS]->store(lfg.getUndoFreeWords(), true);
    table->field[IS_FILES_EXTENT_SIZE]->set_notnull();
    table->field[IS_FILES_EXTENT_SIZE]->store(4);

    table->field[IS_FILES_VERSION]->set_notnull();
    table->field[IS_FILES_VERSION]->store(lfg.getObjectVersion());

    char extra[100];
    int len= my_snprintf(extra,sizeof(extra),
                         "UNDO_BUFFER_SIZE=%lu",
                         (ulong) lfg.getUndoBufferSize());
    table->field[IS_FILES_EXTRA]->set_notnull();
    table->field[IS_FILES_EXTRA]->store(extra, len, system_charset_info);
    schema_table_store_record(thd, table);
  }
  DBUG_RETURN(0);
}

static int show_ndb_vars(THD *thd, SHOW_VAR *var, char *buff)
{
  if (!check_ndb_in_thd(thd))
    return -1;
  struct st_ndb_status *st;
  SHOW_VAR *st_var;
  {
    char *mem= (char*)sql_alloc(sizeof(struct st_ndb_status) +
                                sizeof(ndb_status_variables_dynamic));
    st= new (mem) st_ndb_status;
    st_var= (SHOW_VAR*)(mem + sizeof(struct st_ndb_status));
    memcpy(st_var, &ndb_status_variables_dynamic, sizeof(ndb_status_variables_dynamic));
    int i= 0;
    SHOW_VAR *tmp= &(ndb_status_variables_dynamic[0]);
    for (; tmp->value; tmp++, i++)
      st_var[i].value= mem + (tmp->value - (char*)&g_ndb_status);
  }
  {
    Thd_ndb *thd_ndb= get_thd_ndb(thd);
    Ndb_cluster_connection *c= thd_ndb->connection;
    update_status_variables(thd_ndb, st, c);
  }
  var->type= SHOW_ARRAY;
  var->value= (char *) st_var;
  return 0;
}

SHOW_VAR ndb_status_variables_export[]= {
  {"Ndb",          (char*) &show_ndb_vars,                 SHOW_FUNC},
  {"Ndb",          (char*) &ndb_status_variables_fixed,    SHOW_ARRAY},
  {"Ndb_conflict", (char*) &ndb_status_conflict_variables, SHOW_ARRAY},
  {NullS, NullS, SHOW_LONG}
};

struct st_mysql_storage_engine ndbcluster_storage_engine=
{ MYSQL_HANDLERTON_INTERFACE_VERSION };

mysql_declare_plugin(ndbcluster)
{
  MYSQL_STORAGE_ENGINE_PLUGIN,
  &ndbcluster_storage_engine,
  ndbcluster_hton_name,
  "MySQL AB",
  "Clustered, fault-tolerant tables",
  PLUGIN_LICENSE_GPL,
  ndbcluster_init, /* Plugin Init */
  NULL, /* Plugin Deinit */
  0x0100 /* 1.0 */,
  ndb_status_variables_export,/* status variables                */
  NULL,                       /* system variables                */
  NULL                        /* config options                  */
}
mysql_declare_plugin_end;

#endif<|MERGE_RESOLUTION|>--- conflicted
+++ resolved
@@ -7893,32 +7893,11 @@
                                        ulonglong *first_value,
                                        ulonglong *nb_reserved_values)
 {
-<<<<<<< HEAD
-  Uint32 cache_size;
-=======
->>>>>>> 766ccda9
   Uint64 auto_value;
   THD *thd= current_thd;
   DBUG_ENTER("get_auto_increment");
   DBUG_PRINT("enter", ("m_tabname: %s", m_tabname));
   Ndb *ndb= get_ndb(table->in_use);
-<<<<<<< HEAD
-   
-  if (m_rows_inserted > m_rows_to_insert)
-  {
-    /* We guessed too low */
-    m_rows_to_insert+= m_autoincrement_prefetch;
-  }
-  ha_rows remaining= m_rows_to_insert - m_rows_inserted;
-  Uint32 min_prefetch= 
-    (remaining < thd->variables.ndb_autoincrement_prefetch_sz) ?
-    thd->variables.ndb_autoincrement_prefetch_sz
-    : (Uint32)remaining;
-  cache_size= ((remaining < m_autoincrement_prefetch) ?
-	       min_prefetch
-	       : (Uint32)remaining);
-=======
->>>>>>> 766ccda9
   uint retries= NDB_AUTO_INCREMENT_RETRIES;
   int retry_sleep= 30; /* 30 milliseconds, transaction */
   for (;;)
