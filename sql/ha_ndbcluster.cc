/*
   Copyright (c) 2000, 2011, Oracle and/or its affiliates. All rights reserved.

   This program is free software; you can redistribute it and/or modify
   it under the terms of the GNU General Public License as published by
   the Free Software Foundation; version 2 of the License.

   This program is distributed in the hope that it will be useful,
   but WITHOUT ANY WARRANTY; without even the implied warranty of
   MERCHANTABILITY or FITNESS FOR A PARTICULAR PURPOSE.  See the
   GNU General Public License for more details.

   You should have received a copy of the GNU General Public License
   along with this program; if not, write to the Free Software
   Foundation, Inc., 51 Franklin St, Fifth Floor, Boston, MA 02110-1301  USA
*/


#ifdef USE_PRAGMA_IMPLEMENTATION
#pragma implementation				// gcc: Class implementation
#endif

#include "ha_ndbcluster_glue.h"

#include "rpl_mi.h"

#ifdef WITH_NDBCLUSTER_STORAGE_ENGINE
#include "ha_ndbcluster.h"
#include <ndbapi/NdbApi.hpp>
#include "ha_ndbcluster_cond.h"
#include <util/Bitmask.hpp>
#include <ndbapi/NdbIndexStat.hpp>
#include <ndbapi/NdbInterpretedCode.hpp>

#include "ha_ndbcluster_binlog.h"
#include "ha_ndbcluster_tables.h"
#include "ha_ndbcluster_connection.h"
#include "ndb_thd.h"
#include "ndb_table_guard.h"
#include "ndb_global_schema_lock.h"
#include "ndb_global_schema_lock_guard.h"

#include <mysql/plugin.h>
#include <ndb_version.h>

// ndb interface initialization/cleanup
extern "C" void ndb_init_internal();
extern "C" void ndb_end_internal();

static const int DEFAULT_PARALLELISM= 0;
static const ha_rows DEFAULT_AUTO_PREFETCH= 32;
static const ulong ONE_YEAR_IN_SECONDS= (ulong) 3600L*24L*365L;

ulong opt_ndb_extra_logging;
static ulong opt_ndb_wait_connected;
ulong opt_ndb_wait_setup;
static ulong opt_ndb_cache_check_time;
static uint opt_ndb_cluster_connection_pool;
static char* opt_ndb_index_stat_option;
static char* opt_ndb_connectstring;
static uint opt_ndb_nodeid;

static MYSQL_THDVAR_UINT(
  autoincrement_prefetch_sz,         /* name */
  PLUGIN_VAR_RQCMDARG,
  "Specify number of autoincrement values that are prefetched.",
  NULL,                              /* check func. */
  NULL,                              /* update func. */
  1,                                 /* default */
  1,                                 /* min */
  65535,                             /* max */
  0                                  /* block */
);


static MYSQL_THDVAR_BOOL(
  force_send,                        /* name */
  PLUGIN_VAR_OPCMDARG,
  "Force send of buffers to ndb immediately without waiting for "
  "other threads.",
  NULL,                              /* check func. */
  NULL,                              /* update func. */
  1                                  /* default */
);


static MYSQL_THDVAR_BOOL(
  use_exact_count,                   /* name */
  PLUGIN_VAR_OPCMDARG,
  "Use exact records count during query planning and for fast "
  "select count(*), disable for faster queries.",
  NULL,                              /* check func. */
  NULL,                              /* update func. */
  0                                  /* default */
);


static MYSQL_THDVAR_BOOL(
  use_transactions,                  /* name */
  PLUGIN_VAR_OPCMDARG,
  "Use transactions for large inserts, if enabled then large "
  "inserts will be split into several smaller transactions",
  NULL,                              /* check func. */
  NULL,                              /* update func. */
  1                                  /* default */
);


static MYSQL_THDVAR_BOOL(
  use_copying_alter_table,           /* name */
  PLUGIN_VAR_OPCMDARG,
  "Force ndbcluster to always copy tables at alter table (should "
  "only be used if on-line alter table fails).",
  NULL,                              /* check func. */
  NULL,                              /* update func. */
  0                                  /* default */
);


static MYSQL_THDVAR_UINT(
  optimized_node_selection,          /* name */
  PLUGIN_VAR_OPCMDARG,
  "Select nodes for transactions in a more optimal way.",
  NULL,                              /* check func. */
  NULL,                              /* update func. */
  3,                                 /* default */
  0,                                 /* min */
  3,                                 /* max */
  0                                  /* block */
);


static MYSQL_THDVAR_ULONG(
  batch_size,                        /* name */
  PLUGIN_VAR_RQCMDARG,
  "Batch size in bytes.",
  NULL,                              /* check func. */
  NULL,                              /* update func. */
  32768,                             /* default */
  0,                                 /* min */
  ONE_YEAR_IN_SECONDS,               /* max */
  0                                  /* block */
);


static MYSQL_THDVAR_ULONG(
  optimization_delay,                /* name */
  PLUGIN_VAR_RQCMDARG,
  "For optimize table, specifies the delay in milliseconds "
  "for each batch of rows sent.",
  NULL,                              /* check func. */
  NULL,                              /* update func. */
  10,                                /* default */
  0,                                 /* min */
  100000,                            /* max */
  0                                  /* block */
);


static MYSQL_THDVAR_BOOL(
  index_stat_enable,                 /* name */
  PLUGIN_VAR_OPCMDARG,
  "Use ndb index statistics in query optimization.",
  NULL,                              /* check func. */
  NULL,                              /* update func. */
  FALSE                              /* default */
);


static MYSQL_THDVAR_ULONG(
  index_stat_cache_entries,          /* name */
  PLUGIN_VAR_NOCMDARG,
  "Obsolete (ignored and will be removed later).",
  NULL,                              /* check func. */
  NULL,                              /* update func. */
  32,                                /* default */
  0,                                 /* min */
  ULONG_MAX,                         /* max */
  0                                  /* block */
);


static MYSQL_THDVAR_ULONG(
  index_stat_update_freq,            /* name */
  PLUGIN_VAR_NOCMDARG,
  "Obsolete (ignored and will be removed later).",
  NULL,                              /* check func. */
  NULL,                              /* update func. */
  20,                                /* default */
  0,                                 /* min */
  ULONG_MAX,                         /* max */
  0                                  /* block */
);


static MYSQL_THDVAR_BOOL(
  table_no_logging,                  /* name */
  PLUGIN_VAR_NOCMDARG,
  "",
  NULL,                              /* check func. */
  NULL,                              /* update func. */
  FALSE                              /* default */
);


static MYSQL_THDVAR_BOOL(
  table_temporary,                   /* name */
  PLUGIN_VAR_NOCMDARG,
  "",
  NULL,                              /* check func. */
  NULL,                              /* update func. */
  FALSE                              /* default */
);

static MYSQL_THDVAR_UINT(
  blob_read_batch_bytes,             /* name */
  PLUGIN_VAR_RQCMDARG,
  "Specifies the bytesize large Blob reads "
  "should be batched into.  0 == No limit.",
  NULL,                              /* check func */
  NULL,                              /* update func */
  65536,                             /* default */
  0,                                 /* min */
  UINT_MAX,                          /* max */
  0                                  /* block */
);

static MYSQL_THDVAR_UINT(
  blob_write_batch_bytes,            /* name */
  PLUGIN_VAR_RQCMDARG,
  "Specifies the bytesize large Blob writes "
  "should be batched into.  0 == No limit.",
  NULL,                              /* check func */
  NULL,                              /* update func */
  65536,                             /* default */
  0,                                 /* min */
  UINT_MAX,                          /* max */
  0                                  /* block */
);

static MYSQL_THDVAR_UINT(
  deferred_constraints,              /* name */
  PLUGIN_VAR_RQCMDARG,
  "Specified that constraints should be checked deferred (when supported)",
  NULL,                              /* check func */
  NULL,                              /* update func */
  0,                                 /* default */
  0,                                 /* min */
  1,                                 /* max */
  0                                  /* block */
);

/*
  Required in index_stat.cc but available only from here
  thanks to use of top level anonymous structs.
*/
bool ndb_index_stat_get_enable(THD *thd)
{
  mysql_mutex_lock(&LOCK_global_system_variables);
  const bool value = THDVAR(thd, index_stat_enable);
  mysql_mutex_unlock(&LOCK_global_system_variables);
  return value;
}

static int ndbcluster_end(handlerton *hton, ha_panic_function flag);
static bool ndbcluster_show_status(handlerton *hton, THD*,
                                   stat_print_fn *,
                                   enum ha_stat_type);
static int ndbcluster_alter_tablespace(handlerton *hton,
                                       THD* thd, 
                                       st_alter_tablespace *info);
static int ndbcluster_fill_files_table(handlerton *hton,
                                       THD *thd, 
                                       TABLE_LIST *tables, 
                                       Item *cond);

#if MYSQL_VERSION_ID >= 50501
/**
   Used to fill in INFORMATION_SCHEMA* tables.

   @param hton handle to the handlerton structure
   @param thd the thread/connection descriptor
   @param[in,out] tables the information schema table that is filled up
   @param cond used for conditional pushdown to storage engine
   @param schema_table_idx the table id that distinguishes the type of table

   @return Operation status
 */
static int
ndbcluster_fill_is_table(handlerton *hton, THD *thd, TABLE_LIST *tables,
                         Item *cond, enum enum_schema_tables schema_table_idx)
{
  if (schema_table_idx == SCH_FILES)
    return  ndbcluster_fill_files_table(hton, thd, tables, cond);
  return 0;
}
#endif


handlerton *ndbcluster_hton;

static handler *ndbcluster_create_handler(handlerton *hton,
                                          TABLE_SHARE *table,
                                          MEM_ROOT *mem_root)
{
  return new (mem_root) ha_ndbcluster(hton, table);
}

static uint
ndbcluster_partition_flags()
{
  return (HA_CAN_PARTITION | HA_CAN_UPDATE_PARTITION_KEY |
          HA_CAN_PARTITION_UNIQUE | HA_USE_AUTO_PARTITION);
}

#ifndef NDB_WITHOUT_ONLINE_ALTER
static uint
ndbcluster_alter_partition_flags()
{
  return HA_PARTITION_FUNCTION_SUPPORTED;
}
#else
static uint
ndbcluster_alter_table_flags(uint flags)
{
  const uint f=
    HA_INPLACE_ADD_INDEX_NO_READ_WRITE |
    HA_INPLACE_DROP_INDEX_NO_READ_WRITE |
    HA_INPLACE_ADD_UNIQUE_INDEX_NO_READ_WRITE |
    HA_INPLACE_DROP_UNIQUE_INDEX_NO_READ_WRITE |
    HA_INPLACE_ADD_PK_INDEX_NO_READ_WRITE |
    HA_INPLACE_DROP_PK_INDEX_NO_READ_WRITE |
    HA_INPLACE_ADD_INDEX_NO_WRITE |
    HA_INPLACE_DROP_INDEX_NO_WRITE |
    HA_INPLACE_ADD_UNIQUE_INDEX_NO_WRITE |
    HA_INPLACE_DROP_UNIQUE_INDEX_NO_WRITE |
    HA_INPLACE_ADD_PK_INDEX_NO_WRITE |
    HA_INPLACE_DROP_PK_INDEX_NO_WRITE |
    HA_PARTITION_FUNCTION_SUPPORTED |
    0;

  if (flags & ALTER_DROP_PARTITION)
    return 0;

  return f;
}
#endif

#define NDB_AUTO_INCREMENT_RETRIES 100
#define BATCH_FLUSH_SIZE (32768)
/*
  Room for 10 instruction words, two labels (@ 2words/label)
  + 2 extra words for the case of resolve_size == 8
*/
#define MAX_CONFLICT_INTERPRETED_PROG_SIZE 16

#define ERR_PRINT(err) \
  DBUG_PRINT("error", ("%d  message: %s", err.code, err.message))

#define ERR_RETURN(err)                  \
{                                        \
  const NdbError& tmp= err;              \
  DBUG_RETURN(ndb_to_mysql_error(&tmp)); \
}

#define ERR_BREAK(err, code)             \
{                                        \
  const NdbError& tmp= err;              \
  code= ndb_to_mysql_error(&tmp);        \
  break;                                 \
}

#define ERR_SET(err, code)               \
{                                        \
  const NdbError& tmp= err;              \
  code= ndb_to_mysql_error(&tmp);        \
}

static int ndbcluster_inited= 0;
int ndbcluster_terminating= 0;

/* 
   Indicator and CONDVAR used to delay client and slave
   connections until Ndb has Binlog setup
   (bug#46955)
*/
int ndb_setup_complete= 0;
pthread_cond_t COND_ndb_setup_complete; // Signal with ndbcluster_mutex

extern Ndb* g_ndb;

uchar g_node_id_map[max_ndb_nodes];

/// Handler synchronization
pthread_mutex_t ndbcluster_mutex;

/// Table lock handling
HASH ndbcluster_open_tables;

static uchar *ndbcluster_get_key(NDB_SHARE *share, size_t *length,
                                my_bool not_used __attribute__((unused)));

static int ndb_get_table_statistics(THD *thd, ha_ndbcluster*, bool, Ndb*,
                                    const NdbRecord *, struct Ndb_statistics *,
                                    bool have_lock= FALSE,
                                    uint part_id= ~(uint)0);

THD *injector_thd= 0;

// Util thread variables
pthread_t ndb_util_thread;
int ndb_util_thread_running= 0;
pthread_mutex_t LOCK_ndb_util_thread;
pthread_cond_t COND_ndb_util_thread;
pthread_cond_t COND_ndb_util_ready;
pthread_handler_t ndb_util_thread_func(void *arg);

// Index stats thread variables
pthread_t ndb_index_stat_thread;
int ndb_index_stat_thread_running= 0;
pthread_mutex_t LOCK_ndb_index_stat_thread;
pthread_cond_t COND_ndb_index_stat_thread;
pthread_cond_t COND_ndb_index_stat_ready;
pthread_mutex_t ndb_index_stat_glob_mutex;
pthread_mutex_t ndb_index_stat_list_mutex;
pthread_mutex_t ndb_index_stat_stat_mutex;
pthread_cond_t ndb_index_stat_stat_cond;
pthread_handler_t ndb_index_stat_thread_func(void *arg);

extern void ndb_index_stat_free(NDB_SHARE *share);
extern void ndb_index_stat_end();

/* Status variables shown with 'show status like 'Ndb%' */

struct st_ndb_status g_ndb_status;

long g_ndb_status_index_stat_cache_query = 0;
long g_ndb_status_index_stat_cache_clean = 0;

long long g_event_data_count = 0;
long long g_event_nondata_count = 0;
long long g_event_bytes_count = 0;

static long long g_slave_api_client_stats[Ndb::NumClientStatistics];

static long long g_server_api_client_stats[Ndb::NumClientStatistics];

void
update_slave_api_stats(Ndb* ndb)
{
  for (Uint32 i=0; i < Ndb::NumClientStatistics; i++)
    g_slave_api_client_stats[i] = ndb->getClientStat(i);
}

st_ndb_slave_state g_ndb_slave_state;

st_ndb_slave_state::st_ndb_slave_state()
  : current_conflict_defined_op_count(0)
{
  memset(current_violation_count, 0, sizeof(current_violation_count));
  memset(total_violation_count, 0, sizeof(total_violation_count));
};

void
st_ndb_slave_state::atTransactionAbort()
{
  /* Reset current-transaction counters + state */
  memset(current_violation_count, 0, sizeof(current_violation_count));
  current_conflict_defined_op_count = 0;
}

void
st_ndb_slave_state::atTransactionCommit()
{
  /* Merge committed transaction counters into total state
   * Then reset current transaction counters
   */
  for (int i=0; i < CFT_NUMBER_OF_CFTS; i++)
  {
    total_violation_count[i]+= current_violation_count[i];
    current_violation_count[i] = 0;
  }
  current_conflict_defined_op_count = 0;
}

static int update_status_variables(Thd_ndb *thd_ndb,
                                   st_ndb_status *ns,
                                   Ndb_cluster_connection *c)
{
  ns->connected_port= c->get_connected_port();
  ns->connected_host= c->get_connected_host();
  if (ns->cluster_node_id != (int) c->node_id())
  {
    ns->cluster_node_id= c->node_id();
    if (&g_ndb_status == ns && g_ndb_cluster_connection == c)
      sql_print_information("NDB: NodeID is %lu, management server '%s:%lu'",
                            ns->cluster_node_id, ns->connected_host,
                            ns->connected_port);
  }
  ns->number_of_replicas= 0;
  {
    int n= c->get_no_ready();
    ns->number_of_ready_data_nodes= n > 0 ?  n : 0;
  }
  ns->number_of_data_nodes= c->no_db_nodes();
  ns->connect_count= c->get_connect_count();
  if (thd_ndb)
  {
    ns->execute_count= thd_ndb->m_execute_count;
    ns->scan_count= thd_ndb->m_scan_count;
    ns->pruned_scan_count= thd_ndb->m_pruned_scan_count;
    for (int i= 0; i < MAX_NDB_NODES; i++)
    {
      ns->transaction_no_hint_count[i]= thd_ndb->m_transaction_no_hint_count[i];
      ns->transaction_hint_count[i]= thd_ndb->m_transaction_hint_count[i];
    }
    for (int i=0; i < Ndb::NumClientStatistics; i++)
    {
      ns->api_client_stats[i] = thd_ndb->ndb->getClientStat(i);
    }
    ns->schema_locks_count= thd_ndb->schema_locks_count;
  }
  return 0;
}

/* Helper macro for definitions of NdbApi status variables */

#define NDBAPI_COUNTERS(NAME_SUFFIX, ARRAY_LOCATION)                    \
  {"api_wait_exec_complete_count" NAME_SUFFIX,                          \
   (char*) ARRAY_LOCATION[ Ndb::WaitExecCompleteCount ],                \
   SHOW_LONGLONG},                                                      \
  {"api_wait_scan_result_count" NAME_SUFFIX,                            \
   (char*) ARRAY_LOCATION[ Ndb::WaitScanResultCount ],                  \
   SHOW_LONGLONG},                                                      \
  {"api_wait_meta_request_count" NAME_SUFFIX,                           \
   (char*) ARRAY_LOCATION[ Ndb::WaitMetaRequestCount ],                 \
   SHOW_LONGLONG},                                                      \
  {"api_wait_nanos_count" NAME_SUFFIX,                                  \
   (char*) ARRAY_LOCATION[ Ndb::WaitNanosCount ],                       \
   SHOW_LONGLONG},                                                      \
  {"api_bytes_sent_count" NAME_SUFFIX,                                  \
   (char*) ARRAY_LOCATION[ Ndb::BytesSentCount ],                       \
   SHOW_LONGLONG},                                                      \
  {"api_bytes_received_count" NAME_SUFFIX,                              \
   (char*) ARRAY_LOCATION[ Ndb::BytesRecvdCount ],                      \
   SHOW_LONGLONG},                                                      \
  {"api_trans_start_count" NAME_SUFFIX,                                 \
   (char*) ARRAY_LOCATION[ Ndb::TransStartCount ],                      \
   SHOW_LONGLONG},                                                      \
  {"api_trans_commit_count" NAME_SUFFIX,                                \
   (char*) ARRAY_LOCATION[ Ndb::TransCommitCount ],                     \
   SHOW_LONGLONG},                                                      \
  {"api_trans_abort_count" NAME_SUFFIX,                                 \
   (char*) ARRAY_LOCATION[ Ndb::TransAbortCount ],                      \
   SHOW_LONGLONG},                                                      \
  {"api_trans_close_count" NAME_SUFFIX,                                 \
   (char*) ARRAY_LOCATION[ Ndb::TransCloseCount ],                      \
   SHOW_LONGLONG},                                                      \
  {"api_pk_op_count" NAME_SUFFIX,                                       \
   (char*) ARRAY_LOCATION[ Ndb::PkOpCount ],                            \
   SHOW_LONGLONG},                                                      \
  {"api_uk_op_count" NAME_SUFFIX,                                       \
   (char*) ARRAY_LOCATION[ Ndb::UkOpCount ],                            \
   SHOW_LONGLONG},                                                      \
  {"api_table_scan_count" NAME_SUFFIX,                                  \
   (char*) ARRAY_LOCATION[ Ndb::TableScanCount ],                       \
   SHOW_LONGLONG},                                                      \
  {"api_range_scan_count" NAME_SUFFIX,                                  \
   (char*) ARRAY_LOCATION[ Ndb::RangeScanCount ],                       \
   SHOW_LONGLONG},                                                      \
  {"api_pruned_scan_count" NAME_SUFFIX,                                 \
   (char*) ARRAY_LOCATION[ Ndb::PrunedScanCount ],                      \
   SHOW_LONGLONG},                                                      \
  {"api_scan_batch_count" NAME_SUFFIX,                                  \
   (char*) ARRAY_LOCATION[ Ndb::ScanBatchCount ],                       \
   SHOW_LONGLONG},                                                      \
  {"api_read_row_count" NAME_SUFFIX,                                    \
   (char*) ARRAY_LOCATION[ Ndb::ReadRowCount ],                         \
   SHOW_LONGLONG},                                                      \
  {"api_trans_local_read_row_count" NAME_SUFFIX,                        \
   (char*) ARRAY_LOCATION[ Ndb::TransLocalReadRowCount ],               \
   SHOW_LONGLONG}

SHOW_VAR ndb_status_variables_dynamic[]= {
  {"cluster_node_id",     (char*) &g_ndb_status.cluster_node_id,      SHOW_LONG},
  {"config_from_host",    (char*) &g_ndb_status.connected_host,       SHOW_CHAR_PTR},
  {"config_from_port",    (char*) &g_ndb_status.connected_port,       SHOW_LONG},
//{"number_of_replicas",  (char*) &g_ndb_status.number_of_replicas,   SHOW_LONG},
  {"number_of_data_nodes",(char*) &g_ndb_status.number_of_data_nodes, SHOW_LONG},
  {"number_of_ready_data_nodes",
   (char*) &g_ndb_status.number_of_ready_data_nodes,                  SHOW_LONG},
  {"connect_count",      (char*) &g_ndb_status.connect_count,         SHOW_LONG},
  {"execute_count",      (char*) &g_ndb_status.execute_count,         SHOW_LONG},
  {"scan_count",         (char*) &g_ndb_status.scan_count,            SHOW_LONG},
  {"pruned_scan_count",  (char*) &g_ndb_status.pruned_scan_count,     SHOW_LONG},
  {"schema_locks_count", (char*) &g_ndb_status.schema_locks_count,    SHOW_LONG},
  NDBAPI_COUNTERS("_session", &g_ndb_status.api_client_stats),
  {NullS, NullS, SHOW_LONG}
};

SHOW_VAR ndb_status_conflict_variables[]= {
  {"fn_max",       (char*) &g_ndb_slave_state.total_violation_count[CFT_NDB_MAX], SHOW_LONGLONG},
  {"fn_old",       (char*) &g_ndb_slave_state.total_violation_count[CFT_NDB_OLD], SHOW_LONGLONG},
  {"fn_max_del_win", (char*) &g_ndb_slave_state.total_violation_count[CFT_NDB_MAX_DEL_WIN], SHOW_LONGLONG},
  {NullS, NullS, SHOW_LONG}
};

SHOW_VAR ndb_status_injector_variables[]= {
  {"api_event_data_count_injector",     (char*) &g_event_data_count, SHOW_LONGLONG},
  {"api_event_nondata_count_injector",  (char*) &g_event_nondata_count, SHOW_LONGLONG},
  {"api_event_bytes_count_injector",    (char*) &g_event_bytes_count, SHOW_LONGLONG},
  {NullS, NullS, SHOW_LONG}
};

SHOW_VAR ndb_status_slave_variables[]= {
  NDBAPI_COUNTERS("_slave", &g_slave_api_client_stats),
  {NullS, NullS, SHOW_LONG}
};

SHOW_VAR ndb_status_server_client_stat_variables[]= {
  NDBAPI_COUNTERS("", &g_server_api_client_stats),
  {"api_event_data_count",     
   (char*) &g_server_api_client_stats[ Ndb::DataEventsRecvdCount ], 
   SHOW_LONGLONG},
  {"api_event_nondata_count",  
   (char*) &g_server_api_client_stats[ Ndb::NonDataEventsRecvdCount ], 
   SHOW_LONGLONG},
  {"api_event_bytes_count",    
   (char*) &g_server_api_client_stats[ Ndb::EventBytesRecvdCount ], 
   SHOW_LONGLONG},
  {NullS, NullS, SHOW_LONG}
};

static int show_ndb_server_api_stats(THD *thd, SHOW_VAR *var, char *buff)
{
  /* This function is called when SHOW STATUS / INFO_SCHEMA wants
   * to see one of our status vars
   * We use this opportunity to :
   *  1) Update the globals with current values
   *  2) Return an array of var definitions, pointing to
   *     the updated globals
   */
  ndb_get_connection_stats((Uint64*) &g_server_api_client_stats[0]);

  var->type= SHOW_ARRAY;
  var->value= (char*) ndb_status_server_client_stat_variables;

  return 0;
}

SHOW_VAR ndb_status_index_stat_variables[]= {
  {"cache_query",     (char*) &g_ndb_status_index_stat_cache_query, SHOW_LONG},
  {"cache_clean",     (char*) &g_ndb_status_index_stat_cache_clean, SHOW_LONG},
  {NullS, NullS, SHOW_LONG}
};

/*
  Error handling functions
*/

/* Note for merge: old mapping table, moved to storage/ndb/ndberror.c */

static int ndb_to_mysql_error(const NdbError *ndberr)
{
  /* read the mysql mapped error code */
  int error= ndberr->mysql_code;

  switch (error)
  {
    /* errors for which we do not add warnings, just return mapped error code
    */
  case HA_ERR_NO_SUCH_TABLE:
  case HA_ERR_KEY_NOT_FOUND:
    return error;

    /* Mapping missing, go with the ndb error code*/
  case -1:
    error= ndberr->code;
    break;
    /* Mapping exists, go with the mapped code */
  default:
    break;
  }

  /*
    If we don't abort directly on warnings push a warning
    with the internal error information
   */
  if (!current_thd->abort_on_warning)
  {
    /*
      Push the NDB error message as warning
      - Used to be able to use SHOW WARNINGS toget more info on what the error is
      - Used by replication to see if the error was temporary
    */
    if (ndberr->status == NdbError::TemporaryError)
      push_warning_printf(current_thd, MYSQL_ERROR::WARN_LEVEL_WARN,
                          ER_GET_TEMPORARY_ERRMSG, ER(ER_GET_TEMPORARY_ERRMSG),
                          ndberr->code, ndberr->message, "NDB");
    else
      push_warning_printf(current_thd, MYSQL_ERROR::WARN_LEVEL_WARN,
                          ER_GET_ERRMSG, ER(ER_GET_ERRMSG),
                          ndberr->code, ndberr->message, "NDB");
  }
  return error;
}

#ifdef HAVE_NDB_BINLOG
extern Master_info *active_mi;
/* Write conflicting row to exceptions table. */
static int write_conflict_row(NDB_SHARE *share,
                              NdbTransaction *trans,
                              const uchar *row,
                              NdbError& err)
{
  DBUG_ENTER("write_conflict_row");

  /* get exceptions table */
  NDB_CONFLICT_FN_SHARE *cfn_share= share->m_cfn_share;
  const NDBTAB *ex_tab= cfn_share->m_ex_tab;
  DBUG_ASSERT(ex_tab != NULL);

  /* get insert op */
  NdbOperation *ex_op= trans->getNdbOperation(ex_tab);
  if (ex_op == NULL)
  {
    err= trans->getNdbError();
    DBUG_RETURN(-1);
  }
  if (ex_op->insertTuple() == -1)
  {
    err= ex_op->getNdbError();
    DBUG_RETURN(-1);
  }
  {
    uint32 server_id= (uint32)::server_id;
    uint32 master_server_id= (uint32)active_mi->master_id;
    uint64 master_epoch= (uint64)active_mi->master_epoch;
    uint32 count= (uint32)++(cfn_share->m_count);
    if (ex_op->setValue((Uint32)0, (const char *)&(server_id)) ||
        ex_op->setValue((Uint32)1, (const char *)&(master_server_id)) ||
        ex_op->setValue((Uint32)2, (const char *)&(master_epoch)) ||
        ex_op->setValue((Uint32)3, (const char *)&(count)))
    {
      err= ex_op->getNdbError();
      DBUG_RETURN(-1);
    }
  }
  /* copy primary keys */
  {
    const int fixed_cols= 4;
    int nkey= cfn_share->m_pk_cols;
    int k;
    for (k= 0; k < nkey; k++)
    {
      DBUG_ASSERT(row != NULL);
      const uchar* data= row + cfn_share->m_offset[k];
      if (ex_op->setValue((Uint32)(fixed_cols + k), (const char*)data) == -1)
      {
        err= ex_op->getNdbError();
        DBUG_RETURN(-1);
      }
    }
  }
  DBUG_RETURN(0);
}
#endif

#ifdef HAVE_NDB_BINLOG
int
handle_conflict_op_error(Thd_ndb* thd_ndb,
                         NdbTransaction* trans,
                         const NdbError& err,
                         const NdbOperation* op);

int
handle_row_conflict(NDB_CONFLICT_FN_SHARE* cfn_share,
                    const NdbRecord* key_rec,
                    const uchar* pk_row,
                    enum_conflicting_op_type op_type,
                    enum_conflict_cause conflict_cause,
                    const NdbError& conflict_error,
                    NdbTransaction* conflict_trans,
                    NdbError& err);
#endif

inline int
check_completed_operations_pre_commit(Thd_ndb *thd_ndb, NdbTransaction *trans,
                                      const NdbOperation *first,
                                      const NdbOperation *last,
                                      uint *ignore_count)
{
  uint ignores= 0;
  DBUG_ENTER("check_completed_operations_pre_commit");

  if (unlikely(first == 0))
  {
    assert(last == 0);
    DBUG_RETURN(0);
  }

  /*
    Check that all errors are "accepted" errors
    or exceptions to report
  */
#ifdef HAVE_NDB_BINLOG
  const NdbOperation* lastUserOp = trans->getLastDefinedOperation();
#endif
  while (true)
  {
    const NdbError &err= first->getNdbError();
    const bool op_has_conflict_detection = (first->getCustomData() != NULL);
    if (!op_has_conflict_detection)
    {
      /* 'Normal path' - ignore key (not) present, others are errors */
      if (err.classification != NdbError::NoError &&
          err.classification != NdbError::ConstraintViolation &&
          err.classification != NdbError::NoDataFound)
      {
        /* Non ignored error, report it */
        DBUG_PRINT("info", ("err.code == %u", err.code));
        DBUG_RETURN(err.code);
      }
    }
#ifdef HAVE_NDB_BINLOG
    else
    {
      /*
         Op with conflict detection, use special error handling method
       */

      if (err.classification != NdbError::NoError)
      {
        int res = handle_conflict_op_error(thd_ndb,
                                           trans,
                                           err,
                                           first);
        if (res != 0)
          DBUG_RETURN(res);
      }
    } // if (!op_has_conflict_detection)
#endif
    if (err.classification != NdbError::NoError)
      ignores++;

    if (first == last)
      break;

    first= trans->getNextCompletedOperation(first);
  }
  if (ignore_count)
    *ignore_count= ignores;
#ifdef HAVE_NDB_BINLOG
  /*
     Conflict detection related error handling above may have defined
     new operations on the transaction.  If so, execute them now
  */
  if (trans->getLastDefinedOperation() != lastUserOp)
  {
    if (trans->execute(NdbTransaction::NoCommit,
                       NdbOperation::AO_IgnoreError,
                       thd_ndb->m_force_send))
    {
      abort();
      //err= trans->getNdbError();
    }
    if (trans->getNdbError().code)
    {
      sql_print_error("NDB slave: write conflict row error code %d", trans->getNdbError().code);
    }
  }
#endif
  DBUG_RETURN(0);
}

inline int
check_completed_operations(Thd_ndb *thd_ndb, NdbTransaction *trans,
                           const NdbOperation *first,
                           const NdbOperation *last,
                           uint *ignore_count)
{
  uint ignores= 0;
  DBUG_ENTER("check_completed_operations");

  if (unlikely(first == 0))
  {
    assert(last == 0);
    DBUG_RETURN(0);
  }

  /*
    Check that all errors are "accepted" errors
  */
  while (true)
  {
    const NdbError &err= first->getNdbError();
    if (err.classification != NdbError::NoError &&
        err.classification != NdbError::ConstraintViolation &&
        err.classification != NdbError::NoDataFound)
    {
#ifdef HAVE_NDB_BINLOG
      DBUG_ASSERT(err.code != 9999 && err.code != 9998);
#endif
      DBUG_RETURN(err.code);
    }
    if (err.classification != NdbError::NoError)
      ignores++;

    if (first == last)
      break;

    first= trans->getNextCompletedOperation(first);
  }
  if (ignore_count)
    *ignore_count= ignores;
  DBUG_RETURN(0);
}

void
ha_ndbcluster::release_completed_operations(NdbTransaction *trans)
{
  /**
   * mysqld reads/write blobs fully,
   *   which means that it does not keep blobs
   *   open/active over execute, which means
   *   that it should be safe to release anything completed here
   *
   *   i.e don't check for blobs, but just go ahead and release
   */
  trans->releaseCompletedOperations();
}

int execute_no_commit(Thd_ndb *thd_ndb, NdbTransaction *trans,
                      bool ignore_no_key,
                      uint *ignore_count= 0);
inline
int execute_no_commit(Thd_ndb *thd_ndb, NdbTransaction *trans,
                      bool ignore_no_key,
                      uint *ignore_count)
{
  DBUG_ENTER("execute_no_commit");
  ha_ndbcluster::release_completed_operations(trans);
  const NdbOperation *first= trans->getFirstDefinedOperation();
  const NdbOperation *last= trans->getLastDefinedOperation();
  thd_ndb->m_execute_count++;
  thd_ndb->m_unsent_bytes= 0;
  DBUG_PRINT("info", ("execute_count: %u", thd_ndb->m_execute_count));
  if (trans->execute(NdbTransaction::NoCommit,
                     NdbOperation::AO_IgnoreError,
                     thd_ndb->m_force_send))
  {
    DBUG_RETURN(-1);
  }
  if (!ignore_no_key || trans->getNdbError().code == 0)
    DBUG_RETURN(trans->getNdbError().code);

  DBUG_RETURN(check_completed_operations_pre_commit(thd_ndb, trans,
                                                    first, last,
                                                    ignore_count));
}

int execute_commit(THD* thd, Thd_ndb *thd_ndb, NdbTransaction *trans,
                   int force_send, int ignore_error, uint *ignore_count= 0);
inline
int execute_commit(THD* thd, Thd_ndb *thd_ndb, NdbTransaction *trans,
                   int force_send, int ignore_error, uint *ignore_count)
{
  DBUG_ENTER("execute_commit");
  NdbOperation::AbortOption ao= NdbOperation::AO_IgnoreError;
  if (thd_ndb->m_unsent_bytes && !ignore_error)
  {
    /*
      We have unsent bytes and cannot ignore error.  Calling execute
      with NdbOperation::AO_IgnoreError will result in possible commit
      of a transaction although there is an error.
    */
    ao= NdbOperation::AbortOnError;
  }
  const NdbOperation *first= trans->getFirstDefinedOperation();
  const NdbOperation *last= trans->getLastDefinedOperation();
  thd_ndb->m_execute_count++;
  thd_ndb->m_unsent_bytes= 0;
  DBUG_PRINT("info", ("execute_count: %u", thd_ndb->m_execute_count));
  if (trans->execute(NdbTransaction::Commit, ao, force_send))
  {
    if (thd->slave_thread)
      g_ndb_slave_state.atTransactionAbort();
    DBUG_RETURN(-1);
  }
  /* Success of some sort */
  if (thd->slave_thread)
  {
    g_ndb_slave_state.atTransactionCommit();
  }
  if (!ignore_error || trans->getNdbError().code == 0)
    DBUG_RETURN(trans->getNdbError().code);
  DBUG_RETURN(check_completed_operations(thd_ndb, trans, first, last,
                                         ignore_count));
}

inline
int execute_no_commit_ie(Thd_ndb *thd_ndb, NdbTransaction *trans)
{
  DBUG_ENTER("execute_no_commit_ie");
  ha_ndbcluster::release_completed_operations(trans);
  int res= trans->execute(NdbTransaction::NoCommit,
                          NdbOperation::AO_IgnoreError,
                          thd_ndb->m_force_send);
  thd_ndb->m_unsent_bytes= 0;
  thd_ndb->m_execute_count++;
  DBUG_PRINT("info", ("execute_count: %u", thd_ndb->m_execute_count));
  DBUG_RETURN(res);
}

/*
  Place holder for ha_ndbcluster thread specific data
*/
typedef struct st_thd_ndb_share {
  const void *key;
  struct Ndb_local_table_statistics stat;
} THD_NDB_SHARE;
static
uchar *thd_ndb_share_get_key(THD_NDB_SHARE *thd_ndb_share, size_t *length,
                            my_bool not_used __attribute__((unused)))
{
  *length= sizeof(thd_ndb_share->key);
  return (uchar*) &thd_ndb_share->key;
}

Thd_ndb::Thd_ndb(THD* thd) :
  m_thd(thd),
  schema_locks_count(0)
{
  connection= ndb_get_cluster_connection();
  m_connect_count= connection->get_connect_count();
  ndb= new Ndb(connection, "");
  lock_count= 0;
  start_stmt_count= 0;
  save_point_count= 0;
  count= 0;
  trans= NULL;
  m_handler= NULL;
  m_error= FALSE;
  options= 0;
  (void) my_hash_init(&open_tables, table_alias_charset, 5, 0, 0,
                      (my_hash_get_key)thd_ndb_share_get_key, 0, 0);
  m_unsent_bytes= 0;
  m_execute_count= 0;
  m_scan_count= 0;
  m_pruned_scan_count= 0;
  bzero(m_transaction_no_hint_count, sizeof(m_transaction_no_hint_count));
  bzero(m_transaction_hint_count, sizeof(m_transaction_hint_count));
  global_schema_lock_trans= NULL;
  global_schema_lock_count= 0;
  global_schema_lock_error= 0;
  init_alloc_root(&m_batch_mem_root, BATCH_FLUSH_SIZE/4, 0);
}

Thd_ndb::~Thd_ndb()
{
  if (opt_ndb_extra_logging > 1)
  {
    /*
      print some stats about the connection at disconnect
    */
    for (int i= 0; i < MAX_NDB_NODES; i++)
    {
      if (m_transaction_hint_count[i] > 0 ||
          m_transaction_no_hint_count[i] > 0)
      {
        sql_print_information("tid %u: node[%u] "
                              "transaction_hint=%u, transaction_no_hint=%u",
                              (unsigned)current_thd->thread_id, i,
                              m_transaction_hint_count[i],
                              m_transaction_no_hint_count[i]);
      }
    }
  }
  if (ndb)
  {
    delete ndb;
    ndb= NULL;
  }
  changed_tables.empty();
  my_hash_free(&open_tables);
  free_root(&m_batch_mem_root, MYF(0));
}


inline
Ndb *ha_ndbcluster::get_ndb(THD *thd)
{
  return get_thd_ndb(thd)->ndb;
}

/*
 * manage uncommitted insert/deletes during transactio to get records correct
 */

void ha_ndbcluster::set_rec_per_key()
{
  DBUG_ENTER("ha_ndbcluster::set_rec_per_key");
  /*
    Set up the 'rec_per_key[]' for keys which we have good knowledge
    about the distribution. 'rec_per_key[]' is init'ed to '0' by 
    open_binary_frm(), which is interpreted as 'unknown' by optimizer.
    -> Not setting 'rec_per_key[]' will force the optimizer to use
    its own heuristic to estimate 'records pr. key'.
  */
  for (uint i=0 ; i < table_share->keys ; i++)
  {
    switch (get_index_type(i))
    {
    case UNIQUE_ORDERED_INDEX:
    case PRIMARY_KEY_ORDERED_INDEX:
    case UNIQUE_INDEX:
    case PRIMARY_KEY_INDEX:
    {
      // Index is unique when all 'key_parts' are specified,
      // else distribution is unknown and not specified here.
      KEY* key_info= table->key_info + i;
      key_info->rec_per_key[key_info->key_parts-1]= 1;
      break;
    }
    case ORDERED_INDEX:
      // 'Records pr. key' are unknown for non-unique indexes.
      // (May change when we get better index statistics.)
    {
      THD *thd= current_thd;
      const bool index_stat_enable= THDVAR(NULL, index_stat_enable) &&
                                    THDVAR(thd, index_stat_enable);
      if (index_stat_enable)
      {
        int err= ndb_index_stat_set_rpk(i);
        if (err == 0)
          break;
      }
      // no fallback method...
      break;
    }
    default:
      DBUG_ASSERT(false);
    }
  }
  DBUG_VOID_RETURN;
}

ha_rows ha_ndbcluster::records()
{
  DBUG_ENTER("ha_ndbcluster::records");
  DBUG_PRINT("info", ("id=%d, no_uncommitted_rows_count=%d",
                      ((const NDBTAB *)m_table)->getTableId(),
                      m_table_info->no_uncommitted_rows_count));

  if (update_stats(table->in_use, 1) == 0)
  {
    DBUG_RETURN(stats.records);
  }
  else
  {
    DBUG_RETURN(HA_POS_ERROR);
  }
}

void ha_ndbcluster::no_uncommitted_rows_execute_failure()
{
  DBUG_ENTER("ha_ndbcluster::no_uncommitted_rows_execute_failure");
  get_thd_ndb(current_thd)->m_error= TRUE;
  DBUG_VOID_RETURN;
}

void ha_ndbcluster::no_uncommitted_rows_update(int c)
{
  DBUG_ENTER("ha_ndbcluster::no_uncommitted_rows_update");
  struct Ndb_local_table_statistics *local_info= m_table_info;
  local_info->no_uncommitted_rows_count+= c;
  DBUG_PRINT("info", ("id=%d, no_uncommitted_rows_count=%d",
                      ((const NDBTAB *)m_table)->getTableId(),
                      local_info->no_uncommitted_rows_count));
  DBUG_VOID_RETURN;
}

void ha_ndbcluster::no_uncommitted_rows_reset(THD *thd)
{
  DBUG_ENTER("ha_ndbcluster::no_uncommitted_rows_reset");
  Thd_ndb *thd_ndb= get_thd_ndb(thd);
  thd_ndb->count++;
  thd_ndb->m_error= FALSE;
  thd_ndb->m_unsent_bytes= 0;
  DBUG_VOID_RETURN;
}


int ha_ndbcluster::ndb_err(NdbTransaction *trans,
                           bool have_lock)
{
  THD *thd= current_thd;
  int res;
  NdbError err= trans->getNdbError();
  DBUG_ENTER("ndb_err");

  switch (err.classification) {
  case NdbError::SchemaError:
  {
    // TODO perhaps we need to do more here, invalidate also in the cache
    m_table->setStatusInvalid();
    /* Close other open handlers not used by any thread */
    TABLE_LIST table_list;
    bzero((char*) &table_list,sizeof(table_list));
    table_list.db= m_dbname;
    table_list.alias= table_list.table_name= m_tabname;
    close_cached_tables(thd, &table_list, have_lock, FALSE, FALSE);
    break;
  }
  default:
    break;
  }
  res= ndb_to_mysql_error(&err);
  DBUG_PRINT("info", ("transformed ndbcluster error %d to mysql error %d", 
                      err.code, res));
  if (res == HA_ERR_FOUND_DUPP_KEY)
  {
    char *error_data= err.details;
    uint dupkey= MAX_KEY;

    for (uint i= 0; i < MAX_KEY; i++)
    {
      if (m_index[i].type == UNIQUE_INDEX || 
          m_index[i].type == UNIQUE_ORDERED_INDEX)
      {
        const NDBINDEX *unique_index=
          (const NDBINDEX *) m_index[i].unique_index;
        if (unique_index &&
            (char *) unique_index->getObjectId() == error_data)
        {
          dupkey= i;
          break;
        }
      }
    }
    if (m_rows_to_insert == 1)
    {
      /*
	We can only distinguish between primary and non-primary
	violations here, so we need to return MAX_KEY for non-primary
	to signal that key is unknown
      */
      m_dupkey= err.code == 630 ? table_share->primary_key : dupkey; 
    }
    else
    {
      /* We are batching inserts, offending key is not available */
      m_dupkey= (uint) -1;
    }
  }
  DBUG_RETURN(res);
}


/**
  Override the default get_error_message in order to add the 
  error message of NDB .
*/

bool ha_ndbcluster::get_error_message(int error, 
                                      String *buf)
{
  DBUG_ENTER("ha_ndbcluster::get_error_message");
  DBUG_PRINT("enter", ("error: %d", error));

  Ndb *ndb= check_ndb_in_thd(current_thd);
  if (!ndb)
    DBUG_RETURN(FALSE);

  const NdbError err= ndb->getNdbError(error);
  bool temporary= err.status==NdbError::TemporaryError;
  buf->set(err.message, strlen(err.message), &my_charset_bin);
  DBUG_PRINT("exit", ("message: %s, temporary: %d", buf->ptr(), temporary));
  DBUG_RETURN(temporary);
}


/*
  field_used_length() returns the number of bytes actually used to
  store the data of the field. So for a varstring it includes both
  length byte(s) and string data, and anything after data_length()
  bytes are unused.
*/
static
uint32 field_used_length(const Field* field)
{
 if (field->type() == MYSQL_TYPE_VARCHAR)
 {
   const Field_varstring* f = static_cast<const Field_varstring*>(field);
   return f->length_bytes + const_cast<Field_varstring*>(f)->data_length();
                            // ^ no 'data_length() const'
 }
 return field->pack_length();
}


/**
  Check if MySQL field type forces var part in ndb storage
*/
static bool field_type_forces_var_part(enum_field_types type)
{
  switch (type) {
  case MYSQL_TYPE_VAR_STRING:
  case MYSQL_TYPE_VARCHAR:
    return TRUE;
  case MYSQL_TYPE_TINY_BLOB:
  case MYSQL_TYPE_BLOB:
  case MYSQL_TYPE_MEDIUM_BLOB:
  case MYSQL_TYPE_LONG_BLOB:
  case MYSQL_TYPE_GEOMETRY:
    return FALSE;
  default:
    return FALSE;
  }
}

/*
 * This is used for every additional row operation, to update the guesstimate
 * of pending bytes to send, and to check if it is now time to flush a batch.
 */
bool
ha_ndbcluster::add_row_check_if_batch_full_size(Thd_ndb *thd_ndb, uint size)
{
  if (thd_ndb->m_unsent_bytes == 0)
    free_root(&(thd_ndb->m_batch_mem_root), MY_MARK_BLOCKS_FREE);

  uint unsent= thd_ndb->m_unsent_bytes;
  unsent+= size;
  thd_ndb->m_unsent_bytes= unsent;
  return unsent >= thd_ndb->m_batch_size;
}

/*
  Return a generic buffer that will remain valid until after next execute.

  The memory is freed by the first call to add_row_check_if_batch_full_size()
  following any execute() call. The intention is that the memory is associated
  with one batch of operations during batched slave updates.

  Note in particular that using get_buffer() / copy_row_to_buffer() separately
  from add_row_check_if_batch_full_size() could make meory usage grow without
  limit, and that this sequence:

    execute()
    get_buffer() / copy_row_to_buffer()
    add_row_check_if_batch_full_size()
    ...
    execute()

  will free the memory already at add_row_check_if_batch_full_size() time, it
  will not remain valid until the second execute().
*/
uchar *
ha_ndbcluster::get_buffer(Thd_ndb *thd_ndb, uint size)
{
  return (uchar*)alloc_root(&(thd_ndb->m_batch_mem_root), size);
}

uchar *
ha_ndbcluster::copy_row_to_buffer(Thd_ndb *thd_ndb, const uchar *record)
{
  uchar *row= get_buffer(thd_ndb, table->s->reclength);
  if (unlikely(!row))
    return NULL;
  memcpy(row, record, table->s->reclength);
  return row;
}

/**
 * findBlobError
 * This method attempts to find an error in the hierarchy of runtime
 * NDBAPI objects from Blob up to transaction.
 * It will return -1 if no error is found, 0 if an error is found.
 */
int findBlobError(NdbError& error, NdbBlob* pBlob)
{
  error= pBlob->getNdbError();
  if (error.code != 0)
    return 0;
  
  const NdbOperation* pOp= pBlob->getNdbOperation();
  error= pOp->getNdbError();
  if (error.code != 0)
    return 0;
  
  NdbTransaction* pTrans= pOp->getNdbTransaction();
  error= pTrans->getNdbError();
  if (error.code != 0)
    return 0;
  
  /* No error on any of the objects */
  return -1;
}


int g_get_ndb_blobs_value(NdbBlob *ndb_blob, void *arg)
{
  ha_ndbcluster *ha= (ha_ndbcluster *)arg;
  DBUG_ENTER("g_get_ndb_blobs_value");
  DBUG_PRINT("info", ("destination row: %p", ha->m_blob_destination_record));

  if (ha->m_blob_counter == 0)   /* Reset total size at start of row */
    ha->m_blobs_row_total_size= 0;

  /* Count the total length needed for blob data. */
  int isNull;
  if (ndb_blob->getNull(isNull) != 0)
    ERR_RETURN(ndb_blob->getNdbError());
  if (isNull == 0) {
    Uint64 len64= 0;
    if (ndb_blob->getLength(len64) != 0)
      ERR_RETURN(ndb_blob->getNdbError());
    /* Align to Uint64. */
    ha->m_blobs_row_total_size+= (len64 + 7) & ~((Uint64)7);
    if (ha->m_blobs_row_total_size > 0xffffffff)
    {
      DBUG_ASSERT(FALSE);
      DBUG_RETURN(-1);
    }
    DBUG_PRINT("info", ("Blob number %d needs size %llu, total buffer reqt. now %llu",
                        ha->m_blob_counter,
                        len64,
                        ha->m_blobs_row_total_size));
  }
  ha->m_blob_counter++;

  /*
    Wait until all blobs in this row are active, so we can allocate
    and use a common buffer containing all.
  */
  if (ha->m_blob_counter < ha->m_blob_expected_count_per_row)
    DBUG_RETURN(0);

  /* Reset blob counter for next row (scan scenario) */
  ha->m_blob_counter= 0;

  /* Re-allocate bigger blob buffer for this row if necessary. */
  if (ha->m_blobs_row_total_size > ha->m_blobs_buffer_size)
  {
    my_free(ha->m_blobs_buffer, MYF(MY_ALLOW_ZERO_PTR));
    DBUG_PRINT("info", ("allocate blobs buffer size %u",
                        (uint32)(ha->m_blobs_row_total_size)));
    /* Windows compiler complains about my_malloc on non-size_t
     * validate mapping from Uint64 to size_t
     */
    if(((size_t)ha->m_blobs_row_total_size) != ha->m_blobs_row_total_size)
    {
      ha->m_blobs_buffer= NULL;
      ha->m_blobs_buffer_size= 0;
      DBUG_RETURN(-1);
    }

    ha->m_blobs_buffer=
      (uchar*) my_malloc((size_t) ha->m_blobs_row_total_size, MYF(MY_WME));
    if (ha->m_blobs_buffer == NULL)
    {
      ha->m_blobs_buffer_size= 0;
      DBUG_RETURN(-1);
    }
    ha->m_blobs_buffer_size= ha->m_blobs_row_total_size;
  }

  /*
    Now read all blob data.
    If we know the destination mysqld row, we also set the blob null bit and
    pointer/length (if not, it will be done instead in unpack_record()).
  */
  uint32 offset= 0;
  for (uint i= 0; i < ha->table->s->fields; i++)
  {
    Field *field= ha->table->field[i];
    if (! (field->flags & BLOB_FLAG))
      continue;
    NdbValue value= ha->m_value[i];
    if (value.blob == NULL)
    {
      DBUG_PRINT("info",("[%u] skipped", i));
      continue;
    }
    Field_blob *field_blob= (Field_blob *)field;
    NdbBlob *ndb_blob= value.blob;
    int isNull;
    if (ndb_blob->getNull(isNull) != 0)
      ERR_RETURN(ndb_blob->getNdbError());
    if (isNull == 0) {
      Uint64 len64= 0;
      if (ndb_blob->getLength(len64) != 0)
        ERR_RETURN(ndb_blob->getNdbError());
      DBUG_ASSERT(len64 < 0xffffffff);
      uchar *buf= ha->m_blobs_buffer + offset;
	  uint32 len= (uint32)(ha->m_blobs_buffer_size - offset);
      if (ndb_blob->readData(buf, len) != 0)
      {
        NdbError err;
        if (findBlobError(err, ndb_blob) == 0)
        {
          ERR_RETURN(err);
        }
        else
        {
          /* Should always have some error code set */
          assert(err.code != 0);
          ERR_RETURN(err);
        }
      }   
      DBUG_PRINT("info", ("[%u] offset: %u  buf: 0x%lx  len=%u",
                          i, offset, (long) buf, len));
      DBUG_ASSERT(len == len64);
      if (ha->m_blob_destination_record)
      {
        my_ptrdiff_t ptrdiff=
          ha->m_blob_destination_record - ha->table->record[0];
        field_blob->move_field_offset(ptrdiff);
        field_blob->set_ptr(len, buf);
        field_blob->set_notnull();
        field_blob->move_field_offset(-ptrdiff);
      }
      offset+= Uint32((len64 + 7) & ~((Uint64)7));
    }
    else if (ha->m_blob_destination_record)
    {
      /* Have to set length even in this case. */
      my_ptrdiff_t ptrdiff=
        ha->m_blob_destination_record - ha->table->record[0];
      uchar *buf= ha->m_blobs_buffer + offset;
      field_blob->move_field_offset(ptrdiff);
      field_blob->set_ptr((uint32)0, buf);
      field_blob->set_null();
      field_blob->move_field_offset(-ptrdiff);
      DBUG_PRINT("info", ("[%u] isNull=%d", i, isNull));
    }
  }

  if (!ha->m_active_cursor)
  {
    /* Non-scan, Blob reads have been issued
     * execute them and then close the Blob 
     * handles
     */
    for (uint i= 0; i < ha->table->s->fields; i++)
    {
      Field *field= ha->table->field[i];
      if (! (field->flags & BLOB_FLAG))
        continue;
      NdbValue value= ha->m_value[i];
      if (value.blob == NULL)
      {
        DBUG_PRINT("info",("[%u] skipped", i));
        continue;
      }
      NdbBlob *ndb_blob= value.blob;
    
      assert(ndb_blob->getState() == NdbBlob::Active);

      /* Call close() with execPendingBlobOps == true
       * For LM_CommittedRead access, this will enqueue
       * an unlock operation, which the Blob framework 
       * code invoking this callback will execute before
       * returning control to the caller of execute()
       */
      if (ndb_blob->close(true) != 0)
      {
        ERR_RETURN(ndb_blob->getNdbError());
      }
    }
  }

  DBUG_RETURN(0);
}

/*
  Request reading of blob values.

  If dst_record is specified, the blob null bit, pointer, and length will be
  set in that record. Otherwise they must be set later by calling
  unpack_record().
*/
int
ha_ndbcluster::get_blob_values(const NdbOperation *ndb_op, uchar *dst_record,
                               const MY_BITMAP *bitmap)
{
  uint i;
  DBUG_ENTER("ha_ndbcluster::get_blob_values");

  m_blob_counter= 0;
  m_blob_expected_count_per_row= 0;
  m_blob_destination_record= dst_record;
  m_blobs_row_total_size= 0;
  ndb_op->getNdbTransaction()->
    setMaxPendingBlobReadBytes(THDVAR(current_thd, blob_read_batch_bytes));

  for (i= 0; i < table_share->fields; i++) 
  {
    Field *field= table->field[i];
    if (!(field->flags & BLOB_FLAG))
      continue;

    DBUG_PRINT("info", ("fieldnr=%d", i));
    NdbBlob *ndb_blob;
    if (bitmap_is_set(bitmap, i))
    {
      if ((ndb_blob= ndb_op->getBlobHandle(i)) == NULL ||
          ndb_blob->setActiveHook(g_get_ndb_blobs_value, this) != 0)
        DBUG_RETURN(1);
      m_blob_expected_count_per_row++;
    }
    else
      ndb_blob= NULL;

    m_value[i].blob= ndb_blob;
  }

  DBUG_RETURN(0);
}

int
ha_ndbcluster::set_blob_values(const NdbOperation *ndb_op,
                               my_ptrdiff_t row_offset, const MY_BITMAP *bitmap,
                               uint *set_count, bool batch)
{
  uint field_no;
  uint *blob_index, *blob_index_end;
  int res= 0;
  DBUG_ENTER("ha_ndbcluster::set_blob_values");

  *set_count= 0;

  if (table_share->blob_fields == 0)
    DBUG_RETURN(0);

  ndb_op->getNdbTransaction()->
    setMaxPendingBlobWriteBytes(THDVAR(current_thd, blob_write_batch_bytes));
  blob_index= table_share->blob_field;
  blob_index_end= blob_index + table_share->blob_fields;
  do
  {
    field_no= *blob_index;
    /* A NULL bitmap sets all blobs. */
    if (bitmap && !bitmap_is_set(bitmap, field_no))
      continue;
    Field *field= table->field[field_no];

    NdbBlob *ndb_blob= ndb_op->getBlobHandle(field_no);
    if (ndb_blob == NULL)
      ERR_RETURN(ndb_op->getNdbError());
    if (field->is_null_in_record_with_offset(row_offset))
    {
      DBUG_PRINT("info", ("Setting Blob %d to NULL", field_no));
      if (ndb_blob->setNull() != 0)
        ERR_RETURN(ndb_op->getNdbError());
    }
    else
    {
      Field_blob *field_blob= (Field_blob *)field;

      // Get length and pointer to data
      const uchar *field_ptr= field->ptr + row_offset;
      uint32 blob_len= field_blob->get_length(field_ptr);
      uchar* blob_ptr= NULL;
      field_blob->get_ptr(&blob_ptr);

      // Looks like NULL ptr signals length 0 blob
      if (blob_ptr == NULL) {
        DBUG_ASSERT(blob_len == 0);
        blob_ptr= (uchar*)"";
      }

      DBUG_PRINT("value", ("set blob ptr: 0x%lx  len: %u",
                           (long) blob_ptr, blob_len));
      DBUG_DUMP("value", blob_ptr, min(blob_len, 26));

      /*
        NdbBlob requires the data pointer to remain valid until execute() time.
        So when batching, we need to copy the value to a temporary buffer.
      */
      if (batch && blob_len > 0)
      {
        uchar *tmp_buf= get_buffer(m_thd_ndb, blob_len);
        if (!tmp_buf)
          DBUG_RETURN(HA_ERR_OUT_OF_MEM);
        memcpy(tmp_buf, blob_ptr, blob_len);
        blob_ptr= tmp_buf;
      }
      res= ndb_blob->setValue((char*)blob_ptr, blob_len);
      if (res != 0)
        ERR_RETURN(ndb_op->getNdbError());
    }

    ++(*set_count);
  } while (++blob_index != blob_index_end);

  DBUG_RETURN(res);
}

/*
  This routine is shared by injector.  There is no common blobs buffer
  so the buffer and length are passed by reference.  Injector also
  passes a record pointer diff.
 */
int get_ndb_blobs_value(TABLE* table, NdbValue* value_array,
                        uchar*& buffer, uint& buffer_size,
                        my_ptrdiff_t ptrdiff)
{
  DBUG_ENTER("get_ndb_blobs_value");

  // Field has no field number so cannot use TABLE blob_field
  // Loop twice, first only counting total buffer size
  for (int loop= 0; loop <= 1; loop++)
  {
    uint32 offset= 0;
    for (uint i= 0; i < table->s->fields; i++)
    {
      Field *field= table->field[i];
      NdbValue value= value_array[i];
      if (! (field->flags & BLOB_FLAG))
        continue;
      if (value.blob == NULL)
      {
        DBUG_PRINT("info",("[%u] skipped", i));
        continue;
      }
      Field_blob *field_blob= (Field_blob *)field;
      NdbBlob *ndb_blob= value.blob;
      int isNull;
      if (ndb_blob->getNull(isNull) != 0)
        ERR_RETURN(ndb_blob->getNdbError());
      if (isNull == 0) {
        Uint64 len64= 0;
        if (ndb_blob->getLength(len64) != 0)
          ERR_RETURN(ndb_blob->getNdbError());
        // Align to Uint64
        uint32 size= Uint32(len64);
        if (size % 8 != 0)
          size+= 8 - size % 8;
        if (loop == 1)
        {
          uchar *buf= buffer + offset;
          uint32 len= 0xffffffff;  // Max uint32
          if (ndb_blob->readData(buf, len) != 0)
            ERR_RETURN(ndb_blob->getNdbError());
          DBUG_PRINT("info", ("[%u] offset: %u  buf: 0x%lx  len=%u  [ptrdiff=%d]",
                              i, offset, (long) buf, len, (int)ptrdiff));
          DBUG_ASSERT(len == len64);
          // Ugly hack assumes only ptr needs to be changed
          field_blob->set_ptr_offset(ptrdiff, len, buf);
        }
        offset+= size;
      }
      else if (loop == 1) // undefined or null
      {
        // have to set length even in this case
        uchar *buf= buffer + offset; // or maybe NULL
        uint32 len= 0;
	field_blob->set_ptr_offset(ptrdiff, len, buf);
        DBUG_PRINT("info", ("[%u] isNull=%d", i, isNull));
      }
    }
    if (loop == 0 && offset > buffer_size)
    {
      my_free(buffer, MYF(MY_ALLOW_ZERO_PTR));
      buffer_size= 0;
      DBUG_PRINT("info", ("allocate blobs buffer size %u", offset));
      buffer= (uchar*) my_malloc(offset, MYF(MY_WME));
      if (buffer == NULL)
      {
        sql_print_error("ha_ndbcluster::get_ndb_blobs_value: "
                        "my_malloc(%u) failed", offset);
        DBUG_RETURN(-1);
      }
      buffer_size= offset;
    }
  }
  DBUG_RETURN(0);
}


/**
  Check if any set or get of blob value in current query.
*/

bool ha_ndbcluster::uses_blob_value(const MY_BITMAP *bitmap) const
{
  uint *blob_index, *blob_index_end;
  if (table_share->blob_fields == 0)
    return FALSE;

  blob_index=     table_share->blob_field;
  blob_index_end= blob_index + table_share->blob_fields;
  do
  {
    if (bitmap_is_set(bitmap, table->field[*blob_index]->field_index))
      return TRUE;
  } while (++blob_index != blob_index_end);
  return FALSE;
}

void ha_ndbcluster::release_blobs_buffer()
{
  DBUG_ENTER("releaseBlobsBuffer");
  if (m_blobs_buffer_size > 0)
  {
    DBUG_PRINT("info", ("Deleting blobs buffer, size %llu", m_blobs_buffer_size));
    my_free(m_blobs_buffer, MYF(MY_ALLOW_ZERO_PTR));
    m_blobs_buffer= 0;
    m_blobs_row_total_size= 0;
    m_blobs_buffer_size= 0;
  }
  DBUG_VOID_RETURN;
}

/**
  Get metadata for this table from NDB.

  Check that frm-file on disk is equal to frm-file
  of table accessed in NDB.

  @retval
    0    ok
  @retval
    -2   Meta data has changed; Re-read data and try again
*/

int cmp_frm(const NDBTAB *ndbtab, const void *pack_data,
            uint pack_length)
{
  DBUG_ENTER("cmp_frm");
  /*
    Compare FrmData in NDB with frm file from disk.
  */
  if ((pack_length != ndbtab->getFrmLength()) || 
      (memcmp(pack_data, ndbtab->getFrmData(), pack_length)))
    DBUG_RETURN(1);
  DBUG_RETURN(0);
}

/*
  Does type support a default value?
*/
static bool
type_supports_default_value(enum_field_types mysql_type)
{
  bool ret = (mysql_type != MYSQL_TYPE_BLOB &&
              mysql_type != MYSQL_TYPE_TINY_BLOB &&
              mysql_type != MYSQL_TYPE_MEDIUM_BLOB &&
              mysql_type != MYSQL_TYPE_LONG_BLOB &&
              mysql_type != MYSQL_TYPE_GEOMETRY);

  return ret;
}

/**
   Check that Ndb data dictionary has the same default values
   as MySQLD for the current table.
   Called as part of a DBUG check as part of table open
   
   Returns
     0  - Defaults are ok
     -1 - Some default(s) are bad
*/
int ha_ndbcluster::check_default_values(const NDBTAB* ndbtab)
{
  /* Debug only method for checking table defaults aligned
     between MySQLD and Ndb
  */
  bool defaults_aligned= true;

  if (ndbtab->hasDefaultValues())
  {
    /* Ndb supports native defaults for non-pk columns */
    my_bitmap_map *old_map= tmp_use_all_columns(table, table->read_set);

    for (uint f=0; f < table_share->fields; f++)
    {
      Field* field= table->field[f]; // Use Field struct from MySQLD table rep
      const NdbDictionary::Column* ndbCol= ndbtab->getColumn(field->field_index); 
      bool isTimeStampWithAutoValue = ((field->type() == MYSQL_TYPE_TIMESTAMP) &&
                                       (field->table->timestamp_field == field));

      if ((! (field->flags & (PRI_KEY_FLAG |
                              NO_DEFAULT_VALUE_FLAG))) &&
          (type_supports_default_value(field->real_type())) &&
          !isTimeStampWithAutoValue)
      {
        /* We expect Ndb to have a native default for this
         * column
         */
        my_ptrdiff_t src_offset= table_share->default_values - 
          field->table->record[0];

        /* Move field by offset to refer to default value */
        field->move_field_offset(src_offset);
        
        const uchar* ndb_default= (const uchar*) ndbCol->getDefaultValue();

        if (ndb_default == NULL)
          /* MySQLD default must also be NULL */
          defaults_aligned= field->is_null();
        else
        {
          if (field->type() != MYSQL_TYPE_BIT)
          {
            defaults_aligned= (0 == field->cmp(ndb_default));
          }
          else
          {
            longlong value= (static_cast<Field_bit*>(field))->val_int();
            /* Map to NdbApi format - two Uint32s */
            Uint32 out[2];
            out[0] = 0;
            out[1] = 0;
            for (int b=0; b < 64; b++)
            {
              out[b >> 5] |= (value & 1) << (b & 31);
              
              value= value >> 1;
            }
            Uint32 defaultLen = field_used_length(field);
            defaultLen = ((defaultLen + 3) & ~(Uint32)0x7);
            defaults_aligned= (0 == memcmp(ndb_default, 
                                           out, 
                                           defaultLen));
          }
        }
        
        field->move_field_offset(-src_offset);

        if (unlikely(!defaults_aligned))
        {
          DBUG_PRINT("info", ("Default values differ for column %u",
                              field->field_index));
          break;
        }
      }
      else
      {
        /* We don't expect Ndb to have a native default for this column */
        if (unlikely(ndbCol->getDefaultValue() != NULL))
        {
          /* Didn't expect that */
          DBUG_PRINT("info", ("Column %u has native default, but shouldn't."
                              " Flags=%u, type=%u",
                              field->field_index, field->flags, field->real_type()));
          defaults_aligned= false;
          break;
        }
      }
    } 
    tmp_restore_column_map(table->read_set, old_map);
  }

  return (defaults_aligned? 0: -1);
}

int ha_ndbcluster::get_metadata(THD *thd, const char *path)
{
  Ndb *ndb= get_thd_ndb(thd)->ndb;
  NDBDICT *dict= ndb->getDictionary();
  const NDBTAB *tab;
  int error;
  DBUG_ENTER("get_metadata");
  DBUG_PRINT("enter", ("m_tabname: %s, path: %s", m_tabname, path));

  DBUG_ASSERT(m_table == NULL);
  DBUG_ASSERT(m_table_info == NULL);

  uchar *data= NULL, *pack_data= NULL;
  size_t length, pack_length;

  /*
    Compare FrmData in NDB with frm file from disk.
  */
  error= 0;
  if (readfrm(path, &data, &length) ||
      packfrm(data, length, &pack_data, &pack_length))
  {
    my_free(data, MYF(MY_ALLOW_ZERO_PTR));
    my_free(pack_data, MYF(MY_ALLOW_ZERO_PTR));
    DBUG_RETURN(1);
  }
    
  Ndb_table_guard ndbtab_g(dict, m_tabname);
  if (!(tab= ndbtab_g.get_table()))
    ERR_RETURN(dict->getNdbError());

  if (get_ndb_share_state(m_share) != NSS_ALTERED 
      && cmp_frm(tab, pack_data, pack_length))
  {
    DBUG_PRINT("error", 
               ("metadata, pack_length: %lu  getFrmLength: %d  memcmp: %d",
                (ulong) pack_length, tab->getFrmLength(),
                memcmp(pack_data, tab->getFrmData(), pack_length)));
    DBUG_DUMP("pack_data", (uchar*) pack_data, pack_length);
    DBUG_DUMP("frm", (uchar*) tab->getFrmData(), tab->getFrmLength());
    error= HA_ERR_TABLE_DEF_CHANGED;
  }
  my_free((char*)data, MYF(0));
  my_free((char*)pack_data, MYF(0));

  /* Now check that any Ndb native defaults are aligned 
     with MySQLD defaults
  */
  DBUG_ASSERT(check_default_values(tab) == 0);

  if (error)
    goto err;

  DBUG_PRINT("info", ("fetched table %s", tab->getName()));
  m_table= tab;

  if (bitmap_init(&m_bitmap, m_bitmap_buf, table_share->fields, 0))
  {
    error= HA_ERR_OUT_OF_MEM;
    goto err;
  }
  if (table_share->primary_key == MAX_KEY)
  {
    /* Hidden primary key. */
    if ((error= add_hidden_pk_ndb_record(dict)) != 0)
      goto err;
  }

  if ((error= add_table_ndb_record(dict)) != 0)
    goto err;

  /*
    Approx. write size in bytes over transporter
  */
  m_bytes_per_write= 12 + tab->getRowSizeInBytes() + 4 * tab->getNoOfColumns();

  /* Open indexes */
  if ((error= open_indexes(thd, ndb, table, FALSE)) != 0)
    goto err;

  /*
    Backward compatibility for tables created without tablespace
    in .frm => read tablespace setting from engine
  */
  if (table_share->mysql_version < 50120 &&
      !table_share->tablespace /* safety */)
  {
    Uint32 id;
    if (tab->getTablespace(&id))
    {
      NdbDictionary::Tablespace ts= dict->getTablespace(id);
      NdbError ndberr= dict->getNdbError();
      if (ndberr.classification == NdbError::NoError)
      {
        const char *tablespace= ts.getName();
        const size_t tablespace_len= strlen(tablespace);
        if (tablespace_len != 0)
        {
          DBUG_PRINT("info", ("Found tablespace '%s'", tablespace));
          table_share->tablespace= strmake_root(&table_share->mem_root,
                                                tablespace,
                                                tablespace_len);
        }
      }
    }
  }

  ndbtab_g.release();

#ifdef HAVE_NDB_BINLOG
  ndbcluster_read_binlog_replication(thd, ndb, m_share, m_table,
                                     ::server_id, table, FALSE);
#endif

  DBUG_RETURN(0);

err:
  ndbtab_g.invalidate();
  m_table= NULL;
  DBUG_RETURN(error);
}

static int fix_unique_index_attr_order(NDB_INDEX_DATA &data,
                                       const NDBINDEX *index,
                                       KEY *key_info)
{
  DBUG_ENTER("fix_unique_index_attr_order");
  unsigned sz= index->getNoOfIndexColumns();

  if (data.unique_index_attrid_map)
    my_free((char*)data.unique_index_attrid_map, MYF(0));
  data.unique_index_attrid_map= (uchar*)my_malloc(sz,MYF(MY_WME));
  if (data.unique_index_attrid_map == 0)
  {
    sql_print_error("fix_unique_index_attr_order: my_malloc(%u) failure",
                    (unsigned int)sz);
    DBUG_RETURN(HA_ERR_OUT_OF_MEM);
  }

  KEY_PART_INFO* key_part= key_info->key_part;
  KEY_PART_INFO* end= key_part+key_info->key_parts;
  DBUG_ASSERT(key_info->key_parts == sz);
  for (unsigned i= 0; key_part != end; key_part++, i++) 
  {
    const char *field_name= key_part->field->field_name;
#ifndef DBUG_OFF
   data.unique_index_attrid_map[i]= 255;
#endif
    for (unsigned j= 0; j < sz; j++)
    {
      const NDBCOL *c= index->getColumn(j);
      if (strcmp(field_name, c->getName()) == 0)
      {
        data.unique_index_attrid_map[i]= j;
        break;
      }
    }
    DBUG_ASSERT(data.unique_index_attrid_map[i] != 255);
  }
  DBUG_RETURN(0);
}

/*
  Create all the indexes for a table.
  If any index should fail to be created,
  the error is returned immediately
*/
int ha_ndbcluster::create_indexes(THD *thd, Ndb *ndb, TABLE *tab)
{
  uint i;
  int error= 0;
  const char *index_name;
  KEY* key_info= tab->key_info;
  const char **key_name= tab->s->keynames.type_names;
  DBUG_ENTER("ha_ndbcluster::create_indexes");

  for (i= 0; i < tab->s->keys; i++, key_info++, key_name++)
  {
    index_name= *key_name;
    NDB_INDEX_TYPE idx_type= get_index_type_from_table(i);
    error= create_index(thd, index_name, key_info, idx_type, i);
    if (error)
    {
      DBUG_PRINT("error", ("Failed to create index %u", i));
      break;
    }
  }

  DBUG_RETURN(error);
}

static void ndb_init_index(NDB_INDEX_DATA &data)
{
  data.type= UNDEFINED_INDEX;
  data.status= UNDEFINED;
  data.unique_index= NULL;
  data.index= NULL;
  data.unique_index_attrid_map= NULL;
  data.ndb_record_key= NULL;
  data.ndb_unique_record_key= NULL;
  data.ndb_unique_record_row= NULL;
}

static void ndb_clear_index(NDBDICT *dict, NDB_INDEX_DATA &data)
{
  if (data.unique_index_attrid_map)
  {
    my_free((char*)data.unique_index_attrid_map, MYF(0));
  }
  if (data.ndb_unique_record_key)
    dict->releaseRecord(data.ndb_unique_record_key);
  if (data.ndb_unique_record_row)
    dict->releaseRecord(data.ndb_unique_record_row);
  if (data.ndb_record_key)
    dict->releaseRecord(data.ndb_record_key);
  ndb_init_index(data);
}

static
void ndb_protect_char(const char* from, char* to, uint to_length, char protect)
{
  uint fpos= 0, tpos= 0;

  while(from[fpos] != '\0' && tpos < to_length - 1)
  {
    if (from[fpos] == protect)
    {
      int len= 0;
      to[tpos++]= '@';
      if(tpos < to_length - 5)
      {
        len= sprintf(to+tpos, "00%u", (uint) protect);
        tpos+= len;
      }
    }
    else
    {
      to[tpos++]= from[fpos];
    }
    fpos++;
  }
  to[tpos]= '\0';
}

/*
  Associate a direct reference to an index handle
  with an index (for faster access)
 */
int ha_ndbcluster::add_index_handle(THD *thd, NDBDICT *dict, KEY *key_info,
                                    const char *key_name, uint index_no)
{
  char index_name[FN_LEN + 1];
  int error= 0;

  NDB_INDEX_TYPE idx_type= get_index_type_from_table(index_no);
  m_index[index_no].type= idx_type;
  DBUG_ENTER("ha_ndbcluster::add_index_handle");
  DBUG_PRINT("enter", ("table %s", m_tabname));
  
  ndb_protect_char(key_name, index_name, sizeof(index_name) - 1, '/');
  if (idx_type != PRIMARY_KEY_INDEX && idx_type != UNIQUE_INDEX)
  {
    DBUG_PRINT("info", ("Get handle to index %s", index_name));
    const NDBINDEX *index;
    do
    {
      index= dict->getIndexGlobal(index_name, *m_table);
      if (!index)
        ERR_RETURN(dict->getNdbError());
      DBUG_PRINT("info", ("index: 0x%lx  id: %d  version: %d.%d  status: %d",
                          (long) index,
                          index->getObjectId(),
                          index->getObjectVersion() & 0xFFFFFF,
                          index->getObjectVersion() >> 24,
                          index->getObjectStatus()));
      DBUG_ASSERT(index->getObjectStatus() ==
                  NdbDictionary::Object::Retrieved);
      break;
    } while (1);
    m_index[index_no].index= index;
  }
  if (idx_type == UNIQUE_ORDERED_INDEX || idx_type == UNIQUE_INDEX)
  {
    char unique_index_name[FN_LEN + 1];
    static const char* unique_suffix= "$unique";
    m_has_unique_index= TRUE;
    strxnmov(unique_index_name, FN_LEN, index_name, unique_suffix, NullS);
    DBUG_PRINT("info", ("Get handle to unique_index %s", unique_index_name));
    const NDBINDEX *index;
    do
    {
      index= dict->getIndexGlobal(unique_index_name, *m_table);
      if (!index)
        ERR_RETURN(dict->getNdbError());
      DBUG_PRINT("info", ("index: 0x%lx  id: %d  version: %d.%d  status: %d",
                          (long) index,
                          index->getObjectId(),
                          index->getObjectVersion() & 0xFFFFFF,
                          index->getObjectVersion() >> 24,
                          index->getObjectStatus()));
      DBUG_ASSERT(index->getObjectStatus() ==
                  NdbDictionary::Object::Retrieved);
      break;
    } while (1);
    m_index[index_no].unique_index= index;
    error= fix_unique_index_attr_order(m_index[index_no], index, key_info);
  }

  if (!error)
    error= add_index_ndb_record(dict, key_info, index_no);

  if (!error)
    m_index[index_no].status= ACTIVE;
  
  DBUG_RETURN(error);
}

/*
  We use this function to convert null bit masks, as found in class Field,
  to bit numbers, as used in NdbRecord.
*/
static uint
null_bit_mask_to_bit_number(uchar bit_mask)
{
  switch (bit_mask)
  {
    case  0x1: return 0;
    case  0x2: return 1;
    case  0x4: return 2;
    case  0x8: return 3;
    case 0x10: return 4;
    case 0x20: return 5;
    case 0x40: return 6;
    case 0x80: return 7;
    default:
      DBUG_ASSERT(false);
      return 0;
  }
}

static void
ndb_set_record_specification(uint field_no,
                             NdbDictionary::RecordSpecification *spec,
                             const TABLE *table,
                             const NdbDictionary::Table *ndb_table)
{
  spec->column= ndb_table->getColumn(field_no);
  spec->offset= Uint32(table->field[field_no]->ptr - table->record[0]);
  if (table->field[field_no]->null_ptr)
  {
    spec->nullbit_byte_offset=
      Uint32(table->field[field_no]->null_ptr - table->record[0]);
    spec->nullbit_bit_in_byte=
      null_bit_mask_to_bit_number(table->field[field_no]->null_bit);
  }
  else if (table->field[field_no]->type() == MYSQL_TYPE_BIT)
  {
    /* We need to store the position of the overflow bits. */
    const Field_bit* field_bit= static_cast<Field_bit*>(table->field[field_no]);
    spec->nullbit_byte_offset=
      Uint32(field_bit->bit_ptr - table->record[0]);
    spec->nullbit_bit_in_byte= field_bit->bit_ofs;
  }
  else
  {
    spec->nullbit_byte_offset= 0;
    spec->nullbit_bit_in_byte= 0;
  }
}

int
ha_ndbcluster::add_table_ndb_record(NDBDICT *dict)
{
  DBUG_ENTER("ha_ndbcluster::add_table_ndb_record()");
  NdbDictionary::RecordSpecification spec[NDB_MAX_ATTRIBUTES_IN_TABLE + 2];
  NdbRecord *rec;
  uint i;

  for (i= 0; i < table_share->fields; i++)
  {
    ndb_set_record_specification(i, &spec[i], table, m_table);
  }

  rec= dict->createRecord(m_table, spec, i, sizeof(spec[0]),
                          NdbDictionary::RecMysqldBitfield);
  if (! rec)
    ERR_RETURN(dict->getNdbError());
  m_ndb_record= rec;

  DBUG_RETURN(0);
}

/* Create NdbRecord for setting hidden primary key from Uint64. */
int
ha_ndbcluster::add_hidden_pk_ndb_record(NDBDICT *dict)
{
  DBUG_ENTER("ha_ndbcluster::add_hidden_pk_ndb_record");
  NdbDictionary::RecordSpecification spec[1];
  NdbRecord *rec;

  spec[0].column= m_table->getColumn(table_share->fields);
  spec[0].offset= 0;
  spec[0].nullbit_byte_offset= 0;
  spec[0].nullbit_bit_in_byte= 0;

  rec= dict->createRecord(m_table, spec, 1, sizeof(spec[0]));
  if (! rec)
    ERR_RETURN(dict->getNdbError());
  m_ndb_hidden_key_record= rec;

  DBUG_RETURN(0);
}

int
ha_ndbcluster::add_index_ndb_record(NDBDICT *dict, KEY *key_info, uint index_no)
{
  DBUG_ENTER("ha_ndbcluster::add_index_ndb_record");
  NdbDictionary::RecordSpecification spec[NDB_MAX_ATTRIBUTES_IN_TABLE + 2];
  NdbRecord *rec;

  Uint32 offset= 0;
  for (uint i= 0; i < key_info->key_parts; i++)
  {
    KEY_PART_INFO *kp= &key_info->key_part[i];

    spec[i].column= m_table->getColumn(kp->fieldnr - 1);
    if (! spec[i].column)
      ERR_RETURN(dict->getNdbError());
    if (kp->null_bit)
    {
      /* Nullable column. */
      spec[i].offset= offset + 1;           // First byte is NULL flag
      spec[i].nullbit_byte_offset= offset;
      spec[i].nullbit_bit_in_byte= 0;
    }
    else
    {
      /* Not nullable column. */
      spec[i].offset= offset;
      spec[i].nullbit_byte_offset= 0;
      spec[i].nullbit_bit_in_byte= 0;
    }
    offset+= kp->store_length;
  }

  if (m_index[index_no].index)
  {
    /*
      Enable MysqldShrinkVarchar flag so that the two-byte length used by
      mysqld for short varchar keys is correctly converted into a one-byte
      length used by Ndb kernel.
    */
    rec= dict->createRecord(m_index[index_no].index, m_table,
                            spec, key_info->key_parts, sizeof(spec[0]),
                            ( NdbDictionary::RecMysqldShrinkVarchar |
                              NdbDictionary::RecMysqldBitfield ));
    if (! rec)
      ERR_RETURN(dict->getNdbError());
    m_index[index_no].ndb_record_key= rec;
  }
  else
    m_index[index_no].ndb_record_key= NULL;

  if (m_index[index_no].unique_index)
  {
    rec= dict->createRecord(m_index[index_no].unique_index, m_table,
                            spec, key_info->key_parts, sizeof(spec[0]),
                            ( NdbDictionary::RecMysqldShrinkVarchar |
                              NdbDictionary::RecMysqldBitfield ));
    if (! rec)
      ERR_RETURN(dict->getNdbError());
    m_index[index_no].ndb_unique_record_key= rec;
  }
  else if (index_no == table_share->primary_key)
  {
    /* The primary key is special, there is no explicit NDB index associated. */
    rec= dict->createRecord(m_table,
                            spec, key_info->key_parts, sizeof(spec[0]),
                            ( NdbDictionary::RecMysqldShrinkVarchar |
                              NdbDictionary::RecMysqldBitfield ));
    if (! rec)
      ERR_RETURN(dict->getNdbError());
    m_index[index_no].ndb_unique_record_key= rec;
  }
  else
    m_index[index_no].ndb_unique_record_key= NULL;

  /* Now do the same, but this time with offsets from Field, for row access. */
  for (uint i= 0; i < key_info->key_parts; i++)
  {
    const KEY_PART_INFO *kp= &key_info->key_part[i];

    spec[i].offset= kp->offset;
    if (kp->null_bit)
    {
      /* Nullable column. */
      spec[i].nullbit_byte_offset= kp->null_offset;
      spec[i].nullbit_bit_in_byte= null_bit_mask_to_bit_number(kp->null_bit);
    }
    else
    {
      /* Not nullable column. */
      spec[i].nullbit_byte_offset= 0;
      spec[i].nullbit_bit_in_byte= 0;
    }
  }

  if (m_index[index_no].unique_index)
  {
    rec= dict->createRecord(m_index[index_no].unique_index, m_table,
                            spec, key_info->key_parts, sizeof(spec[0]),
                            NdbDictionary::RecMysqldBitfield);
    if (! rec)
      ERR_RETURN(dict->getNdbError());
    m_index[index_no].ndb_unique_record_row= rec;
  }
  else if (index_no == table_share->primary_key)
  {
    rec= dict->createRecord(m_table,
                            spec, key_info->key_parts, sizeof(spec[0]),
                            NdbDictionary::RecMysqldBitfield);
    if (! rec)
      ERR_RETURN(dict->getNdbError());
    m_index[index_no].ndb_unique_record_row= rec;
  }
  else
    m_index[index_no].ndb_unique_record_row= NULL;

  DBUG_RETURN(0);
}

/*
  Associate index handles for each index of a table
*/
int ha_ndbcluster::open_indexes(THD *thd, Ndb *ndb, TABLE *tab,
                                bool ignore_error)
{
  uint i;
  int error= 0;
  NDBDICT *dict= ndb->getDictionary();
  KEY* key_info= tab->key_info;
  const char **key_name= tab->s->keynames.type_names;
  DBUG_ENTER("ha_ndbcluster::open_indexes");
  m_has_unique_index= FALSE;
  btree_keys.clear_all();
  for (i= 0; i < tab->s->keys; i++, key_info++, key_name++)
  {
    if ((error= add_index_handle(thd, dict, key_info, *key_name, i)))
    {
      if (ignore_error)
        m_index[i].index= m_index[i].unique_index= NULL;
      else
        break;
    }
    m_index[i].null_in_unique_index= FALSE;
    if (check_index_fields_not_null(key_info))
      m_index[i].null_in_unique_index= TRUE;

    if (error == 0 && test(index_flags(i, 0, 0) & HA_READ_RANGE))
      btree_keys.set_bit(i);
  }

  if (error && !ignore_error)
  {
    while (i > 0)
    {
      i--;
      if (m_index[i].index)
      {
         dict->removeIndexGlobal(*m_index[i].index, 1);
         m_index[i].index= NULL;
      }
      if (m_index[i].unique_index)
      {
         dict->removeIndexGlobal(*m_index[i].unique_index, 1);
         m_index[i].unique_index= NULL;
      }
    }
  }

  DBUG_ASSERT(error == 0 || error == 4243);

  DBUG_RETURN(error);
}

/*
  Renumber indexes in index list by shifting out
  indexes that are to be dropped
 */
void ha_ndbcluster::renumber_indexes(Ndb *ndb, TABLE *tab)
{
  uint i;
  const char *index_name;
  KEY* key_info= tab->key_info;
  const char **key_name= tab->s->keynames.type_names;
  DBUG_ENTER("ha_ndbcluster::renumber_indexes");
  
  for (i= 0; i < tab->s->keys; i++, key_info++, key_name++)
  {
    index_name= *key_name;
    NDB_INDEX_TYPE idx_type= get_index_type_from_table(i);
    m_index[i].type= idx_type;
    if (m_index[i].status == TO_BE_DROPPED) 
    {
      DBUG_PRINT("info", ("Shifting index %s(%i) out of the list", 
                          index_name, i));
      NDB_INDEX_DATA tmp;
      uint j= i + 1;
      // Shift index out of list
      while(j != MAX_KEY && m_index[j].status != UNDEFINED)
      {
        tmp=  m_index[j - 1];
        m_index[j - 1]= m_index[j];
        m_index[j]= tmp;
        j++;
      }
    }
  }

  DBUG_VOID_RETURN;
}

/*
  Drop all indexes that are marked for deletion
*/
int ha_ndbcluster::drop_indexes(Ndb *ndb, TABLE *tab)
{
  uint i;
  int error= 0;
  const char *index_name;
  KEY* key_info= tab->key_info;
  NDBDICT *dict= ndb->getDictionary();
  DBUG_ENTER("ha_ndbcluster::drop_indexes");
  
  for (i= 0; i < tab->s->keys; i++, key_info++)
  {
    NDB_INDEX_TYPE idx_type= get_index_type_from_table(i);
    m_index[i].type= idx_type;
    if (m_index[i].status == TO_BE_DROPPED)
    {
      const NdbDictionary::Index *index= m_index[i].index;
      const NdbDictionary::Index *unique_index= m_index[i].unique_index;
      
      if (index)
      {
        index_name= index->getName();
        DBUG_PRINT("info", ("Dropping index %u: %s", i, index_name));  
        // Drop ordered index from ndb
        error= dict->dropIndexGlobal(*index);
        if (!error)
        {
          dict->removeIndexGlobal(*index, 1);
          m_index[i].index= NULL;
        }
      }
      if (!error && unique_index)
      {
        index_name= unique_index->getName();
        DBUG_PRINT("info", ("Dropping unique index %u: %s", i, index_name));
        // Drop unique index from ndb
        error= dict->dropIndexGlobal(*unique_index);
        if (!error)
        {
          dict->removeIndexGlobal(*unique_index, 1);
          m_index[i].unique_index= NULL;
        }
      }
      if (error)
        DBUG_RETURN(error);
      ndb_clear_index(dict, m_index[i]);
      continue;
    }
  }
  
  DBUG_RETURN(error);
}

/**
  Decode the type of an index from information 
  provided in table object.
*/
NDB_INDEX_TYPE ha_ndbcluster::get_index_type_from_table(uint inx) const
{
  return get_index_type_from_key(inx, table_share->key_info,
                                 inx == table_share->primary_key);
}

NDB_INDEX_TYPE ha_ndbcluster::get_index_type_from_key(uint inx,
                                                      KEY *key_info,
                                                      bool primary) const
{
  bool is_hash_index=  (key_info[inx].algorithm == 
                        HA_KEY_ALG_HASH);
  if (primary)
    return is_hash_index ? PRIMARY_KEY_INDEX : PRIMARY_KEY_ORDERED_INDEX;
  
  return ((key_info[inx].flags & HA_NOSAME) ? 
          (is_hash_index ? UNIQUE_INDEX : UNIQUE_ORDERED_INDEX) :
          ORDERED_INDEX);
} 

bool ha_ndbcluster::check_index_fields_not_null(KEY* key_info)
{
  KEY_PART_INFO* key_part= key_info->key_part;
  KEY_PART_INFO* end= key_part+key_info->key_parts;
  DBUG_ENTER("ha_ndbcluster::check_index_fields_not_null");
  
  for (; key_part != end; key_part++) 
    {
      Field* field= key_part->field;
      if (field->maybe_null())
	DBUG_RETURN(TRUE);
    }
  
  DBUG_RETURN(FALSE);
}

void ha_ndbcluster::release_metadata(THD *thd, Ndb *ndb)
{
  uint i;

  DBUG_ENTER("release_metadata");
  DBUG_PRINT("enter", ("m_tabname: %s", m_tabname));

  NDBDICT *dict= ndb->getDictionary();
  int invalidate_indexes= 0;
  if (thd && thd->lex && thd->lex->sql_command == SQLCOM_FLUSH)
  {
    invalidate_indexes = 1;
  }
  if (m_table != NULL)
  {
    if (m_ndb_record != NULL)
    {
      dict->releaseRecord(m_ndb_record);
      m_ndb_record= NULL;
    }
    if (m_ndb_hidden_key_record != NULL)
    {
      dict->releaseRecord(m_ndb_hidden_key_record);
      m_ndb_hidden_key_record= NULL;
    }
    if (m_table->getObjectStatus() == NdbDictionary::Object::Invalid)
      invalidate_indexes= 1;
    dict->removeTableGlobal(*m_table, invalidate_indexes);
  }
  // TODO investigate
  DBUG_ASSERT(m_table_info == NULL);
  m_table_info= NULL;

  // Release index list 
  for (i= 0; i < MAX_KEY; i++)
  {
    if (m_index[i].unique_index)
    {
      DBUG_ASSERT(m_table != NULL);
      dict->removeIndexGlobal(*m_index[i].unique_index, invalidate_indexes);
    }
    if (m_index[i].index)
    {
      DBUG_ASSERT(m_table != NULL);
      dict->removeIndexGlobal(*m_index[i].index, invalidate_indexes);
    }
    ndb_clear_index(dict, m_index[i]);
  }

  m_table= NULL;
  DBUG_VOID_RETURN;
}


/*
  Map from thr_lock_type to NdbOperation::LockMode
*/
static inline
NdbOperation::LockMode get_ndb_lock_mode(enum thr_lock_type type)
{
  if (type >= TL_WRITE_ALLOW_WRITE)
    return NdbOperation::LM_Exclusive;
  if (type ==  TL_READ_WITH_SHARED_LOCKS)
    return NdbOperation::LM_Read;
  return NdbOperation::LM_CommittedRead;
}


static const ulong index_type_flags[]=
{
  /* UNDEFINED_INDEX */
  0,                         

  /* PRIMARY_KEY_INDEX */
  HA_ONLY_WHOLE_INDEX, 

  /* PRIMARY_KEY_ORDERED_INDEX */
  /* 
     Enable HA_KEYREAD_ONLY when "sorted" indexes are supported, 
     thus ORDERD BY clauses can be optimized by reading directly 
     through the index.
  */
  // HA_KEYREAD_ONLY | 
  HA_READ_NEXT |
  HA_READ_PREV |
  HA_READ_RANGE |
  HA_READ_ORDER,

  /* UNIQUE_INDEX */
  HA_ONLY_WHOLE_INDEX,

  /* UNIQUE_ORDERED_INDEX */
  HA_READ_NEXT |
  HA_READ_PREV |
  HA_READ_RANGE |
  HA_READ_ORDER,

  /* ORDERED_INDEX */
  HA_READ_NEXT |
  HA_READ_PREV |
  HA_READ_RANGE |
  HA_READ_ORDER
};

static const int index_flags_size= sizeof(index_type_flags)/sizeof(ulong);

inline NDB_INDEX_TYPE ha_ndbcluster::get_index_type(uint idx_no) const
{
  DBUG_ASSERT(idx_no < MAX_KEY);
  return m_index[idx_no].type;
}

inline bool ha_ndbcluster::has_null_in_unique_index(uint idx_no) const
{
  DBUG_ASSERT(idx_no < MAX_KEY);
  return m_index[idx_no].null_in_unique_index;
}


/**
  Get the flags for an index.

  @return
    flags depending on the type of the index.
*/

inline ulong ha_ndbcluster::index_flags(uint idx_no, uint part,
                                        bool all_parts) const 
{ 
  DBUG_ENTER("ha_ndbcluster::index_flags");
  DBUG_PRINT("enter", ("idx_no: %u", idx_no));
  DBUG_ASSERT(get_index_type_from_table(idx_no) < index_flags_size);
  DBUG_RETURN(index_type_flags[get_index_type_from_table(idx_no)] | 
              HA_KEY_SCAN_NOT_ROR);
}

bool ha_ndbcluster::check_index_fields_in_write_set(uint keyno)
{
  KEY* key_info= table->key_info + keyno;
  KEY_PART_INFO* key_part= key_info->key_part;
  KEY_PART_INFO* end= key_part+key_info->key_parts;
  uint i;
  DBUG_ENTER("check_index_fields_in_write_set");

  for (i= 0; key_part != end; key_part++, i++)
  {
    Field* field= key_part->field;
    if (!bitmap_is_set(table->write_set, field->field_index))
    {
      DBUG_RETURN(false);
    }
  }

  DBUG_RETURN(true);
}


/**
  Read one record from NDB using primary key.
*/

int ha_ndbcluster::pk_read(const uchar *key, uint key_len, uchar *buf,
                           uint32 *part_id)
{
  NdbConnection *trans= m_thd_ndb->trans;
  const NdbOperation *op;
  int res;
  DBUG_ENTER("pk_read");
  DBUG_PRINT("enter", ("key_len: %u read_set=%x",
                       key_len, table->read_set->bitmap[0]));
  DBUG_DUMP("key", key, key_len);
  DBUG_ASSERT(trans);

  if (!(op= pk_unique_index_read_key(table->s->primary_key, key, buf,
                                     get_ndb_lock_mode(m_lock.type),
                                     (m_user_defined_partitioning ?
                                      part_id :
                                      NULL))))
    ERR_RETURN(trans->getNdbError());

  if ((res = execute_no_commit_ie(m_thd_ndb, trans)) != 0 ||
      op->getNdbError().code) 
  {
    table->status= STATUS_NOT_FOUND;
    DBUG_RETURN(ndb_err(trans));
  }

  table->status= 0;     
  DBUG_RETURN(0);
}

/**
  Update primary key or part id by doing delete insert.
*/

int ha_ndbcluster::ndb_pk_update_row(THD *thd,
                                     const uchar *old_data, uchar *new_data,
                                     uint32 old_part_id)
{
  NdbTransaction *trans= m_thd_ndb->trans;
  int error;
  const NdbOperation *op;
  DBUG_ENTER("ndb_pk_update_row");
  DBUG_ASSERT(trans);

  NdbOperation::OperationOptions *poptions = NULL;
  NdbOperation::OperationOptions options;
  options.optionsPresent=0;

  DBUG_PRINT("info", ("primary key update or partition change, "
                      "doing read+delete+insert"));
  // Get all old fields, since we optimize away fields not in query

  const NdbRecord *key_rec;
  const uchar *key_row;

  if (m_user_defined_partitioning)
  {
    options.optionsPresent |= NdbOperation::OperationOptions::OO_PARTITION_ID;
    options.partitionId=old_part_id;
    poptions=&options;
  }

  setup_key_ref_for_ndb_record(&key_rec, &key_row, old_data, FALSE);

  if (!bitmap_is_set_all(table->read_set))
  {
    /*
      Need to read rest of columns for later re-insert.

      Use mask only with columns that are not in write_set, not in
      read_set, and not part of the primary key.
    */

    bitmap_copy(&m_bitmap, table->read_set);
    bitmap_union(&m_bitmap, table->write_set);
    bitmap_invert(&m_bitmap);
    if (!(op= trans->readTuple(key_rec, (const char *)key_row,
                               m_ndb_record, (char *)new_data,
                               get_ndb_lock_mode(m_lock.type),
                               (const unsigned char *)(m_bitmap.bitmap),
                               poptions,
                               sizeof(NdbOperation::OperationOptions))))
      ERR_RETURN(trans->getNdbError());

    if (table_share->blob_fields > 0)
    {
      my_bitmap_map *old_map= dbug_tmp_use_all_columns(table, table->read_set);
      error= get_blob_values(op, new_data, &m_bitmap);
      dbug_tmp_restore_column_map(table->read_set, old_map);
      if (error != 0)
        ERR_RETURN(op->getNdbError());
    }
    if (execute_no_commit(m_thd_ndb, trans, m_ignore_no_key) != 0) 
    {
      table->status= STATUS_NOT_FOUND;
      DBUG_RETURN(ndb_err(trans));
    }
  }

  // Delete old row
  error= ndb_delete_row(old_data, TRUE);
  if (error)
  {
    DBUG_PRINT("info", ("delete failed"));
    DBUG_RETURN(error);
  }

  // Insert new row
  DBUG_PRINT("info", ("delete succeded"));
  bool batched_update= (m_active_cursor != 0);
  /*
    If we are updating a primary key with auto_increment
    then we need to update the auto_increment counter
  */
  if (table->found_next_number_field &&
      bitmap_is_set(table->write_set, 
                    table->found_next_number_field->field_index) &&
      (error= set_auto_inc(thd, table->found_next_number_field)))
  {
    DBUG_RETURN(error);
  }

  /*
    We are mapping a MySQLD PK changing update to an NdbApi delete 
    and insert.
    The original PK changing update may not have written new values
    to all columns, so the write set may be partial.
    We set the write set to be all columns so that all values are
    copied from the old row to the new row.
  */
  my_bitmap_map *old_map=
    tmp_use_all_columns(table, table->write_set);
  error= ndb_write_row(new_data, TRUE, batched_update);
  tmp_restore_column_map(table->write_set, old_map);

  if (error)
  {
    DBUG_PRINT("info", ("insert failed"));
    if (trans->commitStatus() == NdbConnection::Started)
    {
      if (thd->slave_thread)
        g_ndb_slave_state.atTransactionAbort();
      m_thd_ndb->m_unsent_bytes= 0;
      m_thd_ndb->m_execute_count++;
      DBUG_PRINT("info", ("execute_count: %u", m_thd_ndb->m_execute_count));
      trans->execute(NdbTransaction::Rollback);
#ifdef FIXED_OLD_DATA_TO_ACTUALLY_CONTAIN_GOOD_DATA
      int undo_res;
      // Undo delete_row(old_data)
      undo_res= ndb_write_row((uchar *)old_data, TRUE, batched_update);
      if (undo_res)
        push_warning(table->in_use,
                     MYSQL_ERROR::WARN_LEVEL_WARN,
                     undo_res,
                     "NDB failed undoing delete at primary key update");
#endif
    }
    DBUG_RETURN(error);
  }
  DBUG_PRINT("info", ("delete+insert succeeded"));

  DBUG_RETURN(0);
}

/**
  Check that all operations between first and last all
  have gotten the errcode
  If checking for HA_ERR_KEY_NOT_FOUND then update m_dupkey
  for all succeeding operations
*/
bool ha_ndbcluster::check_all_operations_for_error(NdbTransaction *trans,
                                                   const NdbOperation *first,
                                                   const NdbOperation *last,
                                                   uint errcode)
{
  const NdbOperation *op= first;
  DBUG_ENTER("ha_ndbcluster::check_all_operations_for_error");

  while(op)
  {
    NdbError err= op->getNdbError();
    if (err.status != NdbError::Success)
    {
      if (ndb_to_mysql_error(&err) != (int) errcode)
        DBUG_RETURN(FALSE);
      if (op == last) break;
      op= trans->getNextCompletedOperation(op);
    }
    else
    {
      // We found a duplicate
      if (op->getType() == NdbOperation::UniqueIndexAccess)
      {
        if (errcode == HA_ERR_KEY_NOT_FOUND)
        {
          NdbIndexOperation *iop= (NdbIndexOperation *) op;
          const NDBINDEX *index= iop->getIndex();
          // Find the key_no of the index
          for(uint i= 0; i<table->s->keys; i++)
          {
            if (m_index[i].unique_index == index)
            {
              m_dupkey= i;
              break;
            }
          }
        }
      }
      else
      {
        // Must have been primary key access
        DBUG_ASSERT(op->getType() == NdbOperation::PrimaryKeyAccess);
        if (errcode == HA_ERR_KEY_NOT_FOUND)
          m_dupkey= table->s->primary_key;
      }
      DBUG_RETURN(FALSE);      
    }
  }
  DBUG_RETURN(TRUE);
}


/**
 * Check if record contains any null valued columns that are part of a key
 */
static
int
check_null_in_record(const KEY* key_info, const uchar *record)
{
  KEY_PART_INFO *curr_part, *end_part;
  curr_part= key_info->key_part;
  end_part= curr_part + key_info->key_parts;

  while (curr_part != end_part)
  {
    if (curr_part->null_bit &&
        (record[curr_part->null_offset] & curr_part->null_bit))
      return 1;
    curr_part++;
  }
  return 0;
  /*
    We could instead pre-compute a bitmask in table_share with one bit for
    every null-bit in the key, and so check this just by OR'ing the bitmask
    with the null bitmap in the record.
    But not sure it's worth it.
  */
}

/* Empty mask and dummy row, for reading no attributes using NdbRecord. */
/* Mask will be initialized to all zeros by linker. */
static unsigned char empty_mask[(NDB_MAX_ATTRIBUTES_IN_TABLE+7)/8];
static char dummy_row[1];

/**
  Peek to check if any rows already exist with conflicting
  primary key or unique index values
*/

int ha_ndbcluster::peek_indexed_rows(const uchar *record, 
                                     NDB_WRITE_OP write_op)
{
  NdbTransaction *trans;
  const NdbOperation *op;
  const NdbOperation *first, *last;
  NdbOperation::OperationOptions options;
  NdbOperation::OperationOptions *poptions=NULL;
  options.optionsPresent = 0;
  uint i;
  int res, error;
  DBUG_ENTER("peek_indexed_rows");
  if (unlikely(!(trans= get_transaction(error))))
  {
    DBUG_RETURN(error);
  }
  const NdbOperation::LockMode lm = get_ndb_lock_mode(m_lock.type);
  first= NULL;
  if (write_op != NDB_UPDATE && table->s->primary_key != MAX_KEY)
  {
    /*
     * Fetch any row with colliding primary key
     */
    const NdbRecord *key_rec=
      m_index[table->s->primary_key].ndb_unique_record_row;

    if (m_user_defined_partitioning)
    {
      uint32 part_id;
      int error;
      longlong func_value;
      my_bitmap_map *old_map= dbug_tmp_use_all_columns(table, table->read_set);
      error= m_part_info->get_partition_id(m_part_info, &part_id, &func_value);
      dbug_tmp_restore_column_map(table->read_set, old_map);
      if (error)
      {
        m_part_info->err_value= func_value;
        DBUG_RETURN(error);
      }
      options.optionsPresent |= NdbOperation::OperationOptions::OO_PARTITION_ID;
      options.partitionId=part_id;
      poptions=&options;
    }    

    if (!(op= trans->readTuple(key_rec, (const char *)record,
                               m_ndb_record, dummy_row, lm, empty_mask,
                               poptions, 
                               sizeof(NdbOperation::OperationOptions))))
      ERR_RETURN(trans->getNdbError());
    
    first= op;
  }
  /*
   * Fetch any rows with colliding unique indexes
   */
  KEY* key_info;
  for (i= 0, key_info= table->key_info; i < table->s->keys; i++, key_info++)
  {
    if (i != table_share->primary_key &&
        key_info->flags & HA_NOSAME &&
        bitmap_is_overlapping(table->write_set, m_key_fields[i]))
    {
      /*
        A unique index is defined on table and it's being updated
        We cannot look up a NULL field value in a unique index. But since
        keys with NULLs are not indexed, such rows cannot conflict anyway, so
        we just skip the index in this case.
      */
      if (check_null_in_record(key_info, record))
      {
        DBUG_PRINT("info", ("skipping check for key with NULL"));
        continue;
      }
      if (write_op != NDB_INSERT && !check_index_fields_in_write_set(i))
      {
        DBUG_PRINT("info", ("skipping check for key %u not in write_set", i));
        continue;
      }

      const NdbOperation *iop;
      const NdbRecord *key_rec= m_index[i].ndb_unique_record_row;
      if (!(iop= trans->readTuple(key_rec, (const char *)record,
                                  m_ndb_record, dummy_row,
                                  lm, empty_mask)))
        ERR_RETURN(trans->getNdbError());

      if (!first)
        first= iop;
    }
  }
  last= trans->getLastDefinedOperation();
  if (first)
    res= execute_no_commit_ie(m_thd_ndb, trans);
  else
  {
    // Table has no keys
    table->status= STATUS_NOT_FOUND;
    DBUG_RETURN(HA_ERR_KEY_NOT_FOUND);
  }
  if (check_all_operations_for_error(trans, first, last, 
                                     HA_ERR_KEY_NOT_FOUND))
  {
    table->status= STATUS_NOT_FOUND;
    DBUG_RETURN(ndb_err(trans));
  } 
  else
  {
    DBUG_PRINT("info", ("m_dupkey %d", m_dupkey));
  }
  DBUG_RETURN(0);
}


/**
  Read one record from NDB using unique secondary index.
*/

int ha_ndbcluster::unique_index_read(const uchar *key,
                                     uint key_len, uchar *buf)
{
  NdbTransaction *trans= m_thd_ndb->trans;
  const NdbOperation *op;
  DBUG_ENTER("ha_ndbcluster::unique_index_read");
  DBUG_PRINT("enter", ("key_len: %u, index: %u", key_len, active_index));
  DBUG_DUMP("key", key, key_len);
  DBUG_ASSERT(trans);

  if (!(op= pk_unique_index_read_key(active_index, key, buf,
                                     get_ndb_lock_mode(m_lock.type),
                                     NULL)))
    ERR_RETURN(trans->getNdbError());
  
  if (execute_no_commit_ie(m_thd_ndb, trans) != 0 ||
      op->getNdbError().code) 
  {
    int err= ndb_err(trans);
    if(err==HA_ERR_KEY_NOT_FOUND)
      table->status= STATUS_NOT_FOUND;
    else
      table->status= STATUS_GARBAGE;

    DBUG_RETURN(err);
  }

  table->status= 0;
  DBUG_RETURN(0);
}

int
ha_ndbcluster::scan_handle_lock_tuple(NdbScanOperation *scanOp,
                                      NdbTransaction *trans)
{
  DBUG_ENTER("ha_ndbcluster::scan_handle_lock_tuple");
  if (m_lock_tuple)
  {
    /*
      Lock level m_lock.type either TL_WRITE_ALLOW_WRITE
      (SELECT FOR UPDATE) or TL_READ_WITH_SHARED_LOCKS (SELECT
      LOCK WITH SHARE MODE) and row was not explictly unlocked 
      with unlock_row() call
    */
    const NdbOperation *op;
    // Lock row
    DBUG_PRINT("info", ("Keeping lock on scanned row"));
      
    if (!(op= scanOp->lockCurrentTuple(trans, m_ndb_record,
                                       dummy_row, empty_mask)))
    {
      /* purecov: begin inspected */
      m_lock_tuple= FALSE;
      ERR_RETURN(trans->getNdbError());
      /* purecov: end */    
    }
    m_thd_ndb->m_unsent_bytes+=12;
  }
  m_lock_tuple= FALSE;
  DBUG_RETURN(0);
}

inline int ha_ndbcluster::fetch_next(NdbScanOperation* cursor)
{
  DBUG_ENTER("fetch_next");
  int local_check;
  int error;
  NdbTransaction *trans= m_thd_ndb->trans;
  
  DBUG_ASSERT(trans);
  if ((error= scan_handle_lock_tuple(cursor, trans)) != 0)
    DBUG_RETURN(error);
  
  bool contact_ndb= m_lock.type < TL_WRITE_ALLOW_WRITE &&
                    m_lock.type != TL_READ_WITH_SHARED_LOCKS;
  do {
    DBUG_PRINT("info", ("Call nextResult, contact_ndb: %d", contact_ndb));
    /*
      We can only handle one tuple with blobs at a time.
    */
    if (m_thd_ndb->m_unsent_bytes && m_blobs_pending)
    {
      if (execute_no_commit(m_thd_ndb, trans, m_ignore_no_key) != 0)
        DBUG_RETURN(ndb_err(trans));
    }
    
    /* Should be no unexamined completed operations
       nextResult() on Blobs generates Blob part read ops,
       so we will free them here
    */
    release_completed_operations(trans);
    
    if ((local_check= cursor->nextResult(&_m_next_row,
                                         contact_ndb,
                                         m_thd_ndb->m_force_send)) == 0)
    {
      /*
	Explicitly lock tuple if "select for update" or
	"select lock in share mode"
      */
      m_lock_tuple= (m_lock.type == TL_WRITE_ALLOW_WRITE
		     || 
		     m_lock.type == TL_READ_WITH_SHARED_LOCKS);
      DBUG_RETURN(0);
    } 
    else if (local_check == 1 || local_check == 2)
    {
      // 1: No more records
      // 2: No more cached records
      
      /*
        Before fetching more rows and releasing lock(s),
        all pending update or delete operations should 
        be sent to NDB
      */
      DBUG_PRINT("info", ("thd_ndb->m_unsent_bytes: %ld",
                          (long) m_thd_ndb->m_unsent_bytes));
      if (m_thd_ndb->m_unsent_bytes)
      {
        if ((error = flush_bulk_insert()) != 0)
          DBUG_RETURN(error);
      }
      contact_ndb= (local_check == 2);
    }
    else
    {
      DBUG_RETURN(ndb_err(trans));
    }
  } while (local_check == 2);

  DBUG_RETURN(1);
}

/**
  Get the next record of a started scan. Try to fetch
  it locally from NdbApi cached records if possible, 
  otherwise ask NDB for more.

  @note
    If this is a update/delete make sure to not contact
    NDB before any pending ops have been sent to NDB.
*/

inline int ha_ndbcluster::next_result(uchar *buf)
{  
  int res;
  DBUG_ENTER("next_result");
    
  if (!m_active_cursor)
    DBUG_RETURN(HA_ERR_END_OF_FILE);
  
  if ((res= fetch_next(m_active_cursor)) == 0)
  {
    DBUG_PRINT("info", ("One more record found"));    

    unpack_record(buf, m_next_row);
    table->status= 0;
    DBUG_RETURN(0);
  }
  else if (res == 1)
  {
    // No more records
    table->status= STATUS_NOT_FOUND;
    
    DBUG_PRINT("info", ("No more records"));
    DBUG_RETURN(HA_ERR_END_OF_FILE);
  }
  else
  {
    DBUG_RETURN(ndb_err(m_thd_ndb->trans));
  }
}

/**
  Do a primary key or unique key index read operation.
  The key value is taken from a buffer in mysqld key format.
*/
const NdbOperation *
ha_ndbcluster::pk_unique_index_read_key(uint idx, const uchar *key, uchar *buf,
                                        NdbOperation::LockMode lm,
                                        Uint32 *ppartition_id)
{
  const NdbOperation *op;
  const NdbRecord *key_rec;
  NdbOperation::OperationOptions options;
  NdbOperation::OperationOptions *poptions = NULL;
  options.optionsPresent= 0;
  NdbOperation::GetValueSpec gets[2];

  DBUG_ASSERT(m_thd_ndb->trans);

  if (idx != MAX_KEY)
    key_rec= m_index[idx].ndb_unique_record_key;
  else
    key_rec= m_ndb_hidden_key_record;

  /* Initialize the null bitmap, setting unused null bits to 1. */
  memset(buf, 0xff, table->s->null_bytes);

  if (table_share->primary_key == MAX_KEY)
  {
    get_hidden_fields_keyop(&options, gets);
    poptions= &options;
  }

  if (ppartition_id != NULL)
  {
    assert(m_user_defined_partitioning);
    options.optionsPresent|= NdbOperation::OperationOptions::OO_PARTITION_ID;
    options.partitionId= *ppartition_id;
    poptions= &options;
  }

  op= m_thd_ndb->trans->readTuple(key_rec, (const char *)key, m_ndb_record,
                                  (char *)buf, lm,
                                  (uchar *)(table->read_set->bitmap), poptions,
                                  sizeof(NdbOperation::OperationOptions));

  if (uses_blob_value(table->read_set) &&
      get_blob_values(op, buf, table->read_set) != 0)
    return NULL;

  return op;
}

/** Count number of columns in key part. */
static uint
count_key_columns(const KEY *key_info, const key_range *key)
{
  KEY_PART_INFO *first_key_part= key_info->key_part;
  KEY_PART_INFO *key_part_end= first_key_part + key_info->key_parts;
  KEY_PART_INFO *key_part;
  uint length= 0;
  for(key_part= first_key_part; key_part < key_part_end; key_part++)
  {
    if (length >= key->length)
      break;
    length+= key_part->store_length;
  }
  return key_part - first_key_part;
}

/* Helper method to compute NDB index bounds. Note: does not set range_no. */
void
compute_index_bounds(NdbIndexScanOperation::IndexBound & bound,
                     const KEY *key_info,
                     const key_range *start_key, const key_range *end_key)
{
  if (start_key)
  {
    bound.low_key= (const char*)start_key->key;
    bound.low_key_count= count_key_columns(key_info, start_key);
    bound.low_inclusive=
      start_key->flag != HA_READ_AFTER_KEY &&
      start_key->flag != HA_READ_BEFORE_KEY;
  }
  else
  {
    bound.low_key= NULL;
    bound.low_key_count= 0;
  }

  if (start_key &&
      (start_key->flag == HA_READ_KEY_EXACT ||
       start_key->flag == HA_READ_PREFIX_LAST))
  {
    bound.high_key= bound.low_key;
    bound.high_key_count= bound.low_key_count;
    bound.high_inclusive= TRUE;
  }
  else if (end_key)
  {
    bound.high_key= (const char*)end_key->key;
    bound.high_key_count= count_key_columns(key_info, end_key);
    /*
      For some reason, 'where b >= 1 and b <= 3' uses HA_READ_AFTER_KEY for
      the end_key.
      So HA_READ_AFTER_KEY in end_key sets high_inclusive, even though in
      start_key it does not set low_inclusive.
    */
    bound.high_inclusive= end_key->flag != HA_READ_BEFORE_KEY;
    if (end_key->flag == HA_READ_KEY_EXACT ||
        end_key->flag == HA_READ_PREFIX_LAST)
    {
      bound.low_key= bound.high_key;
      bound.low_key_count= bound.high_key_count;
      bound.low_inclusive= TRUE;
    }
  }
  else
  {
    bound.high_key= NULL;
    bound.high_key_count= 0;
  }
  DBUG_PRINT("info", ("start_flag=0x%x end_flag=0x%x"
                      " lo_keys=%d lo_incl=%d hi_keys=%d hi_incl=%d",
                      start_key?start_key->flag:0, end_key?end_key->flag:0,
                      bound.low_key_count, bound.low_inclusive,
                      bound.high_key_count, bound.high_inclusive));
}

/**
  Start ordered index scan in NDB
*/

int ha_ndbcluster::ordered_index_scan(const key_range *start_key,
                                      const key_range *end_key,
                                      bool sorted, bool descending,
                                      uchar* buf, part_id_range *part_spec)
{  
  NdbTransaction *trans;
  NdbIndexScanOperation *op;
  int error;

  DBUG_ENTER("ha_ndbcluster::ordered_index_scan");
  DBUG_PRINT("enter", ("index: %u, sorted: %d, descending: %d read_set=0x%x",
             active_index, sorted, descending, table->read_set->bitmap[0]));
  DBUG_PRINT("enter", ("Starting new ordered scan on %s", m_tabname));

  // Check that sorted seems to be initialised
  DBUG_ASSERT(sorted == 0 || sorted == 1);

  if (unlikely(!(trans= get_transaction(error))))
  {
    DBUG_RETURN(error);
  }

  if (m_active_cursor && (error= close_scan()))
    DBUG_RETURN(error);

  const NdbOperation::LockMode lm = get_ndb_lock_mode(m_lock.type);

  NdbScanOperation::ScanOptions options;
  options.optionsPresent=NdbScanOperation::ScanOptions::SO_SCANFLAGS;
  options.scan_flags=0;

  NdbOperation::GetValueSpec gets[2];
  if (table_share->primary_key == MAX_KEY)
    get_hidden_fields_scan(&options, gets);

  if (lm == NdbOperation::LM_Read)
    options.scan_flags|= NdbScanOperation::SF_KeyInfo;
  if (sorted)
    options.scan_flags|= NdbScanOperation::SF_OrderByFull;
  if (descending)
    options.scan_flags|= NdbScanOperation::SF_Descending;
  const NdbRecord *key_rec= m_index[active_index].ndb_record_key;
  const NdbRecord *row_rec= m_ndb_record;

  NdbIndexScanOperation::IndexBound bound;
  NdbIndexScanOperation::IndexBound *pbound = NULL;
  NdbInterpretedCode code(m_table);

  if (start_key != NULL || end_key != NULL)
  {
    /* 
       Compute bounds info, reversing range boundaries
       if descending
     */
    compute_index_bounds(bound, 
                         table->key_info + active_index,
                         (descending?
                          end_key : start_key),
                         (descending?
                          start_key : end_key));
    bound.range_no = 0;
    pbound = &bound;
  }

  /* Partition pruning */
  if (m_use_partition_pruning && 
      m_user_defined_partitioning && part_spec != NULL &&
      part_spec->start_part == part_spec->end_part)
  {
    /* Explicitly set partition id when pruning User-defined partitioned scan */
    options.partitionId = part_spec->start_part;
    options.optionsPresent |= NdbScanOperation::ScanOptions::SO_PARTITION_ID;
  }

  if (m_cond && m_cond->generate_scan_filter(&code, &options))
    ERR_RETURN(code.getNdbError());

  if (!(op= trans->scanIndex(key_rec, row_rec, lm,
                             (uchar *)(table->read_set->bitmap),
                             pbound,
                             &options,
                             sizeof(NdbScanOperation::ScanOptions))))
    ERR_RETURN(trans->getNdbError());

  DBUG_PRINT("info", ("Is scan pruned to 1 partition? : %u", op->getPruned()));
  m_thd_ndb->m_scan_count++;
  m_thd_ndb->m_pruned_scan_count += (op->getPruned()? 1 : 0);

  if (uses_blob_value(table->read_set) &&
      get_blob_values(op, NULL, table->read_set) != 0)
    ERR_RETURN(op->getNdbError());

  m_active_cursor= op;

  if (execute_no_commit(m_thd_ndb, trans, m_ignore_no_key) != 0)
    DBUG_RETURN(ndb_err(trans));
  
  DBUG_RETURN(next_result(buf));
}

static
int
guess_scan_flags(NdbOperation::LockMode lm,
		 const NDBTAB* tab, const MY_BITMAP* readset)
{
  int flags= 0;
  flags|= (lm == NdbOperation::LM_Read) ? NdbScanOperation::SF_KeyInfo : 0;
  if (tab->checkColumns(0, 0) & 2)
  {
    int ret = tab->checkColumns(readset->bitmap, no_bytes_in_map(readset));
    
    if (ret & 2)
    { // If disk columns...use disk scan
      flags |= NdbScanOperation::SF_DiskScan;
    }
    else if ((ret & 4) == 0 && (lm == NdbOperation::LM_Exclusive))
    {
      // If no mem column is set and exclusive...guess disk scan
      flags |= NdbScanOperation::SF_DiskScan;
    }
  }
  return flags;
}

/*
  Start full table scan in NDB or unique index scan
 */

int ha_ndbcluster::full_table_scan(const KEY* key_info, 
                                   const key_range *start_key,
                                   const key_range *end_key,
                                   uchar *buf)
{
  int error;
  NdbScanOperation *op;
  NdbTransaction *trans= m_thd_ndb->trans;
  part_id_range part_spec;
  bool use_set_part_id= FALSE;
  NdbOperation::GetValueSpec gets[2];

  DBUG_ENTER("full_table_scan");  
  DBUG_PRINT("enter", ("Starting new scan on %s", m_tabname));

  if (m_use_partition_pruning && m_user_defined_partitioning)
  {
    part_spec.start_part= 0;
    part_spec.end_part= m_part_info->get_tot_partitions() - 1;
    prune_partition_set(table, &part_spec);
    DBUG_PRINT("info", ("part_spec.start_part: %u  part_spec.end_part: %u",
                        part_spec.start_part, part_spec.end_part));
    /*
      If partition pruning has found no partition in set
      we can return HA_ERR_END_OF_FILE
    */
    if (part_spec.start_part > part_spec.end_part)
    {
      DBUG_RETURN(HA_ERR_END_OF_FILE);
    }

    if (part_spec.start_part == part_spec.end_part)
    {
      /*
       * Only one partition is required to scan, if sorted is required
       * don't need it anymore since output from one ordered partitioned
       * index is always sorted.
       *
       * Note : This table scan pruning currently only occurs for 
       * UserDefined partitioned tables.
       * It could be extended to occur for natively partitioned tables if
       * the Partitioning layer can make a key (e.g. start or end key)
       * available so that we can determine the correct pruning in the 
       * NDBAPI layer.
       */
      use_set_part_id= TRUE;
      if (!trans)
        if (unlikely(!(trans= get_transaction_part_id(part_spec.start_part,
                                                      error))))
          DBUG_RETURN(error);
    }
  }
  if (!trans)
    if (unlikely(!(trans= start_transaction(error))))
      DBUG_RETURN(error);

  const NdbOperation::LockMode lm = get_ndb_lock_mode(m_lock.type);
  NdbScanOperation::ScanOptions options;
  options.optionsPresent = (NdbScanOperation::ScanOptions::SO_SCANFLAGS |
                            NdbScanOperation::ScanOptions::SO_PARALLEL);
  options.scan_flags = guess_scan_flags(lm, m_table, table->read_set);
  options.parallel= DEFAULT_PARALLELISM;

  if (use_set_part_id) {
    assert(m_user_defined_partitioning);
    options.optionsPresent|= NdbScanOperation::ScanOptions::SO_PARTITION_ID;
    options.partitionId = part_spec.start_part;
  };

  if (table_share->primary_key == MAX_KEY)
    get_hidden_fields_scan(&options, gets);

  {
    NdbInterpretedCode code(m_table);

    if (!key_info)
    {
      if (m_cond && m_cond->generate_scan_filter(&code, &options))
        ERR_RETURN(code.getNdbError());
    }
    else
    {
      /* Unique index scan in NDB (full table scan with scan filter) */
      DBUG_PRINT("info", ("Starting unique index scan"));
      if (!m_cond)
        m_cond= new ha_ndbcluster_cond;
      if (!m_cond)
      {
        my_errno= HA_ERR_OUT_OF_MEM;
        DBUG_RETURN(my_errno);
      }       
      if (m_cond->generate_scan_filter_from_key(&code, &options, key_info, start_key, end_key, buf))
        ERR_RETURN(code.getNdbError());
    }

    if (!(op= trans->scanTable(m_ndb_record, lm,
                               (uchar *)(table->read_set->bitmap),
                               &options, sizeof(NdbScanOperation::ScanOptions))))
      ERR_RETURN(trans->getNdbError());

    m_thd_ndb->m_scan_count++;
    m_thd_ndb->m_pruned_scan_count += (op->getPruned()? 1 : 0);
  }
  
  DBUG_ASSERT(m_active_cursor==NULL);
  m_active_cursor= op;

  if (uses_blob_value(table->read_set) &&
      get_blob_values(op, NULL, table->read_set) != 0)
    ERR_RETURN(op->getNdbError());

  if (execute_no_commit(m_thd_ndb, trans, m_ignore_no_key) != 0)
    DBUG_RETURN(ndb_err(trans));
  DBUG_PRINT("exit", ("Scan started successfully"));
  DBUG_RETURN(next_result(buf));
}

int
ha_ndbcluster::set_auto_inc(THD *thd, Field *field)
{
  DBUG_ENTER("ha_ndbcluster::set_auto_inc");
  bool read_bit= bitmap_is_set(table->read_set, field->field_index);
  bitmap_set_bit(table->read_set, field->field_index);
  Uint64 next_val= (Uint64) field->val_int() + 1;
  if (!read_bit)
    bitmap_clear_bit(table->read_set, field->field_index);
  DBUG_RETURN(set_auto_inc_val(thd, next_val));
}

inline
int
ha_ndbcluster::set_auto_inc_val(THD *thd, Uint64 value)
{
  Ndb *ndb= get_ndb(thd);
  DBUG_ENTER("ha_ndbcluster::set_auto_inc_val");
#ifndef DBUG_OFF
  char buff[22];
  DBUG_PRINT("info", 
             ("Trying to set next auto increment value to %s",
              llstr(value, buff)));
#endif
  if (ndb->checkUpdateAutoIncrementValue(m_share->tuple_id_range, value))
  {
    Ndb_tuple_id_range_guard g(m_share);
    if (ndb->setAutoIncrementValue(m_table, g.range, value, TRUE)
        == -1)
      ERR_RETURN(ndb->getNdbError());
  }
  DBUG_RETURN(0);
}

Uint32
ha_ndbcluster::setup_get_hidden_fields(NdbOperation::GetValueSpec gets[2])
{
  Uint32 num_gets= 0;
  /*
    We need to read the hidden primary key, and possibly the FRAGMENT
    pseudo-column.
  */
  gets[num_gets].column= get_hidden_key_column();
  gets[num_gets].appStorage= &m_ref;
  num_gets++;
  if (m_user_defined_partitioning)
  {
    /* Need to read partition id to support ORDER BY columns. */
    gets[num_gets].column= NdbDictionary::Column::FRAGMENT;
    gets[num_gets].appStorage= &m_part_id;
    num_gets++;
  }
  return num_gets;
}

void
ha_ndbcluster::get_hidden_fields_keyop(NdbOperation::OperationOptions *options,
                                       NdbOperation::GetValueSpec gets[2])
{
  Uint32 num_gets= setup_get_hidden_fields(gets);
  options->optionsPresent|= NdbOperation::OperationOptions::OO_GETVALUE;
  options->extraGetValues= gets;
  options->numExtraGetValues= num_gets;
}

void
ha_ndbcluster::get_hidden_fields_scan(NdbScanOperation::ScanOptions *options,
                                      NdbOperation::GetValueSpec gets[2])
{
  Uint32 num_gets= setup_get_hidden_fields(gets);
  options->optionsPresent|= NdbScanOperation::ScanOptions::SO_GETVALUE;
  options->extraGetValues= gets;
  options->numExtraGetValues= num_gets;
}

inline void
ha_ndbcluster::eventSetAnyValue(THD *thd, 
                                NdbOperation::OperationOptions *options) const
{
  options->anyValue= 0;
  if (unlikely(m_slow_path))
  {
    /*
      Ignore TNTO_NO_LOGGING for slave thd.  It is used to indicate
      log-slave-updates option.  This is instead handled in the
      injector thread, by looking explicitly at the
      opt_log_slave_updates flag.
    */
    Thd_ndb *thd_ndb= get_thd_ndb(thd);
    if (thd->slave_thread)
    {
      /*
        Slave-thread, we are applying a replicated event.
        We set the server_id to the value received from the log which
        may be a composite of server_id and other data according
        to the server_id_bits option.
        In future it may be useful to support *not* mapping composite
        AnyValues to/from Binlogged server-ids
      */
      options->optionsPresent |= NdbOperation::OperationOptions::OO_ANYVALUE;
      options->anyValue = thd_unmasked_server_id(thd);
    }
    else if (thd_ndb->trans_options & TNTO_NO_LOGGING)
    {
      options->optionsPresent |= NdbOperation::OperationOptions::OO_ANYVALUE;
      ndbcluster_anyvalue_set_nologging(options->anyValue);
    }
  }
#ifndef DBUG_OFF
  /*
    MySQLD will set the user-portion of AnyValue (if any) to all 1s
    This tests code filtering ServerIds on the value of server-id-bits.
  */
  const char* p = getenv("NDB_TEST_ANYVALUE_USERDATA");
  if (p != 0  && *p != 0 && *p != '0' && *p != 'n' && *p != 'N')
  {
    options->optionsPresent |= NdbOperation::OperationOptions::OO_ANYVALUE;
    dbug_ndbcluster_anyvalue_set_userbits(options->anyValue);
  }
#endif
}

bool ha_ndbcluster::isManualBinlogExec(THD *thd)
{
  /* Are we executing handler methods as part of 
   * a mysql client BINLOG statement?
   */
#ifndef EMBEDDED_LIBRARY
  return thd ? 
    ( thd->rli_fake? 
      thd->rli_fake->get_flag(Relay_log_info::IN_STMT) : false)
    : false;
#else
  /* For Embedded library, we can't determine if we're
   * executing Binlog manually
   * TODO : Find better way to determine whether to use
   *        SQL REPLACE or Write_row semantics
   */
  return false;
#endif

}

static inline bool
thd_allow_batch(const THD* thd)
{
#ifndef OPTION_ALLOW_BATCH
  return false;
#else
  return (thd_options(thd) & OPTION_ALLOW_BATCH);
#endif
}

#ifdef HAVE_NDB_BINLOG
/**
   prepare_conflict_detection

   This method is called during operation definition by the slave,
   when writing to a table with conflict detection defined.

   It is responsible for defining and adding any operation filtering
   required, and for saving any operation definition state required
   for post-execute analysis
*/
int
ha_ndbcluster::prepare_conflict_detection(enum_conflicting_op_type op_type,
                                          const NdbRecord* key_rec,
                                          const uchar* old_data,
                                          const uchar* new_data,
                                          NdbInterpretedCode* code,
                                          NdbOperation::OperationOptions* options)
{
  DBUG_ENTER("prepare_conflict_detection");

  int res = 0;
  const st_conflict_fn_def* conflict_fn = m_share->m_cfn_share->m_conflict_fn;
  assert( conflict_fn != NULL );


  /*
     Prepare interpreted code for operation (update + delete only) according
     to algorithm used
  */
  if (op_type != WRITE_ROW)
  {
    res = conflict_fn->prep_func(m_share->m_cfn_share,
                                 op_type,
                                 old_data,
                                 new_data,
                                 table->write_set,
                                 code);

    if (!res)
    {
      /* Attach conflict detecting filter program to operation */
      options->optionsPresent|=NdbOperation::OperationOptions::OO_INTERPRETED;
      options->interpretedCode= code;
    }
  } // if (op_type != WRITE_ROW)

  g_ndb_slave_state.current_conflict_defined_op_count++;

  /* Now save data for potential insert to exceptions table... */
  const uchar* row_to_save = (op_type == DELETE_ROW)? old_data : new_data;
  Ndb_exceptions_data ex_data;
  ex_data.share= m_share;
  ex_data.key_rec= key_rec;
  ex_data.op_type= op_type;
  /*
    We need to save the row data for possible conflict resolution after
    execute().
  */
  ex_data.row= copy_row_to_buffer(m_thd_ndb, row_to_save);
  uchar* ex_data_buffer= get_buffer(m_thd_ndb, sizeof(ex_data));
  if (ex_data.row == NULL || ex_data_buffer == NULL)
  {
    DBUG_RETURN(HA_ERR_OUT_OF_MEM);
  }
  memcpy(ex_data_buffer, &ex_data, sizeof(ex_data));

  /* Store ptr to exceptions data in operation 'customdata' ptr */
  options->optionsPresent|= NdbOperation::OperationOptions::OO_CUSTOMDATA;
  options->customData= (void*)ex_data_buffer;

  DBUG_RETURN(0);
}

/**
   handle_conflict_op_error

   This method is called when an error is detected after executing an
   operation with conflict detection active.

   If the operation error is related to conflict detection, handling
   starts.

   Handling involves incrementing the relevant counter, and optionally
   refreshing the row and inserting an entry into the exceptions table
*/

int
handle_conflict_op_error(Thd_ndb* thd_ndb,
                         NdbTransaction* trans,
                         const NdbError& err,
                         const NdbOperation* op)
{
  DBUG_ENTER("handle_conflict_op_error");
  DBUG_PRINT("info", ("ndb error: %d", err.code));

  if ((err.code == (int) error_conflict_fn_violation) ||
      (err.classification == NdbError::ConstraintViolation) ||
      (err.classification == NdbError::NoDataFound))
  {
    DBUG_PRINT("info",
               ("err.code %s (int) error_conflict_fn_violation, "
                "err.classification %s",
                err.code == (int) error_conflict_fn_violation ? "==" : "!=",
                err.classification
                == NdbError::ConstraintViolation
                ? "== NdbError::ConstraintViolation"
                : (err.classification == NdbError::NoDataFound
                   ? "== NdbError::NoDataFound" : "!=")));

    enum_conflict_cause conflict_cause;

    if (err.code == (int) error_conflict_fn_violation)
    {
      conflict_cause= ROW_IN_CONFLICT;
    }
    else if (err.classification == NdbError::ConstraintViolation)
    {
      conflict_cause= ROW_ALREADY_EXISTS;
    }
    else
    {
      assert(err.classification == NdbError::NoDataFound);
      conflict_cause= ROW_DOES_NOT_EXIST;
    }

    const void* buffer=op->getCustomData();
    assert(buffer);
    Ndb_exceptions_data ex_data;
    memcpy(&ex_data, buffer, sizeof(ex_data));
    NDB_SHARE *share= ex_data.share;
    const NdbRecord* key_rec= ex_data.key_rec;
    const uchar* row= ex_data.row;
    enum_conflicting_op_type op_type = ex_data.op_type;
    DBUG_ASSERT(share != NULL && row != NULL);

    NDB_CONFLICT_FN_SHARE* cfn_share= share->m_cfn_share;
    if (cfn_share)
    {
      enum_conflict_fn_type cft = cfn_share->m_conflict_fn->type;
      bool haveExTable = cfn_share->m_ex_tab != NULL;

      g_ndb_slave_state.current_violation_count[cft]++;

      {
        NdbError handle_error;
        if (handle_row_conflict(cfn_share,
                                key_rec,
                                row,
                                op_type,
                                conflict_cause,
                                err,
                                trans,
                                handle_error))
        {
          /* Error with handling of row conflict */
          char msg[FN_REFLEN];
          my_snprintf(msg, sizeof(msg), "Row conflict handling "
                      "on table %s hit Ndb error %d '%s'",
                      share->table_name,
                      handle_error.code,
                      handle_error.message);

          if (handle_error.status == NdbError::TemporaryError)
          {
            /* Slave will roll back and retry entire transaction. */
            ERR_RETURN(handle_error);
          }
          else
          {
            push_warning_printf(current_thd, MYSQL_ERROR::WARN_LEVEL_ERROR,
                                ER_EXCEPTIONS_WRITE_ERROR,
                                ER(ER_EXCEPTIONS_WRITE_ERROR), msg);
            /* Slave will stop replication. */
            DBUG_RETURN(ER_EXCEPTIONS_WRITE_ERROR);
          }
        }
      }


      if (haveExTable)
      {
        NdbError ex_err;
        if (write_conflict_row(share, trans, row, ex_err))
        {
          char msg[FN_REFLEN];
          my_snprintf(msg, sizeof(msg), "table %s NDB error %d '%s'",
                      cfn_share->m_ex_tab->getName(),
                      ex_err.code, ex_err.message);

          NdbDictionary::Dictionary* dict= thd_ndb->ndb->getDictionary();

          if (ex_err.classification == NdbError::SchemaError)
          {
            dict->removeTableGlobal(*(cfn_share->m_ex_tab), false);
            cfn_share->m_ex_tab= NULL;
          }
          else if (ex_err.status == NdbError::TemporaryError)
          {
            /* Slave will roll back and retry entire transaction. */
            ERR_RETURN(ex_err);
          }
          else
          {
            push_warning_printf(current_thd, MYSQL_ERROR::WARN_LEVEL_ERROR,
                                ER_EXCEPTIONS_WRITE_ERROR,
                                ER(ER_EXCEPTIONS_WRITE_ERROR), msg);
            /* Slave will stop replication. */
            DBUG_RETURN(ER_EXCEPTIONS_WRITE_ERROR);
          }
        }
      } // if (haveExTable)

      DBUG_RETURN(0);
    }
    else
    {
      DBUG_PRINT("info", ("missing cfn_share"));
      DBUG_RETURN(0); // TODO : Correct?
    }
  }
  else
  {
    /* Non conflict related error */
    DBUG_PRINT("info", ("err.code == %u", err.code));
    DBUG_RETURN(err.code);
  }

  DBUG_RETURN(0); // Reachable?
}
#endif /* HAVE_NDB_BINLOG */


int ha_ndbcluster::write_row(uchar *record)
{
  DBUG_ENTER("ha_ndbcluster::write_row");
#ifdef HAVE_NDB_BINLOG
  if (m_share == ndb_apply_status_share && table->in_use->slave_thread)
  {
    uint32 sid, master_server_id= active_mi->master_id;
    memcpy(&sid, table->field[0]->ptr + (record - table->record[0]), sizeof(sid));
    if (sid == master_server_id)
    {
      uint64 master_epoch;
      memcpy(&master_epoch, table->field[1]->ptr + (record - table->record[0]),
             sizeof(master_epoch));
      active_mi->master_epoch= master_epoch;
    }
  }
#endif /* HAVE_NDB_BINLOG */
  DBUG_RETURN(ndb_write_row(record, FALSE, FALSE));
}

/**
  Insert one record into NDB
*/
int ha_ndbcluster::ndb_write_row(uchar *record,
                                 bool primary_key_update,
                                 bool batched_update)
{
  bool has_auto_increment;
  const NdbOperation *op;
  THD *thd= table->in_use;
  Thd_ndb *thd_ndb= m_thd_ndb;
  NdbTransaction *trans;
  uint32 part_id;
  int error;
  NdbOperation::SetValueSpec sets[2];
  Uint32 num_sets= 0;
  DBUG_ENTER("ha_ndbcluster::ndb_write_row");

  has_auto_increment= (table->next_number_field && record == table->record[0]);

  if (has_auto_increment && table_share->primary_key != MAX_KEY) 
  {
    /*
     * Increase any auto_incremented primary key
     */
    m_skip_auto_increment= FALSE;
    if ((error= update_auto_increment()))
      DBUG_RETURN(error);
    m_skip_auto_increment= (insert_id_for_cur_row == 0);
  }

  /*
   * If IGNORE the ignore constraint violations on primary and unique keys
   */
  if (!m_use_write && m_ignore_dup_key)
  {
    /*
      compare if expression with that in start_bulk_insert()
      start_bulk_insert will set parameters to ensure that each
      write_row is committed individually
    */
    int peek_res= peek_indexed_rows(record, NDB_INSERT);
    
    if (!peek_res) 
    {
      DBUG_RETURN(HA_ERR_FOUND_DUPP_KEY);
    }
    if (peek_res != HA_ERR_KEY_NOT_FOUND)
      DBUG_RETURN(peek_res);
  }

  bool uses_blobs= uses_blob_value(table->write_set);

  Uint64 auto_value;
  const NdbRecord *key_rec;
  const uchar *key_row;
  if (table_share->primary_key == MAX_KEY)
  {
    /* Table has hidden primary key. */
    Ndb *ndb= get_ndb(thd);
    uint retries= NDB_AUTO_INCREMENT_RETRIES;
    int retry_sleep= 30; /* 30 milliseconds, transaction */
    for (;;)
    {
      Ndb_tuple_id_range_guard g(m_share);
      if (ndb->getAutoIncrementValue(m_table, g.range, auto_value, 1000) == -1)
      {
	if (--retries && !thd->killed &&
	    ndb->getNdbError().status == NdbError::TemporaryError)
	{
	  do_retry_sleep(retry_sleep);
	  continue;
	}
	ERR_RETURN(ndb->getNdbError());
      }
      break;
    }
    sets[num_sets].column= get_hidden_key_column();
    sets[num_sets].value= &auto_value;
    num_sets++;
    key_rec= m_ndb_hidden_key_record;
    key_row= (const uchar *)&auto_value;
  }
  else
  {
    key_rec= m_index[table_share->primary_key].ndb_unique_record_row;
    key_row= record;
  }

  trans= thd_ndb->trans;
  if (m_user_defined_partitioning)
  {
    DBUG_ASSERT(m_use_partition_pruning);
    longlong func_value= 0;
    my_bitmap_map *old_map= dbug_tmp_use_all_columns(table, table->read_set);
    error= m_part_info->get_partition_id(m_part_info, &part_id, &func_value);
    dbug_tmp_restore_column_map(table->read_set, old_map);
    if (unlikely(error))
    {
      m_part_info->err_value= func_value;
      DBUG_RETURN(error);
    }
    {
      /*
        We need to set the value of the partition function value in
        NDB since the NDB kernel doesn't have easy access to the function
        to calculate the value.
      */
      if (func_value >= INT_MAX32)
        func_value= INT_MAX32;
      sets[num_sets].column= get_partition_id_column();
      sets[num_sets].value= &func_value;
      num_sets++;
    }
    if (!trans)
      if (unlikely(!(trans= start_transaction_part_id(part_id, error))))
        DBUG_RETURN(error);
  }
  else if (!trans)
  {
    if (unlikely(!(trans= start_transaction_row(key_rec, key_row, error))))
      DBUG_RETURN(error);
  }
  DBUG_ASSERT(trans);

  ha_statistic_increment(&SSV::ha_write_count);
  if (table->timestamp_field_type & TIMESTAMP_AUTO_SET_ON_INSERT)
    table->timestamp_field->set_time();

  /*
     Setup OperationOptions
   */
  NdbOperation::OperationOptions options;
  NdbOperation::OperationOptions *poptions = NULL;
  options.optionsPresent=0;
  
  eventSetAnyValue(thd, &options); 
  bool need_flush= add_row_check_if_batch_full(thd_ndb);

  if (m_user_defined_partitioning)
  {
    options.optionsPresent |= NdbOperation::OperationOptions::OO_PARTITION_ID;
    options.partitionId= part_id;
  }
  if (num_sets)
  {
    options.optionsPresent |= NdbOperation::OperationOptions::OO_SETVALUE;
    options.extraSetValues= sets;
    options.numExtraSetValues= num_sets;
  }
  if (thd->slave_thread || THDVAR(thd, deferred_constraints))
  {
    options.optionsPresent |=
      NdbOperation::OperationOptions::OO_DEFERRED_CONSTAINTS;
  }

  if (options.optionsPresent != 0)
    poptions=&options;

  const Uint32 bitmapSz= (NDB_MAX_ATTRIBUTES_IN_TABLE + 31)/32;
  uint32 tmpBitmapSpace[bitmapSz];
  MY_BITMAP tmpBitmap;
  MY_BITMAP *user_cols_written_bitmap;
#ifdef HAVE_NDB_BINLOG
  bool haveConflictFunction =
    (thd->slave_thread &&
     m_share->m_cfn_share &&
     m_share->m_cfn_share->m_conflict_fn);
#endif
  
  if (m_use_write
#ifdef HAVE_NDB_BINLOG
      /* Conflict detection must use normal Insert */
      && !haveConflictFunction
#endif
      )
  {
    /* Should we use the supplied table writeset or not?
     * For a REPLACE command, we should ignore it, and write
     * all columns to get correct REPLACE behaviour.
     * For applying Binlog events, we need to use the writeset
     * to avoid trampling unchanged columns when an update is
     * logged as a WRITE
     */
    bool useWriteSet= isManualBinlogExec(thd);

#ifdef HAVE_NDB_BINLOG
    /* Slave always uses writeset
     * TODO : What about SBR replicating a
     * REPLACE command?
     */
    useWriteSet |= thd->slave_thread;
#endif
    uchar* mask;

    if (useWriteSet)
    {
      user_cols_written_bitmap= table->write_set;
      mask= (uchar *)(user_cols_written_bitmap->bitmap);
    }
    else
    {
      user_cols_written_bitmap= NULL;
      mask= NULL;
    }
    /* TODO : Add conflict detection etc when interpreted write supported */
    op= trans->writeTuple(key_rec, (const char *)key_row, m_ndb_record,
                          (char *)record, mask,
                          poptions, sizeof(NdbOperation::OperationOptions));
  }
  else
  {
#ifdef HAVE_NDB_BINLOG
    if (haveConflictFunction)
    {
      /* Conflict detection in slave thread */
      if (unlikely((error = prepare_conflict_detection(WRITE_ROW,
                                                       key_rec,
                                                       NULL,    /* old_data */
                                                       record,  /* new_data */
                                                       NULL,    /* code */
                                                       &options))))
        DBUG_RETURN(error);
    }
#endif
    uchar *mask;

    /* Check whether Ndb table definition includes any default values. */
    if (m_table->hasDefaultValues())
    {
      DBUG_PRINT("info", ("Not sending values for native defaulted columns"));

      /*
        If Ndb is unaware of the table's defaults, we must provide all column values to the insert.  
        This is done using a NULL column mask.
        If Ndb is aware of the table's defaults, we only need to provide 
        the columns explicitly mentioned in the write set, 
        plus any extra columns required due to bug#41616. 
        plus the primary key columns required due to bug#42238.
      */
      /*
        The following code for setting user_cols_written_bitmap
        should be removed after BUG#41616 and Bug#42238 are fixed
      */
      /* Copy table write set so that we can add to it */
      user_cols_written_bitmap= &tmpBitmap;
      bitmap_init(user_cols_written_bitmap, tmpBitmapSpace,
                  table->write_set->n_bits, false);
      bitmap_copy(user_cols_written_bitmap, table->write_set);

      for (uint i= 0; i < table->s->fields; i++)
      {
        Field *field= table->field[i];
        DBUG_PRINT("info", ("Field#%u, (%u), Type : %u "
                            "NO_DEFAULT_VALUE_FLAG : %u PRI_KEY_FLAG : %u",
                            i, 
                            field->field_index,
                            field->real_type(),
                            field->flags & NO_DEFAULT_VALUE_FLAG,
                            field->flags & PRI_KEY_FLAG));
        if ((field->flags & (NO_DEFAULT_VALUE_FLAG | // bug 41616
                             PRI_KEY_FLAG)) ||       // bug 42238
            ! type_supports_default_value(field->real_type()))
        {
          bitmap_set_bit(user_cols_written_bitmap, field->field_index);
        }
      }

      mask= (uchar *)(user_cols_written_bitmap->bitmap);
    }
    else
    {
      /* No defaults in kernel, provide all columns ourselves */
      DBUG_PRINT("info", ("No native defaults, sending all values"));
      user_cols_written_bitmap= NULL;
      mask = NULL;
    }
      
    /* Using insert, we write all non default columns */
    op= trans->insertTuple(key_rec, (const char *)key_row, m_ndb_record,
                           (char *)record, mask, // Default value should be masked
                           poptions, sizeof(NdbOperation::OperationOptions));
  }
  if (!(op))
    ERR_RETURN(trans->getNdbError());

  bool do_batch= !need_flush &&
    (batched_update || thd_allow_batch(thd));
  uint blob_count= 0;
  if (table_share->blob_fields > 0)
  {
    my_bitmap_map *old_map= dbug_tmp_use_all_columns(table, table->read_set);
    /* Set Blob values for all columns updated by the operation */
    int res= set_blob_values(op, record - table->record[0],
                             user_cols_written_bitmap, &blob_count, do_batch);
    dbug_tmp_restore_column_map(table->read_set, old_map);
    if (res != 0)
      DBUG_RETURN(res);
  }

  m_rows_changed++;

  /*
    Execute write operation
    NOTE When doing inserts with many values in 
    each INSERT statement it should not be necessary
    to NoCommit the transaction between each row.
    Find out how this is detected!
  */
  m_rows_inserted++;
  no_uncommitted_rows_update(1);
  if (( (m_rows_to_insert == 1 || uses_blobs) && !do_batch ) ||
      primary_key_update ||
      need_flush)
  {
    int res= flush_bulk_insert();
    if (res != 0)
    {
      m_skip_auto_increment= TRUE;
      DBUG_RETURN(res);
    }
  }
  if ((has_auto_increment) && (m_skip_auto_increment))
  {
    int ret_val;
    if ((ret_val= set_auto_inc(thd, table->next_number_field)))
    {
      DBUG_RETURN(ret_val);
    }
  }
  m_skip_auto_increment= TRUE;

  DBUG_PRINT("exit",("ok"));
  DBUG_RETURN(0);
}


/* Compare if an update changes the primary key in a row. */
int ha_ndbcluster::primary_key_cmp(const uchar * old_row, const uchar * new_row)
{
  uint keynr= table_share->primary_key;
  KEY_PART_INFO *key_part=table->key_info[keynr].key_part;
  KEY_PART_INFO *end=key_part+table->key_info[keynr].key_parts;

  for (; key_part != end ; key_part++)
  {
    if (!bitmap_is_set(table->write_set, key_part->fieldnr - 1))
      continue;

    /* The primary key does not allow NULLs. */
    DBUG_ASSERT(!key_part->null_bit);

    if (key_part->key_part_flag & (HA_BLOB_PART | HA_VAR_LENGTH_PART))
    {

      if (key_part->field->cmp_binary((old_row + key_part->offset),
                                      (new_row + key_part->offset),
                                      (ulong) key_part->length))
        return 1;
    }
    else
    {
      if (memcmp(old_row+key_part->offset, new_row+key_part->offset,
                 key_part->length))
        return 1;
    }
  }
  return 0;
}

#ifdef HAVE_NDB_BINLOG

int
handle_row_conflict(NDB_CONFLICT_FN_SHARE* cfn_share,
                    const NdbRecord* key_rec,
                    const uchar* pk_row,
                    enum_conflicting_op_type op_type,
                    enum_conflict_cause conflict_cause,
                    const NdbError& conflict_error,
                    NdbTransaction* conflict_trans,
                    NdbError& err)
{
  DBUG_ENTER("handle_row_conflict");

  DBUG_RETURN(0);
};
#endif /* HAVE_NDB_BINLOG */

/**
  Update one record in NDB using primary key.
*/

bool ha_ndbcluster::start_bulk_update()
{
  DBUG_ENTER("ha_ndbcluster::start_bulk_update");
  if (!m_use_write && m_ignore_dup_key)
  {
    DBUG_PRINT("info", ("Batching turned off as duplicate key is "
                        "ignored by using peek_row"));
    DBUG_RETURN(TRUE);
  }
  DBUG_RETURN(FALSE);
}

int ha_ndbcluster::bulk_update_row(const uchar *old_data, uchar *new_data,
                                   uint *dup_key_found)
{
  DBUG_ENTER("ha_ndbcluster::bulk_update_row");
  *dup_key_found= 0;
  DBUG_RETURN(ndb_update_row(old_data, new_data, 1));
}

int ha_ndbcluster::exec_bulk_update(uint *dup_key_found)
{
  NdbTransaction* trans= m_thd_ndb->trans;
  DBUG_ENTER("ha_ndbcluster::exec_bulk_update");
  *dup_key_found= 0;

  // m_handler must be NULL or point to _this_ handler instance
  assert(m_thd_ndb->m_handler == NULL || m_thd_ndb->m_handler == this);

  if (m_thd_ndb->m_handler &&
      m_read_before_write_removal_possible)
  {
    /*
      This is an autocommit involving only one table and rbwr is on

      Commit the autocommit transaction early(before the usual place
      in ndbcluster_commit) in order to:
      1) save one round trip, "no-commit+commit" converted to "commit"
      2) return the correct number of updated and affected rows
         to the update loop(which will ask handler in rbwr mode)
    */
    DBUG_PRINT("info", ("committing auto-commit+rbwr early"));
    uint ignore_count= 0;
    const int ignore_error= 1;
    if (execute_commit(table->in_use, m_thd_ndb, trans,
                       m_thd_ndb->m_force_send, ignore_error,
                       &ignore_count) != 0)
    {
      no_uncommitted_rows_execute_failure();
      DBUG_RETURN(ndb_err(trans));
    }
    DBUG_PRINT("info", ("ignore_count: %u", ignore_count));
    assert(m_rows_changed >= ignore_count);
    assert(m_rows_updated >= ignore_count);
    m_rows_changed-= ignore_count;
    m_rows_updated-= ignore_count;
    DBUG_RETURN(0);
  }

  if (m_thd_ndb->m_unsent_bytes == 0)
  {
    DBUG_PRINT("exit", ("skip execute - no unsent bytes"));
    DBUG_RETURN(0);
  }

  if (thd_allow_batch(table->in_use))
  {
    /*
      Turned on by @@transaction_allow_batching=ON
      or implicitly by slave exec thread
    */
    DBUG_PRINT("exit", ("skip execute - transaction_allow_batching is ON"));
    DBUG_RETURN(0);
  }

  if (m_thd_ndb->m_handler &&
      !m_blobs_pending)
  {
    // Execute at commit time(in 'ndbcluster_commit') to save a round trip
    DBUG_PRINT("exit", ("skip execute - simple autocommit"));
    DBUG_RETURN(0);
  }

  uint ignore_count= 0;
  if (execute_no_commit(m_thd_ndb, trans,
                        m_ignore_no_key || m_read_before_write_removal_used,
                        &ignore_count) != 0)
  {
    no_uncommitted_rows_execute_failure();
    DBUG_RETURN(ndb_err(trans));
  }
  assert(m_rows_changed >= ignore_count);
  assert(m_rows_updated >= ignore_count);
  m_rows_changed-= ignore_count;
  m_rows_updated-= ignore_count;
  DBUG_RETURN(0);
}

void ha_ndbcluster::end_bulk_update()
{
  DBUG_ENTER("ha_ndbcluster::end_bulk_update");
  DBUG_VOID_RETURN;
}

int ha_ndbcluster::update_row(const uchar *old_data, uchar *new_data)
{
  return ndb_update_row(old_data, new_data, 0);
}

void
ha_ndbcluster::setup_key_ref_for_ndb_record(const NdbRecord **key_rec,
                                            const uchar **key_row,
                                            const uchar *record,
                                            bool use_active_index)
{
  DBUG_ENTER("setup_key_ref_for_ndb_record");
  if (use_active_index)
  {
    /* Use unique key to access table */
    DBUG_PRINT("info", ("Using unique index (%u)", active_index));
    *key_rec= m_index[active_index].ndb_unique_record_row;
    *key_row= record;
  }
  else if (table_share->primary_key != MAX_KEY)
  {
    /* Use primary key to access table */
    DBUG_PRINT("info", ("Using primary key"));
    *key_rec= m_index[table_share->primary_key].ndb_unique_record_row;
    *key_row= record;
  }
  else
  {
    /* Use hidden primary key previously read into m_ref. */
    DBUG_PRINT("info", ("Using hidden primary key (%llu)", m_ref));
    /* Can't use hidden pk if we didn't read it first */
    DBUG_ASSERT(m_read_before_write_removal_used == false);
    *key_rec= m_ndb_hidden_key_record;
    *key_row= (const uchar *)(&m_ref);
  }
  DBUG_VOID_RETURN;
}


/*
  Update one record in NDB using primary key
*/

int ha_ndbcluster::ndb_update_row(const uchar *old_data, uchar *new_data,
                                  int is_bulk_update)
{
  THD *thd= table->in_use;
  Thd_ndb *thd_ndb= m_thd_ndb;
  NdbTransaction *trans= thd_ndb->trans;
  NdbScanOperation* cursor= m_active_cursor;
  const NdbOperation *op;
  uint32 old_part_id= ~uint32(0), new_part_id= ~uint32(0);
  int error;
  longlong func_value;
  Uint32 func_value_uint32;
  bool have_pk= (table_share->primary_key != MAX_KEY);
  bool pk_update= (!m_read_before_write_removal_possible &&
                   have_pk &&
                   bitmap_is_overlapping(table->write_set, m_pk_bitmap_p) &&
                   primary_key_cmp(old_data, new_data));
  bool batch_allowed= !m_update_cannot_batch && 
    (is_bulk_update || thd_allow_batch(thd));
  NdbOperation::SetValueSpec sets[1];

  DBUG_ENTER("ndb_update_row");
  DBUG_ASSERT(trans);
  /*
   * If IGNORE the ignore constraint violations on primary and unique keys,
   * but check that it is not part of INSERT ... ON DUPLICATE KEY UPDATE
   */
  if (m_ignore_dup_key && (thd->lex->sql_command == SQLCOM_UPDATE ||
                           thd->lex->sql_command == SQLCOM_UPDATE_MULTI))
  {
    NDB_WRITE_OP write_op= (pk_update) ? NDB_PK_UPDATE : NDB_UPDATE;
    int peek_res= peek_indexed_rows(new_data, write_op);
    
    if (!peek_res) 
    {
      DBUG_RETURN(HA_ERR_FOUND_DUPP_KEY);
    }
    if (peek_res != HA_ERR_KEY_NOT_FOUND)
      DBUG_RETURN(peek_res);
  }

  ha_statistic_increment(&SSV::ha_update_count);
  if (table->timestamp_field_type & TIMESTAMP_AUTO_SET_ON_UPDATE)
  {
    table->timestamp_field->set_time();
    bitmap_set_bit(table->write_set, table->timestamp_field->field_index);
  }

  bool skip_partition_for_unique_index= FALSE;
  if (m_use_partition_pruning)
  {
    if (!cursor && m_read_before_write_removal_used)
    {
      ndb_index_type type= get_index_type(active_index);
      /*
        Ndb unique indexes are global so when
        m_read_before_write_removal_used is active
        the unique index can be used directly for update
        without finding the partitions
      */
      if (type == UNIQUE_INDEX ||
          type == UNIQUE_ORDERED_INDEX)
      {
        skip_partition_for_unique_index= TRUE;
        goto skip_partition_pruning;
      }
    }
    if ((error= get_parts_for_update(old_data, new_data, table->record[0],
                                     m_part_info, &old_part_id, &new_part_id,
                                     &func_value)))
    {
      m_part_info->err_value= func_value;
      DBUG_RETURN(error);
    }
    DBUG_PRINT("info", ("old_part_id: %u  new_part_id: %u", old_part_id, new_part_id));
  skip_partition_pruning:
    (void)0;
  }

  /*
   * Check for update of primary key or partition change
   * for special handling
   */  
  if (pk_update || old_part_id != new_part_id)
  {
    DBUG_RETURN(ndb_pk_update_row(thd, old_data, new_data, old_part_id));
  }
  /*
    If we are updating a unique key with auto_increment
    then we need to update the auto_increment counter
   */
  if (table->found_next_number_field &&
      bitmap_is_set(table->write_set, 
		    table->found_next_number_field->field_index) &&
      (error= set_auto_inc(thd, table->found_next_number_field)))
  {
    DBUG_RETURN(error);
  }
  /*
    Set only non-primary-key attributes.
    We already checked that any primary key attribute in write_set has no
    real changes.
  */
  bitmap_copy(&m_bitmap, table->write_set);
  bitmap_subtract(&m_bitmap, m_pk_bitmap_p);
  uchar *mask= (uchar *)(m_bitmap.bitmap);
  DBUG_ASSERT(!pk_update);

  NdbOperation::OperationOptions *poptions = NULL;
  NdbOperation::OperationOptions options;
  options.optionsPresent=0;

  /* Need to set the value of any user-defined partitioning function. 
     (excecpt for when using unique index)
  */
  if (m_user_defined_partitioning && !skip_partition_for_unique_index)
  {
    if (func_value >= INT_MAX32)
      func_value_uint32= INT_MAX32;
    else
      func_value_uint32= (uint32)func_value;
    sets[0].column= get_partition_id_column();
    sets[0].value= &func_value_uint32;
    options.optionsPresent|= NdbOperation::OperationOptions::OO_SETVALUE;
    options.extraSetValues= sets;
    options.numExtraSetValues= 1;

    if (!cursor)
    {
      options.optionsPresent|= NdbOperation::OperationOptions::OO_PARTITION_ID;
      options.partitionId= new_part_id;
    }
  }
  
  eventSetAnyValue(thd, &options);
  
  bool need_flush= add_row_check_if_batch_full(thd_ndb);

  if (thd->slave_thread || THDVAR(thd, deferred_constraints))
  {
    options.optionsPresent |=
      NdbOperation::OperationOptions::OO_DEFERRED_CONSTAINTS;
  }

  if (cursor)
  {
    /*
      We are scanning records and want to update the record
      that was just found, call updateCurrentTuple on the cursor 
      to take over the lock to a new update operation
      And thus setting the primary key of the record from 
      the active record in cursor
    */
    DBUG_PRINT("info", ("Calling updateTuple on cursor, write_set=0x%x",
                        table->write_set->bitmap[0]));

    if (options.optionsPresent != 0)
      poptions = &options;

    if (!(op= cursor->updateCurrentTuple(trans, m_ndb_record,
                                         (const char*)new_data, mask,
                                         poptions,
                                         sizeof(NdbOperation::OperationOptions))))
      ERR_RETURN(trans->getNdbError());

    m_lock_tuple= FALSE;
    thd_ndb->m_unsent_bytes+= 12;
  }
  else
  {  
    const NdbRecord *key_rec;
    const uchar *key_row;
    setup_key_ref_for_ndb_record(&key_rec, &key_row, new_data,
				 m_read_before_write_removal_used);

#ifdef HAVE_NDB_BINLOG
    Uint32 buffer[ MAX_CONFLICT_INTERPRETED_PROG_SIZE ];
    NdbInterpretedCode code(m_table, buffer,
                            sizeof(buffer)/sizeof(buffer[0]));

    if (thd->slave_thread && m_share->m_cfn_share &&
        m_share->m_cfn_share->m_conflict_fn)
    {
       /* Conflict resolution in slave thread. */
      if (unlikely((error = prepare_conflict_detection(UPDATE_ROW,
                                                       key_rec,
                                                       old_data,
                                                       new_data,
                                                       &code,
                                                       &options))))
        DBUG_RETURN(error);
    }
#endif /* HAVE_NDB_BINLOG */
    if (options.optionsPresent !=0)
      poptions= &options;

    if (!(op= trans->updateTuple(key_rec, (const char *)key_row,
                                 m_ndb_record, (const char*)new_data, mask,
                                 poptions,
                                 sizeof(NdbOperation::OperationOptions))))
      ERR_RETURN(trans->getNdbError());  
  }

  uint blob_count= 0;
  if (uses_blob_value(table->write_set))
  {
    int row_offset= new_data - table->record[0];
    int res= set_blob_values(op, row_offset, table->write_set, &blob_count,
                             (batch_allowed && !need_flush));
    if (res != 0)
      DBUG_RETURN(res);
  }
  uint ignore_count= 0;
  /*
    Batch update operation if we are doing a scan for update, unless
    there exist UPDATE AFTER triggers
  */
  if (m_update_cannot_batch ||
      !(cursor || (batch_allowed && have_pk)) ||
      need_flush)
  {
    if (execute_no_commit(m_thd_ndb, trans,
                          m_ignore_no_key || m_read_before_write_removal_used,
                          &ignore_count) != 0)
    {
      no_uncommitted_rows_execute_failure();
      DBUG_RETURN(ndb_err(trans));
    }
  }
  else if (blob_count > 0)
    m_blobs_pending= TRUE;

  m_rows_changed++;
  m_rows_updated++;

  assert(m_rows_changed >= ignore_count);
  assert(m_rows_updated >= ignore_count);
  m_rows_changed-= ignore_count;
  m_rows_updated-= ignore_count;

  DBUG_RETURN(0);
}


/*
  handler delete interface
*/

int ha_ndbcluster::delete_row(const uchar *record)
{
  return ndb_delete_row(record, FALSE);
}

bool ha_ndbcluster::start_bulk_delete()
{
  DBUG_ENTER("start_bulk_delete");
  m_is_bulk_delete = true;
  DBUG_RETURN(0); // Bulk delete used by handler
}

int ha_ndbcluster::end_bulk_delete()
{
  NdbTransaction* trans= m_thd_ndb->trans;
  DBUG_ENTER("end_bulk_delete");
  assert(m_is_bulk_delete); // Don't allow end() without start()
  m_is_bulk_delete = false;

  // m_handler must be NULL or point to _this_ handler instance
  assert(m_thd_ndb->m_handler == NULL || m_thd_ndb->m_handler == this);

  if (m_thd_ndb->m_handler &&
      m_read_before_write_removal_possible)
  {
    /*
      This is an autocommit involving only one table and rbwr is on

      Commit the autocommit transaction early(before the usual place
      in ndbcluster_commit) in order to:
      1) save one round trip, "no-commit+commit" converted to "commit"
      2) return the correct number of updated and affected rows
         to the delete loop(which will ask handler in rbwr mode)
    */
    DBUG_PRINT("info", ("committing auto-commit+rbwr early"));
    uint ignore_count= 0;
    const int ignore_error= 1;
    if (execute_commit(table->in_use, m_thd_ndb, trans,
                       m_thd_ndb->m_force_send, ignore_error,
                       &ignore_count) != 0)
    {
      no_uncommitted_rows_execute_failure();
      DBUG_RETURN(ndb_err(trans));
    }
    DBUG_PRINT("info", ("ignore_count: %u", ignore_count));
    assert(m_rows_deleted >= ignore_count);
    m_rows_deleted-= ignore_count;
    DBUG_RETURN(0);
  }

  if (m_thd_ndb->m_unsent_bytes == 0)
  {
    DBUG_PRINT("exit", ("skip execute - no unsent bytes"));
    DBUG_RETURN(0);
  }

  if (thd_allow_batch(table->in_use))
  {
    /*
      Turned on by @@transaction_allow_batching=ON
      or implicitly by slave exec thread
    */
    DBUG_PRINT("exit", ("skip execute - transaction_allow_batching is ON"));
    DBUG_RETURN(0);
  }

  if (m_thd_ndb->m_handler)
  {
    // Execute at commit time(in 'ndbcluster_commit') to save a round trip
    DBUG_PRINT("exit", ("skip execute - simple autocommit"));
    DBUG_RETURN(0);
  }

  uint ignore_count= 0;
  if (execute_no_commit(m_thd_ndb, trans,
                        m_ignore_no_key || m_read_before_write_removal_used,
                        &ignore_count) != 0)
  {
    no_uncommitted_rows_execute_failure();
    DBUG_RETURN(ndb_err(trans));
  }

  assert(m_rows_deleted >= ignore_count);
  m_rows_deleted-= ignore_count;
  no_uncommitted_rows_update(ignore_count);
  DBUG_RETURN(0);
}


/**
  Delete one record from NDB, using primary key .
*/

int ha_ndbcluster::ndb_delete_row(const uchar *record,
                                  bool primary_key_update)
{
  THD *thd= table->in_use;
  Thd_ndb *thd_ndb= get_thd_ndb(thd);
  NdbTransaction *trans= m_thd_ndb->trans;
  NdbScanOperation* cursor= m_active_cursor;
  const NdbOperation *op;
  uint32 part_id= ~uint32(0);
  int error;
  bool allow_batch= !m_delete_cannot_batch &&
    (m_is_bulk_delete || thd_allow_batch(thd));

  DBUG_ENTER("ndb_delete_row");
  DBUG_ASSERT(trans);

  ha_statistic_increment(&SSV::ha_delete_count);
  m_rows_changed++;

  bool skip_partition_for_unique_index= FALSE;
  if (m_use_partition_pruning)
  {
    if (!cursor && m_read_before_write_removal_used)
    {
      ndb_index_type type= get_index_type(active_index);
      /*
        Ndb unique indexes are global so when
        m_read_before_write_removal_used is active
        the unique index can be used directly for deleting
        without finding the partitions
      */
      if (type == UNIQUE_INDEX ||
          type == UNIQUE_ORDERED_INDEX)
      {
        skip_partition_for_unique_index= TRUE;
        goto skip_partition_pruning;
      }
    }
    if ((error= get_part_for_delete(record, table->record[0], m_part_info,
                                    &part_id)))
    {
      DBUG_RETURN(error);
    }
  skip_partition_pruning:
    (void)0;
  }

  NdbOperation::OperationOptions options;
  NdbOperation::OperationOptions *poptions = NULL;
  options.optionsPresent=0;

  eventSetAnyValue(thd, &options);

  /*
    Poor approx. let delete ~ tabsize / 4
  */
  uint delete_size= 12 + (m_bytes_per_write >> 2);
  bool need_flush= add_row_check_if_batch_full_size(thd_ndb, delete_size);

  if (thd->slave_thread || THDVAR(thd, deferred_constraints))
  {
    options.optionsPresent |=
      NdbOperation::OperationOptions::OO_DEFERRED_CONSTAINTS;
  }

  if (cursor)
  {
    if (options.optionsPresent != 0)
      poptions = &options;

    /*
      We are scanning records and want to delete the record
      that was just found, call deleteTuple on the cursor 
      to take over the lock to a new delete operation
      And thus setting the primary key of the record from 
      the active record in cursor
    */
    DBUG_PRINT("info", ("Calling deleteTuple on cursor"));
    if ((op = cursor->deleteCurrentTuple(trans, m_ndb_record,
                                         NULL, // result_row
                                         NULL, // result_mask
                                         poptions, 
                                         sizeof(NdbOperation::OperationOptions))) == 0)
      ERR_RETURN(trans->getNdbError());     
    m_lock_tuple= FALSE;
    thd_ndb->m_unsent_bytes+= 12;

    no_uncommitted_rows_update(-1);
    m_rows_deleted++;

    if (!(primary_key_update || m_delete_cannot_batch))
    {
      // If deleting from cursor, NoCommit will be handled in next_result
      DBUG_RETURN(0);
    }
  }
  else
  {
    const NdbRecord *key_rec;
    const uchar *key_row;

    if (m_user_defined_partitioning && !skip_partition_for_unique_index)
    {
      options.optionsPresent|= NdbOperation::OperationOptions::OO_PARTITION_ID;
      options.partitionId= part_id;
    }

    setup_key_ref_for_ndb_record(&key_rec, &key_row, record,
				 m_read_before_write_removal_used);

#ifdef HAVE_NDB_BINLOG
    Uint32 buffer[ MAX_CONFLICT_INTERPRETED_PROG_SIZE ];
    NdbInterpretedCode code(m_table, buffer,
                            sizeof(buffer)/sizeof(buffer[0]));
    if (thd->slave_thread && m_share->m_cfn_share &&
        m_share->m_cfn_share->m_conflict_fn)
    {
      /* Conflict resolution in slave thread. */
      if (unlikely((error = prepare_conflict_detection(DELETE_ROW,
                                                       key_rec,
                                                       key_row, /* old_data */
                                                       NULL,    /* new_data */
                                                       &code,
                                                       &options))))
        DBUG_RETURN(error);
    }
#endif /* HAVE_NDB_BINLOG */
    if (options.optionsPresent != 0)
      poptions= &options;

    if (!(op=trans->deleteTuple(key_rec, (const char *)key_row,
                                m_ndb_record,
                                NULL, // row
                                NULL, // mask
                                poptions,
                                sizeof(NdbOperation::OperationOptions))))
      ERR_RETURN(trans->getNdbError());

    no_uncommitted_rows_update(-1);
    m_rows_deleted++;

    /*
      Check if we can batch the delete.

      We don't batch deletes as part of primary key updates.
      We do not batch deletes on tables with no primary key. For such tables,
      replication uses full table scan to locate the row to delete. The
      problem is the following scenario when deleting 2 (or more) rows:

       1. Table scan to locate the first row.
       2. Delete the row, batched so no execute.
       3. Table scan to locate the second row is executed, along with the
          batched delete operation from step 2.
       4. The first row is returned from nextResult() (not deleted yet).
       5. The kernel deletes the row (operation from step 2).
       6. lockCurrentTuple() is called on the row returned in step 4. However,
          as that row is now deleted, the operation fails and the transaction
          is aborted.
       7. The delete of the second tuple now fails, as the transaction has
          been aborted.
    */

    if ( allow_batch &&
	 table_share->primary_key != MAX_KEY &&
	 !primary_key_update &&
	 !need_flush)
    {
      DBUG_RETURN(0);
    }
  }

  // Execute delete operation
  uint ignore_count= 0;
  if (execute_no_commit(m_thd_ndb, trans,
                        m_ignore_no_key || m_read_before_write_removal_used,
                        &ignore_count) != 0)
  {
    no_uncommitted_rows_execute_failure();
    DBUG_RETURN(ndb_err(trans));
  }
  if (!primary_key_update)
  {
    assert(m_rows_deleted >= ignore_count);
    m_rows_deleted-= ignore_count;
    no_uncommitted_rows_update(ignore_count);
  }
  DBUG_RETURN(0);
}
  
/**
  Unpack a record returned from a scan.
  We copy field-for-field to
   1. Avoid unnecessary copying for sparse rows.
   2. Properly initialize not used null bits.
  Note that we do not unpack all returned rows; some primary/unique key
  operations can read directly into the destination row.
*/
void ha_ndbcluster::unpack_record(uchar *dst_row, const uchar *src_row)
{
  int res;
  DBUG_ASSERT(src_row != NULL);

  my_ptrdiff_t dst_offset= dst_row - table->record[0];
  my_ptrdiff_t src_offset= src_row - table->record[0];

  /* Initialize the NULL bitmap. */
  memset(dst_row, 0xff, table->s->null_bytes);

  uchar *blob_ptr= m_blobs_buffer;

  for (uint i= 0; i < table_share->fields; i++) 
  {
    Field *field= table->field[i];
    if (bitmap_is_set(table->read_set, i))
    {
      if (field->type() == MYSQL_TYPE_BIT)
      {
        Field_bit *field_bit= static_cast<Field_bit*>(field);
        if (!field->is_null_in_record_with_offset(src_offset))
        {
          field->move_field_offset(src_offset);
          longlong value= field_bit->val_int();
          field->move_field_offset(dst_offset-src_offset);
          field_bit->set_notnull();
          /* Field_bit in DBUG requires the bit set in write_set for store(). */
          my_bitmap_map *old_map=
            dbug_tmp_use_all_columns(table, table->write_set);
          int res = field_bit->store(value, true);
          assert(res == 0);
          dbug_tmp_restore_column_map(table->write_set, old_map);
          field->move_field_offset(-dst_offset);
        }
      }
      else if (field->flags & BLOB_FLAG)
      {
        Field_blob *field_blob= (Field_blob *)field;
        NdbBlob *ndb_blob= m_value[i].blob;
        /* unpack_record *only* called for scan result processing
         * *while* the scan is open and the Blob is active.
         * Verify Blob state to be certain.
         * Accessing PK/UK op Blobs after execute() is unsafe
         */
        DBUG_ASSERT(ndb_blob != 0);
        DBUG_ASSERT(ndb_blob->getState() == NdbBlob::Active);
        int isNull;
        res= ndb_blob->getNull(isNull);
        DBUG_ASSERT(res == 0);                  // Already succeeded once
        Uint64 len64= 0;
        field_blob->move_field_offset(dst_offset);
        if (!isNull)
        {
          res= ndb_blob->getLength(len64);
          DBUG_ASSERT(res == 0 && len64 <= (Uint64)0xffffffff);
          field->set_notnull();
        }
        /* Need not set_null(), as we initialized null bits to 1 above. */
        field_blob->set_ptr((uint32)len64, blob_ptr);
        field_blob->move_field_offset(-dst_offset);
        blob_ptr+= (len64 + 7) & ~((Uint64)7);
      }
      else
      {
        field->move_field_offset(src_offset);
        /* Normal field (not blob or bit type). */
        if (!field->is_null())
        {
          /* Only copy actually used bytes of varstrings. */
          uint32 actual_length= field_used_length(field);
          uchar *src_ptr= field->ptr;
          field->move_field_offset(dst_offset - src_offset);
          field->set_notnull();
          memcpy(field->ptr, src_ptr, actual_length);
#ifdef HAVE_purify
          /*
            We get Valgrind warnings on uninitialised padding bytes in
            varstrings, for example when writing rows to temporary tables.
            So for valgrind builds we pad with zeros, not needed for
            production code.
          */
          if (actual_length < field->pack_length())
            bzero(field->ptr + actual_length,
                  field->pack_length() - actual_length);
#endif
          field->move_field_offset(-dst_offset);
        }
        else
          field->move_field_offset(-src_offset);
        /* No action needed for a NULL field. */
      }
    }
  }
}


/**
  Get the default value of the field from default_values of the table.
*/
static void get_default_value(void *def_val, Field *field)
{
  DBUG_ASSERT(field != NULL);

  my_ptrdiff_t src_offset= field->table->s->default_values - field->table->record[0];

  {
    if (bitmap_is_set(field->table->read_set, field->field_index))
    {
      if (field->type() == MYSQL_TYPE_BIT)
      {
        Field_bit *field_bit= static_cast<Field_bit*>(field);
        if (!field->is_null_in_record_with_offset(src_offset))
        {
          field->move_field_offset(src_offset);
          longlong value= field_bit->val_int();
          /* Map to NdbApi format - two Uint32s */
          Uint32 out[2];
          out[0] = 0;
          out[1] = 0;
          for (int b=0; b < 64; b++)
          {
            out[b >> 5] |= (value & 1) << (b & 31);
            
            value= value >> 1;
          }
          memcpy(def_val, out, sizeof(longlong));
          field->move_field_offset(-src_offset);
        }
      }
      else if (field->flags & BLOB_FLAG)
      {
        assert(false);
      }
      else
      {
        field->move_field_offset(src_offset);
        /* Normal field (not blob or bit type). */
        if (!field->is_null())
        {
          /* Only copy actually used bytes of varstrings. */
          uint32 actual_length= field_used_length(field);
          uchar *src_ptr= field->ptr;
          field->set_notnull();
          memcpy(def_val, src_ptr, actual_length);
#ifdef HAVE_purify
          if (actual_length < field->pack_length())
            bzero(((char*)def_val) + actual_length,
                  field->pack_length() - actual_length);
#endif
        }
        field->move_field_offset(-src_offset);
        /* No action needed for a NULL field. */
      }
    }
  }
}

/*
    DBUG_EXECUTE("value", print_results(););
*/

void ha_ndbcluster::print_results()
{
  DBUG_ENTER("print_results");

#ifndef DBUG_OFF

  char buf_type[MAX_FIELD_WIDTH], buf_val[MAX_FIELD_WIDTH];
  String type(buf_type, sizeof(buf_type), &my_charset_bin);
  String val(buf_val, sizeof(buf_val), &my_charset_bin);
  for (uint f= 0; f < table_share->fields; f++)
  {
    /* Use DBUG_PRINT since DBUG_FILE cannot be filtered out */
    char buf[2000];
    Field *field;
    void* ptr;
    NdbValue value;

    buf[0]= 0;
    field= table->field[f];
    if (!(value= m_value[f]).ptr)
    {
      strmov(buf, "not read");
      goto print_value;
    }

    ptr= field->ptr;

    if (! (field->flags & BLOB_FLAG))
    {
      if (value.rec->isNULL())
      {
        strmov(buf, "NULL");
        goto print_value;
      }
      type.length(0);
      val.length(0);
      field->sql_type(type);
      field->val_str(&val);
      my_snprintf(buf, sizeof(buf), "%s %s", type.c_ptr(), val.c_ptr());
    }
    else
    {
      NdbBlob *ndb_blob= value.blob;
      bool isNull= TRUE;
      assert(ndb_blob->getState() == NdbBlob::Active);
      ndb_blob->getNull(isNull);
      if (isNull)
        strmov(buf, "NULL");
    }

print_value:
    DBUG_PRINT("value", ("%u,%s: %s", f, field->field_name, buf));
  }
#endif
  DBUG_VOID_RETURN;
}


/*
  Set fields in partition functions in read set for underlying handlers

  SYNOPSIS
    include_partition_fields_in_used_fields()

  RETURN VALUE
    NONE

  DESCRIPTION
    Some handlers only read fields as specified by the bitmap for the
    read set. For partitioned handlers we always require that the
    fields of the partition functions are read such that we can
    calculate the partition id to place updated and deleted records.
*/

static void
include_partition_fields_in_used_fields(Field **ptr, MY_BITMAP *read_set)
{
  DBUG_ENTER("include_partition_fields_in_used_fields");
  do
  {
    bitmap_set_bit(read_set, (*ptr)->field_index);
  } while (*(++ptr));
  DBUG_VOID_RETURN;
}


int ha_ndbcluster::index_init(uint index, bool sorted)
{
  DBUG_ENTER("ha_ndbcluster::index_init");
  DBUG_PRINT("enter", ("index: %u  sorted: %d", index, sorted));
  active_index= index;
  m_sorted= sorted;
  /*
    Locks are are explicitly released in scan
    unless m_lock.type == TL_READ_HIGH_PRIORITY
    and no sub-sequent call to unlock_row()
  */
  m_lock_tuple= FALSE;
  if (table_share->primary_key == MAX_KEY &&
      m_use_partition_pruning)
    include_partition_fields_in_used_fields(
      m_part_info->full_part_field_array,
      table->read_set);
  DBUG_RETURN(0);
}


int ha_ndbcluster::index_end()
{
  DBUG_ENTER("ha_ndbcluster::index_end");
  DBUG_RETURN(close_scan());
}

/**
  Check if key contains null.
*/
static
int
check_null_in_key(const KEY* key_info, const uchar *key, uint key_len)
{
  KEY_PART_INFO *curr_part, *end_part;
  const uchar* end_ptr= key + key_len;
  curr_part= key_info->key_part;
  end_part= curr_part + key_info->key_parts;

  for (; curr_part != end_part && key < end_ptr; curr_part++)
  {
    if (curr_part->null_bit && *key)
      return 1;

    key += curr_part->store_length;
  }
  return 0;
}

int ha_ndbcluster::index_read(uchar *buf,
                              const uchar *key, uint key_len, 
                              enum ha_rkey_function find_flag)
{
  key_range start_key;
  bool descending= FALSE;
  DBUG_ENTER("ha_ndbcluster::index_read");
  DBUG_PRINT("enter", ("active_index: %u, key_len: %u, find_flag: %d", 
                       active_index, key_len, find_flag));

  start_key.key= key;
  start_key.length= key_len;
  start_key.flag= find_flag;
  descending= FALSE;
  switch (find_flag) {
  case HA_READ_KEY_OR_PREV:
  case HA_READ_BEFORE_KEY:
  case HA_READ_PREFIX_LAST:
  case HA_READ_PREFIX_LAST_OR_PREV:
    descending= TRUE;
    break;
  default:
    break;
  }
  const int error= read_range_first_to_buf(&start_key, 0, descending,
                                           m_sorted, buf);
  table->status=error ? STATUS_NOT_FOUND: 0;
  DBUG_RETURN(error);
}


int ha_ndbcluster::index_next(uchar *buf)
{
  DBUG_ENTER("ha_ndbcluster::index_next");
  ha_statistic_increment(&SSV::ha_read_next_count);
  const int error= next_result(buf);
  table->status=error ? STATUS_NOT_FOUND: 0;
  DBUG_RETURN(error);
}


int ha_ndbcluster::index_prev(uchar *buf)
{
  DBUG_ENTER("ha_ndbcluster::index_prev");
  ha_statistic_increment(&SSV::ha_read_prev_count);
  const int error= next_result(buf);
  table->status=error ? STATUS_NOT_FOUND: 0;
  DBUG_RETURN(error);
}


int ha_ndbcluster::index_first(uchar *buf)
{
  DBUG_ENTER("ha_ndbcluster::index_first");
  ha_statistic_increment(&SSV::ha_read_first_count);
  // Start the ordered index scan and fetch the first row

  // Only HA_READ_ORDER indexes get called by index_first
#ifdef MCP_BUG11764737
  const int error= ordered_index_scan(0, 0, TRUE, FALSE, buf, NULL);
#else
  const int error= ordered_index_scan(0, 0, m_sorted, FALSE, buf, NULL);
#endif
  table->status=error ? STATUS_NOT_FOUND: 0;
  DBUG_RETURN(error);
}


int ha_ndbcluster::index_last(uchar *buf)
{
  DBUG_ENTER("ha_ndbcluster::index_last");
  ha_statistic_increment(&SSV::ha_read_last_count);
#ifdef MCP_BUG11764737
  const int error= ordered_index_scan(0, 0, TRUE, TRUE, buf, NULL);
#else
  const int error= ordered_index_scan(0, 0, m_sorted, TRUE, buf, NULL);
#endif
  table->status=error ? STATUS_NOT_FOUND: 0;
  DBUG_RETURN(error);
}

int ha_ndbcluster::index_read_last(uchar * buf, const uchar * key, uint key_len)
{
  DBUG_ENTER("ha_ndbcluster::index_read_last");
  DBUG_RETURN(index_read(buf, key, key_len, HA_READ_PREFIX_LAST));
}

int ha_ndbcluster::read_range_first_to_buf(const key_range *start_key,
                                           const key_range *end_key,
                                           bool desc, bool sorted,
                                           uchar* buf)
{
  part_id_range part_spec;
  ndb_index_type type= get_index_type(active_index);
  const KEY* key_info= table->key_info+active_index;
  int error; 
  DBUG_ENTER("ha_ndbcluster::read_range_first_to_buf");
  DBUG_PRINT("info", ("desc: %d, sorted: %d", desc, sorted));

  if (m_active_cursor && (error= close_scan()))
    DBUG_RETURN(error);

  if (m_use_partition_pruning)
  {
    get_partition_set(table, buf, active_index, start_key, &part_spec);
    DBUG_PRINT("info", ("part_spec.start_part: %u  part_spec.end_part: %u",
                        part_spec.start_part, part_spec.end_part));
    /*
      If partition pruning has found no partition in set
      we can return HA_ERR_END_OF_FILE
      If partition pruning has found exactly one partition in set
      we can optimize scan to run towards that partition only.
    */
    if (part_spec.start_part > part_spec.end_part)
    {
      DBUG_RETURN(HA_ERR_END_OF_FILE);
    }

    if (part_spec.start_part == part_spec.end_part)
    {
      /*
        Only one partition is required to scan, if sorted is required we
        don't need it any more since output from one ordered partitioned
        index is always sorted.
      */
      sorted= FALSE;
      if (unlikely(!get_transaction_part_id(part_spec.start_part, error)))
      {
        DBUG_RETURN(error);
      }
    }
  }

  switch (type){
  case PRIMARY_KEY_ORDERED_INDEX:
  case PRIMARY_KEY_INDEX:
    if (start_key && 
        start_key->length == key_info->key_length &&
        start_key->flag == HA_READ_KEY_EXACT)
    {
      if (!m_thd_ndb->trans)
        if (unlikely(!start_transaction_key(active_index,
                                            start_key->key, error)))
          DBUG_RETURN(error);
      error= pk_read(start_key->key, start_key->length, buf,
		  (m_use_partition_pruning)? &(part_spec.start_part) : NULL);
      DBUG_RETURN(error == HA_ERR_KEY_NOT_FOUND ? HA_ERR_END_OF_FILE : error);
    }
    break;
  case UNIQUE_ORDERED_INDEX:
  case UNIQUE_INDEX:
    if (start_key && start_key->length == key_info->key_length &&
        start_key->flag == HA_READ_KEY_EXACT && 
        !check_null_in_key(key_info, start_key->key, start_key->length))
    {
      if (!m_thd_ndb->trans)
        if (unlikely(!start_transaction_key(active_index,
                                            start_key->key, error)))
          DBUG_RETURN(error);
      error= unique_index_read(start_key->key, start_key->length, buf);
      DBUG_RETURN(error == HA_ERR_KEY_NOT_FOUND ? HA_ERR_END_OF_FILE : error);
    }
    else if (type == UNIQUE_INDEX)
      DBUG_RETURN(full_table_scan(key_info, 
                                  start_key,
                                  end_key,
                                  buf));
    break;
  default:
    break;
  }
  if (!m_use_partition_pruning && !m_thd_ndb->trans)
  {
    get_partition_set(table, buf, active_index, start_key, &part_spec);
    if (part_spec.start_part == part_spec.end_part)
      if (unlikely(!start_transaction_part_id(part_spec.start_part, error)))
        DBUG_RETURN(error);
  }
  // Start the ordered index scan and fetch the first row
  DBUG_RETURN(ordered_index_scan(start_key, end_key, sorted, desc, buf,
	  (m_use_partition_pruning)? &part_spec : NULL));
}

int ha_ndbcluster::read_range_first(const key_range *start_key,
                                    const key_range *end_key,
                                    bool eq_r, bool sorted)
{
  uchar* buf= table->record[0];
  DBUG_ENTER("ha_ndbcluster::read_range_first");
  DBUG_RETURN(read_range_first_to_buf(start_key, end_key, FALSE,
                                      sorted, buf));
}

int ha_ndbcluster::read_range_next()
{
  DBUG_ENTER("ha_ndbcluster::read_range_next");
  DBUG_RETURN(next_result(table->record[0]));
}


int ha_ndbcluster::rnd_init(bool scan)
{
  int error;
  DBUG_ENTER("rnd_init");
  DBUG_PRINT("enter", ("scan: %d", scan));

  if (m_active_cursor && (error= close_scan()))
    DBUG_RETURN(error);
  index_init(table_share->primary_key, 0);
  DBUG_RETURN(0);
}

int ha_ndbcluster::close_scan()
{
  /*
    workaround for bug #39872 - explain causes segv
    - rnd_end/close_scan is called on unlocked table
    - should be fixed in server code, but this will
    not be done until 6.0 as it is too intrusive
  */
  if (m_thd_ndb == NULL)
    return 0;
  NdbTransaction *trans= m_thd_ndb->trans;
  int error;
  DBUG_ENTER("close_scan");

  NdbScanOperation *cursor= m_active_cursor;
  
  if (!cursor)
  {
    cursor = m_multi_cursor;
    if (!cursor)
      DBUG_RETURN(0);
  }

  if ((error= scan_handle_lock_tuple(cursor, trans)) != 0)
    DBUG_RETURN(error);

  if (m_thd_ndb->m_unsent_bytes)
  {
    /*
      Take over any pending transactions to the 
      deleteing/updating transaction before closing the scan    
    */
    DBUG_PRINT("info", ("thd_ndb->m_unsent_bytes: %ld",
                        (long) m_thd_ndb->m_unsent_bytes));    
    if (execute_no_commit(m_thd_ndb, trans, m_ignore_no_key) != 0)
    {
      no_uncommitted_rows_execute_failure();
      DBUG_RETURN(ndb_err(trans));
    }
  }
  
  cursor->close(m_thd_ndb->m_force_send, TRUE);
  m_active_cursor= NULL;
  m_multi_cursor= NULL;
  DBUG_RETURN(0);
}

int ha_ndbcluster::rnd_end()
{
  DBUG_ENTER("rnd_end");
  DBUG_RETURN(close_scan());
}


int ha_ndbcluster::rnd_next(uchar *buf)
{
  DBUG_ENTER("rnd_next");
  ha_statistic_increment(&SSV::ha_read_rnd_next_count);

  int error;
  if (m_active_cursor)
    error= next_result(buf);
  else
    error= full_table_scan(NULL, NULL, NULL, buf);
  
  table->status= error ? STATUS_NOT_FOUND: 0;
  DBUG_RETURN(error);
}


/**
  An "interesting" record has been found and it's pk 
  retrieved by calling position. Now it's time to read
  the record from db once again.
*/

int ha_ndbcluster::rnd_pos(uchar *buf, uchar *pos)
{
  DBUG_ENTER("rnd_pos");
  ha_statistic_increment(&SSV::ha_read_rnd_count);
  // The primary key for the record is stored in pos
  // Perform a pk_read using primary key "index"
  {
    part_id_range part_spec;
    uint key_length= ref_length;
    if (m_user_defined_partitioning)
    {
      if (table_share->primary_key == MAX_KEY)
      {
        /*
          The partition id has been fetched from ndb
          and has been stored directly after the hidden key
        */
        DBUG_DUMP("key+part", pos, key_length);
        key_length= ref_length - sizeof(m_part_id);
        part_spec.start_part= part_spec.end_part= *(uint32 *)(pos + key_length);
      }
      else
      {
        key_range key_spec;
        KEY *key_info= table->key_info + table_share->primary_key;
        key_spec.key= pos;
        key_spec.length= key_length;
        key_spec.flag= HA_READ_KEY_EXACT;
        get_full_part_id_from_key(table, buf, key_info, 
                                  &key_spec, &part_spec);
        DBUG_ASSERT(part_spec.start_part == part_spec.end_part);
      }
      DBUG_PRINT("info", ("partition id %u", part_spec.start_part));
    }
    DBUG_DUMP("key", pos, key_length);
    int res= pk_read(pos, key_length, buf, 
                     (m_user_defined_partitioning) ? 
                     &(part_spec.start_part) 
                     : NULL);
    if (res == HA_ERR_KEY_NOT_FOUND)
    {
      /**
       * When using rnd_pos
       *   server first retrives a set of records (typically scans them)
       *   and store a unique identifier (for ndb this is the primary key)
       *   and later retreives the record again using rnd_pos and the
       *   saved primary key. For ndb, since we only support committed read
       *   the record could have been deleted in between the "save" and
       *   the rnd_pos.
       *   Therefor we return HA_ERR_RECORD_DELETED in this case rather than
       *   HA_ERR_KEY_NOT_FOUND (which will cause statment to be aborted)
       *   
       */
      res= HA_ERR_RECORD_DELETED;
    }
    table->status= res ? STATUS_NOT_FOUND: 0;
    DBUG_RETURN(res);
  }
}


/**
  Store the primary key of this record in ref 
  variable, so that the row can be retrieved again later
  using "reference" in rnd_pos.
*/

void ha_ndbcluster::position(const uchar *record)
{
  KEY *key_info;
  KEY_PART_INFO *key_part;
  KEY_PART_INFO *end;
  uchar *buff;
  uint key_length;

  DBUG_ENTER("position");

  if (table_share->primary_key != MAX_KEY) 
  {
    key_length= ref_length;
    key_info= table->key_info + table_share->primary_key;
    key_part= key_info->key_part;
    end= key_part + key_info->key_parts;
    buff= ref;
    
    for (; key_part != end; key_part++) 
    {
      if (key_part->null_bit) {
        /* Store 0 if the key part is a NULL part */      
        if (record[key_part->null_offset]
            & key_part->null_bit) {
          *buff++= 1;
          continue;
        }      
        *buff++= 0;
      }

      size_t len = key_part->length;
      const uchar * ptr = record + key_part->offset;
      Field *field = key_part->field;
      if (field->type() ==  MYSQL_TYPE_VARCHAR)
      {
        if (((Field_varstring*)field)->length_bytes == 1)
        {
          /**
           * Keys always use 2 bytes length
           */
          buff[0] = ptr[0];
          buff[1] = 0;
          memcpy(buff+2, ptr + 1, len);
        }
        else
        {
          memcpy(buff, ptr, len + 2);
        }
        len += 2;
      }
      else
      {
        memcpy(buff, ptr, len);
      }
      buff += len;
    }
  } 
  else 
  {
    // No primary key, get hidden key
    DBUG_PRINT("info", ("Getting hidden key"));
    // If table has user defined partition save the partition id as well
    if (m_user_defined_partitioning)
    {
      DBUG_PRINT("info", ("Saving partition id %u", m_part_id));
      key_length= ref_length - sizeof(m_part_id);
      memcpy(ref+key_length, (void *)&m_part_id, sizeof(m_part_id));
    }
    else
      key_length= ref_length;
#ifndef DBUG_OFF
    int hidden_no= table->s->fields;
    const NDBTAB *tab= m_table;  
    const NDBCOL *hidden_col= tab->getColumn(hidden_no);
    DBUG_ASSERT(hidden_col->getPrimaryKey() && 
                hidden_col->getAutoIncrement() &&
                key_length == NDB_HIDDEN_PRIMARY_KEY_LENGTH);
#endif
    memcpy(ref, &m_ref, key_length);
  }
#ifndef DBUG_OFF
  if (table_share->primary_key == MAX_KEY && m_user_defined_partitioning) 
    DBUG_DUMP("key+part", ref, key_length+sizeof(m_part_id));
#endif
  DBUG_DUMP("ref", ref, key_length);
  DBUG_VOID_RETURN;
}

int
ha_ndbcluster::cmp_ref(const uchar * ref1, const uchar * ref2)
{
  DBUG_ENTER("cmp_ref");

  if (table_share->primary_key != MAX_KEY) 
  {
    KEY *key_info= table->key_info + table_share->primary_key;
    KEY_PART_INFO *key_part= key_info->key_part;
    KEY_PART_INFO *end= key_part + key_info->key_parts;
    
    for (; key_part != end; key_part++) 
    {
      // NOTE: No need to check for null since PK is not-null

      Field *field= key_part->field;
      int result= field->key_cmp(ref1, ref2);
      if (result)
      {
        DBUG_RETURN(result);
      }

      if (field->type() ==  MYSQL_TYPE_VARCHAR)
      {
        ref1+= 2;
        ref2+= 2;
      }
      
      ref1+= key_part->length;
      ref2+= key_part->length;
    }
    DBUG_RETURN(0);
  } 
  else
  {
    DBUG_RETURN(memcmp(ref1, ref2, ref_length));
  }
}

int ha_ndbcluster::info(uint flag)
{
  THD *thd= table->in_use;
  int result= 0;
  DBUG_ENTER("info");
  DBUG_PRINT("enter", ("flag: %d", flag));
  
  if (flag & HA_STATUS_POS)
    DBUG_PRINT("info", ("HA_STATUS_POS"));
  if (flag & HA_STATUS_TIME)
    DBUG_PRINT("info", ("HA_STATUS_TIME"));
  while (flag & HA_STATUS_VARIABLE)
  {
    if (!thd)
      thd= current_thd;
    DBUG_PRINT("info", ("HA_STATUS_VARIABLE"));
    if ((flag & HA_STATUS_NO_LOCK) &&
        !THDVAR(thd, use_exact_count))
    {
      if (thd->lex->sql_command != SQLCOM_SHOW_TABLE_STATUS &&
          thd->lex->sql_command != SQLCOM_SHOW_KEYS)
      {
        /*
          just use whatever stats we have however,
          optimizer behaves strangely if we return few rows
        */
        if (stats.records < 2)
          stats.records= 2;
        break;
      }
    }
    if (!m_table_info)
    {
      if ((my_errno= check_ndb_connection(thd)))
        DBUG_RETURN(my_errno);
    }
    result= update_stats(thd, 1);
    break;
  }
  /* RPK moved to variable part */
  if (flag & HA_STATUS_VARIABLE)
  {
    /* No meaningful way to return error */
    DBUG_PRINT("info", ("rec_per_key"));
    set_rec_per_key();
  }
  if (flag & HA_STATUS_ERRKEY)
  {
    DBUG_PRINT("info", ("HA_STATUS_ERRKEY"));
    errkey= m_dupkey;
  }
  if (flag & HA_STATUS_AUTO)
  {
    DBUG_PRINT("info", ("HA_STATUS_AUTO"));
    if (m_table && table->found_next_number_field)
    {
      if (!thd)
        thd= current_thd;
      if ((my_errno= check_ndb_connection(thd)))
        DBUG_RETURN(my_errno);
      Ndb *ndb= get_ndb(thd);
      Ndb_tuple_id_range_guard g(m_share);
      
      Uint64 auto_increment_value64;
      if (ndb->readAutoIncrementValue(m_table, g.range,
                                      auto_increment_value64) == -1)
      {
        const NdbError err= ndb->getNdbError();
        sql_print_error("Error %lu in readAutoIncrementValue(): %s",
                        (ulong) err.code, err.message);
        stats.auto_increment_value= ~(ulonglong)0;
      }
      else
        stats.auto_increment_value= (ulonglong)auto_increment_value64;
    }
  }

  if(result == -1)
    result= HA_ERR_NO_CONNECTION;

  DBUG_RETURN(result);
}


void ha_ndbcluster::get_dynamic_partition_info(PARTITION_STATS *stat_info,
                                               uint part_id)
{
  DBUG_PRINT("info", ("ha_ndbcluster::get_dynamic_partition_info"));

  bzero((char*) stat_info, sizeof(PARTITION_STATS));
  int error = 0;
  THD *thd = table->in_use;

  if (!thd)
    thd = current_thd;
  if (!m_table_info)
  {
    if ((error = check_ndb_connection(thd)))
      goto err;
  }
  error = update_stats(thd, 1, false, part_id);

  if (error == 0)
  {
    stat_info->records = stats.records;
    stat_info->mean_rec_length = stats.mean_rec_length;
    stat_info->data_file_length = stats.data_file_length;
    stat_info->delete_length = stats.delete_length;
    stat_info->max_data_file_length = stats.max_data_file_length;
    return;
  }

err: 

  DBUG_PRINT("warning", 
    ("ha_ndbcluster::get_dynamic_partition_info failed with error code %u", 
     error));
}


int ha_ndbcluster::extra(enum ha_extra_function operation)
{
  DBUG_ENTER("extra");
  switch (operation) {
  case HA_EXTRA_IGNORE_DUP_KEY:       /* Dup keys don't rollback everything*/
    DBUG_PRINT("info", ("HA_EXTRA_IGNORE_DUP_KEY"));
    DBUG_PRINT("info", ("Ignoring duplicate key"));
    m_ignore_dup_key= TRUE;
    break;
  case HA_EXTRA_NO_IGNORE_DUP_KEY:
    DBUG_PRINT("info", ("HA_EXTRA_NO_IGNORE_DUP_KEY"));
    m_ignore_dup_key= FALSE;
    break;
  case HA_EXTRA_IGNORE_NO_KEY:
    DBUG_PRINT("info", ("HA_EXTRA_IGNORE_NO_KEY"));
    DBUG_PRINT("info", ("Turning on AO_IgnoreError at Commit/NoCommit"));
    m_ignore_no_key= TRUE;
    break;
  case HA_EXTRA_NO_IGNORE_NO_KEY:
    DBUG_PRINT("info", ("HA_EXTRA_NO_IGNORE_NO_KEY"));
    DBUG_PRINT("info", ("Turning on AO_IgnoreError at Commit/NoCommit"));
    m_ignore_no_key= FALSE;
    break;
  case HA_EXTRA_WRITE_CAN_REPLACE:
    DBUG_PRINT("info", ("HA_EXTRA_WRITE_CAN_REPLACE"));
    if (!m_has_unique_index ||
        current_thd->slave_thread || /* always set if slave, quick fix for bug 27378 */
        isManualBinlogExec(current_thd)) /* or if manual binlog application, for bug 46662 */
    {
      DBUG_PRINT("info", ("Turning ON use of write instead of insert"));
      m_use_write= TRUE;
    }
    break;
  case HA_EXTRA_WRITE_CANNOT_REPLACE:
    DBUG_PRINT("info", ("HA_EXTRA_WRITE_CANNOT_REPLACE"));
    DBUG_PRINT("info", ("Turning OFF use of write instead of insert"));
    m_use_write= FALSE;
    break;
  case HA_EXTRA_DELETE_CANNOT_BATCH:
    DBUG_PRINT("info", ("HA_EXTRA_DELETE_CANNOT_BATCH"));
    m_delete_cannot_batch= TRUE;
    break;
  case HA_EXTRA_UPDATE_CANNOT_BATCH:
    DBUG_PRINT("info", ("HA_EXTRA_UPDATE_CANNOT_BATCH"));
    m_update_cannot_batch= TRUE;
    break;
  default:
    break;
  }
  
  DBUG_RETURN(0);
}


bool ha_ndbcluster::read_before_write_removal_possible()
{
  THD *thd= table->in_use;
  DBUG_ENTER("read_before_write_removal_possible");

  if (uses_blob_value(table->write_set))
  {
    DBUG_PRINT("exit", ("No! Blob field in write_set"));
    DBUG_RETURN(false);
  }

  if (thd->lex->sql_command == SQLCOM_DELETE &&
      table_share->blob_fields)
  {
    DBUG_PRINT("exit", ("No! DELETE from table with blob(s)"));
    DBUG_RETURN(false);
  }

  if (table_share->primary_key == MAX_KEY)
  {
    DBUG_PRINT("exit", ("No! Table with hidden key"));
    DBUG_RETURN(false);
  }

  if (bitmap_is_overlapping(table->write_set, m_pk_bitmap_p))
  {
    DBUG_PRINT("exit", ("No! Updating primary key"));
    DBUG_RETURN(false);
  }

  if (m_has_unique_index)
  {
    for (uint i= 0; i < table_share->keys; i++)
    {
      const KEY* key= table->key_info + i;
      if ((key->flags & HA_NOSAME) &&
          bitmap_is_overlapping(table->write_set,
                                m_key_fields[i]))
      {
        DBUG_PRINT("exit", ("No! Unique key %d is updated", i));
        DBUG_RETURN(false);
      }
    }
  }
  m_read_before_write_removal_possible= TRUE;
  DBUG_PRINT("exit", ("Yes, rbwr is possible!"));
  DBUG_RETURN(true);
}


ha_rows ha_ndbcluster::read_before_write_removal_rows_written(void) const
{
  DBUG_ENTER("read_before_write_removal_rows_written");
  DBUG_PRINT("info", ("updated: %llu, deleted: %llu",
                      m_rows_updated, m_rows_deleted));
  DBUG_RETURN(m_rows_updated + m_rows_deleted);
}


int ha_ndbcluster::reset()
{
  DBUG_ENTER("ha_ndbcluster::reset");
  if (m_cond)
  {
    m_cond->cond_clear();
  }

#if 0
  // Magnus, disble this "hack" until it's possible to test if
  // it's still needed
  /*
    Regular partition pruning will set the bitmap appropriately.
    Some queries like ALTER TABLE doesn't use partition pruning and
    thus the 'used_partitions' bitmap needs to be initialized
  */
  if (m_part_info)
    bitmap_set_all(&m_part_info->used_partitions);
#endif

  /* reset flags set by extra calls */
  m_read_before_write_removal_possible= FALSE;
  m_read_before_write_removal_used= FALSE;
  m_rows_updated= m_rows_deleted= 0;
  m_ignore_dup_key= FALSE;
  m_use_write= FALSE;
  m_ignore_no_key= FALSE;
  m_rows_inserted= (ha_rows) 0;
  m_rows_to_insert= (ha_rows) 1;
  m_delete_cannot_batch= FALSE;
  m_update_cannot_batch= FALSE;

  assert(m_is_bulk_delete == false);
  m_is_bulk_delete = false;
  DBUG_RETURN(0);
}


/**
  Start of an insert, remember number of rows to be inserted, it will
  be used in write_row and get_autoincrement to send an optimal number
  of rows in each roundtrip to the server.

  @param
   rows     number of rows to insert, 0 if unknown
*/

int
ha_ndbcluster::flush_bulk_insert(bool allow_batch)
{
  NdbTransaction *trans= m_thd_ndb->trans;
  DBUG_ENTER("ha_ndbcluster::flush_bulk_insert");
  DBUG_PRINT("info", ("Sending inserts to NDB, rows_inserted: %d", 
                      (int)m_rows_inserted));
  DBUG_ASSERT(trans);

  
  if (! (m_thd_ndb->trans_options & TNTO_TRANSACTIONS_OFF))
  {
    if (!allow_batch &&
        execute_no_commit(m_thd_ndb, trans, m_ignore_no_key) != 0)
    {
      no_uncommitted_rows_execute_failure();
      DBUG_RETURN(ndb_err(trans));
    }
  }
  else
  {
    /*
      signal that transaction has been broken up and hence cannot
      be rolled back
    */
    THD *thd= table->in_use;
<<<<<<< HEAD
    thd->transaction.all.mark_modified_non_trans_table();
    thd->transaction.stmt.mark_modified_non_trans_table();
    if (execute_commit(m_thd_ndb, trans, m_thd_ndb->m_force_send,
=======
    thd->transaction.all.modified_non_trans_table=
      thd->transaction.stmt.modified_non_trans_table= TRUE;
    if (execute_commit(thd, m_thd_ndb, trans, m_thd_ndb->m_force_send,
>>>>>>> d90fd102
                       m_ignore_no_key) != 0)
    {
      no_uncommitted_rows_execute_failure();
      DBUG_RETURN(ndb_err(trans));
    }
    if (trans->restart() != 0)
    {
      DBUG_ASSERT(0);
      DBUG_RETURN(-1);
    }
  }
  DBUG_RETURN(0);
}

void ha_ndbcluster::start_bulk_insert(ha_rows rows)
{
  DBUG_ENTER("start_bulk_insert");
  DBUG_PRINT("enter", ("rows: %d", (int)rows));
  
  m_rows_inserted= (ha_rows) 0;
  if (!m_use_write && m_ignore_dup_key)
  {
    /*
      compare if expression with that in write_row
      we have a situation where peek_indexed_rows() will be called
      so we cannot batch
    */
    DBUG_PRINT("info", ("Batching turned off as duplicate key is "
                        "ignored by using peek_row"));
    m_rows_to_insert= 1;
    DBUG_VOID_RETURN;
  }
  if (rows == (ha_rows) 0)
  {
    /* We don't know how many will be inserted, guess */
    m_rows_to_insert=
      (m_autoincrement_prefetch > DEFAULT_AUTO_PREFETCH)
      ? m_autoincrement_prefetch
      : DEFAULT_AUTO_PREFETCH;
    m_autoincrement_prefetch= m_rows_to_insert;
  }
  else
  {
    m_rows_to_insert= rows;
    if (m_autoincrement_prefetch < m_rows_to_insert)
      m_autoincrement_prefetch= m_rows_to_insert;
  }

  DBUG_VOID_RETURN;
}

/**
  End of an insert.
*/
int ha_ndbcluster::end_bulk_insert()
{
  int error= 0;

  DBUG_ENTER("end_bulk_insert");
  // Check if last inserts need to be flushed

  THD *thd= table->in_use;
  Thd_ndb *thd_ndb= m_thd_ndb;
  
  if (!thd_allow_batch(thd) && thd_ndb->m_unsent_bytes)
  {
    bool allow_batch= (thd_ndb->m_handler != 0);
    error= flush_bulk_insert(allow_batch);
    if (error != 0)
      my_errno= error;
  }

  m_rows_inserted= (ha_rows) 0;
  m_rows_to_insert= (ha_rows) 1;
  DBUG_RETURN(error);
}


int ha_ndbcluster::extra_opt(enum ha_extra_function operation, ulong cache_size)
{
  DBUG_ENTER("extra_opt");
  DBUG_PRINT("enter", ("cache_size: %lu", cache_size));
  DBUG_RETURN(extra(operation));
}

static const char *ha_ndbcluster_exts[] = {
 ha_ndb_ext,
 NullS
};

const char** ha_ndbcluster::bas_ext() const
{
  return ha_ndbcluster_exts;
}

/**
  How many seeks it will take to read through the table.

  This is to be comparable to the number returned by records_in_range so
  that we can decide if we should scan the table or use keys.
*/

double ha_ndbcluster::scan_time()
{
  DBUG_ENTER("ha_ndbcluster::scan_time()");
  double res= rows2double(stats.records*1000);
  DBUG_PRINT("exit", ("table: %s value: %f", 
                      m_tabname, res));
  DBUG_RETURN(res);
}

/*
  Convert MySQL table locks into locks supported by Ndb Cluster.
  Note that MySQL Cluster does currently not support distributed
  table locks, so to be safe one should set cluster in Single
  User Mode, before relying on table locks when updating tables
  from several MySQL servers
*/

THR_LOCK_DATA **ha_ndbcluster::store_lock(THD *thd,
                                          THR_LOCK_DATA **to,
                                          enum thr_lock_type lock_type)
{
  DBUG_ENTER("store_lock");
  if (lock_type != TL_IGNORE && m_lock.type == TL_UNLOCK) 
  {

    /* If we are not doing a LOCK TABLE, then allow multiple
       writers */
    
    /* Since NDB does not currently have table locks
       this is treated as a ordinary lock */

    const bool in_lock_tables = thd_in_lock_tables(thd);
    const uint sql_command = thd_sql_command(thd);
    if ((lock_type >= TL_WRITE_CONCURRENT_INSERT &&
         lock_type <= TL_WRITE) &&
        !(in_lock_tables && sql_command == SQLCOM_LOCK_TABLES))
      lock_type= TL_WRITE_ALLOW_WRITE;
    
    /* In queries of type INSERT INTO t1 SELECT ... FROM t2 ...
       MySQL would use the lock TL_READ_NO_INSERT on t2, and that
       would conflict with TL_WRITE_ALLOW_WRITE, blocking all inserts
       to t2. Convert the lock to a normal read lock to allow
       concurrent inserts to t2. */
    
    if (lock_type == TL_READ_NO_INSERT && !thd->in_lock_tables)
      lock_type= TL_READ;
    
    m_lock.type=lock_type;
  }
  *to++= &m_lock;

  DBUG_PRINT("exit", ("lock_type: %d", lock_type));
  
  DBUG_RETURN(to);
}

/*
  As MySQL will execute an external lock for every new table it uses
  we can use this to start the transactions.
  If we are in auto_commit mode we just need to start a transaction
  for the statement, this will be stored in thd_ndb.stmt.
  If not, we have to start a master transaction if there doesn't exist
  one from before, this will be stored in thd_ndb.all
 
  When a table lock is held one transaction will be started which holds
  the table lock and for each statement a hupp transaction will be started  
  If we are locking the table then:
  - save the NdbDictionary::Table for easy access
  - save reference to table statistics
  - refresh list of the indexes for the table if needed (if altered)
 */

#ifdef HAVE_NDB_BINLOG
static int ndbcluster_update_apply_status(THD *thd, int do_update)
{
  Thd_ndb *thd_ndb= get_thd_ndb(thd);
  Ndb *ndb= thd_ndb->ndb;
  NDBDICT *dict= ndb->getDictionary();
  const NDBTAB *ndbtab;
  NdbTransaction *trans= thd_ndb->trans;
  ndb->setDatabaseName(NDB_REP_DB);
  Ndb_table_guard ndbtab_g(dict, NDB_APPLY_TABLE);
  if (!(ndbtab= ndbtab_g.get_table()))
  {
    return -1;
  }
  NdbOperation *op= 0;
  int r= 0;
  r|= (op= trans->getNdbOperation(ndbtab)) == 0;
  DBUG_ASSERT(r == 0);
  if (do_update)
    r|= op->updateTuple();
  else
    r|= op->writeTuple();
  DBUG_ASSERT(r == 0);
  // server_id
  r|= op->equal(0u, (Uint32)thd->server_id);
  DBUG_ASSERT(r == 0);
  if (!do_update)
  {
    // epoch
    r|= op->setValue(1u, (Uint64)0);
    DBUG_ASSERT(r == 0);
  }
#if MYSQL_VERSION_ID < 50600
  const char* group_master_log_name =
    active_mi->rli.group_master_log_name;
  const Uint64 group_master_log_pos =
    (Uint64)active_mi->rli.group_master_log_pos;
  const Uint64 future_event_relay_log_pos =
    (Uint64)active_mi->rli.future_event_relay_log_pos;
  const Uint64 group_relay_log_pos =
    (Uint64)active_mi->rli.group_relay_log_pos;
#else
  /*
    - Master_info's rli member returns Relay_log_info*
    - Relay_log_info members are protected and must be accessed
      using accessor functions
  */
  const char* group_master_log_name =
    active_mi->rli->get_group_master_log_name();
  const Uint64 group_master_log_pos =
    (Uint64)active_mi->rli->get_group_master_log_pos();
  const Uint64 future_event_relay_log_pos =
    (Uint64)active_mi->rli->get_future_event_relay_log_pos();
  const Uint64 group_relay_log_pos =
    (Uint64)active_mi->rli->get_group_relay_log_pos();
#endif
  // log_name
  char tmp_buf[FN_REFLEN];
  ndb_pack_varchar(ndbtab->getColumn(2u), tmp_buf,
                   group_master_log_name, strlen(group_master_log_name));
  r|= op->setValue(2u, tmp_buf);
  DBUG_ASSERT(r == 0);
  // start_pos
  r|= op->setValue(3u, group_master_log_pos);
  DBUG_ASSERT(r == 0);
  // end_pos
  r|= op->setValue(4u, group_master_log_pos +
                   (future_event_relay_log_pos - group_relay_log_pos));
  DBUG_ASSERT(r == 0);
  return 0;
}
#endif /* HAVE_NDB_BINLOG */

static void transaction_checks(THD *thd, Thd_ndb *thd_ndb)
{
  if (thd->lex->sql_command == SQLCOM_LOAD)
    thd_ndb->trans_options|= TNTO_TRANSACTIONS_OFF;
  else if (!thd->transaction.on)
    thd_ndb->trans_options|= TNTO_TRANSACTIONS_OFF;
  else if (!THDVAR(thd, use_transactions))
    thd_ndb->trans_options|= TNTO_TRANSACTIONS_OFF;
  thd_ndb->m_force_send= THDVAR(thd, force_send);
  if (!thd->slave_thread)
    thd_ndb->m_batch_size= THDVAR(thd, batch_size);
  else
  {
    thd_ndb->m_batch_size= THDVAR(NULL, batch_size); /* using global value */
    /* Do not use hinted TC selection in slave thread */
    THDVAR(thd, optimized_node_selection)=
      THDVAR(NULL, optimized_node_selection) & 1; /* using global value */
  }
}

int ha_ndbcluster::start_statement(THD *thd,
                                   Thd_ndb *thd_ndb,
                                   uint table_count)
{
  NdbTransaction *trans= thd_ndb->trans;
  int error;
  DBUG_ENTER("ha_ndbcluster::start_statement");

  m_thd_ndb= thd_ndb;
  transaction_checks(thd, m_thd_ndb);

  if (table_count == 0)
  {
    trans_register_ha(thd, FALSE, ndbcluster_hton);
    if (thd_options(thd) & (OPTION_NOT_AUTOCOMMIT | OPTION_BEGIN))
    {
      if (!trans)
        trans_register_ha(thd, TRUE, ndbcluster_hton);
      thd_ndb->m_handler= NULL;
    }
    else
    {
      /*
        this is an autocommit, we may keep a reference to the
        handler to be used in the commit phase for optimization
        reasons, defering execute
      */
      thd_ndb->m_handler= this;
    }
  }
  else
  {
    /*
      there is more than one handler involved, execute deferal
      not possible
    */
    thd_ndb->m_handler= NULL;
  }
  if (!trans && table_count == 0)
  {
    DBUG_ASSERT(thd_ndb->changed_tables.is_empty() == TRUE);
    thd_ndb->trans_options= 0;

    DBUG_PRINT("trans",("Possibly starting transaction"));
    const uint opti_node_select = THDVAR(thd, optimized_node_selection);
    DBUG_PRINT("enter", ("optimized_node_selection: %u", opti_node_select));
    if (!(opti_node_select & 2) ||
        thd->lex->sql_command == SQLCOM_LOAD)
      if (unlikely(!start_transaction(error)))
        DBUG_RETURN(error);

    thd_ndb->init_open_tables();
    thd_ndb->m_slow_path= FALSE;
    if (!(thd_options(thd) & OPTION_BIN_LOG) ||
        thd->variables.binlog_format == BINLOG_FORMAT_STMT)
    {
      thd_ndb->trans_options|= TNTO_NO_LOGGING;
      thd_ndb->m_slow_path= TRUE;
    }
    else if (thd->slave_thread)
      thd_ndb->m_slow_path= TRUE;
  }
  /*
    If this is the start of a LOCK TABLE, a table look 
    should be taken on the table in NDB
       
    Check if it should be read or write lock
  */
  if (thd_options(thd) & (OPTION_TABLE_LOCK))
  {
    /* This is currently dead code in wait for implementation in NDB */
    /* lockThisTable(); */
    DBUG_PRINT("info", ("Locking the table..." ));
#ifdef NOT_YET
    push_warning_printf(current_thd, MYSQL_ERROR::WARN_LEVEL_WARN,
                        ER_GET_ERRMSG, ER(ER_GET_ERRMSG), 0,
                        "Table only locked locally in this mysqld", "NDB");
#endif
  }
  DBUG_RETURN(0);
}

int ha_ndbcluster::init_handler_for_statement(THD *thd)
{
  /*
    This is the place to make sure this handler instance
    has a started transaction.
     
    The transaction is started by the first handler on which 
    MySQL Server calls external lock
   
    Other handlers in the same stmt or transaction should use 
    the same NDB transaction. This is done by setting up the m_thd_ndb
    pointer to point to the NDB transaction object. 
   */

  DBUG_ENTER("ha_ndbcluster::init_handler_for_statement");
  Thd_ndb *thd_ndb= m_thd_ndb;
  DBUG_ASSERT(thd_ndb);

  // store thread specific data first to set the right context
  m_autoincrement_prefetch= THDVAR(thd, autoincrement_prefetch_sz);
  // Start of transaction
  m_rows_changed= 0;
  m_blobs_pending= FALSE;
  release_blobs_buffer();
  m_slow_path= m_thd_ndb->m_slow_path;
#ifdef HAVE_NDB_BINLOG
  if (unlikely(m_slow_path))
  {
    if (m_share == ndb_apply_status_share && thd->slave_thread)
        m_thd_ndb->trans_options|= TNTO_INJECTED_APPLY_STATUS;
  }
#endif

  if (thd_options(thd) & (OPTION_NOT_AUTOCOMMIT | OPTION_BEGIN))
  {
    const void *key= m_table;
    HASH_SEARCH_STATE state;
    THD_NDB_SHARE *thd_ndb_share=
      (THD_NDB_SHARE*)my_hash_first(&thd_ndb->open_tables,
                                    (const uchar *)&key, sizeof(key),
                                    &state);
    while (thd_ndb_share && thd_ndb_share->key != key)
    {
      thd_ndb_share=
        (THD_NDB_SHARE*)my_hash_next(&thd_ndb->open_tables,
                                     (const uchar *)&key, sizeof(key),
                                     &state);
    }
    if (thd_ndb_share == 0)
    {
      thd_ndb_share= (THD_NDB_SHARE *) alloc_root(&thd->transaction.mem_root,
                                                  sizeof(THD_NDB_SHARE));
      if (!thd_ndb_share)
      {
        mem_alloc_error(sizeof(THD_NDB_SHARE));
        DBUG_RETURN(1);
      }
      thd_ndb_share->key= key;
      thd_ndb_share->stat.last_count= thd_ndb->count;
      thd_ndb_share->stat.no_uncommitted_rows_count= 0;
      thd_ndb_share->stat.records= ~(ha_rows)0;
      my_hash_insert(&thd_ndb->open_tables, (uchar *)thd_ndb_share);
    }
    else if (thd_ndb_share->stat.last_count != thd_ndb->count)
    {
      thd_ndb_share->stat.last_count= thd_ndb->count;
      thd_ndb_share->stat.no_uncommitted_rows_count= 0;
      thd_ndb_share->stat.records= ~(ha_rows)0;
    }
    DBUG_PRINT("exit", ("thd_ndb_share: 0x%lx  key: 0x%lx",
                        (long) thd_ndb_share, (long) key));
    m_table_info= &thd_ndb_share->stat;
  }
  else
  {
    struct Ndb_local_table_statistics &stat= m_table_info_instance;
    stat.last_count= thd_ndb->count;
    stat.no_uncommitted_rows_count= 0;
    stat.records= ~(ha_rows)0;
    m_table_info= &stat;
  }
  DBUG_RETURN(0);
}

int ha_ndbcluster::external_lock(THD *thd, int lock_type)
{
  DBUG_ENTER("external_lock");
  if (lock_type != F_UNLCK)
  {
    int error;
    /*
      Check that this handler instance has a connection
      set up to the Ndb object of thd
    */
    if (check_ndb_connection(thd))
      DBUG_RETURN(1);
    Thd_ndb *thd_ndb= get_thd_ndb(thd);

    DBUG_PRINT("enter", ("lock_type != F_UNLCK "
                         "this: 0x%lx  thd: 0x%lx  thd_ndb: %lx  "
                         "thd_ndb->lock_count: %d",
                         (long) this, (long) thd, (long) thd_ndb,
                         thd_ndb->lock_count));

    if ((error= start_statement(thd, thd_ndb,
                                thd_ndb->lock_count++)))
    {
      thd_ndb->lock_count--;
      DBUG_RETURN(error);
    }
    if ((error= init_handler_for_statement(thd)))
    {
      thd_ndb->lock_count--;
      DBUG_RETURN(error);
    }
    DBUG_RETURN(0);
  }
  else
  {
    Thd_ndb *thd_ndb= m_thd_ndb;
    DBUG_ASSERT(thd_ndb);

    DBUG_PRINT("enter", ("lock_type == F_UNLCK "
                         "this: 0x%lx  thd: 0x%lx  thd_ndb: %lx  "
                         "thd_ndb->lock_count: %d",
                         (long) this, (long) thd, (long) thd_ndb,
                         thd_ndb->lock_count));

    if (m_rows_changed && global_system_variables.query_cache_type)
    {
      DBUG_PRINT("info", ("Rows has changed"));

      if (thd_ndb->trans &&
          thd_options(thd) & (OPTION_NOT_AUTOCOMMIT | OPTION_BEGIN))
      {
        DBUG_PRINT("info", ("Add share to list of changed tables, %p",
                            m_share));
        /* NOTE push_back allocates memory using transactions mem_root! */
        thd_ndb->changed_tables.push_back(get_share(m_share),
                                          &thd->transaction.mem_root);
      }

      if (opt_ndb_cache_check_time)
      {
        pthread_mutex_lock(&m_share->mutex);
        DBUG_PRINT("info", ("Invalidating commit_count"));
        m_share->commit_count= 0;
        m_share->commit_count_lock++;
        pthread_mutex_unlock(&m_share->mutex);
      }
    }

    if (!--thd_ndb->lock_count)
    {
      DBUG_PRINT("trans", ("Last external_lock"));

      if ((!(thd_options(thd) & (OPTION_NOT_AUTOCOMMIT | OPTION_BEGIN))) &&
          thd_ndb->trans)
      {
        if (thd_ndb->trans)
        {
          /*
            Unlock is done without a transaction commit / rollback.
            This happens if the thread didn't update any rows
            We must in this case close the transaction to release resources
          */
          DBUG_PRINT("trans",("ending non-updating transaction"));
          thd_ndb->ndb->closeTransaction(thd_ndb->trans);
          thd_ndb->trans= NULL;
          thd_ndb->m_handler= NULL;
        }
      }
    }
    m_table_info= NULL;

    /*
      This is the place to make sure this handler instance
      no longer are connected to the active transaction.

      And since the handler is no longer part of the transaction 
      it can't have open cursors, ops or blobs pending.
    */
    m_thd_ndb= NULL;    

    if (m_active_cursor)
      DBUG_PRINT("warning", ("m_active_cursor != NULL"));
    m_active_cursor= NULL;

    if (m_multi_cursor)
      DBUG_PRINT("warning", ("m_multi_cursor != NULL"));
    m_multi_cursor= NULL;

    if (m_blobs_pending)
      DBUG_PRINT("warning", ("blobs_pending != 0"));
    m_blobs_pending= 0;
    
    DBUG_RETURN(0);
  }
}

/**
  Unlock the last row read in an open scan.
  Rows are unlocked by default in ndb, but
  for SELECT FOR UPDATE and SELECT LOCK WIT SHARE MODE
  locks are kept if unlock_row() is not called.
*/

void ha_ndbcluster::unlock_row() 
{
  DBUG_ENTER("unlock_row");

  DBUG_PRINT("info", ("Unlocking row"));
  m_lock_tuple= FALSE;
  DBUG_VOID_RETURN;
}

/**
  Start statement, used when one of the tables are locked and also when
  a stored function is executed.

  start_stmt()
    thd                    Thd object
    lock_type              Lock type on table

  RETURN VALUE
    0                      Success
    >0                     Error code

  DESCRIPTION
    This call indicates the start of a statement when one of the tables in
    the statement are locked. In this case we cannot call external_lock.
    It also implies that external_lock is not called at end of statement.
    Rather the handlerton call commit (ndbcluster_commit) is called to
    indicate end of transaction. There are cases thus when the commit call
    actually doesn't refer to a commit but only to and end of statement.

    In the case of stored functions, one stored function is treated as one
    statement and the call to commit comes at the end of the stored function.
*/

int ha_ndbcluster::start_stmt(THD *thd, thr_lock_type lock_type)
{
  int error=0;
  Thd_ndb *thd_ndb;
  DBUG_ENTER("start_stmt");
  DBUG_ASSERT(thd == table->in_use);

  thd_ndb= get_thd_ndb(thd);
  if ((error= start_statement(thd, thd_ndb, thd_ndb->start_stmt_count++)))
    goto error;
  if ((error= init_handler_for_statement(thd)))
    goto error;
  DBUG_RETURN(0);
error:
  thd_ndb->start_stmt_count--;
  DBUG_RETURN(error);
}

NdbTransaction *
ha_ndbcluster::start_transaction_row(const NdbRecord *ndb_record,
                                     const uchar *record,
                                     int &error)
{
  NdbTransaction *trans;
  DBUG_ENTER("ha_ndbcluster::start_transaction_row");
  DBUG_ASSERT(m_thd_ndb);
  DBUG_ASSERT(m_thd_ndb->trans == NULL);

  transaction_checks(table->in_use, m_thd_ndb);

  Ndb *ndb= m_thd_ndb->ndb;

  Uint64 tmp[(MAX_KEY_SIZE_IN_WORDS*MAX_XFRM_MULTIPLY) >> 1];
  char *buf= (char*)&tmp[0];
  trans= ndb->startTransaction(ndb_record,
                               (const char*)record,
                               buf, sizeof(tmp));

  if (trans)
  {
    m_thd_ndb->m_transaction_hint_count[trans->getConnectedNodeId()]++;
    DBUG_PRINT("info", ("Delayed allocation of TC"));
    DBUG_RETURN(m_thd_ndb->trans= trans);
  }

  ERR_SET(m_thd_ndb->ndb->getNdbError(), error);
  DBUG_RETURN(NULL);
}

NdbTransaction *
ha_ndbcluster::start_transaction_key(uint inx_no,
                                     const uchar *key_data,
                                     int &error)
{
  NdbTransaction *trans;
  DBUG_ENTER("ha_ndbcluster::start_transaction_key");
  DBUG_ASSERT(m_thd_ndb);
  DBUG_ASSERT(m_thd_ndb->trans == NULL);

  transaction_checks(table->in_use, m_thd_ndb);

  Ndb *ndb= m_thd_ndb->ndb;
  const NdbRecord *key_rec= m_index[inx_no].ndb_unique_record_key;

  Uint64 tmp[(MAX_KEY_SIZE_IN_WORDS*MAX_XFRM_MULTIPLY) >> 1];
  char *buf= (char*)&tmp[0];
  trans= ndb->startTransaction(key_rec,
                               (const char*)key_data,
                               buf, sizeof(tmp));

  if (trans)
  {
    m_thd_ndb->m_transaction_hint_count[trans->getConnectedNodeId()]++;
    DBUG_PRINT("info", ("Delayed allocation of TC"));
    DBUG_RETURN(m_thd_ndb->trans= trans);
  }

  ERR_SET(m_thd_ndb->ndb->getNdbError(), error);
  DBUG_RETURN(NULL);
}

NdbTransaction *
ha_ndbcluster::start_transaction(int &error)
{
  NdbTransaction *trans;
  DBUG_ENTER("ha_ndbcluster::start_transaction");

  DBUG_ASSERT(m_thd_ndb);
  DBUG_ASSERT(m_thd_ndb->trans == NULL);

  transaction_checks(table->in_use, m_thd_ndb);
  const uint opti_node_select= THDVAR(table->in_use, optimized_node_selection);
  m_thd_ndb->connection->set_optimized_node_selection(opti_node_select & 1);
  if ((trans= m_thd_ndb->ndb->startTransaction()))
  {
    m_thd_ndb->m_transaction_no_hint_count[trans->getConnectedNodeId()]++;
    DBUG_PRINT("info", ("Delayed allocation of TC"));
    DBUG_RETURN(m_thd_ndb->trans= trans);
  }

  ERR_SET(m_thd_ndb->ndb->getNdbError(), error);
  DBUG_RETURN(NULL);
}
   
NdbTransaction *
ha_ndbcluster::start_transaction_part_id(Uint32 part_id, int &error)
{
  NdbTransaction *trans;
  DBUG_ENTER("ha_ndbcluster::start_transaction_part_id");

  DBUG_ASSERT(m_thd_ndb);
  DBUG_ASSERT(m_thd_ndb->trans == NULL);

  transaction_checks(table->in_use, m_thd_ndb);
  if ((trans= m_thd_ndb->ndb->startTransaction(m_table, part_id)))
  {
    m_thd_ndb->m_transaction_hint_count[trans->getConnectedNodeId()]++;
    DBUG_PRINT("info", ("Delayed allocation of TC"));
    DBUG_RETURN(m_thd_ndb->trans= trans);
  }

  ERR_SET(m_thd_ndb->ndb->getNdbError(), error);
  DBUG_RETURN(NULL);
}
   

/**
  Commit a transaction started in NDB.
*/

int ndbcluster_commit(handlerton *hton, THD *thd, bool all)
{
  int res= 0;
  Thd_ndb *thd_ndb= get_thd_ndb(thd);
  Ndb *ndb= thd_ndb->ndb;
  NdbTransaction *trans= thd_ndb->trans;

  DBUG_ENTER("ndbcluster_commit");
  DBUG_ASSERT(ndb);
  DBUG_PRINT("enter", ("Commit %s", (all ? "all" : "stmt")));
  thd_ndb->start_stmt_count= 0;
  if (trans == NULL)
  {
    DBUG_PRINT("info", ("trans == NULL"));
    DBUG_RETURN(0);
  }
  if (!all && (thd_options(thd) & (OPTION_NOT_AUTOCOMMIT | OPTION_BEGIN)))
  {
    /*
      An odditity in the handler interface is that commit on handlerton
      is called to indicate end of statement only in cases where 
      autocommit isn't used and the all flag isn't set.
   
      We also leave quickly when a transaction haven't even been started,
      in this case we are safe that no clean up is needed. In this case
      the MySQL Server could handle the query without contacting the
      NDB kernel.
    */
    thd_ndb->save_point_count++;
    DBUG_PRINT("info", ("Commit before start or end-of-statement only"));
    DBUG_RETURN(0);
  }
  thd_ndb->save_point_count= 0;

#ifdef HAVE_NDB_BINLOG
  if (unlikely(thd_ndb->m_slow_path))
  {
    if (thd->slave_thread)
      ndbcluster_update_apply_status
        (thd, thd_ndb->trans_options & TNTO_INJECTED_APPLY_STATUS);
  }
#endif /* HAVE_NDB_BINLOG */

  if (thd->slave_thread)
  {
    if (!g_ndb_slave_state.current_conflict_defined_op_count ||
        !thd_ndb->m_unsent_bytes ||
        !(res= execute_no_commit(thd_ndb, trans, TRUE)))
      res= execute_commit(thd, thd_ndb, trans, 1, TRUE);

    update_slave_api_stats(thd_ndb->ndb);
  }
  else
  {
    if (thd_ndb->m_handler &&
        thd_ndb->m_handler->m_read_before_write_removal_possible)
    {
      /*
        This is an autocommit involving only one table and
        rbwr is on, thus the transaction has already been
        committed in exec_bulk_update() or end_bulk_delete()
      */
      DBUG_PRINT("info", ("autocommit+rbwr, transaction already comitted"));
      if (trans->commitStatus() != NdbTransaction::Committed)
      {
        sql_print_error("found uncomitted autocommit+rbwr transaction, "
                        "commit status: %d", trans->commitStatus());
        abort();
      }
    }
    else
      res= execute_commit(thd, thd_ndb, trans, THDVAR(thd, force_send), FALSE);
  }

  if (res != 0)
  {
    const NdbError err= trans->getNdbError();
    const NdbOperation *error_op= trans->getNdbErrorOperation();
    res= ndb_to_mysql_error(&err);
    if (res != -1)
      ndbcluster_print_error(res, error_op);
  }
  ndb->closeTransaction(trans);
  thd_ndb->trans= NULL;
  thd_ndb->m_handler= NULL;

  /* Clear commit_count for tables changed by transaction */
  NDB_SHARE* share;
  List_iterator_fast<NDB_SHARE> it(thd_ndb->changed_tables);
  while ((share= it++))
  {
    DBUG_PRINT("info", ("Remove share to list of changed tables, %p",
                        share));
    pthread_mutex_lock(&share->mutex);
    DBUG_PRINT("info", ("Invalidate commit_count for %s, share->commit_count: %lu",
                        share->table_name, (ulong) share->commit_count));
    share->commit_count= 0;
    share->commit_count_lock++;
    pthread_mutex_unlock(&share->mutex);
    free_share(&share);
  }
  thd_ndb->changed_tables.empty();

  DBUG_RETURN(res);
}


/**
  Rollback a transaction started in NDB.
*/

static int ndbcluster_rollback(handlerton *hton, THD *thd, bool all)
{
  int res= 0;
  Thd_ndb *thd_ndb= get_thd_ndb(thd);
  Ndb *ndb= thd_ndb->ndb;
  NdbTransaction *trans= thd_ndb->trans;

  DBUG_ENTER("ndbcluster_rollback");
  DBUG_PRINT("enter", ("all: %d  thd_ndb->save_point_count: %d",
                       all, thd_ndb->save_point_count));
  DBUG_ASSERT(ndb);
  thd_ndb->start_stmt_count= 0;
  if (trans == NULL)
  {
    /* Ignore end-of-statement until real rollback or commit is called */
    DBUG_PRINT("info", ("trans == NULL"));
    DBUG_RETURN(0);
  }
  if (!all && (thd_options(thd) & (OPTION_NOT_AUTOCOMMIT | OPTION_BEGIN)) &&
      (thd_ndb->save_point_count > 0))
  {
    /*
      Ignore end-of-statement until real rollback or commit is called
      as ndb does not support rollback statement
      - mark that rollback was unsuccessful, this will cause full rollback
      of the transaction
    */
    DBUG_PRINT("info", ("Rollback before start or end-of-statement only"));
    mark_transaction_to_rollback(thd, 1);
    my_error(ER_WARN_ENGINE_TRANSACTION_ROLLBACK, MYF(0), "NDB");
    DBUG_RETURN(0);
  }
  thd_ndb->save_point_count= 0;
  if (thd->slave_thread)
    g_ndb_slave_state.atTransactionAbort();
  thd_ndb->m_unsent_bytes= 0;
  thd_ndb->m_execute_count++;
  DBUG_PRINT("info", ("execute_count: %u", thd_ndb->m_execute_count));
  if (trans->execute(NdbTransaction::Rollback) != 0)
  {
    const NdbError err= trans->getNdbError();
    const NdbOperation *error_op= trans->getNdbErrorOperation();
    res= ndb_to_mysql_error(&err);
    if (res != -1) 
      ndbcluster_print_error(res, error_op);
  }
  ndb->closeTransaction(trans);
  thd_ndb->trans= NULL;
  thd_ndb->m_handler= NULL;

  /* Clear list of tables changed by transaction */
  NDB_SHARE* share;
  List_iterator_fast<NDB_SHARE> it(thd_ndb->changed_tables);
  while ((share= it++))
  {
    DBUG_PRINT("info", ("Remove share to list of changed tables, %p",
                        share));
    free_share(&share);
  }
  thd_ndb->changed_tables.empty();

  if (thd->slave_thread)
    update_slave_api_stats(thd_ndb->ndb);

  DBUG_RETURN(res);
}

/**
 * Support for create table/column modifiers
 *   by exploiting the comment field
 */
struct NDB_Modifier
{
  enum { M_BOOL } m_type;
  const char * m_name;
  size_t m_name_len;
  bool m_found;
  union {
    bool m_val_bool;
#ifdef TODO__
    int m_val_int;
    struct {
      const char * str;
      size_t len;
    } m_val_str;
#endif
  };
};

static const
struct NDB_Modifier ndb_table_modifiers[] =
{
  { NDB_Modifier::M_BOOL, STRING_WITH_LEN("NOLOGGING"), 0, {0} },
  { NDB_Modifier::M_BOOL, 0, 0, 0, {0} }
};

static const
struct NDB_Modifier ndb_column_modifiers[] =
{
  { NDB_Modifier::M_BOOL, STRING_WITH_LEN("MAX_BLOB_PART_SIZE"), 0, {0} },
  { NDB_Modifier::M_BOOL, 0, 0, 0, {0} }
};

/**
 * NDB_Modifiers
 *
 * This class implements a simple parser for getting modifiers out
 *   of a string (e.g a comment field)
 */
class NDB_Modifiers
{
public:
  NDB_Modifiers(const NDB_Modifier modifiers[]);
  ~NDB_Modifiers();

  /**
   * parse string-with length (not necessarily NULL terminated)
   */
  int parse(THD* thd, const char * prefix, const char * str, size_t strlen);

  /**
   * Get modifier...returns NULL if unknown
   */
  const NDB_Modifier * get(const char * name) const;
private:
  uint m_len;
  struct NDB_Modifier * m_modifiers;

  int parse_modifier(THD *thd, const char * prefix,
                     struct NDB_Modifier* m, const char * str);
};

static
bool
end_of_token(const char * str)
{
  return str[0] == 0 || str[0] == ' ' || str[0] == ',';
}

NDB_Modifiers::NDB_Modifiers(const NDB_Modifier modifiers[])
{
  for (m_len = 0; modifiers[m_len].m_name != 0; m_len++)
  {}
  m_modifiers = new NDB_Modifier[m_len];
  memcpy(m_modifiers, modifiers, m_len * sizeof(NDB_Modifier));
}

NDB_Modifiers::~NDB_Modifiers()
{
  delete [] m_modifiers;
}

int
NDB_Modifiers::parse_modifier(THD *thd,
                              const char * prefix,
                              struct NDB_Modifier* m,
                              const char * str)
{
  if (m->m_found)
  {
    push_warning_printf(thd, MYSQL_ERROR::WARN_LEVEL_WARN,
                        ER_ILLEGAL_HA_CREATE_OPTION,
                        "%s : modifier %s specified twice",
                        prefix, m->m_name);
  }

  switch(m->m_type){
  case NDB_Modifier::M_BOOL:
    if (end_of_token(str))
    {
      m->m_val_bool = true;
      goto found;
    }
    if (str[0] != '=')
      break;

    str++;
    if (str[0] == '1' && end_of_token(str+1))
    {
      m->m_val_bool = true;
      goto found;
    }

    if (str[0] == '0' && end_of_token(str+1))
    {
      m->m_val_bool = false;
      goto found;
    }
  }

  {
    const char * end = strpbrk(str, " ,");
    if (end)
    {
      push_warning_printf(thd, MYSQL_ERROR::WARN_LEVEL_WARN,
                          ER_ILLEGAL_HA_CREATE_OPTION,
                          "%s : invalid value '%.*s' for %s",
                          prefix, (int)(end - str), str, m->m_name);
    }
    else
    {
      push_warning_printf(thd, MYSQL_ERROR::WARN_LEVEL_WARN,
                          ER_ILLEGAL_HA_CREATE_OPTION,
                          "%s : invalid value '%s' for %s",
                          prefix, str, m->m_name);
    }
  }
  return -1;
found:
  m->m_found = true;
  return 0;
}

int
NDB_Modifiers::parse(THD *thd,
                     const char * prefix,
                     const char * _source,
                     size_t _source_len)
{
  if (_source == 0 || _source_len == 0)
    return 0;

  const char * source = 0;

  /**
   * Check if _source is NULL-terminated
   */
  for (size_t i = 0; i<_source_len; i++)
  {
    if (_source[i] == 0)
    {
      source = _source;
      break;
    }
  }

  if (source == 0)
  {
    /**
     * Make NULL terminated string so that strXXX-functions are safe
     */
    char * tmp = new char[_source_len+1];
    if (tmp == 0)
    {
      push_warning_printf(thd, MYSQL_ERROR::WARN_LEVEL_WARN,
                          ER_ILLEGAL_HA_CREATE_OPTION,
                          "%s : unable to parse due to out of memory",
                          prefix);
      return -1;
    }
    memcpy(tmp, _source, _source_len);
    tmp[_source_len] = 0;
    source = tmp;
  }

  const char * pos = source;
  if ((pos = strstr(pos, prefix)) == 0)
  {
    if (source != _source)
      delete [] source;
    return 0;
  }

  pos += strlen(prefix);

  while (pos && pos[0] != 0 && pos[0] != ' ')
  {
    const char * end = strpbrk(pos, " ,"); // end of current modifier

    for (uint i = 0; i < m_len; i++)
    {
      size_t l = m_modifiers[i].m_name_len;
      if (strncmp(pos, m_modifiers[i].m_name, l) == 0)
      {
        /**
         * Found modifier...
         */

        if (! (end_of_token(pos + l) || pos[l] == '='))
          goto unknown;

        pos += l;
        int res = parse_modifier(thd, prefix, m_modifiers+i, pos);

        if (res == -1)
        {
          /**
           * We continue parsing even if modifier had error
           */
        }

        goto next;
      }
    }

    {
  unknown:
      if (end)
      {
        push_warning_printf(thd, MYSQL_ERROR::WARN_LEVEL_WARN,
                            ER_ILLEGAL_HA_CREATE_OPTION,
                            "%s : unknown modifier: %.*s",
                            prefix, (int)(end - pos), pos);
      }
      else
      {
        push_warning_printf(thd, MYSQL_ERROR::WARN_LEVEL_WARN,
                            ER_ILLEGAL_HA_CREATE_OPTION,
                            "%s : unknown modifier: %s",
                            prefix, pos);
      }
    }

next:
    pos = end;
    if (pos && pos[0] == ',')
      pos++;
  }

  if (source != _source)
    delete [] source;

  return 0;
}

const NDB_Modifier *
NDB_Modifiers::get(const char * name) const
{
  for (uint i = 0; i < m_len; i++)
  {
    if (strcmp(name, m_modifiers[i].m_name) == 0)
    {
      return m_modifiers + i;
    }
  }
  return 0;
}

/**
  Define NDB column based on Field.

  Not member of ha_ndbcluster because NDBCOL cannot be declared.

  MySQL text types with character set "binary" are mapped to true
  NDB binary types without a character set.

  Blobs are V2 and striping from mysql level is not supported
  due to lack of syntax and lack of support for partitioning.

  @return
    Returns 0 or mysql error code.
*/

static bool
ndb_blob_striping()
{
#ifndef DBUG_OFF
  const char* p= getenv("NDB_BLOB_STRIPING");
  if (p != 0 && *p != 0 && *p != '0' && *p != 'n' && *p != 'N')
    return true;
#endif
  return false;
}

#if NDB_VERSION_D < NDB_MAKE_VERSION(7,2,0)
const Uint32 OLD_NDB_MAX_TUPLE_SIZE_IN_WORDS = 2013;
#else
const Uint32 OLD_NDB_MAX_TUPLE_SIZE_IN_WORDS = NDB_MAX_TUPLE_SIZE_IN_WORDS;
#endif

static int create_ndb_column(THD *thd,
                             NDBCOL &col,
                             Field *field,
                             HA_CREATE_INFO *create_info,
                             column_format_type
                               default_format= COLUMN_FORMAT_TYPE_DEFAULT)
{
  NDBCOL::StorageType type= NDBCOL::StorageTypeMemory;
  bool dynamic= FALSE;

  char buf[MAX_ATTR_DEFAULT_VALUE_SIZE];
  DBUG_ENTER("create_ndb_column");
  // Set name
  if (col.setName(field->field_name))
  {
    DBUG_RETURN(my_errno= errno);
  }
  // Get char set
  CHARSET_INFO *cs= const_cast<CHARSET_INFO*>(field->charset());
  // Set type and sizes
  const enum enum_field_types mysql_type= field->real_type();

  NDB_Modifiers column_modifiers(ndb_column_modifiers);
  column_modifiers.parse(thd, "NDB_COLUMN=",
                         field->comment.str,
                         field->comment.length);

  const NDB_Modifier * mod_maxblob = column_modifiers.get("MAX_BLOB_PART_SIZE");

  {
    /* Clear default value (col obj is reused for whole table def) */
    col.setDefaultValue(NULL, 0); 

    /* If the data nodes are capable then set native 
     * default.
     */
    bool nativeDefaults =
      ! (thd &&
         (! ndb_native_default_support(get_thd_ndb(thd)->
                                       ndb->getMinDbNodeVersion())));

    if (likely( nativeDefaults ))
    {
      /* Ndb does not support auto-set Timestamp default values natively */
      bool isTimeStampWithAutoValue = ((mysql_type == MYSQL_TYPE_TIMESTAMP) &&
                                       (field->table->timestamp_field == field));

      if ((!(field->flags & PRI_KEY_FLAG) ) &&
          type_supports_default_value(mysql_type) &&
          !isTimeStampWithAutoValue)
      {
        if (!(field->flags & NO_DEFAULT_VALUE_FLAG))
        {
          my_ptrdiff_t src_offset= field->table->s->default_values 
            - field->table->record[0];
          if ((! field->is_null_in_record_with_offset(src_offset)) ||
              ((field->flags & NOT_NULL_FLAG)))
          {
            /* Set a non-null native default */
            memset(buf, 0, MAX_ATTR_DEFAULT_VALUE_SIZE);
            get_default_value(buf, field);

            /* For bit columns, default length is rounded up to 
               nearest word, ensuring all data sent
            */
            Uint32 defaultLen = field_used_length(field);
            if(field->type() == MYSQL_TYPE_BIT)
              defaultLen = ((defaultLen + 3) /4) * 4;
            col.setDefaultValue(buf, defaultLen);
          }
        }
      }
    }
  }
  switch (mysql_type) {
  // Numeric types
  case MYSQL_TYPE_TINY:        
    if (field->flags & UNSIGNED_FLAG)
      col.setType(NDBCOL::Tinyunsigned);
    else
      col.setType(NDBCOL::Tinyint);
    col.setLength(1);
    break;
  case MYSQL_TYPE_SHORT:
    if (field->flags & UNSIGNED_FLAG)
      col.setType(NDBCOL::Smallunsigned);
    else
      col.setType(NDBCOL::Smallint);
    col.setLength(1);
    break;
  case MYSQL_TYPE_LONG:
    if (field->flags & UNSIGNED_FLAG)
      col.setType(NDBCOL::Unsigned);
    else
      col.setType(NDBCOL::Int);
    col.setLength(1);
    break;
  case MYSQL_TYPE_INT24:       
    if (field->flags & UNSIGNED_FLAG)
      col.setType(NDBCOL::Mediumunsigned);
    else
      col.setType(NDBCOL::Mediumint);
    col.setLength(1);
    break;
  case MYSQL_TYPE_LONGLONG:
    if (field->flags & UNSIGNED_FLAG)
      col.setType(NDBCOL::Bigunsigned);
    else
      col.setType(NDBCOL::Bigint);
    col.setLength(1);
    break;
  case MYSQL_TYPE_FLOAT:
    col.setType(NDBCOL::Float);
    col.setLength(1);
    break;
  case MYSQL_TYPE_DOUBLE:
    col.setType(NDBCOL::Double);
    col.setLength(1);
    break;
  case MYSQL_TYPE_DECIMAL:    
    {
      Field_decimal *f= (Field_decimal*)field;
      uint precision= f->pack_length();
      uint scale= f->decimals();
      if (field->flags & UNSIGNED_FLAG)
      {
        col.setType(NDBCOL::Olddecimalunsigned);
        precision-= (scale > 0);
      }
      else
      {
        col.setType(NDBCOL::Olddecimal);
        precision-= 1 + (scale > 0);
      }
      col.setPrecision(precision);
      col.setScale(scale);
      col.setLength(1);
    }
    break;
  case MYSQL_TYPE_NEWDECIMAL:    
    {
      Field_new_decimal *f= (Field_new_decimal*)field;
      uint precision= f->precision;
      uint scale= f->decimals();
      if (field->flags & UNSIGNED_FLAG)
      {
        col.setType(NDBCOL::Decimalunsigned);
      }
      else
      {
        col.setType(NDBCOL::Decimal);
      }
      col.setPrecision(precision);
      col.setScale(scale);
      col.setLength(1);
    }
    break;
  // Date types
  case MYSQL_TYPE_DATETIME:    
    col.setType(NDBCOL::Datetime);
    col.setLength(1);
    break;
  case MYSQL_TYPE_DATE: // ?
    col.setType(NDBCOL::Char);
    col.setLength(field->pack_length());
    break;
  case MYSQL_TYPE_NEWDATE:
    col.setType(NDBCOL::Date);
    col.setLength(1);
    break;
  case MYSQL_TYPE_TIME:        
    col.setType(NDBCOL::Time);
    col.setLength(1);
    break;
  case MYSQL_TYPE_YEAR:
    col.setType(NDBCOL::Year);
    col.setLength(1);
    break;
  case MYSQL_TYPE_TIMESTAMP:
    col.setType(NDBCOL::Timestamp);
    col.setLength(1);
    break;
  // Char types
  case MYSQL_TYPE_STRING:      
    if (field->pack_length() == 0)
    {
      col.setType(NDBCOL::Bit);
      col.setLength(1);
    }
    else if ((field->flags & BINARY_FLAG) && cs == &my_charset_bin)
    {
      col.setType(NDBCOL::Binary);
      col.setLength(field->pack_length());
    }
    else
    {
      col.setType(NDBCOL::Char);
      col.setCharset(cs);
      col.setLength(field->pack_length());
    }
    break;
  case MYSQL_TYPE_VAR_STRING: // ?
  case MYSQL_TYPE_VARCHAR:
    {
      Field_varstring* f= (Field_varstring*)field;
      if (f->length_bytes == 1)
      {
        if ((field->flags & BINARY_FLAG) && cs == &my_charset_bin)
          col.setType(NDBCOL::Varbinary);
        else {
          col.setType(NDBCOL::Varchar);
          col.setCharset(cs);
        }
      }
      else if (f->length_bytes == 2)
      {
        if ((field->flags & BINARY_FLAG) && cs == &my_charset_bin)
          col.setType(NDBCOL::Longvarbinary);
        else {
          col.setType(NDBCOL::Longvarchar);
          col.setCharset(cs);
        }
      }
      else
      {
        DBUG_RETURN(HA_ERR_UNSUPPORTED);
      }
      col.setLength(field->field_length);
    }
    break;
  // Blob types (all come in as MYSQL_TYPE_BLOB)
  mysql_type_tiny_blob:
  case MYSQL_TYPE_TINY_BLOB:
    if ((field->flags & BINARY_FLAG) && cs == &my_charset_bin)
      col.setType(NDBCOL::Blob);
    else {
      col.setType(NDBCOL::Text);
      col.setCharset(cs);
    }
    col.setInlineSize(256);
    // No parts
    col.setPartSize(0);
    col.setStripeSize(ndb_blob_striping() ? 0 : 0);
    break;
  //mysql_type_blob:
  case MYSQL_TYPE_GEOMETRY:
  case MYSQL_TYPE_BLOB:    
    if ((field->flags & BINARY_FLAG) && cs == &my_charset_bin)
      col.setType(NDBCOL::Blob);
    else {
      col.setType(NDBCOL::Text);
      col.setCharset(cs);
    }
    {
      Field_blob *field_blob= (Field_blob *)field;
      /*
       * max_data_length is 2^8-1, 2^16-1, 2^24-1 for tiny, blob, medium.
       * Tinyblob gets no blob parts.  The other cases are just a crude
       * way to control part size and striping.
       *
       * In mysql blob(256) is promoted to blob(65535) so it does not
       * in fact fit "inline" in NDB.
       */
      if (field_blob->max_data_length() < (1 << 8))
        goto mysql_type_tiny_blob;
      else if (field_blob->max_data_length() < (1 << 16))
      {
        col.setInlineSize(256);
        col.setPartSize(2000);
        col.setStripeSize(ndb_blob_striping() ? 16 : 0);
        if (mod_maxblob->m_found)
        {
          col.setPartSize(4 * (NDB_MAX_TUPLE_SIZE_IN_WORDS - /* safty */ 13));
        }
      }
      else if (field_blob->max_data_length() < (1 << 24))
        goto mysql_type_medium_blob;
      else
        goto mysql_type_long_blob;
    }
    break;
  mysql_type_medium_blob:
  case MYSQL_TYPE_MEDIUM_BLOB:   
    if ((field->flags & BINARY_FLAG) && cs == &my_charset_bin)
      col.setType(NDBCOL::Blob);
    else {
      col.setType(NDBCOL::Text);
      col.setCharset(cs);
    }
    col.setInlineSize(256);
    col.setPartSize(4000);
    col.setStripeSize(ndb_blob_striping() ? 8 : 0);
    if (mod_maxblob->m_found)
    {
      col.setPartSize(4 * (NDB_MAX_TUPLE_SIZE_IN_WORDS - /* safty */ 13));
    }
    break;
  mysql_type_long_blob:
  case MYSQL_TYPE_LONG_BLOB:  
    if ((field->flags & BINARY_FLAG) && cs == &my_charset_bin)
      col.setType(NDBCOL::Blob);
    else {
      col.setType(NDBCOL::Text);
      col.setCharset(cs);
    }
    col.setInlineSize(256);
    col.setPartSize(4 * (OLD_NDB_MAX_TUPLE_SIZE_IN_WORDS - /* safty */ 13));
    col.setStripeSize(ndb_blob_striping() ? 4 : 0);
    if (mod_maxblob->m_found)
    {
      col.setPartSize(4 * (NDB_MAX_TUPLE_SIZE_IN_WORDS - /* safty */ 13));
    }
    break;
  // Other types
  case MYSQL_TYPE_ENUM:
    col.setType(NDBCOL::Char);
    col.setLength(field->pack_length());
    break;
  case MYSQL_TYPE_SET:         
    col.setType(NDBCOL::Char);
    col.setLength(field->pack_length());
    break;
  case MYSQL_TYPE_BIT:
  {
    int no_of_bits= field->field_length;
    col.setType(NDBCOL::Bit);
    if (!no_of_bits)
      col.setLength(1);
      else
        col.setLength(no_of_bits);
    break;
  }
  case MYSQL_TYPE_NULL:        
    goto mysql_type_unsupported;
  mysql_type_unsupported:
  default:
    DBUG_RETURN(HA_ERR_UNSUPPORTED);
  }
  // Set nullable and pk
  col.setNullable(field->maybe_null());
  col.setPrimaryKey(field->flags & PRI_KEY_FLAG);
  if ((field->flags & FIELD_IN_PART_FUNC_FLAG) != 0)
  {
    col.setPartitionKey(TRUE);
  }

  // Set autoincrement
  if (field->flags & AUTO_INCREMENT_FLAG) 
  {
#ifndef DBUG_OFF
    char buff[22];
#endif
    col.setAutoIncrement(TRUE);
    ulonglong value= create_info->auto_increment_value ?
      create_info->auto_increment_value : (ulonglong) 1;
    DBUG_PRINT("info", ("Autoincrement key, initial: %s", llstr(value, buff)));
    col.setAutoIncrementInitialValue(value);
  }
  else
    col.setAutoIncrement(FALSE);
 
#ifndef NDB_WITHOUT_COLUMN_FORMAT
  DBUG_PRINT("info", ("storage: %u  format: %u  ",
                      field->field_storage_type(),
                      field->column_format()));
  switch (field->field_storage_type()) {
  case(HA_SM_DEFAULT):
  default:
    if (create_info->storage_media == HA_SM_DISK)
      type= NDBCOL::StorageTypeDisk;
    else
      type= NDBCOL::StorageTypeMemory;
    break;
  case(HA_SM_DISK):
    type= NDBCOL::StorageTypeDisk;
    break;
  case(HA_SM_MEMORY):
    type= NDBCOL::StorageTypeMemory;
    break;
  }

  switch (field->column_format()) {
  case(COLUMN_FORMAT_TYPE_FIXED):
    dynamic= FALSE;
    break;
  case(COLUMN_FORMAT_TYPE_DYNAMIC):
    dynamic= TRUE;
    break;
  case(COLUMN_FORMAT_TYPE_DEFAULT):
  default:
    if (create_info->row_type == ROW_TYPE_DEFAULT)
      dynamic= default_format;
    else
      dynamic= (create_info->row_type == ROW_TYPE_DYNAMIC);
    break;
  }
#endif
  DBUG_PRINT("info", ("Column %s is declared %s", field->field_name,
                      (dynamic) ? "dynamic" : "static"));
  if (type == NDBCOL::StorageTypeDisk)
  {
    if (dynamic)
    {
      DBUG_PRINT("info", ("Dynamic disk stored column %s changed to static",
                          field->field_name));
      dynamic= false;
    }

#ifndef NDB_WITHOUT_COLUMN_FORMAT
    if (thd && field->column_format() == COLUMN_FORMAT_TYPE_DYNAMIC)
    {
      push_warning_printf(thd, MYSQL_ERROR::WARN_LEVEL_WARN,
                          ER_ILLEGAL_HA_CREATE_OPTION,
                          "DYNAMIC column %s with "
                          "STORAGE DISK is not supported, "
                          "column will become FIXED",
                          field->field_name);
    }
#endif
  }

  switch (create_info->row_type) {
  case ROW_TYPE_FIXED:
    if (thd && (dynamic || field_type_forces_var_part(field->type())))
    {
      push_warning_printf(thd, MYSQL_ERROR::WARN_LEVEL_WARN,
                          ER_ILLEGAL_HA_CREATE_OPTION,
                          "Row format FIXED incompatible with "
                          "dynamic attribute %s",
                          field->field_name);
    }
    break;
  case ROW_TYPE_DYNAMIC:
    /*
      Future: make columns dynamic in this case
    */
    break;
  default:
    break;
  }

  DBUG_PRINT("info", ("Format %s, Storage %s", (dynamic)?"dynamic":"fixed",(type == NDBCOL::StorageTypeDisk)?"disk":"memory"));
  col.setStorageType(type);
  col.setDynamic(dynamic);

  DBUG_RETURN(0);
}

void ha_ndbcluster::update_create_info(HA_CREATE_INFO *create_info)
{
  DBUG_ENTER("ha_ndbcluster::update_create_info");
  THD *thd= current_thd;
  const NDBTAB *ndbtab= m_table;
  Ndb *ndb= check_ndb_in_thd(thd);

  if (!(create_info->used_fields & HA_CREATE_USED_AUTO))
  {
    /*
      Find any initial auto_increment value
    */
    for (uint i= 0; i < table->s->fields; i++) 
    {
      Field *field= table->field[i];
      if (field->flags & AUTO_INCREMENT_FLAG)
      {
        ulonglong auto_value;
        uint retries= NDB_AUTO_INCREMENT_RETRIES;
        int retry_sleep= 30; /* 30 milliseconds, transaction */
        for (;;)
        {
          Ndb_tuple_id_range_guard g(m_share);
          if (ndb->readAutoIncrementValue(ndbtab, g.range, auto_value))
          {
            if (--retries && !thd->killed &&
                ndb->getNdbError().status == NdbError::TemporaryError)
            {
              do_retry_sleep(retry_sleep);
              continue;
            }
            const NdbError err= ndb->getNdbError();
            sql_print_error("Error %lu in ::update_create_info(): %s",
                            (ulong) err.code, err.message);
            DBUG_VOID_RETURN;
          }
          break;
        }
        if (auto_value > 1)
        {
          create_info->auto_increment_value= auto_value;
        }
        break;
      }
    }
  }

  DBUG_VOID_RETURN;
}

/*
  Create a table in NDB Cluster
 */
static uint get_no_fragments(ulonglong max_rows)
{
  ulonglong acc_row_size= 25 + /*safety margin*/ 2;
  ulonglong acc_fragment_size= 512*1024*1024;
  return uint((max_rows*acc_row_size)/acc_fragment_size)+1;
}


/*
  Routine to adjust default number of partitions to always be a multiple
  of number of nodes and never more than 4 times the number of nodes.

*/
static
bool
adjusted_frag_count(Ndb* ndb,
                    uint requested_frags,
                    uint &reported_frags)
{
  unsigned no_nodes= g_ndb_cluster_connection->no_db_nodes();
  unsigned no_replicas= no_nodes == 1 ? 1 : 2;

  unsigned no_threads= 1;
  const unsigned no_nodegroups= g_ndb_cluster_connection->max_nodegroup() + 1;

  {
    /**
     * Use SYSTAB_0 to get #replicas, and to guess #threads
     */
    char dbname[FN_HEADLEN+1];
    dbname[FN_HEADLEN]= 0;
    strnmov(dbname, ndb->getDatabaseName(), sizeof(dbname) - 1);
    ndb->setDatabaseName("sys");
    Ndb_table_guard ndbtab_g(ndb->getDictionary(), "SYSTAB_0");
    const NdbDictionary::Table * tab = ndbtab_g.get_table();
    if (tab)
    {
      no_replicas= ndbtab_g.get_table()->getReplicaCount();

      /**
       * Guess #threads
       */
      {
        const Uint32 frags = tab->getFragmentCount();
        Uint32 node = 0;
        Uint32 cnt = 0;
        for (Uint32 i = 0; i<frags; i++)
        {
          Uint32 replicas[4];
          if (tab->getFragmentNodes(i, replicas, NDB_ARRAY_SIZE(replicas)))
          {
            if (node == replicas[0] || node == 0)
            {
              node = replicas[0];
              cnt ++;
            }
          }
        }
        no_threads = cnt; // No of primary replica on 1-node
      }
    }
    ndb->setDatabaseName(dbname);
  }

  const unsigned usable_nodes = no_replicas * no_nodegroups;
  const uint max_replicas = 8 * usable_nodes * no_threads;

  reported_frags = usable_nodes * no_threads; // Start with 1 frag per threads
  Uint32 replicas = reported_frags * no_replicas;

  /**
   * Loop until requested replicas, and not exceed max-replicas
   */
  while (reported_frags < requested_frags &&
         (replicas + usable_nodes * no_threads * no_replicas) <= max_replicas)
  {
    reported_frags += usable_nodes * no_threads;
    replicas += usable_nodes * no_threads * no_replicas;
  }

  return (reported_frags < requested_frags);
}


/**
  Create a table in NDB Cluster
*/

int ha_ndbcluster::create(const char *name, 
                          TABLE *form, 
                          HA_CREATE_INFO *create_info)
{
  THD *thd= current_thd;
  NDBTAB tab;
  NDBCOL col;
  size_t pack_length, length;
  uint i, pk_length= 0;
  uchar *data= NULL, *pack_data= NULL;
  bool create_temporary= (create_info->options & HA_LEX_CREATE_TMP_TABLE);
  bool create_from_engine= (create_info->table_options & HA_OPTION_CREATE_FROM_ENGINE);
  bool is_truncate= (thd->lex->sql_command == SQLCOM_TRUNCATE);
  bool use_disk= FALSE;
  NdbDictionary::Table::SingleUserMode single_user_mode= NdbDictionary::Table::SingleUserModeLocked;
  bool ndb_sys_table= FALSE;
  int result= 0;
  NdbDictionary::ObjectId objId;

  DBUG_ENTER("ha_ndbcluster::create");
  DBUG_PRINT("enter", ("name: %s", name));

  if (create_temporary)
  {
    /*
      Ndb does not support temporary tables
     */
    my_errno= ER_ILLEGAL_HA_CREATE_OPTION;
    DBUG_PRINT("info", ("Ndb doesn't support temporary tables"));
    push_warning_printf(thd, MYSQL_ERROR::WARN_LEVEL_WARN,
                        ER_ILLEGAL_HA_CREATE_OPTION,
                        "Ndb doesn't support temporary tables");
    DBUG_RETURN(my_errno);
  }

  DBUG_ASSERT(*fn_rext((char*)name) == 0);
  set_dbname(name);
  set_tabname(name);

  if ((my_errno= check_ndb_connection(thd)))
    DBUG_RETURN(my_errno);
  
  Ndb *ndb= get_ndb(thd);
  NDBDICT *dict= ndb->getDictionary();

  table= form;
  if (create_from_engine)
  {
    /*
      Table already exists in NDB and frm file has been created by 
      caller.
      Do Ndb specific stuff, such as create a .ndb file
    */
    if ((my_errno= write_ndb_file(name)))
      DBUG_RETURN(my_errno);
    ndbcluster_create_binlog_setup(thd, ndb, name, strlen(name),
                                   m_dbname, m_tabname, FALSE);
    DBUG_RETURN(my_errno);
  }

  Thd_ndb *thd_ndb= get_thd_ndb(thd);

  if (!((thd_ndb->options & TNO_NO_LOCK_SCHEMA_OP) ||
        thd_ndb->has_required_global_schema_lock("ha_ndbcluster::create")))
  
    DBUG_RETURN(HA_ERR_NO_CONNECTION);

  /*
    Don't allow table creation unless
    schema distribution table is setup
    ( unless it is a creation of the schema dist table itself )
  */
  if (!ndb_schema_share)
  {
    if (!(strcmp(m_dbname, NDB_REP_DB) == 0 &&
          strcmp(m_tabname, NDB_SCHEMA_TABLE) == 0))
    {
      DBUG_PRINT("info", ("Schema distribution table not setup"));
      DBUG_RETURN(HA_ERR_NO_CONNECTION);
    }
    single_user_mode = NdbDictionary::Table::SingleUserModeReadWrite;
    ndb_sys_table= TRUE;
  }

  if (!ndb_apply_status_share)
  {
    if ((strcmp(m_dbname, NDB_REP_DB) == 0 &&
         strcmp(m_tabname, NDB_APPLY_TABLE) == 0))
    {
      ndb_sys_table= TRUE;
    }
  }

  if (is_truncate)
  {
    Ndb_table_guard ndbtab_g(dict);
    ndbtab_g.init(m_tabname);
    if (!(m_table= ndbtab_g.get_table()))
      ERR_RETURN(dict->getNdbError());
    m_table= NULL;
    DBUG_PRINT("info", ("Dropping and re-creating table for TRUNCATE"));
    if ((my_errno= delete_table(name)))
      DBUG_RETURN(my_errno);
    ndbtab_g.reinit();
  }

  NDB_Modifiers table_modifiers(ndb_table_modifiers);
  table_modifiers.parse(thd, "NDB_TABLE=", create_info->comment.str,
                        create_info->comment.length);
  const NDB_Modifier * mod_nologging = table_modifiers.get("NOLOGGING");

#ifdef HAVE_NDB_BINLOG
  /* Read ndb_replication entry for this table, if any */
  Uint32 binlog_flags;
  const st_conflict_fn_def* conflict_fn= NULL;
  st_conflict_fn_arg args[MAX_CONFLICT_ARGS];
  Uint32 num_args = MAX_CONFLICT_ARGS;

  int rep_read_rc= ndbcluster_get_binlog_replication_info(thd,
                                                          ndb,
                                                          m_dbname,
                                                          m_tabname,
                                                          ::server_id,
                                                          form,
                                                          &binlog_flags,
                                                          &conflict_fn,
                                                          args,
                                                          &num_args);
  if (rep_read_rc != 0)
  {
    DBUG_RETURN(rep_read_rc);
  }

  /* Reset database name */
  ndb->setDatabaseName(m_dbname);

  /* Use ndb_replication information as required */
#endif

  if ((dict->beginSchemaTrans() == -1))
  {
    DBUG_PRINT("info", ("Failed to start schema transaction"));
    goto err_return;
  }
  DBUG_PRINT("info", ("Started schema transaction"));

  DBUG_PRINT("table", ("name: %s", m_tabname));  
  if (tab.setName(m_tabname))
  {
    my_errno= errno;
    goto abort;
  }
  if (!ndb_sys_table)
  {
    if (THDVAR(thd, table_temporary))
    {
#ifdef DOES_NOT_WORK_CURRENTLY
      tab.setTemporary(TRUE);
#endif
      tab.setLogging(FALSE);
    }
    else if (THDVAR(thd, table_no_logging))
    {
      tab.setLogging(FALSE);
    }

    if (mod_nologging->m_found)
    {
      tab.setLogging(!mod_nologging->m_val_bool);
    }
  }
  tab.setSingleUserMode(single_user_mode);

  // Save frm data for this table
  if (readfrm(name, &data, &length))
  {
    result= 1;
    goto abort_return;
  }
  if (packfrm(data, length, &pack_data, &pack_length))
  {
    my_free((char*)data, MYF(0));
    result= 2;
    goto abort_return;
  }
  DBUG_PRINT("info",
             ("setFrm data: 0x%lx  len: %lu", (long) pack_data,
              (ulong) pack_length));
  tab.setFrm(pack_data, Uint32(pack_length));      
  my_free((char*)data, MYF(0));
  my_free((char*)pack_data, MYF(0));
  
  /*
    Handle table row type

    Default is to let table rows have var part reference so that online 
    add column can be performed in the future.  Explicitly setting row 
    type to fixed will omit var part reference, which will save data 
    memory in ndb, but at the cost of not being able to online add 
    column to this table
  */
  switch (create_info->row_type) {
  case ROW_TYPE_FIXED:
    tab.setForceVarPart(FALSE);
    break;
  case ROW_TYPE_DYNAMIC:
    /* fall through, treat as default */
  default:
    /* fall through, treat as default */
  case ROW_TYPE_DEFAULT:
    tab.setForceVarPart(TRUE);
    break;
  }

  /*
    Setup columns
  */
  my_bitmap_map *old_map;
  {
    restore_record(form, s->default_values);
    old_map= tmp_use_all_columns(form, form->read_set);
  }

  for (i= 0; i < form->s->fields; i++) 
  {
    Field *field= form->field[i];
    DBUG_PRINT("info", ("name: %s, type: %u, pack_length: %d",
                        field->field_name, field->real_type(),
                        field->pack_length()));
    if ((my_errno= create_ndb_column(thd, col, field, create_info)))
      goto abort;

    if (!use_disk &&
        col.getStorageType() == NDBCOL::StorageTypeDisk)
      use_disk= TRUE;

    if (tab.addColumn(col))
    {
      my_errno= errno;
      goto abort;
    }
    if (col.getPrimaryKey())
      pk_length += (field->pack_length() + 3) / 4;
  }

  tmp_restore_column_map(form->read_set, old_map);
  if (use_disk)
  { 
    tab.setLogging(TRUE);
    tab.setTemporary(FALSE);
    if (create_info->tablespace)
      tab.setTablespaceName(create_info->tablespace);
    else
      tab.setTablespaceName("DEFAULT-TS");
  }
  else if (create_info->tablespace && 
           create_info->storage_media == HA_SM_MEMORY)
  {
    push_warning_printf(thd, MYSQL_ERROR::WARN_LEVEL_WARN,
                        ER_ILLEGAL_HA_CREATE_OPTION,
                        ER(ER_ILLEGAL_HA_CREATE_OPTION),
                        ndbcluster_hton_name,
                        "TABLESPACE currently only supported for "
                        "STORAGE DISK"); 
    result= HA_ERR_UNSUPPORTED;
    goto abort_return;
  }

  // Save the table level storage media setting
  switch(create_info->storage_media)
  {
    case HA_SM_DISK:
      tab.setStorageType(NdbDictionary::Column::StorageTypeDisk);
      break;
    case HA_SM_DEFAULT:
      tab.setStorageType(NdbDictionary::Column::StorageTypeDefault);
      break;
    case HA_SM_MEMORY:
      tab.setStorageType(NdbDictionary::Column::StorageTypeMemory);
      break;
  }

  DBUG_PRINT("info", ("Table %s is %s stored with tablespace %s",
                      m_tabname,
                      (use_disk) ? "disk" : "memory",
                      (use_disk) ? tab.getTablespaceName() : "N/A"));
 
  KEY* key_info;
  for (i= 0, key_info= form->key_info; i < form->s->keys; i++, key_info++)
  {
    KEY_PART_INFO *key_part= key_info->key_part;
    KEY_PART_INFO *end= key_part + key_info->key_parts;
    for (; key_part != end; key_part++)
    {
#ifndef NDB_WITHOUT_COLUMN_FORMAT
      if (key_part->field->field_storage_type() == HA_SM_DISK)
      {
        push_warning_printf(thd, MYSQL_ERROR::WARN_LEVEL_WARN,
                            ER_ILLEGAL_HA_CREATE_OPTION,
                            ER(ER_ILLEGAL_HA_CREATE_OPTION),
                            ndbcluster_hton_name,
                            "Index on field "
                            "declared with "
                            "STORAGE DISK is not supported");
        result= HA_ERR_UNSUPPORTED;
        goto abort_return;
      }
#endif
      tab.getColumn(key_part->fieldnr-1)->setStorageType(
                             NdbDictionary::Column::StorageTypeMemory);
    }
  }

  // No primary key, create shadow key as 64 bit, auto increment  
  if (form->s->primary_key == MAX_KEY) 
  {
    DBUG_PRINT("info", ("Generating shadow key"));
    if (col.setName("$PK"))
    {
      my_errno= errno;
      goto abort;
    }
    col.setType(NdbDictionary::Column::Bigunsigned);
    col.setLength(1);
    col.setNullable(FALSE);
    col.setPrimaryKey(TRUE);
    col.setAutoIncrement(TRUE);
    col.setDefaultValue(NULL, 0);
    if (tab.addColumn(col))
    {
      my_errno= errno;
      goto abort;
    }
    pk_length += 2;
  }
 
  // Make sure that blob tables don't have too big part size
  for (i= 0; i < form->s->fields; i++) 
  {
    /**
     * The extra +7 concists
     * 2 - words from pk in blob table
     * 5 - from extra words added by tup/dict??
     */

    // To be upgrade/downgrade safe...we currently use
    // old NDB_MAX_TUPLE_SIZE_IN_WORDS, unless MAX_BLOB_PART_SIZE is set
    switch (form->field[i]->real_type()) {
    case MYSQL_TYPE_GEOMETRY:
    case MYSQL_TYPE_BLOB:    
    case MYSQL_TYPE_MEDIUM_BLOB:   
    case MYSQL_TYPE_LONG_BLOB: 
    {
      NdbDictionary::Column * column= tab.getColumn(i);
      unsigned size= pk_length + (column->getPartSize()+3)/4 + 7;
      unsigned ndb_max= OLD_NDB_MAX_TUPLE_SIZE_IN_WORDS;
      if (column->getPartSize() > (int)(4 * ndb_max))
        ndb_max= NDB_MAX_TUPLE_SIZE_IN_WORDS; // MAX_BLOB_PART_SIZE

      if (size > ndb_max &&
          (pk_length+7) < ndb_max)
      {
        size= ndb_max - pk_length - 7;
        column->setPartSize(4*size);
      }
      /**
       * If size > NDB_MAX and pk_length+7 >= NDB_MAX
       *   then the table can't be created anyway, so skip
       *   changing part size, and have error later
       */ 
    }
    default:
      break;
    }
  }

  // Check partition info
  if ((my_errno= set_up_partition_info(form->part_info, tab)))
    goto abort;

  if (tab.getFragmentType() == NDBTAB::HashMapPartition && 
      tab.getDefaultNoPartitionsFlag() &&
      (create_info->max_rows != 0 || create_info->min_rows != 0))
  {
    ulonglong rows= create_info->max_rows >= create_info->min_rows ? 
      create_info->max_rows : 
      create_info->min_rows;
    uint no_fragments= get_no_fragments(rows);
    uint reported_frags= no_fragments;
    if (adjusted_frag_count(ndb, no_fragments, reported_frags))
    {
      push_warning(current_thd,
                   MYSQL_ERROR::WARN_LEVEL_WARN, ER_UNKNOWN_ERROR,
                   "Ndb might have problems storing the max amount "
                   "of rows specified");
    }
    tab.setFragmentCount(reported_frags);
    tab.setDefaultNoPartitionsFlag(false);
    tab.setFragmentData(0, 0);
  }

  // Check for HashMap
  if (tab.getFragmentType() == NDBTAB::HashMapPartition && 
      tab.getDefaultNoPartitionsFlag())
  {
    tab.setFragmentCount(0);
    tab.setFragmentData(0, 0);
  }
  else if (tab.getFragmentType() == NDBTAB::HashMapPartition)
  {
    NdbDictionary::HashMap hm;
    int res= dict->getDefaultHashMap(hm, tab.getFragmentCount());
    if (res == -1)
    {
      res= dict->initDefaultHashMap(hm, tab.getFragmentCount());
      if (res == -1)
      {
        const NdbError err= dict->getNdbError();
        my_errno= ndb_to_mysql_error(&err);
        goto abort;
      }

      res= dict->createHashMap(hm);
      if (res == -1)
      {
        const NdbError err= dict->getNdbError();
        my_errno= ndb_to_mysql_error(&err);
        goto abort;
      }
    }
  }

  // Create the table in NDB     
  if (dict->createTable(tab, &objId) != 0)
  {
    const NdbError err= dict->getNdbError();
    my_errno= ndb_to_mysql_error(&err);
    goto abort;
  }

  DBUG_PRINT("info", ("Table %s/%s created successfully", 
                      m_dbname, m_tabname));

  // Create secondary indexes
  tab.assignObjId(objId);
  m_table= &tab;
  my_errno= create_indexes(thd, ndb, form);
  m_table= 0;

  if (!my_errno)
  {
    /*
     * All steps have succeeded, try and commit schema transaction
     */
    if (dict->endSchemaTrans() == -1)
      goto err_return;
    my_errno= write_ndb_file(name);
  }
  else
  {
abort:
/*
 *  Some step during table creation failed, abort schema transaction
 */
    DBUG_PRINT("info", ("Aborting schema transaction due to error %i",
                        my_errno));
    if (dict->endSchemaTrans(NdbDictionary::Dictionary::SchemaTransAbort)
        == -1)
      DBUG_PRINT("info", ("Failed to abort schema transaction, %i",
                          dict->getNdbError().code));
    m_table= 0;
    DBUG_RETURN(my_errno);
abort_return:
    DBUG_PRINT("info", ("Aborting schema transaction"));
    if (dict->endSchemaTrans(NdbDictionary::Dictionary::SchemaTransAbort)
        == -1)
      DBUG_PRINT("info", ("Failed to abort schema transaction, %i",
                          dict->getNdbError().code));
    DBUG_RETURN(result);
err_return:
    m_table= 0;
    ERR_RETURN(dict->getNdbError());
  }

  /**
   * createTable/index schema transaction OK
   */
  Ndb_table_guard ndbtab_g(dict, m_tabname);
  m_table= ndbtab_g.get_table();

  if (my_errno)
  {
    /*
      Failed to create an index,
      drop the table (and all it's indexes)
    */
    while (!thd->killed)
    {
      if (dict->beginSchemaTrans() == -1)
        goto cleanup_failed;
      if (dict->dropTableGlobal(*m_table))
      {
        switch (dict->getNdbError().status)
        {
        case NdbError::TemporaryError:
          if (!thd->killed) 
          {
            if (dict->endSchemaTrans(NdbDictionary::Dictionary::SchemaTransAbort)
                == -1)
              DBUG_PRINT("info", ("Failed to abort schema transaction, %i",
                                  dict->getNdbError().code));
            goto cleanup_failed;
          }
          break;
        default:
          break;
        }
      }
      if (dict->endSchemaTrans() == -1)
      {
cleanup_failed:
        DBUG_PRINT("info", ("Could not cleanup failed create %i",
                          dict->getNdbError().code));
        continue; // retry indefinitly
      }
      break;
    }
    m_table = 0;
    DBUG_RETURN(my_errno);
  }
  else // if (!my_errno)
  {
    NDB_SHARE *share= 0;
    pthread_mutex_lock(&ndbcluster_mutex);
    /*
      First make sure we get a "fresh" share here, not an old trailing one...
    */
    {
      uint length= (uint) strlen(name);
      if ((share= (NDB_SHARE*) my_hash_search(&ndbcluster_open_tables,
                                              (const uchar*) name, length)))
        handle_trailing_share(thd, share);
    }
    /*
      get a new share
    */

    /* ndb_share reference create */
    if (!(share= get_share(name, form, TRUE, TRUE)))
    {
      sql_print_error("NDB: allocating table share for %s failed", name);
      /* my_errno is set */
    }
    else
    {
      DBUG_PRINT("NDB_SHARE", ("%s binlog create  use_count: %u",
                               share->key, share->use_count));
    }
    pthread_mutex_unlock(&ndbcluster_mutex);

    while (!IS_TMP_PREFIX(m_tabname))
    {
#ifdef HAVE_NDB_BINLOG
      if (share)
      {
        /* Set the Binlogging information we retrieved above */
        ndbcluster_apply_binlog_replication_info(thd,
                                                 share,
                                                 m_table,
                                                 form,
                                                 conflict_fn,
                                                 args,
                                                 num_args,
                                                 TRUE, /* Do set binlog flags */
                                                 binlog_flags);
      }
#endif
      String event_name(INJECTOR_EVENT_LEN);
      ndb_rep_event_name(&event_name, m_dbname, m_tabname,
                         get_binlog_full(share));
      int do_event_op= ndb_binlog_running;

      if (!ndb_schema_share &&
          strcmp(share->db, NDB_REP_DB) == 0 &&
          strcmp(share->table_name, NDB_SCHEMA_TABLE) == 0)
        do_event_op= 1;

      /*
        Always create an event for the table, as other mysql servers
        expect it to be there.
      */
      if (!ndbcluster_create_event(thd, ndb, m_table, event_name.c_ptr(), share,
                                   share && do_event_op ? 2 : 1/* push warning */))
      {
        if (opt_ndb_extra_logging)
          sql_print_information("NDB Binlog: CREATE TABLE Event: %s",
                                event_name.c_ptr());
        if (share && 
            ndbcluster_create_event_ops(thd, share,
                                        m_table, event_name.c_ptr()))
        {
          sql_print_error("NDB Binlog: FAILED CREATE TABLE event operations."
                          " Event: %s", name);
          /* a warning has been issued to the client */
        }
      }
      /*
        warning has been issued if ndbcluster_create_event failed
        and (share && do_event_op)
      */
      if (share && !do_event_op)
        set_binlog_nologging(share);
      ndbcluster_log_schema_op(thd,
                               thd->query(), thd->query_length(),
                               share->db, share->table_name,
                               m_table->getObjectId(),
                               m_table->getObjectVersion(),
                               (is_truncate) ?
			       SOT_TRUNCATE_TABLE : SOT_CREATE_TABLE, 
			       NULL, NULL);
      break;
    }
  }

  m_table= 0;
  DBUG_RETURN(my_errno);
}


int ha_ndbcluster::create_index(THD *thd, const char *name, KEY *key_info, 
                                NDB_INDEX_TYPE idx_type, uint idx_no)
{
  int error= 0;
  char unique_name[FN_LEN + 1];
  static const char* unique_suffix= "$unique";
  DBUG_ENTER("ha_ndbcluster::create_ordered_index");
  DBUG_PRINT("info", ("Creating index %u: %s", idx_no, name));  

  if (idx_type == UNIQUE_ORDERED_INDEX || idx_type == UNIQUE_INDEX)
  {
    strxnmov(unique_name, FN_LEN, name, unique_suffix, NullS);
    DBUG_PRINT("info", ("Created unique index name \'%s\' for index %d",
                        unique_name, idx_no));
  }
    
  switch (idx_type){
  case PRIMARY_KEY_INDEX:
    // Do nothing, already created
    break;
  case PRIMARY_KEY_ORDERED_INDEX:
    error= create_ordered_index(thd, name, key_info);
    break;
  case UNIQUE_ORDERED_INDEX:
    if (!(error= create_ordered_index(thd, name, key_info)))
      error= create_unique_index(thd, unique_name, key_info);
    break;
  case UNIQUE_INDEX:
    if (check_index_fields_not_null(key_info))
    {
      push_warning_printf(thd, MYSQL_ERROR::WARN_LEVEL_WARN,
			  ER_NULL_COLUMN_IN_INDEX,
			  "Ndb does not support unique index on NULL valued attributes, index access with NULL value will become full table scan");
    }
    error= create_unique_index(thd, unique_name, key_info);
    break;
  case ORDERED_INDEX:
    if (key_info->algorithm == HA_KEY_ALG_HASH)
    {
      push_warning_printf(thd, MYSQL_ERROR::WARN_LEVEL_WARN,
			  ER_ILLEGAL_HA_CREATE_OPTION,
			  ER(ER_ILLEGAL_HA_CREATE_OPTION),
			  ndbcluster_hton_name,
			  "Ndb does not support non-unique "
			  "hash based indexes");
      error= HA_ERR_UNSUPPORTED;
      break;
    }
    error= create_ordered_index(thd, name, key_info);
    break;
  default:
    DBUG_ASSERT(FALSE);
    break;
  }
  
  DBUG_RETURN(error);
}

int ha_ndbcluster::create_ordered_index(THD *thd, const char *name, 
                                        KEY *key_info)
{
  DBUG_ENTER("ha_ndbcluster::create_ordered_index");
  DBUG_RETURN(create_ndb_index(thd, name, key_info, FALSE));
}

int ha_ndbcluster::create_unique_index(THD *thd, const char *name, 
                                       KEY *key_info)
{

  DBUG_ENTER("ha_ndbcluster::create_unique_index");
  DBUG_RETURN(create_ndb_index(thd, name, key_info, TRUE));
}


/**
  Create an index in NDB Cluster.

  @todo
    Only temporary ordered indexes supported
*/

int ha_ndbcluster::create_ndb_index(THD *thd, const char *name, 
                                    KEY *key_info,
                                    bool unique)
{
  char index_name[FN_LEN + 1];
  Ndb *ndb= get_ndb(thd);
  NdbDictionary::Dictionary *dict= ndb->getDictionary();
  KEY_PART_INFO *key_part= key_info->key_part;
  KEY_PART_INFO *end= key_part + key_info->key_parts;
  
  DBUG_ENTER("ha_ndbcluster::create_index");
  DBUG_PRINT("enter", ("name: %s ", name));

  ndb_protect_char(name, index_name, sizeof(index_name) - 1, '/');
  DBUG_PRINT("info", ("index name: %s ", index_name));

  NdbDictionary::Index ndb_index(index_name);
  if (unique)
    ndb_index.setType(NdbDictionary::Index::UniqueHashIndex);
  else 
  {
    ndb_index.setType(NdbDictionary::Index::OrderedIndex);
    // TODO Only temporary ordered indexes supported
    ndb_index.setLogging(FALSE); 
  }
  if (!m_table->getLogging())
    ndb_index.setLogging(FALSE); 
  if (((NDBTAB*)m_table)->getTemporary())
    ndb_index.setTemporary(TRUE); 
  if (ndb_index.setTable(m_tabname))
  {
    DBUG_RETURN(my_errno= errno);
  }

  for (; key_part != end; key_part++) 
  {
    Field *field= key_part->field;
#ifndef NDB_WITHOUT_COLUMN_FORMAT
    if (field->field_storage_type() == HA_SM_DISK)
    {
      push_warning_printf(thd, MYSQL_ERROR::WARN_LEVEL_WARN,
                          ER_ILLEGAL_HA_CREATE_OPTION,
                          ER(ER_ILLEGAL_HA_CREATE_OPTION),
                          ndbcluster_hton_name,
                          "Index on field "
                          "declared with "
                          "STORAGE DISK is not supported");
      DBUG_RETURN(HA_ERR_UNSUPPORTED);
    }
#endif
    DBUG_PRINT("info", ("attr: %s", field->field_name));
    if (ndb_index.addColumnName(field->field_name))
    {
      DBUG_RETURN(my_errno= errno);
    }
  }
  
  if (dict->createIndex(ndb_index, *m_table))
    ERR_RETURN(dict->getNdbError());

  // Success
  DBUG_PRINT("info", ("Created index %s", name));
  DBUG_RETURN(0);  
}

/*
 Prepare for an on-line alter table
*/ 
void ha_ndbcluster::prepare_for_alter()
{
  /* ndb_share reference schema */
  ndbcluster_get_share(m_share); // Increase ref_count
  DBUG_PRINT("NDB_SHARE", ("%s binlog schema  use_count: %u",
                           m_share->key, m_share->use_count));
  set_ndb_share_state(m_share, NSS_ALTERED);
}

/*
  Add an index on-line to a table
*/
int ha_ndbcluster::add_index(TABLE *table_arg, 
                             KEY *key_info, uint num_of_keys)
{
  return add_index_impl(current_thd, table_arg, key_info, num_of_keys);
}

int ha_ndbcluster::add_index_impl(THD *thd, TABLE *table_arg, 
                                  KEY *key_info, uint num_of_keys)
{
  int error= 0;
  uint idx;
  DBUG_ENTER("ha_ndbcluster::add_index");
  DBUG_PRINT("enter", ("table %s", table_arg->s->table_name.str));
  DBUG_ASSERT(m_share->state == NSS_ALTERED);

  for (idx= 0; idx < num_of_keys; idx++)
  {
    KEY *key= key_info + idx;
    KEY_PART_INFO *key_part= key->key_part;
    KEY_PART_INFO *end= key_part + key->key_parts;
    NDB_INDEX_TYPE idx_type= get_index_type_from_key(idx, key_info, false);
    DBUG_PRINT("info", ("Adding index: '%s'", key_info[idx].name));
    // Add fields to key_part struct
    for (; key_part != end; key_part++)
      key_part->field= table->field[key_part->fieldnr];
    // Check index type
    // Create index in ndb
    if((error= create_index(thd, key_info[idx].name, key, idx_type, idx)))
      break;
  }
  DBUG_RETURN(error);  
}

/*
  Mark one or several indexes for deletion. and
  renumber the remaining indexes
*/
int ha_ndbcluster::prepare_drop_index(TABLE *table_arg, 
                                      uint *key_num, uint num_of_keys)
{
  DBUG_ENTER("ha_ndbcluster::prepare_drop_index");
  DBUG_ASSERT(m_share->state == NSS_ALTERED);
  // Mark indexes for deletion
  uint idx;
  for (idx= 0; idx < num_of_keys; idx++)
  {
    DBUG_PRINT("info", ("ha_ndbcluster::prepare_drop_index %u", *key_num));
    m_index[*key_num++].status= TO_BE_DROPPED;
  }
  // Renumber indexes
  THD *thd= current_thd;
  Thd_ndb *thd_ndb= get_thd_ndb(thd);
  Ndb *ndb= thd_ndb->ndb;
  renumber_indexes(ndb, table_arg);
  DBUG_RETURN(0);
}
 
/*
  Really drop all indexes marked for deletion
*/
int ha_ndbcluster::final_drop_index(TABLE *table_arg)
{
  int error;
  DBUG_ENTER("ha_ndbcluster::final_drop_index");
  DBUG_PRINT("info", ("ha_ndbcluster::final_drop_index"));
  // Really drop indexes
  THD *thd= current_thd;
  Thd_ndb *thd_ndb= get_thd_ndb(thd);
  Ndb *ndb= thd_ndb->ndb;
  error= drop_indexes(ndb, table_arg);
  DBUG_RETURN(error);
}

/**
  Rename a table in NDB Cluster.
*/

int ha_ndbcluster::rename_table(const char *from, const char *to)
{
  THD *thd= current_thd;
  NDBDICT *dict;
  char old_dbname[FN_HEADLEN];
  char new_dbname[FN_HEADLEN];
  char new_tabname[FN_HEADLEN];
  const NDBTAB *orig_tab;
  int result;
  bool recreate_indexes= FALSE;
  NDBDICT::List index_list;

  DBUG_ENTER("ha_ndbcluster::rename_table");
  DBUG_PRINT("info", ("Renaming %s to %s", from, to));

  if (thd == injector_thd)
  {
    /*
      Table was renamed remotely is already
      renamed inside ndb.
      Just rename .ndb file.
     */
    DBUG_RETURN(handler::rename_table(from, to));
  }

  set_dbname(from, old_dbname);
  set_dbname(to, new_dbname);
  set_tabname(from);
  set_tabname(to, new_tabname);

  if (check_ndb_connection(thd))
    DBUG_RETURN(my_errno= HA_ERR_NO_CONNECTION);

  Thd_ndb *thd_ndb= thd_get_thd_ndb(thd);
  if (!thd_ndb->has_required_global_schema_lock("ha_ndbcluster::rename_table"))
    DBUG_RETURN(HA_ERR_NO_CONNECTION);

  Ndb *ndb= get_ndb(thd);
  ndb->setDatabaseName(old_dbname);
  dict= ndb->getDictionary();
  Ndb_table_guard ndbtab_g(dict, m_tabname);
  if (!(orig_tab= ndbtab_g.get_table()))
    ERR_RETURN(dict->getNdbError());

  if (my_strcasecmp(system_charset_info, new_dbname, old_dbname))
  {
    dict->listIndexes(index_list, *orig_tab);    
    recreate_indexes= TRUE;
  }
  // Change current database to that of target table
  set_dbname(to);
  if (ndb->setDatabaseName(m_dbname))
  {
    ERR_RETURN(ndb->getNdbError());
  }

  int ndb_table_id= orig_tab->getObjectId();
  int ndb_table_version= orig_tab->getObjectVersion();
  /* ndb_share reference temporary */
  NDB_SHARE *share= get_share(from, 0, FALSE);
  int is_old_table_tmpfile= IS_TMP_PREFIX(m_tabname);
  int is_new_table_tmpfile= IS_TMP_PREFIX(new_tabname);
  if (!is_new_table_tmpfile && !is_old_table_tmpfile)
  {
    /*
      this is a "real" rename table, i.e. not tied to an offline alter table
      - send new name == "to" in query field
    */
    ndbcluster_log_schema_op(thd, to, strlen(to),
                             old_dbname, m_tabname,
                             ndb_table_id, ndb_table_version,
                             SOT_RENAME_TABLE_PREPARE,
                             m_dbname, new_tabname);
  }
  if (share)
  {
    DBUG_PRINT("NDB_SHARE", ("%s temporary  use_count: %u",
                             share->key, share->use_count));
    ndbcluster_prepare_rename_share(share, to);
    int ret = ndbcluster_rename_share(thd, share);
    assert(ret == 0);
  }

  NdbDictionary::Table new_tab= *orig_tab;
  new_tab.setName(new_tabname);
  if (dict->alterTableGlobal(*orig_tab, new_tab) != 0)
  {
    NdbError ndb_error= dict->getNdbError();
    if (share)
    {
      int ret = ndbcluster_undo_rename_share(thd, share);
      assert(ret == 0);
      /* ndb_share reference temporary free */
      DBUG_PRINT("NDB_SHARE", ("%s temporary free  use_count: %u",
                               share->key, share->use_count));
      free_share(&share);
    }
    ERR_RETURN(ndb_error);
  }

  // Rename .ndb file
  if ((result= handler::rename_table(from, to)))
  {
    // ToDo in 4.1 should rollback alter table...
    if (share)
    {
      /* ndb_share reference temporary free */
      DBUG_PRINT("NDB_SHARE", ("%s temporary  use_count: %u",
                               share->key, share->use_count));
      free_share(&share);
    }
    DBUG_RETURN(result);
  }

  /* handle old table */
  if (!is_old_table_tmpfile)
  {
    ndbcluster_drop_event(thd, ndb, share, "rename table", 
                          old_dbname, m_tabname);
  }

  if (!result && !is_new_table_tmpfile)
  {
    Ndb_table_guard ndbtab_g2(dict, new_tabname);
    const NDBTAB *ndbtab= ndbtab_g2.get_table();
#ifdef HAVE_NDB_BINLOG
    if (share)
      ndbcluster_read_binlog_replication(thd, ndb, share, ndbtab,
                                         ::server_id, NULL, TRUE);
#endif
    /* always create an event for the table */
    String event_name(INJECTOR_EVENT_LEN);
    ndb_rep_event_name(&event_name, new_dbname, new_tabname, 
                       get_binlog_full(share));

    if (!ndbcluster_create_event(thd, ndb, ndbtab, event_name.c_ptr(), share,
                                 share && ndb_binlog_running ? 2 : 1/* push warning */))
    {
      if (opt_ndb_extra_logging)
        sql_print_information("NDB Binlog: RENAME Event: %s",
                              event_name.c_ptr());
      if (share && (share->op == 0) &&
          ndbcluster_create_event_ops(thd, share, ndbtab, event_name.c_ptr()))
      {
        sql_print_error("NDB Binlog: FAILED create event operations "
                        "during RENAME. Event %s", event_name.c_ptr());
        /* a warning has been issued to the client */
      }
    }
    /*
      warning has been issued if ndbcluster_create_event failed
      and (share && ndb_binlog_running)
    */
    if (!is_old_table_tmpfile)
    {
      /* "real" rename table */
      ndbcluster_log_schema_op(thd, thd->query(), thd->query_length(),
                               old_dbname, m_tabname,
                               ndb_table_id, ndb_table_version,
                               SOT_RENAME_TABLE,
                               m_dbname, new_tabname);
    }
    else
    {
      /* final phase of offline alter table */
      ndbcluster_log_schema_op(thd, thd->query(), thd->query_length(),
                               m_dbname, new_tabname,
                               ndb_table_id, ndb_table_version,
                               SOT_ALTER_TABLE_COMMIT,
                               NULL, NULL);

    }
  }

  // If we are moving tables between databases, we need to recreate
  // indexes
  if (recreate_indexes)
  {
    for (unsigned i = 0; i < index_list.count; i++) 
    {
        NDBDICT::List::Element& index_el = index_list.elements[i];
	// Recreate any indexes not stored in the system database
	if (my_strcasecmp(system_charset_info, 
			  index_el.database, NDB_SYSTEM_DATABASE))
	{
	  set_dbname(from);
	  ndb->setDatabaseName(m_dbname);
	  const NDBINDEX * index= dict->getIndexGlobal(index_el.name,  new_tab);
	  DBUG_PRINT("info", ("Creating index %s/%s",
			      index_el.database, index->getName()));
	  dict->createIndex(*index, new_tab);
	  DBUG_PRINT("info", ("Dropping index %s/%s",
			      index_el.database, index->getName()));
	  set_dbname(from);
	  ndb->setDatabaseName(m_dbname);
	  dict->dropIndexGlobal(*index);
	}
    }
  }
  if (share)
  {
    /* ndb_share reference temporary free */
    DBUG_PRINT("NDB_SHARE", ("%s temporary free  use_count: %u",
                             share->key, share->use_count));
    free_share(&share);
  }

  DBUG_RETURN(result);
}


/**
  Delete table from NDB Cluster.
*/

/* static version which does not need a handler */

int
ha_ndbcluster::delete_table(THD *thd, ha_ndbcluster *h, Ndb *ndb,
                            const char *path,
                            const char *db,
                            const char *table_name)
{
  DBUG_ENTER("ha_ndbcluster::ndbcluster_delete_table");
  NDBDICT *dict= ndb->getDictionary();
  int ndb_table_id= 0;
  int ndb_table_version= 0;
  /*
    Don't allow drop table unless
    schema distribution table is setup
  */
  if (!ndb_schema_share)
  {
    DBUG_PRINT("info", ("Schema distribution table not setup"));
    DBUG_RETURN(HA_ERR_NO_CONNECTION);
  }
  /* ndb_share reference temporary */
  NDB_SHARE *share= get_share(path, 0, FALSE);
  if (share)
  {
    DBUG_PRINT("NDB_SHARE", ("%s temporary  use_count: %u",
                             share->key, share->use_count));
  }

  /* Drop the table from NDB */
  
  int res= 0;
  if (h && h->m_table)
  {
retry_temporary_error1:
    if (dict->dropTableGlobal(*h->m_table) == 0)
    {
      ndb_table_id= h->m_table->getObjectId();
      ndb_table_version= h->m_table->getObjectVersion();
      DBUG_PRINT("info", ("success 1"));
    }
    else
    {
      switch (dict->getNdbError().status)
      {
        case NdbError::TemporaryError:
          if (!thd->killed) 
            goto retry_temporary_error1; // retry indefinitly
          break;
        default:
          break;
      }
      res= ndb_to_mysql_error(&dict->getNdbError());
      DBUG_PRINT("info", ("error(1) %u", res));
    }
    h->release_metadata(thd, ndb);
  }
  else
  {
    ndb->setDatabaseName(db);
    while (1)
    {
      Ndb_table_guard ndbtab_g(dict, table_name);
      if (ndbtab_g.get_table())
      {
    retry_temporary_error2:
        if (dict->dropTableGlobal(*ndbtab_g.get_table()) == 0)
        {
          ndb_table_id= ndbtab_g.get_table()->getObjectId();
          ndb_table_version= ndbtab_g.get_table()->getObjectVersion();
          DBUG_PRINT("info", ("success 2"));
          break;
        }
        else
        {
          switch (dict->getNdbError().status)
          {
            case NdbError::TemporaryError:
              if (!thd->killed) 
                goto retry_temporary_error2; // retry indefinitly
              break;
            default:
              if (dict->getNdbError().code == NDB_INVALID_SCHEMA_OBJECT)
              {
                ndbtab_g.invalidate();
                continue;
              }
              break;
          }
        }
      }
      res= ndb_to_mysql_error(&dict->getNdbError());
      DBUG_PRINT("info", ("error(2) %u", res));
      break;
    }
  }

  if (res)
  {
    /* the drop table failed for some reason, drop the share anyways */
    if (share)
    {
      pthread_mutex_lock(&ndbcluster_mutex);
      if (share->state != NSS_DROPPED)
      {
        /*
          The share kept by the server has not been freed, free it
        */
        share->state= NSS_DROPPED;
        /* ndb_share reference create free */
        DBUG_PRINT("NDB_SHARE", ("%s create free  use_count: %u",
                                 share->key, share->use_count));
        free_share(&share, TRUE);
      }
      /* ndb_share reference temporary free */
      DBUG_PRINT("NDB_SHARE", ("%s temporary free  use_count: %u",
                               share->key, share->use_count));
      free_share(&share, TRUE);
      pthread_mutex_unlock(&ndbcluster_mutex);
    }
    DBUG_RETURN(res);
  }

  /* stop the logging of the dropped table, and cleanup */

  /*
    drop table is successful even if table does not exist in ndb
    and in case table was actually not dropped, there is no need
    to force a gcp, and setting the event_name to null will indicate
    that there is no event to be dropped
  */
  int table_dropped= dict->getNdbError().code != 709;

  {
    if (table_dropped)
    {
      ndbcluster_handle_drop_table(thd, ndb, share, "delete table", 
                                   db, table_name);
    }
    else
    {
      /**
       * Setting 0,0 will cause ndbcluster_drop_event *not* to be called
       */
      ndbcluster_handle_drop_table(thd, ndb, share, "delete table", 
                                   0, 0);
    }
  }

  if (!IS_TMP_PREFIX(table_name) && share &&
      thd->lex->sql_command != SQLCOM_TRUNCATE)
  {
    ndbcluster_log_schema_op(thd,
                             thd->query(), thd->query_length(),
                             share->db, share->table_name,
                             ndb_table_id, ndb_table_version,
                             SOT_DROP_TABLE, NULL, NULL);
  }

  if (share)
  {
    pthread_mutex_lock(&ndbcluster_mutex);
    if (share->state != NSS_DROPPED)
    {
      /*
        The share kept by the server has not been freed, free it
      */
      share->state= NSS_DROPPED;
      /* ndb_share reference create free */
      DBUG_PRINT("NDB_SHARE", ("%s create free  use_count: %u",
                               share->key, share->use_count));
      free_share(&share, TRUE);
    }
    /* ndb_share reference temporary free */
    DBUG_PRINT("NDB_SHARE", ("%s temporary free  use_count: %u",
                             share->key, share->use_count));
    free_share(&share, TRUE);
    pthread_mutex_unlock(&ndbcluster_mutex);
  }
  DBUG_RETURN(0);
}

int ha_ndbcluster::delete_table(const char *name)
{
  THD *thd= current_thd;
  Thd_ndb *thd_ndb= get_thd_ndb(thd);
  Ndb *ndb;
  int error= 0;
  DBUG_ENTER("ha_ndbcluster::delete_table");
  DBUG_PRINT("enter", ("name: %s", name));

  if ((thd == injector_thd) ||
      (thd_ndb->options & TNO_NO_NDB_DROP_TABLE))
  {
    /*
      Table was dropped remotely is already
      dropped inside ndb.
      Just drop local files.
    */
    DBUG_RETURN(handler::delete_table(name));
  }

  set_dbname(name);
  set_tabname(name);

  /*
    Don't allow drop table unless
    schema distribution table is setup
  */
  if (!ndb_schema_share)
  {
    DBUG_PRINT("info", ("Schema distribution table not setup"));
    error= HA_ERR_NO_CONNECTION;
    goto err;
  }

  if (check_ndb_connection(thd))
  {
    error= HA_ERR_NO_CONNECTION;
    goto err;
  }

  ndb= thd_ndb->ndb;

  if (!thd_ndb->has_required_global_schema_lock("ha_ndbcluster::delete_table"))
  {
    error= HA_ERR_NO_CONNECTION;
    goto err;
  }

  /*
    Drop table in ndb.
    If it was already gone it might have been dropped
    remotely, give a warning and then drop .ndb file.
   */
  if (!(error= delete_table(thd, this, ndb, name,
                            m_dbname, m_tabname)) ||
      error == HA_ERR_NO_SUCH_TABLE)
  {
    /* Call ancestor function to delete .ndb file */
    int error1= handler::delete_table(name);
    if (!error)
      error= error1;
  }

err:
  DBUG_RETURN(error);
}


void ha_ndbcluster::get_auto_increment(ulonglong offset, ulonglong increment,
                                       ulonglong nb_desired_values,
                                       ulonglong *first_value,
                                       ulonglong *nb_reserved_values)
{
  Uint64 auto_value;
  THD *thd= current_thd;
  DBUG_ENTER("get_auto_increment");
  DBUG_PRINT("enter", ("m_tabname: %s", m_tabname));
  Ndb *ndb= get_ndb(table->in_use);
  uint retries= NDB_AUTO_INCREMENT_RETRIES;
  int retry_sleep= 30; /* 30 milliseconds, transaction */
  for (;;)
  {
    Ndb_tuple_id_range_guard g(m_share);
    if ((m_skip_auto_increment &&
         ndb->readAutoIncrementValue(m_table, g.range, auto_value)) ||
        ndb->getAutoIncrementValue(m_table, g.range, auto_value, 
                                   Uint32(m_autoincrement_prefetch), 
                                   increment, offset))
    {
      if (--retries && !thd->killed &&
          ndb->getNdbError().status == NdbError::TemporaryError)
      {
        do_retry_sleep(retry_sleep);
        continue;
      }
      const NdbError err= ndb->getNdbError();
      sql_print_error("Error %lu in ::get_auto_increment(): %s",
                      (ulong) err.code, err.message);
      *first_value= ~(ulonglong) 0;
      DBUG_VOID_RETURN;
    }
    break;
  }
  *first_value= (longlong)auto_value;
  /* From the point of view of MySQL, NDB reserves one row at a time */
  *nb_reserved_values= 1;
  DBUG_VOID_RETURN;
}


/**
  Constructor for the NDB Cluster table handler .
*/

ha_ndbcluster::ha_ndbcluster(handlerton *hton, TABLE_SHARE *table_arg):
  handler(hton, table_arg),
  m_thd_ndb(NULL),
  m_active_cursor(NULL),
  m_table(NULL),
  m_ndb_record(0),
  m_ndb_hidden_key_record(0),
  m_table_info(NULL),
  m_share(0),
  m_key_fields(NULL),
  m_part_info(NULL),
  m_user_defined_partitioning(FALSE),
  m_use_partition_pruning(FALSE),
  m_sorted(FALSE),
  m_use_write(FALSE),
  m_ignore_dup_key(FALSE),
  m_has_unique_index(FALSE),
  m_ignore_no_key(FALSE),
  m_read_before_write_removal_possible(FALSE),
  m_read_before_write_removal_used(FALSE),
  m_rows_updated(0),
  m_rows_deleted(0),
  m_rows_to_insert((ha_rows) 1),
  m_rows_inserted((ha_rows) 0),
  m_rows_changed((ha_rows) 0),
  m_delete_cannot_batch(FALSE),
  m_update_cannot_batch(FALSE),
  m_skip_auto_increment(TRUE),
  m_blobs_pending(0),
  m_is_bulk_delete(false),
  m_blobs_row_total_size(0),
  m_blobs_buffer(0),
  m_blobs_buffer_size(0),
  m_dupkey((uint) -1),
  m_autoincrement_prefetch(DEFAULT_AUTO_PREFETCH),
  m_cond(NULL),
  m_multi_cursor(NULL)
{
  int i;
 
  DBUG_ENTER("ha_ndbcluster");

  m_tabname[0]= '\0';
  m_dbname[0]= '\0';

  stats.records= ~(ha_rows)0; // uninitialized
  stats.block_size= 1024;

  for (i= 0; i < MAX_KEY; i++)
    ndb_init_index(m_index[i]);

  DBUG_VOID_RETURN;
}


/**
  Destructor for NDB Cluster table handler.
*/

ha_ndbcluster::~ha_ndbcluster() 
{
  THD *thd= current_thd;
  Ndb *ndb= thd ? check_ndb_in_thd(thd) : g_ndb;
  DBUG_ENTER("~ha_ndbcluster");

  if (m_share)
  {
    /* ndb_share reference handler free */
    DBUG_PRINT("NDB_SHARE", ("%s handler free  use_count: %u",
                             m_share->key, m_share->use_count));
    free_share(&m_share);
  }
  release_metadata(thd, ndb);
  release_blobs_buffer();

  // Check for open cursor/transaction
  DBUG_ASSERT(m_active_cursor == NULL);
  DBUG_ASSERT(m_thd_ndb == NULL);

  // Discard any generated condition
  DBUG_PRINT("info", ("Deleting generated condition"));
  if (m_cond)
  {
    delete m_cond;
    m_cond= NULL;
  }

  DBUG_VOID_RETURN;
}


/**
  Open a table for further use
  - fetch metadata for this table from NDB
  - check that table exists

  @retval
    0    ok
  @retval
    < 0  Table has changed
*/

int ha_ndbcluster::open(const char *name, int mode, uint test_if_locked)
{
  THD *thd= current_thd;
  int res;
  KEY *key;
  KEY_PART_INFO *key_part_info;
  uint key_parts, i, j;
  DBUG_ENTER("ha_ndbcluster::open");
  DBUG_PRINT("enter", ("name: %s  mode: %d  test_if_locked: %d",
                       name, mode, test_if_locked));

  if (table_share->primary_key != MAX_KEY)
  {
    /*
      Setup ref_length to make room for the whole
      primary key to be written in the ref variable
    */
    key= table->key_info+table_share->primary_key;
    ref_length= key->key_length;
  }
  else
  {
    if (m_user_defined_partitioning)
    {
      /* Add space for partid in ref */
      ref_length+= sizeof(m_part_id);
    }
  }
  DBUG_PRINT("info", ("ref_length: %d", ref_length));

  {
    char* bitmap_array;
    uint extra_hidden_keys= table_share->primary_key != MAX_KEY ? 0 : 1;
    uint n_keys= table_share->keys + extra_hidden_keys;
    uint ptr_size= sizeof(MY_BITMAP*) * (n_keys + 1 /* null termination */);
    uint map_size= sizeof(MY_BITMAP) * n_keys;
    m_key_fields= (MY_BITMAP**)my_malloc(ptr_size + map_size,
                                         MYF(MY_WME + MY_ZEROFILL));
    if (!m_key_fields)
    {
      local_close(thd, FALSE);
      DBUG_RETURN(1);
    } 
    bitmap_array= ((char*)m_key_fields) + ptr_size;
    for (i= 0; i < n_keys; i++)
    {
      my_bitmap_map *bitbuf= NULL;
      bool is_hidden_key= (i == table_share->keys);
      m_key_fields[i]= (MY_BITMAP*)bitmap_array;
      if (is_hidden_key || (i == table_share->primary_key))
      {
        m_pk_bitmap_p= m_key_fields[i];
        bitbuf= m_pk_bitmap_buf;
      }
      if (bitmap_init(m_key_fields[i], bitbuf,
                      table_share->fields, FALSE))
      {
        m_key_fields[i]= NULL;
        local_close(thd, FALSE);
        DBUG_RETURN(1);
      }
      if (!is_hidden_key)
      {
        key= table->key_info + i;
        key_part_info= key->key_part;
        key_parts= key->key_parts;
        for (j= 0; j < key_parts; j++, key_part_info++)
          bitmap_set_bit(m_key_fields[i], key_part_info->fieldnr-1);
      }
      else
      {
        uint field_no= table_share->fields;
        ((uchar *)m_pk_bitmap_buf)[field_no>>3]|= (1 << (field_no & 7));
      }
      bitmap_array+= sizeof(MY_BITMAP);
    }
    m_key_fields[i]= NULL;
  }

  // Init table lock structure 
  /* ndb_share reference handler */
  if (!(m_share=get_share(name, table)))
  {
    local_close(thd, FALSE);
    DBUG_RETURN(1);
  }
  DBUG_PRINT("NDB_SHARE", ("%s handler  use_count: %u",
                           m_share->key, m_share->use_count));
  thr_lock_data_init(&m_share->lock,&m_lock,(void*) 0);
  
  set_dbname(name);
  set_tabname(name);
  
  if ((res= check_ndb_connection(thd)) ||
      (res= get_metadata(thd, name)))
  {
    local_close(thd, FALSE);
    DBUG_RETURN(res);
  }
  if ((res= update_stats(thd, 1, true)) ||
      (res= info(HA_STATUS_CONST)))
  {
    local_close(thd, TRUE);
    DBUG_RETURN(res);
  }
  if (ndb_binlog_is_read_only())
  {
    table->db_stat|= HA_READ_ONLY;
    sql_print_information("table '%s' opened read only", name);
  }
  DBUG_RETURN(0);
}

/*
 * Support for OPTIMIZE TABLE
 * reclaims unused space of deleted rows
 * and updates index statistics
 */
int ha_ndbcluster::optimize(THD* thd, HA_CHECK_OPT* check_opt)
{
  ulong error, stats_error= 0;
  const uint delay= (uint)THDVAR(thd, optimization_delay);

  error= ndb_optimize_table(thd, delay);
  stats_error= update_stats(thd, 1);
  return (error) ? error : stats_error;
}

int ha_ndbcluster::ndb_optimize_table(THD* thd, uint delay)
{
  Thd_ndb *thd_ndb= get_thd_ndb(thd);
  Ndb *ndb= thd_ndb->ndb;
  NDBDICT *dict= ndb->getDictionary();
  int result=0, error= 0;
  uint i;
  NdbDictionary::OptimizeTableHandle th;
  NdbDictionary::OptimizeIndexHandle ih;

  DBUG_ENTER("ndb_optimize_table");
  if ((error= dict->optimizeTable(*m_table, th)))
  {
    DBUG_PRINT("info",
               ("Optimze table %s returned %d", m_tabname, error));
    ERR_RETURN(ndb->getNdbError());
  }
  while((result= th.next()) == 1)
  {
    if (thd->killed)
      DBUG_RETURN(-1);
    my_sleep(1000*delay);
  }
  if (result == -1 || th.close() == -1)
  {
    DBUG_PRINT("info",
               ("Optimize table %s did not complete", m_tabname));
    ERR_RETURN(ndb->getNdbError());
  };
  for (i= 0; i < MAX_KEY; i++)
  {
    if (thd->killed)
      DBUG_RETURN(-1);
    if (m_index[i].status == ACTIVE)
    {
      const NdbDictionary::Index *index= m_index[i].index;
      const NdbDictionary::Index *unique_index= m_index[i].unique_index;
      
      if (index)
      {
        if ((error= dict->optimizeIndex(*index, ih)))
        {
          DBUG_PRINT("info",
                     ("Optimze index %s returned %d", 
                      index->getName(), error));
          ERR_RETURN(ndb->getNdbError());
          
        }
        while((result= ih.next()) == 1)
        {
          if (thd->killed)
            DBUG_RETURN(-1);
          my_sleep(1000*delay);        
        }
        if (result == -1 || ih.close() == -1)
        {
          DBUG_PRINT("info",
                     ("Optimize index %s did not complete", index->getName()));
          ERR_RETURN(ndb->getNdbError());
        }          
      }
      if (unique_index)
      {
        if ((error= dict->optimizeIndex(*unique_index, ih)))
        {
          DBUG_PRINT("info",
                     ("Optimze unique index %s returned %d", 
                      unique_index->getName(), error));
          ERR_RETURN(ndb->getNdbError());
        } 
        while((result= ih.next()) == 1)
        {
          if (thd->killed)
            DBUG_RETURN(-1);
          my_sleep(1000*delay);
        }
        if (result == -1 || ih.close() == -1)
        {
          DBUG_PRINT("info",
                     ("Optimize index %s did not complete", index->getName()));
          ERR_RETURN(ndb->getNdbError());
        }
      }
    }
  }
  DBUG_RETURN(0);
}

int ha_ndbcluster::analyze(THD* thd, HA_CHECK_OPT* check_opt)
{
  int err;
  if ((err= update_stats(thd, 1)) != 0)
    return err;
  const bool index_stat_enable= THDVAR(NULL, index_stat_enable) &&
                                THDVAR(thd, index_stat_enable);
  if (index_stat_enable)
  {
    if ((err= analyze_index(thd)) != 0)
      return err;
  }
  return 0;
}

int
ha_ndbcluster::analyze_index(THD *thd)
{
  DBUG_ENTER("ha_ndbcluster::analyze_index");

  Thd_ndb *thd_ndb= get_thd_ndb(thd);
  Ndb *ndb= thd_ndb->ndb;

  uint inx_list[MAX_INDEXES];
  uint inx_count= 0;

  uint inx;
  for (inx= 0; inx < table_share->keys; inx++)
  {
    NDB_INDEX_TYPE idx_type= get_index_type(inx);  

    if ((idx_type == PRIMARY_KEY_ORDERED_INDEX ||
         idx_type == UNIQUE_ORDERED_INDEX ||
         idx_type == ORDERED_INDEX))
    {
      if (inx_count < MAX_INDEXES)
        inx_list[inx_count++]= inx;
    }
  }

  if (inx_count != 0)
  {
    int err= ndb_index_stat_analyze(ndb, inx_list, inx_count);
    if (err != 0)
      DBUG_RETURN(err);
  }
  DBUG_RETURN(0);
}

/*
  Set partition info

  SYNOPSIS
    set_part_info()
    part_info

  RETURN VALUE
    NONE

  DESCRIPTION
    Set up partition info when handler object created
*/

void ha_ndbcluster::set_part_info(partition_info *part_info, bool early)
{
  DBUG_ENTER("ha_ndbcluster::set_part_info");
  m_part_info= part_info;
  if (!early)
  {
    m_use_partition_pruning= FALSE;
    if (!(m_part_info->part_type == HASH_PARTITION &&
          m_part_info->list_of_part_fields &&
          !m_part_info->is_sub_partitioned()))
    {
      /*
        PARTITION BY HASH, RANGE and LIST plus all subpartitioning variants
        all use MySQL defined partitioning. PARTITION BY KEY uses NDB native
        partitioning scheme.
      */
      m_use_partition_pruning= TRUE;
      m_user_defined_partitioning= TRUE;
    }
    if (m_part_info->part_type == HASH_PARTITION &&
        m_part_info->list_of_part_fields &&
        partition_info_num_full_part_fields(m_part_info) == 0)
    {
      /*
        CREATE TABLE t (....) ENGINE NDB PARTITON BY KEY();
        where no primary key is defined uses a hidden key as partition field
        and this makes it impossible to use any partition pruning. Partition
        pruning requires partitioning based on real fields, also the lack of
        a primary key means that all accesses to tables are based on either
        full table scans or index scans and they can never be pruned those
        scans given that the hidden key is unknown. In write_row, update_row,
        and delete_row the normal hidden key handling will fix things.
      */
      m_use_partition_pruning= FALSE;
    }
    DBUG_PRINT("info", ("m_use_partition_pruning = %d",
                         m_use_partition_pruning));
  }
  DBUG_VOID_RETURN;
}

/**
  Close the table
  - release resources setup by open()
 */

void ha_ndbcluster::local_close(THD *thd, bool release_metadata_flag)
{
  Ndb *ndb;
  DBUG_ENTER("ha_ndbcluster::local_close");
  if (m_key_fields)
  {
    MY_BITMAP **inx_bitmap;
    for (inx_bitmap= m_key_fields;
         (inx_bitmap != NULL) && ((*inx_bitmap) != NULL);
         inx_bitmap++)
      if ((*inx_bitmap)->bitmap != m_pk_bitmap_buf)
        bitmap_free(*inx_bitmap);
    my_free((char*)m_key_fields, MYF(0));
    m_key_fields= NULL;
  }
  if (m_share)
  {
    /* ndb_share reference handler free */
    DBUG_PRINT("NDB_SHARE", ("%s handler free  use_count: %u",
                             m_share->key, m_share->use_count));
    free_share(&m_share);
  }
  m_share= 0;
  if (release_metadata_flag)
  {
    ndb= thd ? check_ndb_in_thd(thd) : g_ndb;
    release_metadata(thd, ndb);
  }
  DBUG_VOID_RETURN;
}

int ha_ndbcluster::close(void)
{
  DBUG_ENTER("close");
  THD *thd= table->in_use;
  local_close(thd, TRUE);
  DBUG_RETURN(0);
}


int ha_ndbcluster::check_ndb_connection(THD* thd)
{
  Ndb *ndb;
  DBUG_ENTER("check_ndb_connection");
  
  if (!(ndb= check_ndb_in_thd(thd, true)))
    DBUG_RETURN(HA_ERR_NO_CONNECTION);
  if (ndb->setDatabaseName(m_dbname))
  {
    ERR_RETURN(ndb->getNdbError());
  }
  DBUG_RETURN(0);
}


static int ndbcluster_close_connection(handlerton *hton, THD *thd)
{
  Thd_ndb *thd_ndb= get_thd_ndb(thd);
  DBUG_ENTER("ndbcluster_close_connection");
  if (thd_ndb)
  {
    Thd_ndb::release(thd_ndb);
    thd_set_thd_ndb(thd, NULL);
  }
  DBUG_RETURN(0);
}


/**
  Try to discover one table from NDB.
*/

int ndbcluster_discover(handlerton *hton, THD* thd, const char *db, 
                        const char *name,
                        uchar **frmblob, 
                        size_t *frmlen)
{
  int error= 0;
  NdbError ndb_error;
  size_t len;
  uchar* data= NULL;
  Ndb* ndb;
  char key[FN_REFLEN + 1];
  DBUG_ENTER("ndbcluster_discover");
  DBUG_PRINT("enter", ("db: %s, name: %s", db, name)); 

  if (!(ndb= check_ndb_in_thd(thd)))
    DBUG_RETURN(HA_ERR_NO_CONNECTION);  
  if (ndb->setDatabaseName(db))
  {
    ERR_RETURN(ndb->getNdbError());
  }
  NDBDICT* dict= ndb->getDictionary();
  build_table_filename(key, sizeof(key) - 1, db, name, "", 0);
  /* ndb_share reference temporary */
  NDB_SHARE *share= get_share(key, 0, FALSE);
  if (share)
  {
    DBUG_PRINT("NDB_SHARE", ("%s temporary  use_count: %u",
                             share->key, share->use_count));
  }
  if (share && get_ndb_share_state(share) == NSS_ALTERED)
  {
    // Frm has been altered on disk, but not yet written to ndb
    if (readfrm(key, &data, &len))
    {
      DBUG_PRINT("error", ("Could not read frm"));
      error= 1;
      goto err;
    }
  }
  else
  {
    Ndb_table_guard ndbtab_g(dict, name);
    const NDBTAB *tab= ndbtab_g.get_table();
    if (!tab)
    {
      const NdbError err= dict->getNdbError();
      if (err.code == 709 || err.code == 723)
      {
        error= -1;
        DBUG_PRINT("info", ("ndb_error.code: %u", ndb_error.code));
      }
      else
      {
        error= -1;
        ndb_error= err;
        DBUG_PRINT("info", ("ndb_error.code: %u", ndb_error.code));
      }
      goto err;
    }
    DBUG_PRINT("info", ("Found table %s", tab->getName()));
    
    len= tab->getFrmLength();  
    if (len == 0 || tab->getFrmData() == NULL)
    {
      DBUG_PRINT("error", ("No frm data found."));
      error= 1;
      goto err;
    }
    
    if (unpackfrm(&data, &len, (uchar*) tab->getFrmData()))
    {
      DBUG_PRINT("error", ("Could not unpack table"));
      error= 1;
      goto err;
    }
  }
#ifdef HAVE_NDB_BINLOG
  if (ndbcluster_check_if_local_table(db, name))
  {
    DBUG_PRINT("info", ("ndbcluster_discover: Skipping locally defined table '%s.%s'",
                        db, name));
    sql_print_error("ndbcluster_discover: Skipping locally defined table '%s.%s'",
                    db, name);
    error= 1;
    goto err;
  }
#endif
  *frmlen= len;
  *frmblob= data;
  
  if (share)
  {
    /* ndb_share reference temporary free */
    DBUG_PRINT("NDB_SHARE", ("%s temporary free  use_count: %u",
                             share->key, share->use_count));
    free_share(&share);
  }

  DBUG_RETURN(0);
err:
  my_free((char*)data, MYF(MY_ALLOW_ZERO_PTR));
  if (share)
  {
    /* ndb_share reference temporary free */
    DBUG_PRINT("NDB_SHARE", ("%s temporary free  use_count: %u",
                             share->key, share->use_count));
    free_share(&share);
  }

  if (ndb_error.code)
  {
    ERR_RETURN(ndb_error);
  }
  DBUG_RETURN(error);
}

/**
  Check if a table exists in NDB.
*/

int ndbcluster_table_exists_in_engine(handlerton *hton, THD* thd, 
                                      const char *db,
                                      const char *name)
{
  Ndb* ndb;
  DBUG_ENTER("ndbcluster_table_exists_in_engine");
  DBUG_PRINT("enter", ("db: %s  name: %s", db, name));

  if (!(ndb= check_ndb_in_thd(thd)))
    DBUG_RETURN(HA_ERR_NO_CONNECTION);
  NDBDICT* dict= ndb->getDictionary();
  NdbDictionary::Dictionary::List list;
  if (dict->listObjects(list, NdbDictionary::Object::UserTable) != 0)
  {
    ERR_RETURN(dict->getNdbError());
  }
  for (uint i= 0 ; i < list.count ; i++)
  {
    NdbDictionary::Dictionary::List::Element& elmt= list.elements[i];
    if (my_strcasecmp(table_alias_charset, elmt.database, db))
      continue;
    if (my_strcasecmp(table_alias_charset, elmt.name, name))
      continue;
    DBUG_PRINT("info", ("Found table"));
    DBUG_RETURN(HA_ERR_TABLE_EXIST);
  }
  DBUG_RETURN(HA_ERR_NO_SUCH_TABLE);
}



extern "C" uchar* tables_get_key(const char *entry, size_t *length,
                                my_bool not_used __attribute__((unused)))
{
  *length= strlen(entry);
  return (uchar*) entry;
}


/**
  Drop a database in NDB Cluster

  @note
    add a dummy void function, since stupid handlerton is returning void instead of int...
*/
int ndbcluster_drop_database_impl(THD *thd, const char *path)
{
  DBUG_ENTER("ndbcluster_drop_database");
  char dbname[FN_HEADLEN];
  Ndb* ndb;
  NdbDictionary::Dictionary::List list;
  uint i;
  char *tabname;
  List<char> drop_list;
  int ret= 0;
  ha_ndbcluster::set_dbname(path, (char *)&dbname);
  DBUG_PRINT("enter", ("db: %s", dbname));
  
  if (!(ndb= check_ndb_in_thd(thd)))
    DBUG_RETURN(-1);
  
  // List tables in NDB
  NDBDICT *dict= ndb->getDictionary();
  if (dict->listObjects(list, 
                        NdbDictionary::Object::UserTable) != 0)
    DBUG_RETURN(-1);
  for (i= 0 ; i < list.count ; i++)
  {
    NdbDictionary::Dictionary::List::Element& elmt= list.elements[i];
    DBUG_PRINT("info", ("Found %s/%s in NDB", elmt.database, elmt.name));     
    
    // Add only tables that belongs to db
    // Ignore Blob part tables - they are deleted when their table
    // is deleted.
    if (my_strcasecmp(system_charset_info, elmt.database, dbname) ||
        IS_NDB_BLOB_PREFIX(elmt.name))
      continue;
    DBUG_PRINT("info", ("%s must be dropped", elmt.name));     
    drop_list.push_back(thd->strdup(elmt.name));
  }
  // Drop any tables belonging to database
  char full_path[FN_REFLEN + 1];
  char *tmp= full_path +
    build_table_filename(full_path, sizeof(full_path) - 1, dbname, "", "", 0);
  if (ndb->setDatabaseName(dbname))
  {
    ERR_RETURN(ndb->getNdbError());
  }
  List_iterator_fast<char> it(drop_list);
  while ((tabname=it++))
  {
    tablename_to_filename(tabname, tmp, FN_REFLEN - (tmp - full_path)-1);
    if (ha_ndbcluster::delete_table(thd, 0, ndb, full_path, dbname, tabname))
    {
      const NdbError err= dict->getNdbError();
      if (err.code != 709 && err.code != 723)
      {
        ret= ndb_to_mysql_error(&err);
      }
    }
  }

  dict->invalidateDbGlobal(dbname);
  DBUG_RETURN(ret);
}

static void ndbcluster_drop_database(handlerton *hton, char *path)
{
  THD *thd= current_thd;
  DBUG_ENTER("ndbcluster_drop_database");
  /*
    Don't allow drop database unless
    schema distribution table is setup
  */
  if (!ndb_schema_share)
  {
    DBUG_PRINT("info", ("Schema distribution table not setup"));
    DBUG_VOID_RETURN;
  }
  ndbcluster_drop_database_impl(thd, path);
  char db[FN_REFLEN];
  ha_ndbcluster::set_dbname(path, db);
  uint32 table_id= 0, table_version= 0;
  /*
    Since databases aren't real ndb schema object
    they don't have any id/version

    But since that id/version is used to make sure that event's on SCHEMA_TABLE
    is correct, we set random numbers
  */
  table_id = (uint32)rand();
  table_version = (uint32)rand();
  ndbcluster_log_schema_op(thd,
                           thd->query(), thd->query_length(),
                           db, "", table_id, table_version,
                           SOT_DROP_DB, NULL, NULL);
  DBUG_VOID_RETURN;
}

int ndb_create_table_from_engine(THD *thd, const char *db,
                                 const char *table_name)
{
  // Copy db and table_name to stack buffers since functions used by
  // ha_create_table_from_engine may convert to lowercase on some platforms
  char db_buf[FN_REFLEN + 1];
  char table_name_buf[FN_REFLEN + 1];
  strnmov(db_buf, db, sizeof(db_buf));
  strnmov(table_name_buf, table_name, sizeof(table_name_buf));

  LEX *old_lex= thd->lex, newlex;
  thd->lex= &newlex;
  newlex.current_select= NULL;
  lex_start(thd);
  int res= ha_create_table_from_engine(thd, db_buf, table_name_buf);
  thd->lex= old_lex;
  return res;
}

/*
  find all tables in ndb and discover those needed
*/
int ndbcluster_find_all_files(THD *thd)
{
  Ndb* ndb;
  char key[FN_REFLEN + 1];
  NDBDICT *dict;
  int unhandled, retries= 5, skipped;
  DBUG_ENTER("ndbcluster_find_all_files");

  if (!(ndb= check_ndb_in_thd(thd)))
    DBUG_RETURN(HA_ERR_NO_CONNECTION);

  dict= ndb->getDictionary();

  LINT_INIT(unhandled);
  LINT_INIT(skipped);
  do
  {
    NdbDictionary::Dictionary::List list;
    if (dict->listObjects(list, NdbDictionary::Object::UserTable) != 0)
      ERR_RETURN(dict->getNdbError());
    unhandled= 0;
    skipped= 0;
    retries--;
    for (uint i= 0 ; i < list.count ; i++)
    {
      NDBDICT::List::Element& elmt= list.elements[i];
      if (IS_TMP_PREFIX(elmt.name) || IS_NDB_BLOB_PREFIX(elmt.name))
      {
        DBUG_PRINT("info", ("Skipping %s.%s in NDB", elmt.database, elmt.name));
        continue;
      }
      DBUG_PRINT("info", ("Found %s.%s in NDB", elmt.database, elmt.name));
      if (elmt.state != NDBOBJ::StateOnline &&
          elmt.state != NDBOBJ::StateBackup &&
          elmt.state != NDBOBJ::StateBuilding)
      {
        sql_print_information("NDB: skipping setup table %s.%s, in state %d",
                              elmt.database, elmt.name, elmt.state);
        skipped++;
        continue;
      }

      ndb->setDatabaseName(elmt.database);
      Ndb_table_guard ndbtab_g(dict, elmt.name);
      const NDBTAB *ndbtab= ndbtab_g.get_table();
      if (!ndbtab)
      {
        if (retries == 0)
          sql_print_error("NDB: failed to setup table %s.%s, error: %d, %s",
                          elmt.database, elmt.name,
                          dict->getNdbError().code,
                          dict->getNdbError().message);
        unhandled++;
        continue;
      }

      if (ndbtab->getFrmLength() == 0)
        continue;
    
      /* check if database exists */
      char *end= key +
        build_table_filename(key, sizeof(key) - 1, elmt.database, "", "", 0);
      if (my_access(key, F_OK))
      {
        /* no such database defined, skip table */
        continue;
      }
      /* finalize construction of path */
      end+= tablename_to_filename(elmt.name, end,
                                  sizeof(key)-(end-key));
      uchar *data= 0, *pack_data= 0;
      size_t length, pack_length;
      int discover= 0;
      if (readfrm(key, &data, &length) ||
          packfrm(data, length, &pack_data, &pack_length))
      {
        discover= 1;
        sql_print_information("NDB: missing frm for %s.%s, discovering...",
                              elmt.database, elmt.name);
      }
      else if (cmp_frm(ndbtab, pack_data, pack_length))
      {
        /* ndb_share reference temporary */
        NDB_SHARE *share= get_share(key, 0, FALSE);
        if (share)
        {
          DBUG_PRINT("NDB_SHARE", ("%s temporary  use_count: %u",
                                   share->key, share->use_count));
        }
        if (!share || get_ndb_share_state(share) != NSS_ALTERED)
        {
          discover= 1;
          sql_print_information("NDB: mismatch in frm for %s.%s, discovering...",
                                elmt.database, elmt.name);
        }
        if (share)
        {
          /* ndb_share reference temporary free */
          DBUG_PRINT("NDB_SHARE", ("%s temporary free  use_count: %u",
                                   share->key, share->use_count));
          free_share(&share);
        }
      }
      my_free((char*) data, MYF(MY_ALLOW_ZERO_PTR));
      my_free((char*) pack_data, MYF(MY_ALLOW_ZERO_PTR));

      if (discover)
      {
        /* ToDo 4.1 database needs to be created if missing */
        if (ndb_create_table_from_engine(thd, elmt.database, elmt.name))
        {
          /* ToDo 4.1 handle error */
        }
      }
      else
      {
        /* set up replication for this table */
        ndbcluster_create_binlog_setup(thd, ndb, key, end-key,
                                       elmt.database, elmt.name,
                                       TRUE);
      }
    }
  }
  while (unhandled && retries);

  DBUG_RETURN(-(skipped + unhandled));
}


static int
ndbcluster_find_files(handlerton *hton, THD *thd,
                      const char *db, const char *path,
                      const char *wild, bool dir, List<LEX_STRING> *files)
{
  DBUG_ENTER("ndbcluster_find_files");
  DBUG_PRINT("enter", ("db: %s", db));
  { // extra bracket to avoid gcc 2.95.3 warning
  uint i;
  Thd_ndb *thd_ndb;
  Ndb* ndb;
  char name[FN_REFLEN + 1];
  HASH ndb_tables, ok_tables;
  NDBDICT::List list;

  if (!(ndb= check_ndb_in_thd(thd)))
    DBUG_RETURN(HA_ERR_NO_CONNECTION);
  thd_ndb= get_thd_ndb(thd);

  if (dir)
    DBUG_RETURN(0); // Discover of databases not yet supported

  Ndb_global_schema_lock_guard ndb_global_schema_lock_guard(thd);
  if (ndb_global_schema_lock_guard.lock())
    DBUG_RETURN(HA_ERR_NO_CONNECTION);

  // List tables in NDB
  NDBDICT *dict= ndb->getDictionary();
  if (dict->listObjects(list, 
                        NdbDictionary::Object::UserTable) != 0)
    ERR_RETURN(dict->getNdbError());

  if (my_hash_init(&ndb_tables, table_alias_charset,list.count,0,0,
                   (my_hash_get_key)tables_get_key,0,0))
  {
    DBUG_PRINT("error", ("Failed to init HASH ndb_tables"));
    DBUG_RETURN(-1);
  }

  if (my_hash_init(&ok_tables, system_charset_info,32,0,0,
                   (my_hash_get_key)tables_get_key,0,0))
  {
    DBUG_PRINT("error", ("Failed to init HASH ok_tables"));
    my_hash_free(&ndb_tables);
    DBUG_RETURN(-1);
  }  

  for (i= 0 ; i < list.count ; i++)
  {
    NDBDICT::List::Element& elmt= list.elements[i];
    if (IS_TMP_PREFIX(elmt.name) || IS_NDB_BLOB_PREFIX(elmt.name))
    {
      DBUG_PRINT("info", ("Skipping %s.%s in NDB", elmt.database, elmt.name));
      continue;
    }
    DBUG_PRINT("info", ("Found %s/%s in NDB", elmt.database, elmt.name));

    // Add only tables that belongs to db
    if (my_strcasecmp(system_charset_info, elmt.database, db))
      continue;

    // Apply wildcard to list of tables in NDB
    if (wild)
    {
      if (lower_case_table_names)
      {
        if (wild_case_compare(files_charset_info, elmt.name, wild))
          continue;
      }
      else if (wild_compare(elmt.name,wild,0))
        continue;
    }
    DBUG_PRINT("info", ("Inserting %s into ndb_tables hash", elmt.name));     
    my_hash_insert(&ndb_tables, (uchar*)thd->strdup(elmt.name));
  }

  LEX_STRING *file_name;
  List_iterator<LEX_STRING> it(*files);
  List<char> delete_list;
  char *file_name_str;
  while ((file_name=it++))
  {
    bool file_on_disk= FALSE;
    DBUG_PRINT("info", ("%s", file_name->str));
    if (my_hash_search(&ndb_tables,
                       (const uchar*)file_name->str, file_name->length))
    {
      build_table_filename(name, sizeof(name) - 1, db,
                           file_name->str, reg_ext, 0);
      if (my_access(name, F_OK))
      {
        DBUG_PRINT("info", ("Table %s listed and need discovery",
                            file_name->str));
        if (ndb_create_table_from_engine(thd, db, file_name->str))
        {
          push_warning_printf(thd, MYSQL_ERROR::WARN_LEVEL_WARN,
                              ER_TABLE_EXISTS_ERROR,
                              "Discover of table %s.%s failed",
                              db, file_name->str);
          continue;
        }
      }
      DBUG_PRINT("info", ("%s existed in NDB _and_ on disk ", file_name->str));
      file_on_disk= TRUE;
    }
    
    // Check for .ndb file with this name
    build_table_filename(name, sizeof(name) - 1, db,
                         file_name->str, ha_ndb_ext, 0);
    DBUG_PRINT("info", ("Check access for %s", name));
    if (my_access(name, F_OK))
    {
      DBUG_PRINT("info", ("%s did not exist on disk", name));     
      // .ndb file did not exist on disk, another table type
      if (file_on_disk)
      {
	// Ignore this ndb table 
 	uchar *record= my_hash_search(&ndb_tables,
                                      (const uchar*) file_name->str,
                                      file_name->length);
	DBUG_ASSERT(record);
	my_hash_delete(&ndb_tables, record);
	push_warning_printf(thd, MYSQL_ERROR::WARN_LEVEL_WARN,
			    ER_TABLE_EXISTS_ERROR,
			    "Local table %s.%s shadows ndb table",
			    db, file_name->str);
      }
      continue;
    }
    if (file_on_disk) 
    {
      // File existed in NDB and as frm file, put in ok_tables list
      my_hash_insert(&ok_tables, (uchar*) file_name->str);
      continue;
    }
    DBUG_PRINT("info", ("%s existed on disk", name));     
    // The .ndb file exists on disk, but it's not in list of tables in ndb
    // Verify that handler agrees table is gone.
    if (ndbcluster_table_exists_in_engine(hton, thd, db, file_name->str) ==
        HA_ERR_NO_SUCH_TABLE)
    {
      DBUG_PRINT("info", ("NDB says %s does not exists", file_name->str));
      it.remove();
      // Put in list of tables to remove from disk
      delete_list.push_back(thd->strdup(file_name->str));
    }
  }

  /* setup logging to binlog for all discovered tables */
  {
    char *end, *end1= name +
      build_table_filename(name, sizeof(name) - 1, db, "", "", 0);
    for (i= 0; i < ok_tables.records; i++)
    {
      file_name_str= (char*)my_hash_element(&ok_tables, i);
      end= end1 +
        tablename_to_filename(file_name_str, end1, sizeof(name) - (end1 - name));
      ndbcluster_create_binlog_setup(thd, ndb, name, end-name,
                                     db, file_name_str, TRUE);
    }
  }

  // Check for new files to discover
  DBUG_PRINT("info", ("Checking for new files to discover"));       
  List<char> create_list;
  for (i= 0 ; i < ndb_tables.records ; i++)
  {
    file_name_str= (char*) my_hash_element(&ndb_tables, i);
    if (!my_hash_search(&ok_tables,
                        (const uchar*) file_name_str, strlen(file_name_str)))
    {
      build_table_filename(name, sizeof(name) - 1,
                           db, file_name_str, reg_ext, 0);
      if (my_access(name, F_OK))
      {
        DBUG_PRINT("info", ("%s must be discovered", file_name_str));
        // File is in list of ndb tables and not in ok_tables
        // This table need to be created
        create_list.push_back(thd->strdup(file_name_str));
      }
    }
  }

#ifndef NDB_NO_MYSQL_RM_TABLE_PART2
  /*
    Delete old files

    ndbcluster_find_files() may be called from I_S code and ndbcluster_binlog
    thread in situations when some tables are already open. This means that
    code below will try to obtain exclusive metadata lock on some table
    while holding shared meta-data lock on other tables. This might lead to a
    deadlock but such a deadlock should be detected by MDL deadlock detector.
  */
  List_iterator_fast<char> it3(delete_list);
  while ((file_name_str= it3++))
  {
    DBUG_PRINT("info", ("Removing table %s/%s", db, file_name_str));
    // Delete the table and all related files
    TABLE_LIST table_list;
    table_list.init_one_table(db, strlen(db),
                              file_name_str, strlen(file_name_str),
                              file_name_str,
                              TL_WRITE);
    table_list.mdl_request.set_type(MDL_EXCLUSIVE);
    /*
      set TNO_NO_NDB_DROP_TABLE flag to not drop ndb table.
      it should not exist anyways
    */
    thd_ndb->options|= TNO_NO_NDB_DROP_TABLE;
    (void)mysql_rm_table_part2(thd, &table_list,
                               false,   /* if_exists */
                               false,   /* drop_temporary */
                               false,   /* drop_view */
                               true     /* dont_log_query*/);
    thd_ndb->options&= ~TNO_NO_NDB_DROP_TABLE;
    trans_commit_implicit(thd); /* Safety, should be unnecessary. */
    thd->mdl_context.release_transactional_locks();
    /* Clear error message that is returned when table is deleted */
    thd->clear_error();
  }
#endif

  // Create new files
  List_iterator_fast<char> it2(create_list);
  while ((file_name_str=it2++))
  {  
    DBUG_PRINT("info", ("Table %s need discovery", file_name_str));
    if (ndb_create_table_from_engine(thd, db, file_name_str) == 0)
    {
      LEX_STRING *tmp_file_name= 0;
      tmp_file_name= thd->make_lex_string(tmp_file_name, file_name_str,
                                          strlen(file_name_str), TRUE);
      files->push_back(tmp_file_name); 
    }
  }

  my_hash_free(&ok_tables);
  my_hash_free(&ndb_tables);

  // Delete schema file from files
  if (!strcmp(db, NDB_REP_DB))
  {
    uint count = 0;
    while (count++ < files->elements)
    {
      file_name = (LEX_STRING *)files->pop();
      if (!strcmp(file_name->str, NDB_SCHEMA_TABLE))
      {
        DBUG_PRINT("info", ("skip %s.%s table, it should be hidden to user",
                   NDB_REP_DB, NDB_SCHEMA_TABLE));
        continue;
      }
      files->push_back(file_name); 
    }
  }
  } // extra bracket to avoid gcc 2.95.3 warning
  DBUG_RETURN(0);    
}


/*
  Initialise all gloal variables before creating 
  a NDB Cluster table handler
 */

/* Call back after cluster connect */
static int connect_callback()
{
  pthread_mutex_lock(&LOCK_ndb_util_thread);
  update_status_variables(NULL, &g_ndb_status,
                          g_ndb_cluster_connection);

  uint node_id, i= 0;
  Ndb_cluster_connection_node_iter node_iter;
  memset((void *)g_node_id_map, 0xFFFF, sizeof(g_node_id_map));
  while ((node_id= g_ndb_cluster_connection->get_next_node(node_iter)))
    g_node_id_map[node_id]= i++;

  pthread_cond_signal(&COND_ndb_util_thread);
  pthread_mutex_unlock(&LOCK_ndb_util_thread);
  return 0;
}

#ifndef NDB_NO_WAIT_SETUP
static int ndb_wait_setup_func_impl(ulong max_wait)
{
  DBUG_ENTER("ndb_wait_setup_func_impl");

  pthread_mutex_lock(&ndbcluster_mutex);

  struct timespec abstime;
  set_timespec(abstime, 1);
  
  while (!ndb_setup_complete && max_wait)
  {
    int rc= pthread_cond_timedwait(&COND_ndb_setup_complete, 
                                   &ndbcluster_mutex,
                                   &abstime);
    if (rc)
    {
      if (rc == ETIMEDOUT)
      {
        DBUG_PRINT("info", ("1s elapsed waiting"));
        max_wait--;
        set_timespec(abstime, 1); /* 1 second from now*/
      }
      else
      {
        DBUG_PRINT("info", ("Bad pthread_cond_timedwait rc : %u",
                            rc));
        assert(false);
        break;
      }
    }
  }

  pthread_mutex_unlock(&ndbcluster_mutex);

  DBUG_RETURN((ndb_setup_complete == 1)? 0 : 1);
}

int(*ndb_wait_setup_func)(ulong) = 0;
#endif
extern int ndb_dictionary_is_mysqld;

static int ndbcluster_init(void *p)
{
  DBUG_ENTER("ndbcluster_init");

  if (ndbcluster_inited)
    DBUG_RETURN(FALSE);

  pthread_mutex_init(&ndbcluster_mutex,MY_MUTEX_INIT_FAST);
  pthread_mutex_init(&LOCK_ndb_util_thread, MY_MUTEX_INIT_FAST);
  pthread_cond_init(&COND_ndb_util_thread, NULL);
  pthread_cond_init(&COND_ndb_util_ready, NULL);
  pthread_cond_init(&COND_ndb_setup_complete, NULL);
  ndb_util_thread_running= -1;
  pthread_mutex_init(&LOCK_ndb_index_stat_thread, MY_MUTEX_INIT_FAST);
  pthread_cond_init(&COND_ndb_index_stat_thread, NULL);
  pthread_cond_init(&COND_ndb_index_stat_ready, NULL);
  pthread_mutex_init(&ndb_index_stat_glob_mutex, MY_MUTEX_INIT_FAST);
  pthread_mutex_init(&ndb_index_stat_list_mutex, MY_MUTEX_INIT_FAST);
  pthread_mutex_init(&ndb_index_stat_stat_mutex, MY_MUTEX_INIT_FAST);
  pthread_cond_init(&ndb_index_stat_stat_cond, NULL);
  ndb_index_stat_thread_running= -1;
  ndbcluster_terminating= 0;
  ndb_dictionary_is_mysqld= 1;
  ndb_setup_complete= 0;
  ndbcluster_hton= (handlerton *)p;
  ndbcluster_global_schema_lock_init();

  {
    handlerton *h= ndbcluster_hton;
    h->state=            SHOW_OPTION_YES;
    h->db_type=          DB_TYPE_NDBCLUSTER;
    h->close_connection= ndbcluster_close_connection;
    h->commit=           ndbcluster_commit;
    h->rollback=         ndbcluster_rollback;
    h->create=           ndbcluster_create_handler; /* Create a new handler */
    h->drop_database=    ndbcluster_drop_database;  /* Drop a database */
    h->panic=            ndbcluster_end;            /* Panic call */
    h->show_status=      ndbcluster_show_status;    /* Show status */
    h->alter_tablespace= ndbcluster_alter_tablespace;    /* Show status */
    h->partition_flags=  ndbcluster_partition_flags; /* Partition flags */
#ifndef NDB_WITHOUT_ONLINE_ALTER
    h->alter_partition_flags=
      ndbcluster_alter_partition_flags;             /* Alter partition flags */
#else
    h->alter_table_flags=
      ndbcluster_alter_table_flags;                 /* Alter table flags */
#endif
#if MYSQL_VERSION_ID >= 50501
    h->fill_is_table=    ndbcluster_fill_is_table;
#else
    h->fill_files_table= ndbcluster_fill_files_table;
#endif
    ndbcluster_binlog_init_handlerton();
    h->flags=            HTON_CAN_RECREATE | HTON_TEMPORARY_NOT_SUPPORTED;
    h->discover=         ndbcluster_discover;
    h->find_files=       ndbcluster_find_files;
    h->table_exists_in_engine= ndbcluster_table_exists_in_engine;
  }

  // Initialize ndb interface
  ndb_init_internal();

  /* allocate connection resources and connect to cluster */
  const uint global_opti_node_select= THDVAR(NULL, optimized_node_selection);
  if (ndbcluster_connect(connect_callback, opt_ndb_wait_connected,
                         opt_ndb_cluster_connection_pool,
                         (global_opti_node_select & 1),
                         opt_ndb_connectstring,
                         opt_ndb_nodeid))
  {
    DBUG_PRINT("error", ("Could not initiate connection to cluster"));
    goto ndbcluster_init_error;
  }

  (void) my_hash_init(&ndbcluster_open_tables,table_alias_charset,32,0,0,
                      (my_hash_get_key) ndbcluster_get_key,0,0);
  /* start the ndb injector thread */
  if (ndbcluster_binlog_start())
  {
    DBUG_PRINT("error", ("Could start the injector thread"));
    goto ndbcluster_init_error;
  }

  // Create utility thread
  pthread_t tmp;
  if (pthread_create(&tmp, &connection_attrib, ndb_util_thread_func, 0))
  {
    DBUG_PRINT("error", ("Could not create ndb utility thread"));
    my_hash_free(&ndbcluster_open_tables);
    pthread_mutex_destroy(&ndbcluster_mutex);
    pthread_mutex_destroy(&LOCK_ndb_util_thread);
    pthread_cond_destroy(&COND_ndb_util_thread);
    pthread_cond_destroy(&COND_ndb_util_ready);
    pthread_cond_destroy(&COND_ndb_setup_complete);
    goto ndbcluster_init_error;
  }

  /* Wait for the util thread to start */
  pthread_mutex_lock(&LOCK_ndb_util_thread);
  while (ndb_util_thread_running < 0)
    pthread_cond_wait(&COND_ndb_util_ready, &LOCK_ndb_util_thread);
  pthread_mutex_unlock(&LOCK_ndb_util_thread);
  
  if (!ndb_util_thread_running)
  {
    DBUG_PRINT("error", ("ndb utility thread exited prematurely"));
    my_hash_free(&ndbcluster_open_tables);
    pthread_mutex_destroy(&ndbcluster_mutex);
    pthread_mutex_destroy(&LOCK_ndb_util_thread);
    pthread_cond_destroy(&COND_ndb_util_thread);
    pthread_cond_destroy(&COND_ndb_util_ready);
    pthread_cond_destroy(&COND_ndb_setup_complete);
    goto ndbcluster_init_error;
  }

  // Create index statistics thread
  pthread_t tmp2;
  if (pthread_create(&tmp2, &connection_attrib, ndb_index_stat_thread_func, 0))
  {
    DBUG_PRINT("error", ("Could not create ndb index statistics thread"));
    my_hash_free(&ndbcluster_open_tables);
    pthread_mutex_destroy(&ndbcluster_mutex);
    pthread_mutex_destroy(&LOCK_ndb_index_stat_thread);
    pthread_cond_destroy(&COND_ndb_index_stat_thread);
    pthread_cond_destroy(&COND_ndb_index_stat_ready);
    pthread_mutex_destroy(&ndb_index_stat_glob_mutex);
    pthread_mutex_destroy(&ndb_index_stat_list_mutex);
    pthread_mutex_destroy(&ndb_index_stat_stat_mutex);
    pthread_cond_destroy(&ndb_index_stat_stat_cond);
    goto ndbcluster_init_error;
  }

  /* Wait for the index statistics thread to start */
  pthread_mutex_lock(&LOCK_ndb_index_stat_thread);
  while (ndb_index_stat_thread_running < 0)
    pthread_cond_wait(&COND_ndb_index_stat_ready, &LOCK_ndb_index_stat_thread);
  pthread_mutex_unlock(&LOCK_ndb_index_stat_thread);
  
  if (!ndb_index_stat_thread_running)
  {
    DBUG_PRINT("error", ("ndb index statistics thread exited prematurely"));
    my_hash_free(&ndbcluster_open_tables);
    pthread_mutex_destroy(&ndbcluster_mutex);
    pthread_mutex_destroy(&LOCK_ndb_index_stat_thread);
    pthread_cond_destroy(&COND_ndb_index_stat_thread);
    pthread_cond_destroy(&COND_ndb_index_stat_ready);
    pthread_mutex_destroy(&ndb_index_stat_glob_mutex);
    pthread_mutex_destroy(&ndb_index_stat_list_mutex);
    pthread_mutex_destroy(&ndb_index_stat_stat_mutex);
    pthread_cond_destroy(&ndb_index_stat_stat_cond);
    goto ndbcluster_init_error;
  }

#ifndef NDB_NO_WAIT_SETUP
  ndb_wait_setup_func= ndb_wait_setup_func_impl;
#endif

  memset(&g_slave_api_client_stats, 0, sizeof(g_slave_api_client_stats));

  ndbcluster_inited= 1;
  DBUG_RETURN(FALSE);

ndbcluster_init_error:
  /* disconnect from cluster and free connection resources */
  ndbcluster_disconnect();
  ndbcluster_hton->state= SHOW_OPTION_DISABLED;               // If we couldn't use handler

  ndbcluster_global_schema_lock_deinit();

  DBUG_RETURN(TRUE);
}

int ndbcluster_binlog_end(THD *thd);

static int ndbcluster_end(handlerton *hton, ha_panic_function type)
{
  DBUG_ENTER("ndbcluster_end");

  if (!ndbcluster_inited)
    DBUG_RETURN(0);
  ndbcluster_inited= 0;

  /* wait for index stat thread to finish */
  sql_print_information("Stopping Cluster Index Statistics thread");
  pthread_mutex_lock(&LOCK_ndb_index_stat_thread);
  ndbcluster_terminating= 1;
  pthread_cond_signal(&COND_ndb_index_stat_thread);
  while (ndb_index_stat_thread_running > 0)
    pthread_cond_wait(&COND_ndb_index_stat_ready, &LOCK_ndb_index_stat_thread);
  pthread_mutex_unlock(&LOCK_ndb_index_stat_thread);

  /* wait for util and binlog thread to finish */
  ndbcluster_binlog_end(NULL);

  {
    pthread_mutex_lock(&ndbcluster_mutex);
    while (ndbcluster_open_tables.records)
    {
      NDB_SHARE *share=
        (NDB_SHARE*) my_hash_element(&ndbcluster_open_tables, 0);
#ifndef DBUG_OFF
      fprintf(stderr, "NDB: table share %s with use_count %d not freed\n",
              share->key, share->use_count);
#endif
      ndbcluster_real_free_share(&share);
    }
    pthread_mutex_unlock(&ndbcluster_mutex);
  }
  my_hash_free(&ndbcluster_open_tables);

  ndb_index_stat_end();
  ndbcluster_disconnect();

  ndbcluster_global_schema_lock_deinit();

  // cleanup ndb interface
  ndb_end_internal();

  pthread_mutex_destroy(&ndbcluster_mutex);
  pthread_mutex_destroy(&LOCK_ndb_util_thread);
  pthread_cond_destroy(&COND_ndb_util_thread);
  pthread_cond_destroy(&COND_ndb_util_ready);
  pthread_cond_destroy(&COND_ndb_setup_complete);
  pthread_mutex_destroy(&LOCK_ndb_index_stat_thread);
  pthread_cond_destroy(&COND_ndb_index_stat_thread);
  pthread_cond_destroy(&COND_ndb_index_stat_ready);

  DBUG_RETURN(0);
}

void ha_ndbcluster::print_error(int error, myf errflag)
{
  DBUG_ENTER("ha_ndbcluster::print_error");
  DBUG_PRINT("enter", ("error: %d", error));

  if (error == HA_ERR_NO_PARTITION_FOUND)
    m_part_info->print_no_partition_found(table);
  else
    handler::print_error(error, errflag);
  DBUG_VOID_RETURN;
}


/**
  Static error print function called from static handler method
  ndbcluster_commit and ndbcluster_rollback.
*/

void ndbcluster_print_error(int error, const NdbOperation *error_op)
{
  DBUG_ENTER("ndbcluster_print_error");
  TABLE_SHARE share;
  const char *tab_name= (error_op) ? error_op->getTableName() : "";
  if (tab_name == NULL) 
  {
    DBUG_ASSERT(tab_name != NULL);
    tab_name= "";
  }
  share.db.str= (char*) "";
  share.db.length= 0;
  share.table_name.str= (char *) tab_name;
  share.table_name.length= strlen(tab_name);
  ha_ndbcluster error_handler(ndbcluster_hton, &share);
  error_handler.print_error(error, MYF(0));
  DBUG_VOID_RETURN;
}

/**
  Set a given location from full pathname to database name.
*/

void ha_ndbcluster::set_dbname(const char *path_name, char *dbname)
{
  char *end, *ptr, *tmp_name;
  char tmp_buff[FN_REFLEN + 1];
 
  tmp_name= tmp_buff;
  /* Scan name from the end */
  ptr= strend(path_name)-1;
  while (ptr >= path_name && *ptr != '\\' && *ptr != '/') {
    ptr--;
  }
  ptr--;
  end= ptr;
  while (ptr >= path_name && *ptr != '\\' && *ptr != '/') {
    ptr--;
  }
  uint name_len= end - ptr;
  memcpy(tmp_name, ptr + 1, name_len);
  tmp_name[name_len]= '\0';
  filename_to_tablename(tmp_name, dbname, sizeof(tmp_buff) - 1);
}

/**
  Set m_dbname from full pathname to table file.
*/

void ha_ndbcluster::set_dbname(const char *path_name)
{
  set_dbname(path_name, m_dbname);
}

/**
  Set a given location from full pathname to table file.
*/

void
ha_ndbcluster::set_tabname(const char *path_name, char * tabname)
{
  char *end, *ptr, *tmp_name;
  char tmp_buff[FN_REFLEN + 1];

  tmp_name= tmp_buff;
  /* Scan name from the end */
  end= strend(path_name)-1;
  ptr= end;
  while (ptr >= path_name && *ptr != '\\' && *ptr != '/') {
    ptr--;
  }
  uint name_len= end - ptr;
  memcpy(tmp_name, ptr + 1, end - ptr);
  tmp_name[name_len]= '\0';
  filename_to_tablename(tmp_name, tabname, sizeof(tmp_buff) - 1);
}

/**
  Set m_tabname from full pathname to table file.
*/

void ha_ndbcluster::set_tabname(const char *path_name)
{
  set_tabname(path_name, m_tabname);
}


/*
  If there are no stored stats, should we do a tree-dive on all db
  nodes.  The result is fairly good but does mean a round-trip.
 */
static const bool g_ndb_records_in_range_tree_dive= false;

/* Determine roughly how many records are in the range specified */
ha_rows 
ha_ndbcluster::records_in_range(uint inx, key_range *min_key,
                                key_range *max_key)
{
  KEY *key_info= table->key_info + inx;
  uint key_length= key_info->key_length;
  NDB_INDEX_TYPE idx_type= get_index_type(inx);  

  DBUG_ENTER("records_in_range");
  // Prevent partial read of hash indexes by returning HA_POS_ERROR
  if ((idx_type == UNIQUE_INDEX || idx_type == PRIMARY_KEY_INDEX) &&
      ((min_key && min_key->length < key_length) ||
       (max_key && max_key->length < key_length)))
    DBUG_RETURN(HA_POS_ERROR);
  
  // Read from hash index with full key
  // This is a "const" table which returns only one record!      
  if ((idx_type != ORDERED_INDEX) &&
      ((min_key && min_key->length == key_length) &&
       (max_key && max_key->length == key_length) &&
       (min_key->key==max_key->key ||
        memcmp(min_key->key, max_key->key, key_length)==0)))
    DBUG_RETURN(1);
  
  // XXX why this if
  if ((idx_type == PRIMARY_KEY_ORDERED_INDEX ||
       idx_type == UNIQUE_ORDERED_INDEX ||
       idx_type == ORDERED_INDEX))
  {
    THD *thd= current_thd;
    const bool index_stat_enable= THDVAR(NULL, index_stat_enable) &&
                                  THDVAR(thd, index_stat_enable);

    if (index_stat_enable)
    {
      ha_rows rows= HA_POS_ERROR;
      int err= ndb_index_stat_get_rir(inx, min_key, max_key, &rows);
      if (err == 0)
      {
        /**
         * optmizer thinks that all values < 2 are exact...but
         * but we don't provide exact statistics
         */
        if (rows < 2)
          rows = 2;
        DBUG_RETURN(rows);
      }
      /*fall through*/
    }

    if (g_ndb_records_in_range_tree_dive)
    {
      NDB_INDEX_DATA& d=m_index[inx];
      const NDBINDEX* index= d.index;
      Ndb *ndb= get_ndb(thd);
      NdbTransaction* active_trans= m_thd_ndb ? m_thd_ndb->trans : 0;
      NdbTransaction* trans=NULL;
      int res=0;
      Uint64 rows;

      do
      {
        if ((trans=active_trans) == NULL || 
            trans->commitStatus() != NdbTransaction::Started)
        {
          DBUG_PRINT("info", ("no active trans"));
          if (! (trans=ndb->startTransaction()))
            ERR_BREAK(ndb->getNdbError(), res);
        }
        
        /* Create an IndexBound struct for the keys */
        NdbIndexScanOperation::IndexBound ib;
        compute_index_bounds(ib,
                             key_info,
                             min_key, 
                             max_key);

        ib.range_no= 0;

        NdbIndexStat is;
        if (is.records_in_range(index, 
                                trans, 
                                d.ndb_record_key,
                                m_ndb_record,
                                &ib, 
                                0, 
                                &rows, 
                                0) == -1)
          ERR_BREAK(is.getNdbError(), res);
      } while (0);

      if (trans != active_trans && rows == 0)
        rows = 1;
      if (trans != active_trans && trans != NULL)
        ndb->closeTransaction(trans);
      if (res == 0)
        DBUG_RETURN(rows);
      /*fall through*/
    }
  }

  /* Use simple heuristics to estimate fraction
     of 'stats.record' returned from range.
  */
  do
  {
    if (stats.records == ~(ha_rows)0 || stats.records == 0)
    {
      /* Refresh statistics, only read from datanodes if 'use_exact_count' */
      THD *thd= current_thd;
      if (update_stats(thd, THDVAR(thd, use_exact_count)))
        break;
    }

    Uint64 rows;
    Uint64 table_rows= stats.records;
    size_t eq_bound_len= 0;
    size_t min_key_length= (min_key) ? min_key->length : 0;
    size_t max_key_length= (max_key) ? max_key->length : 0; 

    // Might have an closed/open range bound:
    // Low range open
    if (!min_key_length)
    {
      rows= (!max_key_length) 
           ? table_rows             // No range was specified
           : table_rows/10;         // -oo .. <high range> -> 10% selectivity
    }
    // High range open
    else if (!max_key_length)
    {
      rows= table_rows/10;          // <low range>..oo -> 10% selectivity
    }
    else
    {
      size_t bounds_len= min(min_key_length,max_key_length);
      uint eq_bound_len= 0;
      uint eq_bound_offs= 0;

      KEY_PART_INFO* key_part= key_info->key_part;
      KEY_PART_INFO* end= key_part+key_info->key_parts;
      for (; key_part != end; key_part++) 
      {
        uint part_length= key_part->store_length;
        if (eq_bound_offs+part_length > bounds_len ||
            memcmp(&min_key->key[eq_bound_offs],
                   &max_key->key[eq_bound_offs],
                   part_length))
        {
          break;
        }
        eq_bound_len+= key_part->length;
        eq_bound_offs+= part_length;
      }

      if (!eq_bound_len)
      {
        rows= table_rows/20;        // <low range>..<high range> -> 5% 
      }
      else
      {
        // Has an equality range on a leading part of 'key_length':
        // - Assume reduced selectivity for non-unique indexes
        //   by decreasing 'eq_fraction' by 20%
        // - Assume equal selectivity for all eq_parts in key.

        double eq_fraction = (double)(eq_bound_len) / key_length;
        if (idx_type == ORDERED_INDEX) // Non-unique index -> less selectivity
          eq_fraction/= 1.20;
        if (eq_fraction >= 1.0)        // Exact match -> 1 row
          DBUG_RETURN(1);

        rows = (Uint64)((double)table_rows / pow((double)table_rows, eq_fraction));
        if (rows > (table_rows/50))    // EQ-range: Max 2% of rows
          rows= (table_rows/50);

        if (min_key_length > eq_bound_offs)
          rows/= 2;
        if (max_key_length > eq_bound_offs)
          rows/= 2;
      }
    }

    // Make sure that EQ is preferred even if row-count is low
    if (eq_bound_len && rows < 2)      // At least 2 rows as not exact
      rows= 2;
    else if (rows < 3)
      rows= 3;
    DBUG_RETURN(min(rows,table_rows));
  } while (0);

  DBUG_RETURN(10); /* Poor guess when you don't know anything */
}

ulonglong ha_ndbcluster::table_flags(void) const
{
  THD *thd= current_thd;
  ulonglong f=
    HA_REC_NOT_IN_SEQ |
    HA_NULL_IN_KEY |
    HA_AUTO_PART_KEY |
    HA_NO_PREFIX_CHAR_KEYS |
#ifndef NDB_WITH_NEW_MRR_INTERFACE
    HA_NEED_READ_RANGE_BUFFER |
#endif
    HA_CAN_GEOMETRY |
    HA_CAN_BIT_FIELD |
    HA_PRIMARY_KEY_REQUIRED_FOR_POSITION |
    HA_PRIMARY_KEY_REQUIRED_FOR_DELETE |
    HA_PARTIAL_COLUMN_READ |
    HA_HAS_OWN_BINLOGGING |
    HA_BINLOG_ROW_CAPABLE |
    HA_HAS_RECORDS |
#ifndef NDB_WITHOUT_ONLINE_ALTER
    HA_ONLINE_ALTER |
#endif
    0;

  /*
    To allow for logging of ndb tables during stmt based logging;
    flag cabablity, but also turn off flag for OWN_BINLOGGING
  */
  if (thd->variables.binlog_format == BINLOG_FORMAT_STMT)
    f= (f | HA_BINLOG_STMT_CAPABLE) & ~HA_HAS_OWN_BINLOGGING;
  return f;
}

const char * ha_ndbcluster::table_type() const 
{
  return("NDBCLUSTER");
}
uint ha_ndbcluster::max_supported_record_length() const
{ 
  return NDB_MAX_TUPLE_SIZE;
}
uint ha_ndbcluster::max_supported_keys() const
{
  return MAX_KEY;
}
uint ha_ndbcluster::max_supported_key_parts() const 
{
  return NDB_MAX_NO_OF_ATTRIBUTES_IN_KEY;
}
uint ha_ndbcluster::max_supported_key_length() const
{
  return NDB_MAX_KEY_SIZE;
}
uint ha_ndbcluster::max_supported_key_part_length() const
{
  return NDB_MAX_KEY_SIZE;
}
bool ha_ndbcluster::low_byte_first() const
{ 
#ifdef WORDS_BIGENDIAN
  return FALSE;
#else
  return TRUE;
#endif
}
const char* ha_ndbcluster::index_type(uint key_number)
{
  switch (get_index_type(key_number)) {
  case ORDERED_INDEX:
  case UNIQUE_ORDERED_INDEX:
  case PRIMARY_KEY_ORDERED_INDEX:
    return "BTREE";
  case UNIQUE_INDEX:
  case PRIMARY_KEY_INDEX:
  default:
    return "HASH";
  }
}

uint8 ha_ndbcluster::table_cache_type()
{
  DBUG_ENTER("ha_ndbcluster::table_cache_type=HA_CACHE_TBL_ASKTRANSACT");
  DBUG_RETURN(HA_CACHE_TBL_ASKTRANSACT);
}


uint ndb_get_commitcount(THD *thd, char *dbname, char *tabname,
                         Uint64 *commit_count)
{
  char name[FN_REFLEN + 1];
  NDB_SHARE *share;
  DBUG_ENTER("ndb_get_commitcount");

  build_table_filename(name, sizeof(name) - 1,
                       dbname, tabname, "", 0);
  DBUG_PRINT("enter", ("name: %s", name));
  pthread_mutex_lock(&ndbcluster_mutex);
  if (!(share=(NDB_SHARE*) my_hash_search(&ndbcluster_open_tables,
                                          (const uchar*) name,
                                          strlen(name))))
  {
    pthread_mutex_unlock(&ndbcluster_mutex);
    DBUG_PRINT("info", ("Table %s not found in ndbcluster_open_tables", name));
    DBUG_RETURN(1);
  }
  /* ndb_share reference temporary, free below */
  share->use_count++;
  DBUG_PRINT("NDB_SHARE", ("%s temporary  use_count: %u",
                           share->key, share->use_count));
  pthread_mutex_unlock(&ndbcluster_mutex);

  pthread_mutex_lock(&share->mutex);
  if (opt_ndb_cache_check_time > 0)
  {
    if (share->commit_count != 0)
    {
      *commit_count= share->commit_count;
#ifndef DBUG_OFF
      char buff[22];
#endif
      DBUG_PRINT("info", ("Getting commit_count: %s from share",
                          llstr(share->commit_count, buff)));
      pthread_mutex_unlock(&share->mutex);
      /* ndb_share reference temporary free */
      DBUG_PRINT("NDB_SHARE", ("%s temporary free  use_count: %u",
                               share->key, share->use_count));
      free_share(&share);
      DBUG_RETURN(0);
    }
  }
  DBUG_PRINT("info", ("Get commit_count from NDB"));
  Ndb *ndb;
  if (!(ndb= check_ndb_in_thd(thd)))
    DBUG_RETURN(1);
  if (ndb->setDatabaseName(dbname))
  {
    ERR_RETURN(ndb->getNdbError());
  }
  uint lock= share->commit_count_lock;
  pthread_mutex_unlock(&share->mutex);

  struct Ndb_statistics stat;
  {
    Ndb_table_guard ndbtab_g(ndb->getDictionary(), tabname);
    if (ndbtab_g.get_table() == 0
        || ndb_get_table_statistics(thd, NULL, 
                                    FALSE, 
                                    ndb, 
                                    ndbtab_g.get_table()->getDefaultRecord(),
                                    &stat))
    {
      /* ndb_share reference temporary free */
      DBUG_PRINT("NDB_SHARE", ("%s temporary free  use_count: %u",
                               share->key, share->use_count));
      free_share(&share);
      DBUG_RETURN(1);
    }
  }

  pthread_mutex_lock(&share->mutex);
  if (share->commit_count_lock == lock)
  {
#ifndef DBUG_OFF
    char buff[22];
#endif
    DBUG_PRINT("info", ("Setting commit_count to %s",
                        llstr(stat.commit_count, buff)));
    share->commit_count= stat.commit_count;
    *commit_count= stat.commit_count;
  }
  else
  {
    DBUG_PRINT("info", ("Discarding commit_count, comit_count_lock changed"));
    *commit_count= 0;
  }
  pthread_mutex_unlock(&share->mutex);
  /* ndb_share reference temporary free */
  DBUG_PRINT("NDB_SHARE", ("%s temporary free  use_count: %u",
                           share->key, share->use_count));
  free_share(&share);
  DBUG_RETURN(0);
}


/**
  Check if a cached query can be used.

  This is done by comparing the supplied engine_data to commit_count of
  the table.

  The commit_count is either retrieved from the share for the table, where
  it has been cached by the util thread. If the util thread is not started,
  NDB has to be contacetd to retrieve the commit_count, this will introduce
  a small delay while waiting for NDB to answer.


  @param thd            thread handle
  @param full_name      concatenation of database name,
                        the null character '\\0', and the table name
  @param full_name_len  length of the full name,
                        i.e. len(dbname) + len(tablename) + 1
  @param engine_data    parameter retrieved when query was first inserted into
                        the cache. If the value of engine_data is changed,
                        all queries for this table should be invalidated.

  @retval
    TRUE  Yes, use the query from cache
  @retval
    FALSE No, don't use the cached query, and if engine_data
          has changed, all queries for this table should be invalidated

*/

static my_bool
ndbcluster_cache_retrieval_allowed(THD *thd,
                                   char *full_name, uint full_name_len,
                                   ulonglong *engine_data)
{
  Uint64 commit_count;
  char *dbname= full_name;
  char *tabname= dbname+strlen(dbname)+1;
#ifndef DBUG_OFF
  char buff[22], buff2[22];
#endif
  DBUG_ENTER("ndbcluster_cache_retrieval_allowed");
  DBUG_PRINT("enter", ("dbname: %s, tabname: %s",
                       dbname, tabname));

  if (thd_options(thd) & (OPTION_NOT_AUTOCOMMIT | OPTION_BEGIN))
  {
    /* Don't allow qc to be used if table has been previously
       modified in transaction */
    if (!check_ndb_in_thd(thd))
      DBUG_RETURN(FALSE);
   Thd_ndb *thd_ndb= get_thd_ndb(thd);
    if (!thd_ndb->changed_tables.is_empty())
    {
      NDB_SHARE* share;
      List_iterator_fast<NDB_SHARE> it(thd_ndb->changed_tables);
      while ((share= it++))
      {
        if (strcmp(share->table_name, tabname) == 0 &&
            strcmp(share->db, dbname) == 0)
        {
          DBUG_PRINT("exit", ("No, transaction has changed table"));
          DBUG_RETURN(FALSE);
        }
      }
    }
  }

  if (ndb_get_commitcount(thd, dbname, tabname, &commit_count))
  {
    *engine_data= 0; /* invalidate */
    DBUG_PRINT("exit", ("No, could not retrieve commit_count"));
    DBUG_RETURN(FALSE);
  }
  DBUG_PRINT("info", ("*engine_data: %s, commit_count: %s",
                      llstr(*engine_data, buff), llstr(commit_count, buff2)));
  if (commit_count == 0)
  {
    *engine_data= 0; /* invalidate */
    DBUG_PRINT("exit", ("No, local commit has been performed"));
    DBUG_RETURN(FALSE);
  }
  else if (*engine_data != commit_count)
  {
    *engine_data= commit_count; /* invalidate */
     DBUG_PRINT("exit", ("No, commit_count has changed"));
     DBUG_RETURN(FALSE);
   }

  DBUG_PRINT("exit", ("OK to use cache, engine_data: %s",
                      llstr(*engine_data, buff)));
  DBUG_RETURN(TRUE);
}


/**
  Register a table for use in the query cache.

  Fetch the commit_count for the table and return it in engine_data,
  this will later be used to check if the table has changed, before
  the cached query is reused.

  @param thd            thread handle
  @param full_name      concatenation of database name,
                        the null character '\\0', and the table name
  @param full_name_len  length of the full name,
                        i.e. len(dbname) + len(tablename) + 1
  @param engine_callback  function to be called before using cache on
                          this table
  @param[out] engine_data    commit_count for this table

  @retval
    TRUE  Yes, it's ok to cahce this query
  @retval
    FALSE No, don't cach the query
*/

my_bool
ha_ndbcluster::register_query_cache_table(THD *thd,
                                          char *full_name, uint full_name_len,
                                          qc_engine_callback *engine_callback,
                                          ulonglong *engine_data)
{
  Uint64 commit_count;
#ifndef DBUG_OFF
  char buff[22];
#endif
  DBUG_ENTER("ha_ndbcluster::register_query_cache_table");
  DBUG_PRINT("enter",("dbname: %s, tabname: %s",
		      m_dbname, m_tabname));

  if (thd_options(thd) & (OPTION_NOT_AUTOCOMMIT | OPTION_BEGIN))
  {
    /* Don't allow qc to be used if table has been previously
       modified in transaction */
    Thd_ndb *thd_ndb= get_thd_ndb(thd);
    if (!thd_ndb->changed_tables.is_empty())
    {
      DBUG_ASSERT(m_share);
      NDB_SHARE* share;
      List_iterator_fast<NDB_SHARE> it(thd_ndb->changed_tables);
      while ((share= it++))
      {
        if (m_share == share)
        {
          DBUG_PRINT("exit", ("No, transaction has changed table"));
          DBUG_RETURN(FALSE);
        }
      }
    }
  }

  if (ndb_get_commitcount(thd, m_dbname, m_tabname, &commit_count))
  {
    *engine_data= 0;
    DBUG_PRINT("exit", ("Error, could not get commitcount"));
    DBUG_RETURN(FALSE);
  }
  *engine_data= commit_count;
  *engine_callback= ndbcluster_cache_retrieval_allowed;
  DBUG_PRINT("exit", ("commit_count: %s", llstr(commit_count, buff)));
  DBUG_RETURN(commit_count > 0);
}


/**
  Handling the shared NDB_SHARE structure that is needed to
  provide table locking.

  It's also used for sharing data with other NDB handlers
  in the same MySQL Server. There is currently not much
  data we want to or can share.
*/

static uchar *ndbcluster_get_key(NDB_SHARE *share, size_t *length,
                                my_bool not_used __attribute__((unused)))
{
  *length= share->key_length;
  return (uchar*) share->key;
}


#ifndef DBUG_OFF

static void print_share(const char* where, NDB_SHARE* share)
{
  fprintf(DBUG_FILE,
          "%s %s.%s: use_count: %u, commit_count: %lu\n",
          where, share->db, share->table_name, share->use_count,
          (ulong) share->commit_count);
  fprintf(DBUG_FILE,
          "  - key: %s, key_length: %d\n",
          share->key, share->key_length);

  Ndb_event_data *event_data= 0;
  if (share->event_data)
    event_data= share->event_data;
  else if (share->op)
    event_data= (Ndb_event_data *) share->op->getCustomData();
  if (event_data)
  {
    fprintf(DBUG_FILE,
            "  - event_data->shadow_table: %p %s.%s\n",
            event_data->shadow_table, event_data->shadow_table->s->db.str,
            event_data->shadow_table->s->table_name.str);
  }
}


static void print_ndbcluster_open_tables()
{
  DBUG_LOCK_FILE;
  fprintf(DBUG_FILE, ">ndbcluster_open_tables\n");
  for (uint i= 0; i < ndbcluster_open_tables.records; i++)
    print_share("",
                (NDB_SHARE*)my_hash_element(&ndbcluster_open_tables, i));
  fprintf(DBUG_FILE, "<ndbcluster_open_tables\n");
  DBUG_UNLOCK_FILE;
}

#endif


#define dbug_print_open_tables()                \
  DBUG_EXECUTE("info",                          \
               print_ndbcluster_open_tables(););

#define dbug_print_share(t, s)                  \
  DBUG_LOCK_FILE;                               \
  DBUG_EXECUTE("info",                          \
               print_share((t), (s)););         \
  DBUG_UNLOCK_FILE;


/*
  For some reason a share is still around, try to salvage the situation
  by closing all cached tables. If the share still exists, there is an
  error somewhere but only report this to the error log.  Keep this
  "trailing share" but rename it since there are still references to it
  to avoid segmentation faults.  There is a risk that the memory for
  this trailing share leaks.
  
  Must be called with previous pthread_mutex_lock(&ndbcluster_mutex)
*/
int handle_trailing_share(THD *thd, NDB_SHARE *share)
{
  static ulong trailing_share_id= 0;
  DBUG_ENTER("handle_trailing_share");

  /* ndb_share reference temporary, free below */
  ++share->use_count;
  if (opt_ndb_extra_logging > 9)
    sql_print_information ("handle_trailing_share: %s use_count: %u", share->key, share->use_count);
  DBUG_PRINT("NDB_SHARE", ("%s temporary  use_count: %u",
                           share->key, share->use_count));
  pthread_mutex_unlock(&ndbcluster_mutex);

  TABLE_LIST table_list;
  bzero((char*) &table_list,sizeof(table_list));
  table_list.db= share->db;
  table_list.alias= table_list.table_name= share->table_name;
  close_cached_tables(thd, &table_list, TRUE, FALSE, FALSE);

  pthread_mutex_lock(&ndbcluster_mutex);
  /* ndb_share reference temporary free */
  DBUG_PRINT("NDB_SHARE", ("%s temporary free  use_count: %u",
                           share->key, share->use_count));
  if (!--share->use_count)
  {
    if (opt_ndb_extra_logging > 9)
      sql_print_information ("handle_trailing_share: %s use_count: %u", share->key, share->use_count);
    if (opt_ndb_extra_logging)
      sql_print_information("NDB_SHARE: trailing share "
                            "%s(connect_count: %u) "
                            "released by close_cached_tables at "
                            "connect_count: %u",
                            share->key,
                            share->connect_count,
                            g_ndb_cluster_connection->get_connect_count());
    ndbcluster_real_free_share(&share);
    DBUG_RETURN(0);
  }
  if (opt_ndb_extra_logging > 9)
    sql_print_information ("handle_trailing_share: %s use_count: %u", share->key, share->use_count);

  /*
    share still exists, if share has not been dropped by server
    release that share
  */
  if (share->state != NSS_DROPPED)
  {
    share->state= NSS_DROPPED;
    /* ndb_share reference create free */
    DBUG_PRINT("NDB_SHARE", ("%s create free  use_count: %u",
                             share->key, share->use_count));
    --share->use_count;
    if (opt_ndb_extra_logging > 9)
      sql_print_information ("handle_trailing_share: %s use_count: %u", share->key, share->use_count);

    if (share->use_count == 0)
    {
      if (opt_ndb_extra_logging)
        sql_print_information("NDB_SHARE: trailing share "
                              "%s(connect_count: %u) "
                              "released after NSS_DROPPED check "
                              "at connect_count: %u",
                              share->key,
                              share->connect_count,
                              g_ndb_cluster_connection->get_connect_count());
      ndbcluster_real_free_share(&share);
      DBUG_RETURN(0);
    }
  }

  DBUG_PRINT("info", ("NDB_SHARE: %s already exists use_count=%d, op=0x%lx.",
                      share->key, share->use_count, (long) share->op));
  /* 
     Ignore table shares only opened by util thread
   */
  if (!((share->use_count == 1) && share->util_thread))
  {
#ifdef NDB_LOG_TRAILING_SHARE_ERRORS
    sql_print_warning("NDB_SHARE: %s already exists use_count=%d."
                      " Moving away for safety, but possible memleak.",
                      share->key, share->use_count);
#endif
  }
  dbug_print_open_tables();

  /*
    Ndb share has not been released as it should
  */
#ifdef NOT_YET
  DBUG_ASSERT(FALSE);
#endif

  /*
    This is probably an error.  We can however save the situation
    at the cost of a possible mem leak, by "renaming" the share
    - First remove from hash
  */
  my_hash_delete(&ndbcluster_open_tables, (uchar*) share);

  /*
    now give it a new name, just a running number
    if space is not enough allocate some more
  */
  {
    const uint min_key_length= 10;
    if (share->key_length < min_key_length)
    {
      share->key= (char*) alloc_root(&share->mem_root, min_key_length + 1);
      share->key_length= min_key_length;
    }
    share->key_length=
      my_snprintf(share->key, min_key_length + 1, "#leak%lu",
                  trailing_share_id++);
  }
  /* Keep it for possible the future trailing free */
  my_hash_insert(&ndbcluster_open_tables, (uchar*) share);

  DBUG_RETURN(0);
}

/*
  Rename share is used during rename table.
*/
int ndbcluster_prepare_rename_share(NDB_SHARE *share, const char *new_key)
{
  /*
    allocate and set the new key, db etc
    enough space for key, db, and table_name
  */
  uint new_length= (uint) strlen(new_key);
  share->new_key= (char*) alloc_root(&share->mem_root, 2 * (new_length + 1));
  strmov(share->new_key, new_key);
  return 0;
}

int ndbcluster_undo_rename_share(THD *thd, NDB_SHARE *share)
{
  share->new_key= share->old_names;
  ndbcluster_rename_share(thd, share);
  return 0;
}

int ndbcluster_rename_share(THD *thd, NDB_SHARE *share)
{
  NDB_SHARE *tmp;
  pthread_mutex_lock(&ndbcluster_mutex);
  uint new_length= (uint) strlen(share->new_key);
  DBUG_PRINT("ndbcluster_rename_share", ("old_key: %s  old__length: %d",
                              share->key, share->key_length));
  if ((tmp= (NDB_SHARE*) my_hash_search(&ndbcluster_open_tables,
                                        (const uchar*) share->new_key,
                                        new_length)))
    handle_trailing_share(thd, tmp);

  /* remove the share from hash */
  my_hash_delete(&ndbcluster_open_tables, (uchar*) share);
  dbug_print_open_tables();

  /* save old stuff if insert should fail */
  uint old_length= share->key_length;
  char *old_key= share->key;

  share->key= share->new_key;
  share->key_length= new_length;

  if (my_hash_insert(&ndbcluster_open_tables, (uchar*) share))
  {
    // ToDo free the allocated stuff above?
    DBUG_PRINT("error", ("ndbcluster_rename_share: my_hash_insert %s failed",
                         share->key));
    share->key= old_key;
    share->key_length= old_length;
    if (my_hash_insert(&ndbcluster_open_tables, (uchar*) share))
    {
      sql_print_error("ndbcluster_rename_share: failed to recover %s", share->key);
      DBUG_PRINT("error", ("ndbcluster_rename_share: my_hash_insert %s failed",
                           share->key));
    }
    dbug_print_open_tables();
    pthread_mutex_unlock(&ndbcluster_mutex);
    return -1;
  }
  dbug_print_open_tables();

  share->db= share->key + new_length + 1;
  ha_ndbcluster::set_dbname(share->new_key, share->db);
  share->table_name= share->db + strlen(share->db) + 1;
  ha_ndbcluster::set_tabname(share->new_key, share->table_name);

  dbug_print_share("ndbcluster_rename_share:", share);
  Ndb_event_data *event_data= 0;
  if (share->event_data)
    event_data= share->event_data;
  else if (share->op)
    event_data= (Ndb_event_data *) share->op->getCustomData();
  if (event_data && event_data->shadow_table)
  {
    if (!IS_TMP_PREFIX(share->table_name))
    {
      event_data->shadow_table->s->db.str= share->db;
      event_data->shadow_table->s->db.length= strlen(share->db);
      event_data->shadow_table->s->table_name.str= share->table_name;
      event_data->shadow_table->s->table_name.length= strlen(share->table_name);
    }
    else
    {
      /**
       * we don't rename the table->s here 
       *   that is used by injector
       *   as we don't know if all events has been processed
       * This will be dropped anyway
       */
    }
  }
  /* else rename will be handled when the ALTER event comes */
  share->old_names= old_key;
  // ToDo free old_names after ALTER EVENT

  if (opt_ndb_extra_logging > 9)
    sql_print_information ("ndbcluster_rename_share: %s-%s use_count: %u", old_key, share->key, share->use_count);

  pthread_mutex_unlock(&ndbcluster_mutex);
  return 0;
}

/*
  Increase refcount on existing share.
  Always returns share and cannot fail.
*/
NDB_SHARE *ndbcluster_get_share(NDB_SHARE *share)
{
  pthread_mutex_lock(&ndbcluster_mutex);
  share->use_count++;

  dbug_print_open_tables();
  dbug_print_share("ndbcluster_get_share:", share);
  if (opt_ndb_extra_logging > 9)
    sql_print_information ("ndbcluster_get_share: %s use_count: %u", share->key, share->use_count);
  pthread_mutex_unlock(&ndbcluster_mutex);
  return share;
}


/*
  Get a share object for key

  Returns share for key, and increases the refcount on the share.

  create_if_not_exists == TRUE:
    creates share if it does not alreade exist
    returns 0 only due to out of memory, and then sets my_error

  create_if_not_exists == FALSE:
    returns 0 if share does not exist

  have_lock == TRUE, pthread_mutex_lock(&ndbcluster_mutex) already taken
*/

NDB_SHARE *ndbcluster_get_share(const char *key, TABLE *table,
                                bool create_if_not_exists,
                                bool have_lock)
{
  NDB_SHARE *share;
  uint length= (uint) strlen(key);
  DBUG_ENTER("ndbcluster_get_share");
  DBUG_PRINT("enter", ("key: '%s'", key));

  if (!have_lock)
    pthread_mutex_lock(&ndbcluster_mutex);
  if (!(share= (NDB_SHARE*) my_hash_search(&ndbcluster_open_tables,
                                           (const uchar*) key,
                                           length)))
  {
    if (!create_if_not_exists)
    {
      DBUG_PRINT("error", ("get_share: %s does not exist", key));
      if (!have_lock)
        pthread_mutex_unlock(&ndbcluster_mutex);
      DBUG_RETURN(0);
    }
    if ((share= (NDB_SHARE*) my_malloc(sizeof(*share),
                                       MYF(MY_WME | MY_ZEROFILL))))
    {
      MEM_ROOT **root_ptr=
        my_pthread_getspecific_ptr(MEM_ROOT**, THR_MALLOC);
      MEM_ROOT *old_root= *root_ptr;
      init_sql_alloc(&share->mem_root, 1024, 0);
      *root_ptr= &share->mem_root; // remember to reset before return
      share->state= NSS_INITIAL;
      /* enough space for key, db, and table_name */
      share->key= (char*) alloc_root(*root_ptr, 2 * (length + 1));
      share->key_length= length;
      strmov(share->key, key);
      if (my_hash_insert(&ndbcluster_open_tables, (uchar*) share))
      {
        free_root(&share->mem_root, MYF(0));
        my_free((uchar*) share, 0);
        *root_ptr= old_root;
        if (!have_lock)
          pthread_mutex_unlock(&ndbcluster_mutex);
        DBUG_RETURN(0);
      }
      thr_lock_init(&share->lock);
      pthread_mutex_init(&share->mutex, MY_MUTEX_INIT_FAST);
      share->commit_count= 0;
      share->commit_count_lock= 0;
      share->db= share->key + length + 1;
      ha_ndbcluster::set_dbname(key, share->db);
      share->table_name= share->db + strlen(share->db) + 1;
      ha_ndbcluster::set_tabname(key, share->table_name);
      if (ndbcluster_binlog_init_share(current_thd, share, table))
      {
        DBUG_PRINT("error", ("get_share: %s could not init share", key));
        ndbcluster_real_free_share(&share);
        *root_ptr= old_root;
        if (!have_lock)
          pthread_mutex_unlock(&ndbcluster_mutex);
        DBUG_RETURN(0);
      }
      *root_ptr= old_root;
    }
    else
    {
      DBUG_PRINT("error", ("get_share: failed to alloc share"));
      if (!have_lock)
        pthread_mutex_unlock(&ndbcluster_mutex);
      my_error(ER_OUTOFMEMORY, MYF(0), sizeof(*share));
      DBUG_RETURN(0);
    }
  }
  share->use_count++;
  if (opt_ndb_extra_logging > 9)
    sql_print_information ("ndbcluster_get_share: %s use_count: %u", share->key, share->use_count);

  dbug_print_open_tables();
  dbug_print_share("ndbcluster_get_share:", share);
  if (!have_lock)
    pthread_mutex_unlock(&ndbcluster_mutex);
  DBUG_RETURN(share);
}


void ndbcluster_real_free_share(NDB_SHARE **share)
{
  DBUG_ENTER("ndbcluster_real_free_share");
  dbug_print_share("ndbcluster_real_free_share:", *share);

  if (opt_ndb_extra_logging > 9)
    sql_print_information ("ndbcluster_real_free_share: %s use_count: %u", (*share)->key, (*share)->use_count);

  ndb_index_stat_free(*share);

  my_hash_delete(&ndbcluster_open_tables, (uchar*) *share);
  thr_lock_delete(&(*share)->lock);
  pthread_mutex_destroy(&(*share)->mutex);

#ifdef HAVE_NDB_BINLOG
  if ((*share)->m_cfn_share && (*share)->m_cfn_share->m_ex_tab && g_ndb)
  {
    NDBDICT *dict= g_ndb->getDictionary();
    dict->removeTableGlobal(*(*share)->m_cfn_share->m_ex_tab, 0);
    (*share)->m_cfn_share->m_ex_tab= 0;
  }
#endif
  (*share)->new_op= 0;
  if ((*share)->event_data)
  {
    delete (*share)->event_data;
    (*share)->event_data= 0;
  }
  free_root(&(*share)->mem_root, MYF(0));
  my_free((uchar*) *share, MYF(0));
  *share= 0;

  dbug_print_open_tables();
  DBUG_VOID_RETURN;
}


void ndbcluster_free_share(NDB_SHARE **share, bool have_lock)
{
  if (!have_lock)
    pthread_mutex_lock(&ndbcluster_mutex);
  if (!--(*share)->use_count)
  {
    if (opt_ndb_extra_logging > 9)
      sql_print_information ("ndbcluster_free_share: %s use_count: %u", (*share)->key, (*share)->use_count);
    ndbcluster_real_free_share(share);
  }
  else
  {
    if (opt_ndb_extra_logging > 9)
      sql_print_information ("ndbcluster_free_share: %s use_count: %u", (*share)->key, (*share)->use_count);
    dbug_print_open_tables();
    dbug_print_share("ndbcluster_free_share:", *share);
  }
  if (!have_lock)
    pthread_mutex_unlock(&ndbcluster_mutex);
}


struct ndb_table_statistics_row {
  Uint64 rows;
  Uint64 commits;
  Uint32 size;
  Uint64 fixed_mem;
  Uint64 var_mem;
};

int ha_ndbcluster::update_stats(THD *thd,
                                bool do_read_stat,
                                bool have_lock,
                                uint part_id)
{
  struct Ndb_statistics stat;
  Thd_ndb *thd_ndb= get_thd_ndb(thd);
  DBUG_ENTER("ha_ndbcluster::update_stats");
  if (do_read_stat || !m_share)
  {
    Ndb *ndb= thd_ndb->ndb;
    if (ndb->setDatabaseName(m_dbname))
    {
      DBUG_RETURN(my_errno= HA_ERR_OUT_OF_MEM);
    }
    if (int err= ndb_get_table_statistics(thd, this, TRUE, ndb,
                                          m_ndb_record, &stat,
                                          have_lock, part_id))
    {
      DBUG_RETURN(err);
    }
    if (m_share)
    {
      pthread_mutex_lock(&m_share->mutex);
      m_share->stat= stat;
      pthread_mutex_unlock(&m_share->mutex);
    }
  }
  else
  {
    pthread_mutex_lock(&m_share->mutex);
    stat= m_share->stat;
    pthread_mutex_unlock(&m_share->mutex);
  }
  struct Ndb_local_table_statistics *local_info= m_table_info;
  int no_uncommitted_rows_count;
  if (thd_ndb->m_error || !local_info)
    no_uncommitted_rows_count= 0;
  else
    no_uncommitted_rows_count= local_info->no_uncommitted_rows_count;
  stats.mean_rec_length= stat.row_size;
  stats.data_file_length= stat.fragment_memory;
  stats.records= stat.row_count + no_uncommitted_rows_count;
  stats.max_data_file_length= stat.fragment_extent_space;
  stats.delete_length= stat.fragment_extent_free_space;

  DBUG_PRINT("exit", ("stats.records: %d  "
                      "stat->row_count: %d  "
                      "no_uncommitted_rows_count: %d"
                      "stat->fragment_extent_space: %u  "
                      "stat->fragment_extent_free_space: %u",
                      (int)stats.records,
                      (int)stat.row_count,
                      (int)no_uncommitted_rows_count,
                      (uint)stat.fragment_extent_space,
                      (uint)stat.fragment_extent_free_space));
  DBUG_RETURN(0);
}

/* If part_id contains a legal partition id, ndbstat returns the
   partition-statistics pertaining to that partition only.
   Otherwise, it returns the table-statistics,
   which is an aggregate over all partitions of that table.
 */
static 
int
ndb_get_table_statistics(THD *thd, ha_ndbcluster* file, bool report_error, Ndb* ndb,
                         const NdbRecord *record,
                         struct Ndb_statistics * ndbstat,
                         bool have_lock,
                         uint part_id)
{
  Thd_ndb *thd_ndb= get_thd_ndb(current_thd);
  NdbTransaction* pTrans;
  NdbError error;
  int retries= 100;
  int reterr= 0;
  int retry_sleep= 30; /* 30 milliseconds */
  const char *dummyRowPtr;
  NdbOperation::GetValueSpec extraGets[8];
  Uint64 rows, commits, fixed_mem, var_mem, ext_space, free_ext_space;
  Uint32 size, fragid;
#ifndef DBUG_OFF
  char buff[22], buff2[22], buff3[22], buff4[22], buff5[22], buff6[22];
#endif
  DBUG_ENTER("ndb_get_table_statistics");

  DBUG_ASSERT(record != 0);
  
  /* We use the passed in NdbRecord just to get access to the
     table, we mask out any/all columns it may have and add
     our reads as extraGets.  This is necessary as they are
     all pseudo-columns
  */
  extraGets[0].column= NdbDictionary::Column::ROW_COUNT;
  extraGets[0].appStorage= &rows;
  extraGets[1].column= NdbDictionary::Column::COMMIT_COUNT;
  extraGets[1].appStorage= &commits;
  extraGets[2].column= NdbDictionary::Column::ROW_SIZE;
  extraGets[2].appStorage= &size;
  extraGets[3].column= NdbDictionary::Column::FRAGMENT_FIXED_MEMORY;
  extraGets[3].appStorage= &fixed_mem;
  extraGets[4].column= NdbDictionary::Column::FRAGMENT_VARSIZED_MEMORY;
  extraGets[4].appStorage= &var_mem;
  extraGets[5].column= NdbDictionary::Column::FRAGMENT_EXTENT_SPACE;
  extraGets[5].appStorage= &ext_space;
  extraGets[6].column= NdbDictionary::Column::FRAGMENT_FREE_EXTENT_SPACE;
  extraGets[6].appStorage= &free_ext_space;
  extraGets[7].column= NdbDictionary::Column::FRAGMENT;
  extraGets[7].appStorage= &fragid;

  const Uint32 codeWords= 1;
  Uint32 codeSpace[ codeWords ];
  NdbInterpretedCode code(NULL, // Table is irrelevant
                          &codeSpace[0],
                          codeWords);
  if ((code.interpret_exit_last_row() != 0) ||
      (code.finalise() != 0))
  {
    reterr= code.getNdbError().code;
    DBUG_PRINT("exit", ("failed, reterr: %u, NdbError %u(%s)", reterr,
                        error.code, error.message));
    DBUG_RETURN(reterr);
  }

  do
  {
    Uint32 count= 0;
    Uint64 sum_rows= 0;
    Uint64 sum_commits= 0;
    Uint64 sum_row_size= 0;
    Uint64 sum_mem= 0;
    Uint64 sum_ext_space= 0;
    Uint64 sum_free_ext_space= 0;
    NdbScanOperation*pOp;
    int check;

    if ((pTrans= ndb->startTransaction()) == NULL)
    {
      error= ndb->getNdbError();
      goto retry;
    }

    NdbScanOperation::ScanOptions options;
    options.optionsPresent= NdbScanOperation::ScanOptions::SO_BATCH |
                            NdbScanOperation::ScanOptions::SO_GETVALUE |
                            NdbScanOperation::ScanOptions::SO_INTERPRETED;
    /* Set batch_size=1, as we need only one row per fragment. */
    options.batch= 1;
    options.extraGetValues= &extraGets[0];
    options.numExtraGetValues= sizeof(extraGets)/sizeof(extraGets[0]); 
    options.interpretedCode= &code;

    if ((pOp= pTrans->scanTable(record, NdbOperation::LM_CommittedRead,
                                empty_mask,
                                &options,
                                sizeof(NdbScanOperation::ScanOptions))) == NULL)
    {
      error= pTrans->getNdbError();
      goto retry;
    }
    thd_ndb->m_scan_count++;
    thd_ndb->m_pruned_scan_count += (pOp->getPruned()? 1 : 0);
    
    thd_ndb->m_execute_count++;
    DBUG_PRINT("info", ("execute_count: %u", thd_ndb->m_execute_count));
    if (pTrans->execute(NdbTransaction::NoCommit,
                        NdbOperation::AbortOnError,
                        TRUE) == -1)
    {
      error= pTrans->getNdbError();
      goto retry;
    }
    
    while ((check= pOp->nextResult(&dummyRowPtr, TRUE, TRUE)) == 0)
    {
      DBUG_PRINT("info", ("nextResult rows: %d  commits: %d"
                          "fixed_mem_size %d var_mem_size %d "
                          "fragmentid %d extent_space %d free_extent_space %d",
                          (int)rows, (int)commits, (int)fixed_mem,
                          (int)var_mem, (int)fragid, (int)ext_space,
                          (int)free_ext_space));

      if ((part_id != ~(uint)0) && fragid != part_id)
      {
        continue;
      }

      sum_rows+= rows;
      sum_commits+= commits;
      if (sum_row_size < size)
        sum_row_size= size;
      sum_mem+= fixed_mem + var_mem;
      count++;
      sum_ext_space += ext_space;
      sum_free_ext_space += free_ext_space;

      if ((part_id != ~(uint)0) && fragid == part_id)
      {
        break;
      }
    }
    
    if (check == -1)
    {
      error= pOp->getNdbError();
      goto retry;
    }

    pOp->close(TRUE);

    ndb->closeTransaction(pTrans);

    ndbstat->row_count= sum_rows;
    ndbstat->commit_count= sum_commits;
    ndbstat->row_size= (ulong)sum_row_size;
    ndbstat->fragment_memory= sum_mem;
    ndbstat->fragment_extent_space= sum_ext_space;
    ndbstat->fragment_extent_free_space= sum_free_ext_space;

    DBUG_PRINT("exit", ("records: %s  commits: %s "
                        "row_size: %s  mem: %s "
                        "allocated: %s  free: %s "
                        "count: %u",
			llstr(sum_rows, buff),
                        llstr(sum_commits, buff2),
                        llstr(sum_row_size, buff3),
                        llstr(sum_mem, buff4),
                        llstr(sum_ext_space, buff5),
                        llstr(sum_free_ext_space, buff6),
                        count));

    DBUG_RETURN(0);
retry:
    if(report_error)
    {
      if (file && pTrans)
      {
        reterr= file->ndb_err(pTrans, have_lock);
      }
      else
      {
        const NdbError& tmp= error;
        ERR_PRINT(tmp);
        reterr= ndb_to_mysql_error(&tmp);
      }
    }
    else
      reterr= error.code;

    if (pTrans)
    {
      ndb->closeTransaction(pTrans);
      pTrans= NULL;
    }
    if (error.status == NdbError::TemporaryError &&
        retries-- && !thd->killed)
    {
      do_retry_sleep(retry_sleep);
      continue;
    }
    break;
  } while(1);
  DBUG_PRINT("exit", ("failed, reterr: %u, NdbError %u(%s)", reterr,
                      error.code, error.message));
  DBUG_RETURN(reterr);
}

/**
  Create a .ndb file to serve as a placeholder indicating 
  that the table with this name is a ndb table.
*/

int ha_ndbcluster::write_ndb_file(const char *name)
{
  File file;
  bool error=1;
  char path[FN_REFLEN];
  
  DBUG_ENTER("write_ndb_file");
  DBUG_PRINT("enter", ("name: %s", name));

#ifndef EMBEDDED_LIBRARY
  (void)strxnmov(path, FN_REFLEN-1, 
                 mysql_data_home,"/",name,ha_ndb_ext,NullS);
#else
  (void)strxnmov(path, FN_REFLEN-1, name,ha_ndb_ext, NullS);
#endif

  if ((file=my_create(path, CREATE_MODE,O_RDWR | O_TRUNC,MYF(MY_WME))) >= 0)
  {
    // It's an empty file
    error=0;
    my_close(file,MYF(0));
  }
  DBUG_RETURN(error);
}

#ifndef NDB_WITH_NEW_MRR_INTERFACE
bool 
ha_ndbcluster::null_value_index_search(KEY_MULTI_RANGE *ranges,
				       KEY_MULTI_RANGE *end_range,
				       HANDLER_BUFFER *buffer)
{
  DBUG_ENTER("null_value_index_search");
  KEY* key_info= table->key_info + active_index;
  KEY_MULTI_RANGE *range= ranges;
  ulong reclength= table->s->reclength;
  uchar *curr= (uchar*)buffer->buffer;
  uchar *end_of_buffer= (uchar*)buffer->buffer_end;

  /* All passed ranges whose results could fit into the 
   * buffer are examined, although some may later be
   * marked for skipping, wasting buffer space.
   */
  assert(!(range->range_flag & SKIP_RANGE));
  
  for (; range<end_range && curr+reclength <= end_of_buffer; 
       range++)
  {
    const uchar *key= range->start_key.key;
    uint key_len= range->start_key.length;
    if (check_null_in_key(key_info, key, key_len))
      DBUG_RETURN(TRUE);
    curr += reclength;
  }
  DBUG_RETURN(FALSE);
}
#endif

void ha_ndbcluster::check_read_before_write_removal()
{
  DBUG_ENTER("check_read_before_write_removal");

  /* Must have determined that rbwr is possible */
  assert(m_read_before_write_removal_possible);
  m_read_before_write_removal_used= true;

  /* Can't use on table with hidden primary key */
  assert(table_share->primary_key != MAX_KEY);

  /* Index must be unique */
  DBUG_PRINT("info", ("using index %d", active_index));
  const KEY *key= table->key_info + active_index;
  assert((key->flags & HA_NOSAME));

  DBUG_VOID_RETURN;
}

#ifndef NDB_WITH_NEW_MRR_INTERFACE
/*
  This is used to check if an ordered index scan is needed for a range in
  a multi range read.
  If a scan is not needed, we use a faster primary/unique key operation
  instead.
*/
static my_bool
read_multi_needs_scan(NDB_INDEX_TYPE cur_index_type, const KEY *key_info,
                      const KEY_MULTI_RANGE *r)
{
  if (cur_index_type == ORDERED_INDEX)
    return TRUE;
  if (cur_index_type == PRIMARY_KEY_INDEX ||
      cur_index_type == UNIQUE_INDEX)
    return FALSE;
  DBUG_ASSERT(cur_index_type == PRIMARY_KEY_ORDERED_INDEX ||
              cur_index_type == UNIQUE_ORDERED_INDEX);
  if (r->start_key.length != key_info->key_length ||
      r->start_key.flag != HA_READ_KEY_EXACT)
    return TRUE;                                // Not exact match, need scan
  if (cur_index_type == UNIQUE_ORDERED_INDEX &&
      check_null_in_key(key_info, r->start_key.key,r->start_key.length))
    return TRUE;                                // Can't use for NULL values
  return FALSE;
}

int
ha_ndbcluster::read_multi_range_first(KEY_MULTI_RANGE **found_range_p,
                                      KEY_MULTI_RANGE *ranges, 
                                      uint range_count,
                                      bool sorted, 
                                      HANDLER_BUFFER *buffer)
{
  KEY* key_info= table->key_info + active_index;
  NDB_INDEX_TYPE cur_index_type= get_index_type(active_index);
  ulong reclength= table_share->reclength;
  const NdbOperation* op;
  NdbTransaction *trans= m_thd_ndb->trans;
  int error;

  DBUG_ENTER("ha_ndbcluster::read_multi_range_first");
  DBUG_PRINT("info", ("blob fields=%d read_set=0x%x", table_share->blob_fields, table->read_set->bitmap[0]));

  /**
   * blobs and unique hash index with NULL can't be batched currently
   */
  if (uses_blob_value(table->read_set) ||
      (cur_index_type ==  UNIQUE_INDEX &&
       has_null_in_unique_index(active_index) &&
       null_value_index_search(ranges, ranges+range_count, buffer))
      || m_delete_cannot_batch || m_update_cannot_batch)
  {
    DBUG_PRINT("info", ("read_multi_range not possible, falling back to default handler implementation"));
    m_disable_multi_read= TRUE;
    DBUG_RETURN(handler::read_multi_range_first(found_range_p, 
                                                ranges, 
                                                range_count,
                                                sorted, 
                                                buffer));
  }

  /**
   * There may still be an open m_multi_cursor from the previous mrr access on this handler.
   * Close it now to free up resources for this NdbScanOperation.
   */ 
  if (unlikely((error= close_scan())))
    DBUG_RETURN(error);

  m_disable_multi_read= FALSE;

  /*
   * Copy arguments into member variables
   */
  m_multi_ranges= ranges;
  multi_range_curr= ranges;
  multi_range_end= ranges+range_count;
  multi_range_sorted= sorted;
  multi_range_buffer= buffer;

  /*
   * read multi range will read ranges as follows (if not ordered)
   *
   * input    read order
   * ======   ==========
   * pk-op 1  pk-op 1
   * pk-op 2  pk-op 2
   * range 3  range (3,5) NOTE result rows will be intermixed
   * pk-op 4  pk-op 4
   * range 5
   * pk-op 6  pk-op 6
   */   

  /*
    We first loop over all ranges, converting into primary/unique key
    operations if possible, and counting ranges that require an
    ordered index scan. If the supplied HANDLER_BUFFER is too small, we
    may also need to do only part of the multi read at once.

    Afterwards, we create the ordered index scan cursor (if needed).
  */

  DBUG_ASSERT(cur_index_type != UNDEFINED_INDEX);
  DBUG_ASSERT(m_multi_cursor==NULL);

  const NdbOperation* lastOp= trans ? trans->getLastDefinedOperation() : 0;
  const NdbOperation::LockMode lm = get_ndb_lock_mode(m_lock.type);
  uchar *row_buf= (uchar *)buffer->buffer;
  const uchar *end_of_buffer= buffer->buffer_end;
  uint num_scan_ranges= 0;
  uint i;
  bool any_real_read= FALSE;

  if (m_read_before_write_removal_possible)
    check_read_before_write_removal();
  for (i= 0; i < range_count; i++)
  {
    KEY_MULTI_RANGE *r= &ranges[i];

    part_id_range part_spec;
    if (m_use_partition_pruning)
    {
      get_partition_set(table, table->record[0], active_index, &r->start_key,
                        &part_spec);
      DBUG_PRINT("info", ("part_spec.start_part: %u  part_spec.end_part: %u",
                          part_spec.start_part, part_spec.end_part));
      /*
        If partition pruning has found no partition in set
        we can skip this scan
      */
      if (part_spec.start_part > part_spec.end_part)
      {
        /*
          We can skip this partition since the key won't fit into any
          partition
        */
        r->range_flag|= SKIP_RANGE;
        row_buf += reclength;
        continue;
      }
      if (!trans &&
          (part_spec.start_part == part_spec.end_part))
        if (unlikely(!(trans= start_transaction_part_id(part_spec.start_part,
                                                        error))))
          DBUG_RETURN(error);
    }
    r->range_flag&= ~(uint)SKIP_RANGE;

    if (read_multi_needs_scan(cur_index_type, key_info, r))
    {
      if (!trans)
      {
        // ToDo see if we can use start_transaction_key here instead
        if (!m_use_partition_pruning)
        {
          get_partition_set(table, table->record[0], active_index, &r->start_key,
                            &part_spec);
          if (part_spec.start_part == part_spec.end_part)
          {
            if (unlikely(!(trans= start_transaction_part_id(part_spec.start_part,
                                                            error))))
              DBUG_RETURN(error);
          }
          else if (unlikely(!(trans= start_transaction(error))))
            DBUG_RETURN(error);
        }
        else if (unlikely(!(trans= start_transaction(error))))
          DBUG_RETURN(error);
      }

      any_real_read= TRUE;
      DBUG_PRINT("info", ("any_real_read= TRUE"));
      
      /*
        If we reach the limit of ranges allowed in a single scan: stop
        here, send what we have so far, and continue when done with that.
      */
      if (i > NdbIndexScanOperation::MaxRangeNo)
      {
        DBUG_PRINT("info", ("Reached the limit of ranges allowed in a single"
                            "scan"));
        break;
      }

      /* Create the scan operation for the first scan range. */
      if (!m_multi_cursor)
      {
        /* Do a multi-range index scan for ranges not done by primary/unique key. */
        NdbScanOperation::ScanOptions options;
        NdbInterpretedCode code(m_table);

        options.optionsPresent=
          NdbScanOperation::ScanOptions::SO_SCANFLAGS |
          NdbScanOperation::ScanOptions::SO_PARALLEL;

        options.scan_flags= 
          NdbScanOperation::SF_ReadRangeNo |
          NdbScanOperation::SF_MultiRange;

        if (lm == NdbOperation::LM_Read)
          options.scan_flags|= NdbScanOperation::SF_KeyInfo;
        if (sorted)
          options.scan_flags|= NdbScanOperation::SF_OrderByFull;

        options.parallel= DEFAULT_PARALLELISM;

        NdbOperation::GetValueSpec gets[2];
        if (table_share->primary_key == MAX_KEY)
          get_hidden_fields_scan(&options, gets);

        if (m_cond && m_cond->generate_scan_filter(&code, &options))
          ERR_RETURN(code.getNdbError());

        /* Define scan */
        NdbIndexScanOperation *scanOp= trans->scanIndex
          (m_index[active_index].ndb_record_key,
           m_ndb_record, 
           lm,
           (uchar *)(table->read_set->bitmap),
           NULL, /* All bounds specified below */
           &options,
           sizeof(NdbScanOperation::ScanOptions));

        if (!scanOp)
          ERR_RETURN(trans->getNdbError());

        m_multi_cursor= scanOp;

        /*
          We do not get_blob_values() here, as when using blobs we always
          fallback to non-batched multi range read (see if statement at
          top of this function).
        */

        /* We set m_next_row=0 to say that no row was fetched from the scan yet. */
        m_next_row= 0;
      }

      Ndb::PartitionSpec ndbPartitionSpec;
      const Ndb::PartitionSpec* ndbPartSpecPtr= NULL;

      /* If this table uses user-defined partitioning, use MySQLD provided
       * partition info as pruning info
       * Otherwise, scan range pruning is performed automatically by
       * NDBAPI based on distribution key values.
       */
      if (m_use_partition_pruning && 
          m_user_defined_partitioning &&
          (part_spec.start_part == part_spec.end_part))
      {
        DBUG_PRINT("info", ("Range on user-def-partitioned table can be pruned to part %u",
                            part_spec.start_part));
        ndbPartitionSpec.type= Ndb::PartitionSpec::PS_USER_DEFINED;
        ndbPartitionSpec.UserDefined.partitionId= part_spec.start_part;
        ndbPartSpecPtr= &ndbPartitionSpec;
      }

      /* Include this range in the ordered index scan. */
      NdbIndexScanOperation::IndexBound bound;
      compute_index_bounds(bound, key_info, &r->start_key, &r->end_key);
      bound.range_no= i;

      if (m_multi_cursor->setBound(m_index[active_index].ndb_record_key,
                                   bound,
                                   ndbPartSpecPtr, // Only for user-def tables
                                   sizeof(Ndb::PartitionSpec)))
      {
        ERR_RETURN(trans->getNdbError());
      }

      r->range_flag&= ~(uint)UNIQUE_RANGE;
      num_scan_ranges++;
    }
    else
    {
      if (!trans)
      {
        DBUG_ASSERT(active_index != MAX_KEY);
        if (unlikely(!(trans= start_transaction_key(active_index,
                                                    r->start_key.key,
                                                    error))))
          DBUG_RETURN(error);
      }
      /*
        Convert to primary/unique key operation.

        If there is not enough buffer for reading the row: stop here, send
        what we have so far, and continue when done with that.
      */
      if (row_buf + reclength > end_of_buffer)
        break;

      if (m_read_before_write_removal_used)
      {
        r->range_flag|= READ_KEY_FROM_RANGE;
        continue;
      }
      else
      {
        any_real_read= TRUE;
        DBUG_PRINT("info", ("m_read_before_write_removal_used == FALSE, "
                            "any_real_read= TRUE"));
      }
      r->range_flag|= UNIQUE_RANGE;

      Uint32 partitionId;
      Uint32* ppartitionId = NULL;

      if (m_user_defined_partitioning &&
          (cur_index_type == PRIMARY_KEY_ORDERED_INDEX ||
           cur_index_type == PRIMARY_KEY_INDEX))
      {
        partitionId=part_spec.start_part;
        ppartitionId=&partitionId;
      }

      DBUG_PRINT("info", ("Generating Pk/Unique key read for range %u",
                          i));
      if (!(op= pk_unique_index_read_key(active_index,
                                         r->start_key.key,
                                         row_buf, lm,
                                         ppartitionId)))
        ERR_RETURN(trans->getNdbError());

      row_buf+= reclength;
    }
  }
  DBUG_ASSERT(i > 0 || i == range_count);       // Require progress
  m_multi_range_defined_end= ranges + i;

  buffer->end_of_used_area= row_buf;

  if (m_multi_cursor)
  {
    DBUG_PRINT("info", ("Is MRR scan pruned to 1 partition? :%u",
                        m_multi_cursor->getPruned()));
    m_thd_ndb->m_scan_count++;
    m_thd_ndb->m_pruned_scan_count += (m_multi_cursor->getPruned()? 1 : 0);
  };

  if (any_real_read)
  {
    /* Get pointer to first range key operation (not scans) */
    const NdbOperation* rangeOp= lastOp ? lastOp->next() : 
      trans->getFirstDefinedOperation();
    
    DBUG_PRINT("info", ("Executing reads"));

    if (execute_no_commit_ie(m_thd_ndb, trans) == 0)
    {
      m_multi_range_result_ptr= buffer->buffer;
      
      /* We must check the result of any primary or unique key
       * ranges now, as these operations may be invalidated by 
       * further execute+releaseOperations calls on this transaction by 
       * different handler objects.
       */
      KEY_MULTI_RANGE* rangeInfo= multi_range_curr;
      
      for (;rangeInfo < m_multi_range_defined_end; rangeInfo++)
      {
        DBUG_PRINT("info", ("range flag is %u", rangeInfo->range_flag));
        if (rangeInfo->range_flag & SKIP_RANGE)
          continue; 
        
        if ((rangeInfo->range_flag & UNIQUE_RANGE) &&
            (!(rangeInfo->range_flag & READ_KEY_FROM_RANGE)))
        {
          assert(rangeOp != NULL);
          if (rangeOp->getNdbError().code == 0)
          {
            /* Successful read, results are in buffer.
             */
            rangeInfo->range_flag &= ~(uint)EMPTY_RANGE;
            
            DBUG_PRINT("info", ("Unique range op has result"));
          }
          else
          {
            NdbError err= rangeOp->getNdbError();
            
            if (err.classification !=
                NdbError::NoDataFound)
              DBUG_RETURN(ndb_err(trans));
            
            DBUG_PRINT("info", ("Unique range op has no result"));
            /* Indicate to read_multi_range_next that this
             * result is empty
             */
            rangeInfo->range_flag |= EMPTY_RANGE;
          }
          
          /* Move to next completed operation */
          rangeOp= trans->getNextCompletedOperation(rangeOp);
        }
        
        /* For scan ranges, do nothing here */
      }
    }
    else
      ERR_RETURN(trans->getNdbError());
  }
  
  DBUG_RETURN(read_multi_range_next(found_range_p));
}

int
ha_ndbcluster::read_multi_range_next(KEY_MULTI_RANGE ** multi_range_found_p)
{
  DBUG_ENTER("ha_ndbcluster::read_multi_range_next");
  if (m_disable_multi_read)
  {
    DBUG_RETURN(handler::read_multi_range_next(multi_range_found_p));
  }

  const ulong reclength= table_share->reclength;

  while (multi_range_curr < m_multi_range_defined_end)
  {
    if (multi_range_curr->range_flag & SKIP_RANGE)
    {
      /* Nothing in this range, move to next one, skipping a buffer
       'slot'
      */
      m_multi_range_result_ptr += reclength;
      multi_range_curr++;
    }
    else if (multi_range_curr->range_flag & READ_KEY_FROM_RANGE)
    {
      DBUG_PRINT("info", ("using read before write removal optimisation"));
      KEY* key_info= table->key_info + active_index;
      key_restore(table->record[0], (uchar*)multi_range_curr->start_key.key,
                  key_info, key_info->key_length);
      table->status= 0;
      multi_range_curr++;
      DBUG_RETURN(0);
    }
    else if (multi_range_curr->range_flag & UNIQUE_RANGE)
    {
      /*
        Move to next range; we can have at most one record from a unique range.
      */
      KEY_MULTI_RANGE *old_multi_range_curr= multi_range_curr;
      multi_range_curr= old_multi_range_curr + 1;
      /*
        Clear m_active_cursor; it is used as a flag in update_row() /
        delete_row() to know whether the current tuple is from a scan
        or pk operation.
      */
      m_active_cursor= NULL;
      const uchar *src_row= m_multi_range_result_ptr;
      m_multi_range_result_ptr= src_row + table_share->reclength;

      if (!(old_multi_range_curr->range_flag & EMPTY_RANGE))
      {
        *multi_range_found_p= old_multi_range_curr;
        memcpy(table->record[0], src_row, table_share->reclength);
        DBUG_RETURN(0);
      }

      /* No row found, so fall through to try the next range. */
    }
    else
    {
      /* An index scan range. */
      {
        int res;
        if ((res= read_multi_range_fetch_next()) != 0)
          DBUG_RETURN(res);
      }
      if (!m_next_row)
      {
        /*
          The whole scan is done, and the cursor has been closed.
          So nothing more for this range. Move to next.
        */
        multi_range_curr++;
      }
      else
      {
        int current_range_no= m_current_range_no;
        int expected_range_no;
        /*
          For a sorted index scan, we will receive rows in increasing range_no
          order, so we can return ranges in order, pausing when range_no
          indicate that the currently processed range (multi_range_curr) is
          done.

          But for unsorted scan, we may receive a high range_no from one
          fragment followed by a low range_no from another fragment. So we
          need to process all index scan ranges together.
        */
        if (!multi_range_sorted ||
            (expected_range_no= multi_range_curr - m_multi_ranges)
                == current_range_no)
        {
          *multi_range_found_p= m_multi_ranges + current_range_no;
          /* Copy out data from the new row. */
          unpack_record(table->record[0], m_next_row);
          table->status= 0;
          /*
            Mark that we have used this row, so we need to fetch a new
            one on the next call.
          */
          m_next_row= 0;
          /*
            Set m_active_cursor; it is used as a flag in update_row() /
            delete_row() to know whether the current tuple is from a scan or
            pk operation.
          */
          m_active_cursor= m_multi_cursor;

          DBUG_RETURN(0);
        }
        else if (current_range_no > expected_range_no)
        {
          /* Nothing more in scan for this range. Move to next. */
          multi_range_curr++;
        }
        else
        {
          /*
            Should not happen. Ranges should be returned from NDB API in
            the order we requested them.
          */
          DBUG_ASSERT(0);
          multi_range_curr++;                     // Attempt to carry on
        }
      }
    }
  }

  if (multi_range_curr == multi_range_end)
  {
    DBUG_RETURN(HA_ERR_END_OF_FILE);
  }

  /*
    Read remaining ranges
  */
  DBUG_RETURN(read_multi_range_first(multi_range_found_p, 
                                     multi_range_curr,
                                     multi_range_end - multi_range_curr, 
                                     multi_range_sorted,
                                     multi_range_buffer));
}

/*
  Fetch next row from the ordered index cursor in multi range scan.

  We keep the next row in m_next_row, and the range_no of the
  next row in m_current_range_no. This is used in sorted index scan
  to correctly interleave rows from primary/unique key operations with
  rows from the scan.
*/
int
ha_ndbcluster::read_multi_range_fetch_next()
{
  NdbIndexScanOperation *cursor= (NdbIndexScanOperation *)m_multi_cursor;

  if (!cursor)
    return 0;                                   // Scan already done.

  if (!m_next_row)
  {
    int res= fetch_next(cursor);
    if (res == 0)
    {
      m_current_range_no= cursor->get_range_no();
    }
    else if (res == 1)
    {
      /* We have fetched the last row from the scan. */
      cursor->close(FALSE, TRUE);
      m_active_cursor= 0;
      m_multi_cursor= 0;
      m_next_row= 0;
      return 0;
    }
    else
    {
      /* An error. */
      return res;
    }
  }
  return 0;
}
#endif

/**
  @param[in] comment  table comment defined by user

  @return
    table comment + additional
*/
char*
ha_ndbcluster::update_table_comment(
                                /* out: table comment + additional */
        const char*     comment)/* in:  table comment defined by user */
{
  THD *thd= current_thd;
  uint length= strlen(comment);
  if (length > 64000 - 3)
  {
    return((char*)comment); /* string too long */
  }

  Ndb* ndb;
  if (!(ndb= get_ndb(thd)))
  {
    return((char*)comment);
  }

  if (ndb->setDatabaseName(m_dbname))
  {
    return((char*)comment);
  }
  const NDBTAB* tab= m_table;
  DBUG_ASSERT(tab != NULL);

  char *str;
  const char *fmt="%s%snumber_of_replicas: %d";
  const unsigned fmt_len_plus_extra= length + strlen(fmt);
  if ((str= (char*) my_malloc(fmt_len_plus_extra, MYF(0))) == NULL)
  {
    sql_print_error("ha_ndbcluster::update_table_comment: "
                    "my_malloc(%u) failed", (unsigned int)fmt_len_plus_extra);
    return (char*)comment;
  }

  my_snprintf(str,fmt_len_plus_extra,fmt,comment,
              length > 0 ? " ":"",
              tab->getReplicaCount());
  return str;
}


/**
  Utility thread main loop.
*/
pthread_handler_t ndb_util_thread_func(void *arg __attribute__((unused)))
{
  THD *thd; /* needs to be first for thread_stack */
  struct timespec abstime;
  Thd_ndb *thd_ndb= NULL;
  uint share_list_size= 0;
  NDB_SHARE **share_list= NULL;

  my_thread_init();
  DBUG_ENTER("ndb_util_thread");
  DBUG_PRINT("enter", ("cache_check_time: %lu", opt_ndb_cache_check_time));
 
   pthread_mutex_lock(&LOCK_ndb_util_thread);

  thd= new THD; /* note that contructor of THD uses DBUG_ */
  if (thd == NULL)
  {
    my_errno= HA_ERR_OUT_OF_MEM;
    DBUG_RETURN(NULL);
  }
  THD_CHECK_SENTRY(thd);
  pthread_detach_this_thread();
  ndb_util_thread= pthread_self();

  thd->thread_stack= (char*)&thd; /* remember where our stack is */
  if (thd->store_globals())
    goto ndb_util_thread_fail;
  lex_start(thd);
  thd->init_for_queries();
  thd_set_command(thd, COM_DAEMON);
#ifndef NDB_THD_HAS_NO_VERSION
  thd->version=refresh_version;
#endif
  thd->client_capabilities = 0;
  thd->security_ctx->skip_grants();
  my_net_init(&thd->net, 0);

  CHARSET_INFO *charset_connection;
  charset_connection= get_charset_by_csname("utf8",
                                            MY_CS_PRIMARY, MYF(MY_WME));
  thd->variables.character_set_client= charset_connection;
  thd->variables.character_set_results= charset_connection;
  thd->variables.collation_connection= charset_connection;
  thd->update_charset();

  /* Signal successful initialization */
  ndb_util_thread_running= 1;
  pthread_cond_signal(&COND_ndb_util_ready);
  pthread_mutex_unlock(&LOCK_ndb_util_thread);

  /*
    wait for mysql server to start
  */
  mysql_mutex_lock(&LOCK_server_started);
  while (!mysqld_server_started)
  {
    set_timespec(abstime, 1);
    mysql_cond_timedwait(&COND_server_started, &LOCK_server_started,
                         &abstime);
    if (ndbcluster_terminating)
    {
      mysql_mutex_unlock(&LOCK_server_started);
      pthread_mutex_lock(&LOCK_ndb_util_thread);
      goto ndb_util_thread_end;
    }
  }
  mysql_mutex_unlock(&LOCK_server_started);

  /*
    Wait for cluster to start
  */
  pthread_mutex_lock(&LOCK_ndb_util_thread);
  while (!g_ndb_status.cluster_node_id && (ndbcluster_hton->slot != ~(uint)0))
  {
    /* ndb not connected yet */
    pthread_cond_wait(&COND_ndb_util_thread, &LOCK_ndb_util_thread);
    if (ndbcluster_terminating)
      goto ndb_util_thread_end;
  }
  pthread_mutex_unlock(&LOCK_ndb_util_thread);

  /* Get thd_ndb for this thread */
  if (!(thd_ndb= Thd_ndb::seize(thd)))
  {
    sql_print_error("Could not allocate Thd_ndb object");
    pthread_mutex_lock(&LOCK_ndb_util_thread);
    goto ndb_util_thread_end;
  }
  thd_set_thd_ndb(thd, thd_ndb);
  thd_ndb->options|= TNO_NO_LOG_SCHEMA_OP;

  if (opt_ndb_extra_logging && ndb_binlog_running)
    sql_print_information("NDB Binlog: Ndb tables initially read only.");

  set_timespec(abstime, 0);
  for (;;)
  {
    pthread_mutex_lock(&LOCK_ndb_util_thread);
    if (!ndbcluster_terminating)
      pthread_cond_timedwait(&COND_ndb_util_thread,
                             &LOCK_ndb_util_thread,
                             &abstime);
    if (ndbcluster_terminating) /* Shutting down server */
      goto ndb_util_thread_end;
    pthread_mutex_unlock(&LOCK_ndb_util_thread);
#ifdef NDB_EXTRA_DEBUG_UTIL_THREAD
    DBUG_PRINT("ndb_util_thread", ("Started, cache_check_time: %lu",
                                   opt_ndb_cache_check_time));
#endif

    /*
      Check if the Ndb object in thd_ndb is still valid(it will be
      invalid if connection to cluster has been lost) and recycle
      it if necessary.
    */
    if (!check_ndb_in_thd(thd, false))
    {
      set_timespec(abstime, 1);
      continue;
    }

    /*
      Regularly give the ndb_binlog component chance to set it self up
      i.e at first start it needs to create the ndb_* system tables
      and setup event operations on those. In case of lost connection
      to cluster, the ndb_* system tables are hopefully still there
      but the event operations need to be recreated.
    */
    if (!ndb_binlog_setup(thd))
    {
      /* Failed to setup binlog, try again in 1 second */
      set_timespec(abstime, 1);
      continue;
    }

    if (opt_ndb_cache_check_time == 0)
    {
      /* Wake up in 1 second to check if value has changed */
      set_timespec(abstime, 1);
      continue;
    }

    /* Lock mutex and fill list with pointers to all open tables */
    NDB_SHARE *share;
    pthread_mutex_lock(&ndbcluster_mutex);
    uint i, open_count, record_count= ndbcluster_open_tables.records;
    if (share_list_size < record_count)
    {
      NDB_SHARE ** new_share_list= new NDB_SHARE * [record_count];
      if (!new_share_list)
      {
        sql_print_warning("ndb util thread: malloc failure, "
                          "query cache not maintained properly");
        pthread_mutex_unlock(&ndbcluster_mutex);
        goto next;                               // At least do not crash
      }
      delete [] share_list;
      share_list_size= record_count;
      share_list= new_share_list;
    }
    for (i= 0, open_count= 0; i < record_count; i++)
    {
      share= (NDB_SHARE *)my_hash_element(&ndbcluster_open_tables, i);
      if ((share->use_count - (int) (share->op != 0) - (int) (share->op != 0))
          <= 0)
        continue; // injector thread is the only user, skip statistics
      /* ndb_share reference temporary, free below */
      share->use_count++; /* Make sure the table can't be closed */
      share->util_thread= true;
      DBUG_PRINT("NDB_SHARE", ("%s temporary  use_count: %u",
                               share->key, share->use_count));
      DBUG_PRINT("ndb_util_thread",
                 ("Found open table[%d]: %s, use_count: %d",
                  i, share->table_name, share->use_count));

      /* Store pointer to table */
      share_list[open_count++]= share;
    }
    pthread_mutex_unlock(&ndbcluster_mutex);

    /* Iterate through the open files list */
    for (i= 0; i < open_count; i++)
    {
      share= share_list[i];
      if ((share->use_count - (int) (share->op != 0) - (int) (share->op != 0))
          <= 1)
      {
        /*
          Util thread and injector thread is the only user, skip statistics
	*/
        /* ndb_share reference temporary free */
        DBUG_PRINT("NDB_SHARE", ("%s temporary free  use_count: %u",
                                 share->key, share->use_count));
        
        pthread_mutex_lock(&ndbcluster_mutex);
        share->util_thread= false;
        free_share(&share, true);
        pthread_mutex_unlock(&ndbcluster_mutex);
        continue;
      }
      DBUG_PRINT("ndb_util_thread",
                 ("Fetching commit count for: %s", share->key));

      struct Ndb_statistics stat;
      uint lock;
      pthread_mutex_lock(&share->mutex);
      lock= share->commit_count_lock;
      pthread_mutex_unlock(&share->mutex);
      {
        /* Contact NDB to get commit count for table */
        Ndb* ndb= thd_ndb->ndb;
        if (ndb->setDatabaseName(share->db))
        {
          goto loop_next;
        }
        Ndb_table_guard ndbtab_g(ndb->getDictionary(), share->table_name);
        if (ndbtab_g.get_table() &&
            ndb_get_table_statistics(thd, NULL, FALSE, ndb,
                                     ndbtab_g.get_table()->getDefaultRecord(), 
                                     &stat) == 0)
        {
#ifndef DBUG_OFF
          char buff[22], buff2[22];
#endif
          DBUG_PRINT("info",
                     ("Table: %s  commit_count: %s  rows: %s",
                      share->key,
                      llstr(stat.commit_count, buff),
                      llstr(stat.row_count, buff2)));
        }
        else
        {
          DBUG_PRINT("ndb_util_thread",
                     ("Error: Could not get commit count for table %s",
                      share->key));
          stat.commit_count= 0;
        }
      }
  loop_next:
      pthread_mutex_lock(&share->mutex);
      if (share->commit_count_lock == lock)
        share->commit_count= stat.commit_count;
      pthread_mutex_unlock(&share->mutex);

      /* ndb_share reference temporary free */
      DBUG_PRINT("NDB_SHARE", ("%s temporary free  use_count: %u",
                               share->key, share->use_count));
      pthread_mutex_lock(&ndbcluster_mutex);
      share->util_thread= false;
      free_share(&share, true);
      pthread_mutex_unlock(&ndbcluster_mutex);
    }
next:
    /* Calculate new time to wake up */
    set_timespec_nsec(abstime, opt_ndb_cache_check_time * 1000000ULL);
  }

  pthread_mutex_lock(&LOCK_ndb_util_thread);

ndb_util_thread_end:
  net_end(&thd->net);
ndb_util_thread_fail:
  if (share_list)
    delete [] share_list;
  if (thd_ndb)
  {
    Thd_ndb::release(thd_ndb);
    thd_set_thd_ndb(thd, NULL);
  }
  thd->cleanup();
  delete thd;
  
  /* signal termination */
  ndb_util_thread_running= 0;
  pthread_cond_signal(&COND_ndb_util_ready);
  pthread_mutex_unlock(&LOCK_ndb_util_thread);
  DBUG_PRINT("exit", ("ndb_util_thread"));

  DBUG_LEAVE;                               // Must match DBUG_ENTER()
  my_thread_end();
  pthread_exit(0);
  return NULL;                              // Avoid compiler warnings
}

/*
  Condition pushdown
*/
/**
  Push a condition to ndbcluster storage engine for evaluation 
  during table   and index scans. The conditions will be stored on a stack
  for possibly storing several conditions. The stack can be popped
  by calling cond_pop, handler::extra(HA_EXTRA_RESET) (handler::reset())
  will clear the stack.
  The current implementation supports arbitrary AND/OR nested conditions
  with comparisons between columns and constants (including constant
  expressions and function calls) and the following comparison operators:
  =, !=, >, >=, <, <=, "is null", and "is not null".
  
  @retval
    NULL The condition was supported and will be evaluated for each 
         row found during the scan
  @retval
    cond The condition was not supported and all rows will be returned from
         the scan for evaluation (and thus not saved on stack)
*/
const 
Item* 
ha_ndbcluster::cond_push(const Item *cond) 
{ 
  DBUG_ENTER("cond_push");

  if (cond->used_tables() & ~table->map)
  {
    /**
     * 'cond' refers fields from other tables, or other instances 
     * of this table, -> reject it.
     * (Optimizer need to have a better understanding of what is 
     *  pushable by each handler.)
     */
    DBUG_EXECUTE("where",print_where((Item *)cond, "Rejected cond_push", QT_ORDINARY););
    DBUG_RETURN(cond);
  }
  if (!m_cond) 
    m_cond= new ha_ndbcluster_cond;
  if (!m_cond)
  {
    my_errno= HA_ERR_OUT_OF_MEM;
    DBUG_RETURN(cond);
  }
  DBUG_EXECUTE("where",print_where((Item *)cond, m_tabname, QT_ORDINARY););
  DBUG_RETURN(m_cond->cond_push(cond, table, (NDBTAB *)m_table));
}

/**
  Pop the top condition from the condition stack of the handler instance.
*/
void 
ha_ndbcluster::cond_pop() 
{ 
  if (m_cond)
    m_cond->cond_pop();
}


/*
  Implements the SHOW NDB STATUS command.
*/
bool
ndbcluster_show_status(handlerton *hton, THD* thd, stat_print_fn *stat_print,
                       enum ha_stat_type stat_type)
{
  char name[16];
  char buf[IO_SIZE];
  uint buflen;
  DBUG_ENTER("ndbcluster_show_status");
  
  if (stat_type != HA_ENGINE_STATUS)
  {
    DBUG_RETURN(FALSE);
  }

  Ndb* ndb= check_ndb_in_thd(thd);
  Thd_ndb *thd_ndb= get_thd_ndb(thd);
  struct st_ndb_status ns;
  if (ndb)
    update_status_variables(thd_ndb, &ns, thd_ndb->connection);
  else
    update_status_variables(NULL, &ns, g_ndb_cluster_connection);

  buflen=
    my_snprintf(buf, sizeof(buf),
                "cluster_node_id=%ld, "
                "connected_host=%s, "
                "connected_port=%ld, "
                "number_of_data_nodes=%ld, "
                "number_of_ready_data_nodes=%ld, "
                "connect_count=%ld",
                ns.cluster_node_id,
                ns.connected_host,
                ns.connected_port,
                ns.number_of_data_nodes,
                ns.number_of_ready_data_nodes,
                ns.connect_count);
  if (stat_print(thd, ndbcluster_hton_name, ndbcluster_hton_name_length,
                 STRING_WITH_LEN("connection"), buf, buflen))
    DBUG_RETURN(TRUE);

  for (int i= 0; i < MAX_NDB_NODES; i++)
  {
    if (ns.transaction_hint_count[i] > 0 ||
        ns.transaction_no_hint_count[i] > 0)
    {
      uint namelen= my_snprintf(name, sizeof(name), "node[%d]", i);
      buflen= my_snprintf(buf, sizeof(buf),
                          "transaction_hint=%ld, transaction_no_hint=%ld",
                          ns.transaction_hint_count[i],
                          ns.transaction_no_hint_count[i]);
      if (stat_print(thd, ndbcluster_hton_name, ndbcluster_hton_name_length,
                     name, namelen, buf, buflen))
        DBUG_RETURN(TRUE);
    }
  }

  if (ndb)
  {
    Ndb::Free_list_usage tmp;
    tmp.m_name= 0;
    while (ndb->get_free_list_usage(&tmp))
    {
      buflen=
        my_snprintf(buf, sizeof(buf),
                  "created=%u, free=%u, sizeof=%u",
                  tmp.m_created, tmp.m_free, tmp.m_sizeof);
      if (stat_print(thd, ndbcluster_hton_name, ndbcluster_hton_name_length,
                     tmp.m_name, strlen(tmp.m_name), buf, buflen))
        DBUG_RETURN(TRUE);
    }
  }
  ndbcluster_show_status_binlog(thd, stat_print, stat_type);

  DBUG_RETURN(FALSE);
}


int ha_ndbcluster::get_default_no_partitions(HA_CREATE_INFO *create_info)
{
  if (unlikely(g_ndb_cluster_connection->get_no_ready() <= 0))
  {
err:
    my_error(HA_ERR_NO_CONNECTION, MYF(0));
    return -1;
  }

  THD* thd = current_thd;
  if (thd == 0)
    goto err;
  Thd_ndb * thd_ndb = get_thd_ndb(thd);
  if (thd_ndb == 0)
    goto err;

  ha_rows max_rows, min_rows;
  if (create_info)
  {
    max_rows= create_info->max_rows;
    min_rows= create_info->min_rows;
  }
  else
  {
    max_rows= table_share->max_rows;
    min_rows= table_share->min_rows;
  }
  uint no_fragments= get_no_fragments(max_rows >= min_rows ?
                                      max_rows : min_rows);
  uint reported_frags;
  adjusted_frag_count(thd_ndb->ndb,
                      no_fragments,
                      reported_frags);
  return reported_frags;
}

uint32 ha_ndbcluster::calculate_key_hash_value(Field **field_array)
{
  Uint32 hash_value;
  struct Ndb::Key_part_ptr key_data[MAX_REF_PARTS];
  struct Ndb::Key_part_ptr *key_data_ptr= &key_data[0];
  Uint32 i= 0;
  int ret_val;
  Uint64 tmp[(MAX_KEY_SIZE_IN_WORDS*MAX_XFRM_MULTIPLY) >> 1];
  void *buf= (void*)&tmp[0];
  Ndb *ndb= m_thd_ndb->ndb;
  DBUG_ENTER("ha_ndbcluster::calculate_key_hash_value");

  do
  {
    Field *field= *field_array;
    uint len= field->data_length();
    DBUG_ASSERT(!field->is_real_null());
    if (field->real_type() == MYSQL_TYPE_VARCHAR)
      len+= ((Field_varstring*)field)->length_bytes;
    key_data[i].ptr= field->ptr;
    key_data[i++].len= len;
  } while (*(++field_array));
  key_data[i].ptr= 0;
  if ((ret_val= ndb->computeHash(&hash_value, m_table,
                                 key_data_ptr, buf, sizeof(tmp))))
  {
    DBUG_PRINT("info", ("ret_val = %d", ret_val));
    DBUG_ASSERT(FALSE);
    abort();
  }
  DBUG_RETURN(hash_value);
}


/*
  Set-up auto-partitioning for NDB Cluster

  SYNOPSIS
    set_auto_partitions()
    part_info                  Partition info struct to set-up
 
  RETURN VALUE
    NONE

  DESCRIPTION
    Set-up auto partitioning scheme for tables that didn't define any
    partitioning. We'll use PARTITION BY KEY() in this case which
    translates into partition by primary key if a primary key exists
    and partition by hidden key otherwise.
*/

enum ndb_distribution_enum {
  NDB_DISTRIBUTION_KEYHASH= 0,
  NDB_DISTRIBUTION_LINHASH= 1
};
static const char* distribution_names[]= { "KEYHASH", "LINHASH", NullS };
static ulong opt_ndb_distribution;
static TYPELIB distribution_typelib= {
  array_elements(distribution_names) - 1,
  "",
  distribution_names,
  NULL
};
static MYSQL_SYSVAR_ENUM(
  distribution,                      /* name */
  opt_ndb_distribution,              /* var */
  PLUGIN_VAR_RQCMDARG,
  "Default distribution for new tables in ndb",
  NULL,                              /* check func. */
  NULL,                              /* update func. */
  NDB_DISTRIBUTION_KEYHASH,          /* default */
  &distribution_typelib              /* typelib */
);


void ha_ndbcluster::set_auto_partitions(partition_info *part_info)
{
  DBUG_ENTER("ha_ndbcluster::set_auto_partitions");
  part_info->list_of_part_fields= TRUE;
  part_info->part_type= HASH_PARTITION;
  switch (opt_ndb_distribution)
  {
  case NDB_DISTRIBUTION_KEYHASH:
    part_info->linear_hash_ind= FALSE;
    break;
  case NDB_DISTRIBUTION_LINHASH:
    part_info->linear_hash_ind= TRUE;
    break;
  default:
    DBUG_ASSERT(false);
    break;
  }
  DBUG_VOID_RETURN;
}


int
ha_ndbcluster::set_range_data(const partition_info *part_info,
                              NdbDictionary::Table& ndbtab) const
{
  const uint num_parts = partition_info_num_parts(part_info);
  int error= 0;
  bool unsigned_flag= part_info->part_expr->unsigned_flag;
  DBUG_ENTER("set_range_data");

  int32 *range_data= (int32*)my_malloc(num_parts*sizeof(int32), MYF(0));
  if (!range_data)
  {
    mem_alloc_error(num_parts*sizeof(int32));
    DBUG_RETURN(1);
  }
  for (uint i= 0; i < num_parts; i++)
  {
    longlong range_val= part_info->range_int_array[i];
    if (unsigned_flag)
      range_val-= 0x8000000000000000ULL;
    if (range_val < INT_MIN32 || range_val >= INT_MAX32)
    {
      if ((i != num_parts - 1) ||
          (range_val != LONGLONG_MAX))
      {
        my_error(ER_LIMITED_PART_RANGE, MYF(0), "NDB");
        error= 1;
        goto error;
      }
      range_val= INT_MAX32;
    }
    range_data[i]= (int32)range_val;
  }
  ndbtab.setRangeListData(range_data, num_parts);
error:
  my_free((char*)range_data, MYF(0));
  DBUG_RETURN(error);
}


int
ha_ndbcluster::set_list_data(const partition_info *part_info,
                             NdbDictionary::Table& ndbtab) const
{
  const uint num_list_values = partition_info_num_list_values(part_info);
  int32 *list_data= (int32*)my_malloc(num_list_values*2*sizeof(int32), MYF(0));
  int error= 0;
  bool unsigned_flag= part_info->part_expr->unsigned_flag;
  DBUG_ENTER("set_list_data");

  if (!list_data)
  {
    mem_alloc_error(num_list_values*2*sizeof(int32));
    DBUG_RETURN(1);
  }
  for (uint i= 0; i < num_list_values; i++)
  {
    LIST_PART_ENTRY *list_entry= &part_info->list_array[i];
    longlong list_val= list_entry->list_value;
    if (unsigned_flag)
      list_val-= 0x8000000000000000ULL;
    if (list_val < INT_MIN32 || list_val > INT_MAX32)
    {
      my_error(ER_LIMITED_PART_RANGE, MYF(0), "NDB");
      error= 1;
      goto error;
    }
    list_data[2*i]= (int32)list_val;
    list_data[2*i+1]= list_entry->partition_id;
  }
  ndbtab.setRangeListData(list_data, 2*num_list_values);
error:
  my_free((char*)list_data, MYF(0));
  DBUG_RETURN(error);
}

/*
  User defined partitioning set-up. We need to check how many fragments the
  user wants defined and which node groups to put those into. Later we also
  want to attach those partitions to a tablespace.

  All the functionality of the partition function, partition limits and so
  forth are entirely handled by the MySQL Server. There is one exception to
  this rule for PARTITION BY KEY where NDB handles the hash function and
  this type can thus be handled transparently also by NDB API program.
  For RANGE, HASH and LIST and subpartitioning the NDB API programs must
  implement the function to map to a partition.
*/

int
ha_ndbcluster::set_up_partition_info(partition_info *part_info,
                                     NdbDictionary::Table& ndbtab) const
{
  uint32 frag_data[MAX_PARTITIONS];
  char *ts_names[MAX_PARTITIONS];
  ulong fd_index= 0, i, j;
  NDBTAB::FragmentType ftype= NDBTAB::UserDefined;
  partition_element *part_elem;
  List_iterator<partition_element> part_it(part_info->partitions);
  int error;
  DBUG_ENTER("ha_ndbcluster::set_up_partition_info");

  if (part_info->part_type == HASH_PARTITION &&
      part_info->list_of_part_fields == TRUE)
  {
    Field **fields= part_info->part_field_array;

    ftype= NDBTAB::HashMapPartition;

    for (i= 0; i < part_info->part_field_list.elements; i++)
    {
      NDBCOL *col= ndbtab.getColumn(fields[i]->field_index);
      DBUG_PRINT("info",("setting dist key on %s", col->getName()));
      col->setPartitionKey(TRUE);
    }
  }
  else 
  {
    if (!current_thd->variables.new_mode)
    {
      push_warning_printf(current_thd, MYSQL_ERROR::WARN_LEVEL_WARN,
                          ER_ILLEGAL_HA_CREATE_OPTION,
                          ER(ER_ILLEGAL_HA_CREATE_OPTION),
                          ndbcluster_hton_name,
                          "LIST, RANGE and HASH partition disabled by default,"
                          " use --new option to enable");
      DBUG_RETURN(HA_ERR_UNSUPPORTED);
    }
   /*
      Create a shadow field for those tables that have user defined
      partitioning. This field stores the value of the partition
      function such that NDB can handle reorganisations of the data
      even when the MySQL Server isn't available to assist with
      calculation of the partition function value.
    */
    NDBCOL col;
    DBUG_PRINT("info", ("Generating partition func value field"));
    col.setName("$PART_FUNC_VALUE");
    col.setType(NdbDictionary::Column::Int);
    col.setLength(1);
    col.setNullable(FALSE);
    col.setPrimaryKey(FALSE);
    col.setAutoIncrement(FALSE);
    ndbtab.addColumn(col);
    if (part_info->part_type == RANGE_PARTITION)
    {
      if ((error= set_range_data(part_info, ndbtab)))
      {
        DBUG_RETURN(error);
      }
    }
    else if (part_info->part_type == LIST_PARTITION)
    {
      if ((error= set_list_data(part_info, ndbtab)))
      {
        DBUG_RETURN(error);
      }
    }
  }
  ndbtab.setFragmentType(ftype);
  i= 0;
  do
  {
    uint ng;
    part_elem= part_it++;
    if (!part_info->is_sub_partitioned())
    {
      ng= part_elem->nodegroup_id;
      ts_names[fd_index]= part_elem->tablespace_name;
      frag_data[fd_index++]= ng;
    }
    else
    {
      List_iterator<partition_element> sub_it(part_elem->subpartitions);
      j= 0;
      do
      {
        part_elem= sub_it++;
        ng= part_elem->nodegroup_id;
        ts_names[fd_index]= part_elem->tablespace_name;
        frag_data[fd_index++]= ng;
      } while (++j < partition_info_num_subparts(part_info));
    }
  } while (++i < partition_info_num_parts(part_info));

  const bool use_default_num_parts =
    partition_info_use_default_num_partitions(part_info);
  ndbtab.setDefaultNoPartitionsFlag(use_default_num_parts);
  ndbtab.setLinearFlag(part_info->linear_hash_ind);
  {
    ha_rows max_rows= table_share->max_rows;
    ha_rows min_rows= table_share->min_rows;
    if (max_rows < min_rows)
      max_rows= min_rows;
    if (max_rows != (ha_rows)0) /* default setting, don't set fragmentation */
    {
      ndbtab.setMaxRows(max_rows);
      ndbtab.setMinRows(min_rows);
    }
  }
  ndbtab.setFragmentCount(fd_index);
  ndbtab.setFragmentData(frag_data, fd_index);
  DBUG_RETURN(0);
}

#ifndef NDB_WITHOUT_ONLINE_ALTER
static
HA_ALTER_FLAGS supported_alter_operations()
{
  HA_ALTER_FLAGS alter_flags;
  return alter_flags |
    HA_ADD_INDEX |
    HA_DROP_INDEX |
    HA_ADD_UNIQUE_INDEX |
    HA_DROP_UNIQUE_INDEX |
    HA_ADD_COLUMN |
    HA_COLUMN_STORAGE |
    HA_COLUMN_FORMAT |
    HA_ADD_PARTITION |
    HA_ALTER_TABLE_REORG |
    HA_CHANGE_AUTOINCREMENT_VALUE;
}

int ha_ndbcluster::check_if_supported_alter(TABLE *altered_table,
                                            HA_CREATE_INFO *create_info,
                                            HA_ALTER_FLAGS *alter_flags,
                                            uint table_changes)
{
  THD *thd= current_thd;
  HA_ALTER_FLAGS not_supported= ~(supported_alter_operations());
  uint i;
  const NDBTAB *tab= (const NDBTAB *) m_table;
  HA_ALTER_FLAGS add_column;
  HA_ALTER_FLAGS adding;
  HA_ALTER_FLAGS dropping;

  DBUG_ENTER("ha_ndbcluster::check_if_supported_alter");
  add_column= add_column | HA_ADD_COLUMN;
  adding= adding | HA_ADD_INDEX | HA_ADD_UNIQUE_INDEX;
  dropping= dropping | HA_DROP_INDEX | HA_DROP_UNIQUE_INDEX;
  partition_info *part_info= table->part_info;
  const NDBTAB *old_tab= m_table;

  if (THDVAR(thd, use_copying_alter_table))
  {
    DBUG_PRINT("info", ("On-line alter table disabled"));
    DBUG_RETURN(HA_ALTER_NOT_SUPPORTED);
  }
#ifndef DBUG_OFF
  {
    char dbug_string[HA_MAX_ALTER_FLAGS+1];
    alter_flags->print(dbug_string);
    DBUG_PRINT("info", ("Not supported %s", dbug_string));
  }
#endif

  if (alter_flags->is_set(HA_ALTER_TABLE_REORG))
  {
    /*
      sql_partition.cc tries to compute what is going on
      and sets flags...that we clear
    */
    if (part_info->use_default_no_partitions)
    {
      alter_flags->clear_bit(HA_COALESCE_PARTITION);
      alter_flags->clear_bit(HA_ADD_PARTITION);
    }
  }

  if ((*alter_flags & not_supported).is_set())
  {
#ifndef DBUG_OFF
    HA_ALTER_FLAGS tmp = *alter_flags;
    tmp&= not_supported;
    char dbug_string[HA_MAX_ALTER_FLAGS+1];
    tmp.print(dbug_string);
    DBUG_PRINT("info", ("Detected unsupported change: %s", dbug_string));
#endif
    DBUG_RETURN(HA_ALTER_NOT_SUPPORTED);
  }

  if (alter_flags->is_set(HA_ADD_COLUMN) ||
      alter_flags->is_set(HA_ADD_PARTITION) ||
      alter_flags->is_set(HA_ALTER_TABLE_REORG))
  {
     Ndb *ndb= get_ndb(thd);
     NDBDICT *dict= ndb->getDictionary();
     ndb->setDatabaseName(m_dbname);
     NdbDictionary::Table new_tab= *old_tab;

     if (alter_flags->is_set(HA_ADD_COLUMN))
     {
       NDBCOL col;

       /*
         Check that we are only adding columns
       */
       /*
         HA_COLUMN_STORAGE & HA_COLUMN_FORMAT
         are set if they are specified in an later cmd
         even if they're no change. This is probably a bug
         conclusion: add them to add_column-mask, so that we silently "accept" them
         In case of someone trying to change a column, the HA_CHANGE_COLUMN would be set
         which we don't support, so we will still return HA_ALTER_NOT_SUPPORTED in those cases
       */
       add_column.set_bit(HA_COLUMN_STORAGE);
       add_column.set_bit(HA_COLUMN_FORMAT);
       if ((*alter_flags & ~add_column).is_set())
       {
         DBUG_PRINT("info", ("Only add column exclusively can be performed on-line"));
         DBUG_RETURN(HA_ALTER_NOT_SUPPORTED);
       }
       /*
         Check for extra fields for hidden primary key
         or user defined partitioning
       */
       if (table_share->primary_key == MAX_KEY ||
           part_info->part_type != HASH_PARTITION ||
           !part_info->list_of_part_fields)
         DBUG_RETURN(HA_ALTER_NOT_SUPPORTED);

       /* Find the new fields */
       for (uint i= table->s->fields; i < altered_table->s->fields; i++)
       {
         Field *field= altered_table->field[i];
         DBUG_PRINT("info", ("Found new field %s", field->field_name));
         DBUG_PRINT("info", ("storage_type %i, column_format %i",
                             (uint) field->field_storage_type(),
                             (uint) field->column_format()));
         /* Create new field to check if it can be added */
         if ((my_errno= create_ndb_column(0, col, field, create_info,
                                          COLUMN_FORMAT_TYPE_DYNAMIC)))
         {
           DBUG_PRINT("info", ("create_ndb_column returned %u", my_errno));
           DBUG_RETURN(my_errno);
         }
         new_tab.addColumn(col);
       }
     }

     if (alter_flags->is_set(HA_ALTER_TABLE_REORG))
     {
       new_tab.setFragmentCount(0);
       new_tab.setFragmentData(0, 0);
     }
     else if (alter_flags->is_set(HA_ADD_PARTITION))
     {
       new_tab.setFragmentCount(part_info->no_parts);
     }

     NDB_Modifiers table_modifiers(ndb_table_modifiers);
     table_modifiers.parse(thd, "NDB_TABLE=", create_info->comment.str,
                           create_info->comment.length);
     const NDB_Modifier* mod_nologging = table_modifiers.get("NOLOGGING");

     if (mod_nologging->m_found)
     {
       new_tab.setLogging(!mod_nologging->m_val_bool);
     }
     
     if (dict->supportedAlterTable(*old_tab, new_tab))
     {
       DBUG_PRINT("info", ("Adding column(s) supported on-line"));
     }
     else
     {
       DBUG_PRINT("info",("Adding column not supported on-line"));
       DBUG_RETURN(HA_ALTER_NOT_SUPPORTED);
     }
  }

  /*
    Check that we are not adding multiple indexes
  */
  if ((*alter_flags & adding).is_set())
  {
    if (((altered_table->s->keys - table->s->keys) != 1) ||
        (*alter_flags & dropping).is_set())
    {
       DBUG_PRINT("info",("Only one index can be added on-line"));
       DBUG_RETURN(HA_ALTER_NOT_SUPPORTED);
    }
  }

  /*
    Check that we are not dropping multiple indexes
  */
  if ((*alter_flags & dropping).is_set())
  {
    if (((table->s->keys - altered_table->s->keys) != 1) ||
        (*alter_flags & adding).is_set())
    {
       DBUG_PRINT("info",("Only one index can be dropped on-line"));
       DBUG_RETURN(HA_ALTER_NOT_SUPPORTED);
    }
  }

  for (i= 0; i < table->s->fields; i++)
  {
    Field *field= table->field[i];
    const NDBCOL *col= tab->getColumn(i);

    NDBCOL new_col;
    create_ndb_column(0, new_col, field, create_info);

    bool index_on_column = false;
    /**
     * Check all indexes to determine if column has index instead of checking
     *   field->flags (PRI_KEY_FLAG | UNIQUE_KEY_FLAG | MULTIPLE_KEY_FLAG
     *   since field->flags appears to only be set on first column in
     *   multi-part index
     */
    for (uint j= 0; j<table->s->keys; j++)
    {
      KEY* key_info= table->key_info + j;
      KEY_PART_INFO* key_part= key_info->key_part;
      KEY_PART_INFO* end= key_part+key_info->key_parts;
      for (; key_part != end; key_part++)
      {
        if (key_part->field->field_index == i)
        {
          index_on_column= true;
          j= table->s->keys; // break outer loop
          break;
        }
      }
    }

    if (index_on_column == false && (*alter_flags & adding).is_set())
    {
      for (uint j= table->s->keys; j<altered_table->s->keys; j++)
      {
        KEY* key_info= altered_table->key_info + j;
        KEY_PART_INFO* key_part= key_info->key_part;
        KEY_PART_INFO* end= key_part+key_info->key_parts;
        for (; key_part != end; key_part++)
        {
          if (key_part->field->field_index == i)
          {
            index_on_column= true;
            j= altered_table->s->keys; // break outer loop
            break;
          }
        }
      }
    }

    /**
     * This is a "copy" of code in ::create()
     *   that "auto-converts" columns with keys into memory
     *   (unless storage disk is explicitly added)
     * This is needed to check if getStorageType() == getStorageType() 
     * further down
     */
    if (index_on_column)
    {
      if (field->field_storage_type() == HA_SM_DISK)
      {
        DBUG_RETURN(HA_ALTER_NOT_SUPPORTED);
      }
      new_col.setStorageType(NdbDictionary::Column::StorageTypeMemory);
    }
    else if (field->field_storage_type() == HA_SM_DEFAULT)
    {
      /**
       * If user didn't specify any column format, keep old
       *   to make as many alter's as possible online
       */
      new_col.setStorageType(col->getStorageType());
    }

    if (col->getStorageType() != new_col.getStorageType())
    {
      DBUG_PRINT("info", ("Column storage media is changed"));
      DBUG_RETURN(HA_ALTER_NOT_SUPPORTED);
    }

    if (field->flags & FIELD_IS_RENAMED)
    {
      DBUG_PRINT("info", ("Field has been renamed, copy table"));
      DBUG_RETURN(HA_ALTER_NOT_SUPPORTED);
    }

    if ((field->flags & FIELD_IN_ADD_INDEX) &&
        (col->getStorageType() == NdbDictionary::Column::StorageTypeDisk))
    {
      DBUG_PRINT("info", ("add/drop index not supported for disk stored column"));
      DBUG_RETURN(HA_ALTER_NOT_SUPPORTED);
    }
  }

  if ((*alter_flags & HA_CHANGE_AUTOINCREMENT_VALUE).is_set())
  {
    /* Check that only auto_increment value was changed */
    HA_ALTER_FLAGS change_auto_flags=
      change_auto_flags | HA_CHANGE_AUTOINCREMENT_VALUE;
    if ((*alter_flags & ~change_auto_flags).is_set())
    {
      DBUG_PRINT("info", ("Not only auto_increment value changed"));
      DBUG_RETURN(HA_ALTER_NOT_SUPPORTED);
    }
  }
  else
  {
    /* Check that row format didn't change */
    if ((create_info->used_fields & HA_CREATE_USED_AUTO) &&
        get_row_type() != create_info->row_type)
    {
      DBUG_PRINT("info", ("Row format changed"));
      DBUG_RETURN(HA_ALTER_NOT_SUPPORTED);
    }
  }

  DBUG_PRINT("info", ("Ndb supports ALTER on-line"));
  DBUG_RETURN(HA_ALTER_SUPPORTED_WAIT_LOCK);
}

int ha_ndbcluster::alter_table_phase1(THD *thd,
                                      TABLE *altered_table,
                                      HA_CREATE_INFO *create_info,
                                      HA_ALTER_INFO *alter_info,
                                      HA_ALTER_FLAGS *alter_flags)
{
  int error= 0;
  uint i;
  Ndb *ndb= get_ndb(thd);
  NDBDICT *dict= ndb->getDictionary();
  ndb->setDatabaseName(m_dbname);
  NDB_ALTER_DATA *alter_data;
  const NDBTAB *old_tab;
  NdbDictionary::Table *new_tab;
  HA_ALTER_FLAGS adding;
  HA_ALTER_FLAGS dropping;

  DBUG_ENTER("alter_table_phase1");
  adding=  adding | HA_ADD_INDEX | HA_ADD_UNIQUE_INDEX;
  dropping= dropping | HA_DROP_INDEX | HA_DROP_UNIQUE_INDEX;

  if (!ndbcluster_has_global_schema_lock(get_thd_ndb(thd)))
    DBUG_RETURN(ndbcluster_no_global_schema_lock_abort
                (thd, "ha_ndbcluster::alter_table_phase1"));

  if (!(alter_data= new NDB_ALTER_DATA(dict, m_table)))
    DBUG_RETURN(HA_ERR_OUT_OF_MEM);
  old_tab= alter_data->old_table;
  new_tab= alter_data->new_table;
  alter_info->data= alter_data;
#ifndef DBUG_OFF
  {
    char dbug_string[HA_MAX_ALTER_FLAGS+1];
    alter_flags->print(dbug_string);
    DBUG_PRINT("info", ("altered_table %s, alter_flags %s",
                        altered_table->s->table_name.str,
                        (char *) dbug_string));
  }
#endif

  prepare_for_alter();

  if (dict->beginSchemaTrans() == -1)
  {
    DBUG_PRINT("info", ("Failed to start schema transaction"));
    ERR_PRINT(dict->getNdbError());
    error= ndb_to_mysql_error(&dict->getNdbError());
    table->file->print_error(error, MYF(0));
    goto err;
  }

  if ((*alter_flags & adding).is_set())
  {
    KEY           *key_info;
    KEY           *key;
    uint          *idx_p;
    uint          *idx_end_p;
    KEY_PART_INFO *key_part;
    KEY_PART_INFO *part_end;
    DBUG_PRINT("info", ("Adding indexes"));
    key_info= (KEY*) thd->alloc(sizeof(KEY) * alter_info->index_add_count);
    key= key_info;
    for (idx_p=  alter_info->index_add_buffer,
	 idx_end_p= idx_p + alter_info->index_add_count;
	 idx_p < idx_end_p;
	 idx_p++, key++)
    {
      /* Copy the KEY struct. */
      *key= alter_info->key_info_buffer[*idx_p];
      /* Fix the key parts. */
      part_end= key->key_part + key->key_parts;
      for (key_part= key->key_part; key_part < part_end; key_part++)
	key_part->field= table->field[key_part->fieldnr];
    }
    if ((error= add_index_impl(thd, altered_table, key_info,
                               alter_info->index_add_count)))
    {
      /*
	Exchange the key_info for the error message. If we exchange
	key number by key name in the message later, we need correct info.
      */
      KEY *save_key_info= table->key_info;
      table->key_info= key_info;
      table->file->print_error(error, MYF(0));
      table->key_info= save_key_info;
      goto abort;
    }
  }

  if ((*alter_flags & dropping).is_set())
  {
    uint          *key_numbers;
    uint          *keyno_p;
    uint          *idx_p;
    uint          *idx_end_p;
    DBUG_PRINT("info", ("Renumbering indexes"));
    /* The prepare_drop_index() method takes an array of key numbers. */
    key_numbers= (uint*) thd->alloc(sizeof(uint) * alter_info->index_drop_count);
    keyno_p= key_numbers;
    /* Get the number of each key. */
    for (idx_p= alter_info->index_drop_buffer,
	 idx_end_p= idx_p + alter_info->index_drop_count;
	 idx_p < idx_end_p;
	 idx_p++, keyno_p++)
      *keyno_p= *idx_p;
    /*
      Tell the handler to prepare for drop indexes.
      This re-numbers the indexes to get rid of gaps.
    */
    if ((error= prepare_drop_index(table, key_numbers,
				   alter_info->index_drop_count)))
    {
      table->file->print_error(error, MYF(0));
      goto abort;
    }
  }

  if (alter_flags->is_set(HA_ADD_COLUMN))
  {
     NDBCOL col;

     /* Find the new fields */
     for (i= table->s->fields; i < altered_table->s->fields; i++)
     {
       Field *field= altered_table->field[i];
       DBUG_PRINT("info", ("Found new field %s", field->field_name));
       if ((my_errno= create_ndb_column(thd, col, field, create_info,
                                        COLUMN_FORMAT_TYPE_DYNAMIC)))
       {
         error= my_errno;
         goto abort;
       }
       /*
         If the user has not specified the field format
         make it dynamic to enable on-line add attribute
       */
       if (field->column_format() == COLUMN_FORMAT_TYPE_DEFAULT &&
           create_info->row_type == ROW_TYPE_DEFAULT &&
           col.getDynamic())
       {
         push_warning_printf(thd, MYSQL_ERROR::WARN_LEVEL_WARN,
                             ER_ILLEGAL_HA_CREATE_OPTION,
                             "Converted FIXED field to DYNAMIC "
                             "to enable on-line ADD COLUMN",
                             field->field_name);
       }
       new_tab->addColumn(col);
     }
  }

  if (alter_flags->is_set(HA_ALTER_TABLE_REORG) || alter_flags->is_set(HA_ADD_PARTITION))
  {
    if (alter_flags->is_set(HA_ALTER_TABLE_REORG))
    {
      new_tab->setFragmentCount(0);
      new_tab->setFragmentData(0, 0);
    }
    else if (alter_flags->is_set(HA_ADD_PARTITION))
    {
      partition_info *part_info= table->part_info;
      new_tab->setFragmentCount(part_info->no_parts);
    }

    int res= dict->prepareHashMap(*old_tab, *new_tab);
    if (res == -1)
    {
      const NdbError err= dict->getNdbError();
      my_errno= ndb_to_mysql_error(&err);
      goto abort;
    }
  }

  DBUG_RETURN(0);
abort:
  if (dict->endSchemaTrans(NdbDictionary::Dictionary::SchemaTransAbort)
        == -1)
  {
    DBUG_PRINT("info", ("Failed to abort schema transaction"));
    ERR_PRINT(dict->getNdbError());
    error= ndb_to_mysql_error(&dict->getNdbError());
  }
err:
  set_ndb_share_state(m_share, NSS_INITIAL);
  /* ndb_share reference schema free */
  DBUG_PRINT("NDB_SHARE", ("%s binlog schema free  use_count: %u",
                           m_share->key, m_share->use_count));
  free_share(&m_share); // Decrease ref_count
  delete alter_data;
  DBUG_RETURN(error);
}

int ha_ndbcluster::alter_frm(THD *thd, const char *file, 
                             NDB_ALTER_DATA *alter_data)
{
  uchar *data= NULL, *pack_data= NULL;
  size_t length, pack_length;
  int error= 0;

  DBUG_ENTER("alter_frm");

  DBUG_PRINT("enter", ("file: %s", file));

  NDBDICT *dict= alter_data->dictionary;

  // TODO handle this
  DBUG_ASSERT(m_table != 0);

  DBUG_ASSERT(get_ndb_share_state(m_share) == NSS_ALTERED);
  if (readfrm(file, &data, &length) ||
      packfrm(data, length, &pack_data, &pack_length))
  {
    DBUG_PRINT("info", ("Missing frm for %s", m_tabname));
    my_free((char*)data, MYF(MY_ALLOW_ZERO_PTR));
    my_free((char*)pack_data, MYF(MY_ALLOW_ZERO_PTR));
    error= 1;
    my_error(ER_FILE_NOT_FOUND, MYF(0), file); 
  }
  else
  {
    DBUG_PRINT("info", ("Table %s has changed, altering frm in ndb",
                        m_tabname));
    const NDBTAB *old_tab= alter_data->old_table;
    NdbDictionary::Table *new_tab= alter_data->new_table;

    new_tab->setFrm(pack_data, (Uint32)pack_length);
    if (dict->alterTableGlobal(*old_tab, *new_tab))
    {
      DBUG_PRINT("info", ("On-line alter of table %s failed", m_tabname));
      error= ndb_to_mysql_error(&dict->getNdbError());
      my_error(error, MYF(0));
    }
    my_free((char*)data, MYF(MY_ALLOW_ZERO_PTR));
    my_free((char*)pack_data, MYF(MY_ALLOW_ZERO_PTR));
  }

  /* ndb_share reference schema(?) free */
  DBUG_PRINT("NDB_SHARE", ("%s binlog schema(?) free  use_count: %u",
                           m_share->key, m_share->use_count));

  DBUG_RETURN(error);
}

int ha_ndbcluster::alter_table_phase2(THD *thd,
                                      TABLE *altered_table,
                                      HA_CREATE_INFO *create_info,
                                      HA_ALTER_INFO *alter_info,
                                      HA_ALTER_FLAGS *alter_flags)

{
  int error= 0;
  NDB_ALTER_DATA *alter_data= (NDB_ALTER_DATA *) alter_info->data;
  NDBDICT *dict= alter_data->dictionary;
  HA_ALTER_FLAGS dropping;

  DBUG_ENTER("alter_table_phase2");
  dropping= dropping  | HA_DROP_INDEX | HA_DROP_UNIQUE_INDEX;

  if (!ndbcluster_has_global_schema_lock(get_thd_ndb(thd)))
  {
    error= ndbcluster_no_global_schema_lock_abort
      (thd, "ha_ndbcluster::alter_table_phase2");
    goto err;
  }

  if ((*alter_flags & dropping).is_set())
  {
    /* Tell the handler to finally drop the indexes. */
    if ((error= final_drop_index(table)))
    {
      print_error(error, MYF(0));
      goto abort;
    }
  }

  DBUG_PRINT("info", ("getting frm file %s", altered_table->s->path.str));

  DBUG_ASSERT(alter_data);
  error= alter_frm(thd, altered_table->s->path.str, alter_data);
  if (!error)
  {
    /*
     * Alter succesful, commit schema transaction
     */
    if (dict->endSchemaTrans() == -1)
    {
      error= ndb_to_mysql_error(&dict->getNdbError());
      DBUG_PRINT("info", ("Failed to commit schema transaction, error %u",
                          error));
      table->file->print_error(error, MYF(0));
      goto err;
    }
    if ((*alter_flags & HA_CHANGE_AUTOINCREMENT_VALUE).is_set())
      error= set_auto_inc_val(thd, create_info->auto_increment_value);
    if (error)
    {
      DBUG_PRINT("info", ("Failed to set auto_increment value"));
      goto err;
    }
  }
  else // if (error)
  {
abort:
    if (dict->endSchemaTrans(NdbDictionary::Dictionary::SchemaTransAbort)
        == -1)
    {
      DBUG_PRINT("info", ("Failed to abort schema transaction"));
      ERR_PRINT(dict->getNdbError());
    }
err:
    /* ndb_share reference schema free */
    DBUG_PRINT("NDB_SHARE", ("%s binlog schema free  use_count: %u",
                             m_share->key, m_share->use_count));
    delete alter_data;
    alter_info->data= 0;
  }
  set_ndb_share_state(m_share, NSS_INITIAL);
  free_share(&m_share); // Decrease ref_count
  DBUG_RETURN(error);
}

int ha_ndbcluster::alter_table_phase3(THD *thd, TABLE *table,
                                      HA_CREATE_INFO *create_info,
                                      HA_ALTER_INFO *alter_info,
                                      HA_ALTER_FLAGS *alter_flags)
{
  DBUG_ENTER("alter_table_phase3");

  NDB_ALTER_DATA *alter_data= (NDB_ALTER_DATA *) alter_info->data;
  if (!ndbcluster_has_global_schema_lock(get_thd_ndb(thd)))
  {
    delete alter_data;
    alter_info->data= 0;
    DBUG_RETURN(ndbcluster_no_global_schema_lock_abort
                (thd, "ha_ndbcluster::alter_table_phase3"));
  }

  const char *db= table->s->db.str;
  const char *name= table->s->table_name.str;

  /*
    all mysqld's will read frms from disk and setup new
    event operation for the table (new_op)
  */
  uint32 table_id= 0, table_version= 0;
  DBUG_ASSERT(alter_data != 0);
  if (alter_data)
  {
    table_id= alter_data->table_id;
    table_version= alter_data->old_table_version;
  }
  ndbcluster_log_schema_op(thd, thd->query(), thd->query_length(),
                           db, name,
                           table_id, table_version,
                           SOT_ONLINE_ALTER_TABLE_PREPARE,
                           NULL, NULL);

  /*
    Get table id/version for new table
  */
  table_id= 0;
  table_version= 0;
  {
    Ndb* ndb= get_ndb(thd);
    DBUG_ASSERT(ndb != 0);
    if (ndb)
    {
      ndb->setDatabaseName(db);
      Ndb_table_guard ndbtab(ndb->getDictionary(), name);
      const NDBTAB *new_tab= ndbtab.get_table();
      DBUG_ASSERT(new_tab != 0);
      if (new_tab)
      {
        table_id= new_tab->getObjectId();
        table_version= new_tab->getObjectVersion();
      }
    }
  }

  /*
    all mysqld's will switch to using the new_op, and delete the old
    event operation
  */
  ndbcluster_log_schema_op(thd, thd->query(), thd->query_length(),
                           db, name,
                           table_id, table_version,
                           SOT_ONLINE_ALTER_TABLE_COMMIT,
                           NULL, NULL);

  delete alter_data;
  alter_info->data= 0;
  DBUG_RETURN(0);
}
#endif

bool set_up_tablespace(st_alter_tablespace *alter_info,
                       NdbDictionary::Tablespace *ndb_ts)
{
  if (alter_info->extent_size >= (Uint64(1) << 32))
  {
    // TODO set correct error
    return TRUE;
  }
  ndb_ts->setName(alter_info->tablespace_name);
  ndb_ts->setExtentSize(Uint32(alter_info->extent_size));
  ndb_ts->setDefaultLogfileGroup(alter_info->logfile_group_name);
  return FALSE;
}

bool set_up_datafile(st_alter_tablespace *alter_info,
                     NdbDictionary::Datafile *ndb_df)
{
  if (alter_info->max_size > 0)
  {
    my_error(ER_TABLESPACE_AUTO_EXTEND_ERROR, MYF(0));
    return TRUE;
  }
  ndb_df->setPath(alter_info->data_file_name);
  ndb_df->setSize(alter_info->initial_size);
  ndb_df->setTablespace(alter_info->tablespace_name);
  return FALSE;
}

bool set_up_logfile_group(st_alter_tablespace *alter_info,
                          NdbDictionary::LogfileGroup *ndb_lg)
{
  if (alter_info->undo_buffer_size >= (Uint64(1) << 32))
  {
    // TODO set correct error
    return TRUE;
  }

  ndb_lg->setName(alter_info->logfile_group_name);
  ndb_lg->setUndoBufferSize(Uint32(alter_info->undo_buffer_size));
  return FALSE;
}

bool set_up_undofile(st_alter_tablespace *alter_info,
                     NdbDictionary::Undofile *ndb_uf)
{
  ndb_uf->setPath(alter_info->undo_file_name);
  ndb_uf->setSize(alter_info->initial_size);
  ndb_uf->setLogfileGroup(alter_info->logfile_group_name);
  return FALSE;
}

int ndbcluster_alter_tablespace(handlerton *hton,
                                THD* thd, st_alter_tablespace *alter_info)
{
  int is_tablespace= 0;
  NdbError err;
  NDBDICT *dict;
  int error;
  const char *errmsg;
  Ndb *ndb;
  DBUG_ENTER("ndbcluster_alter_tablespace");
  LINT_INIT(errmsg);

  ndb= check_ndb_in_thd(thd);
  if (ndb == NULL)
  {
    DBUG_RETURN(HA_ERR_NO_CONNECTION);
  }
  dict= ndb->getDictionary();

  uint32 table_id= 0, table_version= 0;
  switch (alter_info->ts_cmd_type){
  case (CREATE_TABLESPACE):
  {
    error= ER_CREATE_FILEGROUP_FAILED;
    
    NdbDictionary::Tablespace ndb_ts;
    NdbDictionary::Datafile ndb_df;
    NdbDictionary::ObjectId objid;
    if (set_up_tablespace(alter_info, &ndb_ts))
    {
      DBUG_RETURN(1);
    }
    if (set_up_datafile(alter_info, &ndb_df))
    {
      DBUG_RETURN(1);
    }
    errmsg= "TABLESPACE";
    if (dict->createTablespace(ndb_ts, &objid))
    {
      DBUG_PRINT("error", ("createTablespace returned %d", error));
      goto ndberror;
    }
    table_id = objid.getObjectId();
    table_version = objid.getObjectVersion();
    if (dict->getWarningFlags() &
        NdbDictionary::Dictionary::WarnExtentRoundUp)
    {
      push_warning_printf(current_thd, MYSQL_ERROR::WARN_LEVEL_WARN,
                          dict->getWarningFlags(),
                          "Extent size rounded up to kernel page size");
    }
    DBUG_PRINT("alter_info", ("Successfully created Tablespace"));
    errmsg= "DATAFILE";
    if (dict->createDatafile(ndb_df))
    {
      err= dict->getNdbError();
      NdbDictionary::Tablespace tmp= dict->getTablespace(ndb_ts.getName());
      if (dict->getNdbError().code == 0 &&
	  tmp.getObjectId() == objid.getObjectId() &&
	  tmp.getObjectVersion() == objid.getObjectVersion())
      {
	dict->dropTablespace(tmp);
      }
      
      DBUG_PRINT("error", ("createDatafile returned %d", error));
      goto ndberror2;
    }
    if (dict->getWarningFlags() &
        NdbDictionary::Dictionary::WarnDatafileRoundUp)
    {
      push_warning_printf(current_thd, MYSQL_ERROR::WARN_LEVEL_WARN,
                          dict->getWarningFlags(),
                          "Datafile size rounded up to extent size");
    }
    else /* produce only 1 message */
    if (dict->getWarningFlags() &
        NdbDictionary::Dictionary::WarnDatafileRoundDown)
    {
      push_warning_printf(current_thd, MYSQL_ERROR::WARN_LEVEL_WARN,
                          dict->getWarningFlags(),
                          "Datafile size rounded down to extent size");
    }
    is_tablespace= 1;
    break;
  }
  case (ALTER_TABLESPACE):
  {
    error= ER_ALTER_FILEGROUP_FAILED;
    if (alter_info->ts_alter_tablespace_type == ALTER_TABLESPACE_ADD_FILE)
    {
      NdbDictionary::Datafile ndb_df;
      if (set_up_datafile(alter_info, &ndb_df))
      {
	DBUG_RETURN(1);
      }
      errmsg= " CREATE DATAFILE";
      NdbDictionary::ObjectId objid;
      if (dict->createDatafile(ndb_df, false, &objid))
      {
	goto ndberror;
      }
      table_id= objid.getObjectId();
      table_version= objid.getObjectVersion();
      if (dict->getWarningFlags() &
          NdbDictionary::Dictionary::WarnDatafileRoundUp)
      {
        push_warning_printf(current_thd, MYSQL_ERROR::WARN_LEVEL_WARN,
                            dict->getWarningFlags(),
                            "Datafile size rounded up to extent size");
      }
      else /* produce only 1 message */
      if (dict->getWarningFlags() &
          NdbDictionary::Dictionary::WarnDatafileRoundDown)
      {
        push_warning_printf(current_thd, MYSQL_ERROR::WARN_LEVEL_WARN,
                            dict->getWarningFlags(),
                            "Datafile size rounded down to extent size");
      }
    }
    else if(alter_info->ts_alter_tablespace_type == ALTER_TABLESPACE_DROP_FILE)
    {
      NdbDictionary::Tablespace ts= dict->getTablespace(alter_info->tablespace_name);
      NdbDictionary::Datafile df= dict->getDatafile(0, alter_info->data_file_name);
      NdbDictionary::ObjectId objid;
      df.getTablespaceId(&objid);
      table_id = df.getObjectId();
      table_version = df.getObjectVersion();
      if (ts.getObjectId() == objid.getObjectId() && 
	  strcmp(df.getPath(), alter_info->data_file_name) == 0)
      {
	errmsg= " DROP DATAFILE";
	if (dict->dropDatafile(df))
	{
	  goto ndberror;
	}
      }
      else
      {
	DBUG_PRINT("error", ("No such datafile"));
	my_error(ER_ALTER_FILEGROUP_FAILED, MYF(0), " NO SUCH FILE");
	DBUG_RETURN(1);
      }
    }
    else
    {
      DBUG_PRINT("error", ("Unsupported alter tablespace: %d", 
			   alter_info->ts_alter_tablespace_type));
      DBUG_RETURN(HA_ADMIN_NOT_IMPLEMENTED);
    }
    is_tablespace= 1;
    break;
  }
  case (CREATE_LOGFILE_GROUP):
  {
    error= ER_CREATE_FILEGROUP_FAILED;
    NdbDictionary::LogfileGroup ndb_lg;
    NdbDictionary::Undofile ndb_uf;
    NdbDictionary::ObjectId objid;
    if (alter_info->undo_file_name == NULL)
    {
      /*
	REDO files in LOGFILE GROUP not supported yet
      */
      DBUG_RETURN(HA_ADMIN_NOT_IMPLEMENTED);
    }
    if (set_up_logfile_group(alter_info, &ndb_lg))
    {
      DBUG_RETURN(1);
    }
    errmsg= "LOGFILE GROUP";
    if (dict->createLogfileGroup(ndb_lg, &objid))
    {
      goto ndberror;
    }
    table_id = objid.getObjectId();
    table_version = objid.getObjectVersion();
    if (dict->getWarningFlags() &
        NdbDictionary::Dictionary::WarnUndobufferRoundUp)
    {
      push_warning_printf(current_thd, MYSQL_ERROR::WARN_LEVEL_WARN,
                          dict->getWarningFlags(),
                          "Undo buffer size rounded up to kernel page size");
    }
    DBUG_PRINT("alter_info", ("Successfully created Logfile Group"));
    if (set_up_undofile(alter_info, &ndb_uf))
    {
      DBUG_RETURN(1);
    }
    errmsg= "UNDOFILE";
    if (dict->createUndofile(ndb_uf))
    {
      err= dict->getNdbError();
      NdbDictionary::LogfileGroup tmp= dict->getLogfileGroup(ndb_lg.getName());
      if (dict->getNdbError().code == 0 &&
	  tmp.getObjectId() == objid.getObjectId() &&
	  tmp.getObjectVersion() == objid.getObjectVersion())
      {
	dict->dropLogfileGroup(tmp);
      }
      goto ndberror2;
    }
    if (dict->getWarningFlags() &
        NdbDictionary::Dictionary::WarnUndofileRoundDown)
    {
      push_warning_printf(current_thd, MYSQL_ERROR::WARN_LEVEL_WARN,
                          dict->getWarningFlags(),
                          "Undofile size rounded down to kernel page size");
    }
    break;
  }
  case (ALTER_LOGFILE_GROUP):
  {
    error= ER_ALTER_FILEGROUP_FAILED;
    if (alter_info->undo_file_name == NULL)
    {
      /*
	REDO files in LOGFILE GROUP not supported yet
      */
      DBUG_RETURN(HA_ADMIN_NOT_IMPLEMENTED);
    }
    NdbDictionary::Undofile ndb_uf;
    if (set_up_undofile(alter_info, &ndb_uf))
    {
      DBUG_RETURN(1);
    }
    errmsg= "CREATE UNDOFILE";
    NdbDictionary::ObjectId objid;
    if (dict->createUndofile(ndb_uf, false, &objid))
    {
      goto ndberror;
    }
    table_id = objid.getObjectId();
    table_version = objid.getObjectVersion();
    if (dict->getWarningFlags() &
        NdbDictionary::Dictionary::WarnUndofileRoundDown)
    {
      push_warning_printf(current_thd, MYSQL_ERROR::WARN_LEVEL_WARN,
                          dict->getWarningFlags(),
                          "Undofile size rounded down to kernel page size");
    }
    break;
  }
  case (DROP_TABLESPACE):
  {
    error= ER_DROP_FILEGROUP_FAILED;
    errmsg= "TABLESPACE";
    NdbDictionary::Tablespace ts=
      dict->getTablespace(alter_info->tablespace_name);
    table_id= ts.getObjectId();
    table_version= ts.getObjectVersion();
    if (dict->dropTablespace(ts))
    {
      goto ndberror;
    }
    is_tablespace= 1;
    break;
  }
  case (DROP_LOGFILE_GROUP):
  {
    error= ER_DROP_FILEGROUP_FAILED;
    errmsg= "LOGFILE GROUP";
    NdbDictionary::LogfileGroup lg=
      dict->getLogfileGroup(alter_info->logfile_group_name);
    table_id= lg.getObjectId();
    table_version= lg.getObjectVersion();
    if (dict->dropLogfileGroup(lg))
    {
      goto ndberror;
    }
    break;
  }
  case (CHANGE_FILE_TABLESPACE):
  {
    DBUG_RETURN(HA_ADMIN_NOT_IMPLEMENTED);
  }
  case (ALTER_ACCESS_MODE_TABLESPACE):
  {
    DBUG_RETURN(HA_ADMIN_NOT_IMPLEMENTED);
  }
  default:
  {
    DBUG_RETURN(HA_ADMIN_NOT_IMPLEMENTED);
  }
  }
  if (is_tablespace)
    ndbcluster_log_schema_op(thd,
                             thd->query(), thd->query_length(),
                             "", alter_info->tablespace_name,
                             table_id, table_version,
                             SOT_TABLESPACE, NULL, NULL);
  else
    ndbcluster_log_schema_op(thd,
                             thd->query(), thd->query_length(),
                             "", alter_info->logfile_group_name,
                             table_id, table_version,
                             SOT_LOGFILE_GROUP, NULL, NULL);
  DBUG_RETURN(FALSE);

ndberror:
  err= dict->getNdbError();
ndberror2:
  ndb_to_mysql_error(&err);
  
  my_error(error, MYF(0), errmsg);
  DBUG_RETURN(1);
}


bool ha_ndbcluster::get_no_parts(const char *name, uint *no_parts)
{
  THD *thd= current_thd;
  Ndb *ndb;
  NDBDICT *dict;
  int err;
  DBUG_ENTER("ha_ndbcluster::get_no_parts");
  LINT_INIT(err);

  set_dbname(name);
  set_tabname(name);
  for (;;)
  {
    if (check_ndb_connection(thd))
    {
      err= HA_ERR_NO_CONNECTION;
      break;
    }
    ndb= get_ndb(thd);
    ndb->setDatabaseName(m_dbname);
    Ndb_table_guard ndbtab_g(dict= ndb->getDictionary(), m_tabname);
    if (!ndbtab_g.get_table())
      ERR_BREAK(dict->getNdbError(), err);
    *no_parts= ndbtab_g.get_table()->getFragmentCount();
    DBUG_RETURN(FALSE);
  }

  print_error(err, MYF(0));
  DBUG_RETURN(TRUE);
}

static int ndbcluster_fill_files_table(handlerton *hton, 
                                       THD *thd, 
                                       TABLE_LIST *tables,
                                       Item *cond)
{
  TABLE* table= tables->table;
  Ndb *ndb= check_ndb_in_thd(thd);
  NdbDictionary::Dictionary* dict= ndb->getDictionary();
  NdbDictionary::Dictionary::List dflist;
  NdbError ndberr;
  uint i;
  DBUG_ENTER("ndbcluster_fill_files_table");

  dict->listObjects(dflist, NdbDictionary::Object::Datafile);
  ndberr= dict->getNdbError();
  if (ndberr.classification != NdbError::NoError)
    ERR_RETURN(ndberr);

  for (i= 0; i < dflist.count; i++)
  {
    NdbDictionary::Dictionary::List::Element& elt = dflist.elements[i];
    Ndb_cluster_connection_node_iter iter;
    uint id;
    
    g_ndb_cluster_connection->init_get_next_node(iter);

    while ((id= g_ndb_cluster_connection->get_next_alive_node(iter)))
    {
      init_fill_schema_files_row(table);
      NdbDictionary::Datafile df= dict->getDatafile(id, elt.name);
      ndberr= dict->getNdbError();
      if(ndberr.classification != NdbError::NoError)
      {
        if (ndberr.classification == NdbError::SchemaError)
          continue;

        if (ndberr.classification == NdbError::UnknownResultError)
          continue;

        ERR_RETURN(ndberr);
      }
      NdbDictionary::Tablespace ts= dict->getTablespace(df.getTablespace());
      ndberr= dict->getNdbError();
      if (ndberr.classification != NdbError::NoError)
      {
        if (ndberr.classification == NdbError::SchemaError)
          continue;
        ERR_RETURN(ndberr);
      }

      table->field[IS_FILES_FILE_NAME]->set_notnull();
      table->field[IS_FILES_FILE_NAME]->store(elt.name, strlen(elt.name),
                                              system_charset_info);
      table->field[IS_FILES_FILE_TYPE]->set_notnull();
      table->field[IS_FILES_FILE_TYPE]->store("DATAFILE",8,
                                              system_charset_info);
      table->field[IS_FILES_TABLESPACE_NAME]->set_notnull();
      table->field[IS_FILES_TABLESPACE_NAME]->store(df.getTablespace(),
                                                    strlen(df.getTablespace()),
                                                    system_charset_info);
      table->field[IS_FILES_LOGFILE_GROUP_NAME]->set_notnull();
      table->field[IS_FILES_LOGFILE_GROUP_NAME]->
        store(ts.getDefaultLogfileGroup(),
              strlen(ts.getDefaultLogfileGroup()),
              system_charset_info);
      table->field[IS_FILES_ENGINE]->set_notnull();
      table->field[IS_FILES_ENGINE]->store(ndbcluster_hton_name,
                                           ndbcluster_hton_name_length,
                                           system_charset_info);

      table->field[IS_FILES_FREE_EXTENTS]->set_notnull();
      table->field[IS_FILES_FREE_EXTENTS]->store(df.getFree()
                                                 / ts.getExtentSize(), true);
      table->field[IS_FILES_TOTAL_EXTENTS]->set_notnull();
      table->field[IS_FILES_TOTAL_EXTENTS]->store(df.getSize()
                                                  / ts.getExtentSize(), true);
      table->field[IS_FILES_EXTENT_SIZE]->set_notnull();
      table->field[IS_FILES_EXTENT_SIZE]->store(ts.getExtentSize(), true);
      table->field[IS_FILES_INITIAL_SIZE]->set_notnull();
      table->field[IS_FILES_INITIAL_SIZE]->store(df.getSize(), true);
      table->field[IS_FILES_MAXIMUM_SIZE]->set_notnull();
      table->field[IS_FILES_MAXIMUM_SIZE]->store(df.getSize(), true);
      table->field[IS_FILES_VERSION]->set_notnull();
      table->field[IS_FILES_VERSION]->store(df.getObjectVersion(), true);

      table->field[IS_FILES_ROW_FORMAT]->set_notnull();
      table->field[IS_FILES_ROW_FORMAT]->store("FIXED", 5, system_charset_info);

      char extra[30];
      int len= my_snprintf(extra, sizeof(extra), "CLUSTER_NODE=%u", id);
      table->field[IS_FILES_EXTRA]->set_notnull();
      table->field[IS_FILES_EXTRA]->store(extra, len, system_charset_info);
      schema_table_store_record(thd, table);
    }
  }

  NdbDictionary::Dictionary::List tslist;
  dict->listObjects(tslist, NdbDictionary::Object::Tablespace);
  ndberr= dict->getNdbError();
  if (ndberr.classification != NdbError::NoError)
    ERR_RETURN(ndberr);

  for (i= 0; i < tslist.count; i++)
  {
    NdbDictionary::Dictionary::List::Element&elt= tslist.elements[i];

    NdbDictionary::Tablespace ts= dict->getTablespace(elt.name);
    ndberr= dict->getNdbError();
    if (ndberr.classification != NdbError::NoError)
    {
      if (ndberr.classification == NdbError::SchemaError)
        continue;
      ERR_RETURN(ndberr);
    }

    init_fill_schema_files_row(table);
    table->field[IS_FILES_FILE_TYPE]->set_notnull();
    table->field[IS_FILES_FILE_TYPE]->store("TABLESPACE", 10,
                                            system_charset_info);

    table->field[IS_FILES_TABLESPACE_NAME]->set_notnull();
    table->field[IS_FILES_TABLESPACE_NAME]->store(elt.name,
                                                     strlen(elt.name),
                                                     system_charset_info);
    table->field[IS_FILES_LOGFILE_GROUP_NAME]->set_notnull();
    table->field[IS_FILES_LOGFILE_GROUP_NAME]->
      store(ts.getDefaultLogfileGroup(),
           strlen(ts.getDefaultLogfileGroup()),
           system_charset_info);

    table->field[IS_FILES_ENGINE]->set_notnull();
    table->field[IS_FILES_ENGINE]->store(ndbcluster_hton_name,
                                         ndbcluster_hton_name_length,
                                         system_charset_info);

    table->field[IS_FILES_EXTENT_SIZE]->set_notnull();
    table->field[IS_FILES_EXTENT_SIZE]->store(ts.getExtentSize(), true);

    table->field[IS_FILES_VERSION]->set_notnull();
    table->field[IS_FILES_VERSION]->store(ts.getObjectVersion(), true);

    schema_table_store_record(thd, table);
  }

  NdbDictionary::Dictionary::List uflist;
  dict->listObjects(uflist, NdbDictionary::Object::Undofile);
  ndberr= dict->getNdbError();
  if (ndberr.classification != NdbError::NoError)
    ERR_RETURN(ndberr);

  for (i= 0; i < uflist.count; i++)
  {
    NdbDictionary::Dictionary::List::Element& elt= uflist.elements[i];
    Ndb_cluster_connection_node_iter iter;
    unsigned id;

    g_ndb_cluster_connection->init_get_next_node(iter);

    while ((id= g_ndb_cluster_connection->get_next_alive_node(iter)))
    {
      NdbDictionary::Undofile uf= dict->getUndofile(id, elt.name);
      ndberr= dict->getNdbError();
      if (ndberr.classification != NdbError::NoError)
      {
        if (ndberr.classification == NdbError::SchemaError)
          continue;
        if (ndberr.classification == NdbError::UnknownResultError)
          continue;
        ERR_RETURN(ndberr);
      }
      NdbDictionary::LogfileGroup lfg=
        dict->getLogfileGroup(uf.getLogfileGroup());
      ndberr= dict->getNdbError();
      if (ndberr.classification != NdbError::NoError)
      {
        if (ndberr.classification == NdbError::SchemaError)
          continue;
        ERR_RETURN(ndberr);
      }

      init_fill_schema_files_row(table);
      table->field[IS_FILES_FILE_NAME]->set_notnull();
      table->field[IS_FILES_FILE_NAME]->store(elt.name, strlen(elt.name),
                                              system_charset_info);
      table->field[IS_FILES_FILE_TYPE]->set_notnull();
      table->field[IS_FILES_FILE_TYPE]->store("UNDO LOG", 8,
                                              system_charset_info);
      NdbDictionary::ObjectId objid;
      uf.getLogfileGroupId(&objid);
      table->field[IS_FILES_LOGFILE_GROUP_NAME]->set_notnull();
      table->field[IS_FILES_LOGFILE_GROUP_NAME]->store(uf.getLogfileGroup(),
                                                  strlen(uf.getLogfileGroup()),
                                                       system_charset_info);
      table->field[IS_FILES_LOGFILE_GROUP_NUMBER]->set_notnull();
      table->field[IS_FILES_LOGFILE_GROUP_NUMBER]->store(objid.getObjectId(), true);
      table->field[IS_FILES_ENGINE]->set_notnull();
      table->field[IS_FILES_ENGINE]->store(ndbcluster_hton_name,
                                           ndbcluster_hton_name_length,
                                           system_charset_info);

      table->field[IS_FILES_TOTAL_EXTENTS]->set_notnull();
      table->field[IS_FILES_TOTAL_EXTENTS]->store(uf.getSize()/4, true);
      table->field[IS_FILES_EXTENT_SIZE]->set_notnull();
      table->field[IS_FILES_EXTENT_SIZE]->store(4, true);

      table->field[IS_FILES_INITIAL_SIZE]->set_notnull();
      table->field[IS_FILES_INITIAL_SIZE]->store(uf.getSize(), true);
      table->field[IS_FILES_MAXIMUM_SIZE]->set_notnull();
      table->field[IS_FILES_MAXIMUM_SIZE]->store(uf.getSize(), true);

      table->field[IS_FILES_VERSION]->set_notnull();
      table->field[IS_FILES_VERSION]->store(uf.getObjectVersion(), true);

      char extra[100];
      int len= my_snprintf(extra,sizeof(extra),"CLUSTER_NODE=%u;UNDO_BUFFER_SIZE=%lu",
                           id, (ulong) lfg.getUndoBufferSize());
      table->field[IS_FILES_EXTRA]->set_notnull();
      table->field[IS_FILES_EXTRA]->store(extra, len, system_charset_info);
      schema_table_store_record(thd, table);
    }
  }

  // now for LFGs
  NdbDictionary::Dictionary::List lfglist;
  dict->listObjects(lfglist, NdbDictionary::Object::LogfileGroup);
  ndberr= dict->getNdbError();
  if (ndberr.classification != NdbError::NoError)
    ERR_RETURN(ndberr);

  for (i= 0; i < lfglist.count; i++)
  {
    NdbDictionary::Dictionary::List::Element& elt= lfglist.elements[i];

    NdbDictionary::LogfileGroup lfg= dict->getLogfileGroup(elt.name);
    ndberr= dict->getNdbError();
    if (ndberr.classification != NdbError::NoError)
    {
      if (ndberr.classification == NdbError::SchemaError)
        continue;
      ERR_RETURN(ndberr);
    }

    init_fill_schema_files_row(table);
    table->field[IS_FILES_FILE_TYPE]->set_notnull();
    table->field[IS_FILES_FILE_TYPE]->store("UNDO LOG", 8,
                                            system_charset_info);

    table->field[IS_FILES_LOGFILE_GROUP_NAME]->set_notnull();
    table->field[IS_FILES_LOGFILE_GROUP_NAME]->store(elt.name,
                                                     strlen(elt.name),
                                                     system_charset_info);
    table->field[IS_FILES_LOGFILE_GROUP_NUMBER]->set_notnull();
    table->field[IS_FILES_LOGFILE_GROUP_NUMBER]->store(lfg.getObjectId(), true);
    table->field[IS_FILES_ENGINE]->set_notnull();
    table->field[IS_FILES_ENGINE]->store(ndbcluster_hton_name,
                                         ndbcluster_hton_name_length,
                                         system_charset_info);

    table->field[IS_FILES_FREE_EXTENTS]->set_notnull();
    table->field[IS_FILES_FREE_EXTENTS]->store(lfg.getUndoFreeWords(), true);
    table->field[IS_FILES_EXTENT_SIZE]->set_notnull();
    table->field[IS_FILES_EXTENT_SIZE]->store(4, true);

    table->field[IS_FILES_VERSION]->set_notnull();
    table->field[IS_FILES_VERSION]->store(lfg.getObjectVersion(), true);

    char extra[100];
    int len= my_snprintf(extra,sizeof(extra),
                         "UNDO_BUFFER_SIZE=%lu",
                         (ulong) lfg.getUndoBufferSize());
    table->field[IS_FILES_EXTRA]->set_notnull();
    table->field[IS_FILES_EXTRA]->store(extra, len, system_charset_info);
    schema_table_store_record(thd, table);
  }
  DBUG_RETURN(0);
}

static int show_ndb_vars(THD *thd, SHOW_VAR *var, char *buff)
{
  if (!check_ndb_in_thd(thd))
    return -1;
  struct st_ndb_status *st;
  SHOW_VAR *st_var;
  {
    char *mem= (char*)sql_alloc(sizeof(struct st_ndb_status) +
                                sizeof(ndb_status_variables_dynamic));
    st= new (mem) st_ndb_status;
    st_var= (SHOW_VAR*)(mem + sizeof(struct st_ndb_status));
    memcpy(st_var, &ndb_status_variables_dynamic, sizeof(ndb_status_variables_dynamic));
    int i= 0;
    SHOW_VAR *tmp= &(ndb_status_variables_dynamic[0]);
    for (; tmp->value; tmp++, i++)
      st_var[i].value= mem + (tmp->value - (char*)&g_ndb_status);
  }
  {
    Thd_ndb *thd_ndb= get_thd_ndb(thd);
    Ndb_cluster_connection *c= thd_ndb->connection;
    update_status_variables(thd_ndb, st, c);
  }
  var->type= SHOW_ARRAY;
  var->value= (char *) st_var;
  return 0;
}

SHOW_VAR ndb_status_variables_export[]= {
  {"Ndb",          (char*) &show_ndb_vars,                 SHOW_FUNC},
  {"Ndb_conflict", (char*) &ndb_status_conflict_variables, SHOW_ARRAY},
  {"Ndb",          (char*) &ndb_status_injector_variables, SHOW_ARRAY},
  {"Ndb",          (char*) &ndb_status_slave_variables,    SHOW_ARRAY},
  {"Ndb",          (char*) &show_ndb_server_api_stats,     SHOW_FUNC},
  {"Ndb_index_stat", (char*) &ndb_status_index_stat_variables, SHOW_ARRAY},
  {NullS, NullS, SHOW_LONG}
};


static MYSQL_SYSVAR_ULONG(
  cache_check_time,                  /* name */
  opt_ndb_cache_check_time,              /* var */
  PLUGIN_VAR_RQCMDARG,
  "A dedicated thread is created to, at the given "
  "millisecond interval, invalidate the query cache "
  "if another MySQL server in the cluster has changed "
  "the data in the database.",
  NULL,                              /* check func. */
  NULL,                              /* update func. */
  0,                                 /* default */
  0,                                 /* min */
  ONE_YEAR_IN_SECONDS,               /* max */
  0                                  /* block */
);


static MYSQL_SYSVAR_ULONG(
  extra_logging,                     /* name */
  opt_ndb_extra_logging,                 /* var */
  PLUGIN_VAR_OPCMDARG,
  "Turn on more logging in the error log.",
  NULL,                              /* check func. */
  NULL,                              /* update func. */
  1,                                 /* default */
  0,                                 /* min */
  0,                                 /* max */
  0                                  /* block */
);


static MYSQL_SYSVAR_ULONG(
  wait_connected,                    /* name */
  opt_ndb_wait_connected,            /* var */
  PLUGIN_VAR_RQCMDARG | PLUGIN_VAR_READONLY,
  "Time (in seconds) for mysqld to wait for connection "
  "to cluster management and data nodes.",
  NULL,                              /* check func. */
  NULL,                              /* update func. */
  0,                                 /* default */
  0,                                 /* min */
  ONE_YEAR_IN_SECONDS,               /* max */
  0                                  /* block */
);


static MYSQL_SYSVAR_ULONG(
  wait_setup,                        /* name */
  opt_ndb_wait_setup,                /* var */
  PLUGIN_VAR_RQCMDARG | PLUGIN_VAR_READONLY,
  "Time (in seconds) for mysqld to wait for setup to "
  "complete (0 = no wait)",
  NULL,                              /* check func. */
  NULL,                              /* update func. */
  15,                                /* default */
  0,                                 /* min */
  ONE_YEAR_IN_SECONDS,               /* max */
  0                                  /* block */
);


static MYSQL_SYSVAR_UINT(
  cluster_connection_pool,           /* name */
  opt_ndb_cluster_connection_pool,   /* var */
  PLUGIN_VAR_RQCMDARG | PLUGIN_VAR_READONLY,
  "Pool of cluster connections to be used by mysql server.",
  NULL,                              /* check func. */
  NULL,                              /* update func. */
  1,                                 /* default */
  1,                                 /* min */
  63,                                /* max */
  0                                  /* block */
);

/* should be in index_stat.h */

extern int
ndb_index_stat_option_check(MYSQL_THD,
                            struct st_mysql_sys_var *var,
                            void *save,
                            struct st_mysql_value *value);
extern void
ndb_index_stat_option_update(MYSQL_THD,
                             struct st_mysql_sys_var *var,
                             void *var_ptr,
                             const void *save);

extern char ndb_index_stat_option_buf[];

static MYSQL_SYSVAR_STR(
  index_stat_option,                /* name */
  opt_ndb_index_stat_option,        /* var */
  PLUGIN_VAR_RQCMDARG,
  "Comma-separated tunable options for ndb index statistics",
  ndb_index_stat_option_check,      /* check func. */
  ndb_index_stat_option_update,     /* update func. */
  ndb_index_stat_option_buf
);


ulong opt_ndb_report_thresh_binlog_epoch_slip;
static MYSQL_SYSVAR_ULONG(
  report_thresh_binlog_epoch_slip,   /* name */
  opt_ndb_report_thresh_binlog_epoch_slip,/* var */
  PLUGIN_VAR_RQCMDARG,
  "Threshold on number of epochs to be behind before reporting binlog "
  "status. E.g. 3 means that if the difference between what epoch has "
  "been received from the storage nodes and what has been applied to "
  "the binlog is 3 or more, a status message will be sent to the cluster "
  "log.",
  NULL,                              /* check func. */
  NULL,                              /* update func. */
  3,                                 /* default */
  0,                                 /* min */
  256,                               /* max */
  0                                  /* block */
);


ulong opt_ndb_report_thresh_binlog_mem_usage;
static MYSQL_SYSVAR_ULONG(
  report_thresh_binlog_mem_usage,    /* name */
  opt_ndb_report_thresh_binlog_mem_usage,/* var */
  PLUGIN_VAR_RQCMDARG,
  "Threshold on percentage of free memory before reporting binlog "
  "status. E.g. 10 means that if amount of available memory for "
  "receiving binlog data from the storage nodes goes below 10%, "
  "a status message will be sent to the cluster log.",
  NULL,                              /* check func. */
  NULL,                              /* update func. */
  10,                                /* default */
  0,                                 /* min */
  100,                               /* max */
  0                                  /* block */
);


my_bool opt_ndb_log_update_as_write;
static MYSQL_SYSVAR_BOOL(
  log_update_as_write,               /* name */
  opt_ndb_log_update_as_write,       /* var */
  PLUGIN_VAR_OPCMDARG,
  "For efficiency log only after image as a write event. "
  "Ignore before image. This may cause compatability problems if "
  "replicating to other storage engines than ndbcluster.",
  NULL,                              /* check func. */
  NULL,                              /* update func. */
  1                                  /* default */
);


my_bool opt_ndb_log_updated_only;
static MYSQL_SYSVAR_BOOL(
  log_updated_only,                  /* name */
  opt_ndb_log_updated_only,          /* var */
  PLUGIN_VAR_OPCMDARG,
  "For efficiency log only updated columns. Columns are considered "
  "as \"updated\" even if they are updated with the same value. "
  "This may cause compatability problems if "
  "replicating to other storage engines than ndbcluster.",
  NULL,                              /* check func. */
  NULL,                              /* update func. */
  1                                  /* default */
);


my_bool opt_ndb_log_orig;
static MYSQL_SYSVAR_BOOL(
  log_orig,                          /* name */
  opt_ndb_log_orig,                  /* var */
  PLUGIN_VAR_OPCMDARG,
  "Log originating server id and epoch in ndb_binlog_index. Each epoch "
  "may in this case have multiple rows in ndb_binlog_index, one for "
  "each originating epoch.",
  NULL,                              /* check func. */
  NULL,                              /* update func. */
  0                                  /* default */
);


my_bool opt_ndb_log_bin;
static MYSQL_SYSVAR_BOOL(
  log_bin,                           /* name */
  opt_ndb_log_bin,                   /* var */
  PLUGIN_VAR_OPCMDARG,
  "Log ndb tables in the binary log. Option only has meaning if "
  "the binary log has been turned on for the server.",
  NULL,                              /* check func. */
  NULL,                              /* update func. */
  1                                  /* default */
);


my_bool opt_ndb_log_binlog_index;
static MYSQL_SYSVAR_BOOL(
  log_binlog_index,                  /* name */
  opt_ndb_log_binlog_index,          /* var */
  PLUGIN_VAR_OPCMDARG,
  "Insert mapping between epochs and binlog positions into the "
  "ndb_binlog_index table.",
  NULL,                              /* check func. */
  NULL,                              /* update func. */
  1                                  /* default */
);


static my_bool opt_ndb_log_empty_epochs;
static MYSQL_SYSVAR_BOOL(
  log_empty_epochs,                  /* name */
  opt_ndb_log_empty_epochs,          /* var */
  PLUGIN_VAR_OPCMDARG,
  "",
  NULL,                              /* check func. */
  NULL,                              /* update func. */
  0                                  /* default */
);

bool ndb_log_empty_epochs(void)
{
  return opt_ndb_log_empty_epochs;
}


my_bool opt_ndb_log_apply_status;
static MYSQL_SYSVAR_BOOL(
  log_apply_status,                 /* name */
  opt_ndb_log_apply_status,         /* var */
  PLUGIN_VAR_OPCMDARG,
  "Log ndb_apply_status updates from Master in the Binlog",
  NULL,                             /* check func. */
  NULL,                             /* update func. */
  0                                 /* default */
);


static MYSQL_SYSVAR_STR(
  connectstring,                    /* name */
  opt_ndb_connectstring,            /* var */
  PLUGIN_VAR_RQCMDARG | PLUGIN_VAR_READONLY,
  "Connect string for ndbcluster.",
  NULL,                             /* check func. */
  NULL,                             /* update func. */
  NULL                              /* default */
);


static MYSQL_SYSVAR_STR(
  mgmd_host,                        /* name */
  opt_ndb_connectstring,                /* var */
  PLUGIN_VAR_RQCMDARG | PLUGIN_VAR_READONLY,
  "Same as --ndb-connectstring",
  NULL,                             /* check func. */
  NULL,                             /* update func. */
  NULL                              /* default */
);


static MYSQL_SYSVAR_UINT(
  nodeid,                           /* name */
  opt_ndb_nodeid,                   /* var */
  PLUGIN_VAR_RQCMDARG | PLUGIN_VAR_READONLY,
  "Set nodeid for this node. Overrides node id specified "
  "in --ndb-connectstring.",
  NULL,                             /* check func. */
  NULL,                             /* update func. */
  0,                                /* default */
  0,                                /* min */
  MAX_NODES_ID,                     /* max */
  0                                 /* block */
);


static struct st_mysql_sys_var* system_variables[]= {
  MYSQL_SYSVAR(cache_check_time),
  MYSQL_SYSVAR(extra_logging),
  MYSQL_SYSVAR(wait_connected),
  MYSQL_SYSVAR(wait_setup),
  MYSQL_SYSVAR(cluster_connection_pool),
  MYSQL_SYSVAR(report_thresh_binlog_mem_usage),
  MYSQL_SYSVAR(report_thresh_binlog_epoch_slip),
  MYSQL_SYSVAR(log_update_as_write),
  MYSQL_SYSVAR(log_updated_only),
  MYSQL_SYSVAR(log_orig),
  MYSQL_SYSVAR(distribution),
  MYSQL_SYSVAR(autoincrement_prefetch_sz),
  MYSQL_SYSVAR(force_send),
  MYSQL_SYSVAR(use_exact_count),
  MYSQL_SYSVAR(use_transactions),
  MYSQL_SYSVAR(use_copying_alter_table),
  MYSQL_SYSVAR(optimized_node_selection),
  MYSQL_SYSVAR(batch_size),
  MYSQL_SYSVAR(optimization_delay),
  MYSQL_SYSVAR(index_stat_enable),
  MYSQL_SYSVAR(index_stat_option),
  MYSQL_SYSVAR(index_stat_cache_entries),
  MYSQL_SYSVAR(index_stat_update_freq),
  MYSQL_SYSVAR(table_no_logging),
  MYSQL_SYSVAR(table_temporary),
  MYSQL_SYSVAR(log_bin),
  MYSQL_SYSVAR(log_binlog_index),
  MYSQL_SYSVAR(log_empty_epochs),
  MYSQL_SYSVAR(log_apply_status),
  MYSQL_SYSVAR(connectstring),
  MYSQL_SYSVAR(mgmd_host),
  MYSQL_SYSVAR(nodeid),
  MYSQL_SYSVAR(blob_read_batch_bytes),
  MYSQL_SYSVAR(blob_write_batch_bytes),
  MYSQL_SYSVAR(deferred_constraints),
  NULL
};


struct st_mysql_storage_engine ndbcluster_storage_engine=
{ MYSQL_HANDLERTON_INTERFACE_VERSION };


#include "ha_ndbinfo.h"

extern struct st_mysql_sys_var* ndbinfo_system_variables[];

struct st_mysql_storage_engine ndbinfo_storage_engine=
{ MYSQL_HANDLERTON_INTERFACE_VERSION };

mysql_declare_plugin(ndbcluster)
{
  MYSQL_STORAGE_ENGINE_PLUGIN,
  &ndbcluster_storage_engine,
  ndbcluster_hton_name,
  "MySQL AB",
  "Clustered, fault-tolerant tables",
  PLUGIN_LICENSE_GPL,
  ndbcluster_init,            /* plugin init */
  NULL,                       /* plugin deinit */
  0x0100,                     /* plugin version */
  ndb_status_variables_export,/* status variables                */
  system_variables,           /* system variables */
  NULL                        /* config options                  */
},
{
  MYSQL_STORAGE_ENGINE_PLUGIN,
  &ndbinfo_storage_engine,
  "ndbinfo",
  "Sun Microsystems Inc.",
  "MySQL Cluster system information storage engine",
  PLUGIN_LICENSE_GPL,
  ndbinfo_init,               /* plugin init */
  ndbinfo_deinit,             /* plugin deinit */
  0x0001,                     /* plugin version */
  NULL,                       /* status variables */
  ndbinfo_system_variables,   /* system variables */
  NULL                        /* config options */
}
mysql_declare_plugin_end;

#endif<|MERGE_RESOLUTION|>--- conflicted
+++ resolved
@@ -6328,15 +6328,9 @@
       be rolled back
     */
     THD *thd= table->in_use;
-<<<<<<< HEAD
     thd->transaction.all.mark_modified_non_trans_table();
     thd->transaction.stmt.mark_modified_non_trans_table();
-    if (execute_commit(m_thd_ndb, trans, m_thd_ndb->m_force_send,
-=======
-    thd->transaction.all.modified_non_trans_table=
-      thd->transaction.stmt.modified_non_trans_table= TRUE;
     if (execute_commit(thd, m_thd_ndb, trans, m_thd_ndb->m_force_send,
->>>>>>> d90fd102
                        m_ignore_no_key) != 0)
     {
       no_uncommitted_rows_execute_failure();
