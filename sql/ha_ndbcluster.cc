/* Copyright (C) 2000-2003 MySQL AB

  This program is free software; you can redistribute it and/or modify
  it under the terms of the GNU General Public License as published by
  the Free Software Foundation; version 2 of the License.

  This program is distributed in the hope that it will be useful,
  but WITHOUT ANY WARRANTY; without even the implied warranty of
  MERCHANTABILITY or FITNESS FOR A PARTICULAR PURPOSE.  See the
  GNU General Public License for more details.

  You should have received a copy of the GNU General Public License
  along with this program; if not, write to the Free Software
  Foundation, Inc., 59 Temple Place, Suite 330, Boston, MA  02111-1307  USA
*/

/**
  @file

  @brief
  This file defines the NDB Cluster handler: the interface between
  MySQL and NDB Cluster
*/

#ifdef USE_PRAGMA_IMPLEMENTATION
#pragma implementation				// gcc: Class implementation
#endif

#include "mysql_priv.h"
#include "rpl_mi.h"

#include <my_dir.h>
#ifdef WITH_NDBCLUSTER_STORAGE_ENGINE
#include "ha_ndbcluster.h"
#include <ndbapi/NdbApi.hpp>
#include "ha_ndbcluster_cond.h"
#include <../util/Bitmask.hpp>
#include <ndbapi/NdbIndexStat.hpp>
#include <ndbapi/NdbInterpretedCode.hpp>

#include "ha_ndbcluster_binlog.h"
#include "ha_ndbcluster_tables.h"
#include "ha_ndbcluster_connection.h"

#include <mysql/plugin.h>

#ifdef ndb_dynamite
#undef assert
#define assert(x) do { if(x) break; ::printf("%s %d: assert failed: %s\n", __FILE__, __LINE__, #x); ::fflush(stdout); ::signal(SIGABRT,SIG_DFL); ::abort(); ::kill(::getpid(),6); ::kill(::getpid(),9); } while (0)
#endif

// options from from mysqld.cc
extern ulong opt_ndb_cache_check_time;

// ndb interface initialization/cleanup
#ifdef  __cplusplus
extern "C" {
#endif
extern void ndb_init_internal();
extern void ndb_end_internal();
#ifdef  __cplusplus
}
#endif

const char *ndb_distribution_names[]= {"KEYHASH", "LINHASH", NullS};
TYPELIB ndb_distribution_typelib= { array_elements(ndb_distribution_names)-1,
                                    "", ndb_distribution_names, NULL };
const char *opt_ndb_distribution= ndb_distribution_names[ND_KEYHASH];
enum ndb_distribution opt_ndb_distribution_id= ND_KEYHASH;

/*
  Provided for testing purposes to be able to run full test suite
  with --ndbcluster option without getting warnings about cluster
  not being connected
*/
my_bool ndbcluster_silent= 0;

// Default value for parallelism
static const int parallelism= 0;

/*
  Default value for max number of transactions createable against NDB from
  the handler. Should really be 2 but there is a transaction to much allocated
  when lock table is used, and one extra to used for global schema lock.
*/
static const int max_transactions= 4;

static uint ndbcluster_partition_flags();
static int ndbcluster_init(void *);
static int ndbcluster_end(handlerton *hton, ha_panic_function flag);
static bool ndbcluster_show_status(handlerton *hton, THD*,
                                   stat_print_fn *,
                                   enum ha_stat_type);
static int ndbcluster_alter_tablespace(handlerton *hton,
                                       THD* thd, 
                                       st_alter_tablespace *info);
static int ndbcluster_fill_files_table(handlerton *hton,
                                       THD *thd, 
                                       TABLE_LIST *tables, 
                                       COND *cond);

handlerton *ndbcluster_hton;

static handler *ndbcluster_create_handler(handlerton *hton,
                                          TABLE_SHARE *table,
                                          MEM_ROOT *mem_root)
{
  return new (mem_root) ha_ndbcluster(hton, table);
}

static uint ndbcluster_partition_flags()
{
  return (HA_CAN_PARTITION | HA_CAN_UPDATE_PARTITION_KEY |
          HA_CAN_PARTITION_UNIQUE | HA_USE_AUTO_PARTITION);
}

static uint ndbcluster_alter_partition_flags()
{
  return HA_PARTITION_FUNCTION_SUPPORTED;
}

#define NDB_AUTO_INCREMENT_RETRIES 100
#define BATCH_FLUSH_SIZE (32768)

static void set_ndb_err(THD *thd, const NdbError &err);

#define ERR_PRINT(err) \
  DBUG_PRINT("error", ("%d  message: %s", err.code, err.message))

#define ERR_RETURN(err)                  \
{                                        \
  const NdbError& tmp= err;              \
  set_ndb_err(current_thd, tmp);         \
  DBUG_RETURN(ndb_to_mysql_error(&tmp)); \
}

#define ERR_BREAK(err, code)             \
{                                        \
  const NdbError& tmp= err;              \
  set_ndb_err(current_thd, tmp);         \
  code= ndb_to_mysql_error(&tmp);        \
  break;                                 \
}

#define ERR_SET(err, code)               \
{                                        \
  const NdbError& tmp= err;              \
  set_ndb_err(current_thd, tmp);         \
  code= ndb_to_mysql_error(&tmp);        \
}

static int ndbcluster_inited= 0;
int ndbcluster_terminating= 0;

extern Ndb* g_ndb;

uchar g_node_id_map[max_ndb_nodes];

/// Handler synchronization
pthread_mutex_t ndbcluster_mutex;

/// Table lock handling
HASH ndbcluster_open_tables;

static uchar *ndbcluster_get_key(NDB_SHARE *share, size_t *length,
                                my_bool not_used __attribute__((unused)));
<<<<<<< HEAD

=======
static
NdbRecord *
ndb_get_table_statistics_ndbrecord(NDBDICT *, const NDBTAB *);
static int ndb_get_table_statistics(THD *thd, ha_ndbcluster*, bool, Ndb*, const NDBTAB *, 
                                    struct Ndb_statistics *,
                                    bool have_lock= FALSE);
>>>>>>> 7a186803
static int ndb_get_table_statistics(THD *thd, ha_ndbcluster*, bool, Ndb*,
                                    const NdbRecord *, struct Ndb_statistics *,
                                    bool have_lock= FALSE);

THD *injector_thd= 0;

// Util thread variables
pthread_t ndb_util_thread;
int ndb_util_thread_running= 0;
pthread_mutex_t LOCK_ndb_util_thread;
pthread_cond_t COND_ndb_util_thread;
pthread_cond_t COND_ndb_util_ready;
pthread_handler_t ndb_util_thread_func(void *arg);
ulong ndb_cache_check_time;

/* Status variables shown with 'show status like 'Ndb%' */

struct st_ndb_status {
  st_ndb_status() { bzero(this, sizeof(struct st_ndb_status)); }
  long cluster_node_id;
  const char * connected_host;
  long connected_port;
  long number_of_replicas;
  long number_of_data_nodes;
  long number_of_ready_data_nodes;
  long connect_count;
  long execute_count;
};

static struct st_ndb_status g_ndb_status;
static long g_ndb_status_conflict_fn_max= 0;
static long g_ndb_status_conflict_fn_old= 0;

static int update_status_variables(Thd_ndb *thd_ndb,
                                   st_ndb_status *ns,
                                   Ndb_cluster_connection *c)
{
  ns->connected_port= c->get_connected_port();
  ns->connected_host= c->get_connected_host();
  if (ns->cluster_node_id != (int) c->node_id())
  {
    ns->cluster_node_id= c->node_id();
    if (&g_ndb_status == ns && g_ndb_cluster_connection == c)
      sql_print_information("NDB: NodeID is %lu, management server '%s:%lu'",
                            ns->cluster_node_id, ns->connected_host,
                            ns->connected_port);
  }
  ns->number_of_replicas= 0;
  ns->number_of_ready_data_nodes= c->get_no_ready();
  ns->number_of_data_nodes= c->no_db_nodes();
  ns->connect_count= c->get_connect_count();
  if (thd_ndb)
  {
    ns->execute_count= thd_ndb->m_execute_count;
  }
  return 0;
}

SHOW_VAR ndb_status_variables_dynamic[]= {
  {"cluster_node_id",     (char*) &g_ndb_status.cluster_node_id,      SHOW_LONG},
  {"config_from_host",    (char*) &g_ndb_status.connected_host,       SHOW_CHAR_PTR},
  {"config_from_port",    (char*) &g_ndb_status.connected_port,       SHOW_LONG},
//{"number_of_replicas",  (char*) &g_ndb_status.number_of_replicas,   SHOW_LONG},
  {"number_of_data_nodes",(char*) &g_ndb_status.number_of_data_nodes, SHOW_LONG},
  {"number_of_ready_data_nodes",
   (char*) &g_ndb_status.number_of_ready_data_nodes,                  SHOW_LONG},
  {"connect_count",      (char*) &g_ndb_status.connect_count,         SHOW_LONG},
  {"execute_count",      (char*) &g_ndb_status.execute_count,         SHOW_LONG},
  {NullS, NullS, SHOW_LONG}
};

SHOW_VAR ndb_status_variables_fixed[]= {
  {"cluster_connection_pool",(char*) &opt_ndb_cluster_connection_pool, SHOW_LONG},
  {NullS, NullS, SHOW_LONG}
};

SHOW_VAR ndb_status_conflict_variables[]= {
  {"fn_max",     (char*) &g_ndb_status_conflict_fn_max, SHOW_LONG},
  {"fn_old",     (char*) &g_ndb_status_conflict_fn_old, SHOW_LONG},
  {NullS, NullS, SHOW_LONG}
};

/*
  Error handling functions
*/

/* Note for merge: old mapping table, moved to storage/ndb/ndberror.c */

static int ndb_to_mysql_error(const NdbError *ndberr)
{
  /* read the mysql mapped error code */
  int error= ndberr->mysql_code;

  switch (error)
  {
    /* errors for which we do not add warnings, just return mapped error code
    */
  case HA_ERR_NO_SUCH_TABLE:
  case HA_ERR_KEY_NOT_FOUND:
    return error;

    /* Mapping missing, go with the ndb error code*/
  case -1:
    error= ndberr->code;
    break;
    /* Mapping exists, go with the mapped code */
  default:
    break;
  }

  /*
    Push the NDB error message as warning
    - Used to be able to use SHOW WARNINGS toget more info on what the error is
    - Used by replication to see if the error was temporary
  */
  if (ndberr->status == NdbError::TemporaryError)
    push_warning_printf(current_thd, MYSQL_ERROR::WARN_LEVEL_ERROR,
			ER_GET_TEMPORARY_ERRMSG, ER(ER_GET_TEMPORARY_ERRMSG),
			ndberr->code, ndberr->message, "NDB");
  else
    push_warning_printf(current_thd, MYSQL_ERROR::WARN_LEVEL_ERROR,
			ER_GET_ERRMSG, ER(ER_GET_ERRMSG),
			ndberr->code, ndberr->message, "NDB");
  return error;
}

#ifdef HAVE_NDB_BINLOG
/* Write conflicting row to exceptions table. */
static int write_conflict_row(NDB_SHARE *share,
                              NdbTransaction *trans,
                              const uchar *row,
                              NdbError& err)
{
  DBUG_ENTER("write_conflict_row");

  /* get exceptions table */
  NDB_CONFLICT_FN_SHARE *cfn_share= share->m_cfn_share;
  const NDBTAB *ex_tab= cfn_share->m_ex_tab;
  DBUG_ASSERT(ex_tab != NULL);

  /* get insert op */
  NdbOperation *ex_op= trans->getNdbOperation(ex_tab);
  if (ex_op == NULL)
  {
    err= trans->getNdbError();
    DBUG_RETURN(-1);
  }
  if (ex_op->insertTuple() == -1)
  {
    err= ex_op->getNdbError();
    DBUG_RETURN(-1);
  }
  {
    uint32 server_id= (uint32)::server_id;
    uint32 master_server_id= (uint32)active_mi->master_server_id;
    uint64 master_epoch= (uint64)active_mi->master_epoch;
    uint32 count= (uint32)++(cfn_share->m_count);
    if (ex_op->setValue((Uint32)0, (const char *)&(server_id)) ||
        ex_op->setValue((Uint32)1, (const char *)&(master_server_id)) ||
        ex_op->setValue((Uint32)2, (const char *)&(master_epoch)) ||
        ex_op->setValue((Uint32)3, (const char *)&(count)))
    {
      err= ex_op->getNdbError();
      DBUG_RETURN(-1);
    }
  }
  /* copy primary keys */
  {
    const int fixed_cols= 4;
    int nkey= cfn_share->m_pk_cols;
    int k;
    for (k= 0; k < nkey; k++)
    {
      DBUG_ASSERT(row != NULL);
      const uchar* data= row + cfn_share->m_offset[k];
      if (ex_op->setValue((Uint32)(fixed_cols + k), (const char*)data) == -1)
      {
        err= ex_op->getNdbError();
        DBUG_RETURN(-1);
      }
    }
  }
  DBUG_RETURN(0);
}
#endif

inline int
check_completed_operations_pre_commit(Thd_ndb *thd_ndb, NdbTransaction *trans,
                                      const NdbOperation *first,
                                      uint *ignore_count)
{
  uint ignores= 0;
  DBUG_ENTER("check_completed_operations_pre_commit");
  /*
    Check that all errors are "accepted" errors
    or exceptions to report
  */
#ifdef HAVE_NDB_BINLOG
  uint conflict_rows_written= 0;
#endif
  while (first)
  {
    const NdbError &err= first->getNdbError();
    if (err.classification != NdbError::NoError &&
        err.classification != NdbError::ConstraintViolation &&
        err.classification != NdbError::NoDataFound)
    {
#ifdef HAVE_NDB_BINLOG
      DBUG_PRINT("info", ("ndb error: %d", err.code));
      if (err.code == (int) error_conflict_fn_max_violation)
      {
        thd_ndb->m_max_violation_count++;
      }
      else if (err.code == (int) error_conflict_fn_old_violation)
      {
        thd_ndb->m_old_violation_count++;
        const void* buffer= first->getCustomData();
        if (buffer != NULL)
        {
          Ndb_exceptions_data ex_data;
          memcpy(&ex_data, buffer, sizeof(ex_data));
          NDB_SHARE *share= ex_data.share;
          const uchar* row= ex_data.row;
          DBUG_ASSERT(share != NULL && row != NULL);

          NDB_CONFLICT_FN_SHARE* cfn_share= share->m_cfn_share;
          if (cfn_share && cfn_share->m_ex_tab)
          {
            NdbError ex_err;
            if (write_conflict_row(share, trans, row, ex_err))
            {
              char msg[FN_REFLEN];
              my_snprintf(msg, sizeof(msg), "table %s NDB error %d '%s'",
                          cfn_share->m_ex_tab->getName(),
                          ex_err.code, ex_err.message);

              NdbDictionary::Dictionary* dict= thd_ndb->ndb->getDictionary();

              if (ex_err.classification == NdbError::SchemaError)
              {
                dict->removeTableGlobal(*(cfn_share->m_ex_tab), false);
                cfn_share->m_ex_tab= NULL;
              }
              else if (ex_err.status == NdbError::TemporaryError)
              {
                /* Slave will roll back and retry entire transaction. */
                ERR_RETURN(ex_err);
              }
              else
              {
                push_warning_printf(current_thd, MYSQL_ERROR::WARN_LEVEL_ERROR,
                                    ER_EXCEPTIONS_WRITE_ERROR,
                                    ER(ER_EXCEPTIONS_WRITE_ERROR), msg);
                /* Slave will stop replication. */
                DBUG_RETURN(ER_EXCEPTIONS_WRITE_ERROR);
              }
            }
            else
            {
              conflict_rows_written++;
            }
          }
          else
          {
            DBUG_PRINT("info", ("missing %s", !cfn_share ? "cfn_share" : "ex_tab"));
          }
        }
        else
        {
          DBUG_PRINT("info", ("missing custom data"));
        }
      }
      else
#endif
        DBUG_RETURN(err.code);
    }
    if (err.classification != NdbError::NoError)
      ignores++;
    first= trans->getNextCompletedOperation(first);
  }
  if (ignore_count)
    *ignore_count= ignores;
#ifdef HAVE_NDB_BINLOG
  if (conflict_rows_written)
  {
    if (trans->execute(NdbTransaction::NoCommit,
                       NdbOperation::AO_IgnoreError,
                       thd_ndb->m_force_send))
    {
      abort();
      //err= trans->getNdbError();
    }
    if (trans->getNdbError().code)
    {
      sql_print_error("NDB slave: write conflict row error code %d", trans->getNdbError().code);
    }
  }
#endif
  DBUG_RETURN(0);
}

inline int
check_completed_operations(Thd_ndb *thd_ndb, NdbTransaction *trans,
                           const NdbOperation *first,
                           uint *ignore_count)
{
  uint ignores= 0;
  DBUG_ENTER("check_completed_operations");
  /*
    Check that all errors are "accepted" errors
  */
  while (first)
  {
    const NdbError &err= first->getNdbError();
    if (err.classification != NdbError::NoError &&
        err.classification != NdbError::ConstraintViolation &&
        err.classification != NdbError::NoDataFound)
    {
#ifdef HAVE_NDB_BINLOG
      DBUG_ASSERT(err.code != 9999 && err.code != 9998);
#endif
      DBUG_RETURN(err.code);
    }
    if (err.classification != NdbError::NoError)
      ignores++;
    first= trans->getNextCompletedOperation(first);
  }
  if (ignore_count)
    *ignore_count= ignores;
  DBUG_RETURN(0);
}

void
ha_ndbcluster::release_completed_operations(Thd_ndb *thd_ndb,
                                            NdbTransaction *trans)
{
  if (trans->hasBlobOperation())
  {
    /* We are reading/writing BLOB fields, 
       releasing operation records is unsafe
    */
    return;
  }

  trans->releaseCompletedOperations();
}

int execute_no_commit(Thd_ndb *thd_ndb, NdbTransaction *trans,
                      bool ignore_no_key,
                      uint *ignore_count= 0);
inline
int execute_no_commit(Thd_ndb *thd_ndb, NdbTransaction *trans,
                      bool ignore_no_key,
                      uint *ignore_count)
{
  DBUG_ENTER("execute_no_commit");
  ha_ndbcluster::release_completed_operations(thd_ndb, trans);
  const NdbOperation *first= trans->getFirstDefinedOperation();
  thd_ndb->m_execute_count++;
  DBUG_PRINT("info", ("execute_count: %u", thd_ndb->m_execute_count));
  if (trans->execute(NdbTransaction::NoCommit,
                     NdbOperation::AO_IgnoreError,
                     thd_ndb->m_force_send))
  {
    thd_ndb->m_unsent_bytes= 0;
    DBUG_RETURN(-1);
  }
  thd_ndb->m_unsent_bytes= 0;
  if (!ignore_no_key || trans->getNdbError().code == 0)
    DBUG_RETURN(trans->getNdbError().code);

  DBUG_RETURN(check_completed_operations_pre_commit(thd_ndb, trans, first,
                                                    ignore_count));
}

int execute_commit(Thd_ndb *thd_ndb, NdbTransaction *trans,
                   int force_send, int ignore_error, uint *ignore_count= 0);
inline
int execute_commit(Thd_ndb *thd_ndb, NdbTransaction *trans,
                   int force_send, int ignore_error, uint *ignore_count)
{
  DBUG_ENTER("execute_commit");
  NdbOperation::AbortOption ao= NdbOperation::AO_IgnoreError;
  if (thd_ndb->m_unsent_bytes && !ignore_error)
  {
    /*
      We have unsent bytes and cannot ignore error.  Calling execute
      with NdbOperation::AO_IgnoreError will result in possible commit
      of a transaction although there is an error.
    */
    ao= NdbOperation::AbortOnError;
  }
  const NdbOperation *first= trans->getFirstDefinedOperation();
  thd_ndb->m_execute_count++;
  DBUG_PRINT("info", ("execute_count: %u", thd_ndb->m_execute_count));
  if (trans->execute(NdbTransaction::Commit, ao, force_send))
  {
    thd_ndb->m_max_violation_count= 0;
    thd_ndb->m_old_violation_count= 0;
    thd_ndb->m_conflict_fn_usage_count= 0;
    thd_ndb->m_unsent_bytes= 0;
    DBUG_RETURN(-1);
  }
  g_ndb_status_conflict_fn_max+= thd_ndb->m_max_violation_count;
  g_ndb_status_conflict_fn_old+= thd_ndb->m_old_violation_count;
  thd_ndb->m_max_violation_count= 0;
  thd_ndb->m_old_violation_count= 0;
  thd_ndb->m_conflict_fn_usage_count= 0;
  thd_ndb->m_unsent_bytes= 0;
  if (!ignore_error || trans->getNdbError().code == 0)
    DBUG_RETURN(trans->getNdbError().code);
  DBUG_RETURN(check_completed_operations(thd_ndb, trans, first, ignore_count));
}

inline
int execute_no_commit_ie(Thd_ndb *thd_ndb, NdbTransaction *trans)
{
  DBUG_ENTER("execute_no_commit_ie");
  ha_ndbcluster::release_completed_operations(thd_ndb, trans);
  int res= trans->execute(NdbTransaction::NoCommit,
                          NdbOperation::AO_IgnoreError,
                          thd_ndb->m_force_send);
  thd_ndb->m_unsent_bytes= 0;
  thd_ndb->m_execute_count++;
  DBUG_PRINT("info", ("execute_count: %u", thd_ndb->m_execute_count));
  DBUG_RETURN(res);
}

/*
  Place holder for ha_ndbcluster thread specific data
*/
typedef struct st_thd_ndb_share {
  const void *key;
  struct Ndb_local_table_statistics stat;
} THD_NDB_SHARE;
static
uchar *thd_ndb_share_get_key(THD_NDB_SHARE *thd_ndb_share, size_t *length,
                            my_bool not_used __attribute__((unused)))
{
  *length= sizeof(thd_ndb_share->key);
  return (uchar*) &thd_ndb_share->key;
}

Thd_ndb::Thd_ndb()
{
  connection= ndb_get_cluster_connection();
  ndb= new Ndb(connection, "");
  lock_count= 0;
  start_stmt_count= 0;
  count= 0;
  trans= NULL;
  m_handler= NULL;
  m_error= FALSE;
  m_error_code= 0;
  query_state&= NDB_QUERY_NORMAL;
  options= 0;
  (void) hash_init(&open_tables, &my_charset_bin, 5, 0, 0,
                   (hash_get_key)thd_ndb_share_get_key, 0, 0);
  m_unsent_bytes= 0;
  m_execute_count= 0;
  m_max_violation_count= 0;
  m_old_violation_count= 0;
  m_conflict_fn_usage_count= 0;
  global_schema_lock_trans= NULL;
  global_schema_lock_count= 0;
  global_schema_lock_error= 0;
  init_alloc_root(&m_batch_mem_root, BATCH_FLUSH_SIZE/4, 0);
}

Thd_ndb::~Thd_ndb()
{
  if (ndb)
  {
    delete ndb;
    ndb= NULL;
  }
  changed_tables.empty();
  hash_free(&open_tables);
  free_root(&m_batch_mem_root, MYF(0));
}

void
Thd_ndb::init_open_tables()
{
  count= 0;
  m_error= FALSE;
  m_error_code= 0;
  my_hash_reset(&open_tables);
}

inline
Ndb *ha_ndbcluster::get_ndb(THD *thd)
{
  return get_thd_ndb(thd)->ndb;
}

/*
 * manage uncommitted insert/deletes during transactio to get records correct
 */

void ha_ndbcluster::set_rec_per_key()
{
  DBUG_ENTER("ha_ndbcluster::set_rec_per_key");
  for (uint i=0 ; i < table_share->keys ; i++)
  {
    table->key_info[i].rec_per_key[table->key_info[i].key_parts-1]= 1;
  }
  DBUG_VOID_RETURN;
}

ha_rows ha_ndbcluster::records()
{
  DBUG_ENTER("ha_ndbcluster::records");
  DBUG_PRINT("info", ("id=%d, no_uncommitted_rows_count=%d",
                      ((const NDBTAB *)m_table)->getTableId(),
                      m_table_info->no_uncommitted_rows_count));

  if (update_stats(table->in_use, 1) == 0)
  {
    DBUG_RETURN(stats.records);
  }
  else
  {
    DBUG_RETURN(HA_POS_ERROR);
  }
}

void ha_ndbcluster::no_uncommitted_rows_execute_failure()
{
  DBUG_ENTER("ha_ndbcluster::no_uncommitted_rows_execute_failure");
  get_thd_ndb(current_thd)->m_error= TRUE;
  get_thd_ndb(current_thd)->m_error_code= 0;
  DBUG_VOID_RETURN;
}

void ha_ndbcluster::no_uncommitted_rows_update(int c)
{
  DBUG_ENTER("ha_ndbcluster::no_uncommitted_rows_update");
  struct Ndb_local_table_statistics *local_info= m_table_info;
  local_info->no_uncommitted_rows_count+= c;
  DBUG_PRINT("info", ("id=%d, no_uncommitted_rows_count=%d",
                      ((const NDBTAB *)m_table)->getTableId(),
                      local_info->no_uncommitted_rows_count));
  DBUG_VOID_RETURN;
}

void ha_ndbcluster::no_uncommitted_rows_reset(THD *thd)
{
  DBUG_ENTER("ha_ndbcluster::no_uncommitted_rows_reset");
  Thd_ndb *thd_ndb= get_thd_ndb(thd);
  thd_ndb->count++;
  thd_ndb->m_error= FALSE;
  thd_ndb->m_unsent_bytes= 0;
  DBUG_VOID_RETURN;
}

/*
  Sets the latest ndb error code on the thd_ndb object such that it
  can be retrieved later to know which ndb error caused the handler
  error.
*/
static void set_ndb_err(THD *thd, const NdbError &err)
{
  DBUG_ENTER("set_ndb_err");
  ERR_PRINT(err);

  Thd_ndb *thd_ndb= get_thd_ndb(thd);
  if (thd_ndb == NULL)
    DBUG_VOID_RETURN;
#ifdef NOT_YET
  /*
    Check if error code is overwritten, in this case the original
    failure cause will be lost.  E.g. if 4350 error is given. So
    push a warning so that it can be detected which is the root
    error cause.
  */
  if (thd_ndb->m_query_id == thd->query_id &&
      thd_ndb->m_error_code != 0 &&
      thd_ndb->m_error_code != err.code)
  {
    char buf[FN_REFLEN];
    ndb_error_string(thd_ndb->m_error_code, buf, sizeof(buf));
    push_warning_printf(thd, MYSQL_ERROR::WARN_LEVEL_ERROR,
			ER_GET_ERRMSG, ER(ER_GET_ERRMSG),
			thd_ndb->m_error_code, buf, "NDB");
  }
#endif
  thd_ndb->m_query_id= thd->query_id;
  thd_ndb->m_error_code= err.code;
  DBUG_VOID_RETURN;
}

int ha_ndbcluster::ndb_err(NdbTransaction *trans,
                           bool have_lock)
{
  THD *thd= current_thd;
  int res;
  NdbError err= trans->getNdbError();
  DBUG_ENTER("ndb_err");
  
  set_ndb_err(thd, err);

  switch (err.classification) {
  case NdbError::SchemaError:
  {
    // TODO perhaps we need to do more here, invalidate also in the cache
    m_table->setStatusInvalid();
    /* Close other open handlers not used by any thread */
    TABLE_LIST table_list;
    bzero((char*) &table_list,sizeof(table_list));
    table_list.db= m_dbname;
    table_list.alias= table_list.table_name= m_tabname;
    close_cached_tables(thd, &table_list, have_lock, FALSE, FALSE);
    break;
  }
  default:
    break;
  }
  res= ndb_to_mysql_error(&err);
  DBUG_PRINT("info", ("transformed ndbcluster error %d to mysql error %d", 
                      err.code, res));
  if (res == HA_ERR_FOUND_DUPP_KEY)
  {
    char *error_data= err.details;
    uint dupkey= MAX_KEY;

    for (uint i= 0; i < MAX_KEY; i++)
    {
      if (m_index[i].type == UNIQUE_INDEX || 
          m_index[i].type == UNIQUE_ORDERED_INDEX)
      {
        const NDBINDEX *unique_index=
          (const NDBINDEX *) m_index[i].unique_index;
        if (unique_index &&
            (char *) unique_index->getObjectId() == error_data)
        {
          dupkey= i;
          break;
        }
      }
    }
    if (m_rows_to_insert == 1)
    {
      /*
	We can only distinguish between primary and non-primary
	violations here, so we need to return MAX_KEY for non-primary
	to signal that key is unknown
      */
      m_dupkey= err.code == 630 ? table_share->primary_key : dupkey; 
    }
    else
    {
      /* We are batching inserts, offending key is not available */
      m_dupkey= (uint) -1;
    }
  }
  DBUG_RETURN(res);
}


/**
  Override the default get_error_message in order to add the 
  error message of NDB .
*/

bool ha_ndbcluster::get_error_message(int error, 
                                      String *buf)
{
  DBUG_ENTER("ha_ndbcluster::get_error_message");
  DBUG_PRINT("enter", ("error: %d", error));

  Ndb *ndb= check_ndb_in_thd(current_thd);
  if (!ndb)
    DBUG_RETURN(FALSE);

  const NdbError err= ndb->getNdbError(error);
  bool temporary= err.status==NdbError::TemporaryError;
  buf->set(err.message, strlen(err.message), &my_charset_bin);
  DBUG_PRINT("exit", ("message: %s, temporary: %d", buf->ptr(), temporary));
  DBUG_RETURN(temporary);
}



/**
  Check if MySQL field type forces var part in ndb storage
*/
static bool field_type_forces_var_part(enum_field_types type)
{
  switch (type) {
  case MYSQL_TYPE_VAR_STRING:
  case MYSQL_TYPE_VARCHAR:
    return TRUE;
  case MYSQL_TYPE_TINY_BLOB:
  case MYSQL_TYPE_BLOB:
  case MYSQL_TYPE_MEDIUM_BLOB:
  case MYSQL_TYPE_LONG_BLOB:
  case MYSQL_TYPE_GEOMETRY:
    return FALSE;
  default:
    return FALSE;
  }
}

/*
 * This is used for every additional row operation, to update the guesstimate
 * of pending bytes to send, and to check if it is now time to flush a batch.
 */
bool
ha_ndbcluster::add_row_check_if_batch_full_size(Thd_ndb *thd_ndb, uint size)
{
  if (thd_ndb->m_unsent_bytes == 0)
    free_root(&(thd_ndb->m_batch_mem_root), MY_MARK_BLOCKS_FREE);

  uint unsent= thd_ndb->m_unsent_bytes;
  unsent+= size;
  thd_ndb->m_unsent_bytes= unsent;
  return unsent >= thd_ndb->m_batch_size;
}

/*
  Return a generic buffer that will remain valid until after next execute.

  The memory is freed by the first call to add_row_check_if_batch_full_size()
  following any execute() call. The intention is that the memory is associated
  with one batch of operations during batched slave updates.

  Note in particular that using get_buffer() / copy_row_to_buffer() separately
  from add_row_check_if_batch_full_size() could make meory usage grow without
  limit, and that this sequence:

    execute()
    get_buffer() / copy_row_to_buffer()
    add_row_check_if_batch_full_size()
    ...
    execute()

  will free the memory already at add_row_check_if_batch_full_size() time, it
  will not remain valid until the second execute().
*/
uchar *
ha_ndbcluster::get_buffer(Thd_ndb *thd_ndb, uint size)
{
  return (uchar*)alloc_root(&(thd_ndb->m_batch_mem_root), size);
}

uchar *
ha_ndbcluster::copy_row_to_buffer(Thd_ndb *thd_ndb, const uchar *record)
{
  uchar *row= get_buffer(thd_ndb, table->s->reclength);
  if (unlikely(!row))
    return NULL;
  memcpy(row, record, table->s->reclength);
  return row;
}

int g_get_ndb_blobs_value(NdbBlob *ndb_blob, void *arg)
{
  ha_ndbcluster *ha= (ha_ndbcluster *)arg;
  DBUG_ENTER("g_get_ndb_blobs_value");
  DBUG_PRINT("info", ("destination row: %p", ha->m_blob_destination_record));

  /* Count the total length needed for blob data. */
  int isNull;
  if (ndb_blob->getNull(isNull) != 0)
    ERR_RETURN(ndb_blob->getNdbError());
  if (isNull == 0) {
    Uint64 len64= 0;
    if (ndb_blob->getLength(len64) != 0)
      ERR_RETURN(ndb_blob->getNdbError());
    /* Align to Uint64. */
    ha->m_blob_total_size+= (len64 + 7) & ~((Uint64)7);
    if (ha->m_blob_total_size > 0xffffffff)
    {
      DBUG_ASSERT(FALSE);
      DBUG_RETURN(-1);
    }
  }
  ha->m_blob_counter++;

  /*
    Wait until all blobs are active with reading, so we can allocate
    and use a common buffer containing all.
  */
  if (ha->m_blob_counter < ha->m_blob_expected_count)
    DBUG_RETURN(0);
  ha->m_blob_counter= 0;

  /* Re-allocate bigger blob buffer if necessary. */
  if (ha->m_blob_total_size > ha->m_blobs_buffer_size)
  {
    my_free(ha->m_blobs_buffer, MYF(MY_ALLOW_ZERO_PTR));
    DBUG_PRINT("info", ("allocate blobs buffer size %u",
                        (uint32)(ha->m_blob_total_size)));
    ha->m_blobs_buffer=
      (uchar*) my_malloc(ha->m_blob_total_size, MYF(MY_WME));
    if (ha->m_blobs_buffer == NULL)
    {
      ha->m_blobs_buffer_size= 0;
      DBUG_RETURN(-1);
    }
    ha->m_blobs_buffer_size= ha->m_blob_total_size;
  }

  /*
    Now read all blob data.
    If we know the destination mysqld row, we also set the blob null bit and
    pointer/length (if not, it will be done instead in unpack_record()).
  */
  uint32 offset= 0;
  for (uint i= 0; i < ha->table->s->fields; i++)
  {
    Field *field= ha->table->field[i];
    if (! (field->flags & BLOB_FLAG))
      continue;
    NdbValue value= ha->m_value[i];
    if (value.blob == NULL)
    {
      DBUG_PRINT("info",("[%u] skipped", i));
      continue;
    }
    Field_blob *field_blob= (Field_blob *)field;
    NdbBlob *ndb_blob= value.blob;
    int isNull;
    if (ndb_blob->getNull(isNull) != 0)
      ERR_RETURN(ndb_blob->getNdbError());
    if (isNull == 0) {
      Uint64 len64= 0;
      if (ndb_blob->getLength(len64) != 0)
        ERR_RETURN(ndb_blob->getNdbError());
      DBUG_ASSERT(len64 < 0xffffffff);
      uchar *buf= ha->m_blobs_buffer + offset;
      uint32 len= ha->m_blobs_buffer_size - offset;
      if (ndb_blob->readData(buf, len) != 0)
          ERR_RETURN(ndb_blob->getNdbError());
      DBUG_PRINT("info", ("[%u] offset: %u  buf: 0x%lx  len=%u",
                          i, offset, (long) buf, len));
      DBUG_ASSERT(len == len64);
      if (ha->m_blob_destination_record)
      {
        my_ptrdiff_t ptrdiff=
          ha->m_blob_destination_record - ha->table->record[0];
        field_blob->move_field_offset(ptrdiff);
        field_blob->set_ptr(len, buf);
        field_blob->set_notnull();
        field_blob->move_field_offset(-ptrdiff);
      }
      offset+= ((len64 + 7) & ~((Uint64)7));
    }
    else if (ha->m_blob_destination_record)
    {
      /* Have to set length even in this case. */
      my_ptrdiff_t ptrdiff=
        ha->m_blob_destination_record - ha->table->record[0];
      uchar *buf= ha->m_blobs_buffer + offset;
      field_blob->move_field_offset(ptrdiff);
      field_blob->set_ptr((uint32)0, buf);
      field_blob->set_null();
      field_blob->move_field_offset(-ptrdiff);
      DBUG_PRINT("info", ("[%u] isNull=%d", i, isNull));
    }
  }

  DBUG_RETURN(0);
}

/*
  Request reading of blob values.

  If dst_record is specified, the blob null bit, pointer, and length will be
  set in that record. Otherwise they must be set later by calling
  unpack_record().
*/
int
ha_ndbcluster::get_blob_values(const NdbOperation *ndb_op, uchar *dst_record,
                               const MY_BITMAP *bitmap)
{
  uint i;
  DBUG_ENTER("ha_ndbcluster::get_blob_values");

  m_blob_counter= 0;
  m_blob_expected_count= 0;
  m_blob_destination_record= dst_record;
  m_blob_total_size= 0;

  for (i= 0; i < table_share->fields; i++) 
  {
    Field *field= table->field[i];
    if (!(field->flags & BLOB_FLAG))
      continue;

    DBUG_PRINT("info", ("fieldnr=%d", i));
    NdbBlob *ndb_blob;
    if (bitmap_is_set(bitmap, i))
    {
      if ((ndb_blob= ndb_op->getBlobHandle(i)) == NULL ||
          ndb_blob->setActiveHook(g_get_ndb_blobs_value, this) != 0)
        DBUG_RETURN(1);
      m_blob_expected_count++;
    }
    else
      ndb_blob= NULL;

    m_value[i].blob= ndb_blob;
  }

  DBUG_RETURN(0);
}

int
ha_ndbcluster::set_blob_values(const NdbOperation *ndb_op,
                               my_ptrdiff_t row_offset, const MY_BITMAP *bitmap,
                               uint *set_count, bool batch)
{
  uint field_no;
  uint *blob_index, *blob_index_end;
  int res= 0;
  DBUG_ENTER("ha_ndbcluster::set_blob_values");

  *set_count= 0;

  if (table_share->blob_fields == 0)
    DBUG_RETURN(0);

  blob_index= table_share->blob_field;
  blob_index_end= blob_index + table_share->blob_fields;
  do
  {
    field_no= *blob_index;
    /* A NULL bitmap sets all blobs. */
    if (bitmap && !bitmap_is_set(bitmap, field_no))
      continue;
    Field *field= table->field[field_no];

    NdbBlob *ndb_blob= ndb_op->getBlobHandle(field_no);
    if (ndb_blob == NULL)
      ERR_RETURN(ndb_op->getNdbError());
    if (field->is_null_in_record_with_offset(row_offset))
    {
      if (ndb_blob->setNull() != 0)
        ERR_RETURN(ndb_op->getNdbError());
    }
    else
    {
      Field_blob *field_blob= (Field_blob *)field;

      // Get length and pointer to data
      const uchar *field_ptr= field->ptr + row_offset;
      uint32 blob_len= field_blob->get_length(field_ptr);
      uchar* blob_ptr= NULL;
      field_blob->get_ptr(&blob_ptr);

      // Looks like NULL ptr signals length 0 blob
      if (blob_ptr == NULL) {
        DBUG_ASSERT(blob_len == 0);
        blob_ptr= (uchar*)"";
      }

      DBUG_PRINT("value", ("set blob ptr: 0x%lx  len: %u",
                           (long) blob_ptr, blob_len));
      DBUG_DUMP("value", blob_ptr, min(blob_len, 26));

      /*
        NdbBlob requires the data pointer to remain valid until execute() time.
        So when batching, we need to copy the value to a temporary buffer.
      */
      if (batch && blob_len > 0)
      {
        uchar *tmp_buf= get_buffer(m_thd_ndb, blob_len);
        if (!tmp_buf)
          DBUG_RETURN(HA_ERR_OUT_OF_MEM);
        memcpy(tmp_buf, blob_ptr, blob_len);
        blob_ptr= tmp_buf;
      }
      res= ndb_blob->setValue((char*)blob_ptr, blob_len);
      if (res != 0)
        ERR_RETURN(ndb_op->getNdbError());
    }

    ++(*set_count);
  } while (++blob_index != blob_index_end);

  DBUG_RETURN(res);
}

/*
  This routine is shared by injector.  There is no common blobs buffer
  so the buffer and length are passed by reference.  Injector also
  passes a record pointer diff.
 */
int get_ndb_blobs_value(TABLE* table, NdbValue* value_array,
                        uchar*& buffer, uint& buffer_size,
                        my_ptrdiff_t ptrdiff)
{
  DBUG_ENTER("get_ndb_blobs_value");

  // Field has no field number so cannot use TABLE blob_field
  // Loop twice, first only counting total buffer size
  for (int loop= 0; loop <= 1; loop++)
  {
    uint32 offset= 0;
    for (uint i= 0; i < table->s->fields; i++)
    {
      Field *field= table->field[i];
      NdbValue value= value_array[i];
      if (! (field->flags & BLOB_FLAG))
        continue;
      if (value.blob == NULL)
      {
        DBUG_PRINT("info",("[%u] skipped", i));
        continue;
      }
      Field_blob *field_blob= (Field_blob *)field;
      NdbBlob *ndb_blob= value.blob;
      int isNull;
      if (ndb_blob->getNull(isNull) != 0)
        ERR_RETURN(ndb_blob->getNdbError());
      if (isNull == 0) {
        Uint64 len64= 0;
        if (ndb_blob->getLength(len64) != 0)
          ERR_RETURN(ndb_blob->getNdbError());
        // Align to Uint64
        uint32 size= len64;
        if (size % 8 != 0)
          size+= 8 - size % 8;
        if (loop == 1)
        {
          uchar *buf= buffer + offset;
          uint32 len= 0xffffffff;  // Max uint32
          if (ndb_blob->readData(buf, len) != 0)
            ERR_RETURN(ndb_blob->getNdbError());
          DBUG_PRINT("info", ("[%u] offset: %u  buf: 0x%lx  len=%u  [ptrdiff=%d]",
                              i, offset, (long) buf, len, (int)ptrdiff));
          DBUG_ASSERT(len == len64);
          // Ugly hack assumes only ptr needs to be changed
          field_blob->set_ptr_offset(ptrdiff, len, buf);
        }
        offset+= size;
      }
      else if (loop == 1) // undefined or null
      {
        // have to set length even in this case
        uchar *buf= buffer + offset; // or maybe NULL
        uint32 len= 0;
	field_blob->set_ptr_offset(ptrdiff, len, buf);
        DBUG_PRINT("info", ("[%u] isNull=%d", i, isNull));
      }
    }
    if (loop == 0 && offset > buffer_size)
    {
      my_free(buffer, MYF(MY_ALLOW_ZERO_PTR));
      buffer_size= 0;
      DBUG_PRINT("info", ("allocate blobs buffer size %u", offset));
      buffer= (uchar*) my_malloc(offset, MYF(MY_WME));
      if (buffer == NULL)
      {
        sql_print_error("ha_ndbcluster::get_ndb_blobs_value: "
                        "my_malloc(%u) failed", offset);
        DBUG_RETURN(-1);
      }
      buffer_size= offset;
    }
  }
  DBUG_RETURN(0);
}


/**
  Check if any set or get of blob value in current query.
*/

bool ha_ndbcluster::uses_blob_value(const MY_BITMAP *bitmap)
{
  uint *blob_index, *blob_index_end;
  if (table_share->blob_fields == 0)
    return FALSE;

  blob_index=     table_share->blob_field;
  blob_index_end= blob_index + table_share->blob_fields;
  do
  {
    if (bitmap_is_set(bitmap, table->field[*blob_index]->field_index))
      return TRUE;
  } while (++blob_index != blob_index_end);
  return FALSE;
}


/**
  Get metadata for this table from NDB.

  Check that frm-file on disk is equal to frm-file
  of table accessed in NDB.

  @retval
    0    ok
  @retval
    -2   Meta data has changed; Re-read data and try again
*/

int cmp_frm(const NDBTAB *ndbtab, const void *pack_data,
            uint pack_length)
{
  DBUG_ENTER("cmp_frm");
  /*
    Compare FrmData in NDB with frm file from disk.
  */
  if ((pack_length != ndbtab->getFrmLength()) || 
      (memcmp(pack_data, ndbtab->getFrmData(), pack_length)))
    DBUG_RETURN(1);
  DBUG_RETURN(0);
}

int ha_ndbcluster::get_metadata(THD *thd, const char *path)
{
  Ndb *ndb= get_thd_ndb(thd)->ndb;
  NDBDICT *dict= ndb->getDictionary();
  const NDBTAB *tab;
  int error;
  DBUG_ENTER("get_metadata");
  DBUG_PRINT("enter", ("m_tabname: %s, path: %s", m_tabname, path));

  DBUG_ASSERT(m_table == NULL);
  DBUG_ASSERT(m_table_info == NULL);

  uchar *data= NULL, *pack_data= NULL;
  size_t length, pack_length;

  /*
    Compare FrmData in NDB with frm file from disk.
  */
  error= 0;
  if (readfrm(path, &data, &length) ||
      packfrm(data, length, &pack_data, &pack_length))
  {
    my_free(data, MYF(MY_ALLOW_ZERO_PTR));
    my_free(pack_data, MYF(MY_ALLOW_ZERO_PTR));
    DBUG_RETURN(1);
  }
    
  Ndb_table_guard ndbtab_g(dict, m_tabname);
  if (!(tab= ndbtab_g.get_table()))
    ERR_RETURN(dict->getNdbError());

  if (get_ndb_share_state(m_share) != NSS_ALTERED 
      && cmp_frm(tab, pack_data, pack_length))
  {
    DBUG_PRINT("error", 
               ("metadata, pack_length: %lu  getFrmLength: %d  memcmp: %d",
                (ulong) pack_length, tab->getFrmLength(),
                memcmp(pack_data, tab->getFrmData(), pack_length)));
    DBUG_DUMP("pack_data", (uchar*) pack_data, pack_length);
    DBUG_DUMP("frm", (uchar*) tab->getFrmData(), tab->getFrmLength());
    error= HA_ERR_TABLE_DEF_CHANGED;
  }
  my_free((char*)data, MYF(0));
  my_free((char*)pack_data, MYF(0));

  if (error)
    goto err;

  DBUG_PRINT("info", ("fetched table %s", tab->getName()));
  m_table= tab;

  if (bitmap_init(&m_bitmap, m_bitmap_buf, table_share->fields, 0))
  {
    error= HA_ERR_OUT_OF_MEM;
    goto err;
  }
  if (table_share->primary_key == MAX_KEY)
  {
    /* Hidden primary key. */
    if ((error= add_hidden_pk_ndb_record(dict)) != 0)
      goto err;
  }

  if ((error= add_table_ndb_record(dict)) != 0)
    goto err;

  /*
    Approx. write size in bytes over transporter
  */
  m_bytes_per_write= 12 + tab->getRowSizeInBytes() + 4 * tab->getNoOfColumns();
  if ((error= open_indexes(thd, ndb, table, FALSE)) == 0)
  {
    ndbtab_g.release();
#ifdef HAVE_NDB_BINLOG
    ndbcluster_read_binlog_replication(thd, ndb, m_share, m_table,
                                       ::server_id, table, FALSE);
#endif
    DBUG_RETURN(0);
  }

err:
  ndbtab_g.invalidate();
  m_table= NULL;
  DBUG_RETURN(error);
}

static int fix_unique_index_attr_order(NDB_INDEX_DATA &data,
                                       const NDBINDEX *index,
                                       KEY *key_info)
{
  DBUG_ENTER("fix_unique_index_attr_order");
  unsigned sz= index->getNoOfIndexColumns();

  if (data.unique_index_attrid_map)
    my_free((char*)data.unique_index_attrid_map, MYF(0));
  data.unique_index_attrid_map= (uchar*)my_malloc(sz,MYF(MY_WME));
  if (data.unique_index_attrid_map == 0)
  {
    sql_print_error("fix_unique_index_attr_order: my_malloc(%u) failure",
                    (unsigned int)sz);
    DBUG_RETURN(HA_ERR_OUT_OF_MEM);
  }

  KEY_PART_INFO* key_part= key_info->key_part;
  KEY_PART_INFO* end= key_part+key_info->key_parts;
  DBUG_ASSERT(key_info->key_parts == sz);
  for (unsigned i= 0; key_part != end; key_part++, i++) 
  {
    const char *field_name= key_part->field->field_name;
#ifndef DBUG_OFF
   data.unique_index_attrid_map[i]= 255;
#endif
    for (unsigned j= 0; j < sz; j++)
    {
      const NDBCOL *c= index->getColumn(j);
      if (strcmp(field_name, c->getName()) == 0)
      {
        data.unique_index_attrid_map[i]= j;
        break;
      }
    }
    DBUG_ASSERT(data.unique_index_attrid_map[i] != 255);
  }
  DBUG_RETURN(0);
}

/*
  Create all the indexes for a table.
  If any index should fail to be created,
  the error is returned immediately
*/
int ha_ndbcluster::create_indexes(THD *thd, Ndb *ndb, TABLE *tab)
{
  uint i;
  int error= 0;
  const char *index_name;
  KEY* key_info= tab->key_info;
  const char **key_name= tab->s->keynames.type_names;
  DBUG_ENTER("ha_ndbcluster::create_indexes");

  for (i= 0; i < tab->s->keys; i++, key_info++, key_name++)
  {
    index_name= *key_name;
    NDB_INDEX_TYPE idx_type= get_index_type_from_table(i);
    error= create_index(thd, index_name, key_info, idx_type, i);
    if (error)
    {
      DBUG_PRINT("error", ("Failed to create index %u", i));
      break;
    }
  }

  DBUG_RETURN(error);
}

static void ndb_init_index(NDB_INDEX_DATA &data)
{
  data.type= UNDEFINED_INDEX;
  data.status= UNDEFINED;
  data.unique_index= NULL;
  data.index= NULL;
  data.unique_index_attrid_map= NULL;
  data.index_stat=NULL;
  data.index_stat_cache_entries=0;
  data.index_stat_update_freq=0;
  data.index_stat_query_count=0;
  data.ndb_record_key= NULL;
  data.ndb_unique_record_key= NULL;
  data.ndb_unique_record_row= NULL;
}

static void ndb_clear_index(NDBDICT *dict, NDB_INDEX_DATA &data)
{
  if (data.unique_index_attrid_map)
  {
    my_free((char*)data.unique_index_attrid_map, MYF(0));
  }
  if (data.index_stat)
  {
    delete data.index_stat;
  }
  if (data.ndb_unique_record_key)
    dict->releaseRecord(data.ndb_unique_record_key);
  if (data.ndb_unique_record_row)
    dict->releaseRecord(data.ndb_unique_record_row);
  if (data.ndb_record_key)
    dict->releaseRecord(data.ndb_record_key);
  ndb_init_index(data);
}

/*
  Associate a direct reference to an index handle
  with an index (for faster access)
 */
int ha_ndbcluster::add_index_handle(THD *thd, NDBDICT *dict, KEY *key_info,
                                    const char *index_name, uint index_no)
{
  int error= 0;

  NDB_INDEX_TYPE idx_type= get_index_type_from_table(index_no);
  m_index[index_no].type= idx_type;
  DBUG_ENTER("ha_ndbcluster::add_index_handle");
  DBUG_PRINT("enter", ("table %s", m_tabname));

  if (idx_type != PRIMARY_KEY_INDEX && idx_type != UNIQUE_INDEX)
  {
    DBUG_PRINT("info", ("Get handle to index %s", index_name));
    const NDBINDEX *index;
    do
    {
      index= dict->getIndexGlobal(index_name, *m_table);
      if (!index)
        ERR_RETURN(dict->getNdbError());
      DBUG_PRINT("info", ("index: 0x%lx  id: %d  version: %d.%d  status: %d",
                          (long) index,
                          index->getObjectId(),
                          index->getObjectVersion() & 0xFFFFFF,
                          index->getObjectVersion() >> 24,
                          index->getObjectStatus()));
      DBUG_ASSERT(index->getObjectStatus() ==
                  NdbDictionary::Object::Retrieved);
      break;
    } while (1);
    m_index[index_no].index= index;
    // ordered index - add stats
    NDB_INDEX_DATA& d=m_index[index_no];
    delete d.index_stat;
    d.index_stat=NULL;
    if (thd->variables.ndb_index_stat_enable)
    {
      d.index_stat=new NdbIndexStat(index);
      d.index_stat_cache_entries=thd->variables.ndb_index_stat_cache_entries;
      d.index_stat_update_freq=thd->variables.ndb_index_stat_update_freq;
      d.index_stat_query_count=0;
      d.index_stat->alloc_cache(d.index_stat_cache_entries);
      DBUG_PRINT("info", ("index %s stat=on cache_entries=%u update_freq=%u",
                          index->getName(),
                          d.index_stat_cache_entries,
                          d.index_stat_update_freq));
    } else
    {
      DBUG_PRINT("info", ("index %s stat=off", index->getName()));
    }
  }
  if (idx_type == UNIQUE_ORDERED_INDEX || idx_type == UNIQUE_INDEX)
  {
    char unique_index_name[FN_LEN];
    static const char* unique_suffix= "$unique";
    m_has_unique_index= TRUE;
    strxnmov(unique_index_name, FN_LEN, index_name, unique_suffix, NullS);
    DBUG_PRINT("info", ("Get handle to unique_index %s", unique_index_name));
    const NDBINDEX *index;
    do
    {
      index= dict->getIndexGlobal(unique_index_name, *m_table);
      if (!index)
        ERR_RETURN(dict->getNdbError());
      DBUG_PRINT("info", ("index: 0x%lx  id: %d  version: %d.%d  status: %d",
                          (long) index,
                          index->getObjectId(),
                          index->getObjectVersion() & 0xFFFFFF,
                          index->getObjectVersion() >> 24,
                          index->getObjectStatus()));
      DBUG_ASSERT(index->getObjectStatus() ==
                  NdbDictionary::Object::Retrieved);
      break;
    } while (1);
    m_index[index_no].unique_index= index;
    error= fix_unique_index_attr_order(m_index[index_no], index, key_info);
  }

  if (!error)
    error= add_index_ndb_record(dict, key_info, index_no);

  if (!error)
    m_index[index_no].status= ACTIVE;
  
  DBUG_RETURN(error);
}

/*
  We use this function to convert null bit masks, as found in class Field,
  to bit numbers, as used in NdbRecord.
*/
static uint
null_bit_mask_to_bit_number(uchar bit_mask)
{
  switch (bit_mask)
  {
    case  0x1: return 0;
    case  0x2: return 1;
    case  0x4: return 2;
    case  0x8: return 3;
    case 0x10: return 4;
    case 0x20: return 5;
    case 0x40: return 6;
    case 0x80: return 7;
    default:
      DBUG_ASSERT(false);
      return 0;
  }
}

static void
ndb_set_record_specification(uint field_no,
                             NdbDictionary::RecordSpecification *spec,
                             const TABLE *table,
                             const NdbDictionary::Table *ndb_table)
{
  spec->column= ndb_table->getColumn(field_no);
  spec->offset= table->field[field_no]->ptr - table->record[0];
  if (table->field[field_no]->null_ptr)
  {
    spec->nullbit_byte_offset=
      table->field[field_no]->null_ptr - table->record[0];
    spec->nullbit_bit_in_byte=
      null_bit_mask_to_bit_number(table->field[field_no]->null_bit);
  }
  else if (table->field[field_no]->type() == MYSQL_TYPE_BIT)
  {
    /* We need to store the position of the overflow bits. */
    const Field_bit* field_bit= static_cast<Field_bit*>(table->field[field_no]);
    spec->nullbit_byte_offset=
      field_bit->bit_ptr - table->record[0];
    spec->nullbit_bit_in_byte= field_bit->bit_ofs;
  }
  else
  {
    spec->nullbit_byte_offset= 0;
    spec->nullbit_bit_in_byte= 0;
  }
}

int
ha_ndbcluster::add_table_ndb_record(NDBDICT *dict)
{
  DBUG_ENTER("ha_ndbcluster::add_table_ndb_record()");
  NdbDictionary::RecordSpecification spec[NDB_MAX_ATTRIBUTES_IN_TABLE + 2];
  NdbRecord *rec;
  uint i;

  for (i= 0; i < table_share->fields; i++)
  {
    ndb_set_record_specification(i, &spec[i], table, m_table);
  }

  rec= dict->createRecord(m_table, spec, i, sizeof(spec[0]),
                          NdbDictionary::RecMysqldBitfield);
  if (! rec)
    ERR_RETURN(dict->getNdbError());
  m_ndb_record= rec;

  DBUG_RETURN(0);
}

/* Create NdbRecord for setting hidden primary key from Uint64. */
int
ha_ndbcluster::add_hidden_pk_ndb_record(NDBDICT *dict)
{
  DBUG_ENTER("ha_ndbcluster::add_hidden_pk_ndb_record");
  NdbDictionary::RecordSpecification spec[1];
  NdbRecord *rec;

  spec[0].column= m_table->getColumn(table_share->fields);
  spec[0].offset= 0;
  spec[0].nullbit_byte_offset= 0;
  spec[0].nullbit_bit_in_byte= 0;

  rec= dict->createRecord(m_table, spec, 1, sizeof(spec[0]));
  if (! rec)
    ERR_RETURN(dict->getNdbError());
  m_ndb_hidden_key_record= rec;

  DBUG_RETURN(0);
}

int
ha_ndbcluster::add_index_ndb_record(NDBDICT *dict, KEY *key_info, uint index_no)
{
  DBUG_ENTER("ha_ndbcluster::add_index_ndb_record");
  NdbDictionary::RecordSpecification spec[NDB_MAX_ATTRIBUTES_IN_TABLE + 2];
  NdbRecord *rec;

  Uint32 offset= 0;
  for (uint i= 0; i < key_info->key_parts; i++)
  {
    KEY_PART_INFO *kp= &key_info->key_part[i];

    spec[i].column= m_table->getColumn(kp->fieldnr - 1);
    if (! spec[i].column)
      ERR_RETURN(dict->getNdbError());
    if (kp->null_bit)
    {
      /* Nullable column. */
      spec[i].offset= offset + 1;           // First byte is NULL flag
      spec[i].nullbit_byte_offset= offset;
      spec[i].nullbit_bit_in_byte= 0;
    }
    else
    {
      /* Not nullable column. */
      spec[i].offset= offset;
      spec[i].nullbit_byte_offset= 0;
      spec[i].nullbit_bit_in_byte= 0;
    }
    offset+= kp->store_length;
  }

  if (m_index[index_no].index)
  {
    /*
      Enable MysqldShrinkVarchar flag so that the two-byte length used by
      mysqld for short varchar keys is correctly converted into a one-byte
      length used by Ndb kernel.
    */
    rec= dict->createRecord(m_index[index_no].index, m_table,
                            spec, key_info->key_parts, sizeof(spec[0]),
                            ( NdbDictionary::RecMysqldShrinkVarchar |
                              NdbDictionary::RecMysqldBitfield ));
    if (! rec)
      ERR_RETURN(dict->getNdbError());
    m_index[index_no].ndb_record_key= rec;
  }
  else
    m_index[index_no].ndb_record_key= NULL;

  if (m_index[index_no].unique_index)
  {
    rec= dict->createRecord(m_index[index_no].unique_index, m_table,
                            spec, key_info->key_parts, sizeof(spec[0]),
                            ( NdbDictionary::RecMysqldShrinkVarchar |
                              NdbDictionary::RecMysqldBitfield ));
    if (! rec)
      ERR_RETURN(dict->getNdbError());
    m_index[index_no].ndb_unique_record_key= rec;
  }
  else if (index_no == table_share->primary_key)
  {
    /* The primary key is special, there is no explicit NDB index associated. */
    rec= dict->createRecord(m_table,
                            spec, key_info->key_parts, sizeof(spec[0]),
                            ( NdbDictionary::RecMysqldShrinkVarchar |
                              NdbDictionary::RecMysqldBitfield ));
    if (! rec)
      ERR_RETURN(dict->getNdbError());
    m_index[index_no].ndb_unique_record_key= rec;
  }
  else
    m_index[index_no].ndb_unique_record_key= NULL;

  /* Now do the same, but this time with offsets from Field, for row access. */
  for (uint i= 0; i < key_info->key_parts; i++)
  {
    const KEY_PART_INFO *kp= &key_info->key_part[i];

    spec[i].offset= kp->offset;
    if (kp->null_bit)
    {
      /* Nullable column. */
      spec[i].nullbit_byte_offset= kp->null_offset;
      spec[i].nullbit_bit_in_byte= null_bit_mask_to_bit_number(kp->null_bit);
    }
    else
    {
      /* Not nullable column. */
      spec[i].nullbit_byte_offset= 0;
      spec[i].nullbit_bit_in_byte= 0;
    }
  }

  if (m_index[index_no].unique_index)
  {
    rec= dict->createRecord(m_index[index_no].unique_index, m_table,
                            spec, key_info->key_parts, sizeof(spec[0]),
                            NdbDictionary::RecMysqldBitfield);
    if (! rec)
      ERR_RETURN(dict->getNdbError());
    m_index[index_no].ndb_unique_record_row= rec;
  }
  else if (index_no == table_share->primary_key)
  {
    rec= dict->createRecord(m_table,
                            spec, key_info->key_parts, sizeof(spec[0]),
                            NdbDictionary::RecMysqldBitfield);
    if (! rec)
      ERR_RETURN(dict->getNdbError());
    m_index[index_no].ndb_unique_record_row= rec;
  }
  else
    m_index[index_no].ndb_unique_record_row= NULL;

  DBUG_RETURN(0);
}

/*
  Associate index handles for each index of a table
*/
int ha_ndbcluster::open_indexes(THD *thd, Ndb *ndb, TABLE *tab,
                                bool ignore_error)
{
  uint i;
  int error= 0;
  NDBDICT *dict= ndb->getDictionary();
  KEY* key_info= tab->key_info;
  const char **key_name= tab->s->keynames.type_names;
  DBUG_ENTER("ha_ndbcluster::open_indexes");
  m_has_unique_index= FALSE;
  for (i= 0; i < tab->s->keys; i++, key_info++, key_name++)
  {
    if ((error= add_index_handle(thd, dict, key_info, *key_name, i)))
      if (ignore_error)
        m_index[i].index= m_index[i].unique_index= NULL;
      else
        break;
    m_index[i].null_in_unique_index= FALSE;
    if (check_index_fields_not_null(key_info))
      m_index[i].null_in_unique_index= TRUE;
  }

  if (error && !ignore_error)
  {
    while (i > 0)
    {
      i--;
      if (m_index[i].index)
      {
         dict->removeIndexGlobal(*m_index[i].index, 1);
         m_index[i].index= NULL;
      }
      if (m_index[i].unique_index)
      {
         dict->removeIndexGlobal(*m_index[i].unique_index, 1);
         m_index[i].unique_index= NULL;
      }
    }
  }

  DBUG_ASSERT(error == 0 || error == 4243);

  DBUG_RETURN(error);
}

/*
  Renumber indexes in index list by shifting out
  indexes that are to be dropped
 */
void ha_ndbcluster::renumber_indexes(Ndb *ndb, TABLE *tab)
{
  uint i;
  const char *index_name;
  KEY* key_info= tab->key_info;
  const char **key_name= tab->s->keynames.type_names;
  DBUG_ENTER("ha_ndbcluster::renumber_indexes");
  
  for (i= 0; i < tab->s->keys; i++, key_info++, key_name++)
  {
    index_name= *key_name;
    NDB_INDEX_TYPE idx_type= get_index_type_from_table(i);
    m_index[i].type= idx_type;
    if (m_index[i].status == TO_BE_DROPPED) 
    {
      DBUG_PRINT("info", ("Shifting index %s(%i) out of the list", 
                          index_name, i));
      NDB_INDEX_DATA tmp;
      uint j= i + 1;
      // Shift index out of list
      while(j != MAX_KEY && m_index[j].status != UNDEFINED)
      {
        tmp=  m_index[j - 1];
        m_index[j - 1]= m_index[j];
        m_index[j]= tmp;
        j++;
      }
    }
  }

  DBUG_VOID_RETURN;
}

/*
  Drop all indexes that are marked for deletion
*/
int ha_ndbcluster::drop_indexes(Ndb *ndb, TABLE *tab)
{
  uint i;
  int error= 0;
  const char *index_name;
  KEY* key_info= tab->key_info;
  NDBDICT *dict= ndb->getDictionary();
  DBUG_ENTER("ha_ndbcluster::drop_indexes");
  
  for (i= 0; i < tab->s->keys; i++, key_info++)
  {
    NDB_INDEX_TYPE idx_type= get_index_type_from_table(i);
    m_index[i].type= idx_type;
    if (m_index[i].status == TO_BE_DROPPED)
    {
      const NdbDictionary::Index *index= m_index[i].index;
      const NdbDictionary::Index *unique_index= m_index[i].unique_index;
      
      if (index)
      {
        index_name= index->getName();
        DBUG_PRINT("info", ("Dropping index %u: %s", i, index_name));  
        // Drop ordered index from ndb
        error= dict->dropIndexGlobal(*index);
        if (!error)
        {
          dict->removeIndexGlobal(*index, 1);
          m_index[i].index= NULL;
        }
      }
      if (!error && unique_index)
      {
        index_name= unique_index->getName();
        DBUG_PRINT("info", ("Dropping unique index %u: %s", i, index_name));
        // Drop unique index from ndb
        error= dict->dropIndexGlobal(*unique_index);
        if (!error)
        {
          dict->removeIndexGlobal(*unique_index, 1);
          m_index[i].unique_index= NULL;
        }
      }
      if (error)
        DBUG_RETURN(error);
      ndb_clear_index(dict, m_index[i]);
      continue;
    }
  }
  
  DBUG_RETURN(error);
}

/**
  Decode the type of an index from information 
  provided in table object.
*/
NDB_INDEX_TYPE ha_ndbcluster::get_index_type_from_table(uint inx) const
{
  return get_index_type_from_key(inx, table_share->key_info,
                                 inx == table_share->primary_key);
}

NDB_INDEX_TYPE ha_ndbcluster::get_index_type_from_key(uint inx,
                                                      KEY *key_info,
                                                      bool primary) const
{
  bool is_hash_index=  (key_info[inx].algorithm == 
                        HA_KEY_ALG_HASH);
  if (primary)
    return is_hash_index ? PRIMARY_KEY_INDEX : PRIMARY_KEY_ORDERED_INDEX;
  
  return ((key_info[inx].flags & HA_NOSAME) ? 
          (is_hash_index ? UNIQUE_INDEX : UNIQUE_ORDERED_INDEX) :
          ORDERED_INDEX);
} 

bool ha_ndbcluster::check_index_fields_not_null(KEY* key_info)
{
  KEY_PART_INFO* key_part= key_info->key_part;
  KEY_PART_INFO* end= key_part+key_info->key_parts;
  DBUG_ENTER("ha_ndbcluster::check_index_fields_not_null");
  
  for (; key_part != end; key_part++) 
    {
      Field* field= key_part->field;
      if (field->maybe_null())
	DBUG_RETURN(TRUE);
    }
  
  DBUG_RETURN(FALSE);
}

void ha_ndbcluster::release_metadata(THD *thd, Ndb *ndb)
{
  uint i;

  DBUG_ENTER("release_metadata");
  DBUG_PRINT("enter", ("m_tabname: %s", m_tabname));

  NDBDICT *dict= ndb->getDictionary();
  int invalidate_indexes= 0;
  if (thd && thd->lex && thd->lex->sql_command == SQLCOM_FLUSH)
  {
    invalidate_indexes = 1;
  }
  if (m_table != NULL)
  {
    if (m_ndb_record != NULL)
    {
      dict->releaseRecord(m_ndb_record);
      m_ndb_record= NULL;
    }
    if (m_ndb_hidden_key_record != NULL)
    {
      dict->releaseRecord(m_ndb_hidden_key_record);
      m_ndb_hidden_key_record= NULL;
    }
    if (m_table->getObjectStatus() == NdbDictionary::Object::Invalid)
      invalidate_indexes= 1;
    dict->removeTableGlobal(*m_table, invalidate_indexes);
  }
  // TODO investigate
  DBUG_ASSERT(m_table_info == NULL);
  m_table_info= NULL;

  // Release index list 
  for (i= 0; i < MAX_KEY; i++)
  {
    if (m_index[i].unique_index)
    {
      DBUG_ASSERT(m_table != NULL);
      dict->removeIndexGlobal(*m_index[i].unique_index, invalidate_indexes);
    }
    if (m_index[i].index)
    {
      DBUG_ASSERT(m_table != NULL);
      dict->removeIndexGlobal(*m_index[i].index, invalidate_indexes);
    }
    ndb_clear_index(dict, m_index[i]);
  }

  m_table= NULL;
  DBUG_VOID_RETURN;
}

int ha_ndbcluster::get_ndb_lock_type(enum thr_lock_type type,
                                     const MY_BITMAP *column_bitmap)
{
  if (type >= TL_WRITE_ALLOW_WRITE)
    return NdbOperation::LM_Exclusive;
  if (type ==  TL_READ_WITH_SHARED_LOCKS ||
      (column_bitmap != NULL && uses_blob_value(column_bitmap)))
    return NdbOperation::LM_Read;
  return NdbOperation::LM_CommittedRead;
}

static const ulong index_type_flags[]=
{
  /* UNDEFINED_INDEX */
  0,                         

  /* PRIMARY_KEY_INDEX */
  HA_ONLY_WHOLE_INDEX, 

  /* PRIMARY_KEY_ORDERED_INDEX */
  /* 
     Enable HA_KEYREAD_ONLY when "sorted" indexes are supported, 
     thus ORDERD BY clauses can be optimized by reading directly 
     through the index.
  */
  // HA_KEYREAD_ONLY | 
  HA_READ_NEXT |
  HA_READ_PREV |
  HA_READ_RANGE |
  HA_READ_ORDER,

  /* UNIQUE_INDEX */
  HA_ONLY_WHOLE_INDEX,

  /* UNIQUE_ORDERED_INDEX */
  HA_READ_NEXT |
  HA_READ_PREV |
  HA_READ_RANGE |
  HA_READ_ORDER,

  /* ORDERED_INDEX */
  HA_READ_NEXT |
  HA_READ_PREV |
  HA_READ_RANGE |
  HA_READ_ORDER
};

static const int index_flags_size= sizeof(index_type_flags)/sizeof(ulong);

inline NDB_INDEX_TYPE ha_ndbcluster::get_index_type(uint idx_no) const
{
  DBUG_ASSERT(idx_no < MAX_KEY);
  return m_index[idx_no].type;
}

inline bool ha_ndbcluster::has_null_in_unique_index(uint idx_no) const
{
  DBUG_ASSERT(idx_no < MAX_KEY);
  return m_index[idx_no].null_in_unique_index;
}


/**
  Get the flags for an index.

  @return
    flags depending on the type of the index.
*/

inline ulong ha_ndbcluster::index_flags(uint idx_no, uint part,
                                        bool all_parts) const 
{ 
  DBUG_ENTER("ha_ndbcluster::index_flags");
  DBUG_PRINT("enter", ("idx_no: %u", idx_no));
  DBUG_ASSERT(get_index_type_from_table(idx_no) < index_flags_size);
  DBUG_RETURN(index_type_flags[get_index_type_from_table(idx_no)] | 
              HA_KEY_SCAN_NOT_ROR);
}

bool ha_ndbcluster::check_index_fields_in_write_set(uint keyno)
{
  KEY* key_info= table->key_info + keyno;
  KEY_PART_INFO* key_part= key_info->key_part;
  KEY_PART_INFO* end= key_part+key_info->key_parts;
  uint i;
  DBUG_ENTER("check_index_fields_in_write_set");

  for (i= 0; key_part != end; key_part++, i++)
  {
    Field* field= key_part->field;
    if (!bitmap_is_set(table->write_set, field->field_index))
    {
      DBUG_RETURN(false);
    }
  }

  DBUG_RETURN(true);
}


/**
  Read one record from NDB using primary key.
*/

int ha_ndbcluster::pk_read(const uchar *key, uint key_len, uchar *buf,
                           uint32 part_id)
{
  NdbConnection *trans= m_thd_ndb->trans;
  const NdbOperation *op;
  int res;
  DBUG_ENTER("pk_read");
  DBUG_PRINT("enter", ("key_len: %u read_set=%x",
                       key_len, table->read_set->bitmap[0]));
  DBUG_DUMP("key", key, key_len);
  DBUG_ASSERT(trans);

  NdbOperation::LockMode lm=
    (NdbOperation::LockMode)get_ndb_lock_type(m_lock.type, table->read_set);
  
  if (!(op= pk_unique_index_read_key(table->s->primary_key, key, buf, lm,
                                     (m_user_defined_partitioning ?
                                      &part_id :
                                      NULL))))
    ERR_RETURN(trans->getNdbError());

  if ((res = execute_no_commit_ie(m_thd_ndb, trans)) != 0 ||
      op->getNdbError().code) 
  {
    table->status= STATUS_NOT_FOUND;
    DBUG_RETURN(ndb_err(trans));
  }

  table->status= 0;     
  DBUG_RETURN(0);
}

/**
  Update primary key or part id by doing delete insert.
*/

int ha_ndbcluster::ndb_pk_update_row(THD *thd,
                                     const uchar *old_data, uchar *new_data,
                                     uint32 old_part_id)
{
  NdbTransaction *trans= m_thd_ndb->trans;
  int error;
  const NdbOperation *op;
  DBUG_ENTER("ndb_pk_update_row");
  DBUG_ASSERT(trans);

  NdbOperation::OperationOptions *poptions = NULL;
  NdbOperation::OperationOptions options;
  options.optionsPresent=0;

  DBUG_PRINT("info", ("primary key update or partition change, "
                      "doing read+delete+insert"));
  // Get all old fields, since we optimize away fields not in query

  const NdbRecord *key_rec;
  const uchar *key_row;

  if (m_user_defined_partitioning)
  {
    options.optionsPresent |= NdbOperation::OperationOptions::OO_PARTITION_ID;
    options.partitionId=old_part_id;
    poptions=&options;
  }

  setup_key_ref_for_ndb_record(&key_rec, &key_row, old_data, FALSE);

  if (!bitmap_is_set_all(table->read_set))
  {
    /*
      Need to read rest of columns for later re-insert.

      Use mask only with columns that are not in write_set, not in
      read_set, and not part of the primary key.
    */

    bitmap_copy(&m_bitmap, table->read_set);
    bitmap_union(&m_bitmap, table->write_set);
    bitmap_invert(&m_bitmap);
    NdbOperation::LockMode lm=
      (NdbOperation::LockMode)get_ndb_lock_type(m_lock.type, &m_bitmap);
    if (!(op= trans->readTuple(key_rec, (const char *)key_row,
                               m_ndb_record, (char *)new_data, lm,
                               (const unsigned char *)(m_bitmap.bitmap),
                               poptions,
                               sizeof(NdbOperation::OperationOptions))))
      ERR_RETURN(trans->getNdbError());

    if (table_share->blob_fields > 0)
    {
      my_bitmap_map *old_map= dbug_tmp_use_all_columns(table, table->read_set);
      error= get_blob_values(op, new_data, &m_bitmap);
      dbug_tmp_restore_column_map(table->read_set, old_map);
      if (error != 0)
        ERR_RETURN(op->getNdbError());
    }
    if (execute_no_commit(m_thd_ndb, trans, m_ignore_no_key) != 0) 
    {
      table->status= STATUS_NOT_FOUND;
      DBUG_RETURN(ndb_err(trans));
    }
  }

  // Delete old row
  error= ndb_delete_row(old_data, TRUE);
  if (error)
  {
    DBUG_PRINT("info", ("delete failed"));
    DBUG_RETURN(error);
  }

  // Insert new row
  DBUG_PRINT("info", ("delete succeded"));
  bool batched_update= (m_active_cursor != 0);
  /*
    If we are updating a primary key with auto_increment
    then we need to update the auto_increment counter
  */
  if (table->found_next_number_field &&
      bitmap_is_set(table->write_set, 
                    table->found_next_number_field->field_index) &&
      (error= set_auto_inc(thd, table->found_next_number_field)))
  {
    DBUG_RETURN(error);
  }
  error= ndb_write_row(new_data, TRUE, batched_update);
  if (error)
  {
    DBUG_PRINT("info", ("insert failed"));
    if (trans->commitStatus() == NdbConnection::Started)
    {
      m_thd_ndb->m_max_violation_count= 0;
      m_thd_ndb->m_old_violation_count= 0;
      m_thd_ndb->m_conflict_fn_usage_count= 0;
      m_thd_ndb->m_unsent_bytes= 0;
      m_thd_ndb->m_execute_count++;
      DBUG_PRINT("info", ("execute_count: %u", m_thd_ndb->m_execute_count));
      trans->execute(NdbTransaction::Rollback);
#ifdef FIXED_OLD_DATA_TO_ACTUALLY_CONTAIN_GOOD_DATA
      int undo_res;
      // Undo delete_row(old_data)
      undo_res= ndb_write_row((uchar *)old_data, TRUE, batched_update);
      if (undo_res)
        push_warning(table->in_use,
                     MYSQL_ERROR::WARN_LEVEL_WARN,
                     undo_res,
                     "NDB failed undoing delete at primary key update");
#endif
    }
    DBUG_RETURN(error);
  }
  DBUG_PRINT("info", ("delete+insert succeeded"));

  DBUG_RETURN(0);
}

/**
  Check that all operations between first and last all
  have gotten the errcode
  If checking for HA_ERR_KEY_NOT_FOUND then update m_dupkey
  for all succeeding operations
*/
bool ha_ndbcluster::check_all_operations_for_error(NdbTransaction *trans,
                                                   const NdbOperation *first,
                                                   const NdbOperation *last,
                                                   uint errcode)
{
  const NdbOperation *op= first;
  DBUG_ENTER("ha_ndbcluster::check_all_operations_for_error");

  while(op)
  {
    NdbError err= op->getNdbError();
    if (err.status != NdbError::Success)
    {
      if (ndb_to_mysql_error(&err) != (int) errcode)
        DBUG_RETURN(FALSE);
      if (op == last) break;
      op= trans->getNextCompletedOperation(op);
    }
    else
    {
      // We found a duplicate
      if (op->getType() == NdbOperation::UniqueIndexAccess)
      {
        if (errcode == HA_ERR_KEY_NOT_FOUND)
        {
          NdbIndexOperation *iop= (NdbIndexOperation *) op;
          const NDBINDEX *index= iop->getIndex();
          // Find the key_no of the index
          for(uint i= 0; i<table->s->keys; i++)
          {
            if (m_index[i].unique_index == index)
            {
              m_dupkey= i;
              break;
            }
          }
        }
      }
      else
      {
        // Must have been primary key access
        DBUG_ASSERT(op->getType() == NdbOperation::PrimaryKeyAccess);
        if (errcode == HA_ERR_KEY_NOT_FOUND)
          m_dupkey= table->s->primary_key;
      }
      DBUG_RETURN(FALSE);      
    }
  }
  DBUG_RETURN(TRUE);
}


/**
 * Check if record contains any null valued columns that are part of a key
 */
static
int
check_null_in_record(const KEY* key_info, const uchar *record)
{
  KEY_PART_INFO *curr_part, *end_part;
  curr_part= key_info->key_part;
  end_part= curr_part + key_info->key_parts;

  while (curr_part != end_part)
  {
    if (curr_part->null_bit &&
        (record[curr_part->null_offset] & curr_part->null_bit))
      return 1;
    curr_part++;
  }
  return 0;
  /*
    We could instead pre-compute a bitmask in table_share with one bit for
    every null-bit in the key, and so check this just by OR'ing the bitmask
    with the null bitmap in the record.
    But not sure it's worth it.
  */
}

/* Empty mask and dummy row, for reading no attributes using NdbRecord. */
/* Mask will be initialized to all zeros by linker. */
static unsigned char empty_mask[(NDB_MAX_ATTRIBUTES_IN_TABLE+7)/8];
static char dummy_row[1];

/**
  Peek to check if any rows already exist with conflicting
  primary key or unique index values
*/

int ha_ndbcluster::peek_indexed_rows(const uchar *record, 
                                     NDB_WRITE_OP write_op)
{
  NdbTransaction *trans;
  const NdbOperation *op;
  const NdbOperation *first, *last;
  NdbOperation::OperationOptions options;
  NdbOperation::OperationOptions *poptions=NULL;
  options.optionsPresent = 0;
  uint i;
  int res, error;
  DBUG_ENTER("peek_indexed_rows");
  if (!(trans= get_transaction(error)))
  {
    DBUG_RETURN(error);
  }
  NdbOperation::LockMode lm=
      (NdbOperation::LockMode)get_ndb_lock_type(m_lock.type, NULL);
  first= NULL;
  if (write_op != NDB_UPDATE && table->s->primary_key != MAX_KEY)
  {
    /*
     * Fetch any row with colliding primary key
     */
    const NdbRecord *key_rec=
      m_index[table->s->primary_key].ndb_unique_record_row;

    if (m_user_defined_partitioning)
    {
      uint32 part_id;
      int error;
      longlong func_value;
      my_bitmap_map *old_map= dbug_tmp_use_all_columns(table, table->read_set);
      error= m_part_info->get_partition_id(m_part_info, &part_id, &func_value);
      dbug_tmp_restore_column_map(table->read_set, old_map);
      if (error)
      {
        m_part_info->err_value= func_value;
        DBUG_RETURN(error);
      }
      options.optionsPresent |= NdbOperation::OperationOptions::OO_PARTITION_ID;
      options.partitionId=part_id;
      poptions=&options;
    }    

    if (!(op= trans->readTuple(key_rec, (const char *)record,
                               m_ndb_record, dummy_row, lm, empty_mask,
                               poptions, 
                               sizeof(NdbOperation::OperationOptions))))
      ERR_RETURN(trans->getNdbError());
    
    first= op;
  }
  /*
   * Fetch any rows with colliding unique indexes
   */
  KEY* key_info;
  for (i= 0, key_info= table->key_info; i < table->s->keys; i++, key_info++)
  {
    if (i != table_share->primary_key &&
        key_info->flags & HA_NOSAME &&
        bitmap_is_overlapping(table->write_set, m_key_fields[i]))
    {
      /*
        A unique index is defined on table and it's being updated
        We cannot look up a NULL field value in a unique index. But since
        keys with NULLs are not indexed, such rows cannot conflict anyway, so
        we just skip the index in this case.
      */
      if (check_null_in_record(key_info, record))
      {
        DBUG_PRINT("info", ("skipping check for key with NULL"));
        continue;
      }
      if (write_op != NDB_INSERT && !check_index_fields_in_write_set(i))
      {
        DBUG_PRINT("info", ("skipping check for key %u not in write_set", i));
        continue;
      }

      const NdbOperation *iop;
      const NdbRecord *key_rec= m_index[i].ndb_unique_record_row;
      if (!(iop= trans->readTuple(key_rec, (const char *)record,
                                  m_ndb_record, dummy_row,
                                  lm, empty_mask)))
        ERR_RETURN(trans->getNdbError());

      if (!first)
        first= iop;
    }
  }
  last= trans->getLastDefinedOperation();
  if (first)
    res= execute_no_commit_ie(m_thd_ndb, trans);
  else
  {
    // Table has no keys
    table->status= STATUS_NOT_FOUND;
    DBUG_RETURN(HA_ERR_KEY_NOT_FOUND);
  }
  if (check_all_operations_for_error(trans, first, last, 
                                     HA_ERR_KEY_NOT_FOUND))
  {
    table->status= STATUS_NOT_FOUND;
    DBUG_RETURN(ndb_err(trans));
  } 
  else
  {
    DBUG_PRINT("info", ("m_dupkey %d", m_dupkey));
  }
  DBUG_RETURN(0);
}


/**
  Read one record from NDB using unique secondary index.
*/

int ha_ndbcluster::unique_index_read(const uchar *key,
                                     uint key_len, uchar *buf)
{
  NdbTransaction *trans= m_thd_ndb->trans;
  const NdbOperation *op;
  DBUG_ENTER("ha_ndbcluster::unique_index_read");
  DBUG_PRINT("enter", ("key_len: %u, index: %u", key_len, active_index));
  DBUG_DUMP("key", key, key_len);
  DBUG_ASSERT(trans);

  NdbOperation::LockMode lm=
    (NdbOperation::LockMode)get_ndb_lock_type(m_lock.type, table->read_set);
  if (!(op= pk_unique_index_read_key(active_index, key, buf, lm, NULL)))
    ERR_RETURN(trans->getNdbError());
  
  if (execute_no_commit_ie(m_thd_ndb, trans) != 0 ||
      op->getNdbError().code) 
  {
    int err= ndb_err(trans);
    if(err==HA_ERR_KEY_NOT_FOUND)
      table->status= STATUS_NOT_FOUND;
    else
      table->status= STATUS_GARBAGE;

    DBUG_RETURN(err);
  }

  table->status= 0;
  DBUG_RETURN(0);
}

int
ha_ndbcluster::scan_handle_lock_tuple(NdbScanOperation *scanOp,
                                      NdbTransaction *trans)
{
  DBUG_ENTER("ha_ndbcluster::scan_handle_lock_tuple");
  if (m_lock_tuple)
  {
    /*
      Lock level m_lock.type either TL_WRITE_ALLOW_WRITE
      (SELECT FOR UPDATE) or TL_READ_WITH_SHARED_LOCKS (SELECT
      LOCK WITH SHARE MODE) and row was not explictly unlocked 
      with unlock_row() call
    */
    const NdbOperation *op;
    // Lock row
    DBUG_PRINT("info", ("Keeping lock on scanned row"));
      
    if (!(op= scanOp->lockCurrentTuple(trans, m_ndb_record,
                                       dummy_row, empty_mask)))
    {
      /* purecov: begin inspected */
      m_lock_tuple= FALSE;
      ERR_RETURN(trans->getNdbError());
      /* purecov: end */    
    }
    m_thd_ndb->m_unsent_bytes+=12;
  }
  m_lock_tuple= FALSE;
  DBUG_RETURN(0);
}

inline int ha_ndbcluster::fetch_next(NdbScanOperation* cursor)
{
  DBUG_ENTER("fetch_next");
  int local_check;
  int error;
  NdbTransaction *trans= m_thd_ndb->trans;
  
  DBUG_ASSERT(trans);
  if ((error= scan_handle_lock_tuple(cursor, trans)) != 0)
    DBUG_RETURN(error);
  
  bool contact_ndb= m_lock.type < TL_WRITE_ALLOW_WRITE &&
                    m_lock.type != TL_READ_WITH_SHARED_LOCKS;
  do {
    DBUG_PRINT("info", ("Call nextResult, contact_ndb: %d", contact_ndb));
    /*
      We can only handle one tuple with blobs at a time.
    */
    if (m_thd_ndb->m_unsent_bytes && m_blobs_pending)
    {
      if (execute_no_commit(m_thd_ndb, trans, m_ignore_no_key) != 0)
        DBUG_RETURN(ndb_err(trans));
    }
    
    if ((local_check= cursor->nextResult(&_m_next_row,
                                         contact_ndb,
                                         m_thd_ndb->m_force_send)) == 0)
    {
      /*
	Explicitly lock tuple if "select for update" or
	"select lock in share mode"
      */
      m_lock_tuple= (m_lock.type == TL_WRITE_ALLOW_WRITE
		     || 
		     m_lock.type == TL_READ_WITH_SHARED_LOCKS);
      DBUG_RETURN(0);
    } 
    else if (local_check == 1 || local_check == 2)
    {
      // 1: No more records
      // 2: No more cached records
      
      /*
        Before fetching more rows and releasing lock(s),
        all pending update or delete operations should 
        be sent to NDB
      */
      DBUG_PRINT("info", ("thd_ndb->m_unsent_bytes: %ld",
                          (long) m_thd_ndb->m_unsent_bytes));
      if (m_thd_ndb->m_unsent_bytes)
      {
        if (flush_bulk_insert() != 0)
          DBUG_RETURN(-1);
      }
      contact_ndb= (local_check == 2);
    }
    else
    {
      DBUG_RETURN(ndb_err(trans));
    }
  } while (local_check == 2);

  DBUG_RETURN(1);
}

/**
  Get the next record of a started scan. Try to fetch
  it locally from NdbApi cached records if possible, 
  otherwise ask NDB for more.

  @note
    If this is a update/delete make sure to not contact
    NDB before any pending ops have been sent to NDB.
*/

inline int ha_ndbcluster::next_result(uchar *buf)
{  
  int res;
  DBUG_ENTER("next_result");
    
  if (!m_active_cursor)
    DBUG_RETURN(HA_ERR_END_OF_FILE);
  
  if ((res= fetch_next(m_active_cursor)) == 0)
  {
    DBUG_PRINT("info", ("One more record found"));    

    unpack_record(buf, m_next_row);
    table->status= 0;
    DBUG_RETURN(0);
  }
  else if (res == 1)
  {
    // No more records
    table->status= STATUS_NOT_FOUND;
    
    DBUG_PRINT("info", ("No more records"));
    DBUG_RETURN(HA_ERR_END_OF_FILE);
  }
  else
  {
    DBUG_RETURN(ndb_err(m_thd_ndb->trans));
  }
}

/**
  Do a primary key or unique key index read operation.
  The key value is taken from a buffer in mysqld key format.
*/
const NdbOperation *
ha_ndbcluster::pk_unique_index_read_key(uint idx, const uchar *key, uchar *buf,
                                        NdbOperation::LockMode lm,
                                        Uint32 *ppartition_id)
{
  const NdbOperation *op;
  const NdbRecord *key_rec;
  NdbOperation::OperationOptions options;
  NdbOperation::OperationOptions *poptions = NULL;
  options.optionsPresent= 0;
  NdbOperation::GetValueSpec gets[2];
  
  if (idx != MAX_KEY)
    key_rec= m_index[idx].ndb_unique_record_key;
  else
    key_rec= m_ndb_hidden_key_record;

  /* Initialize the null bitmap, setting unused null bits to 1. */
  memset(buf, 0xff, table->s->null_bytes);

  if (table_share->primary_key == MAX_KEY)
  {
    get_hidden_fields_keyop(&options, gets);
    poptions= &options;
  }

  if (ppartition_id != NULL)
  {
    options.optionsPresent|= NdbOperation::OperationOptions::OO_PARTITION_ID;
    options.partitionId= *ppartition_id;
    poptions= &options;
  }

  op= m_thd_ndb->trans->readTuple(key_rec, (const char *)key, m_ndb_record,
                                  (char *)buf, lm,
                                  (uchar *)(table->read_set->bitmap), poptions,
                                  sizeof(NdbOperation::OperationOptions));

  if (uses_blob_value(table->read_set) &&
      get_blob_values(op, buf, table->read_set) != 0)
    return NULL;

  return op;
}

/** Count number of columns in key part. */
static uint
count_key_columns(const KEY *key_info, const key_range *key)
{
  KEY_PART_INFO *first_key_part= key_info->key_part;
  KEY_PART_INFO *key_part_end= first_key_part + key_info->key_parts;
  KEY_PART_INFO *key_part;
  uint length= 0;
  for(key_part= first_key_part; key_part < key_part_end; key_part++)
  {
    if (length >= key->length)
      break;
    length+= key_part->store_length;
  }
  return key_part - first_key_part;
}

/* Helper method to compute NDB index bounds. Note: does not set range_no. */
static void
compute_index_bounds(NdbIndexScanOperation::IndexBound & bound,
                     const KEY *key_info,
                     const key_range *start_key, const key_range *end_key)
{
  if (start_key)
  {
    bound.low_key= (const char*)start_key->key;
    bound.low_key_count= count_key_columns(key_info, start_key);
    bound.low_inclusive=
      start_key->flag != HA_READ_AFTER_KEY &&
      start_key->flag != HA_READ_BEFORE_KEY;
  }
  else
  {
    bound.low_key= NULL;
    bound.low_key_count= 0;
  }

  if (start_key &&
      (start_key->flag == HA_READ_KEY_EXACT ||
       start_key->flag == HA_READ_PREFIX_LAST))
  {
    bound.high_key= bound.low_key;
    bound.high_key_count= bound.low_key_count;
    bound.high_inclusive= TRUE;
  }
  else if (end_key)
  {
    bound.high_key= (const char*)end_key->key;
    bound.high_key_count= count_key_columns(key_info, end_key);
    /*
      For some reason, 'where b >= 1 and b <= 3' uses HA_READ_AFTER_KEY for
      the end_key.
      So HA_READ_AFTER_KEY in end_key sets high_inclusive, even though in
      start_key it does not set low_inclusive.
    */
    bound.high_inclusive= end_key->flag != HA_READ_BEFORE_KEY;
    if (end_key->flag == HA_READ_KEY_EXACT ||
        end_key->flag == HA_READ_PREFIX_LAST)
    {
      bound.low_key= bound.high_key;
      bound.low_key_count= bound.high_key_count;
      bound.low_inclusive= TRUE;
    }
  }
  else
  {
    bound.high_key= NULL;
    bound.high_key_count= 0;
  }
}

/**
  Start ordered index scan in NDB
*/

int ha_ndbcluster::ordered_index_scan(const key_range *start_key,
                                      const key_range *end_key,
                                      bool sorted, bool descending,
                                      uchar* buf, part_id_range *part_spec)
{  
  NdbTransaction *trans;
  NdbIndexScanOperation *op;
  int error;

  DBUG_ENTER("ha_ndbcluster::ordered_index_scan");
  DBUG_PRINT("enter", ("index: %u, sorted: %d, descending: %d read_set=0x%x",
             active_index, sorted, descending, table->read_set->bitmap[0]));
  DBUG_PRINT("enter", ("Starting new ordered scan on %s", m_tabname));

  // Check that sorted seems to be initialised
  DBUG_ASSERT(sorted == 0 || sorted == 1);

  if (!(trans= get_transaction(error)))
  {
    DBUG_RETURN(error);
  }

  if (m_active_cursor && (error= close_scan()))
    DBUG_RETURN(error);

  if (m_active_cursor && (error= close_scan()))
    DBUG_RETURN(error);

  NdbOperation::LockMode lm=
    (NdbOperation::LockMode)get_ndb_lock_type(m_lock.type, table->read_set);

  NdbScanOperation::ScanOptions options;
  options.optionsPresent=NdbScanOperation::ScanOptions::SO_SCANFLAGS;
  options.scan_flags=0;

  NdbOperation::GetValueSpec gets[2];
  if (table_share->primary_key == MAX_KEY)
    get_hidden_fields_scan(&options, gets);

  if (lm == NdbOperation::LM_Read)
    options.scan_flags|= NdbScanOperation::SF_KeyInfo;
  if (sorted)
    options.scan_flags|= NdbScanOperation::SF_OrderBy;
  if (descending)
    options.scan_flags|= NdbScanOperation::SF_Descending;
  const NdbRecord *key_rec= m_index[active_index].ndb_record_key;
  const NdbRecord *row_rec= m_ndb_record;

  NdbIndexScanOperation::IndexBound bound;
  NdbIndexScanOperation::IndexBound *pbound = NULL;
  NdbInterpretedCode code(m_table);

  if (start_key != NULL || end_key != NULL)
  {
    /* 
       Compute bounds info, reversing range boundaries
       if descending
     */
    compute_index_bounds(bound, 
                         table->key_info + active_index,
                         (descending?
                          end_key : start_key),
                         (descending?
                          start_key : end_key));
    bound.range_no = 0;
    pbound = &bound;
  }

  /* Partition pruning */
  if (m_use_partition_pruning && part_spec != NULL &&
      part_spec->start_part == part_spec->end_part)
  {
    options.partitionId = part_spec->start_part;
    options.optionsPresent |= NdbScanOperation::ScanOptions::SO_PARTITION_ID;
  }

  if (m_cond && m_cond->generate_scan_filter(&code, &options))
    ERR_RETURN(code.getNdbError());

  if (!(op= trans->scanIndex(key_rec, row_rec, lm,
                             (uchar *)(table->read_set->bitmap),
                             pbound,
                             &options,
                             sizeof(NdbScanOperation::ScanOptions))))
    ERR_RETURN(trans->getNdbError());

  if (uses_blob_value(table->read_set) &&
      get_blob_values(op, NULL, table->read_set) != 0)
    ERR_RETURN(op->getNdbError());

  m_active_cursor= op;

  if (execute_no_commit(m_thd_ndb, trans, m_ignore_no_key) != 0)
    DBUG_RETURN(ndb_err(trans));
  
  DBUG_RETURN(next_result(buf));
}

static
int
guess_scan_flags(NdbOperation::LockMode lm, 
		 const NDBTAB* tab, const MY_BITMAP* readset)
{
  int flags= 0;
  flags|= (lm == NdbOperation::LM_Read) ? NdbScanOperation::SF_KeyInfo : 0;
  if (tab->checkColumns(0, 0) & 2)
  {
    int ret = tab->checkColumns(readset->bitmap, no_bytes_in_map(readset));
    
    if (ret & 2)
    { // If disk columns...use disk scan
      flags |= NdbScanOperation::SF_DiskScan;
    }
    else if ((ret & 4) == 0 && (lm == NdbOperation::LM_Exclusive))
    {
      // If no mem column is set and exclusive...guess disk scan
      flags |= NdbScanOperation::SF_DiskScan;
    }
  }
  return flags;
}

/*
  Start full table scan in NDB or unique index scan
 */

int ha_ndbcluster::full_table_scan(const KEY* key_info, 
                                   const uchar *key, 
                                   uint key_len,
                                   uchar *buf)
{
  int error;
  NdbScanOperation *op;
  NdbTransaction *trans;
  part_id_range part_spec;
  bool use_set_part_id= FALSE;
  NdbOperation::GetValueSpec gets[2];

  DBUG_ENTER("full_table_scan");  
  DBUG_PRINT("enter", ("Starting new scan on %s", m_tabname));

  if (m_use_partition_pruning)
  {
    part_spec.start_part= 0;
    part_spec.end_part= m_part_info->get_tot_partitions() - 1;
    prune_partition_set(table, &part_spec);
    DBUG_PRINT("info", ("part_spec.start_part: %u  part_spec.end_part: %u",
                        part_spec.start_part, part_spec.end_part));
    /*
      If partition pruning has found no partition in set
      we can return HA_ERR_END_OF_FILE
    */
    if (part_spec.start_part > part_spec.end_part)
    {
      DBUG_RETURN(HA_ERR_END_OF_FILE);
    }

    if (part_spec.start_part == part_spec.end_part)
    {
      /*
       * Only one partition is required to scan, if sorted is required
       * don't need it anymore since output from one ordered partitioned
       * index is always sorted.
       */
      use_set_part_id= TRUE;
      if (!(trans= get_transaction_part_id(part_spec.start_part, error)))
      {
        DBUG_RETURN(error);
      }
    }
    else
    {
      if (!(trans= get_transaction(error)))
      {
        DBUG_RETURN(error);
      }
    }
  }
  else
    trans= m_thd_ndb->trans;
  DBUG_ASSERT(trans);

  NdbOperation::LockMode lm=
    (NdbOperation::LockMode)get_ndb_lock_type(m_lock.type, table->read_set);
  NdbScanOperation::ScanOptions options;
  options.optionsPresent = (NdbScanOperation::ScanOptions::SO_SCANFLAGS |
                            NdbScanOperation::ScanOptions::SO_PARALLEL);
  options.scan_flags = guess_scan_flags(lm, m_table, table->read_set);
  options.parallel = parallelism;

  if (use_set_part_id) {
    options.optionsPresent|= NdbScanOperation::ScanOptions::SO_PARTITION_ID;
    options.partitionId = part_spec.start_part;
  };

  if (table_share->primary_key == MAX_KEY)
    get_hidden_fields_scan(&options, gets);

  {
    NdbInterpretedCode code(m_table);

    if (!key_info)
    {
      if (m_cond && m_cond->generate_scan_filter(&code, &options))
        ERR_RETURN(code.getNdbError());
    }
    else
    {
      /* Unique index scan in NDB (full table scan with scan filter) */
      DBUG_PRINT("info", ("Starting unique index scan"));
      if (!m_cond)
        m_cond= new ha_ndbcluster_cond;
      if (!m_cond)
      {
        my_errno= HA_ERR_OUT_OF_MEM;
        DBUG_RETURN(my_errno);
      }       
      if (m_cond->generate_scan_filter_from_key(&code, &options, key_info, key, key_len, buf))
        ERR_RETURN(code.getNdbError());
    }

    if (!(op= trans->scanTable(m_ndb_record, lm,
                               (uchar *)(table->read_set->bitmap),
                               &options, sizeof(NdbScanOperation::ScanOptions))))
      ERR_RETURN(trans->getNdbError());
  }
  
  m_active_cursor= op;

  if (uses_blob_value(table->read_set) &&
      get_blob_values(op, NULL, table->read_set) != 0)
    ERR_RETURN(op->getNdbError());

  if (execute_no_commit(m_thd_ndb, trans, m_ignore_no_key) != 0)
    DBUG_RETURN(ndb_err(trans));
  DBUG_PRINT("exit", ("Scan started successfully"));
  DBUG_RETURN(next_result(buf));
}

int
ha_ndbcluster::set_auto_inc(THD *thd, Field *field)
{
  DBUG_ENTER("ha_ndbcluster::set_auto_inc");
  Ndb *ndb= get_ndb(thd);
  bool read_bit= bitmap_is_set(table->read_set, field->field_index);
  bitmap_set_bit(table->read_set, field->field_index);
  Uint64 next_val= (Uint64) field->val_int() + 1;
  if (!read_bit)
    bitmap_clear_bit(table->read_set, field->field_index);
#ifndef DBUG_OFF
  char buff[22];
  DBUG_PRINT("info", 
             ("Trying to set next auto increment value to %s",
              llstr(next_val, buff)));
#endif
  if (ndb->checkUpdateAutoIncrementValue(m_share->tuple_id_range, next_val))
  {
    Ndb_tuple_id_range_guard g(m_share);
    if (ndb->setAutoIncrementValue(m_table, g.range, next_val, TRUE)
        == -1)
      ERR_RETURN(ndb->getNdbError());
  }
  DBUG_RETURN(0);
}

Uint32
ha_ndbcluster::setup_get_hidden_fields(NdbOperation::GetValueSpec gets[2])
{
  Uint32 num_gets= 0;
  /*
    We need to read the hidden primary key, and possibly the FRAGMENT
    pseudo-column.
  */
  gets[num_gets].column= get_hidden_key_column();
  gets[num_gets].appStorage= &m_ref;
  num_gets++;
  if (m_user_defined_partitioning)
  {
    /* Need to read partition id to support ORDER BY columns. */
    gets[num_gets].column= NdbDictionary::Column::FRAGMENT;
    gets[num_gets].appStorage= &m_part_id;
    num_gets++;
  }
  return num_gets;
}

void
ha_ndbcluster::get_hidden_fields_keyop(NdbOperation::OperationOptions *options,
                                       NdbOperation::GetValueSpec gets[2])
{
  Uint32 num_gets= setup_get_hidden_fields(gets);
  options->optionsPresent|= NdbOperation::OperationOptions::OO_GETVALUE;
  options->extraGetValues= gets;
  options->numExtraGetValues= num_gets;
}

void
ha_ndbcluster::get_hidden_fields_scan(NdbScanOperation::ScanOptions *options,
                                      NdbOperation::GetValueSpec gets[2])
{
  Uint32 num_gets= setup_get_hidden_fields(gets);
  options->optionsPresent|= NdbScanOperation::ScanOptions::SO_GETVALUE;
  options->extraGetValues= gets;
  options->numExtraGetValues= num_gets;
}

inline void
ha_ndbcluster::eventSetAnyValue(THD *thd, 
                                NdbOperation::OperationOptions *options)
{
  if (unlikely(m_slow_path))
  {
    /*
      Ignore TNTO_NO_LOGGING for slave thd.  It is used to indicate
      log-slave-updates option.  This is instead handled in the
      injector thread, by looking explicitly at the
      opt_log_slave_updates flag.
    */
    Thd_ndb *thd_ndb= get_thd_ndb(thd);
    if (thd->slave_thread)
    {
      options->optionsPresent |= NdbOperation::OperationOptions::OO_ANYVALUE;
      options->anyValue=thd->server_id;
    }
    else if (thd_ndb->trans_options & TNTO_NO_LOGGING)
    {
      options->optionsPresent |= NdbOperation::OperationOptions::OO_ANYVALUE;
      options->anyValue=NDB_ANYVALUE_FOR_NOLOGGING;
    }
  }
}

int ha_ndbcluster::write_row(uchar *record)
{
  DBUG_ENTER("ha_ndbcluster::write_row");
#ifdef HAVE_NDB_BINLOG
  if (m_share == ndb_apply_status_share && table->in_use->slave_thread)
  {
    uint32 sid, master_server_id= active_mi->master_server_id;
    memcpy(&sid, table->field[0]->ptr + (record - table->record[0]), sizeof(sid));
    if (sid == master_server_id)
    {
      uint64 master_epoch;
      memcpy(&master_epoch, table->field[1]->ptr + (record - table->record[0]),
             sizeof(master_epoch));
      active_mi->master_epoch= master_epoch;
    }
  }
#endif /* HAVE_NDB_BINLOG */
  DBUG_RETURN(ndb_write_row(record, FALSE, FALSE));
}

/**
  Insert one record into NDB
*/
int ha_ndbcluster::ndb_write_row(uchar *record,
                                 bool primary_key_update,
                                 bool batched_update)
{
  bool has_auto_increment;
  const NdbOperation *op;
  THD *thd= table->in_use;
  Thd_ndb *thd_ndb= m_thd_ndb;
  NdbTransaction *trans;
  uint32 part_id;
  int error;
  NdbOperation::SetValueSpec sets[2];
  Uint32 num_sets= 0;
  DBUG_ENTER("ha_ndbcluster::ndb_write_row");

  has_auto_increment= (table->next_number_field && record == table->record[0]);

  if (has_auto_increment && table_share->primary_key != MAX_KEY) 
  {
    /*
     * Increase any auto_incremented primary key
     */
    m_skip_auto_increment= FALSE;
    if ((error= update_auto_increment()))
      DBUG_RETURN(error);
    m_skip_auto_increment= (insert_id_for_cur_row == 0);
  }

  /*
   * If IGNORE the ignore constraint violations on primary and unique keys
   */
  if (!m_use_write && m_ignore_dup_key)
  {
    /*
      compare if expression with that in start_bulk_insert()
      start_bulk_insert will set parameters to ensure that each
      write_row is committed individually
    */
    int peek_res= peek_indexed_rows(record, NDB_INSERT);
    
    if (!peek_res) 
    {
      DBUG_RETURN(HA_ERR_FOUND_DUPP_KEY);
    }
    if (peek_res != HA_ERR_KEY_NOT_FOUND)
      DBUG_RETURN(peek_res);
  }

  bool uses_blobs= uses_blob_value(table->write_set);

  Uint64 auto_value;
  if (table_share->primary_key == MAX_KEY)
  {
    /* Table has hidden primary key. */
    Ndb *ndb= get_ndb(thd);
    uint retries= NDB_AUTO_INCREMENT_RETRIES;
    int retry_sleep= 30; /* 30 milliseconds, transaction */
    for (;;)
    {
      Ndb_tuple_id_range_guard g(m_share);
      if (ndb->getAutoIncrementValue(m_table, g.range, auto_value, 1000) == -1)
      {
	if (--retries && !thd->killed &&
	    ndb->getNdbError().status == NdbError::TemporaryError)
	{
	  do_retry_sleep(retry_sleep);
	  continue;
	}
	ERR_RETURN(ndb->getNdbError());
      }
      break;
    }
    sets[num_sets].column= get_hidden_key_column();
    sets[num_sets].value= &auto_value;
    num_sets++;
  } 

  trans= thd_ndb->trans;
  if (m_user_defined_partitioning || !trans)
  {
    DBUG_ASSERT(m_use_partition_pruning);
    longlong func_value= 0;
    my_bitmap_map *old_map= dbug_tmp_use_all_columns(table, table->read_set);
    error= m_part_info->get_partition_id(m_part_info, &part_id, &func_value);
    dbug_tmp_restore_column_map(table->read_set, old_map);
    if (unlikely(error))
    {
      m_part_info->err_value= func_value;
      DBUG_RETURN(error);
    }
    if (m_user_defined_partitioning)
    {
      /*
        We need to set the value of the partition function value in
        NDB since the NDB kernel doesn't have easy access to the function
        to calculate the value.
      */
      if (func_value >= INT_MAX32)
        func_value= INT_MAX32;
      sets[num_sets].column= get_partition_id_column();
      sets[num_sets].value= &func_value;
      num_sets++;
    }
    if (!trans)
    {
      if (!(trans= start_transaction_part_id(part_id, error)))
      {
        DBUG_RETURN(error);
      }
    }
  }
  DBUG_ASSERT(trans);

  ha_statistic_increment(&SSV::ha_write_count);
  if (table->timestamp_field_type & TIMESTAMP_AUTO_SET_ON_INSERT)
    table->timestamp_field->set_time();

  /*
     Setup OperationOptions
   */
  NdbOperation::OperationOptions options;
  NdbOperation::OperationOptions *poptions = NULL;
  options.optionsPresent=0;
  
  eventSetAnyValue(thd, &options); 

  if (m_user_defined_partitioning)
  {
    options.optionsPresent |= NdbOperation::OperationOptions::OO_PARTITION_ID;
    options.partitionId= part_id;
  }
  if (num_sets)
  {
    options.optionsPresent |= NdbOperation::OperationOptions::OO_SETVALUE;
    options.extraSetValues= sets;
    options.numExtraSetValues= num_sets;
  }
  if (options.optionsPresent != 0)
    poptions=&options;

  const NdbRecord *key_rec;
  const uchar *key_row;
  if (table_share->primary_key == MAX_KEY)
  {
    key_rec= m_ndb_hidden_key_record;
    key_row= (const uchar *)&auto_value;
  }
  else
  {
    key_rec= m_index[table_share->primary_key].ndb_unique_record_row;
    key_row= record;
  }

  const MY_BITMAP *user_cols_written_bitmap;
  
  if (m_use_write)
  {
    uchar *mask;

#ifdef HAVE_NDB_BINLOG
    /*
      The use of table->write_set is tricky here. This is done as a temporary
      workaround for BUG#22045.

      There is some confusion on the precise meaning of write_set in write_row,
      with REPLACE INTO and replication SQL thread having different opinions.
      There is work on the way to sort that out, but until then we need to
      implement different semantics depending on whether we are in the slave
      SQL thread or not.

        SQL thread -> use the write_set for writeTuple().
        otherwise (REPLACE INTO) -> do not use write_set.
    */
    if (thd->slave_thread)
    {
      user_cols_written_bitmap= table->write_set;
      mask= (uchar *)(user_cols_written_bitmap->bitmap);
    }
    else
#endif
    {
      user_cols_written_bitmap= NULL;
      mask= NULL;
    }

    op= trans->writeTuple(key_rec, (const char *)key_row, m_ndb_record,
                          (char *)record, mask,
                          poptions, sizeof(NdbOperation::OperationOptions));
  }
  else
  {
    /* Using insert, we write all user visible columns */
    user_cols_written_bitmap= NULL;
    op= trans->insertTuple(key_rec, (const char *)key_row, m_ndb_record,
                           (char *)record, NULL, // No mask
                           poptions, sizeof(NdbOperation::OperationOptions));
  }
  if (!(op))
    ERR_RETURN(trans->getNdbError());

  bool need_flush= add_row_check_if_batch_full(thd_ndb);
  bool do_batch= !need_flush &&
    (batched_update || (thd->options & OPTION_ALLOW_BATCH));
  uint blob_count= 0;
  if (table_share->blob_fields > 0)
  {
    my_bitmap_map *old_map= dbug_tmp_use_all_columns(table, table->read_set);
    /* Set Blob values for all columns updated by the operation */
    int res= set_blob_values(op, record - table->record[0],
                             user_cols_written_bitmap, &blob_count, do_batch);
    dbug_tmp_restore_column_map(table->read_set, old_map);
    if (res != 0)
      DBUG_RETURN(res);
  }

  m_rows_changed++;

  /*
    Execute write operation
    NOTE When doing inserts with many values in 
    each INSERT statement it should not be necessary
    to NoCommit the transaction between each row.
    Find out how this is detected!
  */
  m_rows_inserted++;
  no_uncommitted_rows_update(1);
  if (( (m_rows_to_insert == 1 || uses_blobs) && !do_batch ) ||
      primary_key_update ||
      need_flush)
  {
    int res= flush_bulk_insert();
    if (res != 0)
    {
      m_skip_auto_increment= TRUE;
      DBUG_RETURN(res);
    }
  }
  if ((has_auto_increment) && (m_skip_auto_increment))
  {
    int ret_val;
    if ((ret_val= set_auto_inc(thd, table->next_number_field)))
    {
      DBUG_RETURN(ret_val);
    }
  }
  m_skip_auto_increment= TRUE;

  DBUG_PRINT("exit",("ok"));
  DBUG_RETURN(0);
}


/* Compare if an update changes the primary key in a row. */
int ha_ndbcluster::primary_key_cmp(const uchar * old_row, const uchar * new_row)
{
  uint keynr= table_share->primary_key;
  KEY_PART_INFO *key_part=table->key_info[keynr].key_part;
  KEY_PART_INFO *end=key_part+table->key_info[keynr].key_parts;

  for (; key_part != end ; key_part++)
  {
    if (!bitmap_is_set(table->write_set, key_part->fieldnr - 1))
      continue;

    /* The primary key does not allow NULLs. */
    DBUG_ASSERT(!key_part->null_bit);

    if (key_part->key_part_flag & (HA_BLOB_PART | HA_VAR_LENGTH_PART))
    {

      if (key_part->field->cmp_binary((old_row + key_part->offset),
                                      (new_row + key_part->offset),
                                      (ulong) key_part->length))
        return 1;
    }
    else
    {
      if (memcmp(old_row+key_part->offset, new_row+key_part->offset,
                 key_part->length))
        return 1;
    }
  }
  /*
    potentially not needed call to this function
  */
  DBUG_ASSERT(!table->in_use->slave_thread || (m_ignore_no_key == FALSE));
  return 0;
}

#ifdef HAVE_NDB_BINLOG

/**
  CFT_NDB_NEW

  To perform conflict resolution, an interpreted program is used to read
  the timestamp stored locally and compare to what is going to be applied.
  If timestamp is lower, an error for this operation (9999) will be raised,
  and new row will not be applied. The error codes for the operations will
  be checked on return.  For this to work is is vital that the operation
  is run with ignore error option.
*/

int
ha_ndbcluster::update_row_conflict_fn_max(const uchar *old_data,
                                          uchar *new_data,
                                          NdbInterpretedCode *code)
{
  uint32 resolve_column= m_share->m_cfn_share->m_resolve_column;
  uint32 resolve_size= m_share->m_cfn_share->m_resolve_size;

  DBUG_PRINT("info", ("interpreted update pre equal on column %u",
                      resolve_column));

  DBUG_ASSERT(resolve_size == 4 || resolve_size == 8);

  if (!bitmap_is_set(table->write_set, resolve_column))
  {
    sql_print_information("NDB Slave: missing data for NDB_MAX");
    return 0;
  }

  const uint label_0= 0;
  const Uint32 RegNewValue= 1, RegCurrentValue= 2;
  int r;
  Field *field= table->field[resolve_column];
  DBUG_PRINT("info", ("interpreted update post equal"));
  /*
   * read new value from record
   */
  union {
    uint32 new_value_32;
    uint64 new_value_64;
  };
  {
    const uchar *field_ptr= field->ptr + (new_data - table->record[0]);
    if (resolve_size == 4)
    {
      memcpy(&new_value_32, field_ptr, resolve_size);
      DBUG_PRINT("info", ("new_value_32: %u", new_value_32));
    }
    else
    {
      memcpy(&new_value_64, field_ptr, resolve_size);
      DBUG_PRINT("info", ("new_value_64: %llu",
                          (unsigned long long) new_value_64));
    }
  }
  /*
   * Load registers RegNewValue and RegCurrentValue
   */
  if (resolve_size == 4)
    r= code->load_const_u32(RegNewValue, new_value_32);
  else
    r= code->load_const_u64(RegNewValue, new_value_64);
  DBUG_ASSERT(r == 0);
  r= code->read_attr(RegCurrentValue, resolve_column);
  DBUG_ASSERT(r == 0);
  /*
   * if RegNewValue > RegCurrentValue goto label_0
   * else raise error for this row
   */
  r= code->branch_gt(RegNewValue, RegCurrentValue, label_0);
  DBUG_ASSERT(r == 0);
  r= code->interpret_exit_nok(error_conflict_fn_max_violation);
  DBUG_ASSERT(r == 0);
  r= code->def_label(label_0);
  DBUG_ASSERT(r == 0);
  r= code->interpret_exit_ok();
  DBUG_ASSERT(r == 0);
  r= code->finalise();
  DBUG_ASSERT(r == 0);
  return r;
}

/**
  CFT_NDB_OLD

  To perform conflict detection, an interpreted program is used to read
  the timestamp stored locally and compare to what was on the master.
  If timestamp is not equal, an error for this operation (9998) will be raised,
  and new row will not be applied. The error codes for the operations will
  be checked on return.  For this to work is is vital that the operation
  is run with ignore error option.

  As an independent feature, phase 2 also saves the
  conflicts into the table's exceptions table.
*/

int
ha_ndbcluster::update_row_conflict_fn_old(const uchar *old_data,
                                          uchar *new_data,
                                          NdbInterpretedCode *code)
{
  uint32 resolve_column= m_share->m_cfn_share->m_resolve_column;
  uint32 resolve_size= m_share->m_cfn_share->m_resolve_size;

  DBUG_PRINT("info", ("interpreted update pre equal on column %u",
                      resolve_column));

  DBUG_ASSERT(resolve_size == 4 || resolve_size == 8);

  if (!bitmap_is_set(table->write_set, resolve_column))
  {
    sql_print_information("NDB Slave: missing data for NDB_OLD");
    return 0;
  }

  const uint label_0= 0;
  const Uint32 RegOldValue= 1, RegCurrentValue= 2;
  int r;
  Field *field= table->field[resolve_column];
  DBUG_PRINT("info", ("interpreted update post equal"));
  /*
   * read old value from record
   */
  union {
    uint32 old_value_32;
    uint64 old_value_64;
  };
  {
    const uchar *field_ptr= field->ptr + (old_data - table->record[0]);
    if (resolve_size == 4)
    {
      memcpy(&old_value_32, field_ptr, resolve_size);
      DBUG_PRINT("info", ("old_value_32: %u", old_value_32));
    }
    else
    {
      memcpy(&old_value_64, field_ptr, resolve_size);
      DBUG_PRINT("info", ("old_value_64: %llu",
                          (unsigned long long) old_value_64));
    }
  }
  /*
   * Load registers RegOldValue and RegCurrentValue
   */
  if (resolve_size == 4)
    r= code->load_const_u32(RegOldValue, old_value_32);
  else
    r= code->load_const_u64(RegOldValue, old_value_64);
  DBUG_ASSERT(r == 0);
  r= code->read_attr(RegCurrentValue, resolve_column);
  DBUG_ASSERT(r == 0);
  /*
   * if RegOldValue == RegCurrentValue goto label_0
   * else raise error for this row
   */
  r= code->branch_eq(RegOldValue, RegCurrentValue, label_0);
  DBUG_ASSERT(r == 0);
  r= code->interpret_exit_nok(error_conflict_fn_old_violation);
  DBUG_ASSERT(r == 0);
  r= code->def_label(label_0);
  DBUG_ASSERT(r == 0);
  r= code->interpret_exit_ok();
  DBUG_ASSERT(r == 0);
  r= code->finalise();
  DBUG_ASSERT(r == 0);
  return r;
}

int
ha_ndbcluster::update_row_conflict_fn(enum_conflict_fn_type cft,
                                      const uchar *old_data,
                                      uchar *new_data,
                                      NdbInterpretedCode *code)
{
  DBUG_ASSERT(cft == CFT_NDB_MAX || cft == CFT_NDB_OLD);
  switch (cft) {
  case CFT_NDB_MAX:
    return update_row_conflict_fn_max(old_data, new_data, code);
  case CFT_NDB_OLD:
    return update_row_conflict_fn_old(old_data, new_data, code);
  case CFT_NDB_UNDEF:
    abort();
  }
  return 0;
}
#endif /* HAVE_NDB_BINLOG */

/**
  Update one record in NDB using primary key.
*/

bool ha_ndbcluster::start_bulk_update()
{
  DBUG_ENTER("ha_ndbcluster::start_bulk_update");
  DBUG_RETURN(FALSE);
}

int ha_ndbcluster::bulk_update_row(const uchar *old_data, uchar *new_data,
                                   uint *dup_key_found)
{
  DBUG_ENTER("ha_ndbcluster::bulk_update_row");
  *dup_key_found= 0;
  DBUG_RETURN(ndb_update_row(old_data, new_data, 1));
}

int ha_ndbcluster::exec_bulk_update(uint *dup_key_found)
{
  DBUG_ENTER("ha_ndbcluster::exec_bulk_update");
  *dup_key_found= 0;
  if (m_thd_ndb->m_unsent_bytes &&
      !(table->in_use->options & OPTION_ALLOW_BATCH) &&
      (!m_thd_ndb->m_handler ||
       m_blobs_pending))
  {
    uint ignore_count= 0;
    if (execute_no_commit(m_thd_ndb, m_thd_ndb->trans,
                          m_ignore_no_key || m_read_before_write_removal_used,
                          &ignore_count) != 0)
    {
      no_uncommitted_rows_execute_failure();
      DBUG_RETURN(ndb_err(m_thd_ndb->trans));
    }
    m_rows_changed-= ignore_count;
    m_rows_updated-= ignore_count;
  }
  DBUG_RETURN(0);
}

void ha_ndbcluster::end_bulk_update()
{
  DBUG_ENTER("ha_ndbcluster::end_bulk_update");
  DBUG_VOID_RETURN;
}

int ha_ndbcluster::update_row(const uchar *old_data, uchar *new_data)
{
  return ndb_update_row(old_data, new_data, 0);
}

void
ha_ndbcluster::setup_key_ref_for_ndb_record(const NdbRecord **key_rec,
                                            const uchar **key_row,
                                            const uchar *record,
                                            bool use_active_index)
{
  DBUG_ENTER("setup_key_ref_for_ndb_record");
  if (use_active_index)
  {
    /* Use unique key to access table */
    DBUG_PRINT("info", ("Using unique index (%u)", active_index));
    *key_rec= m_index[active_index].ndb_unique_record_row;
    *key_row= record;
  }
  else if (table_share->primary_key != MAX_KEY)
  {
    /* Use primary key to access table */
    DBUG_PRINT("info", ("Using primary key"));
    *key_rec= m_index[table_share->primary_key].ndb_unique_record_row;
    *key_row= record;
  }
  else
  {
    /* Use hidden primary key previously read into m_ref. */
    DBUG_PRINT("info", ("Using hidden primary key (%llu)", m_ref));
    /* Can't use hidden pk if we didn't read it first */
    DBUG_ASSERT(m_read_before_write_removal_used == false);
    *key_rec= m_ndb_hidden_key_record;
    *key_row= (const uchar *)(&m_ref);
  }
  DBUG_VOID_RETURN;
}


/*
  Update one record in NDB using primary key
*/

int ha_ndbcluster::ndb_update_row(const uchar *old_data, uchar *new_data,
                                  int is_bulk_update)
{
  THD *thd= table->in_use;
  Thd_ndb *thd_ndb= m_thd_ndb;
  NdbTransaction *trans= thd_ndb->trans;
  NdbScanOperation* cursor= m_active_cursor;
  const NdbOperation *op;
  uint32 old_part_id= 0, new_part_id= 0;
  int error;
  longlong func_value;
  Uint32 func_value_uint32;
  bool have_pk= (table_share->primary_key != MAX_KEY);
  bool pk_update= (!m_read_before_write_removal_possible &&
                   have_pk &&
                   bitmap_is_overlapping(table->write_set, m_pk_bitmap_p) &&
                   primary_key_cmp(old_data, new_data));
  bool batch_allowed= is_bulk_update || (thd->options & OPTION_ALLOW_BATCH);
  NdbOperation::SetValueSpec sets[1];

  DBUG_ENTER("ndb_update_row");
  DBUG_ASSERT(trans); 
  /*
   * If IGNORE the ignore constraint violations on primary and unique keys,
   * but check that it is not part of INSERT ... ON DUPLICATE KEY UPDATE
   */
  if (m_ignore_dup_key && (thd->lex->sql_command == SQLCOM_UPDATE ||
                           thd->lex->sql_command == SQLCOM_UPDATE_MULTI))
  {
    NDB_WRITE_OP write_op= (pk_update) ? NDB_PK_UPDATE : NDB_UPDATE;
    int peek_res= peek_indexed_rows(new_data, write_op);
    
    if (!peek_res) 
    {
      DBUG_RETURN(HA_ERR_FOUND_DUPP_KEY);
    }
    if (peek_res != HA_ERR_KEY_NOT_FOUND)
      DBUG_RETURN(peek_res);
  }

  ha_statistic_increment(&SSV::ha_update_count);
  if (table->timestamp_field_type & TIMESTAMP_AUTO_SET_ON_UPDATE)
  {
    table->timestamp_field->set_time();
    bitmap_set_bit(table->write_set, table->timestamp_field->field_index);
  }

  if (m_use_partition_pruning &&
      (error= get_parts_for_update(old_data, new_data, table->record[0],
                                   m_part_info, &old_part_id, &new_part_id,
                                   &func_value)))
  {
    m_part_info->err_value= func_value;
    DBUG_RETURN(error);
  }

  /*
   * Check for update of primary key or partition change
   * for special handling
   */  
  if (pk_update || old_part_id != new_part_id)
  {
    DBUG_RETURN(ndb_pk_update_row(thd, old_data, new_data, old_part_id));
  }
  /*
    If we are updating a unique key with auto_increment
    then we need to update the auto_increment counter
   */
  if (table->found_next_number_field &&
      bitmap_is_set(table->write_set, 
		    table->found_next_number_field->field_index) &&
      (error= set_auto_inc(thd, table->found_next_number_field)))
  {
    DBUG_RETURN(error);
  }
  /*
    Set only non-primary-key attributes.
    We already checked that any primary key attribute in write_set has no
    real changes.
  */
  bitmap_copy(&m_bitmap, table->write_set);
  bitmap_subtract(&m_bitmap, m_pk_bitmap_p);
  uchar *mask= (uchar *)(m_bitmap.bitmap);
  DBUG_ASSERT(!pk_update);

  NdbOperation::OperationOptions *poptions = NULL;
  NdbOperation::OperationOptions options;
  options.optionsPresent=0;

  /* Need to set the value of any user-defined partitioning function. */
  if (m_user_defined_partitioning)
  {
    if (func_value >= INT_MAX32)
      func_value_uint32= INT_MAX32;
    else
      func_value_uint32= (uint32)func_value;
    sets[0].column= get_partition_id_column();
    sets[0].value= &func_value_uint32;
    options.optionsPresent|= NdbOperation::OperationOptions::OO_SETVALUE;
    options.extraSetValues= sets;
    options.numExtraSetValues= 1;

    if (!cursor)
    {
      options.optionsPresent|= NdbOperation::OperationOptions::OO_PARTITION_ID;
      options.partitionId= new_part_id;
    }
  }
  
  eventSetAnyValue(thd, &options);
  
  bool need_flush= add_row_check_if_batch_full(thd_ndb);

  if (cursor)
  {
    /*
      We are scanning records and want to update the record
      that was just found, call updateCurrentTuple on the cursor 
      to take over the lock to a new update operation
      And thus setting the primary key of the record from 
      the active record in cursor
    */
    DBUG_PRINT("info", ("Calling updateTuple on cursor, write_set=0x%x",
                        table->write_set->bitmap[0]));

    if (options.optionsPresent != 0)
      poptions = &options;

    if (!(op= cursor->updateCurrentTuple(trans, m_ndb_record,
                                         (const char*)new_data, mask,
                                         poptions,
                                         sizeof(NdbOperation::OperationOptions))))
      ERR_RETURN(trans->getNdbError());

    m_lock_tuple= FALSE;
    thd_ndb->m_unsent_bytes+= 12;
  }
  else
  {  
    const NdbRecord *key_rec;
    const uchar *key_row;
    setup_key_ref_for_ndb_record(&key_rec, &key_row, new_data,
				 m_read_before_write_removal_used);

#ifdef HAVE_NDB_BINLOG
    uchar* ex_data_buffer= NULL;
    if (thd->slave_thread && m_share->m_cfn_share &&
        (m_share->m_cfn_share->m_resolve_cft != CFT_NDB_UNDEF))
    {
      /* Conflict resolution in slave thread. */

      /*
        Room for 10 instruction words, two labels (@ 2words/label)
        + 2 extra words for the case of resolve_size == 8
      */
      Uint32 buffer[16];
      NdbInterpretedCode code(m_table, buffer,
                              sizeof(buffer)/sizeof(buffer[0]));
      enum_conflict_fn_type cft= m_share->m_cfn_share->m_resolve_cft;
      if (update_row_conflict_fn(cft, old_data, new_data, &code))
      {
        /* ToDo error handling */
        abort();
      }
      options.optionsPresent|=NdbOperation::OperationOptions::OO_INTERPRETED;
      options.interpretedCode= &code;

      thd_ndb->m_conflict_fn_usage_count++;

      Ndb_exceptions_data ex_data;
      ex_data.share= m_share;
      /*
        We need to save the row data for possible conflict resolution after
        execute().
      */
      ex_data.row= copy_row_to_buffer(thd_ndb, new_data);
      ex_data_buffer= get_buffer(thd_ndb, sizeof(ex_data));
      if (ex_data.row == NULL || ex_data_buffer == NULL)
      {
        DBUG_RETURN(HA_ERR_OUT_OF_MEM);
      }
      memcpy(ex_data_buffer, &ex_data, sizeof(ex_data));

      options.optionsPresent|= NdbOperation::OperationOptions::OO_CUSTOMDATA;
      options.customData= (void*)ex_data_buffer;
    }
#endif /* HAVE_NDB_BINLOG */
    if (options.optionsPresent !=0)
      poptions= &options;

    if (!(op= trans->updateTuple(key_rec, (const char *)key_row,
                                 m_ndb_record, (const char*)new_data, mask,
                                 poptions,
                                 sizeof(NdbOperation::OperationOptions))))
      ERR_RETURN(trans->getNdbError());  
  }

  uint blob_count= 0;
  if (uses_blob_value(table->write_set))
  {
    int row_offset= new_data - table->record[0];
    int res= set_blob_values(op, row_offset, table->write_set, &blob_count,
                             (batch_allowed && !need_flush));
    if (res != 0)
      DBUG_RETURN(res);
  }
  uint ignore_count= 0;
  /*
    Batch update operation if we are doing a scan for update, unless
    there exist UPDATE AFTER triggers
  */
  if (m_update_cannot_batch ||
      !(cursor || (batch_allowed && have_pk)) ||
      need_flush)
  {
    if (execute_no_commit(m_thd_ndb, trans,
                          m_ignore_no_key || m_read_before_write_removal_used,
                          &ignore_count) != 0)
    {
      no_uncommitted_rows_execute_failure();
      DBUG_RETURN(ndb_err(trans));
    }
  }
  else if (blob_count > 0)
    m_blobs_pending= TRUE;
  
  m_rows_changed+= 1 - ignore_count;
  m_rows_updated+= 1 - ignore_count;

  DBUG_RETURN(0);
}


/*
  handler delete interface
*/

int ha_ndbcluster::delete_row(const uchar *record)
{
  return ndb_delete_row(record, FALSE);
}

bool ha_ndbcluster::start_bulk_delete()
{
  DBUG_ENTER("start_bulk_delete");
  DBUG_RETURN(FALSE);
}

int ha_ndbcluster::bulk_delete_row(const uchar *record)
{
  DBUG_ENTER("bulk_delete_row");
  DBUG_RETURN(ndb_delete_row(record, FALSE, TRUE));
}

int ha_ndbcluster::end_bulk_delete()
{
  DBUG_ENTER("end_bulk_delete");
  if (m_thd_ndb->m_unsent_bytes &&
      !(table->in_use->options & OPTION_ALLOW_BATCH) &&
      !m_thd_ndb->m_handler)
  {
    uint ignore_count= 0;
    if (execute_no_commit(m_thd_ndb, m_thd_ndb->trans,
                          m_ignore_no_key || m_read_before_write_removal_used,
                          &ignore_count) != 0)
    {
      no_uncommitted_rows_execute_failure();
      DBUG_RETURN(ndb_err(m_thd_ndb->trans));
    }
    m_rows_deleted-= ignore_count;
  }
  DBUG_RETURN(0);
}


/**
  Delete one record from NDB, using primary key .
*/

int ha_ndbcluster::ndb_delete_row(const uchar *record,
                                  bool primary_key_update,
                                  bool is_bulk_delete)
{
  THD *thd= table->in_use;
  Thd_ndb *thd_ndb= get_thd_ndb(thd);
  NdbTransaction *trans= m_thd_ndb->trans;
  NdbScanOperation* cursor= m_active_cursor;
  const NdbOperation *op;
  uint32 part_id;
  int error;
  bool allow_batch= is_bulk_delete || (thd->options & OPTION_ALLOW_BATCH);
  DBUG_ENTER("ndb_delete_row");
  DBUG_ASSERT(trans);

  ha_statistic_increment(&SSV::ha_delete_count);
  m_rows_changed++;

  if (m_use_partition_pruning &&
      (error= get_part_for_delete(record, table->record[0], m_part_info,
                                  &part_id)))
  {
    DBUG_RETURN(error);
  }

  NdbOperation::OperationOptions options;
  NdbOperation::OperationOptions *poptions = NULL;
  options.optionsPresent=0;

  eventSetAnyValue(thd, &options);

  if (cursor)
  {
    if (options.optionsPresent != 0)
      poptions = &options;

    /*
      We are scanning records and want to delete the record
      that was just found, call deleteTuple on the cursor 
      to take over the lock to a new delete operation
      And thus setting the primary key of the record from 
      the active record in cursor
    */
    DBUG_PRINT("info", ("Calling deleteTuple on cursor"));
    if ((op = cursor->deleteCurrentTuple(trans, m_ndb_record,
                                         NULL, // result_row
                                         NULL, // result_mask
                                         poptions, 
                                         sizeof(NdbOperation::OperationOptions))) == 0)
      ERR_RETURN(trans->getNdbError());     
    m_lock_tuple= FALSE;
    thd_ndb->m_unsent_bytes+= 12;

    no_uncommitted_rows_update(-1);

    if (!(primary_key_update || m_delete_cannot_batch))
    {
      // If deleting from cursor, NoCommit will be handled in next_result
      m_rows_deleted++;
      DBUG_RETURN(0);
    }
  }
  else
  {
    const NdbRecord *key_rec;
    const uchar *key_row;

    if (m_user_defined_partitioning)
    {
      options.optionsPresent|= NdbOperation::OperationOptions::OO_PARTITION_ID;
      options.partitionId= part_id;
    }

    if (options.optionsPresent != 0)
      poptions= &options;

    setup_key_ref_for_ndb_record(&key_rec, &key_row, record,
				 m_read_before_write_removal_used);
    if (!(op=trans->deleteTuple(key_rec, (const char *)key_row,
                                m_ndb_record,
                                NULL, // row
                                NULL, // mask
                                poptions,
                                sizeof(NdbOperation::OperationOptions))))
      ERR_RETURN(trans->getNdbError());

    no_uncommitted_rows_update(-1);

    /*
      Check if we can batch the delete.

      We don't batch deletes as part of primary key updates.
      We do not batch deletes on tables with no primary key. For such tables,
      replication uses full table scan to locate the row to delete. The
      problem is the following scenario when deleting 2 (or more) rows:

       1. Table scan to locate the first row.
       2. Delete the row, batched so no execute.
       3. Table scan to locate the second row is executed, along with the
          batched delete operation from step 2.
       4. The first row is returned from nextResult() (not deleted yet).
       5. The kernel deletes the row (operation from step 2).
       6. lockCurrentTuple() is called on the row returned in step 4. However,
          as that row is now deleted, the operation fails and the transaction
          is aborted.
       7. The delete of the second tuple now fails, as the transaction has
          been aborted.
    */

    /*
      Poor approx. let delete ~ tabsize / 4
    */
    uint delete_size= 12 + m_bytes_per_write >> 2;
    bool need_flush= add_row_check_if_batch_full_size(thd_ndb, delete_size);
    if ( allow_batch &&
	 table_share->primary_key != MAX_KEY &&
	 !primary_key_update &&
	 !need_flush)
    {
      m_rows_deleted++;
      DBUG_RETURN(0);
    }
  }

  // Execute delete operation
  uint ignore_count= 0;
  if (execute_no_commit(m_thd_ndb, trans,
                        m_ignore_no_key || m_read_before_write_removal_used,
                        &ignore_count) != 0)
  {
    no_uncommitted_rows_execute_failure();
    DBUG_RETURN(ndb_err(trans));
  }
  if (!primary_key_update)
    m_rows_deleted+= 1 - ignore_count;
  DBUG_RETURN(0);
}
  
/**
  Unpack a record returned from a scan.
  We copy field-for-field to
   1. Avoid unnecessary copying for sparse rows.
   2. Properly initialize not used null bits.
  Note that we do not unpack all returned rows; some primary/unique key
  operations can read directly into the destination row.
*/
void ha_ndbcluster::unpack_record(uchar *dst_row, const uchar *src_row)
{
  int res;
  DBUG_ASSERT(src_row != NULL);

  my_ptrdiff_t dst_offset= dst_row - table->record[0];
  my_ptrdiff_t src_offset= src_row - table->record[0];

  /* Initialize the NULL bitmap. */
  memset(dst_row, 0xff, table->s->null_bytes);

  uchar *blob_ptr= m_blobs_buffer;

  for (uint i= 0; i < table_share->fields; i++) 
  {
    Field *field= table->field[i];
    if (bitmap_is_set(table->read_set, i))
    {
      if (field->type() == MYSQL_TYPE_BIT)
      {
        Field_bit *field_bit= static_cast<Field_bit*>(field);
        if (!field->is_null_in_record_with_offset(src_offset))
        {
          field->move_field_offset(src_offset);
          longlong value= field_bit->val_int();
          field->move_field_offset(dst_offset-src_offset);
          field_bit->set_notnull();
          /* Field_bit in DBUG requires the bit set in write_set for store(). */
          my_bitmap_map *old_map=
            dbug_tmp_use_all_columns(table, table->write_set);
          IF_DBUG(int res=) field_bit->store(value, true);
          dbug_tmp_restore_column_map(table->write_set, old_map);
          DBUG_ASSERT(res == 0);
          field->move_field_offset(-dst_offset);
        }
      }
      else if (field->flags & BLOB_FLAG)
      {
        Field_blob *field_blob= (Field_blob *)field;
        NdbBlob *ndb_blob= m_value[i].blob;
        DBUG_ASSERT(ndb_blob != 0);
        int isNull;
        res= ndb_blob->getNull(isNull);
        DBUG_ASSERT(res == 0);                  // Already succeeded once
        Uint64 len64= 0;
        field_blob->move_field_offset(dst_offset);
        if (!isNull)
        {
          res= ndb_blob->getLength(len64);
          DBUG_ASSERT(res == 0 && len64 <= (Uint64)0xffffffff);
          field->set_notnull();
        }
        /* Need not set_null(), as we initialized null bits to 1 above. */
        field_blob->set_ptr((uint32)len64, blob_ptr);
        field_blob->move_field_offset(-dst_offset);
        blob_ptr+= (len64 + 7) & ~((Uint64)7);
      }
      else
      {
        field->move_field_offset(src_offset);
        /* Normal field (not blob or bit type). */
        if (!field->is_null())
        {
          /* Only copy actually used bytes of varstrings. */
          uint32 actual_length= field->used_length();
          uchar *src_ptr= field->ptr;
          field->move_field_offset(dst_offset - src_offset);
          field->set_notnull();
          memcpy(field->ptr, src_ptr, actual_length);
#ifdef HAVE_purify
          /*
            We get Valgrind warnings on uninitialised padding bytes in
            varstrings, for example when writing rows to temporary tables.
            So for valgrind builds we pad with zeros, not needed for
            production code.
          */
          if (actual_length < field->pack_length())
            bzero(field->ptr + actual_length,
                  field->pack_length() - actual_length);
#endif
          field->move_field_offset(-dst_offset);
        }
        else
          field->move_field_offset(-src_offset);
        /* No action needed for a NULL field. */
      }
    }
  }
}

/*
    DBUG_EXECUTE("value", print_results(););
*/

void ha_ndbcluster::print_results()
{
  DBUG_ENTER("print_results");

#ifndef DBUG_OFF

  char buf_type[MAX_FIELD_WIDTH], buf_val[MAX_FIELD_WIDTH];
  String type(buf_type, sizeof(buf_type), &my_charset_bin);
  String val(buf_val, sizeof(buf_val), &my_charset_bin);
  for (uint f= 0; f < table_share->fields; f++)
  {
    /* Use DBUG_PRINT since DBUG_FILE cannot be filtered out */
    char buf[2000];
    Field *field;
    void* ptr;
    NdbValue value;

    buf[0]= 0;
    field= table->field[f];
    if (!(value= m_value[f]).ptr)
    {
      strmov(buf, "not read");
      goto print_value;
    }

    ptr= field->ptr;

    if (! (field->flags & BLOB_FLAG))
    {
      if (value.rec->isNULL())
      {
        strmov(buf, "NULL");
        goto print_value;
      }
      type.length(0);
      val.length(0);
      field->sql_type(type);
      field->val_str(&val);
      my_snprintf(buf, sizeof(buf), "%s %s", type.c_ptr(), val.c_ptr());
    }
    else
    {
      NdbBlob *ndb_blob= value.blob;
      bool isNull= TRUE;
      ndb_blob->getNull(isNull);
      if (isNull)
        strmov(buf, "NULL");
    }

print_value:
    DBUG_PRINT("value", ("%u,%s: %s", f, field->field_name, buf));
  }
#endif
  DBUG_VOID_RETURN;
}


int ha_ndbcluster::index_init(uint index, bool sorted)
{
  DBUG_ENTER("ha_ndbcluster::index_init");
  DBUG_PRINT("enter", ("index: %u  sorted: %d", index, sorted));
  active_index= index;
  m_sorted= sorted;
  /*
    Locks are are explicitly released in scan
    unless m_lock.type == TL_READ_HIGH_PRIORITY
    and no sub-sequent call to unlock_row()
  */
  m_lock_tuple= FALSE;
  if (table_share->primary_key == MAX_KEY &&
      m_use_partition_pruning)
    include_partition_fields_in_used_fields(
      m_part_info->full_part_field_array,
      table->read_set);
  DBUG_RETURN(0);
}


int ha_ndbcluster::index_end()
{
  DBUG_ENTER("ha_ndbcluster::index_end");
  DBUG_RETURN(close_scan());
}

/**
  Check if key contains null.
*/
static
int
check_null_in_key(const KEY* key_info, const uchar *key, uint key_len)
{
  KEY_PART_INFO *curr_part, *end_part;
  const uchar* end_ptr= key + key_len;
  curr_part= key_info->key_part;
  end_part= curr_part + key_info->key_parts;

  for (; curr_part != end_part && key < end_ptr; curr_part++)
  {
    if (curr_part->null_bit && *key)
      return 1;

    key += curr_part->store_length;
  }
  return 0;
}

int ha_ndbcluster::index_read(uchar *buf,
                              const uchar *key, uint key_len, 
                              enum ha_rkey_function find_flag)
{
  key_range start_key;
  bool descending= FALSE;
  DBUG_ENTER("ha_ndbcluster::index_read");
  DBUG_PRINT("enter", ("active_index: %u, key_len: %u, find_flag: %d", 
                       active_index, key_len, find_flag));

  start_key.key= key;
  start_key.length= key_len;
  start_key.flag= find_flag;
  descending= FALSE;
  switch (find_flag) {
  case HA_READ_KEY_OR_PREV:
  case HA_READ_BEFORE_KEY:
  case HA_READ_PREFIX_LAST:
  case HA_READ_PREFIX_LAST_OR_PREV:
    descending= TRUE;
    break;
  default:
    break;
  }
  DBUG_RETURN(read_range_first_to_buf(&start_key, 0, descending,
                                      m_sorted, buf));
}


int ha_ndbcluster::index_next(uchar *buf)
{
  DBUG_ENTER("ha_ndbcluster::index_next");
  ha_statistic_increment(&SSV::ha_read_next_count);
  DBUG_RETURN(next_result(buf));
}


int ha_ndbcluster::index_prev(uchar *buf)
{
  DBUG_ENTER("ha_ndbcluster::index_prev");
  ha_statistic_increment(&SSV::ha_read_prev_count);
  DBUG_RETURN(next_result(buf));
}


int ha_ndbcluster::index_first(uchar *buf)
{
  DBUG_ENTER("ha_ndbcluster::index_first");
  ha_statistic_increment(&SSV::ha_read_first_count);
  // Start the ordered index scan and fetch the first row

  // Only HA_READ_ORDER indexes get called by index_first
  DBUG_RETURN(ordered_index_scan(0, 0, TRUE, FALSE, buf, NULL));
}


int ha_ndbcluster::index_last(uchar *buf)
{
  DBUG_ENTER("ha_ndbcluster::index_last");
  ha_statistic_increment(&SSV::ha_read_last_count);
  DBUG_RETURN(ordered_index_scan(0, 0, TRUE, TRUE, buf, NULL));
}

int ha_ndbcluster::index_read_last(uchar * buf, const uchar * key, uint key_len)
{
  DBUG_ENTER("ha_ndbcluster::index_read_last");
  DBUG_RETURN(index_read(buf, key, key_len, HA_READ_PREFIX_LAST));
}

int ha_ndbcluster::read_range_first_to_buf(const key_range *start_key,
                                           const key_range *end_key,
                                           bool desc, bool sorted,
                                           uchar* buf)
{
  part_id_range part_spec;
  ndb_index_type type= get_index_type(active_index);
  const KEY* key_info= table->key_info+active_index;
  int error; 
  DBUG_ENTER("ha_ndbcluster::read_range_first_to_buf");
  DBUG_PRINT("info", ("desc: %d, sorted: %d", desc, sorted));

  if (m_use_partition_pruning)
  {
    get_partition_set(table, buf, active_index, start_key, &part_spec);
    DBUG_PRINT("info", ("part_spec.start_part: %u  part_spec.end_part: %u",
                        part_spec.start_part, part_spec.end_part));
    /*
      If partition pruning has found no partition in set
      we can return HA_ERR_END_OF_FILE
      If partition pruning has found exactly one partition in set
      we can optimize scan to run towards that partition only.
    */
    if (part_spec.start_part > part_spec.end_part)
    {
      DBUG_RETURN(HA_ERR_END_OF_FILE);
    }

    if (part_spec.start_part == part_spec.end_part)
    {
      /*
        Only one partition is required to scan, if sorted is required we
        don't need it any more since output from one ordered partitioned
        index is always sorted.
      */
      sorted= FALSE;
      if (unlikely(get_transaction_part_id(part_spec.start_part, error) == NULL))
      {
        DBUG_RETURN(error);
      }
    }
    else
    {
      if (unlikely(get_transaction(error) == NULL))
      {
        DBUG_RETURN(error);
      }
    }
  }

  switch (type){
  case PRIMARY_KEY_ORDERED_INDEX:
  case PRIMARY_KEY_INDEX:
    if (start_key && 
        start_key->length == key_info->key_length &&
        start_key->flag == HA_READ_KEY_EXACT)
    {
      if (m_active_cursor && (error= close_scan()))
        DBUG_RETURN(error);
      error= pk_read(start_key->key, start_key->length, buf,
		     part_spec.start_part);
      DBUG_RETURN(error == HA_ERR_KEY_NOT_FOUND ? HA_ERR_END_OF_FILE : error);
    }
    break;
  case UNIQUE_ORDERED_INDEX:
  case UNIQUE_INDEX:
    if (start_key && start_key->length == key_info->key_length &&
        start_key->flag == HA_READ_KEY_EXACT && 
        !check_null_in_key(key_info, start_key->key, start_key->length))
    {
      if (m_active_cursor && (error= close_scan()))
        DBUG_RETURN(error);

      error= unique_index_read(start_key->key, start_key->length, buf);
      DBUG_RETURN(error == HA_ERR_KEY_NOT_FOUND ? HA_ERR_END_OF_FILE : error);
    }
    else if (type == UNIQUE_INDEX)
      DBUG_RETURN(full_table_scan(key_info, 
                                  start_key->key, 
                                  start_key->length, 
                                  buf));
    break;
  default:
    break;
  }
  // Start the ordered index scan and fetch the first row
  DBUG_RETURN(ordered_index_scan(start_key, end_key, sorted, desc, buf,
                                 &part_spec));
}

int ha_ndbcluster::read_range_first(const key_range *start_key,
                                    const key_range *end_key,
                                    bool eq_r, bool sorted)
{
  uchar* buf= table->record[0];
  DBUG_ENTER("ha_ndbcluster::read_range_first");
  DBUG_RETURN(read_range_first_to_buf(start_key, end_key, FALSE,
                                      sorted, buf));
}

int ha_ndbcluster::read_range_next()
{
  DBUG_ENTER("ha_ndbcluster::read_range_next");
  DBUG_RETURN(next_result(table->record[0]));
}


int ha_ndbcluster::rnd_init(bool scan)
{
  int error;
  DBUG_ENTER("rnd_init");
  DBUG_PRINT("enter", ("scan: %d", scan));

  if (m_active_cursor && (error= close_scan()))
    DBUG_RETURN(error);
  index_init(table_share->primary_key, 0);
  DBUG_RETURN(0);
}

int ha_ndbcluster::close_scan()
{
  /*
    workaround for bug #39872 - explain causes segv
    - rnd_end/close_scan is called on unlocked table
    - should be fixed in server code, but this will
    not be done until 6.0 as it is too intrusive
  */
  if (m_thd_ndb == NULL)
    return 0;
  NdbTransaction *trans= m_thd_ndb->trans;
  int error;
  DBUG_ENTER("close_scan");

  NdbScanOperation *cursor= m_active_cursor;
  
  if (!cursor)
  {
    cursor = m_multi_cursor;
    if (!cursor)
      DBUG_RETURN(0);
  }

  if ((error= scan_handle_lock_tuple(cursor, trans)) != 0)
    DBUG_RETURN(error);

  if (m_thd_ndb->m_unsent_bytes)
  {
    /*
      Take over any pending transactions to the 
      deleteing/updating transaction before closing the scan    
    */
    DBUG_PRINT("info", ("thd_ndb->m_unsent_bytes: %ld",
                        (long) m_thd_ndb->m_unsent_bytes));    
    if (execute_no_commit(m_thd_ndb, trans, m_ignore_no_key) != 0)
    {
      no_uncommitted_rows_execute_failure();
      DBUG_RETURN(ndb_err(trans));
    }
  }
  
  cursor->close(m_thd_ndb->m_force_send, TRUE);
  m_active_cursor= NULL;
  m_multi_cursor= NULL;
  DBUG_RETURN(0);
}

int ha_ndbcluster::rnd_end()
{
  DBUG_ENTER("rnd_end");
  DBUG_RETURN(close_scan());
}


int ha_ndbcluster::rnd_next(uchar *buf)
{
  DBUG_ENTER("rnd_next");
  ha_statistic_increment(&SSV::ha_read_rnd_next_count);

  if (!m_active_cursor)
    DBUG_RETURN(full_table_scan(NULL, NULL, 0, buf));
  DBUG_RETURN(next_result(buf));
}


/**
  An "interesting" record has been found and it's pk 
  retrieved by calling position. Now it's time to read
  the record from db once again.
*/

int ha_ndbcluster::rnd_pos(uchar *buf, uchar *pos)
{
  DBUG_ENTER("rnd_pos");
  ha_statistic_increment(&SSV::ha_read_rnd_count);
  // The primary key for the record is stored in pos
  // Perform a pk_read using primary key "index"
  {
    part_id_range part_spec;
    uint key_length= ref_length;
    if (m_user_defined_partitioning)
    {
      if (table_share->primary_key == MAX_KEY)
      {
        /*
          The partition id has been fetched from ndb
          and has been stored directly after the hidden key
        */
        DBUG_DUMP("key+part", pos, key_length);
        key_length= ref_length - sizeof(m_part_id);
        part_spec.start_part= part_spec.end_part= *(uint32 *)(pos + key_length);
      }
      else
      {
        key_range key_spec;
        KEY *key_info= table->key_info + table_share->primary_key;
        key_spec.key= pos;
        key_spec.length= key_length;
        key_spec.flag= HA_READ_KEY_EXACT;
        get_full_part_id_from_key(table, buf, key_info, 
                                  &key_spec, &part_spec);
        DBUG_ASSERT(part_spec.start_part == part_spec.end_part);
      }
      DBUG_PRINT("info", ("partition id %u", part_spec.start_part));
    }
    DBUG_DUMP("key", pos, key_length);
    DBUG_RETURN(pk_read(pos, key_length, buf, part_spec.start_part));
  }
}


/**
  Store the primary key of this record in ref 
  variable, so that the row can be retrieved again later
  using "reference" in rnd_pos.
*/

void ha_ndbcluster::position(const uchar *record)
{
  KEY *key_info;
  KEY_PART_INFO *key_part;
  KEY_PART_INFO *end;
  uchar *buff;
  uint key_length;

  DBUG_ENTER("position");

  if (table_share->primary_key != MAX_KEY) 
  {
    key_length= ref_length;
    key_info= table->key_info + table_share->primary_key;
    key_part= key_info->key_part;
    end= key_part + key_info->key_parts;
    buff= ref;
    
    for (; key_part != end; key_part++) 
    {
      if (key_part->null_bit) {
        /* Store 0 if the key part is a NULL part */      
        if (record[key_part->null_offset]
            & key_part->null_bit) {
          *buff++= 1;
          continue;
        }      
        *buff++= 0;
      }

      size_t len = key_part->length;
      const uchar * ptr = record + key_part->offset;
      Field *field = key_part->field;
      if (field->type() ==  MYSQL_TYPE_VARCHAR)
      {
        if (((Field_varstring*)field)->length_bytes == 1)
        {
          /**
           * Keys always use 2 bytes length
           */
          buff[0] = ptr[0];
          buff[1] = 0;
          memcpy(buff+2, ptr + 1, len);
        }
        else
        {
          memcpy(buff, ptr, len + 2);
        }
        len += 2;
      }
      else
      {
        memcpy(buff, ptr, len);
      }
      buff += len;
    }
  } 
  else 
  {
    // No primary key, get hidden key
    DBUG_PRINT("info", ("Getting hidden key"));
    // If table has user defined partition save the partition id as well
    if (m_user_defined_partitioning)
    {
      DBUG_PRINT("info", ("Saving partition id %u", m_part_id));
      key_length= ref_length - sizeof(m_part_id);
      memcpy(ref+key_length, (void *)&m_part_id, sizeof(m_part_id));
    }
    else
      key_length= ref_length;
#ifndef DBUG_OFF
    int hidden_no= table->s->fields;
    const NDBTAB *tab= m_table;  
    const NDBCOL *hidden_col= tab->getColumn(hidden_no);
    DBUG_ASSERT(hidden_col->getPrimaryKey() && 
                hidden_col->getAutoIncrement() &&
                key_length == NDB_HIDDEN_PRIMARY_KEY_LENGTH);
#endif
    memcpy(ref, &m_ref, key_length);
  }
#ifndef DBUG_OFF
  if (table_share->primary_key == MAX_KEY && m_user_defined_partitioning) 
    DBUG_DUMP("key+part", ref, key_length+sizeof(m_part_id));
#endif
  DBUG_DUMP("ref", ref, key_length);
  DBUG_VOID_RETURN;
}


int ha_ndbcluster::info(uint flag)
{
  THD *thd= table->in_use;
  int result= 0;
  DBUG_ENTER("info");
  DBUG_PRINT("enter", ("flag: %d", flag));
  
  if (flag & HA_STATUS_POS)
    DBUG_PRINT("info", ("HA_STATUS_POS"));
  if (flag & HA_STATUS_TIME)
    DBUG_PRINT("info", ("HA_STATUS_TIME"));
  while (flag & HA_STATUS_VARIABLE)
  {
    if (!thd)
      thd= current_thd;
    DBUG_PRINT("info", ("HA_STATUS_VARIABLE"));
    if ((flag & HA_STATUS_NO_LOCK) &&
        !thd->variables.ndb_use_exact_count)
    {
      if (thd->lex->sql_command != SQLCOM_SHOW_TABLE_STATUS &&
          thd->lex->sql_command != SQLCOM_SHOW_KEYS)
      {
        /*
          just use whatever stats we have however,
          optimizer behaves strangely if we return few rows
        */
        if (stats.records < 2)
          stats.records= 2;
        break;
      }
    }
    if (!m_table_info)
    {
      if ((my_errno= check_ndb_connection(thd)))
        DBUG_RETURN(my_errno);
    }
    result= update_stats(thd, 1);
    break;
  }
  if (flag & HA_STATUS_CONST)
  {
    DBUG_PRINT("info", ("HA_STATUS_CONST"));
    set_rec_per_key();
  }
  if (flag & HA_STATUS_ERRKEY)
  {
    DBUG_PRINT("info", ("HA_STATUS_ERRKEY"));
    errkey= m_dupkey;
  }
  if (flag & HA_STATUS_AUTO)
  {
    DBUG_PRINT("info", ("HA_STATUS_AUTO"));
    if (m_table && table->found_next_number_field)
    {
      if (!thd)
        thd= current_thd;
      if ((my_errno= check_ndb_connection(thd)))
        DBUG_RETURN(my_errno);
      Ndb *ndb= get_ndb(thd);
      Ndb_tuple_id_range_guard g(m_share);
      
      Uint64 auto_increment_value64;
      if (ndb->readAutoIncrementValue(m_table, g.range,
                                      auto_increment_value64) == -1)
      {
        const NdbError err= ndb->getNdbError();
        sql_print_error("Error %lu in readAutoIncrementValue(): %s",
                        (ulong) err.code, err.message);
        stats.auto_increment_value= ~(ulonglong)0;
      }
      else
        stats.auto_increment_value= (ulonglong)auto_increment_value64;
    }
  }
  if (flag & HA_STATUS_WRITTEN_ROWS)
  {
    stats.rows_updated= m_rows_updated;
    stats.rows_deleted= m_rows_deleted;
  }

  if(result == -1)
    result= HA_ERR_NO_CONNECTION;

  DBUG_RETURN(result);
}


void ha_ndbcluster::get_dynamic_partition_info(PARTITION_INFO *stat_info,
                                               uint part_id)
{
  /* 
     This functions should be fixed. Suggested fix: to
     implement ndb function which retrives the statistics
     about ndb partitions.
  */
  bzero((char*) stat_info, sizeof(PARTITION_INFO));
  return;
}


int ha_ndbcluster::extra(enum ha_extra_function operation)
{
  DBUG_ENTER("extra");
  switch (operation) {
  case HA_EXTRA_IGNORE_DUP_KEY:       /* Dup keys don't rollback everything*/
    DBUG_PRINT("info", ("HA_EXTRA_IGNORE_DUP_KEY"));
    DBUG_PRINT("info", ("Ignoring duplicate key"));
    m_ignore_dup_key= TRUE;
    break;
  case HA_EXTRA_NO_IGNORE_DUP_KEY:
    DBUG_PRINT("info", ("HA_EXTRA_NO_IGNORE_DUP_KEY"));
    m_ignore_dup_key= FALSE;
    break;
  case HA_EXTRA_IGNORE_NO_KEY:
    DBUG_PRINT("info", ("HA_EXTRA_IGNORE_NO_KEY"));
    DBUG_PRINT("info", ("Turning on AO_IgnoreError at Commit/NoCommit"));
    m_ignore_no_key= TRUE;
    break;
  case HA_EXTRA_NO_IGNORE_NO_KEY:
    DBUG_PRINT("info", ("HA_EXTRA_NO_IGNORE_NO_KEY"));
    DBUG_PRINT("info", ("Turning on AO_IgnoreError at Commit/NoCommit"));
    m_ignore_no_key= FALSE;
    break;
  case HA_EXTRA_WRITE_CAN_REPLACE:
    DBUG_PRINT("info", ("HA_EXTRA_WRITE_CAN_REPLACE"));
    if (!m_has_unique_index ||
        current_thd->slave_thread) /* always set if slave, quick fix for bug 27378 */
    {
      DBUG_PRINT("info", ("Turning ON use of write instead of insert"));
      m_use_write= TRUE;
    }
    break;
  case HA_EXTRA_WRITE_CANNOT_REPLACE:
    DBUG_PRINT("info", ("HA_EXTRA_WRITE_CANNOT_REPLACE"));
    DBUG_PRINT("info", ("Turning OFF use of write instead of insert"));
    m_use_write= FALSE;
    break;
  case HA_EXTRA_DELETE_CANNOT_BATCH:
    DBUG_PRINT("info", ("HA_EXTRA_DELETE_CANNOT_BATCH"));
    m_delete_cannot_batch= TRUE;
    break;
  case HA_EXTRA_UPDATE_CANNOT_BATCH:
    DBUG_PRINT("info", ("HA_EXTRA_UPDATE_CANNOT_BATCH"));
    m_update_cannot_batch= TRUE;
    break;
  default:
    break;
  }
  
  DBUG_RETURN(0);
}


bool ha_ndbcluster::read_before_write_removal_possible(List<Item> *fields,
                                                       List<Item> *values)
{
  THD *thd= table->in_use;
  DBUG_ENTER("read_before_write_removal_possible");
  /*
    We need to verify a large number of things before accepting to remove
    the read before the update. We cannot avoid read before when primary
    key is updated, when a unique key is updated, when a BLOB is updated,
    for deletes on tables with BLOB's it is also not possible to avoid
    the read before the update and finally it is necessary that the
    update expressions only contain constant expressions.
  */
  if (uses_blob_value(table->write_set) ||
      (thd->lex->sql_command == SQLCOM_DELETE &&
       table_share->blob_fields) ||
      (values && !check_constant_expressions(values)) ||
      (table_share->primary_key != MAX_KEY &&
       bitmap_is_overlapping(table->write_set, m_pk_bitmap_p)))
  {
    DBUG_RETURN(FALSE);
  }
  if (m_has_unique_index)
  {
    KEY *key;
    uint i;
    for (i= 0; i < table_share->keys; i++)
    {
      key= table->key_info + i;
      if ((key->flags & HA_NOSAME) &&
          bitmap_is_overlapping(table->write_set,
                                m_key_fields[key - table->key_info]))
      {
        DBUG_RETURN(FALSE);
      }
    }
  }
  DBUG_PRINT("info", ("read_before_write_removal_possible TRUE"));
  m_read_before_write_removal_possible= TRUE;
  DBUG_RETURN(TRUE);
}


int ha_ndbcluster::reset()
{
  DBUG_ENTER("ha_ndbcluster::reset");
  if (m_cond)
  {
    m_cond->cond_clear();
  }

  /*
    Regular partition pruning will set the bitmap appropriately.
    Some queries like ALTER TABLE doesn't use partition pruning and
    thus the 'used_partitions' bitmap needs to be initialized
  */
  if (m_part_info)
    bitmap_set_all(&m_part_info->used_partitions);

  /* reset flags set by extra calls */
  m_read_before_write_removal_possible= FALSE;
  m_read_before_write_removal_used= FALSE;
  m_rows_updated= m_rows_deleted= 0;
  m_ignore_dup_key= FALSE;
  m_use_write= FALSE;
  m_ignore_no_key= FALSE;
  m_delete_cannot_batch= FALSE;
  m_update_cannot_batch= FALSE;

  DBUG_RETURN(0);
}


/**
  Start of an insert, remember number of rows to be inserted, it will
  be used in write_row and get_autoincrement to send an optimal number
  of rows in each roundtrip to the server.

  @param
   rows     number of rows to insert, 0 if unknown
*/

int
ha_ndbcluster::flush_bulk_insert(bool allow_batch)
{
  NdbTransaction *trans= m_thd_ndb->trans;
  DBUG_ENTER("ha_ndbcluster::flush_bulk_insert");
  DBUG_PRINT("info", ("Sending inserts to NDB, rows_inserted: %d", 
                      (int)m_rows_inserted));
  DBUG_ASSERT(trans);

  
  if (! (m_thd_ndb->trans_options & TNTO_TRANSACTIONS_OFF))
  {
    if (!allow_batch &&
        execute_no_commit(m_thd_ndb, trans, m_ignore_no_key) != 0)
    {
      no_uncommitted_rows_execute_failure();
      DBUG_RETURN(ndb_err(trans));
    }
  }
  else
  {
    /*
      signal that transaction has been broken up and hence cannot
      be rolled back
    */
    THD *thd= table->in_use;
    thd->transaction.all.modified_non_trans_table=
      thd->transaction.stmt.modified_non_trans_table= TRUE;
    if (execute_commit(m_thd_ndb, trans, m_thd_ndb->m_force_send,
                       m_ignore_no_key) != 0)
    {
      no_uncommitted_rows_execute_failure();
      DBUG_RETURN(ndb_err(trans));
    }
    if (trans->restart() != 0)
    {
      DBUG_ASSERT(0);
      DBUG_RETURN(-1);
    }
  }
  DBUG_RETURN(0);
}

void ha_ndbcluster::start_bulk_insert(ha_rows rows)
{
  DBUG_ENTER("start_bulk_insert");
  DBUG_PRINT("enter", ("rows: %d", (int)rows));
  
  m_rows_inserted= (ha_rows) 0;
  if (!m_use_write && m_ignore_dup_key)
  {
    /*
      compare if expression with that in write_row
      we have a situation where peek_indexed_rows() will be called
      so we cannot batch
    */
    DBUG_PRINT("info", ("Batching turned off as duplicate key is "
                        "ignored by using peek_row"));
    m_rows_to_insert= 1;
    DBUG_VOID_RETURN;
  }
  if (rows == (ha_rows) 0)
  {
    /* We don't know how many will be inserted, guess */
    m_rows_to_insert= m_autoincrement_prefetch;
  }
  else
    m_rows_to_insert= rows; 

  DBUG_VOID_RETURN;
}

/**
  End of an insert.
*/
int ha_ndbcluster::end_bulk_insert()
{
  int error= 0;

  DBUG_ENTER("end_bulk_insert");
  // Check if last inserts need to be flushed

  THD *thd= table->in_use;
  Thd_ndb *thd_ndb= m_thd_ndb;
  
  if ((thd->options & OPTION_ALLOW_BATCH) == 0 && thd_ndb->m_unsent_bytes)
  {
    bool allow_batch= (thd_ndb->m_handler != 0);
    error= flush_bulk_insert(allow_batch);
    if (error != 0)
      my_errno= error;
  }

  m_rows_inserted= (ha_rows) 0;
  m_rows_to_insert= (ha_rows) 1;
  DBUG_RETURN(error);
}


int ha_ndbcluster::extra_opt(enum ha_extra_function operation, ulong cache_size)
{
  DBUG_ENTER("extra_opt");
  DBUG_PRINT("enter", ("cache_size: %lu", cache_size));
  DBUG_RETURN(extra(operation));
}

static const char *ha_ndbcluster_exts[] = {
 ha_ndb_ext,
 NullS
};

const char** ha_ndbcluster::bas_ext() const
{
  return ha_ndbcluster_exts;
}

/**
  How many seeks it will take to read through the table.

  This is to be comparable to the number returned by records_in_range so
  that we can decide if we should scan the table or use keys.
*/

double ha_ndbcluster::scan_time()
{
  DBUG_ENTER("ha_ndbcluster::scan_time()");
  double res= rows2double(stats.records*1000);
  DBUG_PRINT("exit", ("table: %s value: %f", 
                      m_tabname, res));
  DBUG_RETURN(res);
}

/*
  Convert MySQL table locks into locks supported by Ndb Cluster.
  Note that MySQL Cluster does currently not support distributed
  table locks, so to be safe one should set cluster in Single
  User Mode, before relying on table locks when updating tables
  from several MySQL servers
*/

THR_LOCK_DATA **ha_ndbcluster::store_lock(THD *thd,
                                          THR_LOCK_DATA **to,
                                          enum thr_lock_type lock_type)
{
  DBUG_ENTER("store_lock");
  if (lock_type != TL_IGNORE && m_lock.type == TL_UNLOCK) 
  {

    /* If we are not doing a LOCK TABLE, then allow multiple
       writers */
    
    /* Since NDB does not currently have table locks
       this is treated as a ordinary lock */

    if ((lock_type >= TL_WRITE_CONCURRENT_INSERT &&
         lock_type <= TL_WRITE) && !thd->in_lock_tables)      
      lock_type= TL_WRITE_ALLOW_WRITE;
    
    /* In queries of type INSERT INTO t1 SELECT ... FROM t2 ...
       MySQL would use the lock TL_READ_NO_INSERT on t2, and that
       would conflict with TL_WRITE_ALLOW_WRITE, blocking all inserts
       to t2. Convert the lock to a normal read lock to allow
       concurrent inserts to t2. */
    
    if (lock_type == TL_READ_NO_INSERT && !thd->in_lock_tables)
      lock_type= TL_READ;
    
    m_lock.type=lock_type;
  }
  *to++= &m_lock;

  DBUG_PRINT("exit", ("lock_type: %d", lock_type));
  
  DBUG_RETURN(to);
}

#ifndef DBUG_OFF
#define PRINT_OPTION_FLAGS(t) { \
      if (t->options & OPTION_NOT_AUTOCOMMIT) \
        DBUG_PRINT("thd->options", ("OPTION_NOT_AUTOCOMMIT")); \
      if (t->options & OPTION_BEGIN) \
        DBUG_PRINT("thd->options", ("OPTION_BEGIN")); \
      if (t->options & OPTION_TABLE_LOCK) \
        DBUG_PRINT("thd->options", ("OPTION_TABLE_LOCK")); \
}
#else
#define PRINT_OPTION_FLAGS(t)
#endif


/*
  As MySQL will execute an external lock for every new table it uses
  we can use this to start the transactions.
  If we are in auto_commit mode we just need to start a transaction
  for the statement, this will be stored in thd_ndb.stmt.
  If not, we have to start a master transaction if there doesn't exist
  one from before, this will be stored in thd_ndb.all
 
  When a table lock is held one transaction will be started which holds
  the table lock and for each statement a hupp transaction will be started  
  If we are locking the table then:
  - save the NdbDictionary::Table for easy access
  - save reference to table statistics
  - refresh list of the indexes for the table if needed (if altered)
 */

#ifdef HAVE_NDB_BINLOG
extern Master_info *active_mi;
static int ndbcluster_update_apply_status(THD *thd, int do_update)
{
  Thd_ndb *thd_ndb= get_thd_ndb(thd);
  Ndb *ndb= thd_ndb->ndb;
  NDBDICT *dict= ndb->getDictionary();
  const NDBTAB *ndbtab;
  NdbTransaction *trans= thd_ndb->trans;
  ndb->setDatabaseName(NDB_REP_DB);
  Ndb_table_guard ndbtab_g(dict, NDB_APPLY_TABLE);
  if (!(ndbtab= ndbtab_g.get_table()))
  {
    return -1;
  }
  NdbOperation *op= 0;
  int r= 0;
  r|= (op= trans->getNdbOperation(ndbtab)) == 0;
  DBUG_ASSERT(r == 0);
  if (do_update)
    r|= op->updateTuple();
  else
    r|= op->writeTuple();
  DBUG_ASSERT(r == 0);
  // server_id
  r|= op->equal(0u, (Uint32)thd->server_id);
  DBUG_ASSERT(r == 0);
  if (!do_update)
  {
    // epoch
    r|= op->setValue(1u, (Uint64)0);
    DBUG_ASSERT(r == 0);
  }
  // log_name
  char tmp_buf[FN_REFLEN];
  ndb_pack_varchar(ndbtab->getColumn(2u), tmp_buf,
                   active_mi->rli.group_master_log_name,
                   strlen(active_mi->rli.group_master_log_name));
  r|= op->setValue(2u, tmp_buf);
  DBUG_ASSERT(r == 0);
  // start_pos
  r|= op->setValue(3u, (Uint64)active_mi->rli.group_master_log_pos);
  DBUG_ASSERT(r == 0);
  // end_pos
  r|= op->setValue(4u, (Uint64)active_mi->rli.group_master_log_pos + 
                   ((Uint64)active_mi->rli.future_event_relay_log_pos -
                    (Uint64)active_mi->rli.group_relay_log_pos));
  DBUG_ASSERT(r == 0);
  return 0;
}
#endif /* HAVE_NDB_BINLOG */

static void transaction_checks(THD *thd, Thd_ndb *thd_ndb)
{
  if (thd->lex->sql_command == SQLCOM_LOAD)
    thd_ndb->trans_options|= TNTO_TRANSACTIONS_OFF;
  else if (!thd->transaction.on)
    thd_ndb->trans_options|= TNTO_TRANSACTIONS_OFF;
  else if (!thd->variables.ndb_use_transactions)
    thd_ndb->trans_options|= TNTO_TRANSACTIONS_OFF;
  thd_ndb->m_force_send= thd->variables.ndb_force_send;
  if (!thd->slave_thread)
    thd_ndb->m_batch_size= thd->variables.ndb_batch_size;
  else
    thd_ndb->m_batch_size= global_system_variables.ndb_batch_size;
}

int ha_ndbcluster::start_statement(THD *thd,
                                   Thd_ndb *thd_ndb,
                                   uint table_count)
{
  NdbTransaction *trans= thd_ndb->trans;
  int error;
  DBUG_ENTER("ha_ndbcluster::start_statement");

  m_thd_ndb= thd_ndb;
  transaction_checks(thd, m_thd_ndb);

  if (table_count == 0)
  {
    PRINT_OPTION_FLAGS(thd);
    trans_register_ha(thd, FALSE, ndbcluster_hton);
    if (thd->options & (OPTION_NOT_AUTOCOMMIT | OPTION_BEGIN))
    {
      if (!trans)
        trans_register_ha(thd, TRUE, ndbcluster_hton);
      thd_ndb->m_handler= NULL;
    }
    else
    {
      /*
        this is an autocommit, we may keep a reference to the
        handler to be used in the commit phase for optimization
        reasons, defering execute
      */
      thd_ndb->m_handler= this;
    }
  }
  else
  {
    /*
      there is more than one handler involved, execute deferal
      not possible
    */
    thd_ndb->m_handler= NULL;
  }
  if (!trans)
  {
    thd_ndb->trans_options= 0;

    DBUG_PRINT("trans",("Possibly starting transaction"));
    DBUG_ASSERT(!table_count || table_count == 1);
    /*
      table_count == 0 indicates first table
      table_count == 1 indicates join in which case we do not defer start transaction
      m_use_partition_pruning == false will not defer start transaction
    */
    DBUG_PRINT("enter", ("optimized_node_selection: %lu"
                         "  table_count: %d"
                         "  m_use_partition_pruning: %d"
                         "  thd->slave_thread: %d"
                         "  thd->lex->sql_command: %d",
                         thd->variables.ndb_optimized_node_selection,
                         table_count, m_use_partition_pruning,
                         thd->slave_thread,
                         thd->lex->sql_command));
    if (table_count ||
        !m_use_partition_pruning ||
        thd->slave_thread ||
        !(thd->variables.ndb_optimized_node_selection & 2) ||
        !(thd->lex->sql_command == SQLCOM_SELECT ||
          thd->lex->sql_command == SQLCOM_UPDATE ||
          thd->lex->sql_command == SQLCOM_INSERT ||
          thd->lex->sql_command == SQLCOM_DELETE ||
          thd->lex->sql_command == SQLCOM_REPLACE))
    {
      if (unlikely(start_transaction(error) == NULL))
      {
        DBUG_RETURN(error);
      }
    }

    thd_ndb->init_open_tables();
    thd_ndb->query_state&= NDB_QUERY_NORMAL;
    thd_ndb->m_slow_path= FALSE;
    if (!(thd->options & OPTION_BIN_LOG) ||
        thd->variables.binlog_format == BINLOG_FORMAT_STMT)
    {
      thd_ndb->trans_options|= TNTO_NO_LOGGING;
      thd_ndb->m_slow_path= TRUE;
    }
    else if (thd->slave_thread)
      thd_ndb->m_slow_path= TRUE;
  }
  /*
    If this is the start of a LOCK TABLE, a table look 
    should be taken on the table in NDB
       
    Check if it should be read or write lock
  */
  if (thd->options & (OPTION_TABLE_LOCK))
  {
    /* This is currently dead code in wait for implementation in NDB */
    /* lockThisTable(); */
    DBUG_PRINT("info", ("Locking the table..." ));
#ifdef NOT_YET
    push_warning_printf(current_thd, MYSQL_ERROR::WARN_LEVEL_ERROR,
                        ER_GET_ERRMSG, ER(ER_GET_ERRMSG), 0,
                        "Table only locked locally in this mysqld", "NDB");
#endif
  }
  DBUG_RETURN(0);
}

int ha_ndbcluster::init_handler_for_statement(THD *thd)
{
  /*
    This is the place to make sure this handler instance
    has a started transaction.
     
    The transaction is started by the first handler on which 
    MySQL Server calls external lock
   
    Other handlers in the same stmt or transaction should use 
    the same NDB transaction. This is done by setting up the m_thd_ndb
    pointer to point to the NDB transaction object. 
   */

  DBUG_ENTER("ha_ndbcluster::init_handler_for_statement");
  Thd_ndb *thd_ndb= m_thd_ndb;
  DBUG_ASSERT(thd_ndb);

  // store thread specific data first to set the right context
  m_autoincrement_prefetch=
    (thd->variables.ndb_autoincrement_prefetch_sz > 
     NDB_DEFAULT_AUTO_PREFETCH) ?
    (ha_rows) thd->variables.ndb_autoincrement_prefetch_sz
    : (ha_rows) NDB_DEFAULT_AUTO_PREFETCH;
  // Start of transaction
  m_rows_changed= 0;
  m_blobs_pending= FALSE;
  m_slow_path= m_thd_ndb->m_slow_path;
#ifdef HAVE_NDB_BINLOG
  if (unlikely(m_slow_path))
  {
    if (m_share == ndb_apply_status_share && thd->slave_thread)
        m_thd_ndb->trans_options|= TNTO_INJECTED_APPLY_STATUS;
  }
#endif

  if (thd->options & (OPTION_NOT_AUTOCOMMIT | OPTION_BEGIN))
  {
    const void *key= m_table;
    HASH_SEARCH_STATE state;
    THD_NDB_SHARE *thd_ndb_share=
      (THD_NDB_SHARE*)hash_first(&thd_ndb->open_tables, (uchar *)&key, sizeof(key), &state);
    while (thd_ndb_share && thd_ndb_share->key != key)
      thd_ndb_share= (THD_NDB_SHARE*)hash_next(&thd_ndb->open_tables, (uchar *)&key, sizeof(key), &state);
    if (thd_ndb_share == 0)
    {
      thd_ndb_share= (THD_NDB_SHARE *) alloc_root(&thd->transaction.mem_root,
                                                  sizeof(THD_NDB_SHARE));
      if (!thd_ndb_share)
      {
        mem_alloc_error(sizeof(THD_NDB_SHARE));
        DBUG_RETURN(1);
      }
      thd_ndb_share->key= key;
      thd_ndb_share->stat.last_count= thd_ndb->count;
      thd_ndb_share->stat.no_uncommitted_rows_count= 0;
      thd_ndb_share->stat.records= ~(ha_rows)0;
      my_hash_insert(&thd_ndb->open_tables, (uchar *)thd_ndb_share);
    }
    else if (thd_ndb_share->stat.last_count != thd_ndb->count)
    {
      thd_ndb_share->stat.last_count= thd_ndb->count;
      thd_ndb_share->stat.no_uncommitted_rows_count= 0;
      thd_ndb_share->stat.records= ~(ha_rows)0;
    }
    DBUG_PRINT("exit", ("thd_ndb_share: 0x%lx  key: 0x%lx",
                        (long) thd_ndb_share, (long) key));
    m_table_info= &thd_ndb_share->stat;
  }
  else
  {
    struct Ndb_local_table_statistics &stat= m_table_info_instance;
    stat.last_count= thd_ndb->count;
    stat.no_uncommitted_rows_count= 0;
    stat.records= ~(ha_rows)0;
    m_table_info= &stat;
  }
  DBUG_RETURN(0);
}

int ha_ndbcluster::external_lock(THD *thd, int lock_type)
{
  DBUG_ENTER("external_lock");
  if (lock_type != F_UNLCK)
  {
    int error;
    /*
      Check that this handler instance has a connection
      set up to the Ndb object of thd
    */
    if (check_ndb_connection(thd))
      DBUG_RETURN(1);
    Thd_ndb *thd_ndb= get_thd_ndb(thd);

    DBUG_PRINT("enter", ("lock_type != F_UNLCK "
                         "this: 0x%lx  thd: 0x%lx  thd_ndb: %lx  "
                         "thd_ndb->lock_count: %d",
                         (long) this, (long) thd, (long) thd_ndb,
                         thd_ndb->lock_count));

    if ((error= start_statement(thd, thd_ndb,
                                thd_ndb->lock_count++)))
    {
      thd_ndb->lock_count--;
      DBUG_RETURN(error);
    }
    if ((error= init_handler_for_statement(thd)))
    {
      thd_ndb->lock_count--;
      DBUG_RETURN(error);
    }
    DBUG_RETURN(0);
  }
  else
  {
    Thd_ndb *thd_ndb= m_thd_ndb;
    DBUG_ASSERT(thd_ndb);

    DBUG_PRINT("enter", ("lock_type == F_UNLCK "
                         "this: 0x%lx  thd: 0x%lx  thd_ndb: %lx  "
                         "thd_ndb->lock_count: %d",
                         (long) this, (long) thd, (long) thd_ndb,
                         thd_ndb->lock_count));

    if (m_rows_changed && global_system_variables.query_cache_type)
    {
      DBUG_PRINT("info", ("Rows has changed"));

      if (thd->options & (OPTION_NOT_AUTOCOMMIT | OPTION_BEGIN))
      {
        DBUG_PRINT("info", ("Add share to list of changed tables"));
        /* NOTE push_back allocates memory using transactions mem_root! */
        thd_ndb->changed_tables.push_back(get_share(m_share),
                                          &thd->transaction.mem_root);
      }

      if (ndb_cache_check_time)
      {
        pthread_mutex_lock(&m_share->mutex);
        DBUG_PRINT("info", ("Invalidating commit_count"));
        m_share->commit_count= 0;
        m_share->commit_count_lock++;
        pthread_mutex_unlock(&m_share->mutex);
      }
    }

    if (!--thd_ndb->lock_count)
    {
      DBUG_PRINT("trans", ("Last external_lock"));
      PRINT_OPTION_FLAGS(thd);

      if ((!(thd->options & (OPTION_NOT_AUTOCOMMIT | OPTION_BEGIN))) &&
          thd_ndb->trans)
      {
        if (thd_ndb->trans)
        {
          /*
            Unlock is done without a transaction commit / rollback.
            This happens if the thread didn't update any rows
            We must in this case close the transaction to release resources
          */
          DBUG_PRINT("trans",("ending non-updating transaction"));
          thd_ndb->ndb->closeTransaction(thd_ndb->trans);
          thd_ndb->trans= NULL;
          thd_ndb->m_handler= NULL;
        }
      }
    }
    m_table_info= NULL;

    /*
      This is the place to make sure this handler instance
      no longer are connected to the active transaction.

      And since the handler is no longer part of the transaction 
      it can't have open cursors, ops or blobs pending.
    */
    m_thd_ndb= NULL;    

    if (m_active_cursor)
      DBUG_PRINT("warning", ("m_active_cursor != NULL"));
    m_active_cursor= NULL;

    if (m_multi_cursor)
      DBUG_PRINT("warning", ("m_multi_cursor != NULL"));
    m_multi_cursor= NULL;

    if (m_blobs_pending)
      DBUG_PRINT("warning", ("blobs_pending != 0"));
    m_blobs_pending= 0;
    
    DBUG_RETURN(0);
  }
}

/**
  Unlock the last row read in an open scan.
  Rows are unlocked by default in ndb, but
  for SELECT FOR UPDATE and SELECT LOCK WIT SHARE MODE
  locks are kept if unlock_row() is not called.
*/

void ha_ndbcluster::unlock_row() 
{
  DBUG_ENTER("unlock_row");

  DBUG_PRINT("info", ("Unlocking row"));
  m_lock_tuple= FALSE;
  DBUG_VOID_RETURN;
}

/**
  Start statement, used when one of the tables are locked and also when
  a stored function is executed.

  start_stmt()
    thd                    Thd object
    lock_type              Lock type on table

  RETURN VALUE
    0                      Success
    >0                     Error code

  DESCRIPTION
    This call indicates the start of a statement when one of the tables in
    the statement are locked. In this case we cannot call external_lock.
    It also implies that external_lock is not called at end of statement.
    Rather the handlerton call commit (ndbcluster_commit) is called to
    indicate end of transaction. There are cases thus when the commit call
    actually doesn't refer to a commit but only to and end of statement.

    In the case of stored functions, one stored function is treated as one
    statement and the call to commit comes at the end of the stored function.
*/

int ha_ndbcluster::start_stmt(THD *thd, thr_lock_type lock_type)
{
  int error=0;
  Thd_ndb *thd_ndb;
  DBUG_ENTER("start_stmt");
  DBUG_ASSERT(thd == table->in_use);

  thd_ndb= get_thd_ndb(thd);
  if ((error= start_statement(thd, thd_ndb, thd_ndb->start_stmt_count++)))
    goto error;
  if ((error= init_handler_for_statement(thd)))
    goto error;
  DBUG_RETURN(0);
error:
  thd_ndb->start_stmt_count--;
  DBUG_RETURN(error);
}

NdbTransaction *
ha_ndbcluster::start_transaction(int &error)
{
  NdbTransaction *trans;
  DBUG_ENTER("ha_ndbcluster::start_transaction");

  DBUG_ASSERT(m_thd_ndb);
  DBUG_ASSERT(m_thd_ndb->trans == NULL);

  transaction_checks(table->in_use, m_thd_ndb);
  m_thd_ndb->connection->set_optimized_node_selection
    (table->in_use->variables.ndb_optimized_node_selection & 1);
  if ((trans= m_thd_ndb->ndb->startTransaction()))
  {
    DBUG_PRINT("info", ("Delayed allocation of TC"));
    DBUG_RETURN(m_thd_ndb->trans= trans);
  }

  ERR_SET(m_thd_ndb->ndb->getNdbError(), error);
  DBUG_RETURN(NULL);
}
   
NdbTransaction *
ha_ndbcluster::start_transaction_part_id(Uint32 part_id, int &error)
{
  NdbTransaction *trans;
  DBUG_ENTER("ha_ndbcluster::start_transaction_part_id");

  DBUG_ASSERT(m_thd_ndb);
  DBUG_ASSERT(m_thd_ndb->trans == NULL);

  transaction_checks(table->in_use, m_thd_ndb);
  if ((trans= m_thd_ndb->ndb->startTransaction(m_table, part_id)))
  {
    DBUG_PRINT("info", ("Delayed allocation of TC"));
    DBUG_RETURN(m_thd_ndb->trans= trans);
  }

  ERR_SET(m_thd_ndb->ndb->getNdbError(), error);
  DBUG_RETURN(NULL);
}
   

/**
  Commit a transaction started in NDB.
*/

int ndbcluster_commit(handlerton *hton, THD *thd, bool all)
{
  int res= 0;
  Thd_ndb *thd_ndb= get_thd_ndb(thd);
  Ndb *ndb= thd_ndb->ndb;
  NdbTransaction *trans= thd_ndb->trans;

  DBUG_ENTER("ndbcluster_commit");
  DBUG_ASSERT(ndb);
  PRINT_OPTION_FLAGS(thd);
  DBUG_PRINT("enter", ("Commit %s", (all ? "all" : "stmt")));
  thd_ndb->start_stmt_count= 0;
  if (trans == NULL || (!all &&
      thd->options & (OPTION_NOT_AUTOCOMMIT | OPTION_BEGIN)))
  {
    /*
      An odditity in the handler interface is that commit on handlerton
      is called to indicate end of statement only in cases where 
      autocommit isn't used and the all flag isn't set.
   
      We also leave quickly when a transaction haven't even been started,
      in this case we are safe that no clean up is needed. In this case
      the MySQL Server could handle the query without contacting the
      NDB kernel.
    */
    DBUG_PRINT("info", ("Commit before start or end-of-statement only"));
    DBUG_RETURN(0);
  }

#ifdef HAVE_NDB_BINLOG
  if (unlikely(thd_ndb->m_slow_path))
  {
    if (thd->slave_thread)
      ndbcluster_update_apply_status
        (thd, thd_ndb->trans_options & TNTO_INJECTED_APPLY_STATUS);
  }
#endif /* HAVE_NDB_BINLOG */

  if (thd->slave_thread)
  {
    if (!thd_ndb->m_conflict_fn_usage_count || !thd_ndb->m_unsent_bytes ||
        !(res= execute_no_commit(thd_ndb, trans, TRUE)))
      res= execute_commit(thd_ndb, trans, 1, TRUE);
  }
  else
  {
    if (thd_ndb->m_handler &&
        thd_ndb->m_handler->m_read_before_write_removal_possible)
    {
      /* Autocommit with read-before-write removal
       * Some operations in this autocommitted statement have not
       * yet been executed
       * They will be executed here as part of commit, and the results
       * (rowcount, message) sent back to the client will then be modified 
       * according to how the execution went.
       * This saves a single roundtrip in the autocommit case
       */
      uint ignore_count= 0;
      res= execute_commit(thd_ndb, trans, thd->variables.ndb_force_send,
                          TRUE, &ignore_count);
      if (!res && ignore_count)
      {
        DBUG_PRINT("info", ("AutoCommit + RBW removal, ignore_count=%u",
                            ignore_count));
        /* We have some rows to ignore, modify recorded results,
         * regenerate result message as required.
         */
        thd->row_count_func-= ignore_count;

        ha_rows affected= 0;
        char buff[ STRING_BUFFER_USUAL_SIZE ];
        const char* msg= NULL;
        if (thd->lex->sql_command == SQLCOM_DELETE)
          affected= (thd_ndb->m_handler->m_rows_deleted-= ignore_count);
        else
        {
          DBUG_PRINT("info", ("Update : message was %s", 
                              thd->main_da.message()));
          affected= (thd_ndb->m_handler->m_rows_updated-= ignore_count);
          /* For update in this scenario, we set found and changed to be 
           * the same as affected
           * Regenerate the update message
           */
          sprintf(buff, ER(ER_UPDATE_INFO), (ulong)affected, (ulong)affected,
                  (ulong) thd->cuted_fields);
          msg= buff;
          DBUG_PRINT("info", ("Update : message changed to %s",
                              msg));
        }

        /* Modify execution result + optionally message */
        thd->main_da.modify_affected_rows(affected, msg);
      }
    }
    else
      res= execute_commit(thd_ndb, trans, thd->variables.ndb_force_send, FALSE);
  }

  if (res != 0)
  {
    const NdbError err= trans->getNdbError();
    const NdbOperation *error_op= trans->getNdbErrorOperation();
    set_ndb_err(thd, err);
    res= ndb_to_mysql_error(&err);
    if (res != -1)
      ndbcluster_print_error(res, error_op);
  }
  ndb->closeTransaction(trans);
  thd_ndb->trans= NULL;
  thd_ndb->m_handler= NULL;

  /* Clear commit_count for tables changed by transaction */
  NDB_SHARE* share;
  List_iterator_fast<NDB_SHARE> it(thd_ndb->changed_tables);
  while ((share= it++))
  {
    pthread_mutex_lock(&share->mutex);
    DBUG_PRINT("info", ("Invalidate commit_count for %s, share->commit_count: %lu",
                        share->table_name, (ulong) share->commit_count));
    share->commit_count= 0;
    share->commit_count_lock++;
    pthread_mutex_unlock(&share->mutex);
    free_share(&share);
  }
  thd_ndb->changed_tables.empty();

  DBUG_RETURN(res);
}


/**
  Rollback a transaction started in NDB.
*/

static int ndbcluster_rollback(handlerton *hton, THD *thd, bool all)
{
  int res= 0;
  Thd_ndb *thd_ndb= get_thd_ndb(thd);
  Ndb *ndb= thd_ndb->ndb;
  NdbTransaction *trans= thd_ndb->trans;

  DBUG_ENTER("ndbcluster_rollback");
  DBUG_ASSERT(ndb);
  thd_ndb->start_stmt_count= 0;
  if (trans == NULL)
  {
    /* Ignore end-of-statement until real rollback or commit is called */
    DBUG_PRINT("info", ("Rollback before start or end-of-statement only"));
    DBUG_RETURN(0);
  }

  thd_ndb->m_max_violation_count= 0;
  thd_ndb->m_old_violation_count= 0;
  thd_ndb->m_conflict_fn_usage_count= 0;
  thd_ndb->m_unsent_bytes= 0;
  thd_ndb->m_execute_count++;
  DBUG_PRINT("info", ("execute_count: %u", thd_ndb->m_execute_count));
  if (trans->execute(NdbTransaction::Rollback) != 0)
  {
    const NdbError err= trans->getNdbError();
    const NdbOperation *error_op= trans->getNdbErrorOperation();
    set_ndb_err(thd, err);
    res= ndb_to_mysql_error(&err);
    if (res != -1) 
      ndbcluster_print_error(res, error_op);
  }
  if (!all &&
      thd->options & (OPTION_NOT_AUTOCOMMIT | OPTION_BEGIN))
  {
    DBUG_PRINT("info", ("Rollback transaction at statement error"));
    DBUG_RETURN(res);
  }
  ndb->closeTransaction(trans);
  thd_ndb->trans= NULL;
  thd_ndb->m_handler= NULL;

  /* Clear list of tables changed by transaction */
  NDB_SHARE* share;
  List_iterator_fast<NDB_SHARE> it(thd_ndb->changed_tables);
  while ((share= it++))
  {
    free_share(&share);
  }
  thd_ndb->changed_tables.empty();

  DBUG_RETURN(res);
}


/**
  Define NDB column based on Field.

  Not member of ha_ndbcluster because NDBCOL cannot be declared.

  MySQL text types with character set "binary" are mapped to true
  NDB binary types without a character set.

  Blobs are V2 and striping from mysql level is not supported
  due to lack of syntax and lack of support for partitioning.

  @return
    Returns 0 or mysql error code.
*/

static bool
ndb_blob_striping()
{
#ifndef DBUG_OFF
  const char* p= getenv("NDB_BLOB_STRIPING");
  if (p != 0 && *p != 0 && *p != '0' && *p != 'n' && *p != 'N')
    return true;
#endif
  return false;
}

static int create_ndb_column(THD *thd,
                             NDBCOL &col,
                             Field *field,
                             HA_CREATE_INFO *create_info,
                             column_format_type
                               default_format= COLUMN_FORMAT_TYPE_DEFAULT)
{
  NDBCOL::StorageType type= NDBCOL::StorageTypeMemory;
  bool dynamic= FALSE;

  DBUG_ENTER("create_ndb_column");
  // Set name
  if (col.setName(field->field_name))
  {
    DBUG_RETURN(my_errno= errno);
  }
  // Get char set
  CHARSET_INFO *cs= field->charset();
  // Set type and sizes
  const enum enum_field_types mysql_type= field->real_type();
  switch (mysql_type) {
  // Numeric types
  case MYSQL_TYPE_TINY:        
    if (field->flags & UNSIGNED_FLAG)
      col.setType(NDBCOL::Tinyunsigned);
    else
      col.setType(NDBCOL::Tinyint);
    col.setLength(1);
    break;
  case MYSQL_TYPE_SHORT:
    if (field->flags & UNSIGNED_FLAG)
      col.setType(NDBCOL::Smallunsigned);
    else
      col.setType(NDBCOL::Smallint);
    col.setLength(1);
    break;
  case MYSQL_TYPE_LONG:
    if (field->flags & UNSIGNED_FLAG)
      col.setType(NDBCOL::Unsigned);
    else
      col.setType(NDBCOL::Int);
    col.setLength(1);
    break;
  case MYSQL_TYPE_INT24:       
    if (field->flags & UNSIGNED_FLAG)
      col.setType(NDBCOL::Mediumunsigned);
    else
      col.setType(NDBCOL::Mediumint);
    col.setLength(1);
    break;
  case MYSQL_TYPE_LONGLONG:
    if (field->flags & UNSIGNED_FLAG)
      col.setType(NDBCOL::Bigunsigned);
    else
      col.setType(NDBCOL::Bigint);
    col.setLength(1);
    break;
  case MYSQL_TYPE_FLOAT:
    col.setType(NDBCOL::Float);
    col.setLength(1);
    break;
  case MYSQL_TYPE_DOUBLE:
    col.setType(NDBCOL::Double);
    col.setLength(1);
    break;
  case MYSQL_TYPE_DECIMAL:    
    {
      Field_decimal *f= (Field_decimal*)field;
      uint precision= f->pack_length();
      uint scale= f->decimals();
      if (field->flags & UNSIGNED_FLAG)
      {
        col.setType(NDBCOL::Olddecimalunsigned);
        precision-= (scale > 0);
      }
      else
      {
        col.setType(NDBCOL::Olddecimal);
        precision-= 1 + (scale > 0);
      }
      col.setPrecision(precision);
      col.setScale(scale);
      col.setLength(1);
    }
    break;
  case MYSQL_TYPE_NEWDECIMAL:    
    {
      Field_new_decimal *f= (Field_new_decimal*)field;
      uint precision= f->precision;
      uint scale= f->decimals();
      if (field->flags & UNSIGNED_FLAG)
      {
        col.setType(NDBCOL::Decimalunsigned);
      }
      else
      {
        col.setType(NDBCOL::Decimal);
      }
      col.setPrecision(precision);
      col.setScale(scale);
      col.setLength(1);
    }
    break;
  // Date types
  case MYSQL_TYPE_DATETIME:    
    col.setType(NDBCOL::Datetime);
    col.setLength(1);
    break;
  case MYSQL_TYPE_DATE: // ?
    col.setType(NDBCOL::Char);
    col.setLength(field->pack_length());
    break;
  case MYSQL_TYPE_NEWDATE:
    col.setType(NDBCOL::Date);
    col.setLength(1);
    break;
  case MYSQL_TYPE_TIME:        
    col.setType(NDBCOL::Time);
    col.setLength(1);
    break;
  case MYSQL_TYPE_YEAR:
    col.setType(NDBCOL::Year);
    col.setLength(1);
    break;
  case MYSQL_TYPE_TIMESTAMP:
    col.setType(NDBCOL::Timestamp);
    col.setLength(1);
    break;
  // Char types
  case MYSQL_TYPE_STRING:      
    if (field->pack_length() == 0)
    {
      col.setType(NDBCOL::Bit);
      col.setLength(1);
    }
    else if ((field->flags & BINARY_FLAG) && cs == &my_charset_bin)
    {
      col.setType(NDBCOL::Binary);
      col.setLength(field->pack_length());
    }
    else
    {
      col.setType(NDBCOL::Char);
      col.setCharset(cs);
      col.setLength(field->pack_length());
    }
    break;
  case MYSQL_TYPE_VAR_STRING: // ?
  case MYSQL_TYPE_VARCHAR:
    {
      Field_varstring* f= (Field_varstring*)field;
      if (f->length_bytes == 1)
      {
        if ((field->flags & BINARY_FLAG) && cs == &my_charset_bin)
          col.setType(NDBCOL::Varbinary);
        else {
          col.setType(NDBCOL::Varchar);
          col.setCharset(cs);
        }
      }
      else if (f->length_bytes == 2)
      {
        if ((field->flags & BINARY_FLAG) && cs == &my_charset_bin)
          col.setType(NDBCOL::Longvarbinary);
        else {
          col.setType(NDBCOL::Longvarchar);
          col.setCharset(cs);
        }
      }
      else
      {
        DBUG_RETURN(HA_ERR_UNSUPPORTED);
      }
      col.setLength(field->field_length);
    }
    break;
  // Blob types (all come in as MYSQL_TYPE_BLOB)
  mysql_type_tiny_blob:
  case MYSQL_TYPE_TINY_BLOB:
    if ((field->flags & BINARY_FLAG) && cs == &my_charset_bin)
      col.setType(NDBCOL::Blob);
    else {
      col.setType(NDBCOL::Text);
      col.setCharset(cs);
    }
    col.setInlineSize(256);
    // No parts
    col.setPartSize(0);
    col.setStripeSize(ndb_blob_striping() ? 0 : 0);
    break;
  //mysql_type_blob:
  case MYSQL_TYPE_GEOMETRY:
  case MYSQL_TYPE_BLOB:    
    if ((field->flags & BINARY_FLAG) && cs == &my_charset_bin)
      col.setType(NDBCOL::Blob);
    else {
      col.setType(NDBCOL::Text);
      col.setCharset(cs);
    }
    {
      Field_blob *field_blob= (Field_blob *)field;
      /*
       * max_data_length is 2^8-1, 2^16-1, 2^24-1 for tiny, blob, medium.
       * Tinyblob gets no blob parts.  The other cases are just a crude
       * way to control part size and striping.
       *
       * In mysql blob(256) is promoted to blob(65535) so it does not
       * in fact fit "inline" in NDB.
       */
      if (field_blob->max_data_length() < (1 << 8))
        goto mysql_type_tiny_blob;
      else if (field_blob->max_data_length() < (1 << 16))
      {
        col.setInlineSize(256);
        col.setPartSize(2000);
        col.setStripeSize(ndb_blob_striping() ? 16 : 0);
      }
      else if (field_blob->max_data_length() < (1 << 24))
        goto mysql_type_medium_blob;
      else
        goto mysql_type_long_blob;
    }
    break;
  mysql_type_medium_blob:
  case MYSQL_TYPE_MEDIUM_BLOB:   
    if ((field->flags & BINARY_FLAG) && cs == &my_charset_bin)
      col.setType(NDBCOL::Blob);
    else {
      col.setType(NDBCOL::Text);
      col.setCharset(cs);
    }
    col.setInlineSize(256);
    col.setPartSize(4000);
    col.setStripeSize(ndb_blob_striping() ? 8 : 0);
    break;
  mysql_type_long_blob:
  case MYSQL_TYPE_LONG_BLOB:  
    if ((field->flags & BINARY_FLAG) && cs == &my_charset_bin)
      col.setType(NDBCOL::Blob);
    else {
      col.setType(NDBCOL::Text);
      col.setCharset(cs);
    }
    col.setInlineSize(256);
    col.setPartSize(8000);
    col.setStripeSize(ndb_blob_striping() ? 4 : 0);
    break;
  // Other types
  case MYSQL_TYPE_ENUM:
    col.setType(NDBCOL::Char);
    col.setLength(field->pack_length());
    break;
  case MYSQL_TYPE_SET:         
    col.setType(NDBCOL::Char);
    col.setLength(field->pack_length());
    break;
  case MYSQL_TYPE_BIT:
  {
    int no_of_bits= field->field_length;
    col.setType(NDBCOL::Bit);
    if (!no_of_bits)
      col.setLength(1);
      else
        col.setLength(no_of_bits);
    break;
  }
  case MYSQL_TYPE_NULL:        
    goto mysql_type_unsupported;
  mysql_type_unsupported:
  default:
    DBUG_RETURN(HA_ERR_UNSUPPORTED);
  }
  // Set nullable and pk
  col.setNullable(field->maybe_null());
  col.setPrimaryKey(field->flags & PRI_KEY_FLAG);
  // Set autoincrement
  if (field->flags & AUTO_INCREMENT_FLAG) 
  {
#ifndef DBUG_OFF
    char buff[22];
#endif
    col.setAutoIncrement(TRUE);
    ulonglong value= create_info->auto_increment_value ?
      create_info->auto_increment_value : (ulonglong) 1;
    DBUG_PRINT("info", ("Autoincrement key, initial: %s", llstr(value, buff)));
    col.setAutoIncrementInitialValue(value);
  }
  else
    col.setAutoIncrement(FALSE);
 
  switch (field->field_storage_type()) {
  case(HA_SM_DEFAULT):
  default:
    if (create_info->default_storage_media == HA_SM_DISK)
      type= NDBCOL::StorageTypeDisk;
    else
      type= NDBCOL::StorageTypeMemory;
    break;
  case(HA_SM_DISK):
    type= NDBCOL::StorageTypeDisk;
    break;
  case(HA_SM_MEMORY):
    type= NDBCOL::StorageTypeMemory;
    break;
  }

  switch (field->column_format()) {
  case(COLUMN_FORMAT_TYPE_FIXED):
    dynamic= FALSE;
    break;
  case(COLUMN_FORMAT_TYPE_DYNAMIC):
    dynamic= TRUE;
    break;
  case(COLUMN_FORMAT_TYPE_DEFAULT):
  default:
    if (create_info->row_type == ROW_TYPE_DEFAULT)
      dynamic= default_format;
    else
      dynamic= (create_info->row_type == ROW_TYPE_DYNAMIC);
    break;
  }
  DBUG_PRINT("info", ("Column %s is declared %s", field->field_name,
                      (dynamic) ? "dynamic" : "static"));
  if (type == NDBCOL::StorageTypeDisk)
  {
    if (dynamic)
    {
      DBUG_PRINT("info", ("Dynamic disk stored column %s changed to static",
                          field->field_name));
      dynamic= false;
    }
    if (thd && field->column_format() == COLUMN_FORMAT_TYPE_DYNAMIC)
    {
      push_warning_printf(thd, MYSQL_ERROR::WARN_LEVEL_WARN,
                          ER_ILLEGAL_HA_CREATE_OPTION,
                          "DYNAMIC column %s with "
                          "STORAGE DISK is not supported, "
                          "column will become FIXED",
                          field->field_name);
    }
  }

  switch (create_info->row_type) {
  case ROW_TYPE_FIXED:
    if (thd && (dynamic || field_type_forces_var_part(field->type())))
    {
      push_warning_printf(thd, MYSQL_ERROR::WARN_LEVEL_WARN,
                          ER_ILLEGAL_HA_CREATE_OPTION,
                          "Row format FIXED incompatible with "
                          "dynamic attribute %s",
                          field->field_name);
    }
    break;
  case ROW_TYPE_DYNAMIC:
    /*
      Future: make columns dynamic in this case
    */
    break;
  default:
    break;
  }

  DBUG_PRINT("info", ("Format %s, Storage %s", (dynamic)?"dynamic":"fixed",(type == NDBCOL::StorageTypeDisk)?"disk":"memory"));
  col.setStorageType(type);
  col.setDynamic(dynamic);

  DBUG_RETURN(0);
}

void ha_ndbcluster::update_create_info(HA_CREATE_INFO *create_info)
{
  DBUG_ENTER("update_create_info");
  TABLE_SHARE *share= table->s;
  if (share->mysql_version < MYSQL_VERSION_TABLESPACE_IN_FRM)
  {
     DBUG_PRINT("info", ("Restored an old table %s, pre-frm_version 7", 
	                 share->table_name.str));
     if (!create_info->tablespace && !share->tablespace)
     {
       DBUG_PRINT("info", ("Checking for tablespace in ndb"));
       THD *thd= current_thd;
       Ndb *ndb= check_ndb_in_thd(thd);
       NDBDICT *ndbdict= ndb->getDictionary();
       NdbError ndberr;
       Uint32 id;
       ndb->setDatabaseName(m_dbname);
       const NDBTAB *ndbtab= m_table;
       DBUG_ASSERT(ndbtab != NULL);
       if (!ndbtab->getTablespace(&id))
       {
         DBUG_VOID_RETURN;
       }
       {
         NdbDictionary::Tablespace ts= ndbdict->getTablespace(id);
         ndberr= ndbdict->getNdbError();
         if(ndberr.classification != NdbError::NoError)
           goto err;
	 const char *tablespace= ts.getName();
         DBUG_PRINT("info", ("Found tablespace '%s'", tablespace));
         uint tablespace_len= strlen(tablespace);
         if (tablespace_len != 0) 
         {
           share->tablespace= (char *) alloc_root(&share->mem_root,
                                                  tablespace_len+1);
           strxmov(share->tablespace, tablespace, NullS);
	   create_info->tablespace= share->tablespace;
         }
         DBUG_VOID_RETURN;
       }
err:
       my_errno= ndb_to_mysql_error(&ndberr);
    }
  }

  DBUG_VOID_RETURN;
}

/**
  Create a table in NDB Cluster
*/

int ha_ndbcluster::create(const char *name, 
                          TABLE *form, 
                          HA_CREATE_INFO *create_info)
{
  THD *thd= current_thd;
  NDBTAB tab;
  NDBCOL col;
  size_t pack_length, length;
  uint i, pk_length= 0;
  uchar *data= NULL, *pack_data= NULL;
  bool create_from_engine= (create_info->table_options & HA_OPTION_CREATE_FROM_ENGINE);
  bool is_truncate= (thd->lex->sql_command == SQLCOM_TRUNCATE);
  const char *tablespace= create_info->tablespace;
  bool use_disk= FALSE;
  NdbDictionary::Table::SingleUserMode single_user_mode= NdbDictionary::Table::SingleUserModeLocked;
  bool ndb_sys_table= FALSE;

  DBUG_ENTER("ha_ndbcluster::create");
  DBUG_PRINT("enter", ("name: %s", name));

  DBUG_ASSERT(*fn_rext((char*)name) == 0);
  set_dbname(name);
  set_tabname(name);

  if ((my_errno= check_ndb_connection(thd)))
    DBUG_RETURN(my_errno);
  
  Ndb *ndb= get_ndb(thd);
  NDBDICT *dict= ndb->getDictionary();

  DBUG_PRINT("info", ("Tablespace %s,%s", form->s->tablespace, create_info->tablespace));
  table= form;
  if (create_from_engine)
  {
    /*
      Table already exists in NDB and frm file has been created by 
      caller.
      Do Ndb specific stuff, such as create a .ndb file
    */
    if ((my_errno= write_ndb_file(name)))
      DBUG_RETURN(my_errno);
    ndbcluster_create_binlog_setup(thd, get_ndb(thd), name, strlen(name),
                                   m_dbname, m_tabname, FALSE);
    DBUG_RETURN(my_errno);
  }

  Thd_ndb *thd_ndb= get_thd_ndb(thd);

  if (!((thd_ndb->options & TNO_NO_LOCK_SCHEMA_OP) ||
        ndbcluster_has_global_schema_lock(thd_ndb)))
    DBUG_RETURN(ndbcluster_no_global_schema_lock_abort
                (thd, "ha_ndbcluster::create"));
  /*
    Don't allow table creation unless
    schema distribution table is setup
    ( unless it is a creation of the schema dist table itself )
  */
  if (!ndb_schema_share)
  {
    if (!(strcmp(m_dbname, NDB_REP_DB) == 0 &&
          strcmp(m_tabname, NDB_SCHEMA_TABLE) == 0))
    {
      DBUG_PRINT("info", ("Schema distribution table not setup"));
      DBUG_RETURN(HA_ERR_NO_CONNECTION);
    }
    single_user_mode = NdbDictionary::Table::SingleUserModeReadWrite;
    ndb_sys_table= TRUE;
  }
  if (!ndb_apply_status_share)
  {
    if ((strcmp(m_dbname, NDB_REP_DB) == 0 &&
         strcmp(m_tabname, NDB_APPLY_TABLE) == 0))
    {
      ndb_sys_table= TRUE;
    }
  }

  if (is_truncate)
  {
    {
      Ndb_table_guard ndbtab_g(dict, m_tabname);
      if (!(m_table= ndbtab_g.get_table()))
	ERR_RETURN(dict->getNdbError());
      m_table= NULL;
    }
    DBUG_PRINT("info", ("Dropping and re-creating table for TRUNCATE"));
    if ((my_errno= delete_table(name)))
      DBUG_RETURN(my_errno);
  }

  DBUG_PRINT("table", ("name: %s", m_tabname));  
  if (tab.setName(m_tabname))
  {
    DBUG_RETURN(my_errno= errno);
  }
  if (!ndb_sys_table)
  {
    if (thd->variables.ndb_table_temporary)
    {
      tab.setTemporary(TRUE);
      tab.setLogging(FALSE);
    }
    else if (thd->variables.ndb_table_no_logging)
    {
      tab.setLogging(FALSE);
    }
  }
  tab.setSingleUserMode(single_user_mode);

  // Save frm data for this table
  if (readfrm(name, &data, &length))
    DBUG_RETURN(1);
  if (packfrm(data, length, &pack_data, &pack_length))
  {
    my_free((char*)data, MYF(0));
    DBUG_RETURN(2);
  }
  DBUG_PRINT("info",
             ("setFrm data: 0x%lx  len: %lu", (long) pack_data,
              (ulong) pack_length));
  tab.setFrm(pack_data, pack_length);      
  my_free((char*)data, MYF(0));
  my_free((char*)pack_data, MYF(0));
  
  /*
    Handle table row type

    Default is to let table rows have var part reference so that online 
    add column can be performed in the future.  Explicitly setting row 
    type to fixed will omit var part reference, which will save data 
    memory in ndb, but at the cost of not being able to online add 
    column to this table
  */
  switch (create_info->row_type) {
  case ROW_TYPE_FIXED:
    tab.setForceVarPart(FALSE);
    break;
  case ROW_TYPE_DYNAMIC:
    /* fall through, treat as default */
  default:
    /* fall through, treat as default */
  case ROW_TYPE_DEFAULT:
    tab.setForceVarPart(TRUE);
    break;
  }

  /*
    Setup columns
  */
  for (i= 0; i < form->s->fields; i++) 
  {
    Field *field= form->field[i];
    DBUG_PRINT("info", ("name: %s  type: %u  storage: %u  format: %u  "
                        "pack_length: %d", 
                        field->field_name, field->real_type(),
                        field->field_storage_type(),
                        field->column_format(),
                        field->pack_length()));
    if ((my_errno= create_ndb_column(thd, col, field, create_info)))
      DBUG_RETURN(my_errno);

    if (!use_disk &&
        col.getStorageType() == NDBCOL::StorageTypeDisk)
      use_disk= TRUE;

    if (tab.addColumn(col))
    {
      DBUG_RETURN(my_errno= errno);
    }
    if (col.getPrimaryKey())
      pk_length += (field->pack_length() + 3) / 4;
  }

  if (use_disk)
  { 
    tab.setLogging(TRUE);
    tab.setTemporary(FALSE);
    if (tablespace)
      tab.setTablespaceName(tablespace);
    else
      tab.setTablespaceName("DEFAULT-TS");
  }
  else if (create_info->tablespace && 
           create_info->default_storage_media == HA_SM_MEMORY)
  {
    push_warning_printf(thd, MYSQL_ERROR::WARN_LEVEL_ERROR,
                        ER_ILLEGAL_HA_CREATE_OPTION,
                        ER(ER_ILLEGAL_HA_CREATE_OPTION),
                        ndbcluster_hton_name,
                        "TABLESPACE currently only supported for "
                        "STORAGE DISK"); 
    DBUG_RETURN(HA_ERR_UNSUPPORTED);
  }

  DBUG_PRINT("info", ("Table %s is %s stored with tablespace %s",
                      m_tabname,
                      (use_disk) ? "disk" : "memory",
                      (use_disk) ? tab.getTablespaceName() : "N/A"));
 
  KEY* key_info;
  for (i= 0, key_info= form->key_info; i < form->s->keys; i++, key_info++)
  {
    KEY_PART_INFO *key_part= key_info->key_part;
    KEY_PART_INFO *end= key_part + key_info->key_parts;
    for (; key_part != end; key_part++)
    {
      if (key_part->field->field_storage_type() == HA_SM_DISK)
      {
        push_warning_printf(thd, MYSQL_ERROR::WARN_LEVEL_ERROR,
                            ER_ILLEGAL_HA_CREATE_OPTION,
                            ER(ER_ILLEGAL_HA_CREATE_OPTION),
                            ndbcluster_hton_name,
                            "Index on field "
                            "declared with "
                            "STORAGE DISK is not supported");
        DBUG_RETURN(HA_ERR_UNSUPPORTED);
      }
      tab.getColumn(key_part->fieldnr-1)->setStorageType(
                             NdbDictionary::Column::StorageTypeMemory);
    }
  }

  // No primary key, create shadow key as 64 bit, auto increment  
  if (form->s->primary_key == MAX_KEY) 
  {
    DBUG_PRINT("info", ("Generating shadow key"));
    if (col.setName("$PK"))
    {
      DBUG_RETURN(my_errno= errno);
    }
    col.setType(NdbDictionary::Column::Bigunsigned);
    col.setLength(1);
    col.setNullable(FALSE);
    col.setPrimaryKey(TRUE);
    col.setAutoIncrement(TRUE);
    if (tab.addColumn(col))
    {
      DBUG_RETURN(my_errno= errno);
    }
    pk_length += 2;
  }
 
  // Make sure that blob tables don't have too big part size
  for (i= 0; i < form->s->fields; i++) 
  {
    /**
     * The extra +7 concists
     * 2 - words from pk in blob table
     * 5 - from extra words added by tup/dict??
     */
    switch (form->field[i]->real_type()) {
    case MYSQL_TYPE_GEOMETRY:
    case MYSQL_TYPE_BLOB:    
    case MYSQL_TYPE_MEDIUM_BLOB:   
    case MYSQL_TYPE_LONG_BLOB: 
    {
      NdbDictionary::Column * column= tab.getColumn(i);
      int size= pk_length + (column->getPartSize()+3)/4 + 7;
      if (size > NDB_MAX_TUPLE_SIZE_IN_WORDS && 
         (pk_length+7) < NDB_MAX_TUPLE_SIZE_IN_WORDS)
      {
        size= NDB_MAX_TUPLE_SIZE_IN_WORDS - pk_length - 7;
        column->setPartSize(4*size);
      }
      /**
       * If size > NDB_MAX and pk_length+7 >= NDB_MAX
       *   then the table can't be created anyway, so skip
       *   changing part size, and have error later
       */ 
    }
    default:
      break;
    }
  }

  // Check partition info
  partition_info *part_info= form->part_info;
  if ((my_errno= set_up_partition_info(part_info, form, (void*)&tab)))
  {
    DBUG_RETURN(my_errno);
  }

  // Create the table in NDB     
  if (dict->createTable(tab) != 0) 
  {
    const NdbError err= dict->getNdbError();
    set_ndb_err(thd, err);
    my_errno= ndb_to_mysql_error(&err);
    DBUG_RETURN(my_errno);
  }

  Ndb_table_guard ndbtab_g(dict, m_tabname);
  // temporary set m_table during create
  // reset at return
  m_table= ndbtab_g.get_table();
  // TODO check also that we have the same frm...
  if (!m_table)
  {
    /* purecov: begin deadcode */
    const NdbError err= dict->getNdbError();
    set_ndb_err(thd, err);
    my_errno= ndb_to_mysql_error(&err);
    DBUG_RETURN(my_errno);
    /* purecov: end */
  }

  DBUG_PRINT("info", ("Table %s/%s created successfully", 
                      m_dbname, m_tabname));

  // Create secondary indexes
  my_errno= create_indexes(thd, ndb, form);

  if (!my_errno)
    my_errno= write_ndb_file(name);
  else
  {
    /*
      Failed to create an index,
      drop the table (and all it's indexes)
    */
    while (dict->dropTableGlobal(*m_table))
    {
      switch (dict->getNdbError().status)
      {
        case NdbError::TemporaryError:
          if (!thd->killed) 
            continue; // retry indefinitly
          break;
        default:
          break;
      }
      break;
    }
    m_table = 0;
    DBUG_RETURN(my_errno);
  }

  if (!my_errno)
  {
    NDB_SHARE *share= 0;
    pthread_mutex_lock(&ndbcluster_mutex);
    /*
      First make sure we get a "fresh" share here, not an old trailing one...
    */
    {
      uint length= (uint) strlen(name);
      if ((share= (NDB_SHARE*) hash_search(&ndbcluster_open_tables,
                                           (uchar*) name, length)))
        handle_trailing_share(thd, share);
    }
    /*
      get a new share
    */

    /* ndb_share reference create */
    if (!(share= get_share(name, form, TRUE, TRUE)))
    {
      sql_print_error("NDB: allocating table share for %s failed", name);
      /* my_errno is set */
    }
    else
    {
      DBUG_PRINT("NDB_SHARE", ("%s binlog create  use_count: %u",
                               share->key, share->use_count));
    }
    pthread_mutex_unlock(&ndbcluster_mutex);

    while (!IS_TMP_PREFIX(m_tabname))
    {
#ifdef HAVE_NDB_BINLOG
      if (share)
        ndbcluster_read_binlog_replication(thd, ndb, share, m_table,
                                           ::server_id, form, TRUE);
#endif
      String event_name(INJECTOR_EVENT_LEN);
      ndb_rep_event_name(&event_name, m_dbname, m_tabname,
                         get_binlog_full(share));
      int do_event_op= ndb_binlog_running;

      if (!ndb_schema_share &&
          strcmp(share->db, NDB_REP_DB) == 0 &&
          strcmp(share->table_name, NDB_SCHEMA_TABLE) == 0)
        do_event_op= 1;

      /*
        Always create an event for the table, as other mysql servers
        expect it to be there.
      */
      if (!ndbcluster_create_event(thd, ndb, m_table, event_name.c_ptr(), share,
                                   share && do_event_op ? 2 : 1/* push warning */))
      {
        if (ndb_extra_logging)
          sql_print_information("NDB Binlog: CREATE TABLE Event: %s",
                                event_name.c_ptr());
        if (share && 
            ndbcluster_create_event_ops(thd, share,
                                        m_table, event_name.c_ptr()))
        {
          sql_print_error("NDB Binlog: FAILED CREATE TABLE event operations."
                          " Event: %s", name);
          /* a warning has been issued to the client */
        }
      }
      /*
        warning has been issued if ndbcluster_create_event failed
        and (share && do_event_op)
      */
      if (share && !do_event_op)
        set_binlog_nologging(share);
      ndbcluster_log_schema_op(thd,
                               thd->query, thd->query_length,
                               share->db, share->table_name,
                               m_table->getObjectId(),
                               m_table->getObjectVersion(),
                               (is_truncate) ?
			       SOT_TRUNCATE_TABLE : SOT_CREATE_TABLE, 
			       0, 0, 1);
      break;
    }
  }

  m_table= 0;
  DBUG_RETURN(my_errno);
}


int ha_ndbcluster::create_index(THD *thd, const char *name, KEY *key_info, 
                                NDB_INDEX_TYPE idx_type, uint idx_no)
{
  int error= 0;
  char unique_name[FN_LEN];
  static const char* unique_suffix= "$unique";
  DBUG_ENTER("ha_ndbcluster::create_ordered_index");
  DBUG_PRINT("info", ("Creating index %u: %s", idx_no, name));  

  if (idx_type == UNIQUE_ORDERED_INDEX || idx_type == UNIQUE_INDEX)
  {
    strxnmov(unique_name, FN_LEN, name, unique_suffix, NullS);
    DBUG_PRINT("info", ("Created unique index name \'%s\' for index %d",
                        unique_name, idx_no));
  }
    
  switch (idx_type){
  case PRIMARY_KEY_INDEX:
    // Do nothing, already created
    break;
  case PRIMARY_KEY_ORDERED_INDEX:
    error= create_ordered_index(thd, name, key_info);
    break;
  case UNIQUE_ORDERED_INDEX:
    if (!(error= create_ordered_index(thd, name, key_info)))
      error= create_unique_index(thd, unique_name, key_info);
    break;
  case UNIQUE_INDEX:
    if (check_index_fields_not_null(key_info))
    {
      push_warning_printf(thd, MYSQL_ERROR::WARN_LEVEL_WARN,
			  ER_NULL_COLUMN_IN_INDEX,
			  "Ndb does not support unique index on NULL valued attributes, index access with NULL value will become full table scan");
    }
    error= create_unique_index(thd, unique_name, key_info);
    break;
  case ORDERED_INDEX:
    if (key_info->algorithm == HA_KEY_ALG_HASH)
    {
      push_warning_printf(thd, MYSQL_ERROR::WARN_LEVEL_ERROR,
			  ER_ILLEGAL_HA_CREATE_OPTION,
			  ER(ER_ILLEGAL_HA_CREATE_OPTION),
			  ndbcluster_hton_name,
			  "Ndb does not support non-unique "
			  "hash based indexes");
      error= HA_ERR_UNSUPPORTED;
      break;
    }
    error= create_ordered_index(thd, name, key_info);
    break;
  default:
    DBUG_ASSERT(FALSE);
    break;
  }
  
  DBUG_RETURN(error);
}

int ha_ndbcluster::create_ordered_index(THD *thd, const char *name, 
                                        KEY *key_info)
{
  DBUG_ENTER("ha_ndbcluster::create_ordered_index");
  DBUG_RETURN(create_ndb_index(thd, name, key_info, FALSE));
}

int ha_ndbcluster::create_unique_index(THD *thd, const char *name, 
                                       KEY *key_info)
{

  DBUG_ENTER("ha_ndbcluster::create_unique_index");
  DBUG_RETURN(create_ndb_index(thd, name, key_info, TRUE));
}


/**
  Create an index in NDB Cluster.

  @todo
    Only temporary ordered indexes supported
*/

int ha_ndbcluster::create_ndb_index(THD *thd, const char *name, 
                                    KEY *key_info,
                                    bool unique)
{
  Ndb *ndb= get_ndb(thd);
  NdbDictionary::Dictionary *dict= ndb->getDictionary();
  KEY_PART_INFO *key_part= key_info->key_part;
  KEY_PART_INFO *end= key_part + key_info->key_parts;
  
  DBUG_ENTER("ha_ndbcluster::create_index");
  DBUG_PRINT("enter", ("name: %s ", name));

  NdbDictionary::Index ndb_index(name);
  if (unique)
    ndb_index.setType(NdbDictionary::Index::UniqueHashIndex);
  else 
  {
    ndb_index.setType(NdbDictionary::Index::OrderedIndex);
    // TODO Only temporary ordered indexes supported
    ndb_index.setLogging(FALSE); 
  }
  if (!m_table->getLogging())
    ndb_index.setLogging(FALSE); 
  if (((NDBTAB*)m_table)->getTemporary())
    ndb_index.setTemporary(TRUE); 
  if (ndb_index.setTable(m_tabname))
  {
    DBUG_RETURN(my_errno= errno);
  }

  for (; key_part != end; key_part++) 
  {
    Field *field= key_part->field;
    if (field->field_storage_type() == HA_SM_DISK)
    {
      push_warning_printf(thd, MYSQL_ERROR::WARN_LEVEL_ERROR,
                          ER_ILLEGAL_HA_CREATE_OPTION,
                          ER(ER_ILLEGAL_HA_CREATE_OPTION),
                          ndbcluster_hton_name,
                          "Index on field "
                          "declared with "
                          "STORAGE DISK is not supported");
      DBUG_RETURN(HA_ERR_UNSUPPORTED);
    }
    DBUG_PRINT("info", ("attr: %s", field->field_name));
    if (ndb_index.addColumnName(field->field_name))
    {
      DBUG_RETURN(my_errno= errno);
    }
  }
  
  if (dict->createIndex(ndb_index, *m_table))
    ERR_RETURN(dict->getNdbError());

  // Success
  DBUG_PRINT("info", ("Created index %s", name));
  DBUG_RETURN(0);  
}

/*
 Prepare for an on-line alter table
*/ 
void ha_ndbcluster::prepare_for_alter()
{
  /* ndb_share reference schema */
  ndbcluster_get_share(m_share); // Increase ref_count
  DBUG_PRINT("NDB_SHARE", ("%s binlog schema  use_count: %u",
                           m_share->key, m_share->use_count));
  set_ndb_share_state(m_share, NSS_ALTERED);
}

/*
  Add an index on-line to a table
*/
int ha_ndbcluster::add_index(TABLE *table_arg, 
                             KEY *key_info, uint num_of_keys)
{
  return add_index_impl(current_thd, table_arg, key_info, num_of_keys);
}

int ha_ndbcluster::add_index_impl(THD *thd, TABLE *table_arg, 
                                  KEY *key_info, uint num_of_keys)
{
  int error= 0;
  uint idx;
  DBUG_ENTER("ha_ndbcluster::add_index");
  DBUG_PRINT("enter", ("table %s", table_arg->s->table_name.str));
  DBUG_ASSERT(m_share->state == NSS_ALTERED);

  for (idx= 0; idx < num_of_keys; idx++)
  {
    KEY *key= key_info + idx;
    KEY_PART_INFO *key_part= key->key_part;
    KEY_PART_INFO *end= key_part + key->key_parts;
    NDB_INDEX_TYPE idx_type= get_index_type_from_key(idx, key_info, false);
    DBUG_PRINT("info", ("Adding index: '%s'", key_info[idx].name));
    // Add fields to key_part struct
    for (; key_part != end; key_part++)
      key_part->field= table->field[key_part->fieldnr];
    // Check index type
    // Create index in ndb
    if((error= create_index(thd, key_info[idx].name, key, idx_type, idx)))
      break;
  }
  DBUG_RETURN(error);  
}

/*
  Mark one or several indexes for deletion. and
  renumber the remaining indexes
*/
int ha_ndbcluster::prepare_drop_index(TABLE *table_arg, 
                                      uint *key_num, uint num_of_keys)
{
  DBUG_ENTER("ha_ndbcluster::prepare_drop_index");
  DBUG_ASSERT(m_share->state == NSS_ALTERED);
  // Mark indexes for deletion
  uint idx;
  for (idx= 0; idx < num_of_keys; idx++)
  {
    DBUG_PRINT("info", ("ha_ndbcluster::prepare_drop_index %u", *key_num));
    m_index[*key_num++].status= TO_BE_DROPPED;
  }
  // Renumber indexes
  THD *thd= current_thd;
  Thd_ndb *thd_ndb= get_thd_ndb(thd);
  Ndb *ndb= thd_ndb->ndb;
  renumber_indexes(ndb, table_arg);
  DBUG_RETURN(0);
}
 
/*
  Really drop all indexes marked for deletion
*/
int ha_ndbcluster::final_drop_index(TABLE *table_arg)
{
  int error;
  DBUG_ENTER("ha_ndbcluster::final_drop_index");
  DBUG_PRINT("info", ("ha_ndbcluster::final_drop_index"));
  // Really drop indexes
  THD *thd= current_thd;
  Thd_ndb *thd_ndb= get_thd_ndb(thd);
  Ndb *ndb= thd_ndb->ndb;
  error= drop_indexes(ndb, table_arg);
  DBUG_RETURN(error);
}

/*
  Find the base name in the format "<database>/<table>"
*/
static const char *get_base_name(const char *ptr)
{
  ptr+= strlen(ptr);
  while (*(--ptr) != '/');
  while (*(--ptr) != '/');
  return ptr+1;
}

/**
  Rename a table in NDB Cluster.
*/

int ha_ndbcluster::rename_table(const char *from, const char *to)
{
  THD *thd= current_thd;
  NDBDICT *dict;
  char old_dbname[FN_HEADLEN];
  char new_dbname[FN_HEADLEN];
  char new_tabname[FN_HEADLEN];
  const NDBTAB *orig_tab;
  int result;
  bool recreate_indexes= FALSE;
  NDBDICT::List index_list;

  DBUG_ENTER("ha_ndbcluster::rename_table");
  DBUG_PRINT("info", ("Renaming %s to %s", from, to));

  if (thd == injector_thd)
  {
    /*
      Table was renamed remotely is already
      renamed inside ndb.
      Just rename .ndb file.
     */
    DBUG_RETURN(handler::rename_table(from, to));
  }

  set_dbname(from, old_dbname);
  set_dbname(to, new_dbname);
  set_tabname(from);
  set_tabname(to, new_tabname);

  if (check_ndb_connection(thd))
    DBUG_RETURN(my_errno= HA_ERR_NO_CONNECTION);

  if (!ndbcluster_has_global_schema_lock(get_thd_ndb(thd)))
    DBUG_RETURN(ndbcluster_no_global_schema_lock_abort
                (thd, "ha_ndbcluster::rename_table"));

  Ndb *ndb= get_ndb(thd);
  ndb->setDatabaseName(old_dbname);
  dict= ndb->getDictionary();
  Ndb_table_guard ndbtab_g(dict, m_tabname);
  if (!(orig_tab= ndbtab_g.get_table()))
    ERR_RETURN(dict->getNdbError());

  if (my_strcasecmp(system_charset_info, new_dbname, old_dbname))
  {
    dict->listIndexes(index_list, *orig_tab);    
    recreate_indexes= TRUE;
  }
  // Change current database to that of target table
  set_dbname(to);
  if (ndb->setDatabaseName(m_dbname))
  {
    ERR_RETURN(ndb->getNdbError());
  }

  int ndb_table_id= orig_tab->getObjectId();
  int ndb_table_version= orig_tab->getObjectVersion();
  /* ndb_share reference temporary */
  NDB_SHARE *share= get_share(from, 0, FALSE);
  int is_old_table_tmpfile= IS_TMP_PREFIX(m_tabname);
  int is_new_table_tmpfile= IS_TMP_PREFIX(new_tabname);
  if (!is_new_table_tmpfile && !is_old_table_tmpfile)
  {
    /*
      this is a "real" rename table, i.e. not tied to an offline alter table
      - send new name == "to" in query field
    */
    ndbcluster_log_schema_op(thd, to, strlen(to),
                             old_dbname, m_tabname,
                             ndb_table_id, ndb_table_version,
                             SOT_RENAME_TABLE_PREPARE,
                             m_dbname, new_tabname, 1);
  }
  if (share)
  {
    DBUG_PRINT("NDB_SHARE", ("%s temporary  use_count: %u",
                             share->key, share->use_count));
    ndbcluster_prepare_rename_share(share, to);
    IF_DBUG(int r=) ndbcluster_rename_share(thd, share);
    DBUG_ASSERT(r == 0);
  }

  NdbDictionary::Table new_tab= *orig_tab;
  new_tab.setName(new_tabname);
  if (dict->alterTableGlobal(*orig_tab, new_tab) != 0)
  {
    NdbError ndb_error= dict->getNdbError();
    if (share)
    {
      IF_DBUG(int ret=) ndbcluster_undo_rename_share(thd, share);
      DBUG_ASSERT(ret == 0);
      /* ndb_share reference temporary free */
      DBUG_PRINT("NDB_SHARE", ("%s temporary free  use_count: %u",
                               share->key, share->use_count));
      free_share(&share);
    }
    ERR_RETURN(ndb_error);
  }

  // Rename .ndb file
  if ((result= handler::rename_table(from, to)))
  {
    // ToDo in 4.1 should rollback alter table...
    if (share)
    {
      /* ndb_share reference temporary free */
      DBUG_PRINT("NDB_SHARE", ("%s temporary  use_count: %u",
                               share->key, share->use_count));
      free_share(&share);
    }
    DBUG_RETURN(result);
  }

  /* handle old table */
  if (!is_old_table_tmpfile)
  {
    const char *ptr= get_base_name(from);
    ndbcluster_drop_event(thd, ndb, share, "rename table", ptr);
  }

  if (!result && !is_new_table_tmpfile)
  {
    Ndb_table_guard ndbtab_g2(dict, new_tabname);
    const NDBTAB *ndbtab= ndbtab_g2.get_table();
#ifdef HAVE_NDB_BINLOG
    if (share)
      ndbcluster_read_binlog_replication(thd, ndb, share, ndbtab,
                                         ::server_id, NULL, TRUE);
#endif
    /* always create an event for the table */
    String event_name(INJECTOR_EVENT_LEN);
    const char *ptr= get_base_name(to);
    ndb_rep_event_name(&event_name, ptr, 0, get_binlog_full(share));

    if (!ndbcluster_create_event(thd, ndb, ndbtab, event_name.c_ptr(), share,
                                 share && ndb_binlog_running ? 2 : 1/* push warning */))
    {
      if (ndb_extra_logging)
        sql_print_information("NDB Binlog: RENAME Event: %s",
                              event_name.c_ptr());
      if (share && (share->op == 0) &&
          ndbcluster_create_event_ops(thd, share, ndbtab, event_name.c_ptr()))
      {
        sql_print_error("NDB Binlog: FAILED create event operations "
                        "during RENAME. Event %s", event_name.c_ptr());
        /* a warning has been issued to the client */
      }
    }
    /*
      warning has been issued if ndbcluster_create_event failed
      and (share && ndb_binlog_running)
    */
    if (!is_old_table_tmpfile)
    {
      /* "real" rename table */
      ndbcluster_log_schema_op(thd, thd->query, thd->query_length,
                               old_dbname, m_tabname,
                               ndb_table_id, ndb_table_version,
                               SOT_RENAME_TABLE,
                               m_dbname, new_tabname, 1);
    }
    else
    {
      /* final phase of offline alter table */
      ndbcluster_log_schema_op(thd, thd->query, thd->query_length,
                               m_dbname, new_tabname,
                               ndb_table_id, ndb_table_version,
                               SOT_ALTER_TABLE_COMMIT,
                               0, 0, 1);

    }
  }

  // If we are moving tables between databases, we need to recreate
  // indexes
  if (recreate_indexes)
  {
    for (unsigned i = 0; i < index_list.count; i++) 
    {
        NDBDICT::List::Element& index_el = index_list.elements[i];
	// Recreate any indexes not stored in the system database
	if (my_strcasecmp(system_charset_info, 
			  index_el.database, NDB_SYSTEM_DATABASE))
	{
	  set_dbname(from);
	  ndb->setDatabaseName(m_dbname);
	  const NDBINDEX * index= dict->getIndexGlobal(index_el.name,  new_tab);
	  DBUG_PRINT("info", ("Creating index %s/%s",
			      index_el.database, index->getName()));
	  dict->createIndex(*index, new_tab);
	  DBUG_PRINT("info", ("Dropping index %s/%s",
			      index_el.database, index->getName()));
	  set_dbname(from);
	  ndb->setDatabaseName(m_dbname);
	  dict->dropIndexGlobal(*index);
	}
    }
  }
  if (share)
  {
    /* ndb_share reference temporary free */
    DBUG_PRINT("NDB_SHARE", ("%s temporary free  use_count: %u",
                             share->key, share->use_count));
    free_share(&share);
  }

  DBUG_RETURN(result);
}


/**
  Delete table from NDB Cluster.
*/

/* static version which does not need a handler */

int
ha_ndbcluster::delete_table(THD *thd, ha_ndbcluster *h, Ndb *ndb,
                            const char *path,
                            const char *db,
                            const char *table_name)
{
  DBUG_ENTER("ha_ndbcluster::ndbcluster_delete_table");
  NDBDICT *dict= ndb->getDictionary();
  int ndb_table_id= 0;
  int ndb_table_version= 0;
  /*
    Don't allow drop table unless
    schema distribution table is setup
  */
  if (!ndb_schema_share)
  {
    DBUG_PRINT("info", ("Schema distribution table not setup"));
    DBUG_ASSERT(ndb_schema_share);
    DBUG_RETURN(HA_ERR_NO_CONNECTION);
  }
  /* ndb_share reference temporary */
  NDB_SHARE *share= get_share(path, 0, FALSE);
  if (share)
  {
    DBUG_PRINT("NDB_SHARE", ("%s temporary  use_count: %u",
                             share->key, share->use_count));
  }

  /* Drop the table from NDB */
  
  int res= 0;
  if (h && h->m_table)
  {
retry_temporary_error1:
    if (dict->dropTableGlobal(*h->m_table) == 0)
    {
      ndb_table_id= h->m_table->getObjectId();
      ndb_table_version= h->m_table->getObjectVersion();
      DBUG_PRINT("info", ("success 1"));
    }
    else
    {
      switch (dict->getNdbError().status)
      {
        case NdbError::TemporaryError:
          if (!thd->killed) 
            goto retry_temporary_error1; // retry indefinitly
          break;
        default:
          break;
      }
      set_ndb_err(thd, dict->getNdbError());
      res= ndb_to_mysql_error(&dict->getNdbError());
      DBUG_PRINT("info", ("error(1) %u", res));
    }
    h->release_metadata(thd, ndb);
  }
  else
  {
    ndb->setDatabaseName(db);
    while (1)
    {
      Ndb_table_guard ndbtab_g(dict, table_name);
      if (ndbtab_g.get_table())
      {
    retry_temporary_error2:
        if (dict->dropTableGlobal(*ndbtab_g.get_table()) == 0)
        {
          ndb_table_id= ndbtab_g.get_table()->getObjectId();
          ndb_table_version= ndbtab_g.get_table()->getObjectVersion();
          DBUG_PRINT("info", ("success 2"));
          break;
        }
        else
        {
          switch (dict->getNdbError().status)
          {
            case NdbError::TemporaryError:
              if (!thd->killed) 
                goto retry_temporary_error2; // retry indefinitly
              break;
            default:
              if (dict->getNdbError().code == NDB_INVALID_SCHEMA_OBJECT)
              {
                ndbtab_g.invalidate();
                continue;
              }
              break;
          }
        }
      }
      set_ndb_err(thd, dict->getNdbError());
      res= ndb_to_mysql_error(&dict->getNdbError());
      DBUG_PRINT("info", ("error(2) %u", res));
      break;
    }
  }

  if (res)
  {
    /* the drop table failed for some reason, drop the share anyways */
    if (share)
    {
      pthread_mutex_lock(&ndbcluster_mutex);
      if (share->state != NSS_DROPPED)
      {
        /*
          The share kept by the server has not been freed, free it
        */
        share->state= NSS_DROPPED;
        /* ndb_share reference create free */
        DBUG_PRINT("NDB_SHARE", ("%s create free  use_count: %u",
                                 share->key, share->use_count));
        free_share(&share, TRUE);
      }
      /* ndb_share reference temporary free */
      DBUG_PRINT("NDB_SHARE", ("%s temporary free  use_count: %u",
                               share->key, share->use_count));
      free_share(&share, TRUE);
      pthread_mutex_unlock(&ndbcluster_mutex);
    }
    DBUG_RETURN(res);
  }

  /* stop the logging of the dropped table, and cleanup */

  /*
    drop table is successful even if table does not exist in ndb
    and in case table was actually not dropped, there is no need
    to force a gcp, and setting the event_name to null will indicate
    that there is no event to be dropped
  */
  int table_dropped= dict->getNdbError().code != 709;

  {
    const char *ptr= get_base_name(path);
    ndbcluster_handle_drop_table(thd, ndb, share, "delete table",
                                 table_dropped ? ptr : 0);
  }

  if (!IS_TMP_PREFIX(table_name) && share &&
      thd->lex->sql_command != SQLCOM_TRUNCATE)
  {
    ndbcluster_log_schema_op(thd,
                             thd->query, thd->query_length,
                             share->db, share->table_name,
                             ndb_table_id, ndb_table_version,
                             SOT_DROP_TABLE, 0, 0, 1);
  }

  if (share)
  {
    pthread_mutex_lock(&ndbcluster_mutex);
    if (share->state != NSS_DROPPED)
    {
      /*
        The share kept by the server has not been freed, free it
      */
      share->state= NSS_DROPPED;
      /* ndb_share reference create free */
      DBUG_PRINT("NDB_SHARE", ("%s create free  use_count: %u",
                               share->key, share->use_count));
      free_share(&share, TRUE);
    }
    /* ndb_share reference temporary free */
    DBUG_PRINT("NDB_SHARE", ("%s temporary free  use_count: %u",
                             share->key, share->use_count));
    free_share(&share, TRUE);
    pthread_mutex_unlock(&ndbcluster_mutex);
  }
  DBUG_RETURN(0);
}

int ha_ndbcluster::delete_table(const char *name)
{
  THD *thd= current_thd;
  Ndb *ndb;
  int error= 0;
  DBUG_ENTER("ha_ndbcluster::delete_table");
  DBUG_PRINT("enter", ("name: %s", name));

  if (thd == injector_thd)
  {
    /*
      Table was dropped remotely is already
      dropped inside ndb.
      Just drop local files.
     */
    DBUG_RETURN(handler::delete_table(name));
  }

  set_dbname(name);
  set_tabname(name);

  /*
    Don't allow drop table unless
    schema distribution table is setup
  */
  if (!ndb_schema_share)
  {
    DBUG_PRINT("info", ("Schema distribution table not setup"));
    error= HA_ERR_NO_CONNECTION;
    goto err;
  }

  if (check_ndb_connection(thd))
  {
    error= HA_ERR_NO_CONNECTION;
    goto err;
  }

  ndb= get_ndb(thd);

  if (!ndbcluster_has_global_schema_lock(get_thd_ndb(thd)))
    DBUG_RETURN(ndbcluster_no_global_schema_lock_abort
                (thd, "ha_ndbcluster::delete_table"));

  /*
    Drop table in ndb.
    If it was already gone it might have been dropped
    remotely, give a warning and then drop .ndb file.
   */
  if (!(error= delete_table(thd, this, ndb, name,
                            m_dbname, m_tabname)) ||
      error == HA_ERR_NO_SUCH_TABLE)
  {
    /* Call ancestor function to delete .ndb file */
    int error1= handler::delete_table(name);
    if (!error)
      error= error1;
  }

err:
  DBUG_RETURN(error);
}


void ha_ndbcluster::get_auto_increment(ulonglong offset, ulonglong increment,
                                       ulonglong nb_desired_values,
                                       ulonglong *first_value,
                                       ulonglong *nb_reserved_values)
{
  uint cache_size;
  Uint64 auto_value;
  THD *thd= current_thd;
  DBUG_ENTER("get_auto_increment");
  DBUG_PRINT("enter", ("m_tabname: %s", m_tabname));
  Ndb *ndb= get_ndb(table->in_use);
   
  if (m_rows_inserted > m_rows_to_insert)
  {
    /* We guessed too low */
    m_rows_to_insert+= m_autoincrement_prefetch;
  }
  uint remaining= m_rows_to_insert - m_rows_inserted;
  uint min_prefetch= 
    (remaining < thd->variables.ndb_autoincrement_prefetch_sz) ?
    thd->variables.ndb_autoincrement_prefetch_sz
    : remaining;
  cache_size= ((remaining < m_autoincrement_prefetch) ?
	       min_prefetch
	       : remaining);
  uint retries= NDB_AUTO_INCREMENT_RETRIES;
  int retry_sleep= 30; /* 30 milliseconds, transaction */
  for (;;)
  {
    Ndb_tuple_id_range_guard g(m_share);
    if (m_skip_auto_increment &&
        ndb->readAutoIncrementValue(m_table, g.range, auto_value) ||
        ndb->getAutoIncrementValue(m_table, g.range, auto_value, cache_size, increment, offset))
    {
      if (--retries && !thd->killed &&
          ndb->getNdbError().status == NdbError::TemporaryError)
      {
        do_retry_sleep(retry_sleep);
        continue;
      }
      const NdbError err= ndb->getNdbError();
      sql_print_error("Error %lu in ::get_auto_increment(): %s",
                      (ulong) err.code, err.message);
      *first_value= ~(ulonglong) 0;
      DBUG_VOID_RETURN;
    }
    break;
  }
  *first_value= (longlong)auto_value;
  /* From the point of view of MySQL, NDB reserves one row at a time */
  *nb_reserved_values= 1;
  DBUG_VOID_RETURN;
}


/**
  Constructor for the NDB Cluster table handler .
*/

/*
  Normal flags for binlogging is that ndb has HA_HAS_OWN_BINLOGGING
  and preferes HA_BINLOG_ROW_CAPABLE
  Other flags are set under certain circumstaces in table_flags()
*/
#define HA_NDBCLUSTER_TABLE_FLAGS \
                HA_REC_NOT_IN_SEQ | \
                HA_NULL_IN_KEY | \
                HA_AUTO_PART_KEY | \
                HA_NO_PREFIX_CHAR_KEYS | \
                HA_NEED_READ_RANGE_BUFFER | \
                HA_CAN_GEOMETRY | \
                HA_CAN_BIT_FIELD | \
                HA_PRIMARY_KEY_REQUIRED_FOR_POSITION | \
                HA_PRIMARY_KEY_REQUIRED_FOR_DELETE | \
                HA_PARTIAL_COLUMN_READ | \
                HA_HAS_OWN_BINLOGGING | \
                HA_BINLOG_ROW_CAPABLE | \
                HA_HAS_RECORDS | \
                HA_ONLINE_ALTER


ha_ndbcluster::ha_ndbcluster(handlerton *hton, TABLE_SHARE *table_arg):
  handler(hton, table_arg),
  m_thd_ndb(NULL),
  m_active_cursor(NULL),
  m_table(NULL),
  m_ndb_record(0),
  m_ndb_hidden_key_record(0),
  m_table_info(NULL),
  m_table_flags(HA_NDBCLUSTER_TABLE_FLAGS),
  m_share(0),
  m_key_fields(NULL),
  m_part_info(NULL),
  m_user_defined_partitioning(FALSE),
  m_use_partition_pruning(FALSE),
  m_sorted(FALSE),
  m_use_write(FALSE),
  m_ignore_dup_key(FALSE),
  m_has_unique_index(FALSE),
  m_ignore_no_key(FALSE),
  m_read_before_write_removal_possible(FALSE),
  m_read_before_write_removal_used(FALSE),
  m_rows_updated(0),
  m_rows_deleted(0),
  m_rows_to_insert((ha_rows) 1),
  m_rows_inserted((ha_rows) 0),
  m_rows_changed((ha_rows) 0),
  m_delete_cannot_batch(FALSE),
  m_update_cannot_batch(FALSE),
  m_skip_auto_increment(TRUE),
  m_blobs_pending(0),
  m_blobs_buffer(0),
  m_blobs_buffer_size(0),
  m_dupkey((uint) -1),
  m_autoincrement_prefetch((ha_rows) NDB_DEFAULT_AUTO_PREFETCH),
  m_cond(NULL),
  m_multi_cursor(NULL)
{
  int i;
 
  DBUG_ENTER("ha_ndbcluster");

  m_tabname[0]= '\0';
  m_dbname[0]= '\0';

  stats.records= ~(ha_rows)0; // uninitialized
  stats.block_size= 1024;

  for (i= 0; i < MAX_KEY; i++)
    ndb_init_index(m_index[i]);

  DBUG_VOID_RETURN;
}


int ha_ndbcluster::ha_initialise()
{
  DBUG_ENTER("ha_ndbcluster::ha_initialise");
  if (check_ndb_in_thd(current_thd))
  {
    DBUG_RETURN(FALSE);
  }
  DBUG_RETURN(TRUE);
}

/**
  Destructor for NDB Cluster table handler.
*/

ha_ndbcluster::~ha_ndbcluster() 
{
  THD *thd= current_thd;
  Ndb *ndb= thd ? check_ndb_in_thd(thd) : g_ndb;
  DBUG_ENTER("~ha_ndbcluster");

  if (m_share)
  {
    /* ndb_share reference handler free */
    DBUG_PRINT("NDB_SHARE", ("%s handler free  use_count: %u",
                             m_share->key, m_share->use_count));
    free_share(&m_share);
  }
  release_metadata(thd, ndb);
  my_free(m_blobs_buffer, MYF(MY_ALLOW_ZERO_PTR));
  m_blobs_buffer= 0;

  // Check for open cursor/transaction
  DBUG_ASSERT(m_active_cursor == NULL);
  DBUG_ASSERT(m_thd_ndb == NULL);

  // Discard any generated condition
  DBUG_PRINT("info", ("Deleting generated condition"));
  if (m_cond)
  {
    delete m_cond;
    m_cond= NULL;
  }

  DBUG_VOID_RETURN;
}



void
ha_ndbcluster::column_bitmaps_signal(uint sig_type)
{
  THD *thd= table->in_use;
  bool write_query= (thd->lex->sql_command == SQLCOM_UPDATE ||
                     thd->lex->sql_command == SQLCOM_DELETE);
  DBUG_ENTER("column_bitmaps_signal");
  DBUG_PRINT("enter", ("read_set: 0x%lx  write_set: 0x%lx",
             (long) table->read_set->bitmap[0],
             (long) table->write_set->bitmap[0]));
  if (sig_type & HA_COMPLETE_TABLE_READ_BITMAP)
    bitmap_copy(&m_save_read_set, table->read_set);
  if (!write_query || (sig_type & HA_COMPLETE_TABLE_READ_BITMAP))
  {
    /*
      We need to make sure we always read all of the primary key.
      Otherwise we cannot support position() and rnd_pos().
  
      Alternatively, we could just set a flag, and in the reader methods set
      the extra bits as required if the flag is set, followed by clearing the
      flag.  This to save doing the work of setting bits twice or more.
      On the other hand this is quite fast in itself.
    */
    bitmap_union(table->read_set, m_pk_bitmap_p);
  }
  DBUG_VOID_RETURN;
}

/**
  Open a table for further use
  - fetch metadata for this table from NDB
  - check that table exists

  @retval
    0    ok
  @retval
    < 0  Table has changed
*/

int ha_ndbcluster::open(const char *name, int mode, uint test_if_locked)
{
  THD *thd= current_thd;
  int res;
  KEY *key;
  KEY_PART_INFO *key_part_info;
  uint key_parts, i, j;
  DBUG_ENTER("ha_ndbcluster::open");
  DBUG_PRINT("enter", ("name: %s  mode: %d  test_if_locked: %d",
                       name, mode, test_if_locked));
  
  /*
    Setup ref_length to make room for the whole 
    primary key to be written in the ref variable
  */
  
  if (bitmap_init(&m_save_read_set, NULL, table_share->fields, FALSE))
  {
    DBUG_RETURN(1);
  }
  if (table_share->primary_key != MAX_KEY) 
  {
    key= table->key_info+table_share->primary_key;
    ref_length= key->key_length;
  }
  else // (table_share->primary_key == MAX_KEY) 
  {
    if (m_user_defined_partitioning)
    {
      ref_length+= sizeof(m_part_id);
    }
  }

  DBUG_PRINT("info", ("ref_length: %d", ref_length));
  {
    char* bitmap_array;
    uint extra_hidden_keys= table_share->primary_key != MAX_KEY ? 0 : 1;
    uint n_keys= table_share->keys + extra_hidden_keys;
    uint ptr_size= sizeof(MY_BITMAP*) * (n_keys + 1 /* null termination */);
    uint map_size= sizeof(MY_BITMAP) * n_keys;
    m_key_fields= (MY_BITMAP**)my_malloc(ptr_size + map_size,
                                         MYF(MY_WME + MY_ZEROFILL));
    if (!m_key_fields)
    {
      local_close(thd, FALSE);
      DBUG_RETURN(1);
    } 
    bitmap_array= ((char*)m_key_fields) + ptr_size;
    for (i= 0; i < n_keys; i++)
    {
      my_bitmap_map *bitbuf= NULL;
      bool is_hidden_key= (i == table_share->keys);
      m_key_fields[i]= (MY_BITMAP*)bitmap_array;
      if (is_hidden_key || (i == table_share->primary_key))
      {
        m_pk_bitmap_p= m_key_fields[i];
        bitbuf= m_pk_bitmap_buf;
      }
      if (bitmap_init(m_key_fields[i], bitbuf,
                      table_share->fields, FALSE))
      {
        m_key_fields[i]= NULL;
        local_close(thd, FALSE);
        DBUG_RETURN(1);
      }
      if (!is_hidden_key)
      {
        key= table->key_info + i;
        key_part_info= key->key_part;
        key_parts= key->key_parts;
        for (j= 0; j < key_parts; j++, key_part_info++)
          bitmap_set_bit(m_key_fields[i], key_part_info->fieldnr-1);
      }
      else
      {
        uint field_no= table_share->fields;
        ((uchar *)m_pk_bitmap_buf)[field_no>>3]|= (1 << (field_no & 7));
      }
      bitmap_array+= sizeof(MY_BITMAP);
    }
    m_key_fields[i]= NULL;
  }

  // Init table lock structure 
  /* ndb_share reference handler */
  if (!(m_share=get_share(name, table)))
  {
    local_close(thd, FALSE);
    DBUG_RETURN(1);
  }
  DBUG_PRINT("NDB_SHARE", ("%s handler  use_count: %u",
                           m_share->key, m_share->use_count));
  thr_lock_data_init(&m_share->lock,&m_lock,(void*) 0);
  
  set_dbname(name);
  set_tabname(name);
  
  if ((res= check_ndb_connection(thd)) ||
      (res= get_metadata(thd, name)))
  {
    local_close(thd, FALSE);
    DBUG_RETURN(res);
  }
  if ((res= update_stats(thd, 1, true)) ||
      (res= info(HA_STATUS_CONST)))
  {
    local_close(thd, TRUE);
    DBUG_RETURN(res);
  }
  if (!ndb_binlog_tables_inited ||
      (ndb_binlog_running && !ndb_binlog_is_ready))
  {
    table->db_stat|= HA_READ_ONLY;
    sql_print_information("table '%s' opened read only", name);
  }
  DBUG_RETURN(0);
}

/*
 * Support for OPTIMIZE TABLE
 * reclaims unused space of deleted rows
 * and updates index statistics
 */
int ha_ndbcluster::optimize(THD* thd, HA_CHECK_OPT* check_opt)
{
  ulong error, stats_error= 0;
  uint delay= (uint) thd->variables.ndb_optimization_delay;

  error= ndb_optimize_table(thd, delay);
  stats_error= update_stats(thd, 1);
  return (error) ? error : stats_error;
}

int ha_ndbcluster::ndb_optimize_table(THD* thd, uint delay)
{
  Thd_ndb *thd_ndb= get_thd_ndb(thd);
  Ndb *ndb= thd_ndb->ndb;
  NDBDICT *dict= ndb->getDictionary();
  int result=0, error= 0;
  uint i;
  NdbDictionary::OptimizeTableHandle th;
  NdbDictionary::OptimizeIndexHandle ih;

  DBUG_ENTER("ndb_optimize_table");
  if ((error= dict->optimizeTable(*m_table, th)))
  {
    DBUG_PRINT("info",
               ("Optimze table %s returned %d", m_tabname, error));
    ERR_RETURN(ndb->getNdbError());
  }
  while((result= th.next()) == 1)
  {
    if (thd->killed)
      DBUG_RETURN(-1);
    my_sleep(1000*delay);
  }
  if (result == -1 || th.close() == -1)
  {
    DBUG_PRINT("info",
               ("Optimize table %s did not complete", m_tabname));
    ERR_RETURN(ndb->getNdbError());
  };
  for (i= 0; i < MAX_KEY; i++)
  {
    if (thd->killed)
      DBUG_RETURN(-1);
    if (m_index[i].status == ACTIVE)
    {
      const NdbDictionary::Index *index= m_index[i].index;
      const NdbDictionary::Index *unique_index= m_index[i].unique_index;
      
      if (index)
      {
        if ((error= dict->optimizeIndex(*index, ih)))
        {
          DBUG_PRINT("info",
                     ("Optimze index %s returned %d", 
                      index->getName(), error));
          ERR_RETURN(ndb->getNdbError());
          
        }
        while((result= ih.next()) == 1)
        {
          if (thd->killed)
            DBUG_RETURN(-1);
          my_sleep(1000*delay);        
        }
        if (result == -1 || ih.close() == -1)
        {
          DBUG_PRINT("info",
                     ("Optimize index %s did not complete", index->getName()));
          ERR_RETURN(ndb->getNdbError());
        }          
      }
      if (unique_index)
      {
        if ((error= dict->optimizeIndex(*unique_index, ih)))
        {
          DBUG_PRINT("info",
                     ("Optimze unique index %s returned %d", 
                      unique_index->getName(), error));
          ERR_RETURN(ndb->getNdbError());
        } 
        while((result= ih.next()) == 1)
        {
          if (thd->killed)
            DBUG_RETURN(-1);
          my_sleep(1000*delay);
        }
        if (result == -1 || ih.close() == -1)
        {
          DBUG_PRINT("info",
                     ("Optimize index %s did not complete", index->getName()));
          ERR_RETURN(ndb->getNdbError());
        }
      }
    }
  }
  DBUG_RETURN(0);
}

int ha_ndbcluster::analyze(THD* thd, HA_CHECK_OPT* check_opt)
{
  return update_stats(thd, 1);
}

/*
  Set partition info

  SYNOPSIS
    set_part_info()
    part_info

  RETURN VALUE
    NONE

  DESCRIPTION
    Set up partition info when handler object created
*/

void ha_ndbcluster::set_part_info(partition_info *part_info, bool early)
{
  DBUG_ENTER("ha_ndbcluster::set_part_info");
  m_part_info= part_info;
  if (!early)
  {
    m_use_partition_pruning= TRUE;
    if (!(m_part_info->part_type == HASH_PARTITION &&
          m_part_info->list_of_part_fields &&
          !m_part_info->is_sub_partitioned()))
    {
      /*
        PARTITION BY HASH, RANGE and LIST plus all subpartitioning variants
        all use MySQL defined partitioning. PARTITION BY KEY uses NDB native
        partitioning scheme.
      */
      m_user_defined_partitioning= TRUE;
    }
    if (m_part_info->part_type == HASH_PARTITION &&
        m_part_info->list_of_part_fields &&
        m_part_info->no_full_part_fields == 0)
    {
      /*
        CREATE TABLE t (....) ENGINE NDB PARTITON BY KEY();
        where no primary key is defined uses a hidden key as partition field
        and this makes it impossible to use any partition pruning. Partition
        pruning requires partitioning based on real fields, also the lack of
        a primary key means that all accesses to tables are based on either
        full table scans or index scans and they can never be pruned those
        scans given that the hidden key is unknown. In write_row, update_row,
        and delete_row the normal hidden key handling will fix things.
      */
      m_use_partition_pruning= FALSE;
    }
    DBUG_PRINT("info", ("m_use_partition_pruning = %d",
                         m_use_partition_pruning));
  }
  DBUG_VOID_RETURN;
}

/**
  Close the table
  - release resources setup by open()
 */

void ha_ndbcluster::local_close(THD *thd, bool release_metadata_flag)
{
  Ndb *ndb;
  DBUG_ENTER("ha_ndbcluster::local_close");
  if (m_key_fields)
  {
    MY_BITMAP **inx_bitmap;
    for (inx_bitmap= m_key_fields;
         (inx_bitmap != NULL) && ((*inx_bitmap) != NULL);
         inx_bitmap++)
      if ((*inx_bitmap)->bitmap != m_pk_bitmap_buf)
        bitmap_free(*inx_bitmap);
    my_free((char*)m_key_fields, MYF(0));
    m_key_fields= NULL;
  }
  bitmap_free(&m_save_read_set);
  if (m_share)
  {
    /* ndb_share reference handler free */
    DBUG_PRINT("NDB_SHARE", ("%s handler free  use_count: %u",
                             m_share->key, m_share->use_count));
    free_share(&m_share);
  }
  m_share= 0;
  if (release_metadata_flag)
  {
    ndb= thd ? check_ndb_in_thd(thd) : g_ndb;
    release_metadata(thd, ndb);
  }
  DBUG_VOID_RETURN;
}

int ha_ndbcluster::close(void)
{
  DBUG_ENTER("close");
  THD *thd= table->in_use;
  local_close(thd, TRUE);
  DBUG_RETURN(0);
}


/**
  @todo
  - Alt.1 If init fails because to many allocated Ndb 
  wait on condition for a Ndb object to be released.
  - Alt.2 Seize/release from pool, wait until next release 
*/
Thd_ndb* ha_ndbcluster::seize_thd_ndb()
{
  Thd_ndb *thd_ndb;
  DBUG_ENTER("seize_thd_ndb");

  thd_ndb= new Thd_ndb();
  if (thd_ndb == NULL)
  {
    my_errno= HA_ERR_OUT_OF_MEM;
    return NULL;
  }
  if (thd_ndb->ndb->init(max_transactions) != 0)
  {
    ERR_PRINT(thd_ndb->ndb->getNdbError());
    /*
      TODO 
      Alt.1 If init fails because to many allocated Ndb 
      wait on condition for a Ndb object to be released.
      Alt.2 Seize/release from pool, wait until next release 
    */
    delete thd_ndb;
    thd_ndb= NULL;
  }
  DBUG_RETURN(thd_ndb);
}


void ha_ndbcluster::release_thd_ndb(Thd_ndb* thd_ndb)
{
  DBUG_ENTER("release_thd_ndb");
  delete thd_ndb;
  DBUG_VOID_RETURN;
}


/**
  If this thread already has a Thd_ndb object allocated
  in current THD, reuse it. Otherwise
  seize a Thd_ndb object, assign it to current THD and use it.
 
*/

Ndb* check_ndb_in_thd(THD* thd)
{
  Thd_ndb *thd_ndb= get_thd_ndb(thd);
  if (!thd_ndb)
  {
    if (!(thd_ndb= ha_ndbcluster::seize_thd_ndb()))
      return NULL;
    set_thd_ndb(thd, thd_ndb);
  }
  return thd_ndb->ndb;
}



int ha_ndbcluster::check_ndb_connection(THD* thd)
{
  Ndb *ndb;
  DBUG_ENTER("check_ndb_connection");
  
  if (!(ndb= check_ndb_in_thd(thd)))
    DBUG_RETURN(HA_ERR_NO_CONNECTION);
  if (ndb->setDatabaseName(m_dbname))
  {
    ERR_RETURN(ndb->getNdbError());
  }
  DBUG_RETURN(0);
}


static int ndbcluster_close_connection(handlerton *hton, THD *thd)
{
  Thd_ndb *thd_ndb= get_thd_ndb(thd);
  DBUG_ENTER("ndbcluster_close_connection");
  if (thd_ndb)
  {
    ha_ndbcluster::release_thd_ndb(thd_ndb);
    set_thd_ndb(thd, NULL); // not strictly required but does not hurt either
  }
  DBUG_RETURN(0);
}


/**
  Try to discover one table from NDB.
*/

int ndbcluster_discover(handlerton *hton, THD* thd, const char *db, 
                        const char *name,
                        uchar **frmblob, 
                        size_t *frmlen)
{
  int error= 0;
  NdbError ndb_error;
  size_t len;
  uchar* data= NULL;
  Ndb* ndb;
  char key[FN_REFLEN];
  DBUG_ENTER("ndbcluster_discover");
  DBUG_PRINT("enter", ("db: %s, name: %s", db, name)); 

  if (!(ndb= check_ndb_in_thd(thd)))
    DBUG_RETURN(HA_ERR_NO_CONNECTION);  
  if (ndb->setDatabaseName(db))
  {
    ERR_RETURN(ndb->getNdbError());
  }
  NDBDICT* dict= ndb->getDictionary();
  build_table_filename(key, sizeof(key), db, name, "", 0);
  /* ndb_share reference temporary */
  NDB_SHARE *share= get_share(key, 0, FALSE);
  if (share)
  {
    DBUG_PRINT("NDB_SHARE", ("%s temporary  use_count: %u",
                             share->key, share->use_count));
  }
  if (share && get_ndb_share_state(share) == NSS_ALTERED)
  {
    // Frm has been altered on disk, but not yet written to ndb
    if (readfrm(key, &data, &len))
    {
      DBUG_PRINT("error", ("Could not read frm"));
      error= 1;
      goto err;
    }
  }
  else
  {
    Ndb_table_guard ndbtab_g(dict, name);
    const NDBTAB *tab= ndbtab_g.get_table();
    if (!tab)
    {
      const NdbError err= dict->getNdbError();
      if (err.code == 709 || err.code == 723)
      {
        error= -1;
        DBUG_PRINT("info", ("ndb_error.code: %u", ndb_error.code));
      }
      else
      {
        error= -1;
        ndb_error= err;
        DBUG_PRINT("info", ("ndb_error.code: %u", ndb_error.code));
      }
      goto err;
    }
    DBUG_PRINT("info", ("Found table %s", tab->getName()));
    
    len= tab->getFrmLength();  
    if (len == 0 || tab->getFrmData() == NULL)
    {
      DBUG_PRINT("error", ("No frm data found."));
      error= 1;
      goto err;
    }
    
    if (unpackfrm(&data, &len, (uchar*) tab->getFrmData()))
    {
      DBUG_PRINT("error", ("Could not unpack table"));
      error= 1;
      goto err;
    }
  }

  *frmlen= len;
  *frmblob= data;
  
  if (share)
  {
    /* ndb_share reference temporary free */
    DBUG_PRINT("NDB_SHARE", ("%s temporary free  use_count: %u",
                             share->key, share->use_count));
    free_share(&share);
  }

  DBUG_RETURN(0);
err:
  my_free((char*)data, MYF(MY_ALLOW_ZERO_PTR));
  if (share)
  {
    /* ndb_share reference temporary free */
    DBUG_PRINT("NDB_SHARE", ("%s temporary free  use_count: %u",
                             share->key, share->use_count));
    free_share(&share);
  }
  /*
    ndbcluster_silent - avoid "cluster disconnected error"
  */
  if (ndb_error.code && (!ndbcluster_silent || ndb_error.code != 4009))
  {
    ERR_RETURN(ndb_error);
  }
  DBUG_RETURN(error);
}

/**
  Check if a table exists in NDB.
*/

int ndbcluster_table_exists_in_engine(handlerton *hton, THD* thd, 
                                      const char *db,
                                      const char *name)
{
  Ndb* ndb;
  DBUG_ENTER("ndbcluster_table_exists_in_engine");
  DBUG_PRINT("enter", ("db: %s  name: %s", db, name));

  if (!(ndb= check_ndb_in_thd(thd)))
    DBUG_RETURN(HA_ERR_NO_CONNECTION);
  NDBDICT* dict= ndb->getDictionary();
  NdbDictionary::Dictionary::List list;
  if (dict->listObjects(list, NdbDictionary::Object::UserTable) != 0)
  {
    /*
      ndbcluster_silent
      - avoid "cluster failure" warning if cluster is not connected
    */
    if (ndbcluster_silent && dict->getNdbError().code == 4009)
      DBUG_RETURN(HA_ERR_NO_SUCH_TABLE);
    ERR_RETURN(dict->getNdbError());
  }
  for (uint i= 0 ; i < list.count ; i++)
  {
    NdbDictionary::Dictionary::List::Element& elmt= list.elements[i];
    if (my_strcasecmp(system_charset_info, elmt.database, db))
      continue;
    if (my_strcasecmp(system_charset_info, elmt.name, name))
      continue;
    DBUG_PRINT("info", ("Found table"));
    DBUG_RETURN(HA_ERR_TABLE_EXIST);
  }
  DBUG_RETURN(HA_ERR_NO_SUCH_TABLE);
}



extern "C" uchar* tables_get_key(const char *entry, size_t *length,
                                my_bool not_used __attribute__((unused)))
{
  *length= strlen(entry);
  return (uchar*) entry;
}


/**
  Drop a database in NDB Cluster

  @note
    add a dummy void function, since stupid handlerton is returning void instead of int...
*/
int ndbcluster_drop_database_impl(THD *thd, const char *path)
{
  DBUG_ENTER("ndbcluster_drop_database");
  char dbname[FN_HEADLEN];
  Ndb* ndb;
  NdbDictionary::Dictionary::List list;
  uint i;
  char *tabname;
  List<char> drop_list;
  int ret= 0;
  ha_ndbcluster::set_dbname(path, (char *)&dbname);
  DBUG_PRINT("enter", ("db: %s", dbname));
  
  if (!(ndb= check_ndb_in_thd(thd)))
    DBUG_RETURN(-1);
  
  // List tables in NDB
  NDBDICT *dict= ndb->getDictionary();
  if (dict->listObjects(list, 
                        NdbDictionary::Object::UserTable) != 0)
    DBUG_RETURN(-1);
  for (i= 0 ; i < list.count ; i++)
  {
    NdbDictionary::Dictionary::List::Element& elmt= list.elements[i];
    DBUG_PRINT("info", ("Found %s/%s in NDB", elmt.database, elmt.name));     
    
    // Add only tables that belongs to db
    if (my_strcasecmp(system_charset_info, elmt.database, dbname))
      continue;
    DBUG_PRINT("info", ("%s must be dropped", elmt.name));     
    drop_list.push_back(thd->strdup(elmt.name));
  }
  // Drop any tables belonging to database
  char full_path[FN_REFLEN];
  char *tmp= full_path +
    build_table_filename(full_path, sizeof(full_path), dbname, "", "", 0);
  if (ndb->setDatabaseName(dbname))
  {
    ERR_RETURN(ndb->getNdbError());
  }
  List_iterator_fast<char> it(drop_list);
  while ((tabname=it++))
  {
    tablename_to_filename(tabname, tmp, FN_REFLEN - (tmp - full_path)-1);
    VOID(pthread_mutex_lock(&LOCK_open));
    if (ha_ndbcluster::delete_table(thd, 0, ndb, full_path, dbname, tabname))
    {
      const NdbError err= dict->getNdbError();
      if (err.code != 709 && err.code != 723)
      {
        set_ndb_err(thd, err);
        ret= ndb_to_mysql_error(&err);
      }
    }
    VOID(pthread_mutex_unlock(&LOCK_open));
  }
  DBUG_RETURN(ret);      
}

static void ndbcluster_drop_database(handlerton *hton, char *path)
{
  THD *thd= current_thd;
  DBUG_ENTER("ndbcluster_drop_database");
  /*
    Don't allow drop database unless
    schema distribution table is setup
  */
  if (!ndb_schema_share)
  {
    DBUG_PRINT("info", ("Schema distribution table not setup"));
    DBUG_VOID_RETURN;
  }
  ndbcluster_drop_database_impl(thd, path);
  char db[FN_REFLEN];
  ha_ndbcluster::set_dbname(path, db);
  ndbcluster_log_schema_op(thd,
                           thd->query, thd->query_length,
                           db, "", 0, 0, SOT_DROP_DB, 0, 0, 0);
  DBUG_VOID_RETURN;
}

int ndb_create_table_from_engine(THD *thd, const char *db,
                                 const char *table_name)
{
  LEX *old_lex= thd->lex, newlex;
  thd->lex= &newlex;
  newlex.current_select= NULL;
  lex_start(thd);
  int res= ha_create_table_from_engine(thd, db, table_name);
  thd->lex= old_lex;
  return res;
}

/*
  find all tables in ndb and discover those needed
*/
int ndbcluster_find_all_files(THD *thd)
{
  Ndb* ndb;
  char key[FN_REFLEN];
  NDBDICT *dict;
  int unhandled, retries= 5, skipped;
  DBUG_ENTER("ndbcluster_find_all_files");

  if (!(ndb= check_ndb_in_thd(thd)))
    DBUG_RETURN(HA_ERR_NO_CONNECTION);

  dict= ndb->getDictionary();

  LINT_INIT(unhandled);
  LINT_INIT(skipped);
  do
  {
    NdbDictionary::Dictionary::List list;
    if (dict->listObjects(list, NdbDictionary::Object::UserTable) != 0)
      ERR_RETURN(dict->getNdbError());
    unhandled= 0;
    skipped= 0;
    retries--;
    for (uint i= 0 ; i < list.count ; i++)
    {
      NDBDICT::List::Element& elmt= list.elements[i];
      if (IS_TMP_PREFIX(elmt.name) || IS_NDB_BLOB_PREFIX(elmt.name))
      {
        DBUG_PRINT("info", ("Skipping %s.%s in NDB", elmt.database, elmt.name));
        continue;
      }
      DBUG_PRINT("info", ("Found %s.%s in NDB", elmt.database, elmt.name));
      if (elmt.state != NDBOBJ::StateOnline &&
          elmt.state != NDBOBJ::StateBackup &&
          elmt.state != NDBOBJ::StateBuilding)
      {
        sql_print_information("NDB: skipping setup table %s.%s, in state %d",
                              elmt.database, elmt.name, elmt.state);
        skipped++;
        continue;
      }

      ndb->setDatabaseName(elmt.database);
      Ndb_table_guard ndbtab_g(dict, elmt.name);
      const NDBTAB *ndbtab= ndbtab_g.get_table();
      if (!ndbtab)
      {
        if (retries == 0)
          sql_print_error("NDB: failed to setup table %s.%s, error: %d, %s",
                          elmt.database, elmt.name,
                          dict->getNdbError().code,
                          dict->getNdbError().message);
        unhandled++;
        continue;
      }

      if (ndbtab->getFrmLength() == 0)
        continue;
    
      /* check if database exists */
      char *end= key +
        build_table_filename(key, sizeof(key), elmt.database, "", "", 0);
      if (my_access(key, F_OK))
      {
        /* no such database defined, skip table */
        continue;
      }
      /* finalize construction of path */
      end+= tablename_to_filename(elmt.name, end,
                                  sizeof(key)-(end-key));
      uchar *data= 0, *pack_data= 0;
      size_t length, pack_length;
      int discover= 0;
      if (readfrm(key, &data, &length) ||
          packfrm(data, length, &pack_data, &pack_length))
      {
        discover= 1;
        sql_print_information("NDB: missing frm for %s.%s, discovering...",
                              elmt.database, elmt.name);
      }
      else if (cmp_frm(ndbtab, pack_data, pack_length))
      {
        /* ndb_share reference temporary */
        NDB_SHARE *share= get_share(key, 0, FALSE);
        if (share)
        {
          DBUG_PRINT("NDB_SHARE", ("%s temporary  use_count: %u",
                                   share->key, share->use_count));
        }
        if (!share || get_ndb_share_state(share) != NSS_ALTERED)
        {
          discover= 1;
          sql_print_information("NDB: mismatch in frm for %s.%s, discovering...",
                                elmt.database, elmt.name);
        }
        if (share)
        {
          /* ndb_share reference temporary free */
          DBUG_PRINT("NDB_SHARE", ("%s temporary free  use_count: %u",
                                   share->key, share->use_count));
          free_share(&share);
        }
      }
      my_free((char*) data, MYF(MY_ALLOW_ZERO_PTR));
      my_free((char*) pack_data, MYF(MY_ALLOW_ZERO_PTR));

      pthread_mutex_lock(&LOCK_open);
      if (discover)
      {
        /* ToDo 4.1 database needs to be created if missing */
        if (ndb_create_table_from_engine(thd, elmt.database, elmt.name))
        {
          /* ToDo 4.1 handle error */
        }
      }
      else
      {
        /* set up replication for this table */
        ndbcluster_create_binlog_setup(thd, ndb, key, end-key,
                                       elmt.database, elmt.name,
                                       TRUE);
      }
      pthread_mutex_unlock(&LOCK_open);
    }
  }
  while (unhandled && retries);

  DBUG_RETURN(-(skipped + unhandled));
}

int ndbcluster_find_files(handlerton *hton, THD *thd,
                          const char *db,
                          const char *path,
                          const char *wild, bool dir, List<LEX_STRING> *files)
{
  DBUG_ENTER("ndbcluster_find_files");
  DBUG_PRINT("enter", ("db: %s", db));
  { // extra bracket to avoid gcc 2.95.3 warning
  uint i;
  Ndb* ndb;
  char name[FN_REFLEN];
  HASH ndb_tables, ok_tables;
  NDBDICT::List list;

  if (!(ndb= check_ndb_in_thd(thd)))
    DBUG_RETURN(HA_ERR_NO_CONNECTION);

  if (dir)
    DBUG_RETURN(0); // Discover of databases not yet supported

  Ndbcluster_global_schema_lock_guard ndbcluster_global_schema_lock_guard(thd);
  if (ndbcluster_global_schema_lock_guard.lock())
    DBUG_RETURN(HA_ERR_NO_CONNECTION);

  // List tables in NDB
  NDBDICT *dict= ndb->getDictionary();
  if (dict->listObjects(list, 
                        NdbDictionary::Object::UserTable) != 0)
    ERR_RETURN(dict->getNdbError());

  if (hash_init(&ndb_tables, system_charset_info,list.count,0,0,
                (hash_get_key)tables_get_key,0,0))
  {
    DBUG_PRINT("error", ("Failed to init HASH ndb_tables"));
    DBUG_RETURN(-1);
  }

  if (hash_init(&ok_tables, system_charset_info,32,0,0,
                (hash_get_key)tables_get_key,0,0))
  {
    DBUG_PRINT("error", ("Failed to init HASH ok_tables"));
    hash_free(&ndb_tables);
    DBUG_RETURN(-1);
  }  

  for (i= 0 ; i < list.count ; i++)
  {
    NDBDICT::List::Element& elmt= list.elements[i];
    if (IS_TMP_PREFIX(elmt.name) || IS_NDB_BLOB_PREFIX(elmt.name))
    {
      DBUG_PRINT("info", ("Skipping %s.%s in NDB", elmt.database, elmt.name));
      continue;
    }
    DBUG_PRINT("info", ("Found %s/%s in NDB", elmt.database, elmt.name));

    // Add only tables that belongs to db
    if (my_strcasecmp(system_charset_info, elmt.database, db))
      continue;

    // Apply wildcard to list of tables in NDB
    if (wild)
    {
      if (lower_case_table_names)
      {
        if (wild_case_compare(files_charset_info, elmt.name, wild))
          continue;
      }
      else if (wild_compare(elmt.name,wild,0))
        continue;
    }
    DBUG_PRINT("info", ("Inserting %s into ndb_tables hash", elmt.name));     
    my_hash_insert(&ndb_tables, (uchar*)thd->strdup(elmt.name));
  }

  LEX_STRING *file_name;
  List_iterator<LEX_STRING> it(*files);
  List<char> delete_list;
  char *file_name_str;
  while ((file_name=it++))
  {
    bool file_on_disk= FALSE;
    DBUG_PRINT("info", ("%s", file_name->str));
    if (hash_search(&ndb_tables, (uchar*) file_name->str, file_name->length))
    {
      build_table_filename(name, sizeof(name), db, file_name->str, reg_ext, 0);
      if (my_access(name, F_OK))
      {
        pthread_mutex_lock(&LOCK_open);
        DBUG_PRINT("info", ("Table %s listed and need discovery",
                            file_name->str));
        if (ndb_create_table_from_engine(thd, db, file_name->str))
        {
          pthread_mutex_unlock(&LOCK_open);
          push_warning_printf(thd, MYSQL_ERROR::WARN_LEVEL_WARN,
                              ER_TABLE_EXISTS_ERROR,
                              "Discover of table %s.%s failed",
                              db, file_name->str);
          continue;
        }
        pthread_mutex_unlock(&LOCK_open);
      }
      DBUG_PRINT("info", ("%s existed in NDB _and_ on disk ", file_name->str));
      file_on_disk= TRUE;
    }
    
    // Check for .ndb file with this name
    build_table_filename(name, sizeof(name), db, file_name->str, ha_ndb_ext, 0);
    DBUG_PRINT("info", ("Check access for %s", name));
    if (my_access(name, F_OK))
    {
      DBUG_PRINT("info", ("%s did not exist on disk", name));     
      // .ndb file did not exist on disk, another table type
      if (file_on_disk)
      {
	// Ignore this ndb table 
 	uchar *record= hash_search(&ndb_tables, (uchar*) file_name->str,
                                   file_name->length);
	DBUG_ASSERT(record);
	hash_delete(&ndb_tables, record);
	push_warning_printf(thd, MYSQL_ERROR::WARN_LEVEL_WARN,
			    ER_TABLE_EXISTS_ERROR,
			    "Local table %s.%s shadows ndb table",
			    db, file_name->str);
      }
      continue;
    }
    if (file_on_disk) 
    {
      // File existed in NDB and as frm file, put in ok_tables list
      my_hash_insert(&ok_tables, (uchar*) file_name->str);
      continue;
    }
    DBUG_PRINT("info", ("%s existed on disk", name));     
    // The .ndb file exists on disk, but it's not in list of tables in ndb
    // Verify that handler agrees table is gone.
    if (ndbcluster_table_exists_in_engine(hton, thd, db, file_name->str) ==
        HA_ERR_NO_SUCH_TABLE)
    {
      DBUG_PRINT("info", ("NDB says %s does not exists", file_name->str));
      it.remove();
      // Put in list of tables to remove from disk
      delete_list.push_back(thd->strdup(file_name->str));
    }
  }

  /* setup logging to binlog for all discovered tables */
  {
    char *end, *end1= name +
      build_table_filename(name, sizeof(name), db, "", "", 0);
    for (i= 0; i < ok_tables.records; i++)
    {
      file_name_str= (char*)hash_element(&ok_tables, i);
      end= end1 +
        tablename_to_filename(file_name_str, end1, sizeof(name) - (end1 - name));
      pthread_mutex_lock(&LOCK_open);
      ndbcluster_create_binlog_setup(thd, ndb, name, end-name,
                                     db, file_name_str, TRUE);
      pthread_mutex_unlock(&LOCK_open);
    }
  }

  // Check for new files to discover
  DBUG_PRINT("info", ("Checking for new files to discover"));       
  List<char> create_list;
  for (i= 0 ; i < ndb_tables.records ; i++)
  {
    file_name_str= (char*) hash_element(&ndb_tables, i);
    if (!hash_search(&ok_tables, (uchar*) file_name_str, strlen(file_name_str)))
    {
      build_table_filename(name, sizeof(name), db, file_name_str, reg_ext, 0);
      if (my_access(name, F_OK))
      {
        DBUG_PRINT("info", ("%s must be discovered", file_name_str));
        // File is in list of ndb tables and not in ok_tables
        // This table need to be created
        create_list.push_back(thd->strdup(file_name_str));
      }
    }
  }

  if (!global_read_lock)
  {
    // Delete old files
    List_iterator_fast<char> it3(delete_list);
    while ((file_name_str= it3++))
    {
      DBUG_PRINT("info", ("Remove table %s/%s", db, file_name_str));
      // Delete the table and all related files
      TABLE_LIST table_list;
      bzero((char*) &table_list,sizeof(table_list));
      table_list.db= (char*) db;
      table_list.alias= table_list.table_name= (char*)file_name_str;
      (void)mysql_rm_table_part2(thd, &table_list,
                                 FALSE,   /* if_exists */
                                 FALSE,   /* drop_temporary */ 
                                 FALSE,   /* drop_view */
                                 TRUE     /* dont_log_query*/);

      /* Clear error message that is returned when table is deleted */
      thd->clear_error();
    }
  }

  pthread_mutex_lock(&LOCK_open);
  // Create new files
  List_iterator_fast<char> it2(create_list);
  while ((file_name_str=it2++))
  {  
    DBUG_PRINT("info", ("Table %s need discovery", file_name_str));
    if (ndb_create_table_from_engine(thd, db, file_name_str) == 0)
    {
      LEX_STRING *tmp_file_name= 0;
      tmp_file_name= thd->make_lex_string(tmp_file_name, file_name_str,
                                          strlen(file_name_str), TRUE);
      files->push_back(tmp_file_name); 
    }
  }

  pthread_mutex_unlock(&LOCK_open);

  hash_free(&ok_tables);
  hash_free(&ndb_tables);

  // Delete schema file from files
  if (!strcmp(db, NDB_REP_DB))
  {
    uint count = 0;
    while (count++ < files->elements)
    {
      file_name = (LEX_STRING *)files->pop();
      if (!strcmp(file_name->str, NDB_SCHEMA_TABLE))
      {
        DBUG_PRINT("info", ("skip %s.%s table, it should be hidden to user",
                   NDB_REP_DB, NDB_SCHEMA_TABLE));
        continue;
      }
      files->push_back(file_name); 
    }
  }
  } // extra bracket to avoid gcc 2.95.3 warning
  DBUG_RETURN(0);    
}


/*
  Initialise all gloal variables before creating 
  a NDB Cluster table handler
 */

/* Call back after cluster connect */
static int connect_callback()
{
  pthread_mutex_lock(&LOCK_ndb_util_thread);
  update_status_variables(NULL, &g_ndb_status,
                          g_ndb_cluster_connection);

  uint node_id, i= 0;
  Ndb_cluster_connection_node_iter node_iter;
  memset((void *)g_node_id_map, 0xFFFF, sizeof(g_node_id_map));
  while ((node_id= g_ndb_cluster_connection->get_next_node(node_iter)))
    g_node_id_map[node_id]= i++;

  pthread_cond_signal(&COND_ndb_util_thread);
  pthread_mutex_unlock(&LOCK_ndb_util_thread);
  return 0;
}

extern int ndb_dictionary_is_mysqld;
extern pthread_mutex_t LOCK_plugin;

static int ndbcluster_init(void *p)
{
  DBUG_ENTER("ndbcluster_init");

  if (ndbcluster_inited)
    DBUG_RETURN(FALSE);

  /*
    Below we create new THD's. They'll need LOCK_plugin, but it's taken now by
    plugin initialization code. Release it to avoid deadlocks.  It's safe, as
    there're no threads that may concurrently access plugin control structures.
  */
  pthread_mutex_unlock(&LOCK_plugin);

  pthread_mutex_init(&ndbcluster_mutex,MY_MUTEX_INIT_FAST);
  pthread_mutex_init(&LOCK_ndb_util_thread, MY_MUTEX_INIT_FAST);
  pthread_cond_init(&COND_ndb_util_thread, NULL);
  pthread_cond_init(&COND_ndb_util_ready, NULL);
  ndb_util_thread_running= -1;
  ndbcluster_terminating= 0;
  ndb_dictionary_is_mysqld= 1;
  ndbcluster_hton= (handlerton *)p;

  {
    handlerton *h= ndbcluster_hton;
    h->state=            SHOW_OPTION_YES;
    h->db_type=          DB_TYPE_NDBCLUSTER;
    h->close_connection= ndbcluster_close_connection;
    h->commit=           ndbcluster_commit;
    h->rollback=         ndbcluster_rollback;
    h->create=           ndbcluster_create_handler; /* Create a new handler */
    h->drop_database=    ndbcluster_drop_database;  /* Drop a database */
    h->panic=            ndbcluster_end;            /* Panic call */
    h->show_status=      ndbcluster_show_status;    /* Show status */
    h->alter_tablespace= ndbcluster_alter_tablespace;    /* Show status */
    h->partition_flags=  ndbcluster_partition_flags; /* Partition flags */
    h->alter_partition_flags=
      ndbcluster_alter_partition_flags;             /* Alter table flags */
    h->fill_files_table= ndbcluster_fill_files_table;
    ndbcluster_binlog_init_handlerton();
    h->flags=            HTON_CAN_RECREATE | HTON_TEMPORARY_NOT_SUPPORTED;
    h->discover=         ndbcluster_discover;
    h->find_files= ndbcluster_find_files;
    h->table_exists_in_engine= ndbcluster_table_exists_in_engine;
  }

  // Initialize ndb interface
  ndb_init_internal();

  /* allocate connection resources and connect to cluster */
  if (ndbcluster_connect(connect_callback))
  {
    DBUG_PRINT("error", ("Could not initiate connection to cluster"));
    goto ndbcluster_init_error;
  }

  (void) hash_init(&ndbcluster_open_tables,system_charset_info,32,0,0,
                   (hash_get_key) ndbcluster_get_key,0,0);
  /* start the ndb injector thread */
  if (ndbcluster_binlog_start())
  {
    DBUG_PRINT("error", ("Could start the injector thread"));
    goto ndbcluster_init_error;
  }

  ndb_cache_check_time = opt_ndb_cache_check_time;
  // Create utility thread
  pthread_t tmp;
  if (pthread_create(&tmp, &connection_attrib, ndb_util_thread_func, 0))
  {
    DBUG_PRINT("error", ("Could not create ndb utility thread"));
    hash_free(&ndbcluster_open_tables);
    pthread_mutex_destroy(&ndbcluster_mutex);
    pthread_mutex_destroy(&LOCK_ndb_util_thread);
    pthread_cond_destroy(&COND_ndb_util_thread);
    pthread_cond_destroy(&COND_ndb_util_ready);
    goto ndbcluster_init_error;
  }

  /* Wait for the util thread to start */
  pthread_mutex_lock(&LOCK_ndb_util_thread);
  while (ndb_util_thread_running < 0)
    pthread_cond_wait(&COND_ndb_util_ready, &LOCK_ndb_util_thread);
  pthread_mutex_unlock(&LOCK_ndb_util_thread);
  
  if (!ndb_util_thread_running)
  {
    DBUG_PRINT("error", ("ndb utility thread exited prematurely"));
    hash_free(&ndbcluster_open_tables);
    pthread_mutex_destroy(&ndbcluster_mutex);
    pthread_mutex_destroy(&LOCK_ndb_util_thread);
    pthread_cond_destroy(&COND_ndb_util_thread);
    pthread_cond_destroy(&COND_ndb_util_ready);
    goto ndbcluster_init_error;
  }

  pthread_mutex_lock(&LOCK_plugin);

  ndbcluster_inited= 1;
  DBUG_RETURN(FALSE);

ndbcluster_init_error:
  /* disconnect from cluster and free connection resources */
  ndbcluster_disconnect();
  ndbcluster_hton->state= SHOW_OPTION_DISABLED;               // If we couldn't use handler

  pthread_mutex_lock(&LOCK_plugin);

  DBUG_RETURN(TRUE);
}

int ndbcluster_binlog_end(THD *thd);

static int ndbcluster_end(handlerton *hton, ha_panic_function type)
{
  DBUG_ENTER("ndbcluster_end");

  if (!ndbcluster_inited)
    DBUG_RETURN(0);
  ndbcluster_inited= 0;

  /* wait for util and binlog thread to finish */
  ndbcluster_binlog_end(NULL);

  {
    pthread_mutex_lock(&ndbcluster_mutex);
    while (ndbcluster_open_tables.records)
    {
      NDB_SHARE *share=
        (NDB_SHARE*) hash_element(&ndbcluster_open_tables, 0);
#ifndef DBUG_OFF
      fprintf(stderr, "NDB: table share %s with use_count %d not freed\n",
              share->key, share->use_count);
#endif
      ndbcluster_real_free_share(&share);
    }
    pthread_mutex_unlock(&ndbcluster_mutex);
  }
  hash_free(&ndbcluster_open_tables);

  ndbcluster_disconnect();

  // cleanup ndb interface
  ndb_end_internal();

  pthread_mutex_destroy(&ndbcluster_mutex);
  pthread_mutex_destroy(&LOCK_ndb_util_thread);
  pthread_cond_destroy(&COND_ndb_util_thread);
  pthread_cond_destroy(&COND_ndb_util_ready);
  DBUG_RETURN(0);
}

void ha_ndbcluster::print_error(int error, myf errflag)
{
  DBUG_ENTER("ha_ndbcluster::print_error");
  DBUG_PRINT("enter", ("error: %d", error));

  if (error == HA_ERR_NO_PARTITION_FOUND)
    m_part_info->print_no_partition_found(table);
  else
    handler::print_error(error, errflag);
  DBUG_VOID_RETURN;
}


/**
  Static error print function called from static handler method
  ndbcluster_commit and ndbcluster_rollback.
*/

void ndbcluster_print_error(int error, const NdbOperation *error_op)
{
  DBUG_ENTER("ndbcluster_print_error");
  TABLE_SHARE share;
  const char *tab_name= (error_op) ? error_op->getTableName() : "";
  share.db.str= (char*) "";
  share.db.length= 0;
  share.table_name.str= (char *) tab_name;
  share.table_name.length= strlen(tab_name);
  ha_ndbcluster error_handler(ndbcluster_hton, &share);
  error_handler.print_error(error, MYF(0));
  DBUG_VOID_RETURN;
}

/**
  Set a given location from full pathname to database name.
*/

void ha_ndbcluster::set_dbname(const char *path_name, char *dbname)
{
  char *end, *ptr, *tmp_name;
  char tmp_buff[FN_REFLEN];
 
  tmp_name= tmp_buff;
  /* Scan name from the end */
  ptr= strend(path_name)-1;
  while (ptr >= path_name && *ptr != '\\' && *ptr != '/') {
    ptr--;
  }
  ptr--;
  end= ptr;
  while (ptr >= path_name && *ptr != '\\' && *ptr != '/') {
    ptr--;
  }
  uint name_len= end - ptr;
  memcpy(tmp_name, ptr + 1, name_len);
  tmp_name[name_len]= '\0';
#ifdef __WIN__
  /* Put to lower case */
  
  ptr= tmp_name;
  
  while (*ptr != '\0') {
    *ptr= tolower(*ptr);
    ptr++;
  }
#endif
  filename_to_tablename(tmp_name, dbname, FN_REFLEN);
}

/**
  Set m_dbname from full pathname to table file.
*/

void ha_ndbcluster::set_dbname(const char *path_name)
{
  set_dbname(path_name, m_dbname);
}

/**
  Set a given location from full pathname to table file.
*/

void
ha_ndbcluster::set_tabname(const char *path_name, char * tabname)
{
  char *end, *ptr, *tmp_name;
  char tmp_buff[FN_REFLEN];

  tmp_name= tmp_buff;
  /* Scan name from the end */
  end= strend(path_name)-1;
  ptr= end;
  while (ptr >= path_name && *ptr != '\\' && *ptr != '/') {
    ptr--;
  }
  uint name_len= end - ptr;
  memcpy(tmp_name, ptr + 1, end - ptr);
  tmp_name[name_len]= '\0';
#ifdef __WIN__
  /* Put to lower case */
  ptr= tmp_name;
  
  while (*ptr != '\0') {
    *ptr= tolower(*ptr);
    ptr++;
  }
#endif
  filename_to_tablename(tmp_name, tabname, FN_REFLEN);
}

/**
  Set m_tabname from full pathname to table file.
*/

void ha_ndbcluster::set_tabname(const char *path_name)
{
  set_tabname(path_name, m_tabname);
}


/* Determine roughly how many records are in the range specified */
ha_rows 
ha_ndbcluster::records_in_range(uint inx, key_range *min_key,
                                key_range *max_key)
{
  KEY *key_info= table->key_info + inx;
  uint key_length= key_info->key_length;
  NDB_INDEX_TYPE idx_type= get_index_type(inx);  

  DBUG_ENTER("records_in_range");
  // Prevent partial read of hash indexes by returning HA_POS_ERROR
  if ((idx_type == UNIQUE_INDEX || idx_type == PRIMARY_KEY_INDEX) &&
      ((min_key && min_key->length < key_length) ||
       (max_key && max_key->length < key_length)))
    DBUG_RETURN(HA_POS_ERROR);
  
  // Read from hash index with full key
  // This is a "const" table which returns only one record!      
  if ((idx_type != ORDERED_INDEX) &&
      ((min_key && min_key->length == key_length) || 
       (max_key && max_key->length == key_length)))
    DBUG_RETURN(1);
  
  if ((idx_type == PRIMARY_KEY_ORDERED_INDEX ||
       idx_type == UNIQUE_ORDERED_INDEX ||
       idx_type == ORDERED_INDEX) &&
      m_index[inx].index_stat != NULL) // --ndb-index-stat-enable=1
  {
    THD *thd= current_thd;
    NDB_INDEX_DATA& d=m_index[inx];
    const NDBINDEX* index= d.index;
    Ndb *ndb= get_ndb(thd);
    NdbTransaction* active_trans= m_thd_ndb ? m_thd_ndb->trans : 0;
    NdbTransaction* trans=NULL;
    int res=0;
    Uint64 rows;

    do
    {
      // We must provide approx table rows
      Uint64 table_rows=0;
      if (stats.records != ~(ha_rows)0 && stats.records != 0)
      {
        table_rows = stats.records;
        DBUG_PRINT("info", ("use info->records: %lu", (ulong) table_rows));
      }
      else
      {
        if (update_stats(thd, 1))
          break;
        table_rows= stats.records;
        DBUG_PRINT("info", ("use db row_count: %lu", (ulong) table_rows));
        if (table_rows == 0) {
          // Problem if autocommit=0
#ifdef ndb_get_table_statistics_uses_active_trans
          rows=0;
          break;
#endif
        }
      }

      /*
        Query the index statistics for our range.
      */
      if ((trans=active_trans) == NULL || 
	  trans->commitStatus() != NdbTransaction::Started)
      {
        DBUG_PRINT("info", ("no active trans"));
        if (! (trans=ndb->startTransaction()))
          ERR_BREAK(ndb->getNdbError(), res);
      }
      
      /* Create an IndexBound struct for the keys */
      NdbIndexScanOperation::IndexBound ib;
      compute_index_bounds(ib,
                           key_info,
                           min_key, 
                           max_key);

      ib.range_no= 0;

      // Decide if db should be contacted
      int flags=0;
      if (d.index_stat_query_count < d.index_stat_cache_entries ||
          (d.index_stat_update_freq != 0 &&
           d.index_stat_query_count % d.index_stat_update_freq == 0))
      {
        DBUG_PRINT("info", ("force stat from db"));
        flags|=NdbIndexStat::RR_UseDb;
      }
      if (d.index_stat->records_in_range(index, 
                                         trans, 
                                         d.ndb_record_key,
                                         m_ndb_record,
                                         &ib, 
                                         table_rows, 
                                         &rows, 
                                         flags) == -1)
        ERR_BREAK(d.index_stat->getNdbError(), res);
      d.index_stat_query_count++;
    } while (0);

    if (trans != active_trans && rows == 0)
      rows = 1;
    if (trans != active_trans && trans != NULL)
      ndb->closeTransaction(trans);
    if (res != 0)
      DBUG_RETURN(HA_POS_ERROR);
    DBUG_RETURN(rows);
  }

  DBUG_RETURN(10); /* Good guess when you don't know anything */
}

ulonglong ha_ndbcluster::table_flags(void) const
{
  THD *thd= current_thd;
  ulonglong f= m_table_flags;
  /*
    To allow for logging of ndb tables during stmt based logging;
    flag cabablity, but also turn off flag for OWN_BINLOGGING
  */
  if (thd->variables.binlog_format == BINLOG_FORMAT_STMT)
    f= (f | HA_BINLOG_STMT_CAPABLE) & ~HA_HAS_OWN_BINLOGGING;
  return f;
}
const char * ha_ndbcluster::table_type() const 
{
  return("NDBCLUSTER");
}
uint ha_ndbcluster::max_supported_record_length() const
{ 
  return NDB_MAX_TUPLE_SIZE;
}
uint ha_ndbcluster::max_supported_keys() const
{
  return MAX_KEY;
}
uint ha_ndbcluster::max_supported_key_parts() const 
{
  return NDB_MAX_NO_OF_ATTRIBUTES_IN_KEY;
}
uint ha_ndbcluster::max_supported_key_length() const
{
  return NDB_MAX_KEY_SIZE;
}
uint ha_ndbcluster::max_supported_key_part_length() const
{
  return NDB_MAX_KEY_SIZE;
}
bool ha_ndbcluster::low_byte_first() const
{ 
#ifdef WORDS_BIGENDIAN
  return FALSE;
#else
  return TRUE;
#endif
}
const char* ha_ndbcluster::index_type(uint key_number)
{
  switch (get_index_type(key_number)) {
  case ORDERED_INDEX:
  case UNIQUE_ORDERED_INDEX:
  case PRIMARY_KEY_ORDERED_INDEX:
    return "BTREE";
  case UNIQUE_INDEX:
  case PRIMARY_KEY_INDEX:
  default:
    return "HASH";
  }
}

uint8 ha_ndbcluster::table_cache_type()
{
  DBUG_ENTER("ha_ndbcluster::table_cache_type=HA_CACHE_TBL_ASKTRANSACT");
  DBUG_RETURN(HA_CACHE_TBL_ASKTRANSACT);
}


uint ndb_get_commitcount(THD *thd, char *dbname, char *tabname,
                         Uint64 *commit_count)
{
  char name[FN_REFLEN];
  NDB_SHARE *share;
  DBUG_ENTER("ndb_get_commitcount");

  build_table_filename(name, sizeof(name), dbname, tabname, "", 0);
  DBUG_PRINT("enter", ("name: %s", name));
  pthread_mutex_lock(&ndbcluster_mutex);
  if (!(share=(NDB_SHARE*) hash_search(&ndbcluster_open_tables,
                                       (uchar*) name,
                                       strlen(name))))
  {
    pthread_mutex_unlock(&ndbcluster_mutex);
    DBUG_PRINT("info", ("Table %s not found in ndbcluster_open_tables", name));
    DBUG_RETURN(1);
  }
  /* ndb_share reference temporary, free below */
  share->use_count++;
  DBUG_PRINT("NDB_SHARE", ("%s temporary  use_count: %u",
                           share->key, share->use_count));
  pthread_mutex_unlock(&ndbcluster_mutex);

  pthread_mutex_lock(&share->mutex);
  if (ndb_cache_check_time > 0)
  {
    if (share->commit_count != 0)
    {
      *commit_count= share->commit_count;
#ifndef DBUG_OFF
      char buff[22];
#endif
      DBUG_PRINT("info", ("Getting commit_count: %s from share",
                          llstr(share->commit_count, buff)));
      pthread_mutex_unlock(&share->mutex);
      /* ndb_share reference temporary free */
      DBUG_PRINT("NDB_SHARE", ("%s temporary free  use_count: %u",
                               share->key, share->use_count));
      free_share(&share);
      DBUG_RETURN(0);
    }
  }
  DBUG_PRINT("info", ("Get commit_count from NDB"));
  Ndb *ndb;
  if (!(ndb= check_ndb_in_thd(thd)))
    DBUG_RETURN(1);
  if (ndb->setDatabaseName(dbname))
  {
    ERR_RETURN(ndb->getNdbError());
  }
  uint lock= share->commit_count_lock;
  pthread_mutex_unlock(&share->mutex);

  struct Ndb_statistics stat;
  {
    Ndb_table_guard ndbtab_g(ndb->getDictionary(), tabname);
    if (ndbtab_g.get_table() == 0
        || ndb_get_table_statistics(thd, NULL, 
                                    FALSE, 
                                    ndb, 
                                    ndbtab_g.get_table()->getDefaultRecord(),
                                    &stat))
    {
      /* ndb_share reference temporary free */
      DBUG_PRINT("NDB_SHARE", ("%s temporary free  use_count: %u",
                               share->key, share->use_count));
      free_share(&share);
      DBUG_RETURN(1);
    }
  }

  pthread_mutex_lock(&share->mutex);
  if (share->commit_count_lock == lock)
  {
#ifndef DBUG_OFF
    char buff[22];
#endif
    DBUG_PRINT("info", ("Setting commit_count to %s",
                        llstr(stat.commit_count, buff)));
    share->commit_count= stat.commit_count;
    *commit_count= stat.commit_count;
  }
  else
  {
    DBUG_PRINT("info", ("Discarding commit_count, comit_count_lock changed"));
    *commit_count= 0;
  }
  pthread_mutex_unlock(&share->mutex);
  /* ndb_share reference temporary free */
  DBUG_PRINT("NDB_SHARE", ("%s temporary free  use_count: %u",
                           share->key, share->use_count));
  free_share(&share);
  DBUG_RETURN(0);
}


/**
  Check if a cached query can be used.

  This is done by comparing the supplied engine_data to commit_count of
  the table.

  The commit_count is either retrieved from the share for the table, where
  it has been cached by the util thread. If the util thread is not started,
  NDB has to be contacetd to retrieve the commit_count, this will introduce
  a small delay while waiting for NDB to answer.


  @param thd            thread handle
  @param full_name      concatenation of database name,
                        the null character '\\0', and the table name
  @param full_name_len  length of the full name,
                        i.e. len(dbname) + len(tablename) + 1
  @param engine_data    parameter retrieved when query was first inserted into
                        the cache. If the value of engine_data is changed,
                        all queries for this table should be invalidated.

  @retval
    TRUE  Yes, use the query from cache
  @retval
    FALSE No, don't use the cached query, and if engine_data
          has changed, all queries for this table should be invalidated

*/

static my_bool
ndbcluster_cache_retrieval_allowed(THD *thd,
                                   char *full_name, uint full_name_len,
                                   ulonglong *engine_data)
{
  Uint64 commit_count;
  char *dbname= full_name;
  char *tabname= dbname+strlen(dbname)+1;
#ifndef DBUG_OFF
  char buff[22], buff2[22];
#endif
  DBUG_ENTER("ndbcluster_cache_retrieval_allowed");
  DBUG_PRINT("enter", ("dbname: %s, tabname: %s",
                       dbname, tabname));

  if (thd->options & (OPTION_NOT_AUTOCOMMIT | OPTION_BEGIN))
  {
    /* Don't allow qc to be used if table has been previously
       modified in transaction */
    Thd_ndb *thd_ndb= get_thd_ndb(thd);
    if (!thd_ndb->changed_tables.is_empty())
    {
      NDB_SHARE* share;
      List_iterator_fast<NDB_SHARE> it(thd_ndb->changed_tables);
      while ((share= it++))
      {
        if (strcmp(share->table_name, tabname) == 0 &&
            strcmp(share->db, dbname) == 0)
        {
          DBUG_PRINT("exit", ("No, transaction has changed table"));
          DBUG_RETURN(FALSE);
        }
      }
    }
  }

  if (ndb_get_commitcount(thd, dbname, tabname, &commit_count))
  {
    *engine_data= 0; /* invalidate */
    DBUG_PRINT("exit", ("No, could not retrieve commit_count"));
    DBUG_RETURN(FALSE);
  }
  DBUG_PRINT("info", ("*engine_data: %s, commit_count: %s",
                      llstr(*engine_data, buff), llstr(commit_count, buff2)));
  if (commit_count == 0)
  {
    *engine_data= 0; /* invalidate */
    DBUG_PRINT("exit", ("No, local commit has been performed"));
    DBUG_RETURN(FALSE);
  }
  else if (*engine_data != commit_count)
  {
    *engine_data= commit_count; /* invalidate */
     DBUG_PRINT("exit", ("No, commit_count has changed"));
     DBUG_RETURN(FALSE);
   }

  DBUG_PRINT("exit", ("OK to use cache, engine_data: %s",
                      llstr(*engine_data, buff)));
  DBUG_RETURN(TRUE);
}


/**
  Register a table for use in the query cache.

  Fetch the commit_count for the table and return it in engine_data,
  this will later be used to check if the table has changed, before
  the cached query is reused.

  @param thd            thread handle
  @param full_name      concatenation of database name,
                        the null character '\\0', and the table name
  @param full_name_len  length of the full name,
                        i.e. len(dbname) + len(tablename) + 1
  @param engine_callback  function to be called before using cache on
                          this table
  @param[out] engine_data    commit_count for this table

  @retval
    TRUE  Yes, it's ok to cahce this query
  @retval
    FALSE No, don't cach the query
*/

my_bool
ha_ndbcluster::register_query_cache_table(THD *thd,
                                          char *full_name, uint full_name_len,
                                          qc_engine_callback *engine_callback,
                                          ulonglong *engine_data)
{
  Uint64 commit_count;
#ifndef DBUG_OFF
  char buff[22];
#endif
  DBUG_ENTER("ha_ndbcluster::register_query_cache_table");
  DBUG_PRINT("enter",("dbname: %s, tabname: %s",
		      m_dbname, m_tabname));

  if (thd->options & (OPTION_NOT_AUTOCOMMIT | OPTION_BEGIN))
  {
    /* Don't allow qc to be used if table has been previously
       modified in transaction */
    Thd_ndb *thd_ndb= get_thd_ndb(thd);
    if (!thd_ndb->changed_tables.is_empty())
    {
      DBUG_ASSERT(m_share);
      NDB_SHARE* share;
      List_iterator_fast<NDB_SHARE> it(thd_ndb->changed_tables);
      while ((share= it++))
      {
        if (m_share == share)
        {
          DBUG_PRINT("exit", ("No, transaction has changed table"));
          DBUG_RETURN(FALSE);
        }
      }
    }
  }

  if (ndb_get_commitcount(thd, m_dbname, m_tabname, &commit_count))
  {
    *engine_data= 0;
    DBUG_PRINT("exit", ("Error, could not get commitcount"));
    DBUG_RETURN(FALSE);
  }
  *engine_data= commit_count;
  *engine_callback= ndbcluster_cache_retrieval_allowed;
  DBUG_PRINT("exit", ("commit_count: %s", llstr(commit_count, buff)));
  DBUG_RETURN(commit_count > 0);
}


/**
  Handling the shared NDB_SHARE structure that is needed to
  provide table locking.

  It's also used for sharing data with other NDB handlers
  in the same MySQL Server. There is currently not much
  data we want to or can share.
*/

static uchar *ndbcluster_get_key(NDB_SHARE *share, size_t *length,
                                my_bool not_used __attribute__((unused)))
{
  *length= share->key_length;
  return (uchar*) share->key;
}


#ifndef DBUG_OFF

static void print_share(const char* where, NDB_SHARE* share)
{
  fprintf(DBUG_FILE,
          "%s %s.%s: use_count: %u, commit_count: %lu\n",
          where, share->db, share->table_name, share->use_count,
          (ulong) share->commit_count);
  fprintf(DBUG_FILE,
          "  - key: %s, key_length: %d\n",
          share->key, share->key_length);

  Ndb_event_data *event_data= 0;
  if (share->event_data)
    event_data= share->event_data;
  else if (share->op)
    event_data= (Ndb_event_data *) share->op->getCustomData();
  if (event_data)
  {
    fprintf(DBUG_FILE,
            "  - event_data->table: %p %s.%s\n",
            event_data->table, event_data->table->s->db.str,
            event_data->table->s->table_name.str);
  }
}


static void print_ndbcluster_open_tables()
{
  DBUG_LOCK_FILE;
  fprintf(DBUG_FILE, ">ndbcluster_open_tables\n");
  for (uint i= 0; i < ndbcluster_open_tables.records; i++)
    print_share("",
                (NDB_SHARE*)hash_element(&ndbcluster_open_tables, i));
  fprintf(DBUG_FILE, "<ndbcluster_open_tables\n");
  DBUG_UNLOCK_FILE;
}

#endif


#define dbug_print_open_tables()                \
  DBUG_EXECUTE("info",                          \
               print_ndbcluster_open_tables(););

#define dbug_print_share(t, s)                  \
  DBUG_LOCK_FILE;                               \
  DBUG_EXECUTE("info",                          \
               print_share((t), (s)););         \
  DBUG_UNLOCK_FILE;


/*
  For some reason a share is still around, try to salvage the situation
  by closing all cached tables. If the share still exists, there is an
  error somewhere but only report this to the error log.  Keep this
  "trailing share" but rename it since there are still references to it
  to avoid segmentation faults.  There is a risk that the memory for
  this trailing share leaks.
  
  Must be called with previous pthread_mutex_lock(&ndbcluster_mutex)
*/
int handle_trailing_share(THD *thd, NDB_SHARE *share, int have_lock_open)
{
  static ulong trailing_share_id= 0;
  DBUG_ENTER("handle_trailing_share");

  /* ndb_share reference temporary, free below */
  ++share->use_count;
  if (ndb_extra_logging > 9)
    sql_print_information ("handle_trailing_share: %s use_count: %u", share->key, share->use_count);
  DBUG_PRINT("NDB_SHARE", ("%s temporary  use_count: %u",
                           share->key, share->use_count));
  pthread_mutex_unlock(&ndbcluster_mutex);

  TABLE_LIST table_list;
  bzero((char*) &table_list,sizeof(table_list));
  table_list.db= share->db;
  table_list.alias= table_list.table_name= share->table_name;
  if (have_lock_open)
    safe_mutex_assert_owner(&LOCK_open);
  else
    VOID(pthread_mutex_lock(&LOCK_open));    
  close_cached_tables(thd, &table_list, TRUE, FALSE, FALSE);
  if (!have_lock_open)
    VOID(pthread_mutex_unlock(&LOCK_open));    

  pthread_mutex_lock(&ndbcluster_mutex);
  /* ndb_share reference temporary free */
  DBUG_PRINT("NDB_SHARE", ("%s temporary free  use_count: %u",
                           share->key, share->use_count));
  if (!--share->use_count)
  {
    if (ndb_extra_logging > 9)
      sql_print_information ("handle_trailing_share: %s use_count: %u", share->key, share->use_count);
    if (ndb_extra_logging)
      sql_print_information("NDB_SHARE: trailing share "
                            "%s(connect_count: %u) "
                            "released by close_cached_tables at "
                            "connect_count: %u",
                            share->key,
                            share->connect_count,
                            g_ndb_cluster_connection->get_connect_count());
    ndbcluster_real_free_share(&share);
    DBUG_RETURN(0);
  }
  if (ndb_extra_logging > 9)
    sql_print_information ("handle_trailing_share: %s use_count: %u", share->key, share->use_count);

  /*
    share still exists, if share has not been dropped by server
    release that share
  */
  if (share->state != NSS_DROPPED)
  {
    share->state= NSS_DROPPED;
    /* ndb_share reference create free */
    DBUG_PRINT("NDB_SHARE", ("%s create free  use_count: %u",
                             share->key, share->use_count));
    --share->use_count;
    if (ndb_extra_logging > 9)
      sql_print_information ("handle_trailing_share: %s use_count: %u", share->key, share->use_count);

    if (share->use_count == 0)
    {
      if (ndb_extra_logging)
        sql_print_information("NDB_SHARE: trailing share "
                              "%s(connect_count: %u) "
                              "released after NSS_DROPPED check "
                              "at connect_count: %u",
                              share->key,
                              share->connect_count,
                              g_ndb_cluster_connection->get_connect_count());
      ndbcluster_real_free_share(&share);
      DBUG_RETURN(0);
    }
  }

  DBUG_PRINT("info", ("NDB_SHARE: %s already exists use_count=%d, op=0x%lx.",
                      share->key, share->use_count, (long) share->op));
  /* 
     Ignore table shares only opened by util thread
   */
  if (!((share->use_count == 1) && share->util_thread))
  {
    sql_print_warning("NDB_SHARE: %s already exists use_count=%d."
                      " Moving away for safety, but possible memleak.",
                      share->key, share->use_count);
  }
  dbug_print_open_tables();

  /*
    Ndb share has not been released as it should
  */
#ifdef NOT_YET
  DBUG_ASSERT(FALSE);
#endif

  /*
    This is probably an error.  We can however save the situation
    at the cost of a possible mem leak, by "renaming" the share
    - First remove from hash
  */
  hash_delete(&ndbcluster_open_tables, (uchar*) share);

  /*
    now give it a new name, just a running number
    if space is not enough allocate some more
  */
  {
    const uint min_key_length= 10;
    if (share->key_length < min_key_length)
    {
      share->key= (char*) alloc_root(&share->mem_root, min_key_length + 1);
      share->key_length= min_key_length;
    }
    share->key_length=
      my_snprintf(share->key, min_key_length + 1, "#leak%lu",
                  trailing_share_id++);
  }
  /* Keep it for possible the future trailing free */
  my_hash_insert(&ndbcluster_open_tables, (uchar*) share);

  DBUG_RETURN(0);
}

/*
  Rename share is used during rename table.
*/
int ndbcluster_prepare_rename_share(NDB_SHARE *share, const char *new_key)
{
  /*
    allocate and set the new key, db etc
    enough space for key, db, and table_name
  */
  uint new_length= (uint) strlen(new_key);
  share->new_key= (char*) alloc_root(&share->mem_root, 2 * (new_length + 1));
  strmov(share->new_key, new_key);
  return 0;
}

int ndbcluster_undo_rename_share(THD *thd, NDB_SHARE *share)
{
  share->new_key= share->old_names;
  ndbcluster_rename_share(thd, share);
  return 0;
}

int ndbcluster_rename_share(THD *thd, NDB_SHARE *share, int have_lock_open)
{
  NDB_SHARE *tmp;
  pthread_mutex_lock(&ndbcluster_mutex);
  uint new_length= (uint) strlen(share->new_key);
  DBUG_PRINT("ndbcluster_rename_share", ("old_key: %s  old__length: %d",
                              share->key, share->key_length));
  if ((tmp= (NDB_SHARE*) hash_search(&ndbcluster_open_tables,
                                     (uchar*) share->new_key, new_length)))
    handle_trailing_share(thd, tmp, have_lock_open);

  /* remove the share from hash */
  hash_delete(&ndbcluster_open_tables, (uchar*) share);
  dbug_print_open_tables();

  /* save old stuff if insert should fail */
  uint old_length= share->key_length;
  char *old_key= share->key;

  share->key= share->new_key;
  share->key_length= new_length;

  if (my_hash_insert(&ndbcluster_open_tables, (uchar*) share))
  {
    // ToDo free the allocated stuff above?
    DBUG_PRINT("error", ("ndbcluster_rename_share: my_hash_insert %s failed",
                         share->key));
    share->key= old_key;
    share->key_length= old_length;
    if (my_hash_insert(&ndbcluster_open_tables, (uchar*) share))
    {
      sql_print_error("ndbcluster_rename_share: failed to recover %s", share->key);
      DBUG_PRINT("error", ("ndbcluster_rename_share: my_hash_insert %s failed",
                           share->key));
    }
    dbug_print_open_tables();
    pthread_mutex_unlock(&ndbcluster_mutex);
    return -1;
  }
  dbug_print_open_tables();

  share->db= share->key + new_length + 1;
  ha_ndbcluster::set_dbname(share->new_key, share->db);
  share->table_name= share->db + strlen(share->db) + 1;
  ha_ndbcluster::set_tabname(share->new_key, share->table_name);

  dbug_print_share("ndbcluster_rename_share:", share);
  Ndb_event_data *event_data= 0;
  if (share->event_data)
    event_data= share->event_data;
  else if (share->op)
    event_data= (Ndb_event_data *) share->op->getCustomData();
  if (event_data && event_data->table)
  {
    event_data->table->s->db.str= share->db;
    event_data->table->s->db.length= strlen(share->db);
    event_data->table->s->table_name.str= share->table_name;
    event_data->table->s->table_name.length= strlen(share->table_name);
  }
  /* else rename will be handled when the ALTER event comes */
  share->old_names= old_key;
  // ToDo free old_names after ALTER EVENT

  if (ndb_extra_logging > 9)
    sql_print_information ("ndbcluster_rename_share: %s-%s use_count: %u", old_key, share->key, share->use_count);

  pthread_mutex_unlock(&ndbcluster_mutex);
  return 0;
}

/*
  Increase refcount on existing share.
  Always returns share and cannot fail.
*/
NDB_SHARE *ndbcluster_get_share(NDB_SHARE *share)
{
  pthread_mutex_lock(&ndbcluster_mutex);
  share->use_count++;

  dbug_print_open_tables();
  dbug_print_share("ndbcluster_get_share:", share);
  if (ndb_extra_logging > 9)
    sql_print_information ("ndbcluster_get_share: %s use_count: %u", share->key, share->use_count);
  pthread_mutex_unlock(&ndbcluster_mutex);
  return share;
}


/*
  Get a share object for key

  Returns share for key, and increases the refcount on the share.

  create_if_not_exists == TRUE:
    creates share if it does not alreade exist
    returns 0 only due to out of memory, and then sets my_error

  create_if_not_exists == FALSE:
    returns 0 if share does not exist

  have_lock == TRUE, pthread_mutex_lock(&ndbcluster_mutex) already taken
*/

NDB_SHARE *ndbcluster_get_share(const char *key, TABLE *table,
                                bool create_if_not_exists,
                                bool have_lock)
{
  NDB_SHARE *share;
  uint length= (uint) strlen(key);
  DBUG_ENTER("ndbcluster_get_share");
  DBUG_PRINT("enter", ("key: '%s'", key));

  if (!have_lock)
    pthread_mutex_lock(&ndbcluster_mutex);
  if (!(share= (NDB_SHARE*) hash_search(&ndbcluster_open_tables,
                                        (uchar*) key,
                                        length)))
  {
    if (!create_if_not_exists)
    {
      DBUG_PRINT("error", ("get_share: %s does not exist", key));
      if (!have_lock)
        pthread_mutex_unlock(&ndbcluster_mutex);
      DBUG_RETURN(0);
    }
    if ((share= (NDB_SHARE*) my_malloc(sizeof(*share),
                                       MYF(MY_WME | MY_ZEROFILL))))
    {
      MEM_ROOT **root_ptr=
        my_pthread_getspecific_ptr(MEM_ROOT**, THR_MALLOC);
      MEM_ROOT *old_root= *root_ptr;
      init_sql_alloc(&share->mem_root, 1024, 0);
      *root_ptr= &share->mem_root; // remember to reset before return
      share->state= NSS_INITIAL;
      /* enough space for key, db, and table_name */
      share->key= (char*) alloc_root(*root_ptr, 2 * (length + 1));
      share->key_length= length;
      strmov(share->key, key);
      if (my_hash_insert(&ndbcluster_open_tables, (uchar*) share))
      {
        free_root(&share->mem_root, MYF(0));
        my_free((uchar*) share, 0);
        *root_ptr= old_root;
        if (!have_lock)
          pthread_mutex_unlock(&ndbcluster_mutex);
        DBUG_RETURN(0);
      }
      thr_lock_init(&share->lock);
      pthread_mutex_init(&share->mutex, MY_MUTEX_INIT_FAST);
      share->commit_count= 0;
      share->commit_count_lock= 0;
      share->db= share->key + length + 1;
      ha_ndbcluster::set_dbname(key, share->db);
      share->table_name= share->db + strlen(share->db) + 1;
      ha_ndbcluster::set_tabname(key, share->table_name);
      if (ndbcluster_binlog_init_share(current_thd, share, table))
      {
        DBUG_PRINT("error", ("get_share: %s could not init share", key));
        ndbcluster_real_free_share(&share);
        *root_ptr= old_root;
        if (!have_lock)
          pthread_mutex_unlock(&ndbcluster_mutex);
        DBUG_RETURN(0);
      }
      *root_ptr= old_root;
    }
    else
    {
      DBUG_PRINT("error", ("get_share: failed to alloc share"));
      if (!have_lock)
        pthread_mutex_unlock(&ndbcluster_mutex);
      my_error(ER_OUTOFMEMORY, MYF(0), sizeof(*share));
      DBUG_RETURN(0);
    }
  }
  share->use_count++;
  if (ndb_extra_logging > 9)
    sql_print_information ("ndbcluster_get_share: %s use_count: %u", share->key, share->use_count);

  dbug_print_open_tables();
  dbug_print_share("ndbcluster_get_share:", share);
  if (!have_lock)
    pthread_mutex_unlock(&ndbcluster_mutex);
  DBUG_RETURN(share);
}


void ndbcluster_real_free_share(NDB_SHARE **share)
{
  DBUG_ENTER("ndbcluster_real_free_share");
  dbug_print_share("ndbcluster_real_free_share:", *share);

  if (ndb_extra_logging > 9)
    sql_print_information ("ndbcluster_real_free_share: %s use_count: %u", (*share)->key, (*share)->use_count);

  hash_delete(&ndbcluster_open_tables, (uchar*) *share);
  thr_lock_delete(&(*share)->lock);
  pthread_mutex_destroy(&(*share)->mutex);

#ifdef HAVE_NDB_BINLOG
  if ((*share)->m_cfn_share && (*share)->m_cfn_share->m_ex_tab && g_ndb)
  {
    NDBDICT *dict= g_ndb->getDictionary();
    dict->removeTableGlobal(*(*share)->m_cfn_share->m_ex_tab, 0);
    (*share)->m_cfn_share->m_ex_tab= 0;
  }
#endif
  (*share)->new_op= 0;
  if ((*share)->event_data)
  {
    delete (*share)->event_data;
    (*share)->event_data= 0;
  }
  free_root(&(*share)->mem_root, MYF(0));
  my_free((uchar*) *share, MYF(0));
  *share= 0;

  dbug_print_open_tables();
  DBUG_VOID_RETURN;
}


void ndbcluster_free_share(NDB_SHARE **share, bool have_lock)
{
  if (!have_lock)
    pthread_mutex_lock(&ndbcluster_mutex);
  if (!--(*share)->use_count)
  {
    if (ndb_extra_logging > 9)
      sql_print_information ("ndbcluster_free_share: %s use_count: %u", (*share)->key, (*share)->use_count);
    ndbcluster_real_free_share(share);
  }
  else
  {
    if (ndb_extra_logging > 9)
      sql_print_information ("ndbcluster_free_share: %s use_count: %u", (*share)->key, (*share)->use_count);
    dbug_print_open_tables();
    dbug_print_share("ndbcluster_free_share:", *share);
  }
  if (!have_lock)
    pthread_mutex_unlock(&ndbcluster_mutex);
}


struct ndb_table_statistics_row {
  Uint64 rows;
  Uint64 commits;
  Uint32 size;
  Uint64 fixed_mem;
  Uint64 var_mem;
};

int ha_ndbcluster::update_stats(THD *thd,
                                bool do_read_stat,
                                bool have_lock)
{
  struct Ndb_statistics stat;
  Thd_ndb *thd_ndb= get_thd_ndb(thd);
  DBUG_ENTER("ha_ndbcluster::update_stats");
  if (do_read_stat || !m_share)
  {
    Ndb *ndb= thd_ndb->ndb;
    if (ndb->setDatabaseName(m_dbname))
    {
      DBUG_RETURN(my_errno= HA_ERR_OUT_OF_MEM);
    }
    if (int err= ndb_get_table_statistics(thd, this, TRUE, ndb,
<<<<<<< HEAD
                                          m_ndb_record, &stat))
=======
                                          m_ndb_statistics_record, &stat,
                                          have_lock))
>>>>>>> 7a186803
    {
      DBUG_RETURN(err);
    }
    if (m_share)
    {
      pthread_mutex_lock(&m_share->mutex);
      m_share->stat= stat;
      pthread_mutex_unlock(&m_share->mutex);
    }
  }
  else
  {
    pthread_mutex_lock(&m_share->mutex);
    stat= m_share->stat;
    pthread_mutex_unlock(&m_share->mutex);
  }
  struct Ndb_local_table_statistics *local_info= m_table_info;
  int no_uncommitted_rows_count;
  if (thd_ndb->m_error || !local_info)
    no_uncommitted_rows_count= 0;
  else
    no_uncommitted_rows_count= local_info->no_uncommitted_rows_count;
  stats.mean_rec_length= stat.row_size;
  stats.data_file_length= stat.fragment_memory;
  stats.records= stat.row_count + no_uncommitted_rows_count;
  DBUG_PRINT("exit", ("stats.records: %d  "
                      "stat->row_count: %d  "
                      "no_uncommitted_rows_count: %d",
                      (int)stats.records,
                      (int)stat.row_count,
                      (int)no_uncommitted_rows_count));
  DBUG_RETURN(0);
}

static 
int
ndb_get_table_statistics(THD *thd, ha_ndbcluster* file, bool report_error, Ndb* ndb,
                         const NdbRecord *record,
                         struct Ndb_statistics * ndbstat,
                         bool have_lock)
{
  Thd_ndb *thd_ndb= get_thd_ndb(current_thd);
  NdbTransaction* pTrans;
  NdbError error;
  int retries= 100;
  int reterr= 0;
  int retry_sleep= 30; /* 30 milliseconds */
  const char *dummyRowPtr;
  const Uint32 extraCols= 5;
  NdbOperation::GetValueSpec extraGets[extraCols];
  Uint64 rows, commits, fixed_mem, var_mem;
  Uint32 size;
#ifndef DBUG_OFF
  char buff[22], buff2[22], buff3[22], buff4[22];
#endif
  DBUG_ENTER("ndb_get_table_statistics");

  DBUG_ASSERT(record != 0);
  
  /* We use the passed in NdbRecord just to get access to the
     table, we mask out any/all columns it may have and add
     our reads as extraGets.  This is necessary as they are
     all pseudo-columns
  */
  extraGets[0].column= NdbDictionary::Column::ROW_COUNT;
  extraGets[0].appStorage= &rows;
  extraGets[1].column= NdbDictionary::Column::COMMIT_COUNT;
  extraGets[1].appStorage= &commits;
  extraGets[2].column= NdbDictionary::Column::ROW_SIZE;
  extraGets[2].appStorage= &size;
  extraGets[3].column= NdbDictionary::Column::FRAGMENT_FIXED_MEMORY;
  extraGets[3].appStorage= &fixed_mem;
  extraGets[4].column= NdbDictionary::Column::FRAGMENT_VARSIZED_MEMORY;
  extraGets[4].appStorage= &var_mem;

  const Uint32 codeWords= 1;
  Uint32 codeSpace[ codeWords ];
  NdbInterpretedCode code(NULL, // Table is irrelevant
                          &codeSpace[0],
                          codeWords);
  if ((code.interpret_exit_last_row() != 0) ||
      (code.finalise() != 0))
  {
    reterr= code.getNdbError().code;
    DBUG_PRINT("exit", ("failed, reterr: %u, NdbError %u(%s)", reterr,
                        error.code, error.message));
    DBUG_RETURN(reterr);
  }

  do
  {
    Uint32 count= 0;
    Uint64 sum_rows= 0;
    Uint64 sum_commits= 0;
    Uint64 sum_row_size= 0;
    Uint64 sum_mem= 0;
    NdbScanOperation*pOp;
    int check;

    if ((pTrans= ndb->startTransaction()) == NULL)
    {
      error= ndb->getNdbError();
      goto retry;
    }

    NdbScanOperation::ScanOptions options;
    options.optionsPresent= NdbScanOperation::ScanOptions::SO_BATCH |
                            NdbScanOperation::ScanOptions::SO_GETVALUE |
                            NdbScanOperation::ScanOptions::SO_INTERPRETED;
    /* Set batch_size=1, as we need only one row per fragment. */
    options.batch= 1;
    options.extraGetValues= &extraGets[0];
    options.numExtraGetValues= extraCols;
    options.interpretedCode= &code;

    if ((pOp= pTrans->scanTable(record, NdbOperation::LM_CommittedRead,
                                empty_mask,
                                &options,
                                sizeof(NdbScanOperation::ScanOptions))) == NULL)
    {
      error= pTrans->getNdbError();
      goto retry;
    }
    
    thd_ndb->m_execute_count++;
    DBUG_PRINT("info", ("execute_count: %u", thd_ndb->m_execute_count));
    if (pTrans->execute(NdbTransaction::NoCommit,
                        NdbOperation::AbortOnError,
                        TRUE) == -1)
    {
      error= pTrans->getNdbError();
      goto retry;
    }
    
    while ((check= pOp->nextResult(&dummyRowPtr, TRUE, TRUE)) == 0)
    {
      DBUG_PRINT("info", ("nextResult rows: %d  commits: %d",
                          (int)rows, (int)commits));
      sum_rows+= rows;
      sum_commits+= commits;
      if (sum_row_size < size)
        sum_row_size= size;
      sum_mem+= fixed_mem + var_mem;
      count++;
    }
    
    if (check == -1)
    {
      error= pOp->getNdbError();
      goto retry;
    }

    pOp->close(TRUE);

    ndb->closeTransaction(pTrans);

    ndbstat->row_count= sum_rows;
    ndbstat->commit_count= sum_commits;
    ndbstat->row_size= sum_row_size;
    ndbstat->fragment_memory= sum_mem;

    DBUG_PRINT("exit", ("records: %s  commits: %s "
                        "row_size: %s  mem: %s count: %u",
			llstr(sum_rows, buff),
                        llstr(sum_commits, buff2),
                        llstr(sum_row_size, buff3),
                        llstr(sum_mem, buff4),
                        count));

    DBUG_RETURN(0);
retry:
    if(report_error)
    {
      if (file && pTrans)
      {
        reterr= file->ndb_err(pTrans, have_lock);
      }
      else
      {
        const NdbError& tmp= error;
        ERR_PRINT(tmp);
        reterr= ndb_to_mysql_error(&tmp);
      }
    }
    else
      reterr= error.code;

    if (pTrans)
    {
      ndb->closeTransaction(pTrans);
      pTrans= NULL;
    }
    if (error.status == NdbError::TemporaryError &&
        retries-- && !thd->killed)
    {
      do_retry_sleep(retry_sleep);
      continue;
    }
    break;
  } while(1);
  DBUG_PRINT("exit", ("failed, reterr: %u, NdbError %u(%s)", reterr,
                      error.code, error.message));
  DBUG_RETURN(reterr);
}

<<<<<<< HEAD
=======
/*
  Query cache stuff
*/
static 
int
ndb_get_table_statistics(THD *thd, ha_ndbcluster* file, bool report_error, Ndb* ndb,
                         const NDBTAB *ndbtab,
                         struct Ndb_statistics *ndbstat,
                         bool have_lock)
{
  NDBDICT *dict= ndb->getDictionary();
  NdbRecord *rec= ndb_get_table_statistics_ndbrecord(dict, ndbtab);
  if (!rec)
  {
    DBUG_ENTER("ndb_get_table_statistics");
    ERR_RETURN(dict->getNdbError());
  }
  int res= ndb_get_table_statistics(thd, file, report_error, ndb, rec, ndbstat);
  dict->releaseRecord(rec);
  return res;
}

>>>>>>> 7a186803
/**
  Create a .ndb file to serve as a placeholder indicating 
  that the table with this name is a ndb table.
*/

int ha_ndbcluster::write_ndb_file(const char *name)
{
  File file;
  bool error=1;
  char path[FN_REFLEN];
  
  DBUG_ENTER("write_ndb_file");
  DBUG_PRINT("enter", ("name: %s", name));

#ifndef EMBEDDED_LIBRARY
  (void)strxnmov(path, FN_REFLEN-1, 
                 mysql_data_home,"/",name,ha_ndb_ext,NullS);
#else
  (void)strxnmov(path, FN_REFLEN-1, name,ha_ndb_ext, NullS);
#endif

  if ((file=my_create(path, CREATE_MODE,O_RDWR | O_TRUNC,MYF(MY_WME))) >= 0)
  {
    // It's an empty file
    error=0;
    my_close(file,MYF(0));
  }
  DBUG_RETURN(error);
}


bool 
ha_ndbcluster::null_value_index_search(KEY_MULTI_RANGE *ranges,
				       KEY_MULTI_RANGE *end_range,
				       HANDLER_BUFFER *buffer)
{
  DBUG_ENTER("null_value_index_search");
  KEY* key_info= table->key_info + active_index;
  KEY_MULTI_RANGE *range= ranges;
  ulong reclength= table->s->reclength;
  uchar *curr= (uchar*)buffer->buffer;
  uchar *end_of_buffer= (uchar*)buffer->buffer_end;

  /* All passed ranges whose results could fit into the 
   * buffer are examined, although some may later be
   * marked for skipping, wasting buffer space.
   */
  assert(!(range->range_flag & SKIP_RANGE));
  
  for (; range<end_range && curr+reclength <= end_of_buffer; 
       range++)
  {
    const uchar *key= range->start_key.key;
    uint key_len= range->start_key.length;
    if (check_null_in_key(key_info, key, key_len))
      DBUG_RETURN(TRUE);
    curr += reclength;
  }
  DBUG_RETURN(FALSE);
}

void ha_ndbcluster::check_read_before_write_removal()
{
  bool use_removal= TRUE;
  DBUG_ENTER("check_read_before_write_removal");
  DBUG_ASSERT(m_read_before_write_removal_possible);
  /*
    We are doing an update or delete and it is possible that we
    can ignore the read before the update or delete. This is
    possible here since we are not updating the primary key and
    if the index used is unique or primary and if the WHERE clause
    only involves fields from this index we are ok to go. At this
    moment we can only updates where all SET expressions are
    constants. Thus no read set will come from SET expressions.
  */
  if (table_share->primary_key == active_index)
  {
    if (!bitmap_cmp(&m_save_read_set, m_pk_bitmap_p))
      use_removal= FALSE;
  }
  else
  {
    KEY *key= table->key_info + active_index;
    if (!(key->flags & HA_NOSAME))
    {
      /* Optimisation not applicable on non-unique indexes */
      use_removal= FALSE;
    }
    else if (!bitmap_cmp(&m_save_read_set,
                         m_key_fields[active_index]))
    {
      use_removal= FALSE;
    }
  }
  m_read_before_write_removal_used= use_removal;
  DBUG_PRINT("info", ("m_read_before_write_removal_used: %d",
                      m_read_before_write_removal_used));
  DBUG_VOID_RETURN;
}


/*
  This is used to check if an ordered index scan is needed for a range in
  a multi range read.
  If a scan is not needed, we use a faster primary/unique key operation
  instead.
*/
static my_bool
read_multi_needs_scan(NDB_INDEX_TYPE cur_index_type, const KEY *key_info,
                      const KEY_MULTI_RANGE *r)
{
  if (cur_index_type == ORDERED_INDEX)
    return TRUE;
  if (cur_index_type == PRIMARY_KEY_INDEX ||
      cur_index_type == UNIQUE_INDEX)
    return FALSE;
  DBUG_ASSERT(cur_index_type == PRIMARY_KEY_ORDERED_INDEX ||
              cur_index_type == UNIQUE_ORDERED_INDEX);
  if (r->start_key.length != key_info->key_length ||
      r->start_key.flag != HA_READ_KEY_EXACT)
    return TRUE;                                // Not exact match, need scan
  if (cur_index_type == UNIQUE_ORDERED_INDEX &&
      check_null_in_key(key_info, r->start_key.key,r->start_key.length))
    return TRUE;                                // Can't use for NULL values
  return FALSE;
}

int
ha_ndbcluster::read_multi_range_first(KEY_MULTI_RANGE **found_range_p,
                                      KEY_MULTI_RANGE *ranges, 
                                      uint range_count,
                                      bool sorted, 
                                      HANDLER_BUFFER *buffer)
{
  KEY* key_info= table->key_info + active_index;
  NDB_INDEX_TYPE cur_index_type= get_index_type(active_index);
  ulong reclength= table_share->reclength;
  const NdbOperation* op;
  Thd_ndb *thd_ndb= m_thd_ndb;
  NdbTransaction *trans= m_thd_ndb->trans;

  DBUG_ENTER("ha_ndbcluster::read_multi_range_first");
  DBUG_PRINT("info", ("blob fields=%d read_set=0x%x", table_share->blob_fields, table->read_set->bitmap[0]));

  /**
   * blobs and unique hash index with NULL can't be batched currently
   */
  if (uses_blob_value(table->read_set) ||
      (cur_index_type ==  UNIQUE_INDEX &&
       has_null_in_unique_index(active_index) &&
       null_value_index_search(ranges, ranges+range_count, buffer))
      || m_delete_cannot_batch || m_update_cannot_batch)
  {
    DBUG_PRINT("info", ("read_multi_range not possible, falling back to default handler implementation"));
    m_disable_multi_read= TRUE;
    DBUG_RETURN(handler::read_multi_range_first(found_range_p, 
                                                ranges, 
                                                range_count,
                                                sorted, 
                                                buffer));
  }
  thd_ndb->query_state|= NDB_QUERY_MULTI_READ_RANGE;
  m_disable_multi_read= FALSE;

  /*
   * Copy arguments into member variables
   */
  m_multi_ranges= ranges;
  multi_range_curr= ranges;
  multi_range_end= ranges+range_count;
  multi_range_sorted= sorted;
  multi_range_buffer= buffer;

  /*
   * read multi range will read ranges as follows (if not ordered)
   *
   * input    read order
   * ======   ==========
   * pk-op 1  pk-op 1
   * pk-op 2  pk-op 2
   * range 3  range (3,5) NOTE result rows will be intermixed
   * pk-op 4  pk-op 4
   * range 5
   * pk-op 6  pk-op 6
   */   

  /*
    We first loop over all ranges, converting into primary/unique key
    operations if possible, and counting ranges that require an
    ordered index scan. If the supplied HANDLER_BUFFER is too small, we
    may also need to do only part of the multi read at once.

    Afterwards, we create the ordered index scan cursor (if needed).
  */

  DBUG_ASSERT(cur_index_type != UNDEFINED_INDEX);

  m_multi_cursor= 0;
  const NdbOperation* lastOp= trans ? trans->getLastDefinedOperation() : 0;
  NdbOperation::LockMode lm= 
    (NdbOperation::LockMode)get_ndb_lock_type(m_lock.type, table->read_set);
  uchar *row_buf= (uchar *)buffer->buffer;
  const uchar *end_of_buffer= buffer->buffer_end;
  uint num_scan_ranges= 0;
  uint i;
  int error;
  bool any_real_read= FALSE;

  if (m_read_before_write_removal_possible)
    check_read_before_write_removal();
  for (i= 0; i < range_count; i++)
  {
    KEY_MULTI_RANGE *r= &ranges[i];

    part_id_range part_spec;
    if (m_use_partition_pruning)
    {
      get_partition_set(table, table->record[0], active_index, &r->start_key,
                        &part_spec);
      DBUG_PRINT("info", ("part_spec.start_part: %u  part_spec.end_part: %u",
                          part_spec.start_part, part_spec.end_part));
      /*
        If partition pruning has found no partition in set
        we can skip this scan
      */
      if (part_spec.start_part > part_spec.end_part)
      {
        /*
          We can skip this partition since the key won't fit into any
          partition
        */
        r->range_flag|= SKIP_RANGE;
        row_buf += reclength;
        continue;
      }
      if (!trans)
      {
        if (part_spec.start_part == part_spec.end_part)
        {
          if (unlikely((trans= start_transaction_part_id(part_spec.start_part, error)) == NULL))
          {
            DBUG_RETURN(error);
          }
        }
        else if (unlikely((trans= start_transaction(error)) == NULL))
        {
          DBUG_RETURN(error);
        }
      }
    }
    else if (!trans)
    {
      if (unlikely((trans= start_transaction(error)) == NULL))
      {
        DBUG_RETURN(error);
      }
    }
    r->range_flag&= ~(uint)SKIP_RANGE;

    if (read_multi_needs_scan(cur_index_type, key_info, r))
    {
      any_real_read= TRUE;
      /*
        If we reach the limit of ranges allowed in a single scan: stop
        here, send what we have so far, and continue when done with that.
      */
      DBUG_PRINT("info", ("Reached the limit of ranges allowed in a single"
                          "scan, any_real_read= TRUE"));
      if (i > NdbIndexScanOperation::MaxRangeNo)
        break;

      /* Create the scan operation for the first scan range. */
      if (!m_multi_cursor)
      {
        /* Do a multi-range index scan for ranges not done by primary/unique key. */
        NdbScanOperation::ScanOptions options;
        NdbInterpretedCode code(m_table);

        options.optionsPresent=
          NdbScanOperation::ScanOptions::SO_SCANFLAGS |
          NdbScanOperation::ScanOptions::SO_PARALLEL;

        options.scan_flags= 
          NdbScanOperation::SF_ReadRangeNo |
          NdbScanOperation::SF_MultiRange;

        if (lm == NdbOperation::LM_Read)
          options.scan_flags|= NdbScanOperation::SF_KeyInfo;
        if (sorted)
          options.scan_flags|= NdbScanOperation::SF_OrderBy;

        options.parallel=parallelism;

        NdbOperation::GetValueSpec gets[2];
        if (table_share->primary_key == MAX_KEY)
          get_hidden_fields_scan(&options, gets);

        if (m_cond && m_cond->generate_scan_filter(&code, &options))
          ERR_RETURN(code.getNdbError());

        /* Define scan */
        NdbIndexScanOperation *scanOp= trans->scanIndex
          (m_index[active_index].ndb_record_key,
           m_ndb_record, 
           lm,
           (uchar *)(table->read_set->bitmap),
           NULL, /* All bounds specified below */
           &options,
           sizeof(NdbScanOperation::ScanOptions));

        if (!scanOp)
          ERR_RETURN(trans->getNdbError());

        m_multi_cursor= scanOp;

        /*
          We do not get_blob_values() here, as when using blobs we always
          fallback to non-batched multi range read (see if statement at
          top of this function).
        */

        /* We set m_next_row=0 to say that no row was fetched from the scan yet. */
        m_next_row= 0;
      }

      /* Include this range in the ordered index scan. */
      NdbIndexScanOperation::IndexBound bound;
      compute_index_bounds(bound, key_info, &r->start_key, &r->end_key);
      bound.range_no= i;

      if (m_multi_cursor->setBound(m_index[active_index].ndb_record_key,
                                   bound))
      {
        ERR_RETURN(trans->getNdbError());
      }

      r->range_flag&= ~(uint)UNIQUE_RANGE;
      num_scan_ranges++;
    }
    else
    {
      /*
        Convert to primary/unique key operation.

        If there is not enough buffer for reading the row: stop here, send
        what we have so far, and continue when done with that.
      */
      if (row_buf + reclength > end_of_buffer)
        break;

      if (m_read_before_write_removal_used)
      {
        r->range_flag|= READ_KEY_FROM_RANGE;
        continue;
      }
      else
      {
        any_real_read= TRUE;
        DBUG_PRINT("info", ("m_read_before_write_removal_used == FALSE, "
                            "any_real_read= TRUE"));
      }
      r->range_flag|= UNIQUE_RANGE;

      Uint32 partitionId;
      Uint32* ppartitionId = NULL;

      if (m_user_defined_partitioning &&
          (cur_index_type == PRIMARY_KEY_ORDERED_INDEX ||
           cur_index_type == PRIMARY_KEY_INDEX))
      {
        partitionId=part_spec.start_part;
        ppartitionId=&partitionId;
      }

      DBUG_PRINT("info", ("Generating Pk/Unique key read for range %u",
                          i));
      if (!(op= pk_unique_index_read_key(active_index,
                                         r->start_key.key,
                                         row_buf, lm,
                                         ppartitionId)))
        ERR_RETURN(trans->getNdbError());

      row_buf+= reclength;
    }
  }
  DBUG_ASSERT(i > 0 || i == range_count);       // Require progress
  m_multi_range_defined_end= ranges + i;

  buffer->end_of_used_area= row_buf;

  if (any_real_read)
  {
    /* Get pointer to first range key operation (not scans) */
    const NdbOperation* rangeOp= lastOp ? lastOp->next() : 
      trans->getFirstDefinedOperation();
    
    DBUG_PRINT("info", ("Executing reads"));

    if (execute_no_commit_ie(m_thd_ndb, trans) == 0)
    {
      m_multi_range_result_ptr= buffer->buffer;
      
      /* We must check the result of any primary or unique key
       * ranges now, as these operations may be invalidated by 
       * further execute+releaseOperations calls on this transaction by 
       * different handler objects.
       */
      KEY_MULTI_RANGE* rangeInfo= multi_range_curr;
      
      for (;rangeInfo < m_multi_range_defined_end; rangeInfo++)
      {
        DBUG_PRINT("info", ("range flag is %u", rangeInfo->range_flag));
        if (rangeInfo->range_flag & SKIP_RANGE)
          continue; 
        
        if ((rangeInfo->range_flag & UNIQUE_RANGE) &&
            (!(rangeInfo->range_flag & READ_KEY_FROM_RANGE)))
        {
          assert(rangeOp != NULL);
          if (rangeOp->getNdbError().code == 0)
          {
            /* Successful read, results are in buffer.
             */
            rangeInfo->range_flag &= ~(uint)EMPTY_RANGE;
            
            DBUG_PRINT("info", ("Unique range op has result"));
          }
          else
          {
            NdbError err= rangeOp->getNdbError();
            
            if (err.classification !=
                NdbError::NoDataFound)
              DBUG_RETURN(ndb_err(trans));
            
            DBUG_PRINT("info", ("Unique range op has no result"));
            /* Indicate to read_multi_range_next that this
             * result is empty
             */
            rangeInfo->range_flag |= EMPTY_RANGE;
          }
          
          /* Move to next completed operation */
          rangeOp= trans->getNextCompletedOperation(rangeOp);
        }
        
        /* For scan ranges, do nothing here */
      }
    }
    else
      ERR_RETURN(trans->getNdbError());
  }
  
  DBUG_RETURN(read_multi_range_next(found_range_p));
}

int
ha_ndbcluster::read_multi_range_next(KEY_MULTI_RANGE ** multi_range_found_p)
{
  DBUG_ENTER("ha_ndbcluster::read_multi_range_next");
  if (m_disable_multi_read)
  {
    DBUG_RETURN(handler::read_multi_range_next(multi_range_found_p));
  }

  const ulong reclength= table_share->reclength;

  while (multi_range_curr < m_multi_range_defined_end)
  {
    if (multi_range_curr->range_flag & SKIP_RANGE)
    {
      /* Nothing in this range, move to next one, skipping a buffer
       'slot'
      */
      m_multi_range_result_ptr += reclength;
      multi_range_curr++;
    }
    else if (multi_range_curr->range_flag & READ_KEY_FROM_RANGE)
    {
      DBUG_PRINT("info", ("using read before write removal optimisation"));
      KEY* key_info= table->key_info + active_index;
      key_restore(table->record[0], (uchar*)multi_range_curr->start_key.key,
                  key_info, key_info->key_length);
      table->status= 0;
      multi_range_curr++;
      DBUG_RETURN(0);
    }
    else if (multi_range_curr->range_flag & UNIQUE_RANGE)
    {
      /*
        Move to next range; we can have at most one record from a unique range.
      */
      KEY_MULTI_RANGE *old_multi_range_curr= multi_range_curr;
      multi_range_curr= old_multi_range_curr + 1;
      /*
        Clear m_active_cursor; it is used as a flag in update_row() /
        delete_row() to know whether the current tuple is from a scan
        or pk operation.
      */
      m_active_cursor= NULL;
      const uchar *src_row= m_multi_range_result_ptr;
      m_multi_range_result_ptr= src_row + table_share->reclength;

      if (!(old_multi_range_curr->range_flag & EMPTY_RANGE))
      {
        *multi_range_found_p= old_multi_range_curr;
        memcpy(table->record[0], src_row, table_share->reclength);
        DBUG_RETURN(0);
      }

      /* No row found, so fall through to try the next range. */
    }
    else
    {
      /* An index scan range. */
      {
        int res;
        if ((res= read_multi_range_fetch_next()) != 0)
          DBUG_RETURN(res);
      }
      if (!m_next_row)
      {
        /*
          The whole scan is done, and the cursor has been closed.
          So nothing more for this range. Move to next.
        */
        multi_range_curr++;
      }
      else
      {
        int current_range_no= m_current_range_no;
        int expected_range_no;
        /*
          For a sorted index scan, we will receive rows in increasing range_no
          order, so we can return ranges in order, pausing when range_no
          indicate that the currently processed range (multi_range_curr) is
          done.

          But for unsorted scan, we may receive a high range_no from one
          fragment followed by a low range_no from another fragment. So we
          need to process all index scan ranges together.
        */
        if (!multi_range_sorted ||
            (expected_range_no= multi_range_curr - m_multi_ranges)
                == current_range_no)
        {
          *multi_range_found_p= m_multi_ranges + current_range_no;
          /* Copy out data from the new row. */
          unpack_record(table->record[0], m_next_row);
          /*
            Mark that we have used this row, so we need to fetch a new
            one on the next call.
          */
          m_next_row= 0;
          /*
            Set m_active_cursor; it is used as a flag in update_row() /
            delete_row() to know whether the current tuple is from a scan or
            pk operation.
          */
          m_active_cursor= m_multi_cursor;

          DBUG_RETURN(0);
        }
        else if (current_range_no > expected_range_no)
        {
          /* Nothing more in scan for this range. Move to next. */
          multi_range_curr++;
        }
        else
        {
          /*
            Should not happen. Ranges should be returned from NDB API in
            the order we requested them.
          */
          DBUG_ASSERT(0);
          multi_range_curr++;                     // Attempt to carry on
        }
      }
    }
  }

  if (multi_range_curr == multi_range_end)
  {
    m_thd_ndb->query_state&= NDB_QUERY_NORMAL;
    DBUG_RETURN(HA_ERR_END_OF_FILE);
  }

  /*
    Read remaining ranges
  */
  DBUG_RETURN(read_multi_range_first(multi_range_found_p, 
                                     multi_range_curr,
                                     multi_range_end - multi_range_curr, 
                                     multi_range_sorted,
                                     multi_range_buffer));
}

/*
  Fetch next row from the ordered index cursor in multi range scan.

  We keep the next row in m_next_row, and the range_no of the
  next row in m_current_range_no. This is used in sorted index scan
  to correctly interleave rows from primary/unique key operations with
  rows from the scan.
*/
int
ha_ndbcluster::read_multi_range_fetch_next()
{
  NdbIndexScanOperation *cursor= (NdbIndexScanOperation *)m_multi_cursor;

  if (!cursor)
    return 0;                                   // Scan already done.

  if (!m_next_row)
  {
    int res= fetch_next(cursor);
    if (res == 0)
    {
      m_current_range_no= cursor->get_range_no();
    }
    else if (res == 1)
    {
      /* We have fetched the last row from the scan. */
      cursor->close(FALSE, TRUE);
      m_active_cursor= 0;
      m_multi_cursor= 0;
      m_next_row= 0;
      return 0;
    }
    else
    {
      /* An error. */
      return res;
    }
  }
  return 0;
}

/**
  @param[in] comment  table comment defined by user

  @return
    table comment + additional
*/
char*
ha_ndbcluster::update_table_comment(
                                /* out: table comment + additional */
        const char*     comment)/* in:  table comment defined by user */
{
  THD *thd= current_thd;
  uint length= strlen(comment);
  if (length > 64000 - 3)
  {
    return((char*)comment); /* string too long */
  }

  Ndb* ndb;
  if (!(ndb= get_ndb(thd)))
  {
    return((char*)comment);
  }

  if (ndb->setDatabaseName(m_dbname))
  {
    return((char*)comment);
  }
  const NDBTAB* tab= m_table;
  DBUG_ASSERT(tab != NULL);

  char *str;
  const char *fmt="%s%snumber_of_replicas: %d";
  const unsigned fmt_len_plus_extra= length + strlen(fmt);
  if ((str= (char*) my_malloc(fmt_len_plus_extra, MYF(0))) == NULL)
  {
    sql_print_error("ha_ndbcluster::update_table_comment: "
                    "my_malloc(%u) failed", (unsigned int)fmt_len_plus_extra);
    return (char*)comment;
  }

  my_snprintf(str,fmt_len_plus_extra,fmt,comment,
              length > 0 ? " ":"",
              tab->getReplicaCount());
  return str;
}


/**
  Utility thread main loop.
*/
pthread_handler_t ndb_util_thread_func(void *arg __attribute__((unused)))
{
  THD *thd; /* needs to be first for thread_stack */
  struct timespec abstime;
  Thd_ndb *thd_ndb= NULL;
  uint share_list_size= 0;
  NDB_SHARE **share_list= NULL;

  my_thread_init();
  DBUG_ENTER("ndb_util_thread");
  DBUG_PRINT("enter", ("ndb_cache_check_time: %lu", ndb_cache_check_time));
 
   pthread_mutex_lock(&LOCK_ndb_util_thread);

  thd= new THD; /* note that contructor of THD uses DBUG_ */
  if (thd == NULL)
  {
    my_errno= HA_ERR_OUT_OF_MEM;
    DBUG_RETURN(NULL);
  }
  THD_CHECK_SENTRY(thd);
  pthread_detach_this_thread();
  ndb_util_thread= pthread_self();

  thd->thread_stack= (char*)&thd; /* remember where our stack is */
  if (thd->store_globals())
    goto ndb_util_thread_fail;
  lex_start(thd);
  thd->init_for_queries();
  thd->version=refresh_version;
  thd->main_security_ctx.host_or_ip= "";
  thd->client_capabilities = 0;
  my_net_init(&thd->net, 0);
  thd->main_security_ctx.master_access= ~0;
  thd->main_security_ctx.priv_user = 0;

  CHARSET_INFO *charset_connection;
  charset_connection= get_charset_by_csname("utf8",
                                            MY_CS_PRIMARY, MYF(MY_WME));
  thd->variables.character_set_client= charset_connection;
  thd->variables.character_set_results= charset_connection;
  thd->variables.collation_connection= charset_connection;
  thd->update_charset();

  /* Signal successful initialization */
  ndb_util_thread_running= 1;
  pthread_cond_signal(&COND_ndb_util_ready);
  pthread_mutex_unlock(&LOCK_ndb_util_thread);

  /*
    wait for mysql server to start
  */
  pthread_mutex_lock(&LOCK_server_started);
  while (!mysqld_server_started)
  {
    set_timespec(abstime, 1);
    pthread_cond_timedwait(&COND_server_started, &LOCK_server_started,
	                       &abstime);
    if (ndbcluster_terminating)
    {
      pthread_mutex_unlock(&LOCK_server_started);
      pthread_mutex_lock(&LOCK_ndb_util_thread);
      goto ndb_util_thread_end;
    }
  }
  pthread_mutex_unlock(&LOCK_server_started);

  /*
    Wait for cluster to start
  */
  pthread_mutex_lock(&LOCK_ndb_util_thread);
  while (!g_ndb_status.cluster_node_id && (ndbcluster_hton->slot != ~(uint)0))
  {
    /* ndb not connected yet */
    pthread_cond_wait(&COND_ndb_util_thread, &LOCK_ndb_util_thread);
    if (ndbcluster_terminating)
      goto ndb_util_thread_end;
  }
  pthread_mutex_unlock(&LOCK_ndb_util_thread);

  /* Get thd_ndb for this thread */
  if (!(thd_ndb= ha_ndbcluster::seize_thd_ndb()))
  {
    sql_print_error("Could not allocate Thd_ndb object");
    pthread_mutex_lock(&LOCK_ndb_util_thread);
    goto ndb_util_thread_end;
  }
  set_thd_ndb(thd, thd_ndb);
  thd_ndb->options|= TNO_NO_LOG_SCHEMA_OP;

  if (ndb_extra_logging && ndb_binlog_running)
    sql_print_information("NDB Binlog: Ndb tables initially read only.");
  /* create tables needed by the replication */
  ndbcluster_setup_binlog_table_shares(thd);

  set_timespec(abstime, 0);
  for (;;)
  {
    pthread_mutex_lock(&LOCK_ndb_util_thread);
    if (!ndbcluster_terminating)
      pthread_cond_timedwait(&COND_ndb_util_thread,
                             &LOCK_ndb_util_thread,
                             &abstime);
    if (ndbcluster_terminating) /* Shutting down server */
      goto ndb_util_thread_end;
    pthread_mutex_unlock(&LOCK_ndb_util_thread);
#ifdef NDB_EXTRA_DEBUG_UTIL_THREAD
    DBUG_PRINT("ndb_util_thread", ("Started, ndb_cache_check_time: %lu",
                                   ndb_cache_check_time));
#endif

    /*
      Check that the ndb_apply_status_share and ndb_schema_share 
      have been created.
      If not try to create it
    */
    if (!ndb_binlog_tables_inited)
      ndbcluster_setup_binlog_table_shares(thd);

    if (ndb_cache_check_time == 0)
    {
      /* Wake up in 1 second to check if value has changed */
      set_timespec(abstime, 1);
      continue;
    }

    /* Lock mutex and fill list with pointers to all open tables */
    NDB_SHARE *share;
    pthread_mutex_lock(&ndbcluster_mutex);
    uint i, open_count, record_count= ndbcluster_open_tables.records;
    if (share_list_size < record_count)
    {
      NDB_SHARE ** new_share_list= new NDB_SHARE * [record_count];
      if (!new_share_list)
      {
        sql_print_warning("ndb util thread: malloc failure, "
                          "query cache not maintained properly");
        pthread_mutex_unlock(&ndbcluster_mutex);
        goto next;                               // At least do not crash
      }
      delete [] share_list;
      share_list_size= record_count;
      share_list= new_share_list;
    }
    for (i= 0, open_count= 0; i < record_count; i++)
    {
      share= (NDB_SHARE *)hash_element(&ndbcluster_open_tables, i);
      if ((share->use_count - (int) (share->op != 0) - (int) (share->op != 0))
          <= 0)
        continue; // injector thread is the only user, skip statistics
      /* ndb_share reference temporary, free below */
      share->use_count++; /* Make sure the table can't be closed */
      share->util_thread= true;
      DBUG_PRINT("NDB_SHARE", ("%s temporary  use_count: %u",
                               share->key, share->use_count));
      DBUG_PRINT("ndb_util_thread",
                 ("Found open table[%d]: %s, use_count: %d",
                  i, share->table_name, share->use_count));

      /* Store pointer to table */
      share_list[open_count++]= share;
    }
    pthread_mutex_unlock(&ndbcluster_mutex);

    /* Iterate through the open files list */
    for (i= 0; i < open_count; i++)
    {
      share= share_list[i];
      if ((share->use_count - (int) (share->op != 0) - (int) (share->op != 0))
          <= 1)
      {
        /*
          Util thread and injector thread is the only user, skip statistics
	*/
        /* ndb_share reference temporary free */
        DBUG_PRINT("NDB_SHARE", ("%s temporary free  use_count: %u",
                                 share->key, share->use_count));
        
        pthread_mutex_lock(&ndbcluster_mutex);
        share->util_thread= false;
        free_share(&share, true);
        pthread_mutex_unlock(&ndbcluster_mutex);
        continue;
      }
      DBUG_PRINT("ndb_util_thread",
                 ("Fetching commit count for: %s", share->key));

      struct Ndb_statistics stat;
      uint lock;
      pthread_mutex_lock(&share->mutex);
      lock= share->commit_count_lock;
      pthread_mutex_unlock(&share->mutex);
      {
        /* Contact NDB to get commit count for table */
        Ndb* ndb= thd_ndb->ndb;
        if (ndb->setDatabaseName(share->db))
        {
          goto loop_next;
        }
        Ndb_table_guard ndbtab_g(ndb->getDictionary(), share->table_name);
        if (ndbtab_g.get_table() &&
            ndb_get_table_statistics(thd, NULL, FALSE, ndb,
                                     ndbtab_g.get_table()->getDefaultRecord(), 
                                     &stat) == 0)
        {
#ifndef DBUG_OFF
          char buff[22], buff2[22];
#endif
          DBUG_PRINT("info",
                     ("Table: %s  commit_count: %s  rows: %s",
                      share->key,
                      llstr(stat.commit_count, buff),
                      llstr(stat.row_count, buff2)));
        }
        else
        {
          DBUG_PRINT("ndb_util_thread",
                     ("Error: Could not get commit count for table %s",
                      share->key));
          stat.commit_count= 0;
        }
      }
  loop_next:
      pthread_mutex_lock(&share->mutex);
      if (share->commit_count_lock == lock)
        share->commit_count= stat.commit_count;
      pthread_mutex_unlock(&share->mutex);

      /* ndb_share reference temporary free */
      DBUG_PRINT("NDB_SHARE", ("%s temporary free  use_count: %u",
                               share->key, share->use_count));
      pthread_mutex_lock(&ndbcluster_mutex);
      share->util_thread= false;
      free_share(&share, true);
      pthread_mutex_unlock(&ndbcluster_mutex);
    }
next:
    /* Calculate new time to wake up */
    int secs= 0;
    int msecs= ndb_cache_check_time;

    struct timeval tick_time;
    gettimeofday(&tick_time, 0);
    abstime.tv_sec=  tick_time.tv_sec;
    abstime.tv_nsec= tick_time.tv_usec * 1000;

    if (msecs >= 1000){
      secs=  msecs / 1000;
      msecs= msecs % 1000;
    }

    abstime.tv_sec+=  secs;
    abstime.tv_nsec+= msecs * 1000000;
    if (abstime.tv_nsec >= 1000000000) {
      abstime.tv_sec+=  1;
      abstime.tv_nsec-= 1000000000;
    }
  }

  pthread_mutex_lock(&LOCK_ndb_util_thread);

ndb_util_thread_end:
  net_end(&thd->net);
ndb_util_thread_fail:
  if (share_list)
    delete [] share_list;
  if (thd_ndb)
  {
    ha_ndbcluster::release_thd_ndb(thd_ndb);
    set_thd_ndb(thd, NULL);
  }
  thd->cleanup();
  delete thd;
  
  /* signal termination */
  ndb_util_thread_running= 0;
  pthread_cond_signal(&COND_ndb_util_ready);
  pthread_mutex_unlock(&LOCK_ndb_util_thread);
  DBUG_PRINT("exit", ("ndb_util_thread"));
  my_thread_end();
  pthread_exit(0);
  DBUG_RETURN(NULL);
}

/*
  Condition pushdown
*/
/**
  Push a condition to ndbcluster storage engine for evaluation 
  during table   and index scans. The conditions will be stored on a stack
  for possibly storing several conditions. The stack can be popped
  by calling cond_pop, handler::extra(HA_EXTRA_RESET) (handler::reset())
  will clear the stack.
  The current implementation supports arbitrary AND/OR nested conditions
  with comparisons between columns and constants (including constant
  expressions and function calls) and the following comparison operators:
  =, !=, >, >=, <, <=, "is null", and "is not null".
  
  @retval
    NULL The condition was supported and will be evaluated for each 
         row found during the scan
  @retval
    cond The condition was not supported and all rows will be returned from
         the scan for evaluation (and thus not saved on stack)
*/
const 
COND* 
ha_ndbcluster::cond_push(const COND *cond) 
{ 
  DBUG_ENTER("cond_push");
  if (!m_cond) 
    m_cond= new ha_ndbcluster_cond;
  if (!m_cond)
  {
    my_errno= HA_ERR_OUT_OF_MEM;
    DBUG_RETURN(NULL);
  }
  DBUG_EXECUTE("where",print_where((COND *)cond, m_tabname, QT_ORDINARY););
  DBUG_RETURN(m_cond->cond_push(cond, table, (NDBTAB *)m_table));
}

/**
  Pop the top condition from the condition stack of the handler instance.
*/
void 
ha_ndbcluster::cond_pop() 
{ 
  if (m_cond)
    m_cond->cond_pop();
}


/*
  Implements the SHOW NDB STATUS command.
*/
bool
ndbcluster_show_status(handlerton *hton, THD* thd, stat_print_fn *stat_print,
                       enum ha_stat_type stat_type)
{
  char buf[IO_SIZE];
  uint buflen;
  DBUG_ENTER("ndbcluster_show_status");
  
  if (stat_type != HA_ENGINE_STATUS)
  {
    DBUG_RETURN(FALSE);
  }

  Ndb* ndb= check_ndb_in_thd(thd);
  Thd_ndb *thd_ndb= get_thd_ndb(thd);
  struct st_ndb_status ns;
  if (ndb)
    update_status_variables(thd_ndb, &ns, thd_ndb->connection);
  else
    update_status_variables(NULL, &ns, g_ndb_cluster_connection);

  buflen=
    my_snprintf(buf, sizeof(buf),
                "cluster_node_id=%ld, "
                "connected_host=%s, "
                "connected_port=%ld, "
                "number_of_data_nodes=%ld, "
                "number_of_ready_data_nodes=%ld, "
                "connect_count=%ld",
                ns.cluster_node_id,
                ns.connected_host,
                ns.connected_port,
                ns.number_of_data_nodes,
                ns.number_of_ready_data_nodes,
                ns.connect_count);
  if (stat_print(thd, ndbcluster_hton_name, ndbcluster_hton_name_length,
                 STRING_WITH_LEN("connection"), buf, buflen))
    DBUG_RETURN(TRUE);

  if (ndb)
  {
    Ndb::Free_list_usage tmp;
    tmp.m_name= 0;
    while (ndb->get_free_list_usage(&tmp))
    {
      buflen=
        my_snprintf(buf, sizeof(buf),
                  "created=%u, free=%u, sizeof=%u",
                  tmp.m_created, tmp.m_free, tmp.m_sizeof);
      if (stat_print(thd, ndbcluster_hton_name, ndbcluster_hton_name_length,
                     tmp.m_name, strlen(tmp.m_name), buf, buflen))
        DBUG_RETURN(TRUE);
    }
  }
  ndbcluster_show_status_binlog(thd, stat_print, stat_type);

  DBUG_RETURN(FALSE);
}


/*
  Create a table in NDB Cluster
 */
static uint get_no_fragments(ulonglong max_rows)
{
#if MYSQL_VERSION_ID >= 50000
  uint acc_row_size= 25 + /*safety margin*/ 2;
#else
  uint acc_row_size= pk_length*4;
  /* add acc overhead */
  if (pk_length <= 8)  /* main page will set the limit */
    acc_row_size+= 25 + /*safety margin*/ 2;
  else                /* overflow page will set the limit */
    acc_row_size+= 4 + /*safety margin*/ 4;
#endif
  ulonglong acc_fragment_size= 512*1024*1024;
#if MYSQL_VERSION_ID >= 50100
  return (max_rows*acc_row_size)/acc_fragment_size+1;
#else
  return ((max_rows*acc_row_size)/acc_fragment_size+1
	  +1/*correct rounding*/)/2;
#endif
}


/*
  Routine to adjust default number of partitions to always be a multiple
  of number of nodes and never more than 4 times the number of nodes.

*/
static bool adjusted_frag_count(uint no_fragments, uint no_nodes,
                                uint &reported_frags)
{
  uint i= 0;
  reported_frags= no_nodes;
  while (reported_frags < no_fragments && ++i < 4 &&
         (reported_frags + no_nodes) < MAX_PARTITIONS) 
    reported_frags+= no_nodes;
  return (reported_frags < no_fragments);
}

int ha_ndbcluster::get_default_no_partitions(HA_CREATE_INFO *create_info)
{
  ha_rows max_rows, min_rows;
  if (create_info)
  {
    max_rows= create_info->max_rows;
    min_rows= create_info->min_rows;
  }
  else
  {
    max_rows= table_share->max_rows;
    min_rows= table_share->min_rows;
  }
  uint reported_frags;
  uint no_fragments=
    get_no_fragments(max_rows >= min_rows ? max_rows : min_rows);
  uint no_nodes= g_ndb_cluster_connection->no_db_nodes();
  if (adjusted_frag_count(no_fragments, no_nodes, reported_frags))
  {
    push_warning(current_thd,
                 MYSQL_ERROR::WARN_LEVEL_WARN, ER_UNKNOWN_ERROR,
    "Ndb might have problems storing the max amount of rows specified");
  }
  return (int)reported_frags;
}

uint32 ha_ndbcluster::calculate_key_hash_value(Field **field_array)
{
  Uint32 hash_value;
  struct Ndb::Key_part_ptr key_data[MAX_REF_PARTS];
  struct Ndb::Key_part_ptr *key_data_ptr= &key_data[0];
  Uint32 i= 0;
  int ret_val;
  Uint64 tmp[4096];
  void *buf= (void*)&tmp[0];
  Ndb *ndb= m_thd_ndb->ndb;
  DBUG_ENTER("ha_ndbcluster::calculate_key_hash_value");

  do
  {
    Field *field= *field_array;
    uint len= field->data_length();
    DBUG_ASSERT(!field->is_real_null());
    if (field->real_type() == MYSQL_TYPE_VARCHAR)
      len+= ((Field_varstring*)field)->length_bytes;
    key_data[i].ptr= field->ptr;
    key_data[i++].len= len;
  } while (*(++field_array));
  key_data[i].ptr= 0;
  if ((ret_val= ndb->computeHash(&hash_value, m_table,
                                 key_data_ptr, buf, sizeof(tmp))))
  {
    DBUG_PRINT("info", ("ret_val = %d", ret_val));
    DBUG_ASSERT(FALSE);
    abort();
  }
  DBUG_RETURN(hash_value);
}

/*
  Set-up auto-partitioning for NDB Cluster

  SYNOPSIS
    set_auto_partitions()
    part_info                  Partition info struct to set-up
 
  RETURN VALUE
    NONE

  DESCRIPTION
    Set-up auto partitioning scheme for tables that didn't define any
    partitioning. We'll use PARTITION BY KEY() in this case which
    translates into partition by primary key if a primary key exists
    and partition by hidden key otherwise.
*/

void ha_ndbcluster::set_auto_partitions(partition_info *part_info)
{
  DBUG_ENTER("ha_ndbcluster::set_auto_partitions");
  part_info->list_of_part_fields= TRUE;
  part_info->part_type= HASH_PARTITION;
  switch (opt_ndb_distribution_id)
  {
  case ND_KEYHASH:
    part_info->linear_hash_ind= FALSE;
    break;
  case ND_LINHASH:
    part_info->linear_hash_ind= TRUE;
    break;
  }
  DBUG_VOID_RETURN;
}


int ha_ndbcluster::set_range_data(void *tab_ref, partition_info *part_info)
{
  NDBTAB *tab= (NDBTAB*)tab_ref;
  int32 *range_data= (int32*)my_malloc(part_info->no_parts*sizeof(int32),
                                       MYF(0));
  uint i;
  int error= 0;
  bool unsigned_flag= part_info->part_expr->unsigned_flag;
  DBUG_ENTER("set_range_data");

  if (!range_data)
  {
    mem_alloc_error(part_info->no_parts*sizeof(int32));
    DBUG_RETURN(1);
  }
  for (i= 0; i < part_info->no_parts; i++)
  {
    longlong range_val= part_info->range_int_array[i];
    if (unsigned_flag)
      range_val-= 0x8000000000000000ULL;
    if (range_val < INT_MIN32 || range_val >= INT_MAX32)
    {
      if ((i != part_info->no_parts - 1) ||
          (range_val != LONGLONG_MAX))
      {
        my_error(ER_LIMITED_PART_RANGE, MYF(0), "NDB");
        error= 1;
        goto error;
      }
      range_val= INT_MAX32;
    }
    range_data[i]= (int32)range_val;
  }
  tab->setRangeListData(range_data, sizeof(int32)*part_info->no_parts);
error:
  my_free((char*)range_data, MYF(0));
  DBUG_RETURN(error);
}

int ha_ndbcluster::set_list_data(void *tab_ref, partition_info *part_info)
{
  NDBTAB *tab= (NDBTAB*)tab_ref;
  int32 *list_data= (int32*)my_malloc(part_info->no_list_values * 2
                                      * sizeof(int32), MYF(0));
  uint32 *part_id, i;
  int error= 0;
  bool unsigned_flag= part_info->part_expr->unsigned_flag;
  DBUG_ENTER("set_list_data");

  if (!list_data)
  {
    mem_alloc_error(part_info->no_list_values*2*sizeof(int32));
    DBUG_RETURN(1);
  }
  for (i= 0; i < part_info->no_list_values; i++)
  {
    LIST_PART_ENTRY *list_entry= &part_info->list_array[i];
    longlong list_val= list_entry->list_value;
    if (unsigned_flag)
      list_val-= 0x8000000000000000ULL;
    if (list_val < INT_MIN32 || list_val > INT_MAX32)
    {
      my_error(ER_LIMITED_PART_RANGE, MYF(0), "NDB");
      error= 1;
      goto error;
    }
    list_data[2*i]= (int32)list_val;
    part_id= (uint32*)&list_data[2*i+1];
    *part_id= list_entry->partition_id;
  }
  tab->setRangeListData(list_data, 2*sizeof(int32)*part_info->no_list_values);
error:
  my_free((char*)list_data, MYF(0));
  DBUG_RETURN(error);
}

/*
  User defined partitioning set-up. We need to check how many fragments the
  user wants defined and which node groups to put those into. Later we also
  want to attach those partitions to a tablespace.

  All the functionality of the partition function, partition limits and so
  forth are entirely handled by the MySQL Server. There is one exception to
  this rule for PARTITION BY KEY where NDB handles the hash function and
  this type can thus be handled transparently also by NDB API program.
  For RANGE, HASH and LIST and subpartitioning the NDB API programs must
  implement the function to map to a partition.
*/

uint ha_ndbcluster::set_up_partition_info(partition_info *part_info,
                                          TABLE *table,
                                          void *tab_par)
{
  uint16 frag_data[MAX_PARTITIONS];
  char *ts_names[MAX_PARTITIONS];
  ulong fd_index= 0, i, j;
  NDBTAB *tab= (NDBTAB*)tab_par;
  NDBTAB::FragmentType ftype= NDBTAB::UserDefined;
  partition_element *part_elem;
  bool first= TRUE;
  uint tot_ts_name_len;
  List_iterator<partition_element> part_it(part_info->partitions);
  int error;
  DBUG_ENTER("ha_ndbcluster::set_up_partition_info");

  if (part_info->part_type == HASH_PARTITION &&
      part_info->list_of_part_fields == TRUE)
  {
    Field **fields= part_info->part_field_array;

    if (part_info->linear_hash_ind)
      ftype= NDBTAB::DistrKeyLin;
    else
      ftype= NDBTAB::DistrKeyHash;

    for (i= 0; i < part_info->part_field_list.elements; i++)
    {
      NDBCOL *col= tab->getColumn(fields[i]->field_index);
      DBUG_PRINT("info",("setting dist key on %s", col->getName()));
      col->setPartitionKey(TRUE);
    }
  }
  else 
  {
    if (!current_thd->variables.new_mode)
    {
      push_warning_printf(current_thd, MYSQL_ERROR::WARN_LEVEL_ERROR,
                          ER_ILLEGAL_HA_CREATE_OPTION,
                          ER(ER_ILLEGAL_HA_CREATE_OPTION),
                          ndbcluster_hton_name,
                          "LIST, RANGE and HASH partition disabled by default,"
                          " use --new option to enable");
      DBUG_RETURN(HA_ERR_UNSUPPORTED);
    }
   /*
      Create a shadow field for those tables that have user defined
      partitioning. This field stores the value of the partition
      function such that NDB can handle reorganisations of the data
      even when the MySQL Server isn't available to assist with
      calculation of the partition function value.
    */
    NDBCOL col;
    DBUG_PRINT("info", ("Generating partition func value field"));
    col.setName("$PART_FUNC_VALUE");
    col.setType(NdbDictionary::Column::Int);
    col.setLength(1);
    col.setNullable(FALSE);
    col.setPrimaryKey(FALSE);
    col.setAutoIncrement(FALSE);
    tab->addColumn(col);
    if (part_info->part_type == RANGE_PARTITION)
    {
      if ((error= set_range_data((void*)tab, part_info)))
      {
        DBUG_RETURN(error);
      }
    }
    else if (part_info->part_type == LIST_PARTITION)
    {
      if ((error= set_list_data((void*)tab, part_info)))
      {
        DBUG_RETURN(error);
      }
    }
  }
  tab->setFragmentType(ftype);
  i= 0;
  tot_ts_name_len= 0;
  do
  {
    uint ng;
    part_elem= part_it++;
    if (!part_info->is_sub_partitioned())
    {
      ng= part_elem->nodegroup_id;
      if (first && ng == UNDEF_NODEGROUP)
        ng= 0;
      ts_names[fd_index]= part_elem->tablespace_name;
      frag_data[fd_index++]= ng;
    }
    else
    {
      List_iterator<partition_element> sub_it(part_elem->subpartitions);
      j= 0;
      do
      {
        part_elem= sub_it++;
        ng= part_elem->nodegroup_id;
        if (first && ng == UNDEF_NODEGROUP)
          ng= 0;
        ts_names[fd_index]= part_elem->tablespace_name;
        frag_data[fd_index++]= ng;
      } while (++j < part_info->no_subparts);
    }
    first= FALSE;
  } while (++i < part_info->no_parts);
  tab->setDefaultNoPartitionsFlag(part_info->use_default_no_partitions);
  tab->setLinearFlag(part_info->linear_hash_ind);
  {
    ha_rows max_rows= table_share->max_rows;
    ha_rows min_rows= table_share->min_rows;
    if (max_rows < min_rows)
      max_rows= min_rows;
    if (max_rows != (ha_rows)0) /* default setting, don't set fragmentation */
    {
      tab->setMaxRows(max_rows);
      tab->setMinRows(min_rows);
    }
  }
  tab->setTablespaceNames(ts_names, fd_index*sizeof(char*));
  tab->setFragmentCount(fd_index);
  tab->setFragmentData(&frag_data, fd_index*2);
  DBUG_RETURN(0);
}


HA_ALTER_FLAGS supported_alter_operations()
{
  HA_ALTER_FLAGS alter_flags;
  return alter_flags |
    HA_ADD_INDEX |
    HA_DROP_INDEX |
    HA_ADD_UNIQUE_INDEX |
    HA_DROP_UNIQUE_INDEX |
    HA_ADD_COLUMN |
    HA_COLUMN_STORAGE |
    HA_COLUMN_FORMAT;
}

int ha_ndbcluster::check_if_supported_alter(TABLE *altered_table,
                                            HA_CREATE_INFO *create_info,
                                            HA_ALTER_FLAGS *alter_flags,
                                            uint table_changes)
{
  THD *thd= current_thd;
  HA_ALTER_FLAGS not_supported= ~(supported_alter_operations());
  uint i;
  const NDBTAB *tab= (const NDBTAB *) m_table;
  NDBCOL new_col;
  int pk= 0;
  int ai= 0;
  HA_ALTER_FLAGS add_column;
  HA_ALTER_FLAGS adding;
  HA_ALTER_FLAGS dropping;

  DBUG_ENTER("ha_ndbcluster::check_if_supported_alter");
  add_column= add_column | HA_ADD_COLUMN;
  adding= adding | HA_ADD_INDEX | HA_ADD_UNIQUE_INDEX;
  dropping= dropping | HA_DROP_INDEX | HA_DROP_UNIQUE_INDEX;

  if (thd->variables.ndb_use_copying_alter_table)
  {
    DBUG_PRINT("info", ("On-line alter table disabled"));
    DBUG_RETURN(HA_ALTER_NOT_SUPPORTED);
  }
#ifndef DBUG_OFF
  {
    char dbug_string[HA_MAX_ALTER_FLAGS+1];
    alter_flags->print(dbug_string);
    DBUG_PRINT("info", ("Not supported %s", dbug_string));
  }
#endif
  if ((*alter_flags & not_supported).is_set())
  {
    DBUG_PRINT("info", ("Detected unsupported change"));
    DBUG_RETURN(HA_ALTER_NOT_SUPPORTED);
  }

  if (alter_flags->is_set(HA_ADD_COLUMN))
  {
     NDBCOL col;
     Ndb *ndb= get_ndb(thd);
     NDBDICT *dict= ndb->getDictionary();
     ndb->setDatabaseName(m_dbname);
     const NDBTAB *old_tab= m_table;
     NdbDictionary::Table new_tab= *old_tab;
     partition_info *part_info= table->part_info;

     /*
        Check that we are only adding columns
     */
     if ((*alter_flags & ~add_column).is_set())
     {
       DBUG_PRINT("info", ("Only add column exclusively can be performed on-line"));
       DBUG_RETURN(HA_ALTER_NOT_SUPPORTED);
     }
     /*
        Check for extra fields for hidden primary key
        or user defined partitioning
     */
     if (table_share->primary_key == MAX_KEY ||
	 part_info->part_type != HASH_PARTITION ||
	 !part_info->list_of_part_fields)
       DBUG_RETURN(HA_ALTER_NOT_SUPPORTED);

     /* Find the new fields */
     for (uint i= table->s->fields; i < altered_table->s->fields; i++)
     {
       Field *field= altered_table->field[i];
       DBUG_PRINT("info", ("Found new field %s", field->field_name));
       DBUG_PRINT("info", ("storage_type %i, column_format %i",
			   (uint) field->field_storage_type(),
			   (uint) field->column_format()));
       /* Create new field to check if it can be added */
       if ((my_errno= create_ndb_column(0, col, field, create_info,
                                        COLUMN_FORMAT_TYPE_DYNAMIC)))
       {
         DBUG_PRINT("info", ("create_ndb_column returned %u", my_errno));
         DBUG_RETURN(my_errno);
       }
       new_tab.addColumn(col);
     }
     if (dict->supportedAlterTable(*old_tab, new_tab))
     {
       DBUG_PRINT("info", ("Adding column(s) supported on-line"));
     }
     else
     {
       DBUG_PRINT("info",("Adding column not supported on-line"));
       DBUG_RETURN(HA_ALTER_NOT_SUPPORTED);
     }
  }

  /*
    Check that we are not adding multiple indexes
  */
  if ((*alter_flags & adding).is_set())
  {
    if (((altered_table->s->keys - table->s->keys) != 1) ||
        (*alter_flags & dropping).is_set())
    {
       DBUG_PRINT("info",("Only one index can be added on-line"));
       DBUG_RETURN(HA_ALTER_NOT_SUPPORTED);
    }
  }

  /*
    Check that we are not dropping multiple indexes
  */
  if ((*alter_flags & dropping).is_set())
  {
    if (((table->s->keys - altered_table->s->keys) != 1) ||
        (*alter_flags & adding).is_set())
    {
       DBUG_PRINT("info",("Only one index can be dropped on-line"));
       DBUG_RETURN(HA_ALTER_NOT_SUPPORTED);
    }
  }

  for (i= 0; i < table->s->fields; i++)
  {
    Field *field= table->field[i];
    const NDBCOL *col= tab->getColumn(i);

    create_ndb_column(0, new_col, field, create_info);
    if (col->getStorageType() != new_col.getStorageType())
    {
      DBUG_PRINT("info", ("Column storage media is changed"));
      DBUG_RETURN(HA_ALTER_NOT_SUPPORTED);
    }

    if (field->flags & FIELD_IS_RENAMED)
    {
      DBUG_PRINT("info", ("Field has been renamed, copy table"));
      DBUG_RETURN(HA_ALTER_NOT_SUPPORTED);
    }

    if ((field->flags & FIELD_IN_ADD_INDEX) &&
        (col->getStorageType() == NdbDictionary::Column::StorageTypeDisk))
    {
      DBUG_PRINT("info", ("add/drop index not supported for disk stored column"));
      DBUG_RETURN(HA_ALTER_NOT_SUPPORTED);
    }

    if (field->flags & PRI_KEY_FLAG)
      pk=1;
    if (field->flags & FIELD_IN_ADD_INDEX)
      ai=1;
  }

  /* Check that auto_increment value was not changed */
  if ((create_info->used_fields & HA_CREATE_USED_AUTO) &&
      create_info->auto_increment_value != 0)
  {
    DBUG_PRINT("info", ("Auto_increment value changed"));
    DBUG_RETURN(HA_ALTER_NOT_SUPPORTED);
  }

  /* Check that row format didn't change */
  if ((create_info->used_fields & HA_CREATE_USED_AUTO) &&
      get_row_type() != create_info->row_type)
  {
    DBUG_PRINT("info", ("Row format changed"));
    DBUG_RETURN(HA_ALTER_NOT_SUPPORTED);
  }

  DBUG_PRINT("info", ("Ndb supports ALTER on-line"));
  DBUG_RETURN(HA_ALTER_SUPPORTED_WAIT_LOCK);
}

int ha_ndbcluster::alter_table_phase1(THD *thd,
                                      TABLE *altered_table,
                                      HA_CREATE_INFO *create_info,
                                      HA_ALTER_INFO *alter_info,
                                      HA_ALTER_FLAGS *alter_flags)
{
  int error= 0;
  uint i;
  Ndb *ndb= get_ndb(thd);
  NDBDICT *dict= ndb->getDictionary();
  ndb->setDatabaseName(m_dbname);
  NDB_ALTER_DATA *alter_data;
  const NDBTAB *old_tab;
  NdbDictionary::Table *new_tab;
  HA_ALTER_FLAGS adding;
  HA_ALTER_FLAGS dropping;

  DBUG_ENTER("alter_table_phase1");
  adding=  adding | HA_ADD_INDEX | HA_ADD_UNIQUE_INDEX;
  dropping= dropping | HA_DROP_INDEX | HA_DROP_UNIQUE_INDEX;

  if (!ndbcluster_has_global_schema_lock(get_thd_ndb(thd)))
    DBUG_RETURN(ndbcluster_no_global_schema_lock_abort
                (thd, "ha_ndbcluster::alter_table_phase1"));

  if (!(alter_data= new NDB_ALTER_DATA(dict, m_table)))
    DBUG_RETURN(HA_ERR_OUT_OF_MEM);
  old_tab= alter_data->old_table;
  new_tab= alter_data->new_table;
  alter_info->data= alter_data;
#ifndef DBUG_OFF
  {
    char dbug_string[HA_MAX_ALTER_FLAGS+1];
    alter_flags->print(dbug_string);
    DBUG_PRINT("info", ("altered_table %s, alter_flags %s",
                        altered_table->s->table_name.str,
                        (char *) dbug_string));
  }
#endif

  prepare_for_alter();

  if ((*alter_flags & adding).is_set())
  {
    KEY           *key_info;
    KEY           *key;
    uint          *idx_p;
    uint          *idx_end_p;
    KEY_PART_INFO *key_part;
    KEY_PART_INFO *part_end;
    DBUG_PRINT("info", ("Adding indexes"));
    key_info= (KEY*) thd->alloc(sizeof(KEY) * alter_info->index_add_count);
    key= key_info;
    for (idx_p=  alter_info->index_add_buffer,
	 idx_end_p= idx_p + alter_info->index_add_count;
	 idx_p < idx_end_p;
	 idx_p++, key++)
    {
      /* Copy the KEY struct. */
      *key= alter_info->key_info_buffer[*idx_p];
      /* Fix the key parts. */
      part_end= key->key_part + key->key_parts;
      for (key_part= key->key_part; key_part < part_end; key_part++)
	key_part->field= table->field[key_part->fieldnr];
    }
    if ((error= add_index_impl(thd, altered_table, key_info,
                               alter_info->index_add_count)))
    {
      /*
	Exchange the key_info for the error message. If we exchange
	key number by key name in the message later, we need correct info.
      */
      KEY *save_key_info= table->key_info;
      table->key_info= key_info;
      table->file->print_error(error, MYF(0));
      table->key_info= save_key_info;
      goto err;
    }
  }

  if ((*alter_flags & dropping).is_set())
  {
    uint          *key_numbers;
    uint          *keyno_p;
    uint          *idx_p;
    uint          *idx_end_p;
    DBUG_PRINT("info", ("Renumbering indexes"));
    /* The prepare_drop_index() method takes an array of key numbers. */
    key_numbers= (uint*) thd->alloc(sizeof(uint) * alter_info->index_drop_count);
    keyno_p= key_numbers;
    /* Get the number of each key. */
    for (idx_p= alter_info->index_drop_buffer,
	 idx_end_p= idx_p + alter_info->index_drop_count;
	 idx_p < idx_end_p;
	 idx_p++, keyno_p++)
      *keyno_p= *idx_p;
    /*
      Tell the handler to prepare for drop indexes.
      This re-numbers the indexes to get rid of gaps.
    */
    if ((error= prepare_drop_index(table, key_numbers,
				   alter_info->index_drop_count)))
    {
      table->file->print_error(error, MYF(0));
      goto err;
    }
  }

  if (alter_flags->is_set(HA_ADD_COLUMN))
  {
     NDBCOL col;

     /* Find the new fields */
     for (i= table->s->fields; i < altered_table->s->fields; i++)
     {
       Field *field= altered_table->field[i];
       DBUG_PRINT("info", ("Found new field %s", field->field_name));
       if ((my_errno= create_ndb_column(thd, col, field, create_info,
                                        COLUMN_FORMAT_TYPE_DYNAMIC)))
       {
         error= my_errno;
         goto err;
       }
       /*
	 If the user has not specified the field format
	 make it dynamic to enable on-line add attribute
       */
       if (field->column_format() == COLUMN_FORMAT_TYPE_DEFAULT &&
           create_info->row_type == ROW_TYPE_DEFAULT &&
           col.getDynamic())
       {
	 push_warning_printf(thd, MYSQL_ERROR::WARN_LEVEL_WARN,
                             ER_ILLEGAL_HA_CREATE_OPTION,
		             "Converted FIXED field to DYNAMIC "
			     "to enable on-line ADD COLUMN",
                             field->field_name);
	}
        new_tab->addColumn(col);
     }
  }

  DBUG_RETURN(0);
 err:
  set_ndb_share_state(m_share, NSS_INITIAL);
  /* ndb_share reference schema free */
  DBUG_PRINT("NDB_SHARE", ("%s binlog schema free  use_count: %u",
                           m_share->key, m_share->use_count));
  free_share(&m_share); // Decrease ref_count
  delete alter_data;
  DBUG_RETURN(error);
}

int ha_ndbcluster::alter_frm(THD *thd, const char *file, 
                             NDB_ALTER_DATA *alter_data)
{
  uchar *data= NULL, *pack_data= NULL;
  size_t length, pack_length;
  int error= 0;

  DBUG_ENTER("alter_frm");

  DBUG_PRINT("enter", ("file: %s", file));

  NDBDICT *dict= alter_data->dictionary;

  // TODO handle this
  DBUG_ASSERT(m_table != 0);

  DBUG_ASSERT(get_ndb_share_state(m_share) == NSS_ALTERED);
  if (readfrm(file, &data, &length) ||
      packfrm(data, length, &pack_data, &pack_length))
  {
    DBUG_PRINT("info", ("Missing frm for %s", m_tabname));
    my_free((char*)data, MYF(MY_ALLOW_ZERO_PTR));
    my_free((char*)pack_data, MYF(MY_ALLOW_ZERO_PTR));
    error= 1;
  }
  else
  {
    DBUG_PRINT("info", ("Table %s has changed, altering frm in ndb",
                        m_tabname));
    const NDBTAB *old_tab= alter_data->old_table;
    NdbDictionary::Table *new_tab= alter_data->new_table;

    new_tab->setFrm(pack_data, pack_length);
    if (dict->alterTableGlobal(*old_tab, *new_tab))
    {
      DBUG_PRINT("info", ("On-line alter of table %s failed", m_tabname));
      error= ndb_to_mysql_error(&dict->getNdbError());
    }
    my_free((char*)data, MYF(MY_ALLOW_ZERO_PTR));
    my_free((char*)pack_data, MYF(MY_ALLOW_ZERO_PTR));
  }

  /* ndb_share reference schema(?) free */
  DBUG_PRINT("NDB_SHARE", ("%s binlog schema(?) free  use_count: %u",
                           m_share->key, m_share->use_count));

  DBUG_RETURN(error);
}

int ha_ndbcluster::alter_table_phase2(THD *thd,
                                      TABLE *altered_table,
                                      HA_CREATE_INFO *create_info,
                                      HA_ALTER_INFO *alter_info,
                                      HA_ALTER_FLAGS *alter_flags)

{
  int error= 0;
  NDB_ALTER_DATA *alter_data= (NDB_ALTER_DATA *) alter_info->data;
  HA_ALTER_FLAGS dropping;

  DBUG_ENTER("alter_table_phase2");
  dropping= dropping  | HA_DROP_INDEX | HA_DROP_UNIQUE_INDEX;

  if (!ndbcluster_has_global_schema_lock(get_thd_ndb(thd)))
    DBUG_RETURN(ndbcluster_no_global_schema_lock_abort
                (thd, "ha_ndbcluster::alter_table_phase2"));

  if ((*alter_flags & dropping).is_set())
  {
    /* Tell the handler to finally drop the indexes. */
    if ((error= final_drop_index(table)))
    {
      print_error(error, MYF(0));
      goto err;
    }
  }

  DBUG_PRINT("info", ("getting frm file %s", altered_table->s->path.str));

  DBUG_ASSERT(alter_data);
  error= alter_frm(thd, altered_table->s->path.str, alter_data);
 err:
  if (error)
  {
    set_ndb_share_state(m_share, NSS_INITIAL);
    /* ndb_share reference schema free */
    DBUG_PRINT("NDB_SHARE", ("%s binlog schema free  use_count: %u",
                             m_share->key, m_share->use_count));
  }
  free_share(&m_share); // Decrease ref_count
  delete alter_data;
  DBUG_RETURN(error);
}

int ha_ndbcluster::alter_table_phase3(THD *thd, TABLE *table)
{
  DBUG_ENTER("alter_table_phase3");

  if (!ndbcluster_has_global_schema_lock(get_thd_ndb(thd)))
    DBUG_RETURN(ndbcluster_no_global_schema_lock_abort
                (thd, "ha_ndbcluster::alter_table_phase3"));

  const char *db= table->s->db.str;
  const char *name= table->s->table_name.str;
  /*
    all mysqld's will read frms from disk and setup new
    event operation for the table (new_op)
  */
  ndbcluster_log_schema_op(thd, thd->query, thd->query_length,
                           db, name,
                           0, 0,
                           SOT_ONLINE_ALTER_TABLE_PREPARE,
                           0, 0, 0);
  /*
    all mysqld's will switch to using the new_op, and delete the old
    event operation
  */
  ndbcluster_log_schema_op(thd, thd->query, thd->query_length,
                           db, name,
                           0, 0,
                           SOT_ONLINE_ALTER_TABLE_COMMIT,
                           0, 0, 0);

  DBUG_RETURN(0);
}


bool set_up_tablespace(st_alter_tablespace *alter_info,
                       NdbDictionary::Tablespace *ndb_ts)
{
  ndb_ts->setName(alter_info->tablespace_name);
  ndb_ts->setExtentSize(alter_info->extent_size);
  ndb_ts->setDefaultLogfileGroup(alter_info->logfile_group_name);
  return FALSE;
}

bool set_up_datafile(st_alter_tablespace *alter_info,
                     NdbDictionary::Datafile *ndb_df)
{
  if (alter_info->max_size > 0)
  {
    my_error(ER_TABLESPACE_AUTO_EXTEND_ERROR, MYF(0));
    return TRUE;
  }
  ndb_df->setPath(alter_info->data_file_name);
  ndb_df->setSize(alter_info->initial_size);
  ndb_df->setTablespace(alter_info->tablespace_name);
  return FALSE;
}

bool set_up_logfile_group(st_alter_tablespace *alter_info,
                          NdbDictionary::LogfileGroup *ndb_lg)
{
  ndb_lg->setName(alter_info->logfile_group_name);
  ndb_lg->setUndoBufferSize(alter_info->undo_buffer_size);
  return FALSE;
}

bool set_up_undofile(st_alter_tablespace *alter_info,
                     NdbDictionary::Undofile *ndb_uf)
{
  ndb_uf->setPath(alter_info->undo_file_name);
  ndb_uf->setSize(alter_info->initial_size);
  ndb_uf->setLogfileGroup(alter_info->logfile_group_name);
  return FALSE;
}

int ndbcluster_alter_tablespace(handlerton *hton,
                                THD* thd, st_alter_tablespace *alter_info)
{
  int is_tablespace= 0;
  NdbError err;
  NDBDICT *dict;
  int error;
  const char *errmsg;
  Ndb *ndb;
  DBUG_ENTER("ha_ndbcluster::alter_tablespace");
  LINT_INIT(errmsg);

  ndb= check_ndb_in_thd(thd);
  if (ndb == NULL)
  {
    DBUG_RETURN(HA_ERR_NO_CONNECTION);
  }
  dict= ndb->getDictionary();

  switch (alter_info->ts_cmd_type){
  case (CREATE_TABLESPACE):
  {
    error= ER_CREATE_FILEGROUP_FAILED;
    
    NdbDictionary::Tablespace ndb_ts;
    NdbDictionary::Datafile ndb_df;
    NdbDictionary::ObjectId objid;
    if (set_up_tablespace(alter_info, &ndb_ts))
    {
      DBUG_RETURN(1);
    }
    if (set_up_datafile(alter_info, &ndb_df))
    {
      DBUG_RETURN(1);
    }
    errmsg= "TABLESPACE";
    if (dict->createTablespace(ndb_ts, &objid))
    {
      DBUG_PRINT("error", ("createTablespace returned %d", error));
      goto ndberror;
    }
    DBUG_PRINT("alter_info", ("Successfully created Tablespace"));
    errmsg= "DATAFILE";
    if (dict->createDatafile(ndb_df))
    {
      err= dict->getNdbError();
      NdbDictionary::Tablespace tmp= dict->getTablespace(ndb_ts.getName());
      if (dict->getNdbError().code == 0 &&
	  tmp.getObjectId() == objid.getObjectId() &&
	  tmp.getObjectVersion() == objid.getObjectVersion())
      {
	dict->dropTablespace(tmp);
      }
      
      DBUG_PRINT("error", ("createDatafile returned %d", error));
      goto ndberror2;
    }
    is_tablespace= 1;
    break;
  }
  case (ALTER_TABLESPACE):
  {
    error= ER_ALTER_FILEGROUP_FAILED;
    if (alter_info->ts_alter_tablespace_type == ALTER_TABLESPACE_ADD_FILE)
    {
      NdbDictionary::Datafile ndb_df;
      if (set_up_datafile(alter_info, &ndb_df))
      {
	DBUG_RETURN(1);
      }
      errmsg= " CREATE DATAFILE";
      if (dict->createDatafile(ndb_df))
      {
	goto ndberror;
      }
    }
    else if(alter_info->ts_alter_tablespace_type == ALTER_TABLESPACE_DROP_FILE)
    {
      NdbDictionary::Tablespace ts= dict->getTablespace(alter_info->tablespace_name);
      NdbDictionary::Datafile df= dict->getDatafile(0, alter_info->data_file_name);
      NdbDictionary::ObjectId objid;
      df.getTablespaceId(&objid);
      if (ts.getObjectId() == objid.getObjectId() && 
	  strcmp(df.getPath(), alter_info->data_file_name) == 0)
      {
	errmsg= " DROP DATAFILE";
	if (dict->dropDatafile(df))
	{
	  goto ndberror;
	}
      }
      else
      {
	DBUG_PRINT("error", ("No such datafile"));
	my_error(ER_ALTER_FILEGROUP_FAILED, MYF(0), " NO SUCH FILE");
	DBUG_RETURN(1);
      }
    }
    else
    {
      DBUG_PRINT("error", ("Unsupported alter tablespace: %d", 
			   alter_info->ts_alter_tablespace_type));
      DBUG_RETURN(HA_ADMIN_NOT_IMPLEMENTED);
    }
    is_tablespace= 1;
    break;
  }
  case (CREATE_LOGFILE_GROUP):
  {
    error= ER_CREATE_FILEGROUP_FAILED;
    NdbDictionary::LogfileGroup ndb_lg;
    NdbDictionary::Undofile ndb_uf;
    NdbDictionary::ObjectId objid;
    if (alter_info->undo_file_name == NULL)
    {
      /*
	REDO files in LOGFILE GROUP not supported yet
      */
      DBUG_RETURN(HA_ADMIN_NOT_IMPLEMENTED);
    }
    if (set_up_logfile_group(alter_info, &ndb_lg))
    {
      DBUG_RETURN(1);
    }
    errmsg= "LOGFILE GROUP";
    if (dict->createLogfileGroup(ndb_lg, &objid))
    {
      goto ndberror;
    }
    DBUG_PRINT("alter_info", ("Successfully created Logfile Group"));
    if (set_up_undofile(alter_info, &ndb_uf))
    {
      DBUG_RETURN(1);
    }
    errmsg= "UNDOFILE";
    if (dict->createUndofile(ndb_uf))
    {
      err= dict->getNdbError();
      NdbDictionary::LogfileGroup tmp= dict->getLogfileGroup(ndb_lg.getName());
      if (dict->getNdbError().code == 0 &&
	  tmp.getObjectId() == objid.getObjectId() &&
	  tmp.getObjectVersion() == objid.getObjectVersion())
      {
	dict->dropLogfileGroup(tmp);
      }
      goto ndberror2;
    }
    break;
  }
  case (ALTER_LOGFILE_GROUP):
  {
    error= ER_ALTER_FILEGROUP_FAILED;
    if (alter_info->undo_file_name == NULL)
    {
      /*
	REDO files in LOGFILE GROUP not supported yet
      */
      DBUG_RETURN(HA_ADMIN_NOT_IMPLEMENTED);
    }
    NdbDictionary::Undofile ndb_uf;
    if (set_up_undofile(alter_info, &ndb_uf))
    {
      DBUG_RETURN(1);
    }
    errmsg= "CREATE UNDOFILE";
    if (dict->createUndofile(ndb_uf))
    {
      goto ndberror;
    }
    break;
  }
  case (DROP_TABLESPACE):
  {
    error= ER_DROP_FILEGROUP_FAILED;
    errmsg= "TABLESPACE";
    if (dict->dropTablespace(dict->getTablespace(alter_info->tablespace_name)))
    {
      goto ndberror;
    }
    is_tablespace= 1;
    break;
  }
  case (DROP_LOGFILE_GROUP):
  {
    error= ER_DROP_FILEGROUP_FAILED;
    errmsg= "LOGFILE GROUP";
    if (dict->dropLogfileGroup(dict->getLogfileGroup(alter_info->logfile_group_name)))
    {
      goto ndberror;
    }
    break;
  }
  case (CHANGE_FILE_TABLESPACE):
  {
    DBUG_RETURN(HA_ADMIN_NOT_IMPLEMENTED);
  }
  case (ALTER_ACCESS_MODE_TABLESPACE):
  {
    DBUG_RETURN(HA_ADMIN_NOT_IMPLEMENTED);
  }
  default:
  {
    DBUG_RETURN(HA_ADMIN_NOT_IMPLEMENTED);
  }
  }
  if (is_tablespace)
    ndbcluster_log_schema_op(thd,
                             thd->query, thd->query_length,
                             "", alter_info->tablespace_name,
                             0, 0,
                             SOT_TABLESPACE, 0, 0, 0);
  else
    ndbcluster_log_schema_op(thd,
                             thd->query, thd->query_length,
                             "", alter_info->logfile_group_name,
                             0, 0,
                             SOT_LOGFILE_GROUP, 0, 0, 0);
  DBUG_RETURN(FALSE);

ndberror:
  err= dict->getNdbError();
ndberror2:
  set_ndb_err(thd, err);
  ndb_to_mysql_error(&err);
  
  my_error(error, MYF(0), errmsg);
  DBUG_RETURN(1);
}


bool ha_ndbcluster::get_no_parts(const char *name, uint *no_parts)
{
  THD *thd= current_thd;
  Ndb *ndb;
  NDBDICT *dict;
  int err;
  DBUG_ENTER("ha_ndbcluster::get_no_parts");
  LINT_INIT(err);

  set_dbname(name);
  set_tabname(name);
  for (;;)
  {
    if (check_ndb_connection(thd))
    {
      err= HA_ERR_NO_CONNECTION;
      break;
    }
    ndb= get_ndb(thd);
    ndb->setDatabaseName(m_dbname);
    Ndb_table_guard ndbtab_g(dict= ndb->getDictionary(), m_tabname);
    if (!ndbtab_g.get_table())
      ERR_BREAK(dict->getNdbError(), err);
    *no_parts= ndbtab_g.get_table()->getFragmentCount();
    DBUG_RETURN(FALSE);
  }

  print_error(err, MYF(0));
  DBUG_RETURN(TRUE);
}

static int ndbcluster_fill_files_table(handlerton *hton, 
                                       THD *thd, 
                                       TABLE_LIST *tables,
                                       COND *cond)
{
  TABLE* table= tables->table;
  Ndb *ndb= check_ndb_in_thd(thd);
  NdbDictionary::Dictionary* dict= ndb->getDictionary();
  NdbDictionary::Dictionary::List dflist;
  NdbError ndberr;
  uint i;
  DBUG_ENTER("ndbcluster_fill_files_table");

  dict->listObjects(dflist, NdbDictionary::Object::Datafile);
  ndberr= dict->getNdbError();
  if (ndberr.classification != NdbError::NoError)
    ERR_RETURN(ndberr);

  for (i= 0; i < dflist.count; i++)
  {
    NdbDictionary::Dictionary::List::Element& elt = dflist.elements[i];
    Ndb_cluster_connection_node_iter iter;
    uint id;
    
    g_ndb_cluster_connection->init_get_next_node(iter);

    while ((id= g_ndb_cluster_connection->get_next_node(iter)))
    {
      init_fill_schema_files_row(table);
      NdbDictionary::Datafile df= dict->getDatafile(id, elt.name);
      ndberr= dict->getNdbError();
      if(ndberr.classification != NdbError::NoError)
      {
        if (ndberr.classification == NdbError::SchemaError)
          continue;

        if (ndberr.classification == NdbError::UnknownResultError)
          continue;

        ERR_RETURN(ndberr);
      }
      NdbDictionary::Tablespace ts= dict->getTablespace(df.getTablespace());
      ndberr= dict->getNdbError();
      if (ndberr.classification != NdbError::NoError)
      {
        if (ndberr.classification == NdbError::SchemaError)
          continue;
        ERR_RETURN(ndberr);
      }

      table->field[IS_FILES_FILE_NAME]->set_notnull();
      table->field[IS_FILES_FILE_NAME]->store(elt.name, strlen(elt.name),
                                              system_charset_info);
      table->field[IS_FILES_FILE_TYPE]->set_notnull();
      table->field[IS_FILES_FILE_TYPE]->store("DATAFILE",8,
                                              system_charset_info);
      table->field[IS_FILES_TABLESPACE_NAME]->set_notnull();
      table->field[IS_FILES_TABLESPACE_NAME]->store(df.getTablespace(),
                                                    strlen(df.getTablespace()),
                                                    system_charset_info);
      table->field[IS_FILES_LOGFILE_GROUP_NAME]->set_notnull();
      table->field[IS_FILES_LOGFILE_GROUP_NAME]->
        store(ts.getDefaultLogfileGroup(),
              strlen(ts.getDefaultLogfileGroup()),
              system_charset_info);
      table->field[IS_FILES_ENGINE]->set_notnull();
      table->field[IS_FILES_ENGINE]->store(ndbcluster_hton_name,
                                           ndbcluster_hton_name_length,
                                           system_charset_info);

      table->field[IS_FILES_FREE_EXTENTS]->set_notnull();
      table->field[IS_FILES_FREE_EXTENTS]->store(df.getFree()
                                                 / ts.getExtentSize());
      table->field[IS_FILES_TOTAL_EXTENTS]->set_notnull();
      table->field[IS_FILES_TOTAL_EXTENTS]->store(df.getSize()
                                                  / ts.getExtentSize());
      table->field[IS_FILES_EXTENT_SIZE]->set_notnull();
      table->field[IS_FILES_EXTENT_SIZE]->store(ts.getExtentSize());
      table->field[IS_FILES_INITIAL_SIZE]->set_notnull();
      table->field[IS_FILES_INITIAL_SIZE]->store(df.getSize());
      table->field[IS_FILES_MAXIMUM_SIZE]->set_notnull();
      table->field[IS_FILES_MAXIMUM_SIZE]->store(df.getSize());
      table->field[IS_FILES_VERSION]->set_notnull();
      table->field[IS_FILES_VERSION]->store(df.getObjectVersion());

      table->field[IS_FILES_ROW_FORMAT]->set_notnull();
      table->field[IS_FILES_ROW_FORMAT]->store("FIXED", 5, system_charset_info);

      char extra[30];
      int len= my_snprintf(extra, sizeof(extra), "CLUSTER_NODE=%u", id);
      table->field[IS_FILES_EXTRA]->set_notnull();
      table->field[IS_FILES_EXTRA]->store(extra, len, system_charset_info);
      schema_table_store_record(thd, table);
    }
  }

  NdbDictionary::Dictionary::List uflist;
  dict->listObjects(uflist, NdbDictionary::Object::Undofile);
  ndberr= dict->getNdbError();
  if (ndberr.classification != NdbError::NoError)
    ERR_RETURN(ndberr);

  for (i= 0; i < uflist.count; i++)
  {
    NdbDictionary::Dictionary::List::Element& elt= uflist.elements[i];
    Ndb_cluster_connection_node_iter iter;
    unsigned id;

    g_ndb_cluster_connection->init_get_next_node(iter);

    while ((id= g_ndb_cluster_connection->get_next_node(iter)))
    {
      NdbDictionary::Undofile uf= dict->getUndofile(id, elt.name);
      ndberr= dict->getNdbError();
      if (ndberr.classification != NdbError::NoError)
      {
        if (ndberr.classification == NdbError::SchemaError)
          continue;
        if (ndberr.classification == NdbError::UnknownResultError)
          continue;
        ERR_RETURN(ndberr);
      }
      NdbDictionary::LogfileGroup lfg=
        dict->getLogfileGroup(uf.getLogfileGroup());
      ndberr= dict->getNdbError();
      if (ndberr.classification != NdbError::NoError)
      {
        if (ndberr.classification == NdbError::SchemaError)
          continue;
        ERR_RETURN(ndberr);
      }

      init_fill_schema_files_row(table);
      table->field[IS_FILES_FILE_NAME]->set_notnull();
      table->field[IS_FILES_FILE_NAME]->store(elt.name, strlen(elt.name),
                                              system_charset_info);
      table->field[IS_FILES_FILE_TYPE]->set_notnull();
      table->field[IS_FILES_FILE_TYPE]->store("UNDO LOG", 8,
                                              system_charset_info);
      NdbDictionary::ObjectId objid;
      uf.getLogfileGroupId(&objid);
      table->field[IS_FILES_LOGFILE_GROUP_NAME]->set_notnull();
      table->field[IS_FILES_LOGFILE_GROUP_NAME]->store(uf.getLogfileGroup(),
                                                  strlen(uf.getLogfileGroup()),
                                                       system_charset_info);
      table->field[IS_FILES_LOGFILE_GROUP_NUMBER]->set_notnull();
      table->field[IS_FILES_LOGFILE_GROUP_NUMBER]->store(objid.getObjectId());
      table->field[IS_FILES_ENGINE]->set_notnull();
      table->field[IS_FILES_ENGINE]->store(ndbcluster_hton_name,
                                           ndbcluster_hton_name_length,
                                           system_charset_info);

      table->field[IS_FILES_TOTAL_EXTENTS]->set_notnull();
      table->field[IS_FILES_TOTAL_EXTENTS]->store(uf.getSize()/4);
      table->field[IS_FILES_EXTENT_SIZE]->set_notnull();
      table->field[IS_FILES_EXTENT_SIZE]->store(4);

      table->field[IS_FILES_INITIAL_SIZE]->set_notnull();
      table->field[IS_FILES_INITIAL_SIZE]->store(uf.getSize());
      table->field[IS_FILES_MAXIMUM_SIZE]->set_notnull();
      table->field[IS_FILES_MAXIMUM_SIZE]->store(uf.getSize());

      table->field[IS_FILES_VERSION]->set_notnull();
      table->field[IS_FILES_VERSION]->store(uf.getObjectVersion());

      char extra[100];
      int len= my_snprintf(extra,sizeof(extra),"CLUSTER_NODE=%u;UNDO_BUFFER_SIZE=%lu",
                           id, (ulong) lfg.getUndoBufferSize());
      table->field[IS_FILES_EXTRA]->set_notnull();
      table->field[IS_FILES_EXTRA]->store(extra, len, system_charset_info);
      schema_table_store_record(thd, table);
    }
  }

  // now for LFGs
  NdbDictionary::Dictionary::List lfglist;
  dict->listObjects(lfglist, NdbDictionary::Object::LogfileGroup);
  ndberr= dict->getNdbError();
  if (ndberr.classification != NdbError::NoError)
    ERR_RETURN(ndberr);

  for (i= 0; i < lfglist.count; i++)
  {
    NdbDictionary::Dictionary::List::Element& elt= lfglist.elements[i];

    NdbDictionary::LogfileGroup lfg= dict->getLogfileGroup(elt.name);
    ndberr= dict->getNdbError();
    if (ndberr.classification != NdbError::NoError)
    {
      if (ndberr.classification == NdbError::SchemaError)
        continue;
      ERR_RETURN(ndberr);
    }

    init_fill_schema_files_row(table);
    table->field[IS_FILES_FILE_TYPE]->set_notnull();
    table->field[IS_FILES_FILE_TYPE]->store("UNDO LOG", 8,
                                            system_charset_info);

    table->field[IS_FILES_LOGFILE_GROUP_NAME]->set_notnull();
    table->field[IS_FILES_LOGFILE_GROUP_NAME]->store(elt.name,
                                                     strlen(elt.name),
                                                     system_charset_info);
    table->field[IS_FILES_LOGFILE_GROUP_NUMBER]->set_notnull();
    table->field[IS_FILES_LOGFILE_GROUP_NUMBER]->store(lfg.getObjectId());
    table->field[IS_FILES_ENGINE]->set_notnull();
    table->field[IS_FILES_ENGINE]->store(ndbcluster_hton_name,
                                         ndbcluster_hton_name_length,
                                         system_charset_info);

    table->field[IS_FILES_FREE_EXTENTS]->set_notnull();
    table->field[IS_FILES_FREE_EXTENTS]->store(lfg.getUndoFreeWords());
    table->field[IS_FILES_EXTENT_SIZE]->set_notnull();
    table->field[IS_FILES_EXTENT_SIZE]->store(4);

    table->field[IS_FILES_VERSION]->set_notnull();
    table->field[IS_FILES_VERSION]->store(lfg.getObjectVersion());

    char extra[100];
    int len= my_snprintf(extra,sizeof(extra),
                         "UNDO_BUFFER_SIZE=%lu",
                         (ulong) lfg.getUndoBufferSize());
    table->field[IS_FILES_EXTRA]->set_notnull();
    table->field[IS_FILES_EXTRA]->store(extra, len, system_charset_info);
    schema_table_store_record(thd, table);
  }
  DBUG_RETURN(0);
}

static int show_ndb_vars(THD *thd, SHOW_VAR *var, char *buff)
{
  if (!check_ndb_in_thd(thd))
    return -1;
  struct st_ndb_status *st;
  SHOW_VAR *st_var;
  {
    char *mem= (char*)sql_alloc(sizeof(struct st_ndb_status) +
                                sizeof(ndb_status_variables_dynamic));
    st= new (mem) st_ndb_status;
    st_var= (SHOW_VAR*)(mem + sizeof(struct st_ndb_status));
    memcpy(st_var, &ndb_status_variables_dynamic, sizeof(ndb_status_variables_dynamic));
    int i= 0;
    SHOW_VAR *tmp= &(ndb_status_variables_dynamic[0]);
    for (; tmp->value; tmp++, i++)
      st_var[i].value= mem + (tmp->value - (char*)&g_ndb_status);
  }
  {
    Thd_ndb *thd_ndb= get_thd_ndb(thd);
    Ndb_cluster_connection *c= thd_ndb->connection;
    update_status_variables(thd_ndb, st, c);
  }
  var->type= SHOW_ARRAY;
  var->value= (char *) st_var;
  return 0;
}

SHOW_VAR ndb_status_variables_export[]= {
  {"Ndb",          (char*) &show_ndb_vars,                 SHOW_FUNC},
  {"Ndb",          (char*) &ndb_status_variables_fixed,    SHOW_ARRAY},
  {"Ndb_conflict", (char*) &ndb_status_conflict_variables, SHOW_ARRAY},
  {NullS, NullS, SHOW_LONG}
};

struct st_mysql_storage_engine ndbcluster_storage_engine=
{ MYSQL_HANDLERTON_INTERFACE_VERSION };

mysql_declare_plugin(ndbcluster)
{
  MYSQL_STORAGE_ENGINE_PLUGIN,
  &ndbcluster_storage_engine,
  ndbcluster_hton_name,
  "MySQL AB",
  "Clustered, fault-tolerant tables",
  PLUGIN_LICENSE_GPL,
  ndbcluster_init, /* Plugin Init */
  NULL, /* Plugin Deinit */
  0x0100 /* 1.0 */,
  ndb_status_variables_export,/* status variables                */
  NULL,                       /* system variables                */
  NULL                        /* config options                  */
}
mysql_declare_plugin_end;

#endif<|MERGE_RESOLUTION|>--- conflicted
+++ resolved
@@ -164,16 +164,7 @@
 
 static uchar *ndbcluster_get_key(NDB_SHARE *share, size_t *length,
                                 my_bool not_used __attribute__((unused)));
-<<<<<<< HEAD
-
-=======
-static
-NdbRecord *
-ndb_get_table_statistics_ndbrecord(NDBDICT *, const NDBTAB *);
-static int ndb_get_table_statistics(THD *thd, ha_ndbcluster*, bool, Ndb*, const NDBTAB *, 
-                                    struct Ndb_statistics *,
-                                    bool have_lock= FALSE);
->>>>>>> 7a186803
+
 static int ndb_get_table_statistics(THD *thd, ha_ndbcluster*, bool, Ndb*,
                                     const NdbRecord *, struct Ndb_statistics *,
                                     bool have_lock= FALSE);
@@ -9896,12 +9887,8 @@
       DBUG_RETURN(my_errno= HA_ERR_OUT_OF_MEM);
     }
     if (int err= ndb_get_table_statistics(thd, this, TRUE, ndb,
-<<<<<<< HEAD
-                                          m_ndb_record, &stat))
-=======
-                                          m_ndb_statistics_record, &stat,
+                                          m_ndb_record, &stat,
                                           have_lock))
->>>>>>> 7a186803
     {
       DBUG_RETURN(err);
     }
@@ -10107,31 +10094,6 @@
   DBUG_RETURN(reterr);
 }
 
-<<<<<<< HEAD
-=======
-/*
-  Query cache stuff
-*/
-static 
-int
-ndb_get_table_statistics(THD *thd, ha_ndbcluster* file, bool report_error, Ndb* ndb,
-                         const NDBTAB *ndbtab,
-                         struct Ndb_statistics *ndbstat,
-                         bool have_lock)
-{
-  NDBDICT *dict= ndb->getDictionary();
-  NdbRecord *rec= ndb_get_table_statistics_ndbrecord(dict, ndbtab);
-  if (!rec)
-  {
-    DBUG_ENTER("ndb_get_table_statistics");
-    ERR_RETURN(dict->getNdbError());
-  }
-  int res= ndb_get_table_statistics(thd, file, report_error, ndb, rec, ndbstat);
-  dict->releaseRecord(rec);
-  return res;
-}
-
->>>>>>> 7a186803
 /**
   Create a .ndb file to serve as a placeholder indicating 
   that the table with this name is a ndb table.
