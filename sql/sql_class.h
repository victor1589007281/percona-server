/* Copyright (c) 2000, 2016, Oracle and/or its affiliates. All rights reserved.

   This program is free software; you can redistribute it and/or modify
   it under the terms of the GNU General Public License as published by
   the Free Software Foundation; version 2 of the License.

   This program is distributed in the hope that it will be useful,
   but WITHOUT ANY WARRANTY; without even the implied warranty of
   MERCHANTABILITY or FITNESS FOR A PARTICULAR PURPOSE.  See the
   GNU General Public License for more details.

   You should have received a copy of the GNU General Public License
   along with this program; if not, write to the Free Software
   Foundation, Inc., 51 Franklin St, Fifth Floor, Boston, MA 02110-1301  USA */

#ifndef SQL_CLASS_INCLUDED
#define SQL_CLASS_INCLUDED

/* Classes in mysql */

#include "my_global.h"

#include "dur_prop.h"                     // durability_properties
#include "mysql/mysql_lex_string.h"       // LEX_STRING
#include "mysql_com.h"                    // Item_result
#include "mysql_com_server.h"             // NET_SERVER
#include "auth/sql_security_ctx.h"        // Security_context
#include "derror.h"                       // ER_THD
#include "discrete_interval.h"            // Discrete_interval
#include "handler.h"                      // KEY_CREATE_INFO
#include "opt_trace_context.h"            // Opt_trace_context
#include "protocol.h"                     // Protocol
#include "protocol_classic.h"             // Protocol_text
#include "rpl_context.h"                  // Rpl_thd_context
#include "rpl_gtid.h"                     // Gtid_specification
#include "session_tracker.h"              // Session_tracker
#include "sql_alloc.h"                    // Sql_alloc
#include "sql_digest_stream.h"            // sql_digest_state
#include "sql_lex.h"                      // keytype
#include "sql_locale.h"                   // MY_LOCALE
#include "sql_profile.h"                  // PROFILING
#include "sys_vars_resource_mgr.h"        // Session_sysvar_resource_manager
#include "transaction_info.h"             // Ha_trx_info

#include <pfs_stage_provider.h>
#include <mysql/psi/mysql_stage.h>

#include <pfs_statement_provider.h>
#include <mysql/psi/mysql_statement.h>

#include <memory>
#include "mysql/thread_type.h"

#include "query_strip_comments.h"

class Reprepare_observer;
class sp_cache;
class Rows_log_event;
struct st_thd_timer;
typedef struct st_log_info LOG_INFO;
typedef struct st_columndef MI_COLUMNDEF;
typedef struct st_mysql_lex_string LEX_STRING;
typedef struct user_conn USER_CONN;

/**
  The meat of thd_proc_info(THD*, char*), a macro that packs the last
  three calling-info parameters.
*/
extern "C"
const char *set_thd_proc_info(MYSQL_THD thd_arg, const char *info,
                              const char *calling_func,
                              const char *calling_file,
                              const unsigned int calling_line);

#define thd_proc_info(thd, msg) \
  set_thd_proc_info(thd, msg, __func__, __FILE__, __LINE__)

extern "C"
void set_thd_stage_info(void *thd,
                        const PSI_stage_info *new_stage,
                        PSI_stage_info *old_stage,
                        const char *calling_func,
                        const char *calling_file,
                        const unsigned int calling_line);
                        
#define THD_STAGE_INFO(thd, stage) \
  (thd)->enter_stage(& stage, NULL, __func__, __FILE__, __LINE__)

enum enum_delay_key_write { DELAY_KEY_WRITE_NONE, DELAY_KEY_WRITE_ON,
			    DELAY_KEY_WRITE_ALL };
enum enum_rbr_exec_mode { RBR_EXEC_MODE_STRICT,
                          RBR_EXEC_MODE_IDEMPOTENT,
                          RBR_EXEC_MODE_LAST_BIT };
enum enum_slow_query_log_use_global_control {
  SLOG_UG_LOG_SLOW_FILTER, SLOG_UG_LOG_SLOW_RATE_LIMIT
  , SLOG_UG_LOG_SLOW_VERBOSITY, SLOG_UG_LONG_QUERY_TIME
  , SLOG_UG_MIN_EXAMINED_ROW_LIMIT, SLOG_UG_ALL
};
enum enum_log_slow_verbosity { 
  SLOG_V_MICROTIME, SLOG_V_QUERY_PLAN, SLOG_V_INNODB, 
  SLOG_V_PROFILING, SLOG_V_PROFILING_USE_GETRUSAGE,
  SLOG_V_MINIMAL, SLOG_V_STANDARD, SLOG_V_FULL
};
enum enum_slow_query_log_rate_type {
  SLOG_RT_SESSION, SLOG_RT_QUERY
};
#define QPLAN_NONE            0
#define QPLAN_QC_NO           (1 << 0)
#define QPLAN_FULL_SCAN       (1 << 1)
#define QPLAN_FULL_JOIN       (1 << 2)
#define QPLAN_TMP_TABLE       (1 << 3)
#define QPLAN_TMP_DISK        (1 << 4)
#define QPLAN_FILESORT        (1 << 5)
#define QPLAN_FILESORT_DISK   (1 << 6)
#define QPLAN_QC              (1 << 7)
enum enum_log_slow_filter {
  SLOG_F_QC_NO, SLOG_F_FULL_SCAN, SLOG_F_FULL_JOIN,
  SLOG_F_TMP_TABLE, SLOG_F_TMP_DISK, SLOG_F_FILESORT,
  SLOG_F_FILESORT_DISK
};
#define SLOG_SLOW_RATE_LIMIT_MAX	1000
enum enum_transaction_write_set_hashing_algorithm { HASH_ALGORITHM_OFF= 0,
                                                    HASH_ALGORITHM_MURMUR32= 1,
                                                    HASH_ALGORITHM_XXHASH64= 2};
enum enum_slave_type_conversions { SLAVE_TYPE_CONVERSIONS_ALL_LOSSY,
                                   SLAVE_TYPE_CONVERSIONS_ALL_NON_LOSSY,
                                   SLAVE_TYPE_CONVERSIONS_ALL_UNSIGNED,
                                   SLAVE_TYPE_CONVERSIONS_ALL_SIGNED};
enum enum_slave_rows_search_algorithms { SLAVE_ROWS_TABLE_SCAN = (1U << 0),
                                         SLAVE_ROWS_INDEX_SCAN = (1U << 1),
                                         SLAVE_ROWS_HASH_SCAN  = (1U << 2)};
enum enum_binlog_row_image {
  /** PKE in the before image and changed columns in the after image */
  BINLOG_ROW_IMAGE_MINIMAL= 0,
  /** Whenever possible, before and after image contain all columns except blobs. */
  BINLOG_ROW_IMAGE_NOBLOB= 1,
  /** All columns in both before and after image. */
  BINLOG_ROW_IMAGE_FULL= 2
};

enum enum_session_track_gtids {
  OFF= 0,
  OWN_GTID= 1,
  ALL_GTIDS= 2
};

enum enum_binlog_format {
  BINLOG_FORMAT_MIXED= 0, ///< statement if safe, otherwise row - autodetected
  BINLOG_FORMAT_STMT=  1, ///< statement-based
  BINLOG_FORMAT_ROW=   2, ///< row-based
  BINLOG_FORMAT_UNSPEC=3  ///< thd_binlog_format() returns it when binlog is closed
};

/* Bits for different SQL modes modes (including ANSI mode) */
#define MODE_REAL_AS_FLOAT              1
#define MODE_PIPES_AS_CONCAT            2
#define MODE_ANSI_QUOTES                4
#define MODE_IGNORE_SPACE               8
#define MODE_NOT_USED                   16
#define MODE_ONLY_FULL_GROUP_BY         32
#define MODE_NO_UNSIGNED_SUBTRACTION    64
#define MODE_NO_DIR_IN_CREATE           128
#define MODE_POSTGRESQL                 256
#define MODE_ORACLE                     512
#define MODE_MSSQL                      1024
#define MODE_DB2                        2048
#define MODE_MAXDB                      4096
#define MODE_NO_KEY_OPTIONS             8192
#define MODE_NO_TABLE_OPTIONS           16384
#define MODE_NO_FIELD_OPTIONS           32768
#define MODE_MYSQL323                   65536L
#define MODE_MYSQL40                    (MODE_MYSQL323*2)
#define MODE_ANSI                       (MODE_MYSQL40*2)
#define MODE_NO_AUTO_VALUE_ON_ZERO      (MODE_ANSI*2)
#define MODE_NO_BACKSLASH_ESCAPES       (MODE_NO_AUTO_VALUE_ON_ZERO*2)
#define MODE_STRICT_TRANS_TABLES        (MODE_NO_BACKSLASH_ESCAPES*2)
#define MODE_STRICT_ALL_TABLES          (MODE_STRICT_TRANS_TABLES*2)
/*
 * NO_ZERO_DATE, NO_ZERO_IN_DATE and ERROR_FOR_DIVISION_BY_ZERO modes are
 * removed in 5.7 and their functionality is merged with STRICT MODE.
 * However, For backward compatibility during upgrade, these modes are kept
 * but they are not used. Setting these modes in 5.7 will give warning and
 * have no effect.
 */
#define MODE_NO_ZERO_IN_DATE            (MODE_STRICT_ALL_TABLES*2)
#define MODE_NO_ZERO_DATE               (MODE_NO_ZERO_IN_DATE*2)
#define MODE_INVALID_DATES              (MODE_NO_ZERO_DATE*2)
#define MODE_ERROR_FOR_DIVISION_BY_ZERO (MODE_INVALID_DATES*2)
#define MODE_TRADITIONAL                (MODE_ERROR_FOR_DIVISION_BY_ZERO*2)
#define MODE_NO_AUTO_CREATE_USER        (MODE_TRADITIONAL*2)
#define MODE_HIGH_NOT_PRECEDENCE        (MODE_NO_AUTO_CREATE_USER*2)
#define MODE_NO_ENGINE_SUBSTITUTION     (MODE_HIGH_NOT_PRECEDENCE*2)
#define MODE_PAD_CHAR_TO_FULL_LENGTH    (1ULL << 31)

/*
  Replication uses 8 bytes to store SQL_MODE in the binary log. The day you
  use strictly more than 64 bits by adding one more define above, you should
  contact the replication team because the replication code should then be
  updated (to store more bytes on disk).

  NOTE: When adding new SQL_MODE types, make sure to also add them to
  the scripts used for creating the MySQL system tables
  in scripts/mysql_system_tables.sql and scripts/mysql_system_tables_fix.sql

*/

extern char internal_table_name[2];
extern char empty_c_string[1];
extern LEX_STRING EMPTY_STR;
extern LEX_STRING NULL_STR;
extern LEX_CSTRING EMPTY_CSTR;
extern LEX_CSTRING NULL_CSTR;

extern "C" LEX_CSTRING thd_query_unsafe(MYSQL_THD thd);
extern "C" size_t thd_query_safe(MYSQL_THD thd, char *buf, size_t buflen);

/**
  @class CSET_STRING
  @brief Character set armed LEX_CSTRING
*/
class CSET_STRING
{
private:
  LEX_CSTRING string;
  const CHARSET_INFO *cs;
public:
  CSET_STRING() : cs(&my_charset_bin)
  {
    string.str= NULL;
    string.length= 0;
  }
  CSET_STRING(const char *str_arg, size_t length_arg, const CHARSET_INFO *cs_arg) :
  cs(cs_arg)
  {
    DBUG_ASSERT(cs_arg != NULL);
    string.str= str_arg;
    string.length= length_arg;
  }

  inline const char *str() const { return string.str; }
  inline size_t length() const { return string.length; }
  const CHARSET_INFO *charset() const { return cs; }
};


#define TC_LOG_PAGE_SIZE   8192
#define TC_LOG_MIN_SIZE    (3*TC_LOG_PAGE_SIZE)

typedef struct st_user_var_events
{
  user_var_entry *user_var_event;
  char *value;
  ulong length;
  Item_result type;
  uint charset_number;
  bool unsigned_flag;
} BINLOG_USER_VAR_EVENT;


class Key_part_spec :public Sql_alloc {
public:
  LEX_STRING field_name;
  uint length;
  Key_part_spec(const LEX_STRING &name, uint len)
    : field_name(name), length(len)
  {}
  Key_part_spec(const char *name, const size_t name_len, uint len)
    : length(len)
  { field_name.str= (char *)name; field_name.length= name_len; }
  bool operator==(const Key_part_spec& other) const;
  /**
    Construct a copy of this Key_part_spec. field_name is copied
    by-pointer as it is known to never change. At the same time
    'length' may be reset in mysql_prepare_create_table, and this
    is why we supply it with a copy.

    @return If out of memory, 0 is returned and an error is set in
    THD.
  */
  Key_part_spec *clone(MEM_ROOT *mem_root) const
  { return new (mem_root) Key_part_spec(*this); }
};


class Key :public Sql_alloc {
public:
  keytype type;
  KEY_CREATE_INFO key_create_info;
  List<Key_part_spec> columns;
  LEX_STRING name;
  bool generated;

  Key(keytype type_par, const LEX_STRING &name_arg,
      KEY_CREATE_INFO *key_info_arg,
      bool generated_arg, List<Key_part_spec> &cols)
    :type(type_par), key_create_info(*key_info_arg), columns(cols),
    name(name_arg), generated(generated_arg)
  {}
  Key(keytype type_par, const char *name_arg, size_t name_len_arg,
      KEY_CREATE_INFO *key_info_arg, bool generated_arg,
      List<Key_part_spec> &cols)
    :type(type_par), key_create_info(*key_info_arg), columns(cols),
    generated(generated_arg)
  {
    name.str= (char *)name_arg;
    name.length= name_len_arg;
  }
  Key(const Key &rhs, MEM_ROOT *mem_root);
  virtual ~Key() {}
  /* Equality comparison of keys (ignoring name) */
  friend bool foreign_key_prefix(Key *a, Key *b);
  /**
    Used to make a clone of this object for ALTER/CREATE TABLE
    @sa comment for Key_part_spec::clone
  */
  virtual Key *clone(MEM_ROOT *mem_root) const
    { return new (mem_root) Key(*this, mem_root); }
};

class Table_ident;

class Foreign_key: public Key {
public:

  LEX_CSTRING ref_db;
  LEX_CSTRING ref_table;
  List<Key_part_spec> ref_columns;
  uint delete_opt, update_opt, match_opt;
  Foreign_key(const LEX_STRING &name_arg, List<Key_part_spec> &cols,
	      const LEX_CSTRING &ref_db_arg, const LEX_CSTRING &ref_table_arg,
              List<Key_part_spec> &ref_cols,
	      uint delete_opt_arg, uint update_opt_arg, uint match_opt_arg)
    :Key(KEYTYPE_FOREIGN, name_arg, &default_key_create_info, 0, cols),
    ref_db(ref_db_arg), ref_table(ref_table_arg), ref_columns(ref_cols),
    delete_opt(delete_opt_arg), update_opt(update_opt_arg),
    match_opt(match_opt_arg)
  {
    // We don't check for duplicate FKs.
    key_create_info.check_for_duplicate_indexes= false;
  }
  Foreign_key(const Foreign_key &rhs, MEM_ROOT *mem_root);
  /**
    Used to make a clone of this object for ALTER/CREATE TABLE
    @sa comment for Key_part_spec::clone
  */
  virtual Key *clone(MEM_ROOT *mem_root) const
  { return new (mem_root) Foreign_key(*this, mem_root); }
  /* Used to validate foreign key options */
  bool validate(List<Create_field> &table_fields);
};

typedef struct st_mysql_lock
{
  TABLE **table;
  uint table_count,lock_count;
  THR_LOCK_DATA **locks;
} MYSQL_LOCK;


/**
  To be used for pool-of-threads (implemented differently on various OSs)
*/
class thd_scheduler
{
public:
  void *data;                  /* scheduler-specific data structure */

  thd_scheduler()
  : data(NULL)
  { }

  ~thd_scheduler() { }
};

/* Needed to get access to scheduler variables */
void* thd_get_scheduler_data(THD *thd);
void thd_set_scheduler_data(THD *thd, void *data);
PSI_thread* thd_get_psi(THD *thd);
void thd_set_psi(THD *thd, PSI_thread *psi);


/**
  the struct aggregates two paramenters that identify an event
  uniquely in scope of communication of a particular master and slave couple.
  I.e there can not be 2 events from the same staying connected master which
  have the same coordinates.
  @note
  Such identifier is not yet unique generally as the event originating master
  is resetable. Also the crashed master can be replaced with some other.
*/
typedef struct rpl_event_coordinates
{
  char * file_name; // binlog file name (directories stripped)
  my_off_t  pos;       // event's position in the binlog file
} LOG_POS_COORD;


class MY_LOCALE;

/**
  Query_cache_tls -- query cache thread local data.
*/

struct Query_cache_block;

struct Query_cache_tls
{
  /*
    'first_query_block' should be accessed only via query cache
    functions and methods to maintain proper locking.
  */
  Query_cache_block *first_query_block;
  void set_first_query_block(Query_cache_block *first_query_block_arg)
  {
    first_query_block= first_query_block_arg;
  }

  Query_cache_tls() :first_query_block(NULL) {}
};

class Query_result;
class Time_zone;

#define THD_SENTRY_MAGIC 0xfeedd1ff
#define THD_SENTRY_GONE  0xdeadbeef

#define THD_CHECK_SENTRY(thd) DBUG_ASSERT(thd->dbug_sentry == THD_SENTRY_MAGIC)

typedef ulonglong sql_mode_t;

typedef struct system_variables
{
  /*
    How dynamically allocated system variables are handled:
    
    The global_system_variables and max_system_variables are "authoritative"
    They both should have the same 'version' and 'size'.
    When attempting to access a dynamic variable, if the session version
    is out of date, then the session version is updated and realloced if
    neccessary and bytes copied from global to make up for missing data.
  */ 
  ulong dynamic_variables_version;
  char* dynamic_variables_ptr;
  uint dynamic_variables_head;    /* largest valid variable offset */
  uint dynamic_variables_size;    /* how many bytes are in use */
  LIST *dynamic_variables_allocs; /* memory hunks for PLUGIN_VAR_MEMALLOC */
  
  ulonglong max_heap_table_size;
  ulonglong tmp_table_size;
  ulonglong long_query_time;
  my_bool end_markers_in_json;
  /* A bitmap for switching optimizations on/off */
  ulonglong optimizer_switch;
  ulonglong optimizer_trace; ///< bitmap to tune optimizer tracing
  ulonglong optimizer_trace_features; ///< bitmap to select features to trace
  long      optimizer_trace_offset;
  long      optimizer_trace_limit;
  ulong     optimizer_trace_max_mem_size;
  sql_mode_t sql_mode; ///< which non-standard SQL behaviour should be enabled
  ulonglong option_bits; ///< OPTION_xxx constants, e.g. OPTION_PROFILING
  ha_rows select_limit;
  ha_rows max_join_size;
  ulong auto_increment_increment, auto_increment_offset;
  ulong bulk_insert_buff_size;
  uint  eq_range_index_dive_limit;
  ulong join_buff_size;
  ulong lock_wait_timeout;
  ulong max_allowed_packet;
  ulong max_error_count;
  ulong max_length_for_sort_data;
  ulong max_points_in_geometry;
  ulong max_sort_length;
  ulong max_tmp_tables;
  ulong max_insert_delayed_threads;
  ulong min_examined_row_limit;
  ulong multi_range_count;
  ulong myisam_repair_threads;
  ulong myisam_sort_buff_size;
  ulong myisam_stats_method;
  ulong net_buffer_length;
  ulong net_interactive_timeout;
  ulong net_read_timeout;
  ulong net_retry_count;
  ulong net_wait_timeout;
  ulong net_write_timeout;
  ulong optimizer_prune_level;
  ulong optimizer_search_depth;
  ulonglong parser_max_mem_size;
  ulong range_optimizer_max_mem_size;
  ulong preload_buff_size;
  ulong profiling_history_size;
  ulong read_buff_size;
  ulong read_rnd_buff_size;
  ulong div_precincrement;
  ulong sortbuff_size;
  ulong max_sp_recursion_depth;
  ulong default_week_format;
  ulong max_seeks_for_key;
  ulong range_alloc_block_size;
  ulong query_alloc_block_size;
  ulong query_prealloc_size;
  ulong trans_alloc_block_size;
  ulong trans_prealloc_size;
  ulong group_concat_max_len;

  ulong binlog_format; ///< binlog format for this thd (see enum_binlog_format)
  ulong rbr_exec_mode_options;
  my_bool binlog_direct_non_trans_update;
  ulong binlog_row_image; 
  my_bool sql_log_bin;
  ulong transaction_write_set_extraction;
  ulong completion_type;
  ulong query_cache_type;
  ulong tx_isolation;
  ulong updatable_views_with_limit;
  uint max_user_connections;
  ulong my_aes_mode;

  /**
    In slave thread we need to know in behalf of which
    thread the query is being run to replicate temp tables properly
  */
  my_thread_id pseudo_thread_id;

  ulong pseudo_server_id;
  /**
    Default transaction access mode. READ ONLY (true) or READ WRITE (false).
  */
  my_bool tx_read_only;
  my_bool low_priority_updates;
  my_bool new_mode;
  my_bool query_cache_wlock_invalidate;
  my_bool keep_files_on_create;

  my_bool online_alter_index;

  my_bool old_alter_table;
  uint old_passwords;
  my_bool big_tables;

  plugin_ref table_plugin;
  plugin_ref temp_table_plugin;

  /* Only charset part of these variables is sensible */
  const CHARSET_INFO *character_set_filesystem;
  const CHARSET_INFO *character_set_client;
  const CHARSET_INFO *character_set_results;

  /* Both charset and collation parts of these variables are important */
  const CHARSET_INFO  *collation_server;
  const CHARSET_INFO  *collation_database;
  const CHARSET_INFO  *collation_connection;

  /* Error messages */
  MY_LOCALE *lc_messages;
  /* Locale Support */
  MY_LOCALE *lc_time_names;

  Time_zone *time_zone;
  /*
    TIMESTAMP fields are by default created with DEFAULT clauses
    implicitly without users request. This flag when set, disables
    implicit default values and expect users to provide explicit
    default clause. i.e., when set columns are defined as NULL,
    instead of NOT NULL by default.
  */
  my_bool explicit_defaults_for_timestamp;

  my_bool sysdate_is_now;
  my_bool binlog_rows_query_log_events;

#ifndef DBUG_OFF
  ulonglong query_exec_time;
  double    query_exec_time_double;
  ulong     query_exec_id;
#endif
  ulong log_slow_rate_limit;
  ulonglong log_slow_filter;
  ulonglong log_slow_verbosity;

  ulong      innodb_io_reads;
  ulonglong  innodb_io_read;
  ulong      innodb_io_reads_wait_timer;
  ulong      innodb_lock_que_wait_timer;
  ulong      innodb_innodb_que_wait_timer;
  ulong      innodb_page_access;

  double long_query_time_double;

  my_bool pseudo_slave_mode;

  Gtid_specification gtid_next;
  Gtid_set_or_null gtid_next_list;
  ulong session_track_gtids;

  ulong max_execution_time;

  char *track_sysvars_ptr;
  my_bool session_track_schema;
  my_bool session_track_state_change;
  my_bool expand_fast_index_creation;

  uint  threadpool_high_prio_tickets;
  ulong threadpool_high_prio_mode;
  ulong   session_track_transaction_info;
  /**
    Compatibility option to mark the pre MySQL-5.6.4 temporals columns using
    the old format using comments for SHOW CREATE TABLE and in I_S.COLUMNS
    'COLUMN_TYPE' field.
  */
  my_bool show_old_temporals;
} SV;


/**
  Per thread status variables.
  Must be long/ulong up to last_system_status_var so that
  add_to_status/add_diff_to_status can work.
*/

typedef struct system_status_var
{
  /* IMPORTANT! See first_system_status_var definition below. */
  ulonglong created_tmp_disk_tables;
  ulonglong created_tmp_tables;
  ulonglong ha_commit_count;
  ulonglong ha_delete_count;
  ulonglong ha_read_first_count;
  ulonglong ha_read_last_count;
  ulonglong ha_read_key_count;
  ulonglong ha_read_next_count;
  ulonglong ha_read_prev_count;
  ulonglong ha_read_rnd_count;
  ulonglong ha_read_rnd_next_count;
  /*
    This number doesn't include calls to the default implementation and
    calls made by range access. The intent is to count only calls made by
    BatchedKeyAccess.
  */
  ulonglong ha_multi_range_read_init_count;
  ulonglong ha_rollback_count;
  ulonglong ha_update_count;
  ulonglong ha_write_count;
  ulonglong ha_prepare_count;
  ulonglong ha_discover_count;
  ulonglong ha_savepoint_count;
  ulonglong ha_savepoint_rollback_count;
  ulonglong ha_external_lock_count;
  ulonglong opened_tables;
  ulonglong opened_shares;
  ulonglong table_open_cache_hits;
  ulonglong table_open_cache_misses;
  ulonglong table_open_cache_overflows;
  ulonglong select_full_join_count;
  ulonglong select_full_range_join_count;
  ulonglong select_range_count;
  ulonglong select_range_check_count;
  ulonglong select_scan_count;
  ulonglong long_query_count;
  ulonglong filesort_merge_passes;
  ulonglong filesort_range_count;
  ulonglong filesort_rows;
  ulonglong filesort_scan_count;
  /* Prepared statements and binary protocol. */
  ulonglong com_stmt_prepare;
  ulonglong com_stmt_reprepare;
  ulonglong com_stmt_execute;
  ulonglong com_stmt_send_long_data;
  ulonglong com_stmt_fetch;
  ulonglong com_stmt_reset;
  ulonglong com_stmt_close;

  ulonglong bytes_received;
  ulonglong bytes_sent;

  ulonglong max_execution_time_exceeded;
  ulonglong max_execution_time_set;
  ulonglong max_execution_time_set_failed;

  /* Number of statements sent from the client. */
  ulonglong questions;

  ulong com_other;
  ulong com_stat[(uint) SQLCOM_END];

  /*
    IMPORTANT! See last_system_status_var definition below. Variables after
    'last_system_status_var' cannot be handled automatically by add_to_status()
    and add_diff_to_status().
  */
  double last_query_cost;
  ulonglong last_query_partial_plans;

} STATUS_VAR;

/*
  This must reference the LAST ulonglong variable in system_status_var that is
  used as a global counter. It marks the end of a contiguous block of counters
  that can be iteratively totaled. See add_to_status().
*/
#define LAST_STATUS_VAR questions

/*
  This must reference the FIRST ulonglong variable in system_status_var that is
  used as a global counter. It marks the start of a contiguous block of counters
  that can be iteratively totaled.
*/
#define FIRST_STATUS_VAR created_tmp_disk_tables

/* Number of contiguous global status variables. */
const int COUNT_GLOBAL_STATUS_VARS= ((offsetof(STATUS_VAR, LAST_STATUS_VAR) -
                                      offsetof(STATUS_VAR, FIRST_STATUS_VAR)) /
                                      sizeof(ulonglong)) + 1;

/**
  Get collation by name, send error to client on failure.
  @param name     Collation name
  @param name_cs  Character set of the name string
  @return
  @retval         NULL on error
  @retval         Pointter to CHARSET_INFO with the given name on success
*/
inline CHARSET_INFO *
mysqld_collation_get_by_name(const char *name,
                             CHARSET_INFO *name_cs= system_charset_info)
{
  CHARSET_INFO *cs;
  MY_CHARSET_LOADER loader;
  my_charset_loader_init_mysys(&loader);
  if (!(cs= my_collation_get_by_name(&loader, name, MYF(0))))
  {
    ErrConvString err(name, name_cs);
    my_error(ER_UNKNOWN_COLLATION, MYF(0), err.ptr());
    if (loader.error[0])
      push_warning_printf(current_thd,
                          Sql_condition::SL_WARNING,
                          ER_UNKNOWN_COLLATION, "%s", loader.error);
  }
  return cs;
}


#ifdef MYSQL_SERVER

/* The following macro is to make init of Query_arena simpler */
#ifndef DBUG_OFF
#define INIT_ARENA_DBUG_INFO is_backup_arena= 0; is_reprepared= FALSE;
#else
#define INIT_ARENA_DBUG_INFO
#endif

class Query_arena
{
public:
  /*
    List of items created in the parser for this query. Every item puts
    itself to the list on creation (see Item::Item() for details))
  */
  Item *free_list;
  MEM_ROOT *mem_root;                   // Pointer to current memroot
#ifndef DBUG_OFF
  bool is_backup_arena; /* True if this arena is used for backup. */
  bool is_reprepared;
#endif
  /*
    The states relfects three diffrent life cycles for three
    different types of statements:
    Prepared statement: STMT_INITIALIZED -> STMT_PREPARED -> STMT_EXECUTED.
    Stored procedure:   STMT_INITIALIZED_FOR_SP -> STMT_EXECUTED.
    Other statements:   STMT_CONVENTIONAL_EXECUTION never changes.
  */
  enum enum_state
  {
    STMT_INITIALIZED= 0, STMT_INITIALIZED_FOR_SP= 1, STMT_PREPARED= 2,
    STMT_CONVENTIONAL_EXECUTION= 3, STMT_EXECUTED= 4, STMT_ERROR= -1
  };

  enum_state state;

  Query_arena(MEM_ROOT *mem_root_arg, enum enum_state state_arg) :
    free_list(0), mem_root(mem_root_arg), state(state_arg)
  { INIT_ARENA_DBUG_INFO; }
  /*
    This constructor is used only when Query_arena is created as
    backup storage for another instance of Query_arena.
  */
  Query_arena() { INIT_ARENA_DBUG_INFO; }

  virtual ~Query_arena() {};

  inline bool is_stmt_prepare() const { return state == STMT_INITIALIZED; }
  inline bool is_stmt_prepare_or_first_sp_execute() const
  { return (int)state < (int)STMT_PREPARED; }
  inline bool is_stmt_prepare_or_first_stmt_execute() const
  { return (int)state <= (int)STMT_PREPARED; }
  inline bool is_conventional() const
  { return state == STMT_CONVENTIONAL_EXECUTION; }

  inline void* alloc(size_t size) { return alloc_root(mem_root,size); }
  inline void* mem_calloc(size_t size)
  {
    void *ptr;
    if ((ptr=alloc_root(mem_root,size)))
      memset(ptr, 0, size);
    return ptr;
  }
  inline char *mem_strdup(const char *str)
  { return strdup_root(mem_root,str); }
  inline char *strmake(const char *str, size_t size)
  { return strmake_root(mem_root,str,size); }
  inline void *memdup(const void *str, size_t size)
  { return memdup_root(mem_root,str,size); }

  void set_query_arena(Query_arena *set);

  void free_items();
  /* Close the active state associated with execution of this statement */
  virtual void cleanup_stmt();
};

class Prepared_statement;

/**
  Container for all prepared statements created/used in a connection.
  Prepared statements in Prepared_statement_map have unique id
  (guaranteed by id assignment in Prepared_statement::Prepared_statement).

  Non-empty statement names are unique too: attempt to insert a new statement
  with duplicate name causes older statement to be deleted.

  Prepared statements are auto-deleted when they are removed from the map
  and when the map is deleted.
*/

class Prepared_statement_map
{
public:
  Prepared_statement_map();

  /**
    Insert a new statement to the thread-local prepared statement map.

    If there was an old statement with the same name, replace it with the
    new one. Otherwise, check if max_prepared_stmt_count is not reached yet,
    increase prepared_stmt_count, and insert the new statement. It's okay
    to delete an old statement and fail to insert the new one.

    All named prepared statements are also present in names_hash.
    Prepared statement names in names_hash are unique.
    The statement is added only if prepared_stmt_count < max_prepard_stmt_count
    m_last_found_statement always points to a valid statement or is 0

    @retval 0  success
    @retval 1  error: out of resources or max_prepared_stmt_count limit has been
                      reached. An error is sent to the client, the statement
                      is deleted.
  */
  int insert(THD *thd, Prepared_statement *statement);

  /** Find prepared statement by name. */
  Prepared_statement *find_by_name(const LEX_CSTRING &name);

  /** Find prepared statement by ID. */
  Prepared_statement *find(ulong id);

  /** Erase all prepared statements (calls Prepared_statement destructor). */
  void erase(Prepared_statement *statement);

  void claim_memory_ownership();

  void reset();

  ~Prepared_statement_map();
private:
  HASH st_hash;
  HASH names_hash;
  Prepared_statement *m_last_found_statement;
};


/**
  A registry for item tree transformations performed during
  query optimization. We register only those changes which require
  a rollback to re-execute a prepared statement or stored procedure
  yet another time.
*/

class Item_change_record: public ilink<Item_change_record>
{
private:
  // not used
  Item_change_record() {}
public:
  Item_change_record(Item **place, Item *new_value)
    : place(place), old_value(*place), new_value(new_value)
  {}
  Item **place;
  Item *old_value;
  Item *new_value;
};

typedef I_List<Item_change_record> Item_change_list;


/**
  Type of locked tables mode.
  See comment for THD::locked_tables_mode for complete description.
*/

enum enum_locked_tables_mode
{
  LTM_NONE= 0,
  LTM_LOCK_TABLES,
  LTM_PRELOCKED,
  LTM_PRELOCKED_UNDER_LOCK_TABLES
};


/**
  Class that holds information about tables which were opened and locked
  by the thread. It is also used to save/restore this information in
  push_open_tables_state()/pop_open_tables_state().
*/

class Open_tables_state
{
private:
  /**
    A stack of Reprepare_observer-instances. The top most instance is the
    currently active one. This stack is used during execution of prepared
    statements and stored programs in order to detect metadata changes.
    The locking subsystem reports a metadata change if the top-most item is not
    NULL.

    When Open_tables_state part of THD is reset to open a system or
    INFORMATION_SCHEMA table, NULL is temporarily pushed to avoid spurious
    ER_NEED_REPREPARE errors -- system and INFORMATION_SCHEMA tables are not
    subject to metadata version tracking.

    A stack is used here for the convenience -- in some cases we need to
    temporarily override/disable current Reprepare_observer-instance.

    NOTE: This is not a list of observers, only the top-most element will be
    notified in case of a metadata change.

    @sa check_and_update_table_version()
  */
  Prealloced_array<Reprepare_observer *, 4> m_reprepare_observers;

public:
  Reprepare_observer *get_reprepare_observer() const
  {
    return
      m_reprepare_observers.size() > 0 ?
      m_reprepare_observers.back() :
      NULL;
  }

  void push_reprepare_observer(Reprepare_observer *o)
  { m_reprepare_observers.push_back(o); }

  Reprepare_observer *pop_reprepare_observer()
  {
    Reprepare_observer *retval= m_reprepare_observers.back();
    m_reprepare_observers.pop_back();
    return retval;
  }

  void reset_reprepare_observers()
  { m_reprepare_observers.clear(); }

public:
  /**
    List of regular tables in use by this thread. Contains temporary and
    base tables that were opened with @see open_tables().
  */
  TABLE *open_tables;
  /**
    List of temporary tables used by this thread. Contains user-level
    temporary tables, created with CREATE TEMPORARY TABLE, and
    internal temporary tables, created, e.g., to resolve a SELECT,
    or for an intermediate table used in ALTER.
    XXX Why are internal temporary tables added to this list?
  */
  TABLE *temporary_tables;

  TABLE *derived_tables;
  /*
    During a MySQL session, one can lock tables in two modes: automatic
    or manual. In automatic mode all necessary tables are locked just before
    statement execution, and all acquired locks are stored in 'lock'
    member. Unlocking takes place automatically as well, when the
    statement ends.
    Manual mode comes into play when a user issues a 'LOCK TABLES'
    statement. In this mode the user can only use the locked tables.
    Trying to use any other tables will give an error.
    The locked tables are also stored in this member, however,
    thd->locked_tables_mode is turned on.  Manual locking is described in
    the 'LOCK_TABLES' chapter of the MySQL manual.
    See also lock_tables() for details.
  */
  MYSQL_LOCK *lock;

  /*
    CREATE-SELECT keeps an extra lock for the table being
    created. This field is used to keep the extra lock available for
    lower level routines, which would otherwise miss that lock.
   */
  MYSQL_LOCK *extra_lock;

  /*
    Enum enum_locked_tables_mode and locked_tables_mode member are
    used to indicate whether the so-called "locked tables mode" is on,
    and what kind of mode is active.

    Locked tables mode is used when it's necessary to open and
    lock many tables at once, for usage across multiple
    (sub-)statements.
    This may be necessary either for queries that use stored functions
    and triggers, in which case the statements inside functions and
    triggers may be executed many times, or for implementation of
    LOCK TABLES, in which case the opened tables are reused by all
    subsequent statements until a call to UNLOCK TABLES.

    The kind of locked tables mode employed for stored functions and
    triggers is also called "prelocked mode".
    In this mode, first open_tables() call to open the tables used
    in a statement analyses all functions used by the statement
    and adds all indirectly used tables to the list of tables to
    open and lock.
    It also marks the parse tree of the statement as requiring
    prelocking. After that, lock_tables() locks the entire list
    of tables and changes THD::locked_tables_modeto LTM_PRELOCKED.
    All statements executed inside functions or triggers
    use the prelocked tables, instead of opening their own ones.
    Prelocked mode is turned off automatically once close_thread_tables()
    of the main statement is called.
  */
  enum enum_locked_tables_mode locked_tables_mode;

  enum enum_flags {
    BACKUPS_AVAIL = (1U << 0)     /* There are backups available */
  };

  /*
    Flags with information about the open tables state.
  */
  uint state_flags;
  /**
     This constructor initializes Open_tables_state instance which can only
     be used as backup storage. To prepare Open_tables_state instance for
     operations which open/lock/close tables (e.g. open_table()) one has to
     call init_open_tables_state().
  */
  Open_tables_state()
    : m_reprepare_observers(PSI_INSTRUMENT_ME), state_flags(0U) { }

  void set_open_tables_state(Open_tables_state *state);

  void reset_open_tables_state();
};


/**
  Storage for backup of Open_tables_state. Must
  be used only to open system tables (TABLE_CATEGORY_SYSTEM
  and TABLE_CATEGORY_LOG).
*/

class Open_tables_backup: public Open_tables_state
{
public:
  /**
    When we backup the open tables state to open a system
    table or tables, we want to save state of metadata
    locks which were acquired before the backup. It is used
    to release metadata locks on system tables after they are
    no longer used.
  */
  MDL_savepoint mdl_system_tables_svp;
};

/**
  @class Sub_statement_state
  @brief Used to save context when executing a function or trigger
*/

/* Defines used for Sub_statement_state::in_sub_stmt */

#define SUB_STMT_TRIGGER 1
#define SUB_STMT_FUNCTION 2


class Sub_statement_state
{
public:
  ulonglong option_bits;
  ulonglong first_successful_insert_id_in_prev_stmt;
  ulonglong first_successful_insert_id_in_cur_stmt, insert_id_for_cur_row;
  Discrete_interval auto_inc_interval_for_cur_row;
  Discrete_intervals_list auto_inc_intervals_forced;
  ulonglong current_found_rows;
  ulonglong previous_found_rows;
  ha_rows    cuted_fields, sent_row_count, examined_row_count;
  ulong client_capabilities;
  uint in_sub_stmt;
  bool enable_slow_log;
  bool last_insert_id_used;

  /*** Following variables used in slow_extended.patch ***/
  ulong      tmp_tables_used;
  ulong      tmp_tables_disk_used;
  ulonglong  tmp_tables_size;

  bool       innodb_was_used;
  ulong      innodb_io_reads;
  ulonglong  innodb_io_read;
  ulong      innodb_io_reads_wait_timer;
  ulong      innodb_lock_que_wait_timer;
  ulong      innodb_innodb_que_wait_timer;
  ulong      innodb_page_access;

  ulong      query_plan_flags;
  ulong      query_plan_fsort_passes;
  /*** The variables above used in slow_extended.patch ***/

  SAVEPOINT *savepoints;
  enum enum_check_fields count_cuted_fields;
};


inline char const *
show_system_thread(enum_thread_type thread)
{
#define RETURN_NAME_AS_STRING(NAME) case (NAME): return #NAME
  switch (thread) {
    static char buf[64];
    RETURN_NAME_AS_STRING(NON_SYSTEM_THREAD);
    RETURN_NAME_AS_STRING(SYSTEM_THREAD_SLAVE_IO);
    RETURN_NAME_AS_STRING(SYSTEM_THREAD_SLAVE_SQL);
    RETURN_NAME_AS_STRING(SYSTEM_THREAD_NDBCLUSTER_BINLOG);
    RETURN_NAME_AS_STRING(SYSTEM_THREAD_EVENT_SCHEDULER);
    RETURN_NAME_AS_STRING(SYSTEM_THREAD_EVENT_WORKER);
    RETURN_NAME_AS_STRING(SYSTEM_THREAD_INFO_REPOSITORY);
    RETURN_NAME_AS_STRING(SYSTEM_THREAD_SLAVE_WORKER);
    RETURN_NAME_AS_STRING(SYSTEM_THREAD_COMPRESS_GTID_TABLE);
    RETURN_NAME_AS_STRING(SYSTEM_THREAD_BACKGROUND);
  default:
    sprintf(buf, "<UNKNOWN SYSTEM THREAD: %d>", thread);
    return buf;
  }
#undef RETURN_NAME_AS_STRING
}

/**
  This class represents the interface for internal error handlers.
  Internal error handlers are exception handlers used by the server
  implementation.
*/
class Internal_error_handler
{
protected:
  Internal_error_handler() :
    m_prev_internal_handler(NULL)
  {}

  virtual ~Internal_error_handler() {}

public:
  /**
    Handle a sql condition.
    This method can be implemented by a subclass to achieve any of the
    following:
    - mask a warning/error internally, prevent exposing it to the user,
    - mask a warning/error and throw another one instead.
    When this method returns true, the sql condition is considered
    'handled', and will not be propagated to upper layers.
    It is the responsability of the code installing an internal handler
    to then check for trapped conditions, and implement logic to recover
    from the anticipated conditions trapped during runtime.

    This mechanism is similar to C++ try/throw/catch:
    - 'try' correspond to <code>THD::push_internal_handler()</code>,
    - 'throw' correspond to <code>my_error()</code>,
    which invokes <code>my_message_sql()</code>,
    - 'catch' correspond to checking how/if an internal handler was invoked,
    before removing it from the exception stack with
    <code>THD::pop_internal_handler()</code>.

    @param thd the calling thread
    @param cond the condition raised.
    @return true if the condition is handled
  */
  virtual bool handle_condition(THD *thd,
                                uint sql_errno,
                                const char* sqlstate,
                                Sql_condition::enum_severity_level *level,
                                const char* msg) = 0;

private:
  Internal_error_handler *m_prev_internal_handler;
  friend class THD;
};


/**
  Implements the trivial error handler which cancels all error states
  and prevents an SQLSTATE to be set.
*/

class Dummy_error_handler : public Internal_error_handler
{
public:
  virtual bool handle_condition(THD *thd,
                                uint sql_errno,
                                const char* sqlstate,
                                Sql_condition::enum_severity_level *level,
                                const char* msg)
  {
    /* Ignore error */
    return true;
  }
};


/**
  This class is an internal error handler implementation for
  DROP TABLE statements. The thing is that there may be warnings during
  execution of these statements, which should not be exposed to the user.
  This class is intended to silence such warnings.
*/

class Drop_table_error_handler : public Internal_error_handler
{
public:
  virtual bool handle_condition(THD *thd,
                                uint sql_errno,
                                const char* sqlstate,
                                Sql_condition::enum_severity_level *level,
                                const char* msg);
};


/**
  Internal error handler to process an error from MDL_context::upgrade_lock()
  and mysql_lock_tables(). Used by implementations of HANDLER READ and
  LOCK TABLES LOCAL.
*/

class MDL_deadlock_and_lock_abort_error_handler: public Internal_error_handler
{
public:
  virtual bool handle_condition(THD *thd,
                                uint sql_errno,
                                const char *sqlstate,
                                Sql_condition::enum_severity_level *level,
                                const char* msg)
  {
    if (sql_errno == ER_LOCK_ABORTED || sql_errno == ER_LOCK_DEADLOCK)
      m_need_reopen= true;

    return m_need_reopen;
  }

  bool need_reopen() const { return m_need_reopen; };
  void init() { m_need_reopen= false; };
private:
  bool m_need_reopen;
};


/**
  Tables that were locked with LOCK TABLES statement.

  Encapsulates a list of TABLE_LIST instances for tables
  locked by LOCK TABLES statement, memory root for metadata locks,
  and, generally, the context of LOCK TABLES statement.

  In LOCK TABLES mode, the locked tables are kept open between
  statements.
  Therefore, we can't allocate metadata locks on execution memory
  root -- as well as tables, the locks need to stay around till
  UNLOCK TABLES is called.
  The locks are allocated in the memory root encapsulated in this
  class.

  Some SQL commands, like FLUSH TABLE or ALTER TABLE, demand that
  the tables they operate on are closed, at least temporarily.
  This class encapsulates a list of TABLE_LIST instances, one
  for each base table from LOCK TABLES list,
  which helps conveniently close the TABLEs when it's necessary
  and later reopen them.

  Implemented in sql_base.cc
*/

class Locked_tables_list
{
private:
  MEM_ROOT m_locked_tables_root;
  TABLE_LIST *m_locked_tables;
  TABLE_LIST **m_locked_tables_last;
  /** An auxiliary array used only in reopen_tables(). */
  TABLE **m_reopen_array;
  /**
    Count the number of tables in m_locked_tables list. We can't
    rely on thd->lock->table_count because it excludes
    non-transactional temporary tables. We need to know
    an exact number of TABLE objects.
  */
  size_t m_locked_tables_count;
public:
  Locked_tables_list()
    :m_locked_tables(NULL),
    m_locked_tables_last(&m_locked_tables),
    m_reopen_array(NULL),
    m_locked_tables_count(0)
  {
    init_sql_alloc(key_memory_locked_table_list,
                   &m_locked_tables_root, MEM_ROOT_BLOCK_SIZE, 0);
  }
  void unlock_locked_tables(THD *thd);
  ~Locked_tables_list()
  {
    unlock_locked_tables(0);
  }
  bool init_locked_tables(THD *thd);
  TABLE_LIST *locked_tables() { return m_locked_tables; }
  void unlink_from_list(THD *thd, TABLE_LIST *table_list,
                        bool remove_from_locked_tables);
  void unlink_all_closed_tables(THD *thd,
                                MYSQL_LOCK *lock,
                                size_t reopen_count);
  bool reopen_tables(THD *thd);
};


/**
  Storage engine specific thread local data.
*/

struct Ha_data
{
  /**
    Storage engine specific thread local data.
    Lifetime: one user connection.
  */
  void *ha_ptr;
  /**
    A memorizer to engine specific "native" transaction object to provide
    storage engine detach-re-attach facility.
    The server level transaction object can dissociate from storage engine
    transactions. The released "native" transaction reference
    can be hold in the member until it is reconciled later.
    Lifetime: Depends on caller of @c hton::replace_native_transaction_in_thd.
    For instance in the case of slave server applier handling XA transaction
    it is from XA START to XA PREPARE.
  */
  void *ha_ptr_backup;
  /**
    0: Life time: one statement within a transaction. If @@autocommit is
    on, also represents the entire transaction.
    @sa trans_register_ha()

    1: Life time: one transaction within a connection.
    If the storage engine does not participate in a transaction,
    this should not be used.
    @sa trans_register_ha()
  */
  Ha_trx_info ha_info[2];

  /**
    NULL: engine is not bound to this thread
    non-NULL: engine is bound to this thread, engine shutdown forbidden
  */
  plugin_ref lock;

  Ha_data()
  :ha_ptr(NULL), ha_ptr_backup(NULL),
    lock(NULL)
  { }
};

/**
  An instance of the global read lock in a connection.
  Implemented in lock.cc.
*/

class Global_read_lock
{
public:
  enum enum_grl_state
  {
    GRL_NONE,
    GRL_ACQUIRED,
    GRL_ACQUIRED_AND_BLOCKS_COMMIT
  };

  Global_read_lock()
    : m_state(GRL_NONE),
      m_mdl_global_shared_lock(NULL),
      m_mdl_blocks_commits_lock(NULL)
  {}

  bool lock_global_read_lock(THD *thd);
  void unlock_global_read_lock(THD *thd);

  /**
    Used by innodb memcached server to check if any connections
    have global read lock
  */
  static bool global_read_lock_active()
  {
    return my_atomic_load32(&m_active_requests) ? true : false;
  }

  /**
    Check if this connection can acquire protection against GRL and
    emit error if otherwise.
  */
  bool can_acquire_protection() const
  {
    if (m_state)
    {
      my_error(ER_CANT_UPDATE_WITH_READLOCK, MYF(0));
      return TRUE;
    }
    return FALSE;
  }
  bool make_global_read_lock_block_commit(THD *thd);
  bool is_acquired() const { return m_state != GRL_NONE; }
  void set_explicit_lock_duration(THD *thd);
private:
  volatile static int32 m_active_requests;
  enum_grl_state m_state;
  /**
    In order to acquire the global read lock, the connection must
    acquire shared metadata lock in GLOBAL namespace, to prohibit
    all DDL.
  */
  MDL_ticket *m_mdl_global_shared_lock;
  /**
    Also in order to acquire the global read lock, the connection
    must acquire a shared metadata lock in COMMIT namespace, to
    prohibit commits.
  */
  MDL_ticket *m_mdl_blocks_commits_lock;
};

/**
  An instance of a global backup lock in a connection.
*/

class Global_backup_lock
{
public:
  Global_backup_lock(MDL_key::enum_mdl_namespace mdl_namespace)
    : m_namespace(mdl_namespace), m_lock(NULL), m_prot_lock(NULL)
  {}

  bool acquire(THD *thd);
  void release(THD *thd);

  void set_explicit_locks_duration(THD *thd);

  bool acquire_protection(THD *thd, enum_mdl_duration duration,
                          ulong lock_wait_timeout);
  void init_protection_request(MDL_request *mdl_request,
                               enum_mdl_duration duration) const;
  void release_protection(THD *thd);

  /**
    Throw the ER_CANT_EXECUTE_WITH_BACKUP_LOCK error and return 'true', if the
    current connection has already acquired the lock. Otherwise return
    'false'.
  */
  bool abort_if_acquired() const
  {
    if (is_acquired())
    {
      my_error(ER_CANT_EXECUTE_WITH_BACKUP_LOCK, MYF(0));
      return true;
    }

    return false;
  }

  bool is_acquired() const { return m_lock != NULL; }

  bool is_protection_acquired() const { return m_prot_lock != NULL; }

private:
  MDL_key::enum_mdl_namespace m_namespace;
  MDL_ticket *m_lock;
  MDL_ticket *m_prot_lock;
};

extern "C" void my_message_sql(uint error, const char *str, myf MyFlags);


/**
  Convert microseconds since epoch to timeval.
  @param      micro_time  Microseconds.
  @param[out] tm          A timeval variable to write to.
*/
static inline void
my_micro_time_to_timeval(ulonglong micro_time, struct timeval *tm)
{
  tm->tv_sec=  (long) (micro_time / 1000000);
  tm->tv_usec= (long) (micro_time % 1000000);
}

class Modification_plan;

typedef struct
{
  struct timeval start_time;
  ulonglong start_utime;
} QUERY_START_TIME_INFO;

/**
  @class THD
  For each client connection we create a separate thread with THD serving as
  a thread/connection descriptor
*/

class THD :public MDL_context_owner,
           public Query_arena,
           public Open_tables_state
{
private:
  inline bool is_stmt_prepare() const
  { DBUG_ASSERT(0); return Query_arena::is_stmt_prepare(); }

  inline bool is_stmt_prepare_or_first_sp_execute() const
  { DBUG_ASSERT(0); return Query_arena::is_stmt_prepare_or_first_sp_execute(); }

  inline bool is_stmt_prepare_or_first_stmt_execute() const
  { DBUG_ASSERT(0); return Query_arena::is_stmt_prepare_or_first_stmt_execute(); }

  inline bool is_conventional() const
  { DBUG_ASSERT(0); return Query_arena::is_conventional(); }

public:
  MDL_context mdl_context;

  /*
    MARK_COLUMNS_NONE:  Means mark_used_colums is not set and no indicator to
                        handler of fields used is set
    MARK_COLUMNS_READ:  Means a bit in read set is set to inform handler
                        that the field is to be read. Update covering_keys
                        and merge_keys too.
    MARK_COLUMNS_WRITE: Means a bit is set in write set to inform handler
                        that it needs to update this field in write_row
                        and update_row. If field list contains duplicates,
                        then thd->dup_field is set to point to the last
                        found duplicate.
    MARK_COLUMNS_TEMP:  Mark bit in read set, but ignore key sets.
                        Used by filesort().
  */
  enum enum_mark_columns mark_used_columns;
  /**
    Used by Item::check_column_privileges() to tell which privileges
    to check for.
    Set to ~0ULL before starting to resolve a statement.
    Set to desired privilege mask before calling a resolver function that will
    call Item::check_column_privileges().
    After use, restore previous value as current value.
  */
  ulong want_privilege;

  LEX *lex;                                     // parse tree descriptor

  /*
   True if @@SESSION.GTID_EXECUTED was read once and the deprecation warning
   was issued.
   This flag needs to be removed once @@SESSION.GTID_EXECUTED is deprecated.
  */
  bool gtid_executed_warning_issued;

private:
  /**
    The query associated with this statement.
  */
  LEX_CSTRING m_query_string;
  String m_normalized_query;

  /**
    Currently selected catalog.
  */

  LEX_CSTRING m_catalog;
  /**
    Name of the current (default) database.

    If there is the current (default) database, "db" contains its name. If
    there is no current (default) database, "db" is NULL and "db_length" is
    0. In other words, "db", "db_length" must either be NULL, or contain a
    valid database name.

    @note this attribute is set and alloced by the slave SQL thread (for
    the THD of that thread); that thread is (and must remain, for now) the
    only responsible for freeing this member.
  */
  LEX_CSTRING m_db;

public:

  /**
    In some cases, we may want to modify the query (i.e. replace
    passwords with their hashes before logging the statement etc.).

    In case the query was rewritten, the original query will live in
    m_query_string, while the rewritten query lives in rewritten_query.
    If rewritten_query is empty, m_query_string should be logged.
    If rewritten_query is non-empty, the rewritten query it contains
    should be used in logs (general log, slow query log, binary log).

    Currently, password obfuscation is the only rewriting we do; more
    may follow at a later date, both pre- and post parsing of the query.
    Rewriting of binloggable statements must preserve all pertinent
    information.
  */
  String      rewritten_query;

  /* Used to execute base64 coded binlog events in MySQL server */
  Relay_log_info* rli_fake;
  /* Slave applier execution context */
  Relay_log_info* rli_slave;

  /**
    The function checks whether the thread is processing queries from binlog,
    as automatically generated by mysqlbinlog.

    @return true  when the thread is a binlog applier
  */
  bool is_binlog_applier() { return rli_fake && variables.pseudo_slave_mode; }

  /**
    @return true  when the thread is binlog applier.
    @note When the thread is a binlog applier it memorizes a fact of that it
          has detached "native" engine transactions associated with it.
  */
  bool binlog_applier_need_detach_trx();

  /**
    @return true   when the binlog applier (rli_fake) thread has detached
                   "native" engine transaction, see @c binlog_applier_detach_trx.
    @note The binlog applier having detached transactions resets a memo
          mark at once with this check.
  */
  bool binlog_applier_has_detached_trx();
  void reset_for_next_command();
  /*
    Constant for THD::where initialization in the beginning of every query.

    It's needed because we do not save/restore THD::where normally during
    primary (non subselect) query execution.
  */
  static const char * const DEFAULT_WHERE;

#ifdef EMBEDDED_LIBRARY
  struct st_mysql  *mysql;
  unsigned long	 client_stmt_id;
  unsigned long  client_param_count;
  struct st_mysql_bind *client_params;
  char *extra_data;
  ulong extra_length;
  struct st_mysql_data *cur_data;
  struct st_mysql_data *first_data;
  struct st_mysql_data **data_tail;
  void clear_data_list();
  struct st_mysql_data *alloc_new_dataset();
  /*
    In embedded server it points to the statement that is processed
    in the current query. We store some results directly in statement
    fields then.
  */
  struct st_mysql_stmt *current_stmt;
#endif
  Query_cache_tls query_cache_tls;
  /** Aditional network instrumentation for the server only. */
  NET_SERVER m_net_server_extension;
  /** Thread scheduler callbacks for this connection */
  THD_event_functions *scheduler;
  /**
    Hash for user variables.
    User variables are per session,
    but can also be monitored outside of the session,
    so a lock is needed to prevent race conditions.
    Protected by @c LOCK_thd_data.
  */
  HASH    user_vars;			// hash for user variables
  String  convert_buffer;               // buffer for charset conversions
  struct  rand_struct rand;		// used for authentication
  struct  rand_struct slog_rand;	// used for random slow log filtering
  struct  system_variables variables;	// Changeable local variables
  struct  system_status_var status_var; // Per thread statistic vars
  struct  system_status_var *initial_status_var; /* used by show status */
  // has status_var already been added to global_status_var?
  bool status_var_aggregated;

  /**
    Current query cost.
    @sa system_status_var::last_query_cost
  */
  double m_current_query_cost;
  /**
    Current query partial plans.
    @sa system_status_var::last_query_partial_plans
  */
  ulonglong m_current_query_partial_plans;

  /**
    Clear the query costs attributes for the current query.
  */
  void clear_current_query_costs()
  {
    m_current_query_cost= 0.0;
    m_current_query_partial_plans= 0;
  }

  /**
    Save the current query costs attributes in
    the thread session status.
    Use this method only after the query execution is completed,
    so that
      @code SHOW SESSION STATUS like 'last_query_%' @endcode
      @code SELECT * from performance_schema.session_status
      WHERE VARIABLE_NAME like 'last_query_%' @endcode
    actually reports the previous query, not itself.
  */
  void save_current_query_costs()
  {
    status_var.last_query_cost= m_current_query_cost;
    status_var.last_query_partial_plans= m_current_query_partial_plans;
  }

  THR_LOCK_INFO lock_info;              // Locking info of this thread
  /**
    Protects THD data accessed from other threads.
    The attributes protected are:
    - thd->is_killable (used by KILL statement and shutdown).
    - thd->user_vars (user variables, inspected by monitoring)
    Is locked when THD is deleted.
  */
  mysql_mutex_t LOCK_thd_data;

  /**
<<<<<<< HEAD
    Protects THD::m_query_string. No other mutexes should be locked
    while having this mutex locked.
=======
     Protects temporary_tables.
  */
  mysql_mutex_t LOCK_temporary_tables;

  /* all prepared statements and cursors of this connection */
  Statement_map stmt_map;
  /*
    A pointer to the stack frame of handle_one_connection(),
    which is called first in the thread for handling a client
>>>>>>> 1db48fc0
  */
  mysql_mutex_t LOCK_thd_query;

  /**
    Protects THD::variables while being updated. This should be taken inside
    of LOCK_thd_data and outside of LOCK_global_system_variables.
  */
  mysql_mutex_t LOCK_thd_sysvar;

  /**
    Protects query plan (SELECT/UPDATE/DELETE's) from being freed/changed
    while another thread explains it. Following structures are protected by
    this mutex:
      THD::Query_plan
      Modification_plan
      SELECT_LEX::join
      JOIN::plan_state
      Tree of SELECT_LEX_UNIT after THD::Query_plan was set till
        THD::Query_plan cleanup
      JOIN_TAB::select->quick
    Code that changes objects above should take this mutex.
    Explain code takes this mutex to block changes to named structures to
    avoid crashes in following functions:
      explain_single_table_modification
      explain_query
      mysql_explain_other
    When doing EXPLAIN CONNECTION:
      all explain code assumes that this mutex is already taken.
    When doing ordinary EXPLAIN:
      the mutex does need to be taken (no need to protect reading my own data,
      moreover EXPLAIN CONNECTION can't run on an ordinary EXPLAIN).
  */
private:
  mysql_mutex_t LOCK_query_plan;

public:
  /// Locks the query plan of this THD
  void lock_query_plan() { mysql_mutex_lock(&LOCK_query_plan); }
  void unlock_query_plan() { mysql_mutex_unlock(&LOCK_query_plan); }

  /** All prepared statements of this connection. */
  Prepared_statement_map stmt_map;
  /*
    A pointer to the stack frame of handle_one_connection(),
    which is called first in the thread for handling a client
  */
  const char *thread_stack;

  /**
    @note
    Some members of THD (currently 'Statement::db',
    'catalog' and 'query')  are set and alloced by the slave SQL thread
    (for the THD of that thread); that thread is (and must remain, for now)
    the only responsible for freeing these 3 members. If you add members
    here, and you add code to set them in replication, don't forget to
    free_them_and_set_them_to_0 in replication properly. For details see
    the 'err:' label of the handle_slave_sql() in sql/slave.cc.

    @see handle_slave_sql
  */

  Security_context m_main_security_ctx;
  Security_context *m_security_ctx;

  Security_context* security_context() const { return m_security_ctx; }
  void set_security_context(Security_context *sctx) { m_security_ctx= sctx; }

  /*
    Points to info-string that we show in SHOW PROCESSLIST
    You are supposed to update thd->proc_info only if you have coded
    a time-consuming piece that MySQL can get stuck in for a long time.

    Set it using the  thd_proc_info(THD *thread, const char *message)
    macro/function.

    This member is accessed and assigned without any synchronization.
    Therefore, it may point only to constant (statically
    allocated) strings, which memory won't go away over time.
  */
  const char *proc_info;

  Protocol_text   protocol_text;    // Normal protocol
  Protocol_binary protocol_binary;  // Binary protocol

  Protocol *get_protocol()
  {
    return m_protocol;
  }

  /**
    Asserts that the protocol is of type text or binary and then
    returns the m_protocol casted to Protocol_classic. This method
    is needed to prevent misuse of pluggable protocols by legacy code
  */
  Protocol_classic *get_protocol_classic() const
  {
    DBUG_ASSERT(m_protocol->type() == Protocol::PROTOCOL_TEXT ||
                m_protocol->type() == Protocol::PROTOCOL_BINARY);

    return (Protocol_classic *) m_protocol;
  }

  void set_protocol(Protocol * protocol)
  {
    m_protocol= protocol;
  }

private:
  Protocol *m_protocol;           // Current protocol

public:
  /**
     Query plan for EXPLAINable commands, should be locked with
     LOCK_query_plan before using.
  */
  class Query_plan
  {
  private:
    THD *const thd;
    /// Original sql_command;
    enum_sql_command sql_command;
    /// LEX of topmost statement
    LEX *lex;
    /// Query plan for UPDATE/DELETE/INSERT/REPLACE
    const Modification_plan *modification_plan;
    /// True if query is run in prepared statement
    bool is_ps;

    explicit Query_plan(const Query_plan&);     ///< not defined
    Query_plan& operator=(const Query_plan&);   ///< not defined

  public:
    /// Asserts that current_thd has locked this plan, if it does not own it.
    void assert_plan_is_locked_if_other() const
#ifdef DBUG_OFF
    {}
#else
    ;
#endif

    explicit Query_plan(THD *thd_arg)
      : thd(thd_arg),
        sql_command(SQLCOM_END),
        lex(NULL),
        modification_plan(NULL),
        is_ps(false)
    {}

    /**
      Set query plan.

      @note This function takes THD::LOCK_query_plan mutex.
    */
    void set_query_plan(enum_sql_command sql_cmd, LEX *lex_arg, bool ps);

    /*
      The 4 getters below expect THD::LOCK_query_plan to be already taken
      if called from another thread.
    */
    enum_sql_command get_command() const
    {
      assert_plan_is_locked_if_other();
      return sql_command;
    }
    LEX *get_lex() const
    {
      assert_plan_is_locked_if_other();
      return lex;
    }
    Modification_plan const *get_modification_plan() const
    {
      assert_plan_is_locked_if_other();
      return modification_plan;
    }
    bool is_ps_query() const
    {
      assert_plan_is_locked_if_other();
      return is_ps;
    }

    void set_modification_plan(Modification_plan *plan_arg);

  } query_plan;

  const LEX_CSTRING &catalog() const
  { return m_catalog; }

  void set_catalog(const LEX_CSTRING &catalog)
  { m_catalog= catalog; }

private:
  unsigned int m_current_stage_key;

public:
  void enter_stage(const PSI_stage_info *stage,
                   PSI_stage_info *old_stage,
                   const char *calling_func,
                   const char *calling_file,
                   const unsigned int calling_line);

  const char *get_proc_info() const
  { return proc_info; }

  /*
    Used in error messages to tell user in what part of MySQL we found an
    error. E. g. when where= "having clause", if fix_fields() fails, user
    will know that the error was in having clause.
  */
  const char *where;

  ulong max_client_packet_length;

  HASH		handler_tables_hash;
  /*
    A thread can hold named user-level locks. This variable
    contains granted tickets if a lock is present. See item_func.cc and
    chapter 'Miscellaneous functions', for functions GET_LOCK, RELEASE_LOCK.
  */
  HASH ull_hash;
#ifndef DBUG_OFF
  uint dbug_sentry; // watch out for memory corruption
#endif
  bool is_killable;
  /**
    Mutex protecting access to current_mutex and current_cond.
  */
  mysql_mutex_t LOCK_current_cond;
  /**
    The mutex used with current_cond.
    @see current_cond
  */
  mysql_mutex_t * volatile current_mutex;
  /**
    Pointer to the condition variable the thread owning this THD
    is currently waiting for. If the thread is not waiting, the
    value is NULL. Set by THD::enter_cond().

    If this thread is killed (shutdown or KILL stmt), another
    thread will broadcast on this condition variable so that the
    thread can be unstuck.
  */
  mysql_cond_t * volatile current_cond;
  /**
    Condition variable used for waiting by the THR_LOCK.c subsystem.
  */
  mysql_cond_t COND_thr_lock;

private:
  /**
    Type of current query: COM_STMT_PREPARE, COM_QUERY, etc.
    Set from first byte of the packet in do_command()
  */
  enum enum_server_command m_command;

public:
  uint32     unmasked_server_id;
  uint32     server_id;
  uint32     file_id;			// for LOAD DATA INFILE
  /* remote (peer) port */
  uint16 peer_port;
  struct timeval start_time;
  struct timeval user_time;
  // track down slow my_thread_create
  ulonglong  thr_create_utime;
  ulonglong  start_utime, utime_after_lock, utime_after_query;

  /**
    Type of lock to be used for all DML statements, except INSERT, in cases
    when lock is not specified explicitly.  Set to TL_WRITE or
    TL_WRITE_LOW_PRIORITY depending on whether low_priority_updates option is
    off or on.
  */
  thr_lock_type update_lock_default;
  /**
    Type of lock to be used for INSERT statement if lock is not specified
    explicitly. Set to TL_WRITE_CONCURRENT_INSERT or TL_WRITE_LOW_PRIORITY
    depending on whether low_priority_updates option is off or on.
  */
  thr_lock_type insert_lock_default;

  /*** Following variables used in slow_extended.patch ***/
  /*
    Variable bytes_send_old saves value of thd->status_var.bytes_sent
    before query execution.
  */
  ulonglong  bytes_sent_old;
  /*
    Variables tmp_tables_*** collect statistics about usage of temporary tables
  */
  ulong      tmp_tables_used;
  ulong      tmp_tables_disk_used;
  ulonglong  tmp_tables_size;
  /*
    Variable innodb_was_used shows used or not InnoDB engine in current query.
  */
  bool       innodb_was_used;
  /*
    Following Variables innodb_*** (is |should be) different from
    default values only if (innodb_was_used==true)
  */
  ulonglong  innodb_trx_id;
  ulong      innodb_io_reads;
  ulonglong  innodb_io_read;
  ulong      innodb_io_reads_wait_timer;
  ulong      innodb_lock_que_wait_timer;
  ulong      innodb_innodb_que_wait_timer;
  ulong      innodb_page_access;

  /*
    Variable query_plan_flags collects information about query plan entites
    used on query execution.
  */
  ulong      query_plan_flags;
  /*
    Variable query_plan_fsort_passes collects information about file sort passes
    acquired during query execution.
  */
  ulong      query_plan_fsort_passes;
  /*
    Query can generate several errors/warnings during execution
    (see THD::handle_condition comment in sql_class.h)
    Variable last_errno contains the last error/warning acquired during
    query execution.
  */
  uint       last_errno;
  /*** The variables above used in slow_extended.patch ***/

  /*** Following methods used in slow_extended.patch ***/
  void clear_slow_extended();
private:
  void reset_sub_statement_state_slow_extended(Sub_statement_state *backup);
  void restore_sub_statement_state_slow_extended(const Sub_statement_state *backup);
  /*** The methods above used in slow_extended.patch ***/
public:

  /* <> 0 if we are inside of trigger or stored function. */
  uint in_sub_stmt;

  /* Do not set socket timeouts for wait_timeout (used with threadpool) */
  bool skip_wait_timeout;

  /** 
    Used by fill_status() to avoid acquiring LOCK_status mutex twice
    when this function is called recursively (e.g. queries 
    that contains SELECT on I_S.GLOBAL_STATUS with subquery on the 
    same I_S table).
    Incremented each time fill_status() function is entered and 
    decremented each time before it returns from the function.
  */
  uint fill_status_recursion_level;
  uint fill_variables_recursion_level;

  /* container for handler's private per-connection data */
  Ha_data ha_data[MAX_HA];

  bool order_deterministic;

  /*
    Position of first event in Binlog
    *after* last event written by this
    thread.
  */
  rpl_event_coordinates binlog_next_event_pos;
  void set_next_event_pos(const char* _filename, ulonglong _pos);
  void clear_next_event_pos();

  /*
     Ptr to row event extra data to be written to Binlog /
     received from Binlog.

   */
  uchar* binlog_row_event_extra_data;
  static bool binlog_row_event_extra_data_eq(const uchar* a,
                                             const uchar* b);

#ifndef MYSQL_CLIENT
  int binlog_setup_trx_data();

  /*
    Public interface to write RBR events to the binlog
  */
  int binlog_write_table_map(TABLE *table, bool is_transactional,
                             bool binlog_rows_query);
  int binlog_write_row(TABLE* table, bool is_transactional,
                       const uchar *new_data,
                       const uchar* extra_row_info);
  int binlog_delete_row(TABLE* table, bool is_transactional,
                        const uchar *old_data,
                        const uchar* extra_row_info);
  int binlog_update_row(TABLE* table, bool is_transactional,
                        const uchar *old_data, const uchar *new_data,
                        const uchar* extra_row_info);
  void binlog_prepare_row_images(TABLE* table);

  void set_server_id(uint32 sid) { server_id = sid; }

  /*
    Member functions to handle pending event for row-level logging.
  */
  template <class RowsEventT> Rows_log_event*
    binlog_prepare_pending_rows_event(TABLE* table, uint32 serv_id,
                                      size_t needed,
                                      bool is_transactional,
				      RowsEventT* hint,
                                      const uchar* extra_row_info);
  Rows_log_event* binlog_get_pending_rows_event(bool is_transactional) const;
  inline int binlog_flush_pending_rows_event(bool stmt_end)
  {
    return (binlog_flush_pending_rows_event(stmt_end, FALSE) || 
            binlog_flush_pending_rows_event(stmt_end, TRUE));
  }
  int binlog_flush_pending_rows_event(bool stmt_end, bool is_transactional);

  /**
    Determine the binlog format of the current statement.

    @retval 0 if the current statement will be logged in statement
    format.
    @retval nonzero if the current statement will be logged in row
    format.
   */
  int is_current_stmt_binlog_format_row() const {
    DBUG_ASSERT(current_stmt_binlog_format == BINLOG_FORMAT_STMT ||
                current_stmt_binlog_format == BINLOG_FORMAT_ROW);
    return current_stmt_binlog_format == BINLOG_FORMAT_ROW;
  }

  bool is_current_stmt_binlog_disabled() const;

  /** Tells whether the given optimizer_switch flag is on */
  inline bool optimizer_switch_flag(ulonglong flag) const
  {
    return (variables.optimizer_switch & flag);
  }

  enum binlog_filter_state
  {
    BINLOG_FILTER_UNKNOWN,
    BINLOG_FILTER_CLEAR,
    BINLOG_FILTER_SET
  };

  inline void reset_binlog_local_stmt_filter()
  {
    m_binlog_filter_state= BINLOG_FILTER_UNKNOWN;
  }

  inline void clear_binlog_local_stmt_filter()
  {
    DBUG_ASSERT(m_binlog_filter_state == BINLOG_FILTER_UNKNOWN);
    m_binlog_filter_state= BINLOG_FILTER_CLEAR;
  }

  inline void set_binlog_local_stmt_filter()
  {
    DBUG_ASSERT(m_binlog_filter_state == BINLOG_FILTER_UNKNOWN);
    m_binlog_filter_state= BINLOG_FILTER_SET;
  }

  inline binlog_filter_state get_binlog_local_stmt_filter()
  {
    return m_binlog_filter_state;
  }

  /** Holds active timer object */
  struct st_thd_timer_info *timer;
  /**
    After resetting(cancelling) timer, current timer object is cached
    with timer_cache timer to reuse.
  */
  struct st_thd_timer_info *timer_cache;

private:
  /**
    Indicate if the current statement should be discarded
    instead of written to the binlog.
    This is used to discard special statements, such as
    DML or DDL that affects only 'local' (non replicated)
    tables, such as performance_schema.*
  */
  binlog_filter_state m_binlog_filter_state;

  /**
    Indicates the format in which the current statement will be
    logged.  This can only be set from @c decide_logging_format().
  */
  enum_binlog_format current_stmt_binlog_format;

  /**
    Bit field for the state of binlog warnings.

    The first Lex::BINLOG_STMT_UNSAFE_COUNT bits list all types of
    unsafeness that the current statement has.

    This must be a member of THD and not of LEX, because warnings are
    detected and issued in different places (@c
    decide_logging_format() and @c binlog_query(), respectively).
    Between these calls, the THD->lex object may change; e.g., if a
    stored routine is invoked.  Only THD persists between the calls.
  */
  uint32 binlog_unsafe_warning_flags;

  /*
    Number of outstanding table maps, i.e., table maps in the
    transaction cache.
  */
  uint binlog_table_maps;
  /*
    MTS: db names listing to be updated by the query databases
  */
  List<char> *binlog_accessed_db_names;

  /**
    The binary log position of the transaction.

    The file and position are zero if the current transaction has not
    been written to the binary log.

    @see set_trans_pos
    @see get_trans_pos

    @todo Similar information is kept in the patch for BUG#11762277
    and by the master/slave heartbeat implementation.  We should merge
    these positions instead of maintaining three different ones.
   */
  /**@{*/
  const char *m_trans_log_file;
  char *m_trans_fixed_log_file;
  my_off_t m_trans_end_pos;
  /**@}*/
  // NOTE: Ideally those two should be in Protocol,
  // but currently its design doesn't allow that.
  NET     net;                          // client connection descriptor
  String  packet;                       // dynamic buffer for network I/O
public:
  void issue_unsafe_warnings();

  uint get_binlog_table_maps() const {
    return binlog_table_maps;
  }
  void clear_binlog_table_maps() {
    binlog_table_maps= 0;
  }

  /*
    MTS: accessor to binlog_accessed_db_names list
  */
  List<char> * get_binlog_accessed_db_names()
  {
    return binlog_accessed_db_names;
  }

  /*
     MTS: resetter of binlog_accessed_db_names list normally
     at the end of the query execution
  */
  void clear_binlog_accessed_db_names() { binlog_accessed_db_names= NULL; }

  /* MTS: method inserts a new unique name into binlog_updated_dbs */
  void add_to_binlog_accessed_dbs(const char *db);

#endif /* MYSQL_CLIENT */

private:
  std::auto_ptr<Transaction_ctx> m_transaction;

  /** An utility struct for @c Attachable_trx */
  struct Transaction_state
  {
    void backup(THD *thd);
    void restore(THD *thd);

    /// SQL-command.
    enum_sql_command m_sql_command;

    Query_tables_list m_query_tables_list;

    /// Open-tables state.
    Open_tables_backup m_open_tables_state;

    /// SQL_MODE.
    sql_mode_t m_sql_mode;

    /// Transaction isolation level.
    enum_tx_isolation m_tx_isolation;

    /// Ha_data array.
    Ha_data m_ha_data[MAX_HA];

    /// Transaction_ctx instance.
    Transaction_ctx *m_trx;

    /// Transaction read-only state.
    my_bool m_tx_read_only;

    /// THD options.
    ulonglong m_thd_option_bits;

    /// Current transaction instrumentation.
    PSI_transaction_locker *m_transaction_psi;

    /// Server status flags.
    uint m_server_status;
  };

  /**
    Class representing read-only attachable transaction, encapsulates
    knowledge how to backup state of current transaction, start
    read-only attachable transaction in SE, finalize it and then restore
    state of original transaction back. Also serves as a base class for
    read-write attachable transaction implementation.
  */
  class Attachable_trx
  {
  public:
    Attachable_trx(THD *thd);
    virtual ~Attachable_trx();
    virtual bool is_read_only() const { return true; }
  protected:
    /// THD instance.
    THD *m_thd;

    /// Transaction state data.
    Transaction_state m_trx_state;

  private:
    Attachable_trx(const Attachable_trx &);
    Attachable_trx &operator =(const Attachable_trx &);
  };

  /*
    Forward declaration of a read-write attachable transaction class.
    Its exact definition is located in the gtid module that proves its
    safe usage. Any potential customer to the class must beware of a danger
    of screwing the global transaction state through ha_commit_{stmt,trans}.
  */
  class Attachable_trx_rw;

  Attachable_trx *m_attachable_trx;

public:
  Transaction_ctx *get_transaction()
  { return m_transaction.get(); }

  const Transaction_ctx *get_transaction() const
  { return m_transaction.get(); }

  /**
    Changes the Transaction_ctx instance within THD-object. The previous
    Transaction_ctx instance is destroyed.

    @note this is a THD-internal operation which MUST NOT be used outside.

    @param transaction_ctx new Transaction_ctx instance to be associated with
    the THD-object.
  */
  void set_transaction(Transaction_ctx *transaction_ctx);

  Global_read_lock global_read_lock;

  Global_backup_lock backup_tables_lock;

  Global_backup_lock backup_binlog_lock;

  Field      *dup_field;

  Vio* active_vio;

  /*
    This is to track items changed during execution of a prepared
    statement/stored procedure. It's created by
    register_item_tree_change() in memory root of THD, and freed in
    rollback_item_tree_changes(). For conventional execution it's always
    empty.
  */
  Item_change_list change_list;

  /*
    A permanent memory area of the statement. For conventional
    execution, the parsed tree and execution runtime reside in the same
    memory root. In this case stmt_arena points to THD. In case of
    a prepared statement or a stored procedure statement, thd->mem_root
    conventionally points to runtime memory, and thd->stmt_arena
    points to the memory of the PS/SP, where the parsed tree of the
    statement resides. Whenever you need to perform a permanent
    transformation of a parsed tree, you should allocate new memory in
    stmt_arena, to allow correct re-execution of PS/SP.
    Note: in the parser, stmt_arena == thd, even for PS/SP.
  */
  Query_arena *stmt_arena;

  /*
    map for tables that will be updated for a multi-table update query
    statement, for other query statements, this will be zero.
  */
  table_map table_map_for_update;

  /* Tells if LAST_INSERT_ID(#) was called for the current statement */
  bool arg_of_last_insert_id_function;
  /*
    ALL OVER THIS FILE, "insert_id" means "*automatically generated* value for
    insertion into an auto_increment column".
  */
  /*
    This is the first autogenerated insert id which was *successfully*
    inserted by the previous statement (exactly, if the previous statement
    didn't successfully insert an autogenerated insert id, then it's the one
    of the statement before, etc).
    It can also be set by SET LAST_INSERT_ID=# or SELECT LAST_INSERT_ID(#).
    It is returned by LAST_INSERT_ID().
  */
  ulonglong  first_successful_insert_id_in_prev_stmt;
  /*
    Variant of the above, used for storing in statement-based binlog. The
    difference is that the one above can change as the execution of a stored
    function progresses, while the one below is set once and then does not
    change (which is the value which statement-based binlog needs).
  */
  ulonglong  first_successful_insert_id_in_prev_stmt_for_binlog;
  /*
    This is the first autogenerated insert id which was *successfully*
    inserted by the current statement. It is maintained only to set
    first_successful_insert_id_in_prev_stmt when statement ends.
  */
  ulonglong  first_successful_insert_id_in_cur_stmt;
  /*
    We follow this logic:
    - when stmt starts, first_successful_insert_id_in_prev_stmt contains the
    first insert id successfully inserted by the previous stmt.
    - as stmt makes progress, handler::insert_id_for_cur_row changes;
    every time get_auto_increment() is called,
    auto_inc_intervals_in_cur_stmt_for_binlog is augmented with the
    reserved interval (if statement-based binlogging).
    - at first successful insertion of an autogenerated value,
    first_successful_insert_id_in_cur_stmt is set to
    handler::insert_id_for_cur_row.
    - when stmt goes to binlog,
    auto_inc_intervals_in_cur_stmt_for_binlog is binlogged if
    non-empty.
    - when stmt ends, first_successful_insert_id_in_prev_stmt is set to
    first_successful_insert_id_in_cur_stmt.
  */
  /*
    stmt_depends_on_first_successful_insert_id_in_prev_stmt is set when
    LAST_INSERT_ID() is used by a statement.
    If it is set, first_successful_insert_id_in_prev_stmt_for_binlog will be
    stored in the statement-based binlog.
    This variable is CUMULATIVE along the execution of a stored function or
    trigger: if one substatement sets it to 1 it will stay 1 until the
    function/trigger ends, thus making sure that
    first_successful_insert_id_in_prev_stmt_for_binlog does not change anymore
    and is propagated to the caller for binlogging.
  */
  bool       stmt_depends_on_first_successful_insert_id_in_prev_stmt;
  /*
    List of auto_increment intervals reserved by the thread so far, for
    storage in the statement-based binlog.
    Note that its minimum is not first_successful_insert_id_in_cur_stmt:
    assuming a table with an autoinc column, and this happens:
    INSERT INTO ... VALUES(3);
    SET INSERT_ID=3; INSERT IGNORE ... VALUES (NULL);
    then the latter INSERT will insert no rows
    (first_successful_insert_id_in_cur_stmt == 0), but storing "INSERT_ID=3"
    in the binlog is still needed; the list's minimum will contain 3.
    This variable is cumulative: if several statements are written to binlog
    as one (stored functions or triggers are used) this list is the
    concatenation of all intervals reserved by all statements.
  */
  Discrete_intervals_list auto_inc_intervals_in_cur_stmt_for_binlog;
  /* Used by replication and SET INSERT_ID */
  Discrete_intervals_list auto_inc_intervals_forced;
  /*
    There is BUG#19630 where statement-based replication of stored
    functions/triggers with two auto_increment columns breaks.
    We however ensure that it works when there is 0 or 1 auto_increment
    column; our rules are
    a) on master, while executing a top statement involving substatements,
    first top- or sub- statement to generate auto_increment values wins the
    exclusive right to see its values be written to binlog (the write
    will be done by the statement or its caller), and the losers won't see
    their values be written to binlog.
    b) on slave, while replicating a top statement involving substatements,
    first top- or sub- statement to need to read auto_increment values from
    the master's binlog wins the exclusive right to read them (so the losers
    won't read their values from binlog but instead generate on their own).
    a) implies that we mustn't backup/restore
    auto_inc_intervals_in_cur_stmt_for_binlog.
    b) implies that we mustn't backup/restore auto_inc_intervals_forced.

    If there are more than 1 auto_increment columns, then intervals for
    different columns may mix into the
    auto_inc_intervals_in_cur_stmt_for_binlog list, which is logically wrong,
    but there is no point in preventing this mixing by preventing intervals
    from the secondly inserted column to come into the list, as such
    prevention would be wrong too.
    What will happen in the case of
    INSERT INTO t1 (auto_inc) VALUES(NULL);
    where t1 has a trigger which inserts into an auto_inc column of t2, is
    that in binlog we'll store the interval of t1 and the interval of t2 (when
    we store intervals, soon), then in slave, t1 will use both intervals, t2
    will use none; if t1 inserts the same number of rows as on master,
    normally the 2nd interval will not be used by t1, which is fine. t2's
    values will be wrong if t2's internal auto_increment counter is different
    from what it was on master (which is likely). In 5.1, in mixed binlogging
    mode, row-based binlogging is used for such cases where two
    auto_increment columns are inserted.
  */
  inline void record_first_successful_insert_id_in_cur_stmt(ulonglong id_arg)
  {
    if (first_successful_insert_id_in_cur_stmt == 0)
      first_successful_insert_id_in_cur_stmt= id_arg;
  }
  inline ulonglong read_first_successful_insert_id_in_prev_stmt(void)
  {
    if (!stmt_depends_on_first_successful_insert_id_in_prev_stmt)
    {
      /* It's the first time we read it */
      first_successful_insert_id_in_prev_stmt_for_binlog=
        first_successful_insert_id_in_prev_stmt;
      stmt_depends_on_first_successful_insert_id_in_prev_stmt= 1;
    }
    return first_successful_insert_id_in_prev_stmt;
  }
  inline void reset_first_successful_insert_id()
  {
    arg_of_last_insert_id_function= FALSE;
    first_successful_insert_id_in_prev_stmt= 0;
    first_successful_insert_id_in_cur_stmt= 0;
    first_successful_insert_id_in_prev_stmt_for_binlog= 0;
    stmt_depends_on_first_successful_insert_id_in_prev_stmt= FALSE;
  }

  /*
    Used by Intvar_log_event::do_apply_event() and by "SET INSERT_ID=#"
    (mysqlbinlog). We'll soon add a variant which can take many intervals in
    argument.
  */
  inline void force_one_auto_inc_interval(ulonglong next_id)
  {
    auto_inc_intervals_forced.empty(); // in case of multiple SET INSERT_ID
    auto_inc_intervals_forced.append(next_id, ULLONG_MAX, 0);
  }

  /**
    Stores the result of the FOUND_ROWS() function.  Set at query end, stable
    throughout the query.
  */
  ulonglong  previous_found_rows;
  /**
    Dynamic, collected and set also in subqueries. Not stable throughout query.
    previous_found_rows is a snapshot of this take at query end making it
    stable throughout the next query, see update_previous_found_rows.
  */
  ulonglong  current_found_rows;

  /*
    Indicate if the gtid_executed table is being operated implicitly
    within current transaction. This happens because we are inserting
    a GTID specified through SET GTID_NEXT by user client or
    slave SQL thread/workers.
  */
  bool is_operating_gtid_table_implicitly;
  /*
    Indicate that a sub-statement is being operated implicitly
    within current transaction.
    As we don't want that this implicit sub-statement to consume the
    GTID of the actual transaction, we set it true at the beginning of
    the sub-statement and set it false again after "committing" the
    sub-statement.
    When it is true, the applier will not save the transaction owned
    gtid into mysql.gtid_executed table before transaction prepare, as
    it does when binlog is disabled, or binlog is enabled and
    log_slave_updates is disabled.
    Rpl_info_table::do_flush_info() uses this flag.
  */
  bool is_operating_substatement_implicitly;

private:
  /**
    Stores the result of ROW_COUNT() function.

    ROW_COUNT() function is a MySQL extention, but we try to keep it
    similar to ROW_COUNT member of the GET DIAGNOSTICS stack of the SQL
    standard (see SQL99, part 2, search for ROW_COUNT). It's value is
    implementation defined for anything except INSERT, DELETE, UPDATE.

    ROW_COUNT is assigned according to the following rules:

      - In my_ok():
        - for DML statements: to the number of affected rows;
        - for DDL statements: to 0.

      - In my_eof(): to -1 to indicate that there was a result set.

        We derive this semantics from the JDBC specification, where int
        java.sql.Statement.getUpdateCount() is defined to (sic) "return the
        current result as an update count; if the result is a ResultSet
        object or there are no more results, -1 is returned".

      - In my_error(): to -1 to be compatible with the MySQL C API and
        MySQL ODBC driver.

      - For SIGNAL statements: to 0 per WL#2110 specification (see also
        sql_signal.cc comment). Zero is used since that's the "default"
        value of ROW_COUNT in the Diagnostics Area.
  */

  longlong m_row_count_func;    /* For the ROW_COUNT() function */

public:
  inline longlong get_row_count_func() const
  {
    return m_row_count_func;
  }

  inline void set_row_count_func(longlong row_count_func)
  {
    m_row_count_func= row_count_func;
  }

  ha_rows    cuted_fields;

private:
  /**
    Number of rows we actually sent to the client, including "synthetic"
    rows in ROLLUP etc.
  */
  ha_rows m_sent_row_count;

  /**
    Number of rows read and/or evaluated for a statement. Used for
    slow log reporting.

    An examined row is defined as a row that is read and/or evaluated
    according to a statement condition, including in
    create_sort_index(). Rows may be counted more than once, e.g., a
    statement including ORDER BY could possibly evaluate the row in
    filesort() before reading it for e.g. update.
  */
  ha_rows m_examined_row_count;

private:
  USER_CONN *m_user_connect;

public:
  void set_user_connect(USER_CONN *uc);
  const USER_CONN* get_user_connect()
  { return m_user_connect; }

  void increment_user_connections_counter();
  void decrement_user_connections_counter();

  void increment_con_per_hour_counter();

  void increment_updates_counter();

  void increment_questions_counter();

  void time_out_user_resource_limits();

public:
  ha_rows get_sent_row_count() const
  { return m_sent_row_count; }

  ha_rows get_examined_row_count() const
  { return m_examined_row_count; }

  void set_sent_row_count(ha_rows count);
  void set_examined_row_count(ha_rows count);

  void inc_sent_row_count(ha_rows count);
  void inc_examined_row_count(ha_rows count);

  void inc_status_created_tmp_disk_tables();
  void inc_status_created_tmp_files();
  void inc_status_created_tmp_tables();
  void inc_status_select_full_join();
  void inc_status_select_full_range_join();
  void inc_status_select_range();
  void inc_status_select_range_check();
  void inc_status_select_scan();
  void inc_status_sort_merge_passes();
  void inc_status_sort_range();
  void inc_status_sort_rows(ha_rows count);
  void inc_status_sort_scan();
  void set_status_no_index_used();
  void set_status_no_good_index_used();

  const CHARSET_INFO *db_charset;
#if defined(ENABLED_PROFILING)
  PROFILING  profiling;
#endif

  /** Current stage progress instrumentation. */
  PSI_stage_progress *m_stage_progress_psi;
  /** Current statement digest. */
  sql_digest_state *m_digest;
  /** Current statement digest token array. */
  unsigned char *m_token_array;
  /** Top level statement digest. */
  sql_digest_state m_digest_state;

  /** Current statement instrumentation. */
  PSI_statement_locker *m_statement_psi;
#ifdef HAVE_PSI_STATEMENT_INTERFACE
  /** Current statement instrumentation state. */
  PSI_statement_locker_state m_statement_state;
#endif /* HAVE_PSI_STATEMENT_INTERFACE */

  /** Current transaction instrumentation. */
  PSI_transaction_locker *m_transaction_psi;
#ifdef HAVE_PSI_TRANSACTION_INTERFACE
  /** Current transaction instrumentation state. */
  PSI_transaction_locker_state m_transaction_state;
#endif /* HAVE_PSI_TRANSACTION_INTERFACE */

  /** Idle instrumentation. */
  PSI_idle_locker *m_idle_psi;
#ifdef HAVE_PSI_IDLE_INTERFACE
  /** Idle instrumentation state. */
  PSI_idle_locker_state m_idle_state;
#endif /* HAVE_PSI_IDLE_INTERFACE */
  /** True if the server code is IDLE for this connection. */
  bool m_server_idle;

  /*
    Id of current query. Statement can be reused to execute several queries
    query_id is global in context of the whole MySQL server.
    ID is automatically generated from mutex-protected counter.
    It's used in handler code for various purposes: to check which columns
    from table are necessary for this select, to check if it's necessary to
    update auto-updatable fields (like auto_increment and timestamp).
  */
  query_id_t query_id;
  ulong      col_access;

  QueryStripComments query_strip_comments; // see sql_cache.cc

  /* Statement id is thread-wide. This counter is used to generate ids */
  ulong      statement_id_counter;
  ulong	     rand_saved_seed1, rand_saved_seed2;
  my_thread_t  real_id;                           /* For debugging */
  /**
    This counter is 32 bit because of the client protocol.

    @note It is not meant to be used for my_thread_self(), see @real_id for this.

    @note Set to reserved_thread_id on initialization. This is a magic
    value that is only to be used for temporary THDs not present in
    the global THD list.
  */
private:
  my_thread_id  m_thread_id;
public:
  /**
    Assign a value to m_thread_id by calling
    Global_THD_manager::get_new_thread_id().
  */
  void set_new_thread_id();
  my_thread_id thread_id() const { return m_thread_id; }
  uint	     tmp_table;
  uint	     server_status,open_options;
  enum enum_thread_type system_thread;
  /*
    Current or next transaction isolation level.
    When a connection is established, the value is taken from
    @@session.tx_isolation (default transaction isolation for
    the session), which is in turn taken from @@global.tx_isolation
    (the global value).
    If there is no transaction started, this variable
    holds the value of the next transaction's isolation level.
    When a transaction starts, the value stored in this variable
    becomes "actual".
    At transaction commit or rollback, we assign this variable
    again from @@session.tx_isolation.
    The only statement that can otherwise change the value
    of this variable is SET TRANSACTION ISOLATION LEVEL.
    Its purpose is to effect the isolation level of the next
    transaction in this session. When this statement is executed,
    the value in this variable is changed. However, since
    this statement is only allowed when there is no active
    transaction, this assignment (naturally) only affects the
    upcoming transaction.
    At the end of the current active transaction the value is
    be reset again from @@session.tx_isolation, as described
    above.
  */
  enum_tx_isolation tx_isolation;
  /*
    Current or next transaction access mode.
    See comment above regarding tx_isolation.
  */
  bool              tx_read_only;
  /*
    Transaction cannot be rolled back must be given priority.
    When two transactions conflict inside InnoDB, the one with
    greater priority wins.
  */
  int tx_priority;
  /*
    All transactions executed by this thread will have high
    priority mode, independent of tx_priority value.
  */
  int thd_tx_priority;

  enum_check_fields count_cuted_fields;
  ha_rows    updated_row_count;
  ha_rows    sent_row_count_2; /* for userstat */

  // For user variables replication
  Prealloced_array<BINLOG_USER_VAR_EVENT*, 2> user_var_events;
  MEM_ROOT      *user_var_events_alloc; /* Allocate above array elements here */

  /**
    Used by MYSQL_BIN_LOG to maintain the commit queue for binary log
    group commit.
  */
  THD *next_to_commit;

  /**
    The member is served for marking a query that CREATEs or ALTERs
    a table declared with a TIMESTAMP column as dependent on
    @@session.explicit_defaults_for_timestamp.
    Is set to true by parser, unset at the end of the query.
    Possible marking in checked by binary logger.
  */
  bool binlog_need_explicit_defaults_ts;

  /**
     Functions to set and get transaction position.

     These functions are used to set the transaction position for the
     transaction written when committing this transaction.
   */
  /**@{*/
  void set_trans_pos(const char *file, my_off_t pos)
  {
    DBUG_ENTER("THD::set_trans_pos");
    DBUG_ASSERT(((file == 0) && (pos == 0)) || ((file != 0) && (pos != 0)));
    if (file)
    {
      DBUG_PRINT("enter", ("file: %s, pos: %llu", file, pos));
      // Only the file name should be used, not the full path
      m_trans_log_file= file + dirname_length(file);
      if (!m_trans_fixed_log_file)
        m_trans_fixed_log_file= (char*) alloc_root(&main_mem_root, FN_REFLEN+1);
      DBUG_ASSERT(strlen(m_trans_log_file) <= FN_REFLEN);
      strcpy(m_trans_fixed_log_file, m_trans_log_file);
    }
    else
    {
      m_trans_log_file= NULL;
      m_trans_fixed_log_file= NULL;
    }

    m_trans_end_pos= pos;
    DBUG_PRINT("return", ("m_trans_log_file: %s, m_trans_fixed_log_file: %s, "
                          "m_trans_end_pos: %llu", m_trans_log_file,
                          m_trans_fixed_log_file, m_trans_end_pos));
    DBUG_VOID_RETURN;
  }

  void get_trans_pos(const char **file_var, my_off_t *pos_var) const
  {
    DBUG_ENTER("THD::get_trans_pos");
    if (file_var)
      *file_var = m_trans_log_file;
    if (pos_var)
      *pos_var= m_trans_end_pos;
    DBUG_PRINT("return", ("file: %s, pos: %llu",
                          file_var ? *file_var : "<none>",
                          pos_var ? *pos_var : 0));
    DBUG_VOID_RETURN;
  }

  void get_trans_fixed_pos(const char **file_var, my_off_t *pos_var) const
  {
    DBUG_ENTER("THD::get_trans_fixed_pos");
    if (file_var)
      *file_var = m_trans_fixed_log_file;
    if (pos_var)
      *pos_var= m_trans_end_pos;
    DBUG_PRINT("return", ("file: %s, pos: %llu",
                          file_var ? *file_var : "<none>",
                          pos_var ? *pos_var : 0));
    DBUG_VOID_RETURN;
  }

  my_off_t get_trans_pos() { return m_trans_end_pos; }
  /**@}*/


  /*
    Error code from committing or rolling back the transaction.
  */
  enum Commit_error
  {
    CE_NONE= 0,
    CE_FLUSH_ERROR,
    CE_SYNC_ERROR,
    CE_COMMIT_ERROR,
    CE_ERROR_COUNT
  } commit_error;

  /*
    Define durability properties that engines may check to
    improve performance.
  */
  enum durability_properties durability_property;

  /*
    If checking this in conjunction with a wait condition, please
    include a check after enter_cond() if you want to avoid a race
    condition. For details see the implementation of awake(),
    especially the "broadcast" part.
  */
  enum killed_state
  {
    NOT_KILLED=0,
    KILL_BAD_DATA=1,
    KILL_CONNECTION=ER_SERVER_SHUTDOWN,
    KILL_QUERY=ER_QUERY_INTERRUPTED,
    KILL_TIMEOUT=ER_QUERY_TIMEOUT,
    KILLED_NO_VALUE      /* means neither of the states */
  };
  killed_state volatile killed;

  /* scramble - random string sent to client on handshake */
  char	     scramble[SCRAMBLE_LENGTH+1];

  /// @todo: slave_thread is completely redundant, we should use 'system_thread' instead /sven
  bool       slave_thread;
  bool	     no_errors;
  uchar      password;
  /**
    Set to TRUE if execution of the current compound statement
    can not continue. In particular, disables activation of
    CONTINUE or EXIT handlers of stored routines.
    Reset in the end of processing of the current user request, in
    @see mysql_reset_thd_for_next_command().
  */
  bool is_fatal_error;
  /**
    Set by a storage engine to request the entire
    transaction (that possibly spans multiple engines) to
    rollback. Reset in ha_rollback.
  */
  bool       transaction_rollback_request;
  /**
    TRUE if we are in a sub-statement and the current error can
    not be safely recovered until we left the sub-statement mode.
    In particular, disables activation of CONTINUE and EXIT
    handlers inside sub-statements. E.g. if it is a deadlock
    error and requires a transaction-wide rollback, this flag is
    raised (traditionally, MySQL first has to close all the reads
    via @see handler::ha_index_or_rnd_end() and only then perform
    the rollback).
    Reset to FALSE when we leave the sub-statement mode.
  */
  bool       is_fatal_sub_stmt_error;
  bool	     query_start_usec_used;
  bool       rand_used, time_zone_used;
  /* for IS NULL => = last_insert_id() fix in remove_eq_conds() */
  bool       substitute_null_with_insert_id;
  bool	     in_lock_tables;
  /**
    True if a slave error. Causes the slave to stop. Not the same
    as the statement execution error (is_error()), since
    a statement may be expected to return an error, e.g. because
    it returned an error on master, and this is OK on the slave.
  */
  bool       is_slave_error;
  bool       bootstrap;

  /**  is set if some thread specific value(s) used in a statement. */
  bool       thread_specific_used;
  /**  
    is set if a statement accesses a temporary table created through
    CREATE TEMPORARY TABLE. 
  */
  bool	     charset_is_system_charset, charset_is_collation_connection;
  bool       charset_is_character_set_filesystem;
  bool       enable_slow_log;   /* enable slow log for current statement */
  bool 	     got_warning;       /* Set on call to push_warning() */
  /* set during loop of derived table processing */
  bool       derived_tables_processing;
  bool       tablespace_op;     /* This is true in DISCARD/IMPORT TABLESPACE */

  /** Current SP-runtime context. */
  sp_rcontext *sp_runtime_ctx;
  sp_cache   *sp_proc_cache;
  sp_cache   *sp_func_cache;

  /** number of name_const() substitutions, see sp_head.cc:subst_spvars() */
  uint       query_name_consts;

  /*
    If we do a purge of binary logs, log index info of the threads
    that are currently reading it needs to be adjusted. To do that
    each thread that is using LOG_INFO needs to adjust the pointer to it
  */
  LOG_INFO*  current_linfo;
  NET*       slave_net;			// network connection from slave -> m.

  /*
    Used to update global user stats.  The global user stats are updated
    occasionally with the 'diff' variables.  After the update, the 'diff'
    variables are reset to 0.
  */
  // Time when the current thread connected to MySQL.
  time_t current_connect_time;
  // Last time when THD stats were updated in global_user_stats.
  time_t last_global_update_time;
  // Busy (non-idle) time for just one command.
  double busy_time;
  // Busy time not updated in global_user_stats yet.
  double diff_total_busy_time;
  // Cpu (non-idle) time for just one thread.
  double cpu_time;
  // Cpu time not updated in global_user_stats yet.
  double diff_total_cpu_time;
  /* bytes counting */
  ulonglong bytes_received;
  ulonglong diff_total_bytes_received;
  ulonglong bytes_sent;
  ulonglong diff_total_bytes_sent;
  ulonglong binlog_bytes_written;
  ulonglong diff_total_binlog_bytes_written;

  // Number of rows not reflected in global_user_stats yet.
  ha_rows diff_total_sent_rows, diff_total_updated_rows, diff_total_read_rows;
  // Number of commands not reflected in global_user_stats yet.
  ulonglong diff_select_commands, diff_update_commands, diff_other_commands;
  // Number of transactions not reflected in global_user_stats yet.
  ulonglong diff_commit_trans, diff_rollback_trans;
  // Number of connection errors not reflected in global_user_stats yet.
  ulonglong diff_denied_connections, diff_lost_connections;
  // Number of db access denied, not reflected in global_user_stats yet.
  ulonglong diff_access_denied_errors;
  // Number of queries that return 0 rows
  ulonglong diff_empty_queries;

  // Per account query delay in miliseconds. When not 0, sleep this number of
  // milliseconds before every SQL command.
  ulonglong query_delay_millis;

  /* Used by the sys_var class to store temporary values */
  union
  {
    my_bool   my_bool_value;
    long      long_value;
    ulong     ulong_value;
    ulonglong ulonglong_value;
    double    double_value;
  } sys_var_tmp;
  
  struct {
    /* 
      If true, mysql_bin_log::write(Log_event) call will not write events to 
      binlog, and maintain 2 below variables instead (use
      mysql_bin_log.start_union_events to turn this on)
    */
    bool do_union;
    /*
      If TRUE, at least one mysql_bin_log::write(Log_event) call has been
      made after last mysql_bin_log.start_union_events() call.
    */
    bool unioned_events;
    /*
      If TRUE, at least one mysql_bin_log::write(Log_event e), where 
      e.cache_stmt == TRUE call has been made after last 
      mysql_bin_log.start_union_events() call.
    */
    bool unioned_events_trans;
    
    /* 
      'queries' (actually SP statements) that run under inside this binlog
      union have thd->query_id >= first_query_id.
    */
    query_id_t first_query_id;
  } binlog_evt_union;

  /**
    Internal parser state.
    Note that since the parser is not re-entrant, we keep only one parser
    state here. This member is valid only when executing code during parsing.
  */
  Parser_state *m_parser_state;

  Locked_tables_list locked_tables_list;

  partition_info *work_part_info;

#ifndef EMBEDDED_LIBRARY
  /**
    Array of active audit plugins which have been used by this THD.
    This list is later iterated to invoke release_thd() on those
    plugins.
  */
  Prealloced_array<plugin_ref, 2> audit_class_plugins;
  /**
    Array of bits indicating which audit classes have already been
    added to the list of audit plugins which are currently in use.
  */
  Prealloced_array<unsigned long, 11> audit_class_mask;
#endif

#if defined(ENABLED_DEBUG_SYNC)
  /* Debug Sync facility. See debug_sync.cc. */
  struct st_debug_sync_control *debug_sync_control;
#endif /* defined(ENABLED_DEBUG_SYNC) */

  // We don't want to load/unload plugins for unit tests.
  bool m_enable_plugins;

  THD(bool enable_plugins= true);

  /*
    The THD dtor is effectively split in two:
      THD::release_resources() and ~THD().

    We want to minimize the time we hold LOCK_thd_list,
    so when destroying a global thread, do:

    thd->release_resources()
    Global_THD_manager::get_instance()->remove_thd();
    delete thd;
   */
  ~THD();

  void release_resources();
  bool release_resources_done() const { return m_release_resources_done; }

private:
  bool m_release_resources_done;
  bool cleanup_done;
  void cleanup(void);

public:
  void init(void);
  /*
    Initialize memory roots necessary for query processing and (!)
    pre-allocate memory for it. We can't do that in THD constructor because
    there are use cases (acl_init, watcher threads,
    killing mysqld) where it's vital to not allocate excessive and not used
    memory. Note, that we still don't return error from init_for_queries():
    if preallocation fails, we should notice that at the first call to
    alloc_root. 
  */
  void init_for_queries(Relay_log_info *rli= NULL);
  void cleanup_connection(void);
  void reset_stats(void);
  void reset_diff_stats(void);
  // ran_command is true when this is called immediately after a
  // command has been run.
  void update_stats(bool ran_command);
  void cleanup_after_query();
  bool store_globals();
  void restore_globals();

  inline void set_active_vio(Vio* vio)
  {
    mysql_mutex_lock(&LOCK_thd_data);
    active_vio = vio;
    vio_set_thread_id(vio, pthread_self());
    mysql_mutex_unlock(&LOCK_thd_data);
  }

  inline void clear_active_vio()
  {
    mysql_mutex_lock(&LOCK_thd_data);
    active_vio = 0;
    mysql_mutex_unlock(&LOCK_thd_data);
  }

  enum_vio_type get_vio_type();

  void shutdown_active_vio();
  void awake(THD::killed_state state_to_set);

  /** Disconnect the associated communication endpoint. */
  void disconnect(bool server_shutdown= false);

#ifndef MYSQL_CLIENT
  enum enum_binlog_query_type {
    /* The query can be logged in row format or in statement format. */
    ROW_QUERY_TYPE,
    
    /* The query has to be logged in statement format. */
    STMT_QUERY_TYPE,
    
    QUERY_TYPE_COUNT
  };
  
  int binlog_query(enum_binlog_query_type qtype,
                   const char *query, size_t query_len, bool is_trans,
                   bool direct, bool suppress_use,
                   int errcode);
#endif

  // Begin implementation of MDL_context_owner interface.

  void enter_cond(mysql_cond_t *cond, mysql_mutex_t* mutex,
                  const PSI_stage_info *stage, PSI_stage_info *old_stage,
                  const char *src_function, const char *src_file,
                  int src_line)
  {
    DBUG_ENTER("THD::enter_cond");
    mysql_mutex_assert_owner(mutex);
    /*
      Sic: We don't lock LOCK_current_cond here.
      If we did, we could end up in deadlock with THD::awake()
      which locks current_mutex while LOCK_current_cond is locked.
    */
    current_mutex= mutex;
    current_cond= cond;
    enter_stage(stage, old_stage, src_function, src_file, src_line);
    DBUG_VOID_RETURN;
  }

  void exit_cond(const PSI_stage_info *stage,
                 const char *src_function, const char *src_file,
                 int src_line)
  {
    DBUG_ENTER("THD::exit_cond");
    /*
      current_mutex must be unlocked _before_ LOCK_current_cond is
      locked (if that would not be the case, you'll get a deadlock if someone
      does a THD::awake() on you).
    */
    mysql_mutex_assert_not_owner(current_mutex);
    mysql_mutex_lock(&LOCK_current_cond);
    current_mutex= NULL;
    current_cond= NULL;
    mysql_mutex_unlock(&LOCK_current_cond);
    enter_stage(stage, NULL, src_function, src_file, src_line);
    DBUG_VOID_RETURN;
  }

  virtual int is_killed() { return killed; }
  virtual THD* get_thd() { return this; }

  /**
    A callback to the server internals that is used to address
    special cases of the locking protocol.
    Invoked when acquiring an exclusive lock, for each thread that
    has a conflicting shared metadata lock.

    This function aborts waiting of the thread on a data lock, to make
    it notice the pending exclusive lock and back off.

    @note This function does not wait for the thread to give away its
          locks. Waiting is done outside for all threads at once.

    @param ctx_in_use           The MDL context owner (thread) to wake up.
    @param needs_thr_lock_abort Indicates that to wake up thread
                                this call needs to abort its waiting
                                on table-level lock.
   */
  virtual void notify_shared_lock(MDL_context_owner *ctx_in_use,
                                  bool needs_thr_lock_abort);

  virtual bool notify_hton_pre_acquire_exclusive(const MDL_key *mdl_key)
  {
    return ha_notify_exclusive_mdl(this, mdl_key, HA_NOTIFY_PRE_EVENT);
  }

  virtual void notify_hton_post_release_exclusive(const MDL_key *mdl_key)
  {
    ha_notify_exclusive_mdl(this, mdl_key, HA_NOTIFY_POST_EVENT);
  }

  /**
    Provide thread specific random seed for MDL_context's PRNG.

    Note that even if two connections will request seed during handling of
    statements which were started at exactly the same time, and thus will
    get the same values in PRNG at the start, they will naturally diverge
    soon, since calls to PRNG in MDL subsystem are affected by many factors
    making process quite random. OTOH the fact that we use time as a seed
    gives more randomness and thus better coverage in tests as opposed to
    using thread_id for the same purpose.
  */
  virtual uint get_rand_seed() { return (uint)start_utime; }

  // End implementation of MDL_context_owner interface.

  inline bool is_strict_mode() const
  {
    return MY_TEST(variables.sql_mode & (MODE_STRICT_TRANS_TABLES |
                                         MODE_STRICT_ALL_TABLES));
  }
  inline Time_zone *time_zone()
  {
    time_zone_used= 1;
    return variables.time_zone;
  }
  inline time_t query_start()
  {
    return start_time.tv_sec;
  }
  inline long query_start_usec()
  {
    query_start_usec_used= 1;
    return start_time.tv_usec;
  }
  inline timeval query_start_timeval()
  {
    query_start_usec_used= true;
    return start_time;
  }
  timeval query_start_timeval_trunc(uint decimals);
  inline void set_time()
  {
    start_utime= utime_after_lock= my_micro_time();
    if (user_time.tv_sec || user_time.tv_usec)
    {
      start_time= user_time;
    }
    else
      my_micro_time_to_timeval(start_utime, &start_time);

#ifdef HAVE_PSI_THREAD_INTERFACE
    PSI_THREAD_CALL(set_thread_start_time)(start_time.tv_sec);
#endif
  }
  inline void set_current_time()
  {
    my_micro_time_to_timeval(my_micro_time(), &start_time);
#ifdef HAVE_PSI_THREAD_INTERFACE
    PSI_THREAD_CALL(set_thread_start_time)(start_time.tv_sec);
#endif
  }
  inline void set_time(const struct timeval *t)
  {
    start_time= user_time= *t;
    start_utime= utime_after_lock= my_micro_time();
#ifdef HAVE_PSI_THREAD_INTERFACE
    PSI_THREAD_CALL(set_thread_start_time)(start_time.tv_sec);
#endif
  }
  void get_time(QUERY_START_TIME_INFO *time_info)
  {
    time_info->start_time= start_time;
    time_info->start_utime= start_utime;
  }
  void set_time(QUERY_START_TIME_INFO *time_info)
  {
    start_time= time_info->start_time;
    start_utime= time_info->start_utime;
  }
  /*TODO: this will be obsolete when we have support for 64 bit my_time_t */
  inline bool	is_valid_time() 
  { 
    return (IS_TIME_T_VALID_FOR_TIMESTAMP(start_time.tv_sec));
  }
  void set_time_after_lock()
  {
    utime_after_lock= my_micro_time();
    MYSQL_SET_STATEMENT_LOCK_TIME(m_statement_psi, (utime_after_lock - start_utime));
  }
  ulonglong current_utime()  { return my_micro_time(); }
  /**
   Update server status after execution of a top level statement.

   Currently only checks if a query was slow, and assigns
   the status accordingly.
   Evaluate the current time, and if it exceeds the long-query-time
   setting, mark the query as slow.
  */
  void update_server_status()
  {
    utime_after_query= current_utime();
    if (utime_after_query > utime_after_lock + variables.long_query_time)
      server_status|= SERVER_QUERY_WAS_SLOW;
  }
  inline ulonglong found_rows(void)
  {
    return previous_found_rows;
  }

  /*
    Call when it is clear that the query is ended and we have collected the
    right value for current_found_rows. Calling this method makes a snapshot of
    that value and makes it ready and stable for subsequent FOUND_ROWS() call
    in the next statement.
  */
  inline void update_previous_found_rows()
  {
    previous_found_rows= current_found_rows;
  }

  /**
    Returns TRUE if session is in a multi-statement transaction mode.

    OPTION_NOT_AUTOCOMMIT: When autocommit is off, a multi-statement
    transaction is implicitly started on the first statement after a
    previous transaction has been ended.

    OPTION_BEGIN: Regardless of the autocommit status, a multi-statement
    transaction can be explicitly started with the statements "START
    TRANSACTION", "BEGIN [WORK]", "[COMMIT | ROLLBACK] AND CHAIN", etc.

    Note: this doesn't tell you whether a transaction is active.
    A session can be in multi-statement transaction mode, and yet
    have no active transaction, e.g., in case of:
    set @@autocommit=0;
    set @a= 3;                                     <-- these statements don't
    set transaction isolation level serializable;  <-- start an active
    flush tables;                                  <-- transaction

    I.e. for the above scenario this function returns TRUE, even
    though no active transaction has begun.
    @sa in_active_multi_stmt_transaction()
  */
  inline bool in_multi_stmt_transaction_mode() const
  {
    return variables.option_bits & (OPTION_NOT_AUTOCOMMIT | OPTION_BEGIN);
  }
  /**
    TRUE if the session is in a multi-statement transaction mode
    (@sa in_multi_stmt_transaction_mode()) *and* there is an
    active transaction, i.e. there is an explicit start of a
    transaction with BEGIN statement, or implicit with a
    statement that uses a transactional engine.

    For example, these scenarios don't start an active transaction
    (even though the server is in multi-statement transaction mode):

    set @@autocommit=0;
    select * from nontrans_table;
    set @var=TRUE;
    flush tables;

    Note, that even for a statement that starts a multi-statement
    transaction (i.e. select * from trans_table), this
    flag won't be set until we open the statement's tables
    and the engines register themselves for the transaction
    (see trans_register_ha()),
    hence this method is reliable to use only after
    open_tables() has completed.

    Why do we need a flag?
    ----------------------
    We need to maintain a (at first glance redundant)
    session flag, rather than looking at thd->transaction.all.ha_list
    because of explicit start of a transaction with BEGIN. 

    I.e. in case of
    BEGIN;
    select * from nontrans_t1; <-- in_active_multi_stmt_transaction() is true
  */
  inline bool in_active_multi_stmt_transaction() const
  {
    return server_status & SERVER_STATUS_IN_TRANS;
  }
  inline bool fill_derived_tables()
  {
    return !stmt_arena->is_stmt_prepare() && !lex->only_view_structure();
  }
  inline bool fill_information_schema_tables()
  {
    return !stmt_arena->is_stmt_prepare();
  }

  LEX_CSTRING *make_lex_string(LEX_CSTRING *lex_str,
                              const char *str, size_t length,
                              bool allocate_lex_string);
  LEX_STRING *make_lex_string(LEX_STRING *lex_str,
                              const char* str, size_t length,
                              bool allocate_lex_string);

  bool convert_string(LEX_STRING *to, const CHARSET_INFO *to_cs,
		      const char *from, size_t from_length,
		      const CHARSET_INFO *from_cs);

  bool convert_string(LEX_CSTRING *to, const CHARSET_INFO *to_cs,
		      const char *from, size_t from_length,
		      const CHARSET_INFO *from_cs)
  {
    LEX_STRING tmp;
    if (convert_string(&tmp, to_cs, from, from_length, from_cs))
      return true;
    to->str= tmp.str;
    to->length= tmp.length;
    return false;
  }

  bool convert_string(String *s, const CHARSET_INFO *from_cs,
                      const CHARSET_INFO *to_cs);

  void add_changed_table(TABLE *table);
  void add_changed_table(const char *key, long key_length);
  int send_explain_fields(Query_result *result);

  /**
    Clear the current error, if any.
    We do not clear is_fatal_error or is_fatal_sub_stmt_error since we
    assume this is never called if the fatal error is set.
    @todo: To silence an error, one should use Internal_error_handler
    mechanism. In future this function will be removed.
  */
  inline void clear_error()
  {
    DBUG_ENTER("clear_error");
    if (get_stmt_da()->is_error())
      get_stmt_da()->reset_diagnostics_area();
    is_slave_error= false;
    DBUG_VOID_RETURN;
  }

  inline bool is_classic_protocol()
  {
    DBUG_ENTER("THD::is_classic_protocol");
    DBUG_PRINT("info", ("type=%d", get_protocol()->type()));
    switch (get_protocol()->type())
    {
    case Protocol::PROTOCOL_BINARY:
    case Protocol::PROTOCOL_TEXT:
      DBUG_RETURN(true);
    default:
      break;
    }
    DBUG_RETURN(false);
  }

#ifndef EMBEDDED_LIBRARY
  /** Return FALSE if connection to client is broken. */
  virtual bool is_connected()
  {
    /*
      All system threads (e.g., the slave IO thread) are connected but
      not using vio. So this function always returns true for all
      system threads.
    */
    if (system_thread)
      return true;

    if (is_classic_protocol())
      return get_protocol()->connection_alive() &&
             vio_is_connected(get_protocol_classic()->get_vio());
    else
      return get_protocol()->connection_alive();
  }
#else
  virtual bool is_connected() { return true; }
#endif
  /**
    Mark the current error as fatal. Warning: this does not
    set any error, it sets a property of the error, so must be
    followed or prefixed with my_error().
  */
  inline void fatal_error()
  {
    DBUG_ASSERT(get_stmt_da()->is_error() || killed);
    is_fatal_error= 1;
    DBUG_PRINT("error",("Fatal error set"));
  }
  /**
    TRUE if there is an error in the error stack.

    Please use this method instead of direct access to
    net.report_error.

    If TRUE, the current (sub)-statement should be aborted.
    The main difference between this member and is_fatal_error
    is that a fatal error can not be handled by a stored
    procedure continue handler, whereas a normal error can.

    To raise this flag, use my_error().
  */
  inline bool is_error() const { return get_stmt_da()->is_error(); }

  /// Returns first Diagnostics Area for the current statement.
  Diagnostics_area *get_stmt_da()
  { return m_stmt_da; }

  /// Returns first Diagnostics Area for the current statement.
  const Diagnostics_area *get_stmt_da() const
  { return m_stmt_da; }

  /// Returns the second Diagnostics Area for the current statement.
  const Diagnostics_area *get_stacked_da() const
  { return get_stmt_da()->stacked_da(); }

  /**
    Returns thread-local Diagnostics Area for parsing.
    We need to have a clean DA in case errors or warnings are thrown
    during parsing, but we can't just reset the main DA in case we
    have a diagnostic statement on our hand that needs the old DA
    to answer questions about the previous execution.
    Keeping a static per-thread DA for parsing is less costly than
    allocating a temporary one for each statement we parse.
  */
  Diagnostics_area *get_parser_da()
  { return &m_parser_da; }


  /**
    Returns thread-local Diagnostics Area to be used by query rewrite plugins.
    Query rewrite plugins use their own diagnostics area. The reason is that
    they are invoked right before and right after parsing, and we don't want
    conditions raised by plugins in either statement nor parser DA until we
    know which type of statement we have parsed.

    @note The diagnostics area is instantiated the first time it is asked for.
  */
  Diagnostics_area *get_query_rewrite_plugin_da()
  {
    return m_query_rewrite_plugin_da_ptr;
  }  

  /**
    Push the given Diagnostics Area on top of the stack, making
    it the new first Diagnostics Area. Conditions in the new second
    Diagnostics Area will be copied to the new first Diagnostics Area.

    @param da   Diagnostics Area to be come the top of
                the Diagnostics Area stack.
    @param copy_conditions
                Copy the conditions from the new second Diagnostics Area
                to the new first Diagnostics Area, as per SQL standard.
  */
  void push_diagnostics_area(Diagnostics_area *da, bool copy_conditions= true)
  {
    get_stmt_da()->push_diagnostics_area(this, da, copy_conditions);
    m_stmt_da= da;
  }

  /// Pop the top DA off the Diagnostics Area stack.
  void pop_diagnostics_area()
  {
    m_stmt_da= get_stmt_da()->pop_diagnostics_area();
  }

public:
  const CHARSET_INFO *charset() const
  { return variables.character_set_client; }
  void update_charset();

  void change_item_tree(Item **place, Item *new_value)
  {
    /* TODO: check for OOM condition here */
    if (!stmt_arena->is_conventional())
    {
      DBUG_PRINT("info",
                 ("change_item_tree place %p old_value %p new_value %p",
                  place, *place, new_value));
      if (new_value)
        new_value->set_runtime_created(); /* Note the change of item tree */
      nocheck_register_item_tree_change(place, new_value);
    }
    *place= new_value;
  }

  /**
    Remember that place was updated with new_value so it can be restored
    by rollback_item_tree_changes().

    @param[in] place the location that will change, and whose old value
               we need to remember for restoration
    @param[in] the new value about to be inserted into *place, remember
               for associative lookup, see replace_rollback_place()
  */
  void nocheck_register_item_tree_change(Item **place, Item *new_value);

  /**
    Find and update change record of an underlying item based on the new
    value for a place.

    If we have already saved a position to rollback for new_value,
    forget that rollback position and register the new place instead,
    typically because a transformation has made the old place irrelevant.
    If not, a no-op.

    @param new_place  The new location in which we have presumably saved
                      the new value, but which need to be rolled back to
                      the old value.
                      This location must also contain the new value.
  */
  void replace_rollback_place(Item **new_place);

  /**
    Restore locations set by calls to nocheck_register_item_tree_change().  The
    value to be restored depends on whether replace_rollback_place()
    has been called. If not, we restore the original value. If it has been
    called, we restore the one supplied by the latest call to
    replace_rollback_place()
  */
  void rollback_item_tree_changes();

  /*
    Cleanup statement parse state (parse tree, lex) and execution
    state after execution of a non-prepared SQL statement.
  */
  void end_statement();
  inline int killed_errno() const
  {
    killed_state killed_val; /* to cache the volatile 'killed' */
    return (killed_val= killed) != KILL_BAD_DATA ? killed_val : 0;
  }
  inline void send_kill_message() const
  {
    int err= killed_errno();
    if (err && !get_stmt_da()->is_set())
    {
      if ((err == KILL_CONNECTION) && !abort_loop)
        err = KILL_QUERY;
      /*
        KILL is fatal because:
        - if a condition handler was allowed to trap and ignore a KILL, one
        could create routines which the DBA could not kill
        - INSERT/UPDATE IGNORE should fail: if KILL arrives during
        JOIN::optimize(), statement cannot possibly run as its caller expected
        => "OK" would be misleading the caller.
      */
      my_message(err, ER(err), MYF(ME_FATALERROR));
    }
  }
  void set_status_var_init();
  void reset_n_backup_open_tables_state(Open_tables_backup *backup);
  void restore_backup_open_tables_state(Open_tables_backup *backup);
  void reset_sub_statement_state(Sub_statement_state *backup, uint new_state);
  void restore_sub_statement_state(Sub_statement_state *backup);
  void set_n_backup_active_arena(Query_arena *set, Query_arena *backup);
  void restore_active_arena(Query_arena *set, Query_arena *backup);

public:
  /**
    Start a read-only attachable transaction.
    There must be no active attachable transactions (in other words, there can
    be only one active attachable transaction at a time).
  */
  void begin_attachable_ro_transaction();

  /**
    Start a read-write attachable transaction.
    All the read-only class' requirements apply.
    Additional requirements are documented along the class
    declaration.
  */
  void begin_attachable_rw_transaction();

  /**
    End an active attachable transaction. Applies to both the read-only
    and the read-write versions.
    Note, that the read-write attachable transaction won't be terminated
    inside this method.
    To invoke the function there must be active attachable transaction.
  */
  void end_attachable_transaction();

  /**
    @return true if there is an active attachable transaction.
  */
  bool is_attachable_ro_transaction_active() const
  { return m_attachable_trx != NULL && m_attachable_trx->is_read_only(); }

  /**
    @return true if there is an active rw attachable transaction.
  */
  bool is_attachable_rw_transaction_active() const;

public:
  /*
    @todo Make these methods private or remove them completely.  Only
    decide_logging_format should call them. /Sven
  */
  inline void set_current_stmt_binlog_format_row_if_mixed()
  {
    DBUG_ENTER("set_current_stmt_binlog_format_row_if_mixed");
    /*
      This should only be called from decide_logging_format.

      @todo Once we have ensured this, uncomment the following
      statement, remove the big comment below that, and remove the
      in_sub_stmt==0 condition from the following 'if'.
    */
    /* DBUG_ASSERT(in_sub_stmt == 0); */
    /*
      If in a stored/function trigger, the caller should already have done the
      change. We test in_sub_stmt to prevent introducing bugs where people
      wouldn't ensure that, and would switch to row-based mode in the middle
      of executing a stored function/trigger (which is too late, see also
      reset_current_stmt_binlog_format_row()); this condition will make their
      tests fail and so force them to propagate the
      lex->binlog_row_based_if_mixed upwards to the caller.
    */
    if ((variables.binlog_format == BINLOG_FORMAT_MIXED) &&
        (in_sub_stmt == 0))
      set_current_stmt_binlog_format_row();

    DBUG_VOID_RETURN;
  }
  inline void set_current_stmt_binlog_format_row()
  {
    DBUG_ENTER("set_current_stmt_binlog_format_row");
    current_stmt_binlog_format= BINLOG_FORMAT_ROW;
    DBUG_VOID_RETURN;
  }
  inline void clear_current_stmt_binlog_format_row()
  {
    DBUG_ENTER("clear_current_stmt_binlog_format_row");
    current_stmt_binlog_format= BINLOG_FORMAT_STMT;
    DBUG_VOID_RETURN;
  }
  inline void reset_current_stmt_binlog_format_row()
  {
    DBUG_ENTER("reset_current_stmt_binlog_format_row");
    DBUG_PRINT("debug",
               ("in_sub_stmt: %s, system_thread: %s",
                YESNO(in_sub_stmt),
                show_system_thread(system_thread)));
    if (in_sub_stmt == 0)
    {
      if (variables.binlog_format == BINLOG_FORMAT_ROW)
        set_current_stmt_binlog_format_row();
      else
        clear_current_stmt_binlog_format_row();
    }
    DBUG_VOID_RETURN;
  }

#ifdef HAVE_REPLICATION
  /**
    Copies variables.gtid_next to
    ((Slave_worker *)rli_slave)->currently_executing_gtid,
    if this is a slave thread.
  */
  void set_currently_executing_gtid_for_slave_thread();
#endif

  /// Return the value of @@gtid_next_list: either a Gtid_set or NULL.
  Gtid_set *get_gtid_next_list()
  {
    return variables.gtid_next_list.is_non_null ?
      variables.gtid_next_list.gtid_set : NULL;
  }

  /// Return the value of @@gtid_next_list: either a Gtid_set or NULL.
  const Gtid_set *get_gtid_next_list_const() const
  {
    return const_cast<THD *>(this)->get_gtid_next_list();
  }

  /**
    Return true if the statement/transaction cache is currently empty,
    false otherwise.

    @param is_transactional if true, check the transaction cache.
    If false, check the statement cache.
  */
  bool is_binlog_cache_empty(bool is_transactional);

  /**
    The GTID of the currently owned transaction.

    ==== Modes of ownership ====

    The following modes of ownership are possible:

    - owned_gtid.sidno==0: the thread does not own any transaction.

    - owned_gtid.sidno==THD::OWNED_SIDNO_ANONYMOUS(==-2): the thread
      owns an anonymous transaction

    - owned_gtid.sidno>0 and owned_gtid.gno>0: the thread owns a GTID
      transaction.

    - (owned_gtid.sidno==THD::OWNED_SIDNO_GTID_SET(==-1): this is
      currently not used.  It was reserved for the case where multiple
      GTIDs are owned (using gtid_next_list).  This was one idea to
      make GTIDs work with NDB: due to the epoch concept, multiple
      transactions can be combined into one in NDB, and therefore a
      single transaction on a slave can have multiple GTIDs.)

    ==== Life cycle of ownership ====

    Generally, transaction ownership starts when the transaction is
    assigned its GTID and ends when the transaction commits or rolls
    back.  On a master (GTID_NEXT=AUTOMATIC), the GTID is assigned
    just before binlog flush; on a slave (GTID_NEXT=UUID:NUMBER or
    GTID_NEXT=ANONYMOUS) it is assigned before starting the
    transaction.

    A new client always starts with owned_gtid.sidno=0.

    Ownership can be acquired in the following ways:

    A1. If GTID_NEXT = 'AUTOMATIC' and GTID_MODE = OFF/OFF_PERMISSIVE:
        The thread acquires anonymous ownership in
        gtid_state->generate_automatic_gtid called from
        MYSQL_BIN_LOG::write_gtid.

    A2. If GTID_NEXT = 'AUTOMATIC' and GTID_MODE = ON/ON_PERMISSIVE:
        The thread generates the GTID and acquires ownership in
        gtid_state->generate_automatic_gtid called from
        MYSQL_BIN_LOG::write_gtid.

    A3. If GTID_NEXT = 'UUID:NUMBER': The thread acquires ownership in
        the following ways:

        - In a client, the SET GTID_NEXT statement acquires ownership.

        - The slave's analogy to a clients SET GTID_NEXT statement is
          Gtid_log_event::do_apply_event.  So the slave acquires
          ownership in this function.

        Note: if the GTID UUID:NUMBER is already included in
        GTID_EXECUTED, then the transaction must be skipped (the GTID
        auto-skip feature).  Thus, ownership is *not* acquired in this
        case and owned_gtid.sidno==0.

    A4. If GTID_NEXT = 'ANONYMOUS':

        - In a client, the SET GTID_NEXT statement acquires ownership.

        - In a slave thread, Gtid_log_event::do_apply_event acquires
          ownership.

        - Contrary to the case of GTID_NEXT='UUID:NUMBER', it is
          allowed to execute two transactions in sequence without
          changing GTID_NEXT (cf. R1 and R2 below).  Both transactions
          should be executed as anonymous transactions.  But ownership
          is released when the first transaction commits.  Therefore,
          when GTID_NEXT='ANONYMOUS', we also acquire anonymous
          ownership when starting to execute a statement, in
          gtid_reacquire_ownership_if_anonymous called from
          gtid_pre_statement_checks (usually called from
          mysql_execute_command).

    A5. Slave applier threads start in a special mode, having
        GTID_NEXT='NOT_YET_DETERMINED'.  This mode cannot be set in a
        regular client.  When GTID_NEXT=NOT_YET_DETERMINED, the slave
        thread is postponing the decision of the value of GTID_NEXT
        until it has more information.  There are three cases:

        - If the first transaction of the relay log has a
          Gtid_log_event, then it will set GTID_NEXT=GTID:NUMBER and
          acquire GTID ownership in Gtid_log_event::do_apply_event.

        - If the first transaction of the relay log has a
          Anonymous_gtid_log_event, then it will set
          GTID_NEXT=ANONYMOUS and acquire anonymous ownership in
          Gtid_log_event::do_apply_event.

        - If the relay log was received from a pre-5.7.6 master with
          GTID_MODE=OFF (or a pre-5.6 master), then there are neither
          Gtid_log_events nor Anonymous_log_events in the relay log.
          In this case, the slave sets GTID_NEXT=ANONYMOUS and
          acquires anonymous ownership when executing a
          Query_log_event (Query_log_event::do_apply_event calls
          mysql_parse which calls gtid_pre_statement_checks which
          calls gtid_reacquire_ownership_if_anonymous).

    Ownership is released in the following ways:

    R1. A thread that holds GTID ownership releases ownership at
        transaction commit or rollback.  If GTID_NEXT=AUTOMATIC, all
        is fine. If GTID_NEXT=UUID:NUMBER, the UUID:NUMBER cannot be
        used for another transaction, since only one transaction can
        have any given GTID.  To avoid the user mistake of forgetting
        to set back GTID_NEXT, on commit we set
        thd->variables.gtid_next.type=UNDEFINED_GROUP.  Then, any
        statement that user tries to execute other than SET GTID_NEXT
        will generate an error.

    R2. A thread that holds anonymous ownership releases ownership at
        transaction commit or rollback.  In this case there is no harm
        in leaving GTID_NEXT='ANONYMOUS', so
        thd->variables.gtid_next.type will remain ANONYMOUS_GROUP and
        not UNDEFINED_GROUP.

    There are statements that generate multiple transactions in the
    binary log. This includes the following:

    M1. DROP TABLE that is used with multiple tables, and the tables
        belong to more than one of the following groups: non-temporary
        table, temporary transactional table, temporary
        non-transactional table.  DROP TABLE is split into one
        transaction for each of these groups of tables.

    M2. DROP DATABASE that fails e.g. because rmdir fails. Then a
        single DROP TABLE is generated, which lists all tables that
        were dropped before the failure happened. But if the list of
        tables is big, and grows over a limit, the statement will be
        split into multiple statements.

    M3. CREATE TABLE ... SELECT that is logged in row format.  Then
        the server generates a single CREATE statement, followed by a
        BEGIN ... row events ... COMMIT transaction.

    M4. A statement that updates both transactional and
        non-transactional tables in the same statement, and is logged
        in row format.  Then it generates one transaction for the
        non-transactional row updates, followed by one transaction for
        the transactional row updates.

    M5. CALL is executed as multiple transactions and logged as
        multiple transactions.

    The general rules for multi-transaction statements are:

    - If GTID_NEXT=AUTOMATIC and GTID_MODE=ON or ON_PERMISSIVE, one
      GTID should be generated for each transaction within the
      statement. Therefore, ownership must be released after each
      commit so that a new GTID can be generated by the next
      transaction. Typically mysql_bin_log.commit() is called to
      achieve this. (Note that some of these statements are currently
      disallowed when GTID_MODE=ON.)

    - If GTID_NEXT=AUTOMATIC and GTID_MODE=OFF or OFF_PERMISSIVE, one
      Anonymous_gtid_log_event should be generated for each
      transaction within the statement. Similar to the case above, we
      call mysql_bin_log.commit() and release ownership between
      transactions within the statement.

      This works for all the special cases M1-M5 except M4.  When a
      statement writes both non-transactional and transactional
      updates to the binary log, both the transaction cache and the
      statement cache are flushed within the same call to
      flush_thread_caches(THD) from within the binary log group commit
      code.  At that point we cannot use mysql_bin_log.commit().
      Instead we release ownership using direct calls to
      gtid_state->release_anonymous_ownership() and
      thd->clear_owned_gtids() from binlog_cache_mngr::flush.

    - If GTID_NEXT=ANONYMOUS, anonymous ownership must be *preserved*
      between transactions within the statement, to prevent that a
      concurrent SET GTID_MODE=ON makes it impossible to log the
      statement. To avoid that ownership is released if
      mysql_bin_log.commit() is called, we set
      thd->is_commit_in_middle_of_statement before calling
      mysql_bin_log.commit.  Note that we must set this flag only if
      GTID_NEXT=ANONYMOUS, not if the transaction is anonymous when
      GTID_NEXT=AUTOMATIC and GTID_MODE=OFF.

      This works for all the special cases M1-M5 except M4.  When a
      statement writes non-transactional updates in the middle of a
      transaction, but keeps some transactional updates in the
      transaction cache, then it is not easy to know at the time of
      calling mysql_bin_log.commit() whether anonymous ownership needs
      to be preserved or not.  Instead, we directly check if the
      transaction cache is nonempty before releasing anonymous
      ownership inside Gtid_state::update_gtids_impl.

    - If GTID_NEXT='UUID:NUMBER', it is impossible to log a
      multi-transaction statement, since each GTID can only be used by
      one transaction. Therefore, an error must be generated in this
      case.  Errors are generated in different ways for the different
      statement types:

      - DROP TABLE: we can detect the situation before it happens,
        since the table type is known once the tables are opened. So
        we generate an error before even executing the statement.

      - DROP DATABASE: we can't detect the situation until it is too
        late; the tables have already been dropped and we cannot log
        anything meaningful.  So we don't log at all.

      - CREATE TABLE ... SELECT: this is not allowed when
        enforce_gtid_consistency is ON; the statement will be
        forbidden in is_ddl_gtid_compatible.

      - Statements that update both transactional and
        non-transactional tables are disallowed when GTID_MODE=ON, so
        this normally does not happen. However, it can happen if the
        slave uses a different engine type than the master, so that a
        statement that updates InnoDB+InnoDB on master updates
        InnoDB+MyISAM on slave.  In this case the statement will be
        forbidden in is_dml_gtid_compatible and will not be allowed to
        execute.

      - CALL: the second statement will generate an error because
        GTID_NEXT is 'undefined'.  Note that this situation can only
        happen if user does it on purpose: A CALL on master is logged
        as multiple statements, so a slave never executes CALL with
        GTID_NEXT='UUID:NUMBER'.

    Finally, ownership release is suppressed in one more corner case:

    C1. Administration statements including OPTIMIZE TABLE, REPAIR
        TABLE, or ANALYZE TABLE are written to the binary log even if
        they fail.  This means that the thread first calls
        trans_rollack, and then writes the statement to the binlog.
        Rollback normally releases ownership.  But ownership must be
        kept until writing the binlog.  The solution is that these
        statements set thd->skip_gtid_rollback=true before calling
        trans_rollback, and Gtid_state::update_on_rollback does not
        release ownership if the flag is set.

    @todo It would probably be better to encapsulate this more, maybe
    use Gtid_specification instead of Gtid.
  */
  Gtid owned_gtid;
  static const int OWNED_SIDNO_GTID_SET= -1;
  static const int OWNED_SIDNO_ANONYMOUS= -2;

  /**
    For convenience, this contains the SID component of the GTID
    stored in owned_gtid.
  */
  rpl_sid owned_sid;

#ifdef HAVE_GTID_NEXT_LIST
  /**
    If this thread owns a set of GTIDs (i.e., GTID_NEXT_LIST != NULL),
    then this member variable contains the subset of those GTIDs that
    are owned by this thread.
  */
  Gtid_set owned_gtid_set;
#endif

  /*
   Replication related context.

   @todo: move more parts of replication related fields in THD to inside this
          class.
  */
  Rpl_thd_context rpl_thd_ctx;

  void clear_owned_gtids()
  {
    if (owned_gtid.sidno == OWNED_SIDNO_GTID_SET)
    {
#ifdef HAVE_GTID_NEXT_LIST
      owned_gtid_set.clear();
#else
      DBUG_ASSERT(0);
#endif
    }
    owned_gtid.clear();
    owned_sid.clear();
    owned_gtid.dbug_print(NULL, "set owned_gtid in clear_owned_gtids");
  }

  /*
    There are some statements (like OPTIMIZE TABLE, ANALYZE TABLE and
    REPAIR TABLE) that might call trans_rollback_stmt() and also will be
    sucessfully executed and will have to go to the binary log.
    For these statements, the skip_gtid_rollback flag must be set to avoid
    problems when the statement is executed with a GTID_NEXT set to GTID_GROUP
    (like the SQL thread do when applying events from other server).
    When this flag is set, a call to gtid_rollback() will do nothing.
  */
  bool skip_gtid_rollback;
  /*
    There are some statements (like DROP DATABASE that fails on rmdir
    and gets rewritten to multiple DROP TABLE statements) that may
    call trans_commit_stmt() before it has written all statements to
    the binlog.  When using GTID_NEXT = ANONYMOUS, such statements
    should not release ownership of the anonymous transaction until
    all statements have been written to the binlog.  To prevent that
    update_gtid_impl releases ownership, such statements must set this
    flag.
  */
  bool is_commit_in_middle_of_statement;
  /*
    True while the transaction is executing, if one of
    is_ddl_gtid_consistent or is_dml_gtid_consistent returned false.
  */
  bool has_gtid_consistency_violation;

  const LEX_CSTRING &db() const
  { return m_db; }

  /**
    Set the current database; use deep copy of C-string.

    @param new_db     a pointer to the new database name.
    @param new_db_len length of the new database name.

    Initialize the current database from a NULL-terminated string with
    length. If we run out of memory, we free the current database and
    return TRUE.  This way the user will notice the error as there will be
    no current database selected (in addition to the error message set by
    malloc).

    @note This operation just sets {db, db_length}. Switching the current
    database usually involves other actions, like switching other database
    attributes including security context. In the future, this operation
    will be made private and more convenient interface will be provided.

    @return Operation status
      @retval false Success
      @retval true  Out-of-memory error
  */
  bool set_db(const LEX_CSTRING &new_db)
  {
    bool result;
    /*
      Acquiring mutex LOCK_thd_data as we either free the memory allocated
      for the database and reallocating the memory for the new db or memcpy
      the new_db to the db.
    */
    mysql_mutex_lock(&LOCK_thd_data);
    /* Do not reallocate memory if current chunk is big enough. */
    if (m_db.str && new_db.str && m_db.length >= new_db.length)
      memcpy(const_cast<char*>(m_db.str), new_db.str, new_db.length+1);
    else
    {
      my_free(const_cast<char*>(m_db.str));
      m_db= NULL_CSTR;
      if (new_db.str)
        m_db.str= my_strndup(key_memory_THD_db,
                             new_db.str, new_db.length,
                             MYF(MY_WME | ME_FATALERROR));
    }
    m_db.length= m_db.str ? new_db.length : 0;
    mysql_mutex_unlock(&LOCK_thd_data);
    result= new_db.str && !m_db.str;
#ifdef HAVE_PSI_THREAD_INTERFACE
    if (result)
      PSI_THREAD_CALL(set_thread_db)(new_db.str,
                                     static_cast<int>(new_db.length));
#endif
    return result;
  }

  /**
    Set the current database; use shallow copy of C-string.

    @param new_db     a pointer to the new database name.
    @param new_db_len length of the new database name.

    @note This operation just sets {db, db_length}. Switching the current
    database usually involves other actions, like switching other database
    attributes including security context. In the future, this operation
    will be made private and more convenient interface will be provided.
  */
  void reset_db(const LEX_CSTRING &new_db)
  {
    m_db.str= new_db.str;
    m_db.length= new_db.length;
#ifdef HAVE_PSI_THREAD_INTERFACE
    PSI_THREAD_CALL(set_thread_db)(new_db.str,
                                   static_cast<int>(new_db.length));
#endif
  }
  /*
    Copy the current database to the argument. Use the current arena to
    allocate memory for a deep copy: current database may be freed after
    a statement is parsed but before it's executed.
  */
  bool copy_db_to(char **p_db, size_t *p_db_length)
  {
    if (m_db.str == NULL)
    {
      my_message(ER_NO_DB_ERROR, ER(ER_NO_DB_ERROR), MYF(0));
      return TRUE;
    }
    *p_db= strmake(m_db.str, m_db.length);
    *p_db_length= m_db.length;
    return false;
  }
  thd_scheduler event_scheduler;

  /* Returns string as 'IP:port' for the client-side
     of the connnection represented
     by 'client' as displayed by SHOW PROCESSLIST.
     Allocates memory from the heap of
     this THD and that is not reclaimed
     immediately, so use sparingly. May return NULL.
  */
  char *get_client_host_port(THD *client);

public:
  /**
    Save the performance schema thread instrumentation
    associated with this user session.
    @param psi Performance schema thread instrumentation
  */
  void set_psi(PSI_thread *psi);
  /**
    Read the performance schema thread instrumentation
    associated with this user session.
    This method is safe to use from a different thread.
  */
  PSI_thread* get_psi();

private:
  /**
    Performance schema thread instrumentation for this session.
    This member is maintained using atomic operations,
    do not access it directly.
    @sa set_psi
    @sa get_psi
  */
  PSI_thread* m_psi;

public:
  inline Internal_error_handler *get_internal_handler()
  { return m_internal_handler; }

  /**
    Add an internal error handler to the thread execution context.
    @param handler the exception handler to add
  */
  void push_internal_handler(Internal_error_handler *handler);

private:
  /**
    Handle a sql condition.
    @param sql_errno the condition error number
    @param sqlstate the condition sqlstate
    @param level the condition level
    @param msg the condition message text
    @return true if the condition is handled
  */
  bool handle_condition(uint sql_errno,
                        const char* sqlstate,
                        Sql_condition::enum_severity_level *level,
                        const char* msg);

public:
  /**
    Remove the error handler last pushed.
  */
  Internal_error_handler *pop_internal_handler();

  Opt_trace_context opt_trace; ///< optimizer trace of current statement
  /**
    Raise an exception condition.
    @param code the MYSQL_ERRNO error code of the error
  */
  void raise_error(uint code);

  /**
    Raise an exception condition, with a formatted message.
    @param code the MYSQL_ERRNO error code of the error
  */
  void raise_error_printf(uint code, ...);

  /**
    Raise a completion condition (warning).
    @param code the MYSQL_ERRNO error code of the warning
  */
  void raise_warning(uint code);

  /**
    Raise a completion condition (warning), with a formatted message.
    @param code the MYSQL_ERRNO error code of the warning
  */
  void raise_warning_printf(uint code, ...);

  /**
    Raise a completion condition (note), with a fixed message.
    @param code the MYSQL_ERRNO error code of the note
  */
  void raise_note(uint code);

  /**
    Raise an completion condition (note), with a formatted message.
    @param code the MYSQL_ERRNO error code of the note
  */
  void raise_note_printf(uint code, ...);

private:
  /*
    Only the implementation of the SIGNAL and RESIGNAL statements
    is permitted to raise SQL conditions in a generic way,
    or to raise them by bypassing handlers (RESIGNAL).
    To raise a SQL condition, the code should use the public
    raise_error() or raise_warning() methods provided by class THD.
  */
  friend class Sql_cmd_common_signal;
  friend class Sql_cmd_signal;
  friend class Sql_cmd_resignal;
  friend void push_warning(THD*, Sql_condition::enum_severity_level, uint,
                           const char*);
  friend void my_message_sql(uint, const char *, myf);

  /**
    Raise a generic SQL condition.
    @param sql_errno the condition error number
    @param sqlstate the condition SQLSTATE
    @param level the condition level
    @param msg the condition message text
    @return The condition raised, or NULL
  */
  Sql_condition*
  raise_condition(uint sql_errno,
                  const char* sqlstate,
                  Sql_condition::enum_severity_level level,
                  const char* msg);

public:
  void set_command(enum enum_server_command command);

  inline enum enum_server_command get_command() const
  { return m_command; }

  /**
    For safe and protected access to the query string, the following
    rules should be followed:
    1: Only the owner (current_thd) can set the query string.
       This will be protected by LOCK_thd_query.
    2: The owner (current_thd) can read the query string without
       locking LOCK_thd_query.
    3: Other threads must lock LOCK_thd_query before reading
       the query string.

    This means that write-write conflicts are avoided by LOCK_thd_query.
    Read(by owner or other thread)-write(other thread) are disallowed.
    Read(other thread)-write(by owner) conflicts are avoided by LOCK_thd_query.
    Read(by owner)-write(by owner) won't happen as THD=thread.
  */
  const LEX_CSTRING &query() const
  {
#ifndef DBUG_OFF
    if (current_thd != this)
      mysql_mutex_assert_owner(&LOCK_thd_query);
#endif
    return m_query_string;
  }

  /**
    The current query in normalized form. The format is intended to be
    identical to the digest text of performance_schema, but not limited in
    size. In this case the parse tree is traversed as opposed to a (limited)
    token buffer. The string is allocated by this Statement and will be
    available until the next call to this function or this object is deleted.

    @note We have no protection against out-of-memory errors as this function
    relies on the Item::print() interface which does not propagate errors.

    @return The current query in normalized form.
  */
  const String normalized_query()
  {
    m_normalized_query.mem_free();
    lex->unit->print(&m_normalized_query, QT_NORMALIZED_FORMAT);
    return m_normalized_query;
  }

  /**
    Assign a new value to thd->m_query_string.
    Protected with the LOCK_thd_query mutex.
  */
  void set_query(const char *query_arg, size_t query_length_arg)
  {
    LEX_CSTRING tmp= { query_arg, query_length_arg };
    set_query(tmp);
  }
  void set_query(const LEX_CSTRING& query_arg);
  void reset_query() { set_query(LEX_CSTRING()); }

  /**
    Assign a new value to thd->query_id.
    Protected with the LOCK_thd_data mutex.
  */
  void set_query_id(query_id_t new_query_id)
  {
    mysql_mutex_lock(&LOCK_thd_data);
#ifndef DBUG_OFF
    if (variables.query_exec_id != 0 &&
        lex->sql_command != SQLCOM_SET_OPTION)
    {
      new_query_id= variables.query_exec_id;
    }
#endif
    query_id= new_query_id;
    mysql_mutex_unlock(&LOCK_thd_data);
  }

  /**
    Assign a new value to open_tables.
    Protected with the LOCK_thd_data mutex.
  */
  void set_open_tables(TABLE *open_tables_arg)
  {
    mysql_mutex_lock(&LOCK_thd_data);
    open_tables= open_tables_arg;
    mysql_mutex_unlock(&LOCK_thd_data);
  }

  /**
    Assign a new value to is_killable
    Protected with the LOCK_thd_data mutex.
  */
  void set_is_killable(bool is_killable_arg)
  {
    mysql_mutex_lock(&LOCK_thd_data);
    is_killable= is_killable_arg;
    mysql_mutex_unlock(&LOCK_thd_data);
  }

  void enter_locked_tables_mode(enum_locked_tables_mode mode_arg)
  {
    DBUG_ASSERT(locked_tables_mode == LTM_NONE);

    if (mode_arg == LTM_LOCK_TABLES)
    {
      /*
        When entering LOCK TABLES mode we should set explicit duration
        for all metadata locks acquired so far in order to avoid releasing
        them till UNLOCK TABLES statement.
        We don't do this when entering prelocked mode since sub-statements
        don't release metadata locks and restoring status-quo after leaving
        prelocking mode gets complicated.
      */
      mdl_context.set_explicit_duration_for_all_locks();
    }

    locked_tables_mode= mode_arg;
  }
  void leave_locked_tables_mode();
  int decide_logging_format(TABLE_LIST *tables);
  /**
    is_dml_gtid_compatible() and is_ddl_gtid_compatible() check if the
    statement that is about to be processed will safely get a
    GTID. Currently, the following cases may lead to errors
    (e.g. duplicated GTIDs) and as such are forbidden:

     1. DML statements that mix non-transactional updates with
        transactional updates.

     2. Transactions that use non-transactional tables after
        having used transactional tables.

     3. CREATE...SELECT statement;

     4. CREATE TEMPORARY TABLE or DROP TEMPORARY TABLE within a
        transaction

    The first two conditions have to be checked in
    decide_logging_format, because that's where we know if the table
    is transactional or not.  These are implemented in
    is_dml_gtid_compatible().

    The third and fourth conditions have to be checked in
    mysql_execute_command because (1) that prevents implicit commit
    from being executed if the statement fails; (2) DROP TEMPORARY
    TABLE does not invoke decide_logging_format.  These are
    implemented in is_ddl_gtid_compatible().

    In the cases where GTID violations generate errors,
    is_ddl_gtid_compatible() needs to be called before the implicit
    pre-commit, so that there is no implicit commit if the statement
    fails.

    In the cases where GTID violations do not generate errors,
    is_ddl_gtid_compatible() needs to be called after the implicit
    pre-commit, because in these cases the function will increase the
    global counter automatic_gtid_violating_transaction_count or
    anonymous_gtid_violating_transaction_count.  If there is an
    ongoing transaction, the implicit commit will commit the
    transaction, which will call update_gtids_impl, which should
    decrease the counters depending on whether the *old* was violating
    GTID-consistency or not.  Thus, we should increase the counters
    only after the old transaction is committed.

    @param some_transactional_table true if the statement updates some
    transactional table; false otherwise.

    @param some_non_transactional_table true if the statement updates
    some non-transactional table; false otherwise.

    @param non_transactional_tables_are_tmp true if all updated
    non-transactional tables are temporary.

    @retval true if the statement is compatible;
    @retval false if the statement is not compatible.
  */
  bool
  is_dml_gtid_compatible(bool some_transactional_table,
                         bool some_non_transactional_table,
                         bool non_transactional_tables_are_tmp);
  bool is_ddl_gtid_compatible();
  void binlog_invoker() { m_binlog_invoker= TRUE; }
  bool need_binlog_invoker() { return m_binlog_invoker; }
  void get_definer(LEX_USER *definer);
  void set_invoker(const LEX_STRING *user, const LEX_STRING *host)
  {
    m_invoker_user.str= user->str;
    m_invoker_user.length= user->length;
    m_invoker_host.str= host->str;
    m_invoker_host.length= host->length;
  }
  LEX_CSTRING get_invoker_user() const { return m_invoker_user; }
  LEX_CSTRING get_invoker_host() const { return m_invoker_host; }
  bool has_invoker() { return m_invoker_user.str != NULL; }

  void mark_transaction_to_rollback(bool all);

private:

  /** The current internal error handler for this thread, or NULL. */
  Internal_error_handler *m_internal_handler;

  /**
    The lex to hold the parsed tree of conventional (non-prepared) queries.
    Whereas for prepared and stored procedure statements we use an own lex
    instance for each new query, for conventional statements we reuse
    the same lex. (@see mysql_parse for details).
  */
  LEX main_lex;
  /**
    This memory root is used for two purposes:
    - for conventional queries, to allocate structures stored in main_lex
    during parsing, and allocate runtime data (execution plan, etc.)
    during execution.
    - for prepared queries, only to allocate runtime data. The parsed
    tree itself is reused between executions and thus is stored elsewhere.
  */
  MEM_ROOT main_mem_root;
  Diagnostics_area main_da;
  Diagnostics_area m_parser_da;              /**< cf. get_parser_da() */
  Diagnostics_area m_query_rewrite_plugin_da;
  Diagnostics_area *m_query_rewrite_plugin_da_ptr;

  Diagnostics_area *m_stmt_da;

  /**
    It will be set TURE if CURRENT_USER() is called in account management
    statements or default definer is set in CREATE/ALTER SP, SF, Event,
    TRIGGER or VIEW statements.

    Current user will be binlogged into Query_log_event if current_user_used
    is TRUE; It will be stored into m_invoker_host and m_invoker_user by SQL
    thread.
   */
  bool m_binlog_invoker;

  /**
    It points to the invoker in the Query_log_event.
    SQL thread use it as the default definer in CREATE/ALTER SP, SF, Event,
    TRIGGER or VIEW statements or current user in account management
    statements if it is not NULL.
   */
  LEX_CSTRING m_invoker_user;
  LEX_CSTRING m_invoker_host;
  friend class Protocol_classic;

private:
  /**
    Optimizer cost model for server operations.
  */
  Cost_model_server m_cost_model;

public:
  /**
    Initialize the optimizer cost model.

    This function should be called each time a new query is started.
  */
  void init_cost_model() { m_cost_model.init(); }

  /**
    Retrieve the optimizer cost model for this connection.
  */
  const Cost_model_server* cost_model() const { return &m_cost_model; }

  Session_tracker session_tracker;
  Session_sysvar_resource_manager session_sysvar_res_mgr;

  void parse_error_at(const YYLTYPE &location, const char *s= NULL);

  /**
    Send name and type of result to client.

    Sum fields has table name empty and field_name.

    @param list         List of items to send to client
    @param flag         Bit mask with the following functions:
                          - 1 send number of rows
                          - 2 send default values
                          - 4 don't write eof packet

    @retval
      false ok
    @retval
      true Error  (Note that in this case the error is not sent to the client)
  */

  bool send_result_metadata(List<Item> *list, uint flags);

  /**
    Send one result set row.

    @param row_items a collection of column values for that row

    @return Error status.
    @retval true  Error.
    @retval false Success.
  */

  bool send_result_set_row(List<Item> *row_items);


  /*
    Send the status of the current statement execution over network.

    In MySQL, there are two types of SQL statements: those that return
    a result set and those that return status information only.

    If a statement returns a result set, it consists of 3 parts:
    - result set meta-data
    - variable number of result set rows (can be 0)
    - followed and terminated by EOF or ERROR packet

    Once the  client has seen the meta-data information, it always
    expects an EOF or ERROR to terminate the result set. If ERROR is
    received, the result set rows are normally discarded (this is up
    to the client implementation, libmysql at least does discard them).
    EOF, on the contrary, means "successfully evaluated the entire
    result set". Since we don't know how many rows belong to a result
    set until it's evaluated, EOF/ERROR is the indicator of the end
    of the row stream. Note, that we can not buffer result set rows
    on the server -- there may be an arbitrary number of rows. But
    we do buffer the last packet (EOF/ERROR) in the Diagnostics_area and
    delay sending it till the very end of execution (here), to be able to
    change EOF to an ERROR if commit failed or some other error occurred
    during the last cleanup steps taken after execution.

    A statement that does not return a result set doesn't send result
    set meta-data either. Instead it returns one of:
    - OK packet
    - ERROR packet.
    Similarly to the EOF/ERROR of the previous statement type, OK/ERROR
    packet is "buffered" in the Diagnostics Area and sent to the client
    in the end of statement.

    @note This method defines a template, but delegates actual
    sending of data to virtual Protocol::send_{ok,eof,error}. This
    allows for implementation of protocols that "intercept" ok/eof/error
    messages, and store them in memory, etc, instead of sending to
    the client.

    @pre  The Diagnostics Area is assigned or disabled. It can not be empty
          -- we assume that every SQL statement or COM_* command
          generates OK, ERROR, or EOF status.

    @post The status information is encoded to protocol format and sent to the
          client.

    @return We conventionally return void, since the only type of error
            that can happen here is a NET (transport) error, and that one
            will become visible when we attempt to read from the NET the
            next command.
            Diagnostics_area::is_sent is set for debugging purposes only.
  */

  void send_statement_status();

  /**
    This is only used by master dump threads.
    When the master receives a new connection from a slave with a
    UUID (for slave versions >= 5.6)/server_id(for slave versions < 5.6)
    that is already connected, it will set this flag TRUE
    before killing the old slave connection.
  */
  bool duplicate_slave_id;

  /**
    Claim all the memory used by the THD object.
    This method is to keep memory instrumentation statistics
    updated, when an object is transfered across threads.
  */
  void claim_memory_ownership();

  bool is_a_srv_session() const { return is_a_srv_session_thd; }
  void mark_as_srv_session() { is_a_srv_session_thd= true; }
private:
  /**
    Variable to mark if the object is part of a Srv_session object, which
    aggregates THD.
  */
  bool is_a_srv_session_thd;
};

/* Returns string as 'IP' for the client-side of the connection represented by
   'client'. Does not allocate memory. May return "".
*/
const char *get_client_host(THD *client);

/**
  A simple holder for the Prepared Statement Query_arena instance in THD.
  The class utilizes RAII technique to not forget to restore the THD arena.
*/
class Prepared_stmt_arena_holder
{
public:
  /**
    Constructs a new object, activates the persistent arena if requested and if
    a prepared statement or a stored procedure statement is being executed.

    @param thd                    Thread context.
    @param activate_now_if_needed Attempt to activate the persistent arena in
                                  the constructor or not.
  */
  Prepared_stmt_arena_holder(THD *thd, bool activate_now_if_needed= true)
   :m_thd(thd),
    m_arena(NULL)
  {
    if (activate_now_if_needed &&
        !m_thd->stmt_arena->is_conventional() &&
        m_thd->mem_root != m_thd->stmt_arena->mem_root)
    {
      m_thd->set_n_backup_active_arena(m_thd->stmt_arena, &m_backup);
      m_arena= m_thd->stmt_arena;
    }
  }

  /**
    Deactivate the persistent arena (restore the previous arena) if it has
    been activated.
  */
  ~Prepared_stmt_arena_holder()
  {
    if (is_activated())
      m_thd->restore_active_arena(m_arena, &m_backup);
  }

  bool is_activated() const
  { return m_arena != NULL; }

private:
  /// The thread context to work with.
  THD *const m_thd;

  /// The arena set by this holder (by activate()).
  Query_arena *m_arena;

  /// The arena state to be restored.
  Query_arena m_backup;
};


/** A short cut for thd->get_stmt_da()->set_ok_status(). */

inline void
my_ok(THD *thd, ulonglong affected_rows= 0, ulonglong id= 0,
        const char *message= NULL)
{
  thd->set_row_count_func(affected_rows);
  thd->get_stmt_da()->set_ok_status(affected_rows, id, message);
}


/** A short cut for thd->get_stmt_da()->set_eof_status(). */

inline void
my_eof(THD *thd)
{
  thd->set_row_count_func(-1);
  thd->get_stmt_da()->set_eof_status(thd);
  if (thd->variables.session_track_transaction_info > TX_TRACK_NONE)
  {
    ((Transaction_state_tracker *)
     thd->session_tracker.get_tracker(TRANSACTION_INFO_TRACKER))
      ->add_trx_state(thd, TX_RESULT_SET);
  }
}

#define tmp_disable_binlog(A)       \
  {ulonglong tmp_disable_binlog__save_options= (A)->variables.option_bits; \
  (A)->variables.option_bits&= ~OPTION_BIN_LOG

#define reenable_binlog(A)   (A)->variables.option_bits= tmp_disable_binlog__save_options;}

LEX_STRING *
make_lex_string_root(MEM_ROOT *mem_root,
                     LEX_STRING *lex_str, const char* str, size_t length,
                     bool allocate_lex_string);
LEX_CSTRING *
make_lex_string_root(MEM_ROOT *mem_root,
                     LEX_CSTRING *lex_str, const char* str, size_t length,
                     bool allocate_lex_string);

inline LEX_STRING *lex_string_copy(MEM_ROOT *root, LEX_STRING *dst,
                                   const char *src, size_t src_len)
{
  return make_lex_string_root(root, dst, src, src_len, false);
}

inline LEX_STRING *lex_string_copy(MEM_ROOT *root, LEX_STRING *dst,
                                   const LEX_STRING &src)
{
  return make_lex_string_root(root, dst, src.str, src.length, false);
}

inline LEX_STRING *lex_string_copy(MEM_ROOT *root, LEX_STRING *dst,
                                   const char *src)
{
  return make_lex_string_root(root, dst, src, strlen(src), false);
}

/*
  Used to hold information about file and file structure in exchange
  via non-DB file (...INTO OUTFILE..., ...LOAD DATA...)
  XXX: We never call destructor for objects of this class.
*/

class sql_exchange :public Sql_alloc
{
public:
  Field_separators field;
  Line_separators line;
  enum enum_filetype filetype; /* load XML, Added by Arnold & Erik */
  const char *file_name;
  bool dumpfile;
  ulong skip_lines;
  const CHARSET_INFO *cs;
  sql_exchange(const char *name, bool dumpfile_flag,
               enum_filetype filetype_arg= FILETYPE_CSV);
  bool escaped_given(void);
};

/*
  This is used to get result from a query
*/

class JOIN;

class Query_result :public Sql_alloc {
protected:
  THD *thd;
  SELECT_LEX_UNIT *unit;
public:
  /**
    Number of records estimated in this result.
    Valid only for materialized derived tables/views.
  */
  ha_rows estimated_rowcount;
  Query_result()
    :thd(current_thd), unit(NULL), estimated_rowcount(0)
  { }
  virtual ~Query_result() {};
  /**
    Change wrapped Query_result.

    Replace the wrapped query result object with new_result and call
    prepare() and prepare2() on new_result.

    This base class implementation doesn't wrap other Query_results.

    @param new_result The new query result object to wrap around

    @retval false Success
    @retval true  Error
  */
  virtual bool change_query_result(Query_result *new_result)
  {
    return false;
  }
  /// @return true if an interceptor object is needed for EXPLAIN
  virtual bool need_explain_interceptor() const { return false; }

  virtual int prepare(List<Item> &list, SELECT_LEX_UNIT *u)
  {
    unit= u;
    return 0;
  }
  virtual int prepare2(void) { return 0; }
  /*
    Because of peculiarities of prepared statements protocol
    we need to know number of columns in the result set (if
    there is a result set) apart from sending columns metadata.
  */
  virtual uint field_count(List<Item> &fields) const
  { return fields.elements; }
  virtual bool send_result_set_metadata(List<Item> &list, uint flags)=0;
  virtual bool send_data(List<Item> &items)=0;
  virtual bool initialize_tables (JOIN *join=0) { return 0; }
  virtual void send_error(uint errcode,const char *err)
  { my_message(errcode, err, MYF(0)); }
  virtual bool send_eof()=0;
  /**
    Check if this query returns a result set and therefore is allowed in
    cursors and set an error message if it is not the case.

    @retval FALSE     success
    @retval TRUE      error, an error message is set
  */
  virtual bool check_simple_select() const
  {
    my_error(ER_SP_BAD_CURSOR_QUERY, MYF(0));
    return TRUE;
  }
  virtual void abort_result_set() {}
  /*
    Cleanup instance of this class for next execution of a prepared
    statement/stored procedure.
  */
  virtual void cleanup()
  {
    /* do nothing */
  }
  void set_thd(THD *thd_arg) { thd= thd_arg; }

  /**
    If we execute EXPLAIN SELECT ... LIMIT (or any other EXPLAIN query)
    we have to ignore offset value sending EXPLAIN output rows since
    offset value belongs to the underlying query, not to the whole EXPLAIN.
  */
  void reset_offset_limit_cnt() { unit->offset_limit_cnt= 0; }

#ifdef EMBEDDED_LIBRARY
  virtual void begin_dataset() {}
#else
  void begin_dataset() {}
#endif
};


/*
  Base class for Query_result descendands which intercept and
  transform result set rows. As the rows are not sent to the client,
  sending of result set metadata should be suppressed as well.
*/

class Query_result_interceptor: public Query_result
{
public:
  Query_result_interceptor() {}  /* Remove gcc warning */
  uint field_count(List<Item> &fields) const { return 0; }
  bool send_result_set_metadata(List<Item> &fields, uint flag) { return FALSE; }
};


class Query_result_send :public Query_result {
  /**
    True if we have sent result set metadata to the client.
    In this case the client always expects us to end the result
    set with an eof or error packet
  */
  bool is_result_set_started;
public:
  Query_result_send() :is_result_set_started(false) {}
  bool send_result_set_metadata(List<Item> &list, uint flags);
  bool send_data(List<Item> &items);
  bool send_eof();
  virtual bool check_simple_select() const { return FALSE; }
  void abort_result_set();
  /**
    Cleanup an instance of this class for re-use
    at next execution of a prepared statement/
    stored procedure statement.
  */
  virtual void cleanup()
  {
    is_result_set_started= false;
  }
};


class Query_result_to_file :public Query_result_interceptor {
protected:
  sql_exchange *exchange;
  File file;
  IO_CACHE cache;
  ha_rows row_count;
  char path[FN_REFLEN];

public:
  Query_result_to_file(sql_exchange *ex) :exchange(ex), file(-1),row_count(0L)
  { path[0]=0; }
  ~Query_result_to_file();
  void send_error(uint errcode,const char *err);
  bool send_eof();
  void cleanup();
};


#define ESCAPE_CHARS "ntrb0ZN" // keep synchronous with READ_INFO::unescape


/*
 List of all possible characters of a numeric value text representation.
*/
#define NUMERIC_CHARS ".0123456789e+-"


class Query_result_export :public Query_result_to_file {
  size_t field_term_length;
  int field_sep_char,escape_char,line_sep_char;
  int field_term_char; // first char of FIELDS TERMINATED BY or MAX_INT
  /*
    The is_ambiguous_field_sep field is true if a value of the field_sep_char
    field is one of the 'n', 't', 'r' etc characters
    (see the READ_INFO::unescape method and the ESCAPE_CHARS constant value).
  */
  bool is_ambiguous_field_sep;
  /*
     The is_ambiguous_field_term is true if field_sep_char contains the first
     char of the FIELDS TERMINATED BY (ENCLOSED BY is empty), and items can
     contain this character.
  */
  bool is_ambiguous_field_term;
  /*
    The is_unsafe_field_sep field is true if a value of the field_sep_char
    field is one of the '0'..'9', '+', '-', '.' and 'e' characters
    (see the NUMERIC_CHARS constant value).
  */
  bool is_unsafe_field_sep;
  bool fixed_row_size;
  const CHARSET_INFO *write_cs; // output charset
public:
  Query_result_export(sql_exchange *ex) : Query_result_to_file(ex) {}
  ~Query_result_export()
  {
    thd->set_sent_row_count(row_count);
    thd->sent_row_count_2= row_count;
  }
  int prepare(List<Item> &list, SELECT_LEX_UNIT *u);
  bool send_data(List<Item> &items);
};


class Query_result_dump :public Query_result_to_file {
public:
  Query_result_dump(sql_exchange *ex) : Query_result_to_file(ex) {}
  int prepare(List<Item> &list, SELECT_LEX_UNIT *u);
  bool send_data(List<Item> &items);
};

typedef Mem_root_array<Item*, true> Func_ptr_array;

/**
  Object containing parameters used when creating and using temporary
  tables. Temporary tables created with the help of this object are
  used only internally by the query execution engine.
*/
class Temp_table_param :public Sql_alloc
{
public:
  List<Item> copy_funcs;
  Copy_field *copy_field, *copy_field_end;
  uchar	    *group_buff;
  Func_ptr_array *items_to_copy;             /* Fields in tmp table */
  MI_COLUMNDEF *recinfo,*start_recinfo;

  /**
    After temporary table creation, points to an index on the table
    created depending on the purpose of the table - grouping,
    duplicate elimination, etc. There is at most one such index.
  */
  KEY *keyinfo;
  ha_rows end_write_records;
  /**
    Number of normal fields in the query, including those referred to
    from aggregate functions. Hence, "SELECT `field1`,
    SUM(`field2`) from t1" sets this counter to 2.

    @see count_field_types
  */
  uint	field_count; 
  /**
    Number of fields in the query that have functions. Includes both
    aggregate functions (e.g., SUM) and non-aggregates (e.g., RAND).
    Also counts functions referred to from aggregate functions, i.e.,
    "SELECT SUM(RAND())" sets this counter to 2.

    @see count_field_types
  */
  uint  func_count;  
  /**
    Number of fields in the query that have aggregate functions. Note
    that the optimizer may choose to optimize away these fields by
    replacing them with constants, in which case sum_func_count will
    need to be updated.

    @see opt_sum_query, count_field_types
  */
  uint  sum_func_count;   
  uint  hidden_field_count;
  uint	group_parts,group_length,group_null_parts;
  uint	quick_group;
  /**
    Number of outer_sum_funcs i.e the number of set functions that are
    aggregated in a query block outer to this subquery.

    @see count_field_types
  */
  uint  outer_sum_func_count;
  /**
    Enabled when we have atleast one outer_sum_func. Needed when used
    along with distinct.

    @see create_tmp_table
  */
  bool  using_outer_summary_function;
  CHARSET_INFO *table_charset; 
  bool schema_table;
  /*
    True if GROUP BY and its aggregate functions are already computed
    by a table access method (e.g. by loose index scan). In this case
    query execution should not perform aggregation and should treat
    aggregate functions as normal functions.
  */
  bool precomputed_group_by;
  bool force_copy_fields;
  /**
    TRUE <=> don't actually create table handler when creating the result
    table. This allows range optimizer to add indexes later.
    Used for materialized derived tables/views.
    @see TABLE_LIST::update_derived_keys.
  */
  bool skip_create_table;
  /*
    If TRUE, create_tmp_field called from create_tmp_table will convert
    all BIT fields to 64-bit longs. This is a workaround the limitation
    that MEMORY tables cannot index BIT columns.
  */
  bool bit_fields_as_long;

  /*
    Generally, pk of internal temp table can be used as unique key to eliminate
    the duplication of records. But because Innodb doesn't support disable PK
    (cluster key)when doing operations mixed UNION ALL and UNION, the PK can't
    be used as the unique key in such a case.
  */
  bool can_use_pk_for_unique;

  Temp_table_param()
    :copy_field(NULL), copy_field_end(NULL),
     recinfo(NULL), start_recinfo(NULL),
     keyinfo(NULL),
     field_count(0), func_count(0), sum_func_count(0), hidden_field_count(0),
     group_parts(0), group_length(0), group_null_parts(0),
     quick_group(1),
     outer_sum_func_count(0),
     using_outer_summary_function(false),
     table_charset(NULL),
     schema_table(false), precomputed_group_by(false), force_copy_fields(false),
     skip_create_table(false), bit_fields_as_long(false), can_use_pk_for_unique(true)
  {}
  ~Temp_table_param()
  {
    cleanup();
  }

  void cleanup(void)
  {
    delete [] copy_field;
    copy_field= NULL;
    copy_field_end= NULL;
  }
};

/* Base subselect interface class */
class Query_result_subquery :public Query_result_interceptor
{
protected:
  Item_subselect *item;
public:
  Query_result_subquery(Item_subselect *item_arg)
    : item(item_arg) { }
  bool send_data(List<Item> &items)=0;
  bool send_eof() { return 0; };
};


/* Structure for db & table in sql_yacc */

class Table_ident :public Sql_alloc
{
public:
  LEX_CSTRING db;
  LEX_CSTRING table;
  SELECT_LEX_UNIT *sel;
  inline Table_ident(THD *thd, const LEX_CSTRING &db_arg,
                     const LEX_CSTRING &table_arg,
		     bool force)
    :table(table_arg), sel(NULL)
  {
    if (!force && thd->get_protocol()->has_client_capability(CLIENT_NO_SCHEMA))
      db= NULL_CSTR;
    else
      db= db_arg;
  }
  inline Table_ident(const LEX_CSTRING &db_arg, const LEX_CSTRING &table_arg)
    :db(db_arg), table(table_arg), sel(NULL)
  {}
  inline Table_ident(const LEX_CSTRING &table_arg)
    :table(table_arg), sel(NULL)
  {
    db= NULL_CSTR;
  }
  /*
    This constructor is used only for the case when we create a derived
    table. A derived table has no name and doesn't belong to any database.
    Later, if there was an alias specified for the table, it will be set
    by add_table_to_list.
  */
  inline Table_ident(SELECT_LEX_UNIT *s) : sel(s)
  {
    /* We must have a table name here as this is used with add_table_to_list */
    db= EMPTY_CSTR;                    /* a subject to casedn_str */
    table.str= internal_table_name;
    table.length=1;
  }
  // True if we can tell from syntax that this is an unnamed derived table.
  bool is_derived_table() const { return MY_TEST(sel); }
  inline void change_db(const char *db_name)
  {
    db.str= db_name;
    db.length= strlen(db_name);
  }
};

// this is needed for user_vars hash
class user_var_entry
{
  static const size_t extra_size= sizeof(double);
  char *m_ptr;          // Value
  size_t m_length;      // Value length
  Item_result m_type;   // Value type
  THD *m_owner;

  void reset_value()
  { m_ptr= NULL; m_length= 0; }
  void set_value(char *value, size_t length)
  { m_ptr= value; m_length= length; }

  /**
    Position inside a user_var_entry where small values are stored:
    double values, longlong values and string values with length
    up to extra_size (should be 8 bytes on all platforms).
    String values with length longer than 8 are stored in a separate
    memory buffer, which is allocated when needed using the method realloc().
  */
  char *internal_buffer_ptr() const
  { return (char *) this + ALIGN_SIZE(sizeof(user_var_entry)); }

  /**
    Position inside a user_var_entry where a null-terminates array
    of characters representing the variable name is stored.
  */
  char *name_ptr() const
  { return internal_buffer_ptr() + extra_size; }

  /**
    Initialize m_ptr to the internal buffer (if the value is small enough),
    or allocate a separate buffer.
    @param length - length of the value to be stored.
  */
  bool mem_realloc(size_t length);

  /**
    Check if m_ptr point to an external buffer previously alloced by realloc().
    @retval true  - an external buffer is alloced.
    @retval false - m_ptr is null, or points to the internal buffer.
  */
  bool alloced()
  { return m_ptr && m_ptr != internal_buffer_ptr(); }

  /**
    Free the external value buffer, if it's allocated.
  */
  void free_value()
  {
    if (alloced())
      my_free(m_ptr);
  }

  /**
    Copy the array of characters from the given name into the internal
    name buffer and initialize entry_name to point to it.
  */
  void copy_name(const Simple_cstring &name)
  {
    name.strcpy(name_ptr());
    entry_name= Name_string(name_ptr(), name.length());
  }

  /**
    Initialize all members
    @param name - Name of the user_var_entry instance.
    @cs         - charset information of the user_var_entry instance.
  */
  void init(THD *thd, const Simple_cstring &name, const CHARSET_INFO *cs)
  {
    DBUG_ASSERT(thd != NULL);
    m_owner= thd;
    copy_name(name);
    reset_value();
    update_query_id= 0;
    collation.set(cs, DERIVATION_IMPLICIT, 0);
    unsigned_flag= 0;
    /*
      If we are here, we were called from a SET or a query which sets a
      variable. Imagine it is this:
      INSERT INTO t SELECT @a:=10, @a:=@a+1.
      Then when we have a Item_func_get_user_var (because of the @a+1) so we
      think we have to write the value of @a to the binlog. But before that,
      we have a Item_func_set_user_var to create @a (@a:=10), in this we mark
      the variable as "already logged" (line below) so that it won't be logged
      by Item_func_get_user_var (because that's not necessary).
    */
    used_query_id= thd->query_id;
    m_type= STRING_RESULT;
  }

  /**
    Store a value of the given type into a user_var_entry instance.
    @param from    Value
    @param length  Size of the value
    @param type    type
    @return
    @retval        false on success
    @retval        true on memory allocation error
  */
  bool store(const void *from, size_t length, Item_result type);

  /**
    Assert the user variable is locked.
    This is debug code only.
    The thread LOCK_thd_data mutex protects:
    - the thd->user_vars hash itself
    - the values in the user variable itself.
    The protection is required for monitoring,
    as a different thread can inspect this session
    user variables, on a live session.
  */
  inline void assert_locked() const
  {
    mysql_mutex_assert_owner(&m_owner->LOCK_thd_data);
  }


  /**
    Currently selected catalog.
  */
  LEX_CSTRING m_catalog;
public:
  user_var_entry() {}                         /* Remove gcc warning */

  Simple_cstring entry_name;  // Variable name
  DTCollation collation;      // Collation with attributes
  query_id_t update_query_id, used_query_id;
  bool unsigned_flag;         // true if unsigned, false if signed

  /**
    Store a value of the given type and attributes (collation, sign)
    into a user_var_entry instance.
    @param from         Value
    @param length       Size of the value
    @param type         type
    @param cs           Character set and collation of the value
    @param dv           Collationd erivation of the value
    @param unsigned_arg Signess of the value
    @return
    @retval        false on success
    @retval        true on memory allocation error
  */
  bool store(const void *from, size_t length, Item_result type,
             const CHARSET_INFO *cs, Derivation dv, bool unsigned_arg);
  /**
    Set type of to the given value.
    @param type  Data type.
  */
  void set_type(Item_result type)
  {
    assert_locked();
    m_type= type;
  }
  /**
    Set value to NULL
    @param type  Data type.
  */

  void set_null_value(Item_result type)
  {
    assert_locked();
    free_value();
    reset_value();
    m_type= type;
  }

  /**
    Allocate and initialize a user variable instance.
    @param namec  Name of the variable.
    @param cs     Charset of the variable.
    @return
    @retval  Address of the allocated and initialized user_var_entry instance.
    @retval  NULL on allocation error.
  */
  static user_var_entry *create(THD *thd, const Name_string &name, const CHARSET_INFO *cs)
  {
    if (check_column_name(name.ptr()))
    {
      my_error(ER_ILLEGAL_USER_VAR, MYF(0), name.ptr());
      return NULL;
    }

    user_var_entry *entry;
    size_t size= ALIGN_SIZE(sizeof(user_var_entry)) +
                 (name.length() + 1) + extra_size;
    if (!(entry= (user_var_entry*) my_malloc(key_memory_user_var_entry,
                                             size, MYF(MY_WME |
                                                       ME_FATALERROR))))
      return NULL;
    entry->init(thd, name, cs);
    return entry;
  }

  /**
    Free all memory used by a user_var_entry instance
    previously created by create().
  */
  void destroy()
  {
    assert_locked();
    free_value();  // Free the external value buffer
    my_free(this); // Free the instance itself
  }

  void lock();
  void unlock();

  /* Routines to access the value and its type */
  const char *ptr() const { return m_ptr; }
  size_t length() const { return m_length; }
  Item_result type() const { return m_type; }
  /* Item-alike routines to access the value */
  double val_real(my_bool *null_value) const;
  longlong val_int(my_bool *null_value) const;
  String *val_str(my_bool *null_value, String *str, uint decimals) const;
  my_decimal *val_decimal(my_bool *null_value, my_decimal *result) const;
};


class Query_dumpvar :public Query_result_interceptor {
  ha_rows row_count;
  Item_func_set_user_var **set_var_items;
public:
  List<PT_select_var> var_list;
  Query_dumpvar()  { var_list.empty(); row_count= 0;}
  ~Query_dumpvar() {}
  int prepare(List<Item> &list, SELECT_LEX_UNIT *u);
  bool send_data(List<Item> &items);
  bool send_eof();
  virtual bool check_simple_select() const;
  void cleanup()
  {
    row_count= 0;
  }
};

/* Bits in sql_command_flags */

#define CF_CHANGES_DATA           (1U << 0)
/* The 2nd bit is unused -- it used to be CF_HAS_ROW_COUNT. */
#define CF_STATUS_COMMAND         (1U << 2)
#define CF_SHOW_TABLE_COMMAND     (1U << 3)
#define CF_WRITE_LOGS_COMMAND     (1U << 4)
/**
  Must be set for SQL statements that may contain
  Item expressions and/or use joins and tables.
  Indicates that the parse tree of such statement may
  contain rule-based optimizations that depend on metadata
  (i.e. number of columns in a table), and consequently
  that the statement must be re-prepared whenever
  referenced metadata changes. Must not be set for
  statements that themselves change metadata, e.g. RENAME,
  ALTER and other DDL, since otherwise will trigger constant
  reprepare. Consequently, complex item expressions and
  joins are currently prohibited in these statements.
*/
#define CF_REEXECUTION_FRAGILE    (1U << 5)
/**
  Implicitly commit before the SQL statement is executed.

  Statements marked with this flag will cause any active
  transaction to end (commit) before proceeding with the
  command execution.

  This flag should be set for statements that probably can't
  be rolled back or that do not expect any previously metadata
  locked tables.
*/
#define CF_IMPLICIT_COMMIT_BEGIN  (1U << 6)
/**
  Implicitly commit after the SQL statement.

  Statements marked with this flag are automatically committed
  at the end of the statement.

  This flag should be set for statements that will implicitly
  open and take metadata locks on system tables that should not
  be carried for the whole duration of a active transaction.
*/
#define CF_IMPLICIT_COMMIT_END    (1U << 7)
/**
  CF_IMPLICIT_COMMIT_BEGIN and CF_IMPLICIT_COMMIT_END are used
  to ensure that the active transaction is implicitly committed
  before and after every DDL statement and any statement that
  modifies our currently non-transactional system tables.
*/
#define CF_AUTO_COMMIT_TRANS  (CF_IMPLICIT_COMMIT_BEGIN | CF_IMPLICIT_COMMIT_END)

/**
  Diagnostic statement.
  Diagnostic statements:
  - SHOW WARNING
  - SHOW ERROR
  - GET DIAGNOSTICS (WL#2111)
  do not modify the Diagnostics Area during execution.
*/
#define CF_DIAGNOSTIC_STMT        (1U << 8)

/**
  Identifies statements that may generate row events
  and that may end up in the binary log.
*/
#define CF_CAN_GENERATE_ROW_EVENTS (1U << 9)

/**
  Identifies statements which may deal with temporary tables and for which
  temporary tables should be pre-opened to simplify privilege checks.
*/
#define CF_PREOPEN_TMP_TABLES   (1U << 10)

/**
  Identifies statements for which open handlers should be closed in the
  beginning of the statement.
*/
#define CF_HA_CLOSE             (1U << 11)

/**
  Identifies statements that can be explained with EXPLAIN.
*/
#define CF_CAN_BE_EXPLAINED       (1U << 12)

/** Identifies statements which may generate an optimizer trace */
#define CF_OPTIMIZER_TRACE        (1U << 14)

/**
   Identifies statements that should always be disallowed in
   read only transactions.
*/
#define CF_DISALLOW_IN_RO_TRANS   (1U << 15)

/**
  Identifies statements and commands that can be used with Protocol Plugin
*/
#define CF_ALLOW_PROTOCOL_PLUGIN (1U << 16)

/* Bits in server_command_flags */

/**
  Skip the increase of the global query id counter. Commonly set for
  commands that are stateless (won't cause any change on the server
  internal states). This is made obsolete as query id is incremented 
  for ping and statistics commands as well because of race condition 
  (Bug#58785).
*/
#define CF_SKIP_QUERY_ID        (1U << 0)

/**
  Skip the increase of the number of statements that clients have
  sent to the server. Commonly used for commands that will cause
  a statement to be executed but the statement might have not been
  sent by the user (ie: stored procedure).
*/
#define CF_SKIP_QUESTIONS       (1U << 1)

/*
  1U << 16 is reserved for Protocol Plugin statements and commands
*/

void add_diff_to_status(STATUS_VAR *to_var, STATUS_VAR *from_var,
                        STATUS_VAR *dec_var);


void add_to_status(STATUS_VAR *to_var, STATUS_VAR *from_var, bool reset_from_var);

/* Inline functions */

inline bool add_item_to_list(THD *thd, Item *item)
{
  return thd->lex->select_lex->add_item_to_list(thd, item);
}

inline void add_order_to_list(THD *thd, ORDER *order)
{
  thd->lex->select_lex->add_order_to_list(order);
}

inline void add_group_to_list(THD *thd, ORDER *order)
{
  thd->lex->select_lex->add_group_to_list(order);
}


/**
  @param THD         thread context
  @param hton        pointer to handlerton
  @return address of the placeholder of handlerton's specific transaction
          object (data)
*/

inline void **thd_ha_data_backup(const THD *thd, const struct handlerton *hton)
{
  return (void **) &thd->ha_data[hton->slot].ha_ptr_backup;
}

/*************************************************************************/

extern pthread_attr_t *get_connection_attrib(void);

#endif /* MYSQL_SERVER */

#endif /* SQL_CLASS_INCLUDED */<|MERGE_RESOLUTION|>--- conflicted
+++ resolved
@@ -1747,22 +1747,15 @@
   mysql_mutex_t LOCK_thd_data;
 
   /**
-<<<<<<< HEAD
     Protects THD::m_query_string. No other mutexes should be locked
     while having this mutex locked.
-=======
-     Protects temporary_tables.
+  */
+  mysql_mutex_t LOCK_thd_query;
+
+  /**
+    Protects temporary_tables.
   */
   mysql_mutex_t LOCK_temporary_tables;
-
-  /* all prepared statements and cursors of this connection */
-  Statement_map stmt_map;
-  /*
-    A pointer to the stack frame of handle_one_connection(),
-    which is called first in the thread for handling a client
->>>>>>> 1db48fc0
-  */
-  mysql_mutex_t LOCK_thd_query;
 
   /**
     Protects THD::variables while being updated. This should be taken inside
