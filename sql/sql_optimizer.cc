--- conflicted
+++ resolved
@@ -3338,35 +3338,12 @@
 
 Item_field *get_best_field(Item_field *item_field, COND_EQUAL *cond_equal)
 {
-<<<<<<< HEAD
   bool dummy;
   Item_equal *item_eq= find_item_equal(cond_equal, item_field, &dummy);
   if (!item_eq)
     return item_field;
 
   return item_eq->get_subst_item(item_field);
-=======
-  for (; order ; order=order->next)
-  {
-    table_map depend_map;
-    order->item[0]->update_used_tables();
-    order->depend_map= depend_map=
-      order->item[0]->used_tables() & ~PARAM_TABLE_BIT;
-    order->used= 0;
-    // Not item_sum(), RAND() and no reference to table outside of sub select
-    if (!(order->depend_map & (OUTER_REF_TABLE_BIT | RAND_TABLE_BIT))
-        && !order->item[0]->with_sum_func)
-    {
-      for (JOIN_TAB **tab=join->map2table;
-	   depend_map ;
-	   tab++, depend_map>>=1)
-      {
-	if (depend_map & 1)
-	  order->depend_map|=(*tab)->ref.depend_map;
-      }
-    }
-  }
->>>>>>> c9d42bd5
 }
 
 
@@ -4787,7 +4764,8 @@
   {
     table_map depend_map;
     order->item[0]->update_used_tables();
-    order->depend_map=depend_map=order->item[0]->used_tables();
+    order->depend_map= depend_map=
+      order->item[0]->used_tables() & ~PARAM_TABLE_BIT;
     order->used= 0;
     // Not item_sum(), RAND() and no reference to table outside of sub select
     if (!(order->depend_map & (OUTER_REF_TABLE_BIT | RAND_TABLE_BIT))
