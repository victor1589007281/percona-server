--- conflicted
+++ resolved
@@ -1,8 +1,4 @@
-<<<<<<< HEAD
-/* Copyright (c) 2000, 2018, Oracle and/or its affiliates. All rights reserved.
-=======
 /* Copyright (c) 2000, 2019, Oracle and/or its affiliates. All rights reserved.
->>>>>>> 4869291f
 
    This program is free software; you can redistribute it and/or modify
    it under the terms of the GNU General Public License, version 2.0,
@@ -469,11 +465,7 @@
   if (!name || !dl || !(uint)type || (uint)type > (uint)UDFTYPE_AGGREGATE)
     return nullptr;
 
-<<<<<<< HEAD
-  udf_func *tmp = (udf_func *)alloc_root(&mem, sizeof(udf_func));
-=======
   udf_func *tmp = (udf_func *)mem.Alloc(sizeof(udf_func));
->>>>>>> 4869291f
   if (!tmp) return nullptr;
   memset(tmp, 0, sizeof(*tmp));
   tmp->name = *name;  // dup !!
@@ -819,11 +811,7 @@
                                                 Udf_func_deinit deinit_func) {
   udf_func *ufunc;
 
-<<<<<<< HEAD
-  ufunc = (udf_func *)alloc_root(&mem, sizeof(udf_func));
-=======
   ufunc = (udf_func *)mem.Alloc(sizeof(udf_func));
->>>>>>> 4869291f
   if (!ufunc) return NULL;
   memset(ufunc, 0, sizeof(udf_func));
   ufunc->name.str = strdup_root(&mem, name);
