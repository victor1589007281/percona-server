--- conflicted
+++ resolved
@@ -1788,9 +1788,6 @@
                   values, def_val, lock, binlog_status_arg, NULL)
   {}
   virtual bool global_update(THD *thd, set_var *var);
-<<<<<<< HEAD
-};
-=======
 };
 
 
@@ -2164,5 +2161,4 @@
 };
 
 
-#endif /* HAVE_UGID */
->>>>>>> be99eff8
+#endif /* HAVE_UGID */