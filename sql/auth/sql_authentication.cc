--- conflicted
+++ resolved
@@ -4135,17 +4135,10 @@
   uchar *pkt;
   int pkt_len;
   String scramble_response_packet;
-<<<<<<< HEAD
   int cipher_length = 0;
-  unsigned char plain_text[MAX_CIPHER_LENGTH + 1];
+  unsigned char plain_text[MAX_CIPHER_LENGTH + 1] = "";
   RSA *private_key = NULL;
   RSA *public_key = NULL;
-=======
-  int cipher_length= 0;
-  unsigned char plain_text[MAX_CIPHER_LENGTH + 1]= "";
-  RSA *private_key= NULL;
-  RSA *public_key= NULL;
->>>>>>> 0d816a75
 
   DBUG_TRACE;
 
