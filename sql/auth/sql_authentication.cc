--- conflicted
+++ resolved
@@ -3002,16 +3002,9 @@
   @retval 0  success, thd is updated.
   @retval 1  error
 */
-<<<<<<< HEAD
-int acl_authenticate(THD *thd, enum_server_command command) {
+int acl_authenticate(THD *thd, enum_server_command command,
+                     bool extra_port_connection) {
   int res = CR_OK;
-=======
-int
-acl_authenticate(THD *thd, enum_server_command command,
-                 bool extra_port_connection)
-{
-  int res= CR_OK;
->>>>>>> 333b4508
   MPVIO_EXT mpvio;
   LEX_CSTRING auth_plugin_name = default_auth_plugin_name;
   Thd_charset_adapter charset_adapter(thd);
@@ -3211,21 +3204,7 @@
           login_failed_error(thd, &mpvio, mpvio.auth_info.password_used);
         DBUG_RETURN(1);
       }
-<<<<<<< HEAD
       acl_user = acl_proxy_user->copy(thd->mem_root);
-=======
-
-      if (acl_is_utility_user(acl_proxy_user->user,
-                              acl_proxy_user->host.get_host(), NULL))
-      {
-        if (!thd->is_error())
-          login_failed_error(&mpvio, mpvio.auth_info.password_used);
-        mysql_mutex_unlock(&acl_cache->lock);
-        DBUG_RETURN(1);
-      }
-
-      acl_user= acl_proxy_user->copy(thd->mem_root);
->>>>>>> 333b4508
       DBUG_PRINT("info", ("User %s is a PROXY and will assume a PROXIED"
                           " identity %s",
                           auth_user, acl_user->user));
@@ -3234,14 +3213,7 @@
 
     sctx->set_master_access(acl_user->access);
     assign_priv_user_host(sctx, const_cast<ACL_USER *>(acl_user));
-<<<<<<< HEAD
     /* Assign default role */
-=======
-
-    if (!(sctx->check_access(SUPER_ACL)) && !thd->is_error()
-        && !acl_is_utility_user(sctx->user().str, sctx->host().str,
-                                sctx->ip().str))
->>>>>>> 333b4508
     {
       List_of_auth_id_refs default_roles;
       if (!acl_cache_lock.lock()) DBUG_RETURN(1);
@@ -3385,21 +3357,12 @@
                       mpvio.db.str));
 
   if (command == COM_CONNECT &&
-<<<<<<< HEAD
       !(thd->m_main_security_ctx.check_access(SUPER_ACL) ||
         thd->m_main_security_ctx
             .has_global_grant(STRING_WITH_LEN("CONNECTION_ADMIN"))
             .first)) {
-    if (!Connection_handler_manager::get_instance()
-             ->valid_connection_count()) {  // too many connections
-=======
-      !(thd->m_main_security_ctx.check_access(SUPER_ACL)))
-  {
-#ifndef EMBEDDED_LIBRARY
-    if (!Connection_handler_manager::get_instance()
-        ->valid_connection_count(extra_port_connection))
-    {                                         // too many connections
->>>>>>> 333b4508
+    if (!Connection_handler_manager::get_instance()->valid_connection_count(
+            extra_port_connection)) {  // too many connections
       release_user_connection(thd);
       sql_print_warning("%s", ER_DEFAULT(ER_CON_COUNT_ERROR));
       my_error(ER_CON_COUNT_ERROR, MYF(0));
@@ -4331,7 +4294,6 @@
    */
   RSA *operator()(void) {
     /* generate RSA keys */
-<<<<<<< HEAD
     RSA *rsa = RSA_new();
     if (!rsa) return NULL;
     BIGNUM *e = BN_new();
@@ -4346,35 +4308,6 @@
       return NULL;
     }
     BN_free(e);
-=======
-#if OPENSSL_VERSION_NUMBER < 0x10100000
-    RSA *rsa= RSA_generate_key(m_key_size, m_exponent, NULL, NULL);
-#else
-    BIGNUM *exponent_bn= BN_new();
-    if (exponent_bn == NULL)
-      return NULL;
-    if (BN_set_word(exponent_bn, m_exponent) == 0)
-    {
-      BN_free(exponent_bn);
-      return NULL;
-    }
-    RSA *rsa= RSA_new();
-    if(rsa == NULL)
-    {
-      BN_free(exponent_bn);
-      return NULL;
-    }
-    if(RSA_generate_key_ex(rsa, m_key_size, exponent_bn, NULL) == 0)
-    {
-      RSA_free(rsa);
-      BN_free(exponent_bn);
-      return NULL;
-    }
-    BN_free(exponent_bn);
-#endif
-    return rsa; // pass ownership
-  }
->>>>>>> 333b4508
 
     return rsa;  // pass ownership
   }
