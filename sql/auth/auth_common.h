--- conflicted
+++ resolved
@@ -713,17 +713,11 @@
 {
   SSL_ARTIFACTS_NOT_FOUND= 0,
   SSL_ARTIFACTS_VIA_OPTIONS,
-<<<<<<< HEAD
-  SSL_ARTIFACTS_AUTO_DETECTED
-} ssl_artifacts_status;
-#endif
-=======
   SSL_ARTIFACT_TRACES_FOUND,
   SSL_ARTIFACTS_AUTO_DETECTED
 } ssl_artifacts_status;
 
 #endif /* EMBEDDED_LIBRARY */
->>>>>>> d0c6eec4
 
 #if defined(HAVE_OPENSSL) && !defined(HAVE_YASSL)
 extern my_bool opt_auto_generate_certs;
