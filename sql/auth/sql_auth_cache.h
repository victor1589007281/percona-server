--- conflicted
+++ resolved
@@ -65,11 +65,7 @@
 /* Classes */
 
 class ACL_HOST_AND_IP {
-<<<<<<< HEAD
-  char *hostname;
-=======
   const char *hostname;
->>>>>>> 4869291f
   size_t hostname_length;
   long ip, ip_mask;  // Used with masked ip:s
 
@@ -123,11 +119,7 @@
 class Acl_credential {
  public:
   Acl_credential() {
-<<<<<<< HEAD
-    m_auth_string = {(char *)"", 0};
-=======
     m_auth_string = {const_cast<char *>(""), 0};
->>>>>>> 4869291f
     memset(m_salt, 0, SCRAMBLE_LENGTH + 1);
     m_salt_len = 0;
   }
@@ -299,13 +291,9 @@
 class GRANT_NAME {
  public:
   ACL_HOST_AND_IP host;
-<<<<<<< HEAD
-  char *db, *user, *tname;
-=======
   char *db;
   const char *user;
   char *tname;
->>>>>>> 4869291f
   ulong privs;
   ulong sort;
   std::string hash_key;
@@ -535,7 +523,6 @@
 };
 
 typedef LF_HASH Acl_cache_internal;
-<<<<<<< HEAD
 
 class Acl_cache {
  public:
@@ -671,140 +658,5 @@
 };
 
 extern ACL_USER acl_utility_user;
-=======
-
-class Acl_cache {
- public:
-  Acl_cache();
-  ~Acl_cache();
-
-  /**
-    When ever the role graph is modified we must flatten the privileges again.
-    This is done by increasing the role graph version counter. Next time
-    a security context is created for an authorization id (aid) a request is
-    also sent to the acl_cache to checkout a flattened acl_map for this
-    particular aid. If a previous acl_map exists the version of this map is
-    compared to the role graph version. If they don't match a new acl_map
-    is calculated and inserted into the cache.
-  */
-  void increase_version();
-  /**
-    Returns a pointer to an acl map to the caller and increase the reference
-    count on the object, iff the object version is the same as the global
-    graph version.
-    If no acl map exists which correspond to the current authorization id of
-    the security context, a new acl map is calculated, inserted into the cache
-    and returned to the user.
-    A new object will also be created if the role graph version counter is
-    different than the acl map object's version.
-
-    @param uid
-    @return
-  */
-  Acl_map *checkout_acl_map(Security_context *sctx, Auth_id_ref &uid,
-                            List_of_auth_id_refs &active_roles);
-  /**
-    When the security context is done with the acl map it calls the cache
-    to decrease the reference count on that object.
-    @param map
-  */
-  void return_acl_map(Acl_map *map);
-  /**
-    Removes all acl map objects with a references count of zero.
-  */
-  void flush_cache();
-  /**
-    Return a lower boundary to the current version count.
-  */
-  uint64 version();
-  /**
-    Return a snapshot of the number of items in the cache
-  */
-  int32 size();
-
- private:
-  /**
-    Creates a new acl map for the authorization id of the security context.
-
-    @param version The version of the new map
-    @param sctx The associated security context
-    @return
-  */
-  Acl_map *create_acl_map(uint64 version, Security_context *sctx);
-  /** Role graph version counter */
-  std::atomic<uint64> m_role_graph_version;
-  Acl_cache_internal m_cache;
-  mysql_mutex_t m_cache_flush_mutex;
-};
-
-Acl_cache *get_global_acl_cache();
-
-/**
-  Enum for specifying lock type over Acl cache
-*/
-
-enum class Acl_cache_lock_mode { READ_MODE = 1, WRITE_MODE };
-
-/**
-  Lock guard for ACL Cache.
-  Destructor automatically releases the lock.
-*/
-
-class Acl_cache_lock_guard {
- public:
-  Acl_cache_lock_guard(THD *thd, Acl_cache_lock_mode mode);
-
-  /**
-    Acl_cache_lock_guard destructor.
-
-    Release lock(s) if taken
-  */
-  ~Acl_cache_lock_guard() { unlock(); }
-
-  bool lock(bool raise_error = true);
-  void unlock();
-
- private:
-  bool already_locked();
-
- private:
-  /** Handle to THD object */
-  THD *m_thd;
-  /** Lock mode */
-  Acl_cache_lock_mode m_mode;
-  /** Lock status */
-  bool m_locked;
-};
-
-/**
-  Cache to store the Restrictions of every auth_id.
-  This cache is not thread safe.
-  Callers must acquire acl_cache_write_lock before to amend the cache.
-  Callers should acquire acl_cache_read_lock to probe the cache.
-
-  Acl_restrictions is not part of ACL_USER because as of now latter is POD type
-  class. We use copy-POD for ACL_USER that makes the explicit memory management
-  of its members hard.
-*/
-class Acl_restrictions {
- public:
-  Acl_restrictions();
-
-  Acl_restrictions(const Acl_restrictions &) = delete;
-  Acl_restrictions(Acl_restrictions &&) = delete;
-  Acl_restrictions &operator=(const Acl_restrictions &) = delete;
-  Acl_restrictions &operator=(Acl_restrictions &&) = delete;
-
-  void remove_restrictions(const ACL_USER *acl_user);
-  void upsert_restrictions(const ACL_USER *acl_user,
-                           const Restrictions &restriction);
-
-  Restrictions find_restrictions(const ACL_USER *acl_user) const;
-  size_t size() const;
-
- private:
-  malloc_unordered_map<std::string, Restrictions> m_restrictions_map;
-};
->>>>>>> 4869291f
 
 #endif /* SQL_USER_CACHE_INCLUDED */