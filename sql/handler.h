#ifndef HANDLER_INCLUDED
#define HANDLER_INCLUDED

/*
   Copyright (c) 2000, 2012, Oracle and/or its affiliates. All rights reserved.

   This program is free software; you can redistribute it and/or
   modify it under the terms of the GNU General Public License
   as published by the Free Software Foundation; version 2 of
   the License.

   This program is distributed in the hope that it will be useful,
   but WITHOUT ANY WARRANTY; without even the implied warranty of
   MERCHANTABILITY or FITNESS FOR A PARTICULAR PURPOSE. See the
   GNU General Public License for more details.

   You should have received a copy of the GNU General Public License
   along with this program; if not, write to the Free Software
   Foundation, Inc., 51 Franklin St, Fifth Floor, Boston, MA 02110-1301  USA
*/

/* Definitions for parameters to do with handler-routines */

#include "my_pthread.h"
#include <algorithm>
#include "sql_const.h"
#include "mysqld.h"                             /* server_id */
#include "sql_plugin.h"        /* plugin_ref, st_plugin_int, plugin */
#include "thr_lock.h"          /* thr_lock_type, THR_LOCK_DATA */
#include "sql_cache.h"
#include "structs.h"                            /* SHOW_COMP_OPTION */

#include <my_global.h>
#include <my_compare.h>
#include <ft_global.h>
#include <keycache.h>

class Alter_info;

// the following is for checking tables

#define HA_ADMIN_ALREADY_DONE	  1
#define HA_ADMIN_OK               0
#define HA_ADMIN_NOT_IMPLEMENTED -1
#define HA_ADMIN_FAILED		 -2
#define HA_ADMIN_CORRUPT         -3
#define HA_ADMIN_INTERNAL_ERROR  -4
#define HA_ADMIN_INVALID         -5
#define HA_ADMIN_REJECT          -6
#define HA_ADMIN_TRY_ALTER       -7
#define HA_ADMIN_WRONG_CHECKSUM  -8
#define HA_ADMIN_NOT_BASE_TABLE  -9
#define HA_ADMIN_NEEDS_UPGRADE  -10
#define HA_ADMIN_NEEDS_ALTER    -11
#define HA_ADMIN_NEEDS_CHECK    -12

/**
   Return values for check_if_supported_inplace_alter().

   @see check_if_supported_inplace_alter() for description of
   the individual values.
*/
enum enum_alter_inplace_result {
  HA_ALTER_ERROR,
  HA_ALTER_INPLACE_NOT_SUPPORTED,
  HA_ALTER_INPLACE_EXCLUSIVE_LOCK,
  HA_ALTER_INPLACE_SHARED_LOCK,
  HA_ALTER_INPLACE_NO_LOCK_AFTER_PREPARE,
  HA_ALTER_INPLACE_NO_LOCK
};

/* Bits in table_flags() to show what database can do */

#define HA_NO_TRANSACTIONS     (1 << 0) /* Doesn't support transactions */
#define HA_PARTIAL_COLUMN_READ (1 << 1) /* read may not return all columns */
#define HA_TABLE_SCAN_ON_INDEX (1 << 2) /* No separate data/index file */
/*
  The following should be set if the following is not true when scanning
  a table with rnd_next()
  - We will see all rows (including deleted ones)
  - Row positions are 'table->s->db_record_offset' apart
  If this flag is not set, filesort will do a position() call for each matched
  row to be able to find the row later.
*/
#define HA_REC_NOT_IN_SEQ      (1 << 3)
#define HA_CAN_GEOMETRY        (1 << 4)
/*
  Reading keys in random order is as fast as reading keys in sort order
  (Used in records.cc to decide if we should use a record cache and by
  filesort to decide if we should sort key + data or key + pointer-to-row
*/
#define HA_FAST_KEY_READ       (1 << 5)
/*
  Set the following flag if we on delete should force all key to be read
  and on update read all keys that changes
*/
#define HA_REQUIRES_KEY_COLUMNS_FOR_DELETE (1 << 6)
#define HA_NULL_IN_KEY         (1 << 7) /* One can have keys with NULL */
#define HA_DUPLICATE_POS       (1 << 8)    /* position() gives dup row */
#define HA_NO_BLOBS            (1 << 9) /* Doesn't support blobs */
#define HA_CAN_INDEX_BLOBS     (1 << 10)
#define HA_AUTO_PART_KEY       (1 << 11) /* auto-increment in multi-part key */
#define HA_REQUIRE_PRIMARY_KEY (1 << 12) /* .. and can't create a hidden one */
#define HA_STATS_RECORDS_IS_EXACT (1 << 13) /* stats.records is exact */
/*
  INSERT_DELAYED only works with handlers that uses MySQL internal table
  level locks
*/
#define HA_CAN_INSERT_DELAYED  (1 << 14)
/*
  If we get the primary key columns for free when we do an index read
  (usually, it also implies that HA_PRIMARY_KEY_REQUIRED_FOR_POSITION
  flag is set).
*/
#define HA_PRIMARY_KEY_IN_READ_INDEX (1 << 15)
/*
  If HA_PRIMARY_KEY_REQUIRED_FOR_POSITION is set, it means that to position()
  uses a primary key given by the record argument.
  Without primary key, we can't call position().
  If not set, the position is returned as the current rows position
  regardless of what argument is given.
*/ 
#define HA_PRIMARY_KEY_REQUIRED_FOR_POSITION (1 << 16) 
#define HA_CAN_RTREEKEYS       (1 << 17)
#define HA_NOT_DELETE_WITH_CACHE (1 << 18)
/*
  The following is we need to a primary key to delete (and update) a row.
  If there is no primary key, all columns needs to be read on update and delete
*/
#define HA_PRIMARY_KEY_REQUIRED_FOR_DELETE (1 << 19)
#define HA_NO_PREFIX_CHAR_KEYS (1 << 20)
#define HA_CAN_FULLTEXT        (1 << 21)
#define HA_CAN_SQL_HANDLER     (1 << 22)
#define HA_NO_AUTO_INCREMENT   (1 << 23)
#define HA_HAS_CHECKSUM        (1 << 24)
/* Table data are stored in separate files (for lower_case_table_names) */
#define HA_FILE_BASED	       (1 << 26)
#define HA_NO_VARCHAR	       (1 << 27)
#define HA_CAN_BIT_FIELD       (1 << 28) /* supports bit fields */
#define HA_ANY_INDEX_MAY_BE_UNIQUE (1 << 30)
#define HA_NO_COPY_ON_ALTER    (LL(1) << 31)
#define HA_HAS_RECORDS	       (LL(1) << 32) /* records() gives exact count*/
/* Has it's own method of binlog logging */
#define HA_HAS_OWN_BINLOGGING  (LL(1) << 33)
/*
  Engine is capable of row-format and statement-format logging,
  respectively
*/
#define HA_BINLOG_ROW_CAPABLE  (LL(1) << 34)
#define HA_BINLOG_STMT_CAPABLE (LL(1) << 35)
/*
    When a multiple key conflict happens in a REPLACE command mysql
    expects the conflicts to be reported in the ascending order of
    key names.

    For e.g.

    CREATE TABLE t1 (a INT, UNIQUE (a), b INT NOT NULL, UNIQUE (b), c INT NOT
                     NULL, INDEX(c));

    REPLACE INTO t1 VALUES (1,1,1),(2,2,2),(2,1,3);

    MySQL expects the conflict with 'a' to be reported before the conflict with
    'b'.

    If the underlying storage engine does not report the conflicting keys in
    ascending order, it causes unexpected errors when the REPLACE command is
    executed.

    This flag helps the underlying SE to inform the server that the keys are not
    ordered.
*/
#define HA_DUPLICATE_KEY_NOT_IN_ORDER    (LL(1) << 36)
/*
  Engine supports REPAIR TABLE. Used by CHECK TABLE FOR UPGRADE if an
  incompatible table is detected. If this flag is set, CHECK TABLE FOR UPGRADE
  will report ER_TABLE_NEEDS_UPGRADE, otherwise ER_TABLE_NEED_REBUILD.
*/
#define HA_CAN_REPAIR                    (LL(1) << 37)

/*
  Set of all binlog flags. Currently only contain the capabilities
  flags.
 */
#define HA_BINLOG_FLAGS (HA_BINLOG_ROW_CAPABLE | HA_BINLOG_STMT_CAPABLE)

/**
  The handler supports read before write removal optimization

  Read before write removal may be used for storage engines which support
  write without previous read of the row to be updated. Handler returning
  this flag must implement start_read_removal() and end_read_removal().
  The handler may return "fake" rows constructed from the key of the row
  asked for. This is used to optimize UPDATE and DELETE by reducing the
  numer of roundtrips between handler and storage engine.
  
  Example:
  UPDATE a=1 WHERE pk IN (<keys>)

  mysql_update()
  {
    if (<conditions for starting read removal>)
      start_read_removal()
      -> handler returns true if read removal supported for this table/query

    while(read_record("pk=<key>"))
      -> handler returns fake row with column "pk" set to <key>

      ha_update_row()
      -> handler sends write "a=1" for row with "pk=<key>"

    end_read_removal()
    -> handler returns the number of rows actually written
  }

  @note This optimization in combination with batching may be used to
        remove even more roundtrips.
*/
#define HA_READ_BEFORE_WRITE_REMOVAL  (LL(1) << 38)

/*
  Engine supports extended fulltext API
 */
#define HA_CAN_FULLTEXT_EXT              (LL(1) << 39)

/*
  Storage engine doesn't synchronize result set with expected table contents.
  Used by replication slave to check if it is possible to retrieve rows from
  the table when deciding whether to do a full table scan, index scan or hash
  scan while applying a row event.
 */
#define HA_READ_OUT_OF_SYNC              (LL(1) << 40)

/*
  Storage engine supports table export using the
  FLUSH TABLE <table_list> FOR EXPORT statement.
 */
#define HA_CAN_EXPORT                 (LL(1) << 41)

/*
  The handler don't want accesses to this table to 
  be const-table optimized
*/
#define HA_BLOCK_CONST_TABLE          (LL(1) << 42)

/* bits in index_flags(index_number) for what you can do with index */
#define HA_READ_NEXT            1       /* TODO really use this flag */
#define HA_READ_PREV            2       /* supports ::index_prev */
#define HA_READ_ORDER           4       /* index_next/prev follow sort order */
#define HA_READ_RANGE           8       /* can find all records in a range */
#define HA_ONLY_WHOLE_INDEX	16	/* Can't use part key searches */
#define HA_KEYREAD_ONLY         64	/* Support HA_EXTRA_KEYREAD */
/*
  Index scan will not return records in rowid order. Not guaranteed to be
  set for unordered (e.g. HASH) indexes.
*/
#define HA_KEY_SCAN_NOT_ROR     128 
#define HA_DO_INDEX_COND_PUSHDOWN  256 /* Supports Index Condition Pushdown */



/**
  bits in alter_table_flags:

  HA_PARTITION_FUNCTION_SUPPORTED indicates that the function is
  supported at all.
  HA_FAST_CHANGE_PARTITION means that optimised variants of the changes
  exists but they are not necessarily done online.

  HA_ONLINE_DOUBLE_WRITE means that the handler supports writing to both
  the new partition and to the old partitions when updating through the
  old partitioning schema while performing a change of the partitioning.
  This means that we can support updating of the table while performing
  the copy phase of the change. For no lock at all also a double write
  from new to old must exist and this is not required when this flag is
  set.
  This is actually removed even before it was introduced the first time.
  The new idea is that handlers will handle the lock level already in
  store_lock for ALTER TABLE partitions.

  HA_PARTITION_ONE_PHASE is a flag that can be set by handlers that take
  care of changing the partitions online and in one phase. Thus all phases
  needed to handle the change are implemented inside the storage engine.
  The storage engine must also support auto-discovery since the frm file
  is changed as part of the change and this change must be controlled by
  the storage engine. A typical engine to support this is NDB (through
  WL #2498).
*/
#define HA_PARTITION_FUNCTION_SUPPORTED         (1L << 0)
#define HA_FAST_CHANGE_PARTITION                (1L << 1)
#define HA_PARTITION_ONE_PHASE                  (1L << 2)

/* operations for disable/enable indexes */
#define HA_KEY_SWITCH_NONUNIQ      0
#define HA_KEY_SWITCH_ALL          1
#define HA_KEY_SWITCH_NONUNIQ_SAVE 2
#define HA_KEY_SWITCH_ALL_SAVE     3

/*
  Note: the following includes binlog and closing 0.
  so: innodb + bdb + ndb + binlog + myisam + myisammrg + archive +
      example + csv + heap + blackhole + federated + 0
  (yes, the sum is deliberately inaccurate)
  TODO remove the limit, use dynarrays
*/
#define MAX_HA 15

/*
  Use this instead of 0 as the initial value for the slot number of
  handlerton, so that we can distinguish uninitialized slot number
  from slot 0.
*/
#define HA_SLOT_UNDEF ((uint)-1)

/*
  Parameters for open() (in register form->filestat)
  HA_GET_INFO does an implicit HA_ABORT_IF_LOCKED
*/

#define HA_OPEN_KEYFILE		1
#define HA_OPEN_RNDFILE		2
#define HA_GET_INDEX		4
#define HA_GET_INFO		8	/* do a ha_info() after open */
#define HA_READ_ONLY		16	/* File opened as readonly */
/* Try readonly if can't open with read and write */
#define HA_TRY_READ_ONLY	32
#define HA_WAIT_IF_LOCKED	64	/* Wait if locked on open */
#define HA_ABORT_IF_LOCKED	128	/* skip if locked on open.*/
#define HA_BLOCK_LOCK		256	/* unlock when reading some records */
#define HA_OPEN_TEMPORARY	512

	/* Some key definitions */
#define HA_KEY_NULL_LENGTH	1
#define HA_KEY_BLOB_LENGTH	2

#define HA_LEX_CREATE_TMP_TABLE	1
#define HA_LEX_CREATE_IF_NOT_EXISTS 2
#define HA_LEX_CREATE_TABLE_LIKE 4
#define HA_OPTION_NO_CHECKSUM	(1L << 17)
#define HA_OPTION_NO_DELAY_KEY_WRITE (1L << 18)
#define HA_MAX_REC_LENGTH	65535U

/* Table caching type */
#define HA_CACHE_TBL_NONTRANSACT 0
#define HA_CACHE_TBL_NOCACHE     1
#define HA_CACHE_TBL_ASKTRANSACT 2
#define HA_CACHE_TBL_TRANSACT    4

/**
  Options for the START TRANSACTION statement.

  Note that READ ONLY and READ WRITE are logically mutually exclusive.
  This is enforced by the parser and depended upon by trans_begin().

  We need two flags instead of one in order to differentiate between
  situation when no READ WRITE/ONLY clause were given and thus transaction
  is implicitly READ WRITE and the case when READ WRITE clause was used
  explicitly.
*/

// WITH CONSISTENT SNAPSHOT option
static const uint MYSQL_START_TRANS_OPT_WITH_CONS_SNAPSHOT = 1;
// READ ONLY option
static const uint MYSQL_START_TRANS_OPT_READ_ONLY          = 2;
// READ WRITE option
static const uint MYSQL_START_TRANS_OPT_READ_WRITE         = 4;

/* Flags for method is_fatal_error */
#define HA_CHECK_DUP_KEY 1
#define HA_CHECK_DUP_UNIQUE 2
#define HA_CHECK_DUP (HA_CHECK_DUP_KEY + HA_CHECK_DUP_UNIQUE)

enum legacy_db_type
{
  DB_TYPE_UNKNOWN=0,DB_TYPE_DIAB_ISAM=1,
  DB_TYPE_HASH,DB_TYPE_MISAM,DB_TYPE_PISAM,
  DB_TYPE_RMS_ISAM, DB_TYPE_HEAP, DB_TYPE_ISAM,
  DB_TYPE_MRG_ISAM, DB_TYPE_MYISAM, DB_TYPE_MRG_MYISAM,
  DB_TYPE_BERKELEY_DB, DB_TYPE_INNODB,
  DB_TYPE_GEMINI, DB_TYPE_NDBCLUSTER,
  DB_TYPE_EXAMPLE_DB, DB_TYPE_ARCHIVE_DB, DB_TYPE_CSV_DB,
  DB_TYPE_FEDERATED_DB,
  DB_TYPE_BLACKHOLE_DB,
  DB_TYPE_PARTITION_DB,
  DB_TYPE_BINLOG,
  DB_TYPE_SOLID,
  DB_TYPE_PBXT,
  DB_TYPE_TABLE_FUNCTION,
  DB_TYPE_MEMCACHE,
  DB_TYPE_FALCON,
  DB_TYPE_MARIA,
  /** Performance schema engine. */
  DB_TYPE_PERFORMANCE_SCHEMA,
  DB_TYPE_FIRST_DYNAMIC=42,
  DB_TYPE_DEFAULT=127 // Must be last
};

enum row_type { ROW_TYPE_NOT_USED=-1, ROW_TYPE_DEFAULT, ROW_TYPE_FIXED,
		ROW_TYPE_DYNAMIC, ROW_TYPE_COMPRESSED,
		ROW_TYPE_REDUNDANT, ROW_TYPE_COMPACT,
                /** Unused. Reserved for future versions. */
                ROW_TYPE_PAGE };

/* Specifies data storage format for individual columns */
enum column_format_type {
  COLUMN_FORMAT_TYPE_DEFAULT=   0, /* Not specified (use engine default) */
  COLUMN_FORMAT_TYPE_FIXED=     1, /* FIXED format */
  COLUMN_FORMAT_TYPE_DYNAMIC=   2  /* DYNAMIC format */
};

enum enum_binlog_func {
  BFN_RESET_LOGS=        1,
  BFN_RESET_SLAVE=       2,
  BFN_BINLOG_WAIT=       3,
  BFN_BINLOG_END=        4,
  BFN_BINLOG_PURGE_FILE= 5
};

enum enum_binlog_command {
  LOGCOM_CREATE_TABLE,
  LOGCOM_ALTER_TABLE,
  LOGCOM_RENAME_TABLE,
  LOGCOM_DROP_TABLE,
  LOGCOM_CREATE_DB,
  LOGCOM_ALTER_DB,
  LOGCOM_DROP_DB
#ifndef MCP_WL6004_DISTRIBUTION
  ,LOGCOM_CREATE_USER
  ,LOGCOM_DROP_USER
  ,LOGCOM_RENAME_USER
  ,LOGCOM_GRANT
  ,LOGCOM_REVOKE
#endif
};

/* struct to hold information about the table that should be created */

/* Bits in used_fields */
#define HA_CREATE_USED_AUTO             (1L << 0)
#define HA_CREATE_USED_RAID             (1L << 1) //RAID is no longer availble
#define HA_CREATE_USED_UNION            (1L << 2)
#define HA_CREATE_USED_INSERT_METHOD    (1L << 3)
#define HA_CREATE_USED_MIN_ROWS         (1L << 4)
#define HA_CREATE_USED_MAX_ROWS         (1L << 5)
#define HA_CREATE_USED_AVG_ROW_LENGTH   (1L << 6)
#define HA_CREATE_USED_PACK_KEYS        (1L << 7)
#define HA_CREATE_USED_CHARSET          (1L << 8)
#define HA_CREATE_USED_DEFAULT_CHARSET  (1L << 9)
#define HA_CREATE_USED_DATADIR          (1L << 10)
#define HA_CREATE_USED_INDEXDIR         (1L << 11)
#define HA_CREATE_USED_ENGINE           (1L << 12)
#define HA_CREATE_USED_CHECKSUM         (1L << 13)
#define HA_CREATE_USED_DELAY_KEY_WRITE  (1L << 14)
#define HA_CREATE_USED_ROW_FORMAT       (1L << 15)
#define HA_CREATE_USED_COMMENT          (1L << 16)
#define HA_CREATE_USED_PASSWORD         (1L << 17)
#define HA_CREATE_USED_CONNECTION       (1L << 18)
#define HA_CREATE_USED_KEY_BLOCK_SIZE   (1L << 19)
/** Unused. Reserved for future versions. */
#define HA_CREATE_USED_TRANSACTIONAL    (1L << 20)
/** Unused. Reserved for future versions. */
#define HA_CREATE_USED_PAGE_CHECKSUM    (1L << 21)
/** This is set whenever STATS_PERSISTENT=0|1|default has been
specified in CREATE/ALTER TABLE. See also HA_OPTION_STATS_PERSISTENT in
include/my_base.h. It is possible to distinguish whether
STATS_PERSISTENT=default has been specified or no STATS_PERSISTENT= is
given at all. */
#define HA_CREATE_USED_STATS_PERSISTENT (1L << 22)
/**
   This is set whenever STATS_AUTO_RECALC=0|1|default has been
   specified in CREATE/ALTER TABLE. See enum_stats_auto_recalc.
   It is possible to distinguish whether STATS_AUTO_RECALC=default
   has been specified or no STATS_AUTO_RECALC= is given at all.
*/
#define HA_CREATE_USED_STATS_AUTO_RECALC (1L << 23)
/**
   This is set whenever STATS_SAMPLE_PAGES=N|default has been
   specified in CREATE/ALTER TABLE. It is possible to distinguish whether
   STATS_SAMPLE_PAGES=default has been specified or no STATS_SAMPLE_PAGES= is
   given at all.
*/
#define HA_CREATE_USED_STATS_SAMPLE_PAGES (1L << 24)


/*
  This is master database for most of system tables. However there
  can be other databases which can hold system tables. Respective
  storage engines define their own system database names.
*/
extern const char *mysqld_system_database;

/*
  Structure to hold list of system_database.system_table.
  This is used at both mysqld and storage engine layer.
*/
struct st_system_tablename
{
  const char *db;
  const char *tablename;
};


typedef ulonglong my_xid; // this line is the same as in log_event.h
#define MYSQL_XID_PREFIX "MySQLXid"
#define MYSQL_XID_PREFIX_LEN 8 // must be a multiple of 8
#define MYSQL_XID_OFFSET (MYSQL_XID_PREFIX_LEN+sizeof(server_id))
#define MYSQL_XID_GTRID_LEN (MYSQL_XID_OFFSET+sizeof(my_xid))

#define XIDDATASIZE MYSQL_XIDDATASIZE
#define MAXGTRIDSIZE 64
#define MAXBQUALSIZE 64

#define COMPATIBLE_DATA_YES 0
#define COMPATIBLE_DATA_NO  1

namespace AQP {
  class Join_plan;
};

/**
  struct xid_t is binary compatible with the XID structure as
  in the X/Open CAE Specification, Distributed Transaction Processing:
  The XA Specification, X/Open Company Ltd., 1991.
  http://www.opengroup.org/bookstore/catalog/c193.htm

  @see MYSQL_XID in mysql/plugin.h
*/
struct xid_t {
  long formatID;
  long gtrid_length;
  long bqual_length;
  char data[XIDDATASIZE];  // not \0-terminated !

  xid_t() {}                                /* Remove gcc warning */  
  bool eq(struct xid_t *xid)
  { return eq(xid->gtrid_length, xid->bqual_length, xid->data); }
  bool eq(long g, long b, const char *d)
  { return g == gtrid_length && b == bqual_length && !memcmp(d, data, g+b); }
  void set(struct xid_t *xid)
  { memcpy(this, xid, xid->length()); }
  void set(long f, const char *g, long gl, const char *b, long bl)
  {
    formatID= f;
    memcpy(data, g, gtrid_length= gl);
    memcpy(data+gl, b, bqual_length= bl);
  }
  void set(ulonglong xid)
  {
    my_xid tmp;
    formatID= 1;
    set(MYSQL_XID_PREFIX_LEN, 0, MYSQL_XID_PREFIX);
    memcpy(data+MYSQL_XID_PREFIX_LEN, &server_id, sizeof(server_id));
    tmp= xid;
    memcpy(data+MYSQL_XID_OFFSET, &tmp, sizeof(tmp));
    gtrid_length=MYSQL_XID_GTRID_LEN;
  }
  void set(long g, long b, const char *d)
  {
    formatID= 1;
    gtrid_length= g;
    bqual_length= b;
    memcpy(data, d, g+b);
  }
  bool is_null() { return formatID == -1; }
  void null() { formatID= -1; }
  my_xid quick_get_my_xid()
  {
    my_xid tmp;
    memcpy(&tmp, data+MYSQL_XID_OFFSET, sizeof(tmp));
    return tmp;
  }
  my_xid get_my_xid()
  {
    return gtrid_length == MYSQL_XID_GTRID_LEN && bqual_length == 0 &&
           !memcmp(data, MYSQL_XID_PREFIX, MYSQL_XID_PREFIX_LEN) ?
           quick_get_my_xid() : 0;
  }
  uint length()
  {
    return sizeof(formatID)+sizeof(gtrid_length)+sizeof(bqual_length)+
           gtrid_length+bqual_length;
  }
  uchar *key()
  {
    return (uchar *)&gtrid_length;
  }
  uint key_length()
  {
    return sizeof(gtrid_length)+sizeof(bqual_length)+gtrid_length+bqual_length;
  }
};
typedef struct xid_t XID;

/* for recover() handlerton call */
#define MIN_XID_LIST_SIZE  128
#define MAX_XID_LIST_SIZE  (1024*128)

/*
  These structures are used to pass information from a set of SQL commands
  on add/drop/change tablespace definitions to the proper hton.
*/
#define UNDEF_NODEGROUP 65535
enum ts_command_type
{
  TS_CMD_NOT_DEFINED = -1,
  CREATE_TABLESPACE = 0,
  ALTER_TABLESPACE = 1,
  CREATE_LOGFILE_GROUP = 2,
  ALTER_LOGFILE_GROUP = 3,
  DROP_TABLESPACE = 4,
  DROP_LOGFILE_GROUP = 5,
  CHANGE_FILE_TABLESPACE = 6,
  ALTER_ACCESS_MODE_TABLESPACE = 7
};

enum ts_alter_tablespace_type
{
  TS_ALTER_TABLESPACE_TYPE_NOT_DEFINED = -1,
  ALTER_TABLESPACE_ADD_FILE = 1,
  ALTER_TABLESPACE_DROP_FILE = 2
};

enum tablespace_access_mode
{
  TS_NOT_DEFINED= -1,
  TS_READ_ONLY = 0,
  TS_READ_WRITE = 1,
  TS_NOT_ACCESSIBLE = 2
};

struct handlerton;
class st_alter_tablespace : public Sql_alloc
{
  public:
  const char *tablespace_name;
  const char *logfile_group_name;
  enum ts_command_type ts_cmd_type;
  enum ts_alter_tablespace_type ts_alter_tablespace_type;
  const char *data_file_name;
  const char *undo_file_name;
  const char *redo_file_name;
  ulonglong extent_size;
  ulonglong undo_buffer_size;
  ulonglong redo_buffer_size;
  ulonglong initial_size;
  ulonglong autoextend_size;
  ulonglong max_size;
  uint nodegroup_id;
  handlerton *storage_engine;
  bool wait_until_completed;
  const char *ts_comment;
  enum tablespace_access_mode ts_access_mode;
  st_alter_tablespace()
  {
    tablespace_name= NULL;
    logfile_group_name= "DEFAULT_LG"; //Default log file group
    ts_cmd_type= TS_CMD_NOT_DEFINED;
    data_file_name= NULL;
    undo_file_name= NULL;
    redo_file_name= NULL;
    extent_size= 1024*1024;        //Default 1 MByte
    undo_buffer_size= 8*1024*1024; //Default 8 MByte
    redo_buffer_size= 8*1024*1024; //Default 8 MByte
    initial_size= 128*1024*1024;   //Default 128 MByte
    autoextend_size= 0;            //No autoextension as default
    max_size= 0;                   //Max size == initial size => no extension
    storage_engine= NULL;
    nodegroup_id= UNDEF_NODEGROUP;
    wait_until_completed= TRUE;
    ts_comment= NULL;
    ts_access_mode= TS_NOT_DEFINED;
  }
};

/* The handler for a table type.  Will be included in the TABLE structure */

struct TABLE;

/*
  Make sure that the order of schema_tables and enum_schema_tables are the same.
*/
enum enum_schema_tables
{
  SCH_CHARSETS= 0,
  SCH_COLLATIONS,
  SCH_COLLATION_CHARACTER_SET_APPLICABILITY,
  SCH_COLUMNS,
  SCH_COLUMN_PRIVILEGES,
  SCH_ENGINES,
  SCH_EVENTS,
  SCH_FILES,
  SCH_GLOBAL_STATUS,
  SCH_GLOBAL_VARIABLES,
  SCH_KEY_COLUMN_USAGE,
  SCH_OPEN_TABLES,
  SCH_OPTIMIZER_TRACE,
  SCH_PARAMETERS,
  SCH_PARTITIONS,
  SCH_PLUGINS,
  SCH_PROCESSLIST,
  SCH_PROFILES,
  SCH_REFERENTIAL_CONSTRAINTS,
  SCH_PROCEDURES,
  SCH_SCHEMATA,
  SCH_SCHEMA_PRIVILEGES,
  SCH_SESSION_STATUS,
  SCH_SESSION_VARIABLES,
  SCH_STATISTICS,
  SCH_STATUS,
  SCH_TABLES,
  SCH_TABLESPACES,
  SCH_TABLE_CONSTRAINTS,
  SCH_TABLE_NAMES,
  SCH_TABLE_PRIVILEGES,
  SCH_TRIGGERS,
  SCH_USER_PRIVILEGES,
  SCH_VARIABLES,
  SCH_VIEWS
};

struct TABLE_SHARE;
struct st_foreign_key_info;
typedef struct st_foreign_key_info FOREIGN_KEY_INFO;
typedef bool (stat_print_fn)(THD *thd, const char *type, uint type_len,
                             const char *file, uint file_len,
                             const char *status, uint status_len);
enum ha_stat_type { HA_ENGINE_STATUS, HA_ENGINE_LOGS, HA_ENGINE_MUTEX };
extern st_plugin_int *hton2plugin[MAX_HA];

/* Transaction log maintains type definitions */
enum log_status
{
  HA_LOG_STATUS_FREE= 0,      /* log is free and can be deleted */
  HA_LOG_STATUS_INUSE= 1,     /* log can't be deleted because it is in use */
  HA_LOG_STATUS_NOSUCHLOG= 2  /* no such log (can't be returned by
                                the log iterator status) */
};
/*
  Function for signaling that the log file changed its state from
  LOG_STATUS_INUSE to LOG_STATUS_FREE

  Now it do nothing, will be implemented as part of new transaction
  log management for engines.
  TODO: implement the function.
*/
void signal_log_not_needed(struct handlerton, char *log_file);
/*
  Data of transaction log iterator.
*/
struct handler_log_file_data {
  LEX_STRING filename;
  enum log_status status;
};


enum handler_iterator_type
{
  /* request of transaction log iterator */
  HA_TRANSACTLOG_ITERATOR= 1
};
enum handler_create_iterator_result
{
  HA_ITERATOR_OK,          /* iterator created */
  HA_ITERATOR_UNSUPPORTED, /* such type of iterator is not supported */
  HA_ITERATOR_ERROR        /* error during iterator creation */
};

/*
  Iterator structure. Can be used by handler/handlerton for different purposes.

  Iterator should be created in the way to point "before" the first object
  it iterate, so next() call move it to the first object or return !=0 if
  there is nothing to iterate through.
*/
struct handler_iterator {
  /*
    Moves iterator to next record and return 0 or return !=0
    if there is no records.
    iterator_object will be filled by this function if next() returns 0.
    Content of the iterator_object depend on iterator type.
  */
  int (*next)(struct handler_iterator *, void *iterator_object);
  /*
    Free resources allocated by iterator, after this call iterator
    is not usable.
  */
  void (*destroy)(struct handler_iterator *);
  /*
    Pointer to buffer for the iterator to use.
    Should be allocated by function which created the iterator and
    destroied by freed by above "destroy" call
  */
  void *buffer;
};

class handler;
/*
  handlerton is a singleton structure - one instance per storage engine -
  to provide access to storage engine functionality that works on the
  "global" level (unlike handler class that works on a per-table basis)

  usually handlerton instance is defined statically in ha_xxx.cc as

  static handlerton { ... } xxx_hton;

  savepoint_*, prepare, recover, and *_by_xid pointers can be 0.
*/
struct handlerton
{
  /*
    Historical marker for if the engine is available of not
  */
  SHOW_COMP_OPTION state;

  /*
    Historical number used for frm file to determine the correct storage engine.
    This is going away and new engines will just use "name" for this.
  */
  enum legacy_db_type db_type;
  /*
    each storage engine has it's own memory area (actually a pointer)
    in the thd, for storing per-connection information.
    It is accessed as

      thd->ha_data[xxx_hton.slot]

   slot number is initialized by MySQL after xxx_init() is called.
   */
   uint slot;
   /*
     to store per-savepoint data storage engine is provided with an area
     of a requested size (0 is ok here).
     savepoint_offset must be initialized statically to the size of
     the needed memory to store per-savepoint information.
     After xxx_init it is changed to be an offset to savepoint storage
     area and need not be used by storage engine.
     see binlog_hton and binlog_savepoint_set/rollback for an example.
   */
   uint savepoint_offset;
   /*
     handlerton methods:

     close_connection is only called if
     thd->ha_data[xxx_hton.slot] is non-zero, so even if you don't need
     this storage area - set it to something, so that MySQL would know
     this storage engine was accessed in this connection
   */
   int  (*close_connection)(handlerton *hton, THD *thd);
   /*
     sv points to an uninitialized storage area of requested size
     (see savepoint_offset description)
   */
   int  (*savepoint_set)(handlerton *hton, THD *thd, void *sv);
   /*
     sv points to a storage area, that was earlier passed
     to the savepoint_set call
   */
   int  (*savepoint_rollback)(handlerton *hton, THD *thd, void *sv);
   int  (*savepoint_release)(handlerton *hton, THD *thd, void *sv);
   /*
     'all' is true if it's a real commit, that makes persistent changes
     'all' is false if it's not in fact a commit but an end of the
     statement that is part of the transaction.
     NOTE 'all' is also false in auto-commit mode where 'end of statement'
     and 'real commit' mean the same event.
   */
   int  (*commit)(handlerton *hton, THD *thd, bool all);
   int  (*rollback)(handlerton *hton, THD *thd, bool all);
   int  (*prepare)(handlerton *hton, THD *thd, bool all);
   int  (*recover)(handlerton *hton, XID *xid_list, uint len);
   int  (*commit_by_xid)(handlerton *hton, XID *xid);
   int  (*rollback_by_xid)(handlerton *hton, XID *xid);
   void *(*create_cursor_read_view)(handlerton *hton, THD *thd);
   void (*set_cursor_read_view)(handlerton *hton, THD *thd, void *read_view);
   void (*close_cursor_read_view)(handlerton *hton, THD *thd, void *read_view);
   handler *(*create)(handlerton *hton, TABLE_SHARE *table, MEM_ROOT *mem_root);
   void (*drop_database)(handlerton *hton, char* path);
   int (*panic)(handlerton *hton, enum ha_panic_function flag);
   int (*start_consistent_snapshot)(handlerton *hton, THD *thd);
   bool (*flush_logs)(handlerton *hton);
   bool (*show_status)(handlerton *hton, THD *thd, stat_print_fn *print, enum ha_stat_type stat);
   uint (*partition_flags)();
   uint (*alter_table_flags)(uint flags);
   int (*alter_tablespace)(handlerton *hton, THD *thd, st_alter_tablespace *ts_info);
   int (*fill_is_table)(handlerton *hton, THD *thd, TABLE_LIST *tables, 
                        class Item *cond, 
                        enum enum_schema_tables);
   uint32 flags;                                /* global handler flags */
   /*
      Those handlerton functions below are properly initialized at handler
      init.
   */
   int (*binlog_func)(handlerton *hton, THD *thd, enum_binlog_func fn, void *arg);
   void (*binlog_log_query)(handlerton *hton, THD *thd, 
                            enum_binlog_command binlog_command,
                            const char *query, uint query_length,
                            const char *db, const char *table_name);
   int (*release_temporary_latches)(handlerton *hton, THD *thd);

   /*
     Get log status.
     If log_status is null then the handler do not support transaction
     log information (i.e. log iterator can't be created).
     (see example of implementation in handler.cc, TRANS_LOG_MGM_EXAMPLE_CODE)

   */
   enum log_status (*get_log_status)(handlerton *hton, char *log);

   /*
     Iterators creator.
     Presence of the pointer should be checked before using
   */
   enum handler_create_iterator_result
     (*create_iterator)(handlerton *hton, enum handler_iterator_type type,
                        struct handler_iterator *fill_this_in);
   int (*discover)(handlerton *hton, THD* thd, const char *db, 
                   const char *name,
                   uchar **frmblob, 
                   size_t *frmlen);
   int (*find_files)(handlerton *hton, THD *thd,
                     const char *db,
                     const char *path,
                     const char *wild, bool dir, List<LEX_STRING> *files);
   int (*table_exists_in_engine)(handlerton *hton, THD* thd, const char *db,
                                 const char *name);
   int (*make_pushed_join)(handlerton *hton, THD* thd, 
                           const AQP::Join_plan* plan);
#ifndef MCP_GLOBAL_SCHEMA_LOCK
   int (*global_schema_func)(THD* thd, bool lock, void* args);
#endif

  /**
    List of all system tables specific to the SE.
    Array element would look like below,
     { "<database_name>", "<system table name>" },
    The last element MUST be,
     { (const char*)NULL, (const char*)NULL }

    @see ha_example_system_tables in ha_example.cc

    This interface is optional, so every SE need not implement it.
  */
  const char* (*system_database)();

  /**
    Check if the given db.tablename is a system table for this SE.

    @param db                         Database name to check.
    @param table_name                 table name to check.
    @param is_sql_layer_system_table  if the supplied db.table_name is a SQL
                                      layer system table.

    @see example_is_supported_system_table in ha_example.cc

    is_sql_layer_system_table is supplied to make more efficient
    checks possible for SEs that support all SQL layer tables.

    This interface is optional, so every SE need not implement it.
  */
  bool (*is_supported_system_table)(const char *db,
                                    const char *table_name,
                                    bool is_sql_layer_system_table);

   uint32 license; /* Flag for Engine License */
   void *data; /* Location for engines to keep personal structures */
};


/* Possible flags of a handlerton (there can be 32 of them) */
#define HTON_NO_FLAGS                 0
#define HTON_CLOSE_CURSORS_AT_COMMIT (1 << 0)
#define HTON_ALTER_NOT_SUPPORTED     (1 << 1) //Engine does not support alter
#define HTON_CAN_RECREATE            (1 << 2) //Delete all is used fro truncate
#define HTON_HIDDEN                  (1 << 3) //Engine does not appear in lists
#define HTON_FLUSH_AFTER_RENAME      (1 << 4)
#define HTON_NOT_USER_SELECTABLE     (1 << 5)
#define HTON_TEMPORARY_NOT_SUPPORTED (1 << 6) //Having temporary tables not supported
#define HTON_SUPPORT_LOG_TABLES      (1 << 7) //Engine supports log tables
#define HTON_NO_PARTITION            (1 << 8) //You can not partition these tables
/*
  This flag should be set when deciding that the engine does not allow row based
  binary logging (RBL) optimizations.

  Currently, setting this flag, means that table's read/write_set will be left 
  untouched when logging changes to tables in this engine. In practice this 
  means that the server will not mess around with table->write_set and/or 
  table->read_set when using RBL and deciding whether to log full or minimal rows.

  It's valuable for instance for virtual tables, eg: Performance Schema which have
  no meaning for replication.
*/
#define HTON_NO_BINLOG_ROW_OPT       (1 << 9)

enum enum_tx_isolation { ISO_READ_UNCOMMITTED, ISO_READ_COMMITTED,
			 ISO_REPEATABLE_READ, ISO_SERIALIZABLE};


typedef struct {
  ulonglong data_file_length;
  ulonglong max_data_file_length;
  ulonglong index_file_length;
  ulonglong delete_length;
  ha_rows records;
  ulong mean_rec_length;
  ulong create_time;
  ulong check_time;
  ulong update_time;
  ulonglong check_sum;
} PARTITION_STATS;

#define UNDEF_NODEGROUP 65535
class Item;
struct st_table_log_memory_entry;

class partition_info;

struct st_partition_iter;

enum enum_ha_unused { HA_CHOICE_UNDEF, HA_CHOICE_NO, HA_CHOICE_YES };

enum enum_stats_auto_recalc { HA_STATS_AUTO_RECALC_DEFAULT= 0,
                              HA_STATS_AUTO_RECALC_ON,
                              HA_STATS_AUTO_RECALC_OFF };

typedef struct st_ha_create_information
{
  const CHARSET_INFO *table_charset, *default_table_charset;
  LEX_STRING connect_string;
  const char *password, *tablespace;
  LEX_STRING comment;
  const char *data_file_name, *index_file_name;
  const char *alias;
  ulonglong max_rows,min_rows;
  ulonglong auto_increment_value;
  ulong table_options;
  ulong avg_row_length;
  ulong used_fields;
  ulong key_block_size;
  uint stats_sample_pages;		/* number of pages to sample during
					stats estimation, if used, otherwise 0. */
  enum_stats_auto_recalc stats_auto_recalc;
  SQL_I_List<TABLE_LIST> merge_list;
  handlerton *db_type;
  /**
    Row type of the table definition.

    Defaults to ROW_TYPE_DEFAULT for all non-ALTER statements.
    For ALTER TABLE defaults to ROW_TYPE_NOT_USED (means "keep the current").

    Can be changed either explicitly by the parser.
    If nothing speficied inherits the value of the original table (if present).
  */
  enum row_type row_type;
  uint null_bits;                       /* NULL bits at start of record */
  uint options;				/* OR of HA_CREATE_ options */
  uint merge_insert_method;
  uint extra_size;                      /* length of extra data segment */
  bool varchar;                         /* 1 if table has a VARCHAR */
  enum ha_storage_media storage_media;  /* DEFAULT, DISK or MEMORY */
} HA_CREATE_INFO;

/**
  In-place alter handler context.

  This is a superclass intended to be subclassed by individual handlers
  in order to store handler unique context between in-place alter API calls.

  The handler is responsible for creating the object. This can be done
  as early as during check_if_supported_inplace_alter().

  The SQL layer is responsible for destroying the object.
  The class extends Sql_alloc so the memory will be mem root allocated.

  @see Alter_inplace_info
*/

class inplace_alter_handler_ctx : public Sql_alloc
{
public:
  inplace_alter_handler_ctx() {}

  virtual ~inplace_alter_handler_ctx() {}
};


/**
  Class describing changes to be done by ALTER TABLE.
  Instance of this class is passed to storage engine in order
  to determine if this ALTER TABLE can be done using in-place
  algorithm. It is also used for executing the ALTER TABLE
  using in-place algorithm.
*/

class Alter_inplace_info
{
public:
  /**
     Bits to show in detail what operations the storage engine is
     to execute.

     All these operations are supported as in-place operations by the
     SQL layer. This means that operations that by their nature must
     be performed by copying the table to a temporary table, will not
     have their own flags here (e.g. ALTER TABLE FORCE, ALTER TABLE
     ENGINE).

     We generally try to specify handler flags only if there are real
     changes. But in cases when it is cumbersome to determine if some
     attribute has really changed we might choose to set flag
     pessimistically, for example, relying on parser output only.
  */
  typedef ulong HA_ALTER_FLAGS;

  // Add non-unique, non-primary index
  static const HA_ALTER_FLAGS ADD_INDEX                  = 1L << 0;

  // Drop non-unique, non-primary index
  static const HA_ALTER_FLAGS DROP_INDEX                 = 1L << 1;

  // Add unique, non-primary index
  static const HA_ALTER_FLAGS ADD_UNIQUE_INDEX           = 1L << 2;

  // Drop unique, non-primary index
  static const HA_ALTER_FLAGS DROP_UNIQUE_INDEX          = 1L << 3;

  // Add primary index
  static const HA_ALTER_FLAGS ADD_PK_INDEX               = 1L << 4;

  // Drop primary index
  static const HA_ALTER_FLAGS DROP_PK_INDEX              = 1L << 5;

  // Add column
  static const HA_ALTER_FLAGS ADD_COLUMN                 = 1L << 6;

  // Drop column
  static const HA_ALTER_FLAGS DROP_COLUMN                = 1L << 7;

  // Rename column
  static const HA_ALTER_FLAGS ALTER_COLUMN_NAME          = 1L << 8;

  // Change column datatype
  static const HA_ALTER_FLAGS ALTER_COLUMN_TYPE          = 1L << 9;

  /**
    Change column datatype in such way that new type has compatible
    packed representation with old type, so it is theoretically
    possible to perform change by only updating data dictionary
    without changing table rows.
  */
  static const HA_ALTER_FLAGS ALTER_COLUMN_EQUAL_PACK_LENGTH = 1L << 10;

  // Reorder column
  static const HA_ALTER_FLAGS ALTER_COLUMN_ORDER         = 1L << 11;

  // Change column from NOT NULL to NULL
  static const HA_ALTER_FLAGS ALTER_COLUMN_NULLABLE      = 1L << 12;

  // Change column from NULL to NOT NULL
  static const HA_ALTER_FLAGS ALTER_COLUMN_NOT_NULLABLE  = 1L << 13;

  // Set or remove default column value
  static const HA_ALTER_FLAGS ALTER_COLUMN_DEFAULT       = 1L << 14;

  // Add foreign key
  static const HA_ALTER_FLAGS ADD_FOREIGN_KEY            = 1L << 15;

  // Drop foreign key
  static const HA_ALTER_FLAGS DROP_FOREIGN_KEY           = 1L << 16;

  // table_options changed, see HA_CREATE_INFO::used_fields for details.
  static const HA_ALTER_FLAGS CHANGE_CREATE_OPTION       = 1L << 17;

  // Table is renamed
  static const HA_ALTER_FLAGS ALTER_RENAME               = 1L << 18;

  // Change the storage type of column 
  static const HA_ALTER_FLAGS ALTER_COLUMN_STORAGE_TYPE = 1L << 19;

  // Change the column format of column
  static const HA_ALTER_FLAGS ALTER_COLUMN_COLUMN_FORMAT = 1L << 20;

  /* Changes to partitioning */
  static const HA_ALTER_FLAGS ADD_PARTITION                = 1L << 21;
  static const HA_ALTER_FLAGS DROP_PARTITION               = 1L << 22;
  static const HA_ALTER_FLAGS ALTER_PARTITION              = 1L << 23;
  static const HA_ALTER_FLAGS COALESCE_PARTITION           = 1L << 24;
  static const HA_ALTER_FLAGS REORGANIZE_PARTITION         = 1L << 25;
  static const HA_ALTER_FLAGS ALTER_TABLE_REORG            = 1L << 26;
  static const HA_ALTER_FLAGS ALTER_REMOVE_PARTITIONING    = 1L << 27;
  static const HA_ALTER_FLAGS ALTER_ALL_PARTITION          = 1L << 28;

  /**
    Create options (like MAX_ROWS) for the new version of table.

    @note The referenced instance of HA_CREATE_INFO object was already
          used to create new .FRM file for table being altered. So it
          has been processed by mysql_prepare_create_table() already.
          For example, this means that it has HA_OPTION_PACK_RECORD
          flag in HA_CREATE_INFO::table_options member correctly set.
  */
  HA_CREATE_INFO *create_info;

  /**
    Alter options, fields and keys for the new version of table.

    @note The referenced instance of Alter_info object was already
          used to create new .FRM file for table being altered. So it
          has been processed by mysql_prepare_create_table() already.
          In particular, this means that in Create_field objects for
          fields which were present in some form in the old version
          of table, Create_field::field member points to corresponding
          Field instance for old version of table.
  */
  Alter_info *alter_info;

  /**
    Array of KEYs for new version of table - including KEYs to be added.

    @note Currently this array is produced as result of
          mysql_prepare_create_table() call.
          This means that it follows different convention for
          KEY_PART_INFO::fieldnr values than objects in TABLE::key_info
          array.

    @todo This is mainly due to the fact that we need to keep compatibility
          with removed handler::add_index() call. We plan to switch to
          TABLE::key_info numbering later.

    KEYs are sorted - see sort_keys().
  */
  KEY  *key_info_buffer;

  /** Size of key_info_buffer array. */
  uint key_count;

  /** Size of index_drop_buffer array. */
  uint index_drop_count;

  /**
     Array of pointers to KEYs to be dropped belonging to the TABLE instance
     for the old version of the table.
  */
  KEY  **index_drop_buffer;

  /** Size of index_add_buffer array. */
  uint index_add_count;

  /**
     Array of indexes into key_info_buffer for KEYs to be added,
     sorted in increasing order.
  */
  uint *index_add_buffer;

  /**
     Context information to allow handlers to keep context between in-place
     alter API calls.

     @see inplace_alter_handler_ctx for information about object lifecycle.
  */
  inplace_alter_handler_ctx *handler_ctx;

  /**
     Flags describing in detail which operations the storage engine is to execute.
  */
  HA_ALTER_FLAGS handler_flags;

  /** true for ALTER IGNORE TABLE ... */
  const bool ignore;

  Alter_inplace_info(HA_CREATE_INFO *create_info_arg,
                     Alter_info *alter_info_arg,
                     KEY *key_info_arg, uint key_count_arg,
                     bool ignore_arg)
    : create_info(create_info_arg),
    alter_info(alter_info_arg),
    key_info_buffer(key_info_arg),
    key_count(key_count_arg),
    index_drop_count(0),
    index_drop_buffer(NULL),
    index_add_count(0),
    index_add_buffer(NULL),
    handler_ctx(NULL),
    handler_flags(0),
    ignore(ignore_arg)
  {}

  ~Alter_inplace_info()
  {
    delete handler_ctx;
  }
};


typedef struct st_key_create_information
{
  enum ha_key_alg algorithm;
  ulong block_size;
  LEX_STRING parser_name;
  LEX_STRING comment;
} KEY_CREATE_INFO;


/*
  Class for maintaining hooks used inside operations on tables such
  as: create table functions, delete table functions, and alter table
  functions.

  Class is using the Template Method pattern to separate the public
  usage interface from the private inheritance interface.  This
  imposes no overhead, since the public non-virtual function is small
  enough to be inlined.

  The hooks are usually used for functions that does several things,
  e.g., create_table_from_items(), which both create a table and lock
  it.
 */
class TABLEOP_HOOKS
{
public:
  TABLEOP_HOOKS() {}
  virtual ~TABLEOP_HOOKS() {}

  inline void prelock(TABLE **tables, uint count)
  {
    do_prelock(tables, count);
  }

  inline int postlock(TABLE **tables, uint count)
  {
    return do_postlock(tables, count);
  }
private:
  /* Function primitive that is called prior to locking tables */
  virtual void do_prelock(TABLE **tables, uint count)
  {
    /* Default is to do nothing */
  }

  /**
     Primitive called after tables are locked.

     If an error is returned, the tables will be unlocked and error
     handling start.

     @return Error code or zero.
   */
  virtual int do_postlock(TABLE **tables, uint count)
  {
    return 0;                           /* Default is to do nothing */
  }
};

typedef struct st_savepoint SAVEPOINT;
extern ulong savepoint_alloc_size;
extern KEY_CREATE_INFO default_key_create_info;

typedef struct st_ha_check_opt
{
  st_ha_check_opt() {}                        /* Remove gcc warning */
  uint flags;       /* isam layer flags (e.g. for myisamchk) */
  uint sql_flags;   /* sql layer flags - for something myisamchk cannot do */
  KEY_CACHE *key_cache;	/* new key cache when changing key cache */
  void init();
} HA_CHECK_OPT;



/*
  This is a buffer area that the handler can use to store rows.
  'end_of_used_area' should be kept updated after calls to
  read-functions so that other parts of the code can use the
  remaining area (until next read calls is issued).
*/

typedef struct st_handler_buffer
{
  uchar *buffer;         /* Buffer one can start using */
  uchar *buffer_end;     /* End of buffer */
  uchar *end_of_used_area;     /* End of area that was used by handler */
} HANDLER_BUFFER;

typedef struct system_status_var SSV;


typedef void *range_seq_t;

typedef struct st_range_seq_if
{
  /*
    Initialize the traversal of range sequence
    
    SYNOPSIS
      init()
        init_params  The seq_init_param parameter 
        n_ranges     The number of ranges obtained 
        flags        A combination of HA_MRR_SINGLE_POINT, HA_MRR_FIXED_KEY

    RETURN
      An opaque value to be used as RANGE_SEQ_IF::next() parameter
  */
  range_seq_t (*init)(void *init_params, uint n_ranges, uint flags);


  /*
    Get the next range in the range sequence

    SYNOPSIS
      next()
        seq    The value returned by RANGE_SEQ_IF::init()
        range  OUT Information about the next range
    
    RETURN
      0 - Ok, the range structure filled with info about the next range
      1 - No more ranges
  */
  uint (*next) (range_seq_t seq, KEY_MULTI_RANGE *range);

  /*
    Check whether range_info orders to skip the next record

    SYNOPSIS
      skip_record()
        seq         The value returned by RANGE_SEQ_IF::init()
        range_info  Information about the next range 
                    (Ignored if MRR_NO_ASSOCIATION is set)
        rowid       Rowid of the record to be checked (ignored if set to 0)
    
    RETURN
      1 - Record with this range_info and/or this rowid shall be filtered
          out from the stream of records returned by multi_range_read_next()
      0 - The record shall be left in the stream
  */ 
  bool (*skip_record) (range_seq_t seq, char *range_info, uchar *rowid);

  /*
    Check if the record combination matches the index condition
    SYNOPSIS
      skip_index_tuple()
        seq         The value returned by RANGE_SEQ_IF::init()
        range_info  Information about the next range 
    
    RETURN
      0 - The record combination satisfies the index condition
      1 - Otherwise
  */ 
  bool (*skip_index_tuple) (range_seq_t seq, char *range_info);
} RANGE_SEQ_IF;

uint16 &mrr_persistent_flag_storage(range_seq_t seq, uint idx);
char* &mrr_get_ptr_by_idx(range_seq_t seq, uint idx);

/**
  Used to store optimizer cost estimates.

  The class consists of PODs only: default operator=, copy constructor
  and destructor are used.
 */
class Cost_estimate
{ 
private:
  double io_cost;                               ///< cost of I/O operations
  double cpu_cost;                              ///< cost of CPU operations
  double import_cost;                           ///< cost of remote operations
  double mem_cost;                              ///< memory used (bytes)
  
public:

  /// The cost of one I/O operation
  static double IO_BLOCK_READ_COST() { return  1.0; } 

  Cost_estimate() :
    io_cost(0),
    cpu_cost(0),
    import_cost(0),
    mem_cost(0)
  {}

  /// Returns sum of time-consuming costs, i.e., not counting memory cost
  double total_cost()      const { return io_cost + cpu_cost + import_cost; }
  double get_io_cost()     const { return io_cost; }
  double get_cpu_cost()    const { return cpu_cost; }
  double get_import_cost() const { return import_cost; }
  double get_mem_cost()    const { return mem_cost; }

  /**
    Whether or not all costs in the object are zero
    
    @return true if all costs are zero, false otherwise
  */
  bool is_zero() const
  { 
    return !(io_cost || cpu_cost || import_cost || mem_cost);
  }

  /// Reset all costs to zero
  void reset()
  {
    io_cost= cpu_cost= import_cost= mem_cost= 0;
  }

  /// Multiply io, cpu and import costs by parameter
  void multiply(double m)
  {
    io_cost *= m;
    cpu_cost *= m;
    import_cost *= m;
    /* Don't multiply mem_cost */
  }

  Cost_estimate& operator+= (const Cost_estimate &other)
  {
    io_cost+= other.io_cost;
    cpu_cost+= other.cpu_cost;
    import_cost+= other.import_cost;
    mem_cost+= other.mem_cost;

    return *this;
  }

  Cost_estimate operator+ (const Cost_estimate &other)
  {
    Cost_estimate result= *this;
    result+= other;
    return result;
  }

  /// Add to IO cost
  void add_io(double add_io_cost) { io_cost+= add_io_cost; }

  /// Add to CPU cost
  void add_cpu(double add_cpu_cost) { cpu_cost+= add_cpu_cost; }

  /// Add to import cost
  void add_import(double add_import_cost) { import_cost+= add_import_cost; }

  /// Add to memory cost
  void add_mem(double add_mem_cost) { mem_cost+= add_mem_cost; }
};

void get_sweep_read_cost(TABLE *table, ha_rows nrows, bool interrupted, 
                         Cost_estimate *cost);

/*
  The below two are not used (and not handled) in this milestone of this WL
  entry because there seems to be no use for them at this stage of
  implementation.
*/
#define HA_MRR_SINGLE_POINT 1
#define HA_MRR_FIXED_KEY  2

/* 
  Indicates that RANGE_SEQ_IF::next(&range) doesn't need to fill in the
  'range' parameter.
*/
#define HA_MRR_NO_ASSOCIATION 4

/* 
  The MRR user will provide ranges in key order, and MRR implementation
  must return rows in key order.
  Passing this flag to multi_read_range_init() may cause the
  default MRR handler to be used even if HA_MRR_USE_DEFAULT_IMPL
  was not specified.
  (If the native MRR impl. can not provide SORTED result)
*/
#define HA_MRR_SORTED 8

/* MRR implementation doesn't have to retrieve full records */
#define HA_MRR_INDEX_ONLY 16

/* 
  The passed memory buffer is of maximum possible size, the caller can't
  assume larger buffer.
*/
#define HA_MRR_LIMITS 32


/*
  Flag set <=> default MRR implementation is used
  (The choice is made by **_info[_const]() function which may set this
   flag. SQL layer remembers the flag value and then passes it to
   multi_read_range_init().
*/
#define HA_MRR_USE_DEFAULT_IMPL 64

/*
  Used only as parameter to multi_range_read_info():
  Flag set <=> the caller guarantees that the bounds of the scanned ranges
  will not have NULL values.
*/
#define HA_MRR_NO_NULL_ENDPOINTS 128

/*
  Set by the MRR implementation to signal that it will natively
  produced sorted result if multi_range_read_init() is called with
  the HA_MRR_SORTED flag - Else multi_range_read_init(HA_MRR_SORTED)
  will revert to use the default MRR implementation. 
*/
#define HA_MRR_SUPPORT_SORTED 256


class ha_statistics
{
public:
  ulonglong data_file_length;		/* Length off data file */
  ulonglong max_data_file_length;	/* Length off data file */
  ulonglong index_file_length;
  ulonglong max_index_file_length;
  ulonglong delete_length;		/* Free bytes */
  ulonglong auto_increment_value;
  /*
    The number of records in the table. 
      0    - means the table has exactly 0 rows
    other  - if (table_flags() & HA_STATS_RECORDS_IS_EXACT)
               the value is the exact number of records in the table
             else
               it is an estimate
  */
  ha_rows records;
  ha_rows deleted;			/* Deleted records */
  ulong mean_rec_length;		/* physical reclength */
  ulong create_time;			/* When table was created */
  ulong check_time;
  ulong update_time;
  uint block_size;			/* index block size */
  
  /*
    number of buffer bytes that native mrr implementation needs,
  */
  uint mrr_length_per_rec; 

  ha_statistics():
    data_file_length(0), max_data_file_length(0),
    index_file_length(0), delete_length(0), auto_increment_value(0),
    records(0), deleted(0), mean_rec_length(0), create_time(0),
    check_time(0), update_time(0), block_size(0)
  {}
};

uint calculate_key_len(TABLE *, uint, const uchar *, key_part_map);
/*
  bitmap with first N+1 bits set
  (keypart_map for a key prefix of [0..N] keyparts)
*/
#define make_keypart_map(N) (((key_part_map)2 << (N)) - 1)
/*
  bitmap with first N bits set
  (keypart_map for a key prefix of [0..N-1] keyparts)
*/
#define make_prev_keypart_map(N) (((key_part_map)1 << (N)) - 1)


/** Base class to be used by handlers different shares */
class Handler_share
{
public:
  Handler_share() {}
  virtual ~Handler_share() {}
};


/**
  The handler class is the interface for dynamically loadable
  storage engines. Do not add ifdefs and take care when adding or
  changing virtual functions to avoid vtable confusion

  Functions in this class accept and return table columns data. Two data
  representation formats are used:
  1. TableRecordFormat - Used to pass [partial] table records to/from
     storage engine

  2. KeyTupleFormat - used to pass index search tuples (aka "keys") to
     storage engine. See opt_range.cc for description of this format.

  TableRecordFormat
  =================
  [Warning: this description is work in progress and may be incomplete]
  The table record is stored in a fixed-size buffer:
   
    record: null_bytes, column1_data, column2_data, ...
  
  The offsets of the parts of the buffer are also fixed: every column has 
  an offset to its column{i}_data, and if it is nullable it also has its own
  bit in null_bytes. 

  The record buffer only includes data about columns that are marked in the
  relevant column set (table->read_set and/or table->write_set, depending on
  the situation). 
  <not-sure>It could be that it is required that null bits of non-present
  columns are set to 1</not-sure>

  VARIOUS EXCEPTIONS AND SPECIAL CASES

  f the table has no nullable columns, then null_bytes is still 
  present, its length is one byte <not-sure> which must be set to 0xFF 
  at all times. </not-sure>
  
  If the table has columns of type BIT, then certain bits from those columns
  may be stored in null_bytes as well. Grep around for Field_bit for
  details.

  For blob columns (see Field_blob), the record buffer stores length of the 
  data, following by memory pointer to the blob data. The pointer is owned 
  by the storage engine and is valid until the next operation.

  If a blob column has NULL value, then its length and blob data pointer
  must be set to 0.
*/

class handler :public Sql_alloc
{
public:
  typedef ulonglong Table_flags;
protected:
  TABLE_SHARE *table_share;             /* The table definition */
  TABLE *table;                         /* The current open table */
  Table_flags cached_table_flags;       /* Set on init() and open() */

  ha_rows estimation_rows_to_insert;
public:
  handlerton *ht;                 /* storage engine of this handler */
  uchar *ref;				/* Pointer to current row */
  uchar *dup_ref;			/* Pointer to duplicate row */

  ha_statistics stats;
  
  /* MultiRangeRead-related members: */
  range_seq_t mrr_iter;    /* Interator to traverse the range sequence */
  RANGE_SEQ_IF mrr_funcs;  /* Range sequence traversal functions */
  HANDLER_BUFFER *multi_range_buffer; /* MRR buffer info */
  uint ranges_in_seq; /* Total number of ranges in the traversed sequence */
  /* TRUE <=> source MRR ranges and the output are ordered */
  bool mrr_is_output_sorted;
  
  /* TRUE <=> we're currently traversing a range in mrr_cur_range. */
  bool mrr_have_range;
  /* Current range (the one we're now returning rows from) */
  KEY_MULTI_RANGE mrr_cur_range;

protected:
  /*
    Storage space for the end range value. Should only be accessed using
    the end_range pointer. The content is invalid when end_range is NULL.
  */
  key_range save_end_range;

public:  
  /*
    End value for a range scan. If this is NULL the range scan has no
    end value. Should also be NULL when there is no ongoing range scan.
    Used by the read_range() functions and also evaluated by pushed
    index conditions.
  */
  key_range *end_range;
  KEY_PART_INFO *range_key_part;
  int key_compare_result_on_equal;
  bool eq_range;
  /* 
    TRUE <=> the engine guarantees that returned records are within the range
    being scanned.
  */
  bool in_range_check_pushed_down;

  uint errkey;				/* Last dup key */
  uint key_used_on_scan;
  uint active_index;
  /** Length of ref (1-8 or the clustered key length) */
  uint ref_length;
  FT_INFO *ft_handler;
  enum {NONE=0, INDEX, RND} inited;
  bool implicit_emptied;                /* Can be !=0 only if HEAP */
  const Item *pushed_cond;

  Item *pushed_idx_cond;
  uint pushed_idx_cond_keyno;  /* The index which the above condition is for */

  /**
    next_insert_id is the next value which should be inserted into the
    auto_increment column: in a inserting-multi-row statement (like INSERT
    SELECT), for the first row where the autoinc value is not specified by the
    statement, get_auto_increment() called and asked to generate a value,
    next_insert_id is set to the next value, then for all other rows
    next_insert_id is used (and increased each time) without calling
    get_auto_increment().
  */
  ulonglong next_insert_id;
  /**
    insert id for the current row (*autogenerated*; if not
    autogenerated, it's 0).
    At first successful insertion, this variable is stored into
    THD::first_successful_insert_id_in_cur_stmt.
  */
  ulonglong insert_id_for_cur_row;
  /**
    Interval returned by get_auto_increment() and being consumed by the
    inserter.
  */
  Discrete_interval auto_inc_interval_for_cur_row;
  /**
     Number of reserved auto-increment intervals. Serves as a heuristic
     when we have no estimation of how many records the statement will insert:
     the more intervals we have reserved, the bigger the next one. Reset in
     handler::ha_release_auto_increment().
  */
  uint auto_inc_intervals_count;

  /**
    Instrumented table associated with this handler.
    This member should be set to NULL when no instrumentation is in place,
    so that linking an instrumented/non instrumented server/plugin works.
    For example:
    - the server is compiled with the instrumentation.
    The server expects either NULL or valid pointers in m_psi.
    - an engine plugin is compiled without instrumentation.
    The plugin can not leave this pointer uninitialized,
    or can not leave a trash value on purpose in this pointer,
    as this would crash the server.
  */
  PSI_table *m_psi;

  virtual void unbind_psi();
  virtual void rebind_psi();

private:
  friend class DsMrr_impl;
  /**
    The lock type set by when calling::ha_external_lock(). This is 
    propagated down to the storage engine. The reason for also storing 
    it here, is that when doing MRR we need to create/clone a second handler
    object. This cloned handler object needs to know about the lock_type used.
  */
  int m_lock_type;
  /**
    Pointer where to store/retrieve the Handler_share pointer.
    For non partitioned handlers this is &TABLE_SHARE::ha_share.
  */
  Handler_share **ha_share;

public:
  handler(handlerton *ht_arg, TABLE_SHARE *share_arg)
    :table_share(share_arg), table(0),
    estimation_rows_to_insert(0), ht(ht_arg),
    ref(0), end_range(NULL), in_range_check_pushed_down(false),
    key_used_on_scan(MAX_KEY), active_index(MAX_KEY),
    ref_length(sizeof(my_off_t)),
    ft_handler(0), inited(NONE),
    implicit_emptied(0),
    pushed_cond(0), pushed_idx_cond(NULL), pushed_idx_cond_keyno(MAX_KEY),
    next_insert_id(0), insert_id_for_cur_row(0),
    auto_inc_intervals_count(0),
    m_psi(NULL), m_lock_type(F_UNLCK), ha_share(NULL)
    {
      DBUG_PRINT("info",
                 ("handler created F_UNLCK %d F_RDLCK %d F_WRLCK %d",
                  F_UNLCK, F_RDLCK, F_WRLCK));
    }
  virtual ~handler(void)
  {
    DBUG_ASSERT(m_lock_type == F_UNLCK);
    DBUG_ASSERT(inited == NONE);
  }
  virtual handler *clone(const char *name, MEM_ROOT *mem_root);
  /** This is called after create to allow us to set up cached variables */
  void init()
  {
    cached_table_flags= table_flags();
  }
  /* ha_ methods: public wrappers for private virtual API */

  int ha_open(TABLE *table, const char *name, int mode, int test_if_locked);
  int ha_close(void);
  int ha_index_init(uint idx, bool sorted);
  int ha_index_end();
  int ha_rnd_init(bool scan);
  int ha_rnd_end();
  int ha_rnd_next(uchar *buf);
  int ha_rnd_pos(uchar * buf, uchar *pos);
  int ha_index_read_map(uchar *buf, const uchar *key,
                        key_part_map keypart_map,
                        enum ha_rkey_function find_flag);
  int ha_index_read_idx_map(uchar *buf, uint index, const uchar *key,
                           key_part_map keypart_map,
                           enum ha_rkey_function find_flag);
  int ha_index_next(uchar * buf);
  int ha_index_prev(uchar * buf);
  int ha_index_first(uchar * buf);
  int ha_index_last(uchar * buf);
  int ha_index_next_same(uchar *buf, const uchar *key, uint keylen);
  int ha_index_read(uchar *buf, const uchar *key, uint key_len,
                    enum ha_rkey_function find_flag);
  int ha_index_read_last(uchar *buf, const uchar *key, uint key_len);
  int ha_reset();
  /* this is necessary in many places, e.g. in HANDLER command */
  int ha_index_or_rnd_end()
  {
    return inited == INDEX ? ha_index_end() : inited == RND ? ha_rnd_end() : 0;
  }
  /**
    The cached_table_flags is set at ha_open and ha_external_lock
  */
  Table_flags ha_table_flags() const { return cached_table_flags; }
  /**
    These functions represent the public interface to *users* of the
    handler class, hence they are *not* virtual. For the inheritance
    interface, see the (private) functions write_row(), update_row(),
    and delete_row() below.
  */
  int ha_external_lock(THD *thd, int lock_type);
  int ha_write_row(uchar * buf);
  int ha_update_row(const uchar * old_data, uchar * new_data);
  int ha_delete_row(const uchar * buf);
  void ha_release_auto_increment();

  int check_collation_compatibility();
  int ha_check_for_upgrade(HA_CHECK_OPT *check_opt);
  /** to be actually called to get 'check()' functionality*/
  int ha_check(THD *thd, HA_CHECK_OPT *check_opt);
  int ha_repair(THD* thd, HA_CHECK_OPT* check_opt);
  void ha_start_bulk_insert(ha_rows rows);
  int ha_end_bulk_insert();
  int ha_bulk_update_row(const uchar *old_data, uchar *new_data,
                         uint *dup_key_found);
  int ha_delete_all_rows();
  int ha_truncate();
  int ha_reset_auto_increment(ulonglong value);
  int ha_optimize(THD* thd, HA_CHECK_OPT* check_opt);
  int ha_analyze(THD* thd, HA_CHECK_OPT* check_opt);
  bool ha_check_and_repair(THD *thd);
  int ha_disable_indexes(uint mode);
  int ha_enable_indexes(uint mode);
  int ha_discard_or_import_tablespace(my_bool discard);
  int ha_rename_table(const char *from, const char *to);
  int ha_delete_table(const char *name);
  void ha_drop_table(const char *name);

  int ha_create(const char *name, TABLE *form, HA_CREATE_INFO *info);

  int ha_create_handler_files(const char *name, const char *old_name,
                              int action_flag, HA_CREATE_INFO *info);

  int ha_change_partitions(HA_CREATE_INFO *create_info,
                           const char *path,
                           ulonglong * const copied,
                           ulonglong * const deleted,
                           const uchar *pack_frm_data,
                           size_t pack_frm_len);
  int ha_drop_partitions(const char *path);
  int ha_rename_partitions(const char *path);

  void adjust_next_insert_id_after_explicit_value(ulonglong nr);
  int update_auto_increment();
  void print_keydup_error(KEY *key, const char *msg, myf errflag);
  void print_keydup_error(KEY *key, myf errflag);
  virtual void print_error(int error, myf errflag);
  virtual bool get_error_message(int error, String *buf);
  uint get_dup_key(int error);
  /**
    Retrieves the names of the table and the key for which there was a
    duplicate entry in the case of HA_ERR_FOREIGN_DUPLICATE_KEY.

    If any of the table or key name is not available this method will return
    false and will not change any of child_table_name or child_key_name.

    @param child_table_name[out]    Table name
    @param child_table_name_len[in] Table name buffer size
    @param child_key_name[out]      Key name
    @param child_key_name_len[in]   Key name buffer size

    @retval  true                  table and key names were available
                                   and were written into the corresponding
                                   out parameters.
    @retval  false                 table and key names were not available,
                                   the out parameters were not touched.
  */
  virtual bool get_foreign_dup_key(char *child_table_name,
                                   uint child_table_name_len,
                                   char *child_key_name,
                                   uint child_key_name_len)
  { DBUG_ASSERT(false); return(false); }
  virtual void change_table_ptr(TABLE *table_arg, TABLE_SHARE *share)
  {
    table= table_arg;
    table_share= share;
  }
  /* Estimates calculation */
  virtual double scan_time()
  { return ulonglong2double(stats.data_file_length) / IO_SIZE + 2; }


/**
   The cost of reading a set of ranges from the table using an index
   to access it.
   
   @param index  The index number.
   @param ranges The number of ranges to be read.
   @param rows   Total number of rows to be read.
   
   This method can be used to calculate the total cost of scanning a table
   using an index by calling it using read_time(index, 1, table_size).
*/
  virtual double read_time(uint index, uint ranges, ha_rows rows)
  { return rows2double(ranges+rows); }

  virtual double index_only_read_time(uint keynr, double records);
  
  /**
    Return an estimate on the amount of memory the storage engine will
    use for caching data in memory. If this is unknown or the storage
    engine does not cache data in memory -1 is returned.
  */
  virtual longlong get_memory_buffer_size() const { return -1; }

  virtual ha_rows multi_range_read_info_const(uint keyno, RANGE_SEQ_IF *seq,
                                              void *seq_init_param, 
                                              uint n_ranges, uint *bufsz,
                                              uint *flags, 
                                              Cost_estimate *cost);
  virtual ha_rows multi_range_read_info(uint keyno, uint n_ranges, uint keys,
                                        uint *bufsz, uint *flags, 
                                        Cost_estimate *cost);
  virtual int multi_range_read_init(RANGE_SEQ_IF *seq, void *seq_init_param,
                                    uint n_ranges, uint mode,
                                    HANDLER_BUFFER *buf);
  virtual int multi_range_read_next(char **range_info);


  virtual const key_map *keys_to_use_for_scanning() { return &key_map_empty; }
  bool has_transactions()
  { return (ha_table_flags() & HA_NO_TRANSACTIONS) == 0; }
  virtual uint extra_rec_buf_length() const { return 0; }

  /**
    This method is used to analyse the error to see whether the error
    is ignorable or not, certain handlers can have more error that are
    ignorable than others. E.g. the partition handler can get inserts
    into a range where there is no partition and this is an ignorable
    error.
    HA_ERR_FOUND_DUP_UNIQUE is a special case in MyISAM that means the
    same thing as HA_ERR_FOUND_DUP_KEY but can in some cases lead to
    a slightly different error message.
  */
  virtual bool is_fatal_error(int error, uint flags)
  {
    if (!error ||
        ((flags & HA_CHECK_DUP_KEY) &&
         (error == HA_ERR_FOUND_DUPP_KEY ||
          error == HA_ERR_FOUND_DUPP_UNIQUE)))
      return FALSE;
    return TRUE;
  }

  /**
    Number of rows in table. It will only be called if
    (table_flags() & (HA_HAS_RECORDS | HA_STATS_RECORDS_IS_EXACT)) != 0
  */
  virtual ha_rows records() { return stats.records; }
  /**
    Return upper bound of current number of records in the table
    (max. of how many records one will retrieve when doing a full table scan)
    If upper bound is not known, HA_POS_ERROR should be returned as a max
    possible upper bound.
  */
  virtual ha_rows estimate_rows_upper_bound()
  { return stats.records+EXTRA_RECORDS; }

  /**
    Get the row type from the storage engine.  If this method returns
    ROW_TYPE_NOT_USED, the information in HA_CREATE_INFO should be used.
  */
  virtual enum row_type get_row_type() const { return ROW_TYPE_NOT_USED; }

  virtual const char *index_type(uint key_number) { DBUG_ASSERT(0); return "";}


  /**
    Signal that the table->read_set and table->write_set table maps changed
    The handler is allowed to set additional bits in the above map in this
    call. Normally the handler should ignore all calls until we have done
    a ha_rnd_init() or ha_index_init(), write_row(), update_row or delete_row()
    as there may be several calls to this routine.
  */
  virtual void column_bitmaps_signal();
  uint get_index(void) const { return active_index; }

  /**
    @retval  0   Bulk update used by handler
    @retval  1   Bulk update not used, normal operation used
  */
  virtual bool start_bulk_update() { return 1; }
  /**
    @retval  0   Bulk delete used by handler
    @retval  1   Bulk delete not used, normal operation used
  */
  virtual bool start_bulk_delete() { return 1; }
  /**
    After this call all outstanding updates must be performed. The number
    of duplicate key errors are reported in the duplicate key parameter.
    It is allowed to continue to the batched update after this call, the
    handler has to wait until end_bulk_update with changing state.

    @param    dup_key_found       Number of duplicate keys found

    @retval  0           Success
    @retval  >0          Error code
  */
  virtual int exec_bulk_update(uint *dup_key_found)
  {
    DBUG_ASSERT(FALSE);
    return HA_ERR_WRONG_COMMAND;
  }
  /**
    Perform any needed clean-up, no outstanding updates are there at the
    moment.
  */
  virtual void end_bulk_update() { return; }
  /**
    Execute all outstanding deletes and close down the bulk delete.

    @retval 0             Success
    @retval >0            Error code
  */
  virtual int end_bulk_delete()
  {
    DBUG_ASSERT(FALSE);
    return HA_ERR_WRONG_COMMAND;
  }
  /**
     @brief
     Positions an index cursor to the index specified in the handle
     ('active_index'). Fetches the row if available. If the key value is null,
     begin at the first key of the index.
     @returns 0 if success (found a record, and function has set table->status
     to 0); non-zero if no record (function has set table->status to
     STATUS_NOT_FOUND).
  */
  virtual int index_read_map(uchar * buf, const uchar * key,
                             key_part_map keypart_map,
                             enum ha_rkey_function find_flag)
  {
    uint key_len= calculate_key_len(table, active_index, key, keypart_map);
    return  index_read(buf, key, key_len, find_flag);
  }
protected:
  /**
     @brief
     Positions an index cursor to the index specified in argument. Fetches
     the row if available. If the key value is null, begin at the first key of
     the index.
     @returns @see index_read_map().
  */
  virtual int index_read_idx_map(uchar * buf, uint index, const uchar * key,
                                 key_part_map keypart_map,
                                 enum ha_rkey_function find_flag);
  /// @returns @see index_read_map().
  virtual int index_next(uchar * buf)
   { return  HA_ERR_WRONG_COMMAND; }
  /// @returns @see index_read_map().
  virtual int index_prev(uchar * buf)
   { return  HA_ERR_WRONG_COMMAND; }
  /// @returns @see index_read_map().
  virtual int index_first(uchar * buf)
   { return  HA_ERR_WRONG_COMMAND; }
  /// @returns @see index_read_map().
  virtual int index_last(uchar * buf)
   { return  HA_ERR_WRONG_COMMAND; }
public:
  /// @returns @see index_read_map().
  virtual int index_next_same(uchar *buf, const uchar *key, uint keylen);
  /**
     @brief
     The following functions works like index_read, but it find the last
     row with the current key value or prefix.
     @returns @see index_read_map().
  */
  virtual int index_read_last_map(uchar * buf, const uchar * key,
                                  key_part_map keypart_map)
  {
    uint key_len= calculate_key_len(table, active_index, key, keypart_map);
    return index_read_last(buf, key, key_len);
  }
  virtual int read_range_first(const key_range *start_key,
                               const key_range *end_key,
                               bool eq_range, bool sorted);
  virtual int read_range_next();
  int compare_key(key_range *range);
  int compare_key2(key_range *range);
  virtual int ft_init() { return HA_ERR_WRONG_COMMAND; }
  void ft_end() { ft_handler=NULL; }
  virtual FT_INFO *ft_init_ext(uint flags, uint inx,String *key)
    { return NULL; }
  virtual int ft_read(uchar *buf) { return HA_ERR_WRONG_COMMAND; }
protected:
  /// @returns @see index_read_map().
  virtual int rnd_next(uchar *buf)=0;
  /// @returns @see index_read_map().
  virtual int rnd_pos(uchar * buf, uchar *pos)=0;
public:
  /**
    This function only works for handlers having
    HA_PRIMARY_KEY_REQUIRED_FOR_POSITION set.
    It will return the row with the PK given in the record argument.
  */
  virtual int rnd_pos_by_record(uchar *record)
    {
      DBUG_ASSERT(table_flags() & HA_PRIMARY_KEY_REQUIRED_FOR_POSITION);
      position(record);
      return ha_rnd_pos(record, ref);
    }
  virtual int read_first_row(uchar *buf, uint primary_key);
  /**
    The following function is only needed for tables that may be temporary
    tables during joins.
  */
  virtual int restart_rnd_next(uchar *buf, uchar *pos)
    { return HA_ERR_WRONG_COMMAND; }
  virtual int rnd_same(uchar *buf, uint inx)
    { return HA_ERR_WRONG_COMMAND; }
  virtual ha_rows records_in_range(uint inx, key_range *min_key, key_range *max_key)
    { return (ha_rows) 10; }
  /*
    If HA_PRIMARY_KEY_REQUIRED_FOR_POSITION is set, then it sets ref
    (reference to the row, aka position, with the primary key given in
    the record).
    Otherwise it set ref to the current row.
  */
  virtual void position(const uchar *record)=0;
  virtual int info(uint)=0; // see my_base.h for full description
  virtual void get_dynamic_partition_info(PARTITION_STATS *stat_info,
                                          uint part_id);
  virtual uint32 calculate_key_hash_value(Field **field_array)
  { DBUG_ASSERT(0); return 0; }
  virtual int extra(enum ha_extra_function operation)
  { return 0; }
  virtual int extra_opt(enum ha_extra_function operation, ulong cache_size)
  { return extra(operation); }

  /**
    Start read (before write) removal on the current table.
    @see HA_READ_BEFORE_WRITE_REMOVAL
  */
  virtual bool start_read_removal(void)
  { DBUG_ASSERT(0); return false; }

  /**
    End read (before write) removal and return the number of rows
    really written
    @see HA_READ_BEFORE_WRITE_REMOVAL
  */
  virtual ha_rows end_read_removal(void)
  { DBUG_ASSERT(0); return (ha_rows) 0; }

  /**
    In an UPDATE or DELETE, if the row under the cursor was locked by another
    transaction, and the engine used an optimistic read of the last
    committed row value under the cursor, then the engine returns 1 from this
    function. MySQL must NOT try to update this optimistic value. If the
    optimistic value does not match the WHERE condition, MySQL can decide to
    skip over this row. Currently only works for InnoDB. This can be used to
    avoid unnecessary lock waits.

    If this method returns nonzero, it will also signal the storage
    engine that the next read will be a locking re-read of the row.
  */
  virtual bool was_semi_consistent_read() { return 0; }
  /**
    Tell the engine whether it should avoid unnecessary lock waits.
    If yes, in an UPDATE or DELETE, if the row under the cursor was locked
    by another transaction, the engine may try an optimistic read of
    the last committed row value under the cursor.
  */
  virtual void try_semi_consistent_read(bool) {}
  virtual void unlock_row() {}
  virtual int start_stmt(THD *thd, thr_lock_type lock_type) {return 0;}
  virtual void get_auto_increment(ulonglong offset, ulonglong increment,
                                  ulonglong nb_desired_values,
                                  ulonglong *first_value,
                                  ulonglong *nb_reserved_values);
  void set_next_insert_id(ulonglong id)
  {
    DBUG_PRINT("info",("auto_increment: next value %lu", (ulong)id));
    next_insert_id= id;
  }
  void restore_auto_increment(ulonglong prev_insert_id)
  {
    /*
      Insertion of a row failed, re-use the lastly generated auto_increment
      id, for the next row. This is achieved by resetting next_insert_id to
      what it was before the failed insertion (that old value is provided by
      the caller). If that value was 0, it was the first row of the INSERT;
      then if insert_id_for_cur_row contains 0 it means no id was generated
      for this first row, so no id was generated since the INSERT started, so
      we should set next_insert_id to 0; if insert_id_for_cur_row is not 0, it
      is the generated id of the first and failed row, so we use it.
    */
    next_insert_id= (prev_insert_id > 0) ? prev_insert_id :
      insert_id_for_cur_row;
  }

  virtual void update_create_info(HA_CREATE_INFO *create_info) {}
  int check_old_types();
  virtual int assign_to_keycache(THD* thd, HA_CHECK_OPT* check_opt)
  { return HA_ADMIN_NOT_IMPLEMENTED; }
  virtual int preload_keys(THD* thd, HA_CHECK_OPT* check_opt)
  { return HA_ADMIN_NOT_IMPLEMENTED; }
  /* end of the list of admin commands */

  virtual int indexes_are_disabled(void) {return 0;}
  virtual char *update_table_comment(const char * comment)
  { return (char*) comment;}
  virtual void append_create_info(String *packet) {}
  /**
    If index == MAX_KEY then a check for table is made and if index <
    MAX_KEY then a check is made if the table has foreign keys and if
    a foreign key uses this index (and thus the index cannot be dropped).

    @param  index            Index to check if foreign key uses it

    @retval   TRUE            Foreign key defined on table or index
    @retval   FALSE           No foreign key defined
  */
  virtual bool is_fk_defined_on_table_or_index(uint index)
  { return FALSE; }
  virtual char* get_foreign_key_create_info()
  { return(NULL);}  /* gets foreign key create string from InnoDB */
  /**
    Used in ALTER TABLE to check if changing storage engine is allowed.

    @note Called without holding thr_lock.c lock.

    @retval true   Changing storage engine is allowed.
    @retval false  Changing storage engine not allowed.
  */
  virtual bool can_switch_engines() { return true; }
  /**
    Get the list of foreign keys in this table.

    @remark Returns the set of foreign keys where this table is the
            dependent or child table.

    @param thd  The thread handle.
    @param f_key_list[out]  The list of foreign keys.

    @return The handler error code or zero for success.
  */
  virtual int
  get_foreign_key_list(THD *thd, List<FOREIGN_KEY_INFO> *f_key_list)
  { return 0; }
  /**
    Get the list of foreign keys referencing this table.

    @remark Returns the set of foreign keys where this table is the
            referenced or parent table.

    @param thd  The thread handle.
    @param f_key_list[out]  The list of foreign keys.

    @return The handler error code or zero for success.
  */
  virtual int
  get_parent_foreign_key_list(THD *thd, List<FOREIGN_KEY_INFO> *f_key_list)
  { return 0; }
  virtual uint referenced_by_foreign_key() { return 0;}
  virtual void init_table_handle_for_HANDLER()
  { return; }       /* prepare InnoDB for HANDLER */
  virtual void free_foreign_key_create_info(char* str) {}
  /** The following can be called without an open handler */
  virtual const char *table_type() const =0;
  /**
    If frm_error() is called then we will use this to find out what file
    extentions exist for the storage engine. This is also used by the default
    rename_table and delete_table method in handler.cc.

    For engines that have two file name extentions (separate meta/index file
    and data file), the order of elements is relevant. First element of engine
    file name extentions array should be meta/index file extention. Second
    element - data file extention. This order is assumed by
    prepare_for_repair() when REPAIR TABLE ... USE_FRM is issued.
  */
  virtual const char **bas_ext() const =0;

  virtual int get_default_no_partitions(HA_CREATE_INFO *info) { return 1;}
  virtual void set_auto_partitions(partition_info *part_info) { return; }

  /**
    Get number of partitions for table in SE

    @param name normalized path(same as open) to the table

    @param[out] no_parts Number of partitions

    @retval false for success
    @retval true for failure, for example table didn't exist in engine
  */
  virtual bool get_no_parts(const char *name,
                            uint *no_parts)
  {
    *no_parts= 0;
    return 0;
  }
  virtual void set_part_info(partition_info *part_info, bool early) {return;}

  virtual ulong index_flags(uint idx, uint part, bool all_parts) const =0;

  uint max_record_length() const
  {
    using std::min;
    return min(HA_MAX_REC_LENGTH, max_supported_record_length());
  }
  uint max_keys() const
  {
    using std::min;
    return min(MAX_KEY, max_supported_keys());
  }
  uint max_key_parts() const
  {
    using std::min;
    return min(MAX_REF_PARTS, max_supported_key_parts());
  }
  uint max_key_length() const
  {
    using std::min;
    return min(MAX_KEY_LENGTH, max_supported_key_length());
  }
  uint max_key_part_length() const
  {
    using std::min;
    return min(MAX_KEY_LENGTH, max_supported_key_part_length());
  }

  virtual uint max_supported_record_length() const { return HA_MAX_REC_LENGTH; }
  virtual uint max_supported_keys() const { return 0; }
  virtual uint max_supported_key_parts() const { return MAX_REF_PARTS; }
  virtual uint max_supported_key_length() const { return MAX_KEY_LENGTH; }
  virtual uint max_supported_key_part_length() const { return 255; }
  virtual uint min_record_length(uint options) const { return 1; }

  virtual bool low_byte_first() const { return 1; }
  virtual uint checksum() const { return 0; }
  virtual bool is_crashed() const  { return 0; }
  virtual bool auto_repair() const { return 0; }


#define CHF_CREATE_FLAG 0
#define CHF_DELETE_FLAG 1
#define CHF_RENAME_FLAG 2
#define CHF_INDEX_FLAG  3


  /**
    @note lock_count() can return > 1 if the table is MERGE or partitioned.
  */
  virtual uint lock_count(void) const { return 1; }
  /**
    Is not invoked for non-transactional temporary tables.

    @note store_lock() can return more than one lock if the table is MERGE
    or partitioned.

    @note that one can NOT rely on table->in_use in store_lock().  It may
    refer to a different thread if called from mysql_lock_abort_for_thread().

    @note If the table is MERGE, store_lock() can return less locks
    than lock_count() claimed. This can happen when the MERGE children
    are not attached when this is called from another thread.
  */
  virtual THR_LOCK_DATA **store_lock(THD *thd,
				     THR_LOCK_DATA **to,
				     enum thr_lock_type lock_type)=0;

  /** Type of table for caching query */
  virtual uint8 table_cache_type() { return HA_CACHE_TBL_NONTRANSACT; }


  /**
    @brief Register a named table with a call back function to the query cache.

    @param thd The thread handle
    @param table_key A pointer to the table name in the table cache
    @param key_length The length of the table name
    @param[out] engine_callback The pointer to the storage engine call back
      function
    @param[out] engine_data Storage engine specific data which could be
      anything

    This method offers the storage engine, the possibility to store a reference
    to a table name which is going to be used with query cache. 
    The method is called each time a statement is written to the cache and can
    be used to verify if a specific statement is cachable. It also offers
    the possibility to register a generic (but static) call back function which
    is called each time a statement is matched against the query cache.

    @note If engine_data supplied with this function is different from
      engine_data supplied with the callback function, and the callback returns
      FALSE, a table invalidation on the current table will occur.

    @return Upon success the engine_callback will point to the storage engine
      call back function, if any, and engine_data will point to any storage
      engine data used in the specific implementation.
      @retval TRUE Success
      @retval FALSE The specified table or current statement should not be
        cached
  */

  virtual my_bool register_query_cache_table(THD *thd, char *table_key,
                                             uint key_length,
                                             qc_engine_callback
                                             *engine_callback,
                                             ulonglong *engine_data)
  {
    *engine_callback= 0;
    return TRUE;
  }


 /*
   @retval TRUE   Primary key (if there is one) is clustered
                  key covering all fields
   @retval FALSE  otherwise
 */
 virtual bool primary_key_is_clustered() { return FALSE; }
 virtual int cmp_ref(const uchar *ref1, const uchar *ref2)
 {
   return memcmp(ref1, ref2, ref_length);
 }

 /*
   Condition pushdown to storage engines
 */

 /**
   Push condition down to the table handler.

   @param  cond   Condition to be pushed. The condition tree must not be
                  modified by the by the caller.

   @return
     The 'remainder' condition that caller must use to filter out records.
     NULL means the handler will not return rows that do not match the
     passed condition.

   @note
   The pushed conditions form a stack (from which one can remove the
   last pushed condition using cond_pop).
   The table handler filters out rows using (pushed_cond1 AND pushed_cond2 
   AND ... AND pushed_condN)
   or less restrictive condition, depending on handler's capabilities.

   handler->ha_reset() call empties the condition stack.
   Calls to rnd_init/rnd_end, index_init/index_end etc do not affect the
   condition stack.
 */ 
 virtual const Item *cond_push(const Item *cond) { return cond; };
 /**
   Pop the top condition from the condition stack of the handler instance.

   Pops the top if condition stack, if stack is not empty.
 */
 virtual void cond_pop() { return; }

 /**
   Push down an index condition to the handler.

   The server will use this method to push down a condition it wants
   the handler to evaluate when retrieving records using a specified
   index. The pushed index condition will only refer to fields from
   this handler that is contained in the index (but it may also refer
   to fields in other handlers). Before the handler evaluates the
   condition it must read the content of the index entry into the 
   record buffer.

   The handler is free to decide if and how much of the condition it
   will take responsibility for evaluating. Based on this evaluation
   it should return the part of the condition it will not evaluate.
   If it decides to evaluate the entire condition it should return
   NULL. If it decides not to evaluate any part of the condition it
   should return a pointer to the same condition as given as argument.

   @param keyno    the index number to evaluate the condition on
   @param idx_cond the condition to be evaluated by the handler

   @return The part of the pushed condition that the handler decides
           not to evaluate
  */

 virtual Item *idx_cond_push(uint keyno, Item* idx_cond) { return idx_cond; }

 /** Reset information about pushed index conditions */
 virtual void cancel_pushed_idx_cond()
 {
   pushed_idx_cond= NULL;
   pushed_idx_cond_keyno= MAX_KEY;
   in_range_check_pushed_down= false;
 }

  /**
    Reports #tables included in pushed join which this
    handler instance is part of. ==0 -> Not pushed
  */
  virtual uint number_of_pushed_joins() const
  { return 0; }

  /**
    If this handler instance is part of a pushed join sequence
    returned TABLE instance being root of the pushed query?
  */
  virtual const TABLE* root_of_pushed_join() const
  { return NULL; }

  /**
    If this handler instance is a child in a pushed join sequence
    returned TABLE instance being my parent?
  */
  virtual const TABLE* parent_of_pushed_join() const
  { return NULL; }

  virtual int index_read_pushed(uchar * buf, const uchar * key,
                             key_part_map keypart_map)
  { return  HA_ERR_WRONG_COMMAND; }

  virtual int index_next_pushed(uchar * buf)
  { return  HA_ERR_WRONG_COMMAND; }

 /**
   Part of old, deprecated in-place ALTER API.
 */
 virtual bool check_if_incompatible_data(HA_CREATE_INFO *create_info,
					 uint table_changes)
 { return COMPATIBLE_DATA_NO; }

 /* On-line/in-place ALTER TABLE interface. */

 /*
   Here is an outline of on-line/in-place ALTER TABLE execution through
   this interface.

   Phase 1 : Initialization
   ========================
   During this phase we determine which algorithm should be used
   for execution of ALTER TABLE and what level concurrency it will
   require.

   *) This phase starts by opening the table and preparing description
      of the new version of the table.
   *) Then we check if it is impossible even in theory to carry out
      this ALTER TABLE using the in-place algorithm. For example, because
      we need to change storage engine or the user has explicitly requested
      usage of the "copy" algorithm.
   *) If in-place ALTER TABLE is theoretically possible, we continue
      by compiling differences between old and new versions of the table
      in the form of HA_ALTER_FLAGS bitmap. We also build a few
      auxiliary structures describing requested changes and store
      all these data in the Alter_inplace_info object.
   *) Then the handler::check_if_supported_inplace_alter() method is called
      in order to find if the storage engine can carry out changes requested
      by this ALTER TABLE using the in-place algorithm. To determine this,
      the engine can rely on data in HA_ALTER_FLAGS/Alter_inplace_info
      passed to it as well as on its own checks. If the in-place algorithm
      can be used for this ALTER TABLE, the level of required concurrency for
      its execution is also returned.
      If any errors occur during the handler call, ALTER TABLE is aborted
      and no further handler functions are called.
   *) Locking requirements of the in-place algorithm are compared to any
      concurrency requirements specified by user. If there is a conflict
      between them, we either switch to the copy algorithm or emit an error.

   Phase 2 : Execution
   ===================

   In this phase the operations are executed.

   *) As the first step, we acquire a lock corresponding to the concurrency
      level which was returned by handler::check_if_supported_inplace_alter()
      and requested by the user. This lock is held for most of the
      duration of in-place ALTER (if HA_ALTER_INPLACE_NO_LOCK_AFTER_PREPARE
      was returned we acquire a write lock for duration of the next step only).
   *) After that we call handler::ha_prepare_inplace_alter_table() to give the
      storage engine a chance to update its internal structures with a higher
      lock level than the one that will be used for the main step of algorithm.
      After that we downgrade the lock if it is necessary.
   *) After that, the main step of this phase and algorithm is executed.
      We call the handler::ha_inplace_alter_table() method, which carries out the
      changes requested by ALTER TABLE but does not makes them visible to other
      connections yet.
   *) We ensure that no other connection uses the table by upgrading our
      lock on it to exclusive.
   *) a) If the previous step succeeds, handler::ha_commit_inplace_alter_table() is
         called to allow the storage engine to do any final updates to its structures,
         to make all earlier changes durable and visible to other connections.
      b) If we have failed to upgrade lock or any errors have occured during the
         handler functions calls (including commit), we call
         handler::ha_commit_inplace_alter_table()
         to rollback all changes which were done during previous steps.

  Phase 3 : Final
  ===============

  In this phase we:

  *) Update SQL-layer data-dictionary by installing .FRM file for the new version
     of the table.
  *) Inform the storage engine about this change by calling the
     handler::ha_notify_table_changed() method.
  *) Destroy the Alter_inplace_info and handler_ctx objects.

 */

 /**
    Check if a storage engine supports a particular alter table in-place

    @param    altered_table     TABLE object for new version of table.
    @param    ha_alter_info     Structure describing changes to be done
                                by ALTER TABLE and holding data used
                                during in-place alter.

    @retval   HA_ALTER_ERROR                  Unexpected error.
    @retval   HA_ALTER_INPLACE_NOT_SUPPORTED  Not supported, must use copy.
    @retval   HA_ALTER_INPLACE_EXCLUSIVE_LOCK Supported, but requires X lock.
    @retval   HA_ALTER_INPLACE_SHARED_LOCK    Supported, but requires SNW lock.
    @retval   HA_ALTER_INPLACE_NO_LOCK_AFTER_PREPARE
                                              Supported, concurrent reads/writes
                                              allowed. However, prepare phase
                                              requires SNW lock.
    @retval   HA_ALTER_INPLACE_NO_LOCK        Supported, concurrent
                                              reads/writes allowed.

    @note The default implementation uses the old in-place ALTER API
    to determine if the storage engine supports in-place ALTER or not.

    @note Called without holding thr_lock.c lock.
 */
 virtual enum_alter_inplace_result
 check_if_supported_inplace_alter(TABLE *altered_table,
                                  Alter_inplace_info *ha_alter_info);


 /**
    Public functions wrapping the actual handler call.
    @see prepare_inplace_alter_table()
 */
 bool ha_prepare_inplace_alter_table(TABLE *altered_table,
                                     Alter_inplace_info *ha_alter_info);


 /**
    Public function wrapping the actual handler call.
    @see inplace_alter_table()
 */
 bool ha_inplace_alter_table(TABLE *altered_table,
                             Alter_inplace_info *ha_alter_info)
 {
   return inplace_alter_table(altered_table, ha_alter_info);
 }


 /**
    Public function wrapping the actual handler call.
    Allows us to enforce asserts regardless of handler implementation.
    @see commit_inplace_alter_table()
 */
 bool ha_commit_inplace_alter_table(TABLE *altered_table,
                                    Alter_inplace_info *ha_alter_info,
                                    bool commit);


 /**
    Public function wrapping the actual handler call.
    @see notify_table_changed()
 */
 void ha_notify_table_changed()
 {
   notify_table_changed();
 }


protected:
 /**
    Allows the storage engine to update internal structures with concurrent
    writes blocked. If check_if_supported_inplace_alter() returns
    HA_ALTER_INPLACE_NO_LOCK_AFTER_PREPARE, this function is called with
    writes blocked, otherwise the same level of locking as for
    inplace_alter_table() will be used.

    @note Storage engines are responsible for reporting any errors by
    calling my_error()/print_error()

    @note If this function reports error, commit_inplace_alter_table()
    will be called with commit= false.

    @note For partitioning, failing to prepare one partition, means that
    commit_inplace_alter_table() will be called to roll back changes for
    all partitions. This means that commit_inplace_alter_table() might be
    called without prepare_inplace_alter_table() having been called first
    for a given partition.

    @param    altered_table     TABLE object for new version of table.
    @param    ha_alter_info     Structure describing changes to be done
                                by ALTER TABLE and holding data used
                                during in-place alter.

    @retval   true              Error
    @retval   false             Success
 */
 virtual bool prepare_inplace_alter_table(TABLE *altered_table,
                                          Alter_inplace_info *ha_alter_info)
 { return false; }


 /**
    Alter the table structure in-place with operations specified using HA_ALTER_FLAGS
    and Alter_inplace_info. The level of concurrency allowed during this
    operation depends on the return value from check_if_supported_inplace_alter().

    @note Storage engines are responsible for reporting any errors by
    calling my_error()/print_error()

    @note If this function reports error, commit_inplace_alter_table()
    will be called with commit= false.

    @param    altered_table     TABLE object for new version of table.
    @param    ha_alter_info     Structure describing changes to be done
                                by ALTER TABLE and holding data used
                                during in-place alter.

    @retval   true              Error
    @retval   false             Success
 */
 virtual bool inplace_alter_table(TABLE *altered_table,
                                  Alter_inplace_info *ha_alter_info)
 { return false; }


 /**
    Commit or rollback the changes made during prepare_inplace_alter_table()
    and inplace_alter_table() inside the storage engine.
    Note that in case of rollback the allowed level of concurrency during
    this operation will be the same as for inplace_alter_table() and thus
    might be higher than during prepare_inplace_alter_table(). (For example,
    concurrent writes were blocked during prepare, but might not be during
    rollback).

    @note Storage engines are responsible for reporting any errors by
    calling my_error()/print_error()

    @note If this function with commit= true reports error, it will be called
    again with commit= false.

    @note In case of partitioning, this function might be called for rollback
    without prepare_inplace_alter_table() having been called first.
    @see prepare_inplace_alter_table().

    @param    altered_table     TABLE object for new version of table.
    @param    ha_alter_info     Structure describing changes to be done
                                by ALTER TABLE and holding data used
                                during in-place alter.
    @param    commit            True => Commit, False => Rollback.

    @retval   true              Error
    @retval   false             Success
 */
 virtual bool commit_inplace_alter_table(TABLE *altered_table,
                                         Alter_inplace_info *ha_alter_info,
                                         bool commit)
 { return false; }


 /**
    Notify the storage engine that the table structure (.FRM) has been updated.

    @note No errors are allowed during notify_table_changed().
 */
 virtual void notify_table_changed();

public:
 /* End of On-line/in-place ALTER TABLE interface. */


  /**
    use_hidden_primary_key() is called in case of an update/delete when
    (table_flags() and HA_PRIMARY_KEY_REQUIRED_FOR_DELETE) is defined
    but we don't have a primary key
  */
  virtual void use_hidden_primary_key();
  virtual uint alter_table_flags(uint flags)
  {
    if (ht->alter_table_flags)
      return ht->alter_table_flags(flags);
    return 0;
  }

protected:
  /* Service methods for use by storage engines. */
  void ha_statistic_increment(ulonglong SSV::*offset) const;
  void **ha_data(THD *) const;
  THD *ha_thd(void) const;

  /**
    Acquire the instrumented table information from a table share.
    @param share a table share
    @return an instrumented table share, or NULL.
  */
  PSI_table_share *ha_table_share_psi(const TABLE_SHARE *share) const;

  /**
    Default rename_table() and delete_table() rename/delete files with a
    given name and extensions from bas_ext().

    These methods can be overridden, but their default implementation
    provide useful functionality.
  */
  virtual int rename_table(const char *from, const char *to);
  /**
    Delete a table in the engine. Called for base as well as temporary
    tables.
  */
  virtual int delete_table(const char *name);
private:
  /* Private helpers */
  inline void mark_trx_read_write();
  /*
    Low-level primitives for storage engines.  These should be
    overridden by the storage engine class. To call these methods, use
    the corresponding 'ha_*' method above.
  */

  virtual int open(const char *name, int mode, uint test_if_locked)=0;
  virtual int close(void)=0;
  virtual int index_init(uint idx, bool sorted) { active_index= idx; return 0; }
  virtual int index_end() { active_index= MAX_KEY; return 0; }
  /**
    rnd_init() can be called two times without rnd_end() in between
    (it only makes sense if scan=1).
    then the second call should prepare for the new table scan (e.g
    if rnd_init allocates the cursor, second call should position it
    to the start of the table, no need to deallocate and allocate it again
  */
  virtual int rnd_init(bool scan)= 0;
  virtual int rnd_end() { return 0; }
  virtual int write_row(uchar *buf __attribute__((unused)))
  {
    return HA_ERR_WRONG_COMMAND;
  }

  virtual int update_row(const uchar *old_data __attribute__((unused)),
                         uchar *new_data __attribute__((unused)))
  {
    return HA_ERR_WRONG_COMMAND;
  }

  virtual int delete_row(const uchar *buf __attribute__((unused)))
  {
    return HA_ERR_WRONG_COMMAND;
  }
  /**
    Reset state of file to after 'open'.
    This function is called after every statement for all tables used
    by that statement.
  */
  virtual int reset() { return 0; }
  virtual Table_flags table_flags(void) const= 0;
  /**
    Is not invoked for non-transactional temporary tables.

    Tells the storage engine that we intend to read or write data
    from the table. This call is prefixed with a call to handler::store_lock()
    and is invoked only for those handler instances that stored the lock.

    Calls to rnd_init/index_init are prefixed with this call. When table
    IO is complete, we call external_lock(F_UNLCK).
    A storage engine writer should expect that each call to
    ::external_lock(F_[RD|WR]LOCK is followed by a call to
    ::external_lock(F_UNLCK). If it is not, it is a bug in MySQL.

    The name and signature originate from the first implementation
    in MyISAM, which would call fcntl to set/clear an advisory
    lock on the data file in this method.

    @param   lock_type    F_RDLCK, F_WRLCK, F_UNLCK

    @return  non-0 in case of failure, 0 in case of success.
    When lock_type is F_UNLCK, the return value is ignored.
  */
  virtual int external_lock(THD *thd __attribute__((unused)),
                            int lock_type __attribute__((unused)))
  {
    return 0;
  }
  virtual void release_auto_increment() { return; };
  /** admin commands - called from mysql_admin_table */
  virtual int check_for_upgrade(HA_CHECK_OPT *check_opt)
  { return 0; }
  virtual int check(THD* thd, HA_CHECK_OPT* check_opt)
  { return HA_ADMIN_NOT_IMPLEMENTED; }

  /**
     In this method check_opt can be modified
     to specify CHECK option to use to call check()
     upon the table.
  */
  virtual int repair(THD* thd, HA_CHECK_OPT* check_opt)
  {
    DBUG_ASSERT(!(ha_table_flags() & HA_CAN_REPAIR));
    return HA_ADMIN_NOT_IMPLEMENTED;
  }
  virtual void start_bulk_insert(ha_rows rows) {}
  virtual int end_bulk_insert() { return 0; }
protected:
  virtual int index_read(uchar * buf, const uchar * key, uint key_len,
                         enum ha_rkey_function find_flag)
   { return  HA_ERR_WRONG_COMMAND; }
  virtual int index_read_last(uchar * buf, const uchar * key, uint key_len)
   { return (my_errno= HA_ERR_WRONG_COMMAND); }
public:
  /**
    This method is similar to update_row, however the handler doesn't need
    to execute the updates at this point in time. The handler can be certain
    that another call to bulk_update_row will occur OR a call to
    exec_bulk_update before the set of updates in this query is concluded.

    @param    old_data       Old record
    @param    new_data       New record
    @param    dup_key_found  Number of duplicate keys found

    @retval  0   Bulk delete used by handler
    @retval  1   Bulk delete not used, normal operation used
  */
  virtual int bulk_update_row(const uchar *old_data, uchar *new_data,
                              uint *dup_key_found)
  {
    DBUG_ASSERT(FALSE);
    return HA_ERR_WRONG_COMMAND;
  }
  /**
    This is called to delete all rows in a table
    If the handler don't support this, then this function will
    return HA_ERR_WRONG_COMMAND and MySQL will delete the rows one
    by one.
  */
  virtual int delete_all_rows()
  { return (my_errno=HA_ERR_WRONG_COMMAND); }
  /**
    Quickly remove all rows from a table.

    @remark This method is responsible for implementing MySQL's TRUNCATE
            TABLE statement, which is a DDL operation. As such, a engine
            can bypass certain integrity checks and in some cases avoid
            fine-grained locking (e.g. row locks) which would normally be
            required for a DELETE statement.

    @remark Typically, truncate is not used if it can result in integrity
            violation. For example, truncate is not used when a foreign
            key references the table, but it might be used if foreign key
            checks are disabled.

    @remark Engine is responsible for resetting the auto-increment counter.

    @remark The table is locked in exclusive mode.
  */
  virtual int truncate()
  { return HA_ERR_WRONG_COMMAND; }
  /**
    Reset the auto-increment counter to the given value, i.e. the next row
    inserted will get the given value. HA_ERR_WRONG_COMMAND is returned by
    storage engines that don't support this operation.
  */
  virtual int reset_auto_increment(ulonglong value)
  { return HA_ERR_WRONG_COMMAND; }
  virtual int optimize(THD* thd, HA_CHECK_OPT* check_opt)
  { return HA_ADMIN_NOT_IMPLEMENTED; }
  virtual int analyze(THD* thd, HA_CHECK_OPT* check_opt)
  { return HA_ADMIN_NOT_IMPLEMENTED; }
  virtual bool check_and_repair(THD *thd) { return TRUE; }
  virtual int disable_indexes(uint mode) { return HA_ERR_WRONG_COMMAND; }
  virtual int enable_indexes(uint mode) { return HA_ERR_WRONG_COMMAND; }
  virtual int discard_or_import_tablespace(my_bool discard)
  { return (my_errno=HA_ERR_WRONG_COMMAND); }
  virtual void drop_table(const char *name);
  virtual int create(const char *name, TABLE *form, HA_CREATE_INFO *info)=0;

  virtual int create_handler_files(const char *name, const char *old_name,
                                   int action_flag, HA_CREATE_INFO *info)
  { return FALSE; }

  virtual int change_partitions(HA_CREATE_INFO *create_info,
                                const char *path,
                                ulonglong * const copied,
                                ulonglong * const deleted,
                                const uchar *pack_frm_data,
                                size_t pack_frm_len)
  { return HA_ERR_WRONG_COMMAND; }
  virtual int drop_partitions(const char *path)
  { return HA_ERR_WRONG_COMMAND; }
  virtual int rename_partitions(const char *path)
  { return HA_ERR_WRONG_COMMAND; }
  virtual bool set_ha_share_ref(Handler_share **arg_ha_share)
  {
    DBUG_ASSERT(!ha_share);
    DBUG_ASSERT(arg_ha_share);
    if (ha_share || !arg_ha_share)
      return true;
    ha_share= arg_ha_share;
    return false;
  }
  int get_lock_type() const { return m_lock_type; }
protected:
  Handler_share *get_ha_share_ptr();
  void set_ha_share_ptr(Handler_share *arg_ha_share);
  void lock_shared_ha_data();
  void unlock_shared_ha_data();
};


bool key_uses_partial_cols(TABLE *table, uint keyno);

/*
  A Disk-Sweep MRR interface implementation

  This implementation makes range (and, in the future, 'ref') scans to read
  table rows in disk sweeps. 
  
  Currently it is used by MyISAM and InnoDB. Potentially it can be used with
  any table handler that has non-clustered indexes and on-disk rows.
*/

class DsMrr_impl
{
public:
  typedef void (handler::*range_check_toggle_func_t)(bool on);

  DsMrr_impl()
    : h2(NULL) {};
  ~DsMrr_impl() { DBUG_ASSERT(h2 == NULL); }
  
  /*
    The "owner" handler object (the one that calls dsmrr_XXX functions.
    It is used to retrieve full table rows by calling rnd_pos().
  */
  handler *h;
  TABLE *table; /* Always equal to h->table */
private:
  /* Secondary handler object.  It is used for scanning the index */
  handler *h2;

  /* Buffer to store rowids, or (rowid, range_id) pairs */
  uchar *rowids_buf;
  uchar *rowids_buf_cur;   /* Current position when reading/writing */
  uchar *rowids_buf_last;  /* When reading: end of used buffer space */
  uchar *rowids_buf_end;   /* End of the buffer */

  bool dsmrr_eof; /* TRUE <=> We have reached EOF when reading index tuples */

  /* TRUE <=> need range association, buffer holds {rowid, range_id} pairs */
  bool is_mrr_assoc;

  bool use_default_impl; /* TRUE <=> shortcut all calls to default MRR impl */
public:
  void init(handler *h_arg, TABLE *table_arg)
  {
    h= h_arg; 
    table= table_arg;
  }
  int dsmrr_init(handler *h, RANGE_SEQ_IF *seq_funcs, void *seq_init_param, 
                 uint n_ranges, uint mode, HANDLER_BUFFER *buf);
  void dsmrr_close();

  /**
    Resets the DS-MRR object to the state it had after being intialized.

    If there is an open scan then this will be closed.
    
    This function should be called by handler::ha_reset() which is called
    when a statement is completed in order to make the handler object ready
    for re-use by a different statement.
  */

  void reset();
  int dsmrr_fill_buffer();
  int dsmrr_next(char **range_info);

  ha_rows dsmrr_info(uint keyno, uint n_ranges, uint keys, uint *bufsz,
                     uint *flags, Cost_estimate *cost);

  ha_rows dsmrr_info_const(uint keyno, RANGE_SEQ_IF *seq, 
                            void *seq_init_param, uint n_ranges, uint *bufsz,
                            uint *flags, Cost_estimate *cost);
private:
  bool choose_mrr_impl(uint keyno, ha_rows rows, uint *flags, uint *bufsz, 
                       Cost_estimate *cost);
  bool get_disk_sweep_mrr_cost(uint keynr, ha_rows rows, uint flags, 
                               uint *buffer_size, Cost_estimate *cost);
};
	/* Some extern variables used with handlers */

extern const char *ha_row_type[];
extern MYSQL_PLUGIN_IMPORT const char *tx_isolation_names[];
extern MYSQL_PLUGIN_IMPORT const char *binlog_format_names[];
extern TYPELIB tx_isolation_typelib;
extern const char *myisam_stats_method_names[];
extern ulong total_ha, total_ha_2pc;

/* lookups */
handlerton *ha_default_handlerton(THD *thd);
handlerton *ha_default_temp_handlerton(THD *thd);
plugin_ref ha_resolve_by_name(THD *thd, const LEX_STRING *name, 
                              bool is_temp_table);
plugin_ref ha_lock_engine(THD *thd, const handlerton *hton);
handlerton *ha_resolve_by_legacy_type(THD *thd, enum legacy_db_type db_type);
handler *get_new_handler(TABLE_SHARE *share, MEM_ROOT *alloc,
                         handlerton *db_type);
handlerton *ha_checktype(THD *thd, enum legacy_db_type database_type,
                          bool no_substitute, bool report_error);


static inline enum legacy_db_type ha_legacy_type(const handlerton *db_type)
{
  return (db_type == NULL) ? DB_TYPE_UNKNOWN : db_type->db_type;
}

static inline const char *ha_resolve_storage_engine_name(const handlerton *db_type)
{
  return db_type == NULL ? "UNKNOWN" : hton2plugin[db_type->slot]->name.str;
}

static inline bool ha_check_storage_engine_flag(const handlerton *db_type, uint32 flag)
{
  return db_type == NULL ? FALSE : test(db_type->flags & flag);
}

static inline bool ha_storage_engine_is_enabled(const handlerton *db_type)
{
  return (db_type && db_type->create) ?
         (db_type->state == SHOW_OPTION_YES) : FALSE;
}

/* basic stuff */
int ha_init_errors(void);
int ha_init(void);
int ha_end(void);
int ha_initialize_handlerton(st_plugin_int *plugin);
int ha_finalize_handlerton(st_plugin_int *plugin);

TYPELIB *ha_known_exts(void);
int ha_panic(enum ha_panic_function flag);
void ha_close_connection(THD* thd);
bool ha_flush_logs(handlerton *db_type);
void ha_drop_database(char* path);
int ha_create_table(THD *thd, const char *path,
                    const char *db, const char *table_name,
                    HA_CREATE_INFO *create_info,
		    bool update_create_info);
int ha_delete_table(THD *thd, handlerton *db_type, const char *path,
                    const char *db, const char *alias, bool generate_warning);

/* statistics and info */
bool ha_show_status(THD *thd, handlerton *db_type, enum ha_stat_type stat);

/* discovery */
int ha_create_table_from_engine(THD* thd, const char *db, const char *name);
bool ha_check_if_table_exists(THD* thd, const char *db, const char *name,
                             bool *exists);
int ha_discover(THD* thd, const char* dbname, const char* name,
                uchar** frmblob, size_t* frmlen);
int ha_find_files(THD *thd,const char *db,const char *path,
                  const char *wild, bool dir, List<LEX_STRING>* files);
int ha_table_exists_in_engine(THD* thd, const char* db, const char* name);
bool ha_check_if_supported_system_table(handlerton *hton, const char* db, 
                                        const char* table_name);

/* key cache */
extern "C" int ha_init_key_cache(const char *name, KEY_CACHE *key_cache);
int ha_resize_key_cache(KEY_CACHE *key_cache);
int ha_change_key_cache_param(KEY_CACHE *key_cache);
int ha_change_key_cache(KEY_CACHE *old_key_cache, KEY_CACHE *new_key_cache);

/* report to InnoDB that control passes to the client */
int ha_release_temporary_latches(THD *thd);

/* transactions: interface to handlerton functions */
int ha_start_consistent_snapshot(THD *thd);
int ha_commit_or_rollback_by_xid(THD *thd, XID *xid, bool commit);
int ha_commit_trans(THD *thd, bool all);
int ha_rollback_trans(THD *thd, bool all);
int ha_prepare(THD *thd);
int ha_recover(HASH *commit_list);

/*
 transactions: interface to low-level handlerton functions. These are
 intended to be used by the transaction coordinators to
 commit/prepare/rollback transactions in the engines.
*/
int ha_commit_low(THD *thd, bool all);
int ha_prepare_low(THD *thd, bool all);
int ha_rollback_low(THD *thd, bool all);

/* transactions: these functions never call handlerton functions directly */
int ha_enable_transaction(THD *thd, bool on);

/* savepoints */
int ha_rollback_to_savepoint(THD *thd, SAVEPOINT *sv);
int ha_savepoint(THD *thd, SAVEPOINT *sv);
int ha_release_savepoint(THD *thd, SAVEPOINT *sv);

/* Build pushed joins in handlers implementing this feature */
int ha_make_pushed_joins(THD *thd, const AQP::Join_plan* plan);

/* these are called by storage engines */
void trans_register_ha(THD *thd, bool all, handlerton *ht);

/*
  Storage engine has to assume the transaction will end up with 2pc if
   - there is more than one 2pc-capable storage engine available
   - in the current transaction 2pc was not disabled yet
*/
#define trans_need_2pc(thd, all)                   ((total_ha_2pc > 1) && \
        !((all ? &thd->transaction.all : &thd->transaction.stmt)->no_2pc))

#ifdef HAVE_NDB_BINLOG
int ha_reset_logs(THD *thd);
int ha_binlog_index_purge_file(THD *thd, const char *file);
void ha_reset_slave(THD *thd);
void ha_binlog_log_query(THD *thd, handlerton *db_type,
                         enum_binlog_command binlog_command,
                         const char *query, uint query_length,
                         const char *db, const char *table_name);
void ha_binlog_wait(THD *thd);
int ha_binlog_end(THD *thd);
#else
#define ha_reset_logs(a) do {} while (0)
#define ha_binlog_index_purge_file(a,b) do {} while (0)
#define ha_reset_slave(a) do {} while (0)
#define ha_binlog_log_query(a,b,c,d,e,f,g) do {} while (0)
#define ha_binlog_wait(a) do {} while (0)
#define ha_binlog_end(a)  do {} while (0)
#endif

<<<<<<< HEAD
#ifndef MCP_GLOBAL_SCHEMA_LOCK
class Ha_global_schema_lock_guard
{
public:
  Ha_global_schema_lock_guard(THD *thd);
  ~Ha_global_schema_lock_guard();
  int lock(bool no_lock_queue= false);
private:
  THD* m_thd;
  bool m_locked;
};
#endif

=======
const char *ha_legacy_type_name(legacy_db_type legacy_type);
>>>>>>> 22e49cbb
const char *get_canonical_filename(handler *file, const char *path,
                                   char *tmp_path);
bool mysql_xa_recover(THD *thd);


inline const char *table_case_name(HA_CREATE_INFO *info, const char *name)
{
  return ((lower_case_table_names == 2 && info->alias) ? info->alias : name);
}

#endif /* HANDLER_INCLUDED */<|MERGE_RESOLUTION|>--- conflicted
+++ resolved
@@ -3331,7 +3331,6 @@
 #define ha_binlog_end(a)  do {} while (0)
 #endif
 
-<<<<<<< HEAD
 #ifndef MCP_GLOBAL_SCHEMA_LOCK
 class Ha_global_schema_lock_guard
 {
@@ -3345,9 +3344,7 @@
 };
 #endif
 
-=======
 const char *ha_legacy_type_name(legacy_db_type legacy_type);
->>>>>>> 22e49cbb
 const char *get_canonical_filename(handler *file, const char *path,
                                    char *tmp_path);
 bool mysql_xa_recover(THD *thd);
