--- conflicted
+++ resolved
@@ -3119,7 +3119,6 @@
     }
   }
 
-<<<<<<< HEAD
   /* Ok, return ROR-intersect plan if we have found one */
   TRP_ROR_INTERSECT *trp= NULL;
   if (min_cost < read_time && (cpk_scan_used || best_num > 1))
@@ -3144,68 +3143,6 @@
     DBUG_PRINT("info", ("Returning non-covering ROR-intersect plan:"
                         "cost %g, records %lu",
                         trp->read_cost, (ulong) trp->records));
-=======
-  switch (type) {
-  case Item_func::LT_FUNC:
-    if (field_is_equal_to_item(field,value))
-      tree->max_flag=NEAR_MAX;
-    /* fall through */
-  case Item_func::LE_FUNC:
-    if (!maybe_null)
-      tree->min_flag=NO_MIN_RANGE;		/* From start */
-    else
-    {						// > NULL
-      tree->min_value=is_null_string;
-      tree->min_flag=NEAR_MIN;
-    }
-    break;
-  case Item_func::GT_FUNC:
-    /* Don't use open ranges for partial key_segments */
-    if (field_is_equal_to_item(field,value) &&
-        !(key_part->flag & HA_PART_KEY_SEG))
-      tree->min_flag=NEAR_MIN;
-    /* fall through */
-  case Item_func::GE_FUNC:
-    tree->max_flag=NO_MAX_RANGE;
-    break;
-  case Item_func::SP_EQUALS_FUNC:
-    tree->min_flag=GEOM_FLAG | HA_READ_MBR_EQUAL;// NEAR_MIN;//512;
-    tree->max_flag=NO_MAX_RANGE;
-    break;
-  case Item_func::SP_DISJOINT_FUNC:
-    tree->min_flag=GEOM_FLAG | HA_READ_MBR_DISJOINT;// NEAR_MIN;//512;
-    tree->max_flag=NO_MAX_RANGE;
-    break;
-  case Item_func::SP_INTERSECTS_FUNC:
-    tree->min_flag=GEOM_FLAG | HA_READ_MBR_INTERSECT;// NEAR_MIN;//512;
-    tree->max_flag=NO_MAX_RANGE;
-    break;
-  case Item_func::SP_TOUCHES_FUNC:
-    tree->min_flag=GEOM_FLAG | HA_READ_MBR_INTERSECT;// NEAR_MIN;//512;
-    tree->max_flag=NO_MAX_RANGE;
-    break;
-
-  case Item_func::SP_CROSSES_FUNC:
-    tree->min_flag=GEOM_FLAG | HA_READ_MBR_INTERSECT;// NEAR_MIN;//512;
-    tree->max_flag=NO_MAX_RANGE;
-    break;
-  case Item_func::SP_WITHIN_FUNC:
-    tree->min_flag=GEOM_FLAG | HA_READ_MBR_WITHIN;// NEAR_MIN;//512;
-    tree->max_flag=NO_MAX_RANGE;
-    break;
-
-  case Item_func::SP_CONTAINS_FUNC:
-    tree->min_flag=GEOM_FLAG | HA_READ_MBR_CONTAIN;// NEAR_MIN;//512;
-    tree->max_flag=NO_MAX_RANGE;
-    break;
-  case Item_func::SP_OVERLAPS_FUNC:
-    tree->min_flag=GEOM_FLAG | HA_READ_MBR_INTERSECT;// NEAR_MIN;//512;
-    tree->max_flag=NO_MAX_RANGE;
-    break;
-
-  default:
-    break;
->>>>>>> 0027b6e4
   }
   DBUG_RETURN(trp);
 }
@@ -4411,7 +4348,9 @@
     }
     break;
   case Item_func::GT_FUNC:
-    if (field_is_equal_to_item(field,value))
+    /* Don't use open ranges for partial key_segments */
+    if (field_is_equal_to_item(field,value) &&
+        !(key_part->flag & HA_PART_KEY_SEG))
       tree->min_flag=NEAR_MIN;
     /* fall through */
   case Item_func::GE_FUNC:
@@ -6301,6 +6240,7 @@
     key_part->length=  	    key_info->key_part[part].length;
     key_part->store_length= key_info->key_part[part].store_length;
     key_part->null_bit=     key_info->key_part[part].null_bit;
+    key_part->flag=         key_info->key_part[part].key_part_flag;
   }
   if (insert_dynamic(&quick->ranges,(gptr)&range))
     goto err;
@@ -8810,21 +8750,7 @@
 #endif
   int is_last_prefix;
 
-<<<<<<< HEAD
   DBUG_ENTER("QUICK_GROUP_MIN_MAX_SELECT::get_next");
-=======
-  for (part=0 ; part < ref->key_parts ;part++,key_part++)
-  {
-    key_part->part=part;
-    key_part->field=        key_info->key_part[part].field;
-    key_part->length=  	    key_info->key_part[part].length;
-    key_part->store_length= key_info->key_part[part].store_length;
-    key_part->null_bit=     key_info->key_part[part].null_bit;
-    key_part->flag=         key_info->key_part[part].key_part_flag;
-  }
-  if (quick->ranges.push_back(range))
-    goto err;
->>>>>>> 0027b6e4
 
   /*
     Loop until a group is found that satisfies all query conditions or the last
