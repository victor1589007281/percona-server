--- conflicted
+++ resolved
@@ -8949,12 +8949,7 @@
 
 int QUICK_RANGE_SELECT::get_next()
 {
-<<<<<<< HEAD
   char *dummy;
-=======
-  int             result;
-  KEY_MULTI_RANGE *mrange;
->>>>>>> 9de12fc9
   DBUG_ENTER("QUICK_RANGE_SELECT::get_next");
   if (in_ror_merged_scan)
   {
@@ -8965,47 +8960,7 @@
     head->column_bitmaps_set_no_signal(&column_bitmap, &column_bitmap);
   }
 
-<<<<<<< HEAD
   int result= file->multi_range_read_next(&dummy);
-=======
-  for (;;)
-  {
-    if (in_range)
-    {
-      /* We did already start to read this key. */
-      result= file->read_multi_range_next(&mrange);
-      if (result != HA_ERR_END_OF_FILE)
-        goto end;
-    }
-
-    uint count= min(multi_range_length, ranges.elements -
-                    (cur_range - (QUICK_RANGE**) ranges.buffer));
-    if (count == 0)
-    {
-      /* Ranges have already been used up before. None is left for read. */
-      in_range= FALSE;
-      if (in_ror_merged_scan)
-        head->column_bitmaps_set_no_signal(save_read_set, save_write_set);
-      DBUG_RETURN(HA_ERR_END_OF_FILE);
-    }
-    KEY_MULTI_RANGE *mrange_slot, *mrange_end;
-    for (mrange_slot= multi_range, mrange_end= mrange_slot+count;
-         mrange_slot < mrange_end;
-         mrange_slot++)
-    {
-      last_range= *(cur_range++);
-      last_range->make_min_endpoint(&mrange_slot->start_key);
-      last_range->make_max_endpoint(&mrange_slot->end_key);
-      mrange_slot->range_flag= last_range->flag;
-    }
-
-    result= file->read_multi_range_first(&mrange, multi_range, count,
-                                         sorted, multi_range_buff);
-    if (result != HA_ERR_END_OF_FILE)
-      goto end;
-    in_range= FALSE; /* No matching rows; go to next set of ranges. */
-  }
->>>>>>> 9de12fc9
 
   if (in_ror_merged_scan)
   {
