/*
   Copyright (c) 2000, 2018, Oracle and/or its affiliates. All rights reserved.

   This program is free software; you can redistribute it and/or modify
   it under the terms of the GNU General Public License, version 2.0,
   as published by the Free Software Foundation.

   This program is also distributed with certain software (including
   but not limited to OpenSSL) that is licensed under separate terms,
   as designated in a particular file or component or in included license
   documentation.  The authors of MySQL hereby grant you an additional
   permission to link the program and your derivative works with the
   separately licensed software that they have included with MySQL.

   This program is distributed in the hope that it will be useful,
   but WITHOUT ANY WARRANTY; without even the implied warranty of
   MERCHANTABILITY or FITNESS FOR A PARTICULAR PURPOSE.  See the
   GNU General Public License, version 2.0, for more details.

   You should have received a copy of the GNU General Public License
   along with this program; if not, write to the Free Software
   Foundation, Inc., 51 Franklin St, Fifth Floor, Boston, MA 02110-1301  USA */

#include "sql/table.h"

#include "my_config.h"

#include <errno.h>
#include <fcntl.h>
#include <stdio.h>
#include <algorithm>
#include <memory>
#include <string>
#include <unordered_map>
#include <utility>

#include "ft_global.h"
#include "m_string.h"
#include "map_helpers.h"
#include "my_alloc.h"
#include "my_byteorder.h"
#include "my_dbug.h"
#include "my_io.h"
#include "my_loglevel.h"
#include "my_macros.h"
#include "my_pointer_arithmetic.h"
#include "my_psi_config.h"
#include "my_sqlcommand.h"
#include "my_thread_local.h"
#include "myisam.h"  // MI_MAX_KEY_LENGTH
#include "mysql/components/services/log_builtins.h"
#include "mysql/components/services/log_shared.h"
#include "mysql/mysql_lex_string.h"
#include "mysql/plugin.h"
#include "mysql/psi/mysql_file.h"
#include "mysql/psi/mysql_mutex.h"
#include "mysql/psi/mysql_table.h"
#include "mysql/psi/psi_base.h"
#include "mysql/psi/psi_table.h"
#include "mysql/service_mysql_alloc.h"
#include "mysql/udf_registration_types.h"
#include "mysql_com.h"
#include "mysql_version.h"  // MYSQL_VERSION_ID
#include "mysqld_error.h"
#include "sql/auth/auth_acls.h"
#include "sql/auth/auth_common.h"  // acl_getroot
#include "sql/auth/sql_security_ctx.h"
#include "sql/binlog.h"                      // mysql_bin_log
#include "sql/dd/cache/dictionary_client.h"  // dd::cache_Dictionary_client
#include "sql/dd/dd.h"                       // dd::get_dictionary
#include "sql/dd/dictionary.h"               // dd::Dictionary
#include "sql/dd/types/abstract_table.h"
#include "sql/dd/types/table.h"  // dd::Table
#include "sql/dd/types/view.h"   // dd::View
#include "sql/debug_sync.h"      // DEBUG_SYNC
#include "sql/derror.h"          // ER_THD
#include "sql/error_handler.h"   // Strict_error_handler
#include "sql/field.h"
#include "sql/gis/srid.h"
#include "sql/item.h"
#include "sql/item_cmpfunc.h"  // and_conds
#include "sql/json_diff.h"     // Json_diff_vector
#include "sql/json_dom.h"      // Json_wrapper
#include "sql/json_path.h"
#include "sql/key.h"  // find_ref_key
#include "sql/log.h"
#include "sql/my_decimal.h"
#include "sql/mysqld.h"  // reg_ext key_file_frm ...
#include "sql/nested_join.h"
#include "sql/opt_trace.h"  // opt_trace_disable_if_no_security_...
#include "sql/opt_trace_context.h"
#include "sql/parse_file.h"      // sql_parse_prepare
#include "sql/partition_info.h"  // partition_info
#include "sql/psi_memory_key.h"
#include "sql/query_options.h"
#include "sql/query_result.h"  // Query_result
#include "sql/sql_base.h"
#include "sql/sql_class.h"  // THD
#include "sql/sql_error.h"
#include "sql/sql_lex.h"
#include "sql/sql_opt_exec_shared.h"
#include "sql/sql_parse.h"       // check_stack_overrun
#include "sql/sql_partition.h"   // mysql_unpack_partition
#include "sql/sql_plugin.h"      // plugin_unlock
#include "sql/sql_select.h"      // actual_key_parts
#include "sql/sql_table.h"       // build_table_filename
#include "sql/sql_tablespace.h"  // validate_tablespace_name())
#include "sql/strfunc.h"         // find_type
#include "sql/system_variables.h"
#include "sql/table_cache.h"               // table_cache_manager
#include "sql/table_trigger_dispatcher.h"  // Table_trigger_dispatcher
#include "sql/thd_raii.h"
#include "sql/thr_malloc.h"
#include "sql/trigger_def.h"
#include "sql_const.h"
#include "sql_string.h"
#include "template_utils.h"  // down_cast
#include "thr_mutex.h"

/* INFORMATION_SCHEMA name */
LEX_STRING INFORMATION_SCHEMA_NAME = {C_STRING_WITH_LEN("information_schema")};

/* PERFORMANCE_SCHEMA name */
LEX_STRING PERFORMANCE_SCHEMA_DB_NAME = {
    C_STRING_WITH_LEN("performance_schema")};

/* MYSQL_SCHEMA name */
LEX_STRING MYSQL_SCHEMA_NAME = {C_STRING_WITH_LEN("mysql")};

/* MYSQL_TABLESPACE name */
LEX_STRING MYSQL_TABLESPACE_NAME = {C_STRING_WITH_LEN("mysql")};

/* GENERAL_LOG name */
LEX_STRING GENERAL_LOG_NAME = {C_STRING_WITH_LEN("general_log")};

/* SLOW_LOG name */
LEX_STRING SLOW_LOG_NAME = {C_STRING_WITH_LEN("slow_log")};

/* RLI_INFO name */
LEX_STRING RLI_INFO_NAME = {C_STRING_WITH_LEN("slave_relay_log_info")};

/* MI_INFO name */
LEX_STRING MI_INFO_NAME = {C_STRING_WITH_LEN("slave_master_info")};

/* WORKER_INFO name */
LEX_STRING WORKER_INFO_NAME = {C_STRING_WITH_LEN("slave_worker_info")};

/* GTID_EXECUTED name */
LEX_STRING GTID_EXECUTED_NAME = {C_STRING_WITH_LEN("gtid_executed")};

/* Keyword for parsing generated column functions */
LEX_STRING PARSE_GCOL_KEYWORD = {C_STRING_WITH_LEN("parse_gcol_expr")};

/* Functions defined in this file */

static Item *create_view_field(THD *thd, TABLE_LIST *view, Item **field_ref,
                               const char *name,
                               Name_resolution_context *context);
static void open_table_error(THD *thd, TABLE_SHARE *share, int error,
                             int db_errno);

inline bool is_system_table_name(const char *name, size_t length);

/**************************************************************************
  Object_creation_ctx implementation.
**************************************************************************/

Object_creation_ctx *Object_creation_ctx::set_n_backup(THD *thd) {
  Object_creation_ctx *backup_ctx;
  DBUG_ENTER("Object_creation_ctx::set_n_backup");

  backup_ctx = create_backup_ctx(thd);
  change_env(thd);

  DBUG_RETURN(backup_ctx);
}

void Object_creation_ctx::restore_env(THD *thd,
                                      Object_creation_ctx *backup_ctx) {
  if (!backup_ctx) return;

  backup_ctx->change_env(thd);
  backup_ctx->delete_backup_ctx();
}

/**************************************************************************
  Default_object_creation_ctx implementation.
**************************************************************************/

Default_object_creation_ctx::Default_object_creation_ctx(THD *thd)
    : m_client_cs(thd->variables.character_set_client),
      m_connection_cl(thd->variables.collation_connection) {}

Default_object_creation_ctx::Default_object_creation_ctx(
    const CHARSET_INFO *client_cs, const CHARSET_INFO *connection_cl)
    : m_client_cs(client_cs), m_connection_cl(connection_cl) {}

Object_creation_ctx *Default_object_creation_ctx::create_backup_ctx(
    THD *thd) const {
  return new Default_object_creation_ctx(thd);
}

void Default_object_creation_ctx::delete_backup_ctx() { delete this; }

void Default_object_creation_ctx::change_env(THD *thd) const {
  thd->variables.character_set_client = m_client_cs;
  thd->variables.collation_connection = m_connection_cl;

  thd->update_charset();
}

/**************************************************************************
  View_creation_ctx implementation.
**************************************************************************/

View_creation_ctx *View_creation_ctx::create(THD *thd) {
  View_creation_ctx *ctx = new (thd->mem_root) View_creation_ctx(thd);

  return ctx;
}

/*************************************************************************/

View_creation_ctx *View_creation_ctx::create(THD *thd, TABLE_LIST *view) {
  View_creation_ctx *ctx = new (thd->mem_root) View_creation_ctx(thd);

  /* Throw a warning if there is NULL cs name. */

  if (!view->view_client_cs_name.str || !view->view_connection_cl_name.str) {
    push_warning_printf(thd, Sql_condition::SL_NOTE, ER_VIEW_NO_CREATION_CTX,
                        ER_THD(thd, ER_VIEW_NO_CREATION_CTX), view->db,
                        view->table_name);

    ctx->m_client_cs = system_charset_info;
    ctx->m_connection_cl = system_charset_info;

    return ctx;
  }

  /* Resolve cs names. Throw a warning if there is unknown cs name. */

  bool invalid_creation_ctx;

  invalid_creation_ctx = resolve_charset(
      view->view_client_cs_name.str, system_charset_info, &ctx->m_client_cs);

  invalid_creation_ctx =
      resolve_collation(view->view_connection_cl_name.str, system_charset_info,
                        &ctx->m_connection_cl) ||
      invalid_creation_ctx;

  if (invalid_creation_ctx) {
    LogErr(WARNING_LEVEL, ER_VIEW_UNKNOWN_CHARSET_OR_COLLATION, view->db,
           view->table_name, view->view_client_cs_name.str,
           view->view_connection_cl_name.str);

    push_warning_printf(
        thd, Sql_condition::SL_NOTE, ER_VIEW_INVALID_CREATION_CTX,
        ER_THD(thd, ER_VIEW_INVALID_CREATION_CTX), view->db, view->table_name);
  }

  return ctx;
}

/*************************************************************************/

GRANT_INFO::GRANT_INFO() {
  grant_table = 0;
  version = 0;
  privilege = NO_ACCESS;
}

/**
  Returns pointer to '.frm' extension of the file name.

  @param name       file name

    Checks file name part starting with the rightmost '.' character,
    and returns it if it is equal to '.frm'.

  @todo
    It is a good idea to get rid of this function modifying the code
    to garantee that the functions presently calling fn_rext() always
    get arguments in the same format: either with '.frm' or without '.frm'.

  @return
    Pointer to the '.frm' extension. If there is no extension,
    or extension is not '.frm', pointer at the end of file name.
*/

char *fn_rext(char *name) {
  char *res = strrchr(name, '.');
  if (res && !strcmp(res, reg_ext)) return res;
  return name + strlen(name);
}

TABLE_CATEGORY get_table_category(const LEX_STRING &db,
                                  const LEX_STRING &name) {
  DBUG_ASSERT(db.str != NULL);
  DBUG_ASSERT(name.str != NULL);

  if (is_infoschema_db(db.str, db.length)) return TABLE_CATEGORY_INFORMATION;

  if (is_perfschema_db(db.str, db.length)) return TABLE_CATEGORY_PERFORMANCE;

  if ((db.length == MYSQL_SCHEMA_NAME.length) &&
      (my_strcasecmp(system_charset_info, MYSQL_SCHEMA_NAME.str, db.str) ==
       0)) {
    if (is_system_table_name(name.str, name.length))
      return TABLE_CATEGORY_SYSTEM;

    if ((name.length == GENERAL_LOG_NAME.length) &&
        (my_strcasecmp(system_charset_info, GENERAL_LOG_NAME.str, name.str) ==
         0))
      return TABLE_CATEGORY_LOG;

    if ((name.length == SLOW_LOG_NAME.length) &&
        (my_strcasecmp(system_charset_info, SLOW_LOG_NAME.str, name.str) == 0))
      return TABLE_CATEGORY_LOG;

    if ((name.length == RLI_INFO_NAME.length) &&
        (my_strcasecmp(system_charset_info, RLI_INFO_NAME.str, name.str) == 0))
      return TABLE_CATEGORY_RPL_INFO;

    if ((name.length == MI_INFO_NAME.length) &&
        (my_strcasecmp(system_charset_info, MI_INFO_NAME.str, name.str) == 0))
      return TABLE_CATEGORY_RPL_INFO;

    if ((name.length == WORKER_INFO_NAME.length) &&
        (my_strcasecmp(system_charset_info, WORKER_INFO_NAME.str, name.str) ==
         0))
      return TABLE_CATEGORY_RPL_INFO;

    if ((name.length == GTID_EXECUTED_NAME.length) &&
        (my_strcasecmp(system_charset_info, GTID_EXECUTED_NAME.str, name.str) ==
         0))
      return TABLE_CATEGORY_GTID;

    if (dd::get_dictionary()->is_dd_table_name(MYSQL_SCHEMA_NAME.str, name.str))
      return TABLE_CATEGORY_DICTIONARY;
  }

  return TABLE_CATEGORY_USER;
}

/**
  Allocate and setup a TABLE_SHARE structure

  @param db          schema name.
  @param table_name  table name.
  @param key         table cache key (db \0 table_name \0...)
  @param key_length  length of the key
  @param open_secondary  true if the TABLE_SHARE represents a table
                         in a secondary storage engine

  @return            pointer to allocated table share
    @retval NULL     error (out of memory, too long path name)
*/

TABLE_SHARE *alloc_table_share(const char *db, const char *table_name,
                               const char *key, size_t key_length,
                               bool open_secondary) {
  MEM_ROOT mem_root;
  TABLE_SHARE *share = NULL;
  char *key_buff, *path_buff;
  char path[FN_REFLEN + 1];
  size_t path_length;
  Table_cache_element **cache_element_array;
  bool was_truncated = false;
  DBUG_ENTER("alloc_table_share");
  DBUG_PRINT("enter", ("table: '%s'.'%s'", db, table_name));

  /*
    There are FN_REFLEN - reg_ext_length bytes available for the
    file path and the trailing '\0', which may be padded to the right
    of the length indicated by the length parameter. The returned
    path length does not include the trailing '\0'.
  */
  path_length = build_table_filename(path, sizeof(path) - 1 - reg_ext_length,
                                     db, table_name, "", 0, &was_truncated);

  /*
    The path now misses extension, but includes '\0'. Unless it was
    truncated, everything should be ok.
  */
  if (was_truncated) {
    my_error(ER_IDENT_CAUSES_TOO_LONG_PATH, MYF(0), sizeof(path) - 1, path);
    DBUG_RETURN(NULL);
  }

  init_sql_alloc(key_memory_table_share, &mem_root, TABLE_ALLOC_BLOCK_SIZE, 0);
  if (multi_alloc_root(&mem_root, &share, sizeof(*share), &key_buff, key_length,
                       &path_buff, path_length + 1, &cache_element_array,
                       table_cache_instances * sizeof(*cache_element_array),
                       NULL)) {
    new (share) TABLE_SHARE(refresh_version, open_secondary);

    share->set_table_cache_key(key_buff, key, key_length);

    share->path.str = path_buff;
    share->path.length = path_length;
    my_stpcpy(share->path.str, path);
    share->normalized_path.str = share->path.str;
    share->normalized_path.length = path_length;

    /*
      Since alloc_table_share() can be called without any locking (for
      example, ha_create_table... functions), we do not assign a table
      map id here.  Instead we assign a value that is not used
      elsewhere, and then assign a table map id inside open_table()
      under the protection of the LOCK_open mutex.
    */
    share->table_map_id = ~0ULL;
    share->cached_row_logging_check = -1;

    share->m_flush_tickets.empty();

    memset(cache_element_array, 0,
           table_cache_instances * sizeof(*cache_element_array));
    share->cache_element = cache_element_array;

    share->mem_root = std::move(mem_root);
    mysql_mutex_init(key_TABLE_SHARE_LOCK_ha_data, &share->LOCK_ha_data,
                     MY_MUTEX_INIT_FAST);
  }
  DBUG_RETURN(share);
}

/**
  Initialize share for temporary tables

  @param thd         thread handle
  @param share	Share to fill
  @param key		Table_cache_key, as generated from create_table_def_key.
                must start with db name.
  @param key_length	Length of key
  @param table_name	Table name
  @param path	Path to file (possible in lower case) without .frm
  @param mem_root       MEM_ROOT to transfer (move) to the TABLE_SHARE; if
  NULL a new one is initialized.

  @note
    This is different from alloc_table_share() because temporary tables
    don't have to be shared between threads or put into the table def
    cache, so we can do some things notable simpler and faster

    If table is not put in thd->temporary_tables (happens only when
    one uses OPEN TEMPORARY) then one can specify 'db' as key and
    use key_length= 0 as neither table_cache_key or key_length will be used).
*/

void init_tmp_table_share(THD *thd, TABLE_SHARE *share, const char *key,
                          size_t key_length, const char *table_name,
                          const char *path, MEM_ROOT *mem_root) {
  DBUG_ENTER("init_tmp_table_share");
  DBUG_PRINT("enter", ("table: '%s'.'%s'", key, table_name));

  new (share) TABLE_SHARE();

  if (mem_root)
    share->mem_root = std::move(*mem_root);
  else
    init_sql_alloc(key_memory_table_share, &share->mem_root,
                   TABLE_ALLOC_BLOCK_SIZE, 0);

  share->table_category = TABLE_CATEGORY_TEMPORARY;
  share->tmp_table = INTERNAL_TMP_TABLE;
  share->db.str = (char *)key;
  share->db.length = strlen(key);
  share->table_cache_key.str = (char *)key;
  share->table_cache_key.length = key_length;
  share->table_name.str = (char *)table_name;
  share->table_name.length = strlen(table_name);
  share->path.str = (char *)path;
  share->normalized_path.str = (char *)path;
  share->path.length = share->normalized_path.length = strlen(path);

  share->cached_row_logging_check = -1;

  /*
    table_map_id is also used for MERGE tables to suppress repeated
    compatibility checks.
  */
  share->table_map_id = (ulonglong)thd->query_id;

  share->m_flush_tickets.empty();

  DBUG_VOID_RETURN;
}

Key_map TABLE_SHARE::usable_indexes(const THD *thd) const {
  Key_map usable_indexes(keys_in_use);
  if (!thd->optimizer_switch_flag(OPTIMIZER_SWITCH_USE_INVISIBLE_INDEXES))
    usable_indexes.intersect(visible_indexes);
  return usable_indexes;
}

#ifndef DBUG_OFF
/**
  Assert that the #LOCK_open mutex is held when the reference count of
  a TABLE_SHARE is accessed.

  @param share the TABLE_SHARE
  @return true if the assertion holds, terminates the process otherwise
*/
bool assert_ref_count_is_locked(const TABLE_SHARE *share) {
  // The mutex is not needed while the TABLE_SHARE is being
  // constructed, or if it is for a temporary table.
  if (share->table_category != TABLE_UNKNOWN_CATEGORY &&
      share->tmp_table == NO_TMP_TABLE) {
    mysql_mutex_assert_owner(&LOCK_open);
  }
  return true;
}
#endif

void TABLE_SHARE::clear_version() {
  table_cache_manager.assert_owner_all_and_tdc();
  m_version = 0;
}

/**
  Release resources (plugins) used by the share and free its memory.
  TABLE_SHARE is self-contained -- it's stored in its own MEM_ROOT.
  Free this MEM_ROOT.
*/

void TABLE_SHARE::destroy() {
  uint idx;
  KEY *info_it;

  DBUG_ENTER("TABLE_SHARE::destroy");
  DBUG_PRINT("info", ("db: %s table: %s", db.str, table_name.str));
  if (field != 0) {
    Field *current_field;
    for (uint i = 0; i < fields; ++i) {
      current_field = field[i];
      if (current_field &&
          current_field->has_associated_compression_dictionary()) {
        my_free(const_cast<char *>(current_field->zip_dict_data.str));
        current_field->zip_dict_data = null_lex_cstr;
        my_free(const_cast<char *>(current_field->zip_dict_name.str));
        current_field->zip_dict_name = null_lex_cstr;
      }
    }
  }
  if (ha_share) {
    delete ha_share;
    ha_share = NULL;
  }
  if (m_part_info) {
    ::destroy(m_part_info);
    m_part_info = NULL;
  }
  /* The mutex is initialized only for shares that are part of the TDC */
  if (tmp_table == NO_TMP_TABLE) mysql_mutex_destroy(&LOCK_ha_data);
  delete name_hash;
  name_hash = nullptr;

  delete m_histograms;
  m_histograms = nullptr;

  plugin_unlock(NULL, db_plugin);
  db_plugin = NULL;

  /* Release fulltext parsers */
  info_it = key_info;
  for (idx = keys; idx; idx--, info_it++) {
    if (info_it->flags & HA_USES_PARSER) {
      plugin_unlock(NULL, info_it->parser);
      info_it->flags = 0;
    }
  }

  /* Destroy dd::Table object associated with temporary table's share. */
  delete tmp_table_def;
  tmp_table_def = NULL;

  /* Delete the view object. */
  delete view_object;
  view_object = NULL;

#ifdef HAVE_PSI_TABLE_INTERFACE
  PSI_TABLE_CALL(release_table_share)(m_psi);
#endif

  /*
    Make a copy since the share is allocated in its own root,
    and free_root() updates its argument after freeing the memory.
  */
  MEM_ROOT own_root = std::move(mem_root);
  free_root(&own_root, MYF(0));
  DBUG_VOID_RETURN;
}

/**
  Checks if TABLE_SHARE has at least one field with
  COLUMN_FORMAT_TYPE_COMPRESSED flag.
*/
bool TABLE_SHARE::has_compressed_columns() const {
  DBUG_ENTER("has_compressed_columns");
  DBUG_ASSERT(field != 0);

  Field **field_ptr = field;
  while (*field_ptr != nullptr &&
         (*field_ptr)->column_format() != COLUMN_FORMAT_TYPE_COMPRESSED)
    ++field_ptr;

  DBUG_RETURN(*field_ptr != nullptr);
}

/**
  Free table share and memory used by it

  @param share		Table share
*/

void free_table_share(TABLE_SHARE *share) {
  DBUG_ENTER("free_table_share");
  DBUG_PRINT("enter", ("table: %s.%s", share->db.str, share->table_name.str));
  DBUG_ASSERT(share->ref_count() == 0);

  if (share->m_flush_tickets.is_empty()) {
    /*
      No threads are waiting for this share to be flushed (the
      share is not old, is for a temporary table, or just nobody
      happens to be waiting for it). Destroy it.
    */
    share->destroy();
  } else {
    Wait_for_flush_list::Iterator it(share->m_flush_tickets);
    Wait_for_flush *ticket;
    /*
      We're about to iterate over a list that is used
      concurrently. Make sure this never happens without a lock.
    */
    mysql_mutex_assert_owner(&LOCK_open);

    while ((ticket = it++))
      (void)ticket->get_ctx()->m_wait.set_status(MDL_wait::GRANTED);
    /*
      If there are threads waiting for this share to be flushed,
      the last one to receive the notification will destroy the
      share. At this point the share is removed from the table
      definition cache, so is OK to proceed here without waiting
      for this thread to do the work.
    */
  }
  DBUG_VOID_RETURN;
}

/**
  Return true if a table name matches one of the system table names.
  Currently these are:

  help_category, help_keyword, help_relation, help_topic,
  proc, event
  time_zone, time_zone_leap_second, time_zone_name, time_zone_transition,
  time_zone_transition_type

  This function trades accuracy for speed, so may return false
  positives. Presumably mysql.* database is for internal purposes only
  and should not contain user tables.
*/

inline bool is_system_table_name(const char *name, size_t length) {
  CHARSET_INFO *ci = system_charset_info;

  return (
      /* mysql.proc table */
      (length == 4 && my_tolower(ci, name[0]) == 'p' &&
       my_tolower(ci, name[1]) == 'r' && my_tolower(ci, name[2]) == 'o' &&
       my_tolower(ci, name[3]) == 'c') ||

      (length > 4 &&
       (
           /* one of mysql.help* tables */
           (my_tolower(ci, name[0]) == 'h' && my_tolower(ci, name[1]) == 'e' &&
            my_tolower(ci, name[2]) == 'l' && my_tolower(ci, name[3]) == 'p') ||

           /* one of mysql.time_zone* tables */
           (my_tolower(ci, name[0]) == 't' && my_tolower(ci, name[1]) == 'i' &&
            my_tolower(ci, name[2]) == 'm' && my_tolower(ci, name[3]) == 'e') ||

           /* mysql.event table */
           (my_tolower(ci, name[0]) == 'e' && my_tolower(ci, name[1]) == 'v' &&
            my_tolower(ci, name[2]) == 'e' && my_tolower(ci, name[3]) == 'n' &&
            my_tolower(ci, name[4]) == 't'))));
}

/**
  Initialize key_part_flag from source field.
*/

void KEY_PART_INFO::init_flags() {
  DBUG_ASSERT(field);
  if (field->type() == MYSQL_TYPE_BLOB || field->type() == MYSQL_TYPE_GEOMETRY)
    key_part_flag |= HA_BLOB_PART;
  else if (field->real_type() == MYSQL_TYPE_VARCHAR)
    key_part_flag |= HA_VAR_LENGTH_PART;
  else if (field->type() == MYSQL_TYPE_BIT)
    key_part_flag |= HA_BIT_PART;
}

/**
  Initialize KEY_PART_INFO from the given field.

  @param fld The field to initialize keypart from
*/

void KEY_PART_INFO::init_from_field(Field *fld) {
  field = fld;
  fieldnr = field->field_index + 1;
  null_bit = field->null_bit;
  null_offset = field->null_offset();
  offset = field->offset(field->table->record[0]);
  length = (uint16)field->key_length();
  store_length = length;
  key_part_flag = 0;

  if (field->real_maybe_null()) store_length += HA_KEY_NULL_LENGTH;
  if (field->type() == MYSQL_TYPE_BLOB ||
      field->real_type() == MYSQL_TYPE_VARCHAR ||
      field->type() == MYSQL_TYPE_GEOMETRY) {
    store_length += HA_KEY_BLOB_LENGTH;
  }
  init_flags();

  ha_base_keytype key_type = field->key_type();
  type = (uint8)key_type;
  bin_cmp = key_type != HA_KEYTYPE_TEXT && key_type != HA_KEYTYPE_VARTEXT1 &&
            key_type != HA_KEYTYPE_VARTEXT2;
}

/**
  Setup key-related fields of Field object for given key and key part.

  @param[in]     share                    Pointer to TABLE_SHARE
  @param[in]     handler_file             Pointer to handler
  @param[in]     primary_key_n            Primary key number
  @param[in]     keyinfo                  Pointer to processed key
  @param[in]     key_n                    Processed key number
  @param[in]     key_part_n               Processed key part number
  @param[in,out] usable_parts             Pointer to usable_parts variable
  @param[in]     part_of_key_not_extended Set when column is part of the Key
                                          and not appended by the storage
                                          engine from primary key columns.
*/

void setup_key_part_field(TABLE_SHARE *share, handler *handler_file,
                          uint primary_key_n, KEY *keyinfo, uint key_n,
                          uint key_part_n, uint *usable_parts,
                          bool part_of_key_not_extended) {
  KEY_PART_INFO *key_part = &keyinfo->key_part[key_part_n];
  Field *field = key_part->field;

  /* Flag field as unique and/or clustering if it is the only keypart in a
  unique/clustering index */
  if (key_part_n == 0 && key_n != primary_key_n) {
    field->flags |= (((keyinfo->flags & HA_NOSAME) &&
                      (keyinfo->user_defined_key_parts == 1))
                         ? UNIQUE_KEY_FLAG
                         : MULTIPLE_KEY_FLAG);
    if (((keyinfo->flags & HA_CLUSTERING) &&
         (keyinfo->user_defined_key_parts == 1)))
      field->flags |= CLUSTERING_FLAG;
  }
  if (key_part_n == 0) field->key_start.set_bit(key_n);
  field->m_indexed = true;

  const bool full_length_key_part =
      (field->key_length() == key_part->length && !(field->flags & BLOB_FLAG));
  if ((handler_file->index_flags(key_n, key_part_n, 0) & HA_KEYREAD_ONLY) &&
      field->type() != MYSQL_TYPE_GEOMETRY) {
    /*
      Set the key as 'keys_for_keyread' even if it is prefix key.
      part_of_key contains all non-prefix keys, part_of_prefixkey
      contains prefix keys.
      Note that prefix keys in the extended PK key parts
      (part_of_key_not_extended is false) are not considered.
    */
    share->keys_for_keyread.set_bit(key_n);
    if (full_length_key_part) {
      field->part_of_key.set_bit(key_n);
      if (part_of_key_not_extended)
        field->part_of_key_not_extended.set_bit(key_n);
    } else if (part_of_key_not_extended)
      field->part_of_prefixkey.set_bit(key_n);
  }

  if (full_length_key_part &&
      (handler_file->index_flags(key_n, key_part_n, 1) & HA_READ_ORDER))
    field->part_of_sortkey.set_bit(key_n);

  if (!(key_part->key_part_flag & HA_REVERSE_SORT) &&
      *usable_parts == key_part_n)
    (*usable_parts)++;  // For FILESORT
}

/**
  Generate extended secondary keys by adding primary key parts to the
  existing secondary key. A primary key part is added if such part doesn't
  present in the secondary key or the part in the secondary key is a
  prefix of the key field. Key parts are added till:
  .) all parts were added
  .) number of key parts became bigger that MAX_REF_PARTS
  .) total key length became longer than MAX_REF_LENGTH
  depending on what occurs first first.
  Unlike existing secondary key parts which are initialized at
  open_binary_frm(), newly added ones are initialized here by copying
  KEY_PART_INFO structure from primary key part and calling
  setup_key_part_field().

  Function updates sk->actual/unused_key_parts and sk->actual_flags.

  @param[in]     sk            Secondary key
  @param[in]     sk_n          Secondary key number
  @param[in]     pk            Primary key
  @param[in]     pk_n          Primary key number
  @param[in]     share         Pointer to TABLE_SHARE
  @param[in]     handler_file  Pointer to handler
  @param[in,out] usable_parts  Pointer to usable_parts variable

  @retval                      Number of added key parts
*/

uint add_pk_parts_to_sk(KEY *sk, uint sk_n, KEY *pk, uint pk_n,
                        TABLE_SHARE *share, handler *handler_file,
                        uint *usable_parts) {
  uint max_key_length = sk->key_length;
  bool is_unique_key = false;
  KEY_PART_INFO *current_key_part = &sk->key_part[sk->user_defined_key_parts];

  /*
     For each keypart in the primary key: check if the keypart is
     already part of the secondary key and add it if not.
  */
  for (uint pk_part = 0; pk_part < pk->user_defined_key_parts; pk_part++) {
    KEY_PART_INFO *pk_key_part = &pk->key_part[pk_part];
    /* MySQL does not supports more key parts than MAX_REF_LENGTH */
    if (sk->actual_key_parts >= MAX_REF_PARTS) goto end;

    bool pk_field_is_in_sk = false;
    for (uint j = 0; j < sk->user_defined_key_parts; j++) {
      if (sk->key_part[j].fieldnr == pk_key_part->fieldnr &&
          share->field[pk_key_part->fieldnr - 1]->key_length() ==
              sk->key_part[j].length) {
        pk_field_is_in_sk = true;
        break;
      }
    }

    /* Add PK field to secondary key if it's not already  part of the key. */
    if (!pk_field_is_in_sk) {
      /* MySQL does not supports keys longer than MAX_KEY_LENGTH */
      if (max_key_length + pk_key_part->length > MAX_KEY_LENGTH) goto end;

      *current_key_part = *pk_key_part;
      setup_key_part_field(share, handler_file, pk_n, sk, sk_n,
                           sk->actual_key_parts, usable_parts, false);
      sk->actual_key_parts++;
      sk->unused_key_parts--;
      sk->rec_per_key[sk->actual_key_parts - 1] = 0;
      sk->set_records_per_key(sk->actual_key_parts - 1, REC_PER_KEY_UNKNOWN);
      current_key_part++;
      max_key_length += pk_key_part->length;
      /*
        Secondary key will be unique if the key  does not exceed
        key length limitation and key parts limitation.
      */
      is_unique_key = true;
    }
  }
  if (is_unique_key) sk->actual_flags |= HA_NOSAME;

end:
  return (sk->actual_key_parts - sk->user_defined_key_parts);
}

  //////////////////////////////////////////////////////////////////////////

  /*
    The following section adds code for the interface with the .frm file.
    These defines and functions comes from the file sql/field.h in 5.7

    Note:
    These functions should not be used any where else in the code.
    They are only used in upgrade scenario for migrating old data directory
    to be compatible with current server. They will be removed in future
    release.

    Any new code should not be added in this section.
  */

#define FIELDFLAG_DECIMAL 1
#define FIELDFLAG_BINARY 1  // Shares same flag
#define FIELDFLAG_NUMBER 2
#define FIELDFLAG_ZEROFILL 4
#define FIELDFLAG_PACK 120      // Bits used for packing
#define FIELDFLAG_INTERVAL 256  // mangled with decimals!
#define FIELDFLAG_BITFIELD 512  // mangled with decimals!
#define FIELDFLAG_BLOB 1024     // mangled with decimals!
#define FIELDFLAG_GEOM 2048     // mangled with decimals!
#define FIELDFLAG_JSON              \
  4096 /* mangled with decimals and \
          with bitfields! */

#define FIELDFLAG_TREAT_BIT_AS_CHAR 4096 /* use Field_bit_as_char */

#define FIELDFLAG_LEFT_FULLSCREEN 8192
#define FIELDFLAG_RIGHT_FULLSCREEN 16384
#define FIELDFLAG_FORMAT_NUMBER 16384       // predit: ###,,## in output
#define FIELDFLAG_NO_DEFAULT 16384          /* sql */
#define FIELDFLAG_SUM ((uint)32768)         // predit: +#fieldflag
#define FIELDFLAG_MAYBE_NULL ((uint)32768)  // sql
#define FIELDFLAG_PACK_SHIFT 3
#define FIELDFLAG_DEC_SHIFT 8
#define FIELDFLAG_MAX_DEC 31
#define FIELDFLAG_NUM_SCREEN_TYPE 0x7F01
#define FIELDFLAG_ALFA_SCREEN_TYPE 0x7800

#define MTYP_TYPENR(type) (type & 127) /* Remove bits from type */

#define FIELD_NR_MASK 16383 /* To get fieldnumber */

inline int f_is_dec(int x) { return (x & FIELDFLAG_DECIMAL); }
inline int f_is_num(int x) { return (x & FIELDFLAG_NUMBER); }
inline int f_is_zerofill(int x) { return (x & FIELDFLAG_ZEROFILL); }
inline int f_is_packed(int x) { return (x & FIELDFLAG_PACK); }
inline int f_packtype(int x) { return ((x >> FIELDFLAG_PACK_SHIFT) & 15); }
inline uint8 f_decimals(int x) {
  return ((uint8)((x >> FIELDFLAG_DEC_SHIFT) & FIELDFLAG_MAX_DEC));
}
inline int f_is_alpha(int x) { return (!f_is_num(x)); }
inline int f_is_binary(int x) {
  return (x & FIELDFLAG_BINARY);  // 4.0- compatibility
}
inline int f_is_enum(int x) {
  return ((x & (FIELDFLAG_INTERVAL | FIELDFLAG_NUMBER)) == FIELDFLAG_INTERVAL);
}
inline int f_is_bitfield(int x) {
  return ((x & (FIELDFLAG_BITFIELD | FIELDFLAG_NUMBER)) == FIELDFLAG_BITFIELD);
}

inline int f_is_blob(int x) {
  return ((x & (FIELDFLAG_BLOB | FIELDFLAG_NUMBER)) == FIELDFLAG_BLOB);
}
inline int f_is_geom(int x) {
  return ((x & (FIELDFLAG_GEOM | FIELDFLAG_NUMBER)) == FIELDFLAG_GEOM);
}
inline int f_is_json(int x) {
  return ((x & (FIELDFLAG_JSON | FIELDFLAG_NUMBER | FIELDFLAG_BITFIELD)) ==
          FIELDFLAG_JSON);
}
inline int f_is_equ(int x) { return (x & (1 + 2 + FIELDFLAG_PACK + 31 * 256)); }
inline int f_settype(int x) { return (x << FIELDFLAG_PACK_SHIFT); }
inline int f_maybe_null(int x) { return (x & FIELDFLAG_MAYBE_NULL); }
inline int f_no_default(int x) { return (x & FIELDFLAG_NO_DEFAULT); }
inline int f_bit_as_char(int x) { return (x & FIELDFLAG_TREAT_BIT_AS_CHAR); }

/**
  Read string from a file with malloc

  @note We add an \0 at end of the read string to make reading of C strings
  easier. This function is added to read .frm file in upgrade scenario. It
  should not be used any where else in the code. This function will be removed
  later.

  @param[in]  file        file handler
  @param[out] to          pointer to read string
  @param[in]  length      length of string

  @retval 0  Error
  @retval 1  Success
*/

static int read_string(File file, uchar **to, size_t length) {
  DBUG_ENTER("read_string");

  my_free(*to);
  if (!(*to = (uchar *)my_malloc(PSI_NOT_INSTRUMENTED, length + 1,
                                 MYF(MY_WME))) ||
      mysql_file_read(file, *to, length, MYF(MY_NABP))) {
    my_free(*to);   /* purecov: inspected */
    *to = 0;        /* purecov: inspected */
    DBUG_RETURN(1); /* purecov: inspected */
  }
  *((char *)*to + length) = '\0';
  DBUG_RETURN(0);
} /* read_string */

/**
  Un-hex all elements in a typelib.

  @param[in] interval  TYPELIB (struct of pointer to values + lengths + count)

  @note This function is added to read .frm file in upgrade scenario. It should
  not be used any where else in the code. This function will be removed later.
*/

static void unhex_type2(TYPELIB *interval) {
  for (uint pos = 0; pos < interval->count; pos++) {
    char *from, *to;
    for (from = to = (char *)interval->type_names[pos]; *from;) {
      /*
        Note, hexchar_to_int(*from++) doesn't work
        one some compilers, e.g. IRIX. Looks like a compiler
        bug in inline functions in combination with arguments
        that have a side effect. So, let's use from[0] and from[1]
        and increment 'from' by two later.
      */

      *to++ = (char)(hexchar_to_int(from[0]) << 4) + hexchar_to_int(from[1]);
      from += 2;
    }
    interval->type_lengths[pos] /= 2;
  }
}

/**
 Search after a field with given start & length
 If an exact field isn't found, return longest field with starts
 at right position.

 @note This is needed because in some .frm fields 'fieldnr' was saved wrong.
 This function is added to read .frm file in upgrade scenario. It should not
 be used any where else in the code. This function will be removed later.

 @retval 0               error
 @retval field number +1 success
*/

static uint find_field(Field **fields, uchar *record, uint start, uint length) {
  Field **field;
  uint i, pos;

  pos = 0;
  for (field = fields, i = 1; *field; i++, field++) {
    if ((*field)->offset(record) == start) {
      if ((*field)->key_length() == length) return (i);
      if (!pos || fields[pos - 1]->pack_length() < (*field)->pack_length())
        pos = i;
    }
  }
  return (pos);
}

/**
  fix a str_type to a array type
  typeparts separated with some char. differents types are separated
  with a '\0'

  @note This function is added to read .frm file in upgrade scenario. It
  should not be used any where else in the code. This function will be
  removed later.

  @param[out]  array          Pointer to interval array
  @param[in]   point_to_type  Pointer to intervals
  @param[in]   types          number of intervals
  @param[out]  names          name of intervals

*/

static void fix_type_pointers(const char ***array, TYPELIB *point_to_type,
                              uint types, char **names) {
  char *type_name, *ptr;
  char chr;

  ptr = *names;
  while (types--) {
    point_to_type->name = 0;
    point_to_type->type_names = *array;

    if ((chr = *ptr)) /* Test if empty type */
    {
      while ((type_name = strchr(ptr + 1, chr)) != NullS) {
        *((*array)++) = ptr + 1;
        *type_name = '\0'; /* End string */
        ptr = type_name;
      }
      ptr += 2; /* Skip end mark and last 0 */
    } else
      ptr++;
    point_to_type->count = (uint)(*array - point_to_type->type_names);
    point_to_type++;
    *((*array)++) = NullS; /* End of type */
  }
  *names = ptr; /* Update end */
  return;
} /* fix_type_pointers */

/**
  Find where a form starts.

  @note This function is added to read .frm file in upgrade scenario. It should
  not be used any where else in the code. This function will be removed later.

  @param[in] file   File handler
  @param[in] head   The start of the form file.

  @remark If formname is NULL then only formnames is read.

  @retval The form position.
*/

static ulong get_form_pos(File file, uchar *head) {
  uchar *pos, *buf;
  uint names, length;
  ulong ret_value = 0;
  DBUG_ENTER("get_form_pos");

  names = uint2korr(head + 8);

  if (!(names = uint2korr(head + 8))) DBUG_RETURN(0);

  length = uint2korr(head + 4);

  mysql_file_seek(file, 64L, MY_SEEK_SET, MYF(0));

  if (!(buf = (uchar *)my_malloc(PSI_NOT_INSTRUMENTED, length + names * 4,
                                 MYF(MY_WME))))
    DBUG_RETURN(0);

  if (mysql_file_read(file, buf, length + names * 4, MYF(MY_NABP))) {
    my_free(buf);
    DBUG_RETURN(0);
  }

  pos = buf + length;
  ret_value = uint4korr(pos);

  my_free(buf);

  DBUG_RETURN(ret_value);
}

#define STORAGE_TYPE_MASK 7
#define COLUMN_FORMAT_MASK 7
#define COLUMN_FORMAT_SHIFT 3

/**
  Auxiliary function which creates Field object from in-memory
  representation of .FRM file.

  NOTES:
  This function is added to read .frm file in upgrade scenario. It should not
  be used any where else in the code. This function will be removed later.

  @param         thd                   Connection context.
  @param         share                 TABLE_SHARE for which Field object
                                       needs to be constructed.
  @param         frm_context           FRM_context for the structures removed
                                       from TABLE_SHARE.
  @param         new_frm_ver           .FRM file version.
  @param         use_hash              Indicates whether we use hash or linear
                                       search to lookup fields by name.
  @param         field_idx             Field index in TABLE_SHARE::field array.
  @param         strpos                Pointer to part of .FRM's screens
                                       section describing the field to be
                                       created.
  @param         format_section_fields Array where each byte contains packed
                                       values of COLUMN_FORMAT/STORAGE options
                                       for corresponding column.
  @param[in,out] comment_pos           Pointer to part of column comments
                                       section of .FRM which corresponds
                                       to current field. Advanced to the
                                       position corresponding to comment
                                       for the next column.
  @param[in,out] gcol_screen_pos       Pointer to part of generated columns
                                       section of .FRM which corresponds
                                       to current generated field. If field
                                       to be created is generated advanced
                                       to the position for the next column
  @param[in,out] null_pos              Current byte in the record preamble
                                       to be used for field's null/leftover
                                       bits if necessary.
  @param[in,out] null_bit_pos          Current bit in the current preamble
                                       byte to be used for field's null/
                                       leftover bits if necessary.
  @param[out]    errarg                Additional argument for the error to
                                       be reported.

  @retval 0      Success.
  @retval non-0  Error number (@sa open_table_def() for details).
*/

static int make_field_from_frm(THD *thd, TABLE_SHARE *share,
                               FRM_context *frm_context, uint new_frm_ver,
                               bool use_hash, uint field_idx, uchar *strpos,
                               uchar *format_section_fields, char **comment_pos,
                               char **gcol_screen_pos, uchar **null_pos,
                               uint *null_bit_pos, int *errarg) {
  uint pack_flag, interval_nr, unireg_type, recpos, field_length;
  uint gcol_info_length = 0;
  enum_field_types field_type;
  const CHARSET_INFO *charset = NULL;
  Field::geometry_type geom_type = Field::GEOM_GEOMETRY;
  LEX_STRING comment;
  Value_generator *gcol_info = nullptr;
  bool fld_stored_in_db = true;
  Field *reg_field;

  if (new_frm_ver >= 3) {
    /* new frm file in 4.1 */
    field_length = uint2korr(strpos + 3);
    recpos = uint3korr(strpos + 5);
    pack_flag = uint2korr(strpos + 8);
    unireg_type = (uint)strpos[10];
    interval_nr = (uint)strpos[12];
    uint comment_length = uint2korr(strpos + 15);
    field_type = (enum_field_types)(uint)strpos[13];

    /* charset and geometry_type share the same byte in frm */
    if (field_type == MYSQL_TYPE_GEOMETRY) {
      geom_type = (Field::geometry_type)strpos[14];
      charset = &my_charset_bin;
    } else {
      uint csid = strpos[14] + (((uint)strpos[11]) << 8);
      if (!csid)
        charset = &my_charset_bin;
      else if (!(charset = get_charset(csid, MYF(0)))) {
        // Unknown or unavailable charset
        *errarg = (int)csid;
        return 5;
      }
    }

    if (!comment_length) {
      comment.str = (char *)"";
      comment.length = 0;
    } else {
      comment.str = *comment_pos;
      comment.length = comment_length;
      (*comment_pos) += comment_length;
    }

    if (unireg_type & FRM_context::GENERATED_FIELD) {
      /*
        Get generated column data stored in the .frm file as follows:
        byte 1      = 1 (always 1 to allow for future extensions)
        byte 2,3    = expression length
        byte 4      = flags, as of now:
                        0 - no flags
                        1 - field is physically stored
        byte 5-...  = generated column expression (text data)
      */
      gcol_info = new (*THR_MALLOC) Value_generator();
      if ((uint)(*gcol_screen_pos)[0] != 1) return 4;

      gcol_info_length = uint2korr(*gcol_screen_pos + 1);
      DBUG_ASSERT(gcol_info_length);  // Expect non-null expression

      fld_stored_in_db = (bool)(uint)(*gcol_screen_pos)[3];
      gcol_info->set_field_stored(fld_stored_in_db);
      gcol_info->dup_expr_str(&share->mem_root,
                              *gcol_screen_pos + (uint)FRM_GCOL_HEADER_SIZE,
                              gcol_info_length);
      (*gcol_screen_pos) += gcol_info_length + FRM_GCOL_HEADER_SIZE;
      share->vfields++;
    }
  } else {
    field_length = (uint)strpos[3];
    recpos = uint2korr(strpos + 4), pack_flag = uint2korr(strpos + 6);
    pack_flag &= ~FIELDFLAG_NO_DEFAULT;  // Safety for old files
    unireg_type = (uint)strpos[8];
    interval_nr = (uint)strpos[10];

    /* old frm file */
    field_type = (enum_field_types)f_packtype(pack_flag);
    if (f_is_binary(pack_flag)) {
      /*
        Try to choose the best 4.1 type:
        - for 4.0 "CHAR(N) BINARY" or "VARCHAR(N) BINARY"
          try to find a binary collation for character set.
        - for other types (e.g. BLOB) just use my_charset_bin.
      */
      if (!f_is_blob(pack_flag)) {
        // 3.23 or 4.0 string
        if (!(charset = get_charset_by_csname(share->table_charset->csname,
                                              MY_CS_BINSORT, MYF(0))))
          charset = &my_charset_bin;
      } else
        charset = &my_charset_bin;
    } else
      charset = share->table_charset;
    memset(&comment, 0, sizeof(comment));
  }

  if (interval_nr && charset->mbminlen > 1) {
    /* Unescape UCS2 intervals from HEX notation */
    TYPELIB *interval = share->intervals + interval_nr - 1;
    unhex_type2(interval);
  }

  if (field_type == MYSQL_TYPE_NEWDECIMAL && !share->mysql_version) {
    /*
      Fix pack length of old decimal values from 5.0.3 -> 5.0.4
      The difference is that in the old version we stored precision
      in the .frm table while we now store the display_length
    */
    uint decimals = f_decimals(pack_flag);
    field_length = my_decimal_precision_to_length(field_length, decimals,
                                                  f_is_dec(pack_flag) == 0);
    LogErr(ERROR_LEVEL, ER_TABLE_INCOMPATIBLE_DECIMAL_FIELD,
           frm_context->fieldnames.type_names[field_idx], share->table_name.str,
           share->table_name.str);
    push_warning_printf(thd, Sql_condition::SL_WARNING, ER_CRASHED_ON_USAGE,
                        ER_THD(thd, ER_TABLE_INCOMPATIBLE_DECIMAL_FIELD),
                        frm_context->fieldnames.type_names[field_idx],
                        share->table_name.str, share->table_name.str);
    share->crashed = 1;  // Marker for CHECK TABLE
  }

  if (field_type == MYSQL_TYPE_YEAR && field_length != 4) {
    LogErr(ERROR_LEVEL, ER_TABLE_INCOMPATIBLE_YEAR_FIELD,
           frm_context->fieldnames.type_names[field_idx], share->table_name.str,
           share->table_name.str);
    push_warning_printf(thd, Sql_condition::SL_WARNING, ER_CRASHED_ON_USAGE,
                        ER_THD(thd, ER_TABLE_INCOMPATIBLE_YEAR_FIELD),
                        frm_context->fieldnames.type_names[field_idx],
                        share->table_name.str, share->table_name.str);
    share->crashed = 1;
  }

  FRM_context::utype unireg = (FRM_context::utype)MTYP_TYPENR(unireg_type);
  // Construct auto_flag
  uchar auto_flags = Field::NONE;

  if (unireg == FRM_context::TIMESTAMP_DN_FIELD ||
      unireg == FRM_context::TIMESTAMP_DNUN_FIELD)
    auto_flags |= Field::DEFAULT_NOW;
  if (unireg == FRM_context::TIMESTAMP_UN_FIELD ||
      unireg == FRM_context::TIMESTAMP_DNUN_FIELD)
    auto_flags |= Field::ON_UPDATE_NOW;

  if (unireg == FRM_context::NEXT_NUMBER) auto_flags |= Field::NEXT_NUMBER;

  share->field[field_idx] = reg_field = make_field(
      share,
      share->default_values - 1 + recpos,  // recpos starts from 1.
      (uint32)field_length, *null_pos, *null_bit_pos, field_type, charset,
      geom_type, auto_flags,
      (interval_nr ? share->intervals + interval_nr - 1 : (TYPELIB *)0),
      frm_context->fieldnames.type_names[field_idx], f_maybe_null(pack_flag),
      f_is_zerofill(pack_flag) != 0, f_is_dec(pack_flag) == 0,
      f_decimals(pack_flag), f_bit_as_char(pack_flag), 0, {});
  if (!reg_field) {
    // Not supported field type
    return 4;
  }

  reg_field->field_index = field_idx;
  reg_field->comment = comment;
  reg_field->gcol_info = gcol_info;
  reg_field->stored_in_db = fld_stored_in_db;
  if (field_type == MYSQL_TYPE_BIT && !f_bit_as_char(pack_flag)) {
    if (((*null_bit_pos) += field_length & 7) > 7) {
      (*null_pos)++;
      (*null_bit_pos) -= 8;
    }
  }
  if (!(reg_field->flags & NOT_NULL_FLAG)) {
    if (!(*null_bit_pos = (*null_bit_pos + 1) & 7)) (*null_pos)++;
  }
  if (f_no_default(pack_flag)) reg_field->flags |= NO_DEFAULT_VALUE_FLAG;

  if (unireg == FRM_context::NEXT_NUMBER)
    share->found_next_number_field = share->field + field_idx;

  if (use_hash) {
    Field **field = share->field + field_idx;
    share->name_hash->emplace((*field)->field_name, field);
  }

  if (format_section_fields) {
    const uchar field_flags = format_section_fields[field_idx];
    const uchar field_storage = (field_flags & STORAGE_TYPE_MASK);
    const uchar field_column_format =
        ((field_flags >> COLUMN_FORMAT_SHIFT) & COLUMN_FORMAT_MASK);
    DBUG_PRINT("debug", ("field flags: %u, storage: %u, column_format: %u",
                         field_flags, field_storage, field_column_format));
    reg_field->set_storage_type((ha_storage_media)field_storage);
    reg_field->set_column_format((column_format_type)field_column_format);
  }

  if (!reg_field->stored_in_db) {
    frm_context->stored_fields--;
    if (share->stored_rec_length >= recpos)
      share->stored_rec_length = recpos - 1;
  }

  return 0;
}

static const longlong FRM_VER = 6;
static const longlong FRM_VER_TRUE_VARCHAR = (FRM_VER + 4); /* 10 */

/**
  Read data from a binary .frm file from MySQL 3.23 - 5.0 into TABLE_SHARE

  @note Much of the logic here is duplicated in create_tmp_table()
  (see sql_select.cc). Hence, changes to this function may have to be
  repeated there.

  This function is added to read .frm file in upgrade scenario. It should not
  be used any where else in the code. This function will be removed later.

  @param  thd         thread handle
  @param  share       TABLE_SHARE to be populated.
  @param  frm_context structures removed from TABLE_SHARE
  @param  head        frm file header
  @param  file        File handle
*/

static int open_binary_frm(THD *thd, TABLE_SHARE *share,
                           FRM_context *frm_context, uchar *head, File file) {
  int error, errarg = 0;
  uint new_frm_ver, field_pack_length, new_field_pack_flag;
  uint interval_count, interval_parts, read_length, int_length;
  uint db_create_options, keys, key_parts, n_length;
  uint key_info_length, com_length, null_bit_pos, gcol_screen_length;
  uint extra_rec_buf_length;
  uint i, j;
  bool use_extended_sk;  // Supported extending of secondary keys with PK parts
  bool use_hash;
  char *keynames, *names, *comment_pos, *gcol_screen_pos;
  char *orig_comment_pos, *orig_gcol_screen_pos;
  uchar forminfo[288];
  uchar *record;
  uchar *disk_buff, *strpos, *null_flags, *null_pos;
  ulong pos, record_offset, *rec_per_key, rec_buff_length;
  rec_per_key_t *rec_per_key_float;
  handler *handler_file = 0;
  KEY *keyinfo;
  KEY_PART_INFO *key_part;
  Field **field_ptr;
  const char **interval_array;
  enum legacy_db_type legacy_db_type;
  my_bitmap_map *bitmaps;
  uchar *extra_segment_buff = 0;
  const uint format_section_header_size = 8;
  uchar *format_section_fields = 0;
  bool has_vgc = false;
  DBUG_ENTER("open_binary_frm");

  new_field_pack_flag = head[27];
  new_frm_ver = (head[2] - FRM_VER);
  field_pack_length = new_frm_ver < 2 ? 11 : 17;
  disk_buff = 0;

  error = 3;
  /* Position of the form in the form file. */
  if (!(pos = get_form_pos(file, head))) goto err; /* purecov: inspected */

  mysql_file_seek(file, pos, MY_SEEK_SET, MYF(0));
  if (mysql_file_read(file, forminfo, 288, MYF(MY_NABP))) goto err;
  frm_context->frm_version = head[2];
  /*
    Check if .frm file created by MySQL 5.0. In this case we want to
    display CHAR fields as CHAR and not as VARCHAR.
    We do it this way as we want to keep the old frm version to enable
    MySQL 4.1 to read these files.
  */
  if (frm_context->frm_version == FRM_VER_TRUE_VARCHAR - 1 && head[33] == 5)
    frm_context->frm_version = FRM_VER_TRUE_VARCHAR;

  if (*(head + 61) &&
      !(frm_context->default_part_db_type =
            ha_checktype(thd, (enum legacy_db_type)(uint) * (head + 61), 1, 0)))
    goto err;
  DBUG_PRINT("info", ("default_part_db_type = %u", head[61]));
  legacy_db_type = (enum legacy_db_type)(uint) * (head + 3);
  DBUG_ASSERT(share->db_plugin == NULL);
  /*
    if the storage engine is dynamic, no point in resolving it by its
    dynamically allocated legacy_db_type. We will resolve it later by name.
  */
  if (legacy_db_type > DB_TYPE_UNKNOWN &&
      legacy_db_type < DB_TYPE_FIRST_DYNAMIC)
    share->db_plugin =
        ha_lock_engine(NULL, ha_checktype(thd, legacy_db_type, 0, 0));
  share->db_create_options = db_create_options = uint2korr(head + 30);
  share->db_options_in_use = share->db_create_options;
  share->mysql_version = uint4korr(head + 51);
  frm_context->null_field_first = 0;
  if (!head[32])  // New frm file in 3.23
  {
    share->avg_row_length = uint4korr(head + 34);
    share->row_type = (row_type)head[40];
    share->table_charset =
        get_charset((((uint)head[41]) << 8) + (uint)head[38], MYF(0));
    frm_context->null_field_first = 1;
    share->stats_sample_pages = uint2korr(head + 42);
    share->stats_auto_recalc = static_cast<enum_stats_auto_recalc>(head[44]);
  }
  if (!share->table_charset) {
    /* unknown charset in head[38] or pre-3.23 frm */
    if (use_mb(default_charset_info)) {
      /* Warn that we may be changing the size of character columns */
      LogErr(WARNING_LEVEL, ER_INVALID_CHARSET_AND_DEFAULT_IS_MB,
             share->path.str);
    }
    share->table_charset = default_charset_info;
  }
  /* Set temporarily a good value for db_low_byte_first */
  share->db_low_byte_first = (legacy_db_type != DB_TYPE_ISAM);
  error = 4;
  share->max_rows = uint4korr(head + 18);
  share->min_rows = uint4korr(head + 22);

  /* Read keyinformation */
  key_info_length = (uint)uint2korr(head + 28);
  mysql_file_seek(file, (ulong)uint2korr(head + 6), MY_SEEK_SET, MYF(0));
  if (read_string(file, &disk_buff, key_info_length))
    goto err; /* purecov: inspected */
  if (disk_buff[0] & 0x80) {
    share->keys = keys = (disk_buff[1] << 7) | (disk_buff[0] & 0x7f);
    share->key_parts = key_parts = uint2korr(disk_buff + 2);
  } else {
    share->keys = keys = disk_buff[0];
    share->key_parts = key_parts = disk_buff[1];
  }
  share->visible_indexes.init(0);
  share->keys_for_keyread.init(0);
  share->keys_in_use.init(keys);

  strpos = disk_buff + 6;

  use_extended_sk = ha_check_storage_engine_flag(share->db_type(),
                                                 HTON_SUPPORTS_EXTENDED_KEYS);

  uint total_key_parts;
  if (use_extended_sk) {
    uint primary_key_parts =
        keys ? (new_frm_ver >= 3) ? (uint)strpos[4] : (uint)strpos[3] : 0;
    total_key_parts = key_parts + primary_key_parts * (keys - 1);
  } else
    total_key_parts = key_parts;
  n_length = keys * sizeof(KEY) + total_key_parts * sizeof(KEY_PART_INFO);

  /*
    Allocate memory for the KEY object, the key part array, and the
    two rec_per_key arrays.
  */
  if (!multi_alloc_root(&share->mem_root, &keyinfo,
                        n_length + uint2korr(disk_buff + 4), &rec_per_key,
                        sizeof(ulong) * total_key_parts, &rec_per_key_float,
                        sizeof(rec_per_key_t) * total_key_parts, NULL))
    goto err; /* purecov: inspected */

  memset(keyinfo, 0, n_length);
  share->key_info = keyinfo;
  key_part = reinterpret_cast<KEY_PART_INFO *>(keyinfo + keys);

  for (i = 0; i < keys; i++, keyinfo++) {
    keyinfo->table = 0;  // Updated in open_frm
    if (new_frm_ver >= 3) {
      keyinfo->flags = (uint)uint2korr(strpos) ^ HA_NOSAME;
      /* Replace HA_FULLTEXT & HA_SPATIAL with HA_CLUSTERING. This way we
         support TokuDB clustering key definitions without changing the FRM
         format. */
      if (keyinfo->flags & HA_SPATIAL && keyinfo->flags & HA_FULLTEXT) {
        if (!ha_check_storage_engine_flag(share->db_type(),
                                          HTON_SUPPORTS_CLUSTERED_KEYS))
          goto err;
        keyinfo->flags |= HA_CLUSTERING;
        keyinfo->flags &= ~HA_SPATIAL;
        keyinfo->flags &= ~HA_FULLTEXT;
      }
      keyinfo->key_length = (uint)uint2korr(strpos + 2);
      keyinfo->user_defined_key_parts = (uint)strpos[4];
      keyinfo->algorithm = (enum ha_key_alg)strpos[5];
      keyinfo->block_size = uint2korr(strpos + 6);
      strpos += 8;
    } else {
      keyinfo->flags = ((uint)strpos[0]) ^ HA_NOSAME;
      keyinfo->key_length = (uint)uint2korr(strpos + 1);
      keyinfo->user_defined_key_parts = (uint)strpos[3];
      // The algorithm was HA_KEY_ALG_UNDEF in 5.7
      keyinfo->algorithm = HA_KEY_ALG_SE_SPECIFIC;
      strpos += 4;
    }

    keyinfo->key_part = key_part;
    keyinfo->set_rec_per_key_array(rec_per_key, rec_per_key_float);
    keyinfo->set_in_memory_estimate(IN_MEMORY_ESTIMATE_UNKNOWN);

    for (j = keyinfo->user_defined_key_parts; j--; key_part++) {
      *rec_per_key++ = 0;
      *rec_per_key_float++ = REC_PER_KEY_UNKNOWN;

      key_part->fieldnr = (uint16)(uint2korr(strpos) & FIELD_NR_MASK);
      key_part->offset = (uint)uint2korr(strpos + 2) - 1;
      // key_part->field=   (Field*) 0; // Will be fixed later
      if (new_frm_ver >= 1) {
        key_part->key_part_flag = *(strpos + 4);
        key_part->length = (uint)uint2korr(strpos + 7);
        strpos += 9;
      } else {
        key_part->length = *(strpos + 4);
        key_part->key_part_flag = 0;
        if (key_part->length > 128) {
          key_part->length &= 127;                   /* purecov: inspected */
          key_part->key_part_flag = HA_REVERSE_SORT; /* purecov: inspected */
        }
        strpos += 7;
      }
      key_part->store_length = key_part->length;
    }
    /*
      Add primary key parts if engine supports primary key extension for
      secondary keys. Here we add unique first key parts to the end of
      secondary key parts array and increase actual number of key parts.
      Note that primary key is always first if exists. Later if there is no
      primary key in the table then number of actual keys parts is set to
      user defined key parts.
    */
    keyinfo->actual_key_parts = keyinfo->user_defined_key_parts;
    keyinfo->actual_flags = keyinfo->flags;
    if (use_extended_sk && i && !(keyinfo->flags & HA_NOSAME)) {
      const uint primary_key_parts = share->key_info->user_defined_key_parts;
      keyinfo->unused_key_parts = primary_key_parts;
      key_part += primary_key_parts;
      rec_per_key += primary_key_parts;
      rec_per_key_float += primary_key_parts;
      share->key_parts += primary_key_parts;
    }
  }
  keynames = (char *)key_part;
  strpos += (my_stpcpy(keynames, (char *)strpos) - keynames) + 1;

  // reading index comments
  for (keyinfo = share->key_info, i = 0; i < keys; i++, keyinfo++) {
    if (keyinfo->flags & HA_USES_COMMENT) {
      keyinfo->comment.length = uint2korr(strpos);
      keyinfo->comment.str = strmake_root(&share->mem_root, (char *)strpos + 2,
                                          keyinfo->comment.length);
      strpos += 2 + keyinfo->comment.length;
    }
    DBUG_ASSERT(MY_TEST(keyinfo->flags & HA_USES_COMMENT) ==
                (keyinfo->comment.length > 0));
  }

  share->reclength = uint2korr((head + 16));
  share->stored_rec_length = share->reclength;
  if (*(head + 26) == 1) share->system = 1; /* one-record-database */

  record_offset = (ulong)(uint2korr(head + 6) + ((uint2korr(head + 14) == 0xffff
                                                      ? uint4korr(head + 47)
                                                      : uint2korr(head + 14))));

  if ((n_length = uint4korr(head + 55))) {
    /* Read extra data segment */
    uchar *next_chunk, *buff_end;
    DBUG_PRINT("info", ("extra segment size is %u bytes", n_length));
    if (!(extra_segment_buff =
              (uchar *)my_malloc(PSI_NOT_INSTRUMENTED, n_length, MYF(MY_WME))))
      goto err;
    next_chunk = extra_segment_buff;
    if (mysql_file_pread(file, extra_segment_buff, n_length,
                         record_offset + share->reclength, MYF(MY_NABP))) {
      goto err;
    }
    share->connect_string.length = uint2korr(next_chunk);
    if (!(share->connect_string.str =
              strmake_root(&share->mem_root, (char *)next_chunk + 2,
                           share->connect_string.length))) {
      goto err;
    }
    next_chunk += share->connect_string.length + 2;
    buff_end = extra_segment_buff + n_length;
    if (next_chunk + 2 < buff_end) {
      uint str_db_type_length = uint2korr(next_chunk);
      LEX_STRING name;
      name.str = (char *)next_chunk + 2;
      name.length = str_db_type_length;

      plugin_ref tmp_plugin = ha_resolve_by_name(thd, &name, false);
      if (tmp_plugin != NULL && !plugin_equals(tmp_plugin, share->db_plugin)) {
        if (legacy_db_type > DB_TYPE_UNKNOWN &&
            legacy_db_type < DB_TYPE_FIRST_DYNAMIC &&
            legacy_db_type !=
                ha_legacy_type(plugin_data<handlerton *>(tmp_plugin))) {
          /* bad file, legacy_db_type did not match the name */
          goto err;
        }
        /*
          tmp_plugin is locked with a local lock.
          we unlock the old value of share->db_plugin before
          replacing it with a globally locked version of tmp_plugin
        */
        plugin_unlock(NULL, share->db_plugin);
        share->db_plugin = my_plugin_lock(NULL, &tmp_plugin);
        DBUG_PRINT("info", ("setting dbtype to '%.*s' (%d)", str_db_type_length,
                            next_chunk + 2, ha_legacy_type(share->db_type())));
      } else if (!tmp_plugin && str_db_type_length == 9 &&
                 !strncmp((char *)next_chunk + 2, "partition", 9)) {
        error = 8;
        my_error(ER_FEATURE_NOT_AVAILABLE, MYF(0), "partitioning",
                 "--skip-partition", "-DWITH_PARTITION_STORAGE_ENGINE=1");
        goto err;
      } else if (!tmp_plugin && name.length == 18 &&
                 !strncmp(name.str, "PERFORMANCE_SCHEMA", name.length)) {
        /*
          A FRM file is present on disk,
          for a PERFORMANCE_SCHEMA table,
          but this server binary is not compiled with the performance_schema,
          as ha_resolve_by_name() did not find the storage engine.
          This can happen:
          - in production, when random binaries (without P_S) are thrown
            on top of random installed database instances on disk (with P_S).
          For the sake of robustness, pretend the table simply does not exist,
          so that in particular it does not pollute the information_schema
          with errors when scanning the disk for FRM files.
          Note that ER_NO_SUCH_TABLE has a special treatment
          in fill_schema_table_by_open()
        */
        error = 1;
        my_error(ER_NO_SUCH_TABLE, MYF(0), share->db.str,
                 share->table_name.str);
        goto err;
      } else if (!tmp_plugin) {
        /* purecov: begin inspected */
        error = 8;
        name.str[name.length] = 0;
        my_error(ER_UNKNOWN_STORAGE_ENGINE, MYF(0), name.str);
        goto err;
        /* purecov: end */
      }
      next_chunk += str_db_type_length + 2;
    }
    if (next_chunk + 5 < buff_end) {
      uint32 partition_info_str_len = uint4korr(next_chunk);
      if ((share->partition_info_str_len = partition_info_str_len)) {
        if (!(share->partition_info_str =
                  (char *)memdup_root(&share->mem_root, next_chunk + 4,
                                      partition_info_str_len + 1))) {
          goto err;
        }
      }
      next_chunk += 5 + partition_info_str_len;
    }
    if (share->mysql_version >= 50110 && next_chunk < buff_end) {
      /* New auto_partitioned indicator introduced in 5.1.11 */
      share->auto_partitioned = *next_chunk;
      next_chunk++;
    }
    keyinfo = share->key_info;
    for (i = 0; i < keys; i++, keyinfo++) {
      if (keyinfo->flags & HA_USES_PARSER) {
        if (next_chunk >= buff_end) {
          DBUG_PRINT("error",
                     ("fulltext key uses parser that is not defined in .frm"));
          goto err;
        }
        LEX_CSTRING parser_name = {
            reinterpret_cast<char *>(next_chunk),
            strlen(reinterpret_cast<char *>(next_chunk))};
        next_chunk += parser_name.length + 1;
        keyinfo->parser =
            my_plugin_lock_by_name(NULL, parser_name, MYSQL_FTPARSER_PLUGIN);
        if (!keyinfo->parser) {
          my_error(ER_PLUGIN_IS_NOT_LOADED, MYF(0), parser_name.str);
          goto err;
        }
      }
    }
    if (forminfo[46] == (uchar)255) {
      // reading long table comment
      if (next_chunk + 2 > buff_end) {
        DBUG_PRINT("error", ("long table comment is not defined in .frm"));
        goto err;
      }
      share->comment.length = uint2korr(next_chunk);
      if (!(share->comment.str =
                strmake_root(&share->mem_root, (char *)next_chunk + 2,
                             share->comment.length))) {
        goto err;
      }
      next_chunk += 2 + share->comment.length;
    }

    if (next_chunk + format_section_header_size < buff_end) {
      /*
        New extra data segment called "format section" with additional
        table and column properties introduced by MySQL Cluster
        based on 5.1.20

        Table properties:
        TABLESPACE <ts> and STORAGE [DISK|MEMORY]

        Column properties:
        COLUMN_FORMAT [DYNAMIC|FIXED] and STORAGE [DISK|MEMORY]
      */
      DBUG_PRINT("info", ("Found format section"));

      /* header */
      const uint format_section_length = uint2korr(next_chunk);
      const uint format_section_flags = uint4korr(next_chunk + 2);
      /* 2 bytes unused */

      if (next_chunk + format_section_length > buff_end) {
        DBUG_PRINT("error", ("format section length too long: %u",
                             format_section_length));
        goto err;
      }
      DBUG_PRINT("info", ("format_section_length: %u, format_section_flags: %u",
                          format_section_length, format_section_flags));

      share->default_storage_media =
          (enum ha_storage_media)(format_section_flags & 0x7);

      /* tablespace */
      const char *tablespace =
          (const char *)next_chunk + format_section_header_size;
      const size_t tablespace_length = strlen(tablespace);
      share->tablespace = NULL;
      if (tablespace_length) {
        Tablespace_name_error_handler error_handler;
        thd->push_internal_handler(&error_handler);
        bool name_check_error = validate_tablespace_name_length(tablespace);
        thd->pop_internal_handler();
        if (!name_check_error &&
            !(share->tablespace = strmake_root(&share->mem_root, tablespace,
                                               tablespace_length + 1))) {
          goto err;
        }
      }
      DBUG_PRINT("info", ("tablespace: '%s'",
                          share->tablespace ? share->tablespace : "<null>"));

      /* pointer to format section for fields */
      format_section_fields =
          next_chunk + format_section_header_size + tablespace_length + 1;

      next_chunk += format_section_length;
    }

    if (next_chunk + 2 <= buff_end) {
      share->compress.length = uint2korr(next_chunk);
      if (!(share->compress.str =
                strmake_root(&share->mem_root, (char *)next_chunk + 2,
                             share->compress.length))) {
        goto err;
      }
      next_chunk += 2 + share->compress.length;
    }

    if (next_chunk + 2 <= buff_end) {
      share->encrypt_type.length = uint2korr(next_chunk);
      if (!(share->encrypt_type.str =
                strmake_root(&share->mem_root, (char *)next_chunk + 2,
                             share->encrypt_type.length))) {
        goto err;
      }
      next_chunk += 2 + share->encrypt_type.length;
    }
  }
  share->key_block_size = uint2korr(head + 62);

  error = 4;
  extra_rec_buf_length = uint2korr(head + 59);
  rec_buff_length = ALIGN_SIZE(share->reclength + 1 + extra_rec_buf_length);
  share->rec_buff_length = rec_buff_length;
  if (!(record = (uchar *)alloc_root(&share->mem_root, rec_buff_length)))
    goto err; /* purecov: inspected */
  share->default_values = record;
  if (mysql_file_pread(file, record, (size_t)share->reclength, record_offset,
                       MYF(MY_NABP)))
    goto err; /* purecov: inspected */

  mysql_file_seek(file, pos + 288, MY_SEEK_SET, MYF(0));

  share->fields = uint2korr(forminfo + 258);
  pos = uint2korr(forminfo + 260); /* Length of all screens */
  n_length = uint2korr(forminfo + 268);
  interval_count = uint2korr(forminfo + 270);
  interval_parts = uint2korr(forminfo + 272);
  int_length = uint2korr(forminfo + 274);
  share->null_fields = uint2korr(forminfo + 282);
  com_length = uint2korr(forminfo + 284);
  gcol_screen_length = uint2korr(forminfo + 286);
  share->vfields = 0;
  frm_context->stored_fields = share->fields;
  if (forminfo[46] != (uchar)255) {
    share->comment.length = (int)(forminfo[46]);
    share->comment.str = strmake_root(&share->mem_root, (char *)forminfo + 47,
                                      share->comment.length);
  }

  DBUG_PRINT("info", ("i_count: %d  i_parts: %d  index: %d  n_length: %d  "
                      "int_length: %d  com_length: %d  gcol_screen_length: %d",
                      interval_count, interval_parts, share->keys, n_length,
                      int_length, com_length, gcol_screen_length));
  if (!(field_ptr = (Field **)alloc_root(
            &share->mem_root,
            (uint)((share->fields + 1) * sizeof(Field *) +
                   interval_count * sizeof(TYPELIB) +
                   (share->fields + interval_parts + keys + 3) *
                       sizeof(char *) +
                   (n_length + int_length + com_length + gcol_screen_length)))))
    goto err; /* purecov: inspected */

  share->field = field_ptr;
  read_length =
      (uint)(share->fields * field_pack_length + pos +
             (uint)(n_length + int_length + com_length + gcol_screen_length));
  if (read_string(file, &disk_buff, read_length))
    goto err; /* purecov: inspected */

  strpos = disk_buff + pos;

  share->intervals = (TYPELIB *)(field_ptr + share->fields + 1);
  interval_array = (const char **)(share->intervals + interval_count);
  names = (char *)(interval_array + share->fields + interval_parts + keys + 3);
  if (!interval_count) share->intervals = 0;  // For better debugging
  memcpy(names, strpos + (share->fields * field_pack_length),
         (uint)(n_length + int_length));
  orig_comment_pos = comment_pos = names + (n_length + int_length);
  memcpy(comment_pos, disk_buff + read_length - com_length - gcol_screen_length,
         com_length);
  orig_gcol_screen_pos = gcol_screen_pos =
      names + (n_length + int_length + com_length);
  memcpy(gcol_screen_pos, disk_buff + read_length - gcol_screen_length,
         gcol_screen_length);

  fix_type_pointers(&interval_array, &frm_context->fieldnames, 1, &names);
  if (frm_context->fieldnames.count != share->fields) goto err;
  fix_type_pointers(&interval_array, share->intervals, interval_count, &names);

  {
    /* Set ENUM and SET lengths */
    TYPELIB *interval;
    for (interval = share->intervals;
         interval < share->intervals + interval_count; interval++) {
      uint count = (uint)(interval->count + 1) * sizeof(uint);
      if (!(interval->type_lengths =
                (uint *)alloc_root(&share->mem_root, count)))
        goto err;
      for (count = 0; count < interval->count; count++) {
        char *val = (char *)interval->type_names[count];
        interval->type_lengths[count] = strlen(val);
      }
      interval->type_lengths[count] = 0;
    }
  }

  if (keynames)
    fix_type_pointers(&interval_array, &share->keynames, 1, &keynames);

  /* Allocate handler */
  if (!(handler_file =
            get_new_handler(share, share->partition_info_str_len != 0,
                            thd->mem_root, share->db_type())))
    goto err;

  if (handler_file->set_ha_share_ref(&share->ha_share)) goto err;

  if (frm_context->null_field_first) {
    null_flags = null_pos = share->default_values;
    null_bit_pos = (db_create_options & HA_OPTION_PACK_RECORD) ? 0 : 1;
    /*
      null_bytes below is only correct under the condition that
      there are no bit fields.  Correct values is set below after the
      table struct is initialized
    */
    share->null_bytes = (share->null_fields + null_bit_pos + 7) / 8;
  } else {
    share->null_bytes = (share->null_fields + 7) / 8;
    null_flags = null_pos =
        share->default_values + share->reclength - share->null_bytes;
    null_bit_pos = 0;
  }

  use_hash = share->fields >= MAX_FIELDS_BEFORE_HASH;
  if (use_hash)
    share->name_hash = new collation_unordered_map<std::string, Field **>(
        system_charset_info, PSI_INSTRUMENT_ME);

  for (i = 0; i < share->fields; i++, strpos += field_pack_length) {
    if (new_frm_ver >= 3 &&
        (strpos[10] &
         FRM_context::GENERATED_FIELD) &&   // former Field::unireg_check
        !(bool)(uint)(gcol_screen_pos[3]))  // Field::stored_in_db
    {
      /*
        Skip virtual generated columns as we will do separate pass for them.

        We still need to advance pointers to current comment and generated
        column info in for such fields.
      */
      comment_pos += uint2korr(strpos + 15);
      gcol_screen_pos += uint2korr(gcol_screen_pos + 1) + FRM_GCOL_HEADER_SIZE;
      has_vgc = true;
    } else {
      if ((error = make_field_from_frm(
               thd, share, frm_context, new_frm_ver, use_hash, i, strpos,
               format_section_fields, &comment_pos, &gcol_screen_pos, &null_pos,
               &null_bit_pos, &errarg)))
        goto err;
    }
  }

  if (has_vgc) {
    /*
      We need to do separate pass through field descriptions for virtual
      generated columns to ensure that they get allocated null/leftover
      bits at the tail of record preamble.
    */
    strpos = disk_buff + pos;
    comment_pos = orig_comment_pos;
    gcol_screen_pos = orig_gcol_screen_pos;
    // Generated columns can be present only in new .FRMs.
    DBUG_ASSERT(new_frm_ver >= 3);
    for (i = 0; i < share->fields; i++, strpos += field_pack_length) {
      if ((strpos[10] &
           FRM_context::GENERATED_FIELD) &&   // former Field::unireg_check
          !(bool)(uint)(gcol_screen_pos[3]))  // Field::stored_in_db
      {
        if ((error = make_field_from_frm(
                 thd, share, frm_context, new_frm_ver, use_hash, i, strpos,
                 format_section_fields, &comment_pos, &gcol_screen_pos,
                 &null_pos, &null_bit_pos, &errarg)))
          goto err;
      } else {
        /*
          Advance pointers to current comment and generated columns
          info for stored fields.
        */
        comment_pos += uint2korr(strpos + 15);
        if (strpos[10] &
            FRM_context::GENERATED_FIELD)  // former Field::unireg_check
        {
          gcol_screen_pos +=
              uint2korr(gcol_screen_pos + 1) + FRM_GCOL_HEADER_SIZE;
        }
      }
    }
  }
  error = 4;
  share->field[share->fields] = 0;  // End marker
  /* Sanity checks: */
  DBUG_ASSERT(share->fields >= frm_context->stored_fields);
  DBUG_ASSERT(share->reclength >= share->stored_rec_length);

  /* update zip dict info (name + data) from the handler */
  if (share->has_compressed_columns())
    handler_file->update_field_defs_with_zip_dict_info(thd, NULL);

  /* Fix key->name and key_part->field */
  if (key_parts) {
    const int pk_off =
        find_type(primary_key_name, &share->keynames, FIND_TYPE_NO_PREFIX);
    uint primary_key = (pk_off > 0 ? pk_off - 1 : MAX_KEY);
    /*
      The following if-else is here for MyRocks:
      set share->primary_key as early as possible, because the return value
      of ha_rocksdb::index_flags(key, ...) (HA_KEYREAD_ONLY bit in particular)
      depends on whether the key is the primary key.
    */
    if (primary_key < MAX_KEY && share->keys_in_use.is_set(primary_key))
      share->primary_key = primary_key;
    else
      share->primary_key = MAX_KEY;

    longlong ha_option = handler_file->ha_table_flags();
    keyinfo = share->key_info;
    key_part = keyinfo->key_part;

    for (uint key = 0; key < share->keys; key++, keyinfo++) {
      uint usable_parts = 0;
      keyinfo->name = (char *)share->keynames.type_names[key];
      /* Fix fulltext keys for old .frm files */
      if (share->key_info[key].flags & HA_FULLTEXT)
        share->key_info[key].algorithm = HA_KEY_ALG_FULLTEXT;

      if (primary_key >= MAX_KEY && (keyinfo->flags & HA_NOSAME)) {
        /*
          If the UNIQUE key doesn't have NULL columns and is not a part key
          declare this as a primary key.
        */
        primary_key = key;
        for (i = 0; i < keyinfo->user_defined_key_parts; i++) {
          DBUG_ASSERT(key_part[i].fieldnr > 0);
          // Table field corresponding to the i'th key part.
          Field *table_field = share->field[key_part[i].fieldnr - 1];

          // Index on virtual generated columns is not allowed to be PK
          // even when the conditions below are true, so this case must be
          // rejected here.
          if (table_field->is_virtual_gcol()) {
            primary_key = MAX_KEY;  // Can't be used
            break;
          }

          /*
            If the key column is of NOT NULL BLOB type, then it
            will definitly have key prefix. And if key part prefix size
            is equal to the BLOB column max size, then we can promote
            it to primary key.
          */
          if (!table_field->real_maybe_null() &&
              table_field->type() == MYSQL_TYPE_BLOB &&
              table_field->field_length == key_part[i].length)
            continue;

          if (table_field->real_maybe_null() ||
              table_field->key_length() != key_part[i].length)

          {
            primary_key = MAX_KEY;  // Can't be used
            break;
          }
        }

        /*
          The following is here for MyRocks. See the comment above
          about "set share->primary_key as early as possible"
        */
        if (primary_key < MAX_KEY && share->keys_in_use.is_set(primary_key))
          share->primary_key = primary_key;
      }

      for (i = 0; i < keyinfo->user_defined_key_parts; key_part++, i++) {
        Field *field;
        if (new_field_pack_flag <= 1)
          key_part->fieldnr = (uint16)find_field(
              share->field, share->default_values, (uint)key_part->offset,
              (uint)key_part->length);
        if (!key_part->fieldnr) {
          error = 4;  // Wrong file
          goto err;
        }
        field = key_part->field = share->field[key_part->fieldnr - 1];
        key_part->type = field->key_type();
        if (field->real_maybe_null()) {
          key_part->null_offset = field->null_offset(share->default_values);
          key_part->null_bit = field->null_bit;
          key_part->store_length += HA_KEY_NULL_LENGTH;
          keyinfo->flags |= HA_NULL_PART_KEY;
          keyinfo->key_length += HA_KEY_NULL_LENGTH;
        }
        if (field->type() == MYSQL_TYPE_BLOB ||
            field->real_type() == MYSQL_TYPE_VARCHAR ||
            field->type() == MYSQL_TYPE_GEOMETRY) {
          key_part->store_length += HA_KEY_BLOB_LENGTH;
          if (i + 1 <= keyinfo->user_defined_key_parts)
            keyinfo->key_length += HA_KEY_BLOB_LENGTH;
        }
        key_part->init_flags();

        if (field->is_virtual_gcol()) keyinfo->flags |= HA_VIRTUAL_GEN_KEY;

        setup_key_part_field(share, handler_file, primary_key, keyinfo, key, i,
                             &usable_parts, true);

        field->flags |= PART_KEY_FLAG;
        if (key == primary_key) {
          field->flags |= PRI_KEY_FLAG;
          /*
            If this field is part of the primary key and all keys contains
            the primary key, then we can use any key to find this column
          */
          if (ha_option & HA_PRIMARY_KEY_IN_READ_INDEX) {
            if (field->key_length() == key_part->length &&
                !(field->flags & BLOB_FLAG))
              field->part_of_key = share->keys_in_use;
            if (field->part_of_sortkey.is_set(key))
              field->part_of_sortkey = share->keys_in_use;
          }
        }
        if (field->key_length() != key_part->length) {
          if (field->type() == MYSQL_TYPE_NEWDECIMAL) {
            /*
              Fix a fatal error in decimal key handling that causes crashes
              on Innodb. We fix it by reducing the key length so that
              InnoDB never gets a too big key when searching.
              This allows the end user to do an ALTER TABLE to fix the
              error.
            */
            keyinfo->key_length -= (key_part->length - field->key_length());
            key_part->store_length -=
                (uint16)(key_part->length - field->key_length());
            key_part->length = (uint16)field->key_length();
            LogErr(ERROR_LEVEL, ER_TABLE_WRONG_KEY_DEFINITION,
                   share->table_name.str, share->table_name.str);
            push_warning_printf(thd, Sql_condition::SL_WARNING,
                                ER_CRASHED_ON_USAGE,
                                "Found wrong key definition in %s; "
                                "Please do \"ALTER TABLE `%s` FORCE\" to fix "
                                "it!",
                                share->table_name.str, share->table_name.str);
            share->crashed = 1;  // Marker for CHECK TABLE
            continue;
          }
          key_part->key_part_flag |= HA_PART_KEY_SEG;
        }
      }

      if (use_extended_sk && primary_key < MAX_KEY && key &&
          !(keyinfo->flags & HA_NOSAME))
        key_part +=
            add_pk_parts_to_sk(keyinfo, key, share->key_info, primary_key,
                               share, handler_file, &usable_parts);

      /* Skip unused key parts if they exist */
      key_part += keyinfo->unused_key_parts;

      keyinfo->usable_key_parts = usable_parts;  // Filesort

      set_if_bigger(share->max_key_length,
                    keyinfo->key_length + keyinfo->user_defined_key_parts);
      share->total_key_length += keyinfo->key_length;
      /*
        MERGE tables do not have unique indexes. But every key could be
        an unique index on the underlying MyISAM table. (Bug #10400)
      */
      if ((keyinfo->flags & HA_NOSAME) ||
          (ha_option & HA_ANY_INDEX_MAY_BE_UNIQUE))
        set_if_bigger(share->max_unique_length, keyinfo->key_length);
    }

    /*
      The next call is here for MyRocks:  Now, we have filled in field and key
      definitions, give the storage engine a chance to adjust its properties.

      MyRocks may (and typically does) adjust HA_PRIMARY_KEY_IN_READ_INDEX
      flag in this call.
    */
    if (handler_file->init_with_fields()) goto err;

    if (primary_key < MAX_KEY &&
        (handler_file->ha_table_flags() & HA_PRIMARY_KEY_IN_READ_INDEX)) {
      keyinfo = &share->key_info[primary_key];
      key_part = keyinfo->key_part;
      for (i = 0; i < keyinfo->user_defined_key_parts; key_part++, i++) {
        Field *field = key_part->field;
        /*
          If this field is part of the primary key and all keys contains
          the primary key, then we can use any key to find this column
        */
        if (field->key_length() == key_part->length &&
            !(field->flags & BLOB_FLAG))
          field->part_of_key = share->keys_in_use;
        if (field->part_of_sortkey.is_set(primary_key))
          field->part_of_sortkey = share->keys_in_use;
      }
    }

    if (share->primary_key != MAX_KEY) {
      /*
        If we are using an integer as the primary key then allow the user to
        refer to it as '_rowid'
      */
      if (share->key_info[primary_key].user_defined_key_parts == 1) {
        Field *field = share->key_info[primary_key].key_part[0].field;
        if (field && field->result_type() == INT_RESULT) {
          /* note that fieldnr here (and rowid_field_offset) starts from 1 */
          share->rowid_field_offset =
              (share->key_info[primary_key].key_part[0].fieldnr);
        }
      }
    }
  } else
    share->primary_key = MAX_KEY;
  my_free(disk_buff);
  disk_buff = 0;
  if (new_field_pack_flag <= 1) {
    /* Old file format with default as not null */
    uint null_length = (share->null_fields + 7) / 8;
    memset(share->default_values + (null_flags - record), 255, null_length);
  }

  if (share->found_next_number_field) {
    Field *reg_field = *share->found_next_number_field;
    if ((int)(share->next_number_index = (uint)find_ref_key(
                  share->key_info, share->keys, share->default_values,
                  reg_field, &share->next_number_key_offset,
                  &share->next_number_keypart)) < 0) {
      /* Wrong field definition */
      error = 4;
      goto err;
    } else
      reg_field->flags |= AUTO_INCREMENT_FLAG;
  }

  if (share->blob_fields) {
    Field **ptr;
    uint k, *save;

    /* Store offsets to blob fields to find them fast */
    if (!(share->blob_field = save = (uint *)alloc_root(
              &share->mem_root, (uint)(share->blob_fields * sizeof(uint)))))
      goto err;
    for (k = 0, ptr = share->field; *ptr; ptr++, k++) {
      if ((*ptr)->flags & BLOB_FLAG) (*save++) = k;
    }
  }

  /*
    the correct null_bytes can now be set, since bitfields have been taken
    into account
  */
  share->null_bytes = (null_pos - null_flags + (null_bit_pos + 7) / 8);
  share->last_null_bit_pos = null_bit_pos;

  share->db_low_byte_first = handler_file->low_byte_first();
  share->column_bitmap_size = bitmap_buffer_size(share->fields);

  if (!(bitmaps = (my_bitmap_map *)alloc_root(&share->mem_root,
                                              share->column_bitmap_size)))
    goto err;
  bitmap_init(&share->all_set, bitmaps, share->fields, false);
  bitmap_set_all(&share->all_set);

  destroy(handler_file);
  my_free(extra_segment_buff);
  DBUG_RETURN(0);

err:
  my_free(disk_buff);
  my_free(extra_segment_buff);
  share->fields = 0;
  share->field = 0;
  destroy(handler_file);
  delete share->name_hash;
  share->name_hash = nullptr;

  open_table_error(thd, share, error, my_errno());
  DBUG_RETURN(error);
} /*open_binary_frm*/

//////////////////////////////////////////////////////////////////////////

/**
  Validate the expression to see whether there are invalid Item objects.

  Needs to be done after fix_fields to allow checking references
  to other generated columns or default value expressions.

  @param expr         Pointer to the expression
  @param column_name  The name of the column, to be used for error reporting.
  @param column_index The column order
  @param is_gen_col   Wheather it is a generated column or a regular column
                      with generated default value.

  @retval true  The generated expression has some invalid objects
  @retval false No illegal objects in the generated expression
 */
static bool validate_value_generator_expr(Item *expr, const char *column_name,
                                          int column_index, bool is_gen_col) {
  DBUG_ENTER("validate_value_generator_expr");
  DBUG_ASSERT(expr);

  int err_code = is_gen_col
                     ? ER_GENERATED_COLUMN_NAMED_FUNCTION_IS_NOT_ALLOWED
                     : ER_DEFAULT_VAL_GENERATED_NAMED_FUNCTION_IS_NOT_ALLOWED;
  // No non-deterministic functions are allowed as GC but most of them are
  // allowed as default value expressions
  if ((expr->used_tables() & RAND_TABLE_BIT && is_gen_col)) {
    Item_func *func_item;
    if (expr->type() == Item::FUNC_ITEM &&
        ((func_item = down_cast<Item_func *>(expr)))) {
      my_error(err_code, MYF(0), column_name, func_item->func_name());
      DBUG_RETURN(true);
    } else {
      // Error codes without specifying the function name
      err_code = is_gen_col ? ER_GENERATED_COLUMN_FUNCTION_IS_NOT_ALLOWED
                            : ER_DEFAULT_VAL_GENERATED_FUNCTION_IS_NOT_ALLOWED;
      my_error(err_code, MYF(0), column_name);
      DBUG_RETURN(true);
    }
  }
  // System variables or parameters are not allowed
  else if (expr->used_tables() & INNER_TABLE_BIT) {
    err_code = is_gen_col ? ER_GENERATED_COLUMN_VARIABLES
                          : ER_DEFAULT_VAL_GENERATED_VARIABLES;
    my_error(err_code, MYF(0), column_name);
    DBUG_RETURN(true);
  }
  // ROW values are not allowed
  else if (expr->cols() != 1) {
    err_code = is_gen_col ? ER_GENERATED_COLUMN_ROW_VALUE
                          : ER_DEFAULT_VAL_GENERATED_ROW_VALUE;
    my_error(err_code, MYF(0), column_name);
    DBUG_RETURN(true);
  }

  // Sub-queries are not allowed (already checked by parser, hence the assert)
  DBUG_ASSERT(!expr->has_subquery());
  /*
    Walk through the Item tree, checking the validity of items
    belonging to the expression.
  */
  Check_function_as_value_generator_parameters checker_args(err_code,
                                                            is_gen_col);
  checker_args.col_index = column_index;

  if (expr->walk(&Item::check_function_as_value_generator, Item::WALK_POSTFIX,
                 pointer_cast<uchar *>(&checker_args))) {
    my_error(checker_args.err_code, MYF(0), column_name,
             checker_args.banned_function_name);
    DBUG_RETURN(true);
  }

  // Stored programs are not allowed. This case is already covered, but still
  // keeping it here as a safetynet.
  if (expr->has_stored_program()) {
    /* purecov: begin deadcode */
    DBUG_ASSERT(false);
    my_error(err_code, MYF(0), column_name, "stored progam");
    DBUG_RETURN(true);
    /* purecov: end */
  }

  DBUG_RETURN(false);
}

/**
  Process the generated expression or generated default value of the column.

  @param thd                The thread object
  @param table              The table to which the column belongs
  @param field              Field to which the val_generator is attached to
  @param val_generator      The expression to unpack
  @param is_gen_col         Whether is a column or just the expression for a
                            default value

  @retval true An error occurred, something was wrong with the function.
  @retval false Ok, generated expression is fixed sucessfully
 */
static bool fix_value_generators_fields(THD *thd, TABLE *table, Field *field,
                                        Value_generator *val_generator,
                                        bool is_gen_col) {
  uint dir_length, home_dir_length;
  bool result = true;
  Item *func_expr = val_generator->expr_item;
  TABLE_LIST tables;
  TABLE_LIST *save_table_list, *save_first_table, *save_last_table;
  int error;
  Name_resolution_context *context;
  const char *save_where;
  char *db_name;
  char db_name_string[FN_REFLEN];
  bool save_use_only_table_context;
  enum_mark_columns save_mark_used_columns = thd->mark_used_columns;
  DBUG_ASSERT(func_expr);
  DBUG_ENTER("fix_value_generators_fields");

  // Insert a error handler that takes care of converting column names to
  // functional index names. Since functional indexes is implemented as
  // indexed hidden generated columns, we may end up printing out the
  // auto-generated column name if we don't have an extra error handler.
  Functional_index_error_handler functional_index_error_handler(field, thd);

  /*
    Set-up the TABLE_LIST object to be a list with a single table
    Set alias and real name to table name and get database name from file name.
  */

  tables.alias = tables.table_name = table->s->table_name.str;
  tables.table = table;
  tables.next_local = 0;
  tables.next_name_resolution_table = 0;
  my_stpmov(db_name_string, table->s->normalized_path.str);
  dir_length = dirname_length(db_name_string);
  db_name_string[dir_length ? dir_length - 1 : 0] = 0;
  home_dir_length = dirname_length(db_name_string);
  db_name = &db_name_string[home_dir_length];
  tables.db = db_name;

  thd->mark_used_columns = MARK_COLUMNS_NONE;

  context = thd->lex->current_context();
  table->get_fields_in_item_tree = true;
  save_table_list = context->table_list;
  save_first_table = context->first_name_resolution_table;
  save_last_table = context->last_name_resolution_table;
  context->table_list = &tables;
  context->first_name_resolution_table = &tables;
  context->last_name_resolution_table = nullptr;
  func_expr->walk(&Item::change_context_processor, Item::WALK_POSTFIX,
                  (uchar *)context);
  save_where = thd->where;

  if (field->is_field_for_functional_index()) {
    thd->where = "functional index";
  } else {
    thd->where =
        is_gen_col ? "generated column function" : "default value expression";
  }

  /* Save the context before fixing the fields*/
  save_use_only_table_context = thd->lex->use_only_table_context;
  thd->lex->use_only_table_context = true;

  bool charset_switched = false;
  const CHARSET_INFO *saved_collation_connection = func_expr->default_charset();
  if (saved_collation_connection != table->s->table_charset) {
    thd->variables.collation_connection = table->s->table_charset;
    charset_switched = true;
  }

  Item *new_func = func_expr;
  error = func_expr->fix_fields(thd, &new_func);

  /* Restore the current connection character set and collation. */
  if (charset_switched)
    thd->variables.collation_connection = saved_collation_connection;

  /* Restore the original context*/
  thd->lex->use_only_table_context = save_use_only_table_context;
  context->table_list = save_table_list;
  context->first_name_resolution_table = save_first_table;
  context->last_name_resolution_table = save_last_table;

  /*
    Above, 'context' is either the one of unpack_value_generator()'s temporary
    fresh LEX 'new_lex', or the one of the top query as used in
    TABLE::refix_value_generator_items(). None of them reflects where the val
    generator is situated in the query.  Moreover, a gcol_info may be shared
    by N references to the same gcol, each ref being in a different context
    (top query, subquery). So, underlying items are not situated in a defined
    place: give them a null context.
  */
  func_expr->walk(&Item::change_context_processor, Item::WALK_POSTFIX, nullptr);

  if (unlikely(error)) {
    DBUG_PRINT("info",
               ("Field in generated column function not part of table"));
    goto end;
  }
  thd->where = save_where;
  /*
    Checking if all items are valid to be part of the expression.
  */
  if (validate_value_generator_expr(func_expr, field->field_name,
                                    field->field_index, is_gen_col))
    goto end;

  // Virtual columns expressions that substitute themselves are invalid
  DBUG_ASSERT(new_func == func_expr);
  result = false;

end:
  table->get_fields_in_item_tree = false;
  thd->mark_used_columns = save_mark_used_columns;
  DBUG_RETURN(result);
}

/**
  Calculate the base_columns_map and num_non_virtual_base_cols members of
  this generated column

  @param table    Table with the checked field

  @retval true if error
 */

bool Value_generator::register_base_columns(TABLE *table) {
  DBUG_ENTER("register_base_columns");
  my_bitmap_map *bitbuf = static_cast<my_bitmap_map *>(
      alloc_root(&table->mem_root, bitmap_buffer_size(table->s->fields)));
  DBUG_ASSERT(num_non_virtual_base_cols == 0);
  bitmap_init(&base_columns_map, bitbuf, table->s->fields, 0);

  MY_BITMAP *save_old_read_set = table->read_set;
  table->read_set = &base_columns_map;
  Mark_field mark_fld(MARK_COLUMNS_TEMP);
  expr_item->walk(&Item::mark_field_in_map, Item::WALK_PREFIX,
                  (uchar *)&mark_fld);
  table->read_set = save_old_read_set;

  /* Calculate the number of non-virtual base columns */
  for (uint i = 0; i < table->s->fields; i++) {
    Field *field = table->field[i];
    if (bitmap_is_set(&base_columns_map, field->field_index) &&
        field->stored_in_db)
      num_non_virtual_base_cols++;
  }
  DBUG_RETURN(false);
}

void Value_generator::dup_expr_str(MEM_ROOT *root, const char *src,
                                   size_t len) {
  expr_str.str = pointer_cast<char *>(memdup_root(root, src, len));
  expr_str.length = len;
}

void Value_generator::print_expr(THD *thd, String *out) {
  out->length(0);
  Sql_mode_parse_guard parse_guard(thd);
  // Printing db and table name is useless
  auto flags = enum_query_type(QT_NO_DB | QT_NO_TABLE | QT_FORCE_INTRODUCERS);
  expr_item->print(out, flags);
}

bool unpack_value_generator(THD *thd, TABLE *table, Field *field,
                            Value_generator **val_generator,
                            bool is_create_table, bool is_gen_col,
                            bool *error_reported) {
  DBUG_ENTER("unpack_value_generator");
  DBUG_ASSERT(field->table == table);
  LEX_STRING *val_gen_expr = &(*val_generator)->expr_str;
  DBUG_ASSERT(val_gen_expr);
  DBUG_ASSERT(!(*val_generator)->expr_item);  // No Item in TABLE_SHARE
  /*
    Step 1: Construct a statement for the parser.
    The parsed string needs to take the following format:
    "PARSE_GCOL_EXPR (<expr_string_from_frm>)"
  */
  char *gcol_expr_str;
  int str_len = 0;
  const CHARSET_INFO *old_character_set_client;
  bool disable_strict_mode = false;
  bool status;

  Strict_error_handler strict_handler;

  LEX *const old_lex = thd->lex;
  LEX new_lex;
  thd->lex = &new_lex;
  if (lex_start(thd)) {
    thd->lex = old_lex;
    DBUG_RETURN(true);  // OOM
  }

  if (!(gcol_expr_str = (char *)alloc_root(
            &table->mem_root,
            val_gen_expr->length + PARSE_GCOL_KEYWORD.length + 3))) {
    DBUG_RETURN(true);
  }
  memcpy(gcol_expr_str, PARSE_GCOL_KEYWORD.str, PARSE_GCOL_KEYWORD.length);
  str_len = PARSE_GCOL_KEYWORD.length;
  memcpy(gcol_expr_str + str_len, "(", 1);
  str_len++;
  memcpy(gcol_expr_str + str_len, val_gen_expr->str, val_gen_expr->length);
  str_len += val_gen_expr->length;
  memcpy(gcol_expr_str + str_len, ")", 1);
  str_len++;
  memcpy(gcol_expr_str + str_len, "\0", 1);
  str_len++;
  Gcol_expr_parser_state parser_state;
  parser_state.init(thd, gcol_expr_str, str_len);

  /*
    Step 2: Setup thd for parsing.
  */
  Query_arena *backup_stmt_arena_ptr = thd->stmt_arena;
  Query_arena backup_arena;
  Query_arena gcol_arena(&table->mem_root,
                         Query_arena::STMT_CONVENTIONAL_EXECUTION);
  thd->set_n_backup_active_arena(&gcol_arena, &backup_arena);
  thd->stmt_arena = &gcol_arena;
  ulong save_old_privilege = thd->want_privilege;
  thd->want_privilege = 0;

  old_character_set_client = thd->variables.character_set_client;
  // Subquery is not allowed in generated expression
  const bool save_allow_subselects = thd->lex->expr_allows_subselect;
  thd->lex->expr_allows_subselect = false;
  // allow_sum_func is also 0, banning group aggregates and window functions.

  /*
    Step 3: Use the parser to build an Item object from.
  */
  if (parse_sql(thd, &parser_state, NULL)) {
    goto parse_err;
  }
  thd->lex->expr_allows_subselect = save_allow_subselects;

  /*
    From now on use val_generator generated by the parser. It has an expr_item,
    and no expr_str.
  */
  *val_generator = parser_state.result;
  /* Keep attribute of generated column */
  (*val_generator)->set_field_stored(field->stored_in_db);

  DBUG_ASSERT((*val_generator)->expr_item && !(*val_generator)->expr_str.str);

  /* Use strict mode regardless of strict mode setting when validating */
  if (!thd->is_strict_mode()) {
    thd->variables.sql_mode |= MODE_STRICT_ALL_TABLES;
    thd->push_internal_handler(&strict_handler);
    disable_strict_mode = true;
  }

  /* Validate the Item tree. */
  status = fix_value_generators_fields(thd, table, field, (*val_generator),
                                       is_gen_col);

  // Permanent changes to the item_tree are completed.
  if (!thd->lex->is_ps_or_view_context_analysis())
    (*val_generator)->permanent_changes_completed = true;

  if (disable_strict_mode) {
    thd->pop_internal_handler();
    thd->variables.sql_mode &= ~MODE_STRICT_ALL_TABLES;
  }
  if (status) {
    if (is_create_table) {
      /*
        During CREATE/ALTER TABLE it is ok to receive errors here.
        It is not ok if it happens during the opening of an frm
        file as part of a normal query.
      */
      *error_reported = true;
    }
    // Any memory allocated in this function is freed in parse_err
    *val_generator = nullptr;
    goto parse_err;
  }
  if ((*val_generator)->register_base_columns(table)) goto parse_err;
  lex_end(thd->lex);
  thd->lex = old_lex;
  (*val_generator)->backup_stmt_unsafe_flags(new_lex.get_stmt_unsafe_flags());
  thd->stmt_arena = backup_stmt_arena_ptr;
  thd->restore_active_arena(&gcol_arena, &backup_arena);
  (*val_generator)->item_free_list = gcol_arena.free_list;
  thd->want_privilege = save_old_privilege;
  thd->lex->expr_allows_subselect = save_allow_subselects;

  DBUG_RETURN(false);

parse_err:
  // Any created window is eliminated as not allowed:
  thd->lex->current_select()->m_windows.empty();
  thd->free_items();
  lex_end(thd->lex);
  thd->lex = old_lex;
  thd->stmt_arena = backup_stmt_arena_ptr;
  thd->restore_active_arena(&gcol_arena, &backup_arena);
  thd->variables.character_set_client = old_character_set_client;
  thd->want_privilege = save_old_privilege;
  thd->lex->expr_allows_subselect = save_allow_subselects;
  DBUG_RETURN(true);
}

// Unpack partition
bool unpack_partition_info(THD *thd, TABLE *outparam, TABLE_SHARE *share,
                           handlerton *engine_type, bool is_create_table) {
  /*
    Currently we still need to run the parser for extracting
    Item trees (for partition expression and COLUMNS values).
    To avoid too big refactoring in this patch, we still generate
    the syntax when reading the DD (read_from_dd_partitions) and
    parse it for each TABLE instance.
    TODO:
    To avoid multiple copies of information, we should try to
    point to the TABLE_SHARE where possible:
    - partition names etc. I.e. reuse the partition_elements!
    This is not possible with columns partitions, since they use
    Item for storing the values!?
    Also make sure that part_state is never altered without proper locks
    (like MDL exclusive locks on the table! since they would be shared by all
    instances of a table!)
    TODO: Use field images instead?
    TODO: Look on how DEFAULT values will be stored in the new DD
    and reuse that if possible!
    TODO: wl#7840 to get a more light weight parsing of expressions
    Create a new partition_info object on the table's mem_root,
    by parsing a minimalistic string generated from the share.
    And then fill in the missing parts from the part_info on the share.
  */

  /*
    In this execution we must avoid calling thd->change_item_tree since
    we might release memory before statement is completed. We do this
    by changing to a new statement arena. As part of this arena we also
    set the memory root to be the memory root of the table since we
    call the parser and fix_fields which both can allocate memory for
    item objects. We keep the arena to ensure that we can release the
    free_list when closing the table object.
    SEE Bug #21658
  */

  // Can use TABLE's mem_root, as it's surely not an internal tmp table
  DBUG_ASSERT(share->table_category != TABLE_CATEGORY_TEMPORARY);

  Query_arena *backup_stmt_arena_ptr = thd->stmt_arena;
  Query_arena backup_arena;
  Query_arena part_func_arena(&outparam->mem_root,
                              Query_arena::STMT_INITIALIZED);
  thd->set_n_backup_active_arena(&part_func_arena, &backup_arena);
  thd->stmt_arena = &part_func_arena;
  bool tmp;
  bool work_part_info_used;

  tmp = mysql_unpack_partition(
      thd, share->partition_info_str, share->partition_info_str_len, outparam,
      is_create_table, engine_type, &work_part_info_used);
  if (tmp) {
    thd->stmt_arena = backup_stmt_arena_ptr;
    thd->restore_active_arena(&part_func_arena, &backup_arena);
    return true;
  }
  outparam->part_info->is_auto_partitioned = share->auto_partitioned;
  DBUG_PRINT("info", ("autopartitioned: %u", share->auto_partitioned));
  /*
    We should perform the fix_partition_func in either local or
    caller's arena depending on work_part_info_used value.
  */
  if (!work_part_info_used)
    tmp = fix_partition_func(thd, outparam, is_create_table);
  thd->stmt_arena = backup_stmt_arena_ptr;
  thd->restore_active_arena(&part_func_arena, &backup_arena);
  if (!tmp) {
    if (work_part_info_used)
      tmp = fix_partition_func(thd, outparam, is_create_table);
  }
  outparam->part_info->item_free_list = part_func_arena.free_list;
  // TODO: Compare with share->part_info for validation of code!
  DBUG_ASSERT(!share->m_part_info || share->m_part_info->column_list ==
                                         outparam->part_info->column_list);
  DBUG_ASSERT(!share->m_part_info ||
              outparam->part_info->list_of_part_fields ==
                  share->m_part_info->list_of_part_fields);
  return tmp;
}

/**
  Open a table based on a TABLE_SHARE

  @param thd              Thread handler
  @param share            Table definition
  @param alias            Alias for table
  @param db_stat          Open flags (for example HA_OPEN_KEYFILE|
                          HA_OPEN_RNDFILE..) can be 0 (example in
                          ha_example_table)
  @param prgflag          READ_ALL etc..
  @param ha_open_flags    HA_OPEN_ABORT_IF_LOCKED etc..
  @param outparam         Result table.
  @param is_create_table  Indicates that table is opened as part
                          of CREATE or ALTER and does not yet exist in SE.
  @param table_def_param  dd::Table object describing the table to be
                          opened in SE. Can be nullptr, which case this
                          function will try to retrieve such object from
                          the data-dictionary before opening table in SE.

  @retval 0	ok
  @retval 1	Error (see open_table_error)
  @retval 2 Error (see open_table_error)
  @retval 4    Error (see open_table_error)
  @retval 7    Table definition has changed in engine
  @retval 8    Table row format has changed in engine
*/

int open_table_from_share(THD *thd, TABLE_SHARE *share, const char *alias,
                          uint db_stat, uint prgflag, uint ha_open_flags,
                          TABLE *outparam, bool is_create_table,
                          const dd::Table *table_def_param) {
  int error;
  uint records, i, bitmap_size;
  bool error_reported = false;
  const bool internal_tmp = share->table_category == TABLE_CATEGORY_TEMPORARY;
  DBUG_ASSERT(!internal_tmp || share->ref_count() != 0);
  uchar *record, *bitmaps;
  Field **field_ptr;
  Field *fts_doc_id_field = NULL;
  my_ptrdiff_t move_offset;
  DBUG_ENTER("open_table_from_share");
  DBUG_PRINT("enter", ("name: '%s.%s'  form: %p", share->db.str,
                       share->table_name.str, outparam));

  error = 1;
  new (outparam) TABLE();
  outparam->in_use = thd;
  outparam->s = share;
  outparam->db_stat = db_stat;
  outparam->write_row_record = NULL;

  MEM_ROOT *root;
  if (!internal_tmp) {
    root = &outparam->mem_root;
    init_sql_alloc(key_memory_TABLE, root, TABLE_ALLOC_BLOCK_SIZE, 0);
  } else
    root = &share->mem_root;

  /*
    For internal temporary tables we allocate the 'alias' in the
    TABLE_SHARE's mem_root rather than on the heap as it gives simpler
    freeing.
  */
  outparam->alias = internal_tmp
                        ? strdup_root(root, alias)
                        : my_strdup(key_memory_TABLE, alias, MYF(MY_WME));
  if (!outparam->alias) goto err;

  outparam->quick_keys.init();
  outparam->possible_quick_keys.init();
  outparam->covering_keys.init();
  outparam->merge_keys.init();
  outparam->keys_in_use_for_query.init();

  /* Allocate handler */
  outparam->file = 0;
  if (!(prgflag & OPEN_FRM_FILE_ONLY)) {
    if (!(outparam->file = get_new_handler(share, share->m_part_info != NULL,
                                           root, share->db_type())))
      goto err;
    if (outparam->file->set_ha_share_ref(&share->ha_share)) goto err;
  } else {
    DBUG_ASSERT(!db_stat);
  }

  error = 4;
  outparam->reginfo.lock_type = TL_UNLOCK;
  outparam->current_lock = F_UNLCK;
  records = 0;
  if ((db_stat & HA_OPEN_KEYFILE) || (prgflag & DELAYED_OPEN)) records = 1;
  if (prgflag & (READ_ALL + EXTRA_RECORD)) records++;

  record = pointer_cast<uchar *>(
      alloc_root(root, share->rec_buff_length * records + share->null_bytes));
  if (record == NULL) goto err; /* purecov: inspected */

  if (records == 0) {
    /* We are probably in hard repair, and the buffers should not be used */
    outparam->record[0] = outparam->record[1] = share->default_values;
  } else {
    outparam->record[0] = record;
    if (records > 1)
      outparam->record[1] = record + share->rec_buff_length;
    else
      outparam->record[1] = outparam->record[0];  // Safety
  }
  outparam->null_flags_saved = record + (records * share->rec_buff_length);

  if (!(field_ptr = (Field **)alloc_root(
            root, (uint)((share->fields + 1) * sizeof(Field *)))))
    goto err; /* purecov: inspected */

  outparam->field = field_ptr;

  record = (uchar *)outparam->record[0] - 1; /* Fieldstart = 1 */
  outparam->null_flags = (uchar *)record + 1;

  /*
    We will create fields by cloning TABLE_SHARE's fields; then we will need
    to make all new fields' pointers point into the new TABLE's record[0], by
    applying an offset to them.
    Calculate the "source" offset depending on table type:
    - For non-internal temporary tables, source is share->default_values
    - For internal tables, source is first TABLE's record[0], which
    happens to be created in same memory block as share->default_values, with
    offset 2 * share->rec_buff_length (see create_tmp_table()).
  */
  move_offset = outparam->record[0] - share->default_values +
                (internal_tmp ? 2 * share->rec_buff_length : 0);

  /* Setup copy of fields from share, but use the right alias and record */
  for (i = 0; i < share->fields; i++, field_ptr++) {
    Field *new_field = share->field[i]->clone(root);
    *field_ptr = new_field;
    if (new_field == NULL) goto err;
    new_field->init(outparam);
    new_field->move_field_offset(move_offset);
    /* Check if FTS_DOC_ID column is present in the table */
    if (outparam->file &&
        (outparam->file->ha_table_flags() & HA_CAN_FULLTEXT_EXT) &&
        !strcmp(outparam->field[i]->field_name, FTS_DOC_ID_COL_NAME))
      fts_doc_id_field = new_field;
  }
  (*field_ptr) = 0;  // End marker

  if (share->found_next_number_field)
    outparam->found_next_number_field =
        outparam->field[(uint)(share->found_next_number_field - share->field)];

  /* Fix key->name and key_part->field */
  if (share->key_parts) {
    KEY *key_info, *key_info_end;
    KEY_PART_INFO *key_part;
    uint n_length;
    n_length =
        share->keys * sizeof(KEY) + share->key_parts * sizeof(KEY_PART_INFO);

    if (!(key_info = (KEY *)alloc_root(root, n_length))) goto err;
    outparam->key_info = key_info;
    key_part = (reinterpret_cast<KEY_PART_INFO *>(key_info + share->keys));

    memcpy(key_info, share->key_info, sizeof(*key_info) * share->keys);
    memcpy(key_part, share->key_info[0].key_part,
           (sizeof(*key_part) * share->key_parts));

    for (key_info_end = key_info + share->keys; key_info < key_info_end;
         key_info++) {
      KEY_PART_INFO *key_part_end;

      key_info->table = outparam;
      key_info->key_part = key_part;

      for (key_part_end = key_part + key_info->actual_key_parts;
           key_part < key_part_end; key_part++) {
        Field *field = key_part->field = outparam->field[key_part->fieldnr - 1];

        if (field->key_length() != key_part->length &&
            !(field->flags & BLOB_FLAG)) {
          /*
            We are using only a prefix of the column as a key:
            Create a new field for the key part that matches the index
          */
          field = key_part->field = field->new_field(root, outparam, 0);
          field->set_field_length(key_part->length);
        }
      }
      /* Skip unused key parts if they exist */
      key_part += key_info->unused_key_parts;

      /* Set TABLE::fts_doc_id_field for tables with FT KEY */
      if ((key_info->flags & HA_FULLTEXT))
        outparam->fts_doc_id_field = fts_doc_id_field;
    }
  }

  // Parse partition expression and create Items
  if (share->partition_info_str_len && outparam->file &&
      unpack_partition_info(thd, outparam, share,
                            share->m_part_info->default_engine_type,
                            is_create_table)) {
    if (is_create_table) {
      /*
        During CREATE/ALTER TABLE it is ok to receive errors here.
        It is not ok if it happens during the opening of an frm
        file as part of a normal query.
      */
      error_reported = true;
    }
    goto err;
  }

  /* Check generated columns against table's storage engine. */
  if (share->vfields && outparam->file &&
      !(outparam->file->ha_table_flags() & HA_GENERATED_COLUMNS)) {
    my_error(ER_UNSUPPORTED_ACTION_ON_GENERATED_COLUMN, MYF(0),
             "Specified storage engine");
    error_reported = true;
    goto err;
  }

  /*
    Allocate bitmaps
    This needs to be done prior to generated columns as they'll call
    fix_fields and functions might want to access bitmaps.
  */

  bitmap_size = share->column_bitmap_size;
  if (!(bitmaps = (uchar *)alloc_root(root, bitmap_size * 7))) goto err;
  bitmap_init(&outparam->def_read_set, (my_bitmap_map *)bitmaps, share->fields,
              false);
  bitmap_init(&outparam->def_write_set,
              (my_bitmap_map *)(bitmaps + bitmap_size), share->fields, false);
  bitmap_init(&outparam->tmp_set, (my_bitmap_map *)(bitmaps + bitmap_size * 2),
              share->fields, false);
  bitmap_init(&outparam->cond_set, (my_bitmap_map *)(bitmaps + bitmap_size * 3),
              share->fields, false);
  bitmap_init(&outparam->def_fields_set_during_insert,
              (my_bitmap_map *)(bitmaps + bitmap_size * 4), share->fields,
              false);
  bitmap_init(&outparam->fields_for_functional_indexes,
              (my_bitmap_map *)(bitmaps + bitmap_size * 5), share->fields,
              false);
  bitmap_init(&outparam->pack_row_tmp_set,
              (my_bitmap_map *)(bitmaps + bitmap_size * 6), share->fields,
              false);
  outparam->default_column_bitmaps();

  /* Fill record with default values */
  if (outparam->record[0] != outparam->s->default_values)
    restore_record(outparam, s->default_values);

  /*
    Process generated columns, if any.
  */
  outparam->vfield = nullptr;
  if (share->vfields) {
    Field **vfield_ptr = pointer_cast<Field **>(
        alloc_root(root, (uint)((share->vfields + 1) * sizeof(Field *))));
    if (!vfield_ptr) goto err;

    outparam->vfield = vfield_ptr;

    for (field_ptr = outparam->field; *field_ptr; field_ptr++) {
      if ((*field_ptr)->gcol_info) {
        if (unpack_value_generator(thd, outparam, *field_ptr,
                                   &(*field_ptr)->gcol_info, is_create_table,
                                   true, &error_reported)) {
          *vfield_ptr = nullptr;
          error = 4;  // in case no error is reported
          goto err;
        }

        // Mark hidden generated columns for functional indexes.
        if ((*field_ptr)->is_field_for_functional_index()) {
          bitmap_set_bit(&outparam->fields_for_functional_indexes,
                         (*field_ptr)->field_index);
        }
        *(vfield_ptr++) = *field_ptr;
      }
    }
    *vfield_ptr = nullptr;  // End marker
  }

  // Check default value expressions against table's storage engine
  if (share->gen_def_field_count && outparam->file &&
      (!(outparam->file->ha_table_flags() & HA_SUPPORTS_DEFAULT_EXPRESSION))) {
    my_error(ER_UNSUPPORTED_ACTION_ON_DEFAULT_VAL_GENERATED, MYF(0),
             "Specified storage engine");
    error_reported = true;
    goto err;
  }

  // Unpack generated default fields and store reference to this type of fields
  outparam->gen_def_fields_ptr = nullptr;
  if (share->gen_def_field_count) {
    Field **gen_def_field = pointer_cast<Field **>(alloc_root(
        root, (uint)((share->gen_def_field_count + 1) * sizeof(Field *))));
    if (!gen_def_field) goto err;

    outparam->gen_def_fields_ptr = gen_def_field;
    for (field_ptr = outparam->field; *field_ptr; field_ptr++) {
      if ((*field_ptr)->has_insert_default_general_value_expression()) {
        if (unpack_value_generator(thd, outparam, *field_ptr,
                                   &(*field_ptr)->m_default_val_expr,
                                   is_create_table, false, &error_reported)) {
          (*field_ptr)->m_default_val_expr = nullptr;
          *gen_def_field = nullptr;
          // In case no error is reported
          error = 4;
          goto err;
        }
        *(gen_def_field++) = *field_ptr;
      }
    }
    *gen_def_field = nullptr;  // End marker
  }

  /* The table struct is now initialized;  Open the table */
  error = 2;
  if (db_stat) {
    const dd::Table *table_def = table_def_param;
    dd::cache::Dictionary_client::Auto_releaser releaser(thd->dd_client());

    if (!table_def && !(prgflag & OPEN_NO_DD_TABLE)) {
      if (thd->dd_client()->acquire(share->db.str, share->table_name.str,
                                    &table_def)) {
        error_reported = true;
        goto err;
      }

      if (!table_def) {
        error = 1;
        set_my_errno(ENOENT);
        goto err;
      }
    }

    int ha_err;
    if ((ha_err = (outparam->file->ha_open(
             outparam, share->normalized_path.str,
             (db_stat & HA_READ_ONLY ? O_RDONLY : O_RDWR),
             ((db_stat & HA_OPEN_TEMPORARY
                   ? HA_OPEN_TMP_TABLE
                   : (db_stat & HA_WAIT_IF_LOCKED)
                         ? HA_OPEN_WAIT_IF_LOCKED
                         : (db_stat & (HA_ABORT_IF_LOCKED | HA_GET_INFO))
                               ? HA_OPEN_ABORT_IF_LOCKED
                               : HA_OPEN_IGNORE_IF_LOCKED) |
              ha_open_flags),
             table_def)))) {
      /* Set a flag if the table is crashed and it can be auto. repaired */
      share->crashed = ((ha_err == HA_ERR_CRASHED_ON_USAGE) &&
                        outparam->file->auto_repair() &&
                        !(ha_open_flags & HA_OPEN_FOR_REPAIR));

      switch (ha_err) {
        case HA_ERR_TABLESPACE_MISSING:
          /*
            In case of Innodb table space header may be corrupted or
            ibd file might be missing
          */
          error = 1;
          DBUG_ASSERT(my_errno() == HA_ERR_TABLESPACE_MISSING);
          break;
        case HA_ERR_NO_SUCH_TABLE:
          /*
            The table did not exists in storage engine, use same error message
            as if the .frm file didn't exist
          */
          error = 1;
          set_my_errno(ENOENT);
          break;
        case EMFILE:
          /*
            Too many files opened, use same error message as if the .frm
            file can't open
           */
          DBUG_PRINT("error",
                     ("open file: %s failed, too many files opened (errno: %d)",
                      share->normalized_path.str, ha_err));
          error = 1;
          set_my_errno(EMFILE);
          break;
        default:
          outparam->file->print_error(ha_err, MYF(0));
          error_reported = true;
          if (ha_err == HA_ERR_TABLE_DEF_CHANGED)
            error = 7;
          else if (ha_err == HA_ERR_ROW_FORMAT_CHANGED)
            error = 8;
          break;
      }
      goto err; /* purecov: inspected */
    }
  } else if (outparam->file)  // if db_stat!=0, ha_open() set those pointers:
    outparam->file->change_table_ptr(outparam, share);

  if ((share->table_category == TABLE_CATEGORY_LOG) ||
      (share->table_category == TABLE_CATEGORY_RPL_INFO) ||
      (share->table_category == TABLE_CATEGORY_GTID)) {
    outparam->no_replicate = true;
  } else if (outparam->file) {
    handler::Table_flags flags = outparam->file->ha_table_flags();
    outparam->no_replicate =
        !(flags & (HA_BINLOG_STMT_CAPABLE | HA_BINLOG_ROW_CAPABLE)) ||
        (flags & HA_HAS_OWN_BINLOGGING);
  } else {
    outparam->no_replicate = false;
  }

  /* Increment the opened_tables counter, only when open flags set. */
  if (db_stat) thd->status_var.opened_tables++;

  DBUG_RETURN(0);

err:
  if (!error_reported) open_table_error(thd, share, error, my_errno());
  destroy(outparam->file);
  if (outparam->part_info) free_items(outparam->part_info->item_free_list);
  if (outparam->vfield) {
    for (Field **vfield = outparam->vfield; *vfield; vfield++)
      free_items((*vfield)->gcol_info->item_free_list);
  }
  if (outparam->gen_def_fields_ptr) {
    for (Field **gen_def = outparam->gen_def_fields_ptr; *gen_def; gen_def++)
      free_items((*gen_def)->m_default_val_expr->item_free_list);
  }
  outparam->file = 0;  // For easier error checking
  outparam->db_stat = 0;
  if (!internal_tmp) free_root(root, MYF(0));
  my_free((void *)outparam->alias);
  DBUG_RETURN(error);
}

/**
  Free information allocated by openfrm

  @param table		TABLE object to free
  @param free_share		Is 1 if we also want to free table_share
*/

int closefrm(TABLE *table, bool free_share) {
  int error = 0;
  DBUG_ENTER("closefrm");
  DBUG_PRINT("enter", ("table: %p", table));

  if (table->db_stat) error = table->file->ha_close();
  my_free((void *)table->alias);
  table->alias = 0;
  if (table->field) {
    for (Field **ptr = table->field; *ptr; ptr++) {
      if ((*ptr)->gcol_info) free_items((*ptr)->gcol_info->item_free_list);
      if ((*ptr)->m_default_val_expr)
        free_items((*ptr)->m_default_val_expr->item_free_list);
      destroy(*ptr);
    }
    table->field = 0;
  }
  destroy(table->file);
  table->file = 0; /* For easier errorchecking */
  if (table->part_info) {
    /* Allocated through table->mem_root, freed below */
    free_items(table->part_info->item_free_list);
    table->part_info->item_free_list = 0;
    table->part_info = 0;
  }
  if (free_share) {
    if (table->s->tmp_table == NO_TMP_TABLE)
      release_table_share(table->s);
    else
      free_table_share(table->s);
  }
  free_root(&table->mem_root, MYF(0));
  DBUG_RETURN(error);
}

/* Deallocate temporary blob storage */

void free_blobs(TABLE *table) {
  uint *ptr, *end;
  for (ptr = table->s->blob_field, end = ptr + table->s->blob_fields;
       ptr != end; ptr++) {
    /*
      Reduced TABLE objects which are used by row-based replication for
      type conversion might have some fields missing. Skip freeing BLOB
      buffers for such missing fields.
    */
    if (table->field[*ptr]) ((Field_blob *)table->field[*ptr])->mem_free();
  }
}

/**
  Reclaims temporary blob storage which is bigger than a threshold.
  Resets blob pointer. Unsets m_keep_old_value.

  @param table A handle to the TABLE object containing blob fields
  @param size The threshold value.
*/

void free_blob_buffers_and_reset(TABLE *table, uint32 size) {
  uint *ptr, *end;
  for (ptr = table->s->blob_field, end = ptr + table->s->blob_fields;
       ptr != end; ptr++) {
    Field_blob *blob = down_cast<Field_blob *>(table->field[*ptr]);
    if (blob->get_field_buffer_size() > size) blob->mem_free();
    blob->reset();

    if (blob->is_virtual_gcol()) blob->set_keep_old_value(false);
  }
}

/* error message when opening a table defintion */

static void open_table_error(THD *thd, TABLE_SHARE *share, int error,
                             int db_errno) {
  int err_no;
  char buff[FN_REFLEN];
  char errbuf[MYSYS_STRERROR_SIZE];
  DBUG_ENTER("open_table_error");

  switch (error) {
    case 8:
    case 7:
    case 1:
      switch (db_errno) {
        case ENOENT:
          my_error(ER_NO_SUCH_TABLE, MYF(0), share->db.str,
                   share->table_name.str);
          break;
        case HA_ERR_TABLESPACE_MISSING:
          snprintf(errbuf, MYSYS_STRERROR_SIZE, "`%s`.`%s`", share->db.str,
                   share->table_name.str);
          my_error(ER_TABLESPACE_MISSING, MYF(0), errbuf);
          break;
        default:
          strxmov(buff, share->normalized_path.str, reg_ext, NullS);
          my_error((db_errno == EMFILE) ? ER_CANT_OPEN_FILE : ER_FILE_NOT_FOUND,
                   MYF(0), buff, db_errno,
                   my_strerror(errbuf, sizeof(errbuf), db_errno));
          LogErr(ERROR_LEVEL,
                 (db_errno == EMFILE) ? ER_SERVER_CANT_OPEN_FILE
                                      : ER_SERVER_FILE_NOT_FOUND,
                 buff, db_errno, my_strerror(errbuf, sizeof(errbuf), db_errno));
      }
      break;
    case 2: {
      handler *file = 0;
      const char *datext = "";

      if (share->db_type() != NULL) {
        if ((file = get_new_handler(share, share->m_part_info != NULL,
                                    thd->mem_root, share->db_type()))) {
          if (!file->ht->file_extensions ||
              !(datext = file->ht->file_extensions[0]))
            datext = "";
        }
      }
      err_no = (db_errno == ENOENT)
                   ? ER_FILE_NOT_FOUND
                   : (db_errno == EAGAIN) ? ER_FILE_USED : ER_CANT_OPEN_FILE;
      strxmov(buff, share->normalized_path.str, datext, NullS);
      my_error(err_no, MYF(0), buff, db_errno,
               my_strerror(errbuf, sizeof(errbuf), db_errno));
      LogErr(ERROR_LEVEL,
             (db_errno == ENOENT)
                 ? ER_SERVER_FILE_NOT_FOUND
                 : (db_errno == EAGAIN) ? ER_SERVER_FILE_USED
                                        : ER_SERVER_CANT_OPEN_FILE,
             buff, db_errno, my_strerror(errbuf, sizeof(errbuf), db_errno));
      destroy(file);
      break;
    }
    default: /* Better wrong error than none */
    case 4:
      strxmov(buff, share->normalized_path.str, reg_ext, NullS);
      my_error(ER_NOT_FORM_FILE, MYF(0), buff);
      LogErr(ERROR_LEVEL, ER_SERVER_NOT_FORM_FILE, buff);
      break;
  }
  DBUG_VOID_RETURN;
} /* open_table_error */

/* Check that the integer is in the internal */

int set_zone(int nr, int min_zone, int max_zone) {
  if (nr <= min_zone) return (min_zone);
  if (nr >= max_zone) return (max_zone);
  return (nr);
} /* set_zone */

/**
  Store an SQL quoted string.

  @param res		result String
  @param pos		string to be quoted
  @param length	it's length

  NOTE
    This function works correctly with utf8 or single-byte charset strings.
    May fail with some multibyte charsets though.
*/

void append_unescaped(String *res, const char *pos, size_t length) {
  const char *end = pos + length;

  if (res->reserve(length + 2)) return;

  res->append('\'');

  for (; pos != end; pos++) {
    switch (*pos) {
      case 0: /* Must be escaped for 'mysql' */
        res->append('\\');
        res->append('0');
        break;
      case '\n': /* Must be escaped for logs */
        res->append('\\');
        res->append('n');
        break;
      case '\r':
        res->append('\\'); /* This gives better readability */
        res->append('r');
        break;
      case '\\':
        res->append('\\'); /* Because of the sql syntax */
        res->append('\\');
        break;
      case '\'':
        res->append('\''); /* Because of the sql syntax */
        res->append('\'');
        break;
      default:
        res->append(*pos);
        break;
    }
  }
  res->append('\'');
}

void update_create_info_from_table(HA_CREATE_INFO *create_info, TABLE *table) {
  TABLE_SHARE *share = table->s;
  DBUG_ENTER("update_create_info_from_table");

  create_info->max_rows = share->max_rows;
  create_info->min_rows = share->min_rows;
  create_info->table_options = share->db_create_options;
  create_info->avg_row_length = share->avg_row_length;
  create_info->row_type = share->row_type;
  create_info->default_table_charset = share->table_charset;
  create_info->table_charset = 0;
  create_info->comment = share->comment;
  create_info->storage_media = share->default_storage_media;
  create_info->tablespace = share->tablespace;
  create_info->compress = share->compress;
  create_info->encrypt_type = share->encrypt_type;
  create_info->secondary_engine = share->secondary_engine;

  DBUG_VOID_RETURN;
}

int rename_file_ext(const char *from, const char *to, const char *ext) {
  char from_b[FN_REFLEN], to_b[FN_REFLEN];
  (void)strxmov(from_b, from, ext, NullS);
  (void)strxmov(to_b, to, ext, NullS);
  return (mysql_file_rename(key_file_frm, from_b, to_b, MYF(MY_WME)));
}

/**
  Allocate string field in MEM_ROOT and return it as String

  @param mem   	MEM_ROOT for allocating
  @param field 	Field for retrieving of string
  @param res    result String

  @retval  1   string is empty
  @retval  0	all ok
*/

bool get_field(MEM_ROOT *mem, Field *field, String *res) {
  char buff[MAX_FIELD_WIDTH], *to;
  String str(buff, sizeof(buff), &my_charset_bin);
  size_t length;

  field->val_str(&str);
  if (!(length = str.length())) {
    res->length(0);
    return 1;
  }
  if (!(to = strmake_root(mem, str.ptr(), length))) length = 0;  // Safety fix
  res->set(to, length, field->charset());
  return 0;
}

/**
  Allocate string field in MEM_ROOT and return it as NULL-terminated string

  @param mem   	MEM_ROOT for allocating
  @param field 	Field for retrieving of string

  @retval  NullS  string is empty
  @retval  other  pointer to NULL-terminated string value of field
*/

char *get_field(MEM_ROOT *mem, Field *field) {
  char buff[MAX_FIELD_WIDTH], *to;
  String str(buff, sizeof(buff), &my_charset_bin);
  size_t length;

  field->val_str(&str);
  length = str.length();
  if (!length || !(to = (char *)alloc_root(mem, length + 1))) return NullS;
  memcpy(to, str.ptr(), length);
  to[length] = 0;
  return to;
}

/**
  Check if database name is valid

  @param name             Name of database
  @param length           Length of name

  @retval  Ident_name_check::OK        Identifier name is Ok (Success)
  @retval  Ident_name_check::WRONG     Identifier name is Wrong
                                       (ER_WRONG_TABLE_NAME)
  @retval  Ident_name_check::TOO_LONG  Identifier name is too long if it is
                                       greater than 64 characters
                                       (ER_TOO_LONG_IDENT)

  @note In case of Ident_name_check::WRONG and Ident_name_check::TOO_LONG, this
        function reports an error (my_error)
*/

Ident_name_check check_db_name(const char *name, size_t length) {
  Ident_name_check ident_check_status;

  if (!length || length > NAME_LEN) {
    my_error(ER_WRONG_DB_NAME, MYF(0), name);
    return Ident_name_check::WRONG;
  }

  ident_check_status = check_table_name(name, length);
  if (ident_check_status == Ident_name_check::WRONG)
    my_error(ER_WRONG_DB_NAME, MYF(0), name);
  else if (ident_check_status == Ident_name_check::TOO_LONG)
    my_error(ER_TOO_LONG_IDENT, MYF(0), name);
  return ident_check_status;
}

/**
  Check if database name is valid, and convert to lower case if necessary

  @param org_name             Name of database and length
  @param preserve_lettercase  Preserve lettercase if true

  @note If lower_case_table_names is true and preserve_lettercase
  is false then database is converted to lower case

  @retval  Ident_name_check::OK        Identifier name is Ok (Success)
  @retval  Ident_name_check::WRONG     Identifier name is Wrong
                                       (ER_WRONG_TABLE_NAME)
  @retval  Ident_name_check::TOO_LONG  Identifier name is too long if it is
                                       greater than 64 characters
                                       (ER_TOO_LONG_IDENT)

  @note In case of Ident_name_check::WRONG and Ident_name_check::TOO_LONG, this
        function reports an error (my_error)
*/

Ident_name_check check_and_convert_db_name(LEX_STRING *org_name,
                                           bool preserve_lettercase) {
  char *name = org_name->str;
  size_t name_length = org_name->length;
  Ident_name_check ident_check_status;

  if (!name_length || name_length > NAME_LEN) {
    my_error(ER_WRONG_DB_NAME, MYF(0), org_name->str);
    return Ident_name_check::WRONG;
  }

  if (!preserve_lettercase && lower_case_table_names && name != any_db)
    my_casedn_str(files_charset_info, name);

  ident_check_status = check_table_name(name, name_length);
  if (ident_check_status == Ident_name_check::WRONG)
    my_error(ER_WRONG_DB_NAME, MYF(0), org_name->str);
  else if (ident_check_status == Ident_name_check::TOO_LONG)
    my_error(ER_TOO_LONG_IDENT, MYF(0), org_name->str);
  return ident_check_status;
}

/**
  Function to check if table name is valid or not. If it is invalid,
  return appropriate error in each case to the caller.

  @param name                  Table name
  @param length                Length of table name

  @retval  Ident_name_check::OK        Identifier name is Ok (Success)
  @retval  Ident_name_check::WRONG     Identifier name is Wrong
                                       (ER_WRONG_TABLE_NAME)
  @retval  Ident_name_check::TOO_LONG  Identifier name is too long if it is
                                       greater than 64 characters
                                       (ER_TOO_LONG_IDENT)

  @note Reporting error to the user is the responsiblity of the caller.
*/

Ident_name_check check_table_name(const char *name, size_t length) {
  // name length in symbols
  size_t name_length = 0;
  const char *end = name + length;
  if (!length || length > NAME_LEN) return Ident_name_check::WRONG;
  bool last_char_is_space = false;

  while (name != end) {
    last_char_is_space = my_isspace(system_charset_info, *name);
    if (use_mb(system_charset_info)) {
      int len = my_ismbchar(system_charset_info, name, end);
      if (len) {
        name += len;
        name_length++;
        continue;
      }
    }
    name++;
    name_length++;
  }
  if (last_char_is_space)
    return Ident_name_check::WRONG;
  else if (name_length > NAME_CHAR_LEN)
    return Ident_name_check::TOO_LONG;
  return Ident_name_check::OK;
}

bool check_column_name(const char *name) {
  // name length in symbols
  size_t name_length = 0;
  bool last_char_is_space = true;

  while (*name) {
    last_char_is_space = my_isspace(system_charset_info, *name);
    if (use_mb(system_charset_info)) {
      int len = my_ismbchar(system_charset_info, name,
                            name + system_charset_info->mbmaxlen);
      if (len) {
        name += len;
        name_length++;
        continue;
      }
    }
    if (*name == NAMES_SEP_CHAR) return 1;
    name++;
    name_length++;
  }
  /* Error if empty or too long column name */
  return last_char_is_space || (name_length > NAME_CHAR_LEN);
}

/**
  Checks whether a table is intact. Should be done *just* after the table has
  been opened.

  @param[in] table             The table to check
  @param[in] table_def         Expected structure of the table (column name
                               and type)

  @retval  false  OK
  @retval  true   There was an error.
*/

bool Table_check_intact::check(THD *thd, TABLE *table,
                               const TABLE_FIELD_DEF *table_def) {
  uint i;
  bool error = false;
  const TABLE_FIELD_TYPE *field_def = table_def->field;
  DBUG_ENTER("table_check_intact");
  DBUG_PRINT("info",
             ("table: %s  expected_count: %d", table->alias, table_def->count));

  /* Whether the table definition has already been validated. */
  if (table->s->table_field_def_cache == table_def) goto end;

  if (table->s->fields != table_def->count) {
    DBUG_PRINT("info", ("Column count has changed, checking the definition"));

    /* previous MySQL version */
    if (MYSQL_VERSION_ID > table->s->mysql_version) {
      report_error(ER_COL_COUNT_DOESNT_MATCH_PLEASE_UPDATE_V2,
                   ER_THD(thd, ER_COL_COUNT_DOESNT_MATCH_PLEASE_UPDATE_V2),
                   table->s->db.str, table->alias, table_def->count,
                   table->s->fields, static_cast<int>(table->s->mysql_version),
                   MYSQL_VERSION_ID);
      DBUG_RETURN(true);
    } else if (MYSQL_VERSION_ID == table->s->mysql_version) {
      report_error(ER_COL_COUNT_DOESNT_MATCH_CORRUPTED_V2,
                   ER_THD(thd, ER_COL_COUNT_DOESNT_MATCH_CORRUPTED_V2),
                   table->s->db.str, table->s->table_name.str, table_def->count,
                   table->s->fields);
      DBUG_RETURN(true);
    }
    /*
      Something has definitely changed, but we're running an older
      version of MySQL with new system tables.
      Let's check column definitions. If a column was added at
      the end of the table, then we don't care much since such change
      is backward compatible.
    */
  }
  char buffer[STRING_BUFFER_USUAL_SIZE];
  for (i = 0; i < table_def->count; i++, field_def++) {
    String sql_type(buffer, sizeof(buffer), system_charset_info);
    sql_type.length(0);
    if (i < table->s->fields) {
      Field *field = table->field[i];

      if (strncmp(field->field_name, field_def->name.str,
                  field_def->name.length)) {
        /*
          Name changes are not fatal, we use ordinal numbers to access columns.
          Still this can be a sign of a tampered table, output an error
          to the error log.
        */
        report_error(0,
                     "Incorrect definition of table %s.%s: "
                     "expected column '%s' at position %d, found '%s'.",
                     table->s->db.str, table->alias, field_def->name.str, i,
                     field->field_name);
      }
      field->sql_type(sql_type);
      /*
        Generally, if column types don't match, then something is
        wrong.

        However, we only compare column definitions up to the
        length of the original definition, since we consider the
        following definitions compatible:

        1. DATETIME and DATETIM
        2. INT(11) and INT(11
        3. SET('one', 'two') and SET('one', 'two', 'more')

        For SETs or ENUMs, if the same prefix is there it's OK to
        add more elements - they will get higher ordinal numbers and
        the new table definition is backward compatible with the
        original one.
       */
      if (strncmp(sql_type.c_ptr_safe(), field_def->type.str,
                  field_def->type.length - 1)) {
        report_error(ER_CANNOT_LOAD_FROM_TABLE_V2,
                     "Incorrect definition of "
                     "table %s.%s: expected column '%s' at position %d to "
                     "have type %s, found type %s.",
                     table->s->db.str, table->alias, field_def->name.str, i,
                     field_def->type.str, sql_type.c_ptr_safe());
        error = true;
      } else if (field_def->cset.str && !field->has_charset()) {
        report_error(ER_CANNOT_LOAD_FROM_TABLE_V2,
                     "Incorrect definition of "
                     "table %s.%s: expected the type of column '%s' at "
                     "position %d to have character set '%s' but the type "
                     "has no character set.",
                     table->s->db.str, table->alias, field_def->name.str, i,
                     field_def->cset.str);
        error = true;
      } else if (field_def->cset.str &&
                 strcmp(field->charset()->csname, field_def->cset.str)) {
        report_error(ER_CANNOT_LOAD_FROM_TABLE_V2,
                     "Incorrect definition of "
                     "table %s.%s: expected the type of column '%s' at "
                     "position %d to have character set '%s' but found "
                     "character set '%s'.",
                     table->s->db.str, table->alias, field_def->name.str, i,
                     field_def->cset.str, field->charset()->csname);
        error = true;
      }
    } else {
      report_error(ER_CANNOT_LOAD_FROM_TABLE_V2,
                   "Incorrect definition of "
                   "table %s.%s: expected column '%s' at position %d to "
                   "have type %s but the column is not found.",
                   table->s->db.str, table->alias, field_def->name.str, i,
                   field_def->type.str);
      error = true;
    }
  }

  if (!error) table->s->table_field_def_cache = table_def;

end:

  if (has_keys && !error && !table->key_info) {
    my_error(ER_MISSING_KEY, MYF(0), table->s->db.str,
             table->s->table_name.str);
    error = true;
  }

  DBUG_RETURN(error);
}

/**
  Traverse portion of wait-for graph which is reachable through edge
  represented by this flush ticket in search for deadlocks.

  @retval true  A deadlock is found. A victim is remembered
                by the visitor.
  @retval false Success, no deadlocks.
*/

bool Wait_for_flush::accept_visitor(MDL_wait_for_graph_visitor *gvisitor) {
  return m_share->visit_subgraph(this, gvisitor);
}

uint Wait_for_flush::get_deadlock_weight() const { return m_deadlock_weight; }

/**
  Traverse portion of wait-for graph which is reachable through this
  table share in search for deadlocks.

  @param wait_for_flush Undocumented.
  @param gvisitor        Deadlock detection visitor.

  @retval true  A deadlock is found. A victim is remembered
                by the visitor.
  @retval false No deadlocks, it's OK to begin wait.
*/

bool TABLE_SHARE::visit_subgraph(Wait_for_flush *wait_for_flush,
                                 MDL_wait_for_graph_visitor *gvisitor) {
  TABLE *table;
  MDL_context *src_ctx = wait_for_flush->get_ctx();
  bool result = true;
  bool locked = false;

  /*
    To protect used_tables list from being concurrently modified
    while we are iterating through it we acquire LOCK_open.
    This does not introduce deadlocks in the deadlock detector
    because we won't try to acquire LOCK_open while
    holding a write-lock on MDL_lock::m_rwlock.
  */
  if (gvisitor->m_lock_open_count++ == 0) {
    locked = true;
    table_cache_manager.lock_all_and_tdc();
  }

  Table_cache_iterator tables_it(this);

  /*
    In case of multiple searches running in parallel, avoid going
    over the same loop twice and shortcut the search.
    Do it after taking the lock to weed out unnecessary races.
  */
  if (src_ctx->m_wait.get_status() != MDL_wait::EMPTY) {
    result = false;
    goto end;
  }

  if (gvisitor->enter_node(src_ctx)) goto end;

  while ((table = tables_it++)) {
    if (gvisitor->inspect_edge(&table->in_use->mdl_context)) {
      goto end_leave_node;
    }
  }

  tables_it.rewind();
  while ((table = tables_it++)) {
    if (table->in_use->mdl_context.visit_subgraph(gvisitor)) {
      goto end_leave_node;
    }
  }

  result = false;

end_leave_node:
  gvisitor->leave_node(src_ctx);

end:
  gvisitor->m_lock_open_count--;
  if (locked) {
    DBUG_ASSERT(gvisitor->m_lock_open_count == 0);
    table_cache_manager.unlock_all_and_tdc();
  }

  return result;
}

const histograms::Histogram *TABLE_SHARE::find_histogram(uint field_index) {
  if (m_histograms == nullptr) return nullptr;

  const auto found = m_histograms->find(field_index);
  if (found == m_histograms->end()) return nullptr;

  return found->second;
}

/**
  Wait until the subject share is removed from the table
  definition cache and make sure it's destroyed.

  @note This method may access the share concurrently with another
  thread if the share is in the process of being opened, i.e., that
  m_open_in_progress is true. In this case, close_cached_tables() may
  iterate over elements in the table definition cache, and call this
  method regardless of the share being opened or not. This works anyway
  since a new flush ticket is added below, and LOCK_open ensures
  that the share may not be destroyed by another thread in the time
  between finding this share (having an old version) and adding the flush
  ticket. Thus, after this thread has added the flush ticket, the thread
  opening the table will eventually call free_table_share (as a result of
  releasing the share after using it, or as a result of a failing
  open_table_def()), which will notify the owners of the flush tickets,
  and the last one being notified will actually destroy the share.

  @param thd Session.
  @param abstime         Timeout for waiting as absolute time value.
  @param deadlock_weight Weight of this wait for deadlock detector.

  @pre LOCK_open is write locked, the share is used (has
       non-zero reference count), is marked for flush and
       this connection does not reference the share.
       LOCK_open will be unlocked temporarily during execution.

  @retval false - Success.
  @retval true  - Error (OOM, deadlock, timeout, etc...).
*/

bool TABLE_SHARE::wait_for_old_version(THD *thd, struct timespec *abstime,
                                       uint deadlock_weight) {
  MDL_context *mdl_context = &thd->mdl_context;
  Wait_for_flush ticket(mdl_context, this, deadlock_weight);
  MDL_wait::enum_wait_status wait_status;

  mysql_mutex_assert_owner(&LOCK_open);
  /*
    We should enter this method only when share's version is not
    up to date and the share is referenced. Otherwise our
    thread will never be woken up from wait.
  */
  DBUG_ASSERT(has_old_version() && ref_count() != 0);

  m_flush_tickets.push_front(&ticket);

  mdl_context->m_wait.reset_status();

  mysql_mutex_unlock(&LOCK_open);

  mdl_context->will_wait_for(&ticket);

  mdl_context->find_deadlock();

  DEBUG_SYNC(thd, "flush_complete");

  wait_status = mdl_context->m_wait.timed_wait(thd, abstime, true,
                                               &stage_waiting_for_table_flush);

  mdl_context->done_waiting_for();

  mysql_mutex_lock(&LOCK_open);

  m_flush_tickets.remove(&ticket);

  if (m_flush_tickets.is_empty() && ref_count() == 0) {
    /*
      If our thread was the last one using the share,
      we must destroy it here.
    */
    destroy();
  }

  DEBUG_SYNC(thd, "share_destroyed");

  /*
    In cases when our wait was aborted by KILL statement,
    a deadlock or a timeout, the share might still be referenced,
    so we don't delete it. Note, that we can't determine this
    condition by checking wait_status alone, since, for example,
    a timeout can happen after all references to the table share
    were released, but before the share is removed from the
    cache and we receive the notification. This is why
    we first destroy the share, and then look at
    wait_status.
  */
  switch (wait_status) {
    case MDL_wait::GRANTED:
      return false;
    case MDL_wait::VICTIM:
      my_error(ER_LOCK_DEADLOCK, MYF(0));
      return true;
    case MDL_wait::TIMEOUT:
      my_error(ER_LOCK_WAIT_TIMEOUT, MYF(0));
      return true;
    case MDL_wait::KILLED:
      return true;
    default:
      DBUG_ASSERT(0);
      return true;
  }
}

ulonglong TABLE_SHARE::get_table_ref_version() const {
  if (table_category == TABLE_CATEGORY_DICTIONARY ||
      tmp_table == SYSTEM_TMP_TABLE ||
      (is_view && view_object &&
       view_object->type() == dd::enum_table_type::SYSTEM_VIEW))
    return 0;

  return table_map_id.id();
}

Blob_mem_storage::Blob_mem_storage() : truncated_value(false) {
  init_alloc_root(key_memory_blob_mem_storage, &storage,
                  MAX_FIELD_VARCHARLENGTH, 0);
}

Blob_mem_storage::~Blob_mem_storage() { free_root(&storage, MYF(0)); }

/**
  Initialize TABLE instance (newly created, or coming either from table
  cache or THD::temporary_tables list) and prepare it for further use
  during statement execution. Set the 'alias' attribute from the specified
  TABLE_LIST element. Remember the TABLE_LIST element in the
  TABLE::pos_in_table_list member.

  @param thd  Thread context.
  @param tl   TABLE_LIST element.
*/

void TABLE::init(THD *thd, TABLE_LIST *tl) {
#ifndef DBUG_OFF
  if (s->tmp_table == NO_TMP_TABLE) {
    mysql_mutex_lock(&LOCK_open);
    DBUG_ASSERT(s->ref_count() > 0);
    mysql_mutex_unlock(&LOCK_open);
  }
#endif

  if (thd->lex->need_correct_ident())
    alias_name_used =
        my_strcasecmp(table_alias_charset, s->table_name.str, tl->alias);
  /* Fix alias if table name changes. */
  if (strcmp(alias, tl->alias)) {
    size_t length = strlen(tl->alias) + 1;
    alias = (char *)my_realloc(key_memory_TABLE, (char *)alias, length,
                               MYF(MY_WME));
    memcpy((char *)alias, tl->alias, length);
  }

  const_table = false;
  nullable = false;
  force_index = 0;
  force_index_order = 0;
  force_index_group = 0;
  set_not_started();
  insert_values = 0;
  fulltext_searched = 0;
  file->ft_handler = 0;
  reginfo.impossible_range = 0;

  /* Catch wrong handling of the auto_increment_field_not_null. */
  DBUG_ASSERT(!auto_increment_field_not_null);
  auto_increment_field_not_null = false;

  pos_in_table_list = tl;

  clear_column_bitmaps();

  DBUG_ASSERT(key_read == 0);
  no_keyread = false;

  /* Tables may be reused in a sub statement. */
  DBUG_ASSERT(!db_stat || !file->extra(HA_EXTRA_IS_ATTACHED_CHILDREN));

  /*
    Do not call refix_value_generator_items() for tables which are not directly
    used by the statement (i.e. used by the substatements of routines or
    triggers to be invoked by the statement).

    Firstly, there will be call to refix_value_generator_items() at the start
    of execution of substatement which directly uses this table anyway.
    Secondly, cleanup of generated column (call to
    cleanup_value_generator_items()) for the table will be done only at the
    end of execution of substatement which uses it. Because of this call to
    refix_value_generator_items() for prelocking
    placeholder will miss corresponding call to cleanup_value_generator_items()
    if substatement which uses the table is not executed for some reason.
  */
  if (!pos_in_table_list->prelocking_placeholder) {
    bool error MY_ATTRIBUTE((unused)) = refix_value_generator_items(thd);
    DBUG_ASSERT(!error);
  }
}

/**
  Initialize table as internal tmp table

  @param thd        thread handle
  @param share      table share
  @param m_root     table's mem root
  @param charset    table's charset
  @param alias_arg  table's alias
  @param fld        table's fields array
  @param blob_fld   buffer for blob field index
  @param is_virtual true <=> it's a virtual tmp table

  @returns
    true  OOM
    false otherwise
*/

bool TABLE::init_tmp_table(THD *thd, TABLE_SHARE *share, MEM_ROOT *m_root,
                           CHARSET_INFO *charset, const char *alias_arg,
                           Field **fld, uint *blob_fld, bool is_virtual) {
  if (!is_virtual) {
    char *name, path[FN_REFLEN];
    DBUG_ASSERT(sizeof(my_thread_id) == 4);
    sprintf(path, "%s%lx_%x_%x", tmp_file_prefix, current_pid, thd->thread_id(),
            thd->tmp_table++);
    fn_format(path, path, mysql_tmpdir, "",
              MY_REPLACE_EXT | MY_UNPACK_FILENAME);
    if (!(name = (char *)alloc_root(m_root, strlen(path) + 1))) return true;
    my_stpcpy(name, path);

    init_tmp_table_share(thd, share, "", 0, name, name, m_root);
  }
  s = share;
  in_use = thd;

  share->blob_field = blob_fld;
  share->db_low_byte_first = 1;  // True for HEAP and MyISAM
  share->increment_ref_count();
  share->primary_key = MAX_KEY;
  share->visible_indexes.init();
  share->keys_for_keyread.init();
  share->keys_in_use.init();
  share->keys = 0;
  share->field = field = fld;
  share->table_charset = charset;
  set_not_started();
  alias = alias_arg;
  reginfo.lock_type = TL_WRITE; /* Will be updated */
  db_stat = HA_OPEN_KEYFILE + HA_OPEN_RNDFILE;
  copy_blobs = 1;
  quick_keys.init();
  possible_quick_keys.init();
  covering_keys.init();
  merge_keys.init();
  keys_in_use_for_query.init();
  keys_in_use_for_group_by.init();
  keys_in_use_for_order_by.init();
  set_not_started();
#ifndef DBUG_OFF
  set_tmp_table_seq_id(thd->get_tmp_table_seq_id());
#endif
  return false;
}

bool TABLE::refix_value_generator_items(THD *thd) {
  if (vfield) {
    for (Field **vfield_ptr = vfield; *vfield_ptr; vfield_ptr++) {
      Field *vfield = *vfield_ptr;
      DBUG_ASSERT(vfield->gcol_info && vfield->gcol_info->expr_item);
      refix_inner_value_generator_items(thd, vfield->gcol_info, vfield,
                                        vfield->table, true);
    }
  }

  if (gen_def_fields_ptr)
    for (Field **gen_def_col = gen_def_fields_ptr; *gen_def_col;
         gen_def_col++) {
      Value_generator *gen_def_expr = (*gen_def_col)->m_default_val_expr;
      DBUG_ASSERT(gen_def_expr && gen_def_expr->expr_item);
      refix_inner_value_generator_items(thd, gen_def_expr, (*gen_def_col),
                                        (*gen_def_col)->table, false);
    }

  return false;
}

bool TABLE::refix_inner_value_generator_items(THD *thd, Value_generator *g_expr,
                                              Field *field, TABLE *table,
                                              bool is_gen_col) {
  if (!g_expr->expr_item->fixed) {
    bool res = false;
    /*
      The call to fix_value_generators_fields() may create new item objects in
      the item tree for the val generation expression. If these are permanent
      changes to the item tree, the new items must have the same life-span
      as the ones created during parsing of the generated expression
      string. We achieve this by temporarily switching to use the TABLE's
      mem_root if the permanent changes to the item tree haven't been
      completed (by checking the status of
      gcol_info->permanent_changes_completed) and this call is not part of
      context analysis (like prepare or show create table).
    */
    Query_arena *backup_stmt_arena_ptr = thd->stmt_arena;
    Query_arena backup_arena;
    Query_arena gcol_arena(&mem_root, Query_arena::STMT_CONVENTIONAL_EXECUTION);
    if (!g_expr->permanent_changes_completed &&
        !thd->lex->is_ps_or_view_context_analysis()) {
      thd->set_n_backup_active_arena(&gcol_arena, &backup_arena);
      thd->stmt_arena = &gcol_arena;
    }

    /*
      Temporarily disable privileges check; already done when first fixed,
      and then based on definer's (owner's) rights: this thread has
      invoker's rights
    */
    ulong sav_want_priv = thd->want_privilege;
    thd->want_privilege = 0;

    if (fix_value_generators_fields(thd, table, field, g_expr, is_gen_col))
      res = true;

    if (!g_expr->permanent_changes_completed &&
        !thd->lex->is_ps_or_view_context_analysis()) {
      // Switch back to the original stmt_arena.
      thd->stmt_arena = backup_stmt_arena_ptr;
      thd->restore_active_arena(&gcol_arena, &backup_arena);

      // Append the new items to the original item_free_list.
      Item *item = g_expr->item_free_list;
      while (item->next) item = item->next;
      item->next = gcol_arena.free_list;

      // Permanent changes to the item_tree are completed.
      g_expr->permanent_changes_completed = true;
    }

    // Restore any privileges check
    thd->want_privilege = sav_want_priv;
    get_fields_in_item_tree = false;

    /* error occurs */
    if (res) return res;
  }
  return false;
}

void TABLE::cleanup_value_generator_items() {
  if (gen_def_fields_ptr)
    for (Field **vfield_ptr = gen_def_fields_ptr; *vfield_ptr; vfield_ptr++)
      cleanup_items((*vfield_ptr)->m_default_val_expr->item_free_list);

  if (!has_gcol()) return;

  for (Field **vfield_ptr = vfield; *vfield_ptr; vfield_ptr++)
    cleanup_items((*vfield_ptr)->gcol_info->item_free_list);
}

/**
  Create Item_field for each column in the table.

  SYNPOSIS
    TABLE::fill_item_list()
      item_list          a pointer to an empty list used to store items

    Create Item_field object for each column in the table and
    initialize it with the corresponding Field. New items are
    created in the current THD memory root.

  @retval 0 success
  @retval 1 out of memory
*/

bool TABLE::fill_item_list(List<Item> *item_list) const {
  /*
    All Item_field's created using a direct pointer to a field
    are fixed in Item_field constructor.
  */
  uint i = 0;
  for (Field **ptr = visible_field_ptr(); *ptr; ptr++, i++) {
    Item_field *item = new Item_field(*ptr);
    if (!item || item_list->push_back(item)) return true;
  }
  return false;
}

/**
  Reset an existing list of Item_field items to point to the
  Fields of this table.

  SYNPOSIS
    TABLE::reset_item_list()
      item_list          a non-empty list with Item_fields

    This is a counterpart of fill_item_list used to redirect
    Item_fields to the fields of a newly created table.
*/

void TABLE::reset_item_list(List<Item> *item_list) const {
  List_iterator_fast<Item> it(*item_list);
  uint i = 0;
  for (Field **ptr = visible_field_ptr(); *ptr; ptr++, i++) {
    Item_field *item_field = (Item_field *)it++;
    DBUG_ASSERT(item_field != 0);
    item_field->reset_field(*ptr);
  }
}

/**
  Create a TABLE_LIST object representing a nested join

  @param allocator  Mem root allocator that object is created from.
  @param alias      Name of nested join object
  @param embedding  Pointer to embedding join nest (or NULL if top-most)
  @param belongs_to List of tables this nest belongs to (never NULL).
  @param select     The query block that this join nest belongs within.

  @returns Pointer to created join nest object, or NULL if error.
*/

TABLE_LIST *TABLE_LIST::new_nested_join(MEM_ROOT *allocator, const char *alias,
                                        TABLE_LIST *embedding,
                                        List<TABLE_LIST> *belongs_to,
                                        SELECT_LEX *select) {
  DBUG_ASSERT(belongs_to && select);

  TABLE_LIST *const join_nest = new (allocator) TABLE_LIST;
  if (join_nest == nullptr) return nullptr;

  join_nest->nested_join = new (allocator) NESTED_JOIN;
  if (join_nest->nested_join == nullptr) return nullptr;

  join_nest->db = (char *)"";
  join_nest->db_length = 0;
  join_nest->table_name = (char *)"";
  join_nest->table_name_length = 0;
  join_nest->alias = (char *)alias;

  join_nest->embedding = embedding;
  join_nest->join_list = belongs_to;
  join_nest->select_lex = select;
  join_nest->nested_join->first_nested = NO_PLAN_IDX;

  join_nest->nested_join->join_list.empty();

  return join_nest;
}

/**
  Merge tables from a query block into a nested join structure.

  @param select Query block containing tables to be merged into nested join

  @return false if success, true if error
*/

bool TABLE_LIST::merge_underlying_tables(SELECT_LEX *select) {
  DBUG_ASSERT(nested_join->join_list.is_empty());

  List_iterator_fast<TABLE_LIST> li(select->top_join_list);
  TABLE_LIST *tl;
  while ((tl = li++)) {
    tl->embedding = this;
    tl->join_list = &nested_join->join_list;
    if (nested_join->join_list.push_back(tl))
      return true; /* purecov: inspected */
  }

  return false;
}

/**
   Reset a table before starting optimization
*/
void TABLE_LIST::reset() {
  // @todo If TABLE::init() was always called, this would not be necessary:
  table->const_table = false;
  table->set_not_started();

  table->force_index = force_index;
  table->force_index_order = table->force_index_group = 0;
  table->covering_keys = table->s->keys_for_keyread;
  table->merge_keys.clear_all();
  table->quick_keys.clear_all();
  table->possible_quick_keys.clear_all();
  table->set_keyread(false);
  table->reginfo.not_exists_optimize = false;
  table->m_record_buffer = Record_buffer{0, 0, nullptr};
  memset(table->const_key_parts, 0, sizeof(key_part_map) * table->s->keys);
}

/**
  Merge WHERE condition of view or derived table into outer query.

  If the derived table is on the inner side of an outer join, its WHERE
  condition is merged into the respective join operation's join condition,
  otherwise the WHERE condition is merged with the derived table's
  join condition.

  @param thd    thread handler

  @return false if success, true if error
*/

bool TABLE_LIST::merge_where(THD *thd) {
  DBUG_ENTER("TABLE_LIST::merge_where");

  DBUG_ASSERT(is_merged());

  Item *const condition = derived_unit()->first_select()->where_cond();

  if (!condition) DBUG_RETURN(false);

  /*
    Save the WHERE condition separately. This is needed because it is already
    resolved, so we need to explicitly update used tables information after
    merging this derived table into the outer query.
  */
  derived_where_cond = condition;

  Prepared_stmt_arena_holder ps_arena_holder(thd);

  /*
    Merge WHERE condition with the join condition of the outer join nest
    and attach it to join nest representing this derived table.
  */
  set_join_cond(and_conds(join_cond(), condition));
  if (!join_cond()) DBUG_RETURN(true); /* purecov: inspected */

  DBUG_RETURN(false);
}

/**
  Create field translation for merged derived table/view.

  @param thd  Thread handle

  @return false if success, true if error.
*/

bool TABLE_LIST::create_field_translation(THD *thd) {
  Item *item;
  SELECT_LEX *select = derived->first_select();
  List_iterator_fast<Item> it(select->item_list);
  uint field_count = 0;

  DBUG_ASSERT(derived->is_prepared());

  DBUG_ASSERT(!field_translation);

  Prepared_stmt_arena_holder ps_arena_holder(thd);

  // Create view fields translation table
  Field_translator *transl = (Field_translator *)thd->stmt_arena->alloc(
      select->item_list.elements * sizeof(Field_translator));
  if (!transl) return true; /* purecov: inspected */

  while ((item = it++)) {
    /*
      Notice that all items keep their nullability here.
      All items are later wrapped within Item_direct_view objects.
      If the view is used on the inner side of an outer join, these
      objects will reflect the correct nullability of the selected
      expressions.
      The name is either explicitely specified in a list of column
      names, or is derived from the name of the expression in the SELECT
      list.
    */
    transl[field_count].name = m_derived_column_names
                                   ? (*m_derived_column_names)[field_count].str
                                   : item->item_name.ptr();
    transl[field_count++].item = item;
  }
  field_translation = transl;
  field_translation_end = transl + field_count;

  return false;
}

/**
  Return merged WHERE clause and join conditions for a view

  @param thd          thread handle
  @param table        table for the VIEW
  @param[out] pcond   Pointer to the built condition (NULL if none)

  This function returns the result of ANDing the WHERE clause and the
  join conditions of the given view.

  @returns  false for success, true for error
*/

static bool merge_join_conditions(THD *thd, TABLE_LIST *table, Item **pcond) {
  DBUG_ENTER("merge_join_conditions");

  *pcond = NULL;
  DBUG_PRINT("info", ("alias: %s", table->alias));
  if (table->join_cond()) {
    if (!(*pcond = table->join_cond()->copy_andor_structure(thd)))
      DBUG_RETURN(true); /* purecov: inspected */
  }
  if (!table->nested_join) DBUG_RETURN(false);
  List_iterator<TABLE_LIST> li(table->nested_join->join_list);
  while (TABLE_LIST *tbl = li++) {
    if (tbl->is_view()) continue;
    Item *cond;
    if (merge_join_conditions(thd, tbl, &cond))
      DBUG_RETURN(true); /* purecov: inspected */
    if (cond && !(*pcond = and_conds(*pcond, cond)))
      DBUG_RETURN(true); /* purecov: inspected */
  }
  DBUG_RETURN(false);
}

/**
  Prepare check option expression of table

  @param thd            thread handler
  @param is_cascaded     True if parent view requests that this view's
  filtering condition be treated as WITH CASCADED CHECK OPTION; this is for
  recursive calls; user code should omit this argument.

  @details

  This function builds check option condition for use in regular execution or
  subsequent SP/PS executions.

  This function must be called after the WHERE clause and join condition
  of this and all underlying derived tables/views have been resolved.

  The function will always call itself recursively for all underlying views
  and base tables.

  On first invocation, the check option condition is built bottom-up in
  statement mem_root, and check_option_processed is set true.

  On subsequent executions, check_option_processed is true and no
  expression building is necessary. However, the function needs to assure that
  the expression is resolved by calling fix_fields() on it.

  @returns false if success, true if error
*/

bool TABLE_LIST::prepare_check_option(THD *thd, bool is_cascaded) {
  DBUG_ENTER("TABLE_LIST::prepare_check_option");
  DBUG_ASSERT(is_view());

  /*
    True if conditions of underlying views should be treated as WITH CASCADED
    CHECK OPTION
  */
  is_cascaded |= (with_check == VIEW_CHECK_CASCADED);

  for (TABLE_LIST *tbl = merge_underlying_list; tbl; tbl = tbl->next_local) {
    if (tbl->is_view() && tbl->prepare_check_option(thd, is_cascaded))
      DBUG_RETURN(true); /* purecov: inspected */
  }

  if (!check_option_processed) {
    Prepared_stmt_arena_holder ps_arena_holder(thd);
    if ((with_check || is_cascaded) &&
        merge_join_conditions(thd, this, &check_option))
      DBUG_RETURN(true); /* purecov: inspected */

    for (TABLE_LIST *tbl = merge_underlying_list; tbl; tbl = tbl->next_local) {
      if (tbl->check_option &&
          !(check_option = and_conds(check_option, tbl->check_option)))
        DBUG_RETURN(true); /* purecov: inspected */
    }

    check_option_processed = true;
  }

  if (check_option && !check_option->fixed) {
    const char *save_where = thd->where;
    thd->where = "check option";
    if (check_option->fix_fields(thd, &check_option) ||
        check_option->check_cols(1))
      DBUG_RETURN(true); /* purecov: inspected */
    thd->where = save_where;
  }

  DBUG_RETURN(false);
}

/**
  Prepare replace filter for a table that is inserted into via a view.

  Used with REPLACE command to filter out rows that should not be deleted.
  Concatenate WHERE clauses from multiple views into one permanent field:
  TABLE::replace_filter.

  Since REPLACE is not possible against a join view, there is no need to
  process join conditions, only WHERE clause is needed. But we still call
  merge_join_conditions() since this is a general function that handles both
  join conditions (if any) and the original WHERE clause.

  @param thd            thread handler

  @returns false if success, true if error
*/

bool TABLE_LIST::prepare_replace_filter(THD *thd) {
  DBUG_ENTER("TABLE_LIST::prepare_replace_filter");

  for (TABLE_LIST *tbl = merge_underlying_list; tbl; tbl = tbl->next_local) {
    if (tbl->is_view() && tbl->prepare_replace_filter(thd)) DBUG_RETURN(true);
  }

  if (!replace_filter_processed) {
    Prepared_stmt_arena_holder ps_arena_holder(thd);

    if (merge_join_conditions(thd, this, &replace_filter))
      DBUG_RETURN(true); /* purecov: inspected */
    for (TABLE_LIST *tbl = merge_underlying_list; tbl; tbl = tbl->next_local) {
      if (tbl->replace_filter) {
        if (!(replace_filter = and_conds(replace_filter, tbl->replace_filter)))
          DBUG_RETURN(true);
      }
    }
    replace_filter_processed = true;
  }

  if (replace_filter && !replace_filter->fixed) {
    const char *save_where = thd->where;
    thd->where = "replace filter";
    if (replace_filter->fix_fields(thd, &replace_filter) ||
        replace_filter->check_cols(1))
      DBUG_RETURN(true);
    thd->where = save_where;
  }

  DBUG_RETURN(false);
}

/**
  Cleanup items belonged to view fields translation table
*/

void TABLE_LIST::cleanup_items() {
  if (!field_translation) return;

  for (Field_translator *transl = field_translation;
       transl < field_translation_end; transl++)
    transl->item->walk(&Item::cleanup_processor, Item::WALK_POSTFIX, NULL);
}

/**
  Check CHECK OPTION condition

  @param thd       thread handler

  @retval VIEW_CHECK_OK     OK
  @retval VIEW_CHECK_ERROR  FAILED
  @retval VIEW_CHECK_SKIP   FAILED, but continue
*/

int TABLE_LIST::view_check_option(THD *thd) const {
  if (check_option && check_option->val_int() == 0) {
    const TABLE_LIST *main_view = top_table();
    my_error(ER_VIEW_CHECK_FAILED, MYF(0), main_view->view_db.str,
             main_view->view_name.str);
    if (thd->lex->is_ignore()) return (VIEW_CHECK_SKIP);
    return (VIEW_CHECK_ERROR);
  }
  return (VIEW_CHECK_OK);
}

/**
  Find table in underlying tables by map and check that only this
  table belong to given map.

  @param[out] table_ref reference to found table
                        (must be set to NULL by caller)
  @param      map       bit mask of tables

  @retval false table not found or found only one (table_ref is non-NULL)
  @retval true  found several tables
*/

bool TABLE_LIST::check_single_table(TABLE_LIST **table_ref, table_map map) {
  for (TABLE_LIST *tbl = merge_underlying_list; tbl; tbl = tbl->next_local) {
    if (tbl->is_view_or_derived() && tbl->is_merged()) {
      if (tbl->check_single_table(table_ref, map)) return true;
    } else if (tbl->map() & map) {
      if (*table_ref) return true;

      *table_ref = tbl;
    }
  }
  return false;
}

/**
  Set insert_values buffer

  @param mem_root   memory pool for allocating

  @returns false if success, true if error (out of memory)
*/

bool TABLE_LIST::set_insert_values(MEM_ROOT *mem_root) {
  if (table) {
    DBUG_ASSERT(table->insert_values == NULL);
    if (!table->insert_values && !(table->insert_values = (uchar *)alloc_root(
                                       mem_root, table->s->rec_buff_length)))
      return true; /* purecov: inspected */
  } else {
    DBUG_ASSERT(view && merge_underlying_list);
    for (TABLE_LIST *tbl = merge_underlying_list; tbl; tbl = tbl->next_local)
      if (tbl->set_insert_values(mem_root))
        return true; /* purecov: inspected */
  }
  return false;
}

/**
  Test if this is a leaf with respect to name resolution.


    A table reference is a leaf with respect to name resolution if
    it is either a leaf node in a nested join tree (table, view,
    schema table, subquery), or an inner node that represents a
    NATURAL/USING join, or a nested join with materialized join
    columns.

  @retval true if a leaf, false otherwise.
*/
bool TABLE_LIST::is_leaf_for_name_resolution() const {
  return (is_view_or_derived() || is_natural_join || is_join_columns_complete ||
          !nested_join);
}

/**
  Retrieve the first (left-most) leaf in a nested join tree with
  respect to name resolution.


    Given that 'this' is a nested table reference, recursively walk
    down the left-most children of 'this' until we reach a leaf
    table reference with respect to name resolution.

    The left-most child of a nested table reference is the last element
    in the list of children because the children are inserted in
    reverse order.

  @retval If 'this' is a nested table reference - the left-most child of
  @retval the tree rooted in 'this',
    else return 'this'
*/

TABLE_LIST *TABLE_LIST::first_leaf_for_name_resolution() {
  TABLE_LIST *cur_table_ref = NULL;
  NESTED_JOIN *cur_nested_join;

  if (is_leaf_for_name_resolution()) return this;
  DBUG_ASSERT(nested_join);

  for (cur_nested_join = nested_join; cur_nested_join;
       cur_nested_join = cur_table_ref->nested_join) {
    List_iterator_fast<TABLE_LIST> it(cur_nested_join->join_list);
    cur_table_ref = it++;
    /*
      If the current nested join is a RIGHT JOIN, the operands in
      'join_list' are in reverse order, thus the first operand is
      already at the front of the list. Otherwise the first operand
      is in the end of the list of join operands.
    */
    if (!(cur_table_ref->outer_join & JOIN_TYPE_RIGHT)) {
      TABLE_LIST *next;
      while ((next = it++)) cur_table_ref = next;
    }
    if (cur_table_ref->is_leaf_for_name_resolution()) break;
  }
  return cur_table_ref;
}

/**
  Retrieve the last (right-most) leaf in a nested join tree with
  respect to name resolution.


    Given that 'this' is a nested table reference, recursively walk
    down the right-most children of 'this' until we reach a leaf
    table reference with respect to name resolution.

    The right-most child of a nested table reference is the first
    element in the list of children because the children are inserted
    in reverse order.

  @retval - If 'this' is a nested table reference - the right-most child of
  @retval the tree rooted in 'this',
  @retval - else - 'this'
*/

TABLE_LIST *TABLE_LIST::last_leaf_for_name_resolution() {
  TABLE_LIST *cur_table_ref = this;
  NESTED_JOIN *cur_nested_join;

  if (is_leaf_for_name_resolution()) return this;
  DBUG_ASSERT(nested_join);

  for (cur_nested_join = nested_join; cur_nested_join;
       cur_nested_join = cur_table_ref->nested_join) {
    cur_table_ref = cur_nested_join->join_list.head();
    /*
      If the current nested is a RIGHT JOIN, the operands in
      'join_list' are in reverse order, thus the last operand is in the
      end of the list.
    */
    if ((cur_table_ref->outer_join & JOIN_TYPE_RIGHT)) {
      List_iterator_fast<TABLE_LIST> it(cur_nested_join->join_list);
      TABLE_LIST *next;
      cur_table_ref = it++;
      while ((next = it++)) cur_table_ref = next;
    }
    if (cur_table_ref->is_leaf_for_name_resolution()) break;
  }
  return cur_table_ref;
}

/**
  Load security context information for this view

  @param thd                  thread handler

  @retval false OK
  @retval true Error
*/

bool TABLE_LIST::prepare_view_security_context(THD *thd) {
  DBUG_ENTER("TABLE_LIST::prepare_view_securety_context");
  DBUG_PRINT("enter", ("table: %s", alias));

  DBUG_ASSERT(!prelocking_placeholder && view);
  if (view_suid) {
    DBUG_PRINT("info", ("This table is suid view => load contest"));
    DBUG_ASSERT(view && view_sctx);
    if (acl_getroot(thd, view_sctx, const_cast<char *>(definer.user.str),
                    const_cast<char *>(definer.host.str),
                    const_cast<char *>(definer.host.str), thd->db().str)) {
      if ((thd->lex->sql_command == SQLCOM_SHOW_CREATE) ||
          (thd->lex->sql_command == SQLCOM_SHOW_FIELDS)) {
        push_warning_printf(thd, Sql_condition::SL_NOTE, ER_NO_SUCH_USER,
                            ER_THD(thd, ER_NO_SUCH_USER), definer.user.str,
                            definer.host.str);
      } else {
        if (thd->security_context()->check_access(SUPER_ACL)) {
          my_error(ER_NO_SUCH_USER, MYF(0), definer.user.str, definer.host.str);

        } else {
          if (thd->password == 2)
            my_error(ER_ACCESS_DENIED_NO_PASSWORD_ERROR, MYF(0),
                     thd->security_context()->priv_user().str,
                     thd->security_context()->priv_host().str);
          else
            my_error(
                ER_ACCESS_DENIED_ERROR, MYF(0),
                thd->security_context()->priv_user().str,
                thd->security_context()->priv_host().str,
                (thd->password ? ER_THD(thd, ER_YES) : ER_THD(thd, ER_NO)));
        }
        DBUG_RETURN(true);
      }
    }
  }
  DBUG_RETURN(false);
}

/**
  Find security context of current view

  @param thd                  thread handler

*/

Security_context *TABLE_LIST::find_view_security_context(THD *thd) {
  Security_context *sctx;
  TABLE_LIST *upper_view = this;
  DBUG_ENTER("TABLE_LIST::find_view_security_context");

  DBUG_ASSERT(view);
  while (upper_view && !upper_view->view_suid) {
    DBUG_ASSERT(!upper_view->prelocking_placeholder);
    upper_view = upper_view->referencing_view;
  }
  if (upper_view) {
    DBUG_PRINT("info",
               ("Security context of view %s will be used", upper_view->alias));
    sctx = upper_view->view_sctx;
    DBUG_ASSERT(sctx);
  } else {
    DBUG_PRINT("info", ("Current global context will be used"));
    sctx = thd->security_context();
  }
  DBUG_RETURN(sctx);
}

/**
  Prepare security context and load underlying tables priveleges for view

  @param thd                  thread handler

  @retval false OK
  @retval true Error
*/

bool TABLE_LIST::prepare_security(THD *thd) {
  List_iterator_fast<TABLE_LIST> tb(*view_tables);
  TABLE_LIST *tbl;
  DBUG_ENTER("TABLE_LIST::prepare_security");
  Security_context *save_security_ctx = thd->security_context();

  DBUG_ASSERT(!prelocking_placeholder);
  if (prepare_view_security_context(thd)) DBUG_RETURN(true);
  /* Acl_map was previously checked out by get_aclroot */
  thd->set_security_context(find_view_security_context(thd));
  opt_trace_disable_if_no_security_context_access(thd);
  while ((tbl = tb++)) {
    DBUG_ASSERT(tbl->referencing_view);
    const char *local_db, *local_table_name;
    if (tbl->is_view()) {
      local_db = tbl->view_db.str;
      local_table_name = tbl->view_name.str;
    } else if (tbl->is_derived()) {
      /* Initialize privileges for derived tables */
      tbl->grant.privilege = SELECT_ACL;
      continue;
    } else {
      local_db = tbl->db;
      local_table_name = tbl->get_table_name();
    }
    fill_effective_table_privileges(thd, &tbl->grant, local_db,
                                    local_table_name);
  }
  thd->set_security_context(save_security_ctx);
  DBUG_RETURN(false);
}

Natural_join_column::Natural_join_column(Field_translator *field_param,
                                         TABLE_LIST *tab) {
  DBUG_ASSERT(tab->field_translation);
  view_field = field_param;
  table_field = NULL;
  table_ref = tab;
  is_common = false;
}

Natural_join_column::Natural_join_column(Item_field *field_param,
                                         TABLE_LIST *tab) {
  DBUG_ASSERT(tab->table == field_param->field->table);
  table_field = field_param;
  /*
    Cache table, to have no resolution problem after natural join nests have
    been changed to ordinary join nests.
  */
  if (tab->cacheable_table) field_param->cached_table = tab;
  view_field = NULL;
  table_ref = tab;
  is_common = false;
}

const char *Natural_join_column::name() {
  if (view_field) {
    DBUG_ASSERT(table_field == NULL);
    return view_field->name;
  }

  return table_field->field_name;
}

Item *Natural_join_column::create_item(THD *thd) {
  if (view_field) {
    DBUG_ASSERT(table_field == NULL);
    SELECT_LEX *select = thd->lex->current_select();
    return create_view_field(thd, table_ref, &view_field->item,
                             view_field->name, &select->context);
  }
  return table_field;
}

Field *Natural_join_column::field() {
  if (view_field) {
    DBUG_ASSERT(table_field == NULL);
    return NULL;
  }
  return table_field->field;
}

const char *Natural_join_column::table_name() {
  DBUG_ASSERT(table_ref);
  return table_ref->alias;
}

const char *Natural_join_column::db_name() {
  if (view_field) return table_ref->view_db.str;

  /*
    Test that TABLE_LIST::db is the same as TABLE_SHARE::db to
    ensure consistency. An exception are I_S schema tables, which
    are inconsistent in this respect.
  */
  DBUG_ASSERT(!strcmp(table_ref->db, table_ref->table->s->db.str) ||
              (table_ref->schema_table &&
               is_infoschema_db(table_ref->table->s->db.str,
                                table_ref->table->s->db.length)));
  return table_ref->db;
}

GRANT_INFO *Natural_join_column::grant() { return &table_ref->grant; }

void Field_iterator_view::set(TABLE_LIST *table) {
  DBUG_ASSERT(table->field_translation);
  view = table;
  ptr = table->field_translation;
  array_end = table->field_translation_end;
}

const char *Field_iterator_table::name() { return (*ptr)->field_name; }

Item *Field_iterator_table::create_item(THD *thd) {
  SELECT_LEX *select = thd->lex->current_select();

  Item_field *item = new Item_field(thd, &select->context, *ptr);
  if (!item) return nullptr;
  /*
    This function creates Item-s which don't go through fix_fields(); see same
    code in Item_field::fix_fields().
    */
  if (is_null_on_empty_table(thd, item)) item->maybe_null = true;

  return item;
}

const char *Field_iterator_view::name() { return ptr->name; }

Item *Field_iterator_view::create_item(THD *thd) {
  SELECT_LEX *select = thd->lex->current_select();
  return create_view_field(thd, view, &ptr->item, ptr->name, &select->context);
}

static Item *create_view_field(THD *thd, TABLE_LIST *view, Item **field_ref,
                               const char *name,
                               Name_resolution_context *context) {
  Item *field = *field_ref;
  const char *table_name;
  DBUG_ENTER("create_view_field");

  if (view->schema_table_reformed) {
    /*
      Translation table items are always Item_fields and already fixed
      ('mysql_schema_table' function). So we can return directly the
      field. This case happens only for 'show & where' commands.
    */
    DBUG_ASSERT(field && field->fixed);
    DBUG_RETURN(field);
  }

  DBUG_ASSERT(field);
  if (!field->fixed) {
    if (field->fix_fields(thd, field_ref))
      DBUG_RETURN(NULL); /* purecov: inspected */
    field = *field_ref;
  }

  /*
    Original table name of a field is calculated as follows:
    - For a view or base table, the view or base table name.
    - For a derived table, the base table name.
    - For an expression that is not a simple column reference, an empty string.
  */
  if (view->is_derived()) {
    while (field->type() == Item::REF_ITEM) {
      field = down_cast<Item_ref *>(field)->ref[0];
    }
    if (field->type() == Item::FIELD_ITEM)
      table_name = thd->mem_strdup(down_cast<Item_field *>(field)->table_name);
    else
      table_name = "";
  } else {
    table_name = view->table_name;
  }
  /*
    @note Creating an Item_view_ref object on top of an Item_field
          means that the underlying Item_field object may be shared by
          multiple occurrences of superior fields. This is a vulnerable
          practice, so special precaution must be taken to avoid programming
          mistakes, such as forgetting to mark the use of a field in both
          read_set and write_set (may happen e.g in an UPDATE statement).
  */
  Item *item = new Item_view_ref(context, field_ref, view->alias, table_name,
                                 name, view);
  DBUG_RETURN(item);
}

void Field_iterator_natural_join::set(TABLE_LIST *table_ref) {
  DBUG_ASSERT(table_ref->join_columns);
  column_ref_it.init(*(table_ref->join_columns));
  cur_column_ref = column_ref_it++;
}

void Field_iterator_natural_join::next() {
  cur_column_ref = column_ref_it++;
  DBUG_ASSERT(!cur_column_ref || !cur_column_ref->table_field ||
              cur_column_ref->table_ref->table ==
                  cur_column_ref->table_field->field->table);
}

void Field_iterator_table_ref::set_field_iterator() {
  DBUG_ENTER("Field_iterator_table_ref::set_field_iterator");
  /*
    If the table reference we are iterating over is a natural join, or it is
    an operand of a natural join, and TABLE_LIST::join_columns contains all
    the columns of the join operand, then we pick the columns from
    TABLE_LIST::join_columns, instead of the  orginial container of the
    columns of the join operator.
  */
  if (table_ref->is_join_columns_complete) {
    /* Necesary, but insufficient conditions. */
    DBUG_ASSERT(
        table_ref->is_natural_join || table_ref->nested_join ||
        (table_ref->join_columns &&
         /* This is a merge view. */
         ((table_ref->field_translation &&
           table_ref->join_columns->elements ==
               (ulong)(table_ref->field_translation_end -
                       table_ref->field_translation)) ||
          /* This is stored table or a tmptable view. */
          (!table_ref->field_translation &&
           table_ref->join_columns->elements == table_ref->table->s->fields))));
    field_it = &natural_join_it;
    DBUG_PRINT("info", ("field_it for '%s' is Field_iterator_natural_join",
                        table_ref->alias));
  }
  /* This is a merge view, so use field_translation. */
  else if (table_ref->field_translation) {
    DBUG_ASSERT(table_ref->is_merged());
    field_it = &view_field_it;
    DBUG_PRINT("info",
               ("field_it for '%s' is Field_iterator_view", table_ref->alias));
  }
  /* This is a base table or stored view. */
  else {
    DBUG_ASSERT(table_ref->table || table_ref->is_view());
    field_it = &table_field_it;
    DBUG_PRINT("info",
               ("field_it for '%s' is Field_iterator_table", table_ref->alias));
  }
  field_it->set(table_ref);
  DBUG_VOID_RETURN;
}

void Field_iterator_table_ref::set(TABLE_LIST *table) {
  DBUG_ASSERT(table);
  first_leaf = table->first_leaf_for_name_resolution();
  last_leaf = table->last_leaf_for_name_resolution();
  DBUG_ASSERT(first_leaf && last_leaf);
  table_ref = first_leaf;
  set_field_iterator();
}

void Field_iterator_table_ref::next() {
  /* Move to the next field in the current table reference. */
  field_it->next();
  /*
    If all fields of the current table reference are exhausted, move to
    the next leaf table reference.
  */
  if (field_it->end_of_fields() && table_ref != last_leaf) {
    table_ref = table_ref->next_name_resolution_table;
    DBUG_ASSERT(table_ref);
    set_field_iterator();
  }
}

const char *Field_iterator_table_ref::get_table_name() {
  if (table_ref->is_view())
    return table_ref->view_name.str;
  else if (table_ref->is_natural_join)
    return natural_join_it.column_ref()->table_name();

  DBUG_ASSERT(
      table_ref->is_table_function() ||
      !strcmp(table_ref->table_name, table_ref->table->s->table_name.str));
  return table_ref->table_name;
}

const char *Field_iterator_table_ref::get_db_name() {
  if (table_ref->is_view())
    return table_ref->view_db.str;
  else if (table_ref->is_natural_join)
    return natural_join_it.column_ref()->db_name();

  /*
    Test that TABLE_LIST::db is the same as TABLE_SHARE::db to
    ensure consistency. An exception are I_S schema tables, which
    are inconsistent in this respect.
  */
  DBUG_ASSERT(!strcmp(table_ref->db, table_ref->table->s->db.str) ||
              (table_ref->schema_table &&
               is_infoschema_db(table_ref->table->s->db.str,
                                table_ref->table->s->db.length)));

  return table_ref->db;
}

GRANT_INFO *Field_iterator_table_ref::grant() {
  if (table_ref->is_natural_join)
    return natural_join_it.column_ref()->grant();
  else
    return &table_ref->grant;
}

/**
  Create new or return existing column reference to a column of a
  natural/using join.

  @param thd Session.
  @param parent_table_ref  the parent table reference over which the
                      iterator is iterating

    Create a new natural join column for the current field of the
    iterator if no such column was created, or return an already
    created natural join column. The former happens for base tables or
    views, and the latter for natural/using joins. If a new field is
    created, then the field is added to 'parent_table_ref' if it is
    given, or to the original table referene of the field if
    parent_table_ref == NULL.

  @note
    This method is designed so that when a Field_iterator_table_ref
    walks through the fields of a table reference, all its fields
    are created and stored as follows:
    - If the table reference being iterated is a stored table, view or
      natural/using join, store all natural join columns in a list
      attached to that table reference.
    - If the table reference being iterated is a nested join that is
      not natural/using join, then do not materialize its result
      fields. This is OK because for such table references
      Field_iterator_table_ref iterates over the fields of the nested
      table references (recursively). In this way we avoid the storage
      of unnecessay copies of result columns of nested joins.

  @retval other Pointer to a column of a natural join (or its operand)
  @retval NULL No memory to allocate the column
*/

Natural_join_column *Field_iterator_table_ref::get_or_create_column_ref(
    THD *thd, TABLE_LIST *parent_table_ref) {
  Natural_join_column *nj_col;
  bool is_created = true;
  uint field_count = 0;
  TABLE_LIST *add_table_ref = parent_table_ref ? parent_table_ref : table_ref;

  if (field_it == &table_field_it) {
    /* The field belongs to a stored table. */
    Field *tmp_field = table_field_it.field();
    Item_field *tmp_item =
        new Item_field(thd, &thd->lex->current_select()->context, tmp_field);
    if (!tmp_item) return NULL;
    nj_col = new (*THR_MALLOC) Natural_join_column(tmp_item, table_ref);
    field_count = table_ref->table->s->fields;
  } else if (field_it == &view_field_it) {
    /* The field belongs to a merge view or information schema table. */
    Field_translator *translated_field = view_field_it.field_translator();
    nj_col = new (*THR_MALLOC) Natural_join_column(translated_field, table_ref);
    field_count =
        table_ref->field_translation_end - table_ref->field_translation;
  } else {
    /*
      The field belongs to a NATURAL join, therefore the column reference was
      already created via one of the two constructor calls above. In this case
      we just return the already created column reference.
    */
    DBUG_ASSERT(table_ref->is_join_columns_complete);
    is_created = false;
    nj_col = natural_join_it.column_ref();
    DBUG_ASSERT(nj_col);
  }
  DBUG_ASSERT(!nj_col->table_field ||
              nj_col->table_ref->table == nj_col->table_field->field->table);

  /*
    If the natural join column was just created add it to the list of
    natural join columns of either 'parent_table_ref' or to the table
    reference that directly contains the original field.
  */
  if (is_created) {
    /* Make sure not all columns were materialized. */
    DBUG_ASSERT(!add_table_ref->is_join_columns_complete);
    if (!add_table_ref->join_columns) {
      /* Create a list of natural join columns on demand. */
      if (!(add_table_ref->join_columns =
                new (*THR_MALLOC) List<Natural_join_column>))
        return NULL;
      add_table_ref->is_join_columns_complete = false;
    }
    add_table_ref->join_columns->push_back(nj_col);
    /*
      If new fields are added to their original table reference, mark if
      all fields were added. We do it here as the caller has no easy way
      of knowing when to do it.
      If the fields are being added to parent_table_ref, then the caller
      must take care to mark when all fields are created/added.
    */
    if (!parent_table_ref &&
        add_table_ref->join_columns->elements == field_count)
      add_table_ref->is_join_columns_complete = true;
  }

  return nj_col;
}

/**
  Return an existing reference to a column of a natural/using join.


    The method should be called in contexts where it is expected that
    all natural join columns are already created, and that the column
    being retrieved is a Natural_join_column.

  @retval other Pointer to a column of a natural join (or its operand)
  @retval NULL No memory to allocate the column
*/

Natural_join_column *Field_iterator_table_ref::get_natural_column_ref() {
  Natural_join_column *nj_col;

  DBUG_ASSERT(field_it == &natural_join_it);
  /*
    The field belongs to a NATURAL join, therefore the column reference was
    already created via one of the two constructor calls above. In this case
    we just return the already created column reference.
  */
  nj_col = natural_join_it.column_ref();
  DBUG_ASSERT(nj_col &&
              (!nj_col->table_field ||
               nj_col->table_ref->table == nj_col->table_field->field->table));
  return nj_col;
}

/*****************************************************************************
  Functions to handle column usage bitmaps (read_set, write_set etc...)
*****************************************************************************/

/* Reset all columns bitmaps */

void TABLE::clear_column_bitmaps() {
  /*
    Reset column read/write usage. It's identical to:
    bitmap_clear_all(&table->def_read_set);
    bitmap_clear_all(&table->def_write_set);
  */
  memset(def_read_set.bitmap, 0, s->column_bitmap_size * 2);
  column_bitmaps_set(&def_read_set, &def_write_set);

  bitmap_clear_all(&def_fields_set_during_insert);
  fields_set_during_insert = &def_fields_set_during_insert;

  bitmap_clear_all(&tmp_set);

  if (m_partial_update_columns != nullptr)
    bitmap_clear_all(m_partial_update_columns);
}

/**
  Tell handler we are going to call position() and rnd_pos() later.

  This is needed for handlers that uses the primary key to find the
  row. In this case we have to extend the read bitmap with the primary
  key fields.

  @note: Calling this function does not initialize the table for
  reading using rnd_pos(). rnd_init() still has to be called before
  rnd_pos().
*/

void TABLE::prepare_for_position() {
  DBUG_ENTER("TABLE::prepare_for_position");

  if ((file->ha_table_flags() & HA_PRIMARY_KEY_REQUIRED_FOR_POSITION) &&
      s->primary_key < MAX_KEY) {
    mark_columns_used_by_index_no_reset(s->primary_key, read_set);
    /* signal change */
    file->column_bitmaps_signal();
  }
  DBUG_VOID_RETURN;
}

/**
  Mark column as either read or written (or none) according to mark_used.

  @note If marking a written field, set thd->dup_field if the column is
        already marked.

  @note If TABLE::get_fields_in_item_tree is set, set the flag bit
        GET_FIXED_FIELDS_FLAG for the field.

  @param thd      Thread handler (only used for duplicate handling)
  @param field    The column to be marked as used
  @param mark      =MARK_COLUMNS_NONE: Only update flag field, if applicable
                   =MARK_COLUMNS_READ: Mark column as read
                   =MARK_COLUMNS_WRITE: Mark column as written
                   =MARK_COLUMNS_TEMP: Mark column as read, used by filesort()
                                       and processing of generated columns
*/

void TABLE::mark_column_used(THD *thd, Field *field,
                             enum enum_mark_columns mark) {
  DBUG_ENTER("TABLE::mark_column_used");

  switch (mark) {
    case MARK_COLUMNS_NONE:
      if (get_fields_in_item_tree) field->flags |= GET_FIXED_FIELDS_FLAG;
      break;

    case MARK_COLUMNS_READ: {
      Key_map part_of_key = field->part_of_key;
      bitmap_set_bit(read_set, field->field_index);

      part_of_key.merge(field->part_of_prefixkey);
      // Update covering_keys and merge_keys based on all fields that are read:
      covering_keys.intersect(part_of_key);
      merge_keys.merge(field->part_of_key);
      if (get_fields_in_item_tree) field->flags |= GET_FIXED_FIELDS_FLAG;
      if (field->is_virtual_gcol()) mark_gcol_in_maps(field);
      break;
    }
    case MARK_COLUMNS_WRITE:
      if (bitmap_fast_test_and_set(write_set, field->field_index)) {
        /*
          This is relevant for INSERT only, but duplicate indication is set
          for all fields that are updated.
        */
        DBUG_PRINT("warning", ("Found duplicated field"));
        thd->dup_field = field;
      }
      DBUG_ASSERT(!get_fields_in_item_tree);

      if (field->is_gcol()) mark_gcol_in_maps(field);
      break;

    case MARK_COLUMNS_TEMP:
      bitmap_set_bit(read_set, field->field_index);
      if (field->is_virtual_gcol()) mark_gcol_in_maps(field);
      break;
  }
  DBUG_VOID_RETURN;
}

/*
  Mark that only fields from one key is used

  NOTE:
    This changes the bitmap to use the tmp bitmap
    After this, you can't access any other columns in the table until
    bitmaps are reset, for example with TABLE::clear_column_bitmaps().
*/

void TABLE::mark_columns_used_by_index(uint index) {
  MY_BITMAP *bitmap = &tmp_set;
  DBUG_ENTER("TABLE::mark_columns_used_by_index");

  set_keyread(true);
  bitmap_clear_all(bitmap);
  mark_columns_used_by_index_no_reset(index, bitmap);
  column_bitmaps_set(bitmap, bitmap);
  DBUG_VOID_RETURN;
}

/*
  mark columns used by key, but don't reset other fields

  The parameter key_parts is used for controlling how many of the
  key_parts that will be marked in the bitmap. It has the following
  interpretation:

  = 0:                 Use all regular key parts from the key
                       (user_defined_key_parts)
  >= actual_key_parts: Use all regular and extended columns
  < actual_key_parts:  Use this exact number of key parts

  To use all regular key parts, the caller can use the default value (0).
  To use all regular and extended key parts, use UINT_MAX.

  @note The bit map is not cleared by this function. Only bits
  corresponding to a column used by the index will be set. Bits
  representing columns not used by the index will not be changed.

  @param index     index number
  @param bitmap    bitmap to mark
  @param key_parts number of leading key parts to mark. Default is 0.

  @todo consider using actual_key_parts(key_info[index]) instead of
  key_info[index].user_defined_key_parts: if the PK suffix of a secondary
  index is usable it should be marked.
*/

void TABLE::mark_columns_used_by_index_no_reset(uint index, MY_BITMAP *bitmap,
                                                uint key_parts) {
  // If key_parts has the default value, then include user defined key parts
  if (key_parts == 0)
    key_parts = key_info[index].user_defined_key_parts;
  else if (key_parts > key_info[index].actual_key_parts)
    key_parts = key_info[index].actual_key_parts;

  KEY_PART_INFO *key_part = key_info[index].key_part;
  KEY_PART_INFO *key_part_end = key_part + key_parts;
  for (; key_part != key_part_end; key_part++)
    bitmap_set_bit(bitmap, key_part->fieldnr - 1);
}

/**
  Mark auto-increment fields as used fields in both read and write maps

  @note
    This is needed in insert & update as the auto-increment field is
    always set and sometimes read.
*/

void TABLE::mark_auto_increment_column() {
  DBUG_ASSERT(found_next_number_field);
  /*
    We must set bit in read set as update_auto_increment() is using the
    store() to check overflow of auto_increment values
  */
  bitmap_set_bit(read_set, found_next_number_field->field_index);
  bitmap_set_bit(write_set, found_next_number_field->field_index);
  if (s->next_number_keypart)
    mark_columns_used_by_index_no_reset(s->next_number_index, read_set);
  file->column_bitmaps_signal();
}

/*
  Mark columns needed for doing an delete of a row

  DESCRIPTON
    Some table engines don't have a cursor on the retrieve rows
    so they need either to use the primary key or all columns to
    be able to delete a row.

    If the engine needs this, the function works as follows:
    - If primary key exits, mark the primary key columns to be read.
    - If not, mark all columns to be read

    If the engine has HA_REQUIRES_KEY_COLUMNS_FOR_DELETE, we will
    mark all key columns as 'to-be-read'. This allows the engine to
    loop over the given record to find all keys and doesn't have to
    retrieve the row again.
*/

void TABLE::mark_columns_needed_for_delete(THD *thd) {
  mark_columns_per_binlog_row_image(thd);

  if (triggers && triggers->mark_fields(TRG_EVENT_DELETE)) return;

  if (file->ha_table_flags() & HA_REQUIRES_KEY_COLUMNS_FOR_DELETE) {
    Field **reg_field;
    for (reg_field = field; *reg_field; reg_field++) {
      if ((*reg_field)->flags & PART_KEY_FLAG)
        bitmap_set_bit(read_set, (*reg_field)->field_index);
    }
    file->column_bitmaps_signal();
  }
  if (file->ha_table_flags() & HA_PRIMARY_KEY_REQUIRED_FOR_DELETE) {
    /*
      If the handler has no cursor capabilites we have to read
      either the primary key, the hidden primary key or all columns to
      be able to do an delete
    */
    if (s->primary_key == MAX_KEY) {
      /*
        If in RBR, we have alreay marked the full before image
        in mark_columns_per_binlog_row_image, if not, then use
        the hidden primary key
      */
      if (!(mysql_bin_log.is_open() && in_use &&
            in_use->is_current_stmt_binlog_format_row()))
        file->use_hidden_primary_key();
    } else
      mark_columns_used_by_index_no_reset(s->primary_key, read_set);

    file->column_bitmaps_signal();
  }
  if (vfield) {
    /*
      InnoDB's delete_row may need to log pre-image of the index entries to
      its UNDO log. Thus, indexed virtual generated column must be made ready
      for evaluation.
    */
    mark_generated_columns(true);
  }
}

/**
  @brief
  Mark columns needed for doing an update of a row

  @details
    Some engines needs to have all columns in an update (to be able to
    build a complete row). If this is the case, we mark all not
    updated columns to be read.

    If this is not the case, we do like in the delete case and mark
    if neeed, either the primary key column or all columns to be read.
    (see mark_columns_needed_for_delete() for details)

    If the engine has HA_REQUIRES_KEY_COLUMNS_FOR_DELETE, we will
    mark all USED key columns as 'to-be-read'. This allows the engine to
    loop over the given record to find all changed keys and doesn't have to
    retrieve the row again.

    Unlike other similar methods, it doesn't mark fields used by triggers,
    that is the responsibility of the caller to do, by using
    Table_trigger_dispatcher::mark_used_fields(TRG_EVENT_UPDATE)!

    Note: Marking additional columns as per binlog_row_image requirements will
    influence query execution plan. For example in the case of
    binlog_row_image=FULL the entire read_set and write_set needs to be flagged.
    This will influence update query to think that 'used key is being modified'
    and query will create a temporary table to process the update operation.
    Which will result in performance degradation. Hence callers who don't want
    their query execution to be influenced as per binlog_row_image requirements
    can skip marking binlog specific columns here and they should make an
    explicit call to 'mark_columns_per_binlog_row_image()' function to mark
    binlog_row_image specific columns.
*/

void TABLE::mark_columns_needed_for_update(THD *thd, bool mark_binlog_columns) {
  DBUG_ENTER("mark_columns_needed_for_update");
  if (mark_binlog_columns) mark_columns_per_binlog_row_image(thd);
  if (file->ha_table_flags() & HA_REQUIRES_KEY_COLUMNS_FOR_DELETE) {
    /* Mark all used key columns for read */
    Field **reg_field;
    for (reg_field = field; *reg_field; reg_field++) {
      /* Merge keys is all keys that had a column refered to in the query */
      if (merge_keys.is_overlapping((*reg_field)->part_of_key))
        bitmap_set_bit(read_set, (*reg_field)->field_index);
    }
    file->column_bitmaps_signal();
  }

  if (file->ha_table_flags() & HA_PRIMARY_KEY_REQUIRED_FOR_DELETE) {
    /*
      If the handler has no cursor capabilites we have to read either
      the primary key, the hidden primary key or all columns to be
      able to do an update
    */
    if (s->primary_key == MAX_KEY) {
      /*
        If in RBR, we have alreay marked the full before image
        in mark_columns_per_binlog_row_image, if not, then use
        the hidden primary key
      */
      if (!(mysql_bin_log.is_open() && in_use &&
            in_use->is_current_stmt_binlog_format_row()))
        file->use_hidden_primary_key();
    } else
      mark_columns_used_by_index_no_reset(s->primary_key, read_set);

    file->column_bitmaps_signal();
  }
  /* Mark dependent generated columns as writable */
  if (vfield) mark_generated_columns(true);
  DBUG_VOID_RETURN;
}

/*
  Mark columns according the binlog row image option.

  When logging in RBR, the user can select whether to
  log partial or full rows, depending on the table
  definition, and the value of binlog_row_image.

  Semantics of the binlog_row_image are the following
  (PKE - primary key equivalent, ie, PK fields if PK
  exists, all fields otherwise):

  binlog_row_image= MINIMAL
    - This marks the PKE fields in the read_set
    - This marks all fields where a value was specified
      in the write_set

  binlog_row_image= NOBLOB
    - This marks PKE + all non-blob fields in the read_set
    - This marks all fields where a value was specified
      and all non-blob fields in the write_set

  binlog_row_image= FULL
    - all columns in the read_set
    - all columns in the write_set

  This marking is done without resetting the original
  bitmaps. This means that we will strip extra fields in
  the read_set at binlogging time (for those cases that
  we only want to log a PK and we needed other fields for
  execution).
 */
void TABLE::mark_columns_per_binlog_row_image(THD *thd) {
  DBUG_ENTER("mark_columns_per_binlog_row_image");
  DBUG_ASSERT(read_set->bitmap);
  DBUG_ASSERT(write_set->bitmap);

  /**
    If in RBR we may need to mark some extra columns,
    depending on the binlog-row-image command line argument.
   */
  if ((mysql_bin_log.is_open() && in_use &&
       in_use->is_current_stmt_binlog_format_row() &&
       !ha_check_storage_engine_flag(s->db_type(), HTON_NO_BINLOG_ROW_OPT))) {
    /* if there is no PK, then mark all columns for the BI. */
    if (s->primary_key >= MAX_KEY) bitmap_set_all(read_set);

    switch (thd->variables.binlog_row_image) {
      case BINLOG_ROW_IMAGE_FULL:
        if (s->primary_key < MAX_KEY) bitmap_set_all(read_set);
        bitmap_set_all(write_set);
        break;
      case BINLOG_ROW_IMAGE_NOBLOB:
        /* for every field that is not set, mark it unless it is a blob */
        for (Field **ptr = field; *ptr; ptr++) {
          Field *my_field = *ptr;
          /*
            bypass blob fields. These can be set or not set, we don't care.
            Later, at binlogging time, if we don't need them in the before
            image, we will discard them.

            If set in the AI, then the blob is really needed, there is
            nothing we can do about it.
           */
          if ((s->primary_key < MAX_KEY) &&
              ((my_field->flags & PRI_KEY_FLAG) ||
               (my_field->type() != MYSQL_TYPE_BLOB)))
            bitmap_set_bit(read_set, my_field->field_index);

          if (my_field->type() != MYSQL_TYPE_BLOB)
            bitmap_set_bit(write_set, my_field->field_index);
        }
        break;
      case BINLOG_ROW_IMAGE_MINIMAL:
        /* mark the primary key if available in the read_set */
        if (s->primary_key < MAX_KEY)
          mark_columns_used_by_index_no_reset(s->primary_key, read_set);
        break;

      default:
        DBUG_ASSERT(false);
    }
    file->column_bitmaps_signal();
  }

  DBUG_VOID_RETURN;
}

/**
  Allocate space for keys, for a materialized derived table.

  @param key_count     Number of keys to allocate.
  @param modify_share  Do modificationts to TABLE_SHARE.

  When modifying TABLE, modifications to TABLE_SHARE are needed, so that both
  objects remain consistent. Even if several TABLEs point to the same
  TABLE_SHARE, those modifications must be done only once (consider for
  example, incremementing TABLE_SHARE::keys).  Should they be done when
  processing the first TABLE, or the second, or? In case this function, when
  updating TABLE, relies on TABLE_SHARE members which are the subject of
  modifications, we follow this rule: do those TABLE_SHARE member
  modifications first: thus, TABLE-modifying code can be identical for all
  TABLEs. So the _first_ TABLE calling this function, only, should pass
  'true': all next ones should not modify the TABLE_SHARE.

  @returns true if error
*/

bool TABLE::alloc_tmp_keys(uint key_count, bool modify_share) {
  const size_t bytes = sizeof(KEY) * key_count;

  if (modify_share) {
    s->max_tmp_keys = key_count;
    /*
      s->keyinfo may pre-exist, if keys have already been added to another
      reference to the same CTE in another query block.
    */
    KEY *old_ki = s->key_info;
    if (!(s->key_info = static_cast<KEY *>(alloc_root(&s->mem_root, bytes))))
      return true; /* purecov: inspected */
    memset(s->key_info, 0, bytes);
    if (old_ki) memcpy(s->key_info, old_ki, sizeof(KEY) * s->keys);
  }

  // Catch if the caller didn't respect the rule for 'modify_share'
  DBUG_ASSERT(s->max_tmp_keys == key_count);

  KEY *old_ki = key_info;
  if (!(key_info = static_cast<KEY *>(alloc_root(&s->mem_root, bytes))))
    return true; /* purecov: inspected */
  memset(key_info, 0, bytes);
  if (old_ki) memcpy(key_info, old_ki, sizeof(KEY) * s->keys);

  return false;
}

/**
  @brief Add one key to a materialized derived table.

  @param key_parts      bitmap of fields that take a part in the key.
  @param key_name       name of the key
  @param invisible      If true, set up bitmaps so the key is never used by
                        this TABLE
  @param modify_share   @see alloc_tmp_keys

  @details
  Creates a key for this table from fields which corresponds the bits set to 1
  in the 'key_parts' bitmap. The 'key_name' name is given to the newly created
  key. In the key, columns are in the same order as in the table.
  @see add_derived_key

  @todo somehow manage to create keys in tmp_table_param for unification
        purposes

  @return true OOM error.
  @return false the key was created or ignored (too long key).
*/

bool TABLE::add_tmp_key(Field_map *key_parts, char *key_name, bool invisible,
                        bool modify_share) {
  DBUG_ASSERT(!created && key_parts);

  Field **reg_field;
  uint i;
  bool key_start = true;
  uint field_count = 0;
  uint key_len = 0;

  for (i = 0, reg_field = field; *reg_field; i++, reg_field++) {
    if (key_parts->is_set(i)) {
      KEY_PART_INFO tkp;
      // Ensure that we're not creating a key over a blob field.
      DBUG_ASSERT(!((*reg_field)->flags & BLOB_FLAG));
      /*
        Check if possible key is too long, ignore it if so.
        The reason to use MI_MAX_KEY_LENGTH (myisam's default) is that it is
        smaller than MAX_KEY_LENGTH (heap's default) and it's unknown whether
        myisam or heap will be used for tmp table.
      */
      tkp.init_from_field(*reg_field);
      key_len += tkp.store_length;
      if (key_len > MI_MAX_KEY_LENGTH) {
        return false;
      }
    }
    field_count++;
  }
  const uint key_part_count = key_parts->bits_set();

  // Code above didn't change TABLE; start with changing TABLE_SHARE:
  if (modify_share) {
    set_if_bigger(s->max_key_length, key_len);
    s->key_parts += key_part_count;
    DBUG_ASSERT(s->keys < s->max_tmp_keys);
    s->keys++;
  }

  const uint keyno = s->keys - 1;
  KEY *cur_key = key_info + keyno;

  cur_key->usable_key_parts = cur_key->user_defined_key_parts = key_part_count;
  cur_key->actual_key_parts = cur_key->user_defined_key_parts;
  cur_key->key_length = key_len;
  cur_key->algorithm = HA_KEY_ALG_BTREE;
  cur_key->name = key_name;
  cur_key->actual_flags = cur_key->flags = HA_GENERATED_KEY;
  cur_key->set_in_memory_estimate(IN_MEMORY_ESTIMATE_UNKNOWN);

  /*
    Allocate storage for the key part array and the two rec_per_key arrays in
    the tables' mem_root.
  */
  const size_t key_buf_size = sizeof(KEY_PART_INFO) * key_part_count;
  ulong *rec_per_key;
  rec_per_key_t *rec_per_key_float;
  uchar *key_buf;
  KEY_PART_INFO *key_part_info;

  if (!multi_alloc_root(&s->mem_root, &key_buf, key_buf_size, &rec_per_key,
                        sizeof(ulong) * key_part_count, &rec_per_key_float,
                        sizeof(rec_per_key_t) * key_part_count, NULL))
    return true; /* purecov: inspected */

  memset(key_buf, 0, key_buf_size);
  cur_key->key_part = key_part_info = (KEY_PART_INFO *)key_buf;
  cur_key->set_rec_per_key_array(rec_per_key, rec_per_key_float);
  cur_key->table = this;

  /* Initialize rec_per_key and rec_per_key_float */
  for (uint kp = 0; kp < key_part_count; ++kp) {
    cur_key->rec_per_key[kp] = 0;
    cur_key->set_records_per_key(kp, REC_PER_KEY_UNKNOWN);
  }

  if (!invisible) {
    if (field_count == key_part_count) covering_keys.set_bit(keyno);
    keys_in_use_for_group_by.set_bit(keyno);
    keys_in_use_for_order_by.set_bit(keyno);
  }

  for (i = 0, reg_field = field; *reg_field; i++, reg_field++) {
    if (!(key_parts->is_set(i))) continue;

    if (key_start) (*reg_field)->key_start.set_bit(keyno);
    key_start = false;
    (*reg_field)->part_of_key.set_bit(keyno);
    (*reg_field)->part_of_sortkey.set_bit(keyno);
    (*reg_field)->flags |= PART_KEY_FLAG;
    key_part_info->init_from_field(*reg_field);
    key_part_info++;
  }

  if (modify_share) {
    /*
      We copy the TABLE's key_info to the TABLE_SHARE's key_info. Some of the
      copied info is constant over all instances of TABLE,
      e.g. s->key_info[keyno].key_part[i].key_part_flag, so can be
      legally accessed from the share. On the other hand, TABLE-specific
      members (rec_per_key, field, etc) of the TABLE's key_info shouldn't be
      accessed from the share.
    */
    KEY &sk = s->key_info[keyno];
    sk = *cur_key;
    sk.table = nullptr;  // catch any illegal access
    sk.set_rec_per_key_array(nullptr, nullptr);
  }

  return false;
}

/**
  For a materialized derived table: informs the share that certain
  not-yet-used keys are going to be used.

  @param k  Used keys
  @returns  New position of first not-yet-used key.
 */
uint TABLE_SHARE::find_first_unused_tmp_key(const Key_map &k) {
  while (first_unused_tmp_key < MAX_INDEXES && k.is_set(first_unused_tmp_key))
    first_unused_tmp_key++;  // locate the first free slot
  return first_unused_tmp_key;
}

/**
  For a materialized derived table: copies a KEY definition from a position to
  the first not-yet-used position (which is lower).

  @param old_idx        source position
  @param modify_share   @see alloc_tmp_keys
*/
void TABLE::copy_tmp_key(int old_idx, bool modify_share) {
  if (modify_share)
    s->key_info[s->first_unused_tmp_key++] = s->key_info[old_idx];
  const int new_idx = s->first_unused_tmp_key - 1;
  DBUG_ASSERT(!created && new_idx < old_idx && old_idx < (int)s->keys);
  key_info[new_idx] = key_info[old_idx];

  for (auto reg_field = field; *reg_field; reg_field++) {
    auto f = *reg_field;
    f->key_start.clear_bit(new_idx);
    if (f->key_start.is_set(old_idx)) f->key_start.set_bit(new_idx);
    f->part_of_key.clear_bit(new_idx);
    if (f->part_of_key.is_set(old_idx)) f->part_of_key.set_bit(new_idx);
    f->part_of_sortkey.clear_bit(new_idx);
    if (f->part_of_sortkey.is_set(old_idx)) f->part_of_sortkey.set_bit(new_idx);
  }
  covering_keys.clear_bit(new_idx);
  if (covering_keys.is_set(old_idx)) covering_keys.set_bit(new_idx);
  keys_in_use_for_group_by.clear_bit(new_idx);
  if (keys_in_use_for_group_by.is_set(old_idx))
    keys_in_use_for_group_by.set_bit(new_idx);
  keys_in_use_for_order_by.clear_bit(new_idx);
  if (keys_in_use_for_order_by.is_set(old_idx))
    keys_in_use_for_order_by.set_bit(new_idx);
}

/**
  For a materialized derived table: after copy_tmp_key() has copied all
  definitions of used KEYs, in TABLE::key_info we have a head of used keys
  followed by a tail of unused keys; this function chops the tail.
  @param modify_share   @see alloc_tmp_keys
*/
void TABLE::drop_unused_tmp_keys(bool modify_share) {
  if (modify_share) {
    DBUG_ASSERT(s->first_unused_tmp_key <= s->keys);
    s->keys = s->first_unused_tmp_key;
    s->key_parts = 0;
    for (uint i = 0; i < s->keys; i++)
      s->key_parts += s->key_info[i].user_defined_key_parts;
    if (s->first_unused_tmp_key == 0) s->key_info = nullptr;
  }
  if (!s->key_info) key_info = nullptr;
  const Key_map keys_to_keep(s->keys);
  for (auto reg_field = field; *reg_field; reg_field++) {
    auto f = *reg_field;
    f->key_start.intersect(keys_to_keep);
    f->part_of_key.intersect(keys_to_keep);
    if (f->part_of_key.is_clear_all()) f->flags &= ~PART_KEY_FLAG;
    f->part_of_sortkey.intersect(keys_to_keep);
  }

  // Eliminate unused keys; make other keys visible
  covering_keys.intersect(keys_to_keep);
  for (uint keyno = 0; keyno < s->keys; keyno++)
    if (key_info[keyno].actual_key_parts == s->fields)
      covering_keys.set_bit(keyno);
  keys_in_use_for_group_by.set_prefix(s->keys);
  keys_in_use_for_order_by.set_prefix(s->keys);
}

void TABLE::set_keyread(bool flag) {
  DBUG_ASSERT(file);
  if (flag && !key_read) {
    key_read = 1;
    if (is_created()) file->extra(HA_EXTRA_KEYREAD);
  } else if (!flag && key_read) {
    key_read = 0;
    if (is_created()) file->extra(HA_EXTRA_NO_KEYREAD);
  }
}

void TABLE::set_created() {
  if (created) return;
  if (key_read) file->extra(HA_EXTRA_KEYREAD);
  created = true;
}

/*
  Mark columns the handler needs for doing an insert

  For now, this is used to mark fields used by the trigger
  as changed.
*/

void TABLE::mark_columns_needed_for_insert(THD *thd) {
  mark_columns_per_binlog_row_image(thd);

  if (found_next_number_field) mark_auto_increment_column();
  /* Mark all generated columns as writable */
  if (vfield) mark_generated_columns(false);
}

/*
  @brief Update the write/read_set for generated columns
         when doing update and insert operation.

  @param        is_update  true means the operation is UPDATE.
                           false means it's INSERT.

  @return       void

  @detail

  Prerequisites for INSERT:

  - write_map is filled with all base columns.

  - read_map is filled with base columns and generated columns to be read.
  Otherwise, it is empty. covering_keys and merge_keys are adjusted according
  to read_map.

  Actions for INSERT:

  - Fill write_map with all generated columns.
  Stored columns are needed because their values will be stored.
  Virtual columns are needed because their values must be checked against
  constraints and it might be referenced by latter generated columns.

  - Fill read_map with base columns for all generated columns.
  This has no technical reason, but is required because the function that
  evaluates generated functions asserts that base columns are in the read_map.
  covering_keys and merge_keys are adjusted according to read_map.

  Prerequisites for UPDATE:

  - write_map is filled with base columns to be updated.

  - read_map is filled with base columns and generated columns to be read
  prior to the row update. covering_keys and merge_keys are adjusted
  according to read_map.

  Actions for UPDATE:

  - Fill write_map with generated columns that are dependent on updated base
  columns and all virtual generated columns. Stored columns are needed because
  their values will be stored. Virtual columns are needed because their values
  must be checked against constraints and might be referenced by latter
  generated columns.
*/

void TABLE::mark_generated_columns(bool is_update) {
  Field **vfield_ptr, *tmp_vfield;
  bool bitmap_updated = false;

  if (is_update) {
    MY_BITMAP dependent_fields;
    my_bitmap_map
        bitbuf[bitmap_buffer_size(MAX_FIELDS) / sizeof(my_bitmap_map)];
    bitmap_init(&dependent_fields, bitbuf, s->fields, 0);

    for (vfield_ptr = vfield; *vfield_ptr; vfield_ptr++) {
      tmp_vfield = *vfield_ptr;
      DBUG_ASSERT(tmp_vfield->gcol_info && tmp_vfield->gcol_info->expr_item);

      /*
        We need to evaluate the GC if:
        - it depends on any updated column
        - or it is virtual indexed, for example:
           * UPDATE changes the primary key's value, and the virtual index
           is a secondary index which includes the pk's value
           * the gcol is in a multi-column index, and UPDATE changes another
           column of this index
           * in both cases the entry in the index needs to change, so needs to
           be located first, for that the GC's value is needed.
      */
      if ((!tmp_vfield->stored_in_db && tmp_vfield->m_indexed) ||
          bitmap_is_overlapping(write_set,
                                &tmp_vfield->gcol_info->base_columns_map)) {
        // The GC needs to be updated
        tmp_vfield->table->mark_column_used(in_use, tmp_vfield,
                                            MARK_COLUMNS_WRITE);
        // In order to update the new value, we have to read the old value
        tmp_vfield->table->mark_column_used(in_use, tmp_vfield,
                                            MARK_COLUMNS_READ);
        bitmap_updated = true;
      }
    }
  } else  // Insert needs to evaluate all generated columns
  {
    for (vfield_ptr = vfield; *vfield_ptr; vfield_ptr++) {
      tmp_vfield = *vfield_ptr;
      DBUG_ASSERT(tmp_vfield->gcol_info && tmp_vfield->gcol_info->expr_item);
      tmp_vfield->table->mark_column_used(in_use, tmp_vfield,
                                          MARK_COLUMNS_WRITE);
      bitmap_updated = true;
    }
  }

  if (bitmap_updated) file->column_bitmaps_signal();
}

/*
  Check whether a base field is dependent on any generated columns.

  @return
    true     The field is dependent by some GC.

*/
bool TABLE::is_field_used_by_generated_columns(uint field_index,
                                               int *error_no) {
  MY_BITMAP dependent_fields;
  my_bitmap_map bitbuf[bitmap_buffer_size(MAX_FIELDS) / sizeof(my_bitmap_map)];
  bitmap_init(&dependent_fields, bitbuf, s->fields, 0);
  MY_BITMAP *save_old_read_set = read_set;
  read_set = &dependent_fields;

  for (Field **vfield_ptr = field; *vfield_ptr; vfield_ptr++) {
    Field *tmp_vfield = *vfield_ptr;
    if (tmp_vfield->is_gcol() ||
        tmp_vfield->has_insert_default_general_value_expression()) {
      DBUG_ASSERT((tmp_vfield->gcol_info && tmp_vfield->gcol_info->expr_item) ||
                  (tmp_vfield->m_default_val_expr &&
                   tmp_vfield->m_default_val_expr->expr_item));
      Mark_field mark_fld(MARK_COLUMNS_TEMP);
      Item *expr = tmp_vfield->is_gcol()
                       ? tmp_vfield->gcol_info->expr_item
                       : tmp_vfield->m_default_val_expr->expr_item;
      expr->walk(&Item::mark_field_in_map, Item::WALK_PREFIX,
                 (uchar *)&mark_fld);
      if (bitmap_is_set(read_set, field_index)) {
        *error_no = tmp_vfield->is_gcol()
                        ? ER_DEPENDENT_BY_GENERATED_COLUMN
                        : ER_DEPENDENT_BY_DEFAULT_GENERATED_VALUE;
        read_set = save_old_read_set;
        return true;
      }
    }
  }
  read_set = save_old_read_set;
  return false;
}

/**
  Cleanup this table for re-execution.

*/

void TABLE_LIST::reinit_before_use(THD *thd) {
  /*
    Reset old pointers to TABLEs: they are not valid since the tables
    were closed in the end of previous prepare or execute call.
  */
  table = 0;

  /*
    Reset table_name and table_name_length for schema table.
    They are not valid as TABLEs were closed in the end of previous prepare
    or execute call.
  */
  if (schema_table_name) {
    table_name = schema_table_name;
    table_name_length = strlen(schema_table_name);
  }

  /* Reset is_schema_table_processed value(needed for I_S tables */
  schema_table_state = NOT_PROCESSED;

  mdl_request.ticket = NULL;

  if (is_recursive_reference() && select_lex)
    set_derived_unit(select_lex->recursive_dummy_unit);

  /*
    Is this table part of a SECURITY DEFINER VIEW?
  */
  if (!prelocking_placeholder && view && view_suid && view_sctx) {
    /*
      The suid view needs to "login" again at this stage before privilege
      precheck is done. The THD::m_view_ctx list is used to keep track of the
      new authorized security context life time. When the THD is reset or
      destroyed the security context is safely logged out and and any Acl_maps
      returned to the Acl cache.
    */
    prepare_view_security_context(thd);
    thd->m_view_ctx_list.push_back(view_sctx);
  }
}

uint TABLE_LIST::query_block_id() const {
  if (!derived) return 0;
  return derived->first_select()->select_number;
}

uint TABLE_LIST::query_block_id_for_explain() const {
  if (!derived) return 0;
  if (!m_common_table_expr || !m_common_table_expr->tmp_tables.size())
    return derived->first_select()->select_number;
  return m_common_table_expr->tmp_tables[0]
      ->derived_unit()
      ->first_select()
      ->select_number;
}

/**
  Compiles the tagged hints list and fills up the bitmasks.

  @param thd The current session.
  @param tbl the TABLE to operate on.

    The parser collects the index hints for each table in a "tagged list"
    (TABLE_LIST::index_hints). Using the information in this tagged list
    this function sets the members st_table::keys_in_use_for_query,
    st_table::keys_in_use_for_group_by, st_table::keys_in_use_for_order_by,
    st_table::force_index, st_table::force_index_order,
    st_table::force_index_group and st_table::covering_keys.

    Current implementation of the runtime does not allow mixing FORCE INDEX
    and USE INDEX, so this is checked here. Then the FORCE INDEX list
    (if non-empty) is appended to the USE INDEX list and a flag is set.

    Multiple hints of the same kind are processed so that each clause
    is applied to what is computed in the previous clause.
    For example:
        USE INDEX (i1) USE INDEX (i2)
    is equivalent to
        USE INDEX (i1,i2)
    and means "consider only i1 and i2".

    Similarly
        USE INDEX () USE INDEX (i1)
    is equivalent to
        USE INDEX (i1)
    and means "consider only the index i1"

    It is OK to have the same index several times, e.g. "USE INDEX (i1,i1)" is
    not an error.

    Different kind of hints (USE/FORCE/IGNORE) are processed in the following
    order:
      1. All indexes in USE (or FORCE) INDEX are added to the mask.
      2. All IGNORE INDEX

    e.g. "USE INDEX i1, IGNORE INDEX i1, USE INDEX i1" will not use i1 at all
    as if we had "USE INDEX i1, USE INDEX i1, IGNORE INDEX i1".

  @retval false No errors found.
  @retval true Found and reported an error.
*/
bool TABLE_LIST::process_index_hints(const THD *thd, TABLE *tbl) {
  /* initialize the result variables */
  tbl->keys_in_use_for_query = tbl->keys_in_use_for_group_by =
      tbl->keys_in_use_for_order_by = tbl->s->usable_indexes(thd);

  /* index hint list processing */
  if (index_hints) {
    /* Temporary variables used to collect hints of each kind. */
    Key_map index_join[INDEX_HINT_FORCE + 1];
    Key_map index_order[INDEX_HINT_FORCE + 1];
    Key_map index_group[INDEX_HINT_FORCE + 1];
    Index_hint *hint;
    bool have_empty_use_join = false, have_empty_use_order = false,
         have_empty_use_group = false;
    List_iterator<Index_hint> iter(*index_hints);

    /* iterate over the hints list */
    while ((hint = iter++)) {
      uint pos;

      /* process empty USE INDEX () */
      if (hint->type == INDEX_HINT_USE && !hint->key_name.str) {
        if (hint->clause & INDEX_HINT_MASK_JOIN) {
          index_join[hint->type].clear_all();
          have_empty_use_join = true;
        }
        if (hint->clause & INDEX_HINT_MASK_ORDER) {
          index_order[hint->type].clear_all();
          have_empty_use_order = true;
        }
        if (hint->clause & INDEX_HINT_MASK_GROUP) {
          index_group[hint->type].clear_all();
          have_empty_use_group = true;
        }
        continue;
      }

      /*
        Check if an index with the given name exists and get his offset in
        the keys bitmask for the table
      */
      if (tbl->s->keynames.type_names == 0 ||
          (pos = find_type(&tbl->s->keynames, hint->key_name.str,
                           hint->key_name.length, 1)) <= 0 ||
          !tbl->s->key_info[pos - 1].is_visible) {
        my_error(ER_KEY_DOES_NOT_EXITS, MYF(0), hint->key_name.str, alias);
        return 1;
      }

      pos--;

      /* add to the appropriate clause mask */
      if (hint->clause & INDEX_HINT_MASK_JOIN)
        index_join[hint->type].set_bit(pos);
      if (hint->clause & INDEX_HINT_MASK_ORDER)
        index_order[hint->type].set_bit(pos);
      if (hint->clause & INDEX_HINT_MASK_GROUP)
        index_group[hint->type].set_bit(pos);
    }

    /* cannot mix USE INDEX and FORCE INDEX */
    if ((!index_join[INDEX_HINT_FORCE].is_clear_all() ||
         !index_order[INDEX_HINT_FORCE].is_clear_all() ||
         !index_group[INDEX_HINT_FORCE].is_clear_all()) &&
        (!index_join[INDEX_HINT_USE].is_clear_all() || have_empty_use_join ||
         !index_order[INDEX_HINT_USE].is_clear_all() || have_empty_use_order ||
         !index_group[INDEX_HINT_USE].is_clear_all() || have_empty_use_group)) {
      my_error(ER_WRONG_USAGE, MYF(0), index_hint_type_name[INDEX_HINT_USE],
               index_hint_type_name[INDEX_HINT_FORCE]);
      return 1;
    }

    /* process FORCE INDEX as USE INDEX with a flag */
    if (!index_order[INDEX_HINT_FORCE].is_clear_all()) {
      tbl->force_index_order = true;
      index_order[INDEX_HINT_USE].merge(index_order[INDEX_HINT_FORCE]);
    }

    if (!index_group[INDEX_HINT_FORCE].is_clear_all()) {
      tbl->force_index_group = true;
      index_group[INDEX_HINT_USE].merge(index_group[INDEX_HINT_FORCE]);
    }

    /*
      TODO: get rid of tbl->force_index (on if any FORCE INDEX is specified) and
      create tbl->force_index_join instead.
      Then use the correct force_index_XX instead of the global one.
    */
    if (!index_join[INDEX_HINT_FORCE].is_clear_all() ||
        tbl->force_index_group || tbl->force_index_order) {
      tbl->force_index = true;
      index_join[INDEX_HINT_USE].merge(index_join[INDEX_HINT_FORCE]);
    }

    /* apply USE INDEX */
    if (!index_join[INDEX_HINT_USE].is_clear_all() || have_empty_use_join)
      tbl->keys_in_use_for_query.intersect(index_join[INDEX_HINT_USE]);
    if (!index_order[INDEX_HINT_USE].is_clear_all() || have_empty_use_order)
      tbl->keys_in_use_for_order_by.intersect(index_order[INDEX_HINT_USE]);
    if (!index_group[INDEX_HINT_USE].is_clear_all() || have_empty_use_group)
      tbl->keys_in_use_for_group_by.intersect(index_group[INDEX_HINT_USE]);

    /* apply IGNORE INDEX */
    tbl->keys_in_use_for_query.subtract(index_join[INDEX_HINT_IGNORE]);
    tbl->keys_in_use_for_order_by.subtract(index_order[INDEX_HINT_IGNORE]);
    tbl->keys_in_use_for_group_by.subtract(index_group[INDEX_HINT_IGNORE]);
  }

  /* make sure covering_keys don't include indexes disabled with a hint */
  tbl->covering_keys.intersect(tbl->keys_in_use_for_query);
  return 0;
}

/**
   Helper function which allows to allocate metadata lock request
   objects for all elements of table list.
*/

void init_mdl_requests(TABLE_LIST *table_list) {
  for (; table_list; table_list = table_list->next_global)
    MDL_REQUEST_INIT(&table_list->mdl_request, MDL_key::TABLE, table_list->db,
                     table_list->table_name,
                     mdl_type_for_dml(table_list->lock_descriptor().type),
                     MDL_TRANSACTION);
}

/**
  @returns true if view or derived table is mergeable, based on
  technical constraints.
*/
bool TABLE_LIST::is_mergeable() const {
  return is_view_or_derived() && algorithm != VIEW_ALGORITHM_TEMPTABLE &&
         derived->is_mergeable();
}

///  @returns true if materializable table contains one or zero rows
bool TABLE_LIST::materializable_is_const() const {
  DBUG_ASSERT(uses_materialization());
  return derived_unit()->query_result()->estimated_rowcount <= 1;
}

/**
  Return the number of leaf tables for a merged view.
*/

uint TABLE_LIST::leaf_tables_count() const {
  // Join nests are not permissible, except as merged views
  DBUG_ASSERT(nested_join == NULL || is_merged());
  if (!is_merged())  // Base table or materialized view
    return 1;

  uint count = 0;
  for (TABLE_LIST *tbl = merge_underlying_list; tbl; tbl = tbl->next_local)
    count += tbl->leaf_tables_count();

  return count;
}

/**
  @brief
  Retrieve number of rows in the table

  @details
  Retrieve number of rows in the table referred by this TABLE_LIST and
  store it in the table's stats.records variable. If this TABLE_LIST refers
  to a materialized derived table/view, then the estimated number of rows of
  the derived table/view is used instead.

  @return 0          ok
  @return non zero   error
*/

int TABLE_LIST::fetch_number_of_rows() {
  int error = 0;
  if (is_table_function()) {
    // FIXME: open question - there's no estimate for table function.
    // return arbitrary, non-zero number;
    table->file->stats.records = PLACEHOLDER_TABLE_ROW_ESTIMATE;
  } else if (uses_materialization()) {
    /*
      @todo: CostModel: This updates the stats.record value to the
      estimated number of records. This number is used when estimating
      the cost of a table scan for a heap table (ie. it helps producing
      a reasonable good cost estimate for heap tables). If the materialized
      table is stored in MyISAM, this number is not used in the cost estimate
      for table scan. The table scan cost for MyISAM thus always becomes
      the estimate for an empty table.
    */
    table->file->stats.records = derived->query_result()->estimated_rowcount;
  } else if (is_recursive_reference()) {
    /*
      Use the estimated row count of all query blocks before this one, as the
      table will contain, at least, the rows produced by those blocks.
    */
    table->file->stats.records =
        std::max(select_lex->master_unit()->query_result()->estimated_rowcount,
                 // Recursive reference is never a const table
                 (ha_rows)PLACEHOLDER_TABLE_ROW_ESTIMATE);
  } else
    error = table->file->info(HA_STATUS_VARIABLE | HA_STATUS_NO_LOCK);
  return error;
}

/**
  A helper function to add a derived key to the list of possible keys

  @param derived_key_list  list of all possible derived keys
  @param field             referenced field
  @param ref_by_tbl        the table that refers to given field

  @details The possible key to be used for join with table with ref_by_tbl
  table map is extended to include 'field'. If ref_by_tbl == 0 then the key
  that includes all referred fields is extended.

  @note
  Procedure of keys generation for result tables of materialized derived
  tables/views for allowing ref access to them.

  A key is generated for each equi-join pair (derived table, another table).
  Each generated key consists of fields of derived table used in equi-join.
  Example:

    SELECT * FROM (SELECT f1, f2, count(*) FROM t1 GROUP BY f1) tt JOIN
                  t1 ON tt.f1=t1.f3 and tt.f2=t1.f4;

  In this case for the derived table tt one key will be generated. It will
  consist of two parts f1 and f2.
  Example:

    SELECT * FROM (SELECT f1, f2, count(*) FROM t1 GROUP BY f1) tt JOIN
                  t1 ON tt.f1=t1.f3 JOIN
                  t2 ON tt.f2=t2.f4;

  In this case for the derived table tt two keys will be generated.
  One key over f1 field, and another key over f2 field.
  Currently optimizer may choose to use only one such key, thus the second
  one will be dropped after the range optimizer is finished.
  See also JOIN::finalize_derived_keys function.
  Example:

    SELECT * FROM (SELECT f1, f2, count(*) FROM t1 GROUP BY f1) tt JOIN
                  t1 ON tt.f1=a_function(t1.f3);

  In this case for the derived table tt one key will be generated. It will
  consist of one field - f1.
  In all cases beside one-per-table keys one additional key is generated.
  It includes all fields referenced by other tables.

  Implementation is split in three steps:
    gather information on all used fields of derived tables/view and
      store it in lists of possible keys, one per a derived table/view.
    add keys to result tables of derived tables/view using info from above
      lists.
    (...Planner selects best key...)
    drop unused keys from the table.

  The above procedure is implemented in 4 functions:
    TABLE_LIST::update_derived_keys
                          Create/extend list of possible keys for one derived
                          table/view based on given field/used tables info.
                          (Step one)
    JOIN::generate_derived_keys
                          This function is called from update_ref_and_keys
                          when all possible info on keys is gathered and it's
                          safe to add keys - no keys or key parts would be
                          missed.  Walk over list of derived tables/views and
                          call to TABLE_LIST::generate_keys to actually
                          generate keys. (Step two)
    TABLE_LIST::generate_keys
                          Walks over list of possible keys for this derived
                          table/view to add keys to the result table.
                          Calls to TABLE::add_tmp_key to actually add
                          keys (i.e. KEY objects in TABLE::key_info). (Step two)
    TABLE::add_tmp_key    Creates one index description according to given
                          bitmap of used fields. (Step two)
    [ Planner runs and possibly chooses one key, stored in Key_use->key ]
    JOIN::finalize_derived_keys Walk over list of derived tables/views to
                          destroy unused keys. (Step three)

  This design is used for derived tables, views and CTEs. As a CTE
  can be multi-referenced, some points are worth noting:

  1) Definitions

  - let's call the CTE 'X'
  - Key creation/deletion happens in a window between the start of
  update_derived_keys() and the end of finalize_derived_keys().

  2) Key array locking

  - Evaluation of constant subqueries (and thus their optimization)
  may happen either before, inside, or after the window above:
    * an example of "before": WHERE 1=(subq)), due to optimize_cond()
    * an example of "inside": WHERE col<>(subq), as make_join_plan()
  calls estimate_rowcount() which calls the range optimizer for <>, which
  evaluates subq
    * an example of "after": WHERE key_col=(subq), due to
  create_ref_for_key().
  - let's say that a being-optimized query block 'QB1' is entering that
  window; other query blocks are QB2, etc; let's say (subq) above is QB2, a
  subquery of QB1.
  - While QB1 is in this window, it is possible, as we saw above, that QB2
  gets optimized. Because it is not safe to have two query blocks
  reading/writing possible keys for a same table at the same time, a locking
  mechanism is in place: TABLE_SHARE::owner_of_possible_tmp_keys is a record
  of which query block entered first the window for this table and hasn't left
  it yet; only that query block is allowed to read/write possible keys for
  this table.

  3) Key array growth

  - let's say that a being-optimized query block 'QB1' is entering the
  window; other query blocks are QB2 (not necessarily the same QB2 as in
  previous paragraph), etc.
  - let's call "local" the references to X in QB1, let's call "nonlocal" the
  ones in other query blocks. For example,
  with X(n) as (select 1)
  select /+ QB_NAME(QB2) *_/ n from X as X2
  where X2.n = (select /+* QB_NAME(QB1) *_/ X1.n from X as X1)
  union
  select n+2 from X as X3;
  QB1 owns the window, then X1 is local, X2 and X3 are nonlocal.
  - when QB1 enters the window, update_derived_keys() starts for the local
  reference X1, other references to X may already have keys,
  defined by previously optimized query blocks on their
  references (e.g. QB2 on X2). At that stage the TABLE_SHARE::key_info array is
  of size TABLE_SHARE::keys, and the TABLE_SHARE::first_unused_tmp_key member
  points to 'where any new key should be added in this array', so it's equal
  to TABLE_SHARE::keys. Let's call the keys defined by QB2 the "existing
  keys": they exist at this point and will continue to do so. X2 in QB2 is
  already set up to read with such key. Here's the key_info array, with cell 0
  to the left, "E" meaning "an existing key, created by previous
  optimizations", "-" meaning "an empty cell created by alloc_keys()".

  EEEEEEEEEE-----------
            ^ s->first_unused_keys
            ^ s->keys

  - generate_keys() extends the key_info array and adds "possible" keys to the
  end. "Possible" is defined as "not yet existing", "might be dropped in the
  end". Even if a possible key is a duplicate of an existing key, it is
  added. TABLE_SHARE::keys is increased to include existing and possible
  keys. All TABLEs referencing X, local or not, are kept in sync (i.e. any
  possible key is added to all key_info arrays). But possible keys are set to
  be unusable by nonlocal references, so that the decision to drop those keys
  can be left to the window's owner. Key_info array now is ("P" means
  "possible key"):

  EEEEEEEEEEPPPPPPP---
            ^ s->first_unused_keys
                   ^ s->keys

  - All possible keys are unused, at this stage.
  - Planner selects the best key for each local reference, among existing and
  possible keys, it is recorded in Key_use.
  - finalize_derived_keys() looks at local references, and gathers the list
  of (existing and possible) keys which the Planner has chosen for them. We
  call this list the list of locally-used keys, marked below with "!":

      !       !  !
  EEEEEEEEEEPPPPPPP---
            ^ s->first_unused_keys
                   ^ s->keys

  - Any possible key which isn't locally-used is unnecessary.

  - finalize_derived_keys() re-organizes the possible locally-used keys and
  unnecessary keys, and does needed updates to TABLEs' bitmaps.

      !     !!
  EEEEEEEEEEPPPPPPP---
              ^ s->first_unused_keys
                   ^ s->keys

  The locally-used keys become existing keys and are made visible to nonlocal
  references. The unnecessary keys are chopped.
      !     !!
  EEEEEEEEEEEE-----
              ^ s->first_unused_keys
              ^ s->keys

  - After that, another query block can be optimized.
  - So, query block after query block, optimization phases grow the key_info
  array.
  - If a reference is considered constant in a query block and the Optimizer
  decides to evaluate it, this triggers materialization (creation in engine),
  which freezes the key definition: other query blocks will not be allowed to
  add keys.

  @return true  OOM
  @return false otherwise
*/

static bool add_derived_key(List<Derived_key> &derived_key_list, Field *field,
                            table_map ref_by_tbl) {
  uint key = 0;
  Derived_key *entry = 0;
  List_iterator<Derived_key> ki(derived_key_list);

  /* Search for already existing possible key. */
  while ((entry = ki++)) {
    key++;
    if (ref_by_tbl) {
      /* Search for the entry for the specified table.*/
      if (entry->referenced_by & ref_by_tbl) break;
    } else {
      /*
        Search for the special entry that should contain fields referred
        from any table.
      */
      if (!entry->referenced_by) break;
    }
  }
  /* Add new possible key if nothing is found. */
  if (!entry) {
    THD *thd = field->table->in_use;
    key++;
    entry = new (thd->mem_root) Derived_key();
    if (!entry) return true;
    entry->referenced_by = ref_by_tbl;
    entry->used_fields.clear_all();
    if (derived_key_list.push_back(entry, thd->mem_root)) return true;
  }
  /* Don't create keys longer than REF access can use. */
  if (entry->used_fields.bits_set() < MAX_REF_PARTS) {
    field->part_of_key.set_bit(key - 1);
    field->flags |= PART_KEY_FLAG;
    entry->used_fields.set_bit(field->field_index);
  }
  return false;
}

/*
  @brief
  Update derived table's list of possible keys

  @param field      derived table's field to take part in a key
  @param values     array of values that a part of equality predicate with the
                    field above
  @param num_values number of elements in the array values

  @details
  This function creates/extends a list of possible keys for this derived
  table/view. For each table used by a value from the 'values' array the
  corresponding possible key is extended to include the 'field'.
  If there is no such possible key, then it is created. field's
  part_of_key bitmaps are updated accordingly.
  @see add_derived_key

  @return true  new possible key can't be allocated.
  @return false list of possible keys successfully updated.
*/

bool TABLE_LIST::update_derived_keys(Field *field, Item **values,
                                     uint num_values) {
  /*
    Don't bother with keys for CREATE VIEW, BLOB fields and fields with
    zero length.
  */
  if (field->table->in_use->lex->is_ps_or_view_context_analysis() ||
      field->flags & BLOB_FLAG || field->field_length == 0)
    return false;

  /* Allow all keys to be used. */
  if (derived_key_list.elements == 0) table->keys_in_use_for_query.set_all();

  for (uint i = 0; i < num_values; i++) {
    table_map tables = values[i]->used_tables() & ~PSEUDO_TABLE_BITS;
    if (!tables || values[i]->real_item()->type() != Item::FIELD_ITEM) continue;
    for (table_map tbl = 1; tables >= tbl; tbl <<= 1) {
      if (!(tables & tbl)) continue;
      if (add_derived_key(derived_key_list, field, tbl)) return true;
    }
  }
  /* Extend key which includes all referenced fields. */
  if (add_derived_key(derived_key_list, field, (table_map)0)) return true;
  return false;
}

/*
  Comparison function for Derived_key entries.
  See TABLE_LIST::generate_keys.
*/

<<<<<<< HEAD
static int Derived_key_comp(void *e1_, void *e2_, void *) {
  auto *const e1 = static_cast<Derived_key *>(e1_);
  auto *const e2 = static_cast<Derived_key *>(e2_);
=======
static int Derived_key_comp(Derived_key *e1, Derived_key *e2) {
>>>>>>> e4924f36
  /* Move entries for tables with greater table bit to the end. */
  return ((e1->referenced_by < e2->referenced_by)
              ? -1
              : ((e1->referenced_by > e2->referenced_by) ? 1 : 0));
}

/**
  @brief
  Generate keys for a materialized derived table/view.
  @details
  This function adds keys to the result table by walking over the list of
  possible keys for this derived table/view and calling the
  TABLE::add_tmp_key to actually add keys. A name @<auto_keyN@>, where N is a
  sequential number, is given to each key to ease debugging.
  @see add_derived_key

  @return true  an error occur.
  @return false all keys were successfully added.
*/

bool TABLE_LIST::generate_keys() {
  DBUG_ASSERT(uses_materialization());

  if (!derived_key_list.elements) return false;

  Derived_refs_iterator ref_it(this);
  while (TABLE *t = ref_it.get_next())
    if (t->is_created()) {
      /*
        The table may have been instantiated already, by another query
        block. Consider:
        with qn as (...) select * from qn where a=(select * from qn)
                         union select * from qn where b=3;
        Then the scalar subquery is non-correlated, and cache-able, so the
        optimization phase of the first UNION member evaluates this subquery,
        which instantiates qn, then this phase may want to add an index on 'a'
        (for 'a=') but it's too late. Or the upcoming optimization phase for
        the second UNION member may want to add an index on 'b'.
       */
      return false;
    }

  if (table->s->owner_of_possible_tmp_keys != nullptr &&
      table->s->owner_of_possible_tmp_keys != select_lex)
    return false;

  // Extend the key array of every reference

  const int new_key_count =
      std::min(table->s->keys + derived_key_list.elements, MAX_INDEXES);
  ref_it.rewind();
  while (TABLE *t = ref_it.get_next())
    if (t->alloc_tmp_keys(new_key_count, ref_it.is_first()))
      return true; /* purecov: inspected */

  /* Sort entries to make key numbers sequence deterministic. */
<<<<<<< HEAD
  derived_key_list.sort(Derived_key_comp, 0);
=======
  derived_key_list.sort(Derived_key_comp);
>>>>>>> e4924f36

  List_iterator<Derived_key> it(derived_key_list);
  Derived_key *entry;
  char buf[NAME_CHAR_LEN];

  while ((entry = it++)) {
    if (table->s->keys == MAX_INDEXES)
      break;  // Impossible to create more keys.
    sprintf(buf, "<auto_key%d>", table->s->keys);
    char *name_buf = table->in_use->mem_strdup(buf);
    ref_it.rewind();
    while (TABLE *t = ref_it.get_next()) {
      if (t->add_tmp_key(&entry->used_fields, name_buf,
                         t->pos_in_table_list->select_lex != select_lex,
                         ref_it.is_first()))
        return true; /* purecov: inspected */
    }
  }

  if (table->s->keys)
    table->s->owner_of_possible_tmp_keys = select_lex;  // Acquire lock

  return false;
}

/**
  Update TABLE::const_key_parts for single table UPDATE/DELETE query

  @param conds               WHERE clause expression

  @retval true   error (OOM)
  @retval false  success

  @note
    Set const_key_parts bits if key fields are equal to constants in
    the WHERE expression.
*/

bool TABLE::update_const_key_parts(Item *conds) {
  memset(const_key_parts, 0, sizeof(key_part_map) * s->keys);

  if (conds == NULL) return false;

  for (uint index = 0; index < s->keys; index++) {
    KEY_PART_INFO *keyinfo = key_info[index].key_part;
    KEY_PART_INFO *keyinfo_end =
        keyinfo + key_info[index].user_defined_key_parts;

    for (key_part_map part_map = (key_part_map)1; keyinfo < keyinfo_end;
         keyinfo++, part_map <<= 1) {
      if (const_expression_in_where(conds, NULL, keyinfo->field))
        const_key_parts[index] |= part_map;
    }
  }

  /*
    Handle error for the whole function here instead of along with the call for
    const_expression_in_where() as the function does not return true for errors.
  */
  return this->in_use && this->in_use->is_error();
}

/**
  Read removal is possible if the selected quick read
  method is using full unique index

  @see HA_READ_BEFORE_WRITE_REMOVAL

  @param index              Number of the index used for read

  @retval true   success, read removal started
  @retval false  read removal not started
*/

bool TABLE::check_read_removal(uint index) {
  bool retval = false;

  DBUG_ENTER("check_read_removal");
  DBUG_ASSERT(file->ha_table_flags() & HA_READ_BEFORE_WRITE_REMOVAL);
  DBUG_ASSERT(index != MAX_KEY);

  // Index must be unique
  if ((key_info[index].flags & HA_NOSAME) == 0) DBUG_RETURN(false);

  // Full index must be used
  bitmap_clear_all(&tmp_set);
  mark_columns_used_by_index_no_reset(index, &tmp_set);

  if (bitmap_cmp(&tmp_set, read_set)) {
    // Start read removal in handler
    retval = file->start_read_removal();
  }

  bitmap_clear_all(&tmp_set);
  DBUG_RETURN(retval);
}

/**
  Checks if TABLE has at least one field with
  COLUMN_FORMAT_TYPE_COMPRESSED flag.
*/
bool TABLE::has_compressed_columns() const {
  DBUG_ENTER("has_compressed_columns");
  DBUG_ASSERT(field != 0);

  Field **field_ptr = field;
  while (*field_ptr != nullptr &&
         (*field_ptr)->column_format() != COLUMN_FORMAT_TYPE_COMPRESSED)
    ++field_ptr;

  DBUG_RETURN(*field_ptr != nullptr);
}

/**
  Checks if TABLE has at least one field with
  COLUMN_FORMAT_TYPE_COMPRESSED flag and non-empty
  zip_dict.
*/
bool TABLE::has_compressed_columns_with_dictionaries() const {
  DBUG_ENTER("has_compressed_columns_with_dictionaries");
  DBUG_ASSERT(field != 0);

  Field **field_ptr = field;
  while (*field_ptr != nullptr &&
         !(*field_ptr)->has_associated_compression_dictionary())
    ++field_ptr;

  DBUG_RETURN(*field_ptr != nullptr);
}

/**
  Updates zip_dict_name in the TABLE's field definitions based on the
  values from the supplied list of Create_field objects.
*/
void TABLE::update_compressed_columns_info(const List<Create_field> &fields) {
  Field **field_ptr = field;
  List_iterator<Create_field> it(const_cast<List<Create_field> &>(fields));
  Create_field *field_definition = it++;

  while (*field_ptr != nullptr && field_definition != nullptr) {
    (*field_ptr)->zip_dict_name = field_definition->zip_dict_name;
    ++field_ptr;
    field_definition = it++;
  }
  DBUG_ASSERT(field_definition == nullptr);
  DBUG_ASSERT(*field_ptr == nullptr);
}

/**
  Test if the order list consists of simple field expressions

  @param order                Linked list of ORDER BY arguments

  @return true if @a order is empty or consist of simple field expressions
*/

bool is_simple_order(ORDER *order) {
  for (ORDER *ord = order; ord; ord = ord->next) {
    if (ord->item[0]->real_item()->type() != Item::FIELD_ITEM) return false;
  }
  return true;
}

/**
  Repoint a table's fields from old_rec to new_rec

  @param table     the table of fields needed to be repointed
  @param old_rec   the original record buffer fields point to
  @param new_rec   the target record buff fields need to repoint
*/

void repoint_field_to_record(TABLE *table, uchar *old_rec, uchar *new_rec) {
  Field **fields = table->field;
  my_ptrdiff_t ptrdiff = new_rec - old_rec;
  for (uint i = 0; i < table->s->fields; i++)
    fields[i]->move_field_offset(ptrdiff);
}

/**
  Evaluate necessary virtual generated columns.
  This is used right after reading a row from the storage engine.

  @note this is not necessary for stored generated columns, as they are
  provided by the storage engine.

  @param [in,out] buf    the buffer to store data
  @param table           the TABLE object
  @param active_index    the number of key for index scan (MAX_KEY is default)

  @return true if error.

  @todo see below for potential conflict with Bug#21815348 .
 */
bool update_generated_read_fields(uchar *buf, TABLE *table, uint active_index) {
  DBUG_ENTER("update_generated_read_fields");
  DBUG_ASSERT(table && table->vfield);
  if (table->in_use->is_error()) DBUG_RETURN(true);
  if (active_index != MAX_KEY && table->key_read) {
    /*
      The covering index is providing all necessary columns, including
      generated ones.
      Note that this logic may have to be reconsidered when we fix
      Bug#21815348; indeed, for that bug it could be possible to implement the
      following optimization: if A is an indexed base column, and B is a
      virtual generated column dependent on A, "select B from t" could choose
      an index-only scan over the index of A and calculate values of B on the
      fly. In that case, we would come here, however calculation of B would
      still be needed.
      Currently MySQL doesn't choose an index scan in that case because it
      considers B as independent from A, in its index-scan decision logic.
    */
    DBUG_RETURN(false);
  }

  int error = 0;

  /*
    If the buffer storing the record data is not record[0], then the field
    objects must be temporarily changed to point into the supplied buffer.
    The field pointers are restored at the end of this function.
  */
  if (buf != table->record[0])
    repoint_field_to_record(table, table->record[0], buf);

  for (Field **vfield_ptr = table->vfield; *vfield_ptr; vfield_ptr++) {
    Field *vfield = *vfield_ptr;
    DBUG_ASSERT(vfield->gcol_info && vfield->gcol_info->expr_item);
    /*
      Only calculate those virtual generated fields that are marked in the
      read_set bitmap.
    */
    if (vfield->is_virtual_gcol() &&
        bitmap_is_set(table->read_set, vfield->field_index)) {
      if ((vfield->flags & BLOB_FLAG) != 0) {
        (down_cast<Field_blob *>(vfield))->keep_old_value();
        (down_cast<Field_blob *>(vfield))->set_keep_old_value(true);
      }

      error = vfield->gcol_info->expr_item->save_in_field(vfield, 0);
      DBUG_PRINT("info", ("field '%s' - updated", vfield->field_name));
      if (error && !table->in_use->is_error()) {
        /*
          Most likely a calculation error which only triggered a warning, so
          let's not make the read fail.
        */
        error = 0;
      }
    } else {
      DBUG_PRINT("info", ("field '%s' - skipped", vfield->field_name));
    }
  }

  if (buf != table->record[0])
    repoint_field_to_record(table, buf, table->record[0]);

  DBUG_RETURN(error != 0);
  /*
    @todo
    this function is used by ha_rnd/etc, those ha_* functions are expected to
    return 0 or a HA_ERR code (and such codes are picked up by
    handler::print_error), but update_generated_read_fields returns true/false
    (0/1), which is then returned by the ha_* functions. If it
    returns 1 we get:
    ERROR 1030 (HY000): Got error 1 from storage engine
    which isn't informative for the user.
  */
}

/**
  Calculate data for each generated field marked for write in the
  corresponding column map.

  @note We need calculate data for both virtual and stored generated
  fields.

  @param bitmap         Bitmap over fields to update
  @param table          the TABLE object

  @return
    @retval
      false  - Success
    @retval
      true   - Error occurred during the generation/calculation of a generated
               field value
 */
bool update_generated_write_fields(const MY_BITMAP *bitmap, TABLE *table) {
  DBUG_ENTER("update_generated_write_fields");
  Field **field_ptr;
  int error = 0;

  if (table->in_use->is_error()) DBUG_RETURN(true);

  if (table->vfield) {
    /* Iterate over generated fields in the table */
    for (field_ptr = table->vfield; *field_ptr; field_ptr++) {
      Field *vfield;
      vfield = (*field_ptr);
      DBUG_ASSERT(vfield->gcol_info && vfield->gcol_info->expr_item);

      /* Only update those fields that are marked in the bitmap */
      if (bitmap_is_set(bitmap, vfield->field_index)) {
        /*
          For a virtual generated column of blob type, we have to keep
          the current blob value since this might be needed by the
          storage engine during updates.
        */
        if ((vfield->flags & BLOB_FLAG) != 0 && vfield->is_virtual_gcol()) {
          (down_cast<Field_blob *>(vfield))->keep_old_value();
          (down_cast<Field_blob *>(vfield))->set_keep_old_value(true);
        }

        /* Generate the actual value of the generated fields */
        error = vfield->gcol_info->expr_item->save_in_field(vfield, 0);

        DBUG_PRINT("info", ("field '%s' - updated", vfield->field_name));
        if (error && !table->in_use->is_error()) error = 0;
        if (table->fields_set_during_insert)
          bitmap_set_bit(table->fields_set_during_insert, vfield->field_index);
      } else {
        DBUG_PRINT("info", ("field '%s' - skipped", vfield->field_name));
      }
    }
  }

  if (error > 0) DBUG_RETURN(true);
  DBUG_RETURN(false);
}

/**
  Adds a generated column and its dependencies to the read_set/write_set
  bitmaps.

  If the value of a generated column (gcol) must be calculated, it needs to
  be in write_set (to satisfy the assertion in Field::store); the value of
  its underlying base columns is necessary to the calculation so those must
  be in read_set.

  A gcol must be calculated in two cases:
  - we're sending the gcol to the engine
  - the gcol is virtual and we're reading it from the engine without using a
  covering index on it.
*/
void TABLE::mark_gcol_in_maps(Field *field) {
  bitmap_set_bit(write_set, field->field_index);
  /*
    Note that underlying base columns are here added to read_set but not added
    to requirements for an index to be covering (covering_keys is not touched).
    So, if we have:
    SELECT gcol FROM t :
    - an index covering gcol only (not including base columns), can still be
    chosen by the optimizer; note that InnoDB's build_template_needs_field()
    properly ignores read_set when MySQL asks for "index only" reads
    (table->key_read == true); if it didn't, it would do useless reads.
    - but if gcol is not read from an index, we will read base columns because
    they are in read_set.
    - Note how this relies on InnoDB's behaviour.
  */
  for (uint i = 0; i < s->fields; i++) {
    if (bitmap_is_set(&field->gcol_info->base_columns_map, i)) {
      bitmap_set_bit(read_set, i);
      if (this->field[i]->is_virtual_gcol()) bitmap_set_bit(write_set, i);
    }
  }
}

void TABLE::column_bitmaps_set(MY_BITMAP *read_set_arg,
                               MY_BITMAP *write_set_arg) {
  read_set = read_set_arg;
  write_set = write_set_arg;
  if (file && created) file->column_bitmaps_signal();
}

bool TABLE_LIST::set_recursive_reference() {
  if (select_lex->recursive_reference != nullptr) return true;
  select_lex->recursive_reference = this;
  m_is_recursive_reference = true;
  return false;
}

/**
  Propagate table map of a table up by nested join tree. Used to check
  dependencies for LATERAL JOIN of table functions.

  @param map_arg  table map to propagate
*/

void TABLE_LIST::propagate_table_maps(table_map map_arg) {
  table_map prop_map;
  if (nested_join) {
    nested_join->used_tables |= map_arg;
    prop_map = nested_join->used_tables;
  } else
    prop_map = map();
  if (embedding) embedding->propagate_table_maps(prop_map);
}

LEX_USER *LEX_USER::alloc(THD *thd, LEX_STRING *user_arg,
                          LEX_STRING *host_arg) {
  LEX_USER *ret = static_cast<LEX_USER *>(thd->alloc(sizeof(LEX_USER)));
  if (ret == NULL) return NULL;
  /*
    Trim whitespace as the values will go to a CHAR field
    when stored.
  */
  trim_whitespace(system_charset_info, user_arg);
  if (host_arg) trim_whitespace(system_charset_info, host_arg);

  ret->user.str = user_arg->str;
  ret->user.length = user_arg->length;
  ret->host.str = host_arg ? host_arg->str : "%";
  ret->host.length = host_arg ? host_arg->length : 1;
  ret->plugin = EMPTY_CSTR;
  ret->auth = NULL_CSTR;
  ret->current_auth = NULL_CSTR;
  ret->uses_replace_clause = false;
  ret->uses_identified_by_clause = false;
  ret->uses_identified_with_clause = false;
  ret->uses_authentication_string_clause = false;
  ret->alter_status.account_locked = false;
  ret->alter_status.expire_after_days = 0;
  ret->alter_status.update_account_locked_column = false;
  ret->alter_status.update_password_expired_column = false;
  ret->alter_status.update_password_expired_fields = false;
  ret->alter_status.use_default_password_lifetime = true;
  ret->alter_status.use_default_password_history = true;
  ret->alter_status.update_password_require_current =
      Lex_acl_attrib_udyn::UNCHANGED;
  ret->alter_status.password_history_length = 0;
  ret->alter_status.password_reuse_interval = 0;
  if (check_string_char_length(ret->user, ER_THD(thd, ER_USERNAME),
                               USERNAME_CHAR_LENGTH, system_charset_info, 0) ||
      (host_arg && check_host_name(ret->host)))
    return NULL;
  if (host_arg) {
    /*
      Convert hostname part of username to lowercase.
      It's OK to use in-place lowercase as long as
      the character set is utf8.
    */
    my_casedn_str(system_charset_info, host_arg->str);
    ret->host.str = host_arg->str;
  }
  return ret;
}

/**
  A struct that contains execution time state used for partial update of JSON
  columns.
*/
struct Partial_update_info {
  Partial_update_info(const TABLE *table, const MY_BITMAP *columns,
                      bool logical_diffs)
      : m_binary_diff_vectors(table->in_use->mem_root, table->s->fields,
                              nullptr),
        m_logical_diff_vectors(table->in_use->mem_root,
                               logical_diffs ? table->s->fields : 0, nullptr) {
    MEM_ROOT *const mem_root = table->in_use->mem_root;
    const size_t bitmap_size = table->s->column_bitmap_size;

    auto buffer =
        static_cast<my_bitmap_map *>(alloc_root(mem_root, bitmap_size));
    if (buffer != nullptr) {
      bitmap_init(&m_enabled_binary_diff_columns, buffer, table->s->fields,
                  false);
      bitmap_copy(&m_enabled_binary_diff_columns, columns);
    }

    buffer = static_cast<my_bitmap_map *>(alloc_root(mem_root, bitmap_size));
    if (buffer != nullptr) {
      bitmap_init(&m_enabled_logical_diff_columns, buffer, table->s->fields,
                  false);
      if (logical_diffs)
        bitmap_copy(&m_enabled_logical_diff_columns, columns);
      else
        bitmap_clear_all(&m_enabled_logical_diff_columns);
    }

    for (uint i = bitmap_get_first_set(columns); i != MY_BIT_NONE;
         i = bitmap_get_next_set(columns, i)) {
      m_binary_diff_vectors[i] = new (mem_root) Binary_diff_vector(mem_root);

      if (logical_diffs) {
        Json_diff_vector::allocator_type alloc(mem_root);
        m_logical_diff_vectors[i] = new (mem_root) Json_diff_vector(alloc);
      }
    }
  }

  ~Partial_update_info() {
    for (auto v : m_logical_diff_vectors) destroy(v);
  }

  /**
    The columns for which partial update using binary diffs is enabled
    in the current row.
  */
  MY_BITMAP m_enabled_binary_diff_columns;

  /**
    The columns for which partial update using logical JSON diffs is
    enabled in the current row.
  */
  MY_BITMAP m_enabled_logical_diff_columns;

  /**
    The binary diffs that have been collected for the current row.

    The Binary_diff_vector objects live entirely in a MEM_ROOT, so
    there is no need to destroy them when this object is destroyed.
  */
  Mem_root_array<Binary_diff_vector *> m_binary_diff_vectors;

  /**
    The logical diffs that have been collected for JSON operations in
    the current row.

    Whereas the Json_diff_vector objects live in a MEM_ROOT and their
    memory will be reclaimed automatically, the Json_diff objects
    within them can own memory allocated on the heap, so they will
    have to be destroyed when this object is destroyed.
  */
  Mem_root_array<Json_diff_vector *> m_logical_diff_vectors;

  /**
    A buffer that can be used to hold the partially updated column value while
    performing the update in memory.
  */
  String m_buffer;

  /// Should logical JSON diffs be collected in addition to binary diffs?
  bool collect_logical_diffs() const {
    /*
      We only allocate logical diff vectors when we want logical diffs
      to be collected, so check if we have any.
    */
    return !m_logical_diff_vectors.empty();
  }
};

bool TABLE::mark_column_for_partial_update(const Field *field) {
  DBUG_ASSERT(field->table == this);
  if (m_partial_update_columns == nullptr) {
    MY_BITMAP *map = new (&mem_root) MY_BITMAP;
    my_bitmap_map *buf = static_cast<my_bitmap_map *>(
        alloc_root(&mem_root, s->column_bitmap_size));
    if (map == nullptr || buf == nullptr ||
        bitmap_init(map, buf, s->fields, false))
      return true; /* purecov: inspected */
    m_partial_update_columns = map;
  }

  bitmap_set_bit(m_partial_update_columns, field->field_index);
  return false;
}

void TABLE::disable_binary_diffs_for_current_row(const Field *field) {
  DBUG_ASSERT(field->table == this);
  DBUG_ASSERT(is_binary_diff_enabled(field));

  // Remove the diffs collected for the column.
  m_partial_update_info->m_binary_diff_vectors[field->field_index]->clear();

  // Mark the column as disabled.
  bitmap_clear_bit(&m_partial_update_info->m_enabled_binary_diff_columns,
                   field->field_index);
}

bool TABLE::is_marked_for_partial_update(const Field *field) const {
  DBUG_ASSERT(field->table == this);
  return m_partial_update_columns != nullptr &&
         bitmap_is_set(m_partial_update_columns, field->field_index);
}

bool TABLE::has_binary_diff_columns() const {
  return m_partial_update_info != nullptr &&
         !bitmap_is_clear_all(
             &m_partial_update_info->m_enabled_binary_diff_columns);
}

bool TABLE::setup_partial_update(bool logical_diffs) {
  DBUG_ENTER("TABLE::setup_partial_update(bool)");
  DBUG_ASSERT(m_partial_update_info == nullptr);

  if (!has_columns_marked_for_partial_update()) DBUG_RETURN(false);

  Opt_trace_context *trace = &in_use->opt_trace;
  if (trace->is_started()) {
    Opt_trace_object trace_wrapper(trace);
    Opt_trace_object trace_partial_update(trace, "json_partial_update");
    trace_partial_update.add_utf8_table(pos_in_table_list);
    Opt_trace_array columns(trace, "eligible_columns");
    for (uint i = bitmap_get_first_set(m_partial_update_columns);
         i != MY_BIT_NONE;
         i = bitmap_get_next_set(m_partial_update_columns, i)) {
      columns.add_utf8(s->field[i]->field_name);
    }
  }

  m_partial_update_info = new (in_use->mem_root)
      Partial_update_info(this, m_partial_update_columns, logical_diffs);
  DBUG_RETURN(in_use->is_error());
}

bool TABLE::setup_partial_update() {
  bool logical_diffs = (in_use->variables.binlog_row_value_options &
                        PARTIAL_JSON_UPDATES) != 0 &&
                       mysql_bin_log.is_open() &&
                       (in_use->variables.option_bits & OPTION_BIN_LOG) != 0 &&
                       log_bin_use_v1_row_events == 0 &&
                       in_use->is_current_stmt_binlog_format_row();
  DBUG_PRINT(
      "info",
      ("TABLE::setup_partial_update(): logical_diffs=%d "
       "because binlog_row_value_options=%d binlog.is_open=%d "
       "sql_log_bin=%d use_v1_row_events=%d rbr=%d",
       logical_diffs,
       (in_use->variables.binlog_row_value_options & PARTIAL_JSON_UPDATES) != 0,
       mysql_bin_log.is_open(),
       (in_use->variables.option_bits & OPTION_BIN_LOG) != 0,
       log_bin_use_v1_row_events, in_use->is_current_stmt_binlog_format_row()));
  return setup_partial_update(logical_diffs);
}

bool TABLE::has_columns_marked_for_partial_update() const {
  /*
    Do we have any columns that satisfy the syntactical requirements for
    partial update?
  */
  return m_partial_update_columns != nullptr &&
         !bitmap_is_clear_all(m_partial_update_columns);
}

void TABLE::cleanup_partial_update() {
  DBUG_ENTER("TABLE::cleanup_partial_update");
  destroy(m_partial_update_info);
  m_partial_update_info = nullptr;
  DBUG_VOID_RETURN;
}

String *TABLE::get_partial_update_buffer() {
  DBUG_ASSERT(m_partial_update_info != nullptr);
  return &m_partial_update_info->m_buffer;
}

void TABLE::clear_partial_update_diffs() {
  DBUG_ENTER("TABLE::clear_partial_update_diffs");
  if (m_partial_update_info != nullptr) {
    for (auto v : m_partial_update_info->m_binary_diff_vectors)
      if (v != nullptr) v->clear();

    bitmap_copy(&m_partial_update_info->m_enabled_binary_diff_columns,
                m_partial_update_columns);

    if (m_partial_update_info->collect_logical_diffs()) {
      for (auto v : m_partial_update_info->m_logical_diff_vectors)
        if (v != nullptr) v->clear();

      bitmap_copy(&m_partial_update_info->m_enabled_logical_diff_columns,
                  m_partial_update_columns);
    }
  }
  DBUG_VOID_RETURN;
}

const Binary_diff_vector *TABLE::get_binary_diffs(const Field *field) const {
  if (!is_binary_diff_enabled(field)) return nullptr;
  return m_partial_update_info->m_binary_diff_vectors[field->field_index];
}

bool TABLE::add_binary_diff(const Field *field, size_t offset, size_t length) {
  DBUG_ASSERT(is_binary_diff_enabled(field));

  Binary_diff_vector *diffs =
      m_partial_update_info->m_binary_diff_vectors[field->field_index];

  /*
    Find the first diff that does not end before the diff we want to insert.
    That is, we find the first diff that is either overlapping with the diff we
    want to insert, adjacent to the diff we want to insert, or comes after the
    diff that we want to insert.

    In the case of overlapping or adjacent diffs, we want to merge the diffs
    rather than insert a new one.
  */
  Binary_diff_vector::iterator first_it =
      std::lower_bound(diffs->begin(), diffs->end(), offset,
                       [](const Binary_diff &diff, size_t start_offset) {
                         return diff.offset() + diff.length() < start_offset;
                       });

  if (first_it != diffs->end() && first_it->offset() <= offset + length) {
    /*
      The diff we found was overlapping or adjacent, so we want to merge the
      new diff with it. Find out if the new diff overlaps with or borders to
      some of the diffs behind it. The call below finds the first diff after
      first_it that is not overlapping with or adjacent to the new diff.
    */
    Binary_diff_vector::const_iterator last_it =
        std::upper_bound(first_it, diffs->end(), offset + length,
                         [](size_t end_offset, const Binary_diff &diff) {
                           return end_offset < diff.offset();
                         });

    // First and last adjacent or overlapping diff. They can be the same one.
    const Binary_diff &first_diff = *first_it;
    const Binary_diff &last_diff = *(last_it - 1);

    // Calculate the boundaries of the merged diff.
    size_t beg = std::min(offset, first_diff.offset());
    size_t end =
        std::max(offset + length, last_diff.offset() + last_diff.length());

    /*
      Replace the first overlapping/adjacent diff with the merged diff, and
      erase any subsequent diffs that are covered by the merged diff.
    */
    *first_it = Binary_diff(beg, end - beg);
    diffs->erase(first_it + 1, last_it);
    return false;
  }

  /*
    The new diff isn't overlapping with or adjacent to any of the existing
    diffs. Just insert it.
  */
  diffs->insert(first_it, Binary_diff(offset, length));
  return false;
}

const char *Binary_diff::new_data(Field *field) const {
  /*
    Currently, partial update is only supported for JSON columns, so it's
    safe to assume that the Field is in fact a Field_json.
  */
  auto fld = down_cast<Field_json *>(field);
  return fld->get_binary() + m_offset;
}

const char *Binary_diff::old_data(Field *field) const {
  my_ptrdiff_t ptrdiff = field->table->record[1] - field->table->record[0];
  field->move_field_offset(ptrdiff);
  const char *data = new_data(field);
  field->move_field_offset(-ptrdiff);
  return data;
}

void TABLE::add_logical_diff(const Field_json *field,
                             const Json_seekable_path &path,
                             enum_json_diff_operation operation,
                             const Json_wrapper *new_value) {
  DBUG_ASSERT(is_logical_diff_enabled(field));
  Json_diff_vector *diffs =
      m_partial_update_info->m_logical_diff_vectors[field->field_index];
  if (new_value == nullptr)
    diffs->add_diff(path, operation);
  else {
    diffs->add_diff(path, operation,
                    new_value->clone_dom(field->table->in_use));
  }
#ifndef DBUG_OFF
  StringBuffer<STRING_BUFFER_USUAL_SIZE> path_str;
  StringBuffer<STRING_BUFFER_USUAL_SIZE> value_str;
  if (diffs->at(diffs->size() - 1).path().to_string(&path_str))
    path_str.length(0); /* purecov: inspected */
  if (new_value == nullptr || new_value->type() == enum_json_type::J_ERROR)
    value_str.set_ascii("<none>", 6);
  else {
    if (new_value->to_string(&value_str, false, "add_logical_diff"))
      value_str.length(0); /* purecov: inspected */
  }
  DBUG_PRINT("info", ("add_logical_diff(operation=%d, path=%.*s, value=%.*s)",
                      (int)operation, (int)path_str.length(), path_str.ptr(),
                      (int)value_str.length(), value_str.ptr()));
#endif
}

const Json_diff_vector *TABLE::get_logical_diffs(
    const Field_json *field) const {
  if (!is_logical_diff_enabled(field)) return nullptr;
  return m_partial_update_info->m_logical_diff_vectors[field->field_index];
}

bool TABLE::is_binary_diff_enabled(const Field *field) const {
  return m_partial_update_info != nullptr &&
         bitmap_is_set(&m_partial_update_info->m_enabled_binary_diff_columns,
                       field->field_index);
}

bool TABLE::is_logical_diff_enabled(const Field *field) const {
  DBUG_ENTER("TABLE::is_logical_diff_enabled");
  bool ret =
      m_partial_update_info != nullptr &&
      bitmap_is_set(&m_partial_update_info->m_enabled_logical_diff_columns,
                    field->field_index);
  DBUG_PRINT("info",
             ("field=%s "
              "is_logical_diff_enabled returns=%d "
              "(m_partial_update_info!=NULL)=%d "
              "m_enabled_logical_diff_columns[column]=%s",
              field->field_name, ret, m_partial_update_info != nullptr,
              m_partial_update_info != nullptr
                  ? (bitmap_is_set(
                         &m_partial_update_info->m_enabled_logical_diff_columns,
                         field->field_index)
                         ? "1"
                         : "0")
                  : "unknown"));
  DBUG_RETURN(ret);
}

void TABLE::disable_logical_diffs_for_current_row(const Field *field) const {
  DBUG_ASSERT(field->table == this);
  DBUG_ASSERT(is_logical_diff_enabled(field));

  // Remove the diffs collected for the column.
  m_partial_update_info->m_logical_diff_vectors[field->field_index]->clear();

  // Mark the column as disabled.
  bitmap_clear_bit(&m_partial_update_info->m_enabled_logical_diff_columns,
                   field->field_index);
}

//////////////////////////////////////////////////////////////////////////

/*
  NOTE:

  The functions in this block are used to read .frm file.
  They should not be used any where else in the code. They are only used
  in upgrade scenario for migrating old data directory to be compatible
  with current server. They will be removed in future release.

  Any new code should not be added in this section.
*/

/**
  Open and Read .frm file.
  Based on header, it is decided if its a table or view.
  Prepare TABLE_SHARE if its a table.
  Prepare File_parser if its a view.

  @param  thd                       thread handle
  @param  share                     TABLE_SHARE object to be filled.
  @param  frm_context               FRM_context for structures removed from
                                    TABLE_SHARE
  @param  table                     table name
  @param  is_fix_view_cols_and_deps Flag to indicate that we are recreating view
                                    to create view dependency entry in DD tables

  @retval  true   Error
  @retval  false  Success
*/
static bool read_frm_file(THD *thd, TABLE_SHARE *share,
                          FRM_context *frm_context, const std::string &table,
                          bool is_fix_view_cols_and_deps) {
  File file;
  uchar head[64];
  char path[FN_REFLEN + 1];
  MEM_ROOT **root_ptr, *old_root;

  strxnmov(path, sizeof(path) - 1, share->normalized_path.str, reg_ext, NullS);
  LEX_STRING pathstr = {path, strlen(path)};

  if ((file = mysql_file_open(key_file_frm, path, O_RDONLY, MYF(0))) < 0) {
    LogErr(ERROR_LEVEL, ER_CANT_OPEN_FRM_FILE, path);
    return true;
  }

  if (mysql_file_read(file, head, 64, MYF(MY_NABP))) {
    LogErr(ERROR_LEVEL, ER_CANT_READ_FRM_FILE, path);
    goto err;
  }

  /*
    Checking if the given .frm file is TABLE or VIEW.
  */
  if (head[0] == (uchar)254 && head[1] == 1) {
    if (head[2] == FRM_VER || head[2] == FRM_VER + 1 ||
        (head[2] >= FRM_VER + 3 && head[2] <= FRM_VER + 4)) {
      /*
        This means this is a BASE_TABLE.
        Don't read .frm file for tables if we are recreating views
        to resolve dependency. At this time, all tables are already upgraded.
        .frm file should be only read for views.
      */
      if (is_fix_view_cols_and_deps) {
        mysql_file_close(file, MYF(MY_WME));
        return false;
      }
      int error;
      root_ptr = THR_MALLOC;
      old_root = *root_ptr;
      *root_ptr = &share->mem_root;

      error = open_binary_frm(thd, share, frm_context, head, file);

      *root_ptr = old_root;
      if (error) {
        LogErr(ERROR_LEVEL, ER_CANT_READ_FRM_FILE, path);
        goto err;
      }
    } else {
      LogErr(ERROR_LEVEL, ER_TABLE_CREATED_WITH_DIFFERENT_VERSION,
             table.c_str());
      goto err;
    }
  } else if (memcmp(head, STRING_WITH_LEN("TYPE=")) == 0) {
    if (memcmp(head + 5, "VIEW", 4) == 0) {
      // View found
      share->is_view = 1;

      /*
        Create view file parser and hold it in
        FRM_context member view_def.
      */
      frm_context->view_def =
          sql_parse_prepare(&pathstr, &share->mem_root, true);
      if (!frm_context->view_def) {
        LogErr(ERROR_LEVEL, ER_VIEW_UNPARSABLE, pathstr.str);
        goto err;
      }
    } else {
      LogErr(ERROR_LEVEL, ER_FILE_TYPE_UNKNOWN, pathstr.str);
      goto err;
    }
  } else {
    LogErr(ERROR_LEVEL, ER_INVALID_INFO_IN_FRM, pathstr.str);
    goto err;
  }

  // Close file and return
  mysql_file_close(file, MYF(MY_WME));
  return false;

err:
  mysql_file_close(file, MYF(MY_WME));
  return true;
}

bool create_table_share_for_upgrade(THD *thd, const char *path,
                                    TABLE_SHARE *share,
                                    FRM_context *frm_context,
                                    const char *db_name, const char *table_name,
                                    bool is_fix_view_cols_and_deps) {
  DBUG_ENTER("create_table_share_for_upgrade");

  init_tmp_table_share(thd, share, db_name, 0, table_name, path, nullptr);

  // Fix table categories set by init_tmp_table_share
  share->table_category = TABLE_UNKNOWN_CATEGORY;
  share->tmp_table = NO_TMP_TABLE;
  mysql_mutex_init(key_TABLE_SHARE_LOCK_ha_data, &share->LOCK_ha_data,
                   MY_MUTEX_INIT_FAST);

  if (read_frm_file(thd, share, frm_context, table_name,
                    is_fix_view_cols_and_deps)) {
    free_table_share(share);
    DBUG_RETURN(true);
  }
  DBUG_RETURN(false);
}

void TABLE::blobs_need_not_keep_old_value() {
  for (Field **vfield_ptr = vfield; *vfield_ptr; vfield_ptr++) {
    Field *vfield = *vfield_ptr;
    /*
      Set this flag so that all blob columns can keep the old value.
    */
    if (vfield->type() == MYSQL_TYPE_BLOB && vfield->is_virtual_gcol())
      (down_cast<Field_blob *>(vfield))->set_keep_old_value(false);
  }
}

void TABLE::set_binlog_drop_if_temp(bool should_binlog) {
  should_binlog_drop_if_temp_flag = should_binlog;
}

bool TABLE::should_binlog_drop_if_temp(void) const {
  return should_binlog_drop_if_temp_flag;
}

void TABLE::update_covering_prefix_keys(Field *field, uint16 key_read_length,
                                        Key_map *covering_prefix_keys) {
  for (uint keyno = 0; keyno < s->keys; keyno++)
    if (covering_prefix_keys->is_set(keyno)) {
      KEY *key_info = &this->key_info[keyno];
      for (KEY_PART_INFO *part = key_info->key_part,
                         *part_end = part + actual_key_parts(key_info);
           part != part_end; ++part)
        if ((part->key_part_flag & HA_PART_KEY_SEG) && field->eq(part->field)) {
          uint16 key_part_length = part->length / field->charset()->mbmaxlen;
          if (key_part_length < key_read_length) covering_keys.clear_bit(keyno);
        }
    }
}

//////////////////////////////////////////////////////////////////////////<|MERGE_RESOLUTION|>--- conflicted
+++ resolved
@@ -6791,13 +6791,7 @@
   See TABLE_LIST::generate_keys.
 */
 
-<<<<<<< HEAD
-static int Derived_key_comp(void *e1_, void *e2_, void *) {
-  auto *const e1 = static_cast<Derived_key *>(e1_);
-  auto *const e2 = static_cast<Derived_key *>(e2_);
-=======
 static int Derived_key_comp(Derived_key *e1, Derived_key *e2) {
->>>>>>> e4924f36
   /* Move entries for tables with greater table bit to the end. */
   return ((e1->referenced_by < e2->referenced_by)
               ? -1
@@ -6854,11 +6848,7 @@
       return true; /* purecov: inspected */
 
   /* Sort entries to make key numbers sequence deterministic. */
-<<<<<<< HEAD
-  derived_key_list.sort(Derived_key_comp, 0);
-=======
   derived_key_list.sort(Derived_key_comp);
->>>>>>> e4924f36
 
   List_iterator<Derived_key> it(derived_key_list);
   Derived_key *entry;
