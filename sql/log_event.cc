/*
   Copyright (c) 2000, 2015, Oracle and/or its affiliates. All rights reserved.

   This program is free software; you can redistribute it and/or modify
   it under the terms of the GNU General Public License as published by
   the Free Software Foundation; version 2 of the License.

   This program is distributed in the hope that it will be useful,
   but WITHOUT ANY WARRANTY; without even the implied warranty of
   MERCHANTABILITY or FITNESS FOR A PARTICULAR PURPOSE.  See the
   GNU General Public License for more details.

   You should have received a copy of the GNU General Public License
   along with this program; if not, write to the Free Software
   Foundation, Inc., 51 Franklin St, Fifth Floor, Boston, MA 02110-1301  USA */

#include "log_event.h"

#include "base64.h"            // base64_encode
#include "binary_log_funcs.h"  // my_timestamp_binary_length

#ifndef MYSQL_CLIENT
#include "debug_sync.h"        // debug_sync_set_action
#include "my_dir.h"            // my_dir
#include "log.h"               // Log_throttle
#include "rpl_mts_submode.h"   // Mts_submode
#include "rpl_rli.h"           // Relay_log_info
#include "rpl_rli_pdb.h"       // Slave_job_group
#include "rpl_slave.h"         // use_slave_mask
#include "sql_base.h"          // close_thread_tables
#include "sql_cache.h"         // QUERY_CACHE_FLAGS_SIZE
#include "sql_db.h"            // load_db_opt_by_name
#include "sql_load.h"          // mysql_load
#include "sql_locale.h"        // my_locale_by_number
#include "sql_parse.h"         // mysql_test_parse_for_slave
#include "sql_show.h"          // append_identifier
#include "transaction.h"       // trans_rollback_stmt
#include "tztime.h"            // Time_zone

#include "pfs_file_provider.h"
#include "mysql/psi/mysql_file.h"

#include <mysql/psi/mysql_statement.h>
#include "transaction_info.h"
#include "sql_class.h"
#include "mysql/psi/mysql_transaction.h"
#include "sql_plugin.h" // plugin_foreach
#define window_size Log_throttle::LOG_THROTTLE_WINDOW_SIZE
Error_log_throttle
slave_ignored_err_throttle(window_size,
                           sql_print_information,
                           "Error log throttle: %lu time(s) Error_code: 1237"
                           " \"Slave SQL thread ignored the query because of"
                           " replicate-*-table rules\" got suppressed.");
#endif /* MYSQL_CLIENT */

#include <base64.h>
#include <my_bitmap.h>
#include <map>
#include "rpl_utility.h"
/* This is necessary for the List manipuation */
#include "sql_list.h"                           /* I_List */
#include "hash.h"
#include "sql_digest.h"
#include "rpl_gtid.h"
#include "xa_aux.h"

PSI_memory_key key_memory_log_event;
PSI_memory_key key_memory_Incident_log_event_message;
PSI_memory_key key_memory_Rows_query_log_event_rows_query;

using std::min;
using std::max;

/**
  BINLOG_CHECKSUM variable.
*/
const char *binlog_checksum_type_names[]= {
  "NONE",
  "CRC32",
  NullS
};

unsigned int binlog_checksum_type_length[]= {
  sizeof("NONE") - 1,
  sizeof("CRC32") - 1,
  0
};

TYPELIB binlog_checksum_typelib=
{
  array_elements(binlog_checksum_type_names) - 1, "",
  binlog_checksum_type_names,
  binlog_checksum_type_length
};


#define log_cs	&my_charset_latin1

/*
  Size of buffer for printing a double in format %.<PREC>g

  optional '-' + optional zero + '.'  + PREC digits + 'e' + sign +
  exponent digits + '\0'
*/
#define FMT_G_BUFSIZE(PREC) (3 + (PREC) + 5 + 1)

#if !defined(MYSQL_CLIENT) && defined(HAVE_REPLICATION)
static int rows_event_stmt_cleanup(Relay_log_info const *rli, THD* thd);

static const char *HA_ERR(int i)
{
  /* 
    This function should only be called in case of an error
    was detected 
   */
  DBUG_ASSERT(i != 0);
  switch (i) {
  case HA_ERR_KEY_NOT_FOUND: return "HA_ERR_KEY_NOT_FOUND";
  case HA_ERR_FOUND_DUPP_KEY: return "HA_ERR_FOUND_DUPP_KEY";
  case HA_ERR_RECORD_CHANGED: return "HA_ERR_RECORD_CHANGED";
  case HA_ERR_WRONG_INDEX: return "HA_ERR_WRONG_INDEX";
  case HA_ERR_CRASHED: return "HA_ERR_CRASHED";
  case HA_ERR_WRONG_IN_RECORD: return "HA_ERR_WRONG_IN_RECORD";
  case HA_ERR_OUT_OF_MEM: return "HA_ERR_OUT_OF_MEM";
  case HA_ERR_NOT_A_TABLE: return "HA_ERR_NOT_A_TABLE";
  case HA_ERR_WRONG_COMMAND: return "HA_ERR_WRONG_COMMAND";
  case HA_ERR_OLD_FILE: return "HA_ERR_OLD_FILE";
  case HA_ERR_NO_ACTIVE_RECORD: return "HA_ERR_NO_ACTIVE_RECORD";
  case HA_ERR_RECORD_DELETED: return "HA_ERR_RECORD_DELETED";
  case HA_ERR_RECORD_FILE_FULL: return "HA_ERR_RECORD_FILE_FULL";
  case HA_ERR_INDEX_FILE_FULL: return "HA_ERR_INDEX_FILE_FULL";
  case HA_ERR_END_OF_FILE: return "HA_ERR_END_OF_FILE";
  case HA_ERR_UNSUPPORTED: return "HA_ERR_UNSUPPORTED";
  case HA_ERR_TOO_BIG_ROW: return "HA_ERR_TOO_BIG_ROW";
  case HA_WRONG_CREATE_OPTION: return "HA_WRONG_CREATE_OPTION";
  case HA_ERR_FOUND_DUPP_UNIQUE: return "HA_ERR_FOUND_DUPP_UNIQUE";
  case HA_ERR_UNKNOWN_CHARSET: return "HA_ERR_UNKNOWN_CHARSET";
  case HA_ERR_WRONG_MRG_TABLE_DEF: return "HA_ERR_WRONG_MRG_TABLE_DEF";
  case HA_ERR_CRASHED_ON_REPAIR: return "HA_ERR_CRASHED_ON_REPAIR";
  case HA_ERR_CRASHED_ON_USAGE: return "HA_ERR_CRASHED_ON_USAGE";
  case HA_ERR_LOCK_WAIT_TIMEOUT: return "HA_ERR_LOCK_WAIT_TIMEOUT";
  case HA_ERR_LOCK_TABLE_FULL: return "HA_ERR_LOCK_TABLE_FULL";
  case HA_ERR_READ_ONLY_TRANSACTION: return "HA_ERR_READ_ONLY_TRANSACTION";
  case HA_ERR_LOCK_DEADLOCK: return "HA_ERR_LOCK_DEADLOCK";
  case HA_ERR_CANNOT_ADD_FOREIGN: return "HA_ERR_CANNOT_ADD_FOREIGN";
  case HA_ERR_NO_REFERENCED_ROW: return "HA_ERR_NO_REFERENCED_ROW";
  case HA_ERR_ROW_IS_REFERENCED: return "HA_ERR_ROW_IS_REFERENCED";
  case HA_ERR_NO_SAVEPOINT: return "HA_ERR_NO_SAVEPOINT";
  case HA_ERR_NON_UNIQUE_BLOCK_SIZE: return "HA_ERR_NON_UNIQUE_BLOCK_SIZE";
  case HA_ERR_NO_SUCH_TABLE: return "HA_ERR_NO_SUCH_TABLE";
  case HA_ERR_TABLE_EXIST: return "HA_ERR_TABLE_EXIST";
  case HA_ERR_NO_CONNECTION: return "HA_ERR_NO_CONNECTION";
  case HA_ERR_NULL_IN_SPATIAL: return "HA_ERR_NULL_IN_SPATIAL";
  case HA_ERR_TABLE_DEF_CHANGED: return "HA_ERR_TABLE_DEF_CHANGED";
  case HA_ERR_NO_PARTITION_FOUND: return "HA_ERR_NO_PARTITION_FOUND";
  case HA_ERR_RBR_LOGGING_FAILED: return "HA_ERR_RBR_LOGGING_FAILED";
  case HA_ERR_DROP_INDEX_FK: return "HA_ERR_DROP_INDEX_FK";
  case HA_ERR_FOREIGN_DUPLICATE_KEY: return "HA_ERR_FOREIGN_DUPLICATE_KEY";
  case HA_ERR_TABLE_NEEDS_UPGRADE: return "HA_ERR_TABLE_NEEDS_UPGRADE";
  case HA_ERR_TABLE_READONLY: return "HA_ERR_TABLE_READONLY";
  case HA_ERR_AUTOINC_READ_FAILED: return "HA_ERR_AUTOINC_READ_FAILED";
  case HA_ERR_AUTOINC_ERANGE: return "HA_ERR_AUTOINC_ERANGE";
  case HA_ERR_GENERIC: return "HA_ERR_GENERIC";
  case HA_ERR_RECORD_IS_THE_SAME: return "HA_ERR_RECORD_IS_THE_SAME";
  case HA_ERR_LOGGING_IMPOSSIBLE: return "HA_ERR_LOGGING_IMPOSSIBLE";
  case HA_ERR_CORRUPT_EVENT: return "HA_ERR_CORRUPT_EVENT";
  case HA_ERR_ROWS_EVENT_APPLY : return "HA_ERR_ROWS_EVENT_APPLY";
  case HA_ERR_FK_DEPTH_EXCEEDED : return "HA_ERR_FK_DEPTH_EXCEEDED";
  case HA_ERR_INNODB_READ_ONLY: return "HA_ERR_INNODB_READ_ONLY";
  case HA_ERR_COMPUTE_FAILED: return "HA_ERR_COMPUTE_FAILED";
  }
  return "No Error!";
}

/**
   Error reporting facility for Rows_log_event::do_apply_event

   @param level     error, warning or info
   @param ha_error  HA_ERR_ code
   @param rli       pointer to the active Relay_log_info instance
   @param thd       pointer to the slave thread's thd
   @param table     pointer to the event's table object
   @param type      the type of the event
   @param log_name  the master binlog file name
   @param pos       the master binlog file pos (the next after the event)

*/
static void inline slave_rows_error_report(enum loglevel level, int ha_error,
                                           Relay_log_info const *rli, THD *thd,
                                           TABLE *table, const char * type,
                                           const char *log_name, ulong pos)
{
  const char *handler_error= (ha_error ? HA_ERR(ha_error) : NULL);
  char buff[MAX_SLAVE_ERRMSG], *slider;
  const char *buff_end= buff + sizeof(buff);
  size_t len;
  Diagnostics_area::Sql_condition_iterator it=
    thd->get_stmt_da()->sql_conditions();
  const Sql_condition *err;
  buff[0]= 0;

  for (err= it++, slider= buff; err && slider < buff_end - 1;
       slider += len, err= it++)
  {
    len= my_snprintf(slider, buff_end - slider,
                     " %s, Error_code: %d;", err->message_text(),
                     err->mysql_errno());
  }

  if (ha_error != 0)
    rli->report(level, thd->is_error() ? thd->get_stmt_da()->mysql_errno() :
                ER_UNKNOWN_ERROR, "Could not execute %s event on table %s.%s;"
                "%s handler error %s; "
                "the event's master log %s, end_log_pos %lu",
                type, table->s->db.str, table->s->table_name.str,
                buff, handler_error == NULL ? "<unknown>" : handler_error,
                log_name, pos);
  else
    rli->report(level, thd->is_error() ? thd->get_stmt_da()->mysql_errno() :
                ER_UNKNOWN_ERROR, "Could not execute %s event on table %s.%s;"
                "%s the event's master log %s, end_log_pos %lu",
                type, table->s->db.str, table->s->table_name.str,
                buff, log_name, pos);
}

static void set_thd_db(THD *thd, const char *db, size_t db_len)
{
  char lcase_db_buf[NAME_LEN +1]; 
  LEX_CSTRING new_db;
  new_db.length= db_len;
  if (lower_case_table_names)
  {
    my_stpcpy(lcase_db_buf, db); 
    my_casedn_str(system_charset_info, lcase_db_buf);
    new_db.str= lcase_db_buf;
  }
  else 
    new_db.str= (char*) db;

  new_db.str= (char*) rpl_filter->get_rewrite_db(new_db.str,
                                                 &new_db.length);
  thd->set_db(new_db);
}

#endif


/*
  pretty_print_str()
*/

#ifdef MYSQL_CLIENT
static void pretty_print_str(IO_CACHE* cache, const char* str, size_t len)
{
  const char* end = str + len;
  my_b_printf(cache, "\'");
  while (str < end)
  {
    char c;
    switch ((c=*str++)) {
    case '\n': my_b_printf(cache, "\\n"); break;
    case '\r': my_b_printf(cache, "\\r"); break;
    case '\\': my_b_printf(cache, "\\\\"); break;
    case '\b': my_b_printf(cache, "\\b"); break;
    case '\t': my_b_printf(cache, "\\t"); break;
    case '\'': my_b_printf(cache, "\\'"); break;
    case 0   : my_b_printf(cache, "\\0"); break;
    default:
      my_b_printf(cache, "%c", c);
      break;
    }
  }
  my_b_printf(cache, "\'");
}
#endif /* MYSQL_CLIENT */

#if defined(HAVE_REPLICATION) && !defined(MYSQL_CLIENT)

static void clear_all_errors(THD *thd, Relay_log_info *rli)
{
  thd->is_slave_error = 0;
  thd->clear_error();
  rli->clear_error();
  if (rli->workers_array_initialized)
  {
    for(size_t i= 0; i < rli->get_worker_count(); i++)
    {
      rli->get_worker(i)->clear_error();
    }
  }
}

inline int idempotent_error_code(int err_code)
{
  int ret= 0;

  switch (err_code)
  {
    case 0:
      ret= 1;
    break;
    /*
      The following list of "idempotent" errors
      means that an error from the list might happen
      because of idempotent (more than once)
      applying of a binlog file.
      Notice, that binlog has a  ddl operation its
      second applying may cause

      case HA_ERR_TABLE_DEF_CHANGED:
      case HA_ERR_CANNOT_ADD_FOREIGN:

      which are not included into to the list.

      Note that HA_ERR_RECORD_DELETED is not in the list since
      do_exec_row() should not return that error code.
    */
    case HA_ERR_RECORD_CHANGED:
    case HA_ERR_KEY_NOT_FOUND:
    case HA_ERR_END_OF_FILE:
    case HA_ERR_FOUND_DUPP_KEY:
    case HA_ERR_FOUND_DUPP_UNIQUE:
    case HA_ERR_FOREIGN_DUPLICATE_KEY:
    case HA_ERR_NO_REFERENCED_ROW:
    case HA_ERR_ROW_IS_REFERENCED:
      ret= 1;
    break;
    default:
      ret= 0;
    break;
  }
  return (ret);
}

/**
  Ignore error code specified on command line.
*/

inline int ignored_error_code(int err_code)
{
  return ((err_code == ER_SLAVE_IGNORED_TABLE) ||
          (use_slave_mask && bitmap_is_set(&slave_error_mask, err_code)));
}

/*
  This function converts an engine's error to a server error.
   
  If the thread does not have an error already reported, it tries to 
  define it by calling the engine's method print_error. However, if a 
  mapping is not found, it uses the ER_UNKNOWN_ERROR and prints out a 
  warning message.
*/ 
int convert_handler_error(int error, THD* thd, TABLE *table)
{
  uint actual_error= (thd->is_error() ? thd->get_stmt_da()->mysql_errno() :
                           0);

  if (actual_error == 0)
  {
    table->file->print_error(error, MYF(0));
    actual_error= (thd->is_error() ? thd->get_stmt_da()->mysql_errno() :
                        ER_UNKNOWN_ERROR);
    if (actual_error == ER_UNKNOWN_ERROR)
      sql_print_warning("Unknown error detected %d in handler", error);
  }

  return (actual_error);
}

inline bool concurrency_error_code(int error)
{
  switch (error)
  {
  case ER_LOCK_WAIT_TIMEOUT:
  case ER_LOCK_DEADLOCK:
  case ER_XA_RBDEADLOCK:
    return TRUE;
  default: 
    return (FALSE);
  }
}

inline bool unexpected_error_code(int unexpected_error)
{
  switch (unexpected_error) 
  {
  case ER_NET_READ_ERROR:
  case ER_NET_ERROR_ON_WRITE:
  case ER_QUERY_INTERRUPTED:
  case ER_SERVER_SHUTDOWN:
  case ER_NEW_ABORTING_CONNECTION:
    return(TRUE);
  default:
    return(FALSE);
  }
}

/*
  pretty_print_str()
*/

static char *pretty_print_str(char *packet, const char *str, size_t len)
{
  const char *end= str + len;
  char *pos= packet;
  *pos++= '\'';
  while (str < end)
  {
    char c;
    switch ((c=*str++)) {
    case '\n': *pos++= '\\'; *pos++= 'n'; break;
    case '\r': *pos++= '\\'; *pos++= 'r'; break;
    case '\\': *pos++= '\\'; *pos++= '\\'; break;
    case '\b': *pos++= '\\'; *pos++= 'b'; break;
    case '\t': *pos++= '\\'; *pos++= 't'; break;
    case '\'': *pos++= '\\'; *pos++= '\''; break;
    case 0   : *pos++= '\\'; *pos++= '0'; break;
    default:
      *pos++= c;
      break;
    }
  }
  *pos++= '\'';
  return pos;
}
#endif /* !MYSQL_CLIENT */


#if defined(HAVE_REPLICATION) && !defined(MYSQL_CLIENT)

/**
  Creates a temporary name for load data infile:.

  @param buf		      Store new filename here
  @param file_id	      File_id (part of file name)
  @param event_server_id     Event_id (part of file name)
  @param ext		      Extension for file name

  @return
    Pointer to start of extension
*/

static char *slave_load_file_stem(char *buf, uint file_id,
                                  int event_server_id, const char *ext)
{
  char *res;
  fn_format(buf,PREFIX_SQL_LOAD,slave_load_tmpdir, "", MY_UNPACK_FILENAME);
  to_unix_path(buf);

  buf= strend(buf);
  int appended_length= sprintf(buf, "%s-%d-", server_uuid, event_server_id);
  buf+= appended_length;
  res= int10_to_str(file_id, buf, 10);
  my_stpcpy(res, ext);                             // Add extension last
  return res;                                   // Pointer to extension
}
#endif


#if defined(HAVE_REPLICATION) && !defined(MYSQL_CLIENT)

/**
  Delete all temporary files used for SQL_LOAD.
*/

static void cleanup_load_tmpdir()
{
  MY_DIR *dirp;
  FILEINFO *file;
  uint i;
  char fname[FN_REFLEN], prefbuf[TEMP_FILE_MAX_LEN], *p;

  if (!(dirp=my_dir(slave_load_tmpdir,MYF(0))))
    return;

  /* 
     When we are deleting temporary files, we should only remove
     the files associated with the server id of our server.
     We don't use event_server_id here because since we've disabled
     direct binlogging of Create_file/Append_file/Exec_load events
     we cannot meet Start_log event in the middle of events from one 
     LOAD DATA.
  */
  p= strmake(prefbuf, STRING_WITH_LEN(PREFIX_SQL_LOAD));
  sprintf(p,"%s-",server_uuid);

  for (i=0 ; i < dirp->number_off_files; i++)
  {
    file=dirp->dir_entry+i;
    if (is_prefix(file->name, prefbuf))
    {
      fn_format(fname,file->name,slave_load_tmpdir,"",MY_UNPACK_FILENAME);
      mysql_file_delete(key_file_misc, fname, MYF(0));
    }
  }

  my_dirend(dirp);
}
#endif


/*
  Stores string to IO_CACHE file.

  Writes str to file in the following format:
   1. Stores length using only one byte (255 maximum value);
   2. Stores complete str.
*/

static bool write_str_at_most_255_bytes(IO_CACHE *file, const char *str,
                                        uint length)
{
  uchar tmp[1];
  tmp[0]= (uchar) length;
  return (my_b_safe_write(file, tmp, sizeof(tmp)) ||
	  my_b_safe_write(file, (uchar*) str, length));
}

/**
  Transforms a string into "" or its expression in 0x... form.
*/

char *str_to_hex(char *to, const char *from, size_t len)
{
  if (len)
  {
    *to++= '0';
    *to++= 'x';
    to= octet2hex(to, from, len);
  }
  else
    to= my_stpcpy(to, "\"\"");
  return to;                               // pointer to end 0 of 'to'
}

#ifndef MYSQL_CLIENT

/**
  Append a version of the 'from' string suitable for use in a query to
  the 'to' string.  To generate a correct escaping, the character set
  information in 'csinfo' is used.
*/

int
append_query_string(THD *thd, const CHARSET_INFO *csinfo,
                    String const *from, String *to)
{
  char *beg, *ptr;
  size_t const orig_len= to->length();
  if (to->reserve(orig_len + from->length()*2+3))
    return 1;

  beg= to->c_ptr_quick() + to->length();
  ptr= beg;
  if (csinfo->escape_with_backslash_is_dangerous)
    ptr= str_to_hex(ptr, from->ptr(), from->length());
  else
  {
    *ptr++= '\'';
    if (!(thd->variables.sql_mode & MODE_NO_BACKSLASH_ESCAPES))
    {
      ptr+= escape_string_for_mysql(csinfo, ptr, 0,
                                    from->ptr(), from->length());
    }
    else
    {
      const char *frm_str= from->ptr();

      for (; frm_str < (from->ptr() + from->length()); frm_str++)
      {
        /* Using '' way to represent "'" */
        if (*frm_str == '\'')
          *ptr++= *frm_str;

        *ptr++= *frm_str;
      }
    }

    *ptr++= '\'';
  }
  to->length(orig_len + ptr - beg);
  return 0;
}
#endif


/**
  Prints a "session_var=value" string. Used by mysqlbinlog to print some SET
  commands just before it prints a query.
*/

#ifdef MYSQL_CLIENT

static void print_set_option(IO_CACHE* file, uint32 bits_changed,
                             uint32 option, uint32 flags, const char* name,
                             bool* need_comma)
{
  if (bits_changed & option)
  {
    if (*need_comma)
      my_b_printf(file,", ");
    my_b_printf(file,"%s=%d", name, MY_TEST(flags & option));
    *need_comma= 1;
  }
}
#endif
/**************************************************************************
	Log_event methods (= the parent class of all events)
**************************************************************************/

/**
  @return
  returns the human readable name of the event's type
*/

const char* Log_event::get_type_str(Log_event_type type)
{
  switch(type) {
  case binary_log::START_EVENT_V3:  return "Start_v3";
  case binary_log::STOP_EVENT:   return "Stop";
  case binary_log::QUERY_EVENT:  return "Query";
  case binary_log::ROTATE_EVENT: return "Rotate";
  case binary_log::INTVAR_EVENT: return "Intvar";
  case binary_log::LOAD_EVENT:   return "Load";
  case binary_log::NEW_LOAD_EVENT:   return "New_load";
  case binary_log::CREATE_FILE_EVENT: return "Create_file";
  case binary_log::APPEND_BLOCK_EVENT: return "Append_block";
  case binary_log::DELETE_FILE_EVENT: return "Delete_file";
  case binary_log::EXEC_LOAD_EVENT: return "Exec_load";
  case binary_log::RAND_EVENT: return "RAND";
  case binary_log::XID_EVENT: return "Xid";
  case binary_log::USER_VAR_EVENT: return "User var";
  case binary_log::FORMAT_DESCRIPTION_EVENT: return "Format_desc";
  case binary_log::TABLE_MAP_EVENT: return "Table_map";
  case binary_log::PRE_GA_WRITE_ROWS_EVENT: return "Write_rows_event_old";
  case binary_log::PRE_GA_UPDATE_ROWS_EVENT: return "Update_rows_event_old";
  case binary_log::PRE_GA_DELETE_ROWS_EVENT: return "Delete_rows_event_old";
  case binary_log::WRITE_ROWS_EVENT_V1: return "Write_rows_v1";
  case binary_log::UPDATE_ROWS_EVENT_V1: return "Update_rows_v1";
  case binary_log::DELETE_ROWS_EVENT_V1: return "Delete_rows_v1";
  case binary_log::BEGIN_LOAD_QUERY_EVENT: return "Begin_load_query";
  case binary_log::EXECUTE_LOAD_QUERY_EVENT: return "Execute_load_query";
  case binary_log::INCIDENT_EVENT: return "Incident";
  case binary_log::IGNORABLE_LOG_EVENT: return "Ignorable";
  case binary_log::ROWS_QUERY_LOG_EVENT: return "Rows_query";
  case binary_log::WRITE_ROWS_EVENT: return "Write_rows";
  case binary_log::UPDATE_ROWS_EVENT: return "Update_rows";
  case binary_log::DELETE_ROWS_EVENT: return "Delete_rows";
  case binary_log::GTID_LOG_EVENT: return "Gtid";
  case binary_log::ANONYMOUS_GTID_LOG_EVENT: return "Anonymous_Gtid";
  case binary_log::PREVIOUS_GTIDS_LOG_EVENT: return "Previous_gtids";
  case binary_log::HEARTBEAT_LOG_EVENT: return "Heartbeat";
  case binary_log::TRANSACTION_CONTEXT_EVENT: return "Transaction_context";
  case binary_log::VIEW_CHANGE_EVENT: return "View_change";
  case binary_log::XA_PREPARE_LOG_EVENT: return "XA_prepare";
  default: return "Unknown";                            /* impossible */
  }
}

const char* Log_event::get_type_str()
{
  return get_type_str(get_type_code());
}


/*
  Log_event::Log_event()
*/

#ifndef MYSQL_CLIENT
Log_event::Log_event(THD* thd_arg, uint16 flags_arg,
                     enum_event_cache_type cache_type_arg,
                     enum_event_logging_type logging_type_arg,
                     Log_event_header *header, Log_event_footer *footer)
  : is_valid_param(false), temp_buf(0), exec_time(0),
    event_cache_type(cache_type_arg), event_logging_type(logging_type_arg),
    crc(0), common_header(header), common_footer(footer), thd(thd_arg)
{
  server_id= thd->server_id;
  common_header->unmasked_server_id= server_id;
  common_header->when= thd->start_time;
  common_header->log_pos= 0;
  common_header->flags= flags_arg;
}

/**
  This minimal constructor is for when you are not even sure that there
  is a valid THD. For example in the server when we are shutting down or
  flushing logs after receiving a SIGHUP (then we must write a Rotate to
  the binlog but we have no THD, so we need this minimal constructor).
*/

Log_event::Log_event(Log_event_header* header, Log_event_footer *footer,
                     enum_event_cache_type cache_type_arg,
                     enum_event_logging_type logging_type_arg)
  : is_valid_param(false), temp_buf(0), exec_time(0), event_cache_type(cache_type_arg),
   event_logging_type(logging_type_arg), crc(0), common_header(header),
   common_footer(footer), thd(0)
{
  server_id=	::server_id;
  common_header->unmasked_server_id= server_id;
}
#endif /* !MYSQL_CLIENT */


/*
  Log_event::Log_event()
*/

Log_event::Log_event(Log_event_header *header,
                     Log_event_footer *footer)
  : is_valid_param(false), temp_buf(0), exec_time(0),
    event_cache_type(EVENT_INVALID_CACHE),
    event_logging_type(EVENT_INVALID_LOGGING),
    crc(0), common_header(header), common_footer(footer)
{
#ifndef MYSQL_CLIENT
  thd= 0;
#endif
  /*
     Mask out any irrelevant parts of the server_id
  */
#ifdef HAVE_REPLICATION
  server_id = common_header->unmasked_server_id & opt_server_id_mask;
#else
  server_id = common_header->unmasked_server_id;
#endif
}

/*
  This method is not on header file to avoid using key_memory_log_event
  outside log_event.cc, allowing header file to be included on plugins.
*/
void* Log_event::operator new(size_t size)
{
  return my_malloc(key_memory_log_event, size, MYF(MY_WME|MY_FAE));
}

#ifndef MYSQL_CLIENT
#ifdef HAVE_REPLICATION
inline int Log_event::do_apply_event_worker(Slave_worker *w)
{
  DBUG_EXECUTE_IF("crash_in_a_worker",
                  {
                    /* we will crash a worker after waiting for
                    2 seconds to make sure that other transactions are
                    scheduled and completed */
                    if (w->id == 2)
                    {
                      DBUG_SET("-d,crash_in_a_worker");
                      my_sleep(2000000);
                      DBUG_SUICIDE();
                    }
                  });
  return do_apply_event(w);
}

int Log_event::do_update_pos(Relay_log_info *rli)
{
  int error= 0;
  DBUG_ASSERT(!rli->belongs_to_client());
  /*
    rli is null when (as far as I (Guilhem) know) the caller is
    Load_log_event::do_apply_event *and* that one is called from
    Execute_load_log_event::do_apply_event.  In this case, we don't
    do anything here ; Execute_load_log_event::do_apply_event will
    call Log_event::do_apply_event again later with the proper rli.
    Strictly speaking, if we were sure that rli is null only in the
    case discussed above, 'if (rli)' is useless here.  But as we are
    not 100% sure, keep it for now.

    Matz: I don't think we will need this check with this refactoring.
  */

  DBUG_ASSERT(!is_mts_worker(rli->info_thd));

  if (rli)
    error= rli->stmt_done(common_header->log_pos);
  return error;
}


Log_event::enum_skip_reason
Log_event::do_shall_skip(Relay_log_info *rli)
{
  /*
    The logic for slave_skip_counter is as follows:

    - Events that are skipped because they have the same server_id as
      the slave do not decrease slave_skip_counter.

    - Other events (that pass the server_id test) will decrease
      slave_skip_counter.

    - Except in one case: if slave_skip_counter==1, it will only
      decrease to 0 if we are at a so-called group boundary. Here, a
      group is defined as the range of events that represent a single
      transaction in the relay log: see comment for is_in_group in
      rpl_rli.h for a definition.

    The difficult part to implement is the logic to avoid decreasing
    the counter to 0.  Given that groups have the form described in
    is_in_group in rpl_rli.h, we implement the logic as follows:

    - Gtid, Rand, User_var, Int_var will never decrease the counter to
      0.

    - BEGIN will set thd->variables.option_bits & OPTION_BEGIN and
      COMMIT/Xid will clear it.  This happens regardless of whether
      the BEGIN/COMMIT/Xid is skipped itself.

    - Other events will decrease the counter unless OPTION_BEGIN is
      set.
  */
  DBUG_PRINT("info", ("ev->server_id=%lu, ::server_id=%lu,"
                      " rli->replicate_same_server_id=%d,"
                      " rli->slave_skip_counter=%d",
                      (ulong) server_id, (ulong) ::server_id,
                      rli->replicate_same_server_id,
                      rli->slave_skip_counter));
  if ((server_id == ::server_id && !rli->replicate_same_server_id) ||
      (rli->slave_skip_counter == 1 && rli->is_in_group()))
    return EVENT_SKIP_IGNORE;
  else if (rli->slave_skip_counter > 0)
    return EVENT_SKIP_COUNT;
  else
    return EVENT_SKIP_NOT;
}


/*
  Log_event::pack_info()
*/

int Log_event::pack_info(Protocol *protocol)
{
  protocol->store("", &my_charset_bin);
  return 0;
}


/**
  Only called by SHOW BINLOG EVENTS
*/
int Log_event::net_send(Protocol *protocol, const char* log_name, my_off_t pos)
{
  const char *p= strrchr(log_name, FN_LIBCHAR);
  const char *event_type;
  if (p)
    log_name = p + 1;

  protocol->start_row();
  protocol->store(log_name, &my_charset_bin);
  protocol->store((ulonglong) pos);
  event_type = get_type_str();
  protocol->store(event_type, strlen(event_type), &my_charset_bin);
  protocol->store((uint32) server_id);
  protocol->store((ulonglong) common_header->log_pos);
  if (pack_info(protocol))
    return 1;
  return protocol->end_row();
}
#endif /* HAVE_REPLICATION */


/**
  init_show_field_list() prepares the column names and types for the
  output of SHOW BINLOG EVENTS; it is used only by SHOW BINLOG
  EVENTS.
*/

void Log_event::init_show_field_list(List<Item>* field_list)
{
  field_list->push_back(new Item_empty_string("Log_name", 20));
  field_list->push_back(new Item_return_int("Pos", MY_INT32_NUM_DECIMAL_DIGITS,
					    MYSQL_TYPE_LONGLONG));
  field_list->push_back(new Item_empty_string("Event_type", 20));
  field_list->push_back(new Item_return_int("Server_id", 10,
					    MYSQL_TYPE_LONG));
  field_list->push_back(new Item_return_int("End_log_pos",
                                            MY_INT32_NUM_DECIMAL_DIGITS,
					    MYSQL_TYPE_LONGLONG));
  field_list->push_back(new Item_empty_string("Info", 20));
}

/**
   A decider of whether to trigger checksum computation or not.
   To be invoked in Log_event::write() stack.
   The decision is positive 

    S,M) if it's been marked for checksumming with @c checksum_alg
    
    M) otherwise, if @@global.binlog_checksum is not NONE and the event is 
       directly written to the binlog file.
       The to-be-cached event decides at @c write_cache() time.

   Otherwise the decision is negative.

   @note   A side effect of the method is altering Log_event::checksum_alg
           it the latter was undefined at calling.

   @return true (positive) or false (negative)
*/
my_bool Log_event::need_checksum()
{
  DBUG_ENTER("Log_event::need_checksum");
  my_bool ret= FALSE;
  /* 
     few callers of Log_event::write 
     (incl FD::write, FD constructing code on the slave side, Rotate relay log
     and Stop event) 
     provides their checksum alg preference through Log_event::checksum_alg.
  */
  if (common_footer->checksum_alg != binary_log::BINLOG_CHECKSUM_ALG_UNDEF)
    ret= (common_footer->checksum_alg != binary_log::BINLOG_CHECKSUM_ALG_OFF);
  else if (binlog_checksum_options != binary_log::BINLOG_CHECKSUM_ALG_OFF &&
           event_cache_type == Log_event::EVENT_NO_CACHE)
    ret= (binlog_checksum_options != 0);
  else
    ret= FALSE;

  /*
    FD calls the methods before data_written has been calculated.
    The following invariant claims if the current is not the first
    call (and therefore data_written is not zero) then `ret' must be
    TRUE. It may not be null because FD is always checksummed.
  */

  DBUG_ASSERT(get_type_code() != binary_log::FORMAT_DESCRIPTION_EVENT || ret ||
              common_header->data_written == 0);

  if (common_footer->checksum_alg == binary_log::BINLOG_CHECKSUM_ALG_UNDEF)
    common_footer->checksum_alg= ret ? // calculated value stored
      static_cast<enum_binlog_checksum_alg>(binlog_checksum_options) :
      binary_log::BINLOG_CHECKSUM_ALG_OFF;

  DBUG_ASSERT(!ret ||
              ((common_footer->checksum_alg ==
                static_cast<enum_binlog_checksum_alg>(binlog_checksum_options) ||
               /*
                  Stop event closes the relay-log and its checksum alg
                  preference is set by the caller can be different
                  from the server's binlog_checksum_options.
               */
               get_type_code() == binary_log::STOP_EVENT ||
               /*
                  Rotate:s can be checksummed regardless of the server's
                  binlog_checksum_options. That applies to both
                  the local RL's Rotate and the master's Rotate
                  which IO thread instantiates via queue_binlog_ver_3_event.
               */
               get_type_code() == binary_log::ROTATE_EVENT ||
               /*
                  The previous event has its checksum option defined
                  according to the format description event.
               */
               get_type_code() == binary_log::PREVIOUS_GTIDS_LOG_EVENT ||
               /* FD is always checksummed */
               get_type_code() == binary_log::FORMAT_DESCRIPTION_EVENT) &&
               common_footer->checksum_alg != binary_log::BINLOG_CHECKSUM_ALG_OFF));

  DBUG_ASSERT(common_footer->checksum_alg != binary_log::BINLOG_CHECKSUM_ALG_UNDEF);
  DBUG_ASSERT(((get_type_code() != binary_log::ROTATE_EVENT &&
                get_type_code() != binary_log::STOP_EVENT) ||
                get_type_code() != binary_log::FORMAT_DESCRIPTION_EVENT) ||
              event_cache_type == Log_event::EVENT_NO_CACHE);

  DBUG_RETURN(ret);
}

bool Log_event::wrapper_my_b_safe_write(IO_CACHE* file, const uchar* buf, size_t size)
{
  if (need_checksum() && size != 0)
    crc= checksum_crc32(crc, buf, size);

  return my_b_safe_write(file, buf, size);
}

bool Log_event::write_footer(IO_CACHE* file) 
{
  /*
     footer contains the checksum-algorithm descriptor 
     followed by the checksum value
  */
  if (need_checksum())
  {
    uchar buf[BINLOG_CHECKSUM_LEN];
    int4store(buf, crc);
    return (my_b_safe_write(file, (uchar*) buf, sizeof(buf)));
  }
  return 0;
}


uint32 Log_event::write_header_to_memory(uchar *buf)
{
  // Query start time
  ulong timestamp= (ulong) get_time();

#ifndef DBUG_OFF
  if (DBUG_EVALUATE_IF("inc_event_time_by_1_hour",1,0)  &&
      DBUG_EVALUATE_IF("dec_event_time_by_1_hour",1,0))
  {
    /**
      This assertion guarantees that these debug flags are not
      used at the same time (they would cancel each other).
    */
    DBUG_ASSERT(0);
  }
  else
  {
    DBUG_EXECUTE_IF("inc_event_time_by_1_hour", timestamp= timestamp + 3600;);
    DBUG_EXECUTE_IF("dec_event_time_by_1_hour", timestamp= timestamp - 3600;);
  }
#endif

  /*
    Header will be of size LOG_EVENT_HEADER_LEN for all events, except for
    FORMAT_DESCRIPTION_EVENT and ROTATE_EVENT, where it will be
    LOG_EVENT_MINIMAL_HEADER_LEN (remember these 2 have a frozen header,
    because we read them before knowing the format).
  */

  int4store(buf, timestamp);
  buf[EVENT_TYPE_OFFSET]= get_type_code();
  int4store(buf + SERVER_ID_OFFSET, server_id);
  int4store(buf + EVENT_LEN_OFFSET,
            static_cast<uint32>(common_header->data_written));
  int4store(buf + LOG_POS_OFFSET,
            static_cast<uint32>(common_header->log_pos));
  int2store(buf + FLAGS_OFFSET, common_header->flags);

  return LOG_EVENT_HEADER_LEN;
}


bool Log_event::write_header(IO_CACHE* file, size_t event_data_length)
{
  uchar header[LOG_EVENT_HEADER_LEN];
  bool ret;
  DBUG_ENTER("Log_event::write_header");

  /* Store number of bytes that will be written by this event */
  common_header->data_written= event_data_length + sizeof(header);

  if (need_checksum())
  {
    crc= checksum_crc32(0L, NULL, 0);
    common_header->data_written += BINLOG_CHECKSUM_LEN;
  }

  /*
    log_pos != 0 if this is relay-log event. In this case we should not
    change the position
  */

  if (is_artificial_event())
  {
    /*
      Artificial events are automatically generated and do not exist
      in master's binary log, so log_pos should be set to 0.
    */
    common_header->log_pos= 0;
  }
  else  if (!common_header->log_pos)
  {
    /*
      Calculate position of end of event

      Note that with a SEQ_READ_APPEND cache, my_b_tell() does not
      work well.  So this will give slightly wrong positions for the
      Format_desc/Rotate/Stop events which the slave writes to its
      relay log. For example, the initial Format_desc will have
      end_log_pos=91 instead of 95. Because after writing the first 4
      bytes of the relay log, my_b_tell() still reports 0. Because
      my_b_append() does not update the counter which my_b_tell()
      later uses (one should probably use my_b_append_tell() to work
      around this).  To get right positions even when writing to the
      relay log, we use the (new) my_b_safe_tell().

      Note that this raises a question on the correctness of all these
      DBUG_ASSERT(my_b_tell()=rli->event_relay_log_pos).

      If in a transaction, the log_pos which we calculate below is not
      very good (because then my_b_safe_tell() returns start position
      of the BEGIN, so it's like the statement was at the BEGIN's
      place), but it's not a very serious problem (as the slave, when
      it is in a transaction, does not take those end_log_pos into
      account (as it calls inc_event_relay_log_pos()). To be fixed
      later, so that it looks less strange. But not bug.
    */

    common_header->log_pos= my_b_safe_tell(file) + common_header->data_written;
  }

  write_header_to_memory(header);

  ret= my_b_safe_write(file, header, LOG_EVENT_HEADER_LEN);

  /*
    Update the checksum.

    In case this is a Format_description_log_event, we need to clear
    the LOG_EVENT_BINLOG_IN_USE_F flag before computing the checksum,
    since the flag will be cleared when the binlog is closed.  On
    verification, the flag is dropped before computing the checksum
    too.
  */
  if (need_checksum() &&
      (common_header->flags & LOG_EVENT_BINLOG_IN_USE_F) != 0)
  {
    common_header->flags &= ~LOG_EVENT_BINLOG_IN_USE_F;
    int2store(header + FLAGS_OFFSET, common_header->flags);
  }
  crc= my_checksum(crc, header, LOG_EVENT_HEADER_LEN);

  DBUG_RETURN( ret);
}


/**
  This needn't be format-tolerant, because we only read
  LOG_EVENT_MINIMAL_HEADER_LEN (we just want to read the event's length).
*/

int Log_event::read_log_event(IO_CACHE* file, String* packet,
                              mysql_mutex_t* log_lock,
                              enum_binlog_checksum_alg checksum_alg_arg,
                              const char *log_file_name_arg,
                              bool* is_binlog_active)
{

  ulong data_len;
  int result=0;
  char buf[LOG_EVENT_MINIMAL_HEADER_LEN];
  uchar ev_offset= packet->length();
  DBUG_ENTER("Log_event::read_log_event(IO_CACHE *, String *, mysql_mutex_t, uint8)");

  if (log_lock)
    mysql_mutex_lock(log_lock);

  if (log_file_name_arg)
    *is_binlog_active= mysql_bin_log.is_active(log_file_name_arg);

  if (my_b_read(file, (uchar*) buf, sizeof(buf)))
  {
    /*
      If the read hits eof, we must report it as eof so the caller
      will know it can go into cond_wait to be woken up on the next
      update to the log.
    */
    DBUG_PRINT("error",("my_b_read failed. file->error: %d", file->error));
    if (!file->error)
      result= LOG_READ_EOF;
    else
      result= (file->error > 0 ? LOG_READ_TRUNC : LOG_READ_IO);
    goto end;
  }
  data_len= uint4korr(buf + EVENT_LEN_OFFSET);
  if (data_len < LOG_EVENT_MINIMAL_HEADER_LEN ||
      data_len > max(current_thd->variables.max_allowed_packet,
                     opt_binlog_rows_event_max_size + MAX_LOG_EVENT_HEADER))
  {
    DBUG_PRINT("error",("data_len is out of bounds. data_len: %lu", data_len));
    result= ((data_len < LOG_EVENT_MINIMAL_HEADER_LEN) ? LOG_READ_BOGUS :
	     LOG_READ_TOO_LARGE);
    goto end;
  }

  /* Append the log event header to packet */
  if (packet->append(buf, sizeof(buf)))
  {
    DBUG_PRINT("info", ("first packet->append failed (out of memory)"));
    /* Failed to allocate packet */
    result= LOG_READ_MEM;
    goto end;
  }
  data_len-= LOG_EVENT_MINIMAL_HEADER_LEN;
  if (data_len)
  {
    /* Append rest of event, read directly from file into packet */
    if (packet->append(file, data_len))
    {
      /*
        Fatal error occured when appending rest of the event
        to packet, possible failures:
	1. EOF occured when reading from file, it's really an error
           as data_len is >=0 there's supposed to be more bytes available.
           file->error will have been set to number of bytes left to read
        2. Read was interrupted, file->error would normally be set to -1
        3. Failed to allocate memory for packet, my_errno
           will be ENOMEM(file->error shuold be 0, but since the
           memory allocation occurs before the call to read it might
           be uninitialized)
      */
      DBUG_PRINT("info", ("second packet->append failed (out of memory)"));
      result= (my_errno() == ENOMEM ? LOG_READ_MEM :
               (file->error >= 0 ? LOG_READ_TRUNC: LOG_READ_IO));
      goto end;
    }
    else
    {
      /*
        Corrupt the event for Dump thread.
        We also need to exclude Previous_gtids_log_event and Gtid_log_event
        events from injected corruption to allow dump thread to move forward
        on binary log until the missing transactions from slave when
        MASTER_AUTO_POSITION= 1.
      */
      DBUG_EXECUTE_IF("corrupt_read_log_event",
	uchar *debug_event_buf_c = (uchar*) packet->ptr() + ev_offset;
        if (debug_event_buf_c[EVENT_TYPE_OFFSET] != binary_log::FORMAT_DESCRIPTION_EVENT &&
            debug_event_buf_c[EVENT_TYPE_OFFSET] != binary_log::PREVIOUS_GTIDS_LOG_EVENT &&
            debug_event_buf_c[EVENT_TYPE_OFFSET] != binary_log::GTID_LOG_EVENT)
        {
          int debug_cor_pos = rand() % (data_len + sizeof(buf) -
                              BINLOG_CHECKSUM_LEN);
          debug_event_buf_c[debug_cor_pos] =~ debug_event_buf_c[debug_cor_pos];
          DBUG_PRINT("info", ("Corrupt the event at Log_event::read_log_event: byte on position %d", debug_cor_pos));
	}
      );
      /*
        CRC verification of the Dump thread
      */
      binary_log_debug::debug_checksum_test=
        DBUG_EVALUATE_IF("simulate_checksum_test_failure", true, false);

      if (opt_master_verify_checksum &&
        Log_event_footer::event_checksum_test((uchar*)packet->ptr() + ev_offset,
                                              data_len + sizeof(buf),
                                              checksum_alg_arg))
      {
        DBUG_PRINT("info", ("checksum test failed"));
        result= LOG_READ_CHECKSUM_FAILURE;
        goto end;
      }
    }
  }

end:
  if (log_lock)
    mysql_mutex_unlock(log_lock);
  DBUG_PRINT("info", ("read_log_event returns %d", result));
  DBUG_RETURN(result);
}
#endif /* !MYSQL_CLIENT */

#ifndef MYSQL_CLIENT
#define UNLOCK_MUTEX if (log_lock) mysql_mutex_unlock(log_lock);
#define LOCK_MUTEX if (log_lock) mysql_mutex_lock(log_lock);
#else
#define UNLOCK_MUTEX
#define LOCK_MUTEX
#endif

#ifndef MYSQL_CLIENT
/**
  @note
    Allocates memory;  The caller is responsible for clean-up.
*/
Log_event* Log_event::read_log_event(IO_CACHE* file,
                                     mysql_mutex_t* log_lock,
                                     const Format_description_log_event
                                     *description_event,
                                     my_bool crc_check)
#else
Log_event* Log_event::read_log_event(IO_CACHE* file,
                                     const Format_description_log_event
                                     *description_event,
                                     my_bool crc_check,
                                     read_log_event_filter_function f)
#endif
{
  DBUG_ENTER("Log_event::read_log_event(IO_CACHE *[, mysql_mutex_t *], Format_description_log_event *, my_bool)");
  DBUG_ASSERT(description_event != 0);
  char head[LOG_EVENT_MINIMAL_HEADER_LEN];
  /*
    First we only want to read at most LOG_EVENT_MINIMAL_HEADER_LEN, just to
    check the event for sanity and to know its length; no need to really parse
    it. We say "at most" because this could be a 3.23 master, which has header
    of 13 bytes, whereas LOG_EVENT_MINIMAL_HEADER_LEN is 19 bytes (it's
    "minimal" over the set {MySQL >=4.0}).
  */
  uint header_size= min<uint>(description_event->common_header_len,
                              LOG_EVENT_MINIMAL_HEADER_LEN);

  LOCK_MUTEX;
  DBUG_PRINT("info", ("my_b_tell: %lu", (ulong) my_b_tell(file)));
  if (my_b_read(file, (uchar *) head, header_size))
  {
    DBUG_PRINT("info", ("Log_event::read_log_event(IO_CACHE*,Format_desc*) "
                        "failed in my_b_read((IO_CACHE*)%p, (uchar*)%p, %u)",
                        file, head, header_size));
    UNLOCK_MUTEX;
    /*
      No error here; it could be that we are at the file's end. However
      if the next my_b_read() fails (below), it will be an error as we
      were able to read the first bytes.
    */
    DBUG_RETURN(0);
  }
  ulong data_len = uint4korr(head + EVENT_LEN_OFFSET);
  char *buf= 0;
  const char *error= 0;
  Log_event *res=  0;
#if !defined(MYSQL_SERVER) && !defined(EMBEDDED_LIBRARY)
  ulong log_max_allowed_packet;
  mysql_get_option(NULL, MYSQL_OPT_MAX_ALLOWED_PACKET,
                   &log_max_allowed_packet);
#else
  THD *thd=current_thd;
  uint log_max_allowed_packet= thd ? slave_max_allowed_packet : ~0U;
#endif

  ulong const max_size=
    max<ulong>(log_max_allowed_packet,
               opt_binlog_rows_event_max_size + MAX_LOG_EVENT_HEADER);
  if (data_len > max_size)
  {
    error = "Event too big";
    goto err;
  }

  if (data_len < header_size)
  {
    error = "Event too small";
    goto err;
  }

  // some events use the extra byte to null-terminate strings
  if (!(buf = (char*) my_malloc(key_memory_log_event,
                                data_len+1, MYF(MY_WME))))
  {
    error = "Out of memory";
    goto err;
  }
  buf[data_len] = 0;
  memcpy(buf, head, header_size);
  if (my_b_read(file, (uchar*) buf + header_size, data_len - header_size))
  {
    error = "read error";
    goto err;
  }

#if defined(MYSQL_CLIENT)
  if (f && f(&buf, &data_len, description_event))
  {
    error = "Error applying filter while reading event";
    goto err;
  }
#endif
  if ((res= read_log_event(buf, data_len, &error, description_event, crc_check)))
    res->register_temp_buf(buf);

err:
  UNLOCK_MUTEX;
  if (!res)
  {
    DBUG_ASSERT(error != 0);
    /* Don't log error if read_log_event invoked from SHOW BINLOG EVENTS */
#ifdef MYSQL_SERVER
    THD *thd= current_thd;
    if (!(thd && thd->lex &&
          thd->lex->sql_command == SQLCOM_SHOW_BINLOG_EVENTS)) {
#endif
      sql_print_error("Error in Log_event::read_log_event(): "
                      "'%s', data_len: %lu, event_type: %d",
		      error,data_len,head[EVENT_TYPE_OFFSET]);
#ifdef MYSQL_SERVER
    }
#endif
    my_free(buf);
    /*
      The SQL slave thread will check if file->error<0 to know
      if there was an I/O error. Even if there is no "low-level" I/O errors
      with 'file', any of the high-level above errors is worrying
      enough to stop the SQL thread now ; as we are skipping the current event,
      going on with reading and successfully executing other events can
      only corrupt the slave's databases. So stop.
      The file->error is also checked to record the position of
      the last valid event when master server recovers.
    */
    file->error= -1;
  }
  DBUG_RETURN(res);
}


/**
  Binlog format tolerance is in (buf, event_len, description_event)
  constructors.
*/

Log_event* Log_event::read_log_event(const char* buf, uint event_len,
				     const char **error,
                                     const Format_description_log_event *description_event,
                                     my_bool crc_check)
{
  Log_event* ev= NULL;
  enum_binlog_checksum_alg  alg;
  DBUG_ENTER("Log_event::read_log_event(char *, uint, char **, Format_description_log_event *, my_bool)");
  DBUG_ASSERT(description_event != 0);
  DBUG_PRINT("info", ("binlog_version: %d", description_event->binlog_version));
  DBUG_DUMP("data", (unsigned char*) buf, event_len);

  /* Check the integrity */
  if (event_len < EVENT_LEN_OFFSET ||
      event_len != uint4korr(buf+EVENT_LEN_OFFSET))
  {
    DBUG_PRINT("error", ("event_len=%u EVENT_LEN_OFFSET=%d "
                         "buf[EVENT_TYPE_OFFSET]=%d ENUM_END_EVENT=%d "
                         "uint4korr(buf+EVENT_LEN_OFFSET)=%d",
                         event_len, EVENT_LEN_OFFSET,
                         buf[EVENT_TYPE_OFFSET], binary_log::ENUM_END_EVENT,
                         uint4korr(buf+EVENT_LEN_OFFSET)));
    *error="Sanity check failed";		// Needed to free buffer
    DBUG_RETURN(NULL); // general sanity check - will fail on a partial read
  }

  uint event_type= buf[EVENT_TYPE_OFFSET];
  // all following START events in the current file are without checksum
  if (event_type == binary_log::START_EVENT_V3)
    (const_cast< Format_description_log_event *>(description_event))->
            common_footer->checksum_alg= binary_log::BINLOG_CHECKSUM_ALG_OFF;
  // Sanity check for Format description event
  if (event_type == binary_log::FORMAT_DESCRIPTION_EVENT)
  {
    if (event_len < LOG_EVENT_MINIMAL_HEADER_LEN +
        ST_COMMON_HEADER_LEN_OFFSET)
    {
      *error= "Found invalid Format description event in binary log";
      DBUG_RETURN(0);
    }
    uint tmp_header_len= buf[LOG_EVENT_MINIMAL_HEADER_LEN + ST_COMMON_HEADER_LEN_OFFSET];
    if (event_len < tmp_header_len + ST_SERVER_VER_OFFSET + ST_SERVER_VER_LEN)
    {
      *error= "Found invalid Format description event in binary log";
      DBUG_RETURN(0);
    }
  }
  /*
    CRC verification by SQL and Show-Binlog-Events master side.
    The caller has to provide @description_event->checksum_alg to
    be the last seen FD's (A) descriptor.
    If event is FD the descriptor is in it.
    Notice, FD of the binlog can be only in one instance and therefore
    Show-Binlog-Events executing master side thread needs just to know
    the only FD's (A) value -  whereas RL can contain more.
    In the RL case, the alg is kept in FD_e (@description_event) which is reset 
    to the newer read-out event after its execution with possibly new alg descriptor.
    Therefore in a typical sequence of RL:
    {FD_s^0, FD_m, E_m^1} E_m^1 
    will be verified with (A) of FD_m.

    See legends definition on MYSQL_BIN_LOG::relay_log_checksum_alg docs
    lines (log.h).

    Notice, a pre-checksum FD version forces alg := BINLOG_CHECKSUM_ALG_UNDEF.
  */
  alg= (event_type != binary_log::FORMAT_DESCRIPTION_EVENT) ?
       description_event->common_footer->checksum_alg :
       Log_event_footer::get_checksum_alg(buf, event_len);
  // Emulate the corruption during reading an event
  DBUG_EXECUTE_IF("corrupt_read_log_event_char",
    if (event_type != binary_log::FORMAT_DESCRIPTION_EVENT)
    {
      char *debug_event_buf_c = (char *)buf;
      int debug_cor_pos = rand() % (event_len - BINLOG_CHECKSUM_LEN);
      debug_event_buf_c[debug_cor_pos] =~ debug_event_buf_c[debug_cor_pos];
      DBUG_PRINT("info", ("Corrupt the event at Log_event::read_log_event(char*,...): byte on position %d", debug_cor_pos));
      DBUG_SET("");
    }
  );

#ifndef DBUG_OFF
  binary_log_debug::debug_checksum_test=
    DBUG_EVALUATE_IF("simulate_checksum_test_failure", true, false);
#endif
  if (crc_check &&
      Log_event_footer::event_checksum_test((uchar *) buf, event_len, alg) &&
      /* Skip the crc check when simulating an unknown ignorable log event. */
      !DBUG_EVALUATE_IF("simulate_unknown_ignorable_log_event", 1, 0))
  {
    *error= "Event crc check failed! Most likely there is event corruption.";
#ifdef MYSQL_CLIENT
    if (force_opt)
    {
      ev= new Unknown_log_event(buf, description_event);
      DBUG_RETURN(ev);
    }
#endif
    DBUG_RETURN(NULL);
  }

  if (event_type > description_event->number_of_event_types &&
      event_type != binary_log::FORMAT_DESCRIPTION_EVENT &&
      /*
        Skip the event type check when simulating an
        unknown ignorable log event.
      */
      !DBUG_EVALUATE_IF("simulate_unknown_ignorable_log_event", 1, 0))
  {
    /*
      It is unsafe to use the description_event if its post_header_len
      array does not include the event type.
    */
    DBUG_PRINT("error", ("event type %d found, but the current "
                         "Format_description_log_event supports only %d event "
                         "types", event_type,
                         description_event->number_of_event_types));
    ev= NULL;
  }
  else
  {
    /*
      In some previuos versions (see comment in
      Format_description_log_event::Format_description_log_event(char*,...)),
      event types were assigned different id numbers than in the
      present version. In order to replicate from such versions to the
      present version, we must map those event type id's to our event
      type id's.  The mapping is done with the event_type_permutation
      array, which was set up when the Format_description_log_event
      was read.
    */
    if (description_event->event_type_permutation)
    {
      uint new_event_type;
      if (event_type >= EVENT_TYPE_PERMUTATION_NUM)
        /* Safe guard for read out of bounds of event_type_permutation. */
        new_event_type= binary_log::UNKNOWN_EVENT;
      else
        new_event_type= description_event->event_type_permutation[event_type];

      DBUG_PRINT("info", ("converting event type %d to %d (%s)",
                 event_type, new_event_type,
                 get_type_str((Log_event_type)new_event_type)));
      event_type= new_event_type;
    }

    if (alg != binary_log::BINLOG_CHECKSUM_ALG_UNDEF &&
        (event_type == binary_log::FORMAT_DESCRIPTION_EVENT ||
         alg != binary_log::BINLOG_CHECKSUM_ALG_OFF))
      event_len= event_len - BINLOG_CHECKSUM_LEN;

    switch(event_type) {
    case binary_log::QUERY_EVENT:
#ifndef DBUG_OFF
      binary_log_debug::debug_query_mts_corrupt_db_names=
        DBUG_EVALUATE_IF("query_log_event_mts_corrupt_db_names", true, false);
#endif
      ev  = new Query_log_event(buf, event_len, description_event,
                                binary_log::QUERY_EVENT);
      break;
    case binary_log::LOAD_EVENT:
    case binary_log::NEW_LOAD_EVENT:
#ifndef DBUG_OFF
      binary_log_debug::debug_simulate_invalid_address=
        DBUG_EVALUATE_IF("simulate_invalid_address", true, false);
#endif
      ev = new Load_log_event(buf, event_len, description_event);
      break;
    case binary_log::ROTATE_EVENT:
      ev = new Rotate_log_event(buf, event_len, description_event);
      break;
    case binary_log::CREATE_FILE_EVENT:
#ifndef DBUG_OFF
      binary_log_debug::debug_simulate_invalid_address=
        DBUG_EVALUATE_IF("simulate_invalid_address", true, false);
#endif
      ev = new Create_file_log_event(buf, event_len, description_event);
      break;
    case binary_log::APPEND_BLOCK_EVENT:
      ev = new Append_block_log_event(buf, event_len, description_event);
      break;
    case binary_log::DELETE_FILE_EVENT:
      ev = new Delete_file_log_event(buf, event_len, description_event);
      break;
    case binary_log::EXEC_LOAD_EVENT:
      ev = new Execute_load_log_event(buf, event_len, description_event);
      break;
    case binary_log::START_EVENT_V3: /* this is sent only by MySQL <=4.x */
      ev = new Start_log_event_v3(buf, event_len, description_event);
      break;
    case binary_log::STOP_EVENT:
      ev = new Stop_log_event(buf, description_event);
      break;
    case binary_log::INTVAR_EVENT:
      ev = new Intvar_log_event(buf, description_event);
      break;
    case binary_log::XID_EVENT:
      ev = new Xid_log_event(buf, description_event);
      break;
    case binary_log::RAND_EVENT:
      ev = new Rand_log_event(buf, description_event);
      break;
    case binary_log::USER_VAR_EVENT:
      ev = new User_var_log_event(buf, event_len, description_event);
      break;
    case binary_log::FORMAT_DESCRIPTION_EVENT:
      ev = new Format_description_log_event(buf, event_len, description_event);
      break;
#if defined(HAVE_REPLICATION)
    case binary_log::PRE_GA_WRITE_ROWS_EVENT:
      ev = new Write_rows_log_event_old(buf, event_len, description_event);
      break;
    case binary_log::PRE_GA_UPDATE_ROWS_EVENT:
      ev = new Update_rows_log_event_old(buf, event_len, description_event);
      break;
    case binary_log::PRE_GA_DELETE_ROWS_EVENT:
      ev = new Delete_rows_log_event_old(buf, event_len, description_event);
      break;
    case binary_log::WRITE_ROWS_EVENT_V1:
      if (!(description_event->post_header_len.empty()))
        ev = new Write_rows_log_event(buf, event_len, description_event);
      break;
    case binary_log::UPDATE_ROWS_EVENT_V1:
      if (!(description_event->post_header_len.empty()))
        ev = new Update_rows_log_event(buf, event_len, description_event);
      break;
    case binary_log::DELETE_ROWS_EVENT_V1:
      if (!(description_event->post_header_len.empty()))
        ev = new Delete_rows_log_event(buf, event_len, description_event);
      break;
    case binary_log::TABLE_MAP_EVENT:
      if (!(description_event->post_header_len.empty()))
        ev = new Table_map_log_event(buf, event_len, description_event);
      break;
#endif
    case binary_log::BEGIN_LOAD_QUERY_EVENT:
      ev = new Begin_load_query_log_event(buf, event_len, description_event);
      break;
    case binary_log::EXECUTE_LOAD_QUERY_EVENT:
      ev= new Execute_load_query_log_event(buf, event_len, description_event);
      break;
    case binary_log::INCIDENT_EVENT:
      ev = new Incident_log_event(buf, event_len, description_event);
      break;
    case binary_log::ROWS_QUERY_LOG_EVENT:
      ev= new Rows_query_log_event(buf, event_len, description_event);
      break;
    case binary_log::GTID_LOG_EVENT:
    case binary_log::ANONYMOUS_GTID_LOG_EVENT:
      ev= new Gtid_log_event(buf, event_len, description_event);
      break;
    case binary_log::PREVIOUS_GTIDS_LOG_EVENT:
      ev= new Previous_gtids_log_event(buf, event_len, description_event);
      break;
#if defined(HAVE_REPLICATION)
    case binary_log::WRITE_ROWS_EVENT:
      ev = new Write_rows_log_event(buf, event_len, description_event);
      break;
    case binary_log::UPDATE_ROWS_EVENT:
      ev = new Update_rows_log_event(buf, event_len, description_event);
      break;
    case binary_log::DELETE_ROWS_EVENT:
      ev = new Delete_rows_log_event(buf, event_len, description_event);
      break;
    case binary_log::TRANSACTION_CONTEXT_EVENT:
      ev = new Transaction_context_log_event(buf, event_len, description_event);
      break;
    case binary_log::VIEW_CHANGE_EVENT:
      ev = new View_change_log_event(buf, event_len, description_event);
      break;
#endif
    case binary_log::XA_PREPARE_LOG_EVENT:
      ev= new XA_prepare_log_event(buf, description_event);
      break;
    default:
      /*
        Create an object of Ignorable_log_event for unrecognized sub-class.
        So that SLAVE SQL THREAD will only update the position and continue.
      */
      if (uint2korr(buf + FLAGS_OFFSET) & LOG_EVENT_IGNORABLE_F)
      {
        ev= new Ignorable_log_event(buf, description_event);
      }
      else
      {
        DBUG_PRINT("error",("Unknown event code: %d",
                            (int) buf[EVENT_TYPE_OFFSET]));
        ev= NULL;
      }
      break;
    }
  }

  if (ev)
  {
    ev->common_footer->checksum_alg= alg;
    if (ev->common_footer->checksum_alg != binary_log::BINLOG_CHECKSUM_ALG_OFF &&
        ev->common_footer->checksum_alg != binary_log::BINLOG_CHECKSUM_ALG_UNDEF)
      ev->crc= uint4korr(buf + (event_len));
  }

  DBUG_PRINT("read_event", ("%s(type_code: %d; event_len: %d)",
                            ev ? ev->get_type_str() : "<unknown>",
                            buf[EVENT_TYPE_OFFSET],
                            event_len));
  /*
    is_valid is used for small event-specific sanity tests which are
    important; for example there are some my_malloc() in constructors
    (e.g. Query_log_event::Query_log_event(char*...)); when these
    my_malloc() fail we can't return an error out of the constructor
    (because constructor is "void") ; so instead we leave the pointer we
    wanted to allocate (e.g. 'query') to 0 and we test it and set the
    value of is_valid to true or false based on the test.
    Same for Format_description_log_event, member 'post_header_len'.

    SLAVE_EVENT is never used, so it should not be read ever.
  */
  if (!ev || !ev->is_valid() || (event_type == binary_log::SLAVE_EVENT))
  {
    DBUG_PRINT("error",("Found invalid event in binary log"));
    delete ev;
#ifdef MYSQL_CLIENT
    if (!force_opt) /* then mysqlbinlog dies */
    {
      *error= "Found invalid event in binary log";
      DBUG_RETURN(0);
    }
    ev= new Unknown_log_event(buf, description_event);
#else
    *error= "Found invalid event in binary log";
    DBUG_RETURN(0);
#endif
  }
  DBUG_RETURN(ev);  
}

#ifdef MYSQL_CLIENT

/*
  Log_event::print_header()
*/

void Log_event::print_header(IO_CACHE* file,
                             PRINT_EVENT_INFO* print_event_info,
                             bool is_more __attribute__((unused)))
{
  char llbuff[22];
  my_off_t hexdump_from= print_event_info->hexdump_from;
  DBUG_ENTER("Log_event::print_header");

  my_b_printf(file, "#");
  print_timestamp(file, NULL);
  my_b_printf(file, " server id %lu  end_log_pos %s ", (ulong) server_id,
              llstr(common_header->log_pos,llbuff));

  /* print the checksum */

  if (common_footer->checksum_alg != binary_log::BINLOG_CHECKSUM_ALG_OFF &&
      common_footer->checksum_alg != binary_log::BINLOG_CHECKSUM_ALG_UNDEF)
  {
    char checksum_buf[BINLOG_CHECKSUM_LEN * 2 + 4]; // to fit to "0x%lx "
    size_t const bytes_written=
      my_snprintf(checksum_buf, sizeof(checksum_buf), "0x%08lx ", (ulong) crc);
    my_b_printf(file, "%s ", get_type(&binlog_checksum_typelib,
                                      common_footer->checksum_alg));
    my_b_printf(file, checksum_buf, bytes_written);
  }

  /* mysqlbinlog --hexdump */
  if (print_event_info->hexdump_from)
  {
    my_b_printf(file, "\n");
    uchar *ptr= (uchar*)temp_buf;
    my_off_t size=
      uint4korr(ptr + EVENT_LEN_OFFSET) - LOG_EVENT_MINIMAL_HEADER_LEN;
    my_off_t i;

    /* Header len * 4 >= header len * (2 chars + space + extra space) */
    char *h, hex_string[49]= {0};
    char *c, char_string[16+1]= {0};

    /* Pretty-print event common header if header is exactly 19 bytes */
    if (print_event_info->common_header_len == LOG_EVENT_MINIMAL_HEADER_LEN)
    {
      char emit_buf[256];               // Enough for storing one line
      my_b_printf(file, "# Position  Timestamp   Type   Master ID        "
                  "Size      Master Pos    Flags \n");
      size_t const bytes_written=
        my_snprintf(emit_buf, sizeof(emit_buf),
                    "# %8.8lx %02x %02x %02x %02x   %02x   "
                    "%02x %02x %02x %02x   %02x %02x %02x %02x   "
                    "%02x %02x %02x %02x   %02x %02x\n",
                    (unsigned long) hexdump_from,
                    ptr[0], ptr[1], ptr[2], ptr[3], ptr[4], ptr[5], ptr[6],
                    ptr[7], ptr[8], ptr[9], ptr[10], ptr[11], ptr[12], ptr[13],
                    ptr[14], ptr[15], ptr[16], ptr[17], ptr[18]);
      DBUG_ASSERT(static_cast<size_t>(bytes_written) < sizeof(emit_buf));
      my_b_write(file, (uchar*) emit_buf, bytes_written);
      ptr += LOG_EVENT_MINIMAL_HEADER_LEN;
      hexdump_from += LOG_EVENT_MINIMAL_HEADER_LEN;
    }

    /* Rest of event (without common header) */
    for (i= 0, c= char_string, h=hex_string;
	 i < size;
	 i++, ptr++)
    {
      my_snprintf(h, 4, (i % 16 <= 7) ? "%02x " : " %02x", *ptr);
      h += 3;

      *c++= my_isalnum(&my_charset_bin, *ptr) ? *ptr : '.';

      if (i % 16 == 15)
      {
        /*
          my_b_printf() does not support full printf() formats, so we
          have to do it this way.

          TODO: Rewrite my_b_printf() to support full printf() syntax.
         */
        char emit_buf[256];
        size_t const bytes_written=
          my_snprintf(emit_buf, sizeof(emit_buf),
                      "# %8.8lx %-48.48s |%16s|\n",
                      (unsigned long) (hexdump_from + (i & 0xfffffff0)),
                      hex_string, char_string);
        DBUG_ASSERT(static_cast<size_t>(bytes_written) < sizeof(emit_buf));
	my_b_write(file, (uchar*) emit_buf, bytes_written);
	hex_string[0]= 0;
	char_string[0]= 0;
	c= char_string;
	h= hex_string;
      }
    }
    *c= '\0';
    DBUG_ASSERT(hex_string[48] == 0);
    
    if (hex_string[0])
    {
      char emit_buf[256];
      // Right-pad hex_string with spaces, up to 48 characters.
      memset(h, ' ', (sizeof(hex_string) -1) - (h - hex_string));
      size_t const bytes_written=
        my_snprintf(emit_buf, sizeof(emit_buf),
                    "# %8.8lx %-48.48s |%s|\n",
                    (unsigned long) (hexdump_from + (i & 0xfffffff0)),
                    hex_string, char_string);
      DBUG_ASSERT(static_cast<size_t>(bytes_written) < sizeof(emit_buf));
      my_b_write(file, (uchar*) emit_buf, bytes_written);
    }
    /*
      need a # to prefix the rest of printouts for example those of
      Rows_log_event::print_helper().
    */
    my_b_write(file, reinterpret_cast<const uchar*>("# "), 2);
  }
  DBUG_VOID_RETURN;
}


/**
  Prints a quoted string to io cache.
  Control characters are displayed as hex sequence, e.g. \x00
  
  @param[in] file              IO cache
  @param[in] prt               Pointer to string
  @param[in] length            String length
  @param[in] esc_all        Whether to escape all characters
*/

static void
my_b_write_quoted(IO_CACHE *file, const uchar *ptr, uint length, bool esc_all)
{
  const uchar *s;
  my_b_printf(file, "'");
  for (s= ptr; length > 0 ; s++, length--)
  {
    if (*s > 0x1F && !esc_all)
      my_b_write(file, s, 1);
    else
    {
      uchar hex[10];
      size_t len= my_snprintf((char*) hex, sizeof(hex), "%s%02x", "\\x", *s);
      my_b_write(file, hex, len);
    }
  }
  my_b_printf(file, "'");
}


static void
my_b_write_quoted(IO_CACHE *file, const uchar *ptr, uint length)
{
  my_b_write_quoted(file, ptr, length, false);
}


/**
  Prints a bit string to io cache in format  b'1010'.
  
  @param[in] file              IO cache
  @param[in] ptr               Pointer to string
  @param[in] nbits             Number of bits
*/
static void
my_b_write_bit(IO_CACHE *file, const uchar *ptr, uint nbits)
{
  uint bitnum, nbits8= ((nbits + 7) / 8) * 8, skip_bits= nbits8 - nbits;
  my_b_printf(file, "b'");
  for (bitnum= skip_bits ; bitnum < nbits8; bitnum++)
  {
    int is_set= (ptr[(bitnum) / 8] >> (7 - bitnum % 8))  & 0x01;
    my_b_write(file, (const uchar*) (is_set ? "1" : "0"), 1);
  }
  my_b_printf(file, "'");
}


/**
  Prints a packed string to io cache.
  The string consists of length packed to 1 or 2 bytes,
  followed by string data itself.
  
  @param[in] file              IO cache
  @param[in] ptr               Pointer to string
  @param[in] length            String size
  
  @retval   - number of bytes scanned.
*/
static size_t
my_b_write_quoted_with_length(IO_CACHE *file, const uchar *ptr, uint length)
{
  if (length < 256)
  {
    length= *ptr;
    my_b_write_quoted(file, ptr + 1, length);
    return length + 1;
  }
  else
  {
    length= uint2korr(ptr);
    my_b_write_quoted(file, ptr + 2, length);
    return length + 2;
  }
}


/**
  Prints a 32-bit number in both signed and unsigned representation
  
  @param[in] file              IO cache
  @param[in] sl                Signed number
  @param[in] ul                Unsigned number
*/
static void
my_b_write_sint32_and_uint32(IO_CACHE *file, int32 si, uint32 ui)
{
  my_b_printf(file, "%d", si);
  if (si < 0)
    my_b_printf(file, " (%u)", ui);
}


/**
  Print a packed value of the given SQL type into IO cache
  
  @param[in] file              IO cache
  @param[in] ptr               Pointer to string
  @param[in] type              Column type
  @param[in] meta              Column meta information
  @param[out] typestr          SQL type string buffer (for verbose output)
  @param[out] typestr_length   Size of typestr
  
  @retval   - number of bytes scanned from ptr.
*/
static size_t
log_event_print_value(IO_CACHE *file, const uchar *ptr,
                      uint type, uint meta,
                      char *typestr, size_t typestr_length)
{
  uint32 length= 0;

  if (type == MYSQL_TYPE_STRING)
  {
    if (meta >= 256)
    {
      uint byte0= meta >> 8;
      uint byte1= meta & 0xFF;
      
      if ((byte0 & 0x30) != 0x30)
      {
        /* a long CHAR() field: see #37426 */
        length= byte1 | (((byte0 & 0x30) ^ 0x30) << 4);
        type= byte0 | 0x30;
      }
      else
        length = meta & 0xFF;
    }
    else
      length= meta;
  }

  switch (type) {
  case MYSQL_TYPE_LONG:
    {
      my_snprintf(typestr, typestr_length, "INT");
      if(!ptr)
        return my_b_printf(file, "NULL");
      int32 si= sint4korr(ptr);
      uint32 ui= uint4korr(ptr);
      my_b_write_sint32_and_uint32(file, si, ui);
      return 4;
    }

  case MYSQL_TYPE_TINY:
    {
      my_snprintf(typestr, typestr_length, "TINYINT");
      if(!ptr)
        return my_b_printf(file, "NULL");
      my_b_write_sint32_and_uint32(file, (int) (signed char) *ptr,
                                  (uint) (unsigned char) *ptr);
      return 1;
    }

  case MYSQL_TYPE_SHORT:
    {
      my_snprintf(typestr, typestr_length, "SHORTINT");
      if(!ptr)
        return my_b_printf(file, "NULL");
      int32 si= (int32) sint2korr(ptr);
      uint32 ui= (uint32) uint2korr(ptr);
      my_b_write_sint32_and_uint32(file, si, ui);
      return 2;
    }
  
  case MYSQL_TYPE_INT24:
    {
      my_snprintf(typestr, typestr_length, "MEDIUMINT");
      if(!ptr)
        return my_b_printf(file, "NULL");
      int32 si= sint3korr(ptr);
      uint32 ui= uint3korr(ptr);
      my_b_write_sint32_and_uint32(file, si, ui);
      return 3;
    }

  case MYSQL_TYPE_LONGLONG:
    {
      my_snprintf(typestr, typestr_length, "LONGINT");
      if(!ptr)
        return my_b_printf(file, "NULL");
      char tmp[64];
      longlong si= sint8korr(ptr);
      longlong10_to_str(si, tmp, -10);
      my_b_printf(file, "%s", tmp);
      if (si < 0)
      {
        ulonglong ui= uint8korr(ptr);
        longlong10_to_str((longlong) ui, tmp, 10);
        my_b_printf(file, " (%s)", tmp);        
      }
      return 8;
    }

  case MYSQL_TYPE_NEWDECIMAL:
    {
      uint precision= meta >> 8;
      uint decimals= meta & 0xFF;
      my_snprintf(typestr, typestr_length, "DECIMAL(%d,%d)",
                  precision, decimals);
      if(!ptr)
        return my_b_printf(file, "NULL");
      uint bin_size= my_decimal_get_binary_size(precision, decimals);
      my_decimal dec;
      binary2my_decimal(E_DEC_FATAL_ERROR, (uchar*) ptr, &dec,
                        precision, decimals);
      int len= DECIMAL_MAX_STR_LENGTH;
      char buff[DECIMAL_MAX_STR_LENGTH + 1];
      decimal2string(&dec,buff,&len, 0, 0, 0);
      my_b_printf(file, "%s", buff);
      return bin_size;
    }

  case MYSQL_TYPE_FLOAT:
    {
      my_snprintf(typestr, typestr_length, "FLOAT");
      if(!ptr)
        return my_b_printf(file, "NULL");
      float fl;
      float4get(&fl, ptr);
      char tmp[320];
      sprintf(tmp, "%-20g", (double) fl);
      my_b_printf(file, "%s", tmp); /* my_snprintf doesn't support %-20g */
      return 4;
    }

  case MYSQL_TYPE_DOUBLE:
    {
      strcpy(typestr, "DOUBLE");
      if(!ptr)
        return my_b_printf(file, "NULL");
      double dbl;
      float8get(&dbl, ptr);
      char tmp[320];
      sprintf(tmp, "%-.20g", dbl); /* my_snprintf doesn't support %-20g */
      my_b_printf(file, "%s", tmp);
      return 8;
    }
  
  case MYSQL_TYPE_BIT:
    {
      /* Meta-data: bit_len, bytes_in_rec, 2 bytes */
      uint nbits= ((meta >> 8) * 8) + (meta & 0xFF);
      my_snprintf(typestr, typestr_length, "BIT(%d)", nbits);
      if(!ptr)
        return my_b_printf(file, "NULL");
      length= (nbits + 7) / 8;
      my_b_write_bit(file, ptr, nbits);
      return length;
    }

  case MYSQL_TYPE_TIMESTAMP:
    {
      my_snprintf(typestr, typestr_length, "TIMESTAMP");
      if(!ptr)
        return my_b_printf(file, "NULL");
      uint32 i32= uint4korr(ptr);
      my_b_printf(file, "%d", i32);
      return 4;
    }

  case MYSQL_TYPE_TIMESTAMP2:
    {
      my_snprintf(typestr, typestr_length, "TIMESTAMP(%d)", meta);
      if(!ptr)
        return my_b_printf(file, "NULL");
      char buf[MAX_DATE_STRING_REP_LENGTH];
      struct timeval tm;
      my_timestamp_from_binary(&tm, ptr, meta);
      int buflen= my_timeval_to_str(&tm, buf, meta);
      my_b_write(file, buf, buflen);
      return my_timestamp_binary_length(meta);
    }

  case MYSQL_TYPE_DATETIME:
    {
      my_snprintf(typestr, typestr_length, "DATETIME");
      if(!ptr)
        return my_b_printf(file, "NULL");
      size_t d, t;
      uint64 i64= uint8korr(ptr); /* YYYYMMDDhhmmss */
      d= static_cast<size_t>(i64 / 1000000);
      t= i64 % 1000000;
      my_b_printf(file, "%04d-%02d-%02d %02d:%02d:%02d",
                  static_cast<int>(d / 10000),
                  static_cast<int>(d % 10000) / 100,
                  static_cast<int>(d % 100),
                  static_cast<int>(t / 10000),
                  static_cast<int>(t % 10000) / 100,
                  static_cast<int>(t % 100));
      return 8;
    }

  case MYSQL_TYPE_DATETIME2:
    {
      my_snprintf(typestr, typestr_length, "DATETIME(%d)", meta);
      if(!ptr)
        return my_b_printf(file, "NULL");
      char buf[MAX_DATE_STRING_REP_LENGTH];
      MYSQL_TIME ltime;
      longlong packed= my_datetime_packed_from_binary(ptr, meta);
      TIME_from_longlong_datetime_packed(&ltime, packed);
      int buflen= my_datetime_to_str(&ltime, buf, meta);
      my_b_write_quoted(file, (uchar *) buf, buflen);
      return my_datetime_binary_length(meta);
    }

  case MYSQL_TYPE_TIME:
    {
      my_snprintf(typestr, typestr_length, "TIME");
      if(!ptr)
        return my_b_printf(file, "NULL");
      uint32 i32= uint3korr(ptr);
      my_b_printf(file, "'%02d:%02d:%02d'",
                  i32 / 10000, (i32 % 10000) / 100, i32 % 100);
      return 3;
    }

  case MYSQL_TYPE_TIME2:
    {
      my_snprintf(typestr, typestr_length, "TIME(%d)", meta);
      if(!ptr)
        return my_b_printf(file, "NULL");
      char buf[MAX_DATE_STRING_REP_LENGTH];
      MYSQL_TIME ltime;
      longlong packed= my_time_packed_from_binary(ptr, meta);
      TIME_from_longlong_time_packed(&ltime, packed);
      int buflen= my_time_to_str(&ltime, buf, meta);
      my_b_write_quoted(file, (uchar *) buf, buflen);
      return my_time_binary_length(meta);
    }

  case MYSQL_TYPE_NEWDATE:
    {
      my_snprintf(typestr, typestr_length, "DATE");
      if(!ptr)
        return my_b_printf(file, "NULL");
      uint32 tmp= uint3korr(ptr);
      int part;
      char buf[11];
      char *pos= &buf[10];  // start from '\0' to the beginning

      /* Copied from field.cc */
      *pos--=0;					// End NULL
      part=(int) (tmp & 31);
      *pos--= (char) ('0'+part%10);
      *pos--= (char) ('0'+part/10);
      *pos--= ':';
      part=(int) (tmp >> 5 & 15);
      *pos--= (char) ('0'+part%10);
      *pos--= (char) ('0'+part/10);
      *pos--= ':';
      part=(int) (tmp >> 9);
      *pos--= (char) ('0'+part%10); part/=10;
      *pos--= (char) ('0'+part%10); part/=10;
      *pos--= (char) ('0'+part%10); part/=10;
      *pos=   (char) ('0'+part);
      my_b_printf(file , "'%s'", buf);
      return 3;
    }

  case MYSQL_TYPE_YEAR:
    {
      my_snprintf(typestr, typestr_length, "YEAR");
      if(!ptr)
        return my_b_printf(file, "NULL");
      uint32 i32= *ptr;
      my_b_printf(file, "%04d", i32+ 1900);
      return 1;
    }
  
  case MYSQL_TYPE_ENUM:
    switch (meta & 0xFF) {
    case 1:
      my_snprintf(typestr, typestr_length, "ENUM(1 byte)");
      if(!ptr)
        return my_b_printf(file, "NULL");
      my_b_printf(file, "%d", (int) *ptr);
      return 1;
    case 2:
      {
        my_snprintf(typestr, typestr_length, "ENUM(2 bytes)");
        if(!ptr)
          return my_b_printf(file, "NULL");
        int32 i32= uint2korr(ptr);
        my_b_printf(file, "%d", i32);
        return 2;
      }
    default:
      my_b_printf(file, "!! Unknown ENUM packlen=%d", meta & 0xFF); 
      return 0;
    }
    break;
    
  case MYSQL_TYPE_SET:
    my_snprintf(typestr, typestr_length, "SET(%d bytes)", meta & 0xFF);
    if(!ptr)
      return my_b_printf(file, "NULL");
    my_b_write_bit(file, ptr , (meta & 0xFF) * 8);
    return meta & 0xFF;
  
  case MYSQL_TYPE_BLOB:
    switch (meta) {
    case 1:
      my_snprintf(typestr, typestr_length, "TINYBLOB/TINYTEXT");
      if(!ptr)
        return my_b_printf(file, "NULL");
      length= *ptr;
      my_b_write_quoted(file, ptr + 1, length);
      return length + 1;
    case 2:
      my_snprintf(typestr, typestr_length, "BLOB/TEXT");
      if(!ptr)
        return my_b_printf(file, "NULL");
      length= uint2korr(ptr);
      my_b_write_quoted(file, ptr + 2, length);
      return length + 2;
    case 3:
      my_snprintf(typestr, typestr_length, "MEDIUMBLOB/MEDIUMTEXT");
      if(!ptr)
        return my_b_printf(file, "NULL");
      length= uint3korr(ptr);
      my_b_write_quoted(file, ptr + 3, length);
      return length + 3;
    case 4:
      my_snprintf(typestr, typestr_length, "LONGBLOB/LONGTEXT");
      if(!ptr)
        return my_b_printf(file, "NULL");
      length= uint4korr(ptr);
      my_b_write_quoted(file, ptr + 4, length);
      return length + 4;
    default:
      my_b_printf(file, "!! Unknown BLOB packlen=%d", length);
      return 0;
    }

  case MYSQL_TYPE_VARCHAR:
  case MYSQL_TYPE_VAR_STRING:
    length= meta;
    my_snprintf(typestr, typestr_length, "VARSTRING(%d)", length);
    if(!ptr) 
      return my_b_printf(file, "NULL");
    return my_b_write_quoted_with_length(file, ptr, length);

  case MYSQL_TYPE_STRING:
    my_snprintf(typestr, typestr_length, "STRING(%d)", length);
    if(!ptr)
      return my_b_printf(file, "NULL");
    return my_b_write_quoted_with_length(file, ptr, length);

  case MYSQL_TYPE_JSON:
    my_snprintf(typestr, typestr_length, "JSON");
    if (!ptr)
      return my_b_printf(file, "NULL");
    length= uint2korr(ptr);
    my_b_write_quoted(file, ptr + meta, length);
    return length + meta;

  default:
    {
      char tmp[5];
      my_snprintf(tmp, sizeof(tmp), "%04x", meta);
      my_b_printf(file,
                  "!! Don't know how to handle column type=%d meta=%d (%s)",
                  type, meta, tmp);
    }
    break;
  }
  *typestr= 0;
  return 0;
}


/**
  Print a packed row into IO cache
  
  @param[in] file              IO cache
  @param[in] td                Table definition
  @param[in] print_event_into  Print parameters
  @param[in] cols_bitmap       Column bitmaps.
  @param[in] value             Pointer to packed row
  @param[in] prefix            Row's SQL clause ("SET", "WHERE", etc)
  
  @retval   - number of bytes scanned.
*/


size_t
Rows_log_event::print_verbose_one_row(IO_CACHE *file, table_def *td,
                                      PRINT_EVENT_INFO *print_event_info,
                                      MY_BITMAP *cols_bitmap,
                                      const uchar *value, const uchar *prefix)
{
  const uchar *value0= value;
  const uchar *null_bits= value;
  uint null_bit_index= 0;
  char typestr[64]= "";

  /*
    Skip metadata bytes which gives the information about nullabity of master
    columns. Master writes one bit for each affected column.
   */
  value+= (bitmap_bits_set(cols_bitmap) + 7) / 8;
  
  my_b_printf(file, "%s", prefix);
  
  for (size_t i= 0; i < td->size(); i ++)
  {
    int is_null= (null_bits[null_bit_index / 8] 
                  >> (null_bit_index % 8))  & 0x01;

    if (bitmap_is_set(cols_bitmap, i) == 0)
      continue;
    
    my_b_printf(file, "###   @%d=", static_cast<int>(i + 1));
    if (!is_null)
    {
      size_t fsize= td->calc_field_size((uint)i, (uchar*) value);
      if (value + fsize > m_rows_end)
      {
        my_b_printf(file, "***Corrupted replication event was detected."
                    " Not printing the value***\n");
        value+= fsize;
        return 0;
      }
    }
    size_t size= log_event_print_value(file,is_null? NULL: value,
                                         td->type(i), td->field_metadata(i),
                                         typestr, sizeof(typestr));
    if (!size)
      return 0;

    if(!is_null)
      value+= size;

    if (print_event_info->verbose > 1)
    {
      my_b_printf(file, " /* ");

      my_b_printf(file, "%s ", typestr);
      
      my_b_printf(file, "meta=%d nullable=%d is_null=%d ",
                  td->field_metadata(i),
                  td->maybe_null(i), is_null);
      my_b_printf(file, "*/");
    }
    
    my_b_printf(file, "\n");
    
    null_bit_index++;
  }
  return value - value0;
}


/**
  Print a row event into IO cache in human readable form (in SQL format)
  
  @param[in] file              IO cache
  @param[in] print_event_into  Print parameters
*/
void Rows_log_event::print_verbose(IO_CACHE *file,
                                   PRINT_EVENT_INFO *print_event_info)
{
  // Quoted length of the identifier can be twice the original length
  char quoted_db[1 + NAME_LEN * 2 + 2];
  char quoted_table[1 + NAME_LEN * 2 + 2];
  size_t quoted_db_len, quoted_table_len;
  Table_map_log_event *map;
  table_def *td;
  const char *sql_command, *sql_clause1, *sql_clause2;
  Log_event_type general_type_code= get_general_type_code();
  
  if (m_extra_row_data)
  {
    uint8 extra_data_len= m_extra_row_data[EXTRA_ROW_INFO_LEN_OFFSET];
    uint8 extra_payload_len= extra_data_len - EXTRA_ROW_INFO_HDR_BYTES;
    assert(extra_data_len >= EXTRA_ROW_INFO_HDR_BYTES);

    my_b_printf(file, "### Extra row data format: %u, len: %u :",
                m_extra_row_data[EXTRA_ROW_INFO_FORMAT_OFFSET],
                extra_payload_len);
    if (extra_payload_len)
    {
      /*
         Buffer for hex view of string, including '0x' prefix,
         2 hex chars / byte and trailing 0
      */
      const int buff_len= 2 + (256 * 2) + 1;
      char buff[buff_len];
      str_to_hex(buff, (const char*) &m_extra_row_data[EXTRA_ROW_INFO_HDR_BYTES],
                 extra_payload_len);
      my_b_printf(file, "%s", buff);
    }
    my_b_printf(file, "\n");
  }

  switch (general_type_code) {
  case binary_log::WRITE_ROWS_EVENT:
    sql_command= "INSERT INTO";
    sql_clause1= "### SET\n";
    sql_clause2= NULL;
    break;
  case binary_log::DELETE_ROWS_EVENT:
    sql_command= "DELETE FROM";
    sql_clause1= "### WHERE\n";
    sql_clause2= NULL;
    break;
  case binary_log::UPDATE_ROWS_EVENT:
    sql_command= "UPDATE";
    sql_clause1= "### WHERE\n";
    sql_clause2= "### SET\n";
    break;
  default:
    sql_command= sql_clause1= sql_clause2= NULL;
    DBUG_ASSERT(0); /* Not possible */
  }
  
  if (!(map= print_event_info->m_table_map.get_table(m_table_id)) ||
      !(td= map->create_table_def()))
  {
    char llbuff[22];
    my_b_printf(file, "### Row event for unknown table #%s",
                llstr(m_table_id, llbuff));
    return;
  }

  /* If the write rows event contained no values for the AI */
  if (((general_type_code == binary_log::WRITE_ROWS_EVENT) &&
      (m_rows_buf==m_rows_end)))
  {
    my_b_printf(file, "### INSERT INTO `%s`.`%s` VALUES ()\n", 
                      map->get_db_name(), map->get_table_name());
    goto end;
  }

  for (const uchar *value= m_rows_buf; value < m_rows_end; )
  {
    size_t length;
#ifdef MYSQL_SERVER
    quoted_db_len= my_strmov_quoted_identifier(this->thd, (char *) quoted_db,
                                        map->get_db_name(), 0);
    quoted_table_len= my_strmov_quoted_identifier(this->thd,
                                                  (char *) quoted_table,
                                                  map->get_table_name(), 0);
#else
    quoted_db_len= my_strmov_quoted_identifier((char *) quoted_db,
                                               map->get_db_name());
    quoted_table_len= my_strmov_quoted_identifier((char *) quoted_table,
                                          map->get_table_name());
#endif
    quoted_db[quoted_db_len]= '\0';
    quoted_table[quoted_table_len]= '\0';
    my_b_printf(file, "### %s %s.%s\n",
                      sql_command,
                      quoted_db, quoted_table);
    /* Print the first image */
    if (!(length= print_verbose_one_row(file, td, print_event_info,
                                  &m_cols, value,
                                  (const uchar*) sql_clause1)))
      goto end;
    value+= length;

    /* Print the second image (for UPDATE only) */
    if (sql_clause2)
    {
      if (!(length= print_verbose_one_row(file, td, print_event_info,
                                      &m_cols_ai, value,
                                      (const uchar*) sql_clause2)))
        goto end;
      value+= length;
    }
  }

end:
  delete td;
}

#ifdef MYSQL_CLIENT
void free_table_map_log_event(Table_map_log_event *event)
{
  delete event;
}
#endif

void Log_event::print_base64(IO_CACHE* file,
                             PRINT_EVENT_INFO* print_event_info,
                             bool more)
{
  const uchar *ptr= (const uchar *)temp_buf;
  uint32 size= uint4korr(ptr + EVENT_LEN_OFFSET);
  DBUG_ENTER("Log_event::print_base64");

  uint64 const tmp_str_sz= base64_needed_encoded_length((uint64) size);
  char *const tmp_str= (char *) my_malloc(key_memory_log_event,
                                          tmp_str_sz, MYF(MY_WME));
  if (!tmp_str) {
    fprintf(stderr, "\nError: Out of memory. "
            "Could not print correct binlog event.\n");
    DBUG_VOID_RETURN;
  }

  if (base64_encode(ptr, (size_t) size, tmp_str))
  {
    DBUG_ASSERT(0);
  }

  if (print_event_info->base64_output_mode != BASE64_OUTPUT_DECODE_ROWS)
  {
    if (my_b_tell(file) == 0)
      my_b_printf(file, "\nBINLOG '\n");

    my_b_printf(file, "%s\n", tmp_str);

    if (!more)
      my_b_printf(file, "'%s\n", print_event_info->delimiter);
  }
  
  if (print_event_info->verbose)
  {
    Rows_log_event *ev= NULL;
    Log_event_type et= (Log_event_type) ptr[EVENT_TYPE_OFFSET];

    if (common_footer->checksum_alg != binary_log::BINLOG_CHECKSUM_ALG_UNDEF &&
        common_footer->checksum_alg != binary_log::BINLOG_CHECKSUM_ALG_OFF)
      size-= BINLOG_CHECKSUM_LEN; // checksum is displayed through the header

    const Format_description_event fd_evt=
          Format_description_event(glob_description_event->binlog_version,
                                   server_version);
    switch(et)
    {
    case binary_log::TABLE_MAP_EVENT:
    {
      Table_map_log_event *map;
      map= new Table_map_log_event((const char*) ptr, size,
                                   &fd_evt);
      print_event_info->m_table_map.set_table(map->get_table_id(), map);
      break;
    }
    case binary_log::WRITE_ROWS_EVENT:
    case binary_log::WRITE_ROWS_EVENT_V1:
    {
      ev= new Write_rows_log_event((const char*) ptr, size,
                                   &fd_evt);
      break;
    }
    case binary_log::DELETE_ROWS_EVENT:
    case binary_log::DELETE_ROWS_EVENT_V1:
    {
      ev= new Delete_rows_log_event((const char*) ptr, size,
                                    &fd_evt);
      break;
    }
    case binary_log::UPDATE_ROWS_EVENT:
    case binary_log::UPDATE_ROWS_EVENT_V1:
    {
      ev= new Update_rows_log_event((const char*) ptr, size,
                                    &fd_evt);
      break;
    }
    default:
      break;
    }
    
    if (ev)
    {
      ev->print_verbose(&print_event_info->footer_cache, print_event_info);
      delete ev;
    }
  }
    
  my_free(tmp_str);
  DBUG_VOID_RETURN;
}


/*
  Log_event::print_timestamp()
*/

void Log_event::print_timestamp(IO_CACHE* file, time_t *ts)
{
  struct tm *res;
  /*
    In some Windows versions timeval.tv_sec is defined as "long",
    not as "time_t" and can be of a different size.
    Let's use a temporary time_t variable to execute localtime()
    with a correct argument type.
  */
  time_t ts_tmp= ts ? *ts : (ulong)common_header->when.tv_sec;
  DBUG_ENTER("Log_event::print_timestamp");
  struct tm tm_tmp;
  localtime_r(&ts_tmp, (res= &tm_tmp));
  my_b_printf(file,"%02d%02d%02d %2d:%02d:%02d",
              res->tm_year % 100,
              res->tm_mon+1,
              res->tm_mday,
              res->tm_hour,
              res->tm_min,
              res->tm_sec);
  DBUG_VOID_RETURN;
}

#endif /* MYSQL_CLIENT */


#if !defined(MYSQL_CLIENT) && defined(HAVE_REPLICATION)
inline Log_event::enum_skip_reason
Log_event::continue_group(Relay_log_info *rli)
{
  if (rli->slave_skip_counter == 1)
    return Log_event::EVENT_SKIP_IGNORE;
  return Log_event::do_shall_skip(rli);
}

/**
   @param end_group_sets_max_dbs  when true the group terminal event 
                          can carry partition info, see a note below.
   @return true  in cases the current event
                 carries partition data,
           false otherwise

   @note Some events combination may force to adjust partition info.
         In particular BEGIN, BEGIN_LOAD_QUERY_EVENT, COMMIT
         where none of the events holds partitioning data
         causes the sequential applying of the group through
         assigning OVER_MAX_DBS_IN_EVENT_MTS to mts_accessed_dbs
         of the group terminator (e.g COMMIT query) event.
*/
bool Log_event::contains_partition_info(bool end_group_sets_max_dbs)
{
  bool res;

  switch (get_type_code()) {
  case binary_log::TABLE_MAP_EVENT:
  case binary_log::EXECUTE_LOAD_QUERY_EVENT:
    res= true;

    break;

  case binary_log::QUERY_EVENT:
  {
    Query_log_event *qev= static_cast<Query_log_event*>(this);
    if ((ends_group() && end_group_sets_max_dbs) ||
        (qev->is_query_prefix_match(STRING_WITH_LEN("XA COMMIT")) ||
         qev->is_query_prefix_match(STRING_WITH_LEN("XA ROLLBACK"))))
    {
      res= true;
      qev->mts_accessed_dbs= OVER_MAX_DBS_IN_EVENT_MTS;
    }
    else
      res= (!ends_group() && !starts_group()) ? true : false;
    break;
  }
  default:
    res= false;
  }

  return res;
}
/*
  SYNOPSIS
    This function assigns a parent ID to the job group being scheduled in parallel.
    It also checks if we can schedule the new event in parallel with the previous ones
    being executed.

  @param        ev log event that has to be scheduled next.
  @param       rli Pointer to coordinato's relay log info.
  @return      true if error
               false otherwise
 */
bool schedule_next_event(Log_event* ev, Relay_log_info* rli)
{
  int error;
  // Check if we can schedule this event
  error= rli->current_mts_submode->schedule_next_event(rli, ev);
  switch (error)
  {
  case ER_MTS_CANT_PARALLEL:
    char llbuff[22];
    llstr(rli->get_event_relay_log_pos(), llbuff);
    my_error(ER_MTS_CANT_PARALLEL, MYF(0),
    ev->get_type_str(), rli->get_event_relay_log_name(), llbuff,
             "The master event is logically timestamped incorrectly.");
  case ER_MTS_INCONSISTENT_DATA:
    /* Don't have to do anything. */
    return true;
  default:
    return false;
  }
  /* Keep compiler happy */
  return false;
}


/**
   The method maps the event to a Worker and return a pointer to it.
   Sending the event to the Worker is done by the caller.

   Irrespective of the type of Group marking (DB partioned or BGC) the
   following holds true:

   - recognize the beginning of a group to allocate the group descriptor
     and queue it;
   - associate an event with a Worker (which also handles possible conflicts
     detection and waiting for their termination);
   - finalize the group assignement when the group closing event is met.

   When parallelization mode is BGC-based the partitioning info in the event
   is simply ignored. Thereby association with a Worker does not require
   Assigned Partition Hash of the partitioned method.
   This method is not interested in all the taxonomy of the event group
   property, what we care about is the boundaries of the group.

   As a part of the group, an event belongs to one of the following types:

   B - beginning of a group of events (BEGIN query_log_event)
   g - mini-group representative event containing the partition info
      (any Table_map, a Query_log_event)
   p - a mini-group internal event that *p*receeding its g-parent
      (int_, rand_, user_ var:s)
   r - a mini-group internal "regular" event that follows its g-parent
      (Delete, Update, Write -rows)
   T - terminator of the group (XID, COMMIT, ROLLBACK, auto-commit query)

   Only the first g-event computes the assigned Worker which once
   is determined remains to be for the rest of the group.
   That is the g-event solely carries partitioning info.
   For B-event the assigned Worker is NULL to indicate Coordinator
   has not yet decided. The same applies to p-event.

   Notice, these is a special group consisting of optionally multiple p-events
   terminating with a g-event.
   Such case is caused by old master binlog and a few corner-cases of
   the current master version (todo: to fix).

   In case of the event accesses more than OVER_MAX_DBS the method
   has to ensure sure previously assigned groups to all other workers are
   done.


   @note The function updates GAQ queue directly, updates APH hash
         plus relocates some temporary tables from Coordinator's list into
         involved entries of APH through @c map_db_to_worker.
         There's few memory allocations commented where to be freed.

   @return a pointer to the Worker struct or NULL.
*/

Slave_worker *Log_event::get_slave_worker(Relay_log_info *rli)
{
  Slave_job_group group= Slave_job_group(), *ptr_group= NULL;
  bool is_s_event;
  Slave_worker *ret_worker= NULL;
  char llbuff[22];
  Slave_committed_queue *gaq= rli->gaq;
  DBUG_ENTER("Log_event::get_slave_worker");

  /* checking partioning properties and perform corresponding actions */

  // Beginning of a group designated explicitly with BEGIN or GTID
  if ((is_s_event= starts_group()) || is_gtid_event(this) ||
      // or DDL:s or autocommit queries possibly associated with own p-events
      (!rli->curr_group_seen_begin && !rli->curr_group_seen_gtid &&
       /*
         the following is a special case of B-free still multi-event group like
         { p_1,p_2,...,p_k, g }.
         In that case either GAQ is empty (the very first group is being
         assigned) or the last assigned group index points at one of
         mapped-to-a-worker.
       */
       (gaq->empty() ||
        gaq->get_job_group(rli->gaq->assigned_group_index)->
        worker_id != MTS_WORKER_UNDEF)))
  {
    if (!rli->curr_group_seen_gtid && !rli->curr_group_seen_begin)
    {
      rli->mts_groups_assigned++;

      rli->curr_group_isolated= FALSE;
      group.reset(common_header->log_pos, rli->mts_groups_assigned);
      // the last occupied GAQ's array index
      gaq->assigned_group_index= gaq->en_queue(&group);
      DBUG_PRINT("info",("gaq_idx= %ld  gaq->size=%ld",
                         gaq->assigned_group_index,
                         gaq->size));
      DBUG_ASSERT(gaq->assigned_group_index != MTS_WORKER_UNDEF);
      DBUG_ASSERT(gaq->assigned_group_index < gaq->size);
      DBUG_ASSERT(gaq->get_job_group(rli->gaq->assigned_group_index)->
                  group_relay_log_name == NULL);
      DBUG_ASSERT(rli->last_assigned_worker == NULL ||
                  !is_mts_db_partitioned(rli));

      if (is_s_event || is_gtid_event(this))
      {
        Slave_job_item job_item= {this, rli->get_event_relay_log_number(),
                                  rli->get_event_start_pos()};
        // B-event is appended to the Deferred Array associated with GCAP
        rli->curr_group_da.push_back(job_item);

        DBUG_ASSERT(rli->curr_group_da.size() == 1);

        if (starts_group())
        {
          // mark the current group as started with explicit B-event
          rli->mts_end_group_sets_max_dbs= true;
          rli->curr_group_seen_begin= true;
        }

        if (is_gtid_event(this))
          // mark the current group as started with explicit Gtid-event
          rli->curr_group_seen_gtid= true;
        if (schedule_next_event(this, rli))
        {
          rli->abort_slave= 1;
          DBUG_RETURN(NULL);
        }
        DBUG_RETURN(ret_worker);
      }
    }
    else
    {
      /*
       The block is a result of not making GTID event as group starter.
       TODO: Make GITD event as B-event that is starts_group() to
       return true.
      */
      Slave_job_item job_item= {this, rli->get_event_relay_log_number(),
                                rli->get_event_relay_log_pos()};

      // B-event is appended to the Deferred Array associated with GCAP
      rli->curr_group_da.push_back(job_item);
      rli->curr_group_seen_begin= true;
      rli->mts_end_group_sets_max_dbs= true;
      if (!rli->curr_group_seen_gtid && schedule_next_event(this, rli))
      {
        rli->abort_slave= 1;
        DBUG_RETURN(NULL);
      }

      DBUG_ASSERT(rli->curr_group_da.size() == 2);
      DBUG_ASSERT(starts_group());
      DBUG_RETURN (ret_worker);
    }
    if (schedule_next_event(this, rli))
    {
      rli->abort_slave= 1;
      DBUG_RETURN(NULL);
    }
  }

  ptr_group= gaq->get_job_group(rli->gaq->assigned_group_index);
  if (!is_mts_db_partitioned(rli))
  {
    /* Get least occupied worker */
    ret_worker=
      rli->current_mts_submode->get_least_occupied_worker(rli, &rli->workers,
                                                          this);
    if (ret_worker == NULL)
    {
      /* get_least_occupied_worker may return NULL if the thread is killed */
      Slave_job_item job_item= {this, rli->get_event_relay_log_number(),
                                rli->get_event_start_pos()};
      rli->curr_group_da.push_back(job_item);

      DBUG_ASSERT(thd->killed);
      DBUG_RETURN(NULL);
    }
    ptr_group->worker_id= ret_worker->id;
  }
  else if (contains_partition_info(rli->mts_end_group_sets_max_dbs))
  {
    int i= 0;
    Mts_db_names mts_dbs;

    get_mts_dbs(&mts_dbs);
    /*
      Bug 12982188 - MTS: SBR ABORTS WITH ERROR 1742 ON LOAD DATA
      Logging on master can create a group with no events holding
      the partition info.
      The following assert proves there's the only reason
      for such group.
    */
#ifndef DBUG_OFF
    {
      bool empty_group_with_gtids= rli->curr_group_seen_begin &&
                                   rli->curr_group_seen_gtid &&
                                   ends_group();

      bool begin_load_query_event=
        ((rli->curr_group_da.size() == 3 && rli->curr_group_seen_gtid) ||
         (rli->curr_group_da.size() == 2 && !rli->curr_group_seen_gtid)) &&
        (rli->curr_group_da.back().data->
         get_type_code() == binary_log::BEGIN_LOAD_QUERY_EVENT);

      bool delete_file_event=
        ((rli->curr_group_da.size() == 4 && rli->curr_group_seen_gtid) ||
         (rli->curr_group_da.size() == 3 && !rli->curr_group_seen_gtid)) &&
        (rli->curr_group_da.back().data->
         get_type_code() == binary_log::DELETE_FILE_EVENT);

      DBUG_ASSERT((!ends_group() ||
                   (get_type_code() == binary_log::QUERY_EVENT &&
                    static_cast<Query_log_event*>(this)->
                    is_query_prefix_match(STRING_WITH_LEN("XA ROLLBACK")))) ||
                  empty_group_with_gtids ||
                  (rli->mts_end_group_sets_max_dbs &&
                   (begin_load_query_event || delete_file_event)));
    }
#endif

    // partioning info is found which drops the flag
    rli->mts_end_group_sets_max_dbs= false;
    ret_worker= rli->last_assigned_worker;
    if (mts_dbs.num == OVER_MAX_DBS_IN_EVENT_MTS)
    {
      // Worker with id 0 to handle serial execution
      if (!ret_worker)
        ret_worker= rli->workers.at(0);
      // No need to know a possible error out of synchronization call.
      (void) rli->current_mts_submode->
        wait_for_workers_to_finish(rli, ret_worker);
      /*
        this marking is transferred further into T-event of the current group.
      */
      rli->curr_group_isolated= TRUE;
    }

    /* One run of the loop in the case of over-max-db:s */
    for (i= 0; i < ((mts_dbs.num != OVER_MAX_DBS_IN_EVENT_MTS) ? mts_dbs.num : 1);
         i++)
    {
      /*
        The over max db:s case handled through passing to map_db_to_worker
        such "all" db as encoded as  the "" empty string.
        Note, the empty string is allocated in a large buffer
        to satisfy hashcmp() implementation.
      */
      const char all_db[NAME_LEN]= {0};
      if (!(ret_worker=
            map_db_to_worker(mts_dbs.num == OVER_MAX_DBS_IN_EVENT_MTS ?
                             all_db : mts_dbs.name[i], rli,
                             &mts_assigned_partitions[i],
                             /*
                               todo: optimize it. Although pure
                               rows- event load in insensetive to the flag value
                             */
                             TRUE,
                             ret_worker)))
      {
        llstr(rli->get_event_relay_log_pos(), llbuff);
        my_error(ER_MTS_CANT_PARALLEL, MYF(0),
                 get_type_str(), rli->get_event_relay_log_name(), llbuff,
                 "could not distribute the event to a Worker");
        DBUG_RETURN(ret_worker);
      }
      // all temporary tables are transferred from Coordinator in over-max case
      DBUG_ASSERT(mts_dbs.num != OVER_MAX_DBS_IN_EVENT_MTS || !thd->temporary_tables);
      DBUG_ASSERT(!strcmp(mts_assigned_partitions[i]->db,
                          mts_dbs.num != OVER_MAX_DBS_IN_EVENT_MTS ?
                          mts_dbs.name[i] : all_db));
      DBUG_ASSERT(ret_worker == mts_assigned_partitions[i]->worker);
      DBUG_ASSERT(mts_assigned_partitions[i]->usage >= 0);
    }

    if ((ptr_group= gaq->get_job_group(rli->gaq->assigned_group_index))->
        worker_id == MTS_WORKER_UNDEF)
    {
      ptr_group->worker_id= ret_worker->id;

      DBUG_ASSERT(ptr_group->group_relay_log_name == NULL);
    }

    DBUG_ASSERT(i == mts_dbs.num || mts_dbs.num == OVER_MAX_DBS_IN_EVENT_MTS);
  }
  else
  {
    // a mini-group internal "regular" event
    if (rli->last_assigned_worker)
    {
      ret_worker= rli->last_assigned_worker;

      DBUG_ASSERT(rli->curr_group_assigned_parts.size() > 0 ||
                  ret_worker->id == 0);
    }
    else // int_, rand_, user_ var:s, load-data events
    {

      if (!(get_type_code() == binary_log::INTVAR_EVENT ||
            get_type_code() == binary_log::RAND_EVENT ||
            get_type_code() == binary_log::USER_VAR_EVENT ||
            get_type_code() == binary_log::BEGIN_LOAD_QUERY_EVENT ||
            get_type_code() == binary_log::APPEND_BLOCK_EVENT ||
            get_type_code() == binary_log::DELETE_FILE_EVENT ||
            is_ignorable_event()))
      {
        DBUG_ASSERT(!ret_worker);

        llstr(rli->get_event_relay_log_pos(), llbuff);
        my_error(ER_MTS_CANT_PARALLEL, MYF(0),
                 get_type_str(), rli->get_event_relay_log_name(), llbuff,
                 "the event is a part of a group that is unsupported in "
                 "the parallel execution mode");

        DBUG_RETURN(ret_worker);
      }
      /*
        In the logical clock scheduler any internal gets scheduled directly.
        That is Int_var, @User_var and Rand bypass the deferred array.
        Their association with relay-log physical coordinates is provided
        by the same mechanism that applies to a regular event.
      */
      Slave_job_item job_item= {this, rli->get_event_relay_log_number(),
                                rli->get_event_start_pos()};
      rli->curr_group_da.push_back(job_item);

      DBUG_ASSERT(!ret_worker);
      DBUG_RETURN (ret_worker);
    }
  }

  DBUG_ASSERT(ret_worker);
  // T-event: Commit, Xid, a DDL query or dml query of B-less group.4

  /*
    Preparing event physical coordinates info for Worker before any
    event got scheduled so when Worker error-stopped at the first
    event it would be aware of where exactly in the event stream.
  */
  if (!ret_worker->master_log_change_notified)
  {
    if (!ptr_group)
      ptr_group= gaq->get_job_group(rli->gaq->assigned_group_index);
    ptr_group->group_master_log_name=
      my_strdup(key_memory_log_event, rli->get_group_master_log_name(), MYF(MY_WME));
    ret_worker->master_log_change_notified= true;

    DBUG_ASSERT(!ptr_group->notified);
#ifndef DBUG_OFF
    ptr_group->notified= true;
#endif
  }

  /* Notify the worker about new FD */
  if (!ret_worker->fd_change_notified)
  {
    if (!ptr_group)
      ptr_group= gaq->get_job_group(rli->gaq->assigned_group_index);
    /*
      Increment the usage counter on behalf of Worker.
      This avoids inadvertent FD deletion in a race case where Coordinator
      would install a next new FD before Worker has noticed the previous one.
    */
    rli->get_rli_description_event()->usage_counter.atomic_add(1);
    ptr_group->new_fd_event= rli->get_rli_description_event();
    ret_worker->fd_change_notified= true;
  }

  if (ends_group() ||
      (!rli->curr_group_seen_begin &&
       (get_type_code() == binary_log::QUERY_EVENT ||
        /*
          When applying an old binary log without Gtid_log_event and
          Anonymous_gtid_log_event, the logic of multi-threaded slave
          still need to require that an event (for example, Query_log_event,
          User_var_log_event, Intvar_log_event, and Rand_log_event) that
          appeared outside of BEGIN...COMMIT was treated as a transaction
          of its own. This was just a technicality in the code and did not
          cause a problem, since the event and the following Query_log_event
          would both be assigned to dedicated worker 0.
        */
        !rli->curr_group_seen_gtid)))
  {
    rli->mts_group_status= Relay_log_info::MTS_END_GROUP;
    if (rli->curr_group_isolated)
      set_mts_isolate_group();
    if (!ptr_group)
      ptr_group= gaq->get_job_group(rli->gaq->assigned_group_index);

    DBUG_ASSERT(ret_worker != NULL);

    /*
      The following two blocks are executed if the worker has not been
      notified about new relay-log or a new checkpoints.
      Relay-log string is freed by Coordinator, Worker deallocates
      strings in the checkpoint block.
      However if the worker exits earlier reclaiming for both happens anyway at
      GAQ delete.
    */
    if (!ret_worker->relay_log_change_notified)
    {
      /*
        Prior this event, C rotated the relay log to drop each
        Worker's notified flag. Now group terminating event initiates
        the new relay-log (where the current event is from) name
        delivery to Worker that will receive it in commit_positions().
      */
      DBUG_ASSERT(ptr_group->group_relay_log_name == NULL);

      ptr_group->group_relay_log_name= (char *)
        my_malloc(key_memory_log_event,
                  strlen(rli->
                         get_group_relay_log_name()) + 1, MYF(MY_WME));
      strcpy(ptr_group->group_relay_log_name,
             rli->get_event_relay_log_name());

      DBUG_ASSERT(ptr_group->group_relay_log_name != NULL);

      ret_worker->relay_log_change_notified= TRUE;
    }

    if (!ret_worker->checkpoint_notified)
    {
      if (!ptr_group)
        ptr_group= gaq->get_job_group(rli->gaq->assigned_group_index);
      ptr_group->checkpoint_log_name=
        my_strdup(key_memory_log_event, rli->get_group_master_log_name(), MYF(MY_WME));
      ptr_group->checkpoint_log_pos= rli->get_group_master_log_pos();
      ptr_group->checkpoint_relay_log_name=
        my_strdup(key_memory_log_event, rli->get_group_relay_log_name(), MYF(MY_WME));
      ptr_group->checkpoint_relay_log_pos= rli->get_group_relay_log_pos();
      ptr_group->shifted= ret_worker->bitmap_shifted;
      ret_worker->bitmap_shifted= 0;
      ret_worker->checkpoint_notified= TRUE;
    }
    ptr_group->checkpoint_seqno= rli->checkpoint_seqno;
    ptr_group->ts= common_header->when.tv_sec + (time_t) exec_time; // Seconds_behind_master related
    rli->checkpoint_seqno++;
    /*
      Coordinator should not use the main memroot however its not
      reset elsewhere either, so let's do it safe way.
      The main mem root is also reset by the SQL thread in at the end
      of applying which Coordinator does not do in this case.
      That concludes the memroot reset can't harm anything in SQL thread roles
      after Coordinator has finished its current scheduling.
    */
    free_root(thd->mem_root,MYF(MY_KEEP_PREALLOC));

#ifndef DBUG_OFF
    w_rr++;
#endif

  }

  DBUG_RETURN (ret_worker);
}

/**
   Scheduling event to execute in parallel or execute it directly.
   In MTS case the event gets associated with either Coordinator or a
   Worker.  A special case of the association is NULL when the Worker
   can't be decided yet.  In the single threaded sequential mode the
   event maps to SQL thread rli.

   @note in case of MTS failure Coordinator destroys all gathered
         deferred events.

   @return 0 as success, otherwise a failure.
*/
int Log_event::apply_event(Relay_log_info *rli)
{
  DBUG_ENTER("LOG_EVENT:apply_event");
  DBUG_PRINT("info", ("event_type=%s", get_type_str()));
  bool parallel= FALSE;
  enum enum_mts_event_exec_mode actual_exec_mode= EVENT_EXEC_PARALLEL;
  THD *rli_thd= rli->info_thd;

  worker= rli;

  if (rli->is_mts_recovery())
  {
    bool skip=
      bitmap_is_set(&rli->recovery_groups, rli->mts_recovery_index) &&
      (get_mts_execution_mode(::server_id,
                              rli->mts_group_status ==
                              Relay_log_info::MTS_IN_GROUP,
                              rli->current_mts_submode->get_type() ==
                              MTS_PARALLEL_TYPE_DB_NAME)
       == EVENT_EXEC_PARALLEL);
    if (skip)
    {
      DBUG_RETURN(0);
    }
    else
    {
      DBUG_RETURN(do_apply_event(rli));
    }
  }

  if (!(parallel= rli->is_parallel_exec()) ||
      ((actual_exec_mode=
        get_mts_execution_mode(::server_id,
                               rli->mts_group_status ==
                               Relay_log_info::MTS_IN_GROUP,
                               rli->current_mts_submode->get_type() ==
                               MTS_PARALLEL_TYPE_DB_NAME))
       != EVENT_EXEC_PARALLEL))
  {
    if (parallel)
    {
      /*
         There are two classes of events that Coordinator executes
         itself. One e.g the master Rotate requires all Workers to finish up
         their assignments. The other async class, e.g the slave Rotate,
         can't have this such synchronization because Worker might be waiting
         for terminal events to finish.
      */

      if (actual_exec_mode != EVENT_EXEC_ASYNC)
      {
        /*
          this  event does not split the current group but is indeed
          a separator beetwen two master's binlog therefore requiring
          Workers to sync.
        */
        if (rli->curr_group_da.size() > 0 &&
            is_mts_db_partitioned(rli))
        {
          char llbuff[22];
          /*
             Possible reason is a old version binlog sequential event
             wrappped with BEGIN/COMMIT or preceeded by User|Int|Random- var.
             MTS has to stop to suggest restart in the permanent sequential mode.
          */
          llstr(rli->get_event_relay_log_pos(), llbuff);
          my_error(ER_MTS_CANT_PARALLEL, MYF(0),
                   get_type_str(), rli->get_event_relay_log_name(), llbuff,
                   "possible malformed group of events from an old master");

          /* Coordinator cant continue, it marks MTS group status accordingly */
          rli->mts_group_status= Relay_log_info::MTS_KILLED_GROUP;

          goto err;
        }
        /*
          Marking sure the event will be executed in sequential mode.
        */
        if (rli->current_mts_submode->wait_for_workers_to_finish(rli) == -1)
        {
          // handle synchronization error
          rli->report(WARNING_LEVEL, 0,
                      "Slave worker thread has failed to apply an event. As a "
                      "consequence, the coordinator thread is stopping "
                      "execution.");
          DBUG_RETURN(-1);
        }
        /*
          Given not in-group mark the event handler can invoke checkpoint
          update routine in the following course.
        */
        DBUG_ASSERT(rli->mts_group_status == Relay_log_info::MTS_NOT_IN_GROUP
                    || !is_mts_db_partitioned(rli));

#ifndef DBUG_OFF
        /* all Workers are idle as done through wait_for_workers_to_finish */
        for (uint k= 0; k < rli->curr_group_da.size(); k++)
        {
          DBUG_ASSERT(!(rli->workers[k]->usage_partition));
          DBUG_ASSERT(!(rli->workers[k]->jobs.len));
        }
#endif
      }
      else
      {
        DBUG_ASSERT(actual_exec_mode == EVENT_EXEC_ASYNC);
      }
    }
    DBUG_RETURN(do_apply_event(rli));
  }

  DBUG_ASSERT(actual_exec_mode == EVENT_EXEC_PARALLEL);
  DBUG_ASSERT(!(rli->curr_group_seen_begin && ends_group()) ||
              /*
                This is an empty group being processed due to gtids.
              */
              (rli->curr_group_seen_begin && rli->curr_group_seen_gtid
              && ends_group()) || is_mts_db_partitioned(rli) ||
              rli->last_assigned_worker ||
              /*
                Begin_load_query can be logged w/o db info and within
                Begin/Commit. That's a pattern forcing sequential
                applying of LOAD-DATA.
              */
              (rli->curr_group_da.back().data->
               get_type_code() == binary_log::BEGIN_LOAD_QUERY_EVENT) ||
              /*
                Delete_file can also be logged w/o db info and within
                Begin/Commit. That's a pattern forcing sequential
                applying of LOAD-DATA.
              */
              (rli->curr_group_da.back().data->
               get_type_code() == binary_log::DELETE_FILE_EVENT));

  worker= NULL;
  rli->mts_group_status= Relay_log_info::MTS_IN_GROUP;

  worker= (Relay_log_info*)
    (rli->last_assigned_worker= get_slave_worker(rli));

#ifndef DBUG_OFF
  if (rli->last_assigned_worker)
    DBUG_PRINT("mts", ("Assigning job to worker %lu",
               rli->last_assigned_worker->id));
#endif

err:
  if (rli_thd->is_error())
  {
    DBUG_ASSERT(!worker);

    /*
      Destroy all deferred buffered events but the current prior to exit.
      The current one will be deleted as an event never destined/assigned
      to any Worker in Coordinator's regular execution path.
    */
    for (uint k= 0; k < rli->curr_group_da.size(); k++)
    {
      Log_event *ev_buf= rli->curr_group_da[k].data;
      if (this != ev_buf)
        delete ev_buf;
    }
    rli->curr_group_da.clear();
  }
  else
  {
    DBUG_ASSERT(worker || rli->curr_group_assigned_parts.size() == 0);
  }

  DBUG_RETURN((!rli_thd->is_error() ||
               DBUG_EVALUATE_IF("fault_injection_get_slave_worker", 1, 0)) ?
              0 : -1);
}

#endif

/**************************************************************************
	Query_log_event methods
**************************************************************************/

#if defined(HAVE_REPLICATION) && !defined(MYSQL_CLIENT)

/**
  This (which is used only for SHOW BINLOG EVENTS) could be updated to
  print SET @@session_var=. But this is not urgent, as SHOW BINLOG EVENTS is
  only an information, it does not produce suitable queries to replay (for
  example it does not print LOAD DATA INFILE).
  @todo
    show the catalog ??
*/

int Query_log_event::pack_info(Protocol *protocol)
{
  // TODO: show the catalog ??
  String str_buf;
  // Add use `DB` to the string if required
  if (!(common_header->flags & LOG_EVENT_SUPPRESS_USE_F)
      && db && db_len)
  {
    str_buf.append("use ");
    append_identifier(this->thd, &str_buf, db, db_len);
    str_buf.append("; ");
  }
  // Add the query to the string
  if (query && q_len)
    str_buf.append(query);
 // persist the buffer in protocol
  protocol->store(str_buf.ptr(), str_buf.length(), &my_charset_bin);
  return 0;
}
#endif

#ifndef MYSQL_CLIENT

/**
  Utility function for the next method (Query_log_event::write()) .
*/
static void write_str_with_code_and_len(uchar **dst, const char *src,
                                        size_t len, uint code)
{
  /*
    only 1 byte to store the length of catalog, so it should not
    surpass 255
  */
  DBUG_ASSERT(len <= 255);
  DBUG_ASSERT(src);
  *((*dst)++)= code;
  *((*dst)++)= (uchar) len;
  memmove(*dst, src, len);
  (*dst)+= len;
}


/**
  Query_log_event::write().

  @note
    In this event we have to modify the header to have the correct
    EVENT_LEN_OFFSET as we don't yet know how many status variables we
    will print!
*/

bool Query_log_event::write(IO_CACHE* file)
{
  uchar buf[Binary_log_event::QUERY_HEADER_LEN + MAX_SIZE_LOG_EVENT_STATUS];
  uchar *start, *start_of_status;
  size_t event_length;

  if (!query)
    return 1;                                   // Something wrong with event

  /*
    We want to store the thread id:
    (- as an information for the user when he reads the binlog)
    - if the query uses temporary table: for the slave SQL thread to know to
    which master connection the temp table belongs.
    Now imagine we (write()) are called by the slave SQL thread (we are
    logging a query executed by this thread; the slave runs with
    --log-slave-updates). Then this query will be logged with
    thread_id=the_thread_id_of_the_SQL_thread. Imagine that 2 temp tables of
    the same name were created simultaneously on the master (in the masters
    binlog you have
    CREATE TEMPORARY TABLE t; (thread 1)
    CREATE TEMPORARY TABLE t; (thread 2)
    ...)
    then in the slave's binlog there will be
    CREATE TEMPORARY TABLE t; (thread_id_of_the_slave_SQL_thread)
    CREATE TEMPORARY TABLE t; (thread_id_of_the_slave_SQL_thread)
    which is bad (same thread id!).

    To avoid this, we log the thread's thread id EXCEPT for the SQL
    slave thread for which we log the original (master's) thread id.
    Now this moves the bug: what happens if the thread id on the
    master was 10 and when the slave replicates the query, a
    connection number 10 is opened by a normal client on the slave,
    and updates a temp table of the same name? We get a problem
    again. To avoid this, in the handling of temp tables (sql_base.cc)
    we use thread_id AND server_id.  TODO when this is merged into
    4.1: in 4.1, slave_proxy_id has been renamed to pseudo_thread_id
    and is a session variable: that's to make mysqlbinlog work with
    temp tables. We probably need to introduce

    SET PSEUDO_SERVER_ID
    for mysqlbinlog in 4.1. mysqlbinlog would print:
    SET PSEUDO_SERVER_ID=
    SET PSEUDO_THREAD_ID=
    for each query using temp tables.
  */
  int4store(buf + Q_THREAD_ID_OFFSET, slave_proxy_id);
  int4store(buf + Q_EXEC_TIME_OFFSET, exec_time);
  buf[Q_DB_LEN_OFFSET] = (char) db_len;
  int2store(buf + Q_ERR_CODE_OFFSET, error_code);

  /*
    You MUST always write status vars in increasing order of code. This
    guarantees that a slightly older slave will be able to parse those he
    knows.
  */
  start_of_status= start= buf+Binary_log_event::QUERY_HEADER_LEN;
  if (flags2_inited)
  {
    *start++= Q_FLAGS2_CODE;
    int4store(start, flags2);
    start+= 4;
  }
  if (sql_mode_inited)
  {
    *start++= Q_SQL_MODE_CODE;
    int8store(start, sql_mode);
    start+= 8;
  }
  if (catalog_len) // i.e. this var is inited (false for 4.0 events)
  {
    write_str_with_code_and_len(&start,
                                catalog, catalog_len, Q_CATALOG_NZ_CODE);
    /*
      In 5.0.x where x<4 masters we used to store the end zero here. This was
      a waste of one byte so we don't do it in x>=4 masters. We change code to
      Q_CATALOG_NZ_CODE, because re-using the old code would make x<4 slaves
      of this x>=4 master segfault (expecting a zero when there is
      none). Remaining compatibility problems are: the older slave will not
      find the catalog; but it is will not crash, and it's not an issue
      that it does not find the catalog as catalogs were not used in these
      older MySQL versions (we store it in binlog and read it from relay log
      but do nothing useful with it). What is an issue is that the older slave
      will stop processing the Q_* blocks (and jumps to the db/query) as soon
      as it sees unknown Q_CATALOG_NZ_CODE; so it will not be able to read
      Q_AUTO_INCREMENT*, Q_CHARSET and so replication will fail silently in
      various ways. Documented that you should not mix alpha/beta versions if
      they are not exactly the same version, with example of 5.0.3->5.0.2 and
      5.0.4->5.0.3. If replication is from older to new, the new will
      recognize Q_CATALOG_CODE and have no problem.
    */
  }
  if (auto_increment_increment != 1 || auto_increment_offset != 1)
  {
    *start++= Q_AUTO_INCREMENT;
    int2store(start, static_cast<uint16>(auto_increment_increment));
    int2store(start+2, static_cast<uint16>(auto_increment_offset));
    start+= 4;
  }
  if (charset_inited)
  {
    *start++= Q_CHARSET_CODE;
    memcpy(start, charset, 6);
    start+= 6;
  }
  if (time_zone_len)
  {
    /* In the TZ sys table, column Name is of length 64 so this should be ok */
    DBUG_ASSERT(time_zone_len <= MAX_TIME_ZONE_NAME_LENGTH);
    write_str_with_code_and_len(&start,
                                time_zone_str, time_zone_len, Q_TIME_ZONE_CODE);
  }
  if (lc_time_names_number)
  {
    DBUG_ASSERT(lc_time_names_number <= 0xFF);
    *start++= Q_LC_TIME_NAMES_CODE;
    int2store(start, lc_time_names_number);
    start+= 2;
  }
  if (charset_database_number)
  {
    DBUG_ASSERT(charset_database_number <= 0xFF);
    *start++= Q_CHARSET_DATABASE_CODE;
    int2store(start, charset_database_number);
    start+= 2;
  }
  if (table_map_for_update)
  {
    *start++= Q_TABLE_MAP_FOR_UPDATE_CODE;
    int8store(start, table_map_for_update);
    start+= 8;
  }
  if (master_data_written != 0)
  {
    /*
      Q_MASTER_DATA_WRITTEN_CODE only exists in relay logs where the master
      has binlog_version<4 and the slave has binlog_version=4. See comment
      for master_data_written in log_event.h for details.
    */
    *start++= Q_MASTER_DATA_WRITTEN_CODE;
    int4store(start, static_cast<uint32>(master_data_written));
    start+= 4;
  }

  if (thd && thd->need_binlog_invoker())
  {
    LEX_CSTRING invoker_user;
    LEX_CSTRING invoker_host;
    memset(&invoker_user, 0, sizeof(invoker_user));
    memset(&invoker_host, 0, sizeof(invoker_host));

    if (thd->slave_thread && thd->has_invoker())
    {
      /* user will be null, if master is older than this patch */
      invoker_user= thd->get_invoker_user();
      invoker_host= thd->get_invoker_host();
    }
    else
    {
      Security_context *ctx= thd->security_context();
      LEX_CSTRING priv_user= ctx->priv_user();
      LEX_CSTRING priv_host= ctx->priv_host();

      invoker_user.length= priv_user.length;
      invoker_user.str= (char *) priv_user.str;
      if (priv_host.str[0] != '\0')
      {
        invoker_host.str= (char *) priv_host.str;
        invoker_host.length= priv_host.length;
      }
    }

    *start++= Q_INVOKER;

    /*
      Store user length and user. The max length of use is 16, so 1 byte is
      enough to store the user's length.
     */
    *start++= (uchar)invoker_user.length;
    memcpy(start, invoker_user.str, invoker_user.length);
    start+= invoker_user.length;

    /*
      Store host length and host. The max length of host is 60, so 1 byte is
      enough to store the host's length.
     */
    *start++= (uchar)invoker_host.length;
    memcpy(start, invoker_host.str, invoker_host.length);
    start+= invoker_host.length;
  }

  if (thd && thd->get_binlog_accessed_db_names() != NULL)
  {
    uchar dbs;
    *start++= Q_UPDATED_DB_NAMES;

    compile_time_assert(MAX_DBS_IN_EVENT_MTS <= OVER_MAX_DBS_IN_EVENT_MTS);

    /* 
       In case of the number of db:s exceeds MAX_DBS_IN_EVENT_MTS
       no db:s is written and event will require the sequential applying on slave.
    */
    dbs=
      (thd->get_binlog_accessed_db_names()->elements <= MAX_DBS_IN_EVENT_MTS) ?
      thd->get_binlog_accessed_db_names()->elements : OVER_MAX_DBS_IN_EVENT_MTS;

    DBUG_ASSERT(dbs != 0);

    if (dbs <= MAX_DBS_IN_EVENT_MTS)
    {
      List_iterator_fast<char> it(*thd->get_binlog_accessed_db_names());
      char *db_name= it++;
      /* 
         the single "" db in the acccessed db list corresponds to the same as
         exceeds MAX_DBS_IN_EVENT_MTS case, so dbs is set to the over-max.
      */
      if (dbs == 1 && !strcmp(db_name, ""))
        dbs= OVER_MAX_DBS_IN_EVENT_MTS;
      *start++= dbs;
      if (dbs != OVER_MAX_DBS_IN_EVENT_MTS)
        do
        {
          strcpy((char*) start, db_name);
          start += strlen(db_name) + 1;
        } while ((db_name= it++));
    }
    else
    {
      *start++= dbs;
    }
  }

  if (thd && thd->query_start_usec_used)
  {
    *start++= Q_MICROSECONDS;
    get_time();
    int3store(start, common_header->when.tv_usec);
    start+= 3;
  }

<<<<<<< HEAD
  if (thd && thd->binlog_need_explicit_defaults_ts == true)
  {
    *start++= Q_EXPLICIT_DEFAULTS_FOR_TIMESTAMP;
    *start++= thd->variables.explicit_defaults_for_timestamp;
  }
  /*
=======
#ifndef DBUG_OFF
  if (thd && thd->variables.query_exec_time > 0)
  {
    *start++= Q_QUERY_EXEC_TIME;
    int8store(start, thd->variables.query_exec_time);
    start+= 8;
  }
#endif

/*
>>>>>>> 2071aeef
    NOTE: When adding new status vars, please don't forget to update
    the MAX_SIZE_LOG_EVENT_STATUS in log_event.h

    Here there could be code like
    if (command-line-option-which-says-"log_this_variable" && inited)
    {
    *start++= Q_THIS_VARIABLE_CODE;
    int4store(start, this_variable);
    start+= 4;
    }
  */

  /* Store length of status variables */
  status_vars_len= (uint) (start-start_of_status);
  DBUG_ASSERT(status_vars_len <= MAX_SIZE_LOG_EVENT_STATUS);
  int2store(buf + Q_STATUS_VARS_LEN_OFFSET, status_vars_len);

  /*
    Calculate length of whole event
    The "1" below is the \0 in the db's length
  */
  event_length= (uint) (start-buf) + get_post_header_size_for_derived() + db_len + 1 + q_len;

  return (write_header(file, event_length) ||
          wrapper_my_b_safe_write(file, (uchar*) buf, Binary_log_event::QUERY_HEADER_LEN) ||
          write_post_header_for_derived(file) ||
          wrapper_my_b_safe_write(file, start_of_status,
                          (uint) (start-start_of_status)) ||
          wrapper_my_b_safe_write(file, db ? (uchar*) db : (uchar*)"", db_len + 1) ||
          wrapper_my_b_safe_write(file, (uchar*) query, q_len) ||
	  write_footer(file)) ? 1 : 0;
}


/**
  The simplest constructor that could possibly work.  This is used for
  creating static objects that have a special meaning and are invisible
  to the log.
*/
Query_log_event::Query_log_event()
  : binary_log::Query_event(),
    Log_event(header(), footer()),
    data_buf(NULL)
{}

/**
  Creates a Query Log Event.

  @param thd_arg      Thread handle
  @param query_arg    Array of char representing the query
  @param query_length Size of the 'query_arg' array
  @param using_trans  Indicates that there are transactional changes.
  @param immediate    After being written to the binary log, the event
                      must be flushed immediately. This indirectly implies
                      the stmt-cache.
  @param suppress_use Suppress the generation of 'USE' statements
  @param errcode      The error code of the query
  @param ignore       Ignore user's statement, i.e. lex information, while
                      deciding which cache must be used.
*/
Query_log_event::Query_log_event(THD* thd_arg, const char* query_arg,
				 size_t query_length, bool using_trans,
				 bool immediate, bool suppress_use,
                                 int errcode, bool ignore_cmd_internals)

: binary_log::Query_event(query_arg,
                          thd_arg->catalog().str,
                          thd_arg->db().str,
                          query_length,
                          thd_arg->thread_id(),
                          thd_arg->variables.sql_mode,
                          thd_arg->variables.auto_increment_increment,
                          thd_arg->variables.auto_increment_offset,
                          thd_arg->variables.lc_time_names->number,
                          (ulonglong)thd_arg->table_map_for_update,
                          errcode,
                          thd_arg->db().str ? strlen(thd_arg->db().str) : 0,
                          thd_arg->catalog().str ? strlen(thd_arg->catalog().str) : 0),
  Log_event(thd_arg,
            (thd_arg->thread_specific_used ? LOG_EVENT_THREAD_SPECIFIC_F :
             0) |
            (suppress_use ? LOG_EVENT_SUPPRESS_USE_F : 0),
            using_trans ? Log_event::EVENT_TRANSACTIONAL_CACHE :
                          Log_event::EVENT_STMT_CACHE,
            Log_event::EVENT_NORMAL_LOGGING,
            header(), footer()),
  data_buf(0)
{
  /* save the original thread id; we already know the server id */
  slave_proxy_id= thd_arg->variables.pseudo_thread_id;
  if (query != 0)
    is_valid_param= true;
  /*
  exec_time calculation has changed to use the same method that is used
  to fill out "thd_arg->start_time"
  */

  struct timeval end_time;
  ulonglong micro_end_time= my_micro_time();
  my_micro_time_to_timeval(micro_end_time, &end_time);

  exec_time= end_time.tv_sec - thd_arg->start_time.tv_sec;

  /**
    @todo this means that if we have no catalog, then it is replicated
    as an existing catalog of length zero. is that safe? /sven
  */
  catalog_len = (catalog) ? strlen(catalog) : 0;
  /* status_vars_len is set just before writing the event */
  db_len = (db) ? strlen(db) : 0;
  if (thd_arg->variables.collation_database != thd_arg->db_charset)
    charset_database_number= thd_arg->variables.collation_database->number;
  
  /*
    We only replicate over the bits of flags2 that we need: the rest
    are masked out by "& OPTIONS_WRITTEN_TO_BINLOG".

    We also force AUTOCOMMIT=1.  Rationale (cf. BUG#29288): After
    fixing BUG#26395, we always write BEGIN and COMMIT around all
    transactions (even single statements in autocommit mode).  This is
    so that replication from non-transactional to transactional table
    and error recovery from XA to non-XA table should work as
    expected.  The BEGIN/COMMIT are added in log.cc. However, there is
    one exception: MyISAM bypasses log.cc and writes directly to the
    binlog.  So if autocommit is off, master has MyISAM, and slave has
    a transactional engine, then the slave will just see one long
    never-ending transaction.  The only way to bypass explicit
    BEGIN/COMMIT in the binlog is by using a non-transactional table.
    So setting AUTOCOMMIT=1 will make this work as expected.

    Note: explicitly replicate AUTOCOMMIT=1 from master. We do not
    assume AUTOCOMMIT=1 on slave; the slave still reads the state of
    the autocommit flag as written by the master to the binlog. This
    behavior may change after WL#4162 has been implemented.
  */
  flags2= (uint32) (thd_arg->variables.option_bits &
                    (OPTIONS_WRITTEN_TO_BIN_LOG & ~OPTION_NOT_AUTOCOMMIT));
  DBUG_ASSERT(thd_arg->variables.character_set_client->number < 256*256);
  DBUG_ASSERT(thd_arg->variables.collation_connection->number < 256*256);
  DBUG_ASSERT(thd_arg->variables.collation_server->number < 256*256);
  DBUG_ASSERT(thd_arg->variables.character_set_client->mbminlen == 1);
  int2store(charset, thd_arg->variables.character_set_client->number);
  int2store(charset+2, thd_arg->variables.collation_connection->number);
  int2store(charset+4, thd_arg->variables.collation_server->number);
  if (thd_arg->time_zone_used)
  {
    /*
      Note that our event becomes dependent on the Time_zone object
      representing the time zone. Fortunately such objects are never deleted
      or changed during mysqld's lifetime.
    */
    time_zone_len= thd_arg->variables.time_zone->get_name()->length();
    time_zone_str= thd_arg->variables.time_zone->get_name()->ptr();
  }
  else
    time_zone_len= 0;

  /*
    In what follows, we define in which cache, trx-cache or stmt-cache,
    this Query Log Event will be written to.

    If ignore_cmd_internals is defined, we rely on the is_trans flag to
    choose the cache and this is done in the base class Log_event. False
    means that the stmt-cache will be used and upon statement commit/rollback
    the cache will be flushed to disk. True means that the trx-cache will
    be used and upon transaction commit/rollback the cache will be flushed
    to disk.

    If set immediate cache is defined, for convenience, we automatically
    use the stmt-cache. This mean that the statement will be written
    to the stmt-cache and immediately flushed to disk without waiting
    for a commit/rollback notification.

    For example, the cluster/ndb captures a request to execute a DDL
    statement and synchronously propagate it to all available MySQL
    servers. Unfortunately, the current protocol assumes that the
    generated events are immediately written to diks and does not check
    for commit/rollback.

    Upon dropping a connection, DDLs (i.e. DROP TEMPORARY TABLE) are
    generated and in this case the statements have the immediate flag
    set because there is no commit/rollback.

    If the immediate flag is not set, the decision on the cache is based
    on the current statement and the flag is_trans, which indicates if
    a transactional engine was updated. 

    Statements are classifed as row producers (i.e. can_generate_row_events())
    or non-row producers. Non-row producers, DDL in general, are treated
    as the immediate flag was set and for convenience are written to the
    stmt-cache and immediately flushed to disk. 

    Row producers are handled in general according to the is_trans flag.
    False means that the stmt-cache will be used and upon statement
    commit/rollback the cache will be flushed to disk. True means that the
    trx-cache will be used and upon transaction commit/rollback the cache
    will be flushed to disk.

    Unfortunately, there are exceptions to this non-row and row producer
    rules:

      . The SAVEPOINT, ROLLBACK TO SAVEPOINT, RELEASE SAVEPOINT does not
        have the flag is_trans set because there is no updated engine but
        must be written to the trx-cache.

      . SET If auto-commit is on, it must not go through a cache.

      . CREATE TABLE is classfied as non-row producer but CREATE TEMPORARY
        must be handled as row producer.

      . DROP TABLE is classfied as non-row producer but DROP TEMPORARY
        must be handled as row producer.

    Finally, some statements that does not have the flag is_trans set may
    be written to the trx-cache based on the following criteria:

      . updated both a transactional and a non-transactional engine (i.e.
        stmt_has_updated_trans_table()).

      . accessed both a transactional and a non-transactional engine and
        is classified as unsafe (i.e. is_mixed_stmt_unsafe()).

      . is executed within a transaction and previously a transactional
        engine was updated and the flag binlog_direct_non_trans_update
        is set.
  */
  if (ignore_cmd_internals)
    return;

  /*
    TRUE defines that the trx-cache must be used.
  */
  bool cmd_can_generate_row_events= FALSE;
  /*
    TRUE defines that the trx-cache must be used.
  */
  bool cmd_must_go_to_trx_cache= FALSE;
   
  LEX *lex= thd->lex;
  if (!immediate)
  {
    switch (lex->sql_command)
    {
      case SQLCOM_DROP_TABLE:
        cmd_can_generate_row_events= lex->drop_temporary &&
                                     thd->in_multi_stmt_transaction_mode();
      break;
      case SQLCOM_CREATE_TABLE:
        cmd_must_go_to_trx_cache= lex->select_lex->item_list.elements &&
                                  thd->is_current_stmt_binlog_format_row();
        cmd_can_generate_row_events= 
          ((lex->create_info.options & HA_LEX_CREATE_TMP_TABLE) &&
            thd->in_multi_stmt_transaction_mode()) || cmd_must_go_to_trx_cache;
        break;
      case SQLCOM_SET_OPTION:
        if (lex->autocommit)
          cmd_can_generate_row_events= cmd_must_go_to_trx_cache= FALSE;
        else
          cmd_can_generate_row_events= TRUE;
        break;
      case SQLCOM_RELEASE_SAVEPOINT:
      case SQLCOM_ROLLBACK_TO_SAVEPOINT:
      case SQLCOM_SAVEPOINT:
      case SQLCOM_XA_PREPARE:
        cmd_can_generate_row_events= cmd_must_go_to_trx_cache= TRUE;
        break;
      default:
        cmd_can_generate_row_events= sqlcom_can_generate_row_events(thd);
        break;
    }
  }
  
  if (cmd_can_generate_row_events)
  {
    cmd_must_go_to_trx_cache= cmd_must_go_to_trx_cache || using_trans;
    if (cmd_must_go_to_trx_cache || stmt_has_updated_trans_table(thd) ||
        thd->lex->is_mixed_stmt_unsafe(thd->in_multi_stmt_transaction_mode(),
                                       thd->variables.binlog_direct_non_trans_update,
                                       trans_has_updated_trans_table(thd),
                                       thd->tx_isolation) ||
        (!thd->variables.binlog_direct_non_trans_update && trans_has_updated_trans_table(thd)))
    {
      event_logging_type= Log_event::EVENT_NORMAL_LOGGING; 
      event_cache_type= Log_event::EVENT_TRANSACTIONAL_CACHE;
    }
    else
    {
      event_logging_type= Log_event::EVENT_NORMAL_LOGGING; 
      event_cache_type= Log_event::EVENT_STMT_CACHE;
    }
  }
  else
  {
    event_logging_type= Log_event::EVENT_IMMEDIATE_LOGGING;
    event_cache_type= Log_event::EVENT_STMT_CACHE;
  }

  DBUG_ASSERT(event_cache_type != Log_event::EVENT_INVALID_CACHE);
  DBUG_ASSERT(event_logging_type != Log_event::EVENT_INVALID_LOGGING);
  DBUG_PRINT("info",("Query_log_event has flags2: %lu  sql_mode: %llu",
                     (ulong) flags2, (ulonglong) sql_mode));
}
#endif /* MYSQL_CLIENT */


/**
  This is used by the SQL slave thread to prepare the event before execution.
*/
Query_log_event::Query_log_event(const char* buf, uint event_len,
                                 const Format_description_event
                                 *description_event,
                                 Log_event_type event_type)
  :binary_log::Query_event(buf, event_len, description_event, event_type),
   Log_event(header(), footer())
{
  DBUG_ENTER("Query_log_event::Query_log_event(char*,...)");
  slave_proxy_id= thread_id;
  exec_time= query_exec_time;

  ulong buf_len= catalog_len + 1 +
                  time_zone_len + 1 +
                  user_len + 1 +
                  host_len + 1 +
                  data_len + 1;
#if !defined(MYSQL_CLIENT)
  buf_len+= sizeof(size_t)/*for db_len */ + db_len + 1 + QUERY_CACHE_FLAGS_SIZE;
#endif

  if (!(data_buf = (Log_event_header::Byte*) my_malloc(key_memory_log_event,
                                                       buf_len, MYF(MY_WME))))
    DBUG_VOID_RETURN;
  /*
    The data buffer is used by the slave SQL thread while applying
    the event. The catalog, time_zone)str, user, host, db, query
    are pointers to this data_buf. The function call below, points these
    const pointers to the data buffer.
  */
  if (!(fill_data_buf(data_buf, buf_len)))
    DBUG_VOID_RETURN;

<<<<<<< HEAD
  if(query != 0)
    is_valid_param= true;
=======
  /* variable-part: the status vars; only in MySQL 5.0  */
  
  start= (Log_event::Byte*) (buf+post_header_len);
  end= (const Log_event::Byte*) (start+status_vars_len);
  for (const Log_event::Byte* pos= start; pos < end;)
  {
    switch (*pos++) {
    case Q_FLAGS2_CODE:
      CHECK_SPACE(pos, end, 4);
      flags2_inited= 1;
      flags2= uint4korr(pos);
      DBUG_PRINT("info",("In Query_log_event, read flags2: %lu", (ulong) flags2));
      pos+= 4;
      break;
    case Q_SQL_MODE_CODE:
    {
#ifndef DBUG_OFF
      char buff[22];
#endif
      CHECK_SPACE(pos, end, 8);
      sql_mode_inited= 1;
      sql_mode= uint8korr(pos);
      DBUG_PRINT("info",("In Query_log_event, read sql_mode: %s",
			 llstr(sql_mode, buff)));
      pos+= 8;
      break;
    }
    case Q_CATALOG_NZ_CODE:
      DBUG_PRINT("info", ("case Q_CATALOG_NZ_CODE; pos: 0x%lx; end: 0x%lx",
                          (ulong) pos, (ulong) end));
      if (get_str_len_and_pointer(&pos, &catalog, &catalog_len, end))
      {
        DBUG_PRINT("info", ("query= 0"));
        query= 0;
        DBUG_VOID_RETURN;
      }
      break;
    case Q_AUTO_INCREMENT:
      CHECK_SPACE(pos, end, 4);
      auto_increment_increment= uint2korr(pos);
      auto_increment_offset=    uint2korr(pos+2);
      pos+= 4;
      break;
    case Q_CHARSET_CODE:
    {
      CHECK_SPACE(pos, end, 6);
      charset_inited= 1;
      memcpy(charset, pos, 6);
      pos+= 6;
      break;
    }
    case Q_TIME_ZONE_CODE:
    {
      if (get_str_len_and_pointer(&pos, &time_zone_str, &time_zone_len, end))
      {
        DBUG_PRINT("info", ("Q_TIME_ZONE_CODE: query= 0"));
        query= 0;
        DBUG_VOID_RETURN;
      }
      break;
    }
    case Q_CATALOG_CODE: /* for 5.0.x where 0<=x<=3 masters */
      CHECK_SPACE(pos, end, 1);
      if ((catalog_len= *pos))
        catalog= (char*) pos+1;                           // Will be copied later
      CHECK_SPACE(pos, end, catalog_len + 2);
      pos+= catalog_len+2; // leap over end 0
      catalog_nz= 0; // catalog has end 0 in event
      break;
    case Q_LC_TIME_NAMES_CODE:
      CHECK_SPACE(pos, end, 2);
      lc_time_names_number= uint2korr(pos);
      pos+= 2;
      break;
    case Q_CHARSET_DATABASE_CODE:
      CHECK_SPACE(pos, end, 2);
      charset_database_number= uint2korr(pos);
      pos+= 2;
      break;
    case Q_TABLE_MAP_FOR_UPDATE_CODE:
      CHECK_SPACE(pos, end, 8);
      table_map_for_update= uint8korr(pos);
      pos+= 8;
      break;
    case Q_MASTER_DATA_WRITTEN_CODE:
      CHECK_SPACE(pos, end, 4);
      data_written= master_data_written= uint4korr(pos);
      pos+= 4;
      break;
    case Q_MICROSECONDS:
      CHECK_SPACE(pos, end, 3);
      when.tv_usec= uint3korr(pos);
      pos+= 3;
      break;
#if !defined(DBUG_OFF) && !defined(MYSQL_CLIENT)
    case Q_QUERY_EXEC_TIME:
    {
      THD *thd= current_thd;
      CHECK_SPACE(pos, end, 8);
      if (thd)
        thd->variables.query_exec_time= uint8korr(pos);
      pos+= 8;
      break;
    }
#endif
    case Q_INVOKER:
    {
      CHECK_SPACE(pos, end, 1);
      user.length= *pos++;
      CHECK_SPACE(pos, end, user.length);
      user.str= (char *)pos;
      if (user.length == 0)
        user.str= (char *)"";
      pos+= user.length;

      CHECK_SPACE(pos, end, 1);
      host.length= *pos++;
      CHECK_SPACE(pos, end, host.length);
      host.str= (char *)pos;
      if (host.length == 0)
        host.str= (char *)"";
      pos+= host.length;
      break;
    }
    case Q_UPDATED_DB_NAMES:
    {
      uchar i= 0;
      CHECK_SPACE(pos, end, 1);
      mts_accessed_dbs= *pos++;
      /* 
         Notice, the following check is positive also in case of
         the master's MAX_DBS_IN_EVENT_MTS > the slave's one and the event 
         contains e.g the master's MAX_DBS_IN_EVENT_MTS db:s.
      */
      if (mts_accessed_dbs > MAX_DBS_IN_EVENT_MTS)
      {
        mts_accessed_dbs= OVER_MAX_DBS_IN_EVENT_MTS;
        break;
      }

      DBUG_ASSERT(mts_accessed_dbs != 0);

      for (i= 0; i < mts_accessed_dbs && pos < start + status_vars_len; i++)
      {
        DBUG_EXECUTE_IF("query_log_event_mts_corrupt_db_names",
                        {
                          if (mts_accessed_dbs == 2)
                          {
                            DBUG_ASSERT(pos[sizeof("d?") - 1] == 0);
                            ((char*) pos)[sizeof("d?") - 1]= 'a';
                          }});
        strncpy(mts_accessed_db_names[i], (char*) pos,
                min<ulong>(NAME_LEN, start + status_vars_len - pos));
        mts_accessed_db_names[i][NAME_LEN - 1]= 0;
        pos+= 1 + strlen((const char*) pos);
      }
      if (i != mts_accessed_dbs || pos > start + status_vars_len)
        DBUG_VOID_RETURN;
      break;
    }
    default:
      /* That's why you must write status vars in growing order of code */
      DBUG_PRINT("info",("Query_log_event has unknown status vars (first has\
 code: %u), skipping the rest of them", (uint) *(pos-1)));
      pos= (const uchar*) end;                         // Break loop
    }
  }
>>>>>>> 2071aeef

  /**
    The buffer contains the following:
    +--------+-----------+------+------+---------+----+-------+
    | catlog | time_zone | user | host | db name | \0 | Query |
    +--------+-----------+------+------+---------+----+-------+

    To support the query cache we append the following buffer to the above
    +-------+----------------------------------------+-------+
    |db len | uninitiatlized space of size of db len | FLAGS |
    +-------+----------------------------------------+-------+

    The area of buffer starting from Query field all the way to the end belongs
    to the Query buffer and its structure is described in alloc_query() in
    sql_parse.cc

    We append the db length at the end of the buffer. This will be used by
    Query_cache::send_result_to_client() in case the query cache is On.
   */
#if !defined(MYSQL_CLIENT)
  size_t db_length= db_len;
  memcpy(data_buf + query_data_written, &db_length, sizeof(size_t));
#endif
  DBUG_VOID_RETURN;
}


#ifdef MYSQL_CLIENT
/**
  Query_log_event::print().

  @todo
    print the catalog ??
*/
void Query_log_event::print_query_header(IO_CACHE* file,
					 PRINT_EVENT_INFO* print_event_info)
{
  // TODO: print the catalog ??
  char buff[48], *end;  // Enough for "SET TIMESTAMP=1305535348.123456"
  char quoted_id[1+ 2*FN_REFLEN+ 2];
  size_t quoted_len= 0;
  bool different_db= true;
  uint32 tmp;

  if (!print_event_info->short_form)
  {
    print_header(file, print_event_info, FALSE);
    my_b_printf(file, "\t%s\tthread_id=%lu\texec_time=%lu\terror_code=%d\n",
                get_type_str(), (ulong) thread_id, (ulong) exec_time,
                error_code);
  }

  if ((common_header->flags & LOG_EVENT_SUPPRESS_USE_F))
  {
    if (!is_trans_keyword())
      print_event_info->db[0]= '\0';
  }
  else if (db)
  {
#ifdef MYSQL_SERVER
    quoted_len= my_strmov_quoted_identifier(this->thd, (char*)quoted_id, db, 0);
#else
    quoted_len= my_strmov_quoted_identifier((char*)quoted_id, db);
#endif
    quoted_id[quoted_len]= '\0';
    different_db= memcmp(print_event_info->db, db, db_len + 1);
    if (different_db)
      memcpy(print_event_info->db, db, db_len + 1);
    if (db[0] && different_db) 
      my_b_printf(file, "use %s%s\n", quoted_id, print_event_info->delimiter);
  }

  end= int10_to_str((long)common_header->when.tv_sec,
                    my_stpcpy(buff,"SET TIMESTAMP="),10);
  if (common_header->when.tv_usec)
    end+= sprintf(end, ".%06d", (int) common_header->when.tv_usec);
  end= my_stpcpy(end, print_event_info->delimiter);
  *end++='\n';
  DBUG_ASSERT(end < buff + sizeof(buff));
  my_b_write(file, (uchar*) buff, (uint) (end-buff));
  if ((!print_event_info->thread_id_printed ||
       ((common_header->flags & LOG_EVENT_THREAD_SPECIFIC_F) &&
        thread_id != print_event_info->thread_id)))
  {
    // If --short-form, print deterministic value instead of pseudo_thread_id.
    my_b_printf(file,"SET @@session.pseudo_thread_id=%lu%s\n",
                short_form ? 999999999 : (ulong)thread_id,
                print_event_info->delimiter);
    print_event_info->thread_id= thread_id;
    print_event_info->thread_id_printed= 1;
  }

  /*
    If flags2_inited==0, this is an event from 3.23 or 4.0; nothing to
    print (remember we don't produce mixed relay logs so there cannot be
    5.0 events before that one so there is nothing to reset).
  */
  if (likely(flags2_inited)) /* likely as this will mainly read 5.0 logs */
  {
    /* tmp is a bitmask of bits which have changed. */
    if (likely(print_event_info->flags2_inited)) 
      /* All bits which have changed */
      tmp= (print_event_info->flags2) ^ flags2;
    else /* that's the first Query event we read */
    {
      print_event_info->flags2_inited= 1;
      tmp= ~((uint32)0); /* all bits have changed */
    }

    if (unlikely(tmp)) /* some bits have changed */
    {
      bool need_comma= 0;
      my_b_printf(file, "SET ");
      print_set_option(file, tmp, OPTION_NO_FOREIGN_KEY_CHECKS, ~flags2,
                       "@@session.foreign_key_checks", &need_comma);
      print_set_option(file, tmp, OPTION_AUTO_IS_NULL, flags2,
                       "@@session.sql_auto_is_null", &need_comma);
      print_set_option(file, tmp, OPTION_RELAXED_UNIQUE_CHECKS, ~flags2,
                       "@@session.unique_checks", &need_comma);
      print_set_option(file, tmp, OPTION_NOT_AUTOCOMMIT, ~flags2,
                       "@@session.autocommit", &need_comma);
      my_b_printf(file,"%s\n", print_event_info->delimiter);
      print_event_info->flags2= flags2;
    }
  }

  /*
    Now the session variables;
    it's more efficient to pass SQL_MODE as a number instead of a
    comma-separated list.
    FOREIGN_KEY_CHECKS, SQL_AUTO_IS_NULL, UNIQUE_CHECKS are session-only
    variables (they have no global version; they're not listed in
    sql_class.h), The tests below work for pure binlogs or pure relay
    logs. Won't work for mixed relay logs but we don't create mixed
    relay logs (that is, there is no relay log with a format change
    except within the 3 first events, which mysqlbinlog handles
    gracefully). So this code should always be good.
  */

  if (likely(sql_mode_inited) &&
      (unlikely(print_event_info->sql_mode != sql_mode ||
                !print_event_info->sql_mode_inited)))
  {
    my_b_printf(file,"SET @@session.sql_mode=%lu%s\n",
                (ulong)sql_mode, print_event_info->delimiter);
    print_event_info->sql_mode= sql_mode;
    print_event_info->sql_mode_inited= 1;
  }
  if (print_event_info->auto_increment_increment != auto_increment_increment ||
      print_event_info->auto_increment_offset != auto_increment_offset)
  {
    my_b_printf(file,"SET @@session.auto_increment_increment=%u, @@session.auto_increment_offset=%u%s\n",
                auto_increment_increment,auto_increment_offset,
                print_event_info->delimiter);
    print_event_info->auto_increment_increment= auto_increment_increment;
    print_event_info->auto_increment_offset=    auto_increment_offset;
  }

  /* TODO: print the catalog when we feature SET CATALOG */

  if (likely(charset_inited) &&
      (unlikely(!print_event_info->charset_inited ||
                memcmp(print_event_info->charset, charset, 6))))
  {
    char *charset_p= charset; // Avoid type-punning warning.
    CHARSET_INFO *cs_info= get_charset(uint2korr(charset_p), MYF(MY_WME));
    if (cs_info)
    {
      /* for mysql client */
      my_b_printf(file, "/*!\\C %s */%s\n",
                  cs_info->csname, print_event_info->delimiter);
    }
    my_b_printf(file,"SET "
                "@@session.character_set_client=%d,"
                "@@session.collation_connection=%d,"
                "@@session.collation_server=%d"
                "%s\n",
                uint2korr(charset_p),
                uint2korr(charset+2),
                uint2korr(charset+4),
                print_event_info->delimiter);
    memcpy(print_event_info->charset, charset, 6);
    print_event_info->charset_inited= 1;
  }
  if (time_zone_len)
  {
    if (memcmp(print_event_info->time_zone_str,
               time_zone_str, time_zone_len+1))
    {
      my_b_printf(file,"SET @@session.time_zone='%s'%s\n",
                  time_zone_str, print_event_info->delimiter);
      memcpy(print_event_info->time_zone_str, time_zone_str, time_zone_len+1);
    }
  }
  if (lc_time_names_number != print_event_info->lc_time_names_number)
  {
    my_b_printf(file, "SET @@session.lc_time_names=%d%s\n",
                lc_time_names_number, print_event_info->delimiter);
    print_event_info->lc_time_names_number= lc_time_names_number;
  }
  if (charset_database_number != print_event_info->charset_database_number)
  {
    if (charset_database_number)
      my_b_printf(file, "SET @@session.collation_database=%d%s\n",
                  charset_database_number, print_event_info->delimiter);
    else
      my_b_printf(file, "SET @@session.collation_database=DEFAULT%s\n",
                  print_event_info->delimiter);
    print_event_info->charset_database_number= charset_database_number;
  }
  if (explicit_defaults_ts != TERNARY_UNSET)
    my_b_printf(file, "SET @@session.explicit_defaults_for_timestamp=%d%s\n",
                explicit_defaults_ts == TERNARY_OFF? 0 : 1,
                print_event_info->delimiter);
}


void Query_log_event::print(FILE* file, PRINT_EVENT_INFO* print_event_info)
{
  IO_CACHE *const head= &print_event_info->head_cache;

  /**
    reduce the size of io cache so that the write function is called
    for every call to my_b_write().
   */
  DBUG_EXECUTE_IF ("simulate_file_write_error",
                   {head->write_pos= head->write_end- 500;});
  print_query_header(head, print_event_info);
  my_b_write(head, (uchar*) query, q_len);
  my_b_printf(head, "\n%s\n", print_event_info->delimiter);
}
#endif /* MYSQL_CLIENT */

#if defined(HAVE_REPLICATION) && !defined(MYSQL_CLIENT)

/**
   Associating slave Worker thread to a subset of temporary tables.

   @param thd_arg THD instance pointer
   @param rli     Relay_log_info of the worker
*/
void Query_log_event::attach_temp_tables_worker(THD *thd_arg,
                                                const Relay_log_info* rli)
{
  rli->current_mts_submode->attach_temp_tables(thd_arg, rli, this);
}

/**
   Dissociating slave Worker thread from its thd->temporary_tables
   to possibly update the involved entries of db-to-worker hash
   with new values of temporary_tables.

   @param thd_arg THD instance pointer
   @param rli     relay log info of the worker thread
*/
void Query_log_event::detach_temp_tables_worker(THD *thd_arg,
                                                const Relay_log_info *rli)
{
  rli->current_mts_submode->detach_temp_tables(thd_arg, rli, this);
}

/*
  Query_log_event::do_apply_event()
*/
int Query_log_event::do_apply_event(Relay_log_info const *rli)
{
  return do_apply_event(rli, query, q_len);
}

/*
  is_silent_error

  Return true if the thread has an error which should be
  handled silently
*/
  
static bool is_silent_error(THD* thd)
{
  DBUG_ENTER("is_silent_error");
  Diagnostics_area::Sql_condition_iterator it=
    thd->get_stmt_da()->sql_conditions();
  const Sql_condition *err;
  while ((err= it++))
  {
    DBUG_PRINT("info", ("has condition %d %s", err->mysql_errno(),
                        err->message_text()));
    switch (err->mysql_errno())
    {
    case ER_SLAVE_SILENT_RETRY_TRANSACTION:
    {
      DBUG_RETURN(true);
    }
    default:
      break;
    }
  }
  DBUG_RETURN(false);
}

/**
  @todo
  Compare the values of "affected rows" around here. Something
  like:
  @code
     if ((uint32) affected_in_event != (uint32) affected_on_slave)
     {
     sql_print_error("Slave: did not get the expected number of affected \
     rows running query from master - expected %d, got %d (this numbers \
     should have matched modulo 4294967296).", 0, ...);
     thd->query_error = 1;
     }
  @endcode
  We may also want an option to tell the slave to ignore "affected"
  mismatch. This mismatch could be implemented with a new ER_ code, and
  to ignore it you would use --slave-skip-errors...
*/
int Query_log_event::do_apply_event(Relay_log_info const *rli,
                                      const char *query_arg, size_t q_len_arg)
{
  char* query_buf;
  int query_buf_len;
  int expected_error,actual_error= 0;
  HA_CREATE_INFO db_options;
  DBUG_ENTER("Query_log_event::do_apply_event");

  /*
    We must allocate some extra memory for query cache
    The query buffer layout is:
       buffer :==
         <statement>   The input statement(s)
         '\0'          Terminating null char  (1 byte)
         <length>      Length of following current database name (size_t)
         <db_name>     Name of current database
         <flags>       Flags struct
  */
  query_buf_len = q_len_arg + 1 + sizeof(size_t) + thd->db_length
                  + QUERY_CACHE_FLAGS_SIZE + 1;
  if ((query_buf= (char *) thd->alloc(query_buf_len)))
  {
    memcpy(query_buf, query_arg, q_len_arg);
    query_buf[q_len_arg]= 0;
    memcpy(query_buf+q_len_arg+1, (char *) &thd->db_length, sizeof(size_t));
  }
  else
    goto end;

  DBUG_PRINT("info", ("query=%s", query));

  /*
    Colleagues: please never free(thd->catalog) in MySQL. This would
    lead to bugs as here thd->catalog is a part of an alloced block,
    not an entire alloced block (see
    Query_log_event::do_apply_event()). Same for thd->db().str.  Thank
    you.
  */

  if (catalog_len)
  {
    LEX_CSTRING catalog_lex_cstr= { catalog, catalog_len};
    thd->set_catalog(catalog_lex_cstr);
  }
  else
    thd->set_catalog(EMPTY_CSTR);

  set_thd_db(thd, db, db_len);

  /*
    Setting the character set and collation of the current database thd->db.
   */
  load_db_opt_by_name(thd, thd->db().str, &db_options);
  if (db_options.default_table_charset)
    thd->db_charset= db_options.default_table_charset;
  thd->variables.auto_increment_increment= auto_increment_increment;
  thd->variables.auto_increment_offset=    auto_increment_offset;
  if (explicit_defaults_ts != TERNARY_UNSET)
    thd->variables.explicit_defaults_for_timestamp=
      explicit_defaults_ts == TERNARY_OFF? 0 : 1;

  /*
    todo: such cleanup should not be specific to Query event and therefore
          is preferable at a common with other event pre-execution point
  */
  clear_all_errors(thd, const_cast<Relay_log_info*>(rli));
  if (strcmp("COMMIT", query) == 0 && rli->tables_to_lock != NULL)
  {
    /*
      Cleaning-up the last statement context:
      the terminal event of the current statement flagged with
      STMT_END_F got filtered out in ndb circular replication.
    */
    int error;
    char llbuff[22];
    if ((error= rows_event_stmt_cleanup(const_cast<Relay_log_info*>(rli), thd)))
    {
      const_cast<Relay_log_info*>(rli)->report(ERROR_LEVEL, error,
                  "Error in cleaning up after an event preceding the commit; "
                  "the group log file/position: %s %s",
                  const_cast<Relay_log_info*>(rli)->get_group_master_log_name(),
                  llstr(const_cast<Relay_log_info*>(rli)->get_group_master_log_pos(),
                        llbuff));
    }
    /*
      Executing a part of rli->stmt_done() logics that does not deal
      with group position change. The part is redundant now but is 
      future-change-proof addon, e.g if COMMIT handling will start checking
      invariants like IN_STMT flag must be off at committing the transaction.
    */
    const_cast<Relay_log_info*>(rli)->inc_event_relay_log_pos();
    const_cast<Relay_log_info*>(rli)->clear_flag(Relay_log_info::IN_STMT);
  }
  else
  {
    const_cast<Relay_log_info*>(rli)->slave_close_thread_tables(thd);
  }

  {
<<<<<<< HEAD
    thd->set_time(&(common_header->when));
    thd->set_query(query_arg, q_len_arg);
    thd->set_query_id(next_query_id());
=======
    thd->set_time(&when);

    thd->set_query_and_id((char*) query_buf, q_len_arg,
                          thd->charset(), next_query_id());
 
>>>>>>> 2071aeef
    thd->variables.pseudo_thread_id= thread_id;		// for temp tables
    attach_temp_tables_worker(thd, rli);
    DBUG_PRINT("query",("%s", thd->query().str));

    if (ignored_error_code((expected_error= error_code)) ||
	!unexpected_error_code(expected_error))
    {
      if (flags2_inited)
        /*
          all bits of thd->variables.option_bits which are 1 in OPTIONS_WRITTEN_TO_BIN_LOG
          must take their value from flags2.
        */
        thd->variables.option_bits= flags2|(thd->variables.option_bits & ~OPTIONS_WRITTEN_TO_BIN_LOG);
      /*
        else, we are in a 3.23/4.0 binlog; we previously received a
        Rotate_log_event which reset thd->variables.option_bits and sql_mode etc, so
        nothing to do.
      */
      /*
        We do not replicate MODE_NO_DIR_IN_CREATE. That is, if the master is a
        slave which runs with SQL_MODE=MODE_NO_DIR_IN_CREATE, this should not
        force us to ignore the dir too. Imagine you are a ring of machines, and
        one has a disk problem so that you temporarily need
        MODE_NO_DIR_IN_CREATE on this machine; you don't want it to propagate
        elsewhere (you don't want all slaves to start ignoring the dirs).
      */
      if (sql_mode_inited)
        thd->variables.sql_mode=
          (sql_mode_t) ((thd->variables.sql_mode & MODE_NO_DIR_IN_CREATE) |
                       (sql_mode & ~(ulonglong) MODE_NO_DIR_IN_CREATE));
      if (charset_inited)
      {
        if (rli->cached_charset_compare(charset))
        {
          char *charset_p= charset; // Avoid type-punning warning.
          /* Verify that we support the charsets found in the event. */
          if (!(thd->variables.character_set_client=
                get_charset(uint2korr(charset_p), MYF(MY_WME))) ||
              !(thd->variables.collation_connection=
                get_charset(uint2korr(charset+2), MYF(MY_WME))) ||
              !(thd->variables.collation_server=
                get_charset(uint2korr(charset+4), MYF(MY_WME))))
          {
            /*
              We updated the thd->variables with nonsensical values (0). Let's
              set them to something safe (i.e. which avoids crash), and we'll
              stop with EE_UNKNOWN_CHARSET in compare_errors (unless set to
              ignore this error).
            */
            set_slave_thread_default_charset(thd, rli);
            goto compare_errors;
          }
          thd->update_charset(); // for the charset change to take effect
          /*
            Reset thd->query_string.cs to the newly set value.
            Note, there is a small flaw here. For a very short time frame
            if the new charset is different from the old charset and
            if another thread executes "SHOW PROCESSLIST" after
            the above thd->set_query() and before this thd->set_query(),
            and if the current query has some non-ASCII characters,
            the another thread may see some '?' marks in the PROCESSLIST
            result. This should be acceptable now. This is a reminder
            to fix this if any refactoring happens here sometime.
          */
<<<<<<< HEAD
          thd->set_query(query_arg, q_len_arg);
=======
          thd->set_query((char*) query_buf, q_len_arg, thd->charset());
>>>>>>> 2071aeef
        }
      }
      if (time_zone_len)
      {
        String tmp(time_zone_str, time_zone_len, &my_charset_bin);
        if (!(thd->variables.time_zone= my_tz_find(thd, &tmp)))
        {
          my_error(ER_UNKNOWN_TIME_ZONE, MYF(0), tmp.c_ptr());
          thd->variables.time_zone= global_system_variables.time_zone;
          goto compare_errors;
        }
      }
      if (lc_time_names_number)
      {
        if (!(thd->variables.lc_time_names=
              my_locale_by_number(lc_time_names_number)))
        {
          my_printf_error(ER_UNKNOWN_ERROR,
                      "Unknown locale: '%d'", MYF(0), lc_time_names_number);
          thd->variables.lc_time_names= &my_locale_en_US;
          goto compare_errors;
        }
      }
      else
        thd->variables.lc_time_names= &my_locale_en_US;
      if (charset_database_number)
      {
        CHARSET_INFO *cs;
        if (!(cs= get_charset(charset_database_number, MYF(0))))
        {
          char buf[20];
          int10_to_str((int) charset_database_number, buf, -10);
          my_error(ER_UNKNOWN_COLLATION, MYF(0), buf);
          goto compare_errors;
        }
        thd->variables.collation_database= cs;
      }
      else
        thd->variables.collation_database= thd->db_charset;

      thd->table_map_for_update= (table_map)table_map_for_update;

      LEX_STRING user_lex= LEX_STRING();
      LEX_STRING host_lex= LEX_STRING();
      if (user)
      {
        user_lex.str= const_cast<char*>(user);
        user_lex.length= strlen(user);
      }
      if (host)
      {
        host_lex.str= const_cast<char*>(host);
        host_lex.length= strlen(host);
      }
      thd->set_invoker(&user_lex, &host_lex);
      /*
        Flag if we need to rollback the statement transaction on
        slave if it by chance succeeds.
        If we expected a non-zero error code and get nothing and,
        it is a concurrency issue or ignorable issue, effects
        of the statement should be rolled back.
      */
      if (expected_error &&
          (ignored_error_code(expected_error) ||
           concurrency_error_code(expected_error)))
      {
        thd->variables.option_bits|= OPTION_MASTER_SQL_ERROR;
      }
      /* Execute the query (note that we bypass dispatch_command()) */
      Parser_state parser_state;
      if (!parser_state.init(thd, thd->query().str, thd->query().length))
      {
        DBUG_ASSERT(thd->m_digest == NULL);
        thd->m_digest= & thd->m_digest_state;
        DBUG_ASSERT(thd->m_statement_psi == NULL);
        thd->m_statement_psi= MYSQL_START_STATEMENT(&thd->m_statement_state,
                                                    stmt_info_rpl.m_key,
                                                    thd->db().str,
                                                    thd->db().length,
                                                    thd->charset(), NULL);
        THD_STAGE_INFO(thd, stage_starting);
        MYSQL_SET_STATEMENT_TEXT(thd->m_statement_psi, thd->query().str,
                                 thd->query().length);
        if (thd->m_digest != NULL)
          thd->m_digest->reset(thd->m_token_array, max_digest_length);

        mysql_parse(thd, &parser_state);
        /* Finalize server status flags after executing a statement. */
        thd->update_server_status();
        log_slow_statement(thd);
      }

      thd->variables.option_bits&= ~OPTION_MASTER_SQL_ERROR;

      /*
        Resetting the enable_slow_log thd variable.

        We need to reset it back to the opt_log_slow_slave_statements
        value after the statement execution (and slow logging
        is done). It might have changed if the statement was an
        admin statement (in which case, down in mysql_parse execution
        thd->enable_slow_log is set to the value of
        opt_log_slow_admin_statements).
      */
      thd->enable_slow_log= TRUE;
    }
    else
    {
      /*
        The query got a really bad error on the master (thread killed etc),
        which could be inconsistent. Parse it to test the table names: if the
        replicate-*-do|ignore-table rules say "this query must be ignored" then
        we exit gracefully; otherwise we warn about the bad error and tell DBA
        to check/fix it.
      */
      if (mysql_test_parse_for_slave(thd))
        clear_all_errors(thd, const_cast<Relay_log_info*>(rli)); /* Can ignore query */
      else
      {
        rli->report(ERROR_LEVEL, ER_ERROR_ON_MASTER, ER(ER_ERROR_ON_MASTER),
                    expected_error, thd->query().str);
        thd->is_slave_error= 1;
      }
      goto end;
    }

    if (is_query_prefix_match(STRING_WITH_LEN("XA START")) && !thd->is_error())
    {
      // detach the "native" thd's trx in favor of dynamically created
      plugin_foreach(thd, detach_native_trx,
                     MYSQL_STORAGE_ENGINE_PLUGIN, NULL);
    }

    /* If the query was not ignored, it is printed to the general log */
    if (!thd->is_error() ||
        thd->get_stmt_da()->mysql_errno() != ER_SLAVE_IGNORED_TABLE)
    {
      /* log the rewritten query if the query was rewritten 
         and the option to log raw was not set.
        
         There is an assumption here. We assume that query log
         events can never have multi-statement queries, thus the
         parsed statement is the same as the raw one.
       */
      if (opt_general_log_raw || thd->rewritten_query.length() == 0)
        query_logger.general_log_write(thd, COM_QUERY, thd->query().str,
                                       thd->query().length);
      else
        query_logger.general_log_write(thd, COM_QUERY,
                                       thd->rewritten_query.c_ptr_safe(),
                                       thd->rewritten_query.length());
    }

compare_errors:
    /*
      In the slave thread, we may sometimes execute some DROP / * 40005
      TEMPORARY * / TABLE that come from parts of binlogs (likely if we
      use RESET SLAVE or CHANGE MASTER TO), while the temporary table
      has already been dropped. To ignore such irrelevant "table does
      not exist errors", we silently clear the error if TEMPORARY was used.
    */
    if (thd->lex->sql_command == SQLCOM_DROP_TABLE &&
        thd->lex->drop_temporary &&
        thd->is_error() &&
        thd->get_stmt_da()->mysql_errno() == ER_BAD_TABLE_ERROR &&
        !expected_error)
      thd->get_stmt_da()->reset_diagnostics_area();
    /*
      If we expected a non-zero error code, and we don't get the same error
      code, and it should be ignored or is related to a concurrency issue.
    */
    actual_error= thd->is_error() ? thd->get_stmt_da()->mysql_errno() : 0;
    DBUG_PRINT("info",("expected_error: %d  sql_errno: %d",
                       expected_error, actual_error));

    /*
      If a statement with expected error is received on slave and if the
      statement is not filtered on the slave, only then compare the expected
      error with the actual error that happened on slave.
    */
    if ((expected_error && rpl_filter->db_ok(thd->db().str) &&
         expected_error != actual_error &&
         !concurrency_error_code(expected_error)) &&
        !ignored_error_code(actual_error) &&
        !ignored_error_code(expected_error))
    {
      rli->report(ERROR_LEVEL, ER_INCONSISTENT_ERROR, ER(ER_INCONSISTENT_ERROR),
                  ER_THD(thd, expected_error), expected_error,
                  (actual_error ?
                   thd->get_stmt_da()->message_text() :
                   "no error"),
                  actual_error, print_slave_db_safe(db), query_arg);
      thd->is_slave_error= 1;
    }
    /*
      If we get the same error code as expected and it is not a concurrency
      issue, or should be ignored.
    */
    else if ((expected_error == actual_error &&
              !concurrency_error_code(expected_error)) ||
             ignored_error_code(actual_error))
    {
      DBUG_PRINT("info",("error ignored"));
      if (actual_error && ignored_error_code(actual_error))
      {
        if (actual_error == ER_SLAVE_IGNORED_TABLE)
        {
          if (!slave_ignored_err_throttle.log())
            rli->report(INFORMATION_LEVEL, actual_error,
                        "Could not execute %s event. Detailed error: %s;"
                        " Error log throttle is enabled. This error will not be"
                        " displayed for next %lu secs. It will be suppressed",
                        get_type_str(), thd->get_stmt_da()->message_text(),
                        (window_size / 1000000));
        }
        else
          rli->report(INFORMATION_LEVEL, actual_error,
                      "Could not execute %s event. Detailed error: %s;",
                      get_type_str(), thd->get_stmt_da()->message_text());
      }
      clear_all_errors(thd, const_cast<Relay_log_info*>(rli));
      thd->killed= THD::NOT_KILLED;
    }
    /*
      Other cases: mostly we expected no error and get one.
    */
    else if (thd->is_slave_error || thd->is_fatal_error)
    {
      if (!is_silent_error(thd))
      {
        rli->report(ERROR_LEVEL, actual_error,
                    "Error '%s' on query. Default database: '%s'. Query: '%s'",
                    (actual_error ?
                     thd->get_stmt_da()->message_text() :
                     "unexpected success or fatal error"),
                    print_slave_db_safe(thd->db().str), query_arg);
      }
      thd->is_slave_error= 1;
    }

    /*
      TODO: compare the values of "affected rows" around here. Something
      like:
      if ((uint32) affected_in_event != (uint32) affected_on_slave)
      {
      sql_print_error("Slave: did not get the expected number of affected \
      rows running query from master - expected %d, got %d (this numbers \
      should have matched modulo 4294967296).", 0, ...);
      thd->is_slave_error = 1;
      }
      We may also want an option to tell the slave to ignore "affected"
      mismatch. This mismatch could be implemented with a new ER_ code, and
      to ignore it you would use --slave-skip-errors...

      To do the comparison we need to know the value of "affected" which the
      above mysql_parse() computed. And we need to know the value of
      "affected" in the master's binlog. Both will be implemented later. The
      important thing is that we now have the format ready to log the values
      of "affected" in the binlog. So we can release 5.0.0 before effectively
      logging "affected" and effectively comparing it.
    */
  } /* End of if (db_ok(... */

  {
    /**
      The following failure injecion works in cooperation with tests
      setting @@global.debug= 'd,stop_slave_middle_group'.
      The sql thread receives the killed status and will proceed
      to shutdown trying to finish incomplete events group.
    */

    // TODO: address the middle-group killing in MTS case

    DBUG_EXECUTE_IF("stop_slave_middle_group",
                    if (strcmp("COMMIT", query) != 0 &&
                        strcmp("BEGIN", query) != 0)
                    {
                      if (thd->get_transaction()->cannot_safely_rollback(
                          Transaction_ctx::SESSION))
                        const_cast<Relay_log_info*>(rli)->abort_slave= 1;
                    };);
  }

end:

  if (thd->temporary_tables)
    detach_temp_tables_worker(thd, rli);
  /*
    Probably we have set thd->query, thd->db, thd->catalog to point to places
    in the data_buf of this event. Now the event is going to be deleted
    probably, so data_buf will be freed, so the thd->... listed above will be
    pointers to freed memory.
    So we must set them to 0, so that those bad pointers values are not later
    used. Note that "cleanup" queries like automatic DROP TEMPORARY TABLE
    don't suffer from these assignments to 0 as DROP TEMPORARY
    TABLE uses the db.table syntax.
  */
  thd->set_catalog(NULL_CSTR);
  thd->set_db(NULL_CSTR);                 /* will free the current database */
  thd->reset_query();
  thd->lex->sql_command= SQLCOM_END;
  DBUG_PRINT("info", ("end: query= 0"));

  /* Mark the statement completed. */
  MYSQL_END_STATEMENT(thd->m_statement_psi, thd->get_stmt_da());
  thd->m_statement_psi= NULL;
  thd->m_digest= NULL;

  /*
    As a disk space optimization, future masters will not log an event for
    LAST_INSERT_ID() if that function returned 0 (and thus they will be able
    to replace the THD::stmt_depends_on_first_successful_insert_id_in_prev_stmt
    variable by (THD->first_successful_insert_id_in_prev_stmt > 0) ; with the
    resetting below we are ready to support that.
  */
  thd->first_successful_insert_id_in_prev_stmt_for_binlog= 0;
  thd->first_successful_insert_id_in_prev_stmt= 0;
  thd->stmt_depends_on_first_successful_insert_id_in_prev_stmt= 0;
  free_root(thd->mem_root,MYF(MY_KEEP_PREALLOC));
  DBUG_RETURN(thd->is_slave_error);
}

int Query_log_event::do_update_pos(Relay_log_info *rli)
{
  int ret= Log_event::do_update_pos(rli);

  DBUG_EXECUTE_IF("crash_after_commit_and_update_pos",
       if (!strcmp("COMMIT", query))
       {
         sql_print_information("Crashing crash_after_commit_and_update_pos.");
         rli->flush_info(true);
         ha_flush_logs(0); 
         DBUG_SUICIDE();
       }
  );
  
  return ret;
}


Log_event::enum_skip_reason
Query_log_event::do_shall_skip(Relay_log_info *rli)
{
  DBUG_ENTER("Query_log_event::do_shall_skip");
  DBUG_PRINT("debug", ("query: %s; q_len: %d", query, static_cast<int>(q_len)));
  DBUG_ASSERT(query && q_len > 0);

  if (rli->slave_skip_counter > 0)
  {
    if (strcmp("BEGIN", query) == 0)
    {
      thd->variables.option_bits|= OPTION_BEGIN;
      DBUG_RETURN(Log_event::continue_group(rli));
    }

    if (strcmp("COMMIT", query) == 0 || strcmp("ROLLBACK", query) == 0)
    {
      thd->variables.option_bits&= ~OPTION_BEGIN;
      DBUG_RETURN(Log_event::EVENT_SKIP_COUNT);
    }
  }
  Log_event::enum_skip_reason ret= Log_event::do_shall_skip(rli);
  DBUG_RETURN(ret);
}

#endif

/**
   Return the query string pointer (and its size) from a Query log event
   using only the event buffer (we don't instantiate a Query_log_event
   object for this).

   @param buf               Pointer to the event buffer.
   @param length            The size of the event buffer.
   @param description_event The description event of the master which logged
                            the event.
   @param[out] query        The pointer to receive the query pointer.

   @return                  The size of the query.
*/
size_t Query_log_event::get_query(const char *buf, size_t length,
                                  const Format_description_log_event *fd_event,
                                  char** query)
{
  DBUG_ASSERT((Log_event_type)buf[EVENT_TYPE_OFFSET] ==
              binary_log::QUERY_EVENT);

  char db_len;                                  /* size of db name */
  uint status_vars_len= 0;                      /* size of status_vars */
  size_t qlen;                                  /* size of the query */
  int checksum_size= 0;                         /* size of trailing checksum */
  const char *end_of_query;

  uint common_header_len= fd_event->common_header_len;
  uint query_header_len= fd_event->post_header_len[binary_log::QUERY_EVENT-1];

  /* Error if the event content is too small */
  if (length < (common_header_len + query_header_len))
    goto err;

  /* Skip the header */
  buf+= common_header_len;

  /* Check if there are status variables in the event */
  if ((query_header_len - QUERY_HEADER_MINIMAL_LEN) > 0)
  {
    status_vars_len= uint2korr(buf + Q_STATUS_VARS_LEN_OFFSET);
  }

  /* Check if the event has trailing checksum */
  if (fd_event->common_footer->checksum_alg != binary_log::BINLOG_CHECKSUM_ALG_OFF)
    checksum_size= 4;

  db_len= (uint)buf[Q_DB_LEN_OFFSET];

  /* Error if the event content is too small */
  if (length < (common_header_len + query_header_len +
                db_len + 1 + status_vars_len + checksum_size))
    goto err;

  *query= (char *)buf + query_header_len + db_len + 1 + status_vars_len;

  /* Calculate the query length */
  end_of_query= buf + (length - common_header_len) - /* we skipped the header */
                checksum_size;
  qlen= end_of_query - *query;
  return qlen;

err:
  *query= NULL;
  return 0;
}


/**************************************************************************
	Start_log_event_v3 methods
**************************************************************************/
#ifndef MYSQL_CLIENT
Start_log_event_v3::Start_log_event_v3()
  : binary_log::Start_event_v3(),
    Log_event(header(), footer(), Log_event::EVENT_INVALID_CACHE,
              Log_event::EVENT_INVALID_LOGGING)
{
  is_valid_param= true;
}
#endif

/*
  Start_log_event_v3::pack_info()
*/

#if defined(HAVE_REPLICATION) && !defined(MYSQL_CLIENT)
int Start_log_event_v3::pack_info(Protocol *protocol)
{
  char buf[12 + ST_SERVER_VER_LEN + 14 + 22], *pos;
  pos= my_stpcpy(buf, "Server ver: ");
  pos= my_stpcpy(pos, server_version);
  pos= my_stpcpy(pos, ", Binlog ver: ");
  pos= int10_to_str(binlog_version, pos, 10);
  protocol->store(buf, (uint) (pos-buf), &my_charset_bin);
  return 0;
}
#endif


/*
  Start_log_event_v3::print()
*/

#ifdef MYSQL_CLIENT
void Start_log_event_v3::print(FILE* file, PRINT_EVENT_INFO* print_event_info)
{
  DBUG_ENTER("Start_log_event_v3::print");

  IO_CACHE *const head= &print_event_info->head_cache;

  if (!print_event_info->short_form)
  {
    print_header(head, print_event_info, FALSE);
    my_b_printf(head, "\tStart: binlog v %d, server v %s created ",
                binlog_version, server_version);
    print_timestamp(head, NULL);
    if (created)
      my_b_printf(head," at startup");
    my_b_printf(head, "\n");
    if (common_header->flags & LOG_EVENT_BINLOG_IN_USE_F)
      my_b_printf(head, "# Warning: this binlog is either in use or was not "
                  "closed properly.\n");
  }

  if (is_relay_log_event())
  {
    my_b_printf(head, "# This Format_description_event appears in a relay log "
                "and was generated by the slave thread.\n");
    DBUG_VOID_RETURN;
  }

  if (!is_artificial_event() && created)
  {
#ifdef WHEN_WE_HAVE_THE_RESET_CONNECTION_SQL_COMMAND
    /*
      This is for mysqlbinlog: like in replication, we want to delete the stale
      tmp files left by an unclean shutdown of mysqld (temporary tables)
      and rollback unfinished transaction.
      Probably this can be done with RESET CONNECTION (syntax to be defined).
    */
    my_b_printf(head,"RESET CONNECTION%s\n", print_event_info->delimiter);
#else
    my_b_printf(head,"ROLLBACK%s\n", print_event_info->delimiter);
#endif
  }
  if (temp_buf &&
      print_event_info->base64_output_mode != BASE64_OUTPUT_NEVER &&
      !print_event_info->short_form)
  {
    if (print_event_info->base64_output_mode != BASE64_OUTPUT_DECODE_ROWS)
      my_b_printf(head, "BINLOG '\n");
    print_base64(head, print_event_info, FALSE);
    print_event_info->printed_fd_event= TRUE;

    /*
      If --skip-gtids is given, the server when it replays the output
      should generate a new GTID if gtid_mode=ON.  However, when the
      server reads the base64-encoded Format_description_log_event, it
      will cleverly detect that this is a binlog to be replayed, and
      act a little bit like the replication thread, in the following
      sense: if the thread does not see any 'SET GTID_NEXT' statement,
      it will assume the binlog was created by an old server and try
      to preserve transactions as anonymous.  This is the opposite of
      what we want when passing the --skip-gtids flag, so therefore we
      output the following statement.

      The behavior where the client preserves transactions following a
      Format_description_log_event as anonymous was introduced in
      5.6.16.
    */
    if (print_event_info->skip_gtids)
      my_b_printf(head, "/*!50616 SET @@SESSION.GTID_NEXT='AUTOMATIC'*/%s\n",
                  print_event_info->delimiter);
  }
  DBUG_VOID_RETURN;
}
#endif /* MYSQL_CLIENT */

/*
  Start_log_event_v3::Start_log_event_v3()
*/

Start_log_event_v3::Start_log_event_v3(const char* buf, uint event_len,
                                       const Format_description_event
                                       *description_event)
: binary_log::Start_event_v3(buf, event_len, description_event),
  Log_event(header(), footer())
{
  is_valid_param= server_version[0] != 0;
  if (event_len < (uint)description_event->common_header_len +
      ST_COMMON_HEADER_LEN_OFFSET)
  {
    server_version[0]= 0;
    return;
  }
  buf+= description_event->common_header_len;
  binlog_version= uint2korr(buf+ST_BINLOG_VER_OFFSET);
  memcpy(server_version, buf+ST_SERVER_VER_OFFSET,
	 ST_SERVER_VER_LEN);
  // prevent overrun if log is corrupted on disk
  server_version[ST_SERVER_VER_LEN-1]= 0;
  created= uint4korr(buf+ST_CREATED_OFFSET);
  dont_set_created= 1;
}


/*
  Start_log_event_v3::write()
*/

#ifndef MYSQL_CLIENT
bool Start_log_event_v3::write(IO_CACHE* file)
{
  char buff[Binary_log_event::START_V3_HEADER_LEN];
  int2store(buff + ST_BINLOG_VER_OFFSET,binlog_version);
  memcpy(buff + ST_SERVER_VER_OFFSET,server_version,ST_SERVER_VER_LEN);
  if (!dont_set_created)
    created= get_time();
  int4store(buff + ST_CREATED_OFFSET, static_cast<uint32>(created));
  return (write_header(file, sizeof(buff)) ||
          wrapper_my_b_safe_write(file, (uchar*) buff, sizeof(buff)) ||
	  write_footer(file));
}
#endif


#if defined(HAVE_REPLICATION) && !defined(MYSQL_CLIENT)

/**
  Start_log_event_v3::do_apply_event() .
  The master started

    IMPLEMENTATION
    - To handle the case where the master died without having time to write
    DROP TEMPORARY TABLE, DO RELEASE_LOCK (prepared statements' deletion is
    TODO), we clean up all temporary tables that we got, if we are sure we
    can (see below).

  @todo
    - Remove all active user locks.
    Guilhem 2003-06: this is true but not urgent: the worst it can cause is
    the use of a bit of memory for a user lock which will not be used
    anymore. If the user lock is later used, the old one will be released. In
    other words, no deadlock problem.
*/

int Start_log_event_v3::do_apply_event(Relay_log_info const *rli)
{
  DBUG_ENTER("Start_log_event_v3::do_apply_event");
  int error= 0;
  switch (binlog_version)
  {
  case 3:
  case 4:
    /*
      This can either be 4.x (then a Start_log_event_v3 is only at master
      startup so we are sure the master has restarted and cleared his temp
      tables; the event always has 'created'>0) or 5.0 (then we have to test
      'created').
    */
    if (created)
    {
      error= close_temporary_tables(thd);
      cleanup_load_tmpdir();
    }
    else
    {
      /*
        Set all temporary tables thread references to the current thread
        as they may point to the "old" SQL slave thread in case of its
        restart.
      */
      TABLE *table;
      for (table= thd->temporary_tables; table; table= table->next)
        table->in_use= thd;
    }
    break;

    /*
       Now the older formats; in that case load_tmpdir is cleaned up by the I/O
       thread.
    */
  case 1:
    if (strncmp(rli->get_rli_description_event()->server_version,
                "3.23.57",7) >= 0 && created)
    {
      /*
        Can distinguish, based on the value of 'created': this event was
        generated at master startup.
      */
      error= close_temporary_tables(thd);
    }
    /*
      Otherwise, can't distinguish a Start_log_event generated at
      master startup and one generated by master FLUSH LOGS, so cannot
      be sure temp tables have to be dropped. So do nothing.
    */
    break;
  default:
    /* this case is impossible */
    DBUG_RETURN(1);
  }
  DBUG_RETURN(error);
}
#endif /* defined(HAVE_REPLICATION) && !defined(MYSQL_CLIENT) */

/***************************************************************************
       Format_description_log_event methods
****************************************************************************/

/**
  Format_description_log_event 1st ctor.

    Ctor. Can be used to create the event to write to the binary log (when the
    server starts or when FLUSH LOGS), or to create artificial events to parse
    binlogs from MySQL 3.23 or 4.x.
    When in a client, only the 2nd use is possible.

  @param binlog_version         the binlog version for which we want to build
                                an event. Can be 1 (=MySQL 3.23), 3 (=4.0.x
                                x>=2 and 4.1) or 4 (MySQL 5.0). Note that the
                                old 4.0 (binlog version 2) is not supported;
                                it should not be used for replication with
                                5.0.
  @param server_ver             a string containing the server version.
*/

Format_description_log_event::
Format_description_log_event(uint8_t binlog_ver, const char* server_ver)
: binary_log::Start_event_v3(binary_log::FORMAT_DESCRIPTION_EVENT),
  Format_description_event(binlog_ver,  (binlog_ver <= 3 || server_ver != 0) ?
                           server_ver : ::server_version)
{
  is_valid_param= header_is_valid() && version_is_valid();
  common_header->type_code= binary_log::FORMAT_DESCRIPTION_EVENT;
  /*
   We here have the possibility to simulate a master before we changed
   the table map id to be stored in 6 bytes: when it was stored in 4
   bytes (=> post_header_len was 6). This is used to test backward
   compatibility.
   This code can be removed after a few months (today is Dec 21st 2005),
   when we know that the 4-byte masters are not deployed anymore (check
   with Tomas Ulin first!), and the accompanying test (rpl_row_4_bytes)
   too.
  */
  DBUG_EXECUTE_IF("old_row_based_repl_4_byte_map_id_master",
                  post_header_len[binary_log::TABLE_MAP_EVENT-1]=
                  post_header_len[binary_log::WRITE_ROWS_EVENT_V1-1]=
                  post_header_len[binary_log::UPDATE_ROWS_EVENT_V1-1]=
                  post_header_len[binary_log::DELETE_ROWS_EVENT_V1-1]= 6;);
}


/**
  The problem with this constructor is that the fixed header may have a
  length different from this version, but we don't know this length as we
  have not read the Format_description_log_event which says it, yet. This
  length is in the post-header of the event, but we don't know where the
  post-header starts.

  So this type of event HAS to:
  - either have the header's length at the beginning (in the header, at a
  fixed position which will never be changed), not in the post-header. That
  would make the header be "shifted" compared to other events.
  - or have a header of size LOG_EVENT_MINIMAL_HEADER_LEN (19), in all future
  versions, so that we know for sure.

  I (Guilhem) chose the 2nd solution. Rotate has the same constraint (because
  it is sent before Format_description_log_event).
*/

Format_description_log_event::
Format_description_log_event(const char* buf, uint event_len,
                             const Format_description_event
                             *description_event)
  : binary_log::Start_event_v3(buf, event_len, description_event),
    Format_description_event(buf, event_len, description_event),
    Start_log_event_v3(buf, event_len, description_event)
{
  is_valid_param= header_is_valid() && version_is_valid();
  common_header->type_code= binary_log::FORMAT_DESCRIPTION_EVENT;

  /*
   We here have the possibility to simulate a master of before we changed
   the table map id to be stored in 6 bytes: when it was stored in 4
   bytes (=> post_header_len was 6). This is used to test backward
   compatibility.
 */
  DBUG_EXECUTE_IF("old_row_based_repl_4_byte_map_id_master",
                  post_header_len[binary_log::TABLE_MAP_EVENT-1]=
                  post_header_len[binary_log::WRITE_ROWS_EVENT_V1-1]=
                  post_header_len[binary_log::UPDATE_ROWS_EVENT_V1-1]=
                  post_header_len[binary_log::DELETE_ROWS_EVENT_V1-1]= 6;);
}

#ifndef MYSQL_CLIENT
bool Format_description_log_event::write(IO_CACHE* file)
{
  bool ret;
  bool no_checksum;
  /*
    We don't call Start_log_event_v3::write() because this would make 2
    my_b_safe_write().
  */
  uchar buff[Binary_log_event::FORMAT_DESCRIPTION_HEADER_LEN +
             BINLOG_CHECKSUM_ALG_DESC_LEN];
  size_t rec_size= sizeof(buff);
  int2store(buff + ST_BINLOG_VER_OFFSET,binlog_version);
  memcpy((char*) buff + ST_SERVER_VER_OFFSET,server_version,ST_SERVER_VER_LEN);
  if (!dont_set_created)
    created= get_time();
  int4store(buff + ST_CREATED_OFFSET, static_cast<uint32>(created));
  buff[ST_COMMON_HEADER_LEN_OFFSET]= LOG_EVENT_HEADER_LEN;
  memcpy((char*) buff+ST_COMMON_HEADER_LEN_OFFSET + 1,  &post_header_len.front(),
         Binary_log_event::LOG_EVENT_TYPES);
  /*
    if checksum is requested
    record the checksum-algorithm descriptor next to
    post_header_len vector which will be followed by the checksum value.
    Master is supposed to trigger checksum computing by binlog_checksum_options,
    slave does it via marking the event according to
    FD_queue checksum_alg value.
  */
  compile_time_assert(sizeof(BINLOG_CHECKSUM_ALG_DESC_LEN == 1));
#ifndef DBUG_OFF
  common_header->data_written= 0; // to prepare for need_checksum assert
#endif
  buff[Binary_log_event::FORMAT_DESCRIPTION_HEADER_LEN]= need_checksum() ?
    (uint8) common_footer->checksum_alg :
     (uint8) binary_log::BINLOG_CHECKSUM_ALG_OFF;
  /*
     FD of checksum-aware server is always checksum-equipped, (V) is in,
     regardless of @@global.binlog_checksum policy.
     Thereby a combination of (A) == 0, (V) != 0 means
     it's the checksum-aware server's FD event that heads checksum-free binlog
     file.
     Here 0 stands for checksumming OFF to evaluate (V) as 0 is that case.
     A combination of (A) != 0, (V) != 0 denotes FD of the checksum-aware server
     heading the checksummed binlog.
     (A), (V) presence in FD of the checksum-aware server makes the event
     1 + 4 bytes bigger comparing to the former FD.
  */

  if ((no_checksum= (common_footer->checksum_alg ==
                     binary_log::BINLOG_CHECKSUM_ALG_OFF)))
  {
    // Forcing (V) room to fill anyway
    common_footer->checksum_alg= binary_log::BINLOG_CHECKSUM_ALG_CRC32;
  }
  ret= (write_header(file, rec_size) ||
        wrapper_my_b_safe_write(file, buff, rec_size) ||
        write_footer(file));
  if (no_checksum)
    common_footer->checksum_alg= binary_log::BINLOG_CHECKSUM_ALG_OFF;
  return ret;
}
#endif

#if defined(HAVE_REPLICATION) && !defined(MYSQL_CLIENT)
int Format_description_log_event::do_apply_event(Relay_log_info const *rli)
{
  int ret= 0;
  DBUG_ENTER("Format_description_log_event::do_apply_event");

  /*
    As a transaction NEVER spans on 2 or more binlogs:
    if we have an active transaction at this point, the master died
    while writing the transaction to the binary log, i.e. while
    flushing the binlog cache to the binlog. XA guarantees that master has
    rolled back. So we roll back.
    Note: this event could be sent by the master to inform us of the
    format of its binlog; in other words maybe it is not at its
    original place when it comes to us; we'll know this by checking
    log_pos ("artificial" events have log_pos == 0).
  */
  if (!thd->rli_fake && !is_artificial_event() && created &&
      thd->get_transaction()->is_active(Transaction_ctx::SESSION))
  {
    /* This is not an error (XA is safe), just an information */
    rli->report(INFORMATION_LEVEL, 0,
                "Rolling back unfinished transaction (no COMMIT "
                "or ROLLBACK in relay log). A probable cause is that "
                "the master died while writing the transaction to "
                "its binary log, thus rolled back too."); 
    const_cast<Relay_log_info*>(rli)->cleanup_context(thd, 1);
  }

  /*
    If this event comes from ourselves, there is no cleaning task to
    perform, we don't call Start_log_event_v3::do_apply_event()
    (this was just to update the log's description event).
  */
  if (server_id != (uint32) ::server_id)
  {
    /*
      If the event was not requested by the slave i.e. the master sent
      it while the slave asked for a position >4, the event will make
      rli->group_master_log_pos advance. Say that the slave asked for
      position 1000, and the Format_desc event's end is 96. Then in
      the beginning of replication rli->group_master_log_pos will be
      0, then 96, then jump to first really asked event (which is
      >96). So this is ok.
    */
    ret= Start_log_event_v3::do_apply_event(rli);
  }

  if (!ret)
  {
    /* Save the information describing this binlog */
    const_cast<Relay_log_info *>(rli)->set_rli_description_event(this);
  }

  DBUG_RETURN(ret);
}

int Format_description_log_event::do_update_pos(Relay_log_info *rli)
{
  if (server_id == (uint32) ::server_id)
  {
    /*
      We only increase the relay log position if we are skipping
      events and do not touch any group_* variables, nor flush the
      relay log info.  If there is a crash, we will have to re-skip
      the events again, but that is a minor issue.

      If we do not skip stepping the group log position (and the
      server id was changed when restarting the server), it might well
      be that we start executing at a position that is invalid, e.g.,
      at a Rows_log_event or a Query_log_event preceeded by a
      Intvar_log_event instead of starting at a Table_map_log_event or
      the Intvar_log_event respectively.
     */
    rli->inc_event_relay_log_pos();
    return 0;
  }
  else
  {
    return Log_event::do_update_pos(rli);
  }
}

Log_event::enum_skip_reason
Format_description_log_event::do_shall_skip(Relay_log_info *rli)
{
  return Log_event::EVENT_SKIP_NOT;
}

#endif



  /**************************************************************************
        Load_log_event methods
   General note about Load_log_event: the binlogging of LOAD DATA INFILE is
   going to be changed in 5.0 (or maybe in 5.1; not decided yet).
   However, the 5.0 slave could still have to read such events (from a 4.x
   master), convert them (which just means maybe expand the header, when 5.0
   servers have a UID in events) (remember that whatever is after the header
   will be like in 4.x, as this event's format is not modified in 5.0 as we
   will use new types of events to log the new LOAD DATA INFILE features).
   To be able to read/convert, we just need to not assume that the common
   header is of length LOG_EVENT_HEADER_LEN (we must use the description
   event).
   Note that I (Guilhem) manually tested replication of a big LOAD DATA INFILE
   between 3.23 and 5.0, and between 4.0 and 5.0, and it works fine (and the
   positions displayed in SHOW SLAVE STATUS then are fine too).
  **************************************************************************/

#if defined(HAVE_REPLICATION) && !defined(MYSQL_CLIENT)
uint Load_log_event::get_query_buffer_length()
{
  return
    //the DB name may double if we escape the quote character
    5 + 2*db_len + 3 +
    18 + fname_len*4 + 2 +                    // "LOAD DATA INFILE 'file''"
    11 +                                    // "CONCURRENT "
    7 +					    // LOCAL
    9 +                                     // " REPLACE or IGNORE "
    13 + table_name_len*2 +                 // "INTO TABLE `table`"
    21 + sql_ex.data_info.field_term_len*4 + 2 +
                                            // " FIELDS TERMINATED BY 'str'"
    23 + sql_ex.data_info.enclosed_len*4 + 2 +
                                            // " OPTIONALLY ENCLOSED BY 'str'"
    12 + sql_ex.data_info.escaped_len*4 + 2 +         // " ESCAPED BY 'str'"
    21 + sql_ex.data_info.line_term_len*4 + 2 +
                                            // " LINES TERMINATED BY 'str'"
    19 + sql_ex.data_info.line_start_len*4 + 2 +
                                            // " LINES STARTING BY 'str'"
    15 + 22 +                               // " IGNORE xxx  LINES"
    3 + (num_fields-1)*2 + field_block_len; // " (field1, field2, ...)"
}


void Load_log_event::print_query(bool need_db, const char *cs, char *buf,
                                 char **end, char **fn_start, char **fn_end)
{
  char quoted_id[1 + NAME_LEN * 2 + 2];//quoted  length
  size_t  quoted_id_len= 0;
  char *pos= buf;

  if (need_db && db && db_len)
  {
    pos= my_stpcpy(pos, "use ");
#ifdef MYSQL_SERVER
    quoted_id_len= my_strmov_quoted_identifier(this->thd, (char *) quoted_id,
                                               db, 0);
#else
    quoted_id_len= my_strmov_quoted_identifier((char *) quoted_id, db);
#endif
    quoted_id[quoted_id_len]= '\0';
    pos= my_stpcpy(pos, quoted_id);
    pos= my_stpcpy(pos, "; ");
  }

  pos= my_stpcpy(pos, "LOAD DATA ");

  if (is_concurrent)
    pos= my_stpcpy(pos, "CONCURRENT ");

  if (fn_start)
    *fn_start= pos;

  if (check_fname_outside_temp_buf())
    pos= my_stpcpy(pos, "LOCAL ");
  pos= my_stpcpy(pos, "INFILE ");
  pos= pretty_print_str(pos, fname, fname_len);
  pos= my_stpcpy(pos, " ");

  if (sql_ex.data_info.opt_flags & REPLACE_FLAG)
    pos= my_stpcpy(pos, "REPLACE ");
  else if (sql_ex.data_info.opt_flags & IGNORE_FLAG)
    pos= my_stpcpy(pos, "IGNORE ");

  pos= my_stpcpy(pos ,"INTO");

  if (fn_end)
    *fn_end= pos;

  pos= my_stpcpy(pos ," TABLE ");
  memcpy(pos, table_name, table_name_len);
  pos+= table_name_len;

  if (cs != NULL)
  {
    pos= my_stpcpy(pos ," CHARACTER SET ");
    pos= my_stpcpy(pos ,  cs);
  }

  /* We have to create all optional fields as the default is not empty */
  pos= my_stpcpy(pos, " FIELDS TERMINATED BY ");
  pos= pretty_print_str(pos, sql_ex.data_info.field_term,
                        sql_ex.data_info.field_term_len);
  if (sql_ex.data_info.opt_flags & OPT_ENCLOSED_FLAG)
    pos= my_stpcpy(pos, " OPTIONALLY ");
  pos= my_stpcpy(pos, " ENCLOSED BY ");
  pos= pretty_print_str(pos, sql_ex.data_info.enclosed,
                        sql_ex.data_info.enclosed_len);

  pos= my_stpcpy(pos, " ESCAPED BY ");
  pos= pretty_print_str(pos, sql_ex.data_info.escaped,
                        sql_ex.data_info.escaped_len);

  pos= my_stpcpy(pos, " LINES TERMINATED BY ");
  pos= pretty_print_str(pos, sql_ex.data_info.line_term,
                        sql_ex.data_info.line_term_len);
  if (sql_ex.data_info.line_start_len)
  {
    pos= my_stpcpy(pos, " STARTING BY ");
    pos= pretty_print_str(pos, sql_ex.data_info.line_start,
                          sql_ex.data_info.line_start_len);
  }

  if ((long) skip_lines > 0)
  {
    pos= my_stpcpy(pos, " IGNORE ");
    pos= longlong10_to_str((longlong) skip_lines, pos, 10);
    pos= my_stpcpy(pos," LINES ");    
  }

  if (num_fields)
  {
    uint i;
    const char *field= fields;
    pos= my_stpcpy(pos, " (");
    for (i = 0; i < num_fields; i++)
    {
      if (i)
      {
        *pos++= ' ';
        *pos++= ',';
      }
      quoted_id_len= my_strmov_quoted_identifier(this->thd, quoted_id, field,
                                                 0);
      memcpy(pos, quoted_id, quoted_id_len-1);
    }
    *pos++= ')';
  }

  *end= pos;
}


int Load_log_event::pack_info(Protocol *protocol)
{
  char *buf, *end;

  if (!(buf= (char*) my_malloc(key_memory_log_event,
                               get_query_buffer_length(), MYF(MY_WME))))
    return 1;
  print_query(TRUE, NULL, buf, &end, 0, 0);
  protocol->store(buf, end-buf, &my_charset_bin);
  my_free(buf);
  return 0;
}
#endif /* defined(HAVE_REPLICATION) && !defined(MYSQL_CLIENT) */


#ifndef MYSQL_CLIENT

/*
  Load_log_event::write_data_header()
*/

bool Load_log_event::write_data_header(IO_CACHE* file)
{
  char buf[Binary_log_event::LOAD_HEADER_LEN];
  int4store(buf + L_THREAD_ID_OFFSET, slave_proxy_id);
  int4store(buf + L_EXEC_TIME_OFFSET, exec_time);
  int4store(buf + L_SKIP_LINES_OFFSET, skip_lines);
  buf[L_TBL_LEN_OFFSET] = (char)table_name_len;
  buf[L_DB_LEN_OFFSET] = (char)db_len;
  int4store(buf + L_NUM_FIELDS_OFFSET, num_fields);
  return my_b_safe_write(file, (uchar*)buf, Binary_log_event::LOAD_HEADER_LEN) != 0;
}


/*
  Load_log_event::write_data_body()
*/

bool Load_log_event::write_data_body(IO_CACHE* file)
{
  if (sql_ex.write_data(file))
    return 1;
  if (num_fields && fields && field_lens)
  {
    if (my_b_safe_write(file, (uchar*)field_lens, num_fields) ||
	my_b_safe_write(file, (uchar*)fields, field_block_len))
      return 1;
  }
  return (my_b_safe_write(file, (uchar*)table_name, table_name_len + 1) ||
	  my_b_safe_write(file, (uchar*)db, db_len + 1) ||
	  my_b_safe_write(file, (uchar*)fname, fname_len));
}


/*
  Load_log_event::Load_log_event()
*/

Load_log_event::Load_log_event(THD *thd_arg, sql_exchange *ex,
			       const char *db_arg, const char *table_name_arg,
			       List<Item> &fields_arg,
                               bool is_concurrent_arg,
			       enum enum_duplicates handle_dup,
			       bool ignore, bool using_trans)
  : binary_log::Load_event(),
   Log_event(thd_arg,
             thd_arg->thread_specific_used ? LOG_EVENT_THREAD_SPECIFIC_F : 0,
             using_trans ? Log_event::EVENT_TRANSACTIONAL_CACHE :
                           Log_event::EVENT_STMT_CACHE,
             Log_event::EVENT_NORMAL_LOGGING,
             header(), footer())
{
  thread_id= thd_arg->thread_id();
  slave_proxy_id= thd_arg->variables.pseudo_thread_id;
  table_name= table_name_arg ? table_name_arg : "";
  db= db_arg;
  fname= ex->file_name;
  local_fname= FALSE;
  is_concurrent= is_concurrent_arg;

  /*
  exec_time calculation has changed to use the same method that is used
  to fill out "thd_arg->start_time"
  */

  struct timeval end_time;
  ulonglong micro_end_time= my_micro_time();
  my_micro_time_to_timeval(micro_end_time, &end_time);

  exec_time= end_time.tv_sec - thd_arg->start_time.tv_sec;

  /* db can never be a zero pointer in 4.0 */
  db_len = strlen(db);
  table_name_len =  strlen(table_name);
  fname_len = (fname) ?  strlen(fname) : 0;
  sql_ex.data_info.field_term = ex->field.field_term->ptr();
  sql_ex.data_info.field_term_len = (uint8) ex->field.field_term->length();
  sql_ex.data_info.enclosed = ex->field.enclosed->ptr();
  sql_ex.data_info.enclosed_len = (uint8) ex->field.enclosed->length();
  sql_ex.data_info.line_term = ex->line.line_term->ptr();
  sql_ex.data_info.line_term_len = (uint8) ex->line.line_term->length();
  sql_ex.data_info.line_start = ex->line.line_start->ptr();
  sql_ex.data_info.line_start_len = (uint8) ex->line.line_start->length();
  sql_ex.data_info.escaped = (char*) ex->field.escaped->ptr();
  sql_ex.data_info.escaped_len = (uint8) ex->field.escaped->length();
  sql_ex.data_info.opt_flags = 0;
  sql_ex.data_info.cached_new_format = -1;

  if (ex->dumpfile)
    sql_ex.data_info.opt_flags|= DUMPFILE_FLAG;
  if (ex->field.opt_enclosed)
    sql_ex.data_info.opt_flags|= OPT_ENCLOSED_FLAG;

  sql_ex.data_info.empty_flags= 0;

  switch (handle_dup) {
  case DUP_REPLACE:
    sql_ex.data_info.opt_flags|= REPLACE_FLAG;
    break;
  case DUP_UPDATE:				// Impossible here
  case DUP_ERROR:
    break;
  }
  if (ignore)
    sql_ex.data_info.opt_flags|= IGNORE_FLAG;

  if (!ex->field.field_term->length())
    sql_ex.data_info.empty_flags |= FIELD_TERM_EMPTY;
  if (!ex->field.enclosed->length())
    sql_ex.data_info.empty_flags |= ENCLOSED_EMPTY;
  if (!ex->line.line_term->length())
    sql_ex.data_info.empty_flags |= LINE_TERM_EMPTY;
  if (!ex->line.line_start->length())
    sql_ex.data_info.empty_flags |= LINE_START_EMPTY;
  if (!ex->field.escaped->length())
    sql_ex.data_info.empty_flags |= ESCAPED_EMPTY;

  skip_lines = ex->skip_lines;

  List_iterator<Item> li(fields_arg);
  field_lens_buf.length(0);
  fields_buf.length(0);
  Item* item;
  while ((item = li++))
  {
    num_fields++;
    uchar len= (uchar) item->item_name.length();
    field_block_len += len + 1;
    fields_buf.append(item->item_name.ptr(), len + 1);
    field_lens_buf.append((char*)&len, 1);
  }

  field_lens = (const uchar*)field_lens_buf.ptr();
  fields = fields_buf.ptr();
  if (table_name != 0)
    is_valid_param= true;

  if (sql_ex.data_info.new_format())
    common_header->type_code= binary_log::NEW_LOAD_EVENT;
  else
    common_header->type_code= binary_log::LOAD_EVENT;
}
#endif /* !MYSQL_CLIENT */


/**
  @note
    The caller must do buf[event_len] = 0 before he starts using the
    constructed event.
*/
Load_log_event::Load_log_event(const char *buf, uint event_len,
                               const Format_description_event *description_event)
: binary_log::Load_event(buf, event_len, description_event),
  Log_event(header(), footer())
{
  DBUG_ENTER("Load_log_event");
  if (table_name != 0)
    is_valid_param= true;
  thread_id= slave_proxy_id;
  if (event_len)
  {
    /**
      We need to set exec_time here, which is ued to calcutate seconds behind
      master on the slave.
    */
    exec_time= load_exec_time;
    /*
      I (Guilhem) manually tested replication of LOAD DATA INFILE for 3.23->5.0,
      4.0->5.0 and 5.0->5.0 and it works.
    */
    sql_ex.data_info= sql_ex_data;
  }
  if (sql_ex.data_info.new_format())
    common_header->type_code= binary_log::NEW_LOAD_EVENT;
  else
    common_header->type_code= binary_log::LOAD_EVENT;
  DBUG_VOID_RETURN;
}


/*
  Load_log_event::print()
*/

#ifdef MYSQL_CLIENT
void Load_log_event::print(FILE* file, PRINT_EVENT_INFO* print_event_info)
{
  print(file, print_event_info, 0);
}


void Load_log_event::print(FILE* file_arg, PRINT_EVENT_INFO* print_event_info,
			   bool commented)
{
  IO_CACHE *const head= &print_event_info->head_cache;
  size_t id_len= 0;
  char str_buf[1 + 2*FN_REFLEN + 2];

  DBUG_ENTER("Load_log_event::print");
  if (!print_event_info->short_form)
  {
    print_header(head, print_event_info, FALSE);
    my_b_printf(head, "\tQuery\tthread_id=%u\texec_time=%ld\n",
                thread_id, exec_time);
  }

  bool different_db= 1;
  if (db)
  {
    /*
      If the database is different from the one of the previous statement, we
      need to print the "use" command, and we update the last_db.
      But if commented, the "use" is going to be commented so we should not
      update the last_db.
    */
    if ((different_db= memcmp(print_event_info->db, db, db_len + 1)) &&
        !commented)
      memcpy(print_event_info->db, db, db_len + 1);
  }
  
  if (db && db[0] && different_db)
  {
#ifdef MYSQL_SERVER
    id_len= my_strmov_quoted_identifier(this->thd, str_buf, db, 0);
#else
    id_len= my_strmov_quoted_identifier(str_buf, db);
#endif
    str_buf[id_len]= '\0';
    my_b_printf(head, "%suse %s%s\n",
                commented ? "# " : "", str_buf, print_event_info->delimiter);
  }
  if (common_header->flags & LOG_EVENT_THREAD_SPECIFIC_F)
    my_b_printf(head,"%sSET @@session.pseudo_thread_id=%lu%s\n",
            commented ? "# " : "", (ulong)thread_id,
            print_event_info->delimiter);
  my_b_printf(head, "%sLOAD DATA ",
              commented ? "# " : "");
  if (check_fname_outside_temp_buf())
    my_b_printf(head, "LOCAL ");
  my_b_printf(head, "INFILE '%-*s' ", static_cast<int>(fname_len), fname);

  if (sql_ex.data_info.opt_flags & REPLACE_FLAG)
    my_b_printf(head,"REPLACE ");
  else if (sql_ex.data_info.opt_flags & IGNORE_FLAG)
    my_b_printf(head,"IGNORE ");

#ifdef MYSQL_SERVER
    id_len= my_strmov_quoted_identifier(this->thd, str_buf, table_name, 0);
#else
    id_len= my_strmov_quoted_identifier(str_buf, table_name);
#endif
  str_buf[id_len]= '\0';
  my_b_printf(head, "INTO TABLE %s", str_buf);

  my_b_printf(head, " FIELDS TERMINATED BY ");
  pretty_print_str(head, sql_ex.data_info.field_term,
                   sql_ex.data_info.field_term_len);

  if (sql_ex.data_info.opt_flags & OPT_ENCLOSED_FLAG)
    my_b_printf(head," OPTIONALLY ");
  my_b_printf(head, " ENCLOSED BY ");
  pretty_print_str(head, sql_ex.data_info.enclosed,
                   sql_ex.data_info.enclosed_len);

  my_b_printf(head, " ESCAPED BY ");
  pretty_print_str(head, sql_ex.data_info.escaped,
                   sql_ex.data_info.escaped_len);

  my_b_printf(head," LINES TERMINATED BY ");
  pretty_print_str(head, sql_ex.data_info.line_term,
                   sql_ex.data_info.line_term_len);


  if (sql_ex.data_info.line_start)
  {
    my_b_printf(head," STARTING BY ");
    pretty_print_str(head, sql_ex.data_info.line_start,
                     sql_ex.data_info.line_start_len);
  }
  if ((long) skip_lines > 0)
    my_b_printf(head, " IGNORE %ld LINES", (long) skip_lines);

  if (num_fields)
  {
    uint i;
    const char* field = fields;
    my_b_printf(head, " (");
    for (i = 0; i < num_fields; i++)
    {
      if (i)
        my_b_printf(head, ",");
      id_len= my_strmov_quoted_identifier((char *) str_buf, field);
      str_buf[id_len]= '\0';
      my_b_printf(head, "%s", str_buf);

      field += field_lens[i]  + 1;
    }
    my_b_printf(head, ")");
  }

  my_b_printf(head, "%s\n", print_event_info->delimiter);
  DBUG_VOID_RETURN;
}
#endif /* MYSQL_CLIENT */

#ifndef MYSQL_CLIENT

/**
  Load_log_event::set_fields()

  @note
    This function can not use the member variable 
    for the database, since LOAD DATA INFILE on the slave
    can be for a different database than the current one.
    This is the reason for the affected_db argument to this method.
*/

void Load_log_event::set_fields(const char* affected_db, 
				List<Item> &field_list,
                                Name_resolution_context *context)
{
  uint i;
  const char* field = fields;
  for (i= 0; i < num_fields; i++)
  {
    field_list.push_back(new Item_field(context,
                                        affected_db, table_name, field));
    field+= field_lens[i]  + 1;
  }
}
#endif /* !MYSQL_CLIENT */


#if defined(HAVE_REPLICATION) && !defined(MYSQL_CLIENT)
/**
  Does the data loading job when executing a LOAD DATA on the slave.

  @param net
  @param rli
  @param use_rli_only_for_errors     If set to 1, rli is provided to
                                     Load_log_event::exec_event only for this
                                     function to have rli->get_rpl_log_name and
                                     rli->last_slave_error, both being used by
                                     error reports.  If set to 0, rli is provided
                                     for full use, i.e. for error reports and
                                     position advancing.

  @todo
    fix this; this can be done by testing rules in
    Create_file_log_event::exec_event() and then discarding Append_block and
    al.
  @todo
    this is a bug - this needs to be moved to the I/O thread

  @retval
    0           Success
  @retval
    1           Failure
*/

int Load_log_event::do_apply_event(NET* net, Relay_log_info const *rli,
                                   bool use_rli_only_for_errors)
{
  DBUG_ASSERT(thd->query().str == NULL);
  thd->reset_query();                    // Should not be needed
  set_thd_db(thd, db, db_len);
  thd->is_slave_error= 0;
  clear_all_errors(thd, const_cast<Relay_log_info*>(rli));

  /* see Query_log_event::do_apply_event() and BUG#13360 */
  DBUG_ASSERT(!rli->m_table_map.count());
  /*
    Usually lex_start() is called by mysql_parse(), but we need it here
    as the present method does not call mysql_parse().
  */
  lex_start(thd);
  thd->lex->local_file= local_fname;
  mysql_reset_thd_for_next_command(thd);

  /*
    It is possible that the thread does not hold anonymous GTID
    ownership here, e.g. in case this is the first event of a relay
    log.
  */
  gtid_reacquire_ownership_if_anonymous(thd);

   /*
    We test replicate_*_db rules. Note that we have already prepared
    the file to load, even if we are going to ignore and delete it
    now. So it is possible that we did a lot of disk writes for
    nothing. In other words, a big LOAD DATA INFILE on the master will
    still consume a lot of space on the slave (space in the relay log
    + space of temp files: twice the space of the file to load...)
    even if it will finally be ignored.  TODO: fix this; this can be
    done by testing rules in Create_file_log_event::do_apply_event()
    and then discarding Append_block and al. Another way is do the
    filtering in the I/O thread (more efficient: no disk writes at
    all).
  */
  if (rpl_filter->db_ok(thd->db().str))
  {
    thd->set_time(&(common_header->when));
    thd->set_query_id(next_query_id());
    DBUG_ASSERT(!thd->get_stmt_da()->is_set());

    TABLE_LIST tables;
    char table_buf[NAME_LEN + 1];
    my_stpcpy(table_buf, table_name);
    if (lower_case_table_names)
      my_casedn_str(system_charset_info, table_buf);
    tables.init_one_table(thd->strmake(thd->db().str, thd->db().length),
                          thd->db().length,
                          table_buf, strlen(table_buf),
                          table_buf, TL_WRITE);
    tables.updating= 1;

    // the table will be opened in mysql_load    
    if (rpl_filter->is_on() && !rpl_filter->tables_ok(thd->db().str, &tables))
    {
      // TODO: this is a bug - this needs to be moved to the I/O thread
      if (net)
        skip_load_data_infile(net);
    }
    else
    {
      char llbuff[22];
      char *end;
      enum enum_duplicates handle_dup;
      char *load_data_query;

      /*
        Forge LOAD DATA INFILE query which will be used in SHOW PROCESS LIST
        and written to slave's binlog if binlogging is on.
      */
      if (!(load_data_query= (char *)thd->alloc(get_query_buffer_length() + 1)))
      {
        /*
          This will set thd->fatal_error in case of OOM. So we surely will notice
          that something is wrong.
        */
        goto error;
      }

      print_query(FALSE, NULL, load_data_query, &end, NULL, NULL);
      *end= 0;
      thd->set_query(load_data_query, static_cast<size_t>(end - load_data_query));

      if (sql_ex.data_info.opt_flags & REPLACE_FLAG)
        handle_dup= DUP_REPLACE;
      else if (sql_ex.data_info.opt_flags & IGNORE_FLAG)
      {
        thd->lex->set_ignore(true);
        handle_dup= DUP_ERROR;
      }
      else
      {
        /*
          When replication is running fine, if it was DUP_ERROR on the
          master then we could choose IGNORE here, because if DUP_ERROR
          suceeded on master, and data is identical on the master and slave,
          then there should be no uniqueness errors on slave, so IGNORE is
          the same as DUP_ERROR. But in the unlikely case of uniqueness errors
          (because the data on the master and slave happen to be different
          (user error or bug), we want LOAD DATA to print an error message on
          the slave to discover the problem.

          If reading from net (a 3.23 master), mysql_load() will change this
          to IGNORE.
        */
        handle_dup= DUP_ERROR;
      }
      /*
        We need to set thd->lex->sql_command and thd->lex->duplicates
        since InnoDB tests these variables to decide if this is a LOAD
        DATA ... REPLACE INTO ... statement even though mysql_parse()
        is not called.  This is not needed in 5.0 since there the LOAD
        DATA ... statement is replicated using mysql_parse(), which
        sets the thd->lex fields correctly.
      */
      thd->lex->sql_command= SQLCOM_LOAD;
      thd->lex->duplicates= handle_dup;

      sql_exchange ex((char*)fname, sql_ex.data_info.opt_flags & DUMPFILE_FLAG);
      String field_term(sql_ex.data_info.field_term,
                        sql_ex.data_info.field_term_len,log_cs);
      String enclosed(sql_ex.data_info.enclosed,
                      sql_ex.data_info.enclosed_len,log_cs);
      String line_term(sql_ex.data_info.line_term,
                       sql_ex.data_info.line_term_len,log_cs);
      String line_start(sql_ex.data_info.line_start,
                        sql_ex.data_info.line_start_len,log_cs);
      String escaped(sql_ex.data_info.escaped,
                     sql_ex.data_info.escaped_len, log_cs);
      const String empty_str("", 0, log_cs);
      ex.field.field_term= &field_term;
      ex.field.enclosed= &enclosed;
      ex.line.line_term= &line_term;
      ex.line.line_start= &line_start;
      ex.field.escaped= &escaped;

      ex.field.opt_enclosed= (sql_ex.data_info.opt_flags & OPT_ENCLOSED_FLAG);
      if (sql_ex.data_info.empty_flags & FIELD_TERM_EMPTY)
        ex.field.field_term= &empty_str;

      ex.skip_lines= skip_lines;
      List<Item> field_list;
      thd->lex->select_lex->context.resolve_in_table_list_only(&tables);
      set_fields(tables.db, field_list, &thd->lex->select_lex->context);
      thd->variables.pseudo_thread_id= thread_id;
      if (net)
      {
        // mysql_load will use thd->net to read the file
        thd->get_protocol_classic()->set_vio(net->vio);
        // Make sure the client does not get confused about the packet sequence
        thd->get_protocol_classic()->set_pkt_nr(net->pkt_nr);
      }
      /*
        It is safe to use tmp_list twice because we are not going to
        update it inside mysql_load().
      */
      List<Item> tmp_list;
      /*
        Prepare column privilege check for LOAD statement.
        This is necessary because the replication code for LOAD bypasses
        regular privilege checking, which is done by check_one_table_access()
        in regular code path.
        We can assign INSERT privileges to the table since the slave thread
        operates with all privileges.
      */
      tables.set_privileges(INSERT_ACL);
      tables.set_want_privilege(INSERT_ACL);

      if (open_temporary_tables(thd, &tables) ||
          mysql_load(thd, &ex, &tables, field_list, tmp_list, tmp_list,
                     handle_dup, net != 0))
        thd->is_slave_error= 1;
      if (thd->cuted_fields)
      {
        /* log_pos is the position of the LOAD event in the master log */
        sql_print_warning("Slave: load data infile on table '%s' at "
                          "log position %s in log '%s' produced %ld "
                          "warning(s). Default database: '%s'",
                          (char*) table_name,
                          llstr(common_header->log_pos,llbuff),
                          const_cast<Relay_log_info*>(rli)->get_rpl_log_name(),
                          (ulong) thd->cuted_fields,
                          print_slave_db_safe(thd->db().str));
      }
      if (net)
      {
        net->pkt_nr= thd->get_protocol_classic()->get_pkt_nr();
      }
    }
  }
  else
  {
    /*
      We will just ask the master to send us /dev/null if we do not
      want to load the data.
      TODO: this a bug - needs to be done in I/O thread
    */
    if (net)
      skip_load_data_infile(net);
  }

error:
  thd->get_protocol_classic()->set_vio(NULL);
  const char *remember_db= thd->db().str;
  thd->set_catalog(NULL_CSTR);
  thd->set_db(NULL_CSTR);                   /* will free the current database */
  thd->reset_query();
  thd->get_stmt_da()->set_overwrite_status(true);
  thd->is_error() ? trans_rollback_stmt(thd) : trans_commit_stmt(thd);
  thd->get_stmt_da()->set_overwrite_status(false);
  close_thread_tables(thd);
  /*
    - If transaction rollback was requested due to deadlock
      perform it and release metadata locks.
    - If inside a multi-statement transaction,
    defer the release of metadata locks until the current
    transaction is either committed or rolled back. This prevents
    other statements from modifying the table for the entire
    duration of this transaction.  This provides commit ordering
    and guarantees serializability across multiple transactions.
    - If in autocommit mode, or outside a transactional context,
    automatically release metadata locks of the current statement.
  */
  if (thd->transaction_rollback_request)
  {
    trans_rollback_implicit(thd);
    thd->mdl_context.release_transactional_locks();
  }
  else if (! thd->in_multi_stmt_transaction_mode())
    thd->mdl_context.release_transactional_locks();
  else
    thd->mdl_context.release_statement_locks();

  DBUG_EXECUTE_IF("LOAD_DATA_INFILE_has_fatal_error",
                  thd->is_slave_error= 0; thd->is_fatal_error= 1;);

  if (thd->is_slave_error)
  {
    /* this err/sql_errno code is copy-paste from net_send_error() */
    const char *err;
    int sql_errno;
    if (thd->is_error())
    {
      err= thd->get_stmt_da()->message_text();
      sql_errno= thd->get_stmt_da()->mysql_errno();
    }
    else
    {
      sql_errno=ER_UNKNOWN_ERROR;
      err=ER(sql_errno);       
    }
    rli->report(ERROR_LEVEL, sql_errno,"\
Error '%s' running LOAD DATA INFILE on table '%s'. Default database: '%s'",
                    err, (char*)table_name, print_slave_db_safe(remember_db));
    free_root(thd->mem_root,MYF(MY_KEEP_PREALLOC));
    return 1;
  }
  free_root(thd->mem_root,MYF(MY_KEEP_PREALLOC));

  if (thd->is_fatal_error)
  {
    char buf[256];
    my_snprintf(buf, sizeof(buf),
                "Running LOAD DATA INFILE on table '%-.64s'."
                " Default database: '%-.64s'",
                (char*)table_name,
                print_slave_db_safe(remember_db));

    rli->report(ERROR_LEVEL, ER_SLAVE_FATAL_ERROR,
                ER(ER_SLAVE_FATAL_ERROR), buf);
    return 1;
  }

  return ( use_rli_only_for_errors ? 0 : Log_event::do_apply_event(rli) ); 
}
#endif


/**************************************************************************
  Rotate_log_event methods
**************************************************************************/

/*
  Rotate_log_event::pack_info()
*/

#if defined(HAVE_REPLICATION) && !defined(MYSQL_CLIENT)
int Rotate_log_event::pack_info(Protocol *protocol)
{
  char buf1[256], buf[22];
  String tmp(buf1, sizeof(buf1), log_cs);
  tmp.length(0);
  tmp.append(new_log_ident, ident_len);
  tmp.append(STRING_WITH_LEN(";pos="));
  tmp.append(llstr(pos,buf));
  protocol->store(tmp.ptr(), tmp.length(), &my_charset_bin);
  return 0;
}
#endif


/*
  Rotate_log_event::print()
*/

#ifdef MYSQL_CLIENT
void Rotate_log_event::print(FILE* file, PRINT_EVENT_INFO* print_event_info)
{
  char buf[22];
  IO_CACHE *const head= &print_event_info->head_cache;

  if (print_event_info->short_form)
    return;
  print_header(head, print_event_info, FALSE);
  my_b_printf(head, "\tRotate to ");
  if (new_log_ident)
    my_b_write(head, (uchar*) new_log_ident, (uint)ident_len);
  my_b_printf(head, "  pos: %s\n", llstr(pos, buf));
}
#endif /* MYSQL_CLIENT */



/*
  Rotate_log_event::Rotate_log_event() (2 constructors)
*/


#ifndef MYSQL_CLIENT
Rotate_log_event::Rotate_log_event(const char* new_log_ident_arg,
                                   size_t ident_len_arg, ulonglong pos_arg,
                                   uint flags_arg)
: binary_log::Rotate_event(new_log_ident_arg, ident_len_arg, flags_arg, pos_arg),
  Log_event(header(), footer(),
            Log_event::EVENT_NO_CACHE, Log_event::EVENT_IMMEDIATE_LOGGING)
{
#ifndef DBUG_OFF
  DBUG_ENTER("Rotate_log_event::Rotate_log_event(...,flags)");
#endif
  new_log_ident= new_log_ident_arg;
  pos= pos_arg;
  ident_len= ident_len_arg ?
             ident_len_arg : (uint) strlen(new_log_ident_arg);
  flags= flags_arg;

#ifndef DBUG_OFF
  char buff[22];
  DBUG_PRINT("enter",("new_log_ident: %s  pos: %s  flags: %lu", new_log_ident_arg,
                      llstr(pos_arg, buff), (ulong) flags));
#endif
  if (flags & DUP_NAME)
    new_log_ident= my_strndup(key_memory_log_event,
                              new_log_ident_arg, ident_len, MYF(MY_WME));
  if (new_log_ident != 0)
    is_valid_param= true;
  if (flags & RELAY_LOG)
    set_relay_log_event();
  DBUG_VOID_RETURN;
}
#endif


Rotate_log_event::Rotate_log_event(const char* buf, uint event_len,
                                   const Format_description_event* description_event)
: binary_log::Rotate_event(buf, event_len, description_event),
  Log_event(header(), footer())
{
  DBUG_ENTER("Rotate_log_event::Rotate_log_event(char*,...)");

  if (new_log_ident != 0)
    is_valid_param= true;
  DBUG_PRINT("debug", ("new_log_ident: '%s'", new_log_ident));
  DBUG_VOID_RETURN;
}


/*
  Rotate_log_event::write()
*/

#ifndef MYSQL_CLIENT
bool Rotate_log_event::write(IO_CACHE* file)
{
  char buf[Binary_log_event::ROTATE_HEADER_LEN];
  int8store(buf + R_POS_OFFSET, pos);
  return (write_header(file, Binary_log_event::ROTATE_HEADER_LEN + ident_len) || 
          wrapper_my_b_safe_write(file, (uchar*) buf, Binary_log_event::ROTATE_HEADER_LEN) ||
          wrapper_my_b_safe_write(file, (uchar*) new_log_ident,
                                     (uint) ident_len) ||
          write_footer(file));
}
#endif


#if defined(HAVE_REPLICATION) && !defined(MYSQL_CLIENT)

/*
  Got a rotate log event from the master.

  This is mainly used so that we can later figure out the logname and
  position for the master.

  We can't rotate the slave's BINlog as this will cause infinitive rotations
  in a A -> B -> A setup.
  The NOTES below is a wrong comment which will disappear when 4.1 is merged.

  This must only be called from the Slave SQL thread, since it calls
  flush_relay_log_info().

  @retval
    0	ok
*/
int Rotate_log_event::do_update_pos(Relay_log_info *rli)
{
  int error= 0;
  DBUG_ENTER("Rotate_log_event::do_update_pos");
#ifndef DBUG_OFF
  char buf[32];
#endif

  DBUG_PRINT("info", ("server_id=%lu; ::server_id=%lu",
                      (ulong) this->server_id, (ulong) ::server_id));
  DBUG_PRINT("info", ("new_log_ident: %s", this->new_log_ident));
  DBUG_PRINT("info", ("pos: %s", llstr(this->pos, buf)));

  /*
    If we are in a transaction or in a group: the only normal case is
    when the I/O thread was copying a big transaction, then it was
    stopped and restarted: we have this in the relay log:

    BEGIN
    ...
    ROTATE (a fake one)
    ...
    COMMIT or ROLLBACK

    In that case, we don't want to touch the coordinates which
    correspond to the beginning of the transaction.  Starting from
    5.0.0, there also are some rotates from the slave itself, in the
    relay log, which shall not change the group positions.
  */

  /*
    The way we check if SQL thread is currently in a group is different
    for STS and MTS.
  */
  bool in_group = rli->is_parallel_exec() ?
    (rli->mts_group_status == Relay_log_info::MTS_IN_GROUP) :
    rli->is_in_group();

  if ((server_id != ::server_id || rli->replicate_same_server_id) &&
      !is_relay_log_event() &&
      !in_group)
  {
    if (!is_mts_db_partitioned(rli) && server_id != ::server_id)
    {
      // force the coordinator to start a new binlog segment.
      static_cast<Mts_submode_logical_clock*>
        (rli->current_mts_submode)->start_new_group();
    }
    if (rli->is_parallel_exec())
    {
      /*
        Rotate events are special events that are handled as a
        synchronization point. For that reason, the checkpoint
        routine is being called here.
      */
      if ((error= mts_checkpoint_routine(rli, 0, false,
                                         true/*need_data_lock=true*/)))
        goto err;
    }

    /*
      Acquire protection against global BINLOG lock before rli->data_lock is
      locked (otherwise we would also block SHOW SLAVE STATUS).
    */
    DBUG_ASSERT(!thd->backup_binlog_lock.is_acquired());
    DBUG_PRINT("debug", ("Acquiring binlog protection lock"));
    mysql_mutex_assert_not_owner(&rli->data_lock);
    const ulong timeout= thd->variables.lock_wait_timeout;
    if (thd->backup_binlog_lock.acquire_protection(thd, MDL_EXPLICIT, timeout))
    {
      error= 1;
      goto err;
    }

    mysql_mutex_lock(&rli->data_lock);
    DBUG_PRINT("info", ("old group_master_log_name: '%s'  "
                        "old group_master_log_pos: %lu",
                        rli->get_group_master_log_name(),
                        (ulong) rli->get_group_master_log_pos()));

    memcpy((void *)rli->get_group_master_log_name(),
           new_log_ident, ident_len + 1);
    rli->notify_group_master_log_name_update();
    if ((error= rli->inc_group_relay_log_pos(pos,
                                             false/*need_data_lock=false*/)))
    {
      mysql_mutex_unlock(&rli->data_lock);
      DBUG_PRINT("debug", ("Releasing binlog protection lock"));
      thd->backup_binlog_lock.release_protection(thd);
      goto err;
    }

    DBUG_PRINT("info", ("new group_master_log_name: '%s'  "
                        "new group_master_log_pos: %lu",
                        rli->get_group_master_log_name(),
                        (ulong) rli->get_group_master_log_pos()));
    mysql_mutex_unlock(&rli->data_lock);

    DBUG_PRINT("debug", ("Releasing binlog protection lock"));
    thd->backup_binlog_lock.release_protection(thd);

    if (rli->is_parallel_exec())
      rli->reset_notified_checkpoint(0,
                                     server_id ?
                                     common_header->when.tv_sec +
                                     (time_t) exec_time : 0,
                                     true/*need_data_lock=true*/);

    /*
      Reset thd->variables.option_bits and sql_mode etc, because this could be the signal of
      a master's downgrade from 5.0 to 4.0.
      However, no need to reset rli_description_event: indeed, if the next
      master is 5.0 (even 5.0.1) we will soon get a Format_desc; if the next
      master is 4.0 then the events are in the slave's format (conversion).
    */
    set_slave_thread_options(thd);
    set_slave_thread_default_charset(thd, rli);
    thd->variables.sql_mode= global_system_variables.sql_mode;
    thd->variables.auto_increment_increment=
      thd->variables.auto_increment_offset= 1;
  }
  else
    rli->inc_event_relay_log_pos();

err:
  DBUG_RETURN(error);
}


Log_event::enum_skip_reason
Rotate_log_event::do_shall_skip(Relay_log_info *rli)
{
  enum_skip_reason reason= Log_event::do_shall_skip(rli);

  switch (reason) {
  case Log_event::EVENT_SKIP_NOT:
  case Log_event::EVENT_SKIP_COUNT:
    return Log_event::EVENT_SKIP_NOT;

  case Log_event::EVENT_SKIP_IGNORE:
    return Log_event::EVENT_SKIP_IGNORE;
  }
  DBUG_ASSERT(0);
  return Log_event::EVENT_SKIP_NOT;             // To keep compiler happy
}

#endif


/**************************************************************************
	Intvar_log_event methods
**************************************************************************/

/*
  Intvar_log_event::pack_info()
*/

#if defined(HAVE_REPLICATION) && !defined(MYSQL_CLIENT)
int Intvar_log_event::pack_info(Protocol *protocol)
{
  char buf[256], *pos;
  pos= strmake(buf, (get_var_type_string()).c_str(), sizeof(buf)-23);
  *pos++= '=';
  pos= longlong10_to_str(val, pos, -10);
  protocol->store(buf, (uint) (pos-buf), &my_charset_bin);
  return 0;
}
#endif


/*
  Intvar_log_event::Intvar_log_event()
*/
Intvar_log_event::Intvar_log_event(const char* buf,
                                   const Format_description_event*
                                   description_event)
: binary_log::Intvar_event(buf, description_event),
  Log_event(header(), footer())
{
  is_valid_param= true;
}

/*
  Intvar_log_event::write()
*/

#ifndef MYSQL_CLIENT
bool Intvar_log_event::write(IO_CACHE* file)
{
  uchar buf[9];
  buf[I_TYPE_OFFSET]= (uchar) type;
  int8store(buf + I_VAL_OFFSET, val);
  return (write_header(file, sizeof(buf)) ||
          wrapper_my_b_safe_write(file, buf, sizeof(buf)) ||
          write_footer(file));
}
#endif


/*
  Intvar_log_event::print()
*/

#ifdef MYSQL_CLIENT
void Intvar_log_event::print(FILE* file, PRINT_EVENT_INFO* print_event_info)
{
  char llbuff[22];
  const char *msg= NULL;
  IO_CACHE *const head= &print_event_info->head_cache;

  if (!print_event_info->short_form)
  {
    print_header(head, print_event_info, FALSE);
    my_b_printf(head, "\tIntvar\n");
  }

  my_b_printf(head, "SET ");
  switch (type) {
  case LAST_INSERT_ID_EVENT:
    msg="LAST_INSERT_ID";
    break;
  case INSERT_ID_EVENT:
    msg="INSERT_ID";
    break;
  case INVALID_INT_EVENT:
  default: // cannot happen
    msg="INVALID_INT";
    break;
  }
  my_b_printf(head, "%s=%s%s\n",
              msg, llstr(val,llbuff), print_event_info->delimiter);
}
#endif


#if defined(HAVE_REPLICATION)&& !defined(MYSQL_CLIENT)

/*
  Intvar_log_event::do_apply_event()
*/

int Intvar_log_event::do_apply_event(Relay_log_info const *rli)
{
  /*
    We are now in a statement until the associated query log event has
    been processed.
   */
  const_cast<Relay_log_info*>(rli)->set_flag(Relay_log_info::IN_STMT);

  if (rli->deferred_events_collecting)
    return rli->deferred_events->add(this);

  switch (type) {
  case LAST_INSERT_ID_EVENT:
    thd->first_successful_insert_id_in_prev_stmt= val;
    break;
  case INSERT_ID_EVENT:
    thd->force_one_auto_inc_interval(val);
    break;
  }
  return 0;
}

int Intvar_log_event::do_update_pos(Relay_log_info *rli)
{
  rli->inc_event_relay_log_pos();
  return 0;
}


Log_event::enum_skip_reason
Intvar_log_event::do_shall_skip(Relay_log_info *rli)
{
  /*
    It is a common error to set the slave skip counter to 1 instead of
    2 when recovering from an insert which used a auto increment,
    rand, or user var.  Therefore, if the slave skip counter is 1, we
    just say that this event should be skipped by ignoring it, meaning
    that we do not change the value of the slave skip counter since it
    will be decreased by the following insert event.
  */
  return continue_group(rli);
}

#endif


/**************************************************************************
  Rand_log_event methods
**************************************************************************/

#if defined(HAVE_REPLICATION) && !defined(MYSQL_CLIENT)
int Rand_log_event::pack_info(Protocol *protocol)
{
  char buf1[256], *pos;
  pos= my_stpcpy(buf1,"rand_seed1=");
  pos= int10_to_str((long) seed1, pos, 10);
  pos= my_stpcpy(pos, ",rand_seed2=");
  pos= int10_to_str((long) seed2, pos, 10);
  protocol->store(buf1, (uint) (pos-buf1), &my_charset_bin);
  return 0;
}
#endif


Rand_log_event::Rand_log_event(const char* buf,
                               const Format_description_event* description_event)
  : binary_log::Rand_event(buf, description_event),
    Log_event(header(), footer())
{
  is_valid_param= true;
}


#ifndef MYSQL_CLIENT
bool Rand_log_event::write(IO_CACHE* file)
{
  uchar buf[16];
  int8store(buf + RAND_SEED1_OFFSET, seed1);
  int8store(buf + RAND_SEED2_OFFSET, seed2);
  return (write_header(file, sizeof(buf)) ||
          wrapper_my_b_safe_write(file, buf, sizeof(buf)) ||
	  write_footer(file));
}
#endif


#ifdef MYSQL_CLIENT
void Rand_log_event::print(FILE* file, PRINT_EVENT_INFO* print_event_info)
{
  IO_CACHE *const head= &print_event_info->head_cache;

  char llbuff[22],llbuff2[22];
  if (!print_event_info->short_form)
  {
    print_header(head, print_event_info, FALSE);
    my_b_printf(head, "\tRand\n");
  }
  my_b_printf(head, "SET @@RAND_SEED1=%s, @@RAND_SEED2=%s%s\n",
              llstr(seed1, llbuff),llstr(seed2, llbuff2),
              print_event_info->delimiter);
}
#endif /* MYSQL_CLIENT */


#if defined(HAVE_REPLICATION) && !defined(MYSQL_CLIENT)
int Rand_log_event::do_apply_event(Relay_log_info const *rli)
{
  /*
    We are now in a statement until the associated query log event has
    been processed.
   */
  const_cast<Relay_log_info*>(rli)->set_flag(Relay_log_info::IN_STMT);

  if (rli->deferred_events_collecting)
    return rli->deferred_events->add(this);

  thd->rand.seed1= (ulong) seed1;
  thd->rand.seed2= (ulong) seed2;
  return 0;
}

int Rand_log_event::do_update_pos(Relay_log_info *rli)
{
  rli->inc_event_relay_log_pos();
  return 0;
}


Log_event::enum_skip_reason
Rand_log_event::do_shall_skip(Relay_log_info *rli)
{
  /*
    It is a common error to set the slave skip counter to 1 instead of
    2 when recovering from an insert which used a auto increment,
    rand, or user var.  Therefore, if the slave skip counter is 1, we
    just say that this event should be skipped by ignoring it, meaning
    that we do not change the value of the slave skip counter since it
    will be decreased by the following insert event.
  */
  return continue_group(rli);
}

/**
   Exec deferred Int-, Rand- and User- var events prefixing
   a Query-log-event event.

   @param thd THD handle

   @return false on success, true if a failure in an event applying occurred.
*/
bool slave_execute_deferred_events(THD *thd)
{
  bool res= false;
  Relay_log_info *rli= thd->rli_slave;

  DBUG_ASSERT(rli && (!rli->deferred_events_collecting || rli->deferred_events));

  if (!rli->deferred_events_collecting || rli->deferred_events->is_empty())
    return res;

  res= rli->deferred_events->execute(rli);
  rli->deferred_events->rewind();
  return res;
}

#endif /* !MYSQL_CLIENT */


/**************************************************************************
  Xid_log_event methods
**************************************************************************/

#if defined(HAVE_REPLICATION) && !defined(MYSQL_CLIENT)
int Xid_log_event::pack_info(Protocol *protocol)
{
  char buf[128], *pos;
  pos= my_stpcpy(buf, "COMMIT /* xid=");
  pos= longlong10_to_str(xid, pos, 10);
  pos= my_stpcpy(pos, " */");
  protocol->store(buf, (uint) (pos-buf), &my_charset_bin);
  return 0;
}
#endif

Xid_log_event::
Xid_log_event(const char* buf,
              const Format_description_event *description_event)
  : binary_log::Xid_event(buf, description_event),
    Xid_apply_log_event(buf, description_event, header(), footer())
{
  is_valid_param= true;
}

#ifndef MYSQL_CLIENT
bool Xid_log_event::write(IO_CACHE* file)
{
  DBUG_EXECUTE_IF("do_not_write_xid", return 0;);
  return (write_header(file, sizeof(xid)) ||
	  wrapper_my_b_safe_write(file, (uchar*) &xid, sizeof(xid)) ||
	  write_footer(file));
}
#endif


#ifdef MYSQL_CLIENT
void Xid_log_event::print(FILE* file, PRINT_EVENT_INFO* print_event_info)
{
  IO_CACHE *const head= &print_event_info->head_cache;

  if (!print_event_info->short_form)
  {
    char buf[64];
    longlong10_to_str(xid, buf, 10);

    print_header(head, print_event_info, FALSE);
    my_b_printf(head, "\tXid = %s\n", buf);
  }
  my_b_printf(head, "COMMIT%s\n", print_event_info->delimiter);
}
#endif /* MYSQL_CLIENT */


#if defined(HAVE_REPLICATION) && !defined(MYSQL_CLIENT)
/**
   The methods combines few commit actions to make it useable
   as in the single- so multi- threaded case.

   @param  thd_arg a pointer to THD handle
   @return false  as success and
           true   as an error 
*/

bool Xid_log_event::do_commit(THD *thd_arg)
{
  DBUG_EXECUTE_IF("dbug.reached_commit",
                  {DBUG_SET("+d,dbug.enabled_commit");});
  bool error= trans_commit(thd_arg); /* Automatically rolls back on error. */
  DBUG_EXECUTE_IF("crash_after_apply", 
                  sql_print_information("Crashing crash_after_apply.");
                  DBUG_SUICIDE(););
  thd_arg->mdl_context.release_transactional_locks();

  error |= mysql_bin_log.gtid_end_transaction(thd_arg);

  /*
    Increment the global status commit count variable
  */
  if (!error)
    thd_arg->status_var.com_stat[SQLCOM_COMMIT]++;

  return error;
}

/**
   Worker commits Xid transaction and in case of its transactional
   info table marks the current group as done in the Coordnator's
   Group Assigned Queue.

   @return zero as success or non-zero as an error
*/
int Xid_apply_log_event::do_apply_event_worker(Slave_worker *w)
{
  int error= 0;
  lex_start(thd);
  mysql_reset_thd_for_next_command(thd);
  Slave_committed_queue *coordinator_gaq= w->c_rli->gaq;

  /* For a slave Xid_log_event is COMMIT */
  query_logger.general_log_print(thd, COM_QUERY,
                                 "COMMIT /* implicit, from Xid_log_event */");

  DBUG_PRINT("mts", ("do_apply group master %s %llu  group relay %s %llu event %s %llu.",
                     w->get_group_master_log_name(),
                     w->get_group_master_log_pos(),
                     w->get_group_relay_log_name(),
                     w->get_group_relay_log_pos(),
                     w->get_event_relay_log_name(),
                     w->get_event_relay_log_pos()));

  DBUG_EXECUTE_IF("crash_before_update_pos",
                  sql_print_information("Crashing crash_before_update_pos.");
                  DBUG_SUICIDE(););

  ulong gaq_idx= mts_group_idx;
  Slave_job_group *ptr_group= coordinator_gaq->get_job_group(gaq_idx);

  if ((error= w->commit_positions(this, ptr_group,
                                  w->c_rli->is_transactional())))
    goto err;

  DBUG_PRINT("mts", ("do_apply group master %s %llu  group relay %s %llu event %s %llu.",
                     w->get_group_master_log_name(),
                     w->get_group_master_log_pos(),
                     w->get_group_relay_log_name(),
                     w->get_group_relay_log_pos(),
                     w->get_event_relay_log_name(),
                     w->get_event_relay_log_pos()));

  DBUG_EXECUTE_IF("crash_after_update_pos_before_apply",
                  sql_print_information("Crashing crash_after_update_pos_before_apply.");
                  DBUG_SUICIDE(););

  error= do_commit(thd);
  if (error)
    w->rollback_positions(ptr_group);
err:
  return error;
}

int Xid_apply_log_event::do_apply_event(Relay_log_info const *rli)
{
  DBUG_ENTER("Xid_log_event::do_apply_event");
  int error= 0;
  char saved_group_master_log_name[FN_REFLEN];
  char saved_group_relay_log_name[FN_REFLEN];
  volatile my_off_t saved_group_master_log_pos;
  volatile my_off_t saved_group_relay_log_pos;

  char new_group_master_log_name[FN_REFLEN];
  char new_group_relay_log_name[FN_REFLEN];
  volatile my_off_t new_group_master_log_pos;
  volatile my_off_t new_group_relay_log_pos;

  lex_start(thd);
  mysql_reset_thd_for_next_command(thd);
  /*
    Anonymous GTID ownership may be released here if the last
    statement before XID updated a non-transactional table and was
    written to the binary log as a separate transaction (either
    because binlog_format=row or because
    binlog_direct_non_transactional_updates=1).  So we need to
    re-acquire anonymous ownership.
  */
  gtid_reacquire_ownership_if_anonymous(thd);
  Relay_log_info *rli_ptr= const_cast<Relay_log_info *>(rli);
  bool binlog_prot_acquired= false;

  /* For a slave Xid_log_event is COMMIT */
  query_logger.general_log_print(thd, COM_QUERY,
                                 "COMMIT /* implicit, from Xid_log_event */");

  if (!thd->backup_binlog_lock.is_acquired())
  {
    const ulong timeout= thd->variables.lock_wait_timeout;

    DBUG_PRINT("debug", ("Acquiring binlog protection lock"));
    mysql_mutex_assert_not_owner(&rli->data_lock);
    if (thd->backup_binlog_lock.acquire_protection(thd, MDL_EXPLICIT,
                                                   timeout))
      DBUG_RETURN(1);

    binlog_prot_acquired= true;
  }

  mysql_mutex_lock(&rli_ptr->data_lock);

  /*
    Save the rli positions. We need them to temporarily reset the positions
    just before the commit.
   */
  strmake(saved_group_master_log_name, rli_ptr->get_group_master_log_name(),
          FN_REFLEN - 1);
  saved_group_master_log_pos= rli_ptr->get_group_master_log_pos();
  strmake(saved_group_relay_log_name, rli_ptr->get_group_relay_log_name(),
          FN_REFLEN - 1);
  saved_group_relay_log_pos= rli_ptr->get_group_relay_log_pos();

  DBUG_PRINT("info", ("do_apply group master %s %llu  group relay %s %llu event %s %llu\n",
    rli_ptr->get_group_master_log_name(),
    rli_ptr->get_group_master_log_pos(),
    rli_ptr->get_group_relay_log_name(),
    rli_ptr->get_group_relay_log_pos(),
    rli_ptr->get_event_relay_log_name(),
    rli_ptr->get_event_relay_log_pos()));

  DBUG_EXECUTE_IF("crash_before_update_pos",
                  sql_print_information("Crashing crash_before_update_pos.");
                  DBUG_SUICIDE(););

  /*
    We need to update the positions in here to make it transactional.  
  */
  rli_ptr->inc_event_relay_log_pos();
  rli_ptr->set_group_relay_log_pos(rli_ptr->get_event_relay_log_pos());
  rli_ptr->set_group_relay_log_name(rli_ptr->get_event_relay_log_name());

  rli_ptr->notify_group_relay_log_name_update();

  if (common_header->log_pos) // 3.23 binlogs don't have log_posx
    rli_ptr->set_group_master_log_pos(common_header->log_pos);

  /*
    rli repository being transactional means replication is crash safe.
    Positions are written into transactional tables ahead of commit and the
    changes are made permanent during commit.
    XA transactional does not actually commit so has to defer its flush_info().
   */
  if (!thd->get_transaction()->xid_state()->check_in_xa(false) &&
      rli_ptr->is_transactional())
  {
    if ((error= rli_ptr->flush_info(true)))
      goto err;
  }

  DBUG_PRINT("info", ("do_apply group master %s %llu  group relay %s %llu event %s %llu\n",
                      rli_ptr->get_group_master_log_name(),
                      rli_ptr->get_group_master_log_pos(),
                      rli_ptr->get_group_relay_log_name(),
                      rli_ptr->get_group_relay_log_pos(),
                      rli_ptr->get_event_relay_log_name(),
                      rli_ptr->get_event_relay_log_pos()));

  DBUG_EXECUTE_IF("crash_after_update_pos_before_apply",
                  sql_print_information("Crashing crash_after_update_pos_before_apply.");
                  DBUG_SUICIDE(););

  /**
    Commit operation expects the global transaction state variable 'xa_state'to
    be set to 'XA_NOTR'. In order to simulate commit failure we set
    the 'xa_state' to 'XA_IDLE' so that the commit reports 'ER_XAER_RMFAIL'
    error.
   */
  DBUG_EXECUTE_IF("simulate_commit_failure",
                  {
                    thd->get_transaction()->xid_state()->set_state(
                        XID_STATE::XA_IDLE);
                  });

  /*
    Save the new rli positions. These positions will be set back to group*
    positions on successful completion of the commit operation.
   */
  strmake(new_group_master_log_name, rli_ptr->get_group_master_log_name(),
          FN_REFLEN - 1);
  new_group_master_log_pos= rli_ptr->get_group_master_log_pos();
  strmake(new_group_relay_log_name, rli_ptr->get_group_relay_log_name(),
          FN_REFLEN - 1);
  new_group_relay_log_pos= rli_ptr->get_group_relay_log_pos();
  /*
    Rollback positions in memory just before commit. Position values will be
    reset to their new values only on successful commit operation.
   */
  rli_ptr->set_group_master_log_name(saved_group_master_log_name);
  rli_ptr->notify_group_master_log_name_update();
  rli_ptr->set_group_master_log_pos(saved_group_master_log_pos);
  rli_ptr->set_group_relay_log_name(saved_group_relay_log_name);
  rli_ptr->notify_group_relay_log_name_update();
  rli_ptr->set_group_relay_log_pos(saved_group_relay_log_pos);

  DBUG_PRINT("info", ("Rolling back to group master %s %llu  group relay %s"
                      " %llu\n", rli_ptr->get_group_master_log_name(),
                      rli_ptr->get_group_master_log_pos(),
                      rli_ptr->get_group_relay_log_name(),
                      rli_ptr->get_group_relay_log_pos()));
  mysql_mutex_unlock(&rli_ptr->data_lock);
  error= do_commit(thd);
  mysql_mutex_lock(&rli_ptr->data_lock);
  if (error)
  {
    rli->report(ERROR_LEVEL, thd->get_stmt_da()->mysql_errno(),
                "Error in Xid_log_event: Commit could not be completed, '%s'",
                thd->get_stmt_da()->message_text());
  }
  else
  {
    DBUG_EXECUTE_IF("crash_after_commit_before_update_pos",
                    sql_print_information("Crashing "
                                          "crash_after_commit_before_update_pos.");
                    DBUG_SUICIDE(););
    /* Update positions on successful commit */
    rli_ptr->set_group_master_log_name(new_group_master_log_name);
    rli_ptr->notify_group_master_log_name_update();
    rli_ptr->set_group_master_log_pos(new_group_master_log_pos);
    rli_ptr->set_group_relay_log_name(new_group_relay_log_name);
    rli_ptr->notify_group_relay_log_name_update();
    rli_ptr->set_group_relay_log_pos(new_group_relay_log_pos);

    DBUG_PRINT("info", ("Updating positions on succesful commit to group master"
                        " %s %llu  group relay %s %llu\n",
                        rli_ptr->get_group_master_log_name(),
                        rli_ptr->get_group_master_log_pos(),
                        rli_ptr->get_group_relay_log_name(),
                        rli_ptr->get_group_relay_log_pos()));

    /*
      For transactional repository the positions are flushed ahead of commit.
      Where as for non transactional rli repository the positions are flushed
      only on succesful commit.
     */
    if (!rli_ptr->is_transactional())
      rli_ptr->flush_info(false);
  }
err:
  mysql_cond_broadcast(&rli_ptr->data_cond);
  mysql_mutex_unlock(&rli_ptr->data_lock);

  if (binlog_prot_acquired)
  {
      DBUG_PRINT("debug", ("Releasing binlog protection lock"));
      thd->backup_binlog_lock.release_protection(thd);
  }

  DBUG_RETURN(error);
}

Log_event::enum_skip_reason
Xid_apply_log_event::do_shall_skip(Relay_log_info *rli)
{
  DBUG_ENTER("Xid_log_event::do_shall_skip");
  if (rli->slave_skip_counter > 0) {
    thd->variables.option_bits&= ~OPTION_BEGIN;
    DBUG_RETURN(Log_event::EVENT_SKIP_COUNT);
  }
  DBUG_RETURN(Log_event::do_shall_skip(rli));
}
#endif /* !MYSQL_CLIENT */

/**************************************************************************
  XA_prepare_log_event methods
**************************************************************************/

#if defined(HAVE_REPLICATION) && !defined(MYSQL_CLIENT)
int XA_prepare_log_event::pack_info(Protocol *protocol)
{
  char buf[ser_buf_size];
  char query[sizeof("XA COMMIT ONE PHASE") + 1 + sizeof(buf)];

  /* RHS of the following assert is unknown to client sources */
  compile_time_assert(ser_buf_size == XID::ser_buf_size);
  serialize_xid(buf, my_xid.formatID, my_xid.gtrid_length,
                my_xid.bqual_length, my_xid.data);
  sprintf(query,
          (one_phase ? "XA COMMIT %s ONE PHASE" :  "XA PREPARE %s"),
          buf);

  protocol->store(query, strlen(query), &my_charset_bin);
  return 0;
}
#endif


#ifndef MYSQL_CLIENT
bool XA_prepare_log_event::write(IO_CACHE* file)
{
  uint8 one_byte= one_phase;
  uchar buf_f[4];
  uchar buf_g[4];
  uchar buf_b[4];
  int4store(buf_f, static_cast<XID*>(xid)->get_format_id());
  int4store(buf_g, static_cast<XID*>(xid)->get_gtrid_length());
  int4store(buf_b, static_cast<XID*>(xid)->get_bqual_length());

  DBUG_ASSERT(xid_bufs_size == sizeof(buf_f) + sizeof(buf_g) + sizeof(buf_b));

  return write_header(file, sizeof(one_byte) + xid_bufs_size +
                      static_cast<XID*>(xid)->get_gtrid_length() +
                      static_cast<XID*>(xid)->get_bqual_length())
    ||
    wrapper_my_b_safe_write(file, &one_byte, sizeof(one_byte)) ||
    wrapper_my_b_safe_write(file, buf_f, sizeof(buf_f)) ||
    wrapper_my_b_safe_write(file, buf_g, sizeof(buf_g)) ||
    wrapper_my_b_safe_write(file, buf_b, sizeof(buf_b)) ||
    wrapper_my_b_safe_write(file, (uchar*) static_cast<XID*>(xid)->get_data(),
                            static_cast<XID*>(xid)->get_gtrid_length() +
                            static_cast<XID*>(xid)->get_bqual_length()) ||
    write_footer(file);
}
#endif


#ifdef MYSQL_CLIENT
void XA_prepare_log_event::print(FILE* file, PRINT_EVENT_INFO* print_event_info)
{
  IO_CACHE *const head= &print_event_info->head_cache;
  char buf[ser_buf_size];

  print_header(head, print_event_info, FALSE);
  serialize_xid(buf, my_xid.formatID, my_xid.gtrid_length,
                        my_xid.bqual_length, my_xid.data);
  my_b_printf(head, "\tXA PREPARE %s\n", buf);
  my_b_printf(head, one_phase ? "XA COMMIT %s ONE PHASE\n%s\n" : "XA PREPARE %s\n%s\n",
              buf, print_event_info->delimiter);
}
#endif /* MYSQL_CLIENT */

#if defined(HAVE_REPLICATION) && !defined(MYSQL_CLIENT)

/**
  Differs from Xid_log_event::do_commit in that it carries out
  XA prepare (not the commit).
  It also can commit on one phase when the event's member @c one_phase
  set to true.

  @param  thd    a pointer to THD handle
  @return false  as success and
          true   as an error
*/

bool XA_prepare_log_event::do_commit(THD *thd)
{
  bool error= false;
  xid_t xid;

  xid.set(my_xid.formatID,
          my_xid.data, my_xid.gtrid_length,
          my_xid.data + my_xid.gtrid_length, my_xid.bqual_length);
  if (!one_phase)
  {
    /*
      This is XA-prepare branch.
    */
    thd->lex->sql_command= SQLCOM_XA_PREPARE;
    thd->lex->m_sql_cmd= new Sql_cmd_xa_prepare(&xid);
    error= thd->lex->m_sql_cmd->execute(thd);
    if (!error)
      error|= applier_reset_xa_trans(thd);
  }
  else
  {
    thd->lex->sql_command= SQLCOM_XA_COMMIT;
    thd->lex->m_sql_cmd= new Sql_cmd_xa_commit(&xid, XA_ONE_PHASE);
    error= thd->lex->m_sql_cmd->execute(thd);
  }
  error|= mysql_bin_log.gtid_end_transaction(thd);

  return error;
}
#endif


/**************************************************************************
  User_var_log_event methods
**************************************************************************/

#if defined(HAVE_REPLICATION) && !defined(MYSQL_CLIENT)
int User_var_log_event::pack_info(Protocol* protocol)
{
  char *buf= 0;
  char quoted_id[1 + FN_REFLEN * 2 + 2];// quoted identifier
  size_t id_len= my_strmov_quoted_identifier(this->thd, quoted_id, name, name_len);
  quoted_id[id_len]= '\0';
  size_t val_offset= 2 + id_len;
  size_t event_len= val_offset;

  if (is_null)
  {
    if (!(buf= (char*) my_malloc(key_memory_log_event,
                                 val_offset + 5, MYF(MY_WME))))
      return 1;
    my_stpcpy(buf + val_offset, "NULL");
    event_len= val_offset + 4;
  }
  else
  {
    switch (type) {
    case REAL_RESULT:
      double real_val;
      float8get(&real_val, val);
      if (!(buf= (char*) my_malloc(key_memory_log_event,
                                   val_offset + MY_GCVT_MAX_FIELD_WIDTH + 1,
                                   MYF(MY_WME))))
        return 1;
      event_len+= my_gcvt(real_val, MY_GCVT_ARG_DOUBLE, MY_GCVT_MAX_FIELD_WIDTH,
                          buf + val_offset, NULL);
      break;
    case INT_RESULT:
      if (!(buf= (char*) my_malloc(key_memory_log_event,
                                   val_offset + 22, MYF(MY_WME))))
        return 1;
      event_len= longlong10_to_str(uint8korr(val), buf + val_offset, 
                                   ((flags & User_var_log_event::UNSIGNED_F) ? 
                                    10 : -10))-buf;
      break;
    case DECIMAL_RESULT:
    {
      if (!(buf= (char*) my_malloc(key_memory_log_event,
                                   val_offset + DECIMAL_MAX_STR_LENGTH + 1,
                                   MYF(MY_WME))))
        return 1;
      String str(buf+val_offset, DECIMAL_MAX_STR_LENGTH + 1, &my_charset_bin);
      my_decimal dec;
      binary2my_decimal(E_DEC_FATAL_ERROR, (uchar*) (val+2), &dec, val[0],
                        val[1]);
      my_decimal2string(E_DEC_FATAL_ERROR, &dec, 0, 0, 0, &str);
      event_len= str.length() + val_offset;
      break;
    } 
    case STRING_RESULT:
      /* 15 is for 'COLLATE' and other chars */
      buf= (char*) my_malloc(key_memory_log_event,
                             event_len+val_len*2+1+2*MY_CS_NAME_SIZE+15,
                             MYF(MY_WME));
      CHARSET_INFO *cs;
      if (!buf)
        return 1;
      if (!(cs= get_charset(charset_number, MYF(0))))
      {
        my_stpcpy(buf+val_offset, "???");
        event_len+= 3;
      }
      else
      {
        char *p= strxmov(buf + val_offset, "_", cs->csname, " ", NullS);
        p= str_to_hex(p, val, val_len);
        p= strxmov(p, " COLLATE ", cs->name, NullS);
        event_len= p-buf;
      }
      break;
    case ROW_RESULT:
    default:
      DBUG_ASSERT(1);
      return 1;
    }
  }
  buf[0]= '@';
  memcpy(buf + 1, quoted_id, id_len);
  buf[1 + id_len]= '=';
  protocol->store(buf, event_len, &my_charset_bin);
  my_free(buf);
  return 0;
}
#endif /* !MYSQL_CLIENT */


User_var_log_event::
	User_var_log_event(const char* buf, uint event_len,
			   const Format_description_event* description_event)
  : binary_log::User_var_event(buf, event_len, description_event),
    Log_event(header(), footer())
#ifndef MYSQL_CLIENT
    ,deferred(false), query_id(0)
#endif
{
  if (name != 0)
    is_valid_param= true;
}


#ifndef MYSQL_CLIENT
bool User_var_log_event::write(IO_CACHE* file)
{
  char buf[UV_NAME_LEN_SIZE];
  char buf1[UV_VAL_IS_NULL + UV_VAL_TYPE_SIZE + 
	    UV_CHARSET_NUMBER_SIZE + UV_VAL_LEN_SIZE];
  uchar buf2[MY_MAX(8, DECIMAL_MAX_FIELD_SIZE + 2)], *pos= buf2;
  uint unsigned_len= 0;
  uint buf1_length;
  ulong event_length;

  int4store(buf, name_len);
  
  if ((buf1[0]= is_null))
  {
    buf1_length= 1;
    val_len= 0;                                 // Length of 'pos'
  }    
  else
  {
    buf1[1]= type;
    int4store(buf1 + 2, charset_number);

    switch (type) {
    case REAL_RESULT:
      float8store(buf2, *(double*) val);
      break;
    case INT_RESULT:
      int8store(buf2, *(longlong*) val);
      unsigned_len= 1;
      break;
    case DECIMAL_RESULT:
    {
      my_decimal *dec= (my_decimal *)val;
      dec->sanity_check();
      buf2[0]= (char)(dec->intg + dec->frac);
      buf2[1]= (char)dec->frac;
      decimal2bin(dec, buf2+2, buf2[0], buf2[1]);
      val_len= decimal_bin_size(buf2[0], buf2[1]) + 2;
      break;
    }
    case STRING_RESULT:
      pos= (uchar*) val;
      break;
    case ROW_RESULT:
    default:
      DBUG_ASSERT(1);
      return 0;
    }
    int4store(buf1 + 2 + UV_CHARSET_NUMBER_SIZE, val_len);
    buf1_length= 10;
  }

  /* Length of the whole event */
  event_length= sizeof(buf)+ name_len + buf1_length + val_len + unsigned_len;

  return (write_header(file, event_length) ||
          wrapper_my_b_safe_write(file, (uchar*) buf, sizeof(buf))   ||
	  wrapper_my_b_safe_write(file, (uchar*) name, name_len)     ||
	  wrapper_my_b_safe_write(file, (uchar*) buf1, buf1_length) ||
	  wrapper_my_b_safe_write(file, pos, val_len) ||
          wrapper_my_b_safe_write(file, &flags, unsigned_len) ||
	  write_footer(file));
}
#endif


/*
  User_var_log_event::print()
*/

#ifdef MYSQL_CLIENT
void User_var_log_event::print(FILE* file, PRINT_EVENT_INFO* print_event_info)
{
  IO_CACHE *const head= &print_event_info->head_cache;
  char quoted_id[1 + NAME_LEN * 2 + 2];// quoted length of the identifier
  char name_id[NAME_LEN];
  size_t quoted_len= 0;

  if (!print_event_info->short_form)
  {
    print_header(head, print_event_info, FALSE);
    my_b_printf(head, "\tUser_var\n");
  }
  my_stpcpy(name_id, name);
  name_id[name_len]= '\0';
  my_b_printf(head, "SET @");
  quoted_len= my_strmov_quoted_identifier((char *) quoted_id,
                                          (const char *) name_id);
  quoted_id[quoted_len]= '\0';
  my_b_write(head, (uchar*) quoted_id, quoted_len);

  if (is_null)
  {
    my_b_printf(head, ":=NULL%s\n", print_event_info->delimiter);
  }
  else
  {
    switch (type) {
    case REAL_RESULT:
      double real_val;
      char real_buf[FMT_G_BUFSIZE(14)];
      float8get(&real_val, val);
      sprintf(real_buf, "%.14g", real_val);
      my_b_printf(head, ":=%s%s\n", real_buf, print_event_info->delimiter);
      break;
    case INT_RESULT:
      char int_buf[22];
      longlong10_to_str(uint8korr(val), int_buf, 
                        ((flags & User_var_log_event::UNSIGNED_F) ? 10 : -10));
      my_b_printf(head, ":=%s%s\n", int_buf, print_event_info->delimiter);
      break;
    case DECIMAL_RESULT:
    {
      char str_buf[200];
      int str_len= sizeof(str_buf) - 1;
      int precision= (int)val[0];
      int scale= (int)val[1];
      decimal_digit_t dec_buf[10];
      decimal_t dec;
      dec.len= 10;
      dec.buf= dec_buf;

      bin2decimal((uchar*) val+2, &dec, precision, scale);
      decimal2string(&dec, str_buf, &str_len, 0, 0, 0);
      str_buf[str_len]= 0;
      my_b_printf(head, ":=%s%s\n", str_buf, print_event_info->delimiter);
      break;
    }
    case STRING_RESULT:
    {
      /*
        Let's express the string in hex. That's the most robust way. If we
        print it in character form instead, we need to escape it with
        character_set_client which we don't know (we will know it in 5.0, but
        in 4.1 we don't know it easily when we are printing
        User_var_log_event). Explanation why we would need to bother with
        character_set_client (quoting Bar):
        > Note, the parser doesn't switch to another unescaping mode after
        > it has met a character set introducer.
        > For example, if an SJIS client says something like:
        > SET @a= _ucs2 \0a\0b'
        > the string constant is still unescaped according to SJIS, not
        > according to UCS2.
      */
      char *hex_str;
      CHARSET_INFO *cs;

      hex_str= (char *)my_malloc(key_memory_log_event,
                                 2*val_len+1+2,MYF(MY_WME)); // 2 hex digits / byte
      if (!hex_str)
        return;
      str_to_hex(hex_str, val, val_len);
      /*
        For proper behaviour when mysqlbinlog|mysql, we need to explicitely
        specify the variable's collation. It will however cause problems when
        people want to mysqlbinlog|mysql into another server not supporting the
        character set. But there's not much to do about this and it's unlikely.
      */
      if (!(cs= get_charset(charset_number, MYF(0))))
        /*
          Generate an unusable command (=> syntax error) is probably the best
          thing we can do here.
        */
        my_b_printf(head, ":=???%s\n", print_event_info->delimiter);
      else
        my_b_printf(head, ":=_%s %s COLLATE `%s`%s\n",
                    cs->csname, hex_str, cs->name,
                    print_event_info->delimiter);
      my_free(hex_str);
    }
      break;
    case ROW_RESULT:
    default:
      DBUG_ASSERT(1);
      return;
    }
  }
}
#endif


/*
  User_var_log_event::do_apply_event()
*/

#if defined(HAVE_REPLICATION) && !defined(MYSQL_CLIENT)
int User_var_log_event::do_apply_event(Relay_log_info const *rli)
{
  DBUG_ENTER("User_var_log_event::do_apply_event");
  Item *it= 0;
  CHARSET_INFO *charset;
  query_id_t sav_query_id= 0; /* memorize orig id when deferred applying */

  if (rli->deferred_events_collecting)
  {
    set_deferred(current_thd->query_id);
    int ret= rli->deferred_events->add(this);
    DBUG_RETURN(ret);
  }
  else if (is_deferred())
  {
    sav_query_id= current_thd->query_id;
    current_thd->query_id= query_id; /* recreating original time context */
  }

  if (!(charset= get_charset(charset_number, MYF(MY_WME))))
    DBUG_RETURN(1);
  double real_val;
  longlong int_val;

  /*
    We are now in a statement until the associated query log event has
    been processed.
   */
  const_cast<Relay_log_info*>(rli)->set_flag(Relay_log_info::IN_STMT);

  if (is_null)
  {
    it= new Item_null();
  }
  else
  {
    switch (type) {
    case REAL_RESULT:
      float8get(&real_val, val);
      it= new Item_float(real_val, 0);
      val= (char*) &real_val;		// Pointer to value in native format
      val_len= 8;
      break;
    case INT_RESULT:
      int_val= (longlong) uint8korr(val);
      it= new Item_int(int_val);
      val= (char*) &int_val;		// Pointer to value in native format
      val_len= 8;
      break;
    case DECIMAL_RESULT:
    {
      Item_decimal *dec= new Item_decimal((uchar*) val+2, val[0], val[1]);
      it= dec;
      val= (char *)dec->val_decimal(NULL);
      val_len= sizeof(my_decimal);
      break;
    }
    case STRING_RESULT:
      it= new Item_string(val, val_len, charset);
      break;
    case ROW_RESULT:
    default:
      DBUG_ASSERT(1);
      DBUG_RETURN(0);
    }
  }
  Item_func_set_user_var *e=
    new Item_func_set_user_var(Name_string(name, name_len, false), it, false);
  /*
    Item_func_set_user_var can't substitute something else on its place =>
    0 can be passed as last argument (reference on item)

    Fix_fields() can fail, in which case a call of update_hash() might
    crash the server, so if fix fields fails, we just return with an
    error.
  */
  if (e->fix_fields(thd, 0))
    DBUG_RETURN(1);

  /*
    A variable can just be considered as a table with
    a single record and with a single column. Thus, like
    a column value, it could always have IMPLICIT derivation.
   */
  e->update_hash(val, val_len, (Item_result)type, charset, DERIVATION_IMPLICIT,
                 (flags & binary_log::User_var_event::UNSIGNED_F));
  if (!is_deferred())
    free_root(thd->mem_root, 0);
  else
    current_thd->query_id= sav_query_id; /* restore current query's context */

  DBUG_RETURN(0);
}

int User_var_log_event::do_update_pos(Relay_log_info *rli)
{
  rli->inc_event_relay_log_pos();
  return 0;
}

Log_event::enum_skip_reason
User_var_log_event::do_shall_skip(Relay_log_info *rli)
{
  /*
    It is a common error to set the slave skip counter to 1 instead
    of 2 when recovering from an insert which used a auto increment,
    rand, or user var.  Therefore, if the slave skip counter is 1, we
    just say that this event should be skipped by ignoring it, meaning
    that we do not change the value of the slave skip counter since it
    will be decreased by the following insert event.
  */
  return continue_group(rli);
}
#endif /* !MYSQL_CLIENT */


/**************************************************************************
  Unknown_log_event methods
**************************************************************************/

#ifdef HAVE_REPLICATION
#ifdef MYSQL_CLIENT
void Unknown_log_event::print(FILE* file_arg, PRINT_EVENT_INFO* print_event_info)
{
  if (print_event_info->short_form)
    return;
  print_header(&print_event_info->head_cache, print_event_info, FALSE);
  my_b_printf(&print_event_info->head_cache, "\n# %s", "Unknown event\n");
}
#endif  

/**************************************************************************
	Stop_log_event methods
**************************************************************************/

/*
  Stop_log_event::print()
*/

#ifdef MYSQL_CLIENT
void Stop_log_event::print(FILE* file, PRINT_EVENT_INFO* print_event_info)
{
  if (print_event_info->short_form)
    return;

  print_header(&print_event_info->head_cache, print_event_info, FALSE);
  my_b_printf(&print_event_info->head_cache, "\tStop\n");
}
#endif /* MYSQL_CLIENT */


#ifndef MYSQL_CLIENT
/*
  The master stopped.  We used to clean up all temporary tables but
  this is useless as, as the master has shut down properly, it has
  written all DROP TEMPORARY TABLE (prepared statements' deletion is
  TODO only when we binlog prep stmts).  We used to clean up
  slave_load_tmpdir, but this is useless as it has been cleared at the
  end of LOAD DATA INFILE.  So we have nothing to do here.  The place
  were we must do this cleaning is in
  Start_log_event_v3::do_apply_event(), not here. Because if we come
  here, the master was sane.

  This must only be called from the Slave SQL thread, since it calls
  flush_relay_log_info().
*/
int Stop_log_event::do_update_pos(Relay_log_info *rli)
{
  int error_inc= 0;
  int error_flush= 0;
  /*
    We do not want to update master_log pos because we get a rotate event
    before stop, so by now group_master_log_name is set to the next log.
    If we updated it, we will have incorrect master coordinates and this
    could give false triggers in MASTER_POS_WAIT() that we have reached
    the target position when in fact we have not.
    The group position is always unchanged in MTS mode because the event
    is never executed so can't be scheduled to a Worker.
  */
  if ((thd->variables.option_bits & OPTION_BEGIN) || rli->is_parallel_exec())
    rli->inc_event_relay_log_pos();
  else
  {
    error_inc= rli->inc_group_relay_log_pos(0, true/*need_data_lock=true*/);
    error_flush= rli->flush_info(TRUE);
  }
  return (error_inc || error_flush);
}

#endif /* !MYSQL_CLIENT */
#endif /* HAVE_REPLICATION */


/**************************************************************************
	Create_file_log_event methods
**************************************************************************/

#ifndef MYSQL_CLIENT
/*
  Create_file_log_event::write_data_body()
*/

bool Create_file_log_event::write_data_body(IO_CACHE* file)
{
  bool res;
  if ((res= Load_log_event::write_data_body(file)) || fake_base)
    return res;
  return (my_b_safe_write(file, (uchar*) "", 1) ||
          my_b_safe_write(file, block, block_len));
}


/*
  Create_file_log_event::write_data_header()
*/

bool Create_file_log_event::write_data_header(IO_CACHE* file)
{
  bool res;
  uchar buf[Binary_log_event::CREATE_FILE_HEADER_LEN];
  if ((res= Load_log_event::write_data_header(file)) || fake_base)
    return res;
  int4store(buf + CF_FILE_ID_OFFSET, file_id);
  return my_b_safe_write(file, buf, Binary_log_event::CREATE_FILE_HEADER_LEN) != 0;
}


/*
  Create_file_log_event::write_base()
*/

bool Create_file_log_event::write_base(IO_CACHE* file)
{
  bool res;
  fake_base= 1;                                 // pretend we are Load event
  common_header->type_code= Load_log_event::get_type_code();
  DBUG_EXECUTE_IF("simulate_cache_write_failure",
                  {
                  res= TRUE;
                  my_error(ER_UNKNOWN_ERROR, MYF(0));
                  return res;
                  });
  res= write(file);
  fake_base= 0;
  common_header->type_code= binary_log::CREATE_FILE_EVENT;
  return res;
}

#endif /* !MYSQL_CLIENT */

/*
  Create_file_log_event ctor
*/

Create_file_log_event::
Create_file_log_event(const char* buf, uint len,
                      const Format_description_event* description_event)
 : binary_log::Load_event(buf, 0, description_event),
  Load_log_event(buf,0,description_event),
  binary_log::Create_file_event(buf, len, description_event)
{
  DBUG_ENTER("Create_file_log_event::Create_file_log_event(char*,...)");
  /**
    We need to set exec_time here, which is ued to calcutate seconds behind
    master on the slave.
  */
  exec_time= load_exec_time;
  sql_ex.data_info= sql_ex_data;
  if (inited_from_old || block != 0)
    is_valid_param= true;
  if (fake_base)
    common_header->type_code= Load_log_event::get_type_code();
  else
    common_header->type_code= binary_log::CREATE_FILE_EVENT;
  DBUG_VOID_RETURN;
}


/*
  Create_file_log_event::print()
*/

#ifdef MYSQL_CLIENT
void Create_file_log_event::print(FILE* file, PRINT_EVENT_INFO* print_event_info,
				  bool enable_local)
{
  if (print_event_info->short_form)
  {
    if (enable_local && check_fname_outside_temp_buf())
      Load_log_event::print(file, print_event_info);
    return;
  }

  if (enable_local)
  {
    Load_log_event::print(file, print_event_info,
			  !check_fname_outside_temp_buf());
    /**
      reduce the size of io cache so that the write function is called
      for every call to my_b_printf().
     */
    DBUG_EXECUTE_IF ("simulate_create_event_write_error",
                     {(&print_event_info->head_cache)->write_pos=
                     (&print_event_info->head_cache)->write_end;
                     DBUG_SET("+d,simulate_file_write_error");});
    /* 
       That one is for "file_id: etc" below: in mysqlbinlog we want the #, in
       SHOW BINLOG EVENTS we don't.
    */
    my_b_printf(&print_event_info->head_cache, "#");
  }

  my_b_printf(&print_event_info->head_cache,
              " file_id: %d  block_len: %d\n", file_id, block_len);
}


void Create_file_log_event::print(FILE* file, PRINT_EVENT_INFO* print_event_info)
{
  print(file, print_event_info, 0);
}
#endif /* MYSQL_CLIENT */


/*
  Create_file_log_event::pack_info()
*/

#if defined(HAVE_REPLICATION) && !defined(MYSQL_CLIENT)
int Create_file_log_event::pack_info(Protocol *protocol)
{
  char buf[NAME_LEN*2 + 30 + 21*2], *pos;
  pos= my_stpcpy(buf, "db=");
  memcpy(pos, db, db_len);
  pos= my_stpcpy(pos + db_len, ";table=");
  memcpy(pos, table_name, table_name_len);
  pos= my_stpcpy(pos + table_name_len, ";file_id=");
  pos= int10_to_str((long) file_id, pos, 10);
  pos= my_stpcpy(pos, ";block_len=");
  pos= int10_to_str((long) block_len, pos, 10);
  protocol->store(buf, (uint) (pos-buf), &my_charset_bin);
  return 0;
}
#endif /* defined(HAVE_REPLICATION) && !defined(MYSQL_CLIENT) */


/**
  Create_file_log_event::do_apply_event()
  Constructor for Create_file_log_event to intantiate an event
  from the relay log on the slave.

  @retval
    0           Success
  @retval
    1           Failure
*/

#if defined(HAVE_REPLICATION) && !defined(MYSQL_CLIENT)
int Create_file_log_event::do_apply_event(Relay_log_info const *rli)
{
  char fname_buf[FN_REFLEN+TEMP_FILE_MAX_LEN];
  char *ext;
  int fd = -1;
  IO_CACHE file;
  int error = 1;

  lex_start(thd);
  mysql_reset_thd_for_next_command(thd);
  THD_STAGE_INFO(thd, stage_making_temp_file_create_before_load_data);
  memset(&file, 0, sizeof(file));
  ext= slave_load_file_stem(fname_buf, file_id, server_id, ".info");
  /* old copy may exist already */
  mysql_file_delete(key_file_log_event_info, fname_buf, MYF(0));
  /**
    To simulate file creation failure, convert the file name to a
    directory by appending a "/" to the file name.
   */
  DBUG_EXECUTE_IF("simulate_file_create_error_create_log_event",
                  {
                  strcat(fname_buf,"/");
                  });
  if ((fd= mysql_file_create(key_file_log_event_info,
                             fname_buf, CREATE_MODE,
                             O_WRONLY | O_BINARY | O_EXCL | O_NOFOLLOW,
                             MYF(MY_WME))) < 0 ||
      init_io_cache(&file, fd, IO_SIZE, WRITE_CACHE, (my_off_t)0, 0,
		    MYF(MY_WME|MY_NABP)))
  {
    rli->report(ERROR_LEVEL, thd->get_stmt_da()->mysql_errno(),
                "Error in Create_file event: could not open file '%s', '%s'",
                fname_buf, thd->get_stmt_da()->message_text());
    goto err;
  }
  
  // a trick to avoid allocating another buffer
  fname= fname_buf;
  fname_len= (uint) (my_stpcpy(ext, ".data") - fname);
  if (write_base(&file))
  {
    my_stpcpy(ext, ".info"); // to have it right in the error message
    rli->report(ERROR_LEVEL, thd->get_stmt_da()->mysql_errno(),
                "Error in Create_file event: could not write to file '%s', '%s'",
                fname_buf, thd->get_stmt_da()->message_text());
    goto err;
  }
  end_io_cache(&file);
  mysql_file_close(fd, MYF(0));
  
  // fname_buf now already has .data, not .info, because we did our trick
  /* old copy may exist already */
  mysql_file_delete(key_file_log_event_data, fname_buf, MYF(0));
  DBUG_EXECUTE_IF("simulate_file_create_error_create_log_event_2",
                  {
                  strcat(fname_buf, "/");
                  });
  if ((fd= mysql_file_create(key_file_log_event_data,
                             fname_buf, CREATE_MODE,
                             O_WRONLY | O_BINARY | O_EXCL | O_NOFOLLOW,
                             MYF(MY_WME))) < 0)
  {
    rli->report(ERROR_LEVEL, thd->get_stmt_da()->mysql_errno(),
                "Error in Create_file event: could not open file '%s', '%s'",
                fname_buf, thd->get_stmt_da()->message_text());
    goto err;
  }
  /**
    To simulate file write failure,close the file before the write operation.
    Write will fail with an error reporting file is UNOPENED. 
   */
  DBUG_EXECUTE_IF("simulate_file_write_error_create_log_event",
                  {
                  mysql_file_close(fd, MYF(0));
                  });
  if (mysql_file_write(fd, block, block_len, MYF(MY_WME+MY_NABP)))
  {
    rli->report(ERROR_LEVEL, thd->get_stmt_da()->mysql_errno(),
                "Error in Create_file event: write to '%s' failed, '%s'",
                fname_buf, thd->get_stmt_da()->message_text());
    goto err;
  }
  error=0;					// Everything is ok

err:
  if (error)
  {
    end_io_cache(&file);
    /*
      Error occured. Delete .info and .data files if they are created.
    */
    my_stpcpy(ext,".info");
    mysql_file_delete(key_file_log_event_info, fname_buf, MYF(0));
    my_stpcpy(ext,".data");
    mysql_file_delete(key_file_log_event_data, fname_buf, MYF(0));
  }
  if (fd >= 0)
    mysql_file_close(fd, MYF(0));
  return error != 0;
}
#endif /* defined(HAVE_REPLICATION) && !defined(MYSQL_CLIENT) */


/**************************************************************************
	Append_block_log_event methods
**************************************************************************/

/*
  Append_block_log_event ctor
*/

#ifndef MYSQL_CLIENT  
Append_block_log_event::Append_block_log_event(THD *thd_arg,
                                               const char *db_arg,
					       uchar *block_arg,
					       uint block_len_arg,
					       bool using_trans)
  : binary_log::Append_block_event(db_arg, block_arg, block_len_arg, thd_arg->file_id),
    Log_event(thd_arg, 0,
              using_trans ? Log_event::EVENT_TRANSACTIONAL_CACHE :
                            Log_event::EVENT_STMT_CACHE,
              Log_event::EVENT_NORMAL_LOGGING,
              header(), footer())
{
  if (block != 0)
    is_valid_param= true;
}
#endif


/*
  Append_block_log_event ctor
*/

Append_block_log_event::Append_block_log_event(const char* buf, uint len,
                                               const Format_description_event*
                                               description_event)
  : binary_log::Append_block_event(buf, len, description_event),
    Log_event(header(), footer())
{

  DBUG_ENTER("Append_block_log_event::Append_block_log_event(char*,...)");
  if (block != 0)
    is_valid_param= true;
  DBUG_VOID_RETURN;
}


/*
  Append_block_log_event::write()
*/

#ifndef MYSQL_CLIENT
bool Append_block_log_event::write(IO_CACHE* file)
{
  uchar buf[Binary_log_event::APPEND_BLOCK_HEADER_LEN];
  int4store(buf + AB_FILE_ID_OFFSET, file_id);
  return (write_header(file, Binary_log_event::APPEND_BLOCK_HEADER_LEN +
                       block_len) ||
          wrapper_my_b_safe_write(file, buf,
                                  Binary_log_event::APPEND_BLOCK_HEADER_LEN) ||
	  wrapper_my_b_safe_write(file, block, block_len) ||
	  write_footer(file));
}
#endif


/*
  Append_block_log_event::print()
*/

#ifdef MYSQL_CLIENT  
void Append_block_log_event::print(FILE* file,
				   PRINT_EVENT_INFO* print_event_info)
{
  if (print_event_info->short_form)
    return;
  print_header(&print_event_info->head_cache, print_event_info, FALSE);
  my_b_printf(&print_event_info->head_cache,
              "\n#%s: file_id: %d  block_len: %d\n",
              get_type_str(), file_id, block_len);
}
#endif /* MYSQL_CLIENT */


/*
  Append_block_log_event::pack_info()
*/

#if defined(HAVE_REPLICATION) && !defined(MYSQL_CLIENT)
int Append_block_log_event::pack_info(Protocol *protocol)
{
  char buf[256];
  size_t length;
  length= my_snprintf(buf, sizeof(buf), ";file_id=%u;block_len=%u",
                      file_id, block_len);
  protocol->store(buf, length, &my_charset_bin);
  return 0;
}


/*
  Append_block_log_event::get_create_or_append()
*/

int Append_block_log_event::get_create_or_append() const
{
  return 0; /* append to the file, fail if not exists */
}

/*
  Append_block_log_event::do_apply_event()
*/

int Append_block_log_event::do_apply_event(Relay_log_info const *rli)
{
  char fname[FN_REFLEN+TEMP_FILE_MAX_LEN];
  int fd;
  int error = 1;
  DBUG_ENTER("Append_block_log_event::do_apply_event");

  THD_STAGE_INFO(thd, stage_making_temp_file_append_before_load_data);
  slave_load_file_stem(fname, file_id, server_id, ".data");
  if (get_create_or_append())
  {
    /*
      Usually lex_start() is called by mysql_parse(), but we need it here
      as the present method does not call mysql_parse().
    */
    lex_start(thd);
    mysql_reset_thd_for_next_command(thd);
    /* old copy may exist already */
    mysql_file_delete(key_file_log_event_data, fname, MYF(0));
    DBUG_EXECUTE_IF("simulate_file_create_error_Append_block_event",
                    {
                    strcat(fname, "/");
                    });
    if ((fd= mysql_file_create(key_file_log_event_data,
                               fname, CREATE_MODE,
                               O_WRONLY | O_BINARY | O_EXCL | O_NOFOLLOW,
                               MYF(MY_WME))) < 0)
    {
      rli->report(ERROR_LEVEL, thd->get_stmt_da()->mysql_errno(),
                  "Error in %s event: could not create file '%s', '%s'",
                  get_type_str(), fname, thd->get_stmt_da()->message_text());
      goto err;
    }
  }
  else if ((fd= mysql_file_open(key_file_log_event_data,
                                fname,
                                O_WRONLY | O_APPEND | O_BINARY | O_NOFOLLOW,
                                MYF(MY_WME))) < 0)
  {
    rli->report(ERROR_LEVEL, thd->get_stmt_da()->mysql_errno(),
                "Error in %s event: could not open file '%s', '%s'",
                get_type_str(), fname, thd->get_stmt_da()->message_text());
    goto err;
  }
  DBUG_EXECUTE_IF("remove_slave_load_file_before_write",
                  {
                    my_delete_allow_opened(fname, MYF(0));
                  });

  DBUG_EXECUTE_IF("simulate_file_write_error_Append_block_event",
                  {
                    mysql_file_close(fd, MYF(0));
                  });
  if (mysql_file_write(fd, block, block_len, MYF(MY_WME+MY_NABP)))
  {
    rli->report(ERROR_LEVEL, thd->get_stmt_da()->mysql_errno(),
                "Error in %s event: write to '%s' failed, '%s'",
                get_type_str(), fname, thd->get_stmt_da()->message_text());
    goto err;
  }
  error=0;

err:
  if (fd >= 0)
    mysql_file_close(fd, MYF(0));
  DBUG_RETURN(error);
}
#endif


/**************************************************************************
	Delete_file_log_event methods
**************************************************************************/

/*
  Delete_file_log_event ctor
*/

#ifndef MYSQL_CLIENT
Delete_file_log_event::Delete_file_log_event(THD *thd_arg, const char* db_arg,
					     bool using_trans)
  : binary_log::Delete_file_event(thd_arg->file_id, db_arg),
    Log_event(thd_arg, 0,
              using_trans ? Log_event::EVENT_TRANSACTIONAL_CACHE :
                            Log_event::EVENT_STMT_CACHE,
              Log_event::EVENT_NORMAL_LOGGING,
              header(), footer())
{
  if (file_id != 0)
    is_valid_param= true;
}
#endif

/*
  Delete_file_log_event ctor
*/

Delete_file_log_event::Delete_file_log_event(const char* buf, uint len,
                                             const Format_description_event*
                                             description_event)
  : binary_log::Delete_file_event(buf, len, description_event),
    Log_event(header(), footer())
{
  if (file_id != 0)
    is_valid_param= true;
}


/*
  Delete_file_log_event::write()
*/

#ifndef MYSQL_CLIENT
bool Delete_file_log_event::write(IO_CACHE* file)
{
 uchar buf[Binary_log_event::DELETE_FILE_HEADER_LEN];
 int4store(buf + DF_FILE_ID_OFFSET, file_id);
 return (write_header(file, sizeof(buf)) ||
         wrapper_my_b_safe_write(file, buf, sizeof(buf)) ||
	 write_footer(file));
}
#endif


/*
  Delete_file_log_event::print()
*/

#ifdef MYSQL_CLIENT  
void Delete_file_log_event::print(FILE* file,
				  PRINT_EVENT_INFO* print_event_info)
{
  if (print_event_info->short_form)
    return;
  print_header(&print_event_info->head_cache, print_event_info, FALSE);
  my_b_printf(&print_event_info->head_cache,
              "\n#Delete_file: file_id=%u\n", file_id);
}
#endif /* MYSQL_CLIENT */

/*
  Delete_file_log_event::pack_info()
*/

#if defined(HAVE_REPLICATION) && !defined(MYSQL_CLIENT)
int Delete_file_log_event::pack_info(Protocol *protocol)
{
  char buf[64];
  size_t length;
  length= my_snprintf(buf, sizeof(buf), ";file_id=%u", (uint) file_id);
  protocol->store(buf, length, &my_charset_bin);
  return 0;
}
#endif

/*
  Delete_file_log_event::do_apply_event()
*/

#if defined(HAVE_REPLICATION) && !defined(MYSQL_CLIENT)
int Delete_file_log_event::do_apply_event(Relay_log_info const *rli)
{
  char fname[FN_REFLEN+TEMP_FILE_MAX_LEN];
  lex_start(thd);
  mysql_reset_thd_for_next_command(thd);
  char *ext= slave_load_file_stem(fname, file_id, server_id, ".data");
  mysql_file_delete(key_file_log_event_data, fname, MYF(MY_WME));
  my_stpcpy(ext, ".info");
  mysql_file_delete(key_file_log_event_info, fname, MYF(MY_WME));
  return 0;
}
#endif /* defined(HAVE_REPLICATION) && !defined(MYSQL_CLIENT) */


/**************************************************************************
	Execute_load_log_event methods
**************************************************************************/

/*
  Execute_load_log_event ctor
*/

#ifndef MYSQL_CLIENT  
Execute_load_log_event::Execute_load_log_event(THD *thd_arg,
                                               const char* db_arg,
					       bool using_trans)
: binary_log::Execute_load_event(thd_arg->file_id, db_arg),
  Log_event(thd_arg, 0,
             using_trans ? Log_event::EVENT_TRANSACTIONAL_CACHE :
                           Log_event::EVENT_STMT_CACHE,
             Log_event::EVENT_NORMAL_LOGGING,
             header(), footer())
{
  if (file_id != 0)
    is_valid_param= true;
}
#endif
  

/*
  Execute_load_log_event ctor
*/

Execute_load_log_event::Execute_load_log_event(const char* buf, uint len,
                                               const Format_description_event*
                                               description_event)
: binary_log::Execute_load_event(buf, len, description_event),
  Log_event(header(), footer())
{
  if (file_id != 0)
    is_valid_param= true;
}


/*
  Execute_load_log_event::write()
*/

#ifndef MYSQL_CLIENT
bool Execute_load_log_event::write(IO_CACHE* file)
{
  uchar buf[Binary_log_event::EXEC_LOAD_HEADER_LEN];
  int4store(buf + EL_FILE_ID_OFFSET, file_id);
  return (write_header(file, sizeof(buf)) || 
          wrapper_my_b_safe_write(file, buf, sizeof(buf)) ||
	  write_footer(file));
}
#endif


/*
  Execute_load_log_event::print()
*/

#ifdef MYSQL_CLIENT  
void Execute_load_log_event::print(FILE* file,
				   PRINT_EVENT_INFO* print_event_info)
{
  if (print_event_info->short_form)
    return;
  print_header(&print_event_info->head_cache, print_event_info, FALSE);
  my_b_printf(&print_event_info->head_cache, "\n#Exec_load: file_id=%d\n",
              file_id);
}
#endif

/*
  Execute_load_log_event::pack_info()
*/

#if defined(HAVE_REPLICATION) && !defined(MYSQL_CLIENT)
int Execute_load_log_event::pack_info(Protocol *protocol)
{
  char buf[64];
  size_t length;
  length= my_snprintf(buf, sizeof(buf), ";file_id=%u", (uint) file_id);
  protocol->store(buf, length, &my_charset_bin);
  return 0;
}


/*
  Execute_load_log_event::do_apply_event()
*/

int Execute_load_log_event::do_apply_event(Relay_log_info const *rli)
{
  char fname[FN_REFLEN+TEMP_FILE_MAX_LEN];
  char *ext;
  int fd;
  int error= 1;
  IO_CACHE file;
  Load_log_event *lev= 0;

  lex_start(thd);
  mysql_reset_thd_for_next_command(thd);
  ext= slave_load_file_stem(fname, file_id, server_id, ".info");
  /**
    To simulate file open failure, convert the file name to a
    directory by appending a "/" to the file name. File open
    will fail with an error reporting it is not a directory.
   */
  DBUG_EXECUTE_IF("simulate_file_open_error_exec_event",
                  {
                  strcat(fname,"/");
                  });
  if ((fd= mysql_file_open(key_file_log_event_info,
                           fname, O_RDONLY | O_BINARY | O_NOFOLLOW,
                           MYF(MY_WME))) < 0 ||
      init_io_cache(&file, fd, IO_SIZE, READ_CACHE, (my_off_t)0, 0,
		    MYF(MY_WME|MY_NABP)))
  {
    rli->report(ERROR_LEVEL, thd->get_stmt_da()->mysql_errno(),
                "Error in Exec_load event: could not open file, '%s'",
                thd->get_stmt_da()->message_text());
    goto err;
  }
  if (!(lev= (Load_log_event*)
        Log_event::read_log_event(&file,
                                  (mysql_mutex_t*) 0,
                                  rli->get_rli_description_event(),
                                  opt_slave_sql_verify_checksum)) ||
      lev->get_type_code() != binary_log::NEW_LOAD_EVENT)
  {
    rli->report(ERROR_LEVEL, ER_FILE_CORRUPT, ER(ER_FILE_CORRUPT),
                fname);
    goto err;
  }
  lev->thd = thd;
  /*
    lev->do_apply_event should use rli only for errors.
    lev->do_apply_event is the place where the table is loaded (it
    calls mysql_load()).
  */
  if (lev->do_apply_event(0,rli,1))
  {
    /*
      We want to indicate the name of the file that could not be loaded
      (SQL_LOADxxx).
      But as we are here we are sure the error is in rli->last_slave_error and
      rli->last_slave_errno (example of error: duplicate entry for key), so we
      don't want to overwrite it with the filename.
      What we want instead is add the filename to the current error message.
    */
    char *tmp= my_strdup(key_memory_log_event,
                         rli->last_error().message, MYF(MY_WME));
    if (tmp)
    {
      rli->report(ERROR_LEVEL, rli->last_error().number,
                  "%s. Failed executing load from '%s'", tmp, fname);
      my_free(tmp);
    }
    goto err;
  }
  /*
    We have an open file descriptor to the .info file; we need to close it
    or Windows will refuse to delete the file in mysql_file_delete().
  */
  if (fd >= 0)
  {
    mysql_file_close(fd, MYF(0));
    end_io_cache(&file);
    fd= -1;
  }
  error = 0;

err:
  DBUG_EXECUTE_IF("simulate_file_open_error_exec_event",
                  {
                     my_stpcpy(ext, ".info");
                  });
  mysql_file_delete(key_file_log_event_info, fname, MYF(MY_WME));
  my_stpcpy(ext, ".data");
  mysql_file_delete(key_file_log_event_data, fname, MYF(MY_WME));
  delete lev;
  if (fd >= 0)
  {
    mysql_file_close(fd, MYF(0));
    end_io_cache(&file);
  }
  return error;
}

#endif /* defined(HAVE_REPLICATION) && !defined(MYSQL_CLIENT) */


/**************************************************************************
	Begin_load_query_log_event methods
**************************************************************************/

#ifndef MYSQL_CLIENT
Begin_load_query_log_event::
Begin_load_query_log_event(THD* thd_arg, const char* db_arg, uchar* block_arg,
                           uint block_len_arg, bool using_trans)
 : binary_log::Append_block_event(db_arg, block_arg, block_len_arg,
                                  thd_arg->file_id),
   Append_block_log_event(thd_arg, db_arg, block_arg, block_len_arg,
                          using_trans),
   binary_log::Begin_load_query_event()
{
  common_header->type_code= binary_log::BEGIN_LOAD_QUERY_EVENT;
  file_id= thd_arg->file_id= mysql_bin_log.next_file_id();
}
#endif


Begin_load_query_log_event::
Begin_load_query_log_event(const char* buf, uint len,
                           const Format_description_event* desc_event)
  : binary_log::Append_block_event(buf, len, desc_event),
    Append_block_log_event(buf, len, desc_event),
    binary_log::Begin_load_query_event(buf, len, desc_event)
{
}


#if defined( HAVE_REPLICATION) && !defined(MYSQL_CLIENT)
int Begin_load_query_log_event::get_create_or_append() const
{
  return 1; /* create the file */
}
#endif /* defined( HAVE_REPLICATION) && !defined(MYSQL_CLIENT) */


#if !defined(MYSQL_CLIENT) && defined(HAVE_REPLICATION)
Log_event::enum_skip_reason
Begin_load_query_log_event::do_shall_skip(Relay_log_info *rli)
{
  /*
    If the slave skip counter is 1, then we should not start executing
    on the next event.
  */
  return continue_group(rli);
}
#endif


/**************************************************************************
	Execute_load_query_log_event methods
**************************************************************************/


#ifndef MYSQL_CLIENT
Execute_load_query_log_event::
Execute_load_query_log_event(THD *thd_arg, const char* query_arg,
                             ulong query_length_arg, uint fn_pos_start_arg,
                             uint fn_pos_end_arg,
                             binary_log::enum_load_dup_handling dup_handling_arg,
                             bool using_trans, bool immediate, bool suppress_use,
                             int errcode)
: binary_log::Query_event(query_arg, thd_arg->catalog().str, thd_arg->db().str,
                          query_length_arg,
                          thd_arg->thread_id(), thd_arg->variables.sql_mode,
                          thd_arg->variables.auto_increment_increment,
                          thd_arg->variables.auto_increment_offset,
                          thd_arg->variables.lc_time_names->number,
                          (ulonglong)thd_arg->table_map_for_update,
                          errcode,
                          thd_arg->db().str ? strlen(thd_arg->db().str) : 0,
                          thd_arg->catalog().str ? strlen(thd_arg->catalog().str) : 0),
  Query_log_event(thd_arg, query_arg, query_length_arg, using_trans, immediate,
                  suppress_use, errcode),
  binary_log::Execute_load_query_event(thd_arg->file_id, fn_pos_start_arg,
                           fn_pos_end_arg, dup_handling_arg)
{
  if (Query_log_event::is_valid() && file_id != 0)
    is_valid_param= true;
  common_header->type_code= binary_log::EXECUTE_LOAD_QUERY_EVENT;
}
#endif /* !MYSQL_CLIENT */


Execute_load_query_log_event::
Execute_load_query_log_event(const char* buf, uint event_len,
                             const Format_description_event* desc_event)
  : binary_log::Query_event(buf, event_len, desc_event,
                            binary_log::EXECUTE_LOAD_QUERY_EVENT),
    Query_log_event(buf, event_len, desc_event,
                    binary_log::EXECUTE_LOAD_QUERY_EVENT),
    binary_log::Execute_load_query_event(buf, event_len, desc_event)
{
  if (!Query_log_event::is_valid())
  {
    //clear all the variables set in execute_load_query_event
    file_id= 0; fn_pos_start= 0; fn_pos_end= 0;
    dup_handling= binary_log::LOAD_DUP_ERROR;
  }
  if (Query_log_event::is_valid() && file_id != 0)
    is_valid_param= true;
}


ulong Execute_load_query_log_event::get_post_header_size_for_derived()
{
  return Binary_log_event::EXECUTE_LOAD_QUERY_EXTRA_HEADER_LEN;
}


#ifndef MYSQL_CLIENT
bool
Execute_load_query_log_event::write_post_header_for_derived(IO_CACHE* file)
{
  uchar buf[Binary_log_event::EXECUTE_LOAD_QUERY_EXTRA_HEADER_LEN];
  int4store(buf, file_id);
  int4store(buf + 4, fn_pos_start);
  int4store(buf + 4 + 4, fn_pos_end);
  *(buf + 4 + 4 + 4)= (uchar) dup_handling;
  return wrapper_my_b_safe_write(file, buf, Binary_log_event::EXECUTE_LOAD_QUERY_EXTRA_HEADER_LEN);
}
#endif


#ifdef MYSQL_CLIENT
void Execute_load_query_log_event::print(FILE* file,
                                         PRINT_EVENT_INFO* print_event_info)
{
  print(file, print_event_info, 0);
}

/**
  Prints the query as LOAD DATA LOCAL and with rewritten filename.
*/
void Execute_load_query_log_event::print(FILE* file,
                                         PRINT_EVENT_INFO* print_event_info,
                                         const char *local_fname)
{
  IO_CACHE *const head= &print_event_info->head_cache;

  print_query_header(head, print_event_info);
  /**
    reduce the size of io cache so that the write function is called
    for every call to my_b_printf().
   */
  DBUG_EXECUTE_IF ("simulate_execute_event_write_error",
                   {head->write_pos= head->write_end;
                   DBUG_SET("+d,simulate_file_write_error");});

  if (local_fname)
  {
    my_b_write(head, (uchar*) query, fn_pos_start);
    my_b_printf(head, " LOCAL INFILE ");
    pretty_print_str(head, local_fname, strlen(local_fname));

    if (dup_handling == binary_log::LOAD_DUP_REPLACE)
      my_b_printf(head, " REPLACE");
    my_b_printf(head, " INTO");
    my_b_write(head, (uchar*) query + fn_pos_end, q_len-fn_pos_end);
    my_b_printf(head, "\n%s\n", print_event_info->delimiter);
  }
  else
  {
    my_b_write(head, (uchar*) query, q_len);
    my_b_printf(head, "\n%s\n", print_event_info->delimiter);
  }

  if (!print_event_info->short_form)
    my_b_printf(head, "# file_id: %d \n", file_id);
}
#endif


#if defined(HAVE_REPLICATION) && !defined(MYSQL_CLIENT)
int Execute_load_query_log_event::pack_info(Protocol *protocol)
{
  char *buf, *pos;
  if (!(buf= (char*) my_malloc(key_memory_log_event,
                               9 + (db_len * 2) + 2 + q_len + 10 + 21,
                               MYF(MY_WME))))
    return 1;
  pos= buf;
  if (db && db_len)
  {
    /*
      Statically allocates room to store '\0' and an identifier
      that may have NAME_LEN * 2 due to quoting and there are
      two quoting characters that wrap them.
    */
    char quoted_db[1 + NAME_LEN * 2 + 2];// quoted length of the identifier
    size_t size= 0;
    size= my_strmov_quoted_identifier(this->thd, quoted_db, db, 0);
    pos= my_stpcpy(buf, "use ");
    memcpy(pos, quoted_db, size);
    pos= my_stpcpy(pos + size, "; ");
  }
  if (query && q_len)
  {
    memcpy(pos, query, q_len);
    pos+= q_len;
  }
  pos= my_stpcpy(pos, " ;file_id=");
  pos= int10_to_str((long) file_id, pos, 10);
  protocol->store(buf, pos-buf, &my_charset_bin);
  my_free(buf);
  return 0;
}


int
Execute_load_query_log_event::do_apply_event(Relay_log_info const *rli)
{
  char *p;
  char *buf;
  char *fname;
  char *fname_end;
  int error;

  buf= (char*) my_malloc(key_memory_log_event,
                         q_len + 1 - (fn_pos_end - fn_pos_start) +
                         (FN_REFLEN + TEMP_FILE_MAX_LEN) + 10 + 8 + 5, MYF(MY_WME));

  DBUG_EXECUTE_IF("LOAD_DATA_INFILE_has_fatal_error", my_free(buf); buf= NULL;);

  /* Replace filename and LOCAL keyword in query before executing it */
  if (buf == NULL)
  {
    rli->report(ERROR_LEVEL, ER_SLAVE_FATAL_ERROR,
                ER(ER_SLAVE_FATAL_ERROR), "Not enough memory");
    return 1;
  }

  p= buf;
  memcpy(p, query, fn_pos_start);
  p+= fn_pos_start;
  fname= (p= strmake(p, STRING_WITH_LEN(" INFILE \'")));
  p= slave_load_file_stem(p, file_id, server_id, ".data");
  fname_end= p= strend(p);                      // Safer than p=p+5
  *(p++)='\'';
  switch (dup_handling) {
  case binary_log::LOAD_DUP_IGNORE:
    p= strmake(p, STRING_WITH_LEN(" IGNORE"));
    break;
  case binary_log::LOAD_DUP_REPLACE:
    p= strmake(p, STRING_WITH_LEN(" REPLACE"));
    break;
  default:
    /* Ordinary load data */
    break;
  }
  p= strmake(p, STRING_WITH_LEN(" INTO "));
  p= strmake(p, query+fn_pos_end, q_len-fn_pos_end);

  error= Query_log_event::do_apply_event(rli, buf, p-buf);

  /* Forging file name for deletion in same buffer */
  *fname_end= 0;

  /*
    If there was an error the slave is going to stop, leave the
    file so that we can re-execute this event at START SLAVE.
  */
  if (!error)
    mysql_file_delete(key_file_log_event_data, fname, MYF(MY_WME));

  my_free(buf);
  return error;
}
#endif


/**************************************************************************
	sql_ex_info methods
**************************************************************************/

/*
  sql_ex_info::write_data()
*/

bool sql_ex_info::write_data(IO_CACHE* file)
{
  if (data_info.new_format())
  {
    return (write_str_at_most_255_bytes(file, data_info.field_term,
                                        (uint) data_info.field_term_len) ||
	    write_str_at_most_255_bytes(file, data_info.enclosed,
                                        (uint) data_info.enclosed_len) ||
	    write_str_at_most_255_bytes(file, data_info.line_term,
                                        (uint) data_info.line_term_len) ||
	    write_str_at_most_255_bytes(file, data_info.line_start,
                                        (uint) data_info.line_start_len) ||
	    write_str_at_most_255_bytes(file, data_info.escaped,
                                        (uint) data_info.escaped_len) ||
	    my_b_safe_write(file,(uchar*) &(data_info.opt_flags), 1));
  }
  else
  {
    /**
      @todo This is sensitive to field padding. We should write a
      char[7], not an old_sql_ex. /sven
    */
    binary_log::old_sql_ex old_ex;
    old_ex.field_term= *(data_info.field_term);
    old_ex.enclosed=   *(data_info.enclosed);
    old_ex.line_term=  *(data_info.line_term);
    old_ex.line_start= *(data_info.line_start);
    old_ex.escaped=    *(data_info.escaped);
    old_ex.opt_flags=  data_info.opt_flags;
    old_ex.empty_flags= data_info.empty_flags;
    return my_b_safe_write(file, (uchar*) &old_ex, sizeof(old_ex)) != 0;
  }
}


/**
  sql_ex_info::init()
  This method initializes the members of strcuture variable sql_ex_info,
  defined in a Load_log_event. The structure, initializes the sub struct
  data_info, with the subclause characters in a LOAD_DATA_INFILE query.

*/
const char *sql_ex_info::init(const char *buf, const char *buf_end,
                              bool use_new_format)
{
  return data_info.init(buf, buf_end, use_new_format);
}
#ifndef DBUG_OFF
#ifndef MYSQL_CLIENT
static uchar dbug_extra_row_data_val= 0;

/**
   set_extra_data

   Called during self-test to generate various
   self-consistent binlog row event extra
   thread data structures which can be checked
   when reading the binlog.

   @param arr  Buffer to use
*/
const uchar* set_extra_data(uchar* arr)
{
  uchar val= (dbug_extra_row_data_val++) %
    (EXTRA_ROW_INFO_MAX_PAYLOAD + 1); /* 0 .. MAX_PAYLOAD + 1 */
  arr[EXTRA_ROW_INFO_LEN_OFFSET]= val + EXTRA_ROW_INFO_HDR_BYTES;
  arr[EXTRA_ROW_INFO_FORMAT_OFFSET]= val;
  for (uchar i=0; i<val; i++)
    arr[EXTRA_ROW_INFO_HDR_BYTES+i]= val;

  return arr;
}

#endif // #ifndef MYSQL_CLIENT

/**
   check_extra_data

   Called during self-test to check that
   binlog row event extra data is self-
   consistent as defined by the set_extra_data
   function above.

   Will assert(false) if not.

   @param extra_row_data
*/
void check_extra_data(uchar* extra_row_data)
{
  assert(extra_row_data);
  uint16 len= extra_row_data[EXTRA_ROW_INFO_LEN_OFFSET];
  uint8 val= len - EXTRA_ROW_INFO_HDR_BYTES;
  assert(extra_row_data[EXTRA_ROW_INFO_FORMAT_OFFSET] == val);
  for (uint16 i= 0; i < val; i++)
  {
    assert(extra_row_data[EXTRA_ROW_INFO_HDR_BYTES + i] == val);
  }
}

#endif  // #ifndef DBUG_OFF

/**************************************************************************
	Rows_log_event member functions
**************************************************************************/

#ifndef MYSQL_CLIENT
Rows_log_event::Rows_log_event(THD *thd_arg, TABLE *tbl_arg, const Table_id& tid,
                               MY_BITMAP const *cols, bool using_trans,
                               Log_event_type event_type,
                               const uchar* extra_row_info)
 : binary_log::Rows_event(event_type),
   Log_event(thd_arg, 0,
             using_trans ? Log_event::EVENT_TRANSACTIONAL_CACHE :
                           Log_event::EVENT_STMT_CACHE,
             Log_event::EVENT_NORMAL_LOGGING,
             header(), footer())
#ifdef HAVE_REPLICATION
    , m_curr_row(NULL), m_curr_row_end(NULL), m_key(NULL), m_key_info(NULL),
    m_distinct_keys(Key_compare(&m_key_info)), m_distinct_key_spare_buf(NULL)
#endif
{
  common_header->type_code= m_type;
  m_row_count= 0;
  m_table_id= tid;
  m_width= tbl_arg ? tbl_arg->s->fields : 1;
  m_rows_buf= 0; m_rows_cur= 0; m_rows_end= 0; m_flags= 0;
  m_type= event_type; m_extra_row_data=0;

  DBUG_ASSERT(tbl_arg && tbl_arg->s && tid.is_valid());

  if (thd_arg->variables.option_bits & OPTION_NO_FOREIGN_KEY_CHECKS)
      set_flags(NO_FOREIGN_KEY_CHECKS_F);
  if (thd_arg->variables.option_bits & OPTION_RELAXED_UNIQUE_CHECKS)
      set_flags(RELAXED_UNIQUE_CHECKS_F);
#ifndef DBUG_OFF
  uchar extra_data[255];
  DBUG_EXECUTE_IF("extra_row_data_set",
                  /* Set extra row data to a known value */
                  extra_row_info = set_extra_data(extra_data););
#endif
  if (extra_row_info)
  {
    /* Copy Extra data from thd into new event */
    uint8 extra_data_len= extra_row_info[EXTRA_ROW_INFO_LEN_OFFSET];
    assert(extra_data_len >= EXTRA_ROW_INFO_HDR_BYTES);

    m_extra_row_data= (uchar*) my_malloc(key_memory_log_event,
                                         extra_data_len, MYF(MY_WME));

    if (likely(m_extra_row_data != NULL))
    {
      memcpy(m_extra_row_data, extra_row_info,
             extra_data_len);
    }
  }

  /* if bitmap_init fails, caught in is_valid() */
  if (likely(!bitmap_init(&m_cols,
                          m_width <= sizeof(m_bitbuf)*8 ? m_bitbuf : NULL,
                          m_width,
                          false)))
  {
    /* Cols can be zero if this is a dummy binrows event */
    if (likely(cols != NULL))
    {
      memcpy(m_cols.bitmap, cols->bitmap, no_bytes_in_map(cols));
      create_last_word_mask(&m_cols);
    }
  }
  else
  {
    // Needed because bitmap_init() does not set it to null on failure
    m_cols.bitmap= 0;
  }
  /*
   -Check that malloc() succeeded in allocating memory for the rows
    buffer and the COLS vector.
   -Checking that an Update_rows_log_event
    is valid is done while setting the Update_rows_log_event::is_valid
  */
  if (m_rows_buf && m_cols.bitmap)
    is_valid_param= true;
}
#endif

Rows_log_event::Rows_log_event(const char *buf, uint event_len,
                               const Format_description_event
                               *description_event)
: binary_log::Rows_event(buf, event_len, description_event),
  Log_event(header(), footer()),
  m_row_count(0),
#ifndef MYSQL_CLIENT
  m_table(NULL),
#endif
  m_rows_buf(0), m_rows_cur(0), m_rows_end(0)
#if !defined(MYSQL_CLIENT) && defined(HAVE_REPLICATION)
    , m_curr_row(NULL), m_curr_row_end(NULL), m_key(NULL), m_key_info(NULL),
    m_distinct_keys(Key_compare(&m_key_info)), m_distinct_key_spare_buf(NULL)
#endif
{
  DBUG_ENTER("Rows_log_event::Rows_log_event(const char*,...)");

  DBUG_ASSERT(header()->type_code == m_type);


  if (m_extra_row_data)
    DBUG_EXECUTE_IF("extra_row_data_check",
                    /* Check extra data has expected value */
                    check_extra_data(m_extra_row_data););


  /*
     m_cols and m_cols_ai are of the type MY_BITMAP, which are members of
     class Rows_log_event, and are used while applying the row events on
     the slave.
     The bitmap integer is initialized by copying the contents of the
     vector column_before_image for m_cols.bitamp, and vector
     column_after_image for m_cols_ai.bitmap. m_cols_ai is only initialized
     for UPDATE_ROWS_EVENTS, else it is equal to the before image.
  */
  memset(&m_cols, 0, sizeof(m_cols));
  /* if bitmap_init fails, is_valid will be set to false */
  if (likely(!bitmap_init(&m_cols,
                          m_width <= sizeof(m_bitbuf) * 8 ? m_bitbuf : NULL,
                          m_width,
                          false)))
  {
    if (!columns_before_image.empty())
    {
      memcpy(m_cols.bitmap, &columns_before_image[0], (m_width + 7) / 8);
      create_last_word_mask(&m_cols);
      DBUG_DUMP("m_cols", (uchar*) m_cols.bitmap, no_bytes_in_map(&m_cols));
    } //end if columns_before_image.empty()
    else
    m_cols.bitmap= NULL;
  }
  else
  {
    // Needed because bitmap_init() does not set it to null on failure
    m_cols.bitmap= NULL;
    DBUG_VOID_RETURN;
  }
  m_cols_ai.bitmap= m_cols.bitmap; //See explanation below while setting is_valid.

  if ((m_type == binary_log::UPDATE_ROWS_EVENT) ||
      (m_type == binary_log::UPDATE_ROWS_EVENT_V1))
  {
    /* if bitmap_init fails, is_valid will be set to false*/
    if (likely(!bitmap_init(&m_cols_ai,
                            m_width <= sizeof(m_bitbuf_ai) * 8 ?
                                        m_bitbuf_ai : NULL,
                            m_width,
                            false)))
    {
      if (!columns_after_image.empty())
      {
        memcpy(m_cols_ai.bitmap, &columns_after_image[0], (m_width + 7) / 8);
        create_last_word_mask(&m_cols_ai);
       DBUG_DUMP("m_cols_ai", (uchar*) m_cols_ai.bitmap,
                  no_bytes_in_map(&m_cols_ai));
      }
      else
        m_cols_ai.bitmap= NULL;
    }
    else
    {
      // Needed because bitmap_init() does not set it to null on failure
      m_cols_ai.bitmap= 0;
      DBUG_VOID_RETURN;
    }
  }


  /*
    m_rows_buf, m_cur_row and m_rows_end are pointers to the vector rows.
    m_rows_buf is the pointer to the first byte of first row in the event.
    m_curr_row points to current row being applied on the slave. Initially,
    this points to the same element as m_rows_buf in the vector.
    m_rows_end points to the last byte in the last row in the event.

    These pointers are used while applying the events on to the slave, and
    are not required for decoding.
  */
  if (likely(!row.empty()))
  {
    m_rows_buf= &row[0];
#if !defined(MYSQL_CLIENT) && defined(HAVE_REPLICATION)
    m_curr_row= m_rows_buf;
#endif
    m_rows_end= m_rows_buf + row.size() - 1;
    m_rows_cur= m_rows_end;
  }
  /*
    -Check that malloc() succeeded in allocating memory for the row
     buffer and the COLS vector.
    -Checking that an Update_rows_log_event
     is valid is done while setting the Update_rows_log_event::is_valid
  */
  if (m_rows_buf && m_cols.bitmap)
    is_valid_param= true;
  DBUG_VOID_RETURN;
}

Rows_log_event::~Rows_log_event()
{
  if (m_cols.bitmap)
  {
    if (m_cols.bitmap == m_bitbuf) // no my_malloc happened
      m_cols.bitmap= 0; // so no my_free in bitmap_free
    bitmap_free(&m_cols); // To pair with bitmap_init().
  }
}
size_t Rows_log_event::get_data_size()
{
  int const general_type_code= get_general_type_code();

  uchar buf[sizeof(m_width) + 1];
  uchar *end= net_store_length(buf, m_width);

  DBUG_EXECUTE_IF("old_row_based_repl_4_byte_map_id_master",
                  return 6 + no_bytes_in_map(&m_cols) + (end - buf) +
                  (general_type_code == binary_log::UPDATE_ROWS_EVENT ?
                                        no_bytes_in_map(&m_cols_ai) : 0) +
                  (m_rows_cur - m_rows_buf););

  int data_size= 0;
  bool is_v2_event= common_header->type_code > binary_log::DELETE_ROWS_EVENT_V1;
  if (is_v2_event)
  {
    data_size= Binary_log_event::ROWS_HEADER_LEN_V2 +
      (m_extra_row_data ?
       ROWS_V_TAG_LEN + m_extra_row_data[EXTRA_ROW_INFO_LEN_OFFSET]:
       0);
  }
  else
  {
    data_size= Binary_log_event::ROWS_HEADER_LEN_V1;
  }
  data_size+= no_bytes_in_map(&m_cols);
  data_size+= (uint) (end - buf);

  if (general_type_code == binary_log::UPDATE_ROWS_EVENT)
    data_size+= no_bytes_in_map(&m_cols_ai);

  data_size+= (uint) (m_rows_cur - m_rows_buf);
  return data_size; 
}


#ifndef MYSQL_CLIENT
int Rows_log_event::do_add_row_data(uchar *row_data, size_t length)
{
  /*
    When the table has a primary key, we would probably want, by default, to
    log only the primary key value instead of the entire "before image". This
    would save binlog space. TODO
  */
  DBUG_ENTER("Rows_log_event::do_add_row_data");
  DBUG_PRINT("enter", ("row_data: 0x%lx  length: %lu", (ulong) row_data,
                       (ulong) length));

  /*
    If length is zero, there is nothing to write, so we just
    return. Note that this is not an optimization, since calling
    realloc() with size 0 means free().
   */
  if (length == 0)
  {
    m_row_count++;
    DBUG_RETURN(0);
  }

  DBUG_DUMP("row_data", row_data, min<size_t>(length, 32));

  DBUG_ASSERT(m_rows_buf <= m_rows_cur);
  DBUG_ASSERT(!m_rows_buf || (m_rows_end && m_rows_buf < m_rows_end));
  DBUG_ASSERT(m_rows_cur <= m_rows_end);

  /* The cast will always work since m_rows_cur <= m_rows_end */
  if (static_cast<size_t>(m_rows_end - m_rows_cur) <= length)
  {
    size_t const block_size= 1024;
    ulong cur_size= m_rows_cur - m_rows_buf;
    DBUG_EXECUTE_IF("simulate_too_big_row_case1",
                     cur_size= UINT_MAX32 - (block_size * 10);
                     length= UINT_MAX32 - (block_size * 10););
    DBUG_EXECUTE_IF("simulate_too_big_row_case2",
                     cur_size= UINT_MAX32 - (block_size * 10);
                     length= block_size * 10;);
    DBUG_EXECUTE_IF("simulate_too_big_row_case3",
                     cur_size= block_size * 10;
                     length= UINT_MAX32 - (block_size * 10););
    DBUG_EXECUTE_IF("simulate_too_big_row_case4",
                     cur_size= UINT_MAX32 - (block_size * 10);
                     length= (block_size * 10) - block_size + 1;);
    ulong remaining_space= UINT_MAX32 - cur_size;
    /* Check that the new data fits within remaining space and we can add
       block_size without wrapping.
     */
    if (length > remaining_space ||
        ((length + block_size) > remaining_space))
    {
      sql_print_error("The row data is greater than 4GB, which is too big to "
                      "write to the binary log.");
      DBUG_RETURN(ER_BINLOG_ROW_LOGGING_FAILED);
    }
    const size_t new_alloc= 
        block_size * ((cur_size + length + block_size - 1) / block_size);
    if (new_alloc)
      row.resize(new_alloc);

    /* If the memory moved, we need to move the pointers */
    if (new_alloc && &row[0] != m_rows_buf)
    {
      m_rows_buf= &row[0];
      if (m_rows_buf && m_cols.bitmap)
        is_valid_param= true;
      m_rows_cur= m_rows_buf + cur_size;
    }

    /*
       The end pointer should always be changed to point to the end of
       the allocated memory.
    */
    m_rows_end= m_rows_buf + new_alloc;
  }

  DBUG_ASSERT(m_rows_cur + length <= m_rows_end);
  memcpy(m_rows_cur, row_data, length);
  m_rows_cur+= length;
  m_row_count++;
  DBUG_RETURN(0);
}
#endif

#if !defined(MYSQL_CLIENT) && defined(HAVE_REPLICATION)

/**
  Checks if any of the columns in the given table is
  signaled in the bitmap.

  For each column in the given table checks if it is
  signaled in the bitmap. This is most useful when deciding
  whether a before image (BI) can be used or not for
  searching a row. If no column is signaled, then the
  image cannot be used for searching a record (regardless
  of using position(), index scan or table scan). Here is
  an example:

  MASTER> SET @@binlog_row_image='MINIMAL';
  MASTER> CREATE TABLE t1 (a int, b int, c int, primary key(c));
  SLAVE>  CREATE TABLE t1 (a int, b int);
  MASTER> INSERT INTO t1 VALUES (1,2,3);
  MASTER> UPDATE t1 SET a=2 WHERE b=2;

  For the update statement only the PK (column c) is
  logged in the before image (BI). As such, given that
  the slave has no column c, it will not be able to
  find the row, because BI has no values for the columns
  the slave knows about (column a and b).

  @param table   the table reference on the slave.
  @param cols the bitmap signaling columns available in
                 the BI.

  @return TRUE if BI contains usable colums for searching,
          FALSE otherwise.
*/
static
my_bool is_any_column_signaled_for_table(TABLE *table, MY_BITMAP *cols)
{
  DBUG_ENTER("is_any_column_signaled_for_table");

  for (Field **ptr= table->field ;
       *ptr && ((*ptr)->field_index < cols->n_bits);
       ptr++)
  {
    if (bitmap_is_set(cols, (*ptr)->field_index))
      DBUG_RETURN(TRUE);
  }

  DBUG_RETURN (FALSE);
}

/**
  Checks if the fields in the given key are signaled in
  the bitmap.

  Validates whether the before image is usable for the
  given key. It can be the case that the before image
  does not contain values for the key (eg, master was
  using 'minimal' option for image logging and slave has
  different index structure on the table). Here is an
  example:

  MASTER> SET @@binlog_row_image='MINIMAL';
  MASTER> CREATE TABLE t1 (a int, b int, c int, primary key(c));
  SLAVE> CREATE TABLE t1 (a int, b int, c int, key(a,c));
  MASTER> INSERT INTO t1 VALUES (1,2,3);
  MASTER> UPDATE t1 SET a=2 WHERE b=2;

  When finding the row on the slave, one cannot use the
  index (a,c) to search for the row, because there is only
  data in the before image for column c. This function
  checks the fields needed for a given key and searches
  the bitmap to see if all the fields required are
  signaled.

  @param keyinfo  reference to key.
  @param cols     the bitmap signaling which columns
                  have available data.

  @return TRUE if all fields are signaled in the bitmap
          for the given key, FALSE otherwise.
*/
static
my_bool are_all_columns_signaled_for_key(KEY *keyinfo, MY_BITMAP *cols)
{
  DBUG_ENTER("are_all_columns_signaled_for_key");

  for (uint i=0 ; i < keyinfo->user_defined_key_parts ;i++)
  {
    uint fieldnr= keyinfo->key_part[i].fieldnr - 1;
    if (fieldnr >= cols->n_bits ||
        !bitmap_is_set(cols, fieldnr))
      DBUG_RETURN(FALSE);
  }

  DBUG_RETURN(TRUE);
}

/**
  Searches the table for a given key that can be used
  according to the existing values, ie, columns set
  in the bitmap.

  The caller can specify which type of key to find by
  setting the following flags in the key_type parameter:

    - PRI_KEY_FLAG
      Returns the primary key.

    - UNIQUE_KEY_FLAG
      Returns a unique key (flagged with HA_NOSAME)

    - MULTIPLE_KEY_FLAG
      Returns a key that is not unique (flagged with HA_NOSAME
      and without HA_NULL_PART_KEY) nor PK.

  The above flags can be used together, in which case, the
  search is conducted in the above listed order. Eg, the
  following flag:

    (PRI_KEY_FLAG | UNIQUE_KEY_FLAG | MULTIPLE_KEY_FLAG)

  means that a primary key is returned if it is suitable. If
  not then the unique keys are searched. If no unique key is
  suitable, then the keys are searched. Finally, if no key
  is suitable, MAX_KEY is returned.

  @param table    reference to the table.
  @param bi_cols  a bitmap that filters out columns that should
                  not be considered while searching the key.
                  Columns that should be considered are set.
  @param key_type the type of key to search for.

  @return MAX_KEY if no key, according to the key_type specified
          is suitable. Returns the key otherwise.

*/
static
uint
search_key_in_table(TABLE *table, MY_BITMAP *bi_cols, uint key_type)
{
  DBUG_ENTER("search_key_in_table");

  KEY *keyinfo;
  uint res= MAX_KEY;
  uint key;

  if (key_type & PRI_KEY_FLAG &&
      (table->s->primary_key < MAX_KEY))
  {
    DBUG_PRINT("debug", ("Searching for PK"));
    keyinfo= table->s->key_info + table->s->primary_key;
    if (are_all_columns_signaled_for_key(keyinfo, bi_cols))
      DBUG_RETURN(table->s->primary_key);
  }

  DBUG_PRINT("debug", ("Unique keys count: %u", table->s->uniques));

  if (key_type & UNIQUE_KEY_FLAG && table->s->uniques)
  {
    DBUG_PRINT("debug", ("Searching for UK"));
    for (key=0,keyinfo= table->key_info ;
         (key < table->s->keys) && (res == MAX_KEY);
         key++,keyinfo++)
    {
      /*
        - Unique keys cannot be disabled, thence we skip the check.
        - Skip unique keys with nullable parts
        - Skip primary keys
      */
      if (!((keyinfo->flags & (HA_NOSAME | HA_NULL_PART_KEY)) == HA_NOSAME) ||
          (key == table->s->primary_key))
        continue;
      res= are_all_columns_signaled_for_key(keyinfo, bi_cols) ?
           key : MAX_KEY;

      if (res < MAX_KEY)
        DBUG_RETURN(res);
    }
    DBUG_PRINT("debug", ("UK has NULLABLE parts or not all columns signaled."));
  }

  if (key_type & MULTIPLE_KEY_FLAG && table->s->keys)
  {
    DBUG_PRINT("debug", ("Searching for K."));
    for (key=0,keyinfo= table->key_info ;
         (key < table->s->keys) && (res == MAX_KEY);
         key++,keyinfo++)
    {
      /*
        - Skip innactive keys
        - Skip unique keys without nullable parts
        - Skip indices that do not support ha_index_next() e.g. full-text
        - Skip primary keys
      */
      if (!(table->s->keys_in_use.is_set(key)) ||
          ((keyinfo->flags & (HA_NOSAME | HA_NULL_PART_KEY)) == HA_NOSAME) ||
          !(table->file->index_flags(key, 0, true) & HA_READ_NEXT) ||
          (key == table->s->primary_key))
        continue;

      res= are_all_columns_signaled_for_key(keyinfo, bi_cols) ?
           key : MAX_KEY;

      if (res < MAX_KEY)
        DBUG_RETURN(res);
    }
    DBUG_PRINT("debug", ("Not all columns signaled for K."));
  }

  DBUG_RETURN(res);
}

void
Rows_log_event::decide_row_lookup_algorithm_and_key()
{

  DBUG_ENTER("decide_row_lookup_algorithm_and_key");

  /*
    Decision table:
    - I  --> Index scan / search
    - T  --> Table scan
    - Hi --> Hash over index
    - Ht --> Hash over the entire table

    |--------------+-----------+------+------+------|
    | Index\Option | I , T , H | I, T | I, H | T, H |
    |--------------+-----------+------+------+------|
    | PK / UK      | I         | I    | I    | Hi   |
    | K            | Hi        | I    | Hi   | Hi   |
    | No Index     | Ht        | T    | Ht   | Ht   |
    |--------------+-----------+------+------+------|

  */

  TABLE *table= this->m_table;
  uint event_type= this->get_general_type_code();
  MY_BITMAP *cols= &this->m_cols;
  this->m_rows_lookup_algorithm= ROW_LOOKUP_NOT_NEEDED;
  this->m_key_index= MAX_KEY;
  this->m_key_info= NULL;

<<<<<<< HEAD
  if (event_type == binary_log::WRITE_ROWS_EVENT)  // row lookup not needed
=======
  // row lookup not needed
  if (event_type == WRITE_ROWS_EVENT ||
     ((event_type == DELETE_ROWS_EVENT || event_type == UPDATE_ROWS_EVENT) &&
      get_flags(COMPLETE_ROWS_F) && !m_table->file->rpl_lookup_rows()))
>>>>>>> 2071aeef
    DBUG_VOID_RETURN;

  if (!(slave_rows_search_algorithms_options & SLAVE_ROWS_INDEX_SCAN))
    goto TABLE_OR_INDEX_HASH_SCAN;

  /* PK or UK => use LOOKUP_INDEX_SCAN */
  this->m_key_index= search_key_in_table(table, cols, (PRI_KEY_FLAG | UNIQUE_KEY_FLAG));
  if (this->m_key_index != MAX_KEY)
  {
    DBUG_PRINT("info", ("decide_row_lookup_algorithm_and_key: decided - INDEX_SCAN"));
    this->m_rows_lookup_algorithm= ROW_LOOKUP_INDEX_SCAN;
    goto end;
  }

TABLE_OR_INDEX_HASH_SCAN:

  /*
     NOTE: Engines like Blackhole cannot use HASH_SCAN, because
           they do not syncronize reads .
   */
  if (!(slave_rows_search_algorithms_options & SLAVE_ROWS_HASH_SCAN) ||
      (table->file->ha_table_flags() & HA_READ_OUT_OF_SYNC))
    goto TABLE_OR_INDEX_FULL_SCAN;

  /* search for a key to see if we can narrow the lookup domain further. */
  this->m_key_index= search_key_in_table(table, cols, (PRI_KEY_FLAG | UNIQUE_KEY_FLAG | MULTIPLE_KEY_FLAG));
  this->m_rows_lookup_algorithm= ROW_LOOKUP_HASH_SCAN;
  if (m_key_index < MAX_KEY)
    m_distinct_key_spare_buf= (uchar*) thd->alloc(table->key_info[m_key_index].key_length);
  DBUG_PRINT("info", ("decide_row_lookup_algorithm_and_key: decided - HASH_SCAN"));
  goto end;

TABLE_OR_INDEX_FULL_SCAN:

  this->m_key_index= MAX_KEY;

  /* If we can use an index, try to narrow the scan a bit further. */
  if (slave_rows_search_algorithms_options & SLAVE_ROWS_INDEX_SCAN)
    this->m_key_index= search_key_in_table(table, cols, (PRI_KEY_FLAG | UNIQUE_KEY_FLAG | MULTIPLE_KEY_FLAG));

  if (this->m_key_index != MAX_KEY)
  {
    DBUG_PRINT("info", ("decide_row_lookup_algorithm_and_key: decided - INDEX_SCAN"));
    this->m_rows_lookup_algorithm= ROW_LOOKUP_INDEX_SCAN;
  }
  else
  {
    DBUG_PRINT("info", ("decide_row_lookup_algorithm_and_key: decided - TABLE_SCAN"));
    this->m_rows_lookup_algorithm= ROW_LOOKUP_TABLE_SCAN;
  }

end:

  /* m_key_index is ready, set m_key_info now. */
  m_key_info= m_table->key_info + m_key_index;
  /*
    m_key_info will influence key comparison code in HASH_SCAN mode,
    so the m_distinct_keys set should still be empty.
  */
  DBUG_ASSERT(m_distinct_keys.empty());

#ifndef DBUG_OFF
  const char* s= ((m_rows_lookup_algorithm == Rows_log_event::ROW_LOOKUP_TABLE_SCAN) ? "TABLE_SCAN" :
                  ((m_rows_lookup_algorithm == Rows_log_event::ROW_LOOKUP_HASH_SCAN) ? "HASH_SCAN" :
                   "INDEX_SCAN"));

  // only for testing purposes
  slave_rows_last_search_algorithm_used= m_rows_lookup_algorithm;
  DBUG_PRINT("debug", ("Row lookup method: %s", s));
#endif

  DBUG_VOID_RETURN;
}

/*
  Encapsulates the  operations to be done before applying
  row events for update and delete.

  @ret value error code
             0 success
*/
int
Rows_log_event::row_operations_scan_and_key_setup()
{
  int error= 0;
  DBUG_ENTER("Row_log_event::row_operations_scan_and_key_setup");

  /*
     Prepare memory structures for search operations. If
     search is performed:

     1. using hash search => initialize the hash
     2. using key => decide on key to use and allocate mem structures
     3. using table scan => do nothing
   */
  decide_row_lookup_algorithm_and_key();

  switch (m_rows_lookup_algorithm)
  {
  case ROW_LOOKUP_HASH_SCAN:
    {
      if (m_hash.init())
        error= HA_ERR_OUT_OF_MEM;
      goto err;
    }
  case ROW_LOOKUP_INDEX_SCAN:
    {
      DBUG_ASSERT (m_key_index < MAX_KEY);
      // Allocate buffer for key searches
      m_key= (uchar*)my_malloc(key_memory_log_event,
                               MAX_KEY_LENGTH, MYF(MY_WME));
      if (!m_key)
        error= HA_ERR_OUT_OF_MEM;
      goto err;
    }
  case ROW_LOOKUP_TABLE_SCAN:
  default: break;
  }
err:
  DBUG_RETURN(error);
}

/*
  Encapsulates the  operations to be done after applying
  row events for update and delete.

  @ret value error code
             0 success
*/

int
Rows_log_event::row_operations_scan_and_key_teardown(int error)
{
  DBUG_ENTER("Rows_log_event::row_operations_scan_and_key_teardown");

  DBUG_ASSERT(!m_table->file->inited);
  switch (m_rows_lookup_algorithm)
  {
  case ROW_LOOKUP_HASH_SCAN:
    {
      m_hash.deinit(); // we don't need the hash anymore.
      goto err;
    }

  case ROW_LOOKUP_INDEX_SCAN:
    {
      if (m_table->s->keys > 0)
      {
        my_free(m_key); // Free for multi_malloc
        m_key= NULL;
        m_key_index= MAX_KEY;
        m_key_info= NULL;
      }
     goto err;
    }

  case ROW_LOOKUP_TABLE_SCAN:
  default: break;
  }

err:
  m_rows_lookup_algorithm= ROW_LOOKUP_UNDEFINED;
  DBUG_RETURN(error);
}

/*
  Compares table->record[0] and table->record[1]

  Returns TRUE if different.
*/
static bool record_compare(TABLE *table, MY_BITMAP *cols)
{
  DBUG_ENTER("record_compare");

  /*
    Need to set the X bit and the filler bits in both records since
    there are engines that do not set it correctly.

    In addition, since MyISAM checks that one hasn't tampered with the
    record, it is necessary to restore the old bytes into the record
    after doing the comparison.

    TODO[record format ndb]: Remove it once NDB returns correct
    records. Check that the other engines also return correct records.
   */

  DBUG_DUMP("record[0]", table->record[0], table->s->reclength);
  DBUG_DUMP("record[1]", table->record[1], table->s->reclength);

  bool result= false;
  uchar saved_x[2]= {0, 0}, saved_filler[2]= {0, 0};

  if (table->s->null_bytes > 0)
  {
    for (int i = 0 ; i < 2 ; ++i)
    {
      /*
        If we have an X bit then we need to take care of it.
      */
      if (!(table->s->db_options_in_use & HA_OPTION_PACK_RECORD))
      {
        saved_x[i]= table->record[i][0];
        table->record[i][0]|= 1U;
      }

      /*
         If (last_null_bit_pos == 0 && null_bytes > 1), then:

         X bit (if any) + N nullable fields + M Field_bit fields = 8 bits

         Ie, the entire byte is used.
      */
      if (table->s->last_null_bit_pos > 0)
      {
        saved_filler[i]= table->record[i][table->s->null_bytes - 1];
        table->record[i][table->s->null_bytes - 1]|=
          256U - (1U << table->s->last_null_bit_pos);
      }
    }
  }

  /**
    Compare full record only if:
    - there are no blob fields (otherwise we would also need
      to compare blobs contents as well);
    - there are no varchar fields (otherwise we would also need
      to compare varchar contents as well);
    - there are no null fields, otherwise NULLed fields
      contents (i.e., the don't care bytes) may show arbitrary
      values, depending on how each engine handles internally.
    - if all the bitmap is set (both are full rows)
    */
  if ((table->s->blob_fields +
       table->s->varchar_fields +
       table->s->null_fields) == 0 &&
      bitmap_is_set_all(cols))
  {
    result= cmp_record(table,record[1]);
  }

  /*
    Fallback to field-by-field comparison:
    1. start by checking if the field is signaled:
    2. if it is, first compare the null bit if the field is nullable
    3. then compare the contents of the field, if it is not
       set to null
   */
  else
  {
    for (Field **ptr=table->field ;
         *ptr && ((*ptr)->field_index < cols->n_bits) && !result;
         ptr++)
    {
      Field *field= *ptr;
      if (bitmap_is_set(cols, field->field_index))
      {
        /* compare null bit */
        if (field->is_null() != field->is_null_in_record(table->record[1]))
          result= true;

        /* compare content, only if fields are not set to NULL */
        else if (!field->is_null())
          result= field->cmp_binary_offset(table->s->rec_buff_length);
      }
    }
  }

  /*
    Restore the saved bytes.

    TODO[record format ndb]: Remove this code once NDB returns the
    correct record format.
  */
  if (table->s->null_bytes > 0)
  {
    for (int i = 0 ; i < 2 ; ++i)
    {
      if (!(table->s->db_options_in_use & HA_OPTION_PACK_RECORD))
        table->record[i][0]= saved_x[i];

      if (table->s->last_null_bit_pos)
        table->record[i][table->s->null_bytes - 1]= saved_filler[i];
    }
  }

  DBUG_RETURN(result);
}

void Rows_log_event::do_post_row_operations(Relay_log_info const *rli, int error)
{

  /*
    If m_curr_row_end  was not set during event execution (e.g., because
    of errors) we can't proceed to the next row. If the error is transient
    (i.e., error==0 at this point) we must call unpack_current_row() to set
    m_curr_row_end.
  */

  DBUG_PRINT("info", ("curr_row: 0x%lu; curr_row_end: 0x%lu; rows_end: 0x%lu",
                      (ulong) m_curr_row, (ulong) m_curr_row_end, (ulong) m_rows_end));

  if (!m_curr_row_end && !error)
  {
    error= unpack_current_row(rli, &m_cols);
  }

  // at this moment m_curr_row_end should be set
  DBUG_ASSERT(error || m_curr_row_end != NULL);
  DBUG_ASSERT(error || m_curr_row <= m_curr_row_end);
  DBUG_ASSERT(error || m_curr_row_end <= m_rows_end);

  m_curr_row= m_curr_row_end;

  if (error == 0 && !m_table->file->has_transactions())
  {
    thd->get_transaction()->set_unsafe_rollback_flags(Transaction_ctx::SESSION,
                                                      TRUE);
    thd->get_transaction()->set_unsafe_rollback_flags(Transaction_ctx::STMT,
                                                      TRUE);
  }
}

int Rows_log_event::handle_idempotent_and_ignored_errors(Relay_log_info const *rli, int *err)
{
  int error= *err;
  if (error)
  {
    int actual_error= convert_handler_error(error, thd, m_table);
    bool idempotent_error= (idempotent_error_code(error) &&
                           (rbr_exec_mode == RBR_EXEC_MODE_IDEMPOTENT));
    bool ignored_error= (idempotent_error == 0 ?
                         ignored_error_code(actual_error) : 0);

    if (idempotent_error || ignored_error)
    {
      loglevel ll;
      if (idempotent_error)
        ll= WARNING_LEVEL;
      else
        ll= INFORMATION_LEVEL;
      slave_rows_error_report(ll, error, rli, thd, m_table,
                              get_type_str(),
                              const_cast<Relay_log_info*>(rli)->get_rpl_log_name(),
                              (ulong) common_header->log_pos);
      thd->get_stmt_da()->reset_condition_info(thd);
      clear_all_errors(thd, const_cast<Relay_log_info*>(rli));
      *err= 0;
      if (idempotent_error == 0)
        return ignored_error;
    }
  }

  return *err;
}

int Rows_log_event::do_apply_row(Relay_log_info const *rli)
{
  DBUG_ENTER("Rows_log_event::do_apply_row");

  int error= 0;

  /* in_use can have been set to NULL in close_tables_for_reopen */
  THD* old_thd= m_table->in_use;
  if (!m_table->in_use)
    m_table->in_use= thd;

  error= do_exec_row(rli);

  if(error)
  {
    DBUG_PRINT("info", ("error: %s", HA_ERR(error)));
    DBUG_ASSERT(error != HA_ERR_RECORD_DELETED);
  }

  m_table->in_use = old_thd;

  DBUG_RETURN(error);
}

/**
   Does the cleanup
     -  closes the index if opened by open_record_scan
     -  closes the table if opened for scanning.
*/
int
Rows_log_event::close_record_scan()
{
  DBUG_ENTER("Rows_log_event::close_record_scan");
  int error= 0;

  // if there is something to actually close
  if (m_key_index < MAX_KEY)
  {
    if (m_table->file->inited)
      error= m_table->file->ha_index_end();
  }
  else if (m_table->file->inited)
    error= m_table->file->ha_rnd_end();

  DBUG_RETURN(error);
}

/**
  Fetches next row. If it is a HASH_SCAN over an index, it populates
  table->record[0] with the next row corresponding to the index. If
  the indexes are in non-contigous ranges it fetches record corresponding
  to the key value in the next range.

  @parms: bool first_read : signifying if this is the first time we are reading a row
          over an index.
  @return_value: -  error code when there are no more reeords to be fetched or some other
                    error occured,
                 -  0 otherwise.
*/
int
Rows_log_event::next_record_scan(bool first_read)
{
  DBUG_ENTER("Rows_log_event::next_record_scan");
  DBUG_ASSERT(m_table->file->inited);
  TABLE *table= m_table;
  int error= 0;

  if (m_key_index >= MAX_KEY)
    error= table->file->ha_rnd_next(table->record[0]);
  else
  {
    /*
      We need to set the null bytes to ensure that the filler bit are
      all set when returning.  There are storage engines that just set
      the necessary bits on the bytes and don't set the filler bits
      correctly.
    */
    if (table->s->null_bytes > 0)
      table->record[0][table->s->null_bytes - 1]|=
        256U - (1U << table->s->last_null_bit_pos);

    if (!first_read)
    {
      /*
        if we fail to fetch next record corresponding to an index value, we
        move to the next key value. If we are out of key values as well an error
        will be returned.
       */
      error= table->file->ha_index_next(table->record[0]);
      if(m_rows_lookup_algorithm == ROW_LOOKUP_HASH_SCAN)
        /*
          if we are out of rows for this particular key value
          or we have jumped to the next key value, we reposition the
          marker according to the next key value that we have in the
          list.
         */
        if ((error) ||
            (key_cmp(m_key_info->key_part, m_key, m_key_info->key_length) != 0))
        {
          if (m_itr != m_distinct_keys.end())
          {
            m_key= *m_itr;
            m_itr++;
            first_read= true;
          }
          else
            error= HA_ERR_KEY_NOT_FOUND;
        }
    }

    if (first_read)
      if ((error= table->file->ha_index_read_map(table->record[0], m_key,
                                                 HA_WHOLE_KEY,
                                                 HA_READ_KEY_EXACT)))
      {
        DBUG_PRINT("info",("no record matching the key found in the table"));
        if (error == HA_ERR_RECORD_DELETED)
          error= HA_ERR_KEY_NOT_FOUND;
      }
  }

  DBUG_RETURN(error);
}

/**
  Initializes scanning of rows. Opens an index and initializes an iterator
  over a list of distinct keys (m_distinct_keys) if it is a HASH_SCAN
  over an index or the table if its a HASH_SCAN over the table.
*/
int
Rows_log_event::open_record_scan()
{
  int error= 0;
  TABLE *table= m_table;
  DBUG_ENTER("Rows_log_event::open_record_scan");

  if (m_key_index < MAX_KEY )
  {
    if(m_rows_lookup_algorithm == ROW_LOOKUP_HASH_SCAN)
    {
      /* initialize the iterator over the list of distinct keys that we have */
      m_itr= m_distinct_keys.begin();

      /* get the first element from the list of keys and increment the
         iterator
       */
      m_key= *m_itr;
      m_itr++;
    }
    else {
      /* this is an INDEX_SCAN we need to store the key in m_key */
      DBUG_ASSERT((m_rows_lookup_algorithm == ROW_LOOKUP_INDEX_SCAN) && m_key);
      key_copy(m_key, m_table->record[0], m_key_info, 0);
    }

    /*
      Save copy of the record in table->record[1]. It might be needed
      later if linear search is used to find exact match.
     */
    store_record(table,record[1]);

    DBUG_PRINT("info",("locating record using a key (index_read)"));

    /* The m_key_index'th key is active and usable: search the table using the index */
    if (!table->file->inited && (error= table->file->ha_index_init(m_key_index, FALSE)))
    {
      DBUG_PRINT("info",("ha_index_init returns error %d",error));
      goto end;
    }

    DBUG_DUMP("key data", m_key, m_key_info->key_length);
  }
  else
  {
    if ((error= table->file->ha_rnd_init(1)))
    {
      DBUG_PRINT("info",("error initializing table scan"
          " (ha_rnd_init returns %d)",error));
      table->file->print_error(error, MYF(0));
    }
  }

end:
  DBUG_RETURN(error);
}

/**
  Populates the m_distinct_keys with unique keys to be modified
  during HASH_SCAN over keys.
  @return_value -0 success
                -Err_code
*/
int
Rows_log_event::add_key_to_distinct_keyset()
{
  int error= 0;
  DBUG_ENTER("Rows_log_event::add_key_to_distinct_keyset");
  DBUG_ASSERT(m_key_index < MAX_KEY);
  key_copy(m_distinct_key_spare_buf, m_table->record[0], m_key_info, 0);
  std::pair<std::set<uchar *, Key_compare>::iterator,bool> ret=
    m_distinct_keys.insert(m_distinct_key_spare_buf);
  if (ret.second)
  {
    /* Insert is successful, so allocate a new buffer for next key */
    m_distinct_key_spare_buf= (uchar*) thd->alloc(m_key_info->key_length);
    if (!m_distinct_key_spare_buf)
    {
      error= HA_ERR_OUT_OF_MEM;
      goto err;
    }
  }

err:
  DBUG_RETURN(error);
}


int Rows_log_event::do_index_scan_and_update(Relay_log_info const *rli)
{
  DBUG_ENTER("Rows_log_event::do_index_scan_and_update");
  DBUG_ASSERT(m_table && m_table->in_use != NULL);

  int error= 0;
  const uchar *saved_m_curr_row= m_curr_row;

  /*
    rpl_row_tabledefs.test specifies that
    if the extra field on the slave does not have a default value
    and this is okay with Delete or Update events.
    Todo: fix wl3228 hld that requires defaults for all types of events
  */

  prepare_record(m_table, &m_cols, FALSE);
  if ((error= unpack_current_row(rli, &m_cols)))
    goto end;

  // Temporary fix to find out why it fails [/Matz]
  memcpy(m_table->read_set->bitmap, m_cols.bitmap, (m_table->read_set->n_bits + 7) / 8);

  /*
    Trying to do an index scan without a usable key
    This is a valid state because we allow the user
    to set Slave_rows_search_algorithm= 'INDEX_SCAN'.

    Therefore on tables with no indexes we will end
    up here.
   */
  if (m_key_index >= MAX_KEY)
  {
    error= HA_ERR_END_OF_FILE;
    goto end;
  }

#ifndef DBUG_OFF
  DBUG_PRINT("info",("looking for the following record"));
  DBUG_DUMP("record[0]", m_table->record[0], m_table->s->reclength);
#endif

  if (m_key_index != m_table->s->primary_key)
    /* we dont have a PK, or PK is not usable */
    goto INDEX_SCAN;

  if ((m_table->file->ha_table_flags() & HA_READ_BEFORE_WRITE_REMOVAL))
  {
    /*
      Read removal is possible since the engine supports write without
      previous read using full primary key
    */
    DBUG_PRINT("info", ("using read before write removal"));
    DBUG_ASSERT(m_key_index == m_table->s->primary_key);

    /*
      Tell the handler to ignore if key exists or not, since it's
      not yet known if the key does exist(when using rbwr)
    */
    m_table->file->extra(HA_EXTRA_IGNORE_NO_KEY);

    goto end;
  }

  if ((m_table->file->ha_table_flags() & HA_PRIMARY_KEY_REQUIRED_FOR_POSITION))
  {
    /*
      Use a more efficient method to fetch the record given by
      table->record[0] if the engine allows it.  We first compute a
      row reference using the position() member function (it will be
      stored in table->file->ref) and then use rnd_pos() to position
      the "cursor" (i.e., record[0] in this case) at the correct row.

      TODO: Check that the correct record has been fetched by
      comparing it with the original record. Take into account that the
      record on the master and slave can be of different
      length. Something along these lines should work:

      ADD>>>  store_record(table,record[1]);
              int error= table->file->rnd_pos(table->record[0], table->file->ref);
      ADD>>>  DBUG_ASSERT(memcmp(table->record[1], table->record[0],
                                 table->s->reclength) == 0);

    */

    DBUG_PRINT("info",("locating record using primary key (position)"));
    if (m_table->file->inited && (error= m_table->file->ha_index_end()))
      goto end;

    if ((error= m_table->file->ha_rnd_init(FALSE)))
      goto end;

    error= m_table->file->rnd_pos_by_record(m_table->record[0]);

    m_table->file->ha_rnd_end();
    if (error)
    {
      DBUG_PRINT("info",("rnd_pos returns error %d",error));
      if (error == HA_ERR_RECORD_DELETED)
        error= HA_ERR_KEY_NOT_FOUND;
    }

    goto end;
  }

  // We can't use position() - try other methods.

INDEX_SCAN:

  /* Use the m_key_index'th key */

  if ((error= open_record_scan()))
    goto end;

  error= next_record_scan(true);
  if (error)
  {
    DBUG_PRINT("info",("no record matching the key found in the table"));
    if (error == HA_ERR_RECORD_DELETED)
      error= HA_ERR_KEY_NOT_FOUND;
    goto end;
  }


  DBUG_PRINT("info",("found first matching record"));
  DBUG_DUMP("record[0]", m_table->record[0], m_table->s->reclength);
  /*
    Below is a minor "optimization".  If the key (i.e., key number
    0) has the HA_NOSAME flag set, we know that we have found the
    correct record (since there can be no duplicates); otherwise, we
    have to compare the record with the one found to see if it is
    the correct one.

    CAVEAT! This behaviour is essential for the replication of,
    e.g., the mysql.proc table since the correct record *shall* be
    found using the primary key *only*.  There shall be no
    comparison of non-PK columns to decide if the correct record is
    found.  I can see no scenario where it would be incorrect to
    chose the row to change only using a PK or an UNNI.
  */
  if (m_key_info->flags & HA_NOSAME || m_key_index == m_table->s->primary_key)
  {
    /* Unique does not have non nullable part */
    if (!(m_key_info->flags & (HA_NULL_PART_KEY)))
      goto end;  // record found
    else
    {
      /*
        Unique has nullable part. We need to check if there is any field in the
        BI image that is null and part of UNNI.
      */
      bool null_found= FALSE;
      for (uint i=0; i < m_key_info->user_defined_key_parts && !null_found; i++)
      {
        uint fieldnr= m_key_info->key_part[i].fieldnr - 1;
        Field **f= m_table->field+fieldnr;
        null_found= (*f)->is_null();
      }

      if (!null_found)
        goto end;           // record found

      /* else fall through to index scan */
    }
  }

  /*
    In case key is not unique, we still have to iterate over records found
    and find the one which is identical to the row given. A copy of the
    record we are looking for is stored in record[1].
   */
  DBUG_PRINT("info",("non-unique index, scanning it to find matching record"));

  while (record_compare(m_table, &m_cols))
  {
    while((error= next_record_scan(false)))
    {
      /* We just skip records that has already been deleted */
      if (error == HA_ERR_RECORD_DELETED)
        continue;
      DBUG_PRINT("info",("no record matching the given row found"));
      goto end;
    }
  }

end:

  DBUG_ASSERT(error != HA_ERR_RECORD_DELETED);

  if (error && error != HA_ERR_RECORD_DELETED)
    m_table->file->print_error(error, MYF(0));
  else
    error= do_apply_row(rli);

  if (!error)
    error= close_record_scan();  
  else
    /* 
      we are already with errors. Keep the error code and 
      try to close the scan anyway.
    */
    (void) close_record_scan(); 

  if ((get_general_type_code() == binary_log::UPDATE_ROWS_EVENT) &&
      (saved_m_curr_row == m_curr_row))
  {
    /* we need to unpack the AI so that positions get updated */
    m_curr_row= m_curr_row_end;
    unpack_current_row(rli, &m_cols_ai);
  }
  m_table->default_column_bitmaps();
  DBUG_RETURN(error);

}

int Rows_log_event::do_hash_row(Relay_log_info const *rli)
{
  DBUG_ENTER("Rows_log_event::do_hash_row");
  DBUG_ASSERT(m_table && m_table->in_use != NULL);
  int error= 0;

  /* create an empty entry to add to the hash table */
  HASH_ROW_ENTRY* entry= m_hash.make_entry();

  /* Prepare the record, unpack and save positions. */
  entry->positions->bi_start= m_curr_row;        // save the bi start pos
  prepare_record(m_table, &m_cols, false);
  if ((error= unpack_current_row(rli, &m_cols)))
    goto end;
  entry->positions->bi_ends= m_curr_row_end;    // save the bi end pos

  /*
    Now that m_table->record[0] is filled in, we can add the entry
    to the hash table. Note that the put operation calculates the
    key based on record[0] contents (including BLOB fields).
   */
  m_hash.put(m_table, &m_cols, entry);

  if (m_key_index < MAX_KEY)
    add_key_to_distinct_keyset();

  /*
    We need to unpack the AI to advance the positions, so we
    know when we have reached m_rows_end and that we do not
    unpack the AI in the next iteration as if it was a BI.
  */
  if (get_general_type_code() == binary_log::UPDATE_ROWS_EVENT)
  {
    /* Save a copy of the BI. */
    store_record(m_table, record[1]);

     /*
      This is the situation after hashing the BI:

      ===|=== before image ====|=== after image ===|===
         ^                     ^
         m_curr_row            m_curr_row_end
    */

    /* Set the position to the start of the record to be unpacked. */
    m_curr_row= m_curr_row_end;

    /* We shouldn't need this, but lets not leave loose ends */
    prepare_record(m_table, &m_cols, false);
    error= unpack_current_row(rli, &m_cols_ai);

    /*
      This is the situation after unpacking the AI:

      ===|=== before image ====|=== after image ===|===
                               ^                   ^
                               m_curr_row          m_curr_row_end
    */

    /* Restore back the copy of the BI. */
    restore_record(m_table, record[1]);
  }

end:
  DBUG_RETURN(error);
}

int Rows_log_event::do_scan_and_update(Relay_log_info const *rli)
{
  DBUG_ENTER("Rows_log_event::do_scan_and_update");
  DBUG_ASSERT(m_table && m_table->in_use != NULL);
  DBUG_ASSERT(m_hash.is_empty() == false);
  TABLE *table= m_table;
  int error= 0;
  const uchar *saved_last_m_curr_row= NULL;
  const uchar *saved_last_m_curr_row_end= NULL;
  /* create an empty entry to add to the hash table */
  HASH_ROW_ENTRY* entry= NULL;
  int idempotent_errors= 0;
  int i= 0;

  saved_last_m_curr_row=m_curr_row;
  saved_last_m_curr_row_end=m_curr_row_end;

  DBUG_PRINT("info",("Hash was populated with %d records!", m_hash.size()));

  /* open table or index depending on whether we have set m_key_index or not. */
  if ((error= open_record_scan()))
    goto err;

  /*
     Scan the table only once and compare against entries in hash.
     When a match is found, apply the changes.
   */
  do
  {
    /* get the next record from the table */
    error= next_record_scan(i == 0);
    i++;

    if(error)
      DBUG_PRINT("info", ("error: %s", HA_ERR(error)));
    switch (error) {
      case 0:
      {
        entry= m_hash.get(table, &m_cols);
        store_record(table, record[1]);

        /**
           If there are collisions we need to be sure that this is
           indeed the record we want.  Loop through all records for
           the given key and explicitly compare them against the
           record we got from the storage engine.
         */
        while(entry)
        {
          m_curr_row= entry->positions->bi_start;
          m_curr_row_end= entry->positions->bi_ends;

          prepare_record(table, &m_cols, false);
          if ((error= unpack_current_row(rli, &m_cols)))
            goto close_table;

          if (record_compare(table, &m_cols))
            m_hash.next(&entry);
          else
            break;   // we found a match
        }

        /**
           We found the entry we needed, just apply the changes.
         */
        if (entry)
        {
          // just to be safe, copy the record from the SE to table->record[0]
          restore_record(table, record[1]);

          /**
             At this point, both table->record[0] and
             table->record[1] have the SE row that matched the one
             in the hash table.

             Thence if this is a DELETE we wouldn't need to mess
             around with positions anymore, but since this can be an
             update, we need to provide positions so that AI is
             unpacked correctly to table->record[0] in UPDATE
             implementation of do_exec_row().
          */
          m_curr_row= entry->positions->bi_start;
          m_curr_row_end= entry->positions->bi_ends;

          /* we don't need this entry anymore, just delete it */
          if ((error= m_hash.del(entry)))
            goto err;

          if ((error= do_apply_row(rli)))
          {
            if (handle_idempotent_and_ignored_errors(rli, &error))
              goto close_table;

            do_post_row_operations(rli, error);
          }
        }
      }
      break;

      case HA_ERR_RECORD_DELETED:
        // get next
        continue;

      case HA_ERR_KEY_NOT_FOUND:
        /* If the slave exec mode is idempotent or the error is
            skipped error, then don't break */
        if (handle_idempotent_and_ignored_errors(rli, &error))
          goto close_table;
        idempotent_errors++;
        continue;

      case HA_ERR_END_OF_FILE:
      default:
        // exception (hash is not empty and we have reached EOF or
        // other error happened)
        goto close_table;
    }
  }
  /**
    if the rbr_exec_mode is set to Idempotent, we cannot expect the hash to
    be empty. In such cases we count the number of idempotent errors and check
    if it is equal to or greater than the number of rows left in the hash.
   */
  while (((idempotent_errors < m_hash.size()) && !m_hash.is_empty()) &&
         (!error || (error == HA_ERR_RECORD_DELETED)));

close_table:
  if (error == HA_ERR_RECORD_DELETED)
    error= 0;

  if (error)
  {
    table->file->print_error(error, MYF(0));
    DBUG_PRINT("info", ("Failed to get next record"
                        " (ha_rnd_next returns %d)",error));
    /*
      we are already with errors. Keep the error code and
      try to close the scan anyway.
    */
    (void) close_record_scan();
  }
  else
    error= close_record_scan();

  DBUG_ASSERT((m_hash.is_empty() && !error) ||
              (!m_hash.is_empty() &&
               ((error) || (idempotent_errors >= m_hash.size()))));

err:

  if ((m_hash.is_empty() && !error) || (idempotent_errors >= m_hash.size()))
  {
    /**
       Reset the last positions, because the positions are lost while
       handling entries in the hash.
     */
    m_curr_row= saved_last_m_curr_row;
    m_curr_row_end= saved_last_m_curr_row_end;
  }

  DBUG_RETURN(error);
}

int Rows_log_event::do_hash_scan_and_update(Relay_log_info const *rli)
{
  DBUG_ENTER("Rows_log_event::do_hash_scan_and_update");
  DBUG_ASSERT(m_table && m_table->in_use != NULL);

  // HASHING PART

  /* unpack the BI (and AI, if it exists) and add it to the hash map. */
  if (int error= this->do_hash_row(rli))
    DBUG_RETURN(error);

  /* We have not yet hashed all rows in the buffer. Do not proceed to the SCAN part. */
  if (m_curr_row_end < m_rows_end)
    DBUG_RETURN (0);

  DBUG_PRINT("info",("Hash was populated with %d records!", m_hash.size()));
  DBUG_ASSERT(m_curr_row_end == m_rows_end);

  // SCANNING & UPDATE PART

  DBUG_RETURN(this->do_scan_and_update(rli));
}

int Rows_log_event::do_table_scan_and_update(Relay_log_info const *rli)
{
  int error= 0;
  const uchar* saved_m_curr_row= m_curr_row;
  TABLE* table= m_table;

  DBUG_ENTER("Rows_log_event::do_table_scan_and_update");
  DBUG_ASSERT(m_curr_row != m_rows_end);
  DBUG_PRINT("info",("locating record using table scan (ha_rnd_next)"));

  saved_m_curr_row= m_curr_row;

  /** unpack the before image */
  prepare_record(table, &m_cols, FALSE);
  if (!(error= unpack_current_row(rli, &m_cols)))
  {
    // Temporary fix to find out why it fails [/Matz]
    memcpy(m_table->read_set->bitmap, m_cols.bitmap, (m_table->read_set->n_bits + 7) / 8);

    /** save a copy so that we can compare against it later */
    store_record(m_table, record[1]);

    int restart_count= 0; // Number of times scanning has restarted from top

    if ((error= m_table->file->ha_rnd_init(1)))
    {
      DBUG_PRINT("info",("error initializing table scan"
                         " (ha_rnd_init returns %d)",error));
      goto end;
    }

    /* Continue until we find the right record or have made a full loop */
    do
    {
  restart_ha_rnd_next:
      error= m_table->file->ha_rnd_next(m_table->record[0]);
      if (error)
        DBUG_PRINT("info", ("error: %s", HA_ERR(error)));
      switch (error) {
      case HA_ERR_END_OF_FILE:
        // restart scan from top
        if (++restart_count < 2)
        {
          if ((error= m_table->file->ha_rnd_init(1)))
            goto end;
          goto restart_ha_rnd_next;
        }
        break;

      case HA_ERR_RECORD_DELETED:
        // fetch next
        goto restart_ha_rnd_next;
      case 0:
        // we're good, check if record matches
        break;

      default:
        // exception
        goto end;
      }
    }
    while (restart_count < 2 && record_compare(m_table, &m_cols));
  }

end:

  DBUG_ASSERT(error != HA_ERR_RECORD_DELETED);

  /* either we report error or apply the changes */
  if (error && error != HA_ERR_RECORD_DELETED)
  {
    DBUG_PRINT("info", ("Failed to get next record"
                        " (ha_rnd_next returns %d)",error));
    m_table->file->print_error(error, MYF(0));
  }
  else
    error= do_apply_row(rli);


  if (!error)
    error= close_record_scan();  
  else
    /* 
      we are already with errors. Keep the error code and 
      try to close the scan anyway.
    */
    (void) close_record_scan(); 

  if ((get_general_type_code() == binary_log::UPDATE_ROWS_EVENT) &&
      (saved_m_curr_row == m_curr_row)) // we need to unpack the AI
  {
    m_curr_row= m_curr_row_end;
    unpack_current_row(rli, &m_cols);
  }

  table->default_column_bitmaps();
  DBUG_RETURN(error);
}

int Rows_log_event::do_apply_event(Relay_log_info const *rli)
{
  DBUG_ENTER("Rows_log_event::do_apply_event(Relay_log_info*)");
  int error= 0;

  /*
    'thd' has been set by exec_relay_log_event(), just before calling
    do_apply_event(). We still check here to prevent future coding
    errors.
  */
  DBUG_ASSERT(rli->info_thd == thd);

  /*
    If there is no locks taken, this is the first binrow event seen
    after the table map events.  We should then lock all the tables
    used in the transaction and proceed with execution of the actual
    event.
  */
  if (!thd->lock)
  {
    /*
      Lock_tables() reads the contents of thd->lex, so they must be
      initialized.

      We also call the mysql_reset_thd_for_next_command(), since this
      is the logical start of the next "statement". Note that this
      call might reset the value of current_stmt_binlog_format, so
      we need to do any changes to that value after this function.
    */
    lex_start(thd);
    mysql_reset_thd_for_next_command(thd);

    enum_gtid_statement_status state= gtid_pre_statement_checks(thd);
    if (state == GTID_STATEMENT_EXECUTE)
    {
      if (gtid_pre_statement_post_implicit_commit_checks(thd))
        state= GTID_STATEMENT_CANCEL;
    }

    if (state == GTID_STATEMENT_CANCEL)
    {
      uint error= thd->get_stmt_da()->mysql_errno();
      DBUG_ASSERT(error != 0);
      rli->report(ERROR_LEVEL, error,
                  "Error executing row event: '%s'",
                  thd->get_stmt_da()->message_text());
      thd->is_slave_error= 1;
      DBUG_RETURN(-1);
    }
    else if (state == GTID_STATEMENT_SKIP)
      DBUG_RETURN(0);

    /*
      The current statement is just about to begin and 
      has not yet modified anything. Note, all.modified is reset
      by mysql_reset_thd_for_next_command.
    */
    thd->get_transaction()->reset_unsafe_rollback_flags(Transaction_ctx::STMT);
    /*
      This is a row injection, so we flag the "statement" as
      such. Note that this code is called both when the slave does row
      injections and when the BINLOG statement is used to do row
      injections.
    */
    thd->lex->set_stmt_row_injection();

    /*
      There are a few flags that are replicated with each row event.
      Make sure to set/clear them before executing the main body of
      the event.
    */
    if (get_flags(NO_FOREIGN_KEY_CHECKS_F))
      thd->variables.option_bits|= OPTION_NO_FOREIGN_KEY_CHECKS;
    else
      thd->variables.option_bits&= ~OPTION_NO_FOREIGN_KEY_CHECKS;

    if (get_flags(RELAXED_UNIQUE_CHECKS_F))
      thd->variables.option_bits|= OPTION_RELAXED_UNIQUE_CHECKS;
    else
      thd->variables.option_bits&= ~OPTION_RELAXED_UNIQUE_CHECKS;

    thd->binlog_row_event_extra_data = m_extra_row_data;

    /* A small test to verify that objects have consistent types */
    DBUG_ASSERT(sizeof(thd->variables.option_bits) == sizeof(OPTION_RELAXED_UNIQUE_CHECKS));

    if (open_and_lock_tables(thd, rli->tables_to_lock, 0))
    {
      uint actual_error= thd->get_stmt_da()->mysql_errno();
      if (thd->is_slave_error || thd->is_fatal_error)
      {
        /*
          Error reporting borrowed from Query_log_event with many excessive
          simplifications. 
          We should not honour --slave-skip-errors at this point as we are
          having severe errors which should not be skiped.
        */
        rli->report(ERROR_LEVEL, actual_error,
                    "Error executing row event: '%s'",
                    (actual_error ? thd->get_stmt_da()->message_text() :
                     "unexpected success or fatal error"));
        thd->is_slave_error= 1;
      }
      const_cast<Relay_log_info*>(rli)->slave_close_thread_tables(thd);
      DBUG_RETURN(actual_error);
    }

    /*
      When the open and locking succeeded, we check all tables to
      ensure that they still have the correct type.

      We can use a down cast here since we know that every table added
      to the tables_to_lock is a RPL_TABLE_LIST.
    */

    {
      DBUG_PRINT("debug", ("Checking compability of tables to lock - tables_to_lock: %p",
                           rli->tables_to_lock));

      /**
        When using RBR and MyISAM MERGE tables the base tables that make
        up the MERGE table can be appended to the list of tables to lock.
  
        Thus, we just check compatibility for those that tables that have
        a correspondent table map event (ie, those that are actually going
        to be accessed while applying the event). That's why the loop stops
        at rli->tables_to_lock_count .

        NOTE: The base tables are added here are removed when 
              close_thread_tables is called.
       */
      RPL_TABLE_LIST *ptr= rli->tables_to_lock;
      for (uint i= 0 ; ptr && (i < rli->tables_to_lock_count);
           ptr= static_cast<RPL_TABLE_LIST*>(ptr->next_global), i++)
      {
        DBUG_ASSERT(ptr->m_tabledef_valid);
        TABLE *conv_table;
        if (!ptr->m_tabledef.compatible_with(thd, const_cast<Relay_log_info*>(rli),
                                             ptr->table, &conv_table))
        {
          DBUG_PRINT("debug", ("Table: %s.%s is not compatible with master",
                               ptr->table->s->db.str,
                               ptr->table->s->table_name.str));
          /*
            We should not honour --slave-skip-errors at this point as we are
            having severe errors which should not be skiped.
          */
          thd->is_slave_error= 1;
          const_cast<Relay_log_info*>(rli)->slave_close_thread_tables(thd);
          DBUG_RETURN(ERR_BAD_TABLE_DEF);
        }
        DBUG_PRINT("debug", ("Table: %s.%s is compatible with master"
                             " - conv_table: %p",
                             ptr->table->s->db.str,
                             ptr->table->s->table_name.str, conv_table));
        ptr->m_conv_table= conv_table;
      }
    }

    /*
      ... and then we add all the tables to the table map and but keep
      them in the tables to lock list.

      We also invalidate the query cache for all the tables, since
      they will now be changed.

      TODO [/Matz]: Maybe the query cache should not be invalidated
      here? It might be that a table is not changed, even though it
      was locked for the statement.  We do know that each
      Rows_log_event contain at least one row, so after processing one
      Rows_log_event, we can invalidate the query cache for the
      associated table.
     */
    TABLE_LIST *ptr= rli->tables_to_lock;
    for (uint i=0 ;  ptr && (i < rli->tables_to_lock_count); ptr= ptr->next_global, i++)
      const_cast<Relay_log_info*>(rli)->m_table_map.set_table(ptr->table_id, ptr->table);

    query_cache.invalidate_locked_for_write(rli->tables_to_lock);
  }

  TABLE* 
    table= 
    m_table= const_cast<Relay_log_info*>(rli)->m_table_map.get_table(m_table_id);

  DBUG_PRINT("debug", ("m_table: 0x%lx, m_table_id: %llu", (ulong) m_table,
                       m_table_id.id()));

  /*
    A row event comprising of a P_S table
    - should not be replicated (i.e executed) by the slave SQL thread.
    - should not be executed by the client in the  form BINLOG '...' stmts.
  */
  if (table && table->s->table_category == TABLE_CATEGORY_PERFORMANCE)
    table= NULL;

  if (table)
  {
    /*
      table == NULL means that this table should not be replicated
      (this was set up by Table_map_log_event::do_apply_event()
      which tested replicate-* rules).
    */

    /*
      It's not needed to set_time() but
      1) it continues the property that "Time" in SHOW PROCESSLIST shows how
      much slave is behind
      2) it will be needed when we allow replication from a table with no
      TIMESTAMP column to a table with one.
      So we call set_time(), like in SBR. Presently it changes nothing.
    */
    thd->set_time(&(common_header->when));

    thd->binlog_row_event_extra_data = m_extra_row_data;

    /*
      Now we are in a statement and will stay in a statement until we
      see a STMT_END_F.

      We set this flag here, before actually applying any rows, in
      case the SQL thread is stopped and we need to detect that we're
      inside a statement and halting abruptly might cause problems
      when restarting.
     */
    const_cast<Relay_log_info*>(rli)->set_flag(Relay_log_info::IN_STMT);

     if ( m_width == table->s->fields && bitmap_is_set_all(&m_cols))
      set_flags(COMPLETE_ROWS_F);

    /*
      Set tables write and read sets.

      Read_set contains all slave columns (in case we are going to fetch
      a complete record from slave)

      Write_set equals the m_cols bitmap sent from master but it can be
      longer if slave has extra columns.
     */

    DBUG_PRINT_BITSET("debug", "Setting table's read_set from: %s", &m_cols);

    bitmap_set_all(table->read_set);
    if (get_general_type_code() == binary_log::DELETE_ROWS_EVENT ||
        get_general_type_code() == binary_log::UPDATE_ROWS_EVENT)
        bitmap_intersect(table->read_set,&m_cols);

    bitmap_set_all(table->write_set);

    /* WRITE ROWS EVENTS store the bitmap in m_cols instead of m_cols_ai */
    MY_BITMAP *after_image= ((get_general_type_code() == binary_log::UPDATE_ROWS_EVENT) ?
                             &m_cols_ai : &m_cols);
    bitmap_intersect(table->write_set, after_image);

    if (thd->slave_thread) // set the mode for slave
      this->rbr_exec_mode= slave_exec_mode_options;
    else //set the mode for user thread
      this->rbr_exec_mode= thd->variables.rbr_exec_mode_options;

    // Do event specific preparations
    error= do_before_row_operations(rli);

    /*
      Bug#56662 Assertion failed: next_insert_id == 0, file handler.cc
      Don't allow generation of auto_increment value when processing
      rows event by setting 'MODE_NO_AUTO_VALUE_ON_ZERO'. The exception
      to this rule happens when the auto_inc column exists on some
      extra columns on the slave. In that case, do not force
      MODE_NO_AUTO_VALUE_ON_ZERO.
    */
    sql_mode_t saved_sql_mode= thd->variables.sql_mode;
    if (!is_auto_inc_in_extra_columns())
      thd->variables.sql_mode= MODE_NO_AUTO_VALUE_ON_ZERO;

    // row processing loop

    /*
      set the initial time of this ROWS statement if it was not done
      before in some other ROWS event.
     */
    const_cast<Relay_log_info*>(rli)->set_row_stmt_start_timestamp();

    const uchar *saved_m_curr_row= m_curr_row;

    int (Rows_log_event::*do_apply_row_ptr)(Relay_log_info const *)= NULL;

    /**
       Skip update rows events that don't have data for this slave's
       table.
     */
    if ((get_general_type_code() == binary_log::UPDATE_ROWS_EVENT) &&
        !is_any_column_signaled_for_table(table, &m_cols_ai))
      goto AFTER_MAIN_EXEC_ROW_LOOP;

    /**
       If there are no columns marked in the read_set for this table,
       that means that we cannot lookup any row using the available BI
       in the binarr log. Thence, we immediatly raise an error:
       HA_ERR_END_OF_FILE.
     */

    if ((m_rows_lookup_algorithm != ROW_LOOKUP_NOT_NEEDED) &&
        !is_any_column_signaled_for_table(table, &m_cols))
    {
      error= HA_ERR_END_OF_FILE;
      goto AFTER_MAIN_EXEC_ROW_LOOP;
    }
    switch (m_rows_lookup_algorithm)
    {
      case ROW_LOOKUP_HASH_SCAN:
        do_apply_row_ptr= &Rows_log_event::do_hash_scan_and_update;
        break;

      case ROW_LOOKUP_INDEX_SCAN:
        do_apply_row_ptr= &Rows_log_event::do_index_scan_and_update;
        break;

      case ROW_LOOKUP_TABLE_SCAN:
        do_apply_row_ptr= &Rows_log_event::do_table_scan_and_update;
        break;

      case ROW_LOOKUP_NOT_NEEDED:
<<<<<<< HEAD
        DBUG_ASSERT(get_general_type_code() == binary_log::WRITE_ROWS_EVENT);
=======
        DBUG_ASSERT(get_general_type_code() == WRITE_ROWS_EVENT ||
                    get_general_type_code() == DELETE_ROWS_EVENT ||
                    get_general_type_code() == UPDATE_ROWS_EVENT);
>>>>>>> 2071aeef

        /* No need to scan for rows, just apply it */
        do_apply_row_ptr= &Rows_log_event::do_apply_row;
        break;

      default:
        DBUG_ASSERT(0);
        error= 1;
        goto AFTER_MAIN_EXEC_ROW_LOOP;
        break;
    }

    do {

      error= (this->*do_apply_row_ptr)(rli);

      if (handle_idempotent_and_ignored_errors(rli, &error))
        break;

      /* this advances m_curr_row */
      do_post_row_operations(rli, error);

    } while (!error && (m_curr_row != m_rows_end));

AFTER_MAIN_EXEC_ROW_LOOP:

    if (saved_m_curr_row != m_curr_row && !table->file->has_transactions())
    {
      /*
        Usually, the trans_commit_stmt() propagates unsafe_rollback_flags
        from statement to transaction level. However, we cannot rely on
        this when row format is in use as several events can be processed
        before calling this function. This happens because it is called
        only when the latest event generated by a statement is processed.

        There are however upper level functions that execute per event
        and check transaction's status. So if the unsafe_rollback_flags
        are not propagated here, this can lead to errors.

        For example, a transaction that updates non-transactional tables
        may be stopped in the middle thus leading to inconsistencies
        after a restart.
      */
      thd->get_transaction()->mark_modified_non_trans_table(
        Transaction_ctx::STMT);
      thd->get_transaction()->merge_unsafe_rollback_flags();
    }

    /*
      Restore the sql_mode after the rows event is processed.
    */
    thd->variables.sql_mode= saved_sql_mode;

    {/*
         The following failure injecion works in cooperation with tests
         setting @@global.debug= 'd,stop_slave_middle_group'.
         The sql thread receives the killed status and will proceed
         to shutdown trying to finish incomplete events group.
     */
      DBUG_EXECUTE_IF("stop_slave_middle_group",
                      if (thd->get_transaction()->cannot_safely_rollback(
                          Transaction_ctx::SESSION))
                        const_cast<Relay_log_info*>(rli)->abort_slave= 1;);
    }

    if ((error= do_after_row_operations(rli, error)) &&
        ignored_error_code(convert_handler_error(error, thd, table)))
    {
      slave_rows_error_report(INFORMATION_LEVEL, error, rli, thd, table,
                              get_type_str(),
                              const_cast<Relay_log_info*>(rli)->get_rpl_log_name(),
                              (ulong) common_header->log_pos);
      thd->get_stmt_da()->reset_condition_info(thd);
      clear_all_errors(thd, const_cast<Relay_log_info*>(rli));
      error= 0;
    }
  } // if (table)

  if (error)
  {
    slave_rows_error_report(ERROR_LEVEL, error, rli, thd, table,
                            get_type_str(),
                            const_cast<Relay_log_info*>(rli)->get_rpl_log_name(),
                            (ulong) common_header->log_pos);
    /*
      @todo We should probably not call
      reset_current_stmt_binlog_format_row() from here.

      Note: this applies to log_event_old.cc too.
      /Sven
    */
    thd->reset_current_stmt_binlog_format_row();
    thd->is_slave_error= 1;
    DBUG_RETURN(error);
  }

  if (get_flags(STMT_END_F))
  {
   if((error= rows_event_stmt_cleanup(rli, thd)))
    slave_rows_error_report(ERROR_LEVEL,
                            thd->is_error() ? 0 : error,
                            rli, thd, table,
                            get_type_str(),
                            const_cast<Relay_log_info*>(rli)->get_rpl_log_name(),
                            (ulong) common_header->log_pos);
   /* We are at end of the statement (STMT_END_F flag), lets clean
     the memory which was used from thd's mem_root now.
     This needs to be done only if we are here in SQL thread context.
     In other flow ( in case of a regular thread which can happen
     when the thread is applying BINLOG'...' row event) we should
     *not* try to free the memory here. It will be done latter
     in dispatch_command() after command execution is completed.
    */
   if (thd->slave_thread)
     free_root(thd->mem_root, MYF(MY_KEEP_PREALLOC));
  }
  DBUG_RETURN(error);
}

Log_event::enum_skip_reason
Rows_log_event::do_shall_skip(Relay_log_info *rli)
{
  /*
    If the slave skip counter is 1 and this event does not end a
    statement, then we should not start executing on the next event.
    Otherwise, we defer the decision to the normal skipping logic.
  */
  if (rli->slave_skip_counter == 1 && !get_flags(STMT_END_F))
    return Log_event::EVENT_SKIP_IGNORE;
  else
    return Log_event::do_shall_skip(rli);
}

/**
   The function is called at Rows_log_event statement commit time,
   normally from Rows_log_event::do_update_pos() and possibly from
   Query_log_event::do_apply_event() of the COMMIT.
   The function commits the last statement for engines, binlog and
   releases resources have been allocated for the statement.

   @retval  0         Ok.
   @retval  non-zero  Error at the commit.
 */

static int rows_event_stmt_cleanup(Relay_log_info const *rli, THD * thd)
{
  int error;
  {
    /*
      This is the end of a statement or transaction, so close (and
      unlock) the tables we opened when processing the
      Table_map_log_event starting the statement.

      OBSERVER.  This will clear *all* mappings, not only those that
      are open for the table. There is not good handle for on-close
      actions for tables.

      NOTE. Even if we have no table ('table' == 0) we still need to be
      here, so that we increase the group relay log position. If we didn't, we
      could have a group relay log position which lags behind "forever"
      (assume the last master's transaction is ignored by the slave because of
      replicate-ignore rules).
    */
    error= thd->binlog_flush_pending_rows_event(TRUE);

    /*
      If this event is not in a transaction, the call below will, if some
      transactional storage engines are involved, commit the statement into
      them and flush the pending event to binlog.
      If this event is in a transaction, the call will do nothing, but a
      Xid_log_event will come next which will, if some transactional engines
      are involved, commit the transaction and flush the pending event to the
      binlog.
      If there was a deadlock the transaction should have been rolled back
      already. So there should be no need to rollback the transaction.
    */
    DBUG_ASSERT(! thd->transaction_rollback_request);
    error|= (error ? trans_rollback_stmt(thd) : trans_commit_stmt(thd));

    /*
      Now what if this is not a transactional engine? we still need to
      flush the pending event to the binlog; we did it with
      thd->binlog_flush_pending_rows_event(). Note that we imitate
      what is done for real queries: a call to
      ha_autocommit_or_rollback() (sometimes only if involves a
      transactional engine), and a call to be sure to have the pending
      event flushed.
    */

    /*
      @todo We should probably not call
      reset_current_stmt_binlog_format_row() from here.

      Note: this applies to log_event_old.cc too

      Btw, the previous comment about transactional engines does not
      seem related to anything that happens here.
      /Sven
    */
    thd->reset_current_stmt_binlog_format_row();

    const_cast<Relay_log_info*>(rli)->cleanup_context(thd, 0);
  }
  return error;
}

/**
   The method either increments the relay log position or
   commits the current statement and increments the master group
   possition if the event is STMT_END_F flagged and
   the statement corresponds to the autocommit query (i.e replicated
   without wrapping in BEGIN/COMMIT)

   @retval 0         Success
   @retval non-zero  Error in the statement commit
 */
int
Rows_log_event::do_update_pos(Relay_log_info *rli)
{
  DBUG_ENTER("Rows_log_event::do_update_pos");
  int error= 0;

  DBUG_PRINT("info", ("flags: %s",
                      get_flags(STMT_END_F) ? "STMT_END_F " : ""));

  /* Worker does not execute binlog update position logics */
  DBUG_ASSERT(!is_mts_worker(rli->info_thd));

  if (get_flags(STMT_END_F))
  {
    /*
      Indicate that a statement is finished.
      Step the group log position if we are not in a transaction,
      otherwise increase the event log position.
    */
    error= rli->stmt_done(common_header->log_pos);
  }
  else
  {
    rli->inc_event_relay_log_pos();
  }

  DBUG_RETURN(error);
}

#endif /* !defined(MYSQL_CLIENT) && defined(HAVE_REPLICATION) */

#ifndef MYSQL_CLIENT
bool Rows_log_event::write_data_header(IO_CACHE *file)
{
  uchar buf[Binary_log_event::ROWS_HEADER_LEN_V2];	// No need to init the buffer
  DBUG_ASSERT(m_table_id.is_valid());
  DBUG_EXECUTE_IF("old_row_based_repl_4_byte_map_id_master",
                  {
                    int4store(buf + 0, (ulong) m_table_id.id());
                    int2store(buf + 4, m_flags);
                    return (wrapper_my_b_safe_write(file, buf, 6));
                  });
  int6store(buf + ROWS_MAPID_OFFSET, m_table_id.id());
  int2store(buf + ROWS_FLAGS_OFFSET, m_flags);
  int rc = 0;
  if (likely(!log_bin_use_v1_row_events))
  {
    /*
       v2 event, with variable header portion.
       Determine length of variable header payload
    */
    uint16 vhlen= 2;
    uint16 vhpayloadlen= 0;
    uint16 extra_data_len= 0;
    if (m_extra_row_data)
    {
      extra_data_len= m_extra_row_data[EXTRA_ROW_INFO_LEN_OFFSET];
      vhpayloadlen= ROWS_V_TAG_LEN + extra_data_len;
    }

    /* Var-size header len includes len itself */
    int2store(buf + ROWS_VHLEN_OFFSET, vhlen + vhpayloadlen);
    rc= wrapper_my_b_safe_write(file, buf, Binary_log_event::ROWS_HEADER_LEN_V2);

    /* Write var-sized payload, if any */
    if ((vhpayloadlen > 0) &&
        (rc == 0))
    {
      /* Add tag and extra row info */
      uchar type_code= ROWS_V_EXTRAINFO_TAG;
      rc= wrapper_my_b_safe_write(file, &type_code, ROWS_V_TAG_LEN);
      if (rc==0)
        rc= wrapper_my_b_safe_write(file, m_extra_row_data, extra_data_len);
    }
  }
  else
  {
    rc= wrapper_my_b_safe_write(file, buf, Binary_log_event::ROWS_HEADER_LEN_V1);
  }

  return (rc != 0);
}

bool Rows_log_event::write_data_body(IO_CACHE*file)
{
  /*
     Note that this should be the number of *bits*, not the number of
     bytes.
  */
  uchar sbuf[sizeof(m_width) + 1];
  my_ptrdiff_t const data_size= m_rows_cur - m_rows_buf;
  bool res= false;
  uchar *const sbuf_end= net_store_length(sbuf, (size_t) m_width);
  DBUG_ASSERT(static_cast<size_t>(sbuf_end - sbuf) <= sizeof(sbuf));

  DBUG_DUMP("m_width", sbuf, (size_t) (sbuf_end - sbuf));
  res= res || wrapper_my_b_safe_write(file, sbuf, (size_t) (sbuf_end - sbuf));

  DBUG_DUMP("m_cols", (uchar*) m_cols.bitmap, no_bytes_in_map(&m_cols));
  res= res || wrapper_my_b_safe_write(file, (uchar*) m_cols.bitmap,
                              no_bytes_in_map(&m_cols));
  /*
    TODO[refactor write]: Remove the "down cast" here (and elsewhere).
   */
  if (get_general_type_code() == binary_log::UPDATE_ROWS_EVENT)
  {
    DBUG_DUMP("m_cols_ai", (uchar*) m_cols_ai.bitmap,
              no_bytes_in_map(&m_cols_ai));
    res= res || wrapper_my_b_safe_write(file, (uchar*) m_cols_ai.bitmap,
                                no_bytes_in_map(&m_cols_ai));
  }
  DBUG_DUMP("rows", m_rows_buf, data_size);
  res= res || wrapper_my_b_safe_write(file, m_rows_buf, (size_t) data_size);

  return res;

}
#endif

#if defined(HAVE_REPLICATION) && !defined(MYSQL_CLIENT)
int Rows_log_event::pack_info(Protocol *protocol)
{
  char buf[256];
  char const *const flagstr=
    get_flags(STMT_END_F) ? " flags: STMT_END_F" : "";
  size_t bytes= my_snprintf(buf, sizeof(buf),
                            "table_id: %llu%s", m_table_id.id(), flagstr);
  protocol->store(buf, bytes, &my_charset_bin);
  return 0;
}
#endif

#ifdef MYSQL_CLIENT
void Rows_log_event::print_helper(FILE *file,
                                  PRINT_EVENT_INFO *print_event_info,
                                  char const *const name)
{
  IO_CACHE *const head= &print_event_info->head_cache;
  IO_CACHE *const body= &print_event_info->body_cache;
  if (!print_event_info->short_form)
  {
    bool const last_stmt_event= get_flags(STMT_END_F);
    print_header(head, print_event_info, !last_stmt_event);
    my_b_printf(head, "\t%s: table id %llu%s\n",
                name, m_table_id.id(),
                last_stmt_event ? " flags: STMT_END_F" : "");
    print_base64(body, print_event_info, !last_stmt_event);
  }
}
#endif

/**************************************************************************
	Table_map_log_event member functions and support functions
**************************************************************************/

/**
  @page How replication of field metadata works.
  
  When a table map is created, the master first calls 
  Table_map_log_event::save_field_metadata() which calculates how many 
  values will be in the field metadata. Only those fields that require the 
  extra data are added. The method also loops through all of the fields in 
  the table calling the method Field::save_field_metadata() which returns the
  values for the field that will be saved in the metadata and replicated to
  the slave. Once all fields have been processed, the table map is written to
  the binlog adding the size of the field metadata and the field metadata to
  the end of the body of the table map.

  When a table map is read on the slave, the field metadata is read from the 
  table map and passed to the table_def class constructor which saves the 
  field metadata from the table map into an array based on the type of the 
  field. Field metadata values not present (those fields that do not use extra 
  data) in the table map are initialized as zero (0). The array size is the 
  same as the columns for the table on the slave.

  Additionally, values saved for field metadata on the master are saved as a 
  string of bytes (uchar) in the binlog. A field may require 1 or more bytes
  to store the information. In cases where values require multiple bytes 
  (e.g. values > 255), the endian-safe methods are used to properly encode 
  the values on the master and decode them on the slave. When the field
  metadata values are captured on the slave, they are stored in an array of
  type uint16. This allows the least number of casts to prevent casting bugs
  when the field metadata is used in comparisons of field attributes. When
  the field metadata is used for calculating addresses in pointer math, the
  type used is uint32. 
*/

#if !defined(MYSQL_CLIENT)
/**
  Save the field metadata based on the real_type of the field.
  The metadata saved depends on the type of the field. Some fields
  store a single byte for pack_length() while others store two bytes
  for field_length (max length).
  
  @retval  0  Ok.

  @todo
  We may want to consider changing the encoding of the information.
  Currently, the code attempts to minimize the number of bytes written to 
  the tablemap. There are at least two other alternatives; 1) using 
  net_store_length() to store the data allowing it to choose the number of
  bytes that are appropriate thereby making the code much easier to 
  maintain (only 1 place to change the encoding), or 2) use a fixed number
  of bytes for each field. The problem with option 1 is that net_store_length()
  will use one byte if the value < 251, but 3 bytes if it is > 250. Thus,
  for fields like CHAR which can be no larger than 255 characters, the method
  will use 3 bytes when the value is > 250. Further, every value that is
  encoded using 2 parts (e.g., pack_length, field_length) will be numerically
  > 250 therefore will use 3 bytes for eah value. The problem with option 2
  is less wasteful for space but does waste 1 byte for every field that does
  not encode 2 parts. 
*/
int Table_map_log_event::save_field_metadata()
{
  DBUG_ENTER("Table_map_log_event::save_field_metadata");
  int index= 0;
  for (unsigned int i= 0; i < m_table->s->fields ; i++)
  {
    DBUG_PRINT("debug", ("field_type: %d", m_coltype[i]));
    index+= m_table->s->field[i]->save_field_metadata(&m_field_metadata[index]);
  }
  DBUG_RETURN(index);
}
#endif /* !defined(MYSQL_CLIENT) */

/*
  Constructor used to build an event for writing to the binary log.
  Mats says tbl->s lives longer than this event so it's ok to copy pointers
  (tbl->s->db etc) and not pointer content.
 */
#if !defined(MYSQL_CLIENT)
Table_map_log_event::Table_map_log_event(THD *thd_arg, TABLE *tbl,
                                         const Table_id& tid,
                                         bool using_trans)
  : binary_log::Table_map_event(tid, tbl->s->fields, (tbl->s->db.str),
                                ((tbl->s->db.str) ? tbl->s->db.length : 0),
                                (tbl->s->table_name.str),
                                (tbl->s->table_name.length)),
    Log_event(thd_arg, 0,
              using_trans ? Log_event::EVENT_TRANSACTIONAL_CACHE :
                            Log_event::EVENT_STMT_CACHE,
              Log_event::EVENT_NORMAL_LOGGING,
              header(), footer())
{
  common_header->type_code= binary_log::TABLE_MAP_EVENT;
  m_table= tbl;
  m_flags= TM_BIT_LEN_EXACT_F;

  uchar cbuf[sizeof(m_colcnt) + 1];
  uchar *cbuf_end;
  DBUG_ASSERT(m_table_id.is_valid());
  /*
    In TABLE_SHARE, "db" and "table_name" are 0-terminated (see this comment in
    table.cc / alloc_table_share():
      Use the fact the key is db/0/table_name/0
    As we rely on this let's assert it.
  */
  DBUG_ASSERT((tbl->s->db.str == 0) ||
              (tbl->s->db.str[tbl->s->db.length] == 0));
  DBUG_ASSERT(tbl->s->table_name.str[tbl->s->table_name.length] == 0);


  m_data_size=  Binary_log_event::TABLE_MAP_HEADER_LEN;
  DBUG_EXECUTE_IF("old_row_based_repl_4_byte_map_id_master", m_data_size= 6;);
  m_data_size+= m_dblen + 2;	// Include length and terminating \0
  m_data_size+= m_tbllen + 2;	// Include length and terminating \0
  cbuf_end= net_store_length(cbuf, (size_t) m_colcnt);
  DBUG_ASSERT(static_cast<size_t>(cbuf_end - cbuf) <= sizeof(cbuf));
  m_data_size+= (cbuf_end - cbuf) + m_colcnt;	// COLCNT and column types

  m_coltype= (uchar *)my_malloc(key_memory_log_event,
                                m_colcnt, MYF(MY_WME));

  DBUG_ASSERT(m_colcnt == m_table->s->fields);
  for (unsigned int i= 0; i < m_table->s->fields; ++i)
    m_coltype[i]= m_table->field[i]->binlog_type();


  /*
    Calculate a bitmap for the results of maybe_null() for all columns.
    The bitmap is used to determine when there is a column from the master
    that is not on the slave and is null and thus not in the row data during
    replication.
  */
  uint num_null_bytes= (m_table->s->fields + 7) / 8;
  m_data_size+= num_null_bytes;
  /*
    m_null_bits is a pointer indicating which columns can have a null value
    in a particular table.
  */
  m_null_bits= (uchar *)my_malloc(key_memory_log_event,
                                  num_null_bytes, MYF(MY_WME));

  m_field_metadata= (uchar*)my_malloc(key_memory_log_event,
                                      (m_colcnt * 2), MYF(MY_WME));
  memset(m_field_metadata, 0, (m_colcnt * 2));

  if (m_null_bits != NULL && m_field_metadata != NULL && m_coltype != NULL)
    is_valid_param= true;
  /*
    Create an array for the field metadata and store it.
  */
  m_field_metadata_size= save_field_metadata();
  DBUG_ASSERT(m_field_metadata_size <= (m_colcnt * 2));

  /*
    Now set the size of the data to the size of the field metadata array
    plus one or three bytes (see pack.c:net_store_length) for number of 
    elements in the field metadata array.
  */
  if (m_field_metadata_size < 251)
    m_data_size+= m_field_metadata_size + 1; 
  else
    m_data_size+= m_field_metadata_size + 3; 

  memset(m_null_bits, 0, num_null_bytes);
  for (unsigned int i= 0 ; i < m_table->s->fields ; ++i)
    if (m_table->field[i]->maybe_null())
      m_null_bits[(i / 8)]+= 1 << (i % 8);
  /*
    Marking event to require sequential execution in MTS
    if the query might have updated FK-referenced db.
    Unlike Query_log_event where this fact is encoded through 
    the accessed db list in the Table_map case m_flags is exploited.
  */
  uchar dbs= thd_arg->get_binlog_accessed_db_names() ?
    thd_arg->get_binlog_accessed_db_names()->elements : 0;
  if (dbs == 1)
  {
    char *db_name= thd_arg->get_binlog_accessed_db_names()->head();
    if (!strcmp(db_name, ""))
      m_flags |= TM_REFERRED_FK_DB_F;
  }
}
#endif /* !defined(MYSQL_CLIENT) */

/*
  Constructor used by slave to read the event from the binary log.
 */
#if defined(HAVE_REPLICATION)
Table_map_log_event::Table_map_log_event(const char *buf, uint event_len,
                                         const Format_description_event
                                         *description_event)

   : binary_log::Table_map_event(buf, event_len, description_event),
     Log_event(header(), footer())
#ifndef MYSQL_CLIENT
    ,m_table(NULL)
#endif
{
  DBUG_ENTER("Table_map_log_event::Table_map_log_event(const char*,uint,...)");
  if (m_null_bits != NULL && m_field_metadata != NULL && m_coltype != NULL)
    is_valid_param= true;
  DBUG_ASSERT(header()->type_code == binary_log::TABLE_MAP_EVENT);
  DBUG_VOID_RETURN;
}
#endif

Table_map_log_event::~Table_map_log_event()
{
  if(m_null_bits)
  {
    my_free(m_null_bits);
    m_null_bits= NULL;
  }
  if(m_field_metadata)
  {
    my_free(m_field_metadata);
    m_field_metadata= NULL;
  }
}

#ifdef MYSQL_CLIENT

/*
  Rewrite database name for the event to name specified by new_db
  SYNOPSIS
    new_db   Database name to change to
    new_len  Length
    desc     Event describing binlog that we're writing to.

  DESCRIPTION
    Reset db name. This function assumes that temp_buf member contains event
    representation taken from a binary log. It resets m_dbnam and m_dblen and
    rewrites temp_buf with new db name.

  RETURN 
    0     - Success
    other - Error
*/

int Table_map_log_event::rewrite_db(const char* new_db, size_t new_len,
                                    const Format_description_log_event* desc)
{
  DBUG_ENTER("Table_map_log_event::rewrite_db");
  DBUG_ASSERT(temp_buf);

  uint header_len= min((unsigned)desc->common_header_len,
                       (unsigned)LOG_EVENT_MINIMAL_HEADER_LEN) + TABLE_MAP_HEADER_LEN;
  int len_diff;

  if (!(len_diff= new_len - m_dblen))
  {
    memcpy((void*) (temp_buf + header_len + 1), new_db, m_dblen + 1);
    memcpy((void*) m_dbnam, new_db, m_dblen + 1);
    DBUG_RETURN(0);
  }

  // Create new temp_buf
  ulong event_cur_len= uint4korr(temp_buf + EVENT_LEN_OFFSET);
  ulong event_new_len= event_cur_len + len_diff;
  char* new_temp_buf= (char*) my_malloc(event_new_len, MYF(MY_WME));

  if (!new_temp_buf)
  {
    sql_print_error("Table_map_log_event::rewrite_db: "
                    "failed to allocate new temp_buf (%d bytes required)",
                    event_new_len);
    DBUG_RETURN(-1);
  }

  // Rewrite temp_buf
  char* ptr= new_temp_buf;
  ulong cnt= 0;

  // Copy header and change event length
  memcpy(ptr, temp_buf, header_len);
  int4store(ptr + EVENT_LEN_OFFSET, event_new_len);
  ptr += header_len;
  cnt += header_len;

  // Write new db name length and new name
  *ptr++ = new_len;
  memcpy(ptr, new_db, new_len + 1);
  ptr += new_len + 1;
  cnt += m_dblen + 2;

  // Copy rest part
  memcpy(ptr, temp_buf + cnt, event_cur_len - cnt);

  // Reregister temp buf
  free_temp_buf();
  register_temp_buf(new_temp_buf);

  // Reset m_dbnam and m_dblen members
  m_dblen= new_len;

  // m_dbnam resides in m_memory together with m_tblnam and m_coltype
  uchar* memory= m_memory;
  char const* tblnam= m_tblnam;
  uchar* coltype= m_coltype;

  m_memory= (uchar*) my_multi_malloc(MYF(MY_WME),
                                     &m_dbnam, (uint) m_dblen + 1,
                                     &m_tblnam, (uint) m_tbllen + 1,
                                     &m_coltype, (uint) m_colcnt,
                                     NullS);

  if (!m_memory)
  {
    sql_print_error("Table_map_log_event::rewrite_db: "
                    "failed to allocate new m_memory (%d + %d + %d bytes required)",
                    m_dblen + 1, m_tbllen + 1, m_colcnt);
    DBUG_RETURN(-1);
  }

  memcpy((void*)m_dbnam, new_db, m_dblen + 1);
  memcpy((void*)m_tblnam, tblnam, m_tbllen + 1);
  memcpy(m_coltype, coltype, m_colcnt);

  my_free(memory);
  DBUG_RETURN(0);
}
#endif /* MYSQL_CLIENT */
/*
  Return value is an error code, one of:

      -1     Failure to open table   [from open_tables()]
       0     Success
       1     No room for more tables [from set_table()]
       2     Out of memory           [from set_table()]
       3     Wrong table definition
       4     Daisy-chaining RBR with SBR not possible
 */

#if !defined(MYSQL_CLIENT) && defined(HAVE_REPLICATION)

enum enum_tbl_map_status
{
  /* no duplicate identifier found */
  OK_TO_PROCESS= 0,

  /* this table map must be filtered out */
  FILTERED_OUT= 1,

  /* identifier mapping table with different properties */
  SAME_ID_MAPPING_DIFFERENT_TABLE= 2,
  
  /* a duplicate identifier was found mapping the same table */
  SAME_ID_MAPPING_SAME_TABLE= 3
};

/*
  Checks if this table map event should be processed or not. First
  it checks the filtering rules, and then looks for duplicate identifiers
  in the existing list of rli->tables_to_lock.

  It checks that there hasn't been any corruption by verifying that there
  are no duplicate entries with different properties.

  In some cases, some binary logs could get corrupted, showing several
  tables mapped to the same table_id, 0 (see: BUG#56226). Thus we do this
  early sanity check for such cases and avoid that the server crashes 
  later.

  In some corner cases, the master logs duplicate table map events, i.e.,
  same id, same database name, same table name (see: BUG#37137). This is
  different from the above as it's the same table that is mapped again 
  to the same identifier. Thus we cannot just check for same ids and 
  assume that the event is corrupted we need to check every property. 

  NOTE: in the event that BUG#37137 ever gets fixed, this extra check 
        will still be valid because we would need to support old binary 
        logs anyway.

  @param rli The relay log info reference.
  @param table_list A list element containing the table to check against.
  @return OK_TO_PROCESS 
            if there was no identifier already in rli->tables_to_lock 
            
          FILTERED_OUT
            if the event is filtered according to the filtering rules

          SAME_ID_MAPPING_DIFFERENT_TABLE 
            if the same identifier already maps a different table in 
            rli->tables_to_lock

          SAME_ID_MAPPING_SAME_TABLE 
            if the same identifier already maps the same table in 
            rli->tables_to_lock.
*/
static enum_tbl_map_status
check_table_map(Relay_log_info const *rli, RPL_TABLE_LIST *table_list)
{
  DBUG_ENTER("check_table_map");
  enum_tbl_map_status res= OK_TO_PROCESS;

  if (rli->info_thd->slave_thread /* filtering is for slave only */ &&
      (!rpl_filter->db_ok(table_list->db) ||
       (rpl_filter->is_on() && !rpl_filter->tables_ok("", table_list))))
    res= FILTERED_OUT;
  else
  {
    RPL_TABLE_LIST *ptr= static_cast<RPL_TABLE_LIST*>(rli->tables_to_lock);
    for(uint i=0 ; ptr && (i< rli->tables_to_lock_count); 
        ptr= static_cast<RPL_TABLE_LIST*>(ptr->next_local), i++)
    {
      if (ptr->table_id == table_list->table_id)
      {

        if (strcmp(ptr->db, table_list->db) || 
            strcmp(ptr->alias, table_list->table_name) || 
            ptr->lock_type != TL_WRITE) // the ::do_apply_event always sets TL_WRITE
          res= SAME_ID_MAPPING_DIFFERENT_TABLE;
        else
          res= SAME_ID_MAPPING_SAME_TABLE;

        break;
      }
    }
  }

  DBUG_PRINT("debug", ("check of table map ended up with: %u", res));

  DBUG_RETURN(res);
}

int Table_map_log_event::do_apply_event(Relay_log_info const *rli)
{
  RPL_TABLE_LIST *table_list;
  char *db_mem, *tname_mem, *ptr;
  size_t dummy_len;
  void *memory;
  DBUG_ENTER("Table_map_log_event::do_apply_event(Relay_log_info*)");
  DBUG_ASSERT(rli->info_thd == thd);

  /* Step the query id to mark what columns that are actually used. */
  thd->set_query_id(next_query_id());

  if (!(memory= my_multi_malloc(key_memory_log_event,
                                MYF(MY_WME),
                                &table_list, sizeof(RPL_TABLE_LIST),
                                &db_mem, (uint) NAME_LEN + 1,
                                &tname_mem, (uint) NAME_LEN + 1,
                                NullS)))
    DBUG_RETURN(HA_ERR_OUT_OF_MEM);

  my_stpcpy(db_mem, m_dbnam.c_str());
  my_stpcpy(tname_mem, m_tblnam.c_str());

  if (lower_case_table_names)
  {
    my_casedn_str(system_charset_info, db_mem);
    my_casedn_str(system_charset_info, tname_mem);
  }

  /* rewrite rules changed the database */
  if (((ptr= (char*) rpl_filter->get_rewrite_db(db_mem, &dummy_len)) != db_mem))
    my_stpcpy(db_mem, ptr);

  table_list->init_one_table(db_mem, strlen(db_mem),
                             tname_mem, strlen(tname_mem),
                             tname_mem, TL_WRITE);

  table_list->table_id=
    DBUG_EVALUATE_IF("inject_tblmap_same_id_maps_diff_table", 0, m_table_id.id());
  table_list->updating= 1;
  table_list->required_type= FRMTYPE_TABLE;
  DBUG_PRINT("debug", ("table: %s is mapped to %llu", table_list->table_name,
                       table_list->table_id.id()));

  enum_tbl_map_status tblmap_status= check_table_map(rli, table_list);
  if (tblmap_status == OK_TO_PROCESS)
  {
    DBUG_ASSERT(thd->lex->query_tables != table_list);

    /*
      Use placement new to construct the table_def instance in the
      memory allocated for it inside table_list.

      The memory allocated by the table_def structure (i.e., not the
      memory allocated *for* the table_def structure) is released
      inside Relay_log_info::clear_tables_to_lock() by calling the
      table_def destructor explicitly.
    */
    new (&table_list->m_tabledef)
        table_def(m_coltype, m_colcnt,
                  m_field_metadata, m_field_metadata_size,
                  m_null_bits, m_flags);

    table_list->m_tabledef_valid= TRUE;
    table_list->m_conv_table= NULL;
    table_list->open_type= OT_BASE_ONLY;

    /*
      We record in the slave's information that the table should be
      locked by linking the table into the list of tables to lock.
    */
    table_list->next_global= table_list->next_local= rli->tables_to_lock;
    const_cast<Relay_log_info*>(rli)->tables_to_lock= table_list;
    const_cast<Relay_log_info*>(rli)->tables_to_lock_count++;
    /* 'memory' is freed in clear_tables_to_lock */
  }
  else  // FILTERED_OUT, SAME_ID_MAPPING_*
  {
    /*
      If mapped already but with different properties, we raise an
      error.
      If mapped already but with same properties we skip the event.
      If filtered out we skip the event.

      In all three cases, we need to free the memory previously 
      allocated.
     */
    if (tblmap_status == SAME_ID_MAPPING_DIFFERENT_TABLE)
    {
      /*
        Something bad has happened. We need to stop the slave as strange things
        could happen if we proceed: slave crash, wrong table being updated, ...
        As a consequence we push an error in this case.
       */

      char buf[256];

      my_snprintf(buf, sizeof(buf), 
                  "Found table map event mapping table id %llu which "
                  "was already mapped but with different settings.",
                  table_list->table_id.id());

      if (thd->slave_thread)
        rli->report(ERROR_LEVEL, ER_SLAVE_FATAL_ERROR, 
                    ER(ER_SLAVE_FATAL_ERROR), buf);
      else
        /* 
          For the cases in which a 'BINLOG' statement is set to 
          execute in a user session 
         */
        my_printf_error(ER_SLAVE_FATAL_ERROR, ER(ER_SLAVE_FATAL_ERROR), 
                        MYF(0), buf);
    } 
    
    my_free(memory);
  }

  DBUG_RETURN(tblmap_status == SAME_ID_MAPPING_DIFFERENT_TABLE);
}

Log_event::enum_skip_reason
Table_map_log_event::do_shall_skip(Relay_log_info *rli)
{
  /*
    If the slave skip counter is 1, then we should not start executing
    on the next event.
  */
  return continue_group(rli);
}

int Table_map_log_event::do_update_pos(Relay_log_info *rli)
{
  rli->inc_event_relay_log_pos();
  return 0;
}

#endif /* !defined(MYSQL_CLIENT) && defined(HAVE_REPLICATION) */

#ifndef MYSQL_CLIENT
bool Table_map_log_event::write_data_header(IO_CACHE *file)
{
  DBUG_ASSERT(m_table_id.is_valid());
  uchar buf[Binary_log_event::TABLE_MAP_HEADER_LEN];
  DBUG_EXECUTE_IF("old_row_based_repl_4_byte_map_id_master",
                  {
                    int4store(buf + 0, static_cast<uint32>(m_table_id.id()));
                    int2store(buf + 4, m_flags);
                    return (wrapper_my_b_safe_write(file, buf, 6));
                  });
  int6store(buf + TM_MAPID_OFFSET, m_table_id.id());
  int2store(buf + TM_FLAGS_OFFSET, m_flags);
  return (wrapper_my_b_safe_write(file, buf, Binary_log_event::TABLE_MAP_HEADER_LEN));
}

bool Table_map_log_event::write_data_body(IO_CACHE *file)
{
  DBUG_ASSERT(!m_dbnam.empty());
  DBUG_ASSERT(!m_tblnam.empty());
  /* We use only one byte per length for storage in event: */
  DBUG_ASSERT(m_dblen <= 128);
  DBUG_ASSERT(m_tbllen <= 128);

  uchar const dbuf[]= { (uchar) m_dblen };
  uchar const tbuf[]= { (uchar) m_tbllen };

  uchar cbuf[sizeof(m_colcnt) + 1];
  uchar *const cbuf_end= net_store_length(cbuf, (size_t) m_colcnt);
  DBUG_ASSERT(static_cast<size_t>(cbuf_end - cbuf) <= sizeof(cbuf));

  /*
    Store the size of the field metadata.
  */
  uchar mbuf[sizeof(m_field_metadata_size)];
  uchar *const mbuf_end= net_store_length(mbuf, m_field_metadata_size);

  return (wrapper_my_b_safe_write(file, dbuf, sizeof(dbuf)) ||
          wrapper_my_b_safe_write(file,
                                  (const uchar*)m_dbnam.c_str(),
                                  m_dblen+1) ||
          wrapper_my_b_safe_write(file, tbuf, sizeof(tbuf)) ||
          wrapper_my_b_safe_write(file,
                                 (const uchar*)m_tblnam.c_str(),
                                  m_tbllen+1) ||
          wrapper_my_b_safe_write(file, cbuf, (size_t) (cbuf_end - cbuf)) ||
          wrapper_my_b_safe_write(file, m_coltype, m_colcnt) ||
          wrapper_my_b_safe_write(file, mbuf, (size_t) (mbuf_end - mbuf)) ||
          wrapper_my_b_safe_write(file,
                                  m_field_metadata, m_field_metadata_size),
          wrapper_my_b_safe_write(file, m_null_bits, (m_colcnt + 7) / 8));
 }
#endif

#if defined(HAVE_REPLICATION) && !defined(MYSQL_CLIENT)

/*
  Print some useful information for the SHOW BINARY LOG information
  field.
 */

#if defined(HAVE_REPLICATION) && !defined(MYSQL_CLIENT)
int Table_map_log_event::pack_info(Protocol *protocol)
{
  char buf[256];
  size_t bytes= my_snprintf(buf, sizeof(buf),
                            "table_id: %llu (%s.%s)",
                            m_table_id.id(), m_dbnam.c_str(), m_tblnam.c_str());
  protocol->store(buf, bytes, &my_charset_bin);
  return 0;
}
#endif


#endif


#ifdef MYSQL_CLIENT
void Table_map_log_event::print(FILE *, PRINT_EVENT_INFO *print_event_info)
{
  if (!print_event_info->short_form)
  {
    print_header(&print_event_info->head_cache, print_event_info, TRUE);
    my_b_printf(&print_event_info->head_cache,
                "\tTable_map: `%s`.`%s` mapped to number %llu\n",
                m_dbnam.c_str(), m_tblnam.c_str(), m_table_id.id());
    print_base64(&print_event_info->body_cache, print_event_info, TRUE);
  }
}
#endif

/**************************************************************************
	Write_rows_log_event member functions
**************************************************************************/

/*
  Constructor used to build an event for writing to the binary log.
 */
#if !defined(MYSQL_CLIENT)
Write_rows_log_event::Write_rows_log_event(THD *thd_arg, TABLE *tbl_arg,
                                           const Table_id& tid_arg,
                                           bool is_transactional,
                                           const uchar* extra_row_info)
: binary_log::Rows_event(m_type),
  Rows_log_event(thd_arg, tbl_arg, tid_arg, tbl_arg->write_set, is_transactional,
                   log_bin_use_v1_row_events?
                   binary_log::WRITE_ROWS_EVENT_V1:
                   binary_log::WRITE_ROWS_EVENT,
                   extra_row_info)
{
  common_header->type_code= m_type;
}
#endif

/*
  Constructor used by slave to read the event from the binary log.
 */
#ifdef HAVE_REPLICATION
Write_rows_log_event::Write_rows_log_event(const char *buf, uint event_len,
                                           const Format_description_event
                                           *description_event)
: binary_log::Rows_event(buf, event_len, description_event),
  Rows_log_event(buf, event_len, description_event),
  binary_log::Write_rows_event(buf, event_len, description_event)
{
  DBUG_ASSERT(header()->type_code == m_type);
}
#endif

#if !defined(MYSQL_CLIENT) && defined(HAVE_REPLICATION)
int
Write_rows_log_event::do_before_row_operations(const Slave_reporting_capability *const)
{
  int error= 0;

  m_table->file->rpl_before_write_rows();

  /*
    Increment the global status insert count variable
  */
  if (get_flags(STMT_END_F))
    thd->status_var.com_stat[SQLCOM_INSERT]++;

  /**
     todo: to introduce a property for the event (handler?) which forces
     applying the event in the replace (idempotent) fashion.
  */
  if ((rbr_exec_mode == RBR_EXEC_MODE_IDEMPOTENT) ||
      (m_table->s->db_type()->db_type == DB_TYPE_NDBCLUSTER))
  {
    /*
      We are using REPLACE semantics and not INSERT IGNORE semantics
      when writing rows, that is: new rows replace old rows.  We need to
      inform the storage engine that it should use this behaviour.
    */
    
    /* Tell the storage engine that we are using REPLACE semantics. */
    thd->lex->duplicates= DUP_REPLACE;
    
    /*
      Pretend we're executing a REPLACE command: this is needed for
      InnoDB and NDB Cluster since they are not (properly) checking the
      lex->duplicates flag.
    */
    thd->lex->sql_command= SQLCOM_REPLACE;
    /* 
       Do not raise the error flag in case of hitting to an unique attribute
    */
    m_table->file->extra(HA_EXTRA_IGNORE_DUP_KEY);
    /* 
       NDB specific: update from ndb master wrapped as Write_rows
       so that the event should be applied to replace slave's row
    */
    m_table->file->extra(HA_EXTRA_WRITE_CAN_REPLACE);
    /* 
       NDB specific: if update from ndb master wrapped as Write_rows
       does not find the row it's assumed idempotent binlog applying
       is taking place; don't raise the error.
    */
    m_table->file->extra(HA_EXTRA_IGNORE_NO_KEY);
    /*
      TODO: the cluster team (Tomas?) says that it's better if the engine knows
      how many rows are going to be inserted, then it can allocate needed memory
      from the start.
    */
  }

 
  /* Honor next number column if present */
  m_table->next_number_field= m_table->found_next_number_field;
  /*
   * Fixed Bug#45999, In RBR, Store engine of Slave auto-generates new
   * sequence numbers for auto_increment fields if the values of them are 0.
   * If generateing a sequence number is decided by the values of
   * table->auto_increment_field_not_null and SQL_MODE(if includes
   * MODE_NO_AUTO_VALUE_ON_ZERO) in update_auto_increment function.
   * SQL_MODE of slave sql thread is always consistency with master's.
   * In RBR, auto_increment fields never are NULL, except if the auto_inc
   * column exists only on the slave side (i.e., in an extra column
   * on the slave's table).
   */
  if (!is_auto_inc_in_extra_columns())
    m_table->auto_increment_field_not_null= TRUE;
  else
  {
    /*
      Here we have checked that there is an extra field
      on this server's table that has an auto_inc column.

      Mark that the auto_increment field is null and mark
      the read and write set bits.

      (There can only be one AUTO_INC column, it is always
       indexed and it cannot have a DEFAULT value).
    */
    m_table->auto_increment_field_not_null= FALSE;
    m_table->mark_auto_increment_column();
  }

  /**
     Sets it to ROW_LOOKUP_NOT_NEEDED.
   */
  decide_row_lookup_algorithm_and_key();
  DBUG_ASSERT(m_rows_lookup_algorithm==ROW_LOOKUP_NOT_NEEDED);

  return error;
}

int 
Write_rows_log_event::do_after_row_operations(const Slave_reporting_capability *const,
                                              int error)
{
  int local_error= 0;

  /**
    Clear the write_set bit for auto_inc field that only
    existed on the destination table as an extra column.
   */
  if (is_auto_inc_in_extra_columns())
  {
    bitmap_clear_bit(m_table->write_set, m_table->next_number_field->field_index);
    bitmap_clear_bit( m_table->read_set, m_table->next_number_field->field_index);

    if (get_flags(STMT_END_F))
      m_table->file->ha_release_auto_increment();
  }
  m_table->next_number_field=0;
  m_table->auto_increment_field_not_null= FALSE;
  if ((rbr_exec_mode == RBR_EXEC_MODE_IDEMPOTENT) ||
      m_table->s->db_type()->db_type == DB_TYPE_NDBCLUSTER)
  {
    m_table->file->extra(HA_EXTRA_NO_IGNORE_DUP_KEY);
    m_table->file->extra(HA_EXTRA_WRITE_CANNOT_REPLACE);
    /*
      resetting the extra with 
      table->file->extra(HA_EXTRA_NO_IGNORE_NO_KEY); 
      fires bug#27077
      explanation: file->reset() performs this duty
      ultimately. Still todo: fix
    */
  }
  if ((local_error= m_table->file->ha_end_bulk_insert()))
  {
    m_table->file->print_error(local_error, MYF(0));
  }

  m_rows_lookup_algorithm= ROW_LOOKUP_UNDEFINED;
  m_table->file->rpl_after_write_rows();

  return error? error : local_error;
}

#if !defined(MYSQL_CLIENT) && defined(HAVE_REPLICATION)

/*
  Check if there are more UNIQUE keys after the given key.
*/
static int
last_uniq_key(TABLE *table, uint keyno)
{
  while (++keyno < table->s->keys)
    if (table->key_info[keyno].flags & HA_NOSAME)
      return 0;
  return 1;
}

/**
   Check if an error is a duplicate key error.

   This function is used to check if an error code is one of the
   duplicate key error, i.e., and error code for which it is sensible
   to do a <code>get_dup_key()</code> to retrieve the duplicate key.

   @param errcode The error code to check.

   @return <code>true</code> if the error code is such that
   <code>get_dup_key()</code> will return true, <code>false</code>
   otherwise.
 */
bool
is_duplicate_key_error(int errcode)
{
  switch (errcode)
  {
  case HA_ERR_FOUND_DUPP_KEY:
  case HA_ERR_FOUND_DUPP_UNIQUE:
    return true;
  }
  return false;
}

/**
  Write the current row into event's table.

  The row is located in the row buffer, pointed by @c m_curr_row member.
  Number of columns of the row is stored in @c m_width member (it can be 
  different from the number of columns in the table to which we insert). 
  Bitmap @c m_cols indicates which columns are present in the row. It is assumed 
  that event's table is already open and pointed by @c m_table.

  If the same record already exists in the table it can be either overwritten 
  or an error is reported depending on the value of @c overwrite flag 
  (error reporting not yet implemented). Note that the matching record can be
  different from the row we insert if we use primary keys to identify records in
  the table.

  The row to be inserted can contain values only for selected columns. The 
  missing columns are filled with default values using @c prepare_record() 
  function. If a matching record is found in the table and @c overwritte is
  true, the missing columns are taken from it.

  @param  rli   Relay log info (needed for row unpacking).
  @param  overwrite  
                Shall we overwrite if the row already exists or signal 
                error (currently ignored).

  @returns Error code on failure, 0 on success.

  This method, if successful, sets @c m_curr_row_end pointer to point at the
  next row in the rows buffer. This is done when unpacking the row to be 
  inserted.

  @note If a matching record is found, it is either updated using 
  @c ha_update_row() or first deleted and then new record written.
*/ 

int
Write_rows_log_event::write_row(const Relay_log_info *const rli,
                                const bool overwrite)
{
  DBUG_ENTER("write_row");
  DBUG_ASSERT(m_table != NULL && thd != NULL);

  TABLE *table= m_table;  // pointer to event's table
  int error;
  int keynum= 0;
  char* key= NULL;

  prepare_record(table, &m_cols,
                 table->file->ht->db_type != DB_TYPE_NDBCLUSTER);

  /* unpack row into table->record[0] */
  if ((error= unpack_current_row(rli, &m_cols)))
    DBUG_RETURN(error);

  if (m_curr_row == m_rows_buf)
  {
    /* this is the first row to be inserted, we estimate the rows with
       the size of the first row and use that value to initialize
       storage engine for bulk insertion */
    DBUG_ASSERT(!(m_curr_row > m_curr_row_end));
    ulong estimated_rows= 0;
    if (m_curr_row < m_curr_row_end)
      estimated_rows= (m_rows_end - m_curr_row) / (m_curr_row_end - m_curr_row);
    else if (m_curr_row == m_curr_row_end)
      estimated_rows= 1;

    m_table->file->ha_start_bulk_insert(estimated_rows);
  }

  /*
    Explicitly set the auto_inc to null to make sure that
    it gets an auto_generated value.
  */
  if (is_auto_inc_in_extra_columns())
    m_table->next_number_field->set_null();
  
#ifndef DBUG_OFF
  DBUG_DUMP("record[0]", table->record[0], table->s->reclength);
  DBUG_PRINT_BITSET("debug", "write_set = %s", table->write_set);
  DBUG_PRINT_BITSET("debug", "read_set = %s", table->read_set);
#endif

  /* 
    Try to write record. If a corresponding record already exists in the table,
    we try to change it using ha_update_row() if possible. Otherwise we delete
    it and repeat the whole process again. 

    TODO: Add safety measures against infinite looping. 
   */

  m_table->mark_columns_per_binlog_row_image();

  while ((error= table->file->ha_write_row(table->record[0])))
  {
    if (error == HA_ERR_LOCK_DEADLOCK ||
        error == HA_ERR_LOCK_WAIT_TIMEOUT ||
        (keynum= table->file->get_dup_key(error)) < 0 ||
        !overwrite)
    {
      DBUG_PRINT("info",("get_dup_key returns %d)", keynum));
      /*
        Deadlock, waiting for lock or just an error from the handler
        such as HA_ERR_FOUND_DUPP_KEY when overwrite is false.
        Retrieval of the duplicate key number may fail
        - either because the error was not "duplicate key" error
        - or because the information which key is not available
      */
      table->file->print_error(error, MYF(0));
      goto error;
    }
    /*
      key index value is either valid in the range [0-MAX_KEY) or
      has value MAX_KEY as a marker for the case when no information
      about key can be found. In the last case we have to require
      that storage engine has the flag HA_DUPLICATE_POS turned on.
      If this invariant is false then DBUG_ASSERT will crash
      the server built in debug mode. For the server that was built
      without DEBUG we have additional check for the value of key index
      in the code below in order to report about error in any case.
    */
    DBUG_ASSERT(keynum != MAX_KEY ||
                (keynum == MAX_KEY &&
                 (table->file->ha_table_flags() & HA_DUPLICATE_POS)));
    /*
       We need to retrieve the old row into record[1] to be able to
       either update or delete the offending record.  We either:

       - use ha_rnd_pos() with a row-id (available as dupp_row) to the
         offending row, if that is possible (MyISAM and Blackhole), or else

       - use ha_index_read_idx_map() with the key that is duplicated, to
         retrieve the offending row.
     */
    if (table->file->ha_table_flags() & HA_DUPLICATE_POS)
    {
      DBUG_PRINT("info",("Locating offending record using ha_rnd_pos()"));

      if (table->file->inited && (error= table->file->ha_index_end()))
      {
        table->file->print_error(error, MYF(0));
        goto error;
      }
      if ((error= table->file->ha_rnd_init(FALSE)))
      {
        table->file->print_error(error, MYF(0));
        goto error;
      }

      error= table->file->ha_rnd_pos(table->record[1], table->file->dup_ref);

      table->file->ha_rnd_end();
      if (error)
      {
        DBUG_PRINT("info",("ha_rnd_pos() returns error %d",error));
        if (error == HA_ERR_RECORD_DELETED)
          error= HA_ERR_KEY_NOT_FOUND;
        table->file->print_error(error, MYF(0));
        goto error;
      }
    }
    else
    {
      DBUG_PRINT("info",("Locating offending record using index_read_idx()"));

      if (table->file->extra(HA_EXTRA_FLUSH_CACHE))
      {
        DBUG_PRINT("info",("Error when setting HA_EXTRA_FLUSH_CACHE"));
        error= my_errno();
        goto error;
      }

      if (key == NULL)
      {
        key= static_cast<char*>(my_alloca(table->s->max_unique_length));
        if (key == NULL)
        {
          DBUG_PRINT("info",("Can't allocate key buffer"));
          error= ENOMEM;
          goto error;
        }
      }

      if ((uint)keynum < MAX_KEY)
      {
        key_copy((uchar*)key, table->record[0], table->key_info + keynum,
                 0);
        error= table->file->ha_index_read_idx_map(table->record[1], keynum,
                                                  (const uchar*)key,
                                                  HA_WHOLE_KEY,
                                                  HA_READ_KEY_EXACT);
      }
      else
        /*
          For the server built in non-debug mode returns error if
          handler::get_dup_key() returned MAX_KEY as the value of key index.
        */
        error= HA_ERR_FOUND_DUPP_KEY;

      if (error)
      {
        DBUG_PRINT("info",("ha_index_read_idx_map() returns %s", HA_ERR(error)));
        if (error == HA_ERR_RECORD_DELETED)
          error= HA_ERR_KEY_NOT_FOUND;
        table->file->print_error(error, MYF(0));
        goto error;
      }
    }

    /*
       Now, record[1] should contain the offending row.  That
       will enable us to update it or, alternatively, delete it (so
       that we can insert the new row afterwards).
     */

    /*
      If row is incomplete we will use the record found to fill
      missing columns.
    */
    if (!get_flags(COMPLETE_ROWS_F))
    {
      restore_record(table,record[1]);
      error= unpack_current_row(rli, &m_cols);
    }

#ifndef DBUG_OFF
    DBUG_PRINT("debug",("preparing for update: before and after image"));
    DBUG_DUMP("record[1] (before)", table->record[1], table->s->reclength);
    DBUG_DUMP("record[0] (after)", table->record[0], table->s->reclength);
#endif

    /*
       REPLACE is defined as either INSERT or DELETE + INSERT.  If
       possible, we can replace it with an UPDATE, but that will not
       work on InnoDB if FOREIGN KEY checks are necessary.

       I (Matz) am not sure of the reason for the last_uniq_key()
       check as, but I'm guessing that it's something along the
       following lines.

       Suppose that we got the duplicate key to be a key that is not
       the last unique key for the table and we perform an update:
       then there might be another key for which the unique check will
       fail, so we're better off just deleting the row and inserting
       the correct row.
     */
    if (last_uniq_key(table, keynum) &&
        !table->file->referenced_by_foreign_key())
    {
      DBUG_PRINT("info",("Updating row using ha_update_row()"));
      error=table->file->ha_update_row(table->record[1],
                                       table->record[0]);
      switch (error) {
                
      case HA_ERR_RECORD_IS_THE_SAME:
        DBUG_PRINT("info",("ignoring HA_ERR_RECORD_IS_THE_SAME error from"
                           " ha_update_row()"));
        error= 0;
      
      case 0:
        break;
        
      default:    
        DBUG_PRINT("info",("ha_update_row() returns error %d",error));
        table->file->print_error(error, MYF(0));
      }
      
      goto error;
    }
    else
    {
      DBUG_PRINT("info",("Deleting offending row and trying to write new one again"));
      if ((error= table->file->ha_delete_row(table->record[1])))
      {
        DBUG_PRINT("info",("ha_delete_row() returns error %d",error));
        table->file->print_error(error, MYF(0));
        goto error;
      }
      /* Will retry ha_write_row() with the offending row removed. */
    }
  }

error:
  m_table->default_column_bitmaps();
  DBUG_RETURN(error);
}

#endif

int
Write_rows_log_event::do_exec_row(const Relay_log_info *const rli)
{
  DBUG_ASSERT(m_table != NULL);
  int error= write_row(rli, rbr_exec_mode == RBR_EXEC_MODE_IDEMPOTENT);

  if (error && !thd->is_error())
  {
    DBUG_ASSERT(0);
    my_error(ER_UNKNOWN_ERROR, MYF(0));
  }

  return error;
}

#endif /* !defined(MYSQL_CLIENT) && defined(HAVE_REPLICATION) */

#ifdef MYSQL_CLIENT
void Write_rows_log_event::print(FILE *file, PRINT_EVENT_INFO* print_event_info)
{
  DBUG_EXECUTE_IF("simulate_cache_read_error",
                  {DBUG_SET("+d,simulate_my_b_fill_error");});
  Rows_log_event::print_helper(file, print_event_info, "Write_rows");
}
#endif

/**************************************************************************
	Delete_rows_log_event member functions
**************************************************************************/

/*
  Constructor used to build an event for writing to the binary log.
 */

#ifndef MYSQL_CLIENT
Delete_rows_log_event::Delete_rows_log_event(THD *thd_arg, TABLE *tbl_arg,
                                             const Table_id& tid,
                                             bool is_transactional,
                                             const uchar* extra_row_info)
: binary_log::Rows_event(m_type),
  Rows_log_event(thd_arg, tbl_arg, tid, tbl_arg->read_set, is_transactional,
                 log_bin_use_v1_row_events?
                 binary_log::DELETE_ROWS_EVENT_V1:
                 binary_log::DELETE_ROWS_EVENT,
                 extra_row_info),
    binary_log::Delete_rows_event()
{
  common_header->type_code= m_type;
}
#endif /* #if !defined(MYSQL_CLIENT) */

/*
  Constructor used by slave to read the event from the binary log.
 */
#ifdef HAVE_REPLICATION
Delete_rows_log_event::Delete_rows_log_event(const char *buf, uint event_len,
                                             const Format_description_event
                                             *description_event)
: binary_log::Rows_event(buf, event_len, description_event),
  Rows_log_event(buf, event_len, description_event),
  binary_log::Delete_rows_event(buf, event_len, description_event)
{
  DBUG_ASSERT(header()->type_code == m_type);
}
#endif

#if !defined(MYSQL_CLIENT) && defined(HAVE_REPLICATION)

int
Delete_rows_log_event::do_before_row_operations(const Slave_reporting_capability *const)
{
  int error= 0;
  DBUG_ENTER("Delete_rows_log_event::do_before_row_operations");
  m_table->file->rpl_before_delete_rows();
  /*
    Increment the global status delete count variable
   */
  if (get_flags(STMT_END_F))
    thd->status_var.com_stat[SQLCOM_DELETE]++;
  error= row_operations_scan_and_key_setup();
  DBUG_RETURN(error);

}

int
Delete_rows_log_event::do_after_row_operations(const Slave_reporting_capability *const,
                                               int error)
{
  DBUG_ENTER("Delete_rows_log_event::do_after_row_operations");
  error= row_operations_scan_and_key_teardown(error);
  m_table->file->rpl_after_delete_rows();
  DBUG_RETURN(error);
}

int Delete_rows_log_event::do_exec_row(const Relay_log_info *const rli)
{
  int error;
  DBUG_ASSERT(m_table != NULL);
  if (m_rows_lookup_algorithm == ROW_LOOKUP_NOT_NEEDED) {
    error= unpack_current_row(rli, &m_cols);
    if (error)
      return error;
  }
  /* m_table->record[0] contains the BI */
  m_table->mark_columns_per_binlog_row_image();
  error= m_table->file->ha_delete_row(m_table->record[0]);
  m_table->default_column_bitmaps();
  return error;
}

#endif /* !defined(MYSQL_CLIENT) && defined(HAVE_REPLICATION) */

#ifdef MYSQL_CLIENT
void Delete_rows_log_event::print(FILE *file,
                                  PRINT_EVENT_INFO* print_event_info)
{
  Rows_log_event::print_helper(file, print_event_info, "Delete_rows");
}
#endif


/**************************************************************************
	Update_rows_log_event member functions
**************************************************************************/

/*
  Constructor used to build an event for writing to the binary log.
 */
#if !defined(MYSQL_CLIENT)
Update_rows_log_event::Update_rows_log_event(THD *thd_arg, TABLE *tbl_arg,
                                             const Table_id& tid,
                                             bool is_transactional,
                                             const uchar* extra_row_info)
: binary_log::Rows_event(m_type),
  Rows_log_event(thd_arg, tbl_arg, tid, tbl_arg->read_set, is_transactional,
                 log_bin_use_v1_row_events?
                 binary_log::UPDATE_ROWS_EVENT_V1:
                 binary_log::UPDATE_ROWS_EVENT,
                 extra_row_info)
{
  common_header->type_code= m_type;
  init(tbl_arg->write_set);
  if (Rows_log_event::is_valid() && m_cols_ai.bitmap)
    is_valid_param= true;
}

void Update_rows_log_event::init(MY_BITMAP const *cols)
{
  /* if bitmap_init fails, caught in is_valid() */
  if (likely(!bitmap_init(&m_cols_ai,
                          m_width <= sizeof(m_bitbuf_ai)*8 ? m_bitbuf_ai : NULL,
                          m_width,
                          false)))
  {
    /* Cols can be zero if this is a dummy binrows event */
    if (likely(cols != NULL))
    {
      memcpy(m_cols_ai.bitmap, cols->bitmap, no_bytes_in_map(cols));
      create_last_word_mask(&m_cols_ai);
    }
  }
}
#endif /* !defined(MYSQL_CLIENT) */


Update_rows_log_event::~Update_rows_log_event()
{
  if (m_cols_ai.bitmap) {
  if (m_cols_ai.bitmap == m_bitbuf_ai) // no my_malloc happened
    m_cols_ai.bitmap= 0; // so no my_free in bitmap_free
  bitmap_free(&m_cols_ai); // To pair with bitmap_init().
}
}


/*
  Constructor used by slave to read the event from the binary log.
 */
#ifdef HAVE_REPLICATION
Update_rows_log_event::Update_rows_log_event(const char *buf, uint event_len,
                                             const Format_description_event
                                             *description_event)
: binary_log::Rows_event(buf, event_len, description_event),
  Rows_log_event(buf, event_len, description_event),
  binary_log::Update_rows_event(buf, event_len, description_event)
{
  if (Rows_log_event::is_valid() && m_cols_ai.bitmap)
    is_valid_param= true;
  DBUG_ASSERT(header()->type_code== m_type);
}
#endif

#if !defined(MYSQL_CLIENT) && defined(HAVE_REPLICATION)

int
Update_rows_log_event::do_before_row_operations(const Slave_reporting_capability *const)
{
  int error= 0;
  DBUG_ENTER("Update_rows_log_event::do_before_row_operations");
  m_table->file->rpl_before_update_rows();
  /*
    Increment the global status update count variable
  */
  if (get_flags(STMT_END_F))
    thd->status_var.com_stat[SQLCOM_UPDATE]++;
  error= row_operations_scan_and_key_setup();
  DBUG_RETURN(error);

}

int
Update_rows_log_event::do_after_row_operations(const Slave_reporting_capability *const,
                                               int error)
{
  DBUG_ENTER("Update_rows_log_event::do_after_row_operations");
  error= row_operations_scan_and_key_teardown(error);
  m_table->file->rpl_after_update_rows();
  DBUG_RETURN(error);
}

int
Update_rows_log_event::do_exec_row(const Relay_log_info *const rli)
{
  DBUG_ASSERT(m_table != NULL);
  int error= 0;

  if (m_rows_lookup_algorithm == ROW_LOOKUP_NOT_NEEDED) {
    error= unpack_current_row(rli, &m_cols);
    if (error)
      return error;
  }

  /*
    This is the situation after locating BI:

    ===|=== before image ====|=== after image ===|===
       ^                     ^
       m_curr_row            m_curr_row_end

    BI found in the table is stored in record[0]. We copy it to record[1]
    and unpack AI to record[0].
   */

  store_record(m_table,record[1]);

  m_curr_row= m_curr_row_end;
  /* this also updates m_curr_row_end */
  if ((error= unpack_current_row(rli, &m_cols_ai)))
    return error;

  /*
    Now we have the right row to update.  The old row (the one we're
    looking for) is in record[1] and the new row is in record[0].
  */
  DBUG_PRINT("info",("Updating row in table"));
  DBUG_DUMP("old record", m_table->record[1], m_table->s->reclength);
  DBUG_DUMP("new values", m_table->record[0], m_table->s->reclength);

  // Temporary fix to find out why it fails [/Matz]
  memcpy(m_table->read_set->bitmap, m_cols.bitmap, (m_table->read_set->n_bits + 7) / 8);
  memcpy(m_table->write_set->bitmap, m_cols_ai.bitmap, (m_table->write_set->n_bits + 7) / 8);

  m_table->mark_columns_per_binlog_row_image();
  error= m_table->file->ha_update_row(m_table->record[1], m_table->record[0]);
  if (error == HA_ERR_RECORD_IS_THE_SAME)
    error= 0;
  m_table->default_column_bitmaps();

  return error;
}

#endif /* !defined(MYSQL_CLIENT) && defined(HAVE_REPLICATION) */

#ifdef MYSQL_CLIENT
void Update_rows_log_event::print(FILE *file,
				  PRINT_EVENT_INFO* print_event_info)
{
  Rows_log_event::print_helper(file, print_event_info, "Update_rows");
}
#endif


Incident_log_event::
Incident_log_event(const char *buf, uint event_len,
                   const Format_description_event *description_event)
   : binary_log::Incident_event(buf, event_len, description_event),
     Log_event(header(), footer())
{
  DBUG_ENTER("Incident_log_event::Incident_log_event");
  if (incident > INCIDENT_NONE && incident < INCIDENT_COUNT)
    is_valid_param= true;
  DBUG_VOID_RETURN;
}


Incident_log_event::~Incident_log_event()
{
  if (message)
    bapi_free(message);
}


const char *
Incident_log_event::description() const
{
  static const char *const description[]= {
    "NOTHING",                                  // Not used
    "LOST_EVENTS"
  };

  DBUG_PRINT("info", ("incident: %d", incident));

  return description[incident];
}


#ifndef MYSQL_CLIENT
int Incident_log_event::pack_info(Protocol *protocol)
{
  char buf[256];
  size_t bytes;
  if (message_length > 0)
    bytes= my_snprintf(buf, sizeof(buf), "#%d (%s)",
                       incident, description());
  else
    bytes= my_snprintf(buf, sizeof(buf), "#%d (%s): %s",
                       incident, description(), message);
  protocol->store(buf, bytes, &my_charset_bin);
  return 0;
}
#endif


#ifdef MYSQL_CLIENT
void
Incident_log_event::print(FILE *file,
                          PRINT_EVENT_INFO *print_event_info)
{
  if (print_event_info->short_form)
    return;

  print_header(&print_event_info->head_cache, print_event_info, FALSE);
  my_b_printf(&print_event_info->head_cache,
              "\n# Incident: %s\nRELOAD DATABASE; # Shall generate syntax error\n",
              description());
}
#endif

#if defined(HAVE_REPLICATION) && !defined(MYSQL_CLIENT)
int
Incident_log_event::do_apply_event(Relay_log_info const *rli)
{
  DBUG_ENTER("Incident_log_event::do_apply_event");

  if (ignored_error_code(ER_SLAVE_INCIDENT))
  {
    DBUG_PRINT("info", ("Ignoring Incident"));
    DBUG_RETURN(0);
  }
   
  rli->report(ERROR_LEVEL, ER_SLAVE_INCIDENT,
              ER(ER_SLAVE_INCIDENT),
              description(),
              message_length > 0 ? message : "<none>");
  DBUG_RETURN(1);
}
#endif

bool
Incident_log_event::write_data_header(IO_CACHE *file)
{
  DBUG_ENTER("Incident_log_event::write_data_header");
  DBUG_PRINT("enter", ("incident: %d", incident));
  uchar buf[sizeof(int16)];
  int2store(buf, (int16) incident);
#ifndef MYSQL_CLIENT
  DBUG_RETURN(wrapper_my_b_safe_write(file, buf, sizeof(buf)));
#else
   DBUG_RETURN(my_b_safe_write(file, buf, sizeof(buf)));
#endif
}

bool
Incident_log_event::write_data_body(IO_CACHE *file)
{
  uchar tmp[1];
  DBUG_ENTER("Incident_log_event::write_data_body");
  tmp[0]= (uchar) message_length;
  crc= checksum_crc32(crc, (uchar*) tmp, 1);
  if (message_length > 0)
  {
    crc= checksum_crc32(crc, (uchar*) message, message_length);
    // todo: report a bug on write_str accepts uint but treats it as uchar
  }
  DBUG_RETURN(write_str_at_most_255_bytes(file, message, (uint) message_length));
}


Ignorable_log_event::Ignorable_log_event(const char *buf,
                                         const Format_description_event *descr_event)
  : binary_log::Ignorable_event(buf, descr_event),
    Log_event(header(), footer())
{
  DBUG_ENTER("Ignorable_log_event::Ignorable_log_event");

  is_valid_param= true;
  DBUG_VOID_RETURN;
}

Ignorable_log_event::~Ignorable_log_event()
{
}

#ifndef MYSQL_CLIENT
/* Pack info for its unrecognized ignorable event */
int Ignorable_log_event::pack_info(Protocol *protocol)
{
  char buf[256];
  size_t bytes;
  bytes= my_snprintf(buf, sizeof(buf), "# Unrecognized ignorable event");
  protocol->store(buf, bytes, &my_charset_bin);
  return 0;
}
#endif

#ifdef MYSQL_CLIENT
/* Print for its unrecognized ignorable event */
void
Ignorable_log_event::print(FILE *file,
                           PRINT_EVENT_INFO *print_event_info)
{
  if (print_event_info->short_form)
    return;

  print_header(&print_event_info->head_cache, print_event_info, FALSE);
  my_b_printf(&print_event_info->head_cache, "\tIgnorable\n");
  my_b_printf(&print_event_info->head_cache,
              "# Unrecognized ignorable event\n");
}
#endif


Rows_query_log_event::Rows_query_log_event(const char *buf, uint event_len,
                                           const Format_description_event
                                           *descr_event)
  : binary_log::Ignorable_event(buf, descr_event),
    Ignorable_log_event(buf, descr_event),
    binary_log::Rows_query_event(buf, event_len, descr_event)
{
}

#ifndef MYSQL_CLIENT
int Rows_query_log_event::pack_info(Protocol *protocol)
{
  char *buf;
  size_t bytes;
  size_t len= sizeof("# ") + strlen(m_rows_query);
  if (!(buf= (char*) my_malloc(key_memory_log_event,
                               len, MYF(MY_WME))))
    return 1;
  bytes= my_snprintf(buf, len, "# %s", m_rows_query);
  protocol->store(buf, bytes, &my_charset_bin);
  my_free(buf);
  return 0;
}
#endif

#ifdef MYSQL_CLIENT
void
Rows_query_log_event::print(FILE *file,
                            PRINT_EVENT_INFO *print_event_info)
{
  if (!print_event_info->short_form && print_event_info->verbose > 1)
  {
    IO_CACHE *const head= &print_event_info->head_cache;
    IO_CACHE *const body= &print_event_info->body_cache;
    char *token= NULL, *saveptr= NULL;
    char *rows_query_copy= NULL;
    if (!(rows_query_copy= my_strdup(key_memory_log_event,
                                     m_rows_query, MYF(MY_WME))))
      return;

    print_header(head, print_event_info, FALSE);
    my_b_printf(head, "\tRows_query\n");
    /*
      Prefix every line of a multi-line query with '#' to prevent the
      statement from being executed when binary log will be processed
      using 'mysqlbinlog --verbose --verbose'.
    */
    for (token= my_strtok_r(rows_query_copy, "\n", &saveptr); token;
         token= my_strtok_r(NULL, "\n", &saveptr))
      my_b_printf(head, "# %s\n", token);
    my_free(rows_query_copy);
    print_base64(body, print_event_info, true);
  }
}
#endif

bool
Rows_query_log_event::write_data_body(IO_CACHE *file)
{
  DBUG_ENTER("Rows_query_log_event::write_data_body");
  /*
   m_rows_query length will be stored using only one byte, but on read
   that length will be ignored and the complete query will be read.
  */
  DBUG_RETURN(write_str_at_most_255_bytes(file, m_rows_query,
              strlen(m_rows_query)));
}

#if defined(MYSQL_SERVER) && defined(HAVE_REPLICATION)
int Rows_query_log_event::do_apply_event(Relay_log_info const *rli)
{
  DBUG_ENTER("Rows_query_log_event::do_apply_event");
  DBUG_ASSERT(rli->info_thd == thd);
  /* Set query for writing Rows_query log event into binlog later.*/
  thd->set_query(m_rows_query, strlen(m_rows_query));

  DBUG_ASSERT(rli->rows_query_ev == NULL);

  const_cast<Relay_log_info*>(rli)->rows_query_ev= this;
  /* Tell worker not to free the event */
  worker= NULL;
  DBUG_RETURN(0);
}
#endif


const char *Gtid_log_event::SET_STRING_PREFIX= "SET @@SESSION.GTID_NEXT= '";


Gtid_log_event::Gtid_log_event(const char *buffer, uint event_len,
                               const Format_description_event *description_event)
   : binary_log::Gtid_event(buffer, event_len, description_event),
     Log_event(header(), footer())
{
  DBUG_ENTER("Gtid_log_event::Gtid_log_event(const char *,"
             " uint, const Format_description_log_event *");

#ifndef DBUG_OFF
  uint8_t const common_header_len= description_event->common_header_len;
  uint8 const post_header_len=
    buffer[EVENT_TYPE_OFFSET] == binary_log::ANONYMOUS_GTID_LOG_EVENT ?
    description_event->post_header_len[binary_log::ANONYMOUS_GTID_LOG_EVENT - 1] :
    description_event->post_header_len[binary_log::GTID_LOG_EVENT - 1];
  DBUG_PRINT("info",
             ("event_len: %u; common_header_len: %d; post_header_len: %d",
              event_len, common_header_len, post_header_len));
#endif

  is_valid_param= true;
  spec.type= get_type_code() == binary_log::ANONYMOUS_GTID_LOG_EVENT ?
             ANONYMOUS_GROUP : GTID_GROUP;
  sid.copy_from((uchar *)Uuid_parent_struct.bytes);
  spec.gtid.sidno= gtid_info_struct.rpl_gtid_sidno;
  spec.gtid.gno= gtid_info_struct.rpl_gtid_gno;
  DBUG_VOID_RETURN;
}

#ifndef MYSQL_CLIENT
Gtid_log_event::Gtid_log_event(THD* thd_arg, bool using_trans,
                               int64 last_committed_arg,
                               int64 sequence_number_arg)
: binary_log::Gtid_event(last_committed_arg, sequence_number_arg),
  Log_event(thd_arg, thd_arg->variables.gtid_next.type == ANONYMOUS_GROUP ?
            LOG_EVENT_IGNORABLE_F : 0,
            using_trans ? Log_event::EVENT_TRANSACTIONAL_CACHE :
            Log_event::EVENT_STMT_CACHE, Log_event::EVENT_NORMAL_LOGGING,
            header(), footer())
{
  DBUG_ENTER("Gtid_log_event::Gtid_log_event(THD *)");
  if (thd->owned_gtid.sidno > 0)
  {
    spec.set(thd->owned_gtid);
    sid= thd->owned_sid;
  }
  else
  {
    DBUG_ASSERT(thd->owned_gtid.sidno == THD::OWNED_SIDNO_ANONYMOUS);
    spec.set_anonymous();
    spec.gtid.clear();
    sid.clear();
  }

  Log_event_type event_type= (spec.type == ANONYMOUS_GROUP ?
                              binary_log::ANONYMOUS_GTID_LOG_EVENT :
                              binary_log::GTID_LOG_EVENT);
  common_header->type_code= event_type;

#ifndef DBUG_OFF
  char buf[MAX_SET_STRING_LENGTH + 1];
  to_string(buf);
  DBUG_PRINT("info", ("%s", buf));
#endif
  is_valid_param= true;
  DBUG_VOID_RETURN;
}

Gtid_log_event::Gtid_log_event(uint32 server_id_arg, bool using_trans,
                               int64 last_committed_arg,
                               int64 sequence_number_arg,
                               const Gtid_specification spec_arg)
 : binary_log::Gtid_event(last_committed_arg, sequence_number_arg),
   Log_event(header(), footer(),
             using_trans ? Log_event::EVENT_TRANSACTIONAL_CACHE :
             Log_event::EVENT_STMT_CACHE, Log_event::EVENT_NORMAL_LOGGING)
{
  DBUG_ENTER("Gtid_log_event::Gtid_log_event(uint32, bool, int64, int64, const Gtid_specification)");
  server_id= server_id_arg;
  common_header->unmasked_server_id= server_id_arg;

  if (spec_arg.type == GTID_GROUP)
  {
    DBUG_ASSERT(spec_arg.gtid.sidno > 0 && spec_arg.gtid.gno > 0);
    spec.set(spec_arg.gtid);
    global_sid_lock->rdlock();
    sid= global_sid_map->sidno_to_sid(spec_arg.gtid.sidno);
    global_sid_lock->unlock();
  }
  else
  {
    DBUG_ASSERT(spec_arg.type == ANONYMOUS_GROUP);
    spec.set_anonymous();
    spec.gtid.clear();
    sid.clear();
    common_header->flags|= LOG_EVENT_IGNORABLE_F;
  }

  Log_event_type event_type= (spec.type == ANONYMOUS_GROUP ?
                              binary_log::ANONYMOUS_GTID_LOG_EVENT :
                              binary_log::GTID_LOG_EVENT);
  common_header->type_code= event_type;

#ifndef DBUG_OFF
  char buf[MAX_SET_STRING_LENGTH + 1];
  to_string(buf);
  DBUG_PRINT("info", ("%s", buf));
#endif
  is_valid_param= true;
  DBUG_VOID_RETURN;
}
#endif

#ifndef MYSQL_CLIENT
int Gtid_log_event::pack_info(Protocol *protocol)
{
  char buffer[MAX_SET_STRING_LENGTH + 1];
  size_t len= to_string(buffer);
  protocol->store(buffer, len, &my_charset_bin);
  return 0;
}
#endif

size_t Gtid_log_event::to_string(char *buf) const
{
  char *p= buf;
  DBUG_ASSERT(strlen(SET_STRING_PREFIX) == SET_STRING_PREFIX_LENGTH);
  strcpy(p, SET_STRING_PREFIX);
  p+= SET_STRING_PREFIX_LENGTH;
  p+= spec.to_string(&sid, p);
  *p++= '\'';
  *p= '\0';
  return p - buf;
}

#ifdef MYSQL_CLIENT
void
Gtid_log_event::print(FILE *file, PRINT_EVENT_INFO *print_event_info)
{
  char buffer[MAX_SET_STRING_LENGTH + 1];
  IO_CACHE *const head= &print_event_info->head_cache;
  if (!print_event_info->short_form)
  {
    print_header(head, print_event_info, FALSE);
    my_b_printf(head, "\t%s\tlast_committed=%llu\tsequence_number=%llu\n",
                get_type_code() == binary_log::GTID_LOG_EVENT ?
                "GTID" : "Anonymous_GTID",
                last_committed, sequence_number);
  }
  to_string(buffer);
  my_b_printf(head, "%s%s\n", buffer, print_event_info->delimiter);
}
#endif

#ifdef MYSQL_SERVER
uint32 Gtid_log_event::write_data_header_to_memory(uchar *buffer)
{
  DBUG_ENTER("Gtid_log_event::write_data_header_to_memory");
  uchar *ptr_buffer= buffer;

  *ptr_buffer= 1;
  ptr_buffer+= ENCODED_FLAG_LENGTH;

#ifndef DBUG_OFF
  char buf[binary_log::Uuid::TEXT_LENGTH + 1];
  sid.to_string(buf);
  DBUG_PRINT("info", ("sid=%s sidno=%d gno=%lld",
                      buf, spec.gtid.sidno, spec.gtid.gno));
#endif

  sid.copy_to(ptr_buffer);
  ptr_buffer+= ENCODED_SID_LENGTH;

  int8store(ptr_buffer, spec.gtid.gno);
  ptr_buffer+= ENCODED_GNO_LENGTH;

  *ptr_buffer= LOGICAL_TIMESTAMP_TYPECODE;
  ptr_buffer+= LOGICAL_TIMESTAMP_TYPECODE_LENGTH;

  DBUG_ASSERT((sequence_number == 0 && last_committed == 0) ||
              (sequence_number > last_committed));
  DBUG_EXECUTE_IF("set_commit_parent_100",
                  { last_committed= max<int64>(sequence_number > 1 ? 1 : 0,
                                               sequence_number - 100); });
  DBUG_EXECUTE_IF("set_commit_parent_150",
                  { last_committed= max<int64>(sequence_number > 1 ? 1 : 0,
                                               sequence_number - 150); });
  DBUG_EXECUTE_IF("feign_commit_parent", { last_committed= sequence_number; });
  int8store(ptr_buffer, last_committed);
  int8store(ptr_buffer + 8, sequence_number);
  ptr_buffer+= LOGICAL_TIMESTAMP_LENGTH;

  DBUG_ASSERT(ptr_buffer == (buffer + POST_HEADER_LENGTH));

  DBUG_RETURN(POST_HEADER_LENGTH);
}

bool Gtid_log_event::write_data_header(IO_CACHE *file)
{
  DBUG_ENTER("Gtid_log_event::write_data_header");
  uchar buffer[POST_HEADER_LENGTH];
  write_data_header_to_memory(buffer);
  DBUG_RETURN(wrapper_my_b_safe_write(file, (uchar *) buffer,
                                      POST_HEADER_LENGTH));
}

#endif // MYSQL_SERVER

#if defined(MYSQL_SERVER) && defined(HAVE_REPLICATION)
int Gtid_log_event::do_apply_event(Relay_log_info const *rli)
{
  DBUG_ENTER("Gtid_log_event::do_apply_event");
  DBUG_ASSERT(rli->info_thd == thd);

  /*
    In rare cases it is possible that we already own a GTID. This can
    happen if a transaction is truncated in the middle in the relay
    log and then next relay log begins with a Gtid_log_events without
    closing the transaction context from the previous relay log.  In
    this case the only sensible thing to do is to discard the
    truncated transaction and move on.
  */
  if (!thd->owned_gtid.is_empty())
  {
    /*
      Slave will execute this code if a previous Gtid_log_event was applied
      but the GTID wasn't consumed yet (the transaction was not committed
      nor rolled back).
      On a client session we cannot do consecutive SET GTID_NEXT without
      a COMMIT or a ROLLBACK in the middle.
      Applying this event without rolling back the current transaction may
      lead to problems, as a "BEGIN" event following this GTID will
      implicitly commit the "partial transaction" and will consume the
      GTID. If this "partial transaction" was left in the relay log by the
      IO thread restarting in the middle of a transaction, you could have
      the partial transaction being logged with the GTID on the slave,
      causing data corruption on replication.
    */
    if (thd->get_transaction()->is_active(Transaction_ctx::SESSION))
    {
      /* This is not an error (XA is safe), just an information */
      rli->report(INFORMATION_LEVEL, 0,
                  "Rolling back unfinished transaction (no COMMIT "
                  "or ROLLBACK in relay log). A probable cause is partial "
                  "transaction left on relay log because of restarting IO "
                  "thread with auto-positioning protocol.");
      const_cast<Relay_log_info*>(rli)->cleanup_context(thd, 1);
    }
    gtid_state->update_on_rollback(thd);
  }

  global_sid_lock->rdlock();

  // make sure that sid has been converted to sidno
  if (spec.type == GTID_GROUP)
  {
    if (get_sidno(false) < 0)
    {
      global_sid_lock->unlock();
      DBUG_RETURN(1); // out of memory
    }
  }

  // set_gtid_next releases global_sid_lock
  if (set_gtid_next(thd, spec))
    // This can happen e.g. if gtid_mode is incompatible with spec.
    DBUG_RETURN(1);

  thd->set_currently_executing_gtid_for_slave_thread();

  DBUG_RETURN(0);
}

int Gtid_log_event::do_update_pos(Relay_log_info *rli)
{
  /*
    This event does not increment group positions. This means
    that if there is a failure after it has been processed,
    it will be automatically re-executed.
  */
  rli->inc_event_relay_log_pos();
  DBUG_EXECUTE_IF("crash_after_update_pos_gtid",
                  sql_print_information("Crashing crash_after_update_pos_gtid.");
                  DBUG_SUICIDE(););
  return 0;
}

Log_event::enum_skip_reason Gtid_log_event::do_shall_skip(Relay_log_info *rli)
{
  return Log_event::continue_group(rli);
}
#endif

Previous_gtids_log_event::
Previous_gtids_log_event(const char *buf, uint event_len,
                         const Format_description_event *description_event)
: binary_log::Previous_gtids_event(buf, event_len, description_event),
  Log_event(header(), footer())
{
  DBUG_ENTER("Previous_gtids_log_event::Previous_gtids_log_event");
  if (buf != NULL)
    is_valid_param= true;
  DBUG_VOID_RETURN;
}

#ifndef MYSQL_CLIENT
Previous_gtids_log_event::Previous_gtids_log_event(const Gtid_set *set)
: binary_log::Previous_gtids_event(),
  Log_event(header(), footer(),
            Log_event::EVENT_NO_CACHE,
            Log_event::EVENT_IMMEDIATE_LOGGING)
{
  DBUG_ENTER("Previous_gtids_log_event::Previous_gtids_log_event(THD *, const Gtid_set *)");
  common_header->type_code= binary_log::PREVIOUS_GTIDS_LOG_EVENT;
  common_header->flags|= LOG_EVENT_IGNORABLE_F;
  global_sid_lock->assert_some_lock();
  buf_size= set->get_encoded_length();
  uchar *buffer= (uchar *) my_malloc(key_memory_log_event,
                                     buf_size, MYF(MY_WME));
  if (buffer != NULL)
  {
    set->encode(buffer);
    register_temp_buf((char *)buffer);
  }
  buf= buffer;
  // if buf is empty, is_valid will be false
  if(buf != 0)
    is_valid_param= true;
  DBUG_VOID_RETURN;
}
#endif

#ifndef MYSQL_CLIENT
int Previous_gtids_log_event::pack_info(Protocol *protocol)
{
  size_t length= 0;
  char *str= get_str(&length, &Gtid_set::default_string_format);
  if (str == NULL)
    return 1;
  protocol->store(str, length, &my_charset_bin);
  my_free(str);
  return 0;
}
#endif

#ifdef MYSQL_CLIENT
void Previous_gtids_log_event::print(FILE *file,
                                     PRINT_EVENT_INFO *print_event_info)
{
  IO_CACHE *const head= &print_event_info->head_cache;
  char *str= get_str(NULL, &Gtid_set::commented_string_format);
  if (str != NULL)
  {
    if (!print_event_info->short_form)
    {
      print_header(head, print_event_info, FALSE);
      my_b_printf(head, "\tPrevious-GTIDs\n");
    }
    my_b_printf(head, "%s\n", str);
    my_free(str);
  }
}
#endif

int Previous_gtids_log_event::add_to_set(Gtid_set *target) const
{
  DBUG_ENTER("Previous_gtids_log_event::add_to_set(Gtid_set *)");
  size_t end_pos= 0;
  size_t add_size= DBUG_EVALUATE_IF("gtid_has_extra_data", 10, 0);
  /* Silently ignore additional unknown data at the end of the encoding */
  PROPAGATE_REPORTED_ERROR_INT(target->add_gtid_encoding(buf,
                                                         buf_size + add_size,
                                                         &end_pos));
  DBUG_ASSERT(end_pos <= buf_size);
  DBUG_RETURN(0);
}

char *Previous_gtids_log_event::get_str(
  size_t *length_p, const Gtid_set::String_format *string_format) const
{
  DBUG_ENTER("Previous_gtids_log_event::get_str(size_t *, const Gtid_set::String_format *)");
  Sid_map sid_map(NULL);
  Gtid_set set(&sid_map, NULL);
  DBUG_PRINT("info", ("temp_buf=%p buf=%p", temp_buf, buf));
  if (set.add_gtid_encoding(buf, buf_size) != RETURN_STATUS_OK)
    DBUG_RETURN(NULL);
  set.dbug_print("set");
  size_t length= set.get_string_length(string_format);
  DBUG_PRINT("info", ("string length= %lu", (ulong) length));
  char* str= (char *)my_malloc(key_memory_log_event,
                               length + 1, MYF(MY_WME));
  if (str != NULL)
  {
    set.to_string(str, false/*need_lock*/, string_format);
    if (length_p != NULL)
      *length_p= length;
  }
  DBUG_RETURN(str);
}

#ifndef MYSQL_CLIENT
bool Previous_gtids_log_event::write_data_body(IO_CACHE *file)
{
  DBUG_ENTER("Previous_gtids_log_event::write_data_body");
  DBUG_PRINT("info", ("size=%d", static_cast<int>(buf_size)));
  bool ret= wrapper_my_b_safe_write(file, buf, buf_size);
  DBUG_RETURN(ret);
}
#endif

#if defined(MYSQL_SERVER) && defined(HAVE_REPLICATION)
int Previous_gtids_log_event::do_update_pos(Relay_log_info *rli)
{
  rli->inc_event_relay_log_pos();
  return 0;
}
#endif


/**************************************************************************
	Transaction_context_log_event methods
**************************************************************************/
#ifndef MYSQL_CLIENT
Transaction_context_log_event::
Transaction_context_log_event(const char *server_uuid_arg,
                              bool using_trans,
                              my_thread_id thread_id_arg,
                              bool is_gtid_specified_arg)
  : binary_log::Transaction_context_event(thread_id_arg,
                                          is_gtid_specified_arg),
    Log_event(header(), footer(),
              using_trans ? Log_event::EVENT_TRANSACTIONAL_CACHE :
              Log_event::EVENT_STMT_CACHE, Log_event::EVENT_NORMAL_LOGGING)
{
  DBUG_ENTER("Transaction_context_log_event::Transaction_context_log_event(THD *, const char *, ulonglong)");
  sid_map= new Sid_map(NULL);
  snapshot_version= new Gtid_set(sid_map);
  global_sid_lock->wrlock();
  if (snapshot_version->add_gtid_set(gtid_state->get_executed_gtids()) != RETURN_STATUS_OK)
    server_uuid= NULL;
  else
    server_uuid= my_strdup(key_memory_log_event, server_uuid_arg, MYF(MY_WME));
  global_sid_lock->unlock();

  // These two fields are only populated on event decoding.
  // Encoding is done directly from snapshot_version field.
  encoded_snapshot_version= NULL;
  encoded_snapshot_version_length= 0;

  if (server_uuid != NULL)
    is_valid_param= true;

  // Debug sync point for SQL threads.
  DBUG_EXECUTE_IF("debug.wait_after_set_snapshot_version_on_transaction_context_log_event",
                  {
                    const char act[]=
                        "now wait_for "
                        "signal.resume_after_set_snapshot_version_on_transaction_context_log_event";
                    DBUG_ASSERT(opt_debug_sync_timeout > 0);
                    DBUG_ASSERT(!debug_sync_set_action(current_thd,
                                                       STRING_WITH_LEN(act)));
                  };);

  DBUG_VOID_RETURN;
}
#endif

Transaction_context_log_event::
Transaction_context_log_event(const char *buffer, uint event_len,
                              const Format_description_event *descr_event)
  : binary_log::Transaction_context_event(buffer, event_len, descr_event),
    Log_event(header(), footer())
{
  DBUG_ENTER("Transaction_context_log_event::Transaction_context_log_event (const char *, uint, const Format_description_event*)");

  sid_map= new Sid_map(NULL);
  snapshot_version= new Gtid_set(sid_map);

  if (server_uuid == NULL || encoded_snapshot_version == NULL)
    goto err;

  if (read_snapshot_version())
    goto err;

  is_valid_param= true;
  DBUG_VOID_RETURN;

err:
  is_valid_param= false;
  DBUG_VOID_RETURN;
}

Transaction_context_log_event::~Transaction_context_log_event()
{
  DBUG_ENTER("Transaction_context_log_event::~Transaction_context_log_event");
  my_free((void*)server_uuid);
  server_uuid= NULL;
  my_free((void*) encoded_snapshot_version);
  encoded_snapshot_version= NULL;
  delete snapshot_version;
  delete sid_map;
  DBUG_VOID_RETURN;
}

size_t Transaction_context_log_event::to_string(char *buf, ulong len) const
{
  DBUG_ENTER("Transaction_context_log_event::to_string");
  DBUG_RETURN(my_snprintf(buf, len,
                          "server_uuid=%s\tthread_id=%lu",
                          server_uuid, thread_id));
}

#ifndef MYSQL_CLIENT
int Transaction_context_log_event::pack_info(Protocol *protocol)
{
  DBUG_ENTER("Transaction_context_log_event::pack_info");
  char buf[256];
  size_t bytes= to_string(buf, 256);
  protocol->store(buf, bytes, &my_charset_bin);
  DBUG_RETURN(0);
}
#endif

#ifdef MYSQL_CLIENT
void Transaction_context_log_event::print(FILE *file,
                                          PRINT_EVENT_INFO *print_event_info)
{
  DBUG_ENTER("Transaction_context_log_event::print");
  char buf[256];
  IO_CACHE *const head= &print_event_info->head_cache;

  if (!print_event_info->short_form)
  {
    to_string(buf, 256);
    print_header(head, print_event_info, FALSE);
    my_b_printf(head, "Transaction_context: %s\n", buf);
  }
  DBUG_VOID_RETURN;
}
#endif

#if defined(MYSQL_SERVER) && defined(HAVE_REPLICATION)
int Transaction_context_log_event::do_update_pos(Relay_log_info *rli)
{
  DBUG_ENTER("Transaction_context_log_event::do_update_pos");
  rli->inc_event_relay_log_pos();
  DBUG_RETURN(0);
}
#endif

size_t Transaction_context_log_event::get_data_size()
{
  DBUG_ENTER("Transaction_context_log_event::get_data_size");

  size_t size= Binary_log_event::TRANSACTION_CONTEXT_HEADER_LEN;
  size += strlen(server_uuid);
  size += get_snapshot_version_size();
  size += get_data_set_size(&write_set);
  size += get_data_set_size(&read_set);

  DBUG_RETURN(size);
}

#ifndef MYSQL_CLIENT
bool Transaction_context_log_event::write_data_header(IO_CACHE* file)
{
  DBUG_ENTER("Transaction_context_log_event::write_data_header");
  char buf[Binary_log_event::TRANSACTION_CONTEXT_HEADER_LEN];

  buf[ENCODED_SERVER_UUID_LEN_OFFSET] = (char) strlen(server_uuid);
  int8store(buf + ENCODED_THREAD_ID_OFFSET, thread_id);
  buf[ENCODED_GTID_SPECIFIED_OFFSET] = gtid_specified;
  int4store(buf + ENCODED_SNAPSHOT_VERSION_LEN_OFFSET, get_snapshot_version_size());
  int2store(buf + ENCODED_WRITE_SET_ITEMS_OFFSET, write_set.size());
  int2store(buf + ENCODED_READ_SET_ITEMS_OFFSET, read_set.size());
  DBUG_RETURN(wrapper_my_b_safe_write(file, (const uchar *) buf,
                                      Binary_log_event::TRANSACTION_CONTEXT_HEADER_LEN));
}

bool Transaction_context_log_event::write_data_body(IO_CACHE* file)
{
  DBUG_ENTER("Transaction_context_log_event::write_data_body");

  if (wrapper_my_b_safe_write(file,
                              (const uchar*) server_uuid,
                              strlen(server_uuid)) ||
      write_snapshot_version(file) ||
      write_data_set(file, &write_set) ||
      write_data_set(file, &read_set))
    DBUG_RETURN(true);

  DBUG_RETURN(false);
}

bool Transaction_context_log_event::write_snapshot_version(IO_CACHE* file)
{
  DBUG_ENTER("Transaction_context_log_event::write_snapshot_version");
  bool result= false;

  uint32 len= get_snapshot_version_size();
  uchar *buffer= (uchar *) my_malloc(key_memory_log_event,
                                     len, MYF(MY_WME));
  if (buffer == NULL)
    DBUG_RETURN(true);

  snapshot_version->encode(buffer);
  if (wrapper_my_b_safe_write(file, buffer, len))
    result= true;

  my_free(buffer);
  DBUG_RETURN(result);
}

bool Transaction_context_log_event::write_data_set(IO_CACHE* file,
                                                   std::list<const char*> *set)
{
  DBUG_ENTER("Transaction_context_log_event::write_data_set");
  for (std::list<const char*>::iterator it=set->begin();
       it != set->end();
       ++it)
  {
    char buf[ENCODED_READ_WRITE_SET_ITEM_LEN];
    const char* hash= *it;
    uint16 len= strlen(hash);

    int2store(buf, len);
    if (wrapper_my_b_safe_write(file,
                                (const uchar*) buf,
                                ENCODED_READ_WRITE_SET_ITEM_LEN) ||
        wrapper_my_b_safe_write(file, (const uchar*) hash, len))
      DBUG_RETURN(true);
  }

  DBUG_RETURN(false);
}
#endif

bool Transaction_context_log_event::read_snapshot_version()
{
  DBUG_ENTER("Transaction_context_log_event::read_snapshot_version");
  DBUG_ASSERT(snapshot_version->is_empty());
  DBUG_RETURN(snapshot_version->add_gtid_encoding(encoded_snapshot_version,
                                                  encoded_snapshot_version_length)
                  != RETURN_STATUS_OK);
}

size_t Transaction_context_log_event::get_snapshot_version_size()
{
  DBUG_ENTER("Transaction_context_log_event::get_snapshot_version_size");
  size_t result= snapshot_version->get_encoded_length();
  DBUG_RETURN(result);
}

int Transaction_context_log_event::get_data_set_size(std::list<const char*> *set)
{
  DBUG_ENTER("Transaction_context_log_event::get_data_set_size");
  int size= 0;

  for (std::list<const char*>::iterator it=set->begin();
       it != set->end();
       ++it)
    size += ENCODED_READ_WRITE_SET_ITEM_LEN + strlen(*it);

  DBUG_RETURN(size);
}

void Transaction_context_log_event::add_write_set(const char *hash)
{
  DBUG_ENTER("Transaction_context_log_event::add_write_set");
  write_set.push_back(hash);
  DBUG_VOID_RETURN;
}

void Transaction_context_log_event::add_read_set(const char *hash)
{
  DBUG_ENTER("Transaction_context_log_event::add_read_set");
  read_set.push_back(hash);
  DBUG_VOID_RETURN;
}

/**************************************************************************
	View_change_log_event methods
**************************************************************************/

#ifndef MYSQL_CLIENT
View_change_log_event::View_change_log_event(char* raw_view_id)
  : binary_log::View_change_event(raw_view_id),
    Log_event(header(), footer(), Log_event::EVENT_TRANSACTIONAL_CACHE,
              Log_event::EVENT_NORMAL_LOGGING)
{
  DBUG_ENTER("View_change_log_event::View_change_log_event(char*)");

  if (strlen(view_id) != 0)
    is_valid_param= true;

  DBUG_VOID_RETURN;
}
#endif

View_change_log_event::
View_change_log_event(const char *buffer,
                      uint event_len,
                      const Format_description_event *descr_event)
  : binary_log::View_change_event(buffer, event_len, descr_event),
    Log_event(header(), footer())
{
  DBUG_ENTER("View_change_log_event::View_change_log_event(const char *,"
             " uint, const Format_description_event*)");

  if (strlen(view_id) != 0)
    is_valid_param= true;

  //Change the cache/logging types to allow writing to the binary log cache
  event_cache_type= EVENT_TRANSACTIONAL_CACHE;
  event_logging_type= EVENT_NORMAL_LOGGING;

  DBUG_VOID_RETURN;
}

View_change_log_event::~View_change_log_event()
{
  DBUG_ENTER("View_change_log_event::~View_change_log_event");
  certification_info.clear();
  DBUG_VOID_RETURN;
}

size_t View_change_log_event::get_data_size()
{
  DBUG_ENTER("View_change_log_event::get_data_size");

  size_t size= Binary_log_event::VIEW_CHANGE_HEADER_LEN;
  size+= get_size_data_map(&certification_info);

  DBUG_RETURN(size);
}

size_t
View_change_log_event::get_size_data_map(std::map<std::string, std::string> *map)
{
  DBUG_ENTER("View_change_log_event::get_size_data_map");
  size_t size= 0;

  std::map<std::string, std::string>::iterator iter;
  size+= (ENCODED_CERT_INFO_KEY_SIZE_LEN +
          ENCODED_CERT_INFO_VALUE_LEN) * map->size();
  for (iter= map->begin(); iter!= map->end(); iter++)
    size+= iter->first.length() + iter->second.length();

  DBUG_RETURN(size);
}

size_t View_change_log_event::to_string(char *buf, ulong len) const
{
  DBUG_ENTER("View_change_log_event::to_string");
  DBUG_RETURN(my_snprintf(buf, len, "view_id=%s", view_id));
}

#ifndef MYSQL_CLIENT
int View_change_log_event::pack_info(Protocol *protocol)
{
  DBUG_ENTER("View_change_log_event::pack_info");
  char buf[256];
  size_t bytes= to_string(buf, 256);
  protocol->store(buf, bytes, &my_charset_bin);
  DBUG_RETURN(0);
}
#endif

#ifdef MYSQL_CLIENT
void View_change_log_event::print(FILE *file,
                                  PRINT_EVENT_INFO *print_event_info)
{
  DBUG_ENTER("View_change_log_event::print");
  char buf[256];
  IO_CACHE *const head= &print_event_info->head_cache;

  if (!print_event_info->short_form)
  {
    to_string(buf, 256);
    print_header(head, print_event_info, FALSE);
    my_b_printf(head, "View_change_log_event: %s\n", buf);
  }
  DBUG_VOID_RETURN;
}
#endif

#if defined(MYSQL_SERVER) && defined(HAVE_REPLICATION)

 int View_change_log_event::do_apply_event(Relay_log_info const *rli)
 {
   enum_gtid_statement_status state= gtid_pre_statement_checks(thd);
   if (state == GTID_STATEMENT_SKIP)
     return 0;

   if (state == GTID_STATEMENT_CANCEL ||
          (state == GTID_STATEMENT_EXECUTE &&
           gtid_pre_statement_post_implicit_commit_checks(thd)))
   {
      uint error= thd->get_stmt_da()->mysql_errno();
      DBUG_ASSERT(error != 0);
      rli->report(ERROR_LEVEL, error,
                  "Error executing View Change event: '%s'",
                  thd->get_stmt_da()->message_text());
      thd->is_slave_error= 1;
      return -1;
   }

   return mysql_bin_log.write_event(this);
 }

int View_change_log_event::do_update_pos(Relay_log_info *rli)
{
  DBUG_ENTER("View_change_log_event::do_update_pos");
  rli->inc_event_relay_log_pos();
  DBUG_RETURN(0);
}
#endif

#ifndef MYSQL_CLIENT
bool View_change_log_event::write_data_header(IO_CACHE* file){
  DBUG_ENTER("View_change_log_event::write_data_header");
  char buf[Binary_log_event::VIEW_CHANGE_HEADER_LEN];

  memcpy(buf, view_id, ENCODED_VIEW_ID_MAX_LEN);
  int8store(buf + ENCODED_SEQ_NUMBER_OFFSET, seq_number);
  int4store(buf + ENCODED_CERT_INFO_SIZE_OFFSET, certification_info.size());
  DBUG_RETURN(wrapper_my_b_safe_write(file,(const uchar *) buf,
                                      Binary_log_event::VIEW_CHANGE_HEADER_LEN));
}

bool View_change_log_event::write_data_body(IO_CACHE* file){
  DBUG_ENTER("Transaction_context_log_event::write_data_body");

  if (write_data_map(file, &certification_info))
    DBUG_RETURN(true);

  DBUG_RETURN(false);
}

bool View_change_log_event::write_data_map(IO_CACHE* file,
                                           std::map<std::string, std::string> *map)
{
  DBUG_ENTER("View_change_log_event::write_data_set");
  bool result= false;

  std::map<std::string, std::string>::iterator iter;
  for (iter= map->begin(); iter!= map->end(); iter++)
  {
    uchar buf_key_len[ENCODED_CERT_INFO_KEY_SIZE_LEN];
    uint16 key_len= iter->first.length();
    int2store(buf_key_len, key_len);

    const char *key= iter->first.c_str();

    uchar buf_value_len[ENCODED_CERT_INFO_VALUE_LEN];
    uint32 value_len= iter->second.length();
    int4store(buf_value_len, value_len);

    const char *value= iter->second.c_str();

    if (wrapper_my_b_safe_write(file, buf_key_len,
                                ENCODED_CERT_INFO_KEY_SIZE_LEN) ||
        wrapper_my_b_safe_write(file, (const uchar*) key, key_len) ||
        wrapper_my_b_safe_write(file, buf_value_len,
                                ENCODED_CERT_INFO_VALUE_LEN) ||
        wrapper_my_b_safe_write(file, (const uchar*) value, value_len))
      DBUG_RETURN(result);
  }

  DBUG_RETURN(false);
}

#endif

/*
  Updates the certification info map.
*/
void
View_change_log_event::set_certification_info(std::map<std::string, std::string> *info)
{
  DBUG_ENTER("View_change_log_event::set_certification_database_snapshot");
  certification_info.clear();

  std::map<std::string, std::string>::iterator it;
  for(it= info->begin(); it != info->end(); ++it)
  {
    std::string key= it->first;
    std::string value= it->second;
    certification_info[key]= value;
  }

  DBUG_VOID_RETURN;
}


#ifdef MYSQL_CLIENT
/**
  The default values for these variables should be values that are
  *incorrect*, i.e., values that cannot occur in an event.  This way,
  they will always be printed for the first event.
*/
st_print_event_info::st_print_event_info()
  :flags2_inited(0), sql_mode_inited(0), sql_mode(0),
   auto_increment_increment(0),auto_increment_offset(0), charset_inited(0),
   lc_time_names_number(~0),
   charset_database_number(ILLEGAL_CHARSET_INFO_NUMBER),
   thread_id(0), thread_id_printed(false),
   base64_output_mode(BASE64_OUTPUT_UNSPEC), printed_fd_event(FALSE),
   have_unflushed_events(false), skipped_event_in_transaction(false)
{
  /*
    Currently we only use static PRINT_EVENT_INFO objects, so zeroed at
    program's startup, but these explicit memset() is for the day someone
    creates dynamic instances.
  */
  memset(db, 0, sizeof(db));
  memset(charset, 0, sizeof(charset));
  memset(time_zone_str, 0, sizeof(time_zone_str));
  delimiter[0]= ';';
  delimiter[1]= 0;
  myf const flags = MYF(MY_WME | MY_NABP);
  open_cached_file(&head_cache, NULL, NULL, 0, flags);
  open_cached_file(&body_cache, NULL, NULL, 0, flags);
  open_cached_file(&footer_cache, NULL, NULL, 0, flags);
}
#endif


#if defined(HAVE_REPLICATION) && !defined(MYSQL_CLIENT)
Heartbeat_log_event::Heartbeat_log_event(const char* buf, uint event_len,
                                         const Format_description_event*
                                         description_event)
  : binary_log::Heartbeat_event(buf, event_len, description_event),
    Log_event(header(), footer())
{
  if ((log_ident != NULL && header()->log_pos >= BIN_LOG_HEADER_SIZE))
    is_valid_param= true;
}
#endif

#ifdef MYSQL_SERVER
/*
  This is a utility function that adds a quoted identifier into the a buffer.
  This also escapes any existance of the quote string inside the identifier.

  SYNOPSIS
    my_strmov_quoted_identifier
    thd                   thread handler
    buffer                target buffer
    identifier            the identifier to be quoted
    length                length of the identifier
*/
size_t my_strmov_quoted_identifier(THD* thd, char *buffer,
                                   const char* identifier,
                                   size_t length)
{
  int q= thd ? get_quote_char_for_identifier(thd, identifier, length) : '`';
  return my_strmov_quoted_identifier_helper(q, buffer, identifier, length);
}
#else
size_t my_strmov_quoted_identifier(char *buffer,  const char* identifier)
{
  int q= '`';
  return my_strmov_quoted_identifier_helper(q, buffer, identifier, 0);
}

#endif

size_t my_strmov_quoted_identifier_helper(int q, char *buffer,
                                          const char* identifier,
                                          size_t length)
{
  size_t written= 0;
  char quote_char;
  size_t id_length= (length) ? length : strlen(identifier);

  if (q == EOF)
  {
    (void) strncpy(buffer, identifier, id_length);
    return id_length;
  }
  quote_char= (char) q;
  *buffer++= quote_char;
  written++;
  while (id_length--)
  {
    if (*identifier == quote_char)
    {
      *buffer++= quote_char;
      written++;
    }
    *buffer++= *identifier++;
    written++;
  }
  *buffer++= quote_char;
  return ++written;
}
<|MERGE_RESOLUTION|>--- conflicted
+++ resolved
@@ -3704,25 +3704,13 @@
     start+= 3;
   }
 
-<<<<<<< HEAD
   if (thd && thd->binlog_need_explicit_defaults_ts == true)
   {
     *start++= Q_EXPLICIT_DEFAULTS_FOR_TIMESTAMP;
     *start++= thd->variables.explicit_defaults_for_timestamp;
   }
+
   /*
-=======
-#ifndef DBUG_OFF
-  if (thd && thd->variables.query_exec_time > 0)
-  {
-    *start++= Q_QUERY_EXEC_TIME;
-    int8store(start, thd->variables.query_exec_time);
-    start+= 8;
-  }
-#endif
-
-/*
->>>>>>> 2071aeef
     NOTE: When adding new status vars, please don't forget to update
     the MAX_SIZE_LOG_EVENT_STATUS in log_event.h
 
@@ -4063,178 +4051,8 @@
   if (!(fill_data_buf(data_buf, buf_len)))
     DBUG_VOID_RETURN;
 
-<<<<<<< HEAD
   if(query != 0)
     is_valid_param= true;
-=======
-  /* variable-part: the status vars; only in MySQL 5.0  */
-  
-  start= (Log_event::Byte*) (buf+post_header_len);
-  end= (const Log_event::Byte*) (start+status_vars_len);
-  for (const Log_event::Byte* pos= start; pos < end;)
-  {
-    switch (*pos++) {
-    case Q_FLAGS2_CODE:
-      CHECK_SPACE(pos, end, 4);
-      flags2_inited= 1;
-      flags2= uint4korr(pos);
-      DBUG_PRINT("info",("In Query_log_event, read flags2: %lu", (ulong) flags2));
-      pos+= 4;
-      break;
-    case Q_SQL_MODE_CODE:
-    {
-#ifndef DBUG_OFF
-      char buff[22];
-#endif
-      CHECK_SPACE(pos, end, 8);
-      sql_mode_inited= 1;
-      sql_mode= uint8korr(pos);
-      DBUG_PRINT("info",("In Query_log_event, read sql_mode: %s",
-			 llstr(sql_mode, buff)));
-      pos+= 8;
-      break;
-    }
-    case Q_CATALOG_NZ_CODE:
-      DBUG_PRINT("info", ("case Q_CATALOG_NZ_CODE; pos: 0x%lx; end: 0x%lx",
-                          (ulong) pos, (ulong) end));
-      if (get_str_len_and_pointer(&pos, &catalog, &catalog_len, end))
-      {
-        DBUG_PRINT("info", ("query= 0"));
-        query= 0;
-        DBUG_VOID_RETURN;
-      }
-      break;
-    case Q_AUTO_INCREMENT:
-      CHECK_SPACE(pos, end, 4);
-      auto_increment_increment= uint2korr(pos);
-      auto_increment_offset=    uint2korr(pos+2);
-      pos+= 4;
-      break;
-    case Q_CHARSET_CODE:
-    {
-      CHECK_SPACE(pos, end, 6);
-      charset_inited= 1;
-      memcpy(charset, pos, 6);
-      pos+= 6;
-      break;
-    }
-    case Q_TIME_ZONE_CODE:
-    {
-      if (get_str_len_and_pointer(&pos, &time_zone_str, &time_zone_len, end))
-      {
-        DBUG_PRINT("info", ("Q_TIME_ZONE_CODE: query= 0"));
-        query= 0;
-        DBUG_VOID_RETURN;
-      }
-      break;
-    }
-    case Q_CATALOG_CODE: /* for 5.0.x where 0<=x<=3 masters */
-      CHECK_SPACE(pos, end, 1);
-      if ((catalog_len= *pos))
-        catalog= (char*) pos+1;                           // Will be copied later
-      CHECK_SPACE(pos, end, catalog_len + 2);
-      pos+= catalog_len+2; // leap over end 0
-      catalog_nz= 0; // catalog has end 0 in event
-      break;
-    case Q_LC_TIME_NAMES_CODE:
-      CHECK_SPACE(pos, end, 2);
-      lc_time_names_number= uint2korr(pos);
-      pos+= 2;
-      break;
-    case Q_CHARSET_DATABASE_CODE:
-      CHECK_SPACE(pos, end, 2);
-      charset_database_number= uint2korr(pos);
-      pos+= 2;
-      break;
-    case Q_TABLE_MAP_FOR_UPDATE_CODE:
-      CHECK_SPACE(pos, end, 8);
-      table_map_for_update= uint8korr(pos);
-      pos+= 8;
-      break;
-    case Q_MASTER_DATA_WRITTEN_CODE:
-      CHECK_SPACE(pos, end, 4);
-      data_written= master_data_written= uint4korr(pos);
-      pos+= 4;
-      break;
-    case Q_MICROSECONDS:
-      CHECK_SPACE(pos, end, 3);
-      when.tv_usec= uint3korr(pos);
-      pos+= 3;
-      break;
-#if !defined(DBUG_OFF) && !defined(MYSQL_CLIENT)
-    case Q_QUERY_EXEC_TIME:
-    {
-      THD *thd= current_thd;
-      CHECK_SPACE(pos, end, 8);
-      if (thd)
-        thd->variables.query_exec_time= uint8korr(pos);
-      pos+= 8;
-      break;
-    }
-#endif
-    case Q_INVOKER:
-    {
-      CHECK_SPACE(pos, end, 1);
-      user.length= *pos++;
-      CHECK_SPACE(pos, end, user.length);
-      user.str= (char *)pos;
-      if (user.length == 0)
-        user.str= (char *)"";
-      pos+= user.length;
-
-      CHECK_SPACE(pos, end, 1);
-      host.length= *pos++;
-      CHECK_SPACE(pos, end, host.length);
-      host.str= (char *)pos;
-      if (host.length == 0)
-        host.str= (char *)"";
-      pos+= host.length;
-      break;
-    }
-    case Q_UPDATED_DB_NAMES:
-    {
-      uchar i= 0;
-      CHECK_SPACE(pos, end, 1);
-      mts_accessed_dbs= *pos++;
-      /* 
-         Notice, the following check is positive also in case of
-         the master's MAX_DBS_IN_EVENT_MTS > the slave's one and the event 
-         contains e.g the master's MAX_DBS_IN_EVENT_MTS db:s.
-      */
-      if (mts_accessed_dbs > MAX_DBS_IN_EVENT_MTS)
-      {
-        mts_accessed_dbs= OVER_MAX_DBS_IN_EVENT_MTS;
-        break;
-      }
-
-      DBUG_ASSERT(mts_accessed_dbs != 0);
-
-      for (i= 0; i < mts_accessed_dbs && pos < start + status_vars_len; i++)
-      {
-        DBUG_EXECUTE_IF("query_log_event_mts_corrupt_db_names",
-                        {
-                          if (mts_accessed_dbs == 2)
-                          {
-                            DBUG_ASSERT(pos[sizeof("d?") - 1] == 0);
-                            ((char*) pos)[sizeof("d?") - 1]= 'a';
-                          }});
-        strncpy(mts_accessed_db_names[i], (char*) pos,
-                min<ulong>(NAME_LEN, start + status_vars_len - pos));
-        mts_accessed_db_names[i][NAME_LEN - 1]= 0;
-        pos+= 1 + strlen((const char*) pos);
-      }
-      if (i != mts_accessed_dbs || pos > start + status_vars_len)
-        DBUG_VOID_RETURN;
-      break;
-    }
-    default:
-      /* That's why you must write status vars in growing order of code */
-      DBUG_PRINT("info",("Query_log_event has unknown status vars (first has\
- code: %u), skipping the rest of them", (uint) *(pos-1)));
-      pos= (const uchar*) end;                         // Break loop
-    }
-  }
->>>>>>> 2071aeef
 
   /**
     The buffer contains the following:
@@ -4554,32 +4372,9 @@
 int Query_log_event::do_apply_event(Relay_log_info const *rli,
                                       const char *query_arg, size_t q_len_arg)
 {
-  char* query_buf;
-  int query_buf_len;
+  DBUG_ENTER("Query_log_event::do_apply_event");
   int expected_error,actual_error= 0;
   HA_CREATE_INFO db_options;
-  DBUG_ENTER("Query_log_event::do_apply_event");
-
-  /*
-    We must allocate some extra memory for query cache
-    The query buffer layout is:
-       buffer :==
-         <statement>   The input statement(s)
-         '\0'          Terminating null char  (1 byte)
-         <length>      Length of following current database name (size_t)
-         <db_name>     Name of current database
-         <flags>       Flags struct
-  */
-  query_buf_len = q_len_arg + 1 + sizeof(size_t) + thd->db_length
-                  + QUERY_CACHE_FLAGS_SIZE + 1;
-  if ((query_buf= (char *) thd->alloc(query_buf_len)))
-  {
-    memcpy(query_buf, query_arg, q_len_arg);
-    query_buf[q_len_arg]= 0;
-    memcpy(query_buf+q_len_arg+1, (char *) &thd->db_length, sizeof(size_t));
-  }
-  else
-    goto end;
 
   DBUG_PRINT("info", ("query=%s", query));
 
@@ -4651,17 +4446,9 @@
   }
 
   {
-<<<<<<< HEAD
     thd->set_time(&(common_header->when));
     thd->set_query(query_arg, q_len_arg);
     thd->set_query_id(next_query_id());
-=======
-    thd->set_time(&when);
-
-    thd->set_query_and_id((char*) query_buf, q_len_arg,
-                          thd->charset(), next_query_id());
- 
->>>>>>> 2071aeef
     thd->variables.pseudo_thread_id= thread_id;		// for temp tables
     attach_temp_tables_worker(thd, rli);
     DBUG_PRINT("query",("%s", thd->query().str));
@@ -4726,11 +4513,7 @@
             result. This should be acceptable now. This is a reminder
             to fix this if any refactoring happens here sometime.
           */
-<<<<<<< HEAD
           thd->set_query(query_arg, q_len_arg);
-=======
-          thd->set_query((char*) query_buf, q_len_arg, thd->charset());
->>>>>>> 2071aeef
         }
       }
       if (time_zone_len)
@@ -9656,14 +9439,11 @@
   this->m_key_index= MAX_KEY;
   this->m_key_info= NULL;
 
-<<<<<<< HEAD
-  if (event_type == binary_log::WRITE_ROWS_EVENT)  // row lookup not needed
-=======
   // row lookup not needed
-  if (event_type == WRITE_ROWS_EVENT ||
-     ((event_type == DELETE_ROWS_EVENT || event_type == UPDATE_ROWS_EVENT) &&
+  if (event_type == binary_log::WRITE_ROWS_EVENT ||
+      ((event_type == binary_log::DELETE_ROWS_EVENT ||
+        event_type == binary_log::UPDATE_ROWS_EVENT) &&
       get_flags(COMPLETE_ROWS_F) && !m_table->file->rpl_lookup_rows()))
->>>>>>> 2071aeef
     DBUG_VOID_RETURN;
 
   if (!(slave_rows_search_algorithms_options & SLAVE_ROWS_INDEX_SCAN))
@@ -11123,13 +10903,9 @@
         break;
 
       case ROW_LOOKUP_NOT_NEEDED:
-<<<<<<< HEAD
-        DBUG_ASSERT(get_general_type_code() == binary_log::WRITE_ROWS_EVENT);
-=======
-        DBUG_ASSERT(get_general_type_code() == WRITE_ROWS_EVENT ||
-                    get_general_type_code() == DELETE_ROWS_EVENT ||
-                    get_general_type_code() == UPDATE_ROWS_EVENT);
->>>>>>> 2071aeef
+        DBUG_ASSERT(get_general_type_code() == binary_log::WRITE_ROWS_EVENT ||
+                    get_general_type_code() == binary_log::DELETE_ROWS_EVENT ||
+                    get_general_type_code() == binary_log::UPDATE_ROWS_EVENT);
 
         /* No need to scan for rows, just apply it */
         do_apply_row_ptr= &Rows_log_event::do_apply_row;
@@ -11718,108 +11494,6 @@
   }
 }
 
-#ifdef MYSQL_CLIENT
-
-/*
-  Rewrite database name for the event to name specified by new_db
-  SYNOPSIS
-    new_db   Database name to change to
-    new_len  Length
-    desc     Event describing binlog that we're writing to.
-
-  DESCRIPTION
-    Reset db name. This function assumes that temp_buf member contains event
-    representation taken from a binary log. It resets m_dbnam and m_dblen and
-    rewrites temp_buf with new db name.
-
-  RETURN 
-    0     - Success
-    other - Error
-*/
-
-int Table_map_log_event::rewrite_db(const char* new_db, size_t new_len,
-                                    const Format_description_log_event* desc)
-{
-  DBUG_ENTER("Table_map_log_event::rewrite_db");
-  DBUG_ASSERT(temp_buf);
-
-  uint header_len= min((unsigned)desc->common_header_len,
-                       (unsigned)LOG_EVENT_MINIMAL_HEADER_LEN) + TABLE_MAP_HEADER_LEN;
-  int len_diff;
-
-  if (!(len_diff= new_len - m_dblen))
-  {
-    memcpy((void*) (temp_buf + header_len + 1), new_db, m_dblen + 1);
-    memcpy((void*) m_dbnam, new_db, m_dblen + 1);
-    DBUG_RETURN(0);
-  }
-
-  // Create new temp_buf
-  ulong event_cur_len= uint4korr(temp_buf + EVENT_LEN_OFFSET);
-  ulong event_new_len= event_cur_len + len_diff;
-  char* new_temp_buf= (char*) my_malloc(event_new_len, MYF(MY_WME));
-
-  if (!new_temp_buf)
-  {
-    sql_print_error("Table_map_log_event::rewrite_db: "
-                    "failed to allocate new temp_buf (%d bytes required)",
-                    event_new_len);
-    DBUG_RETURN(-1);
-  }
-
-  // Rewrite temp_buf
-  char* ptr= new_temp_buf;
-  ulong cnt= 0;
-
-  // Copy header and change event length
-  memcpy(ptr, temp_buf, header_len);
-  int4store(ptr + EVENT_LEN_OFFSET, event_new_len);
-  ptr += header_len;
-  cnt += header_len;
-
-  // Write new db name length and new name
-  *ptr++ = new_len;
-  memcpy(ptr, new_db, new_len + 1);
-  ptr += new_len + 1;
-  cnt += m_dblen + 2;
-
-  // Copy rest part
-  memcpy(ptr, temp_buf + cnt, event_cur_len - cnt);
-
-  // Reregister temp buf
-  free_temp_buf();
-  register_temp_buf(new_temp_buf);
-
-  // Reset m_dbnam and m_dblen members
-  m_dblen= new_len;
-
-  // m_dbnam resides in m_memory together with m_tblnam and m_coltype
-  uchar* memory= m_memory;
-  char const* tblnam= m_tblnam;
-  uchar* coltype= m_coltype;
-
-  m_memory= (uchar*) my_multi_malloc(MYF(MY_WME),
-                                     &m_dbnam, (uint) m_dblen + 1,
-                                     &m_tblnam, (uint) m_tbllen + 1,
-                                     &m_coltype, (uint) m_colcnt,
-                                     NullS);
-
-  if (!m_memory)
-  {
-    sql_print_error("Table_map_log_event::rewrite_db: "
-                    "failed to allocate new m_memory (%d + %d + %d bytes required)",
-                    m_dblen + 1, m_tbllen + 1, m_colcnt);
-    DBUG_RETURN(-1);
-  }
-
-  memcpy((void*)m_dbnam, new_db, m_dblen + 1);
-  memcpy((void*)m_tblnam, tblnam, m_tbllen + 1);
-  memcpy(m_coltype, coltype, m_colcnt);
-
-  my_free(memory);
-  DBUG_RETURN(0);
-}
-#endif /* MYSQL_CLIENT */
 /*
   Return value is an error code, one of:
 
