--- conflicted
+++ resolved
@@ -4114,36 +4114,12 @@
 static bool is_silent_error(THD* thd)
 {
   DBUG_ENTER("is_silent_error");
-  List_iterator_fast<MYSQL_ERROR> it(thd->warning_info->warn_list());
-  MYSQL_ERROR *err;
-
-  while ((err= it++))
-  {
-    DBUG_PRINT("info", ("Error : %u : %s", 
-                        err->get_sql_errno(), 
-                        err->get_message_text()));
-
-    switch (err->get_sql_errno())
-    {
-    case ER_GET_TEMPORARY_ERRMSG:
-    {
-      /*
-         If we are rolling back due to an explicit request, do so
-         silently
-      */
-      if (strcmp(SLAVE_SILENT_RETRY_MSG, err->get_message_text()) == 0)
-      {
-        DBUG_PRINT("info", ("Silent retry"));
-        DBUG_RETURN(true);
-      }
-
-      break;
-    }
-    default:
-      break;
-    }
-  }
-
+  if (thd->get_stmt_da()->has_sql_condition(SLAVE_SILENT_RETRY_MSG, 
+                                            strlen(SLAVE_SILENT_RETRY_MSG)))
+  {
+    DBUG_PRINT("info", ("Silent retry"));
+    DBUG_RETURN(true);
+  }
   DBUG_RETURN(false);
 }
 
@@ -4485,13 +4461,6 @@
     */
     else if (thd->is_slave_error || thd->is_fatal_error)
     {
-<<<<<<< HEAD
-      rli->report(ERROR_LEVEL, actual_error,
-                      "Error '%s' on query. Default database: '%s'. Query: '%s'",
-                      (actual_error ? thd->get_stmt_da()->message() :
-                       "unexpected success or fatal error"),
-                      print_slave_db_safe(thd->db), query_arg);
-=======
 #ifndef MCP_WL5353
 #ifdef HAVE_NDB_BINLOG
       bool be_silent= is_silent_error(thd);
@@ -4501,11 +4470,10 @@
       {
         rli->report(ERROR_LEVEL, actual_error,
                     "Error '%s' on query. Default database: '%s'. Query: '%s'",
-                      (actual_error ? thd->stmt_da->message() :
+                      (actual_error ? thd->get_stmt_da()->message() :
                      "unexpected success or fatal error"),
                     print_slave_db_safe(thd->db), query_arg);
       }
->>>>>>> 59fc9b15
       thd->is_slave_error= 1;
     }
 
@@ -9054,17 +9022,13 @@
       TIMESTAMP column to a table with one.
       So we call set_time(), like in SBR. Presently it changes nothing.
     */
-<<<<<<< HEAD
     thd->set_time((time_t) when);
-=======
-    thd->set_time((time_t)when);
 #ifndef MCP_WL5353
     if (get_flags(EXTRA_ROW_EV_DATA_F))
         thd->binlog_row_event_extra_data = m_extra_row_data;
     else
         thd->binlog_row_event_extra_data = NULL;
 #endif
->>>>>>> 59fc9b15
 
     /*
       Now we are in a statement and will stay in a statement until we
@@ -9413,26 +9377,22 @@
                   });
   int6store(buf + RW_MAPID_OFFSET, (ulonglong)m_table_id);
   int2store(buf + RW_FLAGS_OFFSET, m_flags);
-<<<<<<< HEAD
-  return (wrapper_my_b_safe_write(file, buf, ROWS_HEADER_LEN));
-=======
 #ifndef MCP_WL5353
-  int rc = my_b_safe_write(file, buf, ROWS_HEADER_LEN);
+  int rc = wrapper_my_b_safe_write(file, buf, ROWS_HEADER_LEN);
 
   if ((rc == 0) &&
       (m_flags & EXTRA_ROW_EV_DATA_F))
   {
     /* Write extra row data */
-    rc = my_b_safe_write(file, m_extra_row_data,
-                         m_extra_row_data[EXTRA_ROW_INFO_LEN_OFFSET]);
+    rc = wrapper_my_b_safe_write(file, m_extra_row_data,
+                                 m_extra_row_data[EXTRA_ROW_INFO_LEN_OFFSET]);
   }
 
   /* Function returns bool, where false(0) is success :( */
   return (rc != 0);
 #else
-  return (my_b_safe_write(file, buf, ROWS_HEADER_LEN));
-#endif
->>>>>>> 59fc9b15
+  return (wrapper_my_b_safe_write(file, buf, ROWS_HEADER_LEN));
+#endif
 }
 
 bool Rows_log_event::write_data_body(IO_CACHE*file)
