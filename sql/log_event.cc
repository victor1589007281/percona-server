--- conflicted
+++ resolved
@@ -6448,13 +6448,9 @@
     {
       bool real_event= server_id && !is_artificial_event();
       rli->reset_notified_checkpoint(0,
-<<<<<<< HEAD
-                                     server_id ?
+                                     real_event ?
                                      common_header->when.tv_sec +
                                      (time_t) exec_time : 0,
-=======
-                                     real_event ? when.tv_sec + (time_t) exec_time : 0,
->>>>>>> 1c754bc0
                                      true/*need_data_lock=true*/);
     }
 
