--- conflicted
+++ resolved
@@ -300,11 +300,8 @@
   case HA_ERR_LOGGING_IMPOSSIBLE: return "HA_ERR_LOGGING_IMPOSSIBLE";
   case HA_ERR_CORRUPT_EVENT: return "HA_ERR_CORRUPT_EVENT";
   case HA_ERR_ROWS_EVENT_APPLY : return "HA_ERR_ROWS_EVENT_APPLY";
-<<<<<<< HEAD
   case HA_ERR_FK_DEPTH_EXCEEDED : return "HA_ERR_FK_DEPTH_EXCEEDED";
-=======
   case HA_ERR_INNODB_READ_ONLY: return "HA_ERR_INNODB_READ_ONLY";
->>>>>>> d48b9fb6
   }
   return "No Error!";
 }
