--- conflicted
+++ resolved
@@ -3693,27 +3693,14 @@
   int write_row(const Relay_log_info *const, const bool);
 
   // Unpack the current row into m_table->record[0]
-<<<<<<< HEAD
   int unpack_current_row(const Relay_log_info *const rli,
-                         MY_BITMAP const *cols,
-                         const bool abort_on_warning= TRUE)
+                         MY_BITMAP const *cols)
   { 
     DBUG_ASSERT(m_table);
 
-    bool first_row= (m_curr_row == m_rows_buf);
     ASSERT_OR_RETURN_ERROR(m_curr_row <= m_rows_end, HA_ERR_CORRUPT_EVENT);
     int const result= ::unpack_row(rli, m_table, m_width, m_curr_row, cols,
-                                   &m_curr_row_end, &m_master_reclength,
-                                   abort_on_warning, first_row);
-=======
-  int unpack_current_row(const Relay_log_info *const rli)
-  {
-    DBUG_ASSERT(m_table);
-
-    ASSERT_OR_RETURN_ERROR(m_curr_row < m_rows_end, HA_ERR_CORRUPT_EVENT);
-    int const result= ::unpack_row(rli, m_table, m_width, m_curr_row, &m_cols,
                                    &m_curr_row_end, &m_master_reclength);
->>>>>>> d7b41c72
     if (m_curr_row_end > m_rows_end)
       my_error(ER_SLAVE_CORRUPT_EVENT, MYF(0));
     ASSERT_OR_RETURN_ERROR(m_curr_row_end <= m_rows_end, HA_ERR_CORRUPT_EVENT);
