/* Copyright (C) 2000 MySQL AB & MySQL Finland AB & TCX DataKonsult AB
   
   This program is free software; you can redistribute it and/or modify
   it under the terms of the GNU General Public License as published by
   the Free Software Foundation; either version 2 of the License, or
   (at your option) any later version.
   
   This program is distributed in the hope that it will be useful,
   but WITHOUT ANY WARRANTY; without even the implied warranty of
   MERCHANTABILITY or FITNESS FOR A PARTICULAR PURPOSE.  See the
   GNU General Public License for more details.
   
   You should have received a copy of the GNU General Public License
   along with this program; if not, write to the Free Software
   Foundation, Inc., 59 Temple Place, Suite 330, Boston, MA  02111-1307  USA */


#ifndef _log_event_h
#define _log_event_h

#ifdef __EMX__
#undef write  // remove pthread.h macro definition, conflict with write() class member
#endif

#if defined(__GNUC__) && !defined(MYSQL_CLIENT)
#pragma interface			/* gcc class implementation */
#endif

#define LOG_READ_EOF    -1
#define LOG_READ_BOGUS  -2
#define LOG_READ_IO     -3
#define LOG_READ_MEM    -5
#define LOG_READ_TRUNC  -6
#define LOG_READ_TOO_LARGE -7

#define LOG_EVENT_OFFSET 4
#define BINLOG_VERSION    3

/*
 We could have used SERVER_VERSION_LENGTH, but this introduces an
 obscure dependency - if somebody decided to change SERVER_VERSION_LENGTH
 this would have broke the replication protocol
*/
#define ST_SERVER_VER_LEN 50

#define DUMPFILE_FLAG		0x1
#define OPT_ENCLOSED_FLAG	0x2
#define REPLACE_FLAG		0x4
#define IGNORE_FLAG		0x8

#define FIELD_TERM_EMPTY	0x1
#define ENCLOSED_EMPTY		0x2
#define LINE_TERM_EMPTY		0x4
#define LINE_START_EMPTY	0x8
#define ESCAPED_EMPTY		0x10

/*****************************************************************************

  old_sql_ex struct

 ****************************************************************************/
struct old_sql_ex
{
  char field_term;
  char enclosed;
  char line_term;
  char line_start;
  char escaped;
  char opt_flags;
  char empty_flags;
};

#define NUM_LOAD_DELIM_STRS 5

/*****************************************************************************

  sql_ex_info struct

 ****************************************************************************/
struct sql_ex_info
{
  char* field_term;
  char* enclosed;
  char* line_term;
  char* line_start;
  char* escaped;
  int cached_new_format;
  uint8 field_term_len,enclosed_len,line_term_len,line_start_len, escaped_len;
  char opt_flags; 
  char empty_flags;
    
  // store in new format even if old is possible
  void force_new_format() { cached_new_format = 1;} 
  int data_size()
  {
    return (new_format() ?
	    field_term_len + enclosed_len + line_term_len +
	    line_start_len + escaped_len + 6 : 7);
  }
  int write_data(IO_CACHE* file);
  char* init(char* buf,char* buf_end,bool use_new_format);
  bool new_format()
  {
    return ((cached_new_format != -1) ? cached_new_format :
	    (cached_new_format=(field_term_len > 1 ||
				enclosed_len > 1 ||
				line_term_len > 1 || line_start_len > 1 ||
				escaped_len > 1)));
  }
};

/*****************************************************************************

  MySQL Binary Log

  This log consists of events.  Each event has a fixed-length header,
  possibly followed by a variable length data body.

  The data body consists of an optional fixed length segment (post-header)
  and  an optional variable length segment.

  See the #defines below for the format specifics.

 ****************************************************************************/

/* event-specific post-header sizes */
#define LOG_EVENT_HEADER_LEN 19
#define OLD_HEADER_LEN       13
#define QUERY_HEADER_LEN     (4 + 4 + 1 + 2)
#define LOAD_HEADER_LEN      (4 + 4 + 4 + 1 +1 + 4)
#define START_HEADER_LEN     (2 + ST_SERVER_VER_LEN + 4)
#define ROTATE_HEADER_LEN    8
#define CREATE_FILE_HEADER_LEN 4
#define APPEND_BLOCK_HEADER_LEN 4
#define EXEC_LOAD_HEADER_LEN   4
#define DELETE_FILE_HEADER_LEN 4

/* event header offsets */

#define EVENT_TYPE_OFFSET    4
#define SERVER_ID_OFFSET     5
#define EVENT_LEN_OFFSET     9
#define LOG_POS_OFFSET       13
#define FLAGS_OFFSET         17

/* start event post-header */

#define ST_BINLOG_VER_OFFSET  0
#define ST_SERVER_VER_OFFSET  2
#define ST_CREATED_OFFSET     (ST_SERVER_VER_OFFSET + ST_SERVER_VER_LEN)

/* slave event post-header */

#define SL_MASTER_PORT_OFFSET   8
#define SL_MASTER_POS_OFFSET    0
#define SL_MASTER_HOST_OFFSET   10

/* query event post-header */

#define Q_THREAD_ID_OFFSET	0
#define Q_EXEC_TIME_OFFSET	4
#define Q_DB_LEN_OFFSET		8
#define Q_ERR_CODE_OFFSET	9
#define Q_DATA_OFFSET		QUERY_HEADER_LEN

/* Intvar event post-header */

#define I_TYPE_OFFSET        0
#define I_VAL_OFFSET         1

/* Rand event post-header */

#define RAND_SEED1_OFFSET 0
#define RAND_SEED2_OFFSET 8

/* Load event post-header */

#define L_THREAD_ID_OFFSET   0
#define L_EXEC_TIME_OFFSET   4
#define L_SKIP_LINES_OFFSET  8
#define L_TBL_LEN_OFFSET     12
#define L_DB_LEN_OFFSET      13
#define L_NUM_FIELDS_OFFSET  14
#define L_SQL_EX_OFFSET      18
#define L_DATA_OFFSET        LOAD_HEADER_LEN

/* Rotate event post-header */

#define R_POS_OFFSET       0
#define R_IDENT_OFFSET     8

#define CF_FILE_ID_OFFSET  0
#define CF_DATA_OFFSET     CREATE_FILE_HEADER_LEN

#define AB_FILE_ID_OFFSET  0
#define AB_DATA_OFFSET     APPEND_BLOCK_HEADER_LEN

#define EL_FILE_ID_OFFSET  0

#define DF_FILE_ID_OFFSET  0

#define QUERY_EVENT_OVERHEAD	(LOG_EVENT_HEADER_LEN+QUERY_HEADER_LEN)
#define QUERY_DATA_OFFSET	(LOG_EVENT_HEADER_LEN+QUERY_HEADER_LEN)
#define ROTATE_EVENT_OVERHEAD	(LOG_EVENT_HEADER_LEN+ROTATE_HEADER_LEN)
#define LOAD_EVENT_OVERHEAD	(LOG_EVENT_HEADER_LEN+LOAD_HEADER_LEN)
#define CREATE_FILE_EVENT_OVERHEAD (LOG_EVENT_HEADER_LEN+\
 +LOAD_HEADER_LEN+CREATE_FILE_HEADER_LEN)
#define DELETE_FILE_EVENT_OVERHEAD (LOG_EVENT_HEADER_LEN+DELETE_FILE_HEADER_LEN)
#define EXEC_LOAD_EVENT_OVERHEAD (LOG_EVENT_HEADER_LEN+EXEC_LOAD_HEADER_LEN)
#define APPEND_BLOCK_EVENT_OVERHEAD (LOG_EVENT_HEADER_LEN+APPEND_BLOCK_HEADER_LEN)


#define BINLOG_MAGIC        "\xfe\x62\x69\x6e"

#define LOG_EVENT_TIME_F           0x1
#define LOG_EVENT_FORCED_ROTATE_F  0x2

enum Log_event_type
{
  START_EVENT = 1, QUERY_EVENT =2, STOP_EVENT=3, ROTATE_EVENT = 4,
  INTVAR_EVENT=5, LOAD_EVENT=6, SLAVE_EVENT=7, CREATE_FILE_EVENT=8,
  APPEND_BLOCK_EVENT=9, EXEC_LOAD_EVENT=10, DELETE_FILE_EVENT=11,
  NEW_LOAD_EVENT=12, RAND_EVENT=13
};

enum Int_event_type
{
  INVALID_INT_EVENT = 0, LAST_INSERT_ID_EVENT = 1, INSERT_ID_EVENT = 2
};


#ifndef MYSQL_CLIENT
class String;
class MYSQL_LOG;
class THD;
#endif

struct st_relay_log_info;

/*****************************************************************************

  Log_event class

  This is the abstract base class for binary log events.

 ****************************************************************************/
class Log_event
{
public:
  my_off_t log_pos;
  char *temp_buf;
  time_t when;
  ulong exec_time;
  uint32 server_id;
  uint cached_event_len;
  uint16 flags;
  bool cache_stmt;
#ifndef MYSQL_CLIENT
  THD* thd;

  Log_event(THD* thd_arg, uint16 flags_arg, bool cache_stmt);
  Log_event();
  // if mutex is 0, the read will proceed without mutex
  static Log_event* read_log_event(IO_CACHE* file,
				   pthread_mutex_t* log_lock,
				   bool old_format);
  static int read_log_event(IO_CACHE* file, String* packet,
			    pthread_mutex_t* log_lock);
  void set_log_pos(MYSQL_LOG* log);
<<<<<<< HEAD
  virtual void pack_info(Protocol *protocol);
  int net_send(Protocol *protocol, const char* log_name, my_off_t pos);
=======
>>>>>>> e3b3b683
  static void init_show_field_list(List<Item>* field_list);
#ifndef EMBEDDED_LIBRARY
  int net_send(THD* thd, const char* log_name, my_off_t pos);
  virtual void pack_info(String* packet);
  virtual int exec_event(struct st_relay_log_info* rli);
#endif /* EMBEDDED_LIBRARY */
  virtual const char* get_db()
  {
    return thd ? thd->db : 0;
  }
#else
 // avoid having to link mysqlbinlog against libpthread
  static Log_event* read_log_event(IO_CACHE* file, bool old_format);
  virtual void print(FILE* file, bool short_form = 0, char* last_db = 0) = 0;
  void print_timestamp(FILE* file, time_t *ts = 0);
  void print_header(FILE* file);
#endif  

  static void *operator new(size_t size)
  {
    return (void*) my_malloc((uint)size, MYF(MY_WME|MY_FAE));
  }
  static void operator delete(void *ptr, size_t size)
  {
    my_free((gptr) ptr, MYF(MY_WME|MY_ALLOW_ZERO_PTR));
  }
  
  int write(IO_CACHE* file);
  int write_header(IO_CACHE* file);
  virtual int write_data(IO_CACHE* file)
  { return write_data_header(file) || write_data_body(file); }
  virtual int write_data_header(IO_CACHE* file __attribute__((unused)))
  { return 0; }
  virtual int write_data_body(IO_CACHE* file __attribute__((unused)))
  { return 0; }
  virtual Log_event_type get_type_code() = 0;
  virtual bool is_valid() = 0;
  inline bool get_cache_stmt() { return cache_stmt; }
  Log_event(const char* buf, bool old_format);
  virtual ~Log_event() { free_temp_buf();}
  void register_temp_buf(char* buf) { temp_buf = buf; }
  void free_temp_buf()
  {
    if (temp_buf)
    {
      my_free(temp_buf, MYF(0));
      temp_buf = 0;
    }
  }
  virtual int get_data_size() { return 0;}
  virtual int get_data_body_offset() { return 0; }
  int get_event_len()
  {
    return (cached_event_len ? cached_event_len :
	    (cached_event_len = LOG_EVENT_HEADER_LEN + get_data_size()));
  }
  static Log_event* read_log_event(const char* buf, int event_len,
				   const char **error, bool old_format);
  const char* get_type_str();
};


/*****************************************************************************

  Query Log Event class

  Logs SQL queries

 ****************************************************************************/
class Query_log_event: public Log_event
{
protected:
  char* data_buf;
public:
  const char* query;
  const char* db;
  /*
    If we already know the length of the query string
    we pass it with q_len, so we would not have to call strlen()
    otherwise, set it to 0, in which case, we compute it with strlen()
  */
  uint32 q_len;
  uint32 db_len;
  uint16 error_code;
  ulong thread_id;
#ifndef MYSQL_CLIENT

  Query_log_event(THD* thd_arg, const char* query_arg, ulong query_length,
		  bool using_trans);
  const char* get_db() { return db; }
<<<<<<< HEAD
  void pack_info(Protocol* protocol);
=======
#ifndef EMBEDDED_LIBRARY
  void pack_info(String* packet);
>>>>>>> e3b3b683
  int exec_event(struct st_relay_log_info* rli);
#endif /* EMBEDDED_LIBRARY */
#else
  void print(FILE* file, bool short_form = 0, char* last_db = 0);
#endif

  Query_log_event(const char* buf, int event_len, bool old_format);
  ~Query_log_event()
  {
    if (data_buf)
    {
      my_free((gptr) data_buf, MYF(0));
    }
  }
  Log_event_type get_type_code() { return QUERY_EVENT; }
  int write(IO_CACHE* file);
  int write_data(IO_CACHE* file); // returns 0 on success, -1 on error
  bool is_valid() { return query != 0; }
  int get_data_size()
  {
    return (q_len + db_len + 2
	    + 4	// thread_id
	    + 4	// exec_time
	    + 2	// error_code
	    );
  }
};

#ifndef EMBEDDED_LIBRARY

/*****************************************************************************

  Slave Log Event class

 ****************************************************************************/
class Slave_log_event: public Log_event
{
protected:
  char* mem_pool;
  void init_from_mem_pool(int data_size);
public:
  my_off_t master_pos;
  char* master_host;
  char* master_log;
  int master_host_len;
  int master_log_len;
  uint16 master_port;

#ifndef MYSQL_CLIENT  
  Slave_log_event(THD* thd_arg, struct st_relay_log_info* rli);
<<<<<<< HEAD
  void pack_info(Protocol* protocol);
=======
#ifndef EMBEDDED_LIBRARY
  void pack_info(String* packet);
>>>>>>> e3b3b683
  int exec_event(struct st_relay_log_info* rli);
#endif /* EMBEDDED_LIBRARY */
#else
  void print(FILE* file, bool short_form = 0, char* last_db = 0);
#endif  

  Slave_log_event(const char* buf, int event_len);
  ~Slave_log_event();
  int get_data_size();
  bool is_valid() { return master_host != 0; }
  Log_event_type get_type_code() { return SLAVE_EVENT; }
  int write_data(IO_CACHE* file );
};

#endif /* EMBEDDED_LIBRARY */


/*****************************************************************************

  Load Log Event class

 ****************************************************************************/
class Load_log_event: public Log_event
{
protected:
  int copy_log_event(const char *buf, ulong event_len, bool old_format);

public:
  ulong thread_id;
  uint32 table_name_len;
  uint32 db_len;
  uint32 fname_len;
  uint32 num_fields;
  const char* fields;
  const uchar* field_lens;
  uint32 field_block_len;

  const char* table_name;
  const char* db;
  const char* fname;
  uint32 skip_lines;
  sql_ex_info sql_ex;

#ifndef MYSQL_CLIENT
  String field_lens_buf;
  String fields_buf;
  
  Load_log_event(THD* thd, sql_exchange* ex, const char* db_arg,
		 const char* table_name_arg,
		 List<Item>& fields_arg, enum enum_duplicates handle_dup,
		 bool using_trans);
  void set_fields(List<Item> &fields_arg);
<<<<<<< HEAD
  void pack_info(Protocol* protocol);
=======
>>>>>>> e3b3b683
  const char* get_db() { return db; }
#ifndef EMBEDDED_LIBRARY
  void pack_info(String* packet);
  int exec_event(struct st_relay_log_info* rli)
  {
    return exec_event(thd->slave_net,rli);
  }
  int exec_event(NET* net, struct st_relay_log_info* rli);
#endif /* EMBEDDED_LIBRARY */
#else
  void print(FILE* file, bool short_form = 0, char* last_db = 0);
#endif

  Load_log_event(const char* buf, int event_len, bool old_format);
  ~Load_log_event()
  {}
  Log_event_type get_type_code()
  {
    return sql_ex.new_format() ? NEW_LOAD_EVENT: LOAD_EVENT;
  }
  int write_data_header(IO_CACHE* file); 
  int write_data_body(IO_CACHE* file); 
  bool is_valid() { return table_name != 0; }
  int get_data_size()
  {
    return (table_name_len + 2 + db_len + 2 + fname_len
	    + 4 // thread_id
	    + 4 // exec_time
	    + 4 // skip_lines
	    + 4 // field block len
	    + sql_ex.data_size() + field_block_len + num_fields);
  }
  int get_data_body_offset() { return LOAD_EVENT_OVERHEAD; }
};

extern char server_version[SERVER_VERSION_LENGTH];

/*****************************************************************************

  Start Log Event class

 ****************************************************************************/
class Start_log_event: public Log_event
{
public:
  uint32 created;
  uint16 binlog_version;
  char server_version[ST_SERVER_VER_LEN];

#ifndef MYSQL_CLIENT
  Start_log_event() :Log_event(), binlog_version(BINLOG_VERSION)
  {
    created = (uint32) when;
    memcpy(server_version, ::server_version, ST_SERVER_VER_LEN);
  }
<<<<<<< HEAD
  void pack_info(Protocol* protocol);
=======
#ifndef EMBEDDED_LIBRARY
  void pack_info(String* packet);
>>>>>>> e3b3b683
  int exec_event(struct st_relay_log_info* rli);
#endif /* EMBEDDED_LIBRARY */
#else
  void print(FILE* file, bool short_form = 0, char* last_db = 0);
#endif  

  Start_log_event(const char* buf, bool old_format);
  ~Start_log_event() {}
  Log_event_type get_type_code() { return START_EVENT;}
  int write_data(IO_CACHE* file);
  bool is_valid() { return 1; }
  int get_data_size()
  {
    return START_HEADER_LEN;
  }
};


/*****************************************************************************

  Intvar Log Event class

  Logs special variables such as auto_increment values

 ****************************************************************************/
class Intvar_log_event: public Log_event
{
public:
  ulonglong val;
  uchar type;

#ifndef MYSQL_CLIENT  
  Intvar_log_event(THD* thd_arg,uchar type_arg, ulonglong val_arg)
    :Log_event(),val(val_arg),type(type_arg)
  {}
<<<<<<< HEAD
  void pack_info(Protocol* protocol);
=======
#ifndef EMBEDDED_LIBRARY
  void pack_info(String* packet);
>>>>>>> e3b3b683
  int exec_event(struct st_relay_log_info* rli);
#endif /* EMBEDDED_LIBRARY */
#else
  void print(FILE* file, bool short_form = 0, char* last_db = 0);
#endif  

  Intvar_log_event(const char* buf, bool old_format);
  ~Intvar_log_event() {}
  Log_event_type get_type_code() { return INTVAR_EVENT;}
  const char* get_var_type_name();
  int get_data_size() { return  sizeof(type) + sizeof(val);}
  int write_data(IO_CACHE* file);
  bool is_valid() { return 1; }
};

/*****************************************************************************

  Rand Log Event class

  Logs random seed used by the next RAND()

 ****************************************************************************/
class Rand_log_event: public Log_event
{
 public:
  ulonglong seed1;
  ulonglong seed2;

#ifndef MYSQL_CLIENT
  Rand_log_event(THD* thd_arg, ulonglong seed1_arg, ulonglong seed2_arg)
    :Log_event(thd_arg,0,0),seed1(seed1_arg),seed2(seed2_arg)
  {}
<<<<<<< HEAD
  void pack_info(Protocol* protocol);
=======
#ifndef EMBEDDED_LIBRARY
  void pack_info(String* packet);
>>>>>>> e3b3b683
  int exec_event(struct st_relay_log_info* rli);
#endif /* EMBEDDED_LIBRARY */
#else
  void print(FILE* file, bool short_form = 0, char* last_db = 0);
#endif

  Rand_log_event(const char* buf, bool old_format);
  ~Rand_log_event() {}
  Log_event_type get_type_code() { return RAND_EVENT;}
  int get_data_size() { return sizeof(ulonglong) * 2; }
  int write_data(IO_CACHE* file);
  bool is_valid() { return 1; }
};


/*****************************************************************************

  Stop Log Event class

 ****************************************************************************/
#ifndef EMBEDDED_LIBRARY

class Stop_log_event: public Log_event
{
public:
#ifndef MYSQL_CLIENT
  Stop_log_event() :Log_event()
  {}
#ifndef EMBEDDED_LIBRARY
  int exec_event(struct st_relay_log_info* rli);
#endif /* EMBEDDED_LIBRARY */
#else
  void print(FILE* file, bool short_form = 0, char* last_db = 0);
#endif  

  Stop_log_event(const char* buf, bool old_format):
    Log_event(buf, old_format)
  {}
  ~Stop_log_event() {}
  Log_event_type get_type_code() { return STOP_EVENT;}
  bool is_valid() { return 1; }
};

#endif /* EMBEDDED_LIBRARY */


/*****************************************************************************

  Rotate Log Event class

  This will be depricated when we move to using sequence ids.

 ****************************************************************************/
class Rotate_log_event: public Log_event
{
public:
  const char* new_log_ident;
  ulonglong pos;
  uint ident_len;
  bool alloced;
#ifndef MYSQL_CLIENT  
  Rotate_log_event(THD* thd_arg, const char* new_log_ident_arg,
		   uint ident_len_arg = 0,
		   ulonglong pos_arg = LOG_EVENT_OFFSET)
    :Log_event(thd_arg,0,0), new_log_ident(new_log_ident_arg),
    pos(pos_arg),ident_len(ident_len_arg ? ident_len_arg :
			   (uint) strlen(new_log_ident_arg)), alloced(0)
  {}
<<<<<<< HEAD
  void pack_info(Protocol* protocol);
=======
#ifndef EMBEDDED_LIBRARY
  void pack_info(String* packet);
>>>>>>> e3b3b683
  int exec_event(struct st_relay_log_info* rli);
#endif /* EMBEDDED_LIBRARY */
#else
  void print(FILE* file, bool short_form = 0, char* last_db = 0);
#endif

  Rotate_log_event(const char* buf, int event_len, bool old_format);
  ~Rotate_log_event()
  {
    if (alloced)
      my_free((gptr) new_log_ident, MYF(0));
  }
  Log_event_type get_type_code() { return ROTATE_EVENT;}
  int get_data_size() { return  ident_len + ROTATE_HEADER_LEN;}
  bool is_valid() { return new_log_ident != 0; }
  int write_data(IO_CACHE* file);
};

/* the classes below are for the new LOAD DATA INFILE logging */

/*****************************************************************************

  Create File Log Event class

 ****************************************************************************/
class Create_file_log_event: public Load_log_event
{
protected:
  /*
    Pretend we are Load event, so we can write out just
    our Load part - used on the slave when writing event out to
    SQL_LOAD-*.info file
  */
  bool fake_base; 
public:
  char* block;
  uint block_len;
  uint file_id;
  bool inited_from_old;

#ifndef MYSQL_CLIENT
  Create_file_log_event(THD* thd, sql_exchange* ex, const char* db_arg,
			const char* table_name_arg,
			List<Item>& fields_arg,
			enum enum_duplicates handle_dup,
			char* block_arg, uint block_len_arg,
			bool using_trans);
<<<<<<< HEAD
  void pack_info(Protocol* protocol);
=======
#ifndef EMBEDDED_LIBRARY
  void pack_info(String* packet);
>>>>>>> e3b3b683
  int exec_event(struct st_relay_log_info* rli);
#endif /* EMBEDDED_LIBRARY */
#else
  void print(FILE* file, bool short_form = 0, char* last_db = 0);
#endif  
  
  Create_file_log_event(const char* buf, int event_len, bool old_format);
  ~Create_file_log_event() {}

  Log_event_type get_type_code()
  {
    return fake_base ? Load_log_event::get_type_code() : CREATE_FILE_EVENT;
  }
  int get_data_size()
  {
    return (fake_base ? Load_log_event::get_data_size() :
	    Load_log_event::get_data_size() +
	    4 + 1 + block_len);
  }
  int get_data_body_offset()
  {
    return (fake_base ? LOAD_EVENT_OVERHEAD:
	    LOAD_EVENT_OVERHEAD + CREATE_FILE_HEADER_LEN);
  }
  bool is_valid() { return inited_from_old || block != 0; }
  int write_data_header(IO_CACHE* file);
  int write_data_body(IO_CACHE* file);
  /*
    Cut out Create_file extentions and
    write it as Load event - used on the slave
  */
  int write_base(IO_CACHE* file);
};


/*****************************************************************************

  Append Block Log Event class

 ****************************************************************************/
class Append_block_log_event: public Log_event
{
public:
  char* block;
  uint block_len;
  uint file_id;
  
#ifndef MYSQL_CLIENT
  Append_block_log_event(THD* thd, char* block_arg,
			 uint block_len_arg, bool using_trans);
#ifndef EMBEDDED_LIBRARY
  int exec_event(struct st_relay_log_info* rli);
<<<<<<< HEAD
  void pack_info(Protocol* protocol);
=======
  void pack_info(String* packet);
#endif /* EMBEDDED_LIBRARY */
>>>>>>> e3b3b683
#else
  void print(FILE* file, bool short_form = 0, char* last_db = 0);
#endif
  
  Append_block_log_event(const char* buf, int event_len);
  ~Append_block_log_event() {}
  Log_event_type get_type_code() { return APPEND_BLOCK_EVENT;}
  int get_data_size() { return  block_len + APPEND_BLOCK_HEADER_LEN ;}
  bool is_valid() { return block != 0; }
  int write_data(IO_CACHE* file);
};

/*****************************************************************************

  Delete File Log Event class

 ****************************************************************************/
class Delete_file_log_event: public Log_event
{
public:
  uint file_id;
  
#ifndef MYSQL_CLIENT
  Delete_file_log_event(THD* thd, bool using_trans);
<<<<<<< HEAD
  void pack_info(Protocol* protocol);
=======
#ifndef EMBEDDED_LIBRARY
  void pack_info(String* packet);
>>>>>>> e3b3b683
  int exec_event(struct st_relay_log_info* rli);
#endif /* EMBEDDED_LIBRARY */
#else
  void print(FILE* file, bool short_form = 0, char* last_db = 0);
#endif  
  
  Delete_file_log_event(const char* buf, int event_len);
  ~Delete_file_log_event() {}
  Log_event_type get_type_code() { return DELETE_FILE_EVENT;}
  int get_data_size() { return DELETE_FILE_HEADER_LEN ;}
  bool is_valid() { return file_id != 0; }
  int write_data(IO_CACHE* file);
};

/*****************************************************************************

  Execute Load Log Event class

 ****************************************************************************/
class Execute_load_log_event: public Log_event
{
public:
  uint file_id;
  
#ifndef MYSQL_CLIENT
  Execute_load_log_event(THD* thd, bool using_trans);
<<<<<<< HEAD
  void pack_info(Protocol* protocol);
=======
#ifndef EMBEDDED_LIBRARY
  void pack_info(String* packet);
>>>>>>> e3b3b683
  int exec_event(struct st_relay_log_info* rli);
#endif /* EMBEDDED_LIBRARY */
#else
  void print(FILE* file, bool short_form = 0, char* last_db = 0);
#endif  
  
  Execute_load_log_event(const char* buf, int event_len);
  ~Execute_load_log_event() {}
  Log_event_type get_type_code() { return EXEC_LOAD_EVENT;}
  int get_data_size() { return  EXEC_LOAD_HEADER_LEN ;}
  bool is_valid() { return file_id != 0; }
  int write_data(IO_CACHE* file);
};

#endif /* _log_event_h */<|MERGE_RESOLUTION|>--- conflicted
+++ resolved
@@ -267,15 +267,10 @@
   static int read_log_event(IO_CACHE* file, String* packet,
 			    pthread_mutex_t* log_lock);
   void set_log_pos(MYSQL_LOG* log);
-<<<<<<< HEAD
+  static void init_show_field_list(List<Item>* field_list);
+#ifndef EMBEDDED_LIBRARY
+  int net_send(Protocol *protocol, const char* log_name, my_off_t pos);
   virtual void pack_info(Protocol *protocol);
-  int net_send(Protocol *protocol, const char* log_name, my_off_t pos);
-=======
->>>>>>> e3b3b683
-  static void init_show_field_list(List<Item>* field_list);
-#ifndef EMBEDDED_LIBRARY
-  int net_send(THD* thd, const char* log_name, my_off_t pos);
-  virtual void pack_info(String* packet);
   virtual int exec_event(struct st_relay_log_info* rli);
 #endif /* EMBEDDED_LIBRARY */
   virtual const char* get_db()
@@ -362,12 +357,8 @@
   Query_log_event(THD* thd_arg, const char* query_arg, ulong query_length,
 		  bool using_trans);
   const char* get_db() { return db; }
-<<<<<<< HEAD
-  void pack_info(Protocol* protocol);
-=======
-#ifndef EMBEDDED_LIBRARY
-  void pack_info(String* packet);
->>>>>>> e3b3b683
+#ifndef EMBEDDED_LIBRARY
+  void pack_info(Protocol* protocol);
   int exec_event(struct st_relay_log_info* rli);
 #endif /* EMBEDDED_LIBRARY */
 #else
@@ -418,12 +409,8 @@
 
 #ifndef MYSQL_CLIENT  
   Slave_log_event(THD* thd_arg, struct st_relay_log_info* rli);
-<<<<<<< HEAD
-  void pack_info(Protocol* protocol);
-=======
-#ifndef EMBEDDED_LIBRARY
-  void pack_info(String* packet);
->>>>>>> e3b3b683
+#ifndef EMBEDDED_LIBRARY
+  void pack_info(Protocol* protocol);
   int exec_event(struct st_relay_log_info* rli);
 #endif /* EMBEDDED_LIBRARY */
 #else
@@ -476,13 +463,9 @@
 		 List<Item>& fields_arg, enum enum_duplicates handle_dup,
 		 bool using_trans);
   void set_fields(List<Item> &fields_arg);
-<<<<<<< HEAD
-  void pack_info(Protocol* protocol);
-=======
->>>>>>> e3b3b683
   const char* get_db() { return db; }
 #ifndef EMBEDDED_LIBRARY
-  void pack_info(String* packet);
+  void pack_info(Protocol* protocol);
   int exec_event(struct st_relay_log_info* rli)
   {
     return exec_event(thd->slave_net,rli);
@@ -535,12 +518,8 @@
     created = (uint32) when;
     memcpy(server_version, ::server_version, ST_SERVER_VER_LEN);
   }
-<<<<<<< HEAD
-  void pack_info(Protocol* protocol);
-=======
-#ifndef EMBEDDED_LIBRARY
-  void pack_info(String* packet);
->>>>>>> e3b3b683
+#ifndef EMBEDDED_LIBRARY
+  void pack_info(Protocol* protocol);
   int exec_event(struct st_relay_log_info* rli);
 #endif /* EMBEDDED_LIBRARY */
 #else
@@ -576,12 +555,8 @@
   Intvar_log_event(THD* thd_arg,uchar type_arg, ulonglong val_arg)
     :Log_event(),val(val_arg),type(type_arg)
   {}
-<<<<<<< HEAD
-  void pack_info(Protocol* protocol);
-=======
-#ifndef EMBEDDED_LIBRARY
-  void pack_info(String* packet);
->>>>>>> e3b3b683
+#ifndef EMBEDDED_LIBRARY
+  void pack_info(Protocol* protocol);
   int exec_event(struct st_relay_log_info* rli);
 #endif /* EMBEDDED_LIBRARY */
 #else
@@ -614,12 +589,8 @@
   Rand_log_event(THD* thd_arg, ulonglong seed1_arg, ulonglong seed2_arg)
     :Log_event(thd_arg,0,0),seed1(seed1_arg),seed2(seed2_arg)
   {}
-<<<<<<< HEAD
-  void pack_info(Protocol* protocol);
-=======
-#ifndef EMBEDDED_LIBRARY
-  void pack_info(String* packet);
->>>>>>> e3b3b683
+#ifndef EMBEDDED_LIBRARY
+  void pack_info(Protocol* protocol);
   int exec_event(struct st_relay_log_info* rli);
 #endif /* EMBEDDED_LIBRARY */
 #else
@@ -688,12 +659,8 @@
     pos(pos_arg),ident_len(ident_len_arg ? ident_len_arg :
 			   (uint) strlen(new_log_ident_arg)), alloced(0)
   {}
-<<<<<<< HEAD
-  void pack_info(Protocol* protocol);
-=======
-#ifndef EMBEDDED_LIBRARY
-  void pack_info(String* packet);
->>>>>>> e3b3b683
+#ifndef EMBEDDED_LIBRARY
+  void pack_info(Protocol* protocol);
   int exec_event(struct st_relay_log_info* rli);
 #endif /* EMBEDDED_LIBRARY */
 #else
@@ -741,12 +708,8 @@
 			enum enum_duplicates handle_dup,
 			char* block_arg, uint block_len_arg,
 			bool using_trans);
-<<<<<<< HEAD
-  void pack_info(Protocol* protocol);
-=======
-#ifndef EMBEDDED_LIBRARY
-  void pack_info(String* packet);
->>>>>>> e3b3b683
+#ifndef EMBEDDED_LIBRARY
+  void pack_info(Protocol* protocol);
   int exec_event(struct st_relay_log_info* rli);
 #endif /* EMBEDDED_LIBRARY */
 #else
@@ -799,12 +762,8 @@
 			 uint block_len_arg, bool using_trans);
 #ifndef EMBEDDED_LIBRARY
   int exec_event(struct st_relay_log_info* rli);
-<<<<<<< HEAD
-  void pack_info(Protocol* protocol);
-=======
-  void pack_info(String* packet);
-#endif /* EMBEDDED_LIBRARY */
->>>>>>> e3b3b683
+  void pack_info(Protocol* protocol);
+#endif /* EMBEDDED_LIBRARY */
 #else
   void print(FILE* file, bool short_form = 0, char* last_db = 0);
 #endif
@@ -829,12 +788,8 @@
   
 #ifndef MYSQL_CLIENT
   Delete_file_log_event(THD* thd, bool using_trans);
-<<<<<<< HEAD
-  void pack_info(Protocol* protocol);
-=======
-#ifndef EMBEDDED_LIBRARY
-  void pack_info(String* packet);
->>>>>>> e3b3b683
+#ifndef EMBEDDED_LIBRARY
+  void pack_info(Protocol* protocol);
   int exec_event(struct st_relay_log_info* rli);
 #endif /* EMBEDDED_LIBRARY */
 #else
@@ -861,12 +816,8 @@
   
 #ifndef MYSQL_CLIENT
   Execute_load_log_event(THD* thd, bool using_trans);
-<<<<<<< HEAD
-  void pack_info(Protocol* protocol);
-=======
-#ifndef EMBEDDED_LIBRARY
-  void pack_info(String* packet);
->>>>>>> e3b3b683
+#ifndef EMBEDDED_LIBRARY
+  void pack_info(Protocol* protocol);
   int exec_event(struct st_relay_log_info* rli);
 #endif /* EMBEDDED_LIBRARY */
 #else
