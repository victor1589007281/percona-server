--- conflicted
+++ resolved
@@ -48,10 +48,7 @@
 /* Forward declarations */
 class String;
 typedef ulonglong sql_mode_t;
-<<<<<<< HEAD
-=======
 typedef struct st_db_worker_hash_entry db_worker_hash_entry;
->>>>>>> 99565c83
 
 #define PREFIX_SQL_LOAD "SQL_LOAD-"
 
@@ -258,8 +255,6 @@
 #define INCIDENT_HEADER_LEN    2
 #define HEARTBEAT_HEADER_LEN   0
 #define IGNORABLE_HEADER_LEN   0
-<<<<<<< HEAD
-=======
 
 /*
    The maximum number of updated databases that a status of
@@ -275,7 +270,6 @@
 */
 #define OVER_MAX_DBS_IN_EVENT_MTS 254
 
->>>>>>> 99565c83
 /* 
   Max number of possible extra bytes in a replication event compared to a
   packet (i.e. a query) sent from client to master;
@@ -545,8 +539,6 @@
 */
 #define LOG_EVENT_NO_FILTER_F 0x100
 
-<<<<<<< HEAD
-=======
 /**
    MTS: group of events can be marked to force its execution
    in isolation from any other Workers.
@@ -558,7 +550,6 @@
 */
 #define LOG_EVENT_MTS_ISOLATE_F 0x200
 
->>>>>>> 99565c83
 
 /**
   @def OPTIONS_WRITTEN_TO_BIN_LOG
@@ -1070,8 +1061,6 @@
   */
   uint16 flags;
   
-<<<<<<< HEAD
-=======
   /**
     A storage to cache the global system variable's value.
     Handling of a separate event will be governed its member.
@@ -1084,7 +1073,6 @@
   */
   enum_event_cache_type event_cache_type;
 
->>>>>>> 99565c83
   /**
     Defines when information, i.e. event or cache, will be flushed
     to disk.
@@ -1114,21 +1102,6 @@
   */
   ulonglong future_event_relay_log_pos;
 
-  /**
-    Defines the type of the cache, if any, where the event will be
-    stored before being flushed to disk.
-  */
-  enum_event_cache_type event_cache_type;
-
-  /**
-    Defines when information, i.e. event or cache, will be flushed
-    to disk.
-  */
-  enum_event_logging_type event_logging_type;
-  /**
-    Placeholder for event checksum while writing to binlog.
-   */
-  ha_checksum crc;
 #ifdef MYSQL_SERVER
   THD* thd;
   /**
@@ -4498,19 +4471,11 @@
   {
     return IGNORABLE_HEADER_LEN + 1 + (uint) strlen(m_rows_query);
   }
-<<<<<<< HEAD
-
-private:
-#if !defined(MYSQL_CLIENT)
-  virtual int do_apply_event(Relay_log_info const* rli);
-#endif
-=======
 #if defined(MYSQL_SERVER) && defined(HAVE_REPLICATION)
   virtual int do_apply_event(Relay_log_info const *rli);
 #endif
 
 private:
->>>>>>> 99565c83
 
   char * m_rows_query;
 };
@@ -4564,11 +4529,6 @@
 int append_query_string(const CHARSET_INFO *csinfo,
                         String const *from, String *to);
 bool sqlcom_can_generate_row_events(const THD *thd);
-<<<<<<< HEAD
-void handle_rows_query_log_event(Log_event *ev, Relay_log_info *rli);
-
-=======
->>>>>>> 99565c83
 bool event_checksum_test(uchar *buf, ulong event_len, uint8 alg);
 uint8 get_checksum_alg(const char* buf, ulong len);
 extern TYPELIB binlog_checksum_typelib;
