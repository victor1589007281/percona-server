/* Copyright (c) 2000, 2010, Oracle and/or its affiliates. All rights reserved.

   This program is free software; you can redistribute it and/or modify
   it under the terms of the GNU General Public License as published by
   the Free Software Foundation; version 2 of the License.

   This program is distributed in the hope that it will be useful,
   but WITHOUT ANY WARRANTY; without even the implied warranty of
   MERCHANTABILITY or FITNESS FOR A PARTICULAR PURPOSE.  See the
   GNU General Public License for more details.

   You should have received a copy of the GNU General Public License
   along with this program; if not, write to the Free Software
   Foundation, Inc., 51 Franklin St, Fifth Floor, Boston, MA 02110-1301  USA */

/**
  @addtogroup Replication
  @{

  @file
  
  @brief Binary log event definitions.  This includes generic code
  common to all types of log events, as well as specific code for each
  type of log event.
*/


#ifndef _log_event_h
#define _log_event_h

#if defined(USE_PRAGMA_INTERFACE) && defined(MYSQL_SERVER)
#pragma interface			/* gcc class implementation */
#endif

#include <my_bitmap.h>
#include "rpl_constants.h"

#ifdef MYSQL_CLIENT
#include "sql_const.h"
#include "rpl_utility.h"
#include "hash.h"
#include "rpl_tblmap.h"
#include "rpl_tblmap.cc"
#endif

#ifdef MYSQL_SERVER
#include "rpl_record.h"
#include "rpl_reporting.h"
#include "sql_class.h"                          /* THD */
#endif

/* Forward declarations */
class String;

#define PREFIX_SQL_LOAD "SQL_LOAD-"

/**
   Either assert or return an error.

   In debug build, the condition will be checked, but in non-debug
   builds, the error code given will be returned instead.

   @param COND   Condition to check
   @param ERRNO  Error number to return in non-debug builds
*/
#ifdef DBUG_OFF
#define ASSERT_OR_RETURN_ERROR(COND, ERRNO) \
  do { if (!(COND)) return ERRNO; } while (0)
#else
#define ASSERT_OR_RETURN_ERROR(COND, ERRNO) \
  DBUG_ASSERT(COND)
#endif

#define LOG_READ_EOF    -1
#define LOG_READ_BOGUS  -2
#define LOG_READ_IO     -3
#define LOG_READ_MEM    -5
#define LOG_READ_TRUNC  -6
#define LOG_READ_TOO_LARGE -7

#define LOG_EVENT_OFFSET 4

/*
   3 is MySQL 4.x; 4 is MySQL 5.0.0.
   Compared to version 3, version 4 has:
   - a different Start_log_event, which includes info about the binary log
   (sizes of headers); this info is included for better compatibility if the
   master's MySQL version is different from the slave's.
   - all events have a unique ID (the triplet (server_id, timestamp at server
   start, other) to be sure an event is not executed more than once in a
   multimaster setup, example:
                M1
              /   \
             v     v
             M2    M3
             \     /
              v   v
                S
   if a query is run on M1, it will arrive twice on S, so we need that S
   remembers the last unique ID it has processed, to compare and know if the
   event should be skipped or not. Example of ID: we already have the server id
   (4 bytes), plus:
   timestamp_when_the_master_started (4 bytes), a counter (a sequence number
   which increments every time we write an event to the binlog) (3 bytes).
   Q: how do we handle when the counter is overflowed and restarts from 0 ?

   - Query and Load (Create or Execute) events may have a more precise
     timestamp (with microseconds), number of matched/affected/warnings rows
   and fields of session variables: SQL_MODE,
   FOREIGN_KEY_CHECKS, UNIQUE_CHECKS, SQL_AUTO_IS_NULL, the collations and
   charsets, the PASSWORD() version (old/new/...).
*/
#define BINLOG_VERSION    4

/*
 We could have used SERVER_VERSION_LENGTH, but this introduces an
 obscure dependency - if somebody decided to change SERVER_VERSION_LENGTH
 this would break the replication protocol
*/
#define ST_SERVER_VER_LEN 50

/*
  These are flags and structs to handle all the LOAD DATA INFILE options (LINES
  TERMINATED etc).
*/

/*
  These are flags and structs to handle all the LOAD DATA INFILE options (LINES
  TERMINATED etc).
  DUMPFILE_FLAG is probably useless (DUMPFILE is a clause of SELECT, not of LOAD
  DATA).
*/
#define DUMPFILE_FLAG		0x1
#define OPT_ENCLOSED_FLAG	0x2
#define REPLACE_FLAG		0x4
#define IGNORE_FLAG		0x8

#define FIELD_TERM_EMPTY	0x1
#define ENCLOSED_EMPTY		0x2
#define LINE_TERM_EMPTY		0x4
#define LINE_START_EMPTY	0x8
#define ESCAPED_EMPTY		0x10

/*****************************************************************************

  old_sql_ex struct

 ****************************************************************************/
struct old_sql_ex
{
  char field_term;
  char enclosed;
  char line_term;
  char line_start;
  char escaped;
  char opt_flags;
  char empty_flags;
};

#define NUM_LOAD_DELIM_STRS 5

/*****************************************************************************

  sql_ex_info struct

 ****************************************************************************/
struct sql_ex_info
{
  sql_ex_info() {}                            /* Remove gcc warning */
  const char* field_term;
  const char* enclosed;
  const char* line_term;
  const char* line_start;
  const char* escaped;
  int cached_new_format;
  uint8 field_term_len,enclosed_len,line_term_len,line_start_len, escaped_len;
  char opt_flags;
  char empty_flags;

  // store in new format even if old is possible
  void force_new_format() { cached_new_format = 1;}
  int data_size()
  {
    return (new_format() ?
	    field_term_len + enclosed_len + line_term_len +
	    line_start_len + escaped_len + 6 : 7);
  }
  bool write_data(IO_CACHE* file);
  const char* init(const char* buf, const char* buf_end, bool use_new_format);
  bool new_format()
  {
    return ((cached_new_format != -1) ? cached_new_format :
	    (cached_new_format=(field_term_len > 1 ||
				enclosed_len > 1 ||
				line_term_len > 1 || line_start_len > 1 ||
				escaped_len > 1)));
  }
};

/*****************************************************************************

  MySQL Binary Log

  This log consists of events.  Each event has a fixed-length header,
  possibly followed by a variable length data body.

  The data body consists of an optional fixed length segment (post-header)
  and  an optional variable length segment.

  See the #defines below for the format specifics.

  The events which really update data are Query_log_event,
  Execute_load_query_log_event and old Load_log_event and
  Execute_load_log_event events (Execute_load_query is used together with
  Begin_load_query and Append_block events to replicate LOAD DATA INFILE.
  Create_file/Append_block/Execute_load (which includes Load_log_event)
  were used to replicate LOAD DATA before the 5.0.3).

 ****************************************************************************/

#define LOG_EVENT_HEADER_LEN 19     /* the fixed header length */
#define OLD_HEADER_LEN       13     /* the fixed header length in 3.23 */
/*
   Fixed header length, where 4.x and 5.0 agree. That is, 5.0 may have a longer
   header (it will for sure when we have the unique event's ID), but at least
   the first 19 bytes are the same in 4.x and 5.0. So when we have the unique
   event's ID, LOG_EVENT_HEADER_LEN will be something like 26, but
   LOG_EVENT_MINIMAL_HEADER_LEN will remain 19.
*/
#define LOG_EVENT_MINIMAL_HEADER_LEN 19

/* event-specific post-header sizes */
// where 3.23, 4.x and 5.0 agree
#define QUERY_HEADER_MINIMAL_LEN     (4 + 4 + 1 + 2)
// where 5.0 differs: 2 for len of N-bytes vars.
#define QUERY_HEADER_LEN     (QUERY_HEADER_MINIMAL_LEN + 2)
#define STOP_HEADER_LEN      0
#define LOAD_HEADER_LEN      (4 + 4 + 4 + 1 +1 + 4)
#define SLAVE_HEADER_LEN     0
#define START_V3_HEADER_LEN     (2 + ST_SERVER_VER_LEN + 4)
#define ROTATE_HEADER_LEN    8 // this is FROZEN (the Rotate post-header is frozen)
#define INTVAR_HEADER_LEN      0
#define CREATE_FILE_HEADER_LEN 4
#define APPEND_BLOCK_HEADER_LEN 4
#define EXEC_LOAD_HEADER_LEN   4
#define DELETE_FILE_HEADER_LEN 4
#define NEW_LOAD_HEADER_LEN    LOAD_HEADER_LEN
#define RAND_HEADER_LEN        0
#define USER_VAR_HEADER_LEN    0
#define FORMAT_DESCRIPTION_HEADER_LEN (START_V3_HEADER_LEN+1+LOG_EVENT_TYPES)
#define XID_HEADER_LEN         0
#define BEGIN_LOAD_QUERY_HEADER_LEN APPEND_BLOCK_HEADER_LEN
#ifndef MCP_WL5353
#define ROWS_HEADER_LEN_V1     8
#else
#define ROWS_HEADER_LEN        8
#endif
#define TABLE_MAP_HEADER_LEN   8
#define EXECUTE_LOAD_QUERY_EXTRA_HEADER_LEN (4 + 4 + 4 + 1)
#define EXECUTE_LOAD_QUERY_HEADER_LEN  (QUERY_HEADER_LEN + EXECUTE_LOAD_QUERY_EXTRA_HEADER_LEN)
#define INCIDENT_HEADER_LEN    2
#define HEARTBEAT_HEADER_LEN   0
#ifndef MCP_WL5353
#define ROWS_HEADER_LEN_V2    10
#endif
/* 
  Max number of possible extra bytes in a replication event compared to a
  packet (i.e. a query) sent from client to master;
  First, an auxiliary log_event status vars estimation:
*/
#define MAX_SIZE_LOG_EVENT_STATUS (1 + 4          /* type, flags2 */   + \
                                   1 + 8          /* type, sql_mode */ + \
                                   1 + 1 + 255    /* type, length, catalog */ + \
                                   1 + 4          /* type, auto_increment */ + \
                                   1 + 6          /* type, charset */ + \
                                   1 + 1 + 255    /* type, length, time_zone */ + \
                                   1 + 2          /* type, lc_time_names_number */ + \
                                   1 + 2          /* type, charset_database_number */ + \
                                   1 + 8          /* type, table_map_for_update */ + \
                                   1 + 4          /* type, master_data_written */ + \
                                   1 + 16 + 1 + 60/* type, user_len, user, host_len, host */)
#define MAX_LOG_EVENT_HEADER   ( /* in order of Query_log_event::write */ \
  LOG_EVENT_HEADER_LEN + /* write_header */ \
  QUERY_HEADER_LEN     + /* write_data */   \
  EXECUTE_LOAD_QUERY_EXTRA_HEADER_LEN + /*write_post_header_for_derived */ \
  MAX_SIZE_LOG_EVENT_STATUS + /* status */ \
  NAME_LEN + 1)

/* 
   Event header offsets; 
   these point to places inside the fixed header.
*/

#define EVENT_TYPE_OFFSET    4
#define SERVER_ID_OFFSET     5
#define EVENT_LEN_OFFSET     9
#define LOG_POS_OFFSET       13
#define FLAGS_OFFSET         17

/* start event post-header (for v3 and v4) */

#define ST_BINLOG_VER_OFFSET  0
#define ST_SERVER_VER_OFFSET  2
#define ST_CREATED_OFFSET     (ST_SERVER_VER_OFFSET + ST_SERVER_VER_LEN)
#define ST_COMMON_HEADER_LEN_OFFSET (ST_CREATED_OFFSET + 4)

/* slave event post-header (this event is never written) */

#define SL_MASTER_PORT_OFFSET   8
#define SL_MASTER_POS_OFFSET    0
#define SL_MASTER_HOST_OFFSET   10

/* query event post-header */

#define Q_THREAD_ID_OFFSET	0
#define Q_EXEC_TIME_OFFSET	4
#define Q_DB_LEN_OFFSET		8
#define Q_ERR_CODE_OFFSET	9
#define Q_STATUS_VARS_LEN_OFFSET 11
#define Q_DATA_OFFSET		QUERY_HEADER_LEN
/* these are codes, not offsets; not more than 256 values (1 byte). */
#define Q_FLAGS2_CODE           0
#define Q_SQL_MODE_CODE         1
/*
  Q_CATALOG_CODE is catalog with end zero stored; it is used only by MySQL
  5.0.x where 0<=x<=3. We have to keep it to be able to replicate these
  old masters.
*/
#define Q_CATALOG_CODE          2
#define Q_AUTO_INCREMENT	3
#define Q_CHARSET_CODE          4
#define Q_TIME_ZONE_CODE        5
/*
  Q_CATALOG_NZ_CODE is catalog withOUT end zero stored; it is used by MySQL
  5.0.x where x>=4. Saves one byte in every Query_log_event in binlog,
  compared to Q_CATALOG_CODE. The reason we didn't simply re-use
  Q_CATALOG_CODE is that then a 5.0.3 slave of this 5.0.x (x>=4) master would
  crash (segfault etc) because it would expect a 0 when there is none.
*/
#define Q_CATALOG_NZ_CODE       6

#define Q_LC_TIME_NAMES_CODE    7

#define Q_CHARSET_DATABASE_CODE 8

#define Q_TABLE_MAP_FOR_UPDATE_CODE 9

#define Q_MASTER_DATA_WRITTEN_CODE 10

#define Q_INVOKER 11

/* Intvar event post-header */

/* Intvar event data */
#define I_TYPE_OFFSET        0
#define I_VAL_OFFSET         1

/* Rand event data */
#define RAND_SEED1_OFFSET 0
#define RAND_SEED2_OFFSET 8

/* User_var event data */
#define UV_VAL_LEN_SIZE        4
#define UV_VAL_IS_NULL         1
#define UV_VAL_TYPE_SIZE       1
#define UV_NAME_LEN_SIZE       4
#define UV_CHARSET_NUMBER_SIZE 4

/* Load event post-header */
#define L_THREAD_ID_OFFSET   0
#define L_EXEC_TIME_OFFSET   4
#define L_SKIP_LINES_OFFSET  8
#define L_TBL_LEN_OFFSET     12
#define L_DB_LEN_OFFSET      13
#define L_NUM_FIELDS_OFFSET  14
#define L_SQL_EX_OFFSET      18
#define L_DATA_OFFSET        LOAD_HEADER_LEN

/* Rotate event post-header */
#define R_POS_OFFSET       0
#define R_IDENT_OFFSET     8

/* CF to DF handle LOAD DATA INFILE */

/* CF = "Create File" */
#define CF_FILE_ID_OFFSET  0
#define CF_DATA_OFFSET     CREATE_FILE_HEADER_LEN

/* AB = "Append Block" */
#define AB_FILE_ID_OFFSET  0
#define AB_DATA_OFFSET     APPEND_BLOCK_HEADER_LEN

/* EL = "Execute Load" */
#define EL_FILE_ID_OFFSET  0

/* DF = "Delete File" */
#define DF_FILE_ID_OFFSET  0

/* TM = "Table Map" */
#define TM_MAPID_OFFSET    0
#define TM_FLAGS_OFFSET    6

/* RW = "RoWs" */
#define RW_MAPID_OFFSET    0
#define RW_FLAGS_OFFSET    6
#ifndef MCP_WL5353
#define RW_VHLEN_OFFSET    8
#define RW_V_TAG_LEN       1
#define RW_V_EXTRAINFO_TAG 0
#endif

/* ELQ = "Execute Load Query" */
#define ELQ_FILE_ID_OFFSET QUERY_HEADER_LEN
#define ELQ_FN_POS_START_OFFSET ELQ_FILE_ID_OFFSET + 4
#define ELQ_FN_POS_END_OFFSET ELQ_FILE_ID_OFFSET + 8
#define ELQ_DUP_HANDLING_OFFSET ELQ_FILE_ID_OFFSET + 12

/* 4 bytes which all binlogs should begin with */
#define BINLOG_MAGIC        "\xfe\x62\x69\x6e"

/*
  The 2 flags below were useless :
  - the first one was never set
  - the second one was set in all Rotate events on the master, but not used for
  anything useful.
  So they are now removed and their place may later be reused for other
  flags. Then one must remember that Rotate events in 4.x have
  LOG_EVENT_FORCED_ROTATE_F set, so one should not rely on the value of the
  replacing flag when reading a Rotate event.
  I keep the defines here just to remember what they were.
*/
#ifdef TO_BE_REMOVED
#define LOG_EVENT_TIME_F            0x1
#define LOG_EVENT_FORCED_ROTATE_F   0x2
#endif

/*
   This flag only makes sense for Format_description_log_event. It is set
   when the event is written, and *reset* when a binlog file is
   closed (yes, it's the only case when MySQL modifies already written
   part of binlog).  Thus it is a reliable indicator that binlog was
   closed correctly.  (Stop_log_event is not enough, there's always a
   small chance that mysqld crashes in the middle of insert and end of
   the binlog would look like a Stop_log_event).

   This flag is used to detect a restart after a crash, and to provide
   "unbreakable" binlog. The problem is that on a crash storage engines
   rollback automatically, while binlog does not.  To solve this we use this
   flag and automatically append ROLLBACK to every non-closed binlog (append
   virtually, on reading, file itself is not changed). If this flag is found,
   mysqlbinlog simply prints "ROLLBACK" Replication master does not abort on
   binlog corruption, but takes it as EOF, and replication slave forces a
   rollback in this case.

   Note, that old binlogs does not have this flag set, so we get a
   a backward-compatible behaviour.
*/

#define LOG_EVENT_BINLOG_IN_USE_F       0x1

/**
  @def LOG_EVENT_THREAD_SPECIFIC_F

  If the query depends on the thread (for example: TEMPORARY TABLE).
  Currently this is used by mysqlbinlog to know it must print
  SET @@PSEUDO_THREAD_ID=xx; before the query (it would not hurt to print it
  for every query but this would be slow).
*/
#define LOG_EVENT_THREAD_SPECIFIC_F 0x4

/**
  @def LOG_EVENT_SUPPRESS_USE_F

  Suppress the generation of 'USE' statements before the actual
  statement. This flag should be set for any events that does not need
  the current database set to function correctly. Most notable cases
  are 'CREATE DATABASE' and 'DROP DATABASE'.

  This flags should only be used in exceptional circumstances, since
  it introduce a significant change in behaviour regarding the
  replication logic together with the flags --binlog-do-db and
  --replicated-do-db.
 */
#define LOG_EVENT_SUPPRESS_USE_F    0x8

/*
  Note: this is a place holder for the flag
  LOG_EVENT_UPDATE_TABLE_MAP_VERSION_F (0x10), which is not used any
  more, please do not reused this value for other flags.
 */

/**
   @def LOG_EVENT_ARTIFICIAL_F
   
   Artificial events are created arbitarily and not written to binary
   log

   These events should not update the master log position when slave
   SQL thread executes them.
*/
#define LOG_EVENT_ARTIFICIAL_F 0x20

/**
   @def LOG_EVENT_RELAY_LOG_F
   
   Events with this flag set are created by slave IO thread and written
   to relay log
*/
#define LOG_EVENT_RELAY_LOG_F 0x40

/**
   Events with this flag are not filtered based on the current
   database and is always written to the binary log regardless of
   filters.
 */
#define LOG_EVENT_NO_DB_CHECK_F 0x80

#ifndef MCP_BUG11799583
/* 
   Define LOG_EVENT_NO_FILTER_F as alias for LOG_EVENT_NO_DB_CHECK
   to make it possible to write code that is forward compatible with 5.5
*/
#define LOG_EVENT_NO_FILTER_F LOG_EVENT_NO_DB_CHECK_F
#endif

/**
  @def OPTIONS_WRITTEN_TO_BIN_LOG

  OPTIONS_WRITTEN_TO_BIN_LOG are the bits of thd->options which must
  be written to the binlog. OPTIONS_WRITTEN_TO_BIN_LOG could be
  written into the Format_description_log_event, so that if later we
  don't want to replicate a variable we did replicate, or the
  contrary, it's doable. But it should not be too hard to decide once
  for all of what we replicate and what we don't, among the fixed 32
  bits of thd->options.

  I (Guilhem) have read through every option's usage, and it looks
  like OPTION_AUTO_IS_NULL and OPTION_NO_FOREIGN_KEYS are the only
  ones which alter how the query modifies the table. It's good to
  replicate OPTION_RELAXED_UNIQUE_CHECKS too because otherwise, the
  slave may insert data slower than the master, in InnoDB.
  OPTION_BIG_SELECTS is not needed (the slave thread runs with
  max_join_size=HA_POS_ERROR) and OPTION_BIG_TABLES is not needed
  either, as the manual says (because a too big in-memory temp table
  is automatically written to disk).
*/
#define OPTIONS_WRITTEN_TO_BIN_LOG \
  (OPTION_AUTO_IS_NULL | OPTION_NO_FOREIGN_KEY_CHECKS |  \
   OPTION_RELAXED_UNIQUE_CHECKS | OPTION_NOT_AUTOCOMMIT)

/* Shouldn't be defined before */
#define EXPECTED_OPTIONS \
  ((ULL(1) << 14) | (ULL(1) << 26) | (ULL(1) << 27) | (ULL(1) << 19))

#if OPTIONS_WRITTEN_TO_BIN_LOG != EXPECTED_OPTIONS
#error OPTIONS_WRITTEN_TO_BIN_LOG must NOT change their values!
#endif
#undef EXPECTED_OPTIONS         /* You shouldn't use this one */

/**
  @enum Log_event_type

  Enumeration type for the different types of log events.
*/
enum Log_event_type
{
  /*
    Every time you update this enum (when you add a type), you have to
    fix Format_description_log_event::Format_description_log_event().
  */
  UNKNOWN_EVENT= 0,
  START_EVENT_V3= 1,
  QUERY_EVENT= 2,
  STOP_EVENT= 3,
  ROTATE_EVENT= 4,
  INTVAR_EVENT= 5,
  LOAD_EVENT= 6,
  SLAVE_EVENT= 7,
  CREATE_FILE_EVENT= 8,
  APPEND_BLOCK_EVENT= 9,
  EXEC_LOAD_EVENT= 10,
  DELETE_FILE_EVENT= 11,
  /*
    NEW_LOAD_EVENT is like LOAD_EVENT except that it has a longer
    sql_ex, allowing multibyte TERMINATED BY etc; both types share the
    same class (Load_log_event)
  */
  NEW_LOAD_EVENT= 12,
  RAND_EVENT= 13,
  USER_VAR_EVENT= 14,
  FORMAT_DESCRIPTION_EVENT= 15,
  XID_EVENT= 16,
  BEGIN_LOAD_QUERY_EVENT= 17,
  EXECUTE_LOAD_QUERY_EVENT= 18,

  TABLE_MAP_EVENT = 19,

  /*
    These event numbers were used for 5.1.0 to 5.1.15 and are
    therefore obsolete.
   */
  PRE_GA_WRITE_ROWS_EVENT = 20,
  PRE_GA_UPDATE_ROWS_EVENT = 21,
  PRE_GA_DELETE_ROWS_EVENT = 22,

  /*
    These event numbers are used from 5.1.16 and forward
   */
#ifndef MCP_WL5353
  WRITE_ROWS_EVENT_V1 = 23,
  UPDATE_ROWS_EVENT_V1 = 24,
  DELETE_ROWS_EVENT_V1 = 25,
#else
  WRITE_ROWS_EVENT = 23,
  UPDATE_ROWS_EVENT = 24,
  DELETE_ROWS_EVENT = 25,
#endif

  /*
    Something out of the ordinary happened on the master
   */
  INCIDENT_EVENT= 26,

  /*
    Heartbeat event to be send by master at its idle time 
    to ensure master's online status to slave 
  */
  HEARTBEAT_LOG_EVENT= 27,
  
#ifndef MCP_WL5353
  /*
    These event numbers are used in later releases (but not here)
  */
  IGNORABLE_LOG_EVENT= 28,
  ROWS_QUERY_LOG_EVENT= 29,

  /*
     These event numbers are used in MySQL Cluster 5.1-telco-*
  */
  WRITE_ROWS_EVENT = 30,
  UPDATE_ROWS_EVENT = 31,
  DELETE_ROWS_EVENT = 32,
#endif

  /*
    Add new events here - right above this comment!
    Existing events (except ENUM_END_EVENT) should never change their numbers
  */

  ENUM_END_EVENT /* end marker */
};

/*
   The number of types we handle in Format_description_log_event (UNKNOWN_EVENT
   is not to be handled, it does not exist in binlogs, it does not have a
   format).
*/
#define LOG_EVENT_TYPES (ENUM_END_EVENT-1)

enum Int_event_type
{
  INVALID_INT_EVENT = 0, LAST_INSERT_ID_EVENT = 1, INSERT_ID_EVENT = 2
};


#ifdef MYSQL_SERVER
class String;
class MYSQL_BIN_LOG;
class THD;
#endif

class Format_description_log_event;
class Relay_log_info;

#ifdef MYSQL_CLIENT
enum enum_base64_output_mode {
  BASE64_OUTPUT_NEVER= 0,
  BASE64_OUTPUT_AUTO= 1,
  BASE64_OUTPUT_ALWAYS= 2,
  BASE64_OUTPUT_UNSPEC= 3,
  BASE64_OUTPUT_DECODE_ROWS= 4,
  /* insert new output modes here */
  BASE64_OUTPUT_MODE_COUNT
};

/*
  A structure for mysqlbinlog to know how to print events

  This structure is passed to the event's print() methods,

  There are two types of settings stored here:
  1. Last db, flags2, sql_mode etc comes from the last printed event.
     They are stored so that only the necessary USE and SET commands
     are printed.
  2. Other information on how to print the events, e.g. short_form,
     hexdump_from.  These are not dependent on the last event.
*/
typedef struct st_print_event_info
{
  /*
    Settings for database, sql_mode etc that comes from the last event
    that was printed.  We cache these so that we don't have to print
    them if they are unchanged.
  */
  // TODO: have the last catalog here ??
  char db[FN_REFLEN+1]; // TODO: make this a LEX_STRING when thd->db is
  bool flags2_inited;
  uint32 flags2;
  bool sql_mode_inited;
  ulong sql_mode;		/* must be same as THD.variables.sql_mode */
  ulong auto_increment_increment, auto_increment_offset;
  bool charset_inited;
  char charset[6]; // 3 variables, each of them storable in 2 bytes
  char time_zone_str[MAX_TIME_ZONE_NAME_LENGTH];
  uint lc_time_names_number;
  uint charset_database_number;
  uint thread_id;
  bool thread_id_printed;

  st_print_event_info();

  ~st_print_event_info() {
    close_cached_file(&head_cache);
    close_cached_file(&body_cache);
  }
  bool init_ok() /* tells if construction was successful */
    { return my_b_inited(&head_cache) && my_b_inited(&body_cache); }


  /* Settings on how to print the events */
  bool short_form;
  enum_base64_output_mode base64_output_mode;
  /*
    This is set whenever a Format_description_event is printed.
    Later, when an event is printed in base64, this flag is tested: if
    no Format_description_event has been seen, it is unsafe to print
    the base64 event, so an error message is generated.
  */
  bool printed_fd_event;
  my_off_t hexdump_from;
  uint8 common_header_len;
  char delimiter[16];

  uint verbose;
  table_mapping m_table_map;
  table_mapping m_table_map_ignored;

  /*
     These two caches are used by the row-based replication events to
     collect the header information and the main body of the events
     making up a statement.
   */
  IO_CACHE head_cache;
  IO_CACHE body_cache;
} PRINT_EVENT_INFO;
#endif

/**
  the struct aggregates two paramenters that identify an event
  uniquely in scope of communication of a particular master and slave couple.
  I.e there can not be 2 events from the same staying connected master which
  have the same coordinates.
  @note
  Such identifier is not yet unique generally as the event originating master
  is resetable. Also the crashed master can be replaced with some other.
*/
struct event_coordinates
{
  char * file_name; // binlog file name (directories stripped)
  my_off_t  pos;       // event's position in the binlog file
};

/**
  @class Log_event

  This is the abstract base class for binary log events.
  
  @section Log_event_binary_format Binary Format

  Any @c Log_event saved on disk consists of the following three
  components.

  - Common-Header
  - Post-Header
  - Body

  The Common-Header, documented in the table @ref Table_common_header
  "below", always has the same form and length within one version of
  MySQL.  Each event type specifies a format and length of the
  Post-Header.  The length of the Common-Header is the same for all
  events of the same type.  The Body may be of different format and
  length even for different events of the same type.  The binary
  formats of Post-Header and Body are documented separately in each
  subclass.  The binary format of Common-Header is as follows.

  <table>
  <caption>Common-Header</caption>

  <tr>
    <th>Name</th>
    <th>Format</th>
    <th>Description</th>
  </tr>

  <tr>
    <td>timestamp</td>
    <td>4 byte unsigned integer</td>
    <td>The time when the query started, in seconds since 1970.
    </td>
  </tr>

  <tr>
    <td>type</td>
    <td>1 byte enumeration</td>
    <td>See enum #Log_event_type.</td>
  </tr>

  <tr>
    <td>server_id</td>
    <td>4 byte unsigned integer</td>
    <td>Server ID of the server that created the event.</td>
  </tr>

  <tr>
    <td>total_size</td>
    <td>4 byte unsigned integer</td>
    <td>The total size of this event, in bytes.  In other words, this
    is the sum of the sizes of Common-Header, Post-Header, and Body.
    </td>
  </tr>

  <tr>
    <td>master_position</td>
    <td>4 byte unsigned integer</td>
    <td>The position of the next event in the master binary log, in
    bytes from the beginning of the file.  In a binlog that is not a
    relay log, this is just the position of the next event, in bytes
    from the beginning of the file.  In a relay log, this is
    the position of the next event in the master's binlog.
    </td>
  </tr>

  <tr>
    <td>flags</td>
    <td>2 byte bitfield</td>
    <td>See Log_event::flags.</td>
  </tr>
  </table>

  Summing up the numbers above, we see that the total size of the
  common header is 19 bytes.

  @subsection Log_event_format_of_atomic_primitives Format of Atomic Primitives

  - All numbers, whether they are 16-, 24-, 32-, or 64-bit numbers,
  are stored in little endian, i.e., the least significant byte first,
  unless otherwise specified.

  @anchor packed_integer
  - Some events use a special format for efficient representation of
  unsigned integers, called Packed Integer.  A Packed Integer has the
  capacity of storing up to 8-byte integers, while small integers
  still can use 1, 3, or 4 bytes.  The value of the first byte
  determines how to read the number, according to the following table:

  <table>
  <caption>Format of Packed Integer</caption>

  <tr>
    <th>First byte</th>
    <th>Format</th>
  </tr>

  <tr>
    <td>0-250</td>
    <td>The first byte is the number (in the range 0-250), and no more
    bytes are used.</td>
  </tr>

  <tr>
    <td>252</td>
    <td>Two more bytes are used.  The number is in the range
    251-0xffff.</td>
  </tr>

  <tr>
    <td>253</td>
    <td>Three more bytes are used.  The number is in the range
    0xffff-0xffffff.</td>
  </tr>

  <tr>
    <td>254</td>
    <td>Eight more bytes are used.  The number is in the range
    0xffffff-0xffffffffffffffff.</td>
  </tr>

  </table>

  - Strings are stored in various formats.  The format of each string
  is documented separately.
*/
class Log_event
{
public:
  /**
     Enumeration of what kinds of skipping (and non-skipping) that can
     occur when the slave executes an event.

     @see shall_skip
     @see do_shall_skip
   */
  enum enum_skip_reason {
    /**
       Don't skip event.
    */
    EVENT_SKIP_NOT,

    /**
       Skip event by ignoring it.

       This means that the slave skip counter will not be changed.
    */
    EVENT_SKIP_IGNORE,

    /**
       Skip event and decrease skip counter.
    */
    EVENT_SKIP_COUNT
  };

  enum enum_event_cache_type 
  {
    EVENT_INVALID_CACHE,
    /* 
      If possible the event should use a non-transactional cache before
      being flushed to the binary log. This means that it must be flushed
      right after its correspondent statement is completed.
    */
    EVENT_STMT_CACHE,
    /* 
      The event should use a transactional cache before being flushed to
      the binary log. This means that it must be flushed upon commit or 
      rollback. 
    */
    EVENT_TRANSACTIONAL_CACHE,
    /* 
      The event must be written directly to the binary log without going
      through a cache.
    */
    EVENT_NO_CACHE,
    /**
       If there is a need for different types, introduce them before this.
    */
    EVENT_CACHE_COUNT
  };

  /*
    The following type definition is to be used whenever data is placed 
    and manipulated in a common buffer. Use this typedef for buffers
    that contain data containing binary and character data.
  */
  typedef unsigned char Byte;

  /*
    The offset in the log where this event originally appeared (it is
    preserved in relay logs, making SHOW SLAVE STATUS able to print
    coordinates of the event in the master's binlog). Note: when a
    transaction is written by the master to its binlog (wrapped in
    BEGIN/COMMIT) the log_pos of all the queries it contains is the
    one of the BEGIN (this way, when one does SHOW SLAVE STATUS it
    sees the offset of the BEGIN, which is logical as rollback may
    occur), except the COMMIT query which has its real offset.
  */
  my_off_t log_pos;
  /*
     A temp buffer for read_log_event; it is later analysed according to the
     event's type, and its content is distributed in the event-specific fields.
  */
  char *temp_buf;
  /*
    Timestamp on the master(for debugging and replication of
    NOW()/TIMESTAMP).  It is important for queries and LOAD DATA
    INFILE. This is set at the event's creation time, except for Query
    and Load (et al.) events where this is set at the query's
    execution time, which guarantees good replication (otherwise, we
    could have a query and its event with different timestamps).
  */
  time_t when;
  /* The number of seconds the query took to run on the master. */
  ulong exec_time;
  /* Number of bytes written by write() function */
  ulong data_written;

  /*
    The master's server id (is preserved in the relay log; used to
    prevent from infinite loops in circular replication).
  */
  uint32 server_id;

#ifndef MCP_BUG52305
  /*
    The server id read from the Binlog.  server_id above has
    lowest bits of this only according to the value of
    opt_server_id_bits
  */
  uint32 unmasked_server_id;
#endif

  /**
    Some 16 flags. See the definitions above for LOG_EVENT_TIME_F,
    LOG_EVENT_FORCED_ROTATE_F, LOG_EVENT_THREAD_SPECIFIC_F, and
    LOG_EVENT_SUPPRESS_USE_F for notes.
  */
  uint16 flags;
  
  /*
    Defines the type of the cache, if any, where the event will be
    stored before being flushed to disk.
  */
  uint16 cache_type;

  /**
    A storage to cache the global system variable's value.
    Handling of a separate event will be governed its member.
  */
  ulong slave_exec_mode;

#ifdef MYSQL_SERVER
  THD* thd;

  Log_event();
  Log_event(THD* thd_arg, uint16 flags_arg, bool is_transactional);
  /*
    read_log_event() functions read an event from a binlog or relay
    log; used by SHOW BINLOG EVENTS, the binlog_dump thread on the
    master (reads master's binlog), the slave IO thread (reads the
    event sent by binlog_dump), the slave SQL thread (reads the event
    from the relay log).  If mutex is 0, the read will proceed without
    mutex.  We need the description_event to be able to parse the
    event (to know the post-header's size); in fact in read_log_event
    we detect the event's type, then call the specific event's
    constructor and pass description_event as an argument.
  */
  static Log_event* read_log_event(IO_CACHE* file,
                                   mysql_mutex_t* log_lock,
                                   const Format_description_log_event
                                   *description_event);
  static int read_log_event(IO_CACHE* file, String* packet,
                            mysql_mutex_t* log_lock);
  /*
    init_show_field_list() prepares the column names and types for the
    output of SHOW BINLOG EVENTS; it is used only by SHOW BINLOG
    EVENTS.
  */
  static void init_show_field_list(List<Item>* field_list);
#ifdef HAVE_REPLICATION
  int net_send(Protocol *protocol, const char* log_name, my_off_t pos);

  /*
    pack_info() is used by SHOW BINLOG EVENTS; as print() it prepares and sends
    a string to display to the user, so it resembles print().
  */

  virtual void pack_info(Protocol *protocol);

#endif /* HAVE_REPLICATION */
  virtual const char* get_db()
  {
    return thd ? thd->db : 0;
  }
#else
  Log_event() : temp_buf(0) {}
    /* avoid having to link mysqlbinlog against libpthread */
  static Log_event* read_log_event(IO_CACHE* file,
                                   const Format_description_log_event
                                   *description_event);
  /* print*() functions are used by mysqlbinlog */
  virtual void print(FILE* file, PRINT_EVENT_INFO* print_event_info) = 0;
  void print_timestamp(IO_CACHE* file, time_t *ts = 0);
  void print_header(IO_CACHE* file, PRINT_EVENT_INFO* print_event_info,
                    bool is_more);
  void print_base64(IO_CACHE* file, PRINT_EVENT_INFO* print_event_info,
                    bool is_more);
#endif

  static void *operator new(size_t size)
  {
    return (void*) my_malloc((uint)size, MYF(MY_WME|MY_FAE));
  }

  static void operator delete(void *ptr, size_t)
  {
    my_free(ptr);
  }

  /* Placement version of the above operators */
  static void *operator new(size_t, void* ptr) { return ptr; }
  static void operator delete(void*, void*) { }

#ifdef MYSQL_SERVER
  bool write_header(IO_CACHE* file, ulong data_length);
  virtual bool write(IO_CACHE* file)
  {
    return (write_header(file, get_data_size()) ||
            write_data_header(file) ||
            write_data_body(file));
  }
  virtual bool write_data_header(IO_CACHE* file)
  { return 0; }
  virtual bool write_data_body(IO_CACHE* file __attribute__((unused)))
  { return 0; }
  inline time_t get_time()
  {
    THD *tmp_thd;
    if (when)
      return when;
    if (thd)
      return thd->start_time;
    if ((tmp_thd= current_thd))
      return tmp_thd->start_time;
    return my_time(0);
  }
#endif
  virtual Log_event_type get_type_code() = 0;
  virtual bool is_valid() const = 0;
  void set_artificial_event() { flags |= LOG_EVENT_ARTIFICIAL_F; }
  void set_relay_log_event() { flags |= LOG_EVENT_RELAY_LOG_F; }
  bool is_artificial_event() const { return flags & LOG_EVENT_ARTIFICIAL_F; }
  bool is_relay_log_event() const { return flags & LOG_EVENT_RELAY_LOG_F; }
  inline bool use_trans_cache() const
  { 
    return (cache_type == Log_event::EVENT_TRANSACTIONAL_CACHE);
  }
  inline void set_direct_logging()
  {
    cache_type = Log_event::EVENT_NO_CACHE;
  }
  inline bool use_direct_logging()
  {
    return (cache_type == Log_event::EVENT_NO_CACHE);
  }
  Log_event(const char* buf, const Format_description_log_event
            *description_event);
  virtual ~Log_event() { free_temp_buf();}
  void register_temp_buf(char* buf) { temp_buf = buf; }
  void free_temp_buf()
  {
    if (temp_buf)
    {
      my_free(temp_buf);
      temp_buf = 0;
    }
  }
  /*
    Get event length for simple events. For complicated events the length
    is calculated during write()
  */
  virtual int get_data_size() { return 0;}
  static Log_event* read_log_event(const char* buf, uint event_len,
				   const char **error,
                                   const Format_description_log_event
                                   *description_event);
  /**
    Returns the human readable name of the given event type.
  */
  static const char* get_type_str(Log_event_type type);
  /**
    Returns the human readable name of this event's type.
  */
  const char* get_type_str();

  /* Return start of query time or current time */

#if defined(MYSQL_SERVER) && defined(HAVE_REPLICATION)
public:

  /**
     Apply the event to the database.

     This function represents the public interface for applying an
     event.

     @see do_apply_event
   */
  int apply_event(Relay_log_info const *rli)
  {
    return do_apply_event(rli);
  }


  /**
     Update the relay log position.

     This function represents the public interface for "stepping over"
     the event and will update the relay log information.

     @see do_update_pos
   */
  int update_pos(Relay_log_info *rli)
  {
    return do_update_pos(rli);
  }

  /**
     Decide if the event shall be skipped, and the reason for skipping
     it.

     @see do_shall_skip
   */
  enum_skip_reason shall_skip(Relay_log_info *rli)
  {
    return do_shall_skip(rli);
  }

protected:

  /**
     Helper function to ignore an event w.r.t. the slave skip counter.

     This function can be used inside do_shall_skip() for functions
     that cannot end a group. If the slave skip counter is 1 when
     seeing such an event, the event shall be ignored, the counter
     left intact, and processing continue with the next event.

     A typical usage is:
     @code
     enum_skip_reason do_shall_skip(Relay_log_info *rli) {
       return continue_group(rli);
     }
     @endcode

     @return Skip reason
   */
  enum_skip_reason continue_group(Relay_log_info *rli);

  /**
    Primitive to apply an event to the database.

    This is where the change to the database is made.

    @note The primitive is protected instead of private, since there
    is a hierarchy of actions to be performed in some cases.

    @see Format_description_log_event::do_apply_event()

    @param rli Pointer to relay log info structure

    @retval 0     Event applied successfully
    @retval errno Error code if event application failed
  */
  virtual int do_apply_event(Relay_log_info const *rli)
  {
    return 0;                /* Default implementation does nothing */
  }


  /**
     Advance relay log coordinates.

     This function is called to advance the relay log coordinates to
     just after the event.  It is essential that both the relay log
     coordinate and the group log position is updated correctly, since
     this function is used also for skipping events.

     Normally, each implementation of do_update_pos() shall:

     - Update the event position to refer to the position just after
       the event.

     - Update the group log position to refer to the position just
       after the event <em>if the event is last in a group</em>

     @param rli Pointer to relay log info structure

     @retval 0     Coordinates changed successfully
     @retval errno Error code if advancing failed (usually just
                   1). Observe that handler errors are returned by the
                   do_apply_event() function, and not by this one.
   */
  virtual int do_update_pos(Relay_log_info *rli);


  /**
     Decide if this event shall be skipped or not and the reason for
     skipping it.

     The default implementation decide that the event shall be skipped
     if either:

     - the server id of the event is the same as the server id of the
       server and <code>rli->replicate_same_server_id</code> is true,
       or

     - if <code>rli->slave_skip_counter</code> is greater than zero.

     @see do_apply_event
     @see do_update_pos

     @retval Log_event::EVENT_SKIP_NOT
     The event shall not be skipped and should be applied.

     @retval Log_event::EVENT_SKIP_IGNORE
     The event shall be skipped by just ignoring it, i.e., the slave
     skip counter shall not be changed. This happends if, for example,
     the originating server id of the event is the same as the server
     id of the slave.

     @retval Log_event::EVENT_SKIP_COUNT
     The event shall be skipped because the slave skip counter was
     non-zero. The caller shall decrease the counter by one.
   */
  virtual enum_skip_reason do_shall_skip(Relay_log_info *rli);
#endif
};


/*
   One class for each type of event.
   Two constructors for each class:
   - one to create the event for logging (when the server acts as a master),
   called after an update to the database is done,
   which accepts parameters like the query, the database, the options for LOAD
   DATA INFILE...
   - one to create the event from a packet (when the server acts as a slave),
   called before reproducing the update, which accepts parameters (like a
   buffer). Used to read from the master, from the relay log, and in
   mysqlbinlog. This constructor must be format-tolerant.
*/

/**
  @class Query_log_event
   
  A @c Query_log_event is created for each query that modifies the
  database, unless the query is logged row-based.

  @section Query_log_event_binary_format Binary format

  See @ref Log_event_binary_format "Binary format for log events" for
  a general discussion and introduction to the binary format of binlog
  events.

  The Post-Header has five components:

  <table>
  <caption>Post-Header for Query_log_event</caption>

  <tr>
    <th>Name</th>
    <th>Format</th>
    <th>Description</th>
  </tr>

  <tr>
    <td>slave_proxy_id</td>
    <td>4 byte unsigned integer</td>
    <td>An integer identifying the client thread that issued the
    query.  The id is unique per server.  (Note, however, that two
    threads on different servers may have the same slave_proxy_id.)
    This is used when a client thread creates a temporary table local
    to the client.  The slave_proxy_id is used to distinguish
    temporary tables that belong to different clients.
    </td>
  </tr>

  <tr>
    <td>exec_time</td>
    <td>4 byte unsigned integer</td>
    <td>The time from when the query started to when it was logged in
    the binlog, in seconds.</td>
  </tr>

  <tr>
    <td>db_len</td>
    <td>1 byte integer</td>
    <td>The length of the name of the currently selected database.</td>
  </tr>

  <tr>
    <td>error_code</td>
    <td>2 byte unsigned integer</td>
    <td>Error code generated by the master.  If the master fails, the
    slave will fail with the same error code, except for the error
    codes ER_DB_CREATE_EXISTS == 1007 and ER_DB_DROP_EXISTS == 1008.
    </td>
  </tr>

  <tr>
    <td>status_vars_len</td>
    <td>2 byte unsigned integer</td>
    <td>The length of the status_vars block of the Body, in bytes. See
    @ref query_log_event_status_vars "below".
    </td>
  </tr>
  </table>

  The Body has the following components:

  <table>
  <caption>Body for Query_log_event</caption>

  <tr>
    <th>Name</th>
    <th>Format</th>
    <th>Description</th>
  </tr>

  <tr>
    <td>@anchor query_log_event_status_vars status_vars</td>
    <td>status_vars_len bytes</td>
    <td>Zero or more status variables.  Each status variable consists
    of one byte identifying the variable stored, followed by the value
    of the variable.  The possible variables are listed separately in
    the table @ref Table_query_log_event_status_vars "below".  MySQL
    always writes events in the order defined below; however, it is
    capable of reading them in any order.  </td>
  </tr>

  <tr>
    <td>db</td>
    <td>db_len+1</td>
    <td>The currently selected database, as a null-terminated string.

    (The trailing zero is redundant since the length is already known;
    it is db_len from Post-Header.)
    </td>
  </tr>

  <tr>
    <td>query</td>
    <td>variable length string without trailing zero, extending to the
    end of the event (determined by the length field of the
    Common-Header)
    </td>
    <td>The SQL query.</td>
  </tr>
  </table>

  The following table lists the status variables that may appear in
  the status_vars field.

  @anchor Table_query_log_event_status_vars
  <table>
  <caption>Status variables for Query_log_event</caption>

  <tr>
    <th>Status variable</th>
    <th>1 byte identifier</th>
    <th>Format</th>
    <th>Description</th>
  </tr>

  <tr>
    <td>flags2</td>
    <td>Q_FLAGS2_CODE == 0</td>
    <td>4 byte bitfield</td>
    <td>The flags in @c thd->options, binary AND-ed with @c
    OPTIONS_WRITTEN_TO_BIN_LOG.  The @c thd->options bitfield contains
    options for "SELECT".  @c OPTIONS_WRITTEN identifies those options
    that need to be written to the binlog (not all do).  Specifically,
    @c OPTIONS_WRITTEN_TO_BIN_LOG equals (@c OPTION_AUTO_IS_NULL | @c
    OPTION_NO_FOREIGN_KEY_CHECKS | @c OPTION_RELAXED_UNIQUE_CHECKS |
    @c OPTION_NOT_AUTOCOMMIT), or 0x0c084000 in hex.

    These flags correspond to the SQL variables SQL_AUTO_IS_NULL,
    FOREIGN_KEY_CHECKS, UNIQUE_CHECKS, and AUTOCOMMIT, documented in
    the "SET Syntax" section of the MySQL Manual.

    This field is always written to the binlog in version >= 5.0, and
    never written in version < 5.0.
    </td>
  </tr>

  <tr>
    <td>sql_mode</td>
    <td>Q_SQL_MODE_CODE == 1</td>
    <td>8 byte bitfield</td>
    <td>The @c sql_mode variable.  See the section "SQL Modes" in the
    MySQL manual, and see sql_priv.h for a list of the possible
    flags. Currently (2007-10-04), the following flags are available:
    <pre>
    MODE_REAL_AS_FLOAT==0x1
    MODE_PIPES_AS_CONCAT==0x2
    MODE_ANSI_QUOTES==0x4
    MODE_IGNORE_SPACE==0x8
    MODE_NOT_USED==0x10
    MODE_ONLY_FULL_GROUP_BY==0x20
    MODE_NO_UNSIGNED_SUBTRACTION==0x40
    MODE_NO_DIR_IN_CREATE==0x80
    MODE_POSTGRESQL==0x100
    MODE_ORACLE==0x200
    MODE_MSSQL==0x400
    MODE_DB2==0x800
    MODE_MAXDB==0x1000
    MODE_NO_KEY_OPTIONS==0x2000
    MODE_NO_TABLE_OPTIONS==0x4000
    MODE_NO_FIELD_OPTIONS==0x8000
    MODE_MYSQL323==0x10000
    MODE_MYSQL323==0x20000
    MODE_MYSQL40==0x40000
    MODE_ANSI==0x80000
    MODE_NO_AUTO_VALUE_ON_ZERO==0x100000
    MODE_NO_BACKSLASH_ESCAPES==0x200000
    MODE_STRICT_TRANS_TABLES==0x400000
    MODE_STRICT_ALL_TABLES==0x800000
    MODE_NO_ZERO_IN_DATE==0x1000000
    MODE_NO_ZERO_DATE==0x2000000
    MODE_INVALID_DATES==0x4000000
    MODE_ERROR_FOR_DIVISION_BY_ZERO==0x8000000
    MODE_TRADITIONAL==0x10000000
    MODE_NO_AUTO_CREATE_USER==0x20000000
    MODE_HIGH_NOT_PRECEDENCE==0x40000000
    MODE_PAD_CHAR_TO_FULL_LENGTH==0x80000000
    </pre>
    All these flags are replicated from the server.  However, all
    flags except @c MODE_NO_DIR_IN_CREATE are honored by the slave;
    the slave always preserves its old value of @c
    MODE_NO_DIR_IN_CREATE.  For a rationale, see comment in
    @c Query_log_event::do_apply_event in @c log_event.cc.

    This field is always written to the binlog.
    </td>
  </tr>

  <tr>
    <td>catalog</td>
    <td>Q_CATALOG_NZ_CODE == 6</td>
    <td>Variable-length string: the length in bytes (1 byte) followed
    by the characters (at most 255 bytes)
    </td>
    <td>Stores the client's current catalog.  Every database belongs
    to a catalog, the same way that every table belongs to a
    database.  Currently, there is only one catalog, "std".

    This field is written if the length of the catalog is > 0;
    otherwise it is not written.
    </td>
  </tr>

  <tr>
    <td>auto_increment</td>
    <td>Q_AUTO_INCREMENT == 3</td>
    <td>two 2 byte unsigned integers, totally 2+2=4 bytes</td>

    <td>The two variables auto_increment_increment and
    auto_increment_offset, in that order.  For more information, see
    "System variables" in the MySQL manual.

    This field is written if auto_increment > 1.  Otherwise, it is not
    written.
    </td>
  </tr>

  <tr>
    <td>charset</td>
    <td>Q_CHARSET_CODE == 4</td>
    <td>three 2 byte unsigned integers, totally 2+2+2=6 bytes</td>
    <td>The three variables character_set_client,
    collation_connection, and collation_server, in that order.
    character_set_client is a code identifying the character set and
    collation used by the client to encode the query.
    collation_connection identifies the character set and collation
    that the master converts the query to when it receives it; this is
    useful when comparing literal strings.  collation_server is the
    default character set and collation used when a new database is
    created.

    See also "Connection Character Sets and Collations" in the MySQL
    5.1 manual.

    All three variables are codes identifying a (character set,
    collation) pair.  To see which codes map to which pairs, run the
    query "SELECT id, character_set_name, collation_name FROM
    COLLATIONS".

    Cf. Q_CHARSET_DATABASE_CODE below.

    This field is always written.
    </td>
  </tr>

  <tr>
    <td>time_zone</td>
    <td>Q_TIME_ZONE_CODE == 5</td>
    <td>Variable-length string: the length in bytes (1 byte) followed
    by the characters (at most 255 bytes).
    <td>The time_zone of the master.

    See also "System Variables" and "MySQL Server Time Zone Support"
    in the MySQL manual.

    This field is written if the length of the time zone string is >
    0; otherwise, it is not written.
    </td>
  </tr>

  <tr>
    <td>lc_time_names_number</td>
    <td>Q_LC_TIME_NAMES_CODE == 7</td>
    <td>2 byte integer</td>
    <td>A code identifying a table of month and day names.  The
    mapping from codes to languages is defined in @c sql_locale.cc.

    This field is written if it is not 0, i.e., if the locale is not
    en_US.
    </td>
  </tr>

  <tr>
    <td>charset_database_number</td>
    <td>Q_CHARSET_DATABASE_CODE == 8</td>
    <td>2 byte integer</td>

    <td>The value of the collation_database system variable (in the
    source code stored in @c thd->variables.collation_database), which
    holds the code for a (character set, collation) pair as described
    above (see Q_CHARSET_CODE).

    collation_database was used in old versions (???WHEN).  Its value
    was loaded when issuing a "use db" query and could be changed by
    issuing a "SET collation_database=xxx" query.  It used to affect
    the "LOAD DATA INFILE" and "CREATE TABLE" commands.

    In newer versions, "CREATE TABLE" has been changed to take the
    character set from the database of the created table, rather than
    the character set of the current database.  This makes a
    difference when creating a table in another database than the
    current one.  "LOAD DATA INFILE" has not yet changed to do this,
    but there are plans to eventually do it, and to make
    collation_database read-only.

    This field is written if it is not 0.
    </td>
  </tr>
  <tr>
    <td>table_map_for_update</td>
    <td>Q_TABLE_MAP_FOR_UPDATE_CODE == 9</td>
    <td>8 byte integer</td>

    <td>The value of the table map that is to be updated by the
    multi-table update query statement. Every bit of this variable
    represents a table, and is set to 1 if the corresponding table is
    to be updated by this statement.

    The value of this variable is set when executing a multi-table update
    statement and used by slave to apply filter rules without opening
    all the tables on slave. This is required because some tables may
    not exist on slave because of the filter rules.
    </td>
  </tr>
  </table>

  @subsection Query_log_event_notes_on_previous_versions Notes on Previous Versions

  * Status vars were introduced in version 5.0.  To read earlier
  versions correctly, check the length of the Post-Header.

  * The status variable Q_CATALOG_CODE == 2 existed in MySQL 5.0.x,
  where 0<=x<=3.  It was identical to Q_CATALOG_CODE, except that the
  string had a trailing '\0'.  The '\0' was removed in 5.0.4 since it
  was redundant (the string length is stored before the string).  The
  Q_CATALOG_CODE will never be written by a new master, but can still
  be understood by a new slave.

  * See Q_CHARSET_DATABASE_CODE in the table above.

  * When adding new status vars, please don't forget to update the
  MAX_SIZE_LOG_EVENT_STATUS, and update function code_name

*/
class Query_log_event: public Log_event
{
  LEX_STRING user;
  LEX_STRING host;
protected:
  Log_event::Byte* data_buf;
public:
  const char* query;
  const char* catalog;
  const char* db;
  /*
    If we already know the length of the query string
    we pass it with q_len, so we would not have to call strlen()
    otherwise, set it to 0, in which case, we compute it with strlen()
  */
  uint32 q_len;
  uint32 db_len;
  uint16 error_code;
  ulong thread_id;
  /*
    For events created by Query_log_event::do_apply_event (and
    Load_log_event::do_apply_event()) we need the *original* thread
    id, to be able to log the event with the original (=master's)
    thread id (fix for BUG#1686).
  */
  ulong slave_proxy_id;

  /*
    Binlog format 3 and 4 start to differ (as far as class members are
    concerned) from here.
  */

  uint catalog_len;			// <= 255 char; 0 means uninited

  /*
    We want to be able to store a variable number of N-bit status vars:
    (generally N=32; but N=64 for SQL_MODE) a user may want to log the number
    of affected rows (for debugging) while another does not want to lose 4
    bytes in this.
    The storage on disk is the following:
    status_vars_len is part of the post-header,
    status_vars are in the variable-length part, after the post-header, before
    the db & query.
    status_vars on disk is a sequence of pairs (code, value) where 'code' means
    'sql_mode', 'affected' etc. Sometimes 'value' must be a short string, so
    its first byte is its length. For now the order of status vars is:
    flags2 - sql_mode - catalog - autoinc - charset
    We should add the same thing to Load_log_event, but in fact
    LOAD DATA INFILE is going to be logged with a new type of event (logging of
    the plain text query), so Load_log_event would be frozen, so no need. The
    new way of logging LOAD DATA INFILE would use a derived class of
    Query_log_event, so automatically benefit from the work already done for
    status variables in Query_log_event.
 */
  uint16 status_vars_len;

  /*
    'flags2' is a second set of flags (on top of those in Log_event), for
    session variables. These are thd->options which is & against a mask
    (OPTIONS_WRITTEN_TO_BIN_LOG).
    flags2_inited helps make a difference between flags2==0 (3.23 or 4.x
    master, we don't know flags2, so use the slave server's global options) and
    flags2==0 (5.0 master, we know this has a meaning of flags all down which
    must influence the query).
  */
  bool flags2_inited;
  bool sql_mode_inited;
  bool charset_inited;

  uint32 flags2;
  /* In connections sql_mode is 32 bits now but will be 64 bits soon */
  ulong sql_mode;
  ulong auto_increment_increment, auto_increment_offset;
  char charset[6];
  uint time_zone_len; /* 0 means uninited */
  const char *time_zone_str;
  uint lc_time_names_number; /* 0 means en_US */
  uint charset_database_number;
  /*
    map for tables that will be updated for a multi-table update query
    statement, for other query statements, this will be zero.
  */
  ulonglong table_map_for_update;
  /*
    Holds the original length of a Query_log_event that comes from a
    master of version < 5.0 (i.e., binlog_version < 4). When the IO
    thread writes the relay log, it augments the Query_log_event with a
    Q_MASTER_DATA_WRITTEN_CODE status_var that holds the original event
    length. This field is initialized to non-zero in the SQL thread when
    it reads this augmented event. SQL thread does not write 
    Q_MASTER_DATA_WRITTEN_CODE to the slave's server binlog.
  */
  uint32 master_data_written;

#ifdef MYSQL_SERVER

  Query_log_event(THD* thd_arg, const char* query_arg, ulong query_length,
                  bool using_trans, bool direct, bool suppress_use, int error);
  const char* get_db() { return db; }
#ifdef HAVE_REPLICATION
  void pack_info(Protocol* protocol);
#endif /* HAVE_REPLICATION */
#else
  void print_query_header(IO_CACHE* file, PRINT_EVENT_INFO* print_event_info);
  void print(FILE* file, PRINT_EVENT_INFO* print_event_info);
#endif

  Query_log_event();
  Query_log_event(const char* buf, uint event_len,
                  const Format_description_log_event *description_event,
                  Log_event_type event_type);
  ~Query_log_event()
  {
    if (data_buf)
      my_free(data_buf);
  }
  Log_event_type get_type_code() { return QUERY_EVENT; }
#ifdef MYSQL_SERVER
  bool write(IO_CACHE* file);
  virtual bool write_post_header_for_derived(IO_CACHE* file) { return FALSE; }
#endif
  bool is_valid() const { return query != 0; }

  /*
    Returns number of bytes additionaly written to post header by derived
    events (so far it is only Execute_load_query event).
  */
  virtual ulong get_post_header_size_for_derived() { return 0; }
  /* Writes derived event-specific part of post header. */

public:        /* !!! Public in this patch to allow old usage */
#if defined(MYSQL_SERVER) && defined(HAVE_REPLICATION)
  virtual enum_skip_reason do_shall_skip(Relay_log_info *rli);
  virtual int do_apply_event(Relay_log_info const *rli);
  virtual int do_update_pos(Relay_log_info *rli);

  int do_apply_event(Relay_log_info const *rli,
                       const char *query_arg,
                       uint32 q_len_arg);
#endif /* HAVE_REPLICATION */
  /*
    If true, the event always be applied by slave SQL thread or be printed by
    mysqlbinlog
   */
  bool is_trans_keyword()
  {
    /*
      Before the patch for bug#50407, The 'SAVEPOINT and ROLLBACK TO'
      queries input by user was written into log events directly.
      So the keywords can be written in both upper case and lower case
      together, strncasecmp is used to check both cases. they also could be
      binlogged with comments in the front of these keywords. for examples:
        / * bla bla * / SAVEPOINT a;
        / * bla bla * / ROLLBACK TO a;
      but we don't handle these cases and after the patch, both quiries are
      binlogged in upper case with no comments.
     */
    return !strncmp(query, "BEGIN", q_len) ||
      !strncmp(query, "COMMIT", q_len) ||
      !strncasecmp(query, "SAVEPOINT", 9) ||
      !strncasecmp(query, "ROLLBACK", 8);
  }
};


#ifdef HAVE_REPLICATION

/**
  @class Slave_log_event

  Note that this class is currently not used at all; no code writes a
  @c Slave_log_event (though some code in @c repl_failsafe.cc reads @c
  Slave_log_event).  So it's not a problem if this code is not
  maintained.

  @section Slave_log_event_binary_format Binary Format

  This event type has no Post-Header. The Body has the following
  four components.

  <table>
  <caption>Body for Slave_log_event</caption>

  <tr>
    <th>Name</th>
    <th>Format</th>
    <th>Description</th>
  </tr>

  <tr>
    <td>master_pos</td>
    <td>8 byte integer</td>
    <td>???TODO
    </td>
  </tr>

  <tr>
    <td>master_port</td>
    <td>2 byte integer</td>
    <td>???TODO</td>
  </tr>

  <tr>
    <td>master_host</td>
    <td>null-terminated string</td>
    <td>???TODO</td>
  </tr>

  <tr>
    <td>master_log</td>
    <td>null-terminated string</td>
    <td>???TODO</td>
  </tr>
  </table>
*/
class Slave_log_event: public Log_event
{
protected:
  char* mem_pool;
  void init_from_mem_pool(int data_size);
public:
  my_off_t master_pos;
  char* master_host;
  char* master_log;
  int master_host_len;
  int master_log_len;
  uint16 master_port;

#ifdef MYSQL_SERVER
  Slave_log_event(THD* thd_arg, Relay_log_info* rli);
  void pack_info(Protocol* protocol);
#else
  void print(FILE* file, PRINT_EVENT_INFO* print_event_info);
#endif

  Slave_log_event(const char* buf,
                  uint event_len,
                  const Format_description_log_event *description_event);
  ~Slave_log_event();
  int get_data_size();
  bool is_valid() const { return master_host != 0; }
  Log_event_type get_type_code() { return SLAVE_EVENT; }
#ifdef MYSQL_SERVER
  bool write(IO_CACHE* file);
#endif

private:
#if defined(MYSQL_SERVER) && defined(HAVE_REPLICATION)
  virtual int do_apply_event(Relay_log_info const* rli);
#endif
};

#endif /* HAVE_REPLICATION */


/**
  @class Load_log_event

  This log event corresponds to a "LOAD DATA INFILE" SQL query on the
  following form:

  @verbatim
   (1)    USE db;
   (2)    LOAD DATA [CONCURRENT] [LOCAL] INFILE 'file_name'
   (3)    [REPLACE | IGNORE]
   (4)    INTO TABLE 'table_name'
   (5)    [FIELDS
   (6)      [TERMINATED BY 'field_term']
   (7)      [[OPTIONALLY] ENCLOSED BY 'enclosed']
   (8)      [ESCAPED BY 'escaped']
   (9)    ]
  (10)    [LINES
  (11)      [TERMINATED BY 'line_term']
  (12)      [LINES STARTING BY 'line_start']
  (13)    ]
  (14)    [IGNORE skip_lines LINES]
  (15)    (field_1, field_2, ..., field_n)@endverbatim

  @section Load_log_event_binary_format Binary Format

  The Post-Header consists of the following six components.

  <table>
  <caption>Post-Header for Load_log_event</caption>

  <tr>
    <th>Name</th>
    <th>Format</th>
    <th>Description</th>
  </tr>

  <tr>
    <td>slave_proxy_id</td>
    <td>4 byte unsigned integer</td>
    <td>An integer identifying the client thread that issued the
    query.  The id is unique per server.  (Note, however, that two
    threads on different servers may have the same slave_proxy_id.)
    This is used when a client thread creates a temporary table local
    to the client.  The slave_proxy_id is used to distinguish
    temporary tables that belong to different clients.
    </td>
  </tr>

  <tr>
    <td>exec_time</td>
    <td>4 byte unsigned integer</td>
    <td>The time from when the query started to when it was logged in
    the binlog, in seconds.</td>
  </tr>

  <tr>
    <td>skip_lines</td>
    <td>4 byte unsigned integer</td>
    <td>The number on line (14) above, if present, or 0 if line (14)
    is left out.
    </td>
  </tr>

  <tr>
    <td>table_name_len</td>
    <td>1 byte unsigned integer</td>
    <td>The length of 'table_name' on line (4) above.</td>
  </tr>

  <tr>
    <td>db_len</td>
    <td>1 byte unsigned integer</td>
    <td>The length of 'db' on line (1) above.</td>
  </tr>

  <tr>
    <td>num_fields</td>
    <td>4 byte unsigned integer</td>
    <td>The number n of fields on line (15) above.</td>
  </tr>
  </table>    

  The Body contains the following components.

  <table>
  <caption>Body of Load_log_event</caption>

  <tr>
    <th>Name</th>
    <th>Format</th>
    <th>Description</th>
  </tr>

  <tr>
    <td>sql_ex</td>
    <td>variable length</td>

    <td>Describes the part of the query on lines (3) and
    (5)&ndash;(13) above.  More precisely, it stores the five strings
    (on lines) field_term (6), enclosed (7), escaped (8), line_term
    (11), and line_start (12); as well as a bitfield indicating the
    presence of the keywords REPLACE (3), IGNORE (3), and OPTIONALLY
    (7).

    The data is stored in one of two formats, called "old" and "new".
    The type field of Common-Header determines which of these two
    formats is used: type LOAD_EVENT means that the old format is
    used, and type NEW_LOAD_EVENT means that the new format is used.
    When MySQL writes a Load_log_event, it uses the new format if at
    least one of the five strings is two or more bytes long.
    Otherwise (i.e., if all strings are 0 or 1 bytes long), the old
    format is used.

    The new and old format differ in the way the five strings are
    stored.

    <ul>
    <li> In the new format, the strings are stored in the order
    field_term, enclosed, escaped, line_term, line_start. Each string
    consists of a length (1 byte), followed by a sequence of
    characters (0-255 bytes).  Finally, a boolean combination of the
    following flags is stored in 1 byte: REPLACE_FLAG==0x4,
    IGNORE_FLAG==0x8, and OPT_ENCLOSED_FLAG==0x2.  If a flag is set,
    it indicates the presence of the corresponding keyword in the SQL
    query.

    <li> In the old format, we know that each string has length 0 or
    1.  Therefore, only the first byte of each string is stored.  The
    order of the strings is the same as in the new format.  These five
    bytes are followed by the same 1 byte bitfield as in the new
    format.  Finally, a 1 byte bitfield called empty_flags is stored.
    The low 5 bits of empty_flags indicate which of the five strings
    have length 0.  For each of the following flags that is set, the
    corresponding string has length 0; for the flags that are not set,
    the string has length 1: FIELD_TERM_EMPTY==0x1,
    ENCLOSED_EMPTY==0x2, LINE_TERM_EMPTY==0x4, LINE_START_EMPTY==0x8,
    ESCAPED_EMPTY==0x10.
    </ul>

    Thus, the size of the new format is 6 bytes + the sum of the sizes
    of the five strings.  The size of the old format is always 7
    bytes.
    </td>
  </tr>

  <tr>
    <td>field_lens</td>
    <td>num_fields 1 byte unsigned integers</td>
    <td>An array of num_fields integers representing the length of
    each field in the query.  (num_fields is from the Post-Header).
    </td>
  </tr>

  <tr>
    <td>fields</td>
    <td>num_fields null-terminated strings</td>
    <td>An array of num_fields null-terminated strings, each
    representing a field in the query.  (The trailing zero is
    redundant, since the length are stored in the num_fields array.)
    The total length of all strings equals to the sum of all
    field_lens, plus num_fields bytes for all the trailing zeros.
    </td>
  </tr>

  <tr>
    <td>table_name</td>
    <td>null-terminated string of length table_len+1 bytes</td>
    <td>The 'table_name' from the query, as a null-terminated string.
    (The trailing zero is actually redundant since the table_len is
    known from Post-Header.)
    </td>
  </tr>

  <tr>
    <td>db</td>
    <td>null-terminated string of length db_len+1 bytes</td>
    <td>The 'db' from the query, as a null-terminated string.
    (The trailing zero is actually redundant since the db_len is known
    from Post-Header.)
    </td>
  </tr>

  <tr>
    <td>file_name</td>
    <td>variable length string without trailing zero, extending to the
    end of the event (determined by the length field of the
    Common-Header)
    </td>
    <td>The 'file_name' from the query.
    </td>
  </tr>

  </table>

  @subsection Load_log_event_notes_on_previous_versions Notes on Previous Versions

  This event type is understood by current versions, but only
  generated by MySQL 3.23 and earlier.
*/
class Load_log_event: public Log_event
{
private:
protected:
  int copy_log_event(const char *buf, ulong event_len,
                     int body_offset,
                     const Format_description_log_event* description_event);

public:
  uint get_query_buffer_length();
  void print_query(bool need_db, const char *cs, char *buf, char **end,
                   char **fn_start, char **fn_end);
  ulong thread_id;
  ulong slave_proxy_id;
  uint32 table_name_len;
  /*
    No need to have a catalog, as these events can only come from 4.x.
    TODO: this may become false if Dmitri pushes his new LOAD DATA INFILE in
    5.0 only (not in 4.x).
  */
  uint32 db_len;
  uint32 fname_len;
  uint32 num_fields;
  const char* fields;
  const uchar* field_lens;
  uint32 field_block_len;

  const char* table_name;
  const char* db;
  const char* fname;
  uint32 skip_lines;
  sql_ex_info sql_ex;
  bool local_fname;
  /**
    Indicates that this event corresponds to LOAD DATA CONCURRENT,

    @note Since Load_log_event event coming from the binary log
          lacks information whether LOAD DATA on master was concurrent
          or not, this flag is only set to TRUE for an auxiliary
          Load_log_event object which is used in mysql_load() to
          re-construct LOAD DATA statement from function parameters,
          for logging.
  */
  bool is_concurrent;

  /* fname doesn't point to memory inside Log_event::temp_buf  */
  void set_fname_outside_temp_buf(const char *afname, uint alen)
  {
    fname= afname;
    fname_len= alen;
    local_fname= TRUE;
  }
  /* fname doesn't point to memory inside Log_event::temp_buf  */
  int  check_fname_outside_temp_buf()
  {
    return local_fname;
  }

#ifdef MYSQL_SERVER
  String field_lens_buf;
  String fields_buf;

  Load_log_event(THD* thd, sql_exchange* ex, const char* db_arg,
		 const char* table_name_arg,
		 List<Item>& fields_arg,
                 bool is_concurrent_arg,
                 enum enum_duplicates handle_dup, bool ignore,
		 bool using_trans);
  void set_fields(const char* db, List<Item> &fields_arg,
                  Name_resolution_context *context);
  const char* get_db() { return db; }
#ifdef HAVE_REPLICATION
  void pack_info(Protocol* protocol);
#endif /* HAVE_REPLICATION */
#else
  void print(FILE* file, PRINT_EVENT_INFO* print_event_info);
  void print(FILE* file, PRINT_EVENT_INFO* print_event_info, bool commented);
#endif

  /*
    Note that for all the events related to LOAD DATA (Load_log_event,
    Create_file/Append/Exec/Delete, we pass description_event; however as
    logging of LOAD DATA is going to be changed in 4.1 or 5.0, this is only used
    for the common_header_len (post_header_len will not be changed).
  */
  Load_log_event(const char* buf, uint event_len,
                 const Format_description_log_event* description_event);
  ~Load_log_event()
  {}
  Log_event_type get_type_code()
  {
    return sql_ex.new_format() ? NEW_LOAD_EVENT: LOAD_EVENT;
  }
#ifdef MYSQL_SERVER
  bool write_data_header(IO_CACHE* file);
  bool write_data_body(IO_CACHE* file);
#endif
  bool is_valid() const { return table_name != 0; }
  int get_data_size()
  {
    return (table_name_len + db_len + 2 + fname_len
	    + LOAD_HEADER_LEN
	    + sql_ex.data_size() + field_block_len + num_fields);
  }

public:        /* !!! Public in this patch to allow old usage */
#if defined(MYSQL_SERVER) && defined(HAVE_REPLICATION)
  virtual int do_apply_event(Relay_log_info const* rli)
  {
    return do_apply_event(thd->slave_net,rli,0);
  }

  int do_apply_event(NET *net, Relay_log_info const *rli,
                     bool use_rli_only_for_errors);
#endif
};

extern char server_version[SERVER_VERSION_LENGTH];

/**
  @class Start_log_event_v3

  Start_log_event_v3 is the Start_log_event of binlog format 3 (MySQL 3.23 and
  4.x).

  Format_description_log_event derives from Start_log_event_v3; it is
  the Start_log_event of binlog format 4 (MySQL 5.0), that is, the
  event that describes the other events' Common-Header/Post-Header
  lengths. This event is sent by MySQL 5.0 whenever it starts sending
  a new binlog if the requested position is >4 (otherwise if ==4 the
  event will be sent naturally).

  @section Start_log_event_v3_binary_format Binary Format
*/
class Start_log_event_v3: public Log_event
{
public:
  /*
    If this event is at the start of the first binary log since server
    startup 'created' should be the timestamp when the event (and the
    binary log) was created.  In the other case (i.e. this event is at
    the start of a binary log created by FLUSH LOGS or automatic
    rotation), 'created' should be 0.  This "trick" is used by MySQL
    >=4.0.14 slaves to know whether they must drop stale temporary
    tables and whether they should abort unfinished transaction.

    Note that when 'created'!=0, it is always equal to the event's
    timestamp; indeed Start_log_event is written only in log.cc where
    the first constructor below is called, in which 'created' is set
    to 'when'.  So in fact 'created' is a useless variable. When it is
    0 we can read the actual value from timestamp ('when') and when it
    is non-zero we can read the same value from timestamp
    ('when'). Conclusion:
     - we use timestamp to print when the binlog was created.
     - we use 'created' only to know if this is a first binlog or not.
     In 3.23.57 we did not pay attention to this identity, so mysqlbinlog in
     3.23.57 does not print 'created the_date' if created was zero. This is now
     fixed.
  */
  time_t created;
  uint16 binlog_version;
  char server_version[ST_SERVER_VER_LEN];
  /*
    We set this to 1 if we don't want to have the created time in the log,
    which is the case when we rollover to a new log.
  */
  bool dont_set_created;

#ifdef MYSQL_SERVER
  Start_log_event_v3();
#ifdef HAVE_REPLICATION
  void pack_info(Protocol* protocol);
#endif /* HAVE_REPLICATION */
#else
  Start_log_event_v3() {}
  void print(FILE* file, PRINT_EVENT_INFO* print_event_info);
#endif

  Start_log_event_v3(const char* buf,
                     const Format_description_log_event* description_event);
  ~Start_log_event_v3() {}
  Log_event_type get_type_code() { return START_EVENT_V3;}
#ifdef MYSQL_SERVER
  bool write(IO_CACHE* file);
#endif
  bool is_valid() const { return 1; }
  int get_data_size()
  {
    return START_V3_HEADER_LEN; //no variable-sized part
  }

protected:
#if defined(MYSQL_SERVER) && defined(HAVE_REPLICATION)
  virtual int do_apply_event(Relay_log_info const *rli);
  virtual enum_skip_reason do_shall_skip(Relay_log_info*)
  {
    /*
      Events from ourself should be skipped, but they should not
      decrease the slave skip counter.
     */
    if (this->server_id == ::server_id)
      return Log_event::EVENT_SKIP_IGNORE;
    else
      return Log_event::EVENT_SKIP_NOT;
  }
#endif
};


/**
  @class Format_description_log_event

  For binlog version 4.
  This event is saved by threads which read it, as they need it for future
  use (to decode the ordinary events).

  @section Format_description_log_event_binary_format Binary Format
*/

class Format_description_log_event: public Start_log_event_v3
{
public:
  /*
     The size of the fixed header which _all_ events have
     (for binlogs written by this version, this is equal to
     LOG_EVENT_HEADER_LEN), except FORMAT_DESCRIPTION_EVENT and ROTATE_EVENT
     (those have a header of size LOG_EVENT_MINIMAL_HEADER_LEN).
  */
  uint8 common_header_len;
  uint8 number_of_event_types;
  /* The list of post-headers' lengthes */
  uint8 *post_header_len;
  uchar server_version_split[3];
  const uint8 *event_type_permutation;

  Format_description_log_event(uint8 binlog_ver, const char* server_ver=0);
  Format_description_log_event(const char* buf, uint event_len,
                               const Format_description_log_event
                               *description_event);
  ~Format_description_log_event()
  {
    my_free(post_header_len);
  }
  Log_event_type get_type_code() { return FORMAT_DESCRIPTION_EVENT;}
#ifdef MYSQL_SERVER
  bool write(IO_CACHE* file);
#endif
  bool is_valid() const
  {
    return ((common_header_len >= ((binlog_version==1) ? OLD_HEADER_LEN :
                                   LOG_EVENT_MINIMAL_HEADER_LEN)) &&
            (post_header_len != NULL));
  }
  int get_data_size()
  {
    /*
      The vector of post-header lengths is considered as part of the
      post-header, because in a given version it never changes (contrary to the
      query in a Query_log_event).
    */
    return FORMAT_DESCRIPTION_HEADER_LEN;
  }

  void calc_server_version_split();

protected:
#if defined(MYSQL_SERVER) && defined(HAVE_REPLICATION)
  virtual int do_apply_event(Relay_log_info const *rli);
  virtual int do_update_pos(Relay_log_info *rli);
  virtual enum_skip_reason do_shall_skip(Relay_log_info *rli);
#endif
};


/**
  @class Intvar_log_event

  An Intvar_log_event will be created just before a Query_log_event,
  if the query uses one of the variables LAST_INSERT_ID or INSERT_ID.
  Each Intvar_log_event holds the value of one of these variables.

  @section Intvar_log_event_binary_format Binary Format

  The Post-Header for this event type is empty.  The Body has two
  components:

  <table>
  <caption>Body for Intvar_log_event</caption>

  <tr>
    <th>Name</th>
    <th>Format</th>
    <th>Description</th>
  </tr>

  <tr>
    <td>type</td>
    <td>1 byte enumeration</td>
    <td>One byte identifying the type of variable stored.  Currently,
    two identifiers are supported:  LAST_INSERT_ID_EVENT==1 and
    INSERT_ID_EVENT==2.
    </td>
  </tr>

  <tr>
    <td>value</td>
    <td>8 byte unsigned integer</td>
    <td>The value of the variable.</td>
  </tr>

  </table>
*/
class Intvar_log_event: public Log_event
{
public:
  ulonglong val;
  uchar type;

#ifdef MYSQL_SERVER
  Intvar_log_event(THD* thd_arg,uchar type_arg, ulonglong val_arg)
    :Log_event(thd_arg,0,0),val(val_arg),type(type_arg)
  {}
#ifdef HAVE_REPLICATION
  void pack_info(Protocol* protocol);
#endif /* HAVE_REPLICATION */
#else
  void print(FILE* file, PRINT_EVENT_INFO* print_event_info);
#endif

  Intvar_log_event(const char* buf,
                   const Format_description_log_event *description_event);
  ~Intvar_log_event() {}
  Log_event_type get_type_code() { return INTVAR_EVENT;}
  const char* get_var_type_name();
  int get_data_size() { return  9; /* sizeof(type) + sizeof(val) */;}
#ifdef MYSQL_SERVER
  bool write(IO_CACHE* file);
#endif
  bool is_valid() const { return 1; }

private:
#if defined(MYSQL_SERVER) && defined(HAVE_REPLICATION)
  virtual int do_apply_event(Relay_log_info const *rli);
  virtual int do_update_pos(Relay_log_info *rli);
  virtual enum_skip_reason do_shall_skip(Relay_log_info *rli);
#endif
};


/**
  @class Rand_log_event

  Logs random seed used by the next RAND(), and by PASSWORD() in 4.1.0.
  4.1.1 does not need it (it's repeatable again) so this event needn't be
  written in 4.1.1 for PASSWORD() (but the fact that it is written is just a
  waste, it does not cause bugs).

  The state of the random number generation consists of 128 bits,
  which are stored internally as two 64-bit numbers.

  @section Rand_log_event_binary_format Binary Format  

  The Post-Header for this event type is empty.  The Body has two
  components:

  <table>
  <caption>Body for Rand_log_event</caption>

  <tr>
    <th>Name</th>
    <th>Format</th>
    <th>Description</th>
  </tr>

  <tr>
    <td>seed1</td>
    <td>8 byte unsigned integer</td>
    <td>64 bit random seed1.</td>
  </tr>

  <tr>
    <td>seed2</td>
    <td>8 byte unsigned integer</td>
    <td>64 bit random seed2.</td>
  </tr>
  </table>
*/

class Rand_log_event: public Log_event
{
 public:
  ulonglong seed1;
  ulonglong seed2;

#ifdef MYSQL_SERVER
  Rand_log_event(THD* thd_arg, ulonglong seed1_arg, ulonglong seed2_arg)
    :Log_event(thd_arg,0,0),seed1(seed1_arg),seed2(seed2_arg)
  {}
#ifdef HAVE_REPLICATION
  void pack_info(Protocol* protocol);
#endif /* HAVE_REPLICATION */
#else
  void print(FILE* file, PRINT_EVENT_INFO* print_event_info);
#endif

  Rand_log_event(const char* buf,
                 const Format_description_log_event *description_event);
  ~Rand_log_event() {}
  Log_event_type get_type_code() { return RAND_EVENT;}
  int get_data_size() { return 16; /* sizeof(ulonglong) * 2*/ }
#ifdef MYSQL_SERVER
  bool write(IO_CACHE* file);
#endif
  bool is_valid() const { return 1; }

private:
#if defined(MYSQL_SERVER) && defined(HAVE_REPLICATION)
  virtual int do_apply_event(Relay_log_info const *rli);
  virtual int do_update_pos(Relay_log_info *rli);
  virtual enum_skip_reason do_shall_skip(Relay_log_info *rli);
#endif
};

/**
  @class Xid_log_event

  Logs xid of the transaction-to-be-committed in the 2pc protocol.
  Has no meaning in replication, slaves ignore it.

  @section Xid_log_event_binary_format Binary Format  
*/
#ifdef MYSQL_CLIENT
typedef ulonglong my_xid; // this line is the same as in handler.h
#endif

class Xid_log_event: public Log_event
{
 public:
   my_xid xid;

#ifdef MYSQL_SERVER
  Xid_log_event(THD* thd_arg, my_xid x): Log_event(thd_arg, 0, TRUE), xid(x) {}
#ifdef HAVE_REPLICATION
  void pack_info(Protocol* protocol);
#endif /* HAVE_REPLICATION */
#else
  void print(FILE* file, PRINT_EVENT_INFO* print_event_info);
#endif

  Xid_log_event(const char* buf,
                const Format_description_log_event *description_event);
  ~Xid_log_event() {}
  Log_event_type get_type_code() { return XID_EVENT;}
  int get_data_size() { return sizeof(xid); }
#ifdef MYSQL_SERVER
  bool write(IO_CACHE* file);
#endif
  bool is_valid() const { return 1; }

private:
#if defined(MYSQL_SERVER) && defined(HAVE_REPLICATION)
  virtual int do_apply_event(Relay_log_info const *rli);
  enum_skip_reason do_shall_skip(Relay_log_info *rli);
#endif
};

/**
  @class User_var_log_event

  Every time a query uses the value of a user variable, a User_var_log_event is
  written before the Query_log_event, to set the user variable.

  @section User_var_log_event_binary_format Binary Format  
*/

class User_var_log_event: public Log_event
{
public:
  enum {
    UNDEF_F= 0,
    UNSIGNED_F= 1
  };
  char *name;
  uint name_len;
  char *val;
  ulong val_len;
  Item_result type;
  uint charset_number;
  bool is_null;
  uchar flags;
#ifdef MYSQL_SERVER
  User_var_log_event(THD* thd_arg, char *name_arg, uint name_len_arg,
                     char *val_arg, ulong val_len_arg, Item_result type_arg,
		     uint charset_number_arg, uchar flags_arg)
    :Log_event(), name(name_arg), name_len(name_len_arg), val(val_arg),
    val_len(val_len_arg), type(type_arg), charset_number(charset_number_arg),
    flags(flags_arg)
    { is_null= !val; }
  void pack_info(Protocol* protocol);
#else
  void print(FILE* file, PRINT_EVENT_INFO* print_event_info);
#endif

  User_var_log_event(const char* buf,
                     const Format_description_log_event *description_event);
  ~User_var_log_event() {}
  Log_event_type get_type_code() { return USER_VAR_EVENT;}
#ifdef MYSQL_SERVER
  bool write(IO_CACHE* file);
#endif
  bool is_valid() const { return 1; }

private:
#if defined(MYSQL_SERVER) && defined(HAVE_REPLICATION)
  virtual int do_apply_event(Relay_log_info const *rli);
  virtual int do_update_pos(Relay_log_info *rli);
  virtual enum_skip_reason do_shall_skip(Relay_log_info *rli);
#endif
};


/**
  @class Stop_log_event

  @section Stop_log_event_binary_format Binary Format

  The Post-Header and Body for this event type are empty; it only has
  the Common-Header.
*/
class Stop_log_event: public Log_event
{
public:
#ifdef MYSQL_SERVER
  Stop_log_event() :Log_event()
  {}
#else
  void print(FILE* file, PRINT_EVENT_INFO* print_event_info);
#endif

  Stop_log_event(const char* buf,
                 const Format_description_log_event *description_event):
    Log_event(buf, description_event)
  {}
  ~Stop_log_event() {}
  Log_event_type get_type_code() { return STOP_EVENT;}
  bool is_valid() const { return 1; }

private:
#if defined(MYSQL_SERVER) && defined(HAVE_REPLICATION)
  virtual int do_update_pos(Relay_log_info *rli);
  virtual enum_skip_reason do_shall_skip(Relay_log_info *rli)
  {
    /*
      Events from ourself should be skipped, but they should not
      decrease the slave skip counter.
     */
    if (this->server_id == ::server_id)
      return Log_event::EVENT_SKIP_IGNORE;
    else
      return Log_event::EVENT_SKIP_NOT;
  }
#endif
};

/**
  @class Rotate_log_event

  This will be deprecated when we move to using sequence ids.

  @section Rotate_log_event_binary_format Binary Format

  The Post-Header has one component:

  <table>
  <caption>Post-Header for Rotate_log_event</caption>

  <tr>
    <th>Name</th>
    <th>Format</th>
    <th>Description</th>
  </tr>

  <tr>
    <td>position</td>
    <td>8 byte integer</td>
    <td>The position within the binlog to rotate to.</td>
  </tr>

  </table>

  The Body has one component:

  <table>
  <caption>Body for Rotate_log_event</caption>

  <tr>
    <th>Name</th>
    <th>Format</th>
    <th>Description</th>
  </tr>

  <tr>
    <td>new_log</td>
    <td>variable length string without trailing zero, extending to the
    end of the event (determined by the length field of the
    Common-Header)
    </td>
    <td>Name of the binlog to rotate to.</td>
  </tr>

  </table>
*/

class Rotate_log_event: public Log_event
{
public:
  enum {
    DUP_NAME= 2, // if constructor should dup the string argument
    RELAY_LOG=4  // rotate event for relay log
  };
  const char* new_log_ident;
  ulonglong pos;
  uint ident_len;
  uint flags;
#ifdef MYSQL_SERVER
  Rotate_log_event(const char* new_log_ident_arg,
		   uint ident_len_arg,
		   ulonglong pos_arg, uint flags);
#ifdef HAVE_REPLICATION
  void pack_info(Protocol* protocol);
#endif /* HAVE_REPLICATION */
#else
  void print(FILE* file, PRINT_EVENT_INFO* print_event_info);
#endif

  Rotate_log_event(const char* buf, uint event_len,
                   const Format_description_log_event* description_event);
  ~Rotate_log_event()
  {
    if (flags & DUP_NAME)
      my_free((void*) new_log_ident);
  }
  Log_event_type get_type_code() { return ROTATE_EVENT;}
  int get_data_size() { return  ident_len + ROTATE_HEADER_LEN;}
  bool is_valid() const { return new_log_ident != 0; }
#ifdef MYSQL_SERVER
  bool write(IO_CACHE* file);
#endif

private:
#if defined(MYSQL_SERVER) && defined(HAVE_REPLICATION)
  virtual int do_update_pos(Relay_log_info *rli);
  virtual enum_skip_reason do_shall_skip(Relay_log_info *rli);
#endif
};


/* the classes below are for the new LOAD DATA INFILE logging */

/**
  @class Create_file_log_event

  @section Create_file_log_event_binary_format Binary Format
*/

class Create_file_log_event: public Load_log_event
{
protected:
  /*
    Pretend we are Load event, so we can write out just
    our Load part - used on the slave when writing event out to
    SQL_LOAD-*.info file
  */
  bool fake_base;
public:
  uchar* block;
  const char *event_buf;
  uint block_len;
  uint file_id;
  bool inited_from_old;

#ifdef MYSQL_SERVER
  Create_file_log_event(THD* thd, sql_exchange* ex, const char* db_arg,
			const char* table_name_arg,
			List<Item>& fields_arg,
                        bool is_concurrent_arg,
			enum enum_duplicates handle_dup, bool ignore,
			uchar* block_arg, uint block_len_arg,
			bool using_trans);
#ifdef HAVE_REPLICATION
  void pack_info(Protocol* protocol);
#endif /* HAVE_REPLICATION */
#else
  void print(FILE* file, PRINT_EVENT_INFO* print_event_info);
  void print(FILE* file, PRINT_EVENT_INFO* print_event_info,
             bool enable_local);
#endif

  Create_file_log_event(const char* buf, uint event_len,
                        const Format_description_log_event* description_event);
  ~Create_file_log_event()
  {
    my_free((void*) event_buf);
  }

  Log_event_type get_type_code()
  {
    return fake_base ? Load_log_event::get_type_code() : CREATE_FILE_EVENT;
  }
  int get_data_size()
  {
    return (fake_base ? Load_log_event::get_data_size() :
	    Load_log_event::get_data_size() +
	    4 + 1 + block_len);
  }
  bool is_valid() const { return inited_from_old || block != 0; }
#ifdef MYSQL_SERVER
  bool write_data_header(IO_CACHE* file);
  bool write_data_body(IO_CACHE* file);
  /*
    Cut out Create_file extentions and
    write it as Load event - used on the slave
  */
  bool write_base(IO_CACHE* file);
#endif

private:
#if defined(MYSQL_SERVER) && defined(HAVE_REPLICATION)
  virtual int do_apply_event(Relay_log_info const *rli);
#endif
};


/**
  @class Append_block_log_event

  @section Append_block_log_event_binary_format Binary Format
*/

class Append_block_log_event: public Log_event
{
public:
  uchar* block;
  uint block_len;
  uint file_id;
  /*
    'db' is filled when the event is created in mysql_load() (the
    event needs to have a 'db' member to be well filtered by
    binlog-*-db rules). 'db' is not written to the binlog (it's not
    used by Append_block_log_event::write()), so it can't be read in
    the Append_block_log_event(const char* buf, int event_len)
    constructor.  In other words, 'db' is used only for filtering by
    binlog-*-db rules.  Create_file_log_event is different: it's 'db'
    (which is inherited from Load_log_event) is written to the binlog
    and can be re-read.
  */
  const char* db;

#ifdef MYSQL_SERVER
  Append_block_log_event(THD* thd, const char* db_arg, uchar* block_arg,
			 uint block_len_arg, bool using_trans);
#ifdef HAVE_REPLICATION
  void pack_info(Protocol* protocol);
  virtual int get_create_or_append() const;
#endif /* HAVE_REPLICATION */
#else
  void print(FILE* file, PRINT_EVENT_INFO* print_event_info);
#endif

  Append_block_log_event(const char* buf, uint event_len,
                         const Format_description_log_event
                         *description_event);
  ~Append_block_log_event() {}
  Log_event_type get_type_code() { return APPEND_BLOCK_EVENT;}
  int get_data_size() { return  block_len + APPEND_BLOCK_HEADER_LEN ;}
  bool is_valid() const { return block != 0; }
#ifdef MYSQL_SERVER
  bool write(IO_CACHE* file);
  const char* get_db() { return db; }
#endif

private:
#if defined(MYSQL_SERVER) && defined(HAVE_REPLICATION)
  virtual int do_apply_event(Relay_log_info const *rli);
#endif
};


/**
  @class Delete_file_log_event

  @section Delete_file_log_event_binary_format Binary Format
*/

class Delete_file_log_event: public Log_event
{
public:
  uint file_id;
  const char* db; /* see comment in Append_block_log_event */

#ifdef MYSQL_SERVER
  Delete_file_log_event(THD* thd, const char* db_arg, bool using_trans);
#ifdef HAVE_REPLICATION
  void pack_info(Protocol* protocol);
#endif /* HAVE_REPLICATION */
#else
  void print(FILE* file, PRINT_EVENT_INFO* print_event_info);
  void print(FILE* file, PRINT_EVENT_INFO* print_event_info,
             bool enable_local);
#endif

  Delete_file_log_event(const char* buf, uint event_len,
                        const Format_description_log_event* description_event);
  ~Delete_file_log_event() {}
  Log_event_type get_type_code() { return DELETE_FILE_EVENT;}
  int get_data_size() { return DELETE_FILE_HEADER_LEN ;}
  bool is_valid() const { return file_id != 0; }
#ifdef MYSQL_SERVER
  bool write(IO_CACHE* file);
  const char* get_db() { return db; }
#endif

private:
#if defined(MYSQL_SERVER) && defined(HAVE_REPLICATION)
  virtual int do_apply_event(Relay_log_info const *rli);
#endif
};


/**
  @class Execute_load_log_event

  @section Delete_file_log_event_binary_format Binary Format
*/

class Execute_load_log_event: public Log_event
{
public:
  uint file_id;
  const char* db; /* see comment in Append_block_log_event */

#ifdef MYSQL_SERVER
  Execute_load_log_event(THD* thd, const char* db_arg, bool using_trans);
#ifdef HAVE_REPLICATION
  void pack_info(Protocol* protocol);
#endif /* HAVE_REPLICATION */
#else
  void print(FILE* file, PRINT_EVENT_INFO* print_event_info);
#endif

  Execute_load_log_event(const char* buf, uint event_len,
                         const Format_description_log_event
                         *description_event);
  ~Execute_load_log_event() {}
  Log_event_type get_type_code() { return EXEC_LOAD_EVENT;}
  int get_data_size() { return  EXEC_LOAD_HEADER_LEN ;}
  bool is_valid() const { return file_id != 0; }
#ifdef MYSQL_SERVER
  bool write(IO_CACHE* file);
  const char* get_db() { return db; }
#endif

private:
#if defined(MYSQL_SERVER) && defined(HAVE_REPLICATION)
  virtual int do_apply_event(Relay_log_info const *rli);
#endif
};


/**
  @class Begin_load_query_log_event

  Event for the first block of file to be loaded, its only difference from
  Append_block event is that this event creates or truncates existing file
  before writing data.

  @section Begin_load_query_log_event_binary_format Binary Format
*/
class Begin_load_query_log_event: public Append_block_log_event
{
public:
#ifdef MYSQL_SERVER
  Begin_load_query_log_event(THD* thd_arg, const char *db_arg,
                             uchar* block_arg, uint block_len_arg,
                             bool using_trans);
#ifdef HAVE_REPLICATION
  Begin_load_query_log_event(THD* thd);
  int get_create_or_append() const;
#endif /* HAVE_REPLICATION */
#endif
  Begin_load_query_log_event(const char* buf, uint event_len,
                             const Format_description_log_event
                             *description_event);
  ~Begin_load_query_log_event() {}
  Log_event_type get_type_code() { return BEGIN_LOAD_QUERY_EVENT; }
private:
#if defined(MYSQL_SERVER) && defined(HAVE_REPLICATION)
  virtual enum_skip_reason do_shall_skip(Relay_log_info *rli);
#endif
};


/*
  Elements of this enum describe how LOAD DATA handles duplicates.
*/
enum enum_load_dup_handling { LOAD_DUP_ERROR= 0, LOAD_DUP_IGNORE,
                              LOAD_DUP_REPLACE };

/**
  @class Execute_load_query_log_event

  Event responsible for LOAD DATA execution, it similar to Query_log_event
  but before executing the query it substitutes original filename in LOAD DATA
  query with name of temporary file.

  @section Execute_load_query_log_event_binary_format Binary Format
*/
class Execute_load_query_log_event: public Query_log_event
{
public:
  uint file_id;       // file_id of temporary file
  uint fn_pos_start;  // pointer to the part of the query that should
                      // be substituted
  uint fn_pos_end;    // pointer to the end of this part of query
  /*
    We have to store type of duplicate handling explicitly, because
    for LOAD DATA it also depends on LOCAL option. And this part
    of query will be rewritten during replication so this information
    may be lost...
  */
  enum_load_dup_handling dup_handling;

#ifdef MYSQL_SERVER
  Execute_load_query_log_event(THD* thd, const char* query_arg,
                               ulong query_length, uint fn_pos_start_arg,
                               uint fn_pos_end_arg,
                               enum_load_dup_handling dup_handling_arg,
                               bool using_trans, bool direct,
                               bool suppress_use, int errcode);
#ifdef HAVE_REPLICATION
  void pack_info(Protocol* protocol);
#endif /* HAVE_REPLICATION */
#else
  void print(FILE* file, PRINT_EVENT_INFO* print_event_info);
  /* Prints the query as LOAD DATA LOCAL and with rewritten filename */
  void print(FILE* file, PRINT_EVENT_INFO* print_event_info,
	     const char *local_fname);
#endif
  Execute_load_query_log_event(const char* buf, uint event_len,
                               const Format_description_log_event
                               *description_event);
  ~Execute_load_query_log_event() {}

  Log_event_type get_type_code() { return EXECUTE_LOAD_QUERY_EVENT; }
  bool is_valid() const { return Query_log_event::is_valid() && file_id != 0; }

  ulong get_post_header_size_for_derived();
#ifdef MYSQL_SERVER
  bool write_post_header_for_derived(IO_CACHE* file);
#endif

private:
#if defined(MYSQL_SERVER) && defined(HAVE_REPLICATION)
  virtual int do_apply_event(Relay_log_info const *rli);
#endif
};


#ifdef MYSQL_CLIENT
/**
  @class Unknown_log_event

  @section Unknown_log_event_binary_format Binary Format
*/
class Unknown_log_event: public Log_event
{
public:
  /*
    Even if this is an unknown event, we still pass description_event to
    Log_event's ctor, this way we can extract maximum information from the
    event's header (the unique ID for example).
  */
  Unknown_log_event(const char* buf,
                    const Format_description_log_event *description_event):
    Log_event(buf, description_event)
  {}
  ~Unknown_log_event() {}
  void print(FILE* file, PRINT_EVENT_INFO* print_event_info);
  Log_event_type get_type_code() { return UNKNOWN_EVENT;}
  bool is_valid() const { return 1; }
};
#endif
char *str_to_hex(char *to, const char *from, uint len);

/**
  @class Table_map_log_event

  In row-based mode, every row operation event is preceded by a
  Table_map_log_event which maps a table definition to a number.  The
  table definition consists of database name, table name, and column
  definitions.

  @section Table_map_log_event_binary_format Binary Format

  The Post-Header has the following components:

  <table>
  <caption>Post-Header for Table_map_log_event</caption>

  <tr>
    <th>Name</th>
    <th>Format</th>
    <th>Description</th>
  </tr>

  <tr>
    <td>table_id</td>
    <td>6 bytes unsigned integer</td>
    <td>The number that identifies the table.</td>
  </tr>

  <tr>
    <td>flags</td>
    <td>2 byte bitfield</td>
    <td>Reserved for future use; currently always 0.</td>
  </tr>

  </table>

  The Body has the following components:

  <table>
  <caption>Body for Table_map_log_event</caption>

  <tr>
    <th>Name</th>
    <th>Format</th>
    <th>Description</th>
  </tr>

  <tr>
    <td>database_name</td>
    <td>one byte string length, followed by null-terminated string</td>
    <td>The name of the database in which the table resides.  The name
    is represented as a one byte unsigned integer representing the
    number of bytes in the name, followed by length bytes containing
    the database name, followed by a terminating 0 byte.  (Note the
    redundancy in the representation of the length.)  </td>
  </tr>

  <tr>
    <td>table_name</td>
    <td>one byte string length, followed by null-terminated string</td>
    <td>The name of the table, encoded the same way as the database
    name above.</td>
  </tr>

  <tr>
    <td>column_count</td>
    <td>@ref packed_integer "Packed Integer"</td>
    <td>The number of columns in the table, represented as a packed
    variable-length integer.</td>
  </tr>

  <tr>
    <td>column_type</td>
    <td>List of column_count 1 byte enumeration values</td>
    <td>The type of each column in the table, listed from left to
    right.  Each byte is mapped to a column type according to the
    enumeration type enum_field_types defined in mysql_com.h.  The
    mapping of types to numbers is listed in the table @ref
    Table_table_map_log_event_column_types "below" (along with
    description of the associated metadata field).  </td>
  </tr>

  <tr>
    <td>metadata_length</td>
    <td>@ref packed_integer "Packed Integer"</td>
    <td>The length of the following metadata block</td>
  </tr>

  <tr>
    <td>metadata</td>
    <td>list of metadata for each column</td>
    <td>For each column from left to right, a chunk of data who's
    length and semantics depends on the type of the column.  The
    length and semantics for the metadata for each column are listed
    in the table @ref Table_table_map_log_event_column_types
    "below".</td>
  </tr>

  <tr>
    <td>null_bits</td>
    <td>column_count bits, rounded up to nearest byte</td>
    <td>For each column, a bit indicating whether data in the column
    can be NULL or not.  The number of bytes needed for this is
    int((column_count+7)/8).  The flag for the first column from the
    left is in the least-significant bit of the first byte, the second
    is in the second least significant bit of the first byte, the
    ninth is in the least significant bit of the second byte, and so
    on.  </td>
  </tr>

  </table>

  The table below lists all column types, along with the numerical
  identifier for it and the size and interpretation of meta-data used
  to describe the type.

  @anchor Table_table_map_log_event_column_types
  <table>
  <caption>Table_map_log_event column types: numerical identifier and
  metadata</caption>
  <tr>
    <th>Name</th>
    <th>Identifier</th>
    <th>Size of metadata in bytes</th>
    <th>Description of metadata</th>
  </tr>

  <tr>
    <td>MYSQL_TYPE_DECIMAL</td><td>0</td>
    <td>0</td>
    <td>No column metadata.</td>
  </tr>

  <tr>
    <td>MYSQL_TYPE_TINY</td><td>1</td>
    <td>0</td>
    <td>No column metadata.</td>
  </tr>

  <tr>
    <td>MYSQL_TYPE_SHORT</td><td>2</td>
    <td>0</td>
    <td>No column metadata.</td>
  </tr>

  <tr>
    <td>MYSQL_TYPE_LONG</td><td>3</td>
    <td>0</td>
    <td>No column metadata.</td>
  </tr>

  <tr>
    <td>MYSQL_TYPE_FLOAT</td><td>4</td>
    <td>1 byte</td>
    <td>1 byte unsigned integer, representing the "pack_length", which
    is equal to sizeof(float) on the server from which the event
    originates.</td>
  </tr>

  <tr>
    <td>MYSQL_TYPE_DOUBLE</td><td>5</td>
    <td>1 byte</td>
    <td>1 byte unsigned integer, representing the "pack_length", which
    is equal to sizeof(double) on the server from which the event
    originates.</td>
  </tr>

  <tr>
    <td>MYSQL_TYPE_NULL</td><td>6</td>
    <td>0</td>
    <td>No column metadata.</td>
  </tr>

  <tr>
    <td>MYSQL_TYPE_TIMESTAMP</td><td>7</td>
    <td>0</td>
    <td>No column metadata.</td>
  </tr>

  <tr>
    <td>MYSQL_TYPE_LONGLONG</td><td>8</td>
    <td>0</td>
    <td>No column metadata.</td>
  </tr>

  <tr>
    <td>MYSQL_TYPE_INT24</td><td>9</td>
    <td>0</td>
    <td>No column metadata.</td>
  </tr>

  <tr>
    <td>MYSQL_TYPE_DATE</td><td>10</td>
    <td>0</td>
    <td>No column metadata.</td>
  </tr>

  <tr>
    <td>MYSQL_TYPE_TIME</td><td>11</td>
    <td>0</td>
    <td>No column metadata.</td>
  </tr>

  <tr>
    <td>MYSQL_TYPE_DATETIME</td><td>12</td>
    <td>0</td>
    <td>No column metadata.</td>
  </tr>

  <tr>
    <td>MYSQL_TYPE_YEAR</td><td>13</td>
    <td>0</td>
    <td>No column metadata.</td>
  </tr>

  <tr>
    <td><i>MYSQL_TYPE_NEWDATE</i></td><td><i>14</i></td>
    <td>&ndash;</td>
    <td><i>This enumeration value is only used internally and cannot
    exist in a binlog.</i></td>
  </tr>

  <tr>
    <td>MYSQL_TYPE_VARCHAR</td><td>15</td>
    <td>2 bytes</td>
    <td>2 byte unsigned integer representing the maximum length of
    the string.</td>
  </tr>

  <tr>
    <td>MYSQL_TYPE_BIT</td><td>16</td>
    <td>2 bytes</td>
    <td>A 1 byte unsigned int representing the length in bits of the
    bitfield (0 to 64), followed by a 1 byte unsigned int
    representing the number of bytes occupied by the bitfield.  The
    number of bytes is either int((length+7)/8) or int(length/8).</td>
  </tr>

  <tr>
    <td>MYSQL_TYPE_NEWDECIMAL</td><td>246</td>
    <td>2 bytes</td>
    <td>A 1 byte unsigned int representing the precision, followed
    by a 1 byte unsigned int representing the number of decimals.</td>
  </tr>

  <tr>
    <td><i>MYSQL_TYPE_ENUM</i></td><td><i>247</i></td>
    <td>&ndash;</td>
    <td><i>This enumeration value is only used internally and cannot
    exist in a binlog.</i></td>
  </tr>

  <tr>
    <td><i>MYSQL_TYPE_SET</i></td><td><i>248</i></td>
    <td>&ndash;</td>
    <td><i>This enumeration value is only used internally and cannot
    exist in a binlog.</i></td>
  </tr>

  <tr>
    <td>MYSQL_TYPE_TINY_BLOB</td><td>249</td>
    <td>&ndash;</td>
    <td><i>This enumeration value is only used internally and cannot
    exist in a binlog.</i></td>
  </tr>

  <tr>
    <td><i>MYSQL_TYPE_MEDIUM_BLOB</i></td><td><i>250</i></td>
    <td>&ndash;</td>
    <td><i>This enumeration value is only used internally and cannot
    exist in a binlog.</i></td>
  </tr>

  <tr>
    <td><i>MYSQL_TYPE_LONG_BLOB</i></td><td><i>251</i></td>
    <td>&ndash;</td>
    <td><i>This enumeration value is only used internally and cannot
    exist in a binlog.</i></td>
  </tr>

  <tr>
    <td>MYSQL_TYPE_BLOB</td><td>252</td>
    <td>1 byte</td>
    <td>The pack length, i.e., the number of bytes needed to represent
    the length of the blob: 1, 2, 3, or 4.</td>
  </tr>

  <tr>
    <td>MYSQL_TYPE_VAR_STRING</td><td>253</td>
    <td>2 bytes</td>
    <td>This is used to store both strings and enumeration values.
    The first byte is a enumeration value storing the <i>real
    type</i>, which may be either MYSQL_TYPE_VAR_STRING or
    MYSQL_TYPE_ENUM.  The second byte is a 1 byte unsigned integer
    representing the field size, i.e., the number of bytes needed to
    store the length of the string.</td>
  </tr>

  <tr>
    <td>MYSQL_TYPE_STRING</td><td>254</td>
    <td>2 bytes</td>
    <td>The first byte is always MYSQL_TYPE_VAR_STRING (i.e., 253).
    The second byte is the field size, i.e., the number of bytes in
    the representation of size of the string: 3 or 4.</td>
  </tr>

  <tr>
    <td>MYSQL_TYPE_GEOMETRY</td><td>255</td>
    <td>1 byte</td>
    <td>The pack length, i.e., the number of bytes needed to represent
    the length of the geometry: 1, 2, 3, or 4.</td>
  </tr>

  </table>
*/
class Table_map_log_event : public Log_event
{
public:
  /* Constants */
  enum
  {
    TYPE_CODE = TABLE_MAP_EVENT
  };

  /**
     Enumeration of the errors that can be returned.
   */
  enum enum_error
  {
    ERR_OPEN_FAILURE = -1,               /**< Failure to open table */
    ERR_OK = 0,                                 /**< No error */
    ERR_TABLE_LIMIT_EXCEEDED = 1,      /**< No more room for tables */
    ERR_OUT_OF_MEM = 2,                         /**< Out of memory */
    ERR_BAD_TABLE_DEF = 3,     /**< Table definition does not match */
    ERR_RBR_TO_SBR = 4  /**< daisy-chanining RBR to SBR not allowed */
  };

  enum enum_flag
  {
    /* 
       Nothing here right now, but the flags support is there in
       preparation for changes that are coming.  Need to add a
       constant to make it compile under HP-UX: aCC does not like
       empty enumerations.
    */
    ENUM_FLAG_COUNT
  };

  typedef uint16 flag_set;

  /* Special constants representing sets of flags */
  enum 
  {
    TM_NO_FLAGS = 0U,
    TM_BIT_LEN_EXACT_F = (1U << 0)
  };

  flag_set get_flags(flag_set flag) const { return m_flags & flag; }

#ifdef MYSQL_SERVER
  Table_map_log_event(THD *thd, TABLE *tbl, ulong tid, bool is_transactional);
#endif
#ifdef HAVE_REPLICATION
  Table_map_log_event(const char *buf, uint event_len, 
                      const Format_description_log_event *description_event);
#endif

  ~Table_map_log_event();

#ifdef MYSQL_CLIENT
  table_def *create_table_def()
  {
    return new table_def(m_coltype, m_colcnt, m_field_metadata,
                         m_field_metadata_size, m_null_bits, m_flags);
  }
#endif
  ulong get_table_id() const        { return m_table_id; }
  const char *get_table_name() const { return m_tblnam; }
  const char *get_db_name() const    { return m_dbnam; }

  virtual Log_event_type get_type_code() { return TABLE_MAP_EVENT; }
  virtual bool is_valid() const { return m_memory != NULL; /* we check malloc */ }

  virtual int get_data_size() { return (uint) m_data_size; } 
#ifdef MYSQL_SERVER
  virtual int save_field_metadata();
  virtual bool write_data_header(IO_CACHE *file);
  virtual bool write_data_body(IO_CACHE *file);
  virtual const char *get_db() { return m_dbnam; }
#endif

#if defined(MYSQL_SERVER) && defined(HAVE_REPLICATION)
  virtual void pack_info(Protocol *protocol);
#endif

#ifdef MYSQL_CLIENT
  virtual void print(FILE *file, PRINT_EVENT_INFO *print_event_info);
#endif


private:
#if defined(MYSQL_SERVER) && defined(HAVE_REPLICATION)
  virtual int do_apply_event(Relay_log_info const *rli);
  virtual int do_update_pos(Relay_log_info *rli);
  virtual enum_skip_reason do_shall_skip(Relay_log_info *rli);
#endif

#ifdef MYSQL_SERVER
  TABLE         *m_table;
#endif
  char const    *m_dbnam;
  size_t         m_dblen;
  char const    *m_tblnam;
  size_t         m_tbllen;
  ulong          m_colcnt;
  uchar         *m_coltype;

  uchar         *m_memory;
  ulong          m_table_id;
  flag_set       m_flags;

  size_t         m_data_size;

  uchar          *m_field_metadata;        // buffer for field metadata
  /*
    The size of field metadata buffer set by calling save_field_metadata()
  */
  ulong          m_field_metadata_size;   
  uchar         *m_null_bits;
  uchar         *m_meta_memory;
};


/**
  @class Rows_log_event

 Common base class for all row-containing log events.

 RESPONSIBILITIES

   Encode the common parts of all events containing rows, which are:
   - Write data header and data body to an IO_CACHE.
   - Provide an interface for adding an individual row to the event.

  @section Rows_log_event_binary_format Binary Format
*/


class Rows_log_event : public Log_event
{
public:
  /**
     Enumeration of the errors that can be returned.
   */
  enum enum_error
  {
    ERR_OPEN_FAILURE = -1,               /**< Failure to open table */
    ERR_OK = 0,                                 /**< No error */
    ERR_TABLE_LIMIT_EXCEEDED = 1,      /**< No more room for tables */
    ERR_OUT_OF_MEM = 2,                         /**< Out of memory */
    ERR_BAD_TABLE_DEF = 3,     /**< Table definition does not match */
    ERR_RBR_TO_SBR = 4  /**< daisy-chanining RBR to SBR not allowed */
  };

  /*
    These definitions allow you to combine the flags into an
    appropriate flag set using the normal bitwise operators.  The
    implicit conversion from an enum-constant to an integer is
    accepted by the compiler, which is then used to set the real set
    of flags.
  */
  enum enum_flag
  {
    /* Last event of a statement */
    STMT_END_F = (1U << 0),

    /* Value of the OPTION_NO_FOREIGN_KEY_CHECKS flag in thd->options */
    NO_FOREIGN_KEY_CHECKS_F = (1U << 1),

    /* Value of the OPTION_RELAXED_UNIQUE_CHECKS flag in thd->options */
    RELAXED_UNIQUE_CHECKS_F = (1U << 2),

    /** 
      Indicates that rows in this event are complete, that is contain
      values for all columns of the table.
     */
    COMPLETE_ROWS_F = (1U << 3)
  };

  typedef uint16 flag_set;

  /* Special constants representing sets of flags */
  enum 
  {
      RLE_NO_FLAGS = 0U
  };

  virtual ~Rows_log_event();

  void set_flags(flag_set flags_arg) { m_flags |= flags_arg; }
  void clear_flags(flag_set flags_arg) { m_flags &= ~flags_arg; }
  flag_set get_flags(flag_set flags_arg) const { return m_flags & flags_arg; }

<<<<<<< HEAD
#if defined(MYSQL_SERVER) && defined(HAVE_REPLICATION)
=======
#ifndef MCP_WL5353
  Log_event_type get_type_code() { return m_type; } /* Specific type (_V1 etc) */
  virtual Log_event_type get_general_type_code() = 0; /* General type */
#endif

#if !defined(MYSQL_CLIENT) && defined(HAVE_REPLICATION)
>>>>>>> a4653cea
  virtual void pack_info(Protocol *protocol);
#endif

#ifdef MYSQL_CLIENT
  /* not for direct call, each derived has its own ::print() */
  virtual void print(FILE *file, PRINT_EVENT_INFO *print_event_info)= 0;
  void print_verbose(IO_CACHE *file,
                     PRINT_EVENT_INFO *print_event_info);
  size_t print_verbose_one_row(IO_CACHE *file, table_def *td,
                               PRINT_EVENT_INFO *print_event_info,
                               MY_BITMAP *cols_bitmap,
                               const uchar *ptr, const uchar *prefix);
#endif

#ifdef MYSQL_SERVER
  int add_row_data(uchar *data, size_t length)
  {
    return do_add_row_data(data,length); 
  }
#endif

  /* Member functions to implement superclass interface */
  virtual int get_data_size();

  MY_BITMAP const *get_cols() const { return &m_cols; }
  size_t get_width() const          { return m_width; }
  ulong get_table_id() const        { return m_table_id; }

#ifdef MYSQL_SERVER
  virtual bool write_data_header(IO_CACHE *file);
  virtual bool write_data_body(IO_CACHE *file);
  virtual const char *get_db() { return m_table->s->db.str; }
#endif
  /*
    Check that malloc() succeeded in allocating memory for the rows
    buffer and the COLS vector. Checking that an Update_rows_log_event
    is valid is done in the Update_rows_log_event::is_valid()
    function.
  */
  virtual bool is_valid() const
  {
    return m_rows_buf && m_cols.bitmap;
  }

  uint     m_row_count;         /* The number of rows added to the event */

#ifndef MCP_WL5353
  const uchar* get_extra_row_data() const   { return m_extra_row_data; }
#endif

protected:
  /* 
     The constructors are protected since you're supposed to inherit
     this class, not create instances of this class.
  */
#ifdef MYSQL_SERVER
  Rows_log_event(THD*, TABLE*, ulong table_id, 
		 MY_BITMAP const *cols, bool is_transactional,
                 Log_event_type event_type
#ifndef MCP_WL5353
                 ,const uchar* extra_row_info
#endif
                 );
#endif
  Rows_log_event(const char *row_data, uint event_len, 
		 Log_event_type event_type,
		 const Format_description_log_event *description_event);

#ifdef MYSQL_CLIENT
  void print_helper(FILE *, PRINT_EVENT_INFO *, char const *const name);
#endif

#ifdef MYSQL_SERVER
  virtual int do_add_row_data(uchar *data, size_t length);
#endif

#ifdef MYSQL_SERVER
  TABLE *m_table;		/* The table the rows belong to */
#endif
  ulong       m_table_id;	/* Table ID */
  MY_BITMAP   m_cols;		/* Bitmap denoting columns available */
  ulong       m_width;          /* The width of the columns bitmap */
  /*
    Bitmap for columns available in the after image, if present. These
    fields are only available for Update_rows events. Observe that the
    width of both the before image COLS vector and the after image
    COLS vector is the same: the number of columns of the table on the
    master.
  */
  MY_BITMAP   m_cols_ai;

  ulong       m_master_reclength; /* Length of record on master side */

  /* Bit buffers in the same memory as the class */
  uint32    m_bitbuf[128/(sizeof(uint32)*8)];
  uint32    m_bitbuf_ai[128/(sizeof(uint32)*8)];

  uchar    *m_rows_buf;		/* The rows in packed format */
  uchar    *m_rows_cur;		/* One-after the end of the data */
  uchar    *m_rows_end;		/* One-after the end of the allocated space */

  flag_set m_flags;		/* Flags for row-level events */

#ifndef MCP_WL5353
  Log_event_type m_type;        /* Actual event type */

  uchar    *m_extra_row_data;   /* Pointer to extra row data if any */
                                /* If non null, first byte is length */
#endif

  /* helper functions */

#if defined(MYSQL_SERVER) && defined(HAVE_REPLICATION)
  const uchar *m_curr_row;     /* Start of the row being processed */
  const uchar *m_curr_row_end; /* One-after the end of the current row */
  uchar    *m_key;      /* Buffer to keep key value during searches */

  int find_row(const Relay_log_info *const);
  int write_row(const Relay_log_info *const, const bool);

  // Unpack the current row into m_table->record[0]
  int unpack_current_row(const Relay_log_info *const rli)
  {
    DBUG_ASSERT(m_table);

    ASSERT_OR_RETURN_ERROR(m_curr_row < m_rows_end, HA_ERR_CORRUPT_EVENT);
    int const result= ::unpack_row(rli, m_table, m_width, m_curr_row, &m_cols,
                                   &m_curr_row_end, &m_master_reclength);
    if (m_curr_row_end > m_rows_end)
      my_error(ER_SLAVE_CORRUPT_EVENT, MYF(0));
    ASSERT_OR_RETURN_ERROR(m_curr_row_end <= m_rows_end, HA_ERR_CORRUPT_EVENT);
    return result;
  }
#endif

private:

#if defined(MYSQL_SERVER) && defined(HAVE_REPLICATION)
  virtual int do_apply_event(Relay_log_info const *rli);
  virtual int do_update_pos(Relay_log_info *rli);
  virtual enum_skip_reason do_shall_skip(Relay_log_info *rli);

  /*
    Primitive to prepare for a sequence of row executions.

    DESCRIPTION

      Before doing a sequence of do_prepare_row() and do_exec_row()
      calls, this member function should be called to prepare for the
      entire sequence. Typically, this member function will allocate
      space for any buffers that are needed for the two member
      functions mentioned above.

    RETURN VALUE

      The member function will return 0 if all went OK, or a non-zero
      error code otherwise.
  */
  virtual 
  int do_before_row_operations(const Slave_reporting_capability *const log) = 0;

  /*
    Primitive to clean up after a sequence of row executions.

    DESCRIPTION
    
      After doing a sequence of do_prepare_row() and do_exec_row(),
      this member function should be called to clean up and release
      any allocated buffers.
      
      The error argument, if non-zero, indicates an error which happened during
      row processing before this function was called. In this case, even if 
      function is successful, it should return the error code given in the argument.
  */
  virtual 
  int do_after_row_operations(const Slave_reporting_capability *const log,
                              int error) = 0;

  /*
    Primitive to do the actual execution necessary for a row.

    DESCRIPTION
      The member function will do the actual execution needed to handle a row.
      The row is located at m_curr_row. When the function returns, 
      m_curr_row_end should point at the next row (one byte after the end
      of the current row).    

    RETURN VALUE
      0 if execution succeeded, 1 if execution failed.
      
  */
  virtual int do_exec_row(const Relay_log_info *const rli) = 0;
#endif /* defined(MYSQL_SERVER) && defined(HAVE_REPLICATION) */

  friend class Old_rows_log_event;
};

/**
  @class Write_rows_log_event

  Log row insertions and updates. The event contain several
  insert/update rows for a table. Note that each event contains only
  rows for one table.

  @section Write_rows_log_event_binary_format Binary Format
*/
class Write_rows_log_event : public Rows_log_event
{
public:
  enum 
  {
    /* Support interface to THD::binlog_prepare_pending_rows_event */
    TYPE_CODE = WRITE_ROWS_EVENT
#ifndef MCP_WL5353
    ,TYPE_CODE_V1 = WRITE_ROWS_EVENT_V1
#endif
  };

#if defined(MYSQL_SERVER)
  Write_rows_log_event(THD*, TABLE*, ulong table_id, 
		       MY_BITMAP const *cols, bool is_transactional
#ifndef MCP_WL5353
                       ,const uchar* extra_row_info
#endif
                       );
#endif
#ifdef HAVE_REPLICATION
  Write_rows_log_event(const char *buf, uint event_len, 
                       const Format_description_log_event *description_event
#ifndef MCP_WL5353
                       ,Log_event_type event_type
#endif
                       );
#endif
#if defined(MYSQL_SERVER) 
  static bool binlog_row_logging_function(THD *thd, TABLE *table,
                                          bool is_transactional,
                                          MY_BITMAP *cols,
                                          uint fields,
                                          const uchar *before_record
                                          __attribute__((unused)),
                                          const uchar *after_record)
  {
    return thd->binlog_write_row(table, is_transactional,
                                 cols, fields, after_record
#ifndef MCP_WL5353
                                 , NULL
#endif
                                 );
  }
#endif

private:
#ifndef MCP_WL5353
  virtual Log_event_type get_general_type_code() { return (Log_event_type)TYPE_CODE; }
#else
  virtual Log_event_type get_type_code() { return (Log_event_type)TYPE_CODE; }
#endif

#ifdef MYSQL_CLIENT
  void print(FILE *file, PRINT_EVENT_INFO *print_event_info);
#endif

#if defined(MYSQL_SERVER) && defined(HAVE_REPLICATION)
  virtual int do_before_row_operations(const Slave_reporting_capability *const);
  virtual int do_after_row_operations(const Slave_reporting_capability *const,int);
  virtual int do_exec_row(const Relay_log_info *const);
#endif
};


/**
  @class Update_rows_log_event

  Log row updates with a before image. The event contain several
  update rows for a table. Note that each event contains only rows for
  one table.

  Also note that the row data consists of pairs of row data: one row
  for the old data and one row for the new data.

  @section Update_rows_log_event_binary_format Binary Format
*/
class Update_rows_log_event : public Rows_log_event
{
public:
  enum 
  {
    /* Support interface to THD::binlog_prepare_pending_rows_event */
    TYPE_CODE = UPDATE_ROWS_EVENT
#ifndef MCP_WL5353
    ,TYPE_CODE_V1 = UPDATE_ROWS_EVENT_V1
#endif
  };

#ifdef MYSQL_SERVER
  Update_rows_log_event(THD*, TABLE*, ulong table_id,
			MY_BITMAP const *cols_bi,
			MY_BITMAP const *cols_ai,
                        bool is_transactional
#ifndef MCP_WL5353
                        ,const uchar* extra_row_info
#endif
                        );

  Update_rows_log_event(THD*, TABLE*, ulong table_id,
			MY_BITMAP const *cols,
                        bool is_transactional
#ifndef MCP_WL5353
                        ,const uchar* extra_row_info
#endif
                        );

  void init(MY_BITMAP const *cols);
#endif

  virtual ~Update_rows_log_event();

#ifdef HAVE_REPLICATION
  Update_rows_log_event(const char *buf, uint event_len, 
			const Format_description_log_event *description_event
#ifndef MCP_WL5353
                        ,Log_event_type event_type
#endif
                        );
#endif

#ifdef MYSQL_SERVER
  static bool binlog_row_logging_function(THD *thd, TABLE *table,
                                          bool is_transactional,
                                          MY_BITMAP *cols,
                                          uint fields,
                                          const uchar *before_record,
                                          const uchar *after_record)
  {
    return thd->binlog_update_row(table, is_transactional,
                                  cols, fields, before_record, after_record
#ifndef MCP_WL5353
                                  , NULL
#endif
                                  );
  }
#endif

  virtual bool is_valid() const
  {
    return Rows_log_event::is_valid() && m_cols_ai.bitmap;
  }

protected:
#ifndef MCP_WL5353
  virtual Log_event_type get_general_type_code() { return (Log_event_type)TYPE_CODE; }
#else
  virtual Log_event_type get_type_code() { return (Log_event_type)TYPE_CODE; }
#endif

#ifdef MYSQL_CLIENT
  void print(FILE *file, PRINT_EVENT_INFO *print_event_info);
#endif

#if defined(MYSQL_SERVER) && defined(HAVE_REPLICATION)
  virtual int do_before_row_operations(const Slave_reporting_capability *const);
  virtual int do_after_row_operations(const Slave_reporting_capability *const,int);
  virtual int do_exec_row(const Relay_log_info *const);
#endif /* defined(MYSQL_SERVER) && defined(HAVE_REPLICATION) */
};

/**
  @class Delete_rows_log_event

  Log row deletions. The event contain several delete rows for a
  table. Note that each event contains only rows for one table.

  RESPONSIBILITIES

    - Act as a container for rows that has been deleted on the master
      and should be deleted on the slave. 

  COLLABORATION

    Row_writer
      Create the event and add rows to the event.
    Row_reader
      Extract the rows from the event.

  @section Delete_rows_log_event_binary_format Binary Format
*/
class Delete_rows_log_event : public Rows_log_event
{
public:
  enum 
  {
    /* Support interface to THD::binlog_prepare_pending_rows_event */
    TYPE_CODE = DELETE_ROWS_EVENT
#ifndef MCP_WL5353
    ,TYPE_CODE_V1 = DELETE_ROWS_EVENT_V1
#endif
  };

#ifdef MYSQL_SERVER
  Delete_rows_log_event(THD*, TABLE*, ulong, 
			MY_BITMAP const *cols, bool is_transactional
#ifndef MCP_WL5353
                        ,const uchar* extra_row_info
#endif
                        );
#endif
#ifdef HAVE_REPLICATION
  Delete_rows_log_event(const char *buf, uint event_len, 
			const Format_description_log_event *description_event
#ifndef MCP_WL5353
                        ,Log_event_type event_type
#endif
                        );
#endif
#ifdef MYSQL_SERVER
  static bool binlog_row_logging_function(THD *thd, TABLE *table,
                                          bool is_transactional,
                                          MY_BITMAP *cols,
                                          uint fields,
                                          const uchar *before_record,
                                          const uchar *after_record
                                          __attribute__((unused)))
  {
    return thd->binlog_delete_row(table, is_transactional,
                                  cols, fields, before_record
#ifndef MCP_WL5353
                                  , NULL
#endif
                                  );
  }
#endif
  
protected:
#ifndef MCP_WL5353
  virtual Log_event_type get_general_type_code() { return (Log_event_type)TYPE_CODE; }
#else
  virtual Log_event_type get_type_code() { return (Log_event_type)TYPE_CODE; }
#endif

#ifdef MYSQL_CLIENT
  void print(FILE *file, PRINT_EVENT_INFO *print_event_info);
#endif

#if defined(MYSQL_SERVER) && defined(HAVE_REPLICATION)
  virtual int do_before_row_operations(const Slave_reporting_capability *const);
  virtual int do_after_row_operations(const Slave_reporting_capability *const,int);
  virtual int do_exec_row(const Relay_log_info *const);
#endif
};


#include "log_event_old.h"

/**
  @class Incident_log_event

   Class representing an incident, an occurance out of the ordinary,
   that happened on the master.

   The event is used to inform the slave that something out of the
   ordinary happened on the master that might cause the database to be
   in an inconsistent state.

   <table id="IncidentFormat">
   <caption>Incident event format</caption>
   <tr>
     <th>Symbol</th>
     <th>Format</th>
     <th>Description</th>
   </tr>
   <tr>
     <td>INCIDENT</td>
     <td align="right">2</td>
     <td>Incident number as an unsigned integer</td>
   </tr>
   <tr>
     <td>MSGLEN</td>
     <td align="right">1</td>
     <td>Message length as an unsigned integer</td>
   </tr>
   <tr>
     <td>MESSAGE</td>
     <td align="right">MSGLEN</td>
     <td>The message, if present. Not null terminated.</td>
   </tr>
   </table>

  @section Delete_rows_log_event_binary_format Binary Format
*/
class Incident_log_event : public Log_event {
public:
#ifdef MYSQL_SERVER
  Incident_log_event(THD *thd_arg, Incident incident)
#ifndef MCP_BUG11799583
    : Log_event(thd_arg, LOG_EVENT_NO_FILTER_F, FALSE), m_incident(incident)
#else
    : Log_event(thd_arg, 0, FALSE), m_incident(incident)
#endif
  {
    DBUG_ENTER("Incident_log_event::Incident_log_event");
    DBUG_PRINT("enter", ("m_incident: %d", m_incident));
    m_message.str= NULL;                    /* Just as a precaution */
    m_message.length= 0;
    set_direct_logging();
    DBUG_VOID_RETURN;
  }

  Incident_log_event(THD *thd_arg, Incident incident, LEX_STRING const msg)
#ifndef MCP_BUG11799583
    : Log_event(thd_arg, LOG_EVENT_NO_FILTER_F, FALSE), m_incident(incident)
#else
    : Log_event(thd_arg, 0, FALSE), m_incident(incident)
#endif
  {
    DBUG_ENTER("Incident_log_event::Incident_log_event");
    DBUG_PRINT("enter", ("m_incident: %d", m_incident));
    m_message= msg;
    set_direct_logging();
    DBUG_VOID_RETURN;
  }
#endif

#ifdef MYSQL_SERVER
  void pack_info(Protocol*);
#endif

  Incident_log_event(const char *buf, uint event_len,
                     const Format_description_log_event *descr_event);

  virtual ~Incident_log_event();

#ifdef MYSQL_CLIENT
  virtual void print(FILE *file, PRINT_EVENT_INFO *print_event_info);
#endif

#if defined(MYSQL_SERVER) && defined(HAVE_REPLICATION)
  virtual int do_apply_event(Relay_log_info const *rli);
#endif

  virtual bool write_data_header(IO_CACHE *file);
  virtual bool write_data_body(IO_CACHE *file);

  virtual Log_event_type get_type_code() { return INCIDENT_EVENT; }

  virtual bool is_valid() const
  {
    return m_incident > INCIDENT_NONE && m_incident < INCIDENT_COUNT;
  }
  virtual int get_data_size() {
    return INCIDENT_HEADER_LEN + 1 + (uint) m_message.length;
  }

private:
  const char *description() const;

  Incident m_incident;
  LEX_STRING m_message;
};

static inline bool copy_event_cache_to_file_and_reinit(IO_CACHE *cache,
                                                       FILE *file)
{
  return         
    my_b_copy_to_file(cache, file) ||
    reinit_io_cache(cache, WRITE_CACHE, 0, FALSE, TRUE);
}

#ifdef MYSQL_SERVER
/*****************************************************************************

  Heartbeat Log Event class

  Replication event to ensure to slave that master is alive.
  The event is originated by master's dump thread and sent straight to
  slave without being logged. Slave itself does not store it in relay log
  but rather uses a data for immediate checks and throws away the event.

  Two members of the class log_ident and Log_event::log_pos comprise 
  @see the event_coordinates instance. The coordinates that a heartbeat
  instance carries correspond to the last event master has sent from
  its binlog.

 ****************************************************************************/
class Heartbeat_log_event: public Log_event
{
public:
  Heartbeat_log_event(const char* buf, uint event_len,
                      const Format_description_log_event* description_event);
  Log_event_type get_type_code() { return HEARTBEAT_LOG_EVENT; }
  bool is_valid() const
    {
      return (log_ident != NULL &&
              log_pos >= BIN_LOG_HEADER_SIZE);
    }
  const char * get_log_ident() { return log_ident; }
  uint get_ident_len() { return ident_len; }
  
private:
  const char* log_ident;
  uint ident_len;
};
#endif

int append_query_string(CHARSET_INFO *csinfo,
                        String const *from, String *to);

/**
  @} (end of group Replication)
*/

#endif /* _log_event_h */<|MERGE_RESOLUTION|>--- conflicted
+++ resolved
@@ -3618,16 +3618,12 @@
   void clear_flags(flag_set flags_arg) { m_flags &= ~flags_arg; }
   flag_set get_flags(flag_set flags_arg) const { return m_flags & flags_arg; }
 
-<<<<<<< HEAD
-#if defined(MYSQL_SERVER) && defined(HAVE_REPLICATION)
-=======
 #ifndef MCP_WL5353
   Log_event_type get_type_code() { return m_type; } /* Specific type (_V1 etc) */
   virtual Log_event_type get_general_type_code() = 0; /* General type */
 #endif
 
 #if !defined(MYSQL_CLIENT) && defined(HAVE_REPLICATION)
->>>>>>> a4653cea
   virtual void pack_info(Protocol *protocol);
 #endif
 
