--- conflicted
+++ resolved
@@ -1,8 +1,4 @@
-<<<<<<< HEAD
-/* Copyright (c) 2006, 2018, Oracle and/or its affiliates. All rights reserved.
-=======
 /* Copyright (c) 2006, 2019, Oracle and/or its affiliates. All rights reserved.
->>>>>>> 4869291f
 
    This program is free software; you can redistribute it and/or modify
    it under the terms of the GNU General Public License, version 2.0,
@@ -81,25 +77,6 @@
 using std::max;
 using std::min;
 using std::unique_ptr;
-<<<<<<< HEAD
-
-#endif  // MYSQL_SERVER
-
-/*********************************************************************
- *                   table_def member definitions                    *
- *********************************************************************/
-
-/*
-  This function returns the field size in raw bytes based on the type
-  and the encoded field data from the master's raw data.
-*/
-uint32 table_def::calc_field_size(uint col, uchar *master_data) const {
-  uint32 length =
-      ::calc_field_size(type(col), master_data, m_field_metadata[col]);
-  return length;
-}
-
-=======
 
 #endif  // MYSQL_SERVER
 
@@ -117,7 +94,6 @@
   return length;
 }
 
->>>>>>> 4869291f
 #if defined(MYSQL_SERVER)
 /**
    Function to compare two size_t integers for their relative
@@ -251,14 +227,9 @@
    current setting.
  */
 static bool can_convert_field_to(Field *field, enum_field_types source_type,
-<<<<<<< HEAD
-                                 uint16 metadata, Relay_log_info *rli,
-                                 uint16 mflags, int *order_var) {
-=======
                                  uint metadata, bool is_array,
                                  Relay_log_info *rli, uint16 mflags,
                                  int *order_var) {
->>>>>>> 4869291f
   DBUG_ENTER("can_convert_field_to");
 #ifndef DBUG_OFF
   char field_type_buf[MAX_FIELD_WIDTH];
@@ -297,12 +268,9 @@
       DBUG_RETURN(is_conversion_ok(*order_var));
     else
       DBUG_RETURN(false);
-<<<<<<< HEAD
-=======
   } else if (is_array) {
     // Can't covert between typed array of different types
     DBUG_RETURN(false);
->>>>>>> 4869291f
   } else if (metadata == 0 &&
              (timestamp_cross_check(field->real_type(), source_type) ||
               datetime_cross_check(field->real_type(), source_type) ||
@@ -434,21 +402,12 @@
            */
           if (*order_var == 0) *order_var = -1;
           DBUG_RETURN(is_conversion_ok(*order_var));
-<<<<<<< HEAD
 
         default:
           DBUG_RETURN(false);
       }
       break;
 
-=======
-
-        default:
-          DBUG_RETURN(false);
-      }
-      break;
-
->>>>>>> 4869291f
     case MYSQL_TYPE_GEOMETRY:
     case MYSQL_TYPE_JSON:
     case MYSQL_TYPE_TIMESTAMP:
@@ -463,10 +422,7 @@
     case MYSQL_TYPE_TIMESTAMP2:
     case MYSQL_TYPE_DATETIME2:
     case MYSQL_TYPE_TIME2:
-<<<<<<< HEAD
-=======
     case MYSQL_TYPE_TYPED_ARRAY:
->>>>>>> 4869291f
       DBUG_RETURN(false);
   }
   DBUG_RETURN(false);  // To keep GCC happy
@@ -527,22 +483,13 @@
     We only check the initial columns for the tables.
   */
   uint const cols_to_check = min<ulong>(table->s->fields, size());
-<<<<<<< HEAD
-  TABLE *tmp_table = NULL;
-=======
   TABLE *tmp_table = nullptr;
->>>>>>> 4869291f
 
   for (uint col = 0; col < cols_to_check; ++col) {
     Field *const field = table->field[col];
     int order;
-<<<<<<< HEAD
-    if (can_convert_field_to(field, type(col), field_metadata(col), rli,
-                             m_flags, &order)) {
-=======
     if (can_convert_field_to(field, type(col), field_metadata(col),
                              is_array(col), rli, m_flags, &order)) {
->>>>>>> 4869291f
       DBUG_PRINT("debug", ("Checking column %d -"
                            " field '%s' can be converted - order: %d",
                            col, field->field_name, order));
@@ -552,26 +499,12 @@
         If order is not 0, a conversion is required, so we need to set
         up the conversion table.
        */
-<<<<<<< HEAD
-      if (order != 0 && tmp_table == NULL) {
-=======
       if (order != 0 && tmp_table == nullptr) {
->>>>>>> 4869291f
         /*
           This will create the full table with all fields. This is
           necessary to ge the correct field lengths for the record.
         */
         tmp_table = create_conversion_table(thd, rli, table);
-<<<<<<< HEAD
-        if (tmp_table == NULL) return false;
-        /*
-          Clear all fields up to, but not including, this column.
-        */
-        for (unsigned int i = 0; i < col; ++i) tmp_table->field[i] = NULL;
-      }
-
-      if (order == 0 && tmp_table != NULL) tmp_table->field[col] = NULL;
-=======
         if (tmp_table == nullptr) return false;
         /*
           Clear all fields up to, but not including, this column.
@@ -580,7 +513,6 @@
       }
 
       if (order == 0 && tmp_table != nullptr) tmp_table->field[col] = nullptr;
->>>>>>> 4869291f
     } else {
       DBUG_PRINT("debug", ("Checking column %d -"
                            " field '%s' can not be converted",
@@ -595,26 +527,13 @@
       enum loglevel report_level = INFORMATION_LEVEL;
       String source_type(source_buf, sizeof(source_buf), &my_charset_latin1);
       String target_type(target_buf, sizeof(target_buf), &my_charset_latin1);
-<<<<<<< HEAD
-      show_sql_type(type(col), field_metadata(col), &source_type);
-=======
       show_sql_type(type(col), is_array(col), field_metadata(col),
                     &source_type);
->>>>>>> 4869291f
       field->sql_type(target_type);
       if (!ignored_error_code(ER_SERVER_SLAVE_CONVERSION_FAILED)) {
         report_level = ERROR_LEVEL;
         thd->is_slave_error = 1;
-<<<<<<< HEAD
-      }
-      /*
-        In case of ignored errors report warnings only if
-        log_error_verbosity > 2.
-      */
-      else if (log_error_verbosity > 2)
-=======
       } else if (log_error_verbosity >= 2)
->>>>>>> 4869291f
         report_level = WARNING_LEVEL;
 
       if (field->has_charset() && (field->type() == MYSQL_TYPE_VARCHAR ||
@@ -623,11 +542,7 @@
                                                                     : "char");
         const CHARSET_INFO *cs = field->charset();
         size_t length = cs->cset->snprintf(
-<<<<<<< HEAD
-            cs, (char *)target_type.ptr(), target_type.alloced_length(),
-=======
             cs, target_type.ptr(), target_type.alloced_length(),
->>>>>>> 4869291f
             "%s(%u(bytes) %s)", field_sql_type.c_ptr_safe(),
             field->field_length, field->charset()->csname);
         target_type.length(length);
@@ -681,11 +596,7 @@
   DBUG_ENTER("table_def::create_conversion_table");
 
   List<Create_field> field_list;
-<<<<<<< HEAD
-  TABLE *conv_table = NULL;
-=======
   TABLE *conv_table = nullptr;
->>>>>>> 4869291f
   /*
     At slave, columns may differ. So we should create
     min(columns@master, columns@slave) columns in the
@@ -707,28 +618,17 @@
 
   for (uint col = 0; col < cols_to_create; ++col) {
     Create_field *field_def = new (thd->mem_root) Create_field();
-<<<<<<< HEAD
-    if (field_list.push_back(field_def)) DBUG_RETURN(NULL);
-
-    uint decimals = 0;
-    TYPELIB *interval = NULL;
-=======
     if (field_list.push_back(field_def)) DBUG_RETURN(nullptr);
 
     uint decimals = 0;
     TYPELIB *interval = nullptr;
->>>>>>> 4869291f
     uint pack_length_override = 0;  // 0 => NA. Only assigned below when needed.
     enum_field_types field_type = type(col);
     uint32 max_length =
         max_display_length_for_field(field_type, field_metadata(col));
 
     switch (field_type) {
-<<<<<<< HEAD
-      int precision;
-=======
       uint precision;
->>>>>>> 4869291f
       case MYSQL_TYPE_ENUM:
       case MYSQL_TYPE_SET:
         interval = static_cast<Field_enum *>(target_table->field[col])->typelib;
@@ -788,32 +688,16 @@
     field_def->interval = interval;
   }
 
-<<<<<<< HEAD
-  conv_table = create_tmp_table_from_fields(thd, field_list);
-
-err:
-  if (conv_table == NULL) {
-=======
   conv_table = DBUG_EVALUATE_IF(
       "simulate_out_of_memory_while_creating_temp_table_for_conversion",
       nullptr, create_tmp_table_from_fields(thd, field_list));
 err:
   if (conv_table == nullptr) {
->>>>>>> 4869291f
     enum loglevel report_level = INFORMATION_LEVEL;
     if (!ignored_error_code(ER_SLAVE_CANT_CREATE_CONVERSION)) {
       report_level = ERROR_LEVEL;
       thd->is_slave_error = 1;
-<<<<<<< HEAD
-    }
-    /*
-      In case of ignored errors report warnings only if
-      log_error_verbosity > 2.
-    */
-    else if (log_error_verbosity > 2)
-=======
     } else if (log_error_verbosity >= 2)
->>>>>>> 4869291f
       report_level = WARNING_LEVEL;
 
     if (report_level != INFORMATION_LEVEL)
@@ -825,8 +709,6 @@
 }
 
 #endif /* MYSQL_SERVER */
-<<<<<<< HEAD
-=======
 
 /**
   Decode field metadata from a char buffer (serialized form) into an int
@@ -918,28 +800,12 @@
   }
   return std::make_pair(index, std::make_pair(metadata, is_array));
 }
->>>>>>> 4869291f
 
 PSI_memory_key key_memory_table_def_memory;
 
 table_def::table_def(unsigned char *types, ulong size, uchar *field_metadata,
                      int metadata_size, uchar *null_bitmap, uint16 flags)
     : m_size(size),
-<<<<<<< HEAD
-      m_type(0),
-      m_field_metadata_size(metadata_size),
-      m_field_metadata(0),
-      m_null_bits(0),
-      m_flags(flags),
-      m_memory(NULL),
-      m_json_column_count(-1) {
-  m_memory = (uchar *)my_multi_malloc(key_memory_table_def_memory, MYF(MY_WME),
-                                      &m_type, size, &m_field_metadata,
-                                      size * sizeof(uint16), &m_null_bits,
-                                      (size + 7) / 8, NULL);
-
-  memset(m_field_metadata, 0, size * sizeof(uint16));
-=======
       m_type(nullptr),
       m_field_metadata_size(metadata_size),
       m_field_metadata(nullptr),
@@ -955,7 +821,6 @@
 
   memset(m_field_metadata, 0, size * sizeof(uint));
   memset(m_is_array, 0, size * sizeof(bool));
->>>>>>> 4869291f
 
   if (m_type)
     memcpy(m_type, types, size);
@@ -971,62 +836,6 @@
   if (m_size && metadata_size) {
     int index = 0;
     for (unsigned int i = 0; i < m_size; i++) {
-<<<<<<< HEAD
-      switch (binlog_type(i)) {
-        case MYSQL_TYPE_TINY_BLOB:
-        case MYSQL_TYPE_BLOB:
-        case MYSQL_TYPE_MEDIUM_BLOB:
-        case MYSQL_TYPE_LONG_BLOB:
-        case MYSQL_TYPE_DOUBLE:
-        case MYSQL_TYPE_FLOAT:
-        case MYSQL_TYPE_GEOMETRY:
-        case MYSQL_TYPE_JSON: {
-          /*
-            These types store a single byte.
-          */
-          m_field_metadata[i] = field_metadata[index];
-          index++;
-          break;
-        }
-        case MYSQL_TYPE_SET:
-        case MYSQL_TYPE_ENUM:
-        case MYSQL_TYPE_STRING: {
-          uint16 x = field_metadata[index++] << 8U;  // real_type
-          x += field_metadata[index++];              // pack or field length
-          m_field_metadata[i] = x;
-          break;
-        }
-        case MYSQL_TYPE_BIT: {
-          uint16 x = field_metadata[index++];
-          x = x + (field_metadata[index++] << 8U);
-          m_field_metadata[i] = x;
-          break;
-        }
-        case MYSQL_TYPE_VARCHAR: {
-          /*
-            These types store two bytes.
-          */
-          char *ptr = (char *)&field_metadata[index];
-          m_field_metadata[i] = uint2korr(ptr);
-          index = index + 2;
-          break;
-        }
-        case MYSQL_TYPE_NEWDECIMAL: {
-          uint16 x = field_metadata[index++] << 8U;  // precision
-          x += field_metadata[index++];              // decimals
-          m_field_metadata[i] = x;
-          break;
-        }
-        case MYSQL_TYPE_TIME2:
-        case MYSQL_TYPE_DATETIME2:
-        case MYSQL_TYPE_TIMESTAMP2:
-          m_field_metadata[i] = field_metadata[index++];
-          break;
-        default:
-          m_field_metadata[i] = 0;
-          break;
-      }
-=======
       std::pair<my_off_t, std::pair<uint, bool>> pack = read_field_metadata(
           static_cast<const uchar *>(field_metadata + index), binlog_type(i));
       // Update type of the typed array
@@ -1037,7 +846,6 @@
       m_is_array[i] = pack.second.second;
       index += pack.first;
       DBUG_ASSERT(index <= metadata_size);
->>>>>>> 4869291f
     }
   }
   if (m_size && null_bitmap) memcpy(m_null_bits, null_bitmap, (m_size + 7) / 8);
@@ -1088,13 +896,9 @@
 
 int Hash_slave_rows::size() { return m_hash.size(); }
 
-<<<<<<< HEAD
-HASH_ROW_ENTRY *Hash_slave_rows::make_entry() { return make_entry(NULL, NULL); }
-=======
 HASH_ROW_ENTRY *Hash_slave_rows::make_entry() {
   return make_entry(nullptr, nullptr);
 }
->>>>>>> 4869291f
 
 HASH_ROW_ENTRY *Hash_slave_rows::make_entry(const uchar *bi_start,
                                             const uchar *bi_ends) {
@@ -1139,11 +943,7 @@
     my_free(preamble);
   }
   if (pos) my_free(pos);
-<<<<<<< HEAD
-  DBUG_RETURN(NULL);
-=======
   DBUG_RETURN(nullptr);
->>>>>>> 4869291f
 }
 
 bool Hash_slave_rows::put(TABLE *table, MY_BITMAP *cols,
@@ -1170,11 +970,7 @@
 HASH_ROW_ENTRY *Hash_slave_rows::get(TABLE *table, MY_BITMAP *cols) {
   DBUG_ENTER("Hash_slave_rows::get");
   uint key;
-<<<<<<< HEAD
-  HASH_ROW_ENTRY *entry = NULL;
-=======
   HASH_ROW_ENTRY *entry = nullptr;
->>>>>>> 4869291f
 
   key = make_hash_key(table, cols);
 
@@ -1200,11 +996,7 @@
   DBUG_ENTER("Hash_slave_rows::next");
   DBUG_ASSERT(*entry);
 
-<<<<<<< HEAD
-  if (*entry == NULL) DBUG_RETURN(true);
-=======
   if (*entry == nullptr) DBUG_RETURN(true);
->>>>>>> 4869291f
 
   HASH_ROW_PREAMBLE *preamble = (*entry)->preamble;
 
@@ -1314,12 +1106,8 @@
         case MYSQL_TYPE_BIT: {
           String tmp;
           f->val_str(&tmp);
-<<<<<<< HEAD
-          crc = checksum_crc32(crc, (uchar *)tmp.ptr(), tmp.length());
-=======
           crc = checksum_crc32(crc, pointer_cast<const uchar *>(tmp.ptr()),
                                tmp.length());
->>>>>>> 4869291f
           break;
         }
         default:
@@ -1364,11 +1152,7 @@
 
 int Deferred_log_events::add(Log_event *ev) {
   m_array.push_back(ev);
-<<<<<<< HEAD
-  ev->worker = NULL;  // to mark event busy avoiding deletion
-=======
   ev->worker = nullptr;  // to mark event busy avoiding deletion
->>>>>>> 4869291f
   return 0;
 }
 
