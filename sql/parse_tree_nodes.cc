/* Copyright (c) 2013, 2017, Oracle and/or its affiliates. All rights reserved.

   This program is free software; you can redistribute it and/or modify
   it under the terms of the GNU General Public License as published by
   the Free Software Foundation; version 2 of the License.

   This program is distributed in the hope that it will be useful,
   but WITHOUT ANY WARRANTY; without even the implied warranty of
   MERCHANTABILITY or FITNESS FOR A PARTICULAR PURPOSE.  See the
   GNU General Public License for more details.

   You should have received a copy of the GNU General Public License
   along with this program; if not, write to the Free Software
   Foundation, Inc., 51 Franklin St, Fifth Floor, Boston, MA 02110-1301  USA */

#include "parse_tree_nodes.h"

#include <string.h>

#include "dd/info_schema/show.h"             // build_show_...
#include "dd/types/abstract_table.h" // dd::enum_table_type::BASE_TABLE
#include "derror.h"         // ER_THD
#include "key_spec.h"
#include "m_string.h"
#include "mdl.h"
#include "my_dbug.h"
#include "my_macros.h"
#include "mysqld.h"         // global_system_variables
#include "parse_tree_column_attrs.h" // PT_field_def_base
#include "parse_tree_hints.h"
#include "parse_tree_partitions.h" // PT_partition
#include "prealloced_array.h"
#include "query_options.h"
#include "session_tracker.h"
#include "sp.h"             // sp_add_used_routine
#include "sp_instr.h"       // sp_instr_set
#include "sp_pcontext.h"
#include "sql_base.h"                        // find_temporary_table
#include "sql_call.h"       // Sql_cmd_call...
#include "sql_data_change.h"
#include "sql_delete.h"     // Sql_cmd_delete...
#include "sql_do.h"         // Sql_cmd_do...
#include "sql_error.h"
#include "sql_insert.h"     // Sql_cmd_insert...
#include "sql_select.h"     // Sql_cmd_select...
#include "sql_string.h"
#include "sql_update.h"     // Sql_cmd_update...
#include "system_variables.h"
#include "trigger_def.h"

class Sql_cmd;


PT_joined_table *PT_table_reference::add_cross_join(PT_cross_join* cj)
{
  cj->add_rhs(this);
  return cj;
}


/**
  Gcc can't or won't allow a pure virtual destructor without an implementation.
*/
PT_joined_table::~PT_joined_table() {}


bool PT_option_value_no_option_type_charset:: contextualize(Parse_context *pc)
{
  if (super::contextualize(pc))
    return true;

  THD *thd= pc->thd;
  LEX *lex= thd->lex;
  int flags= opt_charset ? 0 : set_var_collation_client::SET_CS_DEFAULT;
  const CHARSET_INFO *cs2;
  cs2= opt_charset ? opt_charset
    : global_system_variables.character_set_client;
  set_var_collation_client *var;
  var= new set_var_collation_client(flags,
                                    cs2,
                                    thd->variables.collation_database,
                                    cs2);
  if (var == NULL)
    return true;
  lex->var_list.push_back(var);
  return false;
}


bool PT_option_value_no_option_type_names::contextualize(Parse_context *pc)
{
  if (super::contextualize(pc))
    return true;

  THD *thd= pc->thd;
  LEX *lex= thd->lex;
  sp_pcontext *pctx= lex->get_sp_current_parsing_ctx();
  LEX_STRING names= { C_STRING_WITH_LEN("names") };

  if (pctx && pctx->find_variable(names, false))
    my_error(ER_SP_BAD_VAR_SHADOW, MYF(0), names.str);
  else
    error(pc, pos);

  return true; // alwais fails with an error
}


bool 
PT_option_value_no_option_type_names_charset:: contextualize(Parse_context *pc)
{
  if (super::contextualize(pc))
    return true;

  THD *thd= pc->thd;
  LEX *lex= thd->lex;
  const CHARSET_INFO *cs2;
  const CHARSET_INFO *cs3;
  int flags= set_var_collation_client::SET_CS_NAMES
    | (opt_charset ? 0 : set_var_collation_client::SET_CS_DEFAULT)
    | (opt_collation ? set_var_collation_client::SET_CS_COLLATE : 0);
  cs2= opt_charset ? opt_charset 
    : global_system_variables.character_set_client;
  cs3= opt_collation ? opt_collation : cs2;
  if (!my_charset_same(cs2, cs3))
  {
    my_error(ER_COLLATION_CHARSET_MISMATCH, MYF(0),
             cs3->name, cs2->csname);
    return true;
  }
  set_var_collation_client *var;
  var= new set_var_collation_client(flags, cs3, cs3, cs3);
  if (var == NULL)
    return true;
  lex->var_list.push_back(var);
  return false;
}


bool PT_group::contextualize(Parse_context *pc)
{
  if (super::contextualize(pc))
    return true;

  SELECT_LEX *select= pc->select;
  select->parsing_place= CTX_GROUP_BY;

  if (group_list->contextualize(pc))
    return true;
  DBUG_ASSERT(select == pc->select);

  select->group_list= group_list->value;

  // Ensure we're resetting parsing place of the right select
  DBUG_ASSERT(select->parsing_place == CTX_GROUP_BY);
  select->parsing_place= CTX_NONE;

  switch (olap) {
  case UNSPECIFIED_OLAP_TYPE:
    break;
  case ROLLUP_TYPE:
    if (select->linkage == GLOBAL_OPTIONS_TYPE)
    {
      my_error(ER_WRONG_USAGE, MYF(0), "WITH ROLLUP",
               "global union parameters");
      return true;
    }
    if (select->is_distinct())
    {
      // DISTINCT+ROLLUP does not work
      my_error(ER_WRONG_USAGE, MYF(0), "WITH ROLLUP", "DISTINCT");
      return true;
    }
    select->olap= ROLLUP_TYPE;
    break;
  default:
    DBUG_ASSERT(!"unexpected OLAP type!");
  }
  return false;
}


bool PT_order::contextualize(Parse_context *pc)
{
  if (super::contextualize(pc))
    return true;

  THD *thd= pc->thd;
  LEX *lex= thd->lex;
  SELECT_LEX_UNIT * const unit= pc->select->master_unit();
  const bool braces= pc->select->braces;

  if (pc->select->linkage != GLOBAL_OPTIONS_TYPE &&
      pc->select->olap != UNSPECIFIED_OLAP_TYPE &&
      (pc->select->linkage != UNION_TYPE || braces))
  {
    my_error(ER_WRONG_USAGE, MYF(0),
             "CUBE/ROLLUP", "ORDER BY");
    return true;
  }
  if (lex->sql_command != SQLCOM_ALTER_TABLE && !unit->fake_select_lex)
  {
    /*
      A query of the of the form (SELECT ...) ORDER BY order_list is
      executed in the same way as the query
      SELECT ... ORDER BY order_list
      unless the SELECT construct contains ORDER BY or LIMIT clauses.
      Otherwise we create a fake SELECT_LEX if it has not been created
      yet.
    */
    SELECT_LEX *first_sl= unit->first_select();
    if (!unit->is_union() &&
        (first_sl->order_list.elements || first_sl->select_limit))
    {
      if (unit->add_fake_select_lex(lex->thd))
        return true;
      pc->select= unit->fake_select_lex;
    }
  }

  bool context_is_pushed= false;
  if (pc->select->parsing_place == CTX_NONE)
  {
    if (unit->is_union() && !braces)
    {
      /*
        At this point we don't know yet whether this is the last
        select in union or not, but we move ORDER BY to
        fake_select_lex anyway. If there would be one more select
        in union mysql_new_select will correctly throw error.
      */
      pc->select= unit->fake_select_lex;
      lex->push_context(&pc->select->context);
      context_is_pushed= true;
    }
    /*
      To preserve correct markup for the case 
       SELECT group_concat(... ORDER BY (subquery))
      we do not change parsing_place if it's not NONE.
    */
    pc->select->parsing_place= CTX_ORDER_BY;
  }

  if (order_list->contextualize(pc))
    return true;

  if (context_is_pushed)
    lex->pop_context();

  pc->select->order_list= order_list->value;

  // Reset parsing place only for ORDER BY
  if (pc->select->parsing_place == CTX_ORDER_BY)
    pc->select->parsing_place= CTX_NONE;
  return false;
}


bool PT_internal_variable_name_1d::contextualize(Parse_context *pc)
{
  if (super::contextualize(pc))
    return true;

  THD *thd= pc->thd;
  LEX *lex= thd->lex;
  sp_pcontext *pctx= lex->get_sp_current_parsing_ctx();
  sp_variable *spv;

  value.var= NULL;
  value.base_name= ident;

  /* Best effort lookup for system variable. */
  if (!pctx || !(spv= pctx->find_variable(ident, false)))
  {
    /* Not an SP local variable */
    if (find_sys_var_null_base(thd, &value))
      return true;
  }
  else
  {
    /*
      Possibly an SP local variable (or a shadowed sysvar).
      Will depend on the context of the SET statement.
    */
  }
  return false;
}


bool PT_internal_variable_name_2d::contextualize(Parse_context *pc)
{
  if (super::contextualize(pc))
    return true;

  THD *thd= pc->thd;
  LEX *lex= thd->lex;
  sp_head *sp= lex->sphead;

  if (check_reserved_words(&ident1))
  {
    error(pc, pos);
    return true;
  }

  if (sp && sp->m_type == enum_sp_type::TRIGGER &&
      (!my_strcasecmp(system_charset_info, ident1.str, "NEW") ||
       !my_strcasecmp(system_charset_info, ident1.str, "OLD")))
  {
    if (ident1.str[0]=='O' || ident1.str[0]=='o')
    {
      my_error(ER_TRG_CANT_CHANGE_ROW, MYF(0), "OLD", "");
      return true;
    }
    if (sp->m_trg_chistics.event == TRG_EVENT_DELETE)
    {
      my_error(ER_TRG_NO_SUCH_ROW_IN_TRG, MYF(0),
               "NEW", "on DELETE");
      return true;
    }
    if (sp->m_trg_chistics.action_time == TRG_ACTION_AFTER)
    {
      my_error(ER_TRG_CANT_CHANGE_ROW, MYF(0), "NEW", "after ");
      return true;
    }
    /* This special combination will denote field of NEW row */
    value.var= trg_new_row_fake_var;
    value.base_name= ident2;
  }
  else
  {
    sys_var *tmp=find_sys_var(thd, ident2.str, ident2.length);
    if (!tmp)
      return true;
    if (!tmp->is_struct())
      my_error(ER_VARIABLE_IS_NOT_STRUCT, MYF(0), ident2.str);
    value.var= tmp;
    value.base_name= ident1;
  }
  return false;
}


bool PT_option_value_no_option_type_internal::contextualize(Parse_context *pc)
{
  if (super::contextualize(pc) || name->contextualize(pc))
    return true;

  THD *thd= pc->thd;
  LEX *lex= thd->lex;
  sp_head *sp= lex->sphead;

  if (opt_expr != NULL && opt_expr->itemize(pc, &opt_expr))
    return true;

  const char *expr_start_ptr= NULL;

  if (sp)
    expr_start_ptr= expr_pos.raw.start;

  if (name->value.var == trg_new_row_fake_var)
  {
    DBUG_ASSERT(sp);
    DBUG_ASSERT(expr_start_ptr);

    /* We are parsing trigger and this is a trigger NEW-field. */

    LEX_STRING expr_query= EMPTY_STR;

    if (!opt_expr)
    {
      // This is: SET NEW.x = DEFAULT
      // DEFAULT clause is not supported in triggers.

      error(pc, expr_pos);
      return true;
    }
    else if (lex->is_metadata_used())
    {
      expr_query= make_string(thd, expr_start_ptr, expr_pos.raw.end);

      if (!expr_query.str)
        return true;
    }

    if (set_trigger_new_row(pc, name->value.base_name, opt_expr, expr_query))
      return true;
  }
  else if (name->value.var)
  {
    /* We're not parsing SP and this is a system variable. */

    if (set_system_variable(thd, &name->value, lex->option_type, opt_expr))
      return true;
  }
  else
  {
    DBUG_ASSERT(sp);
    DBUG_ASSERT(expr_start_ptr);

    /* We're parsing SP and this is an SP-variable. */

    sp_pcontext *pctx= lex->get_sp_current_parsing_ctx();
    sp_variable *spv= pctx->find_variable(name->value.base_name, false);

    LEX_STRING expr_query= EMPTY_STR;

    if (!opt_expr)
    {
      /*
        This is: SET x = DEFAULT, where x is a SP-variable.
        This is not supported.
      */

      error(pc, expr_pos);
      return true;
    }
    else if (lex->is_metadata_used())
    {
      expr_query= make_string(thd, expr_start_ptr, expr_pos.raw.end);

      if (!expr_query.str)
        return true;
    }

    /*
      NOTE: every SET-expression has its own LEX-object, even if it is
      a multiple SET-statement, like:

        SET spv1 = expr1, spv2 = expr2, ...

      Every SET-expression has its own sp_instr_set. Thus, the
      instruction owns the LEX-object, i.e. the instruction is
      responsible for destruction of the LEX-object.
    */

    sp_instr_set *i=
      new sp_instr_set(sp->instructions(), lex,
                       spv->offset, opt_expr, expr_query,
                       true); // The instruction owns its lex.

    if (!i || sp->add_instr(thd, i))
      return true;
  }
  return false;
}


bool PT_option_value_no_option_type_password::contextualize(Parse_context *pc)
{
  if (super::contextualize(pc))
    return true;

  THD *thd= pc->thd;
  LEX *lex= thd->lex;
  sp_head *sp= lex->sphead;
  sp_pcontext *pctx= lex->get_sp_current_parsing_ctx();
  LEX_STRING pw= { C_STRING_WITH_LEN("password") };

  if (pctx && pctx->find_variable(pw, false))
  {
    my_error(ER_SP_BAD_VAR_SHADOW, MYF(0), pw.str);
    return true;
  }

  LEX_USER *user= (LEX_USER*) thd->alloc(sizeof(LEX_USER));

  if (!user)
    return true;

  LEX_CSTRING sctx_user= thd->security_context()->user();
  user->user.str= (char *) sctx_user.str;
  user->user.length= sctx_user.length;

  LEX_CSTRING sctx_priv_host= thd->security_context()->priv_host();
  DBUG_ASSERT(sctx_priv_host.str);
  user->host.str= (char *) sctx_priv_host.str;
  user->host.length= sctx_priv_host.length;

  set_var_password *var= new set_var_password(user,
                                              const_cast<char *>(password));
  if (var == NULL)
    return true;

  lex->var_list.push_back(var);
  lex->sql_command= SQLCOM_SET_PASSWORD;

  if (sp)
    sp->m_flags|= sp_head::HAS_SET_AUTOCOMMIT_STMT;

  if (sp_create_assignment_instr(pc->thd, expr_pos.raw.end))
    return true;

  return false;
}


bool PT_select_sp_var::contextualize(Parse_context *pc)
{
  if (super::contextualize(pc))
    return true;

  LEX *lex= pc->thd->lex;
#ifndef DBUG_OFF
  sp= lex->sphead;
#endif
  sp_pcontext *pctx= lex->get_sp_current_parsing_ctx();
  sp_variable *spv;

  if (!pctx || !(spv= pctx->find_variable(name, false)))
  {
    my_error(ER_SP_UNDECLARED_VAR, MYF(0), name.str);
    return true;
  }

  offset= spv->offset;

  return false;
}


Sql_cmd *PT_select_stmt::make_cmd(THD *thd)
{
  Parse_context pc(thd, thd->lex->current_select());
  if (contextualize(&pc))
    return NULL;

  if (thd->lex->sql_command == SQLCOM_SELECT)
    return new (thd->mem_root) Sql_cmd_select(thd->lex->result);
  else // (thd->lex->sql_command == SQLCOM_DO)
    return new (thd->mem_root) Sql_cmd_do(NULL);
}

/*
  Given a table in the source list, find a correspondent table in the
  list of table references.

  @param tbl    Source table to match.
  @param tables Table references list.

  @remark The source table list (tables listed before the FROM clause
  or tables listed in the FROM clause before the USING clause) may
  contain table names or aliases that must match unambiguously one,
  and only one, table in the target table list (table references list,
  after FROM/USING clause).

  @return Matching table, NULL if error.
*/

static TABLE_LIST *multi_delete_table_match(TABLE_LIST *tbl, TABLE_LIST *tables)
{
  TABLE_LIST *match= NULL;
  DBUG_ENTER("multi_delete_table_match");

  for (TABLE_LIST *elem= tables; elem; elem= elem->next_local)
  {
    int cmp;

    if (tbl->is_fqtn && elem->is_alias)
      continue; /* no match */
    if (tbl->is_fqtn && elem->is_fqtn)
      cmp= my_strcasecmp(table_alias_charset, tbl->table_name, elem->table_name) ||
           strcmp(tbl->db, elem->db);
    else if (elem->is_alias)
      cmp= my_strcasecmp(table_alias_charset, tbl->alias, elem->alias);
    else
      cmp= my_strcasecmp(table_alias_charset, tbl->table_name, elem->table_name) ||
           strcmp(tbl->db, elem->db);

    if (cmp)
      continue;

    if (match)
    {
      my_error(ER_NONUNIQ_TABLE, MYF(0), elem->alias);
      DBUG_RETURN(NULL);
    }

    match= elem;
  }

  if (!match)
    my_error(ER_UNKNOWN_TABLE, MYF(0), tbl->table_name, "MULTI DELETE");

  DBUG_RETURN(match);
}


/**
  Link tables in auxiliary table list of multi-delete with corresponding
  elements in main table list, and set proper locks for them.

  @param pc   Parse context
  @param delete_tables  List of tables to delete from

  @returns false if success, true if error
*/

static bool multi_delete_link_tables(Parse_context *pc,
                                     SQL_I_List<TABLE_LIST> *delete_tables)
{
  DBUG_ENTER("multi_delete_link_tables");

  TABLE_LIST *tables= pc->select->table_list.first;

  for (TABLE_LIST *target_tbl= delete_tables->first;
       target_tbl; target_tbl= target_tbl->next_local)
  {
    /* All tables in aux_tables must be found in FROM PART */
    TABLE_LIST *walk= multi_delete_table_match(target_tbl, tables);
    if (!walk)
      DBUG_RETURN(true);
    if (!walk->is_derived())
    {
      target_tbl->table_name= walk->table_name;
      target_tbl->table_name_length= walk->table_name_length;
    }
    walk->updating= target_tbl->updating;
    walk->set_lock(target_tbl->lock_descriptor());
    /* We can assume that tables to be deleted from are locked for write. */
    DBUG_ASSERT(walk->lock_descriptor().type >= TL_WRITE_ALLOW_WRITE);
    walk->mdl_request.set_type(mdl_type_for_dml(walk->lock_descriptor().type));
    target_tbl->correspondent_table= walk;	// Remember corresponding table
  }
  DBUG_RETURN(false);
}


bool PT_delete::add_table(Parse_context *pc, Table_ident *table)
{
  const ulong table_opts= is_multitable() ? TL_OPTION_UPDATING | TL_OPTION_ALIAS
                                          : TL_OPTION_UPDATING;
  const thr_lock_type lock_type=
    (opt_delete_options & DELETE_LOW_PRIORITY) ? TL_WRITE_LOW_PRIORITY
                                               : TL_WRITE_DEFAULT;
  const enum_mdl_type mdl_type=
    (opt_delete_options & DELETE_LOW_PRIORITY) ? MDL_SHARED_WRITE_LOW_PRIO
                                               : MDL_SHARED_WRITE;
   return !pc->select->add_table_to_list(pc->thd, table, NULL, table_opts,
                                         lock_type, mdl_type, NULL,
                                         opt_use_partition);
}

bool PT_delete::contextualize(Parse_context *pc)
{
  if (super::contextualize(pc))
    return true;

  LEX * const lex= pc->thd->lex;
  SELECT_LEX *const select= pc->select;

  DBUG_ASSERT(lex->select_lex == select);
  lex->sql_command= is_multitable() ? SQLCOM_DELETE_MULTI : SQLCOM_DELETE;
  lex->set_ignore(MY_TEST(opt_delete_options & DELETE_IGNORE));
  select->init_order();
  if (opt_delete_options & DELETE_QUICK)
    select->add_base_options(OPTION_QUICK);

  if (contextualize_safe(pc, m_with_clause))
    return true;                                /* purecov: inspected */

  if (is_multitable())
  {
    for (Table_ident **i= table_list.begin(); i != table_list.end(); ++i)
    {
      if (add_table(pc, *i))
        return true;
    }
  }
  else if (add_table(pc, table_ident))
    return true;

  if (is_multitable())
  {
    select->table_list.save_and_clear(&delete_tables);
    lex->query_tables= NULL;
    lex->query_tables_last= &lex->query_tables;
  }
  else
  {
    select->top_join_list.push_back(select->get_table_list());
  }
  Yacc_state * const yyps= &pc->thd->m_parser_state->m_yacc;
  yyps->m_lock_type= TL_READ_DEFAULT;
  yyps->m_mdl_type= MDL_SHARED_READ;

  if (is_multitable())
  {
    if (contextualize_array(pc, &join_table_list))
      return true;
    pc->select->context.table_list=
      pc->select->context.first_name_resolution_table=
        pc->select->table_list.first;
  }

  if (opt_where_clause != NULL &&
      opt_where_clause->itemize(pc, &opt_where_clause))
    return true;
  select->set_where_cond(opt_where_clause);

  if (opt_order_clause != NULL && opt_order_clause->contextualize(pc))
    return true;

  DBUG_ASSERT(select->select_limit == NULL);
  if (opt_delete_limit_clause != NULL)
  {
    if (opt_delete_limit_clause->itemize(pc, &opt_delete_limit_clause))
      return true;
    select->select_limit= opt_delete_limit_clause;
    lex->set_stmt_unsafe(LEX::BINLOG_STMT_UNSAFE_LIMIT);
    select->explicit_limit= true;
  }

  if (is_multitable() && multi_delete_link_tables(pc, &delete_tables))
    return true;

  if (opt_hints != NULL && opt_hints->contextualize(pc))
    return true;

  return false;
}


Sql_cmd *PT_delete::make_cmd(THD *thd)
{
  Parse_context pc(thd, thd->lex->current_select());
  if (contextualize(&pc))
    return NULL;
  return new (thd->mem_root) Sql_cmd_delete(is_multitable(), &delete_tables);
}


bool PT_update::contextualize(Parse_context *pc)
{
  if (super::contextualize(pc))
    return true;

  LEX *lex= pc->thd->lex;
  SELECT_LEX *const select= pc->select;
  DBUG_ASSERT(select == lex->select_lex);

  lex->sql_command= SQLCOM_UPDATE;
  lex->duplicates= DUP_ERROR;

  lex->set_ignore(opt_ignore);

  if (contextualize_safe(pc, m_with_clause))
    return true;                                /* purecov: inspected */

  if (contextualize_array(pc, &join_table_list))
    return true;
  select->parsing_place= CTX_UPDATE_VALUE_LIST;

  if (column_list->contextualize(pc) ||
      value_list->contextualize(pc))
  {
    return true;
  }
  select->item_list= column_list->value;

  // Ensure we're resetting parsing context of the right select
  DBUG_ASSERT(select->parsing_place == CTX_UPDATE_VALUE_LIST);
  select->parsing_place= CTX_NONE;
  multitable= select->table_list.elements > 1;
  lex->sql_command= multitable ? SQLCOM_UPDATE_MULTI : SQLCOM_UPDATE;

  /*
    In case of multi-update setting write lock for all tables may
    be too pessimistic. We will decrease lock level if possible in
    mysql_multi_update().
  */
  select->set_lock_for_tables(opt_low_priority);

  if (opt_where_clause != NULL &&
      opt_where_clause->itemize(pc, &opt_where_clause))
  {
    return true;
  }
  select->set_where_cond(opt_where_clause);

  if (opt_order_clause != NULL && opt_order_clause->contextualize(pc))
    return true;

  DBUG_ASSERT(select->select_limit == NULL);
  if (opt_limit_clause != NULL)
  {
    if (opt_limit_clause->itemize(pc, &opt_limit_clause))
      return true;
    select->select_limit= opt_limit_clause;
    lex->set_stmt_unsafe(LEX::BINLOG_STMT_UNSAFE_LIMIT);
    select->explicit_limit= true;
  }

  if (opt_hints != NULL && opt_hints->contextualize(pc))
    return true;

  return false;
}


Sql_cmd *PT_update::make_cmd(THD *thd)
{
  Parse_context pc(thd, thd->lex->current_select());
  if (contextualize(&pc))
    return NULL;

  return new (thd->mem_root) Sql_cmd_update(is_multitable(),
                                            &value_list->value);
}


bool PT_insert_values_list::contextualize(Parse_context *pc)
{
  if (super::contextualize(pc))
    return true;
  List_iterator<List_item> it1(many_values);
  List<Item> *item_list;
  while ((item_list= it1++))
  {
    List_iterator<Item> it2(*item_list);
    Item *item;
    while ((item= it2++))
    {
      if (item->itemize(pc, &item))
        return true;
      it2.replace(item);
    }
  }

  return false;
}


bool PT_insert::contextualize(Parse_context *pc)
{
  if (super::contextualize(pc))
    return true;

  LEX * const lex= pc->thd->lex;

  if (is_replace)
  {
    lex->sql_command = has_select() ? SQLCOM_REPLACE_SELECT : SQLCOM_REPLACE;
    lex->duplicates= DUP_REPLACE;
  }
  else
  {
    lex->sql_command= has_select() ? SQLCOM_INSERT_SELECT : SQLCOM_INSERT;
    lex->duplicates= DUP_ERROR;
    lex->set_ignore(ignore);
  }

  Yacc_state *yyps= &pc->thd->m_parser_state->m_yacc;
  if (!pc->select->add_table_to_list(pc->thd, table_ident, NULL,
                                     TL_OPTION_UPDATING,
                                     yyps->m_lock_type,
                                     yyps->m_mdl_type,
                                     NULL,
                                     opt_use_partition))
  {
    return true;
  }
  pc->select->set_lock_for_tables(lock_option);

  DBUG_ASSERT(lex->current_select() == lex->select_lex);

  if (column_list->contextualize(pc))
    return true;

  if (has_select())
  {
    /*
      In INSERT/REPLACE INTO t ... SELECT the table_list initially contains
      here a table entry for the destination table `t'.
      Backup it and clean the table list for the processing of
      the query expression and push `t' back to the beginning of the
      table_list finally.

      @todo: Don't save the INSERT/REPLACE destination table in
             SELECT_LEX::table_list and remove this backup & restore.

      The following work only with the local list, the global list
      is created correctly in this case
    */
    SQL_I_List<TABLE_LIST> save_list;
    SELECT_LEX * const save_select= pc->select;
    save_select->table_list.save_and_clear(&save_list);

    if (insert_query_expression->contextualize(pc))
      return true;

    /*
      The following work only with the local list, the global list
      is created correctly in this case
    */
    save_select->table_list.push_front(&save_list);

    lex->bulk_insert_row_cnt= 0;
  }
  else
  {
    if (row_value_list->contextualize(pc))
      return true;
    lex->bulk_insert_row_cnt= row_value_list->get_many_values().elements;
  }

  if (opt_on_duplicate_column_list != NULL)
  {
    DBUG_ASSERT(!is_replace);
    DBUG_ASSERT(opt_on_duplicate_value_list != NULL &&
                opt_on_duplicate_value_list->elements() ==
                  opt_on_duplicate_column_list->elements());

    lex->duplicates= DUP_UPDATE;
    TABLE_LIST *first_table= lex->select_lex->table_list.first;
    /* Fix lock for ON DUPLICATE KEY UPDATE */
    if (first_table->lock_descriptor().type == TL_WRITE_CONCURRENT_DEFAULT)
      first_table->set_lock({TL_WRITE_DEFAULT, THR_DEFAULT});

    pc->select->parsing_place= CTX_UPDATE_VALUE_LIST;

    if (opt_on_duplicate_column_list->contextualize(pc) ||
        opt_on_duplicate_value_list->contextualize(pc))
      return true;

    // Ensure we're resetting parsing context of the right select
    DBUG_ASSERT(pc->select->parsing_place == CTX_UPDATE_VALUE_LIST);
    pc->select->parsing_place= CTX_NONE;
  }

  if (opt_hints != NULL && opt_hints->contextualize(pc))
    return true;

  return false;
}


Sql_cmd *PT_insert::make_cmd(THD *thd)
{
  Parse_context pc(thd, thd->lex->current_select());
  if (contextualize(&pc))
    return NULL;

  Sql_cmd_insert_base *sql_cmd;
  if (has_select())
    sql_cmd= new (thd->mem_root) Sql_cmd_insert_select(is_replace,
                                                       thd->lex->duplicates);
  else
    sql_cmd= new (thd->mem_root) Sql_cmd_insert_values(is_replace,
                                                       thd->lex->duplicates);
  if (sql_cmd == NULL)
    return NULL;

  if (!has_select())
    sql_cmd->insert_many_values= row_value_list->get_many_values();

  sql_cmd->insert_field_list= column_list->value;
  if (opt_on_duplicate_column_list != NULL)
  {
    DBUG_ASSERT(!is_replace);
    sql_cmd->update_field_list= opt_on_duplicate_column_list->value;
    sql_cmd->update_value_list= opt_on_duplicate_value_list->value;
  }

  return sql_cmd;
}


bool PT_call::contextualize(Parse_context *pc)
{
  if (super::contextualize(pc))
    return true;                 /* purecov: inspected */

  THD *const thd= pc->thd;
  LEX *const lex= thd->lex;

  if (opt_expr_list != NULL && opt_expr_list->contextualize(pc))
    return true;                 /* purecov: inspected */

  lex->sql_command= SQLCOM_CALL;

  sp_add_own_used_routine(lex, thd, Sroutine_hash_entry::PROCEDURE, proc_name);

  return false;
}


Sql_cmd *PT_call::make_cmd(THD *thd)
{
  Parse_context pc(thd, thd->lex->current_select());
  if (contextualize(&pc))
    return NULL;
  List<Item> *proc_args= NULL;
  if (opt_expr_list != NULL)
    proc_args= &opt_expr_list->value;

  return new (thd->mem_root) Sql_cmd_call(proc_name, proc_args);
}


bool PT_query_specification::contextualize(Parse_context *pc)
{
  if (super::contextualize(pc))
    return true;

  pc->select->parsing_place= CTX_SELECT_LIST;

  if (options.query_spec_options & SELECT_HIGH_PRIORITY)
  {
    Yacc_state *yyps= &pc->thd->m_parser_state->m_yacc;
    yyps->m_lock_type= TL_READ_HIGH_PRIORITY;
    yyps->m_mdl_type= MDL_SHARED_READ;
  }
  if (options.save_to(pc))
    return true;

  if (item_list->contextualize(pc))
    return true;

  // Ensure we're resetting parsing place of the right select
  DBUG_ASSERT(pc->select->parsing_place == CTX_SELECT_LIST);
  pc->select->parsing_place= CTX_NONE;

  if (contextualize_safe(pc, opt_into1))
    return true;

  if (!from_clause.empty())
  {
    if (contextualize_array(pc, &from_clause))
      return true;
    pc->select->context.table_list=
      pc->select->context.first_name_resolution_table=
        pc->select->table_list.first;
  }

  if (itemize_safe(pc, &opt_where_clause) ||
      contextualize_safe(pc, opt_group_clause) ||
      itemize_safe(pc, &opt_having_clause))
    return true;

  pc->select->set_where_cond(opt_where_clause);
  pc->select->set_having_cond(opt_having_clause);

  if (opt_hints != NULL)
  {
    if (pc->thd->lex->sql_command == SQLCOM_CREATE_VIEW)
    { // Currently this also affects ALTER VIEW.
      push_warning_printf(pc->thd, Sql_condition::SL_WARNING,
                          ER_WARN_UNSUPPORTED_HINT,
                          ER_THD(pc->thd, ER_WARN_UNSUPPORTED_HINT),
                          "CREATE or ALTER VIEW");
    }
    else if (opt_hints->contextualize(pc))
      return true;
  }
  return false;
}


PT_derived_table::PT_derived_table(PT_subquery *subquery,
                                   LEX_STRING *table_alias,
                                   Create_col_name_list *column_names)
  : m_subquery(subquery),
    m_table_alias(table_alias),
    column_names(*column_names)
{
  m_subquery->m_is_derived_table= true;
}


bool PT_derived_table::contextualize(Parse_context *pc)
{
  SELECT_LEX *outer_select= pc->select;

  outer_select->parsing_place= CTX_DERIVED;
  DBUG_ASSERT(outer_select->linkage != GLOBAL_OPTIONS_TYPE);

  if (m_subquery->contextualize(pc))
    return true;

  outer_select->parsing_place= CTX_NONE;

  DBUG_ASSERT(pc->select->next_select() == NULL);

  SELECT_LEX_UNIT *unit= pc->select->first_inner_unit();
  pc->select= outer_select;
  Table_ident *ti= new Table_ident(unit);
  if (ti == NULL)
    return true;

  value= pc->select->add_table_to_list(pc->thd,
                                       ti, m_table_alias, 0,
                                       TL_READ, MDL_SHARED_READ);
  if (value == NULL)
    return true;
  if (column_names.size())
    value->set_derived_column_names(&column_names);
  if (pc->select->add_joined_table(value))
    return true;

  return false;
}


bool PT_table_factor_joined_table::contextualize(Parse_context *pc)
{
  if (Parse_tree_node::contextualize(pc))
    return true;

  SELECT_LEX *outer_select= pc->select;
  if (outer_select->init_nested_join(pc->thd))
    return true;

  if (m_joined_table->contextualize(pc))
    return true;
  value= m_joined_table->value;

  if (outer_select->end_nested_join() == nullptr)
    return true;

  return false;
}


/**
  A SELECT_LEX_UNIT has to be built in a certain order: First the SELECT_LEX
  representing the left-hand side of the union is built ("contextualized",)
  then the right hand side, and lastly the "fake" SELECT_LEX is built and made
  the "current" one. Only then can the order and limit clauses be
  contextualized, because they are attached to the fake SELECT_LEX. This is a
  bit unnatural, as these clauses belong to the surrounding `<query
  expression>`, not the `<query expression body>` which is the union (and
  represented by this class). For this reason, the PT_query_expression is
  expected to call `set_containing_qe(this)` on this object, so that during
  this contextualize() call, a call to contextualize_order_and_limit() can be
  made at just the right time.
*/
bool PT_union::contextualize(Parse_context *pc)
{
  THD *thd= pc->thd;

  if (PT_query_expression_body::contextualize(pc))
    return true;

  if (m_lhs->contextualize(pc))
    return true;

  pc->select=
    pc->thd->lex->new_union_query(pc->select, m_is_distinct, false);

  if (pc->select == NULL || m_rhs->contextualize(pc))
    return true;

  SELECT_LEX_UNIT *unit= pc->select->master_unit();
  if (unit->fake_select_lex == NULL && unit->add_fake_select_lex(thd))
    return true;

  SELECT_LEX *select_lex= pc->select;
  pc->select= unit->fake_select_lex;
  pc->select->no_table_names_allowed= true;

  if (m_containing_qe != NULL &&
      m_containing_qe->contextualize_order_and_limit(pc))
    return true;

  pc->select->no_table_names_allowed= false;
  pc->select= select_lex;

  pc->thd->lex->pop_context();

  return false;
}

/**
  @brief
  make_cmd for PT_alter_instance.
  Contextualize parse tree node and return sql_cmd handle.

  @param [in] thd Thread handle

  @returns
    sql_cmd Success
    NULL    Failure
*/

Sql_cmd *PT_alter_instance::make_cmd(THD *thd)
{
  Parse_context pc(thd, thd->lex->current_select());
  if (contextualize(&pc))
    return NULL;
  return &sql_cmd;
}

/**
  @brief
  Prepare parse tree node and set required information

  @param [in] pc Parser context

  @returns
    false Success
    true Error
*/

bool PT_alter_instance::contextualize(Parse_context *pc)
{
  if (super::contextualize(pc))
    return true;

  LEX *lex= pc->thd->lex;
  lex->no_write_to_binlog= false;

  return false;
}


static bool setup_index(keytype key_type,
                        const LEX_STRING name,
                        PT_base_index_option *type,
                        List<Key_part_spec> *columns,
                        Index_options options,
                        Index_options lock_and_algorithm_options,
                        Parse_context *pc)
{
  THD *thd= pc->thd;
  LEX *lex= thd->lex;

  lex->key_create_info= default_key_create_info;

  if (type != NULL && type->contextualize(pc))
    return true;

  if (contextualize_nodes(options, pc) ||
      contextualize_nodes(lock_and_algorithm_options, pc))
    return true;

  if ((key_type == KEYTYPE_FULLTEXT || key_type == KEYTYPE_SPATIAL ||
       lex->key_create_info.algorithm == HA_KEY_ALG_HASH))
  {
    List_iterator<Key_part_spec> li(*columns);
    Key_part_spec *kp;
    while((kp= li++))
    {
      if (kp->is_explicit)
      {
        my_error(ER_WRONG_USAGE, MYF(0),"spatial/fulltext/hash index",
                 "explicit index order");
        return TRUE;
      }
    }
  }

  Key_spec *key=
    new Key_spec(thd->mem_root, key_type, to_lex_cstring(name),
                 &lex->key_create_info, false, true, *columns);
  if (key == NULL || lex->alter_info.key_list.push_back(key))
    return true;

  return false;
}


bool PT_index_definition_stmt::contextualize(Parse_context *pc)
{
  THD *thd= pc->thd;
  LEX *lex= thd->lex;
  SELECT_LEX *select_lex= lex->current_select();

  lex->sql_command= SQLCOM_CREATE_INDEX;

  if (m_field_ident)
  {
    if (m_field_ident->contextualize(pc))
      return true;
    m_name= m_field_ident->field_name;
  }

  if (select_lex->add_table_to_list(thd, m_table_ident, NULL,
                                    TL_OPTION_UPDATING,
                                    TL_READ_NO_INSERT,
                                    MDL_SHARED_UPGRADABLE) == NULL)
    return true;

  lex->alter_info.reset();
  lex->alter_info.flags= Alter_info::ALTER_ADD_INDEX;

  return setup_index(m_keytype, m_name, m_type, m_columns, m_options,
                     m_lock_and_algorithm_options, pc);
}


bool PT_inline_index_definition::contextualize(Parse_context *pc)
{
  if (super::contextualize(pc) || (m_name && m_name->contextualize(pc)))
    return true;

  const LEX_STRING name= m_name ? m_name->field_name : NULL_STR;
  Index_options empty_lock_and_algorithm_options;
  empty_lock_and_algorithm_options.init(pc->thd->mem_root);
  if (setup_index(m_keytype, name, m_type, m_columns, m_options,
                  empty_lock_and_algorithm_options, pc))
    return true;

  if (m_keytype == KEYTYPE_PRIMARY &&
      !pc->thd->lex->key_create_info.is_visible)
    my_error(ER_PK_INDEX_CANT_BE_INVISIBLE, MYF(0));

  return false;
}


bool PT_foreign_key_definition::contextualize(Parse_context *pc)
{
  if (super::contextualize(pc) ||
      (m_constraint_name && m_constraint_name->contextualize(pc)) ||
      (m_key_name && m_key_name->contextualize(pc)))
    return true;

  THD *thd= pc->thd;
  LEX *lex= thd->lex;

  lex->key_create_info= default_key_create_info;

  /*
    If defined, the CONSTRAINT symbol value is used.
    Otherwise, the FOREIGN KEY index_name value is used.
  */
  const LEX_CSTRING used_name= to_lex_cstring(
    m_constraint_name ? m_constraint_name->field_name
                      : m_key_name ? m_key_name->field_name : NULL_STR);

  Key_spec *foreign_key=
    new Foreign_key_spec(thd->mem_root,
                         used_name,
                         *m_columns,
                         m_referenced_table->db,
                         m_referenced_table->table,
                         m_ref_list,
                         m_fk_delete_opt,
                         m_fk_update_opt,
                         m_fk_match_option);
  if (foreign_key == NULL || lex->alter_info.key_list.push_back(foreign_key))
    return true;
  /* Only used for ALTER TABLE. Ignored otherwise. */
  lex->alter_info.flags|= Alter_info::ADD_FOREIGN_KEY;

  Key_spec *key=
    new Key_spec(thd->mem_root, KEYTYPE_MULTIPLE, used_name,
                 &default_key_create_info, true, true, *m_columns);
  if (key == NULL || lex->alter_info.key_list.push_back(key))
    return true;

  return false;
}


bool PT_with_list::push_back(PT_common_table_expr *el)
{
  const LEX_STRING &n= el->name();
  for (auto previous : m_elements)
  {
    const LEX_STRING &pn= previous->name();
    if (pn.length == n.length &&
        !memcmp(pn.str, n.str, n.length))
    {
      my_error(ER_NONUNIQ_TABLE, MYF(0), n.str);
      return true;
    }
  }
  return m_elements.push_back(el);
}


PT_common_table_expr::PT_common_table_expr(const LEX_STRING &name,
                                           const LEX_STRING &subq_text,
                                           uint subq_text_offs,
                                           PT_subquery *subq_node,
                                           const Create_col_name_list *column_names,
                                           MEM_ROOT *mem_root)
  : m_name(name), m_subq_text(subq_text), m_subq_text_offset(subq_text_offs),
    m_subq_node(subq_node), m_column_names(*column_names),
    m_postparse(mem_root)
{
  if (lower_case_table_names && m_name.length)
    // Lowercase name, as in SELECT_LEX::add_table_to_list()
    m_name.length= my_casedn_str(files_charset_info, m_name.str);
}


void PT_with_clause::print(THD *thd, String *str, enum_query_type query_type)
{
  size_t len1= str->length();
  str->append("with ");
  if (m_recursive)
    str->append("recursive ");
  size_t len2= str->length(), len3= len2;
  for (auto el : m_list.elements())
  {
    if (str->length() != len3)
    {
      str->append(", ");
      len3= str->length();
    }
    el->print(thd, str, query_type);
  }
  if (str->length() == len2)
    str->length(len1);                   // don't print an empty WITH clause
  else
    str->append(" ");
}


void PT_common_table_expr::print(THD *thd, String *str,
                                 enum_query_type query_type)
{
  size_t len= str->length();
  append_identifier(thd, str, m_name.str, m_name.length);
  if (m_column_names.size())
    print_derived_column_names(thd, str, &m_column_names);
  str->append(" as ");

  /*
    Printing the raw text (this->m_subq_text) would lack:
    - expansion of '||' (which can mean CONCAT or OR, depending on
    sql_mode's PIPES_AS_CONCAT (the effect would be that a view containing
    a CTE containing '||' would change behaviour if sql_mode was
    changed between its creation and its usage).
    - quoting of table identifiers
    - expansion of the default db.
    So, we rather locate one resolved query expression for this CTE; for
    it to be intact this query expression must be non-merged. And we print
    it.
    If query expression has been merged everywhere, its SELECT_LEX_UNIT is
    gone and printing this CTE can be skipped. Note that when we print the
    view's body to the data dictionary, no merging is done.
  */
  bool found= false;
  for (auto *tl : m_postparse.references)
  {
    if (!tl->is_merged() &&
        // If 2+ references exist, show the one which is shown in EXPLAIN
        tl->query_block_id_for_explain() == tl->query_block_id())
    {
      str->append('(');
      tl->derived_unit()->print(str, query_type);
      str->append(')');
      found= true;
      break;
    }
  }
  if (!found)
    str->length(len);          // don't print a useless CTE definition
}


bool PT_create_table_engine_option::contextualize(Parse_context *pc)
{
  if (super::contextualize(pc))
    return true;

  HA_CREATE_INFO * const create_info= pc->thd->lex->create_info;

  create_info->used_fields|= HA_CREATE_USED_ENGINE;
  const bool is_temp_table= create_info->options & HA_LEX_CREATE_TMP_TABLE;
  return resolve_engine(pc->thd, engine, is_temp_table, false,
                        &create_info->db_type);
}


bool PT_create_stats_auto_recalc_option::contextualize(Parse_context *pc)
{
  if (super::contextualize(pc))
    return true;

  HA_CREATE_INFO * const create_info= pc->thd->lex->create_info;

  switch (value) {
  case Ternary_option::ON:
    create_info->stats_auto_recalc= HA_STATS_AUTO_RECALC_ON;
    break;
  case Ternary_option::OFF:
    create_info->stats_auto_recalc= HA_STATS_AUTO_RECALC_OFF;
    break;
  case Ternary_option::DEFAULT:
    create_info->stats_auto_recalc= HA_STATS_AUTO_RECALC_DEFAULT;
    break;
  default:
    DBUG_ASSERT(false);
  }
  create_info->used_fields|= HA_CREATE_USED_STATS_AUTO_RECALC;
  return false;
}


bool PT_create_stats_stable_pages::contextualize(Parse_context *pc)
{
  if (super::contextualize(pc))
    return true;

  HA_CREATE_INFO * const create_info= pc->thd->lex->create_info;

  create_info->stats_sample_pages= value;
  create_info->used_fields|= HA_CREATE_USED_STATS_SAMPLE_PAGES;
  return false;
}


bool PT_create_union_option::contextualize(Parse_context *pc)
{
  if (super::contextualize(pc))
    return true;

  THD * const thd= pc->thd;
  LEX * const lex= thd->lex;
  HA_CREATE_INFO * const create_info= lex->create_info;
  const Yacc_state *yyps= &thd->m_parser_state->m_yacc;

  SQL_I_List<TABLE_LIST> save_list;
  lex->select_lex->table_list.save_and_clear(&save_list);
  if (pc->select->add_tables(thd, tables, TL_OPTION_UPDATING,
                             yyps->m_lock_type, yyps->m_mdl_type))
    return true;
  /*
    Move the union list to the merge_list and exclude its tables
    from the global list.
  */
  create_info->merge_list= lex->select_lex->table_list;
  lex->select_lex->table_list= save_list;
  /*
    When excluding union list from the global list we assume that
    elements of the former immediately follow elements which represent
    table being created/altered and parent tables.
  */
  TABLE_LIST *last_non_sel_table= lex->create_last_non_select_table;
  DBUG_ASSERT(last_non_sel_table->next_global == create_info->merge_list.first);
  last_non_sel_table->next_global= 0;
  lex->query_tables_last= &last_non_sel_table->next_global;

  create_info->used_fields|= HA_CREATE_USED_UNION;
  return false;
}


bool PT_create_table_default_charset::contextualize(Parse_context *pc)
{
  if (super::contextualize(pc))
    return true;

  HA_CREATE_INFO * const create_info= pc->thd->lex->create_info;
  if ((create_info->used_fields & HA_CREATE_USED_DEFAULT_CHARSET) &&
       create_info->default_table_charset && value &&
       !my_charset_same(create_info->default_table_charset,value))
  {
    my_error(ER_CONFLICTING_DECLARATIONS, MYF(0),
             "CHARACTER SET ", create_info->default_table_charset->csname,
             "CHARACTER SET ", value->csname);
    return true;
  }
  create_info->default_table_charset= value;
  create_info->used_fields|= HA_CREATE_USED_DEFAULT_CHARSET;
  return false;
}


bool PT_create_table_default_collation::contextualize(Parse_context *pc)
{
  if (super::contextualize(pc))
    return true;

  HA_CREATE_INFO * const create_info= pc->thd->lex->create_info;

  if ((create_info->used_fields & HA_CREATE_USED_DEFAULT_CHARSET) &&
       create_info->default_table_charset && value &&
       !(value= merge_charset_and_collation(create_info->default_table_charset,
                                            value)))
  {
    return true;
  }

  create_info->default_table_charset= value;
  create_info->used_fields|= HA_CREATE_USED_DEFAULT_CHARSET;
    return false;
}


bool PT_locking_clause::contextualize(Parse_context *pc)
{
  LEX *lex= pc->thd->lex;

  if (lex->is_explain())
    return false;

  if (m_locked_row_action == Locked_row_action::SKIP)
    lex->set_stmt_unsafe(LEX::BINLOG_STMT_UNSAFE_SKIP_LOCKED);

  if (m_locked_row_action == Locked_row_action::NOWAIT)
    lex->set_stmt_unsafe(LEX::BINLOG_STMT_UNSAFE_NOWAIT);

  lex->safe_to_cache_query= false;

  return set_lock_for_tables(pc);
}


bool PT_query_block_locking_clause::set_lock_for_tables(Parse_context *pc)
{
  Local_tables_list local_tables(pc->select->table_list.first);
  for (TABLE_LIST *table_list : local_tables)
    if (!table_list->is_derived())
    {
      if (table_list->lock_descriptor().type != TL_READ_DEFAULT)
      {
        my_error(ER_DUPLICATE_TABLE_LOCK, MYF(0), table_list->alias);
        return true;
      }

      pc->select->set_lock_for_table(get_lock_descriptor(), table_list);
    }
  return false;
}


bool PT_column_def::contextualize(Parse_context *pc)
{
  if (super::contextualize(pc) || field_ident->contextualize(pc) ||
      field_def->contextualize(pc) ||
      (opt_column_constraint && opt_column_constraint->contextualize(pc)))
    return true;

  pc->thd->lex->alter_info.flags|= field_def->alter_info_flags;
  return pc->thd->lex->alter_info.add_field(pc->thd,
                                            &field_ident->field_name,
                                            field_def->type,
                                            field_def->length,
                                            field_def->dec,
                                            field_def->type_flags,
                                            field_def->default_value,
                                            field_def->on_update_value,
                                            &field_def->comment,
                                            NULL,
                                            field_def->interval_list,
                                            field_def->charset,
                                            field_def->uint_geom_type,
                                            field_def->gcol_info,
                                            NULL);
}


bool PT_create_table_stmt::contextualize(Parse_context *pc)
{
  if (super::contextualize(pc))
    return true;

  THD *thd= pc->thd;
  LEX *lex= thd->lex;

  TABLE_LIST *table= pc->select->add_table_to_list(thd, table_name, NULL,
                                                   TL_OPTION_UPDATING,
                                                   TL_WRITE, MDL_SHARED);
  if (table == NULL)
    return true;
  /*
    Instruct open_table() to acquire SHARED lock to check the
    existance of table. If the table does not exist then
    it will be upgraded EXCLUSIVE MDL lock. If table exist
    then open_table() will return with an error or warning.
  */
  table->open_strategy= TABLE_LIST::OPEN_FOR_CREATE;
  lex->alter_info.reset();
  lex->create_info= thd->alloc_typed<HA_CREATE_INFO>();
  if (lex->create_info == NULL)
    return true; // OOM

  lex->create_info->options= 0;
  if (is_temporary)
    lex->create_info->options|= HA_LEX_CREATE_TMP_TABLE;
  if (only_if_not_exists)
    lex->create_info->options|= HA_LEX_CREATE_IF_NOT_EXISTS;

  lex->create_info->default_table_charset= NULL;
  lex->name.str= 0;
  lex->name.length= 0;
  lex->create_last_non_select_table= lex->last_table();

  if (opt_like_clause != NULL)
  {
    pc->thd->lex->create_info->options|= HA_LEX_CREATE_TABLE_LIKE;
    TABLE_LIST *src_table= pc->select->add_table_to_list(pc->thd,
                                                         opt_like_clause,
                                                         NULL, 0,
                                                         TL_READ,
                                                         MDL_SHARED_READ);
    if (!src_table)
      return true;
    /* CREATE TABLE ... LIKE is not allowed for views. */
    src_table->required_type= dd::enum_table_type::BASE_TABLE;
  }
  else
  {
    if (opt_table_element_list)
    {
      for (auto element : *opt_table_element_list)
      {
        if (element->contextualize(pc))
          return true;
      }
      lex->create_last_non_select_table= lex->last_table();
    }

    if (opt_create_table_options)
    {
      for (auto option : *opt_create_table_options)
        if (option->contextualize(pc))
          return true;
    }

    if (opt_partitioning)
    {
      if (opt_partitioning->contextualize(pc))
        return true;
      /*
        Remove all tables used in PARTITION clause from the global table
        list. Partitioning with subqueries is not allowed anyway.
      */
      TABLE_LIST *last_non_sel_table= lex->create_last_non_select_table;
      last_non_sel_table->next_global= 0;
      lex->query_tables_last= &last_non_sel_table->next_global;

      lex->part_info= &opt_partitioning->part_info;
    }

    switch (on_duplicate) {
    case On_duplicate::IGNORE_DUP:
      lex->set_ignore(true);
      break;
    case On_duplicate::REPLACE_DUP:
      lex->duplicates= DUP_REPLACE;
      break;
    case On_duplicate::ERROR:
      lex->duplicates= DUP_ERROR;
      break;
    }

    if (opt_query_expression)
    {
      /*
        In CREATE TABLE t ... SELECT the table_list initially contains
        here a table entry for the destination table `t'.
        Backup it and clean the table list for the processing of
        the query expression and push `t' back to the beginning of the
        table_list finally.

        @todo: Don't save the CREATE destination table in
               SELECT_LEX::table_list and remove this backup & restore.

        The following work only with the local list, the global list
        is created correctly in this case
      */
      SQL_I_List<TABLE_LIST> save_list;
      SELECT_LEX * const save_select= pc->select;
      save_select->table_list.save_and_clear(&save_list);

      if (opt_query_expression->contextualize(pc))
        return true;

      /*
        The following work only with the local list, the global list
        is created correctly in this case
      */
      save_select->table_list.push_front(&save_list);
    }
  }

  lex->set_current_select(pc->select);
  if ((lex->create_info->used_fields & HA_CREATE_USED_ENGINE) &&
      !lex->create_info->db_type)
  {
    lex->create_info->db_type=
      lex->create_info->options & HA_LEX_CREATE_TMP_TABLE ?
      ha_default_temp_handlerton(thd) : ha_default_handlerton(thd);
    push_warning_printf(thd, Sql_condition::SL_WARNING,
      ER_WARN_USING_OTHER_HANDLER,
      ER_THD(thd, ER_WARN_USING_OTHER_HANDLER),
      ha_resolve_storage_engine_name(lex->create_info->db_type),
      table_name->table.str);
  }
  create_table_set_open_action_and_adjust_tables(lex);
  return false;
}


Sql_cmd *PT_create_table_stmt::make_cmd(THD *thd)
{
  thd->lex->sql_command= SQLCOM_CREATE_TABLE;
  Parse_context pc(thd, thd->lex->current_select());
  if (contextualize(&pc))
    return NULL;
  return &cmd;
}


bool PT_table_locking_clause::set_lock_for_tables(Parse_context *pc)
{
  DBUG_ASSERT(!m_tables.empty());
  for (Table_ident *table_ident : m_tables)
  {
    SELECT_LEX *select= pc->select;

    SQL_I_List<TABLE_LIST> tables= select->table_list;
    TABLE_LIST *table_list= select->find_table_by_name(table_ident);

    THD *thd= pc->thd;

    if (table_list == NULL)
      return raise_error(thd, table_ident, ER_UNRESOLVED_TABLE_LOCK);

    if (table_list->lock_descriptor().type != TL_READ_DEFAULT)
      return raise_error(thd, table_ident, ER_DUPLICATE_TABLE_LOCK);

    select->set_lock_for_table(get_lock_descriptor(), table_list);
  }

  return false;
}


Sql_cmd *PT_show_fields_and_keys::make_cmd(THD *thd)
{
  Parse_context pc(thd, thd->lex->current_select());
  if (contextualize(&pc))
    return NULL;
  return &m_sql_cmd;
}


bool PT_show_fields_and_keys::contextualize(Parse_context *pc)
{
  if (super::contextualize(pc))
    return true;

  THD *thd= pc->thd;
  LEX *lex= thd->lex;

  // Create empty query block and add user specfied table.
  TABLE_LIST **query_tables_last= lex->query_tables_last;
  SELECT_LEX *schema_select_lex= lex->new_empty_query_block();
  if (schema_select_lex == nullptr)
    return true;
  TABLE_LIST *tbl= schema_select_lex->add_table_to_list(thd, m_table_ident,
                                                        0, 0, TL_READ,
                                                        MDL_SHARED_READ);
  if (tbl == nullptr)
    return true;
  lex->query_tables_last= query_tables_last;

  if (m_wild.str && lex->set_wild(m_wild))
    return true; // OOM

  // If its a temporary table then use schema_table implementation.
  if (find_temporary_table(thd, tbl) != nullptr)
  {
    SELECT_LEX *select_lex= lex->current_select();

    if (m_where_condition != nullptr)
    {
      m_where_condition->itemize(pc, &m_where_condition);
      select_lex->set_where_cond(m_where_condition);
    }

    enum enum_schema_tables schema_table=
      (m_type == SHOW_FIELDS) ? SCH_TMP_TABLE_COLUMNS :
                                SCH_TMP_TABLE_KEYS;
    if (make_schema_select(thd, select_lex, schema_table))
      return true;

    TABLE_LIST *table_list= select_lex->table_list.first;
    table_list->schema_select_lex= schema_select_lex;
    table_list->schema_table_reformed= 1;
  }
  else // Use implementation of I_S as system views.
  {
    SELECT_LEX *sel= nullptr;
    switch(m_type) {
    case SHOW_FIELDS:
      sel= dd::info_schema::build_show_columns_query(m_pos, thd, m_table_ident,
                                                     thd->lex->wild,
                                                     m_where_condition);
      break;
    case SHOW_KEYS:
      sel= dd::info_schema::build_show_keys_query(m_pos, thd, m_table_ident,
                                                  m_where_condition);
      break;
    }

    if (sel == nullptr)
      return true;

    TABLE_LIST *table_list= sel->table_list.first;
    table_list->schema_select_lex= schema_select_lex;
  }

  return false;
<<<<<<< HEAD
=======
}


bool PT_show_fields::contextualize(Parse_context *pc)
{
  pc->thd->lex->verbose= false;
  pc->thd->lex->m_extended_show= false;

  switch (m_show_fields_type)
  {
  case Show_fields_type::STANDARD:
    break;
  case Show_fields_type::FULL_SHOW:
    pc->thd->lex->verbose= true;
    break;
  case Show_fields_type::EXTENDED_SHOW:
    pc->thd->lex->m_extended_show= true;
    break;
  case Show_fields_type::EXTENDED_FULL_SHOW:
    pc->thd->lex->verbose= true;
    pc->thd->lex->m_extended_show= true;
    break;
  default:
    DBUG_ASSERT(false);
  }
  return super::contextualize(pc);
}


bool PT_show_keys::contextualize(Parse_context *pc)
{
  pc->thd->lex->m_extended_show= m_extended_show;
  return super::contextualize(pc);
>>>>>>> 7cecc90f
}<|MERGE_RESOLUTION|>--- conflicted
+++ resolved
@@ -1899,8 +1899,6 @@
   }
 
   return false;
-<<<<<<< HEAD
-=======
 }
 
 
@@ -1934,5 +1932,4 @@
 {
   pc->thd->lex->m_extended_show= m_extended_show;
   return super::contextualize(pc);
->>>>>>> 7cecc90f
 }