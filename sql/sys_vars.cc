--- conflicted
+++ resolved
@@ -3119,7 +3119,6 @@
        READ_ONLY GLOBAL_VAR(opt_ssl_key), SSL_OPT(OPT_SSL_KEY),
        IN_FS_CHARSET, DEFAULT(0));
 
-<<<<<<< HEAD
 static Sys_var_charptr Sys_ssl_crl(
        "ssl_crl",
        "CRL file in PEM format (check OpenSSL docs, implies --ssl)",
@@ -3132,7 +3131,6 @@
        READ_ONLY GLOBAL_VAR(opt_ssl_crlpath), SSL_OPT(OPT_SSL_CRLPATH),
        IN_FS_CHARSET, DEFAULT(0));
 
-=======
 static Sys_var_charptr Sys_tls_version(
        "tls_version",
        "TLS version, permitted values are TLSv1, TLSv1.1, and TLSv1.2, "
@@ -3146,7 +3144,6 @@
 #else
        "TLSv1");
 #endif
->>>>>>> deddfcad
 
 // why ENUM and not BOOL ?
 static const char *updatable_views_with_limit_names[]= {"NO", "YES", 0};
