/* Copyright (c) 2009, 2018, Oracle and/or its affiliates. All rights reserved.

   This program is free software; you can redistribute it and/or modify
   it under the terms of the GNU General Public License, version 2.0,
   as published by the Free Software Foundation.

   This program is also distributed with certain software (including
   but not limited to OpenSSL) that is licensed under separate terms,
   as designated in a particular file or component or in included license
   documentation.  The authors of MySQL hereby grant you an additional
   permission to link the program and your derivative works with the
   separately licensed software that they have included with MySQL.

   This program is distributed in the hope that it will be useful,
   but WITHOUT ANY WARRANTY; without even the implied warranty of
   MERCHANTABILITY or FITNESS FOR A PARTICULAR PURPOSE.  See the
   GNU General Public License, version 2.0, for more details.

   You should have received a copy of the GNU General Public License
   along with this program; if not, write to the Free Software
   Foundation, Inc., 51 Franklin St, Fifth Floor, Boston, MA 02110-1301  USA */

/**
  @file
  Definitions of all server's session or global variables.

  How to add new variables:

  1. copy one of the existing variables, and edit the declaration.
  2. if you need special behavior on assignment or additional checks
     use ON_CHECK and ON_UPDATE callbacks.
  3. *Don't* add new Sys_var classes or uncle Occam will come
     with his razor to haunt you at nights

  Note - all storage engine variables (for example myisam_whatever)
  should go into the corresponding storage engine sources
  (for example in storage/myisam/ha_myisam.cc) !
*/

#include "sql/sys_vars.h"

#include "my_config.h"

#include <assert.h>
#include <limits.h>
#include <math.h>
#include <stdint.h>
#include <stdio.h>
#include <sys/stat.h>
#include <zlib.h>
#include <atomic>
#include <limits>

#include "my_loglevel.h"
#include "mysql_com.h"
#include "sql/protocol.h"
#include "sql/rpl_trx_tracking.h"
#ifdef HAVE_SYS_TIME_H
#include <sys/time.h>
#endif
#ifdef HAVE_UNISTD_H
#include <unistd.h>
#endif
#include <algorithm>
#include <map>
#include <utility>

#include "../components/mysql_server/log_builtins_filter_imp.h"  // until we have pluggable variables
#include "binlog_event.h"
#include "ft_global.h"
#include "m_string.h"
#include "my_aes.h"  // my_aes_opmode_names
#include "my_command.h"
#include "my_compiler.h"
#include "my_dbug.h"
#include "my_dir.h"
#include "my_double2ulonglong.h"
#include "my_io.h"
#include "my_macros.h"
#include "my_sqlcommand.h"
#include "my_thread.h"
#include "my_thread_local.h"
#include "my_time.h"
#include "myisam.h"  // myisam_flush
#include "mysql/components/services/log_builtins.h"
#include "mysql/psi/mysql_mutex.h"
#include "mysql_version.h"
#include "sql/auth/auth_acls.h"
#include "sql/auth/auth_common.h"                      // validate_user_plugins
#include "sql/binlog.h"                                // mysql_bin_log
#include "sql/conn_handler/connection_handler_impl.h"  // Per_thread_connection_handler
#include "sql/conn_handler/connection_handler_manager.h"  // Connection_handler_manager
#include "sql/conn_handler/socket_connection.h"  // MY_BIND_ALL_ADDRESSES
#include "sql/derror.h"                          // read_texts
#include "sql/discrete_interval.h"
#include "sql/events.h"    // Events
#include "sql/hostname.h"  // host_cache_resize
#include "sql/log.h"
#include "sql/log_event.h"  // MAX_MAX_ALLOWED_PACKET
#include "sql/mdl.h"
#include "sql/my_decimal.h"
#include "sql/opt_trace_context.h"
#include "sql/options_mysqld.h"
#include "sql/protocol_classic.h"
#include "sql/psi_memory_key.h"
#include "sql/query_options.h"
#include "sql/rpl_group_replication.h"  // is_group_replication_running
#include "sql/rpl_info_factory.h"       // Rpl_info_factory
#include "sql/rpl_info_handler.h"       // INFO_REPOSITORY_TABLE
#include "sql/rpl_mi.h"                 // Master_info
#include "sql/rpl_msr.h"                // channel_map
#include "sql/rpl_mts_submode.h"        // MTS_PARALLEL_TYPE_DB_NAME
#include "sql/rpl_rli.h"                // Relay_log_info
#include "sql/rpl_slave.h"              // SLAVE_THD_TYPE
#include "sql/rpl_write_set_handler.h"  // transaction_write_set_hashing_algorithms
#include "sql/session_tracker.h"
#include "sql/sp_head.h"  // SP_PSI_STATEMENT_INFO_COUNT
#include "sql/sql_lex.h"
#include "sql/sql_locale.h"     // my_locale_by_number
#include "sql/sql_parse.h"      // killall_non_super_threads
#include "sql/sql_tmp_table.h"  // internal_tmp_disk_storage_engine
#include "sql/system_variables.h"
#include "sql/table_cache.h"  // Table_cache_manager
#include "sql/threadpool.h"
#include "sql/transaction.h"  // trans_commit_stmt
#include "sql/transaction_info.h"
#include "sql/xa.h"
#include "template_utils.h"  // pointer_cast
#include "thr_lock.h"

#ifdef WITH_PERFSCHEMA_STORAGE_ENGINE
#include "storage/perfschema/pfs_server.h"
#endif /* WITH_PERFSCHEMA_STORAGE_ENGINE */

#define MAX_CONNECTIONS 100000

TYPELIB bool_typelib = {array_elements(bool_values) - 1, "", bool_values, 0};

static bool update_buffer_size(THD *, KEY_CACHE *key_cache,
                               ptrdiff_t offset MY_ATTRIBUTE((unused)),
                               ulonglong new_value) {
  bool error = false;
  DBUG_ASSERT(offset == offsetof(KEY_CACHE, param_buff_size));

  if (new_value == 0) {
    if (key_cache == dflt_key_cache) {
      my_error(ER_WARN_CANT_DROP_DEFAULT_KEYCACHE, MYF(0));
      return true;
    }

    if (key_cache->key_cache_inited)  // If initied
    {
      /*
        Move tables using this key cache to the default key cache
        and clear the old key cache.
      */
      key_cache->in_init = 1;
      mysql_mutex_unlock(&LOCK_global_system_variables);
      key_cache->param_buff_size = 0;
      ha_resize_key_cache(key_cache);
      ha_change_key_cache(key_cache, dflt_key_cache);
      /*
        We don't delete the key cache as some running threads my still be in
        the key cache code with a pointer to the deleted (empty) key cache
      */
      mysql_mutex_lock(&LOCK_global_system_variables);
      key_cache->in_init = 0;
    }
    return error;
  }

  key_cache->param_buff_size = new_value;

  /* If key cache didn't exist initialize it, else resize it */
  key_cache->in_init = 1;
  mysql_mutex_unlock(&LOCK_global_system_variables);

  if (!key_cache->key_cache_inited)
    error = ha_init_key_cache(0, key_cache);
  else
    error = ha_resize_key_cache(key_cache);

  mysql_mutex_lock(&LOCK_global_system_variables);
  key_cache->in_init = 0;

  return error;
}

static bool update_keycache_param(THD *, KEY_CACHE *key_cache, ptrdiff_t offset,
                                  ulonglong new_value) {
  bool error = false;
  DBUG_ASSERT(offset != offsetof(KEY_CACHE, param_buff_size));

  keycache_var(key_cache, offset) = new_value;

  key_cache->in_init = 1;
  mysql_mutex_unlock(&LOCK_global_system_variables);
  error = ha_resize_key_cache(key_cache);

  mysql_mutex_lock(&LOCK_global_system_variables);
  key_cache->in_init = 0;

  return error;
}

/*
  The rule for this file: everything should be 'static'. When a sys_var
  variable or a function from this file is - in very rare cases - needed
  elsewhere it should be explicitly declared 'export' here to show that it's
  not a mistakenly forgotten 'static' keyword.
*/
#define export /* not static */

#ifdef WITH_PERFSCHEMA_STORAGE_ENGINE

#define PFS_TRAILING_PROPERTIES                                         \
  NO_MUTEX_GUARD, NOT_IN_BINLOG, ON_CHECK(NULL), ON_UPDATE(NULL), NULL, \
      sys_var::PARSE_EARLY

static Sys_var_bool Sys_pfs_enabled("performance_schema",
                                    "Enable the performance schema.",
                                    READ_ONLY GLOBAL_VAR(pfs_param.m_enabled),
                                    CMD_LINE(OPT_ARG), DEFAULT(true),
                                    PFS_TRAILING_PROPERTIES);

static Sys_var_charptr Sys_pfs_instrument(
    "performance_schema_instrument",
    "Default startup value for a performance schema instrument.",
    READ_ONLY NOT_VISIBLE GLOBAL_VAR(pfs_param.m_pfs_instrument),
    CMD_LINE(OPT_ARG, OPT_PFS_INSTRUMENT), IN_FS_CHARSET, DEFAULT(""),
    PFS_TRAILING_PROPERTIES);

static Sys_var_bool Sys_pfs_consumer_events_stages_current(
    "performance_schema_consumer_events_stages_current",
    "Default startup value for the events_stages_current consumer.",
    READ_ONLY NOT_VISIBLE
        GLOBAL_VAR(pfs_param.m_consumer_events_stages_current_enabled),
    CMD_LINE(OPT_ARG), DEFAULT(false), PFS_TRAILING_PROPERTIES);

static Sys_var_bool Sys_pfs_consumer_events_stages_history(
    "performance_schema_consumer_events_stages_history",
    "Default startup value for the events_stages_history consumer.",
    READ_ONLY NOT_VISIBLE
        GLOBAL_VAR(pfs_param.m_consumer_events_stages_history_enabled),
    CMD_LINE(OPT_ARG), DEFAULT(false), PFS_TRAILING_PROPERTIES);

static Sys_var_bool Sys_pfs_consumer_events_stages_history_long(
    "performance_schema_consumer_events_stages_history_long",
    "Default startup value for the events_stages_history_long consumer.",
    READ_ONLY NOT_VISIBLE
        GLOBAL_VAR(pfs_param.m_consumer_events_stages_history_long_enabled),
    CMD_LINE(OPT_ARG), DEFAULT(false), PFS_TRAILING_PROPERTIES);

static Sys_var_bool Sys_pfs_consumer_events_statements_current(
    "performance_schema_consumer_events_statements_current",
    "Default startup value for the events_statements_current consumer.",
    READ_ONLY NOT_VISIBLE
        GLOBAL_VAR(pfs_param.m_consumer_events_statements_current_enabled),
    CMD_LINE(OPT_ARG), DEFAULT(true), PFS_TRAILING_PROPERTIES);

static Sys_var_bool Sys_pfs_consumer_events_statements_history(
    "performance_schema_consumer_events_statements_history",
    "Default startup value for the events_statements_history consumer.",
    READ_ONLY NOT_VISIBLE
        GLOBAL_VAR(pfs_param.m_consumer_events_statements_history_enabled),
    CMD_LINE(OPT_ARG), DEFAULT(true), PFS_TRAILING_PROPERTIES);

static Sys_var_bool Sys_pfs_consumer_events_statements_history_long(
    "performance_schema_consumer_events_statements_history_long",
    "Default startup value for the events_statements_history_long consumer.",
    READ_ONLY NOT_VISIBLE
        GLOBAL_VAR(pfs_param.m_consumer_events_statements_history_long_enabled),
    CMD_LINE(OPT_ARG), DEFAULT(false), PFS_TRAILING_PROPERTIES);

static Sys_var_bool Sys_pfs_consumer_events_transactions_current(
    "performance_schema_consumer_events_transactions_current",
    "Default startup value for the events_transactions_current consumer.",
    READ_ONLY NOT_VISIBLE
        GLOBAL_VAR(pfs_param.m_consumer_events_transactions_current_enabled),
    CMD_LINE(OPT_ARG), DEFAULT(true), PFS_TRAILING_PROPERTIES);

static Sys_var_bool Sys_pfs_consumer_events_transactions_history(
    "performance_schema_consumer_events_transactions_history",
    "Default startup value for the events_transactions_history consumer.",
    READ_ONLY NOT_VISIBLE
        GLOBAL_VAR(pfs_param.m_consumer_events_transactions_history_enabled),
    CMD_LINE(OPT_ARG), DEFAULT(true), PFS_TRAILING_PROPERTIES);

static Sys_var_bool Sys_pfs_consumer_events_transactions_history_long(
    "performance_schema_consumer_events_transactions_history_long",
    "Default startup value for the events_transactions_history_long consumer.",
    READ_ONLY NOT_VISIBLE GLOBAL_VAR(
        pfs_param.m_consumer_events_transactions_history_long_enabled),
    CMD_LINE(OPT_ARG), DEFAULT(false), PFS_TRAILING_PROPERTIES);

static Sys_var_bool Sys_pfs_consumer_events_waits_current(
    "performance_schema_consumer_events_waits_current",
    "Default startup value for the events_waits_current consumer.",
    READ_ONLY NOT_VISIBLE
        GLOBAL_VAR(pfs_param.m_consumer_events_waits_current_enabled),
    CMD_LINE(OPT_ARG), DEFAULT(false), PFS_TRAILING_PROPERTIES);

static Sys_var_bool Sys_pfs_consumer_events_waits_history(
    "performance_schema_consumer_events_waits_history",
    "Default startup value for the events_waits_history consumer.",
    READ_ONLY NOT_VISIBLE
        GLOBAL_VAR(pfs_param.m_consumer_events_waits_history_enabled),
    CMD_LINE(OPT_ARG), DEFAULT(false), PFS_TRAILING_PROPERTIES);

static Sys_var_bool Sys_pfs_consumer_events_waits_history_long(
    "performance_schema_consumer_events_waits_history_long",
    "Default startup value for the events_waits_history_long consumer.",
    READ_ONLY NOT_VISIBLE
        GLOBAL_VAR(pfs_param.m_consumer_events_waits_history_long_enabled),
    CMD_LINE(OPT_ARG), DEFAULT(false), PFS_TRAILING_PROPERTIES);

static Sys_var_bool Sys_pfs_consumer_global_instrumentation(
    "performance_schema_consumer_global_instrumentation",
    "Default startup value for the global_instrumentation consumer.",
    READ_ONLY NOT_VISIBLE
        GLOBAL_VAR(pfs_param.m_consumer_global_instrumentation_enabled),
    CMD_LINE(OPT_ARG), DEFAULT(true), PFS_TRAILING_PROPERTIES);

static Sys_var_bool Sys_pfs_consumer_thread_instrumentation(
    "performance_schema_consumer_thread_instrumentation",
    "Default startup value for the thread_instrumentation consumer.",
    READ_ONLY NOT_VISIBLE
        GLOBAL_VAR(pfs_param.m_consumer_thread_instrumentation_enabled),
    CMD_LINE(OPT_ARG), DEFAULT(true), PFS_TRAILING_PROPERTIES);

static Sys_var_bool Sys_pfs_consumer_statement_digest(
    "performance_schema_consumer_statements_digest",
    "Default startup value for the statements_digest consumer.",
    READ_ONLY NOT_VISIBLE
        GLOBAL_VAR(pfs_param.m_consumer_statement_digest_enabled),
    CMD_LINE(OPT_ARG), DEFAULT(true), PFS_TRAILING_PROPERTIES);

static Sys_var_long Sys_pfs_events_waits_history_long_size(
    "performance_schema_events_waits_history_long_size",
    "Number of rows in EVENTS_WAITS_HISTORY_LONG."
    " Use 0 to disable, -1 for automated sizing.",
    READ_ONLY GLOBAL_VAR(pfs_param.m_events_waits_history_long_sizing),
    CMD_LINE(REQUIRED_ARG), VALID_RANGE(-1, 1024 * 1024),
    DEFAULT(PFS_AUTOSIZE_VALUE), BLOCK_SIZE(1), PFS_TRAILING_PROPERTIES);

static Sys_var_long Sys_pfs_events_waits_history_size(
    "performance_schema_events_waits_history_size",
    "Number of rows per thread in EVENTS_WAITS_HISTORY."
    " Use 0 to disable, -1 for automated sizing.",
    READ_ONLY GLOBAL_VAR(pfs_param.m_events_waits_history_sizing),
    CMD_LINE(REQUIRED_ARG), VALID_RANGE(-1, 1024), DEFAULT(PFS_AUTOSIZE_VALUE),
    BLOCK_SIZE(1), PFS_TRAILING_PROPERTIES);

static Sys_var_ulong Sys_pfs_max_cond_classes(
    "performance_schema_max_cond_classes",
    "Maximum number of condition instruments.",
    READ_ONLY GLOBAL_VAR(pfs_param.m_cond_class_sizing), CMD_LINE(REQUIRED_ARG),
    VALID_RANGE(0, 1024), DEFAULT(PFS_MAX_COND_CLASS), BLOCK_SIZE(1),
    PFS_TRAILING_PROPERTIES);

static Sys_var_long Sys_pfs_max_cond_instances(
    "performance_schema_max_cond_instances",
    "Maximum number of instrumented condition objects."
    " Use 0 to disable, -1 for automated scaling.",
    READ_ONLY GLOBAL_VAR(pfs_param.m_cond_sizing), CMD_LINE(REQUIRED_ARG),
    VALID_RANGE(-1, 1024 * 1024), DEFAULT(PFS_AUTOSCALE_VALUE), BLOCK_SIZE(1),
    PFS_TRAILING_PROPERTIES);

static Sys_var_long Sys_pfs_max_program_instances(
    "performance_schema_max_program_instances",
    "Maximum number of instrumented programs."
    " Use 0 to disable, -1 for automated scaling.",
    READ_ONLY GLOBAL_VAR(pfs_param.m_program_sizing), CMD_LINE(REQUIRED_ARG),
    VALID_RANGE(-1, 1024 * 1024), DEFAULT(PFS_AUTOSCALE_VALUE), BLOCK_SIZE(1),
    PFS_TRAILING_PROPERTIES);

static Sys_var_long Sys_pfs_max_prepared_stmt_instances(
    "performance_schema_max_prepared_statements_instances",
    "Maximum number of instrumented prepared statements."
    " Use 0 to disable, -1 for automated scaling.",
    READ_ONLY GLOBAL_VAR(pfs_param.m_prepared_stmt_sizing),
    CMD_LINE(REQUIRED_ARG), VALID_RANGE(-1, 1024 * 1024),
    DEFAULT(PFS_AUTOSCALE_VALUE), BLOCK_SIZE(1), PFS_TRAILING_PROPERTIES);

static Sys_var_ulong Sys_pfs_max_file_classes(
    "performance_schema_max_file_classes",
    "Maximum number of file instruments.",
    READ_ONLY GLOBAL_VAR(pfs_param.m_file_class_sizing), CMD_LINE(REQUIRED_ARG),
    VALID_RANGE(0, 1024), DEFAULT(PFS_MAX_FILE_CLASS), BLOCK_SIZE(1),
    PFS_TRAILING_PROPERTIES);

static Sys_var_ulong Sys_pfs_max_file_handles(
    "performance_schema_max_file_handles",
    "Maximum number of opened instrumented files.",
    READ_ONLY GLOBAL_VAR(pfs_param.m_file_handle_sizing),
    CMD_LINE(REQUIRED_ARG), VALID_RANGE(0, 1024 * 1024),
    DEFAULT(PFS_MAX_FILE_HANDLE), BLOCK_SIZE(1), PFS_TRAILING_PROPERTIES);

static Sys_var_long Sys_pfs_max_file_instances(
    "performance_schema_max_file_instances",
    "Maximum number of instrumented files."
    " Use 0 to disable, -1 for automated scaling.",
    READ_ONLY GLOBAL_VAR(pfs_param.m_file_sizing), CMD_LINE(REQUIRED_ARG),
    VALID_RANGE(-1, 1024 * 1024), DEFAULT(PFS_AUTOSCALE_VALUE), BLOCK_SIZE(1),
    PFS_TRAILING_PROPERTIES);

static Sys_var_long Sys_pfs_max_sockets(
    "performance_schema_max_socket_instances",
    "Maximum number of opened instrumented sockets."
    " Use 0 to disable, -1 for automated scaling.",
    READ_ONLY GLOBAL_VAR(pfs_param.m_socket_sizing), CMD_LINE(REQUIRED_ARG),
    VALID_RANGE(-1, 1024 * 1024), DEFAULT(PFS_AUTOSCALE_VALUE), BLOCK_SIZE(1),
    PFS_TRAILING_PROPERTIES);

static Sys_var_ulong Sys_pfs_max_socket_classes(
    "performance_schema_max_socket_classes",
    "Maximum number of socket instruments.",
    READ_ONLY GLOBAL_VAR(pfs_param.m_socket_class_sizing),
    CMD_LINE(REQUIRED_ARG), VALID_RANGE(0, 1024), DEFAULT(PFS_MAX_SOCKET_CLASS),
    BLOCK_SIZE(1), PFS_TRAILING_PROPERTIES);

static Sys_var_ulong Sys_pfs_max_mutex_classes(
    "performance_schema_max_mutex_classes",
    "Maximum number of mutex instruments.",
    READ_ONLY GLOBAL_VAR(pfs_param.m_mutex_class_sizing),
    CMD_LINE(REQUIRED_ARG), VALID_RANGE(0, 1024), DEFAULT(PFS_MAX_MUTEX_CLASS),
    BLOCK_SIZE(1), PFS_TRAILING_PROPERTIES);

static Sys_var_long Sys_pfs_max_mutex_instances(
    "performance_schema_max_mutex_instances",
    "Maximum number of instrumented MUTEX objects."
    " Use 0 to disable, -1 for automated scaling.",
    READ_ONLY GLOBAL_VAR(pfs_param.m_mutex_sizing), CMD_LINE(REQUIRED_ARG),
    VALID_RANGE(-1, 100 * 1024 * 1024), DEFAULT(PFS_AUTOSCALE_VALUE),
    BLOCK_SIZE(1), PFS_TRAILING_PROPERTIES);

static Sys_var_ulong Sys_pfs_max_rwlock_classes(
    "performance_schema_max_rwlock_classes",
    "Maximum number of rwlock instruments.",
    READ_ONLY GLOBAL_VAR(pfs_param.m_rwlock_class_sizing),
    CMD_LINE(REQUIRED_ARG), VALID_RANGE(0, 1024), DEFAULT(PFS_MAX_RWLOCK_CLASS),
    BLOCK_SIZE(1), PFS_TRAILING_PROPERTIES);

static Sys_var_long Sys_pfs_max_rwlock_instances(
    "performance_schema_max_rwlock_instances",
    "Maximum number of instrumented RWLOCK objects."
    " Use 0 to disable, -1 for automated scaling.",
    READ_ONLY GLOBAL_VAR(pfs_param.m_rwlock_sizing), CMD_LINE(REQUIRED_ARG),
    VALID_RANGE(-1, 100 * 1024 * 1024), DEFAULT(PFS_AUTOSCALE_VALUE),
    BLOCK_SIZE(1), PFS_TRAILING_PROPERTIES);

static Sys_var_long Sys_pfs_max_table_handles(
    "performance_schema_max_table_handles",
    "Maximum number of opened instrumented tables."
    " Use 0 to disable, -1 for automated scaling.",
    READ_ONLY GLOBAL_VAR(pfs_param.m_table_sizing), CMD_LINE(REQUIRED_ARG),
    VALID_RANGE(-1, 1024 * 1024), DEFAULT(PFS_AUTOSCALE_VALUE), BLOCK_SIZE(1),
    PFS_TRAILING_PROPERTIES);

static Sys_var_long Sys_pfs_max_table_instances(
    "performance_schema_max_table_instances",
    "Maximum number of instrumented tables."
    " Use 0 to disable, -1 for automated scaling.",
    READ_ONLY GLOBAL_VAR(pfs_param.m_table_share_sizing),
    CMD_LINE(REQUIRED_ARG), VALID_RANGE(-1, 1024 * 1024),
    DEFAULT(PFS_AUTOSCALE_VALUE), BLOCK_SIZE(1), PFS_TRAILING_PROPERTIES);

static Sys_var_long Sys_pfs_max_table_lock_stat(
    "performance_schema_max_table_lock_stat",
    "Maximum number of lock statistics for instrumented tables."
    " Use 0 to disable, -1 for automated scaling.",
    READ_ONLY GLOBAL_VAR(pfs_param.m_table_lock_stat_sizing),
    CMD_LINE(REQUIRED_ARG), VALID_RANGE(-1, 1024 * 1024),
    DEFAULT(PFS_AUTOSCALE_VALUE), BLOCK_SIZE(1), PFS_TRAILING_PROPERTIES);

static Sys_var_long Sys_pfs_max_index_stat(
    "performance_schema_max_index_stat",
    "Maximum number of index statistics for instrumented tables."
    " Use 0 to disable, -1 for automated scaling.",
    READ_ONLY GLOBAL_VAR(pfs_param.m_index_stat_sizing), CMD_LINE(REQUIRED_ARG),
    VALID_RANGE(-1, 1024 * 1024), DEFAULT(PFS_AUTOSCALE_VALUE), BLOCK_SIZE(1),
    PFS_TRAILING_PROPERTIES);

static Sys_var_ulong Sys_pfs_max_thread_classes(
    "performance_schema_max_thread_classes",
    "Maximum number of thread instruments.",
    READ_ONLY GLOBAL_VAR(pfs_param.m_thread_class_sizing),
    CMD_LINE(REQUIRED_ARG), VALID_RANGE(0, 1024), DEFAULT(PFS_MAX_THREAD_CLASS),
    BLOCK_SIZE(1), PFS_TRAILING_PROPERTIES);

static Sys_var_long Sys_pfs_max_thread_instances(
    "performance_schema_max_thread_instances",
    "Maximum number of instrumented threads."
    " Use 0 to disable, -1 for automated scaling.",
    READ_ONLY GLOBAL_VAR(pfs_param.m_thread_sizing), CMD_LINE(REQUIRED_ARG),
    VALID_RANGE(-1, 1024 * 1024), DEFAULT(PFS_AUTOSCALE_VALUE), BLOCK_SIZE(1),
    PFS_TRAILING_PROPERTIES);

static Sys_var_long Sys_pfs_setup_actors_size(
    "performance_schema_setup_actors_size",
    "Maximum number of rows in SETUP_ACTORS."
    " Use 0 to disable, -1 for automated scaling.",
    READ_ONLY GLOBAL_VAR(pfs_param.m_setup_actor_sizing),
    CMD_LINE(REQUIRED_ARG), VALID_RANGE(-1, 1024 * 1024),
    DEFAULT(PFS_AUTOSCALE_VALUE), BLOCK_SIZE(1), PFS_TRAILING_PROPERTIES);

static Sys_var_long Sys_pfs_setup_objects_size(
    "performance_schema_setup_objects_size",
    "Maximum number of rows in SETUP_OBJECTS."
    " Use 0 to disable, -1 for automated scaling.",
    READ_ONLY GLOBAL_VAR(pfs_param.m_setup_object_sizing),
    CMD_LINE(REQUIRED_ARG), VALID_RANGE(-1, 1024 * 1024),
    DEFAULT(PFS_AUTOSCALE_VALUE), BLOCK_SIZE(1), PFS_TRAILING_PROPERTIES);

static Sys_var_long Sys_pfs_accounts_size(
    "performance_schema_accounts_size",
    "Maximum number of instrumented user@host accounts."
    " Use 0 to disable, -1 for automated scaling.",
    READ_ONLY GLOBAL_VAR(pfs_param.m_account_sizing), CMD_LINE(REQUIRED_ARG),
    VALID_RANGE(-1, 1024 * 1024), DEFAULT(PFS_AUTOSCALE_VALUE), BLOCK_SIZE(1),
    PFS_TRAILING_PROPERTIES);

static Sys_var_long Sys_pfs_hosts_size(
    "performance_schema_hosts_size",
    "Maximum number of instrumented hosts."
    " Use 0 to disable, -1 for automated scaling.",
    READ_ONLY GLOBAL_VAR(pfs_param.m_host_sizing), CMD_LINE(REQUIRED_ARG),
    VALID_RANGE(-1, 1024 * 1024), DEFAULT(PFS_AUTOSCALE_VALUE), BLOCK_SIZE(1),
    PFS_TRAILING_PROPERTIES);

static Sys_var_long Sys_pfs_users_size(
    "performance_schema_users_size",
    "Maximum number of instrumented users."
    " Use 0 to disable, -1 for automated scaling.",
    READ_ONLY GLOBAL_VAR(pfs_param.m_user_sizing), CMD_LINE(REQUIRED_ARG),
    VALID_RANGE(-1, 1024 * 1024), DEFAULT(PFS_AUTOSCALE_VALUE), BLOCK_SIZE(1),
    PFS_TRAILING_PROPERTIES);

static Sys_var_ulong Sys_pfs_max_stage_classes(
    "performance_schema_max_stage_classes",
    "Maximum number of stage instruments.",
    READ_ONLY GLOBAL_VAR(pfs_param.m_stage_class_sizing),
    CMD_LINE(REQUIRED_ARG), VALID_RANGE(0, 1024), DEFAULT(PFS_MAX_STAGE_CLASS),
    BLOCK_SIZE(1), PFS_TRAILING_PROPERTIES);

static Sys_var_long Sys_pfs_events_stages_history_long_size(
    "performance_schema_events_stages_history_long_size",
    "Number of rows in EVENTS_STAGES_HISTORY_LONG."
    " Use 0 to disable, -1 for automated sizing.",
    READ_ONLY GLOBAL_VAR(pfs_param.m_events_stages_history_long_sizing),
    CMD_LINE(REQUIRED_ARG), VALID_RANGE(-1, 1024 * 1024),
    DEFAULT(PFS_AUTOSIZE_VALUE), BLOCK_SIZE(1), PFS_TRAILING_PROPERTIES);

static Sys_var_long Sys_pfs_events_stages_history_size(
    "performance_schema_events_stages_history_size",
    "Number of rows per thread in EVENTS_STAGES_HISTORY."
    " Use 0 to disable, -1 for automated sizing.",
    READ_ONLY GLOBAL_VAR(pfs_param.m_events_stages_history_sizing),
    CMD_LINE(REQUIRED_ARG), VALID_RANGE(-1, 1024), DEFAULT(PFS_AUTOSIZE_VALUE),
    BLOCK_SIZE(1), PFS_TRAILING_PROPERTIES);

/**
  Variable performance_schema_max_statement_classes.
  The default number of statement classes is the sum of:
  - COM_END for all regular "statement/com/...",
  - 1 for "statement/com/new_packet", for unknown enum_server_command
  - 1 for "statement/com/Error", for invalid enum_server_command
  - SQLCOM_END for all regular "statement/sql/...",
  - 1 for "statement/sql/error", for invalid enum_sql_command.
  - SP_PSI_STATEMENT_INFO_COUNT for "statement/sp/...".
  - 1 for "statement/rpl/relay_log", for replicated statements.
  - 1 for "statement/scheduler/event", for scheduled events.
*/
static Sys_var_ulong Sys_pfs_max_statement_classes(
    "performance_schema_max_statement_classes",
    "Maximum number of statement instruments.",
    READ_ONLY GLOBAL_VAR(pfs_param.m_statement_class_sizing),
    CMD_LINE(REQUIRED_ARG), VALID_RANGE(0, 256),
    DEFAULT((ulong)SQLCOM_END + (ulong)COM_END + 5 +
            SP_PSI_STATEMENT_INFO_COUNT),
    BLOCK_SIZE(1), PFS_TRAILING_PROPERTIES);

static Sys_var_long Sys_pfs_events_statements_history_long_size(
    "performance_schema_events_statements_history_long_size",
    "Number of rows in EVENTS_STATEMENTS_HISTORY_LONG."
    " Use 0 to disable, -1 for automated sizing.",
    READ_ONLY GLOBAL_VAR(pfs_param.m_events_statements_history_long_sizing),
    CMD_LINE(REQUIRED_ARG), VALID_RANGE(-1, 1024 * 1024),
    DEFAULT(PFS_AUTOSIZE_VALUE), BLOCK_SIZE(1), PFS_TRAILING_PROPERTIES);

static Sys_var_long Sys_pfs_events_statements_history_size(
    "performance_schema_events_statements_history_size",
    "Number of rows per thread in EVENTS_STATEMENTS_HISTORY."
    " Use 0 to disable, -1 for automated sizing.",
    READ_ONLY GLOBAL_VAR(pfs_param.m_events_statements_history_sizing),
    CMD_LINE(REQUIRED_ARG), VALID_RANGE(-1, 1024), DEFAULT(PFS_AUTOSIZE_VALUE),
    BLOCK_SIZE(1), PFS_TRAILING_PROPERTIES);

static Sys_var_ulong Sys_pfs_statement_stack_size(
    "performance_schema_max_statement_stack",
    "Number of rows per thread in EVENTS_STATEMENTS_CURRENT.",
    READ_ONLY GLOBAL_VAR(pfs_param.m_statement_stack_sizing),
    CMD_LINE(REQUIRED_ARG), VALID_RANGE(1, 256),
    DEFAULT(PFS_STATEMENTS_STACK_SIZE), BLOCK_SIZE(1), PFS_TRAILING_PROPERTIES);

static Sys_var_ulong Sys_pfs_max_memory_classes(
    "performance_schema_max_memory_classes",
    "Maximum number of memory pool instruments.",
    READ_ONLY GLOBAL_VAR(pfs_param.m_memory_class_sizing),
    CMD_LINE(REQUIRED_ARG), VALID_RANGE(0, 1024), DEFAULT(PFS_MAX_MEMORY_CLASS),
    BLOCK_SIZE(1), PFS_TRAILING_PROPERTIES);

static Sys_var_long Sys_pfs_digest_size(
    "performance_schema_digests_size",
    "Size of the statement digest."
    " Use 0 to disable, -1 for automated sizing.",
    READ_ONLY GLOBAL_VAR(pfs_param.m_digest_sizing), CMD_LINE(REQUIRED_ARG),
    VALID_RANGE(-1, 1024 * 1024), DEFAULT(PFS_AUTOSIZE_VALUE), BLOCK_SIZE(1),
    PFS_TRAILING_PROPERTIES);

static Sys_var_long Sys_pfs_events_transactions_history_long_size(
    "performance_schema_events_transactions_history_long_size",
    "Number of rows in EVENTS_TRANSACTIONS_HISTORY_LONG."
    " Use 0 to disable, -1 for automated sizing.",
    READ_ONLY GLOBAL_VAR(pfs_param.m_events_transactions_history_long_sizing),
    CMD_LINE(REQUIRED_ARG), VALID_RANGE(-1, 1024 * 1024),
    DEFAULT(PFS_AUTOSIZE_VALUE), BLOCK_SIZE(1), PFS_TRAILING_PROPERTIES);

static Sys_var_long Sys_pfs_events_transactions_history_size(
    "performance_schema_events_transactions_history_size",
    "Number of rows per thread in EVENTS_TRANSACTIONS_HISTORY."
    " Use 0 to disable, -1 for automated sizing.",
    READ_ONLY GLOBAL_VAR(pfs_param.m_events_transactions_history_sizing),
    CMD_LINE(REQUIRED_ARG), VALID_RANGE(-1, 1024), DEFAULT(PFS_AUTOSIZE_VALUE),
    BLOCK_SIZE(1), PFS_TRAILING_PROPERTIES);

static Sys_var_long Sys_pfs_max_digest_length(
    "performance_schema_max_digest_length",
    "Maximum length considered for digest text, when stored in "
    "performance_schema tables.",
    READ_ONLY GLOBAL_VAR(pfs_param.m_max_digest_length), CMD_LINE(REQUIRED_ARG),
    VALID_RANGE(0, 1024 * 1024), DEFAULT(1024), BLOCK_SIZE(1),
    PFS_TRAILING_PROPERTIES);

static Sys_var_ulong Sys_pfs_max_digest_sample_age(
    "performance_schema_max_digest_sample_age",
    "The time in seconds after which a previous query sample is considered old."
    " When the value is 0, queries are sampled once."
    " When the value is greater than zero, queries are re sampled if the"
    " last sample is more than performance_schema_max_digest_sample_age "
    "seconds old.",
    GLOBAL_VAR(pfs_param.m_max_digest_sample_age), CMD_LINE(REQUIRED_ARG),
    VALID_RANGE(0, 1024 * 1024), DEFAULT(60), BLOCK_SIZE(1),
    PFS_TRAILING_PROPERTIES);

static Sys_var_long Sys_pfs_connect_attrs_size(
    "performance_schema_session_connect_attrs_size",
    "Size of session attribute string buffer per thread."
    " Use 0 to disable, -1 for automated sizing.",
    READ_ONLY GLOBAL_VAR(pfs_param.m_session_connect_attrs_sizing),
    CMD_LINE(REQUIRED_ARG), VALID_RANGE(-1, 1024 * 1024),
    DEFAULT(PFS_AUTOSIZE_VALUE), BLOCK_SIZE(1), PFS_TRAILING_PROPERTIES);

static Sys_var_long Sys_pfs_max_metadata_locks(
    "performance_schema_max_metadata_locks",
    "Maximum number of metadata locks."
    " Use 0 to disable, -1 for automated scaling.",
    READ_ONLY GLOBAL_VAR(pfs_param.m_metadata_lock_sizing),
    CMD_LINE(REQUIRED_ARG), VALID_RANGE(-1, 100 * 1024 * 1024),
    DEFAULT(PFS_AUTOSCALE_VALUE), BLOCK_SIZE(1), PFS_TRAILING_PROPERTIES);

static Sys_var_long Sys_pfs_max_sql_text_length(
    "performance_schema_max_sql_text_length",
    "Maximum length of displayed sql text.",
    READ_ONLY GLOBAL_VAR(pfs_param.m_max_sql_text_length),
    CMD_LINE(REQUIRED_ARG), VALID_RANGE(0, 1024 * 1024), DEFAULT(1024),
    BLOCK_SIZE(1), PFS_TRAILING_PROPERTIES);

static Sys_var_long Sys_pfs_error_size(
    "performance_schema_error_size", "Number of server errors instrumented.",
    READ_ONLY GLOBAL_VAR(pfs_param.m_error_sizing), CMD_LINE(REQUIRED_ARG),
    VALID_RANGE(0, 1024 * 1024), DEFAULT(PFS_MAX_SERVER_ERRORS), BLOCK_SIZE(1),
    PFS_TRAILING_PROPERTIES);

#endif /* WITH_PERFSCHEMA_STORAGE_ENGINE */

static Sys_var_ulong Sys_auto_increment_increment(
    "auto_increment_increment",
    "Auto-increment columns are incremented by this",
    HINT_UPDATEABLE SESSION_VAR(auto_increment_increment), CMD_LINE(OPT_ARG),
    VALID_RANGE(1, 65535), DEFAULT(1), BLOCK_SIZE(1), NO_MUTEX_GUARD,
    IN_BINLOG);

static Sys_var_ulong Sys_auto_increment_offset(
    "auto_increment_offset",
    "Offset added to Auto-increment columns. Used when "
    "auto-increment-increment != 1",
    HINT_UPDATEABLE SESSION_VAR(auto_increment_offset), CMD_LINE(OPT_ARG),
    VALID_RANGE(1, 65535), DEFAULT(1), BLOCK_SIZE(1), NO_MUTEX_GUARD,
    IN_BINLOG);

static Sys_var_bool Sys_windowing_use_high_precision(
    "windowing_use_high_precision",
    "For SQL window functions, determines whether to enable inversion "
    "optimization for moving window frames also for floating values.",
    HINT_UPDATEABLE SESSION_VAR(windowing_use_high_precision),
    CMD_LINE(OPT_ARG), DEFAULT(true));

static Sys_var_uint Sys_cte_max_recursion_depth(
    "cte_max_recursion_depth",
    "Abort a recursive common table expression "
    "if it does more than this number of iterations.",
    HINT_UPDATEABLE SESSION_VAR(cte_max_recursion_depth),
    CMD_LINE(REQUIRED_ARG), VALID_RANGE(0, UINT_MAX32), DEFAULT(1000),
    BLOCK_SIZE(1));

static Sys_var_bool Sys_automatic_sp_privileges(
    "automatic_sp_privileges",
    "Creating and dropping stored procedures alters ACLs",
    GLOBAL_VAR(sp_automatic_privileges), CMD_LINE(OPT_ARG), DEFAULT(true));

static Sys_var_ulong Sys_back_log(
    "back_log",
    "The number of outstanding connection requests "
    "MySQL can have. This comes into play when the main MySQL thread "
    "gets very many connection requests in a very short time",
    READ_ONLY GLOBAL_VAR(back_log), CMD_LINE(REQUIRED_ARG),
    VALID_RANGE(0, 65535), DEFAULT(0), BLOCK_SIZE(1));

static Sys_var_charptr Sys_basedir(
    "basedir",
    "Path to installation directory. All paths are "
    "usually resolved relative to this",
    READ_ONLY NON_PERSIST GLOBAL_VAR(mysql_home_ptr),
    CMD_LINE(REQUIRED_ARG, 'b'), IN_FS_CHARSET, DEFAULT(0));

static Sys_var_charptr Sys_default_authentication_plugin(
    "default_authentication_plugin",
    "The default authentication plugin "
    "used by the server to hash the password.",
    READ_ONLY NON_PERSIST GLOBAL_VAR(default_auth_plugin),
    CMD_LINE(REQUIRED_ARG), IN_FS_CHARSET, DEFAULT("caching_sha2_password"));

static PolyLock_mutex Plock_default_password_lifetime(
    &LOCK_default_password_lifetime);
static Sys_var_uint Sys_default_password_lifetime(
    "default_password_lifetime",
    "The number of days after which the "
    "password will expire.",
    GLOBAL_VAR(default_password_lifetime), CMD_LINE(REQUIRED_ARG),
    VALID_RANGE(0, UINT_MAX16), DEFAULT(0), BLOCK_SIZE(1),
    &Plock_default_password_lifetime);

static Sys_var_charptr Sys_my_bind_addr(
    "bind_address", "IP address to bind to.",
    READ_ONLY NON_PERSIST GLOBAL_VAR(my_bind_addr_str), CMD_LINE(REQUIRED_ARG),
    IN_FS_CHARSET, DEFAULT(MY_BIND_ALL_ADDRESSES));

static Sys_var_charptr Sys_my_proxy_protocol_networks(
    "proxy_protocol_networks",
    "Enable proxy protocol for these source "
    "networks. The syntax is a comma separated list of IPv4 and IPv6 "
    "networks. If the network doesn't contain mask, it is considered to be "
    "a single host. \"*\" represents all networks and must the only "
    "directive on the line.",
    READ_ONLY GLOBAL_VAR(my_proxy_protocol_networks), CMD_LINE(REQUIRED_ARG),
    IN_FS_CHARSET, DEFAULT(""));

static bool fix_binlog_cache_size(sys_var *, THD *thd, enum_var_type) {
  check_binlog_cache_size(thd);
  return false;
}

static bool fix_binlog_stmt_cache_size(sys_var *, THD *thd, enum_var_type) {
  check_binlog_stmt_cache_size(thd);
  return false;
}

static Sys_var_ulong Sys_binlog_cache_size(
    "binlog_cache_size",
    "The size of the transactional cache for "
    "updates to transactional engines for the binary log. "
    "If you often use transactions containing many statements, "
    "you can increase this to get more performance",
    GLOBAL_VAR(binlog_cache_size), CMD_LINE(REQUIRED_ARG),
    VALID_RANGE(IO_SIZE, ULONG_MAX), DEFAULT(32768), BLOCK_SIZE(IO_SIZE),
    NO_MUTEX_GUARD, NOT_IN_BINLOG, ON_CHECK(0),
    ON_UPDATE(fix_binlog_cache_size));

static Sys_var_ulong Sys_binlog_stmt_cache_size(
    "binlog_stmt_cache_size",
    "The size of the statement cache for "
    "updates to non-transactional engines for the binary log. "
    "If you often use statements updating a great number of rows, "
    "you can increase this to get more performance",
    GLOBAL_VAR(binlog_stmt_cache_size), CMD_LINE(REQUIRED_ARG),
    VALID_RANGE(IO_SIZE, ULONG_MAX), DEFAULT(32768), BLOCK_SIZE(IO_SIZE),
    NO_MUTEX_GUARD, NOT_IN_BINLOG, ON_CHECK(0),
    ON_UPDATE(fix_binlog_stmt_cache_size));

static Sys_var_int32 Sys_binlog_max_flush_queue_time(
    "binlog_max_flush_queue_time",
    "The maximum time that the binary log group commit will keep reading"
    " transactions before it flush the transactions to the binary log (and"
    " optionally sync, depending on the value of sync_binlog).",
    GLOBAL_VAR(opt_binlog_max_flush_queue_time),
    CMD_LINE(REQUIRED_ARG, OPT_BINLOG_MAX_FLUSH_QUEUE_TIME),
    VALID_RANGE(0, 100000), DEFAULT(0), BLOCK_SIZE(1), NO_MUTEX_GUARD,
    NOT_IN_BINLOG, ON_CHECK(0), ON_UPDATE(0), DEPRECATED(""));

static Sys_var_ulong Sys_binlog_group_commit_sync_delay(
    "binlog_group_commit_sync_delay",
    "The number of microseconds the server waits for the "
    "binary log group commit sync queue to fill before "
    "continuing. Default: 0. Min: 0. Max: 1000000.",
    GLOBAL_VAR(opt_binlog_group_commit_sync_delay), CMD_LINE(REQUIRED_ARG),
    VALID_RANGE(0, 1000000 /* max 1 sec */), DEFAULT(0), BLOCK_SIZE(1),
    NO_MUTEX_GUARD, NOT_IN_BINLOG);

static Sys_var_ulong Sys_binlog_group_commit_sync_no_delay_count(
    "binlog_group_commit_sync_no_delay_count",
    "If there are this many transactions in the commit sync "
    "queue and the server is waiting for more transactions "
    "to be enqueued (as set using --binlog-group-commit-sync-delay), "
    "the commit procedure resumes.",
    GLOBAL_VAR(opt_binlog_group_commit_sync_no_delay_count),
    CMD_LINE(REQUIRED_ARG), VALID_RANGE(0, 100000 /* max connections */),
    DEFAULT(0), BLOCK_SIZE(1), NO_MUTEX_GUARD, NOT_IN_BINLOG);

static bool check_has_super(sys_var *self MY_ATTRIBUTE((unused)), THD *thd,
                            set_var *) {
  DBUG_ASSERT(self->scope() !=
              sys_var::GLOBAL);  // don't abuse check_has_super()
  Security_context *sctx = thd->security_context();
  if (!sctx->check_access(SUPER_ACL) &&
      !sctx->has_global_grant(STRING_WITH_LEN("SYSTEM_VARIABLES_ADMIN"))
           .first) {
    my_error(ER_SPECIFIC_ACCESS_DENIED_ERROR, MYF(0),
             "SUPER or SYSTEM_VARIABLES_ADMIN");
    return true;
  }
  return false;
}

static bool check_outside_trx(sys_var *, THD *thd, set_var *var) {
  if (thd->in_active_multi_stmt_transaction()) {
    my_error(ER_VARIABLE_NOT_SETTABLE_IN_TRANSACTION, MYF(0),
             var->var->name.str);
    return true;
  }
  if (!thd->owned_gtid.is_empty()) {
    char buf[Gtid::MAX_TEXT_LENGTH + 1];
    if (thd->owned_gtid.sidno > 0)
      thd->owned_gtid.to_string(thd->owned_sid, buf);
    else
      strcpy(buf, "ANONYMOUS");
    my_error(ER_CANT_SET_VARIABLE_WHEN_OWNING_GTID, MYF(0), var->var->name.str,
             buf);
    return true;
  }
  return false;
}

static bool check_super_outside_trx_outside_sf(sys_var *self, THD *thd,
                                               set_var *var) {
  if (thd->in_sub_stmt) {
    my_error(ER_VARIABLE_NOT_SETTABLE_IN_SF_OR_TRIGGER, MYF(0),
             var->var->name.str);
    return true;
  }
  if (check_outside_trx(self, thd, var)) return true;
  if (self->scope() != sys_var::GLOBAL) return check_has_super(self, thd, var);
  return false;
}

static bool check_explicit_defaults_for_timestamp(sys_var *self, THD *thd,
                                                  set_var *var) {
  // Deprecation warning if switching OFF explicit_defaults_for_timestamp
  if (thd->variables.explicit_defaults_for_timestamp) {
    if (!var->save_result.ulonglong_value)
      push_warning_printf(thd, Sql_condition::SL_WARNING,
                          ER_WARN_DEPRECATED_SYNTAX,
                          ER_THD(thd, ER_WARN_DEPRECATED_SYNTAX_NO_REPLACEMENT),
                          self->name.str, "");
  }
  if (thd->in_sub_stmt) {
    my_error(ER_VARIABLE_NOT_SETTABLE_IN_SF_OR_TRIGGER, MYF(0),
             var->var->name.str);
    return true;
  }
  if (thd->in_active_multi_stmt_transaction()) {
    my_error(ER_VARIABLE_NOT_SETTABLE_IN_TRANSACTION, MYF(0),
             var->var->name.str);
    return true;
  }
  if (self->scope() != sys_var::GLOBAL) return check_has_super(self, thd, var);
  return false;
}

/**
  Check-function to @@GTID_NEXT system variable.

  @param self   a pointer to the sys_var, i.e. gtid_next
  @param thd    a reference to THD object
  @param var    a pointer to the set_var created by the parser.

  @return @c false if the change is allowed, otherwise @c true.
*/

static bool check_gtid_next(sys_var *self, THD *thd, set_var *var) {
  bool is_prepared_trx =
      thd->get_transaction()->xid_state()->has_state(XID_STATE::XA_PREPARED);

  if (thd->in_sub_stmt) {
    my_error(ER_VARIABLE_NOT_SETTABLE_IN_SF_OR_TRIGGER, MYF(0),
             var->var->name.str);
    return true;
  }
  if (!is_prepared_trx && thd->in_active_multi_stmt_transaction()) {
    my_error(ER_VARIABLE_NOT_SETTABLE_IN_TRANSACTION, MYF(0),
             var->var->name.str);
    return true;
  }
  return check_has_super(self, thd, var);
}

static bool check_super_outside_trx_outside_sf_outside_sp(sys_var *self,
                                                          THD *thd,
                                                          set_var *var) {
  if (check_super_outside_trx_outside_sf(self, thd, var)) return true;
  if (thd->lex->sphead) {
    my_error(ER_VARIABLE_NOT_SETTABLE_IN_SP, MYF(0), var->var->name.str);
    return true;
  }
  return false;
}

static bool binlog_format_check(sys_var *self, THD *thd, set_var *var) {
  if (check_has_super(self, thd, var)) return true;

  if (!var->is_global_persist()) {
    /*
      If binlog_format='ROW' or 'MIXED' and there are open temporary tables,
      their CREATE TABLE will not be in the binlog, so we can't toggle to
      'STATEMENT' in this connection.
    */
    if (thd->temporary_tables &&
        var->save_result.ulonglong_value == BINLOG_FORMAT_STMT &&
        (thd->variables.binlog_format == BINLOG_FORMAT_MIXED ||
         thd->variables.binlog_format == BINLOG_FORMAT_ROW)) {
      my_error(ER_TEMP_TABLE_PREVENTS_SWITCH_OUT_OF_RBR, MYF(0));
      return true;
    }

    /*
      if in a stored function/trigger, it's too late to change mode
    */
    if (thd->in_sub_stmt) {
      my_error(ER_STORED_FUNCTION_PREVENTS_SWITCH_BINLOG_FORMAT, MYF(0));
      return true;
    }
    /*
      Make the session variable 'binlog_format' read-only inside a transaction.
    */
    if (thd->in_active_multi_stmt_transaction()) {
      my_error(ER_INSIDE_TRANSACTION_PREVENTS_SWITCH_BINLOG_FORMAT, MYF(0));
      return true;
    }
  }

  /*
    If moving to statement format, and binlog_row_value_options is set,
    generate a warning.
  */
  if (var->save_result.ulonglong_value == BINLOG_FORMAT_STMT) {
    if ((var->is_global_persist() &&
         global_system_variables.binlog_row_value_options != 0) ||
        (!var->is_global_persist() &&
         thd->variables.binlog_row_value_options != 0)) {
      push_warning_printf(thd, Sql_condition::SL_WARNING,
                          ER_WARN_BINLOG_PARTIAL_UPDATES_DISABLED,
                          ER_THD(thd, ER_WARN_BINLOG_PARTIAL_UPDATES_DISABLED),
                          "binlog_format=STATEMENT", "PARTIAL_JSON");
    }
  }

  return false;
}

static bool fix_binlog_format_after_update(sys_var *, THD *thd,
                                           enum_var_type type) {
  if (type == OPT_SESSION) thd->reset_current_stmt_binlog_format_row();
  return false;
}

static bool prevent_global_rbr_exec_mode_idempotent(sys_var *self, THD *,
                                                    set_var *var) {
  if (var->is_global_persist()) {
    my_error(ER_LOCAL_VARIABLE, MYF(0), self->name.str);
    return true;
  }
  return false;
}

static Sys_var_test_flag Sys_core_file("core_file",
                                       "write a core-file on crashes",
                                       TEST_CORE_ON_SIGNAL);

static Sys_var_enum Sys_binlog_format(
    "binlog_format",
    "What form of binary logging the master will "
    "use: either ROW for row-based binary logging, STATEMENT "
    "for statement-based binary logging, or MIXED. MIXED is statement-"
    "based binary logging except for those statements where only row-"
    "based is correct: those which involve user-defined functions (i.e. "
    "UDFs) or the UUID() function; for those, row-based binary logging is "
    "automatically used. If NDBCLUSTER is enabled and binlog-format is "
    "MIXED, the format switches to row-based and back implicitly per each "
    "query accessing an NDBCLUSTER table",
    SESSION_VAR(binlog_format), CMD_LINE(REQUIRED_ARG, OPT_BINLOG_FORMAT),
    binlog_format_names, DEFAULT(BINLOG_FORMAT_ROW), NO_MUTEX_GUARD,
    NOT_IN_BINLOG, ON_CHECK(binlog_format_check),
    ON_UPDATE(fix_binlog_format_after_update));

static const char *rbr_exec_mode_names[] = {"STRICT", "IDEMPOTENT", 0};
static Sys_var_enum rbr_exec_mode(
    "rbr_exec_mode",
    "Modes for how row events should be executed. Legal values "
    "are STRICT (default) and IDEMPOTENT. In IDEMPOTENT mode, "
    "the server will not throw errors for operations that are idempotent. "
    "In STRICT mode, server will throw errors for the operations that "
    "cause a conflict.",
    SESSION_VAR(rbr_exec_mode_options), NO_CMD_LINE, rbr_exec_mode_names,
    DEFAULT(RBR_EXEC_MODE_STRICT), NO_MUTEX_GUARD, NOT_IN_BINLOG,
    ON_CHECK(prevent_global_rbr_exec_mode_idempotent), ON_UPDATE(NULL));

static bool check_binlog_row_image(sys_var *self MY_ATTRIBUTE((unused)),
                                   THD *thd, set_var *var) {
  DBUG_ENTER("check_binlog_row_image");
  if (check_has_super(self, thd, var)) DBUG_RETURN(true);
  if (var->save_result.ulonglong_value == BINLOG_ROW_IMAGE_FULL) {
    if ((var->is_global_persist() &&
         global_system_variables.binlog_row_value_options != 0) ||
        (!var->is_global_persist() &&
         thd->variables.binlog_row_value_options != 0)) {
      push_warning_printf(
          thd, Sql_condition::SL_WARNING,
          ER_WARN_BINLOG_PARTIAL_UPDATES_SUGGESTS_PARTIAL_IMAGES,
          ER_THD(thd, ER_WARN_BINLOG_PARTIAL_UPDATES_SUGGESTS_PARTIAL_IMAGES),
          "binlog_row_image=FULL", "PARTIAL_JSON");
    }
  }
  DBUG_RETURN(false);
}

static Sys_var_bool Sys_binlog_encryption(
    "encrypt_binlog", "Encrypt binary logs (including relay logs)",
    READ_ONLY GLOBAL_VAR(encrypt_binlog), CMD_LINE(OPT_ARG), DEFAULT(false));

static const char *binlog_row_image_names[] = {"MINIMAL", "NOBLOB", "FULL",
                                               NullS};
static Sys_var_enum Sys_binlog_row_image(
    "binlog_row_image",
    "Controls whether rows should be logged in 'FULL', 'NOBLOB' or "
    "'MINIMAL' formats. 'FULL', means that all columns in the before "
    "and after image are logged. 'NOBLOB', means that mysqld avoids logging "
    "blob columns whenever possible (eg, blob column was not changed or "
    "is not part of primary key). 'MINIMAL', means that a PK equivalent (PK "
    "columns or full row if there is no PK in the table) is logged in the "
    "before image, and only changed columns are logged in the after image. "
    "(Default: FULL).",
    SESSION_VAR(binlog_row_image), CMD_LINE(REQUIRED_ARG),
    binlog_row_image_names, DEFAULT(BINLOG_ROW_IMAGE_FULL), NO_MUTEX_GUARD,
    NOT_IN_BINLOG, ON_CHECK(check_binlog_row_image), ON_UPDATE(NULL));

static const char *binlog_row_metadata_names[] = {"MINIMAL", "FULL", NullS};
static Sys_var_enum Sys_binlog_row_metadata(
    "binlog_row_metadata",
    "Controls whether metadata is logged using FULL or MINIMAL format. "
    "FULL causes all metadata to be logged; MINIMAL means that only "
    "metadata actually required by slave is logged. Default: MINIMAL.",
    GLOBAL_VAR(binlog_row_metadata), CMD_LINE(REQUIRED_ARG),
    binlog_row_metadata_names, DEFAULT(BINLOG_ROW_METADATA_MINIMAL),
    NO_MUTEX_GUARD, NOT_IN_BINLOG, ON_CHECK(NULL), ON_UPDATE(NULL));

static bool on_session_track_gtids_update(sys_var *, THD *thd, enum_var_type) {
  thd->session_tracker.get_tracker(SESSION_GTIDS_TRACKER)->update(thd);
  return false;
}

static const char *session_track_gtids_names[] = {"OFF", "OWN_GTID",
                                                  "ALL_GTIDS", NullS};
static Sys_var_enum Sys_session_track_gtids(
    "session_track_gtids",
    "Controls the amount of global transaction ids to be "
    "included in the response packet sent by the server."
    "(Default: OFF).",
    SESSION_VAR(session_track_gtids), CMD_LINE(REQUIRED_ARG),
    session_track_gtids_names, DEFAULT(OFF), NO_MUTEX_GUARD, NOT_IN_BINLOG,
    ON_CHECK(check_outside_trx), ON_UPDATE(on_session_track_gtids_update));

static bool binlog_direct_check(sys_var *self, THD *thd, set_var *var) {
  if (check_has_super(self, thd, var)) return true;

  if (var->is_global_persist()) return false;

  /*
    Makes the session variable 'binlog_direct_non_transactional_updates'
    read-only if within a procedure, trigger or function.
  */
  if (thd->in_sub_stmt) {
    my_error(ER_STORED_FUNCTION_PREVENTS_SWITCH_BINLOG_DIRECT, MYF(0));
    return true;
  }
  /*
    Makes the session variable 'binlog_direct_non_transactional_updates'
    read-only inside a transaction.
  */
  if (thd->in_active_multi_stmt_transaction()) {
    my_error(ER_INSIDE_TRANSACTION_PREVENTS_SWITCH_BINLOG_DIRECT, MYF(0));
    return true;
  }

  return false;
}

static Sys_var_bool Sys_binlog_direct(
    "binlog_direct_non_transactional_updates",
    "Causes updates to non-transactional engines using statement format to "
    "be written directly to binary log. Before using this option make sure "
    "that there are no dependencies between transactional and "
    "non-transactional tables such as in the statement INSERT INTO t_myisam "
    "SELECT * FROM t_innodb; otherwise, slaves may diverge from the master.",
    SESSION_VAR(binlog_direct_non_trans_update), CMD_LINE(OPT_ARG),
    DEFAULT(false), NO_MUTEX_GUARD, NOT_IN_BINLOG,
    ON_CHECK(binlog_direct_check));

/**
  This variable is read only to users. It can be enabled or disabled
  only at mysqld startup. This variable is used by User thread and
  as well as by replication slave applier thread to apply relay_log.
  Slave applier thread enables/disables this option based on
  relay_log's from replication master versions. There is possibility of
  slave applier thread and User thread to have different setting for
  explicit_defaults_for_timestamp, hence this options is defined as
  SESSION_VAR rather than GLOBAL_VAR.
*/
static Sys_var_bool Sys_explicit_defaults_for_timestamp(
    "explicit_defaults_for_timestamp",
    "This option causes CREATE TABLE to create all TIMESTAMP columns "
    "as NULL with DEFAULT NULL attribute, Without this option, "
    "TIMESTAMP columns are NOT NULL and have implicit DEFAULT clauses. "
    "The old behavior is deprecated. "
    "The variable can only be set by users having the SUPER privilege.",
    SESSION_VAR(explicit_defaults_for_timestamp), CMD_LINE(OPT_ARG),
    DEFAULT(true), NO_MUTEX_GUARD, NOT_IN_BINLOG,
    ON_CHECK(check_explicit_defaults_for_timestamp));

static bool repository_check(sys_var *self, THD *thd, set_var *var,
                             SLAVE_THD_TYPE thread_mask) {
  bool ret = false;
  if (check_super_outside_trx_outside_sf(self, thd, var)) return true;
  Master_info *mi;
  int running = 0;
  const char *msg = NULL;
  bool rpl_info_option = static_cast<uint>(var->save_result.ulonglong_value);

  /* don't convert if the repositories are same */
  if (rpl_info_option == (thread_mask == SLAVE_THD_IO ? opt_mi_repository_id
                                                      : opt_rli_repository_id))
    return false;

  channel_map.wrlock();

  /* Repository conversion not possible, when multiple channels exist */
  if (channel_map.get_num_instances(true) > 1) {
    msg = "Repository conversion is possible when only default channel exists";
    my_error(ER_CHANGE_RPL_INFO_REPOSITORY_FAILURE, MYF(0), msg);
    channel_map.unlock();
    return true;
  }

  mi = channel_map.get_default_channel_mi();

  if (mi != NULL) {
    lock_slave_threads(mi);
    init_thread_mask(&running, mi, false);
    if (!running) {
      switch (thread_mask) {
        case SLAVE_THD_IO:
          if (Rpl_info_factory::change_mi_repository(
                  mi, static_cast<uint>(var->save_result.ulonglong_value),
                  &msg)) {
            ret = true;
            my_error(ER_CHANGE_RPL_INFO_REPOSITORY_FAILURE, MYF(0), msg);
          }
          break;
        case SLAVE_THD_SQL:
          mts_recovery_groups(mi->rli);
          if (!mi->rli->is_mts_recovery()) {
            if (Rpl_info_factory::reset_workers(mi->rli) ||
                Rpl_info_factory::change_rli_repository(
                    mi->rli,
                    static_cast<uint>(var->save_result.ulonglong_value),
                    &msg)) {
              ret = true;
              my_error(ER_CHANGE_RPL_INFO_REPOSITORY_FAILURE, MYF(0), msg);
            }
          } else
            LogErr(WARNING_LEVEL, ER_RPL_REPO_HAS_GAPS);
          break;
        default:
          assert(0);
          break;
      }
    } else {
      ret = true;
      my_error(ER_SLAVE_CHANNEL_MUST_STOP, MYF(0), mi->get_channel());
    }
    unlock_slave_threads(mi);
  }
  channel_map.unlock();
  return ret;
}

static bool relay_log_info_repository_check(sys_var *self, THD *thd,
                                            set_var *var) {
  return repository_check(self, thd, var, SLAVE_THD_SQL);
}

static bool master_info_repository_check(sys_var *self, THD *thd,
                                         set_var *var) {
  return repository_check(self, thd, var, SLAVE_THD_IO);
}

static bool relay_log_info_repository_update(sys_var *, THD *thd,
                                             enum_var_type) {
  if (opt_rli_repository_id == INFO_REPOSITORY_FILE) {
    push_warning_printf(
        thd, Sql_condition::SL_WARNING, ER_WARN_DEPRECATED_SYNTAX,
        ER_THD(thd, ER_WARN_DEPRECATED_SYNTAX), "FILE", "'TABLE'");
  }
  return false;
}

static bool master_info_repository_update(sys_var *, THD *thd, enum_var_type) {
  if (opt_mi_repository_id == INFO_REPOSITORY_FILE) {
    push_warning_printf(
        thd, Sql_condition::SL_WARNING, ER_WARN_DEPRECATED_SYNTAX,
        ER_THD(thd, ER_WARN_DEPRECATED_SYNTAX), "FILE", "'TABLE'");
  }
  return false;
}

static const char *repository_names[] = {"FILE", "TABLE",
#ifndef DBUG_OFF
                                         "DUMMY",
#endif
                                         0};

ulong opt_mi_repository_id = INFO_REPOSITORY_TABLE;
static Sys_var_enum Sys_mi_repository(
    "master_info_repository",
    "Defines the type of the repository for the master information.",
    GLOBAL_VAR(opt_mi_repository_id), CMD_LINE(REQUIRED_ARG), repository_names,
    DEFAULT(INFO_REPOSITORY_TABLE), NO_MUTEX_GUARD, NOT_IN_BINLOG,
    ON_CHECK(master_info_repository_check),
    ON_UPDATE(master_info_repository_update));

ulong opt_rli_repository_id = INFO_REPOSITORY_TABLE;
static Sys_var_enum Sys_rli_repository(
    "relay_log_info_repository",
    "Defines the type of the repository for the relay log information "
    "and associated workers.",
    GLOBAL_VAR(opt_rli_repository_id), CMD_LINE(REQUIRED_ARG), repository_names,
    DEFAULT(INFO_REPOSITORY_TABLE), NO_MUTEX_GUARD, NOT_IN_BINLOG,
    ON_CHECK(relay_log_info_repository_check),
    ON_UPDATE(relay_log_info_repository_update));

static Sys_var_bool Sys_binlog_rows_query(
    "binlog_rows_query_log_events",
    "Allow writing of Rows_query_log events into binary log.",
    SESSION_VAR(binlog_rows_query_log_events), CMD_LINE(OPT_ARG),
    DEFAULT(false), NO_MUTEX_GUARD, NOT_IN_BINLOG, ON_CHECK(check_has_super));

static Sys_var_bool Sys_binlog_order_commits(
    "binlog_order_commits",
    "Issue internal commit calls in the same order as transactions are"
    " written to the binary log. Default is to order commits.",
    GLOBAL_VAR(opt_binlog_order_commits), CMD_LINE(OPT_ARG), DEFAULT(true));

static Sys_var_ulong Sys_bulk_insert_buff_size(
    "bulk_insert_buffer_size",
    "Size of tree cache used in bulk "
    "insert optimisation. Note that this is a limit per thread!",
    HINT_UPDATEABLE SESSION_VAR(bulk_insert_buff_size), CMD_LINE(REQUIRED_ARG),
    VALID_RANGE(0, ULONG_MAX), DEFAULT(8192 * 1024), BLOCK_SIZE(1));

static Sys_var_charptr Sys_character_sets_dir(
    "character_sets_dir", "Directory where character sets are",
    READ_ONLY NON_PERSIST GLOBAL_VAR(charsets_dir), CMD_LINE(REQUIRED_ARG),
    IN_FS_CHARSET, DEFAULT(0));

static bool check_not_null(sys_var *, THD *, set_var *var) {
  return var->value && var->value->is_null();
}

/**
  Check storage engine is not empty and log warning.

  Checks if default_storage_engine or default_tmp_storage_engine is set
  empty and return true. This method also logs warning if the
  storage engine set is a disabled storage engine specified in
  disabled_storage_engines.

  @param self    pointer to system variable object.
  @param thd     Connection handle.
  @param var     pointer to set variable object.

  @return  true if the set variable is empty.
           false if the set variable is not empty.
*/
static bool check_storage_engine(sys_var *self, THD *thd, set_var *var) {
  if (check_not_null(self, thd, var)) return true;

  if (!opt_initialize && !opt_noacl) {
    char buff[STRING_BUFFER_USUAL_SIZE];
    String str(buff, sizeof(buff), system_charset_info), *res;
    LEX_STRING se_name;

    if (var->value) {
      res = var->value->val_str(&str);
      lex_string_set(&se_name, res->ptr());
    } else {
      // Use the default value defined by sys_var.
      lex_string_set(&se_name,
                     reinterpret_cast<const char *>(
                         dynamic_cast<Sys_var_plugin *>(self)->global_value_ptr(
                             thd, NULL)));
    }

    plugin_ref plugin;
    if ((plugin = ha_resolve_by_name(NULL, &se_name, false))) {
      handlerton *hton = plugin_data<handlerton *>(plugin);
      if (ha_is_storage_engine_disabled(hton))
        LogErr(WARNING_LEVEL, ER_DISABLED_STORAGE_ENGINE_AS_DEFAULT,
               self->name.str, se_name.str);
      plugin_unlock(NULL, plugin);
    }
  }
  return false;
}

static bool check_charset(sys_var *, THD *, set_var *var) {
  if (!var->value) return false;

  char buff[STRING_BUFFER_USUAL_SIZE];
  if (var->value->result_type() == STRING_RESULT) {
    String str(buff, sizeof(buff), system_charset_info), *res;
    if (!(res = var->value->val_str(&str)))
      var->save_result.ptr = NULL;
    else {
      ErrConvString err(res); /* Get utf8 '\0' terminated string */
      if (!(var->save_result.ptr =
                get_charset_by_csname(err.ptr(), MY_CS_PRIMARY, MYF(0))) &&
          !(var->save_result.ptr = get_old_charset_by_name(err.ptr()))) {
        my_error(ER_UNKNOWN_CHARACTER_SET, MYF(0), err.ptr());
        return true;
      }
    }
  } else  // INT_RESULT
  {
    int csno = (int)var->value->val_int();
    if (!(var->save_result.ptr = get_charset(csno, MYF(0)))) {
      my_error(ER_UNKNOWN_CHARACTER_SET, MYF(0), llstr(csno, buff));
      return true;
    }
  }
  return false;
}
static bool check_charset_not_null(sys_var *self, THD *thd, set_var *var) {
  return check_charset(self, thd, var) || check_not_null(self, thd, var);
}

namespace {
struct Get_name {
  explicit Get_name(const CHARSET_INFO *ci) : m_ci(ci) {}
  uchar *get_name() {
    return const_cast<uchar *>(pointer_cast<const uchar *>(m_ci->name));
  }
  const CHARSET_INFO *m_ci;
};

struct Get_csname {
  explicit Get_csname(const CHARSET_INFO *ci) : m_ci(ci) {}
  uchar *get_name() {
    return const_cast<uchar *>(pointer_cast<const uchar *>(m_ci->csname));
  }
  const CHARSET_INFO *m_ci;
};

}  // namespace

static Sys_var_struct<CHARSET_INFO, Get_csname> Sys_character_set_system(
    "character_set_system",
    "The character set used by the server "
    "for storing identifiers",
    READ_ONLY NON_PERSIST GLOBAL_VAR(system_charset_info), NO_CMD_LINE,
    DEFAULT(0));

static Sys_var_struct<CHARSET_INFO, Get_csname> Sys_character_set_server(
    "character_set_server", "The default character set",
    SESSION_VAR(collation_server), NO_CMD_LINE, DEFAULT(&default_charset_info),
    NO_MUTEX_GUARD, IN_BINLOG, ON_CHECK(check_charset_not_null));

static bool check_charset_db(sys_var *self, THD *thd, set_var *var) {
  if (check_charset_not_null(self, thd, var)) return true;
  if (!var->value)  // = DEFAULT
    var->save_result.ptr = thd->db_charset;
  return false;
}
static bool update_deprecated(sys_var *self, THD *thd, enum_var_type) {
  push_warning_printf(
      thd, Sql_condition::SL_WARNING, ER_WARN_DEPRECATED_SYNTAX_NO_REPLACEMENT,
      ER_THD(thd, ER_WARN_DEPRECATED_SYSVAR_UPDATE), self->name.str);
  return false;
}
static Sys_var_struct<CHARSET_INFO, Get_csname> Sys_character_set_database(
    "character_set_database", " The character set used by the default database",
    SESSION_VAR(collation_database), NO_CMD_LINE,
    DEFAULT(&default_charset_info), NO_MUTEX_GUARD, IN_BINLOG,
    ON_CHECK(check_charset_db), ON_UPDATE(update_deprecated));

static bool check_cs_client(sys_var *self, THD *thd, set_var *var) {
  if (check_charset_not_null(self, thd, var)) return true;

  // Currently, UCS-2 cannot be used as a client character set
  if (((CHARSET_INFO *)(var->save_result.ptr))->mbminlen > 1) return true;

  return false;
}
static bool fix_thd_charset(sys_var *, THD *thd, enum_var_type type) {
  if (type == OPT_SESSION) thd->update_charset();
  return false;
}
static Sys_var_struct<CHARSET_INFO, Get_csname> Sys_character_set_client(
    "character_set_client",
    "The character set for statements "
    "that arrive from the client",
    SESSION_VAR(character_set_client), NO_CMD_LINE,
    DEFAULT(&default_charset_info), NO_MUTEX_GUARD, IN_BINLOG,
    ON_CHECK(check_cs_client), ON_UPDATE(fix_thd_charset));

static Sys_var_struct<CHARSET_INFO, Get_csname> Sys_character_set_connection(
    "character_set_connection",
    "The character set used for "
    "literals that do not have a character set introducer and for "
    "number-to-string conversion",
    SESSION_VAR(collation_connection), NO_CMD_LINE,
    DEFAULT(&default_charset_info), NO_MUTEX_GUARD, IN_BINLOG,
    ON_CHECK(check_charset_not_null), ON_UPDATE(fix_thd_charset));

static Sys_var_struct<CHARSET_INFO, Get_csname> Sys_character_set_results(
    "character_set_results",
    "The character set used for returning "
    "query results to the client",
    SESSION_VAR(character_set_results), NO_CMD_LINE,
    DEFAULT(&default_charset_info), NO_MUTEX_GUARD, NOT_IN_BINLOG,
    ON_CHECK(check_charset));

static Sys_var_struct<CHARSET_INFO, Get_csname> Sys_character_set_filesystem(
    "character_set_filesystem", "The filesystem character set",
    SESSION_VAR(character_set_filesystem), NO_CMD_LINE,
    DEFAULT(&character_set_filesystem), NO_MUTEX_GUARD, NOT_IN_BINLOG,
    ON_CHECK(check_charset_not_null), ON_UPDATE(fix_thd_charset));

static const char *completion_type_names[] = {"NO_CHAIN", "CHAIN", "RELEASE",
                                              0};
static Sys_var_enum Sys_completion_type(
    "completion_type",
    "The transaction completion type, one of "
    "NO_CHAIN, CHAIN, RELEASE",
    SESSION_VAR(completion_type), CMD_LINE(REQUIRED_ARG), completion_type_names,
    DEFAULT(0));

static bool check_collation_not_null(sys_var *self, THD *thd, set_var *var) {
  if (!var->value) return false;

  char buff[STRING_BUFFER_USUAL_SIZE];
  if (var->value->result_type() == STRING_RESULT) {
    String str(buff, sizeof(buff), system_charset_info), *res;
    if (!(res = var->value->val_str(&str)))
      var->save_result.ptr = NULL;
    else {
      ErrConvString err(res); /* Get utf8 '\0'-terminated string */
      if (!(var->save_result.ptr = get_charset_by_name(err.ptr(), MYF(0)))) {
        my_error(ER_UNKNOWN_COLLATION, MYF(0), err.ptr());
        return true;
      }
    }
  } else  // INT_RESULT
  {
    int csno = (int)var->value->val_int();
    if (!(var->save_result.ptr = get_charset(csno, MYF(0)))) {
      my_error(ER_UNKNOWN_COLLATION, MYF(0), llstr(csno, buff));
      return true;
    }
  }
  return check_not_null(self, thd, var);
}
static Sys_var_struct<CHARSET_INFO, Get_name> Sys_collation_connection(
    "collation_connection",
    "The collation of the connection "
    "character set",
    SESSION_VAR(collation_connection), NO_CMD_LINE,
    DEFAULT(&default_charset_info), NO_MUTEX_GUARD, IN_BINLOG,
    ON_CHECK(check_collation_not_null), ON_UPDATE(fix_thd_charset));

static bool check_collation_db(sys_var *self, THD *thd, set_var *var) {
  if (check_collation_not_null(self, thd, var)) return true;
  if (!var->value)  // = DEFAULT
    var->save_result.ptr = thd->db_charset;
  return false;
}
static Sys_var_struct<CHARSET_INFO, Get_name> Sys_collation_database(
    "collation_database",
    "The collation of the database "
    "character set",
    SESSION_VAR(collation_database), NO_CMD_LINE,
    DEFAULT(&default_charset_info), NO_MUTEX_GUARD, IN_BINLOG,
    ON_CHECK(check_collation_db), ON_UPDATE(update_deprecated));

static Sys_var_struct<CHARSET_INFO, Get_name> Sys_collation_server(
    "collation_server", "The server default collation",
    SESSION_VAR(collation_server), NO_CMD_LINE, DEFAULT(&default_charset_info),
    NO_MUTEX_GUARD, IN_BINLOG, ON_CHECK(check_collation_not_null));

static const char *concurrent_insert_names[] = {"NEVER", "AUTO", "ALWAYS", 0};
static Sys_var_enum Sys_concurrent_insert(
    "concurrent_insert",
    "Use concurrent insert with MyISAM. Possible "
    "values are NEVER, AUTO, ALWAYS",
    GLOBAL_VAR(myisam_concurrent_insert), CMD_LINE(OPT_ARG),
    concurrent_insert_names, DEFAULT(1));

static Sys_var_ulong Sys_connect_timeout(
    "connect_timeout",
    "The number of seconds the mysqld server is waiting for a connect "
    "packet before responding with 'Bad handshake'",
    GLOBAL_VAR(connect_timeout), CMD_LINE(REQUIRED_ARG),
    VALID_RANGE(2, LONG_TIMEOUT), DEFAULT(CONNECT_TIMEOUT), BLOCK_SIZE(1));

static Sys_var_ulong Sys_information_schema_stats_expiry(
    "information_schema_stats_expiry",
    "The number of seconds after which mysqld server will fetch "
    "data from storage engine and replace the data in cache.",
    SESSION_VAR(information_schema_stats_expiry), CMD_LINE(REQUIRED_ARG),
    VALID_RANGE(0, LONG_TIMEOUT), DEFAULT(24 * 60 * 60), BLOCK_SIZE(1));

static Sys_var_charptr Sys_datadir(
    "datadir", "Path to the database root directory",
    READ_ONLY NON_PERSIST GLOBAL_VAR(mysql_real_data_home_ptr),
    CMD_LINE(REQUIRED_ARG, 'h'), IN_FS_CHARSET, DEFAULT(mysql_real_data_home));

#ifndef DBUG_OFF
static Sys_var_dbug Sys_dbug("debug", "Debug log", sys_var::SESSION,
                             CMD_LINE(OPT_ARG, '#'), DEFAULT(""),
                             NO_MUTEX_GUARD, NOT_IN_BINLOG,
                             ON_CHECK(check_has_super));
#endif

/**
  @todo
    When updating myisam_delay_key_write, we should do a 'flush tables'
    of all MyISAM tables to ensure that they are reopen with the
    new attribute.
*/
export bool fix_delay_key_write(sys_var *, THD *, enum_var_type) {
  switch (delay_key_write_options) {
    case DELAY_KEY_WRITE_NONE:
      myisam_delay_key_write = 0;
      break;
    case DELAY_KEY_WRITE_ON:
      myisam_delay_key_write = 1;
      break;
    case DELAY_KEY_WRITE_ALL:
      myisam_delay_key_write = 1;
      ha_open_options |= HA_OPEN_DELAY_KEY_WRITE;
      break;
  }
  return false;
}

/**
   Make sure we don't have an active TABLE FOR BACKUP lock when setting
   delay_key_writes=ALL dynamically.
*/
static bool check_delay_key_write(sys_var *self MY_ATTRIBUTE((unused)),
                                  THD *thd, set_var *var) {
  DBUG_ASSERT(delay_key_write_options != DELAY_KEY_WRITE_ALL ||
              !thd->backup_tables_lock.is_acquired());

  if (var->save_result.ulonglong_value == DELAY_KEY_WRITE_ALL) {
    const ulong timeout = thd->variables.lock_wait_timeout;

    if (thd->backup_tables_lock.abort_if_acquired() ||
        thd->backup_tables_lock.acquire_protection(thd, MDL_STATEMENT, timeout))
      return true;
  }

  return false;
}

static const char *delay_key_write_names[] = {"OFF", "ON", "ALL", NullS};
static Sys_var_enum Sys_delay_key_write(
    "delay_key_write", "Type of DELAY_KEY_WRITE",
    GLOBAL_VAR(delay_key_write_options), CMD_LINE(OPT_ARG),
    delay_key_write_names, DEFAULT(DELAY_KEY_WRITE_ON), NO_MUTEX_GUARD,
    NOT_IN_BINLOG, ON_CHECK(check_delay_key_write),
    ON_UPDATE(fix_delay_key_write));

static Sys_var_ulong Sys_delayed_insert_limit(
    "delayed_insert_limit",
    "After inserting delayed_insert_limit rows, the INSERT DELAYED "
    "handler will check if there are any SELECT statements pending. "
    "If so, it allows these to execute before continuing. "
    "This variable is deprecated along with INSERT DELAYED.",
    GLOBAL_VAR(delayed_insert_limit), CMD_LINE(REQUIRED_ARG),
    VALID_RANGE(1, ULONG_MAX), DEFAULT(DELAYED_LIMIT), BLOCK_SIZE(1),
    NO_MUTEX_GUARD, NOT_IN_BINLOG, ON_CHECK(0), ON_UPDATE(0), DEPRECATED(""));

static Sys_var_ulong Sys_delayed_insert_timeout(
    "delayed_insert_timeout",
    "How long a INSERT DELAYED thread should wait for INSERT statements "
    "before terminating. "
    "This variable is deprecated along with INSERT DELAYED.",
    GLOBAL_VAR(delayed_insert_timeout), CMD_LINE(REQUIRED_ARG),
    VALID_RANGE(1, LONG_TIMEOUT), DEFAULT(DELAYED_WAIT_TIMEOUT), BLOCK_SIZE(1),
    NO_MUTEX_GUARD, NOT_IN_BINLOG, ON_CHECK(0), ON_UPDATE(0), DEPRECATED(""));

static Sys_var_ulong Sys_delayed_queue_size(
    "delayed_queue_size",
    "What size queue (in rows) should be allocated for handling INSERT "
    "DELAYED. If the queue becomes full, any client that does INSERT "
    "DELAYED will wait until there is room in the queue again. "
    "This variable is deprecated along with INSERT DELAYED.",
    GLOBAL_VAR(delayed_queue_size), CMD_LINE(REQUIRED_ARG),
    VALID_RANGE(1, ULONG_MAX), DEFAULT(DELAYED_QUEUE_SIZE), BLOCK_SIZE(1),
    NO_MUTEX_GUARD, NOT_IN_BINLOG, ON_CHECK(0), ON_UPDATE(0), DEPRECATED(""));

static const char *event_scheduler_names[] = {"OFF", "ON", "DISABLED", NullS};
static bool event_scheduler_check(sys_var *, THD *, set_var *var) {
  /* DISABLED is only accepted on the command line */
  if (var->save_result.ulonglong_value == Events::EVENTS_DISABLED) return true;
  if (Events::opt_event_scheduler == Events::EVENTS_DISABLED) {
    my_error(ER_OPTION_PREVENTS_STATEMENT, MYF(0),
             "--event-scheduler=DISABLED or --skip-grant-tables");
    return true;
  }
  return false;
}
static bool event_scheduler_update(sys_var *, THD *, enum_var_type) {
  int err_no = 0;
  ulong opt_event_scheduler_value = Events::opt_event_scheduler;
  mysql_mutex_unlock(&LOCK_global_system_variables);
  /*
    Events::start() is heavyweight. In particular it creates a new THD,
    which takes LOCK_global_system_variables internally.
    Thus we have to release it here.
    We need to re-take it before returning, though.

    Note that since we release LOCK_global_system_variables before calling
    start/stop, there is a possibility that the server variable
    can become out of sync with the real event scheduler state.

    This can happen with two concurrent statments if the first gets
    interrupted after start/stop but before retaking
    LOCK_global_system_variables. However, this problem should be quite
    rare and it's difficult to avoid it without opening up possibilities
    for deadlocks. See bug#51160.
  */
  bool ret = opt_event_scheduler_value == Events::EVENTS_ON
                 ? Events::start(&err_no)
                 : Events::stop();
  mysql_mutex_lock(&LOCK_global_system_variables);
  if (ret) {
    Events::opt_event_scheduler = Events::EVENTS_OFF;
    my_error(ER_EVENT_SET_VAR_ERROR, MYF(0), err_no);
  }
  return ret;
}

static Sys_var_enum Sys_event_scheduler(
    "event_scheduler",
    "Enable the event scheduler. Possible values are "
    "ON, OFF, and DISABLED (keep the event scheduler completely "
    "deactivated, it cannot be activated run-time)",
    GLOBAL_VAR(Events::opt_event_scheduler), CMD_LINE(OPT_ARG),
    event_scheduler_names, DEFAULT(Events::EVENTS_ON), NO_MUTEX_GUARD,
    NOT_IN_BINLOG, ON_CHECK(event_scheduler_check),
    ON_UPDATE(event_scheduler_update));

static bool check_expire_logs_days(sys_var *, THD *, set_var *var) {
  ulong expire_logs_days_value = var->save_result.ulonglong_value;

  if (expire_logs_days_value && binlog_expire_logs_seconds) {
    my_error(ER_BINLOG_EXPIRE_LOG_DAYS_AND_SECS_USED_TOGETHER, MYF(0));
    return true;
  }
  return false;
}

static bool check_expire_logs_seconds(sys_var *, THD *, set_var *var) {
  ulong expire_logs_seconds_value = var->save_result.ulonglong_value;

  if (expire_logs_days && expire_logs_seconds_value) {
    my_error(ER_EXPIRE_LOGS_DAYS_IGNORED, MYF(0));
    return true;
  }
  return false;
}

static Sys_var_bool Sys_expand_fast_index_creation(
    "expand_fast_index_creation",
    "Enable/disable improvements to the InnoDB fast index creation "
    "functionality. Has no effect when fast index creation is disabled with "
    "the fast-index-creation option",
    SESSION_VAR(expand_fast_index_creation), CMD_LINE(OPT_ARG), DEFAULT(false));

static Sys_var_ulong Sys_expire_logs_days(
    "expire_logs_days",
    "If non-zero, binary logs will be purged after expire_logs_days "
    "days; If this option alone is set on the command line or in a "
    "configuration file, it overrides the default value for "
    "binlog-expire-logs-seconds. If both options are set to nonzero values, "
    "binlog-expire-logs-seconds takes priority. Possible purges happen at "
    "startup and at binary log rotation.",
    GLOBAL_VAR(expire_logs_days), CMD_LINE(REQUIRED_ARG, OPT_EXPIRE_LOGS_DAYS),
    VALID_RANGE(0, 99), DEFAULT(0), BLOCK_SIZE(1), NO_MUTEX_GUARD,
    NOT_IN_BINLOG, ON_CHECK(check_expire_logs_days), ON_UPDATE(NULL),
    DEPRECATED("binlog_expire_logs_seconds"));

static Sys_var_ulong Sys_max_binlog_files(
    "max_binlog_files",
    "Maximum number of binlog files. Used with --max-binlog-size this can "
    "be used to limit the total amount of disk space used for the binlog. "
    "Default is 0, don't limit.",
    GLOBAL_VAR(max_binlog_files), CMD_LINE(REQUIRED_ARG),
    VALID_RANGE(0, 102400), DEFAULT(0), BLOCK_SIZE(1));

static Sys_var_ulong Sys_binlog_expire_logs_seconds(
    "binlog_expire_logs_seconds",
    "If non-zero, binary logs will be purged after binlog_expire_logs_seconds"
    " seconds; If both this option and expire_logs_days are set to non-zero"
    "  values, this option takes priority. Purges happen at"
    " startup and at binary log rotation.",
    GLOBAL_VAR(binlog_expire_logs_seconds),
    CMD_LINE(REQUIRED_ARG, OPT_BINLOG_EXPIRE_LOGS_SECONDS),
    VALID_RANGE(0, 0xFFFFFFFF), DEFAULT(2592000), BLOCK_SIZE(1), NO_MUTEX_GUARD,
    NOT_IN_BINLOG, ON_CHECK(check_expire_logs_seconds), ON_UPDATE(NULL));

static Sys_var_bool Sys_flush(
    "flush", "Flush MyISAM tables to disk between SQL commands",
    GLOBAL_VAR(myisam_flush), CMD_LINE(OPT_ARG), DEFAULT(false));

static Sys_var_ulong Sys_flush_time(
    "flush_time",
    "A dedicated thread is created to flush all tables at the "
    "given interval",
    GLOBAL_VAR(flush_time), CMD_LINE(REQUIRED_ARG),
    VALID_RANGE(0, LONG_TIMEOUT), DEFAULT(0), BLOCK_SIZE(1));

static bool check_ftb_syntax(sys_var *, THD *, set_var *var) {
  return ft_boolean_check_syntax_string(
      (uchar *)(var->save_result.string_value.str));
}
/// @todo make SESSION_VAR (usability enhancement and a fix for a race
/// condition)
static Sys_var_charptr Sys_ft_boolean_syntax(
    "ft_boolean_syntax",
    "List of operators for "
    "MATCH ... AGAINST ( ... IN BOOLEAN MODE)",
    GLOBAL_VAR(ft_boolean_syntax), CMD_LINE(REQUIRED_ARG), IN_SYSTEM_CHARSET,
    DEFAULT(DEFAULT_FTB_SYNTAX), NO_MUTEX_GUARD, NOT_IN_BINLOG,
    ON_CHECK(check_ftb_syntax));

static Sys_var_ulong Sys_ft_max_word_len(
    "ft_max_word_len",
    "The maximum length of the word to be included in a FULLTEXT index. "
    "Note: FULLTEXT indexes must be rebuilt after changing this variable",
    READ_ONLY GLOBAL_VAR(ft_max_word_len), CMD_LINE(REQUIRED_ARG),
    VALID_RANGE(10, HA_FT_MAXCHARLEN), DEFAULT(HA_FT_MAXCHARLEN),
    BLOCK_SIZE(1));

static Sys_var_ulong Sys_ft_min_word_len(
    "ft_min_word_len",
    "The minimum length of the word to be included in a FULLTEXT index. "
    "Note: FULLTEXT indexes must be rebuilt after changing this variable",
    READ_ONLY GLOBAL_VAR(ft_min_word_len), CMD_LINE(REQUIRED_ARG),
    VALID_RANGE(1, HA_FT_MAXCHARLEN), DEFAULT(4), BLOCK_SIZE(1));

/// @todo make it an updatable SESSION_VAR
static Sys_var_ulong Sys_ft_query_expansion_limit(
    "ft_query_expansion_limit",
    "Number of best matches to use for query expansion",
    READ_ONLY GLOBAL_VAR(ft_query_expansion_limit), CMD_LINE(REQUIRED_ARG),
    VALID_RANGE(0, 1000), DEFAULT(20), BLOCK_SIZE(1));

static Sys_var_charptr Sys_ft_stopword_file(
    "ft_stopword_file", "Use stopwords from this file instead of built-in list",
    READ_ONLY NON_PERSIST GLOBAL_VAR(ft_stopword_file), CMD_LINE(REQUIRED_ARG),
    IN_FS_CHARSET, DEFAULT(0));

static Sys_var_bool Sys_ft_query_extra_word_chars(
    "ft_query_extra_word_chars",
    "If enabled, all non-whitespace characters are considered word symbols "
    "for full text search queries",
    SESSION_VAR(ft_query_extra_word_chars), CMD_LINE(OPT_ARG), DEFAULT(false));

static bool check_init_string(sys_var *, THD *, set_var *var) {
  if (var->save_result.string_value.str == 0) {
    var->save_result.string_value.str = const_cast<char *>("");
    var->save_result.string_value.length = 0;
  }
  return false;
}
static PolyLock_rwlock PLock_sys_init_connect(&LOCK_sys_init_connect);
static Sys_var_lexstring Sys_init_connect(
    "init_connect",
    "Command(s) that are executed for each "
    "new connection",
    GLOBAL_VAR(opt_init_connect), CMD_LINE(REQUIRED_ARG), IN_SYSTEM_CHARSET,
    DEFAULT(""), &PLock_sys_init_connect, NOT_IN_BINLOG,
    ON_CHECK(check_init_string));

static Sys_var_charptr Sys_init_file(
    "init_file", "Read SQL commands from this file at startup",
    READ_ONLY NON_PERSIST GLOBAL_VAR(opt_init_file), CMD_LINE(REQUIRED_ARG),
    IN_FS_CHARSET, DEFAULT(0));

static PolyLock_rwlock PLock_sys_init_slave(&LOCK_sys_init_slave);
static Sys_var_lexstring Sys_init_slave(
    "init_slave",
    "Command(s) that are executed by a slave server "
    "each time the SQL thread starts",
    GLOBAL_VAR(opt_init_slave), CMD_LINE(REQUIRED_ARG), IN_SYSTEM_CHARSET,
    DEFAULT(""), &PLock_sys_init_slave, NOT_IN_BINLOG,
    ON_CHECK(check_init_string));

static Sys_var_ulong Sys_interactive_timeout(
    "interactive_timeout",
    "The number of seconds the server waits for activity on an interactive "
    "connection before closing it",
    SESSION_VAR(net_interactive_timeout), CMD_LINE(REQUIRED_ARG),
    VALID_RANGE(1, LONG_TIMEOUT), DEFAULT(NET_WAIT_TIMEOUT), BLOCK_SIZE(1));

static Sys_var_ulong Sys_join_buffer_size(
    "join_buffer_size", "The size of the buffer that is used for full joins",
    HINT_UPDATEABLE SESSION_VAR(join_buff_size), CMD_LINE(REQUIRED_ARG),
    VALID_RANGE(128, ULONG_MAX), DEFAULT(256 * 1024), BLOCK_SIZE(128));

static Sys_var_keycache Sys_key_buffer_size(
    "key_buffer_size",
    "The size of the buffer used for "
    "index blocks for MyISAM tables. Increase this to get better index "
    "handling (for all reads and multiple writes) to as much as you can "
    "afford",
    KEYCACHE_VAR(param_buff_size), CMD_LINE(REQUIRED_ARG, OPT_KEY_BUFFER_SIZE),
    VALID_RANGE(0, SIZE_T_MAX), DEFAULT(KEY_CACHE_SIZE), BLOCK_SIZE(IO_SIZE),
    NO_MUTEX_GUARD, NOT_IN_BINLOG, ON_CHECK(0), ON_UPDATE(update_buffer_size));

static Sys_var_keycache Sys_key_cache_block_size(
    "key_cache_block_size", "The default size of key cache blocks",
    KEYCACHE_VAR(param_block_size),
    CMD_LINE(REQUIRED_ARG, OPT_KEY_CACHE_BLOCK_SIZE),
    VALID_RANGE(512, 1024 * 16), DEFAULT(KEY_CACHE_BLOCK_SIZE), BLOCK_SIZE(512),
    NO_MUTEX_GUARD, NOT_IN_BINLOG, ON_CHECK(0),
    ON_UPDATE(update_keycache_param));

static Sys_var_keycache Sys_key_cache_division_limit(
    "key_cache_division_limit",
    "The minimum percentage of warm blocks in key cache",
    KEYCACHE_VAR(param_division_limit),
    CMD_LINE(REQUIRED_ARG, OPT_KEY_CACHE_DIVISION_LIMIT), VALID_RANGE(1, 100),
    DEFAULT(100), BLOCK_SIZE(1), NO_MUTEX_GUARD, NOT_IN_BINLOG, ON_CHECK(0),
    ON_UPDATE(update_keycache_param));

static Sys_var_keycache Sys_key_cache_age_threshold(
    "key_cache_age_threshold",
    "This characterizes the number of "
    "hits a hot block has to be untouched until it is considered aged "
    "enough to be downgraded to a warm block. This specifies the "
    "percentage ratio of that number of hits to the total number of "
    "blocks in key cache",
    KEYCACHE_VAR(param_age_threshold),
    CMD_LINE(REQUIRED_ARG, OPT_KEY_CACHE_AGE_THRESHOLD),
    VALID_RANGE(100, ULONG_MAX), DEFAULT(300), BLOCK_SIZE(100), NO_MUTEX_GUARD,
    NOT_IN_BINLOG, ON_CHECK(0), ON_UPDATE(update_keycache_param));

static Sys_var_bool Sys_large_files_support(
    "large_files_support",
    "Whether mysqld was compiled with options for large file support",
    READ_ONLY NON_PERSIST GLOBAL_VAR(opt_large_files), NO_CMD_LINE,
    DEFAULT(sizeof(my_off_t) > 4));

static Sys_var_uint Sys_large_page_size(
    "large_page_size",
    "If large page support is enabled, this shows the size of memory pages",
    READ_ONLY NON_PERSIST GLOBAL_VAR(opt_large_page_size), NO_CMD_LINE,
    VALID_RANGE(0, UINT_MAX), DEFAULT(0), BLOCK_SIZE(1));

static Sys_var_bool Sys_large_pages("large_pages",
                                    "Enable support for large pages",
                                    READ_ONLY GLOBAL_VAR(opt_large_pages),
                                    IF_WIN(NO_CMD_LINE, CMD_LINE(OPT_ARG)),
                                    DEFAULT(false));

static Sys_var_charptr Sys_language(
    "lc_messages_dir", "Directory where error messages are",
    READ_ONLY NON_PERSIST GLOBAL_VAR(lc_messages_dir_ptr),
    CMD_LINE(REQUIRED_ARG, OPT_LC_MESSAGES_DIRECTORY), IN_FS_CHARSET,
    DEFAULT(0));

static Sys_var_bool Sys_local_infile("local_infile",
                                     "Enable LOAD DATA LOCAL INFILE",
                                     GLOBAL_VAR(opt_local_infile),
                                     CMD_LINE(OPT_ARG), DEFAULT(false));

static Sys_var_ulong Sys_lock_wait_timeout(
    "lock_wait_timeout",
    "Timeout in seconds to wait for a lock before returning an error.",
    HINT_UPDATEABLE SESSION_VAR(lock_wait_timeout), CMD_LINE(REQUIRED_ARG),
    VALID_RANGE(1, LONG_TIMEOUT), DEFAULT(LONG_TIMEOUT), BLOCK_SIZE(1));

#ifdef HAVE_MLOCKALL
static Sys_var_bool Sys_locked_in_memory(
    "locked_in_memory", "Whether mysqld was locked in memory with --memlock",
    READ_ONLY NON_PERSIST GLOBAL_VAR(locked_in_memory), NO_CMD_LINE,
    DEFAULT(false));
#endif

/* this says NO_CMD_LINE, as command-line option takes a string, not a bool */
static Sys_var_bool Sys_log_bin("log_bin", "Whether the binary log is enabled",
                                READ_ONLY NON_PERSIST GLOBAL_VAR(opt_bin_log),
                                NO_CMD_LINE, DEFAULT(true));

static bool transaction_write_set_check(sys_var *, THD *thd, set_var *var) {
  // Can't change the algorithm when group replication is enabled.
  if (is_group_replication_running()) {
    my_message(
        ER_GROUP_REPLICATION_RUNNING,
        "The write set algorithm cannot be changed when Group replication"
        " is running.",
        MYF(0));
    return true;
  }

  if ((var->is_global_persist()) &&
      global_system_variables.binlog_format != BINLOG_FORMAT_ROW) {
    my_error(ER_PREVENTS_VARIABLE_WITHOUT_RBR, MYF(0), var->var->name.str);
    return true;
  }

  if (var->type == OPT_SESSION &&
      thd->variables.binlog_format != BINLOG_FORMAT_ROW) {
    my_error(ER_PREVENTS_VARIABLE_WITHOUT_RBR, MYF(0), var->var->name.str);
    return true;
  }
  /*
    if in a stored function/trigger, it's too late to change
  */
  if (thd->in_sub_stmt) {
    my_error(ER_VARIABLE_NOT_SETTABLE_IN_TRANSACTION, MYF(0),
             var->var->name.str);
    return true;
  }
  /*
    Make the session variable 'transaction_write_set_extraction' read-only
    inside a transaction.
  */
  if (thd->in_active_multi_stmt_transaction()) {
    my_error(ER_VARIABLE_NOT_SETTABLE_IN_TRANSACTION, MYF(0),
             var->var->name.str);
    return true;
  }
  /*
    Disallow changing variable 'transaction_write_set_extraction' while
    binlog_transaction_dependency_tracking is different from COMMIT_ORDER.
  */
<<<<<<< HEAD
  if (mysql_bin_log.m_dependency_tracker.m_opt_tracking_mode !=
      DEPENDENCY_TRACKING_COMMIT_ORDER) {
=======
  if (mysql_bin_log.m_dependency_tracker.m_opt_tracking_mode
      != DEPENDENCY_TRACKING_COMMIT_ORDER)
  {
>>>>>>> be20e845
    my_error(ER_WRONG_USAGE, MYF(0),
             "transaction_write_set_extraction (changed)",
             "binlog_transaction_dependency_tracking (!= COMMIT_ORDER)");
    return true;
  }
<<<<<<< HEAD

=======
>>>>>>> be20e845
  return false;
}

static Sys_var_enum Sys_extract_write_set(
    "transaction_write_set_extraction",
    "This option is used to let the server know when to "
    "extract the write set which will be used for various purposes. ",
    SESSION_VAR(transaction_write_set_extraction), CMD_LINE(OPT_ARG),
    transaction_write_set_hashing_algorithms, DEFAULT(HASH_ALGORITHM_XXHASH64),
    NO_MUTEX_GUARD, NOT_IN_BINLOG, ON_CHECK(transaction_write_set_check),
    ON_UPDATE(NULL));

static Sys_var_ulong Sys_rpl_stop_slave_timeout(
    "rpl_stop_slave_timeout",
    "Timeout in seconds to wait for slave to stop before returning a "
    "warning.",
    GLOBAL_VAR(rpl_stop_slave_timeout), CMD_LINE(REQUIRED_ARG),
    VALID_RANGE(2, LONG_TIMEOUT), DEFAULT(LONG_TIMEOUT), BLOCK_SIZE(1));

static Sys_var_enum Sys_binlog_error_action(
    "binlog_error_action",
    "When statements cannot be written to the binary log due to a fatal "
    "error, the server can either ignore the error and let the master "
    "continue, or abort.",
    GLOBAL_VAR(binlog_error_action), CMD_LINE(REQUIRED_ARG),
    binlog_error_action_list, DEFAULT(ABORT_SERVER));

static Sys_var_bool Sys_trust_function_creators(
    "log_bin_trust_function_creators",
    "If set to FALSE (the default), then when --log-bin is used, creation "
    "of a stored function (or trigger) is allowed only to users having the "
    "SUPER privilege and only if this stored function (trigger) may not "
    "break binary logging. Note that if ALL connections to this server "
    "ALWAYS use row-based binary logging, the security issues do not "
    "exist and the binary logging cannot break, so you can safely set "
    "this to TRUE",
    GLOBAL_VAR(trust_function_creators), CMD_LINE(OPT_ARG), DEFAULT(false));

static Sys_var_bool Sys_check_proxy_users(
    "check_proxy_users",
    "If set to FALSE (the default), then proxy user identity will not be "
    "mapped for authentication plugins which support mapping from grant "
    "tables.  When set to TRUE, users associated with authentication "
    "plugins which signal proxy user mapping should be done according to "
    "GRANT PROXY privilege definition.",
    GLOBAL_VAR(check_proxy_users), CMD_LINE(OPT_ARG), DEFAULT(false));

static Sys_var_bool Sys_mysql_native_password_proxy_users(
    "mysql_native_password_proxy_users",
    "If set to FALSE (the default), then the mysql_native_password "
    "plugin will not signal for authenticated users to be checked for mapping "
    "to proxy users.  When set to TRUE, the plugin will flag associated "
    "authenticated accounts to be mapped to proxy users when the server option "
    "check_proxy_users is enabled.",
    GLOBAL_VAR(mysql_native_password_proxy_users), CMD_LINE(OPT_ARG),
    DEFAULT(false));

static Sys_var_bool Sys_sha256_password_proxy_users(
    "sha256_password_proxy_users",
    "If set to FALSE (the default), then the sha256_password authentication "
    "plugin will not signal for authenticated users to be checked for mapping "
    "to proxy users.  When set to TRUE, the plugin will flag associated "
    "authenticated accounts to be mapped to proxy users when the server option "
    "check_proxy_users is enabled.",
    GLOBAL_VAR(sha256_password_proxy_users), CMD_LINE(OPT_ARG), DEFAULT(false));

static bool check_log_bin_use_v1_row_events(sys_var *, THD *thd, set_var *var) {
  if (var->save_result.ulonglong_value == 1 &&
      global_system_variables.binlog_row_value_options != 0)
    push_warning_printf(thd, Sql_condition::SL_WARNING,
                        ER_WARN_BINLOG_V1_ROW_EVENTS_DISABLED,
                        ER_THD(thd, ER_WARN_BINLOG_V1_ROW_EVENTS_DISABLED),
                        "binlog_row_value_options=PARTIAL_JSON");
  return false;
}

static Sys_var_bool Sys_log_bin_use_v1_row_events(
    "log_bin_use_v1_row_events",
    "If equal to 1 then version 1 row events are written to a row based "
    "binary log.  If equal to 0, then the latest version of events are "
    "written.  "
    "This option is useful during some upgrades.",
    NON_PERSIST GLOBAL_VAR(log_bin_use_v1_row_events), CMD_LINE(OPT_ARG),
    DEFAULT(false), NO_MUTEX_GUARD, NOT_IN_BINLOG,
    ON_CHECK(check_log_bin_use_v1_row_events));

static Sys_var_charptr Sys_log_error(
    "log_error", "Error log file",
    READ_ONLY NON_PERSIST GLOBAL_VAR(log_error_dest),
    CMD_LINE(OPT_ARG, OPT_LOG_ERROR), IN_FS_CHARSET,
    DEFAULT(disabled_my_option), NO_MUTEX_GUARD, NOT_IN_BINLOG, ON_CHECK(NULL),
    ON_UPDATE(NULL), NULL, sys_var::PARSE_EARLY);

static bool check_log_error_services(sys_var *self, THD *thd, set_var *var) {
  // test whether syntax is OK and services exist
  int i;

  if (var->save_result.string_value.str == nullptr) return true;

  if ((i = log_builtins_error_stack(var->save_result.string_value.str, true)) <
      0) {
    push_warning_printf(
        thd, Sql_condition::SL_WARNING, ER_CANT_SET_ERROR_LOG_SERVICE,
        ER_THD(thd, ER_CANT_SET_ERROR_LOG_SERVICE), self->name.str,
        &((char *)var->save_result.string_value.str)[-(i + 1)]);
    return true;
  } else if (strlen(var->save_result.string_value.str) < 1) {
    push_warning_printf(
        thd, Sql_condition::SL_WARNING, ER_EMPTY_PIPELINE_FOR_ERROR_LOG_SERVICE,
        ER_THD(thd, ER_EMPTY_PIPELINE_FOR_ERROR_LOG_SERVICE), self->name.str);
  }

  return false;
}

static bool fix_log_error_services(sys_var *self MY_ATTRIBUTE((unused)),
                                   THD *thd,
                                   enum_var_type type MY_ATTRIBUTE((unused))) {
  // syntax is OK and services exist; try to initialize them!
  int rr = log_builtins_error_stack(opt_log_error_services, false);
  if (rr < 0) {
    rr = -(rr + 1);
    if (((size_t)rr) < strlen(opt_log_error_services))
      push_warning_printf(
          thd, Sql_condition::SL_WARNING, ER_CANT_START_ERROR_LOG_SERVICE,
          ER_THD(thd, ER_CANT_START_ERROR_LOG_SERVICE), self->name.str,
          &((char *)opt_log_error_services)[rr]);
    return true;
  }

  return false;
}

static Sys_var_charptr Sys_log_error_services(
    "log_error_services",
    "Services that should be called when an error event is received",
    GLOBAL_VAR(opt_log_error_services), CMD_LINE(REQUIRED_ARG),
    IN_SYSTEM_CHARSET, DEFAULT("log_filter_internal; log_sink_internal"),
    NO_MUTEX_GUARD, NOT_IN_BINLOG, ON_CHECK(check_log_error_services),
    ON_UPDATE(fix_log_error_services));

static Sys_var_bool Sys_log_queries_not_using_indexes(
    "log_queries_not_using_indexes",
    "Log queries that are executed without benefit of any index to the "
    "slow log if it is open",
    GLOBAL_VAR(opt_log_queries_not_using_indexes), CMD_LINE(OPT_ARG),
    DEFAULT(false));

static Sys_var_bool Sys_log_slow_admin_statements(
    "log_slow_admin_statements",
    "Log slow OPTIMIZE, ANALYZE, ALTER and other administrative statements to "
    "the slow log if it is open.",
    GLOBAL_VAR(opt_log_slow_admin_statements), CMD_LINE(OPT_ARG),
    DEFAULT(false));

static Sys_var_bool Sys_log_slow_slave_statements(
    "log_slow_slave_statements",
    "Log slow statements executed by slave thread to the slow log if it is "
    "open.",
    GLOBAL_VAR(opt_log_slow_slave_statements), CMD_LINE(OPT_ARG),
    DEFAULT(false));

static bool update_log_throttle_queries_not_using_indexes(sys_var *, THD *thd,
                                                          enum_var_type) {
  // Check if we should print a summary of any suppressed lines to the slow log
  // now since opt_log_throttle_queries_not_using_indexes was changed.
  log_throttle_qni.flush(thd);
  return false;
}

static Sys_var_ulong Sys_log_throttle_queries_not_using_indexes(
    "log_throttle_queries_not_using_indexes",
    "Log at most this many 'not using index' warnings per minute to the "
    "slow log. Any further warnings will be condensed into a single "
    "summary line. A value of 0 disables throttling. "
    "Option has no effect unless --log_queries_not_using_indexes is set.",
    GLOBAL_VAR(opt_log_throttle_queries_not_using_indexes),
    CMD_LINE(REQUIRED_ARG), VALID_RANGE(0, ULONG_MAX), DEFAULT(0),
    BLOCK_SIZE(1), NO_MUTEX_GUARD, NOT_IN_BINLOG, ON_CHECK(0),
    ON_UPDATE(update_log_throttle_queries_not_using_indexes));

static bool update_log_error_verbosity(sys_var *, THD *, enum_var_type) {
  return (log_builtins_filter_update_verbosity(log_error_verbosity) < 0);
}

static Sys_var_ulong Sys_log_error_verbosity(
    "log_error_verbosity",
    "How detailed the error log should be. "
    "1, log errors only. "
    "2, log errors and warnings. "
    "3, log errors, warnings, and notes. "
    "Messages sent to the client are unaffected by this setting.",
    GLOBAL_VAR(log_error_verbosity), CMD_LINE(REQUIRED_ARG), VALID_RANGE(1, 3),
    DEFAULT(2), BLOCK_SIZE(1), NO_MUTEX_GUARD, NOT_IN_BINLOG, ON_CHECK(0),
    ON_UPDATE(update_log_error_verbosity));

static Sys_var_enum Sys_log_timestamps(
    "log_timestamps",
    "UTC to timestamp log files in zulu time, for more concise timestamps "
    "and easier correlation of logs from servers from multiple time zones, "
    "or SYSTEM to use the system's local time. "
    "This affects only log files, not log tables, as the timestamp columns "
    "of the latter can be converted at will.",
    GLOBAL_VAR(opt_log_timestamps), CMD_LINE(REQUIRED_ARG),
    timestamp_type_names, DEFAULT(0), NO_MUTEX_GUARD, NOT_IN_BINLOG);

static Sys_var_bool Sys_log_statements_unsafe_for_binlog(
    "log_statements_unsafe_for_binlog",
    "Log statements considered unsafe when using statement based binary "
    "logging.",
    GLOBAL_VAR(opt_log_unsafe_statements), CMD_LINE(OPT_ARG), DEFAULT(true));

/* logging to host OS's syslog */

static bool fix_syslog_enable(sys_var *self, THD *thd MY_ATTRIBUTE((unused)),
                              enum_var_type type MY_ATTRIBUTE((unused))) {
  return LogVar(self->name).val((longlong)opt_log_syslog_enable).update();
}

static Sys_var_bool Sys_log_syslog_enable(
    "log_syslog",
    "Errors, warnings, and similar issues eligible for MySQL's error log "
    "file may additionally be sent to the host operating system's system "
    "log (\"syslog\").",
    GLOBAL_VAR(opt_log_syslog_enable), CMD_LINE(OPT_ARG),
    DEFAULT(true),  // true-when-loaded on either platform
    NO_MUTEX_GUARD, NOT_IN_BINLOG, ON_CHECK(0), ON_UPDATE(fix_syslog_enable),
    DEPRECATED("--log_error_services"));

static bool fix_syslog_tag(sys_var *self, THD *thd MY_ATTRIBUTE((unused)),
                           enum_var_type type MY_ATTRIBUTE((unused))) {
  return LogVar(self->name).val(opt_log_syslog_tag).update();
}

static bool check_syslog_tag(sys_var *self, THD *THD MY_ATTRIBUTE((unused)),
                             set_var *var) {
  if (var->value != nullptr)
    return LogVar(self->name).val(var->save_result.string_value).check();

  return false;
}

static Sys_var_charptr Sys_log_syslog_tag(
    "log_syslog_tag",
    "When logging issues using the host operating system's syslog, "
    "tag the entries from this particular MySQL server with this ident. "
    "This will help distinguish entries from MySQL servers co-existing "
    "on the same host machine. A non-empty tag will be appended to the "
    "default ident of 'mysqld', connected by a hyphen.",
    GLOBAL_VAR(opt_log_syslog_tag), CMD_LINE(REQUIRED_ARG), IN_SYSTEM_CHARSET,
    DEFAULT(""), NO_MUTEX_GUARD, NOT_IN_BINLOG, ON_CHECK(check_syslog_tag),
    ON_UPDATE(fix_syslog_tag));

#ifndef _WIN32

static bool check_syslog_facility(sys_var *self, THD *, set_var *var) {
  if (var->value != nullptr)
    return LogVar(self->name).val(var->save_result.string_value).check();
  return false;
}

static bool fix_syslog_facility(sys_var *self, THD *thd MY_ATTRIBUTE((unused)),
                                enum_var_type type MY_ATTRIBUTE((unused))) {
  return LogVar(self->name).val(opt_log_syslog_facility).update();
}

static Sys_var_charptr Sys_log_syslog_facility(
    "log_syslog_facility",
    "When logging issues using the host operating system's syslog, "
    "identify as a facility of the given type (to aid in log filtering).",
    GLOBAL_VAR(opt_log_syslog_facility), CMD_LINE(REQUIRED_ARG),
    IN_SYSTEM_CHARSET, DEFAULT("daemon"), NO_MUTEX_GUARD, NOT_IN_BINLOG,
    ON_CHECK(check_syslog_facility), ON_UPDATE(fix_syslog_facility));

static bool fix_syslog_pid(sys_var *self, THD *thd MY_ATTRIBUTE((unused)),
                           enum_var_type type MY_ATTRIBUTE((unused))) {
  return LogVar(self->name).val((longlong)opt_log_syslog_include_pid).update();
}

static Sys_var_bool Sys_log_syslog_log_pid(
    "log_syslog_include_pid",
    "When logging issues using the host operating system's syslog, "
    "include this MySQL server's process ID (PID). This setting does "
    "not affect MySQL's own error log file.",
    GLOBAL_VAR(opt_log_syslog_include_pid), CMD_LINE(OPT_ARG), DEFAULT(true),
    NO_MUTEX_GUARD, NOT_IN_BINLOG, ON_CHECK(0), ON_UPDATE(fix_syslog_pid));

#endif

static bool update_cached_long_query_time(sys_var *, THD *thd,
                                          enum_var_type type) noexcept {
  if (type == OPT_SESSION)
    thd->variables.long_query_time =
        double2ulonglong(thd->variables.long_query_time_double * 1e6);
  else
    global_system_variables.long_query_time =
        double2ulonglong(global_system_variables.long_query_time_double * 1e6);
  return false;
}

static Sys_var_double Sys_long_query_time(
    "long_query_time",
    "Log all queries that have taken more than long_query_time seconds "
    "to execute to file. The argument will be treated as a decimal value "
    "with microsecond precision",
    SESSION_VAR(long_query_time_double), CMD_LINE(REQUIRED_ARG),
    VALID_RANGE(0, LONG_TIMEOUT), DEFAULT(10), NO_MUTEX_GUARD, NOT_IN_BINLOG,
    ON_CHECK(0), ON_UPDATE(update_cached_long_query_time));

#ifndef DBUG_OFF
static bool update_cached_query_exec_time(sys_var *self MY_ATTRIBUTE((unused)),
                                          THD *thd, enum_var_type type) {
  if (type == OPT_SESSION)
    thd->variables.query_exec_time =
        double2ulonglong(thd->variables.query_exec_time_double * 1e6);
  else
    global_system_variables.query_exec_time =
        double2ulonglong(global_system_variables.query_exec_time_double * 1e6);
  return false;
}

static Sys_var_double Sys_query_exec_time(
    "query_exec_time",
    "Pretend queries take this many seconds. When 0 (the default) use the "
    "actual execution time. Used only for debugging.",
    SESSION_VAR(query_exec_time_double), NO_CMD_LINE,
    VALID_RANGE(0, LONG_TIMEOUT), DEFAULT(0), NO_MUTEX_GUARD, IN_BINLOG,
    ON_CHECK(nullptr), ON_UPDATE(update_cached_query_exec_time));
#endif

static bool fix_low_prio_updates(sys_var *, THD *thd, enum_var_type type) {
  if (type == OPT_SESSION) {
    thd->update_lock_default =
        (thd->variables.low_priority_updates ? TL_WRITE_LOW_PRIORITY
                                             : TL_WRITE);
    thd->insert_lock_default =
        (thd->variables.low_priority_updates ? TL_WRITE_LOW_PRIORITY
                                             : TL_WRITE_CONCURRENT_INSERT);
  } else
    thr_upgraded_concurrent_insert_lock =
        (global_system_variables.low_priority_updates ? TL_WRITE_LOW_PRIORITY
                                                      : TL_WRITE);
  return false;
}
static Sys_var_bool Sys_low_priority_updates(
    "low_priority_updates",
    "INSERT/DELETE/UPDATE has lower priority than selects",
    SESSION_VAR(low_priority_updates), CMD_LINE(OPT_ARG), DEFAULT(false),
    NO_MUTEX_GUARD, NOT_IN_BINLOG, ON_CHECK(0),
    ON_UPDATE(fix_low_prio_updates));

static Sys_var_bool Sys_lower_case_file_system(
    "lower_case_file_system",
    "Case sensitivity of file names on the file system where the "
    "data directory is located",
    READ_ONLY NON_PERSIST GLOBAL_VAR(lower_case_file_system), NO_CMD_LINE,
    DEFAULT(false));

static Sys_var_uint Sys_lower_case_table_names(
    "lower_case_table_names",
    "If set to 1 table names are stored in lowercase on disk and table "
    "names will be case-insensitive.  Should be set to 2 if you are using "
    "a case insensitive file system",
    READ_ONLY GLOBAL_VAR(lower_case_table_names),
    CMD_LINE(OPT_ARG, OPT_LOWER_CASE_TABLE_NAMES), VALID_RANGE(0, 2),
#ifdef FN_NO_CASE_SENSE
    DEFAULT(1),
#else
    DEFAULT(0),
#endif
    BLOCK_SIZE(1));

static bool session_readonly(sys_var *self, THD *, set_var *var) {
  if (var->is_global_persist()) return false;
  my_error(ER_VARIABLE_IS_READONLY, MYF(0), "SESSION", self->name.str,
           "GLOBAL");
  return true;
}

static bool check_max_allowed_packet(sys_var *self, THD *thd, set_var *var) {
  longlong val;
  if (session_readonly(self, thd, var)) return true;

  val = var->save_result.ulonglong_value;
  if (val < (longlong)global_system_variables.net_buffer_length) {
    push_warning_printf(thd, Sql_condition::SL_WARNING, WARN_OPTION_BELOW_LIMIT,
                        ER_THD(thd, WARN_OPTION_BELOW_LIMIT),
                        "max_allowed_packet", "net_buffer_length");
  }
  return false;
}

static Sys_var_ulong Sys_max_allowed_packet(
    "max_allowed_packet",
    "Max packet length to send to or receive from the server",
    SESSION_VAR(max_allowed_packet), CMD_LINE(REQUIRED_ARG),
    VALID_RANGE(1024, 1024 * 1024 * 1024), DEFAULT(64 * 1024 * 1024),
    BLOCK_SIZE(1024), NO_MUTEX_GUARD, NOT_IN_BINLOG,
    ON_CHECK(check_max_allowed_packet));

static Sys_var_ulong Sys_slave_max_allowed_packet(
    "slave_max_allowed_packet",
    "The maximum packet length to sent successfully from the master to slave.",
    GLOBAL_VAR(slave_max_allowed_packet), CMD_LINE(REQUIRED_ARG),
    VALID_RANGE(1024, MAX_MAX_ALLOWED_PACKET), DEFAULT(MAX_MAX_ALLOWED_PACKET),
    BLOCK_SIZE(1024));

static Sys_var_ulonglong Sys_max_binlog_cache_size(
    "max_binlog_cache_size", "Sets the total size of the transactional cache",
    GLOBAL_VAR(max_binlog_cache_size), CMD_LINE(REQUIRED_ARG),
    VALID_RANGE(IO_SIZE, ULLONG_MAX), DEFAULT((ULLONG_MAX / IO_SIZE) * IO_SIZE),
    BLOCK_SIZE(IO_SIZE), NO_MUTEX_GUARD, NOT_IN_BINLOG, ON_CHECK(0),
    ON_UPDATE(fix_binlog_cache_size));

static Sys_var_ulonglong Sys_max_binlog_stmt_cache_size(
    "max_binlog_stmt_cache_size", "Sets the total size of the statement cache",
    GLOBAL_VAR(max_binlog_stmt_cache_size), CMD_LINE(REQUIRED_ARG),
    VALID_RANGE(IO_SIZE, ULLONG_MAX), DEFAULT((ULLONG_MAX / IO_SIZE) * IO_SIZE),
    BLOCK_SIZE(IO_SIZE), NO_MUTEX_GUARD, NOT_IN_BINLOG, ON_CHECK(0),
    ON_UPDATE(fix_binlog_stmt_cache_size));

static bool fix_max_binlog_size(sys_var *, THD *, enum_var_type) {
  mysql_bin_log.set_max_size(max_binlog_size);
  /*
    For multisource replication, this max size is set to all relay logs
    per channel. So, run through them
  */
  if (!max_relay_log_size) {
    Master_info *mi = NULL;

    channel_map.wrlock();
    for (mi_map::iterator it = channel_map.begin(); it != channel_map.end();
         it++) {
      mi = it->second;
      if (mi != NULL) mi->rli->relay_log.set_max_size(max_binlog_size);
    }
    channel_map.unlock();
  }
  return false;
}
static Sys_var_ulong Sys_max_binlog_size(
    "max_binlog_size",
    "Binary log will be rotated automatically when the size exceeds this "
    "value. Will also apply to relay logs if max_relay_log_size is 0",
    GLOBAL_VAR(max_binlog_size), CMD_LINE(REQUIRED_ARG),
    VALID_RANGE(IO_SIZE, 1024 * 1024L * 1024L), DEFAULT(1024 * 1024L * 1024L),
    BLOCK_SIZE(IO_SIZE), NO_MUTEX_GUARD, NOT_IN_BINLOG, ON_CHECK(0),
    ON_UPDATE(fix_max_binlog_size));

static Sys_var_ulong Sys_max_connections(
    "max_connections", "The number of simultaneous clients allowed",
    GLOBAL_VAR(max_connections), CMD_LINE(REQUIRED_ARG),
    VALID_RANGE(1, MAX_CONNECTIONS), DEFAULT(MAX_CONNECTIONS_DEFAULT),
    BLOCK_SIZE(1), NO_MUTEX_GUARD, NOT_IN_BINLOG, ON_CHECK(0), ON_UPDATE(0),
    NULL,
    /* max_connections is used as a sizing hint by the performance schema. */
    sys_var::PARSE_EARLY);

static Sys_var_ulong Sys_max_connect_errors(
    "max_connect_errors",
    "If there is more than this number of interrupted connections from "
    "a host this host will be blocked from further connections",
    GLOBAL_VAR(max_connect_errors), CMD_LINE(REQUIRED_ARG),
    VALID_RANGE(1, ULONG_MAX), DEFAULT(100), BLOCK_SIZE(1));

static Sys_var_uint Sys_extra_port(
    "extra_port",
    "Extra port number to use for tcp connections in a "
    "one-thread-per-connection manner. 0 means don't use another port",
    READ_ONLY GLOBAL_VAR(mysqld_extra_port), CMD_LINE(REQUIRED_ARG),
    VALID_RANGE(0, UINT_MAX32), DEFAULT(0), BLOCK_SIZE(1));

static Sys_var_ulong Sys_extra_max_connections(
    "extra_max_connections", "The number of connections on extra-port",
    GLOBAL_VAR(extra_max_connections), CMD_LINE(REQUIRED_ARG),
    VALID_RANGE(1, MAX_CONNECTIONS), DEFAULT(1), BLOCK_SIZE(1), NO_MUTEX_GUARD,
    NOT_IN_BINLOG, ON_CHECK(0), ON_UPDATE(0));

static Sys_var_long Sys_max_digest_length(
    "max_digest_length", "Maximum length considered for digest text.",
    READ_ONLY GLOBAL_VAR(max_digest_length), CMD_LINE(REQUIRED_ARG),
    VALID_RANGE(0, 1024 * 1024), DEFAULT(1024), BLOCK_SIZE(1));

static bool check_max_delayed_threads(sys_var *, THD *, set_var *var) {
  return (!var->is_global_persist()) && var->save_result.ulonglong_value != 0 &&
         var->save_result.ulonglong_value !=
             global_system_variables.max_insert_delayed_threads;
}

// Alias for max_delayed_threads
static Sys_var_ulong Sys_max_insert_delayed_threads(
    "max_insert_delayed_threads",
    "Don't start more than this number of threads to handle INSERT "
    "DELAYED statements. If set to zero INSERT DELAYED will be not used. "
    "This variable is deprecated along with INSERT DELAYED.",
    SESSION_VAR(max_insert_delayed_threads), NO_CMD_LINE, VALID_RANGE(0, 16384),
    DEFAULT(20), BLOCK_SIZE(1), NO_MUTEX_GUARD, NOT_IN_BINLOG,
    ON_CHECK(check_max_delayed_threads), ON_UPDATE(0), DEPRECATED(""));

static Sys_var_ulong Sys_max_delayed_threads(
    "max_delayed_threads",
    "Don't start more than this number of threads to handle INSERT "
    "DELAYED statements. If set to zero INSERT DELAYED will be not used. "
    "This variable is deprecated along with INSERT DELAYED.",
    SESSION_VAR(max_insert_delayed_threads), CMD_LINE(REQUIRED_ARG),
    VALID_RANGE(0, 16384), DEFAULT(20), BLOCK_SIZE(1), NO_MUTEX_GUARD,
    NOT_IN_BINLOG, ON_CHECK(check_max_delayed_threads), ON_UPDATE(0),
    DEPRECATED(""));

static Sys_var_ulong Sys_max_error_count(
    "max_error_count", "Max number of errors/warnings to store for a statement",
    HINT_UPDATEABLE SESSION_VAR(max_error_count), CMD_LINE(REQUIRED_ARG),
    VALID_RANGE(0, 65535), DEFAULT(DEFAULT_ERROR_COUNT), BLOCK_SIZE(1));

static Sys_var_ulonglong Sys_max_heap_table_size(
    "max_heap_table_size",
    "Don't allow creation of heap tables bigger than this",
    HINT_UPDATEABLE SESSION_VAR(max_heap_table_size), CMD_LINE(REQUIRED_ARG),
    VALID_RANGE(16384, (ulonglong) ~(intptr)0), DEFAULT(16 * 1024 * 1024),
    BLOCK_SIZE(1024));

static ulong mdl_locks_cache_size_unused;
static Sys_var_ulong Sys_metadata_locks_cache_size(
    "metadata_locks_cache_size", "Has no effect, deprecated",
    READ_ONLY GLOBAL_VAR(mdl_locks_cache_size_unused),
    CMD_LINE(REQUIRED_ARG, OPT_MDL_CACHE_SIZE), VALID_RANGE(1, 1024 * 1024),
    DEFAULT(1024), BLOCK_SIZE(1), NO_MUTEX_GUARD, NOT_IN_BINLOG, ON_CHECK(0),
    ON_UPDATE(0), DEPRECATED(""));

static ulong mdl_locks_hash_partitions_unused;
static Sys_var_ulong Sys_metadata_locks_hash_instances(
    "metadata_locks_hash_instances", "Has no effect, deprecated",
    READ_ONLY GLOBAL_VAR(mdl_locks_hash_partitions_unused),
    CMD_LINE(REQUIRED_ARG, OPT_MDL_HASH_INSTANCES), VALID_RANGE(1, 1024),
    DEFAULT(8), BLOCK_SIZE(1), NO_MUTEX_GUARD, NOT_IN_BINLOG, ON_CHECK(0),
    ON_UPDATE(0), DEPRECATED(""));

// relies on DBUG_ASSERT(sizeof(my_thread_id) == 4);
static Sys_var_uint Sys_pseudo_thread_id(
    "pseudo_thread_id", "This variable is for internal server use",
    SESSION_ONLY(pseudo_thread_id), NO_CMD_LINE, VALID_RANGE(0, UINT_MAX32),
    DEFAULT(0), BLOCK_SIZE(1), NO_MUTEX_GUARD, IN_BINLOG,
    ON_CHECK(check_has_super));

static bool fix_max_join_size(sys_var *self, THD *thd, enum_var_type type) {
  System_variables *sv = (self->is_global_persist(type))
                             ? &global_system_variables
                             : &thd->variables;
  if (sv->max_join_size == HA_POS_ERROR)
    sv->option_bits |= OPTION_BIG_SELECTS;
  else
    sv->option_bits &= ~OPTION_BIG_SELECTS;
  return false;
}
static Sys_var_harows Sys_max_join_size(
    "max_join_size",
    "Joins that are probably going to read more than max_join_size "
    "records return an error",
    HINT_UPDATEABLE SESSION_VAR(max_join_size), CMD_LINE(REQUIRED_ARG),
    VALID_RANGE(1, HA_POS_ERROR), DEFAULT(HA_POS_ERROR), BLOCK_SIZE(1),
    NO_MUTEX_GUARD, NOT_IN_BINLOG, ON_CHECK(0), ON_UPDATE(fix_max_join_size));

static Sys_var_ulong Sys_max_seeks_for_key(
    "max_seeks_for_key",
    "Limit assumed max number of seeks when looking up rows based on a key",
    HINT_UPDATEABLE SESSION_VAR(max_seeks_for_key), CMD_LINE(REQUIRED_ARG),
    VALID_RANGE(1, ULONG_MAX), DEFAULT(ULONG_MAX), BLOCK_SIZE(1));

static Sys_var_ulong Sys_max_length_for_sort_data(
    "max_length_for_sort_data", "Max number of bytes in sorted records",
    HINT_UPDATEABLE SESSION_VAR(max_length_for_sort_data),
    CMD_LINE(REQUIRED_ARG), VALID_RANGE(4, 8192 * 1024L), DEFAULT(4096),
    BLOCK_SIZE(1));

static Sys_var_ulong Sys_max_points_in_geometry(
    "max_points_in_geometry", "Maximum number of points in a geometry",
    HINT_UPDATEABLE SESSION_VAR(max_points_in_geometry), CMD_LINE(OPT_ARG),
    VALID_RANGE(3, 1024 * 1024L), DEFAULT(64 * 1024), BLOCK_SIZE(1));

static PolyLock_mutex PLock_prepared_stmt_count(&LOCK_prepared_stmt_count);

static Sys_var_ulong Sys_max_prepared_stmt_count(
    "max_prepared_stmt_count",
    "Maximum number of prepared statements in the server",
    GLOBAL_VAR(max_prepared_stmt_count), CMD_LINE(REQUIRED_ARG),
    VALID_RANGE(0, 1024 * 1024), DEFAULT(16382), BLOCK_SIZE(1),
    &PLock_prepared_stmt_count, NOT_IN_BINLOG, ON_CHECK(NULL), ON_UPDATE(NULL),
    NULL,
    /* max_prepared_stmt_count is used as a sizing hint by the performance
       schema. */
    sys_var::PARSE_EARLY);

static bool fix_max_relay_log_size(sys_var *, THD *, enum_var_type) {
  Master_info *mi = NULL;

  channel_map.wrlock();
  for (mi_map::iterator it = channel_map.begin(); it != channel_map.end();
       it++) {
    mi = it->second;

    if (mi != NULL)
      mi->rli->relay_log.set_max_size(max_relay_log_size ? max_relay_log_size
                                                         : max_binlog_size);
  }
  channel_map.unlock();
  return false;
}
static Sys_var_ulong Sys_max_relay_log_size(
    "max_relay_log_size",
    "If non-zero: relay log will be rotated automatically when the "
    "size exceeds this value; if zero: when the size "
    "exceeds max_binlog_size",
    GLOBAL_VAR(max_relay_log_size), CMD_LINE(REQUIRED_ARG),
    VALID_RANGE(0, 1024L * 1024 * 1024), DEFAULT(0), BLOCK_SIZE(IO_SIZE),
    NO_MUTEX_GUARD, NOT_IN_BINLOG, ON_CHECK(0),
    ON_UPDATE(fix_max_relay_log_size));

static Sys_var_ulong Sys_max_sort_length(
    "max_sort_length",
    "The number of bytes to use when sorting long values with PAD SPACE "
    "collations (only the first max_sort_length bytes of each value are "
    "used; the rest are ignored)",
    HINT_UPDATEABLE SESSION_VAR(max_sort_length), CMD_LINE(REQUIRED_ARG),
    VALID_RANGE(4, 8192 * 1024L), DEFAULT(1024), BLOCK_SIZE(1));

static Sys_var_ulong Sys_max_sp_recursion_depth(
    "max_sp_recursion_depth", "Maximum stored procedure recursion depth",
    SESSION_VAR(max_sp_recursion_depth), CMD_LINE(OPT_ARG), VALID_RANGE(0, 255),
    DEFAULT(0), BLOCK_SIZE(1));

// non-standard session_value_ptr() here
static Sys_var_max_user_conn Sys_max_user_connections(
    "max_user_connections",
    "The maximum number of active connections for a single user "
    "(0 = no limit)",
    SESSION_VAR(max_user_connections), CMD_LINE(REQUIRED_ARG),
    VALID_RANGE(0, UINT_MAX), DEFAULT(0), BLOCK_SIZE(1), NO_MUTEX_GUARD,
    NOT_IN_BINLOG, ON_CHECK(session_readonly));

static Sys_var_ulong Sys_max_write_lock_count(
    "max_write_lock_count",
    "After this many write locks, allow some read locks to run in between",
    GLOBAL_VAR(max_write_lock_count), CMD_LINE(REQUIRED_ARG),
    VALID_RANGE(1, ULONG_MAX), DEFAULT(ULONG_MAX), BLOCK_SIZE(1));

static Sys_var_ulong Sys_min_examined_row_limit(
    "min_examined_row_limit",
    "Don't write queries to slow log that examine fewer rows "
    "than that",
    SESSION_VAR(min_examined_row_limit), CMD_LINE(REQUIRED_ARG),
    VALID_RANGE(0, ULONG_MAX), DEFAULT(0), BLOCK_SIZE(1));

#ifdef _WIN32
static Sys_var_bool Sys_named_pipe("named_pipe", "Enable the named pipe (NT)",
                                   READ_ONLY NON_PERSIST
                                       GLOBAL_VAR(opt_enable_named_pipe),
                                   CMD_LINE(OPT_ARG), DEFAULT(false));
#endif

static bool check_net_buffer_length(sys_var *self, THD *thd, set_var *var) {
  longlong val;
  if (session_readonly(self, thd, var)) return true;

  val = var->save_result.ulonglong_value;
  if (val > (longlong)global_system_variables.max_allowed_packet) {
    push_warning_printf(thd, Sql_condition::SL_WARNING, WARN_OPTION_BELOW_LIMIT,
                        ER_THD(thd, WARN_OPTION_BELOW_LIMIT),
                        "max_allowed_packet", "net_buffer_length");
  }
  return false;
}
static Sys_var_ulong Sys_net_buffer_length(
    "net_buffer_length", "Buffer length for TCP/IP and socket communication",
    SESSION_VAR(net_buffer_length), CMD_LINE(REQUIRED_ARG),
    VALID_RANGE(1024, 1024 * 1024), DEFAULT(16384), BLOCK_SIZE(1024),
    NO_MUTEX_GUARD, NOT_IN_BINLOG, ON_CHECK(check_net_buffer_length));

static bool fix_net_read_timeout(sys_var *self, THD *thd, enum_var_type type) {
  if (!self->is_global_persist(type)) {
    // net_buffer_length is a specific property for the classic protocols
    if (!thd->is_classic_protocol()) {
      my_error(ER_PLUGGABLE_PROTOCOL_COMMAND_NOT_SUPPORTED, MYF(0));
      return true;
    }
    my_net_set_read_timeout(thd->get_protocol_classic()->get_net(),
                            thd->variables.net_read_timeout);
  }
  return false;
}
static Sys_var_ulong Sys_net_read_timeout(
    "net_read_timeout",
    "Number of seconds to wait for more data from a connection before "
    "aborting the read",
    SESSION_VAR(net_read_timeout), CMD_LINE(REQUIRED_ARG),
    VALID_RANGE(1, LONG_TIMEOUT), DEFAULT(NET_READ_TIMEOUT), BLOCK_SIZE(1),
    NO_MUTEX_GUARD, NOT_IN_BINLOG, ON_CHECK(0),
    ON_UPDATE(fix_net_read_timeout));

static bool fix_net_write_timeout(sys_var *self, THD *thd, enum_var_type type) {
  if (!self->is_global_persist(type)) {
    // net_read_timeout is a specific property for the classic protocols
    if (!thd->is_classic_protocol()) {
      my_error(ER_PLUGGABLE_PROTOCOL_COMMAND_NOT_SUPPORTED, MYF(0));
      return true;
    }
    my_net_set_write_timeout(thd->get_protocol_classic()->get_net(),
                             thd->variables.net_write_timeout);
  }
  return false;
}
static Sys_var_ulong Sys_net_write_timeout(
    "net_write_timeout",
    "Number of seconds to wait for a block to be written to a connection "
    "before aborting the write",
    SESSION_VAR(net_write_timeout), CMD_LINE(REQUIRED_ARG),
    VALID_RANGE(1, LONG_TIMEOUT), DEFAULT(NET_WRITE_TIMEOUT), BLOCK_SIZE(1),
    NO_MUTEX_GUARD, NOT_IN_BINLOG, ON_CHECK(0),
    ON_UPDATE(fix_net_write_timeout));

static Sys_var_ulong Sys_kill_idle_transaction(
    "kill_idle_transaction",
    "If non-zero, number of seconds to wait before killing idle "
    "connections that have open transactions",
    GLOBAL_VAR(kill_idle_transaction_timeout), CMD_LINE(REQUIRED_ARG),
    VALID_RANGE(0, LONG_TIMEOUT), DEFAULT(0), BLOCK_SIZE(1), NO_MUTEX_GUARD,
    NOT_IN_BINLOG, ON_CHECK(nullptr), ON_UPDATE(nullptr));

static bool fix_net_retry_count(sys_var *self, THD *thd, enum_var_type type) {
  if (!self->is_global_persist(type)) {
    // net_write_timeout is a specific property for the classic protocols
    if (!thd->is_classic_protocol()) {
      my_error(ER_PLUGGABLE_PROTOCOL_COMMAND_NOT_SUPPORTED, MYF(0));
      return true;
    }
    thd->get_protocol_classic()->get_net()->retry_count =
        thd->variables.net_retry_count;
  }
  return false;
}
static Sys_var_ulong Sys_net_retry_count(
    "net_retry_count",
    "If a read on a communication port is interrupted, retry this "
    "many times before giving up",
    SESSION_VAR(net_retry_count), CMD_LINE(REQUIRED_ARG),
    VALID_RANGE(1, ULONG_MAX), DEFAULT(MYSQLD_NET_RETRY_COUNT), BLOCK_SIZE(1),
    NO_MUTEX_GUARD, NOT_IN_BINLOG, ON_CHECK(0), ON_UPDATE(fix_net_retry_count));

static Sys_var_bool Sys_new_mode("new",
                                 "Use very new possible \"unsafe\" functions",
                                 SESSION_VAR(new_mode), CMD_LINE(OPT_ARG, 'n'),
                                 DEFAULT(false));

static Sys_var_bool Sys_old_mode("old", "Use compatible behavior",
                                 READ_ONLY GLOBAL_VAR(old_mode),
                                 CMD_LINE(OPT_ARG), DEFAULT(false));

static Sys_var_bool Sys_old_alter_table("old_alter_table",
                                        "Use old, non-optimized alter table",
                                        SESSION_VAR(old_alter_table),
                                        CMD_LINE(OPT_ARG), DEFAULT(false));

static Sys_var_ulong Sys_open_files_limit(
    "open_files_limit",
    "If this is not 0, then mysqld will use this value to reserve file "
    "descriptors to use with setrlimit(). If this value is 0 then mysqld "
    "will reserve max_connections*5 or max_connections + table_open_cache*2 "
    "(whichever is larger) number of file descriptors",
    READ_ONLY GLOBAL_VAR(open_files_limit), CMD_LINE(REQUIRED_ARG),
    VALID_RANGE(0, OS_FILE_LIMIT), DEFAULT(0), BLOCK_SIZE(1), NO_MUTEX_GUARD,
    NOT_IN_BINLOG, ON_CHECK(NULL), ON_UPDATE(NULL), NULL,
    /* open_files_limit is used as a sizing hint by the performance schema. */
    sys_var::PARSE_EARLY);

/// @todo change to enum
static Sys_var_ulong Sys_optimizer_prune_level(
    "optimizer_prune_level",
    "Controls the heuristic(s) applied during query optimization to prune "
    "less-promising partial plans from the optimizer search space. "
    "Meaning: 0 - do not apply any heuristic, thus perform exhaustive "
    "search; 1 - prune plans based on number of retrieved rows",
    HINT_UPDATEABLE SESSION_VAR(optimizer_prune_level), CMD_LINE(REQUIRED_ARG),
    VALID_RANGE(0, 1), DEFAULT(1), BLOCK_SIZE(1));

static Sys_var_ulong Sys_optimizer_search_depth(
    "optimizer_search_depth",
    "Maximum depth of search performed by the query optimizer. Values "
    "larger than the number of relations in a query result in better "
    "query plans, but take longer to compile a query. Values smaller "
    "than the number of tables in a relation result in faster "
    "optimization, but may produce very bad query plans. If set to 0, "
    "the system will automatically pick a reasonable value",
    HINT_UPDATEABLE SESSION_VAR(optimizer_search_depth), CMD_LINE(REQUIRED_ARG),
    VALID_RANGE(0, MAX_TABLES + 1), DEFAULT(MAX_TABLES + 1), BLOCK_SIZE(1));

static Sys_var_ulong Sys_range_optimizer_max_mem_size(
    "range_optimizer_max_mem_size",
    "Maximum amount of memory used by the range optimizer "
    "to allocate predicates during range analysis. "
    "The larger the number, more memory may be consumed during "
    "range analysis. If the value is too low to completed range "
    "optimization of a query, index range scan will not be "
    "considered for this query. A value of 0 means range optimizer "
    "does not have any cap on memory. ",
    HINT_UPDATEABLE SESSION_VAR(range_optimizer_max_mem_size),
    CMD_LINE(REQUIRED_ARG), VALID_RANGE(0, ULONG_MAX), DEFAULT(8388608),
    BLOCK_SIZE(1));

static bool limit_parser_max_mem_size(sys_var *, THD *thd, set_var *var) {
  if (var->is_global_persist()) return false;
  ulonglong val = var->save_result.ulonglong_value;
  if (val > global_system_variables.parser_max_mem_size) {
    if (thd->security_context()->check_access(SUPER_ACL)) return false;
    var->save_result.ulonglong_value =
        global_system_variables.parser_max_mem_size;
    return throw_bounds_warning(thd, "parser_max_mem_size",
                                true,  // fixed
                                true,  // is_unsigned
                                val);
  }
  return false;
}

constexpr size_t max_mem_sz = std::numeric_limits<size_t>::max();

static Sys_var_ulonglong Sys_histogram_generation_max_mem_size(
    "histogram_generation_max_mem_size",
    "Maximum amount of memory available for generating histograms",
    SESSION_VAR(histogram_generation_max_mem_size), CMD_LINE(REQUIRED_ARG),
    VALID_RANGE(1000000, max_mem_sz), DEFAULT(20000000), BLOCK_SIZE(1),
    NO_MUTEX_GUARD, NOT_IN_BINLOG, ON_CHECK(check_has_super), ON_UPDATE(NULL));

/*
  Need at least 400Kb to get through bootstrap.
  Need at least 8Mb to get through mtr check testcase, which does
    SELECT * FROM INFORMATION_SCHEMA.VIEWS
*/
static Sys_var_ulonglong Sys_parser_max_mem_size(
    "parser_max_mem_size", "Maximum amount of memory available to the parser",
    SESSION_VAR(parser_max_mem_size), CMD_LINE(REQUIRED_ARG),
    VALID_RANGE(10 * 1000 * 1000, max_mem_sz), DEFAULT(max_mem_sz),
    BLOCK_SIZE(1), NO_MUTEX_GUARD, NOT_IN_BINLOG,
    ON_CHECK(limit_parser_max_mem_size), ON_UPDATE(NULL));

/*
  There is no call on Sys_var_integer::do_check() for 'set xxx=default';
  The predefined default for parser_max_mem_size is "infinite".
  Update it in case we have seen option maximum-parser-max-mem-size
  Also update global_system_variables, so 'SELECT parser_max_mem_size'
  reports correct data.
*/
export void update_parser_max_mem_size() {
  const ulonglong max_max = max_system_variables.parser_max_mem_size;
  if (max_max == max_mem_sz) return;
  // In case parser-max-mem-size is also set:
  const ulonglong new_val =
      std::min(max_max, global_system_variables.parser_max_mem_size);
  Sys_parser_max_mem_size.update_default(new_val);
  global_system_variables.parser_max_mem_size = new_val;
}

/**
  @note
  @b BEWARE! These must have the same order as the \#defines in sql_const.h!
*/
static const char *optimizer_switch_names[] = {
    "index_merge",
    "index_merge_union",
    "index_merge_sort_union",
    "index_merge_intersection",
    "engine_condition_pushdown",
    "index_condition_pushdown",
    "mrr",
    "mrr_cost_based",
    "block_nested_loop",
    "batched_key_access",
    "materialization",
    "semijoin",
    "loosescan",
    "firstmatch",
    "duplicateweedout",
    "subquery_materialization_cost_based",
    "use_index_extensions",
    "condition_fanout_filter",
    "derived_merge",
    "use_invisible_indexes",
    "default",
    NullS};
static Sys_var_flagset Sys_optimizer_switch(
    "optimizer_switch",
    "optimizer_switch=option=val[,option=val...], where option is one of "
    "{index_merge, index_merge_union, index_merge_sort_union, "
    "index_merge_intersection, engine_condition_pushdown, "
    "index_condition_pushdown, mrr, mrr_cost_based"
    ", materialization, semijoin, loosescan, firstmatch, duplicateweedout,"
    " subquery_materialization_cost_based"
    ", block_nested_loop, batched_key_access, use_index_extensions,"
    " condition_fanout_filter, derived_merge} and val is one of "
    "{on, off, default}",
    HINT_UPDATEABLE SESSION_VAR(optimizer_switch), CMD_LINE(REQUIRED_ARG),
    optimizer_switch_names, DEFAULT(OPTIMIZER_SWITCH_DEFAULT), NO_MUTEX_GUARD,
    NOT_IN_BINLOG, ON_CHECK(NULL), ON_UPDATE(NULL));

static Sys_var_bool Sys_var_end_markers_in_json(
    "end_markers_in_json",
    "In JSON output (\"EXPLAIN FORMAT=JSON\" and optimizer trace), "
    "if variable is set to 1, repeats the structure's key (if it has one) "
    "near the closing bracket",
    HINT_UPDATEABLE SESSION_VAR(end_markers_in_json), CMD_LINE(OPT_ARG),
    DEFAULT(false));

static Sys_var_flagset Sys_optimizer_trace(
    "optimizer_trace",
    "Controls tracing of the Optimizer:"
    " optimizer_trace=option=val[,option=val...], where option is one of"
    " {enabled, one_line}"
    " and val is one of {on, default}",
    SESSION_VAR(optimizer_trace), CMD_LINE(REQUIRED_ARG),
    Opt_trace_context::flag_names, DEFAULT(Opt_trace_context::FLAG_DEFAULT));
// @see set_var::is_var_optimizer_trace()
export sys_var *Sys_optimizer_trace_ptr = &Sys_optimizer_trace;

/**
  Note how "misc" is not here: it is not accessible to the user; disabling
  "misc" would disable the top object, which would make an empty trace.
*/
static Sys_var_flagset Sys_optimizer_trace_features(
    "optimizer_trace_features",
    "Enables/disables tracing of selected features of the Optimizer:"
    " optimizer_trace_features=option=val[,option=val...], where option is one "
    "of"
    " {greedy_search, range_optimizer, dynamic_range, repeated_subselect}"
    " and val is one of {on, off, default}",
    SESSION_VAR(optimizer_trace_features), CMD_LINE(REQUIRED_ARG),
    Opt_trace_context::feature_names,
    DEFAULT(Opt_trace_context::default_features));

/** Delete all old optimizer traces */
static bool optimizer_trace_update(sys_var *, THD *thd, enum_var_type) {
  thd->opt_trace.reset();
  return false;
}

static Sys_var_long Sys_optimizer_trace_offset(
    "optimizer_trace_offset",
    "Offset of first optimizer trace to show; see manual",
    SESSION_VAR(optimizer_trace_offset), CMD_LINE(REQUIRED_ARG),
    VALID_RANGE(LONG_MIN, LONG_MAX), DEFAULT(-1), BLOCK_SIZE(1), NO_MUTEX_GUARD,
    NOT_IN_BINLOG, ON_CHECK(NULL), ON_UPDATE(optimizer_trace_update));

static Sys_var_long Sys_optimizer_trace_limit(
    "optimizer_trace_limit", "Maximum number of shown optimizer traces",
    SESSION_VAR(optimizer_trace_limit), CMD_LINE(REQUIRED_ARG),
    VALID_RANGE(0, LONG_MAX), DEFAULT(1), BLOCK_SIZE(1), NO_MUTEX_GUARD,
    NOT_IN_BINLOG, ON_CHECK(NULL), ON_UPDATE(optimizer_trace_update));

static Sys_var_ulong Sys_optimizer_trace_max_mem_size(
    "optimizer_trace_max_mem_size",
    "Maximum allowed cumulated size of stored optimizer traces",
    SESSION_VAR(optimizer_trace_max_mem_size), CMD_LINE(REQUIRED_ARG),
    VALID_RANGE(0, ULONG_MAX), DEFAULT(1024 * 1024), BLOCK_SIZE(1));

static Sys_var_charptr Sys_pid_file(
    "pid_file", "Pid file used by safe_mysqld",
    READ_ONLY NON_PERSIST GLOBAL_VAR(pidfile_name_ptr), CMD_LINE(REQUIRED_ARG),
    IN_FS_CHARSET, DEFAULT(0));

static Sys_var_charptr Sys_plugin_dir(
    "plugin_dir", "Directory for plugins",
    READ_ONLY NON_PERSIST GLOBAL_VAR(opt_plugin_dir_ptr),
    CMD_LINE(REQUIRED_ARG), IN_FS_CHARSET, DEFAULT(0));

static Sys_var_uint Sys_port(
    "port",
    "Port number to use for connection or 0 to default to, "
    "my.cnf, $MYSQL_TCP_PORT, "
#if MYSQL_PORT_DEFAULT == 0
    "/etc/services, "
#endif
    "built-in default (" STRINGIFY_ARG(MYSQL_PORT) "), whatever comes first",
    READ_ONLY NON_PERSIST GLOBAL_VAR(mysqld_port), CMD_LINE(REQUIRED_ARG, 'P'),
    VALID_RANGE(0, 65535), DEFAULT(0), BLOCK_SIZE(1));

static Sys_var_ulong Sys_preload_buff_size(
    "preload_buffer_size",
    "The size of the buffer that is allocated when preloading indexes",
    SESSION_VAR(preload_buff_size), CMD_LINE(REQUIRED_ARG),
    VALID_RANGE(1024, 1024 * 1024 * 1024), DEFAULT(32768), BLOCK_SIZE(1));

static Sys_var_uint Sys_protocol_version(
    "protocol_version",
    "The version of the client/server protocol used by the MySQL server",
    READ_ONLY NON_PERSIST GLOBAL_VAR(protocol_version), NO_CMD_LINE,
    VALID_RANGE(0, ~0), DEFAULT(PROTOCOL_VERSION), BLOCK_SIZE(1));

static Sys_var_proxy_user Sys_proxy_user(
    "proxy_user", "The proxy user account name used when logging in",
    IN_SYSTEM_CHARSET);

static Sys_var_external_user Sys_external_user(
    "external_user", "The external user account used when logging in",
    IN_SYSTEM_CHARSET);

static Sys_var_ulong Sys_read_buff_size(
    "read_buffer_size",
    "Each thread that does a sequential scan allocates a buffer of "
    "this size for each table it scans. If you do many sequential scans, "
    "you may want to increase this value",
    HINT_UPDATEABLE SESSION_VAR(read_buff_size), CMD_LINE(REQUIRED_ARG),
    VALID_RANGE(IO_SIZE * 2, INT_MAX32), DEFAULT(128 * 1024),
    BLOCK_SIZE(IO_SIZE));

static bool check_read_only(sys_var *, THD *thd, set_var *) {
  /* Prevent self dead-lock */
  if (thd->locked_tables_mode || thd->in_active_multi_stmt_transaction()) {
    my_error(ER_LOCK_OR_ACTIVE_TRANSACTION, MYF(0));
    return true;
  }
  return false;
}

static bool check_require_secure_transport(
    sys_var *, THD *, set_var *var MY_ATTRIBUTE((unused))) {
#if !defined(_WIN32)
  /*
    always allow require_secure_transport to be enabled on
    Linux, as socket is secure.
  */
  return false;
#else
  /*
    check whether SSL or shared memory transports are enabled before
    turning require_secure_transport ON, otherwise no connections will
    be allowed on Windows.
  */

  if (!var->save_result.ulonglong_value) return false;
  if ((have_ssl == SHOW_OPTION_YES) || opt_enable_shared_memory) return false;
  /* reject if SSL and shared memory are both disabled: */
  my_error(ER_NO_SECURE_TRANSPORTS_CONFIGURED, MYF(0));
  return true;

#endif
}

static bool fix_read_only(sys_var *self, THD *thd, enum_var_type) {
  bool result = true;
  bool new_read_only = read_only;  // make a copy before releasing a mutex
  DBUG_ENTER("sys_var_opt_readonly::update");

  if (read_only == false || read_only == opt_readonly) {
    if (opt_super_readonly && !read_only) {
      opt_super_readonly = false;
      super_read_only = false;
    }
    opt_readonly = read_only;
    DBUG_RETURN(false);
  }

  if (check_read_only(self, thd, 0))  // just in case
    goto end;

  if (thd->global_read_lock.is_acquired()) {
    /*
      This connection already holds the global read lock.
      This can be the case with:
      - FLUSH TABLES WITH READ LOCK
      - SET GLOBAL READ_ONLY = 1
    */
    if (opt_super_readonly && !read_only) {
      opt_super_readonly = false;
      super_read_only = false;
    }
    opt_readonly = read_only;
    DBUG_RETURN(false);
  }

  /*
    READ_ONLY=1 prevents write locks from being taken on tables and
    blocks transactions from committing. We therefore should make sure
    that no such events occur while setting the read_only variable.
    This is a 2 step process:
    [1] lock_global_read_lock()
      Prevents connections from obtaining new write locks on
      tables. Note that we can still have active rw transactions.
    [2] make_global_read_lock_block_commit()
      Prevents transactions from committing.
  */

  read_only = opt_readonly;
  mysql_mutex_unlock(&LOCK_global_system_variables);

  if (thd->global_read_lock.lock_global_read_lock(thd))
    goto end_with_mutex_unlock;

  if ((result = thd->global_read_lock.make_global_read_lock_block_commit(thd)))
    goto end_with_read_lock;

  /* Change the opt_readonly system variable, safe because the lock is held */
  opt_readonly = new_read_only;

  result = false;

end_with_read_lock:
  /* Release the lock */
  thd->global_read_lock.unlock_global_read_lock(thd);
end_with_mutex_unlock:
  mysql_mutex_lock(&LOCK_global_system_variables);
end:
  read_only = opt_readonly;
  DBUG_RETURN(result);
}

static bool fix_super_read_only(sys_var *, THD *thd, enum_var_type type) {
  DBUG_ENTER("sys_var_opt_super_readonly::update");

  /* return if no changes: */
  if (super_read_only == opt_super_readonly) DBUG_RETURN(false);

  /* return immediately if turning super_read_only OFF: */
  if (super_read_only == false) {
    opt_super_readonly = false;
    DBUG_RETURN(false);
  }
  bool result = true;
  bool new_super_read_only =
      super_read_only; /* make a copy before releasing a mutex */

  /* set read_only to ON if it is OFF, letting fix_read_only()
     handle its own locking needs
  */
  if (!opt_readonly) {
    read_only = true;
    if ((result = fix_read_only(NULL, thd, type))) goto end;
  }

  /* if we already have global read lock, set super_read_only
     and return immediately:
  */
  if (thd->global_read_lock.is_acquired()) {
    opt_super_readonly = super_read_only;
    DBUG_RETURN(false);
  }

  /* now we're turning ON super_read_only: */
  super_read_only = opt_super_readonly;
  mysql_mutex_unlock(&LOCK_global_system_variables);

  if (thd->global_read_lock.lock_global_read_lock(thd))
    goto end_with_mutex_unlock;

  if ((result = thd->global_read_lock.make_global_read_lock_block_commit(thd)))
    goto end_with_read_lock;
  opt_super_readonly = new_super_read_only;
  result = false;

end_with_read_lock:
  /* Release the lock */
  thd->global_read_lock.unlock_global_read_lock(thd);
end_with_mutex_unlock:
  mysql_mutex_lock(&LOCK_global_system_variables);
end:
  super_read_only = opt_super_readonly;
  DBUG_RETURN(result);
}

static Sys_var_bool Sys_require_secure_transport(
    "require_secure_transport",
    "When this option is enabled, connections attempted using insecure "
    "transport will be rejected.  Secure transports are SSL/TLS, "
    "Unix socket or Shared Memory (on Windows).",
    GLOBAL_VAR(opt_require_secure_transport), CMD_LINE(OPT_ARG), DEFAULT(false),
    NO_MUTEX_GUARD, NOT_IN_BINLOG, ON_CHECK(check_require_secure_transport),
    ON_UPDATE(0));

/**
  The read_only boolean is always equal to the opt_readonly boolean except
  during fix_read_only(); when that function is entered, opt_readonly is
  the pre-update value and read_only is the post-update value.
  fix_read_only() compares them and runs needed operations for the
  transition (especially when transitioning from false to true) and
  synchronizes both booleans in the end.
*/
static Sys_var_bool Sys_readonly(
    "read_only",
    "Make all non-temporary tables read-only, with the exception for "
    "replication (slave) threads and users with the SUPER privilege",
    GLOBAL_VAR(read_only), CMD_LINE(OPT_ARG), DEFAULT(false), NO_MUTEX_GUARD,
    NOT_IN_BINLOG, ON_CHECK(check_read_only), ON_UPDATE(fix_read_only));

static Sys_var_bool Sys_userstat(
    "userstat",
    "Control USER_STATISTICS, CLIENT_STATISTICS, THREAD_STATISTICS, "
    "INDEX_STATISTICS and TABLE_STATISTICS running",
    GLOBAL_VAR(opt_userstat), CMD_LINE(OPT_ARG), DEFAULT(false));

static Sys_var_bool Sys_thread_statistics(
    "thread_statistics",
    "Control TABLE_STATISTICS running, when userstat is enabled",
    GLOBAL_VAR(opt_thread_statistics), CMD_LINE(OPT_ARG), DEFAULT(false));

/**
Setting super_read_only to ON triggers read_only to also be set to ON.
*/
static Sys_var_bool Sys_super_readonly(
    "super_read_only",
    "Make all non-temporary tables read-only, with the exception for "
    "replication (slave) threads.  Users with the SUPER privilege are "
    "affected, unlike read_only.  Setting super_read_only to ON "
    "also sets read_only to ON.",
    GLOBAL_VAR(super_read_only), CMD_LINE(OPT_ARG), DEFAULT(false),
    NO_MUTEX_GUARD, NOT_IN_BINLOG, ON_CHECK(0), ON_UPDATE(fix_super_read_only));

// Small lower limit to be able to test MRR
static Sys_var_ulong Sys_read_rnd_buff_size(
    "read_rnd_buffer_size",
    "When reading rows in sorted order after a sort, the rows are read "
    "through this buffer to avoid a disk seeks",
    HINT_UPDATEABLE SESSION_VAR(read_rnd_buff_size), CMD_LINE(REQUIRED_ARG),
    VALID_RANGE(1, INT_MAX32), DEFAULT(256 * 1024), BLOCK_SIZE(1));

static Sys_var_ulong Sys_div_precincrement(
    "div_precision_increment",
    "Precision of the result of '/' "
    "operator will be increased on that value",
    HINT_UPDATEABLE SESSION_VAR(div_precincrement), CMD_LINE(REQUIRED_ARG),
    VALID_RANGE(0, DECIMAL_MAX_SCALE), DEFAULT(4), BLOCK_SIZE(1));

static Sys_var_uint Sys_eq_range_index_dive_limit(
    "eq_range_index_dive_limit",
    "The optimizer will use existing index statistics instead of "
    "doing index dives for equality ranges if the number of equality "
    "ranges for the index is larger than or equal to this number. "
    "If set to 0, index dives are always used.",
    HINT_UPDATEABLE SESSION_VAR(eq_range_index_dive_limit),
    CMD_LINE(REQUIRED_ARG), VALID_RANGE(0, UINT_MAX32), DEFAULT(200),
    BLOCK_SIZE(1));

static Sys_var_ulong Sys_range_alloc_block_size(
    "range_alloc_block_size",
    "Allocation block size for storing ranges during optimization",
    HINT_UPDATEABLE SESSION_VAR(range_alloc_block_size), CMD_LINE(REQUIRED_ARG),
    VALID_RANGE(RANGE_ALLOC_BLOCK_SIZE, UINT32_MAX),
    DEFAULT(RANGE_ALLOC_BLOCK_SIZE), BLOCK_SIZE(1024));

static bool fix_thd_mem_root(sys_var *self, THD *thd, enum_var_type type) {
  if (!self->is_global_persist(type))
    reset_root_defaults(thd->mem_root, thd->variables.query_alloc_block_size,
                        thd->variables.query_prealloc_size);
  return false;
}
static Sys_var_ulong Sys_query_alloc_block_size(
    "query_alloc_block_size",
    "Allocation block size for query parsing and execution",
    SESSION_VAR(query_alloc_block_size), CMD_LINE(REQUIRED_ARG),
    VALID_RANGE(1024, UINT_MAX32), DEFAULT(QUERY_ALLOC_BLOCK_SIZE),
    BLOCK_SIZE(1024), NO_MUTEX_GUARD, NOT_IN_BINLOG, ON_CHECK(0),
    ON_UPDATE(fix_thd_mem_root));

static Sys_var_ulong Sys_query_prealloc_size(
    "query_prealloc_size", "Persistent buffer for query parsing and execution",
    SESSION_VAR(query_prealloc_size), CMD_LINE(REQUIRED_ARG),
    VALID_RANGE(QUERY_ALLOC_PREALLOC_SIZE, ULONG_MAX),
    DEFAULT(QUERY_ALLOC_PREALLOC_SIZE), BLOCK_SIZE(1024), NO_MUTEX_GUARD,
    NOT_IN_BINLOG, ON_CHECK(0), ON_UPDATE(fix_thd_mem_root));

#if defined(_WIN32)
static Sys_var_bool Sys_shared_memory(
    "shared_memory", "Enable the shared memory",
    READ_ONLY NON_PERSIST GLOBAL_VAR(opt_enable_shared_memory),
    CMD_LINE(OPT_ARG), DEFAULT(false));

static Sys_var_charptr Sys_shared_memory_base_name(
    "shared_memory_base_name", "Base name of shared memory",
    READ_ONLY NON_PERSIST GLOBAL_VAR(shared_memory_base_name),
    CMD_LINE(REQUIRED_ARG), IN_FS_CHARSET, DEFAULT(0));
#endif

// this has to be NO_CMD_LINE as the command-line option has a different name
static Sys_var_bool Sys_skip_external_locking(
    "skip_external_locking", "Don't use system (external) locking",
    READ_ONLY NON_PERSIST GLOBAL_VAR(my_disable_locking), NO_CMD_LINE,
    DEFAULT(true));

static Sys_var_bool Sys_skip_networking(
    "skip_networking", "Don't allow connection with TCP/IP",
    READ_ONLY NON_PERSIST GLOBAL_VAR(opt_disable_networking), CMD_LINE(OPT_ARG),
    DEFAULT(false));

static Sys_var_bool Sys_skip_name_resolve(
    "skip_name_resolve",
    "Don't resolve hostnames. All hostnames are IP's or 'localhost'.",
    READ_ONLY GLOBAL_VAR(opt_skip_name_resolve),
    CMD_LINE(OPT_ARG, OPT_SKIP_RESOLVE), DEFAULT(false));

static Sys_var_bool Sys_skip_show_database(
    "skip_show_database", "Don't allow 'SHOW DATABASE' commands",
    READ_ONLY GLOBAL_VAR(opt_skip_show_db), CMD_LINE(OPT_ARG), DEFAULT(false));

static Sys_var_charptr Sys_socket(
    "socket", "Socket file to use for connection",
    READ_ONLY NON_PERSIST GLOBAL_VAR(mysqld_unix_port), CMD_LINE(REQUIRED_ARG),
    IN_FS_CHARSET, DEFAULT(0));

static Sys_var_ulong Sys_thread_stack(
    "thread_stack", "The stack size for each thread",
    READ_ONLY GLOBAL_VAR(my_thread_stack_size), CMD_LINE(REQUIRED_ARG),
    VALID_RANGE(128 * 1024, ULONG_MAX), DEFAULT(DEFAULT_THREAD_STACK),
    BLOCK_SIZE(1024));

static Sys_var_charptr Sys_tmpdir(
    "tmpdir",
    "Path for temporary files. Several paths may "
    "be specified, separated by a "
#if defined(_WIN32)
    "semicolon (;)"
#else
    "colon (:)"
#endif
    ", in this case they are used in a round-robin fashion",
    READ_ONLY NON_PERSIST GLOBAL_VAR(opt_mysql_tmpdir),
    CMD_LINE(REQUIRED_ARG, 't'), IN_FS_CHARSET, DEFAULT(0));

static bool fix_trans_mem_root(sys_var *self, THD *thd, enum_var_type type) {
  if (!self->is_global_persist(type))
    thd->get_transaction()->init_mem_root_defaults(
        thd->variables.trans_alloc_block_size,
        thd->variables.trans_prealloc_size);
  return false;
}
static Sys_var_ulong Sys_trans_alloc_block_size(
    "transaction_alloc_block_size",
    "Allocation block size for transactions to be stored in binary log",
    SESSION_VAR(trans_alloc_block_size), CMD_LINE(REQUIRED_ARG),
    VALID_RANGE(1024, 128 * 1024), DEFAULT(QUERY_ALLOC_BLOCK_SIZE),
    BLOCK_SIZE(1024), NO_MUTEX_GUARD, NOT_IN_BINLOG, ON_CHECK(0),
    ON_UPDATE(fix_trans_mem_root));

static Sys_var_ulong Sys_trans_prealloc_size(
    "transaction_prealloc_size",
    "Persistent buffer for transactions to be stored in binary log",
    SESSION_VAR(trans_prealloc_size), CMD_LINE(REQUIRED_ARG),
    VALID_RANGE(1024, 128 * 1024), DEFAULT(TRANS_ALLOC_PREALLOC_SIZE),
    BLOCK_SIZE(1024), NO_MUTEX_GUARD, NOT_IN_BINLOG, ON_CHECK(0),
    ON_UPDATE(fix_trans_mem_root));

static const char *thread_handling_names[] = {"one-thread-per-connection",
                                              "no-threads",
#ifdef HAVE_POOL_OF_THREADS
                                              "pool-of-threads",
#endif
                                              nullptr};

#if defined(_WIN32) && defined(HAVE_POOL_OF_THREADS)
/* Windows is using OS threadpool, so we're pretty sure it works well */
#define DEFAULT_THREAD_HANDLING 2
#else
#define DEFAULT_THREAD_HANDLING 0
#endif

static Sys_var_enum Sys_thread_handling(
    "thread_handling",
    "Define threads usage for handling queries, one of "
    "one-thread-per-connection, no-threads, loaded-dynamically",
    READ_ONLY GLOBAL_VAR(Connection_handler_manager::thread_handling),
    CMD_LINE(REQUIRED_ARG), thread_handling_names, DEFAULT(0));

static Sys_var_charptr Sys_secure_file_priv(
    "secure_file_priv",
    "Limit LOAD DATA, SELECT ... OUTFILE, and LOAD_FILE() to files "
    "within specified directory",
    READ_ONLY NON_PERSIST GLOBAL_VAR(opt_secure_file_priv),
    CMD_LINE(REQUIRED_ARG), IN_FS_CHARSET,
    DEFAULT(DEFAULT_SECURE_FILE_PRIV_DIR));

static bool fix_server_id(sys_var *, THD *thd, enum_var_type) {
  // server_id is 'MYSQL_PLUGIN_IMPORT ulong'
  // So we cast here, rather than change its type.
  server_id_supplied = 1;
  thd->server_id = static_cast<uint32>(server_id);
  return false;
}
static Sys_var_ulong Sys_server_id(
    "server_id",
    "Uniquely identifies the server instance in the community of "
    "replication partners",
    GLOBAL_VAR(server_id), CMD_LINE(REQUIRED_ARG, OPT_SERVER_ID),
    VALID_RANGE(0, UINT_MAX32), DEFAULT(1), BLOCK_SIZE(1), NO_MUTEX_GUARD,
    NOT_IN_BINLOG, ON_CHECK(0), ON_UPDATE(fix_server_id));

static Sys_var_charptr Sys_server_uuid(
    "server_uuid", "Uniquely identifies the server instance in the universe",
    READ_ONLY NON_PERSIST GLOBAL_VAR(server_uuid_ptr), NO_CMD_LINE,
    IN_FS_CHARSET, DEFAULT(server_uuid));

static Sys_var_uint Sys_server_id_bits(
    "server_id_bits", "Set number of significant bits in server-id",
    GLOBAL_VAR(opt_server_id_bits), CMD_LINE(REQUIRED_ARG), VALID_RANGE(0, 32),
    DEFAULT(32), BLOCK_SIZE(1));

static Sys_var_int32 Sys_regexp_time_limit(
    "regexp_time_limit",
    "Timeout for regular expressions matches, in steps of the match "
    "engine, typically on the order of milliseconds.",
    GLOBAL_VAR(opt_regexp_time_limit), CMD_LINE(REQUIRED_ARG),
    VALID_RANGE(0, INT32_MAX), DEFAULT(32), BLOCK_SIZE(1));

static Sys_var_int32 Sys_regexp_stack_limit(
    "regexp_stack_limit", "Stack size limit for regular expressions matches",
    GLOBAL_VAR(opt_regexp_stack_limit), CMD_LINE(REQUIRED_ARG),
    VALID_RANGE(0, INT32_MAX), DEFAULT(8000000), BLOCK_SIZE(1));

static Sys_var_bool Sys_slave_compressed_protocol(
    "slave_compressed_protocol", "Use compression on master/slave protocol",
    GLOBAL_VAR(opt_slave_compressed_protocol), CMD_LINE(OPT_ARG),
    DEFAULT(false));

static const char *slave_exec_mode_names[] = {"STRICT", "IDEMPOTENT", 0};
static Sys_var_enum Slave_exec_mode(
    "slave_exec_mode",
    "Modes for how replication events should be executed. Legal values "
    "are STRICT (default) and IDEMPOTENT. In IDEMPOTENT mode, "
    "replication will not stop for operations that are idempotent. "
    "In STRICT mode, replication will stop on any unexpected difference "
    "between the master and the slave",
    GLOBAL_VAR(slave_exec_mode_options), CMD_LINE(REQUIRED_ARG),
    slave_exec_mode_names, DEFAULT(RBR_EXEC_MODE_STRICT));

const char *slave_type_conversions_name[] = {"ALL_LOSSY", "ALL_NON_LOSSY",
                                             "ALL_UNSIGNED", "ALL_SIGNED", 0};
static Sys_var_set Slave_type_conversions(
    "slave_type_conversions",
    "Set of slave type conversions that are enabled. Legal values are:"
    " ALL_LOSSY to enable lossy conversions,"
    " ALL_NON_LOSSY to enable non-lossy conversions,"
    " ALL_UNSIGNED to treat all integer column type data to be unsigned "
    "values, and"
    " ALL_SIGNED to treat all integer column type data to be signed values."
    " Default treatment is ALL_SIGNED. If ALL_SIGNED and ALL_UNSIGNED both are"
    " specified, ALL_SIGNED will take higher priority than ALL_UNSIGNED."
    " If the variable is assigned the empty set, no conversions are"
    " allowed and it is expected that the types match exactly.",
    GLOBAL_VAR(slave_type_conversions_options), CMD_LINE(REQUIRED_ARG),
    slave_type_conversions_name, DEFAULT(0));

static Sys_var_bool Sys_slave_sql_verify_checksum(
    "slave_sql_verify_checksum",
    "Force checksum verification of replication events after reading them "
    "from relay log. Note: Events are always checksum-verified by slave on "
    "receiving them from the network before writing them to the relay "
    "log. Enabled by default.",
    GLOBAL_VAR(opt_slave_sql_verify_checksum), CMD_LINE(OPT_ARG),
    DEFAULT(true));

static bool check_not_null_not_empty(sys_var *self, THD *thd, set_var *var) {
  String str, *res;
  /* null value is not allowed */
  if (check_not_null(self, thd, var)) return true;

  /** empty value ('') is not allowed */
  res = var->value ? var->value->val_str(&str) : NULL;
  if (res && res->is_empty()) return true;

  return false;
}

static bool check_slave_stopped(sys_var *self, THD *thd, set_var *var) {
  bool result = false;
  Master_info *mi = 0;

  if (check_not_null_not_empty(self, thd, var)) return true;

  channel_map.wrlock();

  for (mi_map::iterator it = channel_map.begin(); it != channel_map.end();
       it++) {
    mi = it->second;
    if (mi) {
      mysql_mutex_lock(&mi->rli->run_lock);
      if (mi->rli->slave_running) {
        my_error(ER_SLAVE_SQL_THREAD_MUST_STOP, MYF(0));
        result = true;
      }
      mysql_mutex_unlock(&mi->rli->run_lock);
    }
  }
  channel_map.unlock();
  return result;
}

static const char *slave_rows_search_algorithms_names[] = {
    "TABLE_SCAN", "INDEX_SCAN", "HASH_SCAN", 0};
static Sys_var_set Slave_rows_search_algorithms(
    "slave_rows_search_algorithms",
    "Set of searching algorithms that the slave will use while "
    "searching for records from the storage engine to either "
    "updated or deleted them. Possible values are: INDEX_SCAN, "
    "TABLE_SCAN and HASH_SCAN. Any combination is allowed, and "
    "the slave will always pick the most suitable algorithm for "
    "any given scenario. "
    "(Default: INDEX_SCAN, HASH_SCAN).",
    GLOBAL_VAR(slave_rows_search_algorithms_options), CMD_LINE(REQUIRED_ARG),
    slave_rows_search_algorithms_names,
    DEFAULT(SLAVE_ROWS_INDEX_SCAN | SLAVE_ROWS_HASH_SCAN), NO_MUTEX_GUARD,
    NOT_IN_BINLOG, ON_CHECK(check_not_null_not_empty), ON_UPDATE(NULL));

static const char *mts_parallel_type_names[] = {"DATABASE", "LOGICAL_CLOCK", 0};
static Sys_var_enum Mts_parallel_type(
<<<<<<< HEAD
    "slave_parallel_type",
    "Specifies if the slave will use database partitioning "
    "or information from master to parallelize transactions."
    "(Default: DATABASE).",
    PERSIST_AS_READONLY GLOBAL_VAR(mts_parallel_option), CMD_LINE(REQUIRED_ARG),
    mts_parallel_type_names, DEFAULT(MTS_PARALLEL_TYPE_DB_NAME), NO_MUTEX_GUARD,
    NOT_IN_BINLOG, ON_CHECK(check_slave_stopped), ON_UPDATE(NULL));

static bool check_binlog_transaction_dependency_tracking(sys_var *, THD *,
                                                         set_var *var) {
  if (global_system_variables.transaction_write_set_extraction ==
          HASH_ALGORITHM_OFF &&
      var->save_result.ulonglong_value != DEPENDENCY_TRACKING_COMMIT_ORDER) {
=======
       "slave_parallel_type",
       "Specifies if the slave will use database partitioning "
       "or information from master to parallelize transactions."
       "(Default: DATABASE).",
       GLOBAL_VAR(mts_parallel_option), CMD_LINE(REQUIRED_ARG),
       mts_parallel_type_names,
       DEFAULT(MTS_PARALLEL_TYPE_DB_NAME),  NO_MUTEX_GUARD,
       NOT_IN_BINLOG, ON_CHECK(check_slave_stopped),
       ON_UPDATE(NULL));

static bool check_binlog_transaction_dependency_tracking(sys_var *self, THD *thd, set_var *var)
{
  if (global_system_variables.transaction_write_set_extraction == HASH_ALGORITHM_OFF
      && var->save_result.ulonglong_value != DEPENDENCY_TRACKING_COMMIT_ORDER)
  {
>>>>>>> be20e845
    my_error(ER_WRONG_USAGE, MYF(0),
             "binlog_transaction_dependency_tracking (!= COMMIT_ORDER)",
             "transaction_write_set_extraction (= OFF)");

    return true;
  }
  return false;
}
<<<<<<< HEAD
=======

static bool update_binlog_transaction_dependency_tracking(sys_var* var, THD* thd, enum_var_type v)
{
  /*
    the writeset_history_start needs to be set to 0 whenever there is a
    change in the transaction dependency source so that WS and COMMIT
    transition smoothly.
  */
  mysql_bin_log.m_dependency_tracker.tracking_mode_changed();
  return false;
}

void PolyLock_lock_log::rdlock()
{
  mysql_mutex_lock(mysql_bin_log.get_log_lock());
}

void PolyLock_lock_log::wrlock()
{
  mysql_mutex_lock(mysql_bin_log.get_log_lock());
}

void PolyLock_lock_log::unlock()
{
  mysql_mutex_unlock(mysql_bin_log.get_log_lock());
}

static PolyLock_lock_log PLock_log;
static const char *opt_binlog_transaction_dependency_tracking_names[]=
       {"COMMIT_ORDER", "WRITESET", "WRITESET_SESSION", NullS};
static Sys_var_enum Binlog_transaction_dependency_tracking(
       "binlog_transaction_dependency_tracking",
       "Selects the source of dependency information from which to "
       "assess which transactions can be executed in parallel by the "
       "slave's multi-threaded applier. "
       "Possible values are COMMIT_ORDER, WRITESET and WRITESET_SESSION.",
       GLOBAL_VAR(mysql_bin_log.m_dependency_tracker.m_opt_tracking_mode),
       CMD_LINE(REQUIRED_ARG), opt_binlog_transaction_dependency_tracking_names,
       DEFAULT(DEPENDENCY_TRACKING_COMMIT_ORDER), &PLock_log,
       NOT_IN_BINLOG, ON_CHECK(check_binlog_transaction_dependency_tracking),
       ON_UPDATE(update_binlog_transaction_dependency_tracking));
static Sys_var_ulong Binlog_transaction_dependency_history_size(
       "binlog_transaction_dependency_history_size",
       "Maximum number of rows to keep in the writeset history.",
       GLOBAL_VAR(mysql_bin_log.m_dependency_tracker.get_writeset()->m_opt_max_history_size),
       CMD_LINE(REQUIRED_ARG, 0), VALID_RANGE(1, 1000000), DEFAULT(25000),
       BLOCK_SIZE(1), &PLock_log, NOT_IN_BINLOG, ON_CHECK(NULL),
       ON_UPDATE(NULL));

static Sys_var_mybool Sys_slave_preserve_commit_order(
       "slave_preserve_commit_order",
       "Force slave workers to make commits in the same order as on the master. "
       "Disabled by default.",
       GLOBAL_VAR(opt_slave_preserve_commit_order), CMD_LINE(OPT_ARG),
       DEFAULT(FALSE), NO_MUTEX_GUARD, NOT_IN_BINLOG,
       ON_CHECK(check_slave_stopped),
       ON_UPDATE(NULL));
#endif
>>>>>>> be20e845

static bool update_binlog_transaction_dependency_tracking(sys_var *, THD *,
                                                          enum_var_type) {
  /*
    the writeset_history_start needs to be set to 0 whenever there is a
    change in the transaction dependency source so that WS and COMMIT
    transition smoothly.
  */
  mysql_bin_log.m_dependency_tracker.tracking_mode_changed();
  return false;
}

<<<<<<< HEAD
void PolyLock_lock_log::rdlock() {
=======
  /*
    SET binlog_checksome command should ignore 'read-only' and 'super_read_only'
    options so that it can update 'mysql.gtid_executed' replication repository
    table.
  */
  thd->set_skip_readonly_check();
>>>>>>> be20e845
  mysql_mutex_lock(mysql_bin_log.get_log_lock());
}

void PolyLock_lock_log::wrlock() {
  mysql_mutex_lock(mysql_bin_log.get_log_lock());
}

void PolyLock_lock_log::unlock() {
  mysql_mutex_unlock(mysql_bin_log.get_log_lock());
}

static PolyLock_lock_log PLock_log;
static const char *opt_binlog_transaction_dependency_tracking_names[] = {
    "COMMIT_ORDER", "WRITESET", "WRITESET_SESSION", NullS};
static Sys_var_enum Binlog_transaction_dependency_tracking(
    "binlog_transaction_dependency_tracking",
    "Selects the source of dependency information from which to "
    "assess which transactions can be executed in parallel by the "
    "slave's multi-threaded applier. "
    "Possible values are COMMIT_ORDER, WRITESET and WRITESET_SESSION.",
    GLOBAL_VAR(mysql_bin_log.m_dependency_tracker.m_opt_tracking_mode),
    CMD_LINE(REQUIRED_ARG), opt_binlog_transaction_dependency_tracking_names,
    DEFAULT(DEPENDENCY_TRACKING_COMMIT_ORDER), &PLock_log, NOT_IN_BINLOG,
    ON_CHECK(check_binlog_transaction_dependency_tracking),
    ON_UPDATE(update_binlog_transaction_dependency_tracking));
static Sys_var_ulong Binlog_transaction_dependency_history_size(
    "binlog_transaction_dependency_history_size",
    "Maximum number of rows to keep in the writeset history.",
    GLOBAL_VAR(mysql_bin_log.m_dependency_tracker.get_writeset()
                   ->m_opt_max_history_size),
    CMD_LINE(REQUIRED_ARG, 0), VALID_RANGE(1, 1000000), DEFAULT(25000),
    BLOCK_SIZE(1), &PLock_log, NOT_IN_BINLOG, ON_CHECK(NULL), ON_UPDATE(NULL));

static Sys_var_bool Sys_slave_preserve_commit_order(
    "slave_preserve_commit_order",
    "Force slave workers to make commits in the same order as on the master. "
    "Disabled by default.",
    PERSIST_AS_READONLY GLOBAL_VAR(opt_slave_preserve_commit_order),
    CMD_LINE(OPT_ARG, OPT_SLAVE_PRESERVE_COMMIT_ORDER), DEFAULT(false),
    NO_MUTEX_GUARD, NOT_IN_BINLOG, ON_CHECK(check_slave_stopped),
    ON_UPDATE(NULL));

bool Sys_var_charptr::global_update(THD *, set_var *var) {
  char *new_val, *ptr = var->save_result.string_value.str;
  size_t len = var->save_result.string_value.length;
  if (ptr) {
    new_val = (char *)my_memdup(key_memory_Sys_var_charptr_value, ptr, len + 1,
                                MYF(MY_WME));
    if (!new_val) return true;
    new_val[len] = 0;
  } else
    new_val = 0;
  if (flags & ALLOCATED) my_free(global_var(char *));
  flags |= ALLOCATED;
  global_var(char *) = new_val;
  return false;
}

bool Sys_var_enum_binlog_checksum::global_update(THD *thd, set_var *var) {
  bool check_purge = false;

  /*
    SET binlog_checksome command should ignore 'read-only' and 'super_read_only'
    options so that it can update 'mysql.gtid_executed' replication repository
    table.
  */
  thd->set_skip_readonly_check();
  mysql_mutex_lock(mysql_bin_log.get_log_lock());
  if (mysql_bin_log.is_open()) {
    bool alg_changed =
        (binlog_checksum_options != (uint)var->save_result.ulonglong_value);
    if (alg_changed)
      mysql_bin_log.checksum_alg_reset =
          (uint8)var->save_result.ulonglong_value;
    mysql_bin_log.rotate(true, &check_purge);
    if (alg_changed)
      mysql_bin_log.checksum_alg_reset =
          binary_log::BINLOG_CHECKSUM_ALG_UNDEF;  // done
  } else {
    binlog_checksum_options =
        static_cast<ulong>(var->save_result.ulonglong_value);
  }
  DBUG_ASSERT(binlog_checksum_options == var->save_result.ulonglong_value);
  DBUG_ASSERT(mysql_bin_log.checksum_alg_reset ==
              binary_log::BINLOG_CHECKSUM_ALG_UNDEF);
  mysql_mutex_unlock(mysql_bin_log.get_log_lock());

  if (check_purge) mysql_bin_log.purge();

  return 0;
}

bool Sys_var_gtid_next::session_update(THD *thd, set_var *var) {
  DBUG_ENTER("Sys_var_gtid_next::session_update");
  char buf[Gtid::MAX_TEXT_LENGTH + 1];
  // Get the value
  String str(buf, sizeof(buf), &my_charset_latin1);
  char *res = NULL;
  if (!var->value) {
    // set session gtid_next= default
    DBUG_ASSERT(var->save_result.string_value.str);
    DBUG_ASSERT(var->save_result.string_value.length);
    res = var->save_result.string_value.str;
  } else if (var->value->val_str(&str))
    res = var->value->val_str(&str)->c_ptr_safe();
  if (!res) {
    my_error(ER_WRONG_VALUE_FOR_VAR, MYF(0), name.str, "NULL");
    DBUG_RETURN(true);
  }
  global_sid_lock->rdlock();
  Gtid_specification spec;
  if (spec.parse(global_sid_map, res) != RETURN_STATUS_OK) {
    global_sid_lock->unlock();
    DBUG_RETURN(true);
  }

  bool ret = set_gtid_next(thd, spec);
  // set_gtid_next releases global_sid_lock
  DBUG_RETURN(ret);
}

#ifdef HAVE_GTID_NEXT_LIST
bool Sys_var_gtid_set::session_update(THD *thd, set_var *var) {
  DBUG_ENTER("Sys_var_gtid_set::session_update");
  Gtid_set_or_null *gsn = (Gtid_set_or_null *)session_var_ptr(thd);
  char *value = var->save_result.string_value.str;
  if (value == NULL)
    gsn->set_null();
  else {
    Gtid_set *gs = gsn->set_non_null(global_sid_map);
    if (gs == NULL) {
      my_error(ER_OUT_OF_RESOURCES, MYF(0));  // allocation failed
      DBUG_RETURN(true);
    }
    /*
      If string begins with '+', add to the existing set, otherwise
      replace existing set.
    */
    while (isspace(*value)) value++;
    if (*value == '+')
      value++;
    else
      gs->clear();
    // Add specified set of groups to Gtid_set.
    global_sid_lock->rdlock();
    enum_return_status ret = gs->add_gtid_text(value);
    global_sid_lock->unlock();
    if (ret != RETURN_STATUS_OK) {
      gsn->set_null();
      DBUG_RETURN(true);
    }
  }
  DBUG_RETURN(false);
}
#endif  // HAVE_GTID_NEXT_LIST

/**
  This function shall issue a deprecation warning
  if the new gtid mode is set to GTID_MODE_ON and
  there is at least one replication channel with
  IGNORE_SERVER_IDS configured (i.e., not empty).

  The caller must have acquired a lock on the
  channel_map object before calling this function.

  The warning emitted is: ER_WARN_DEPRECATED_SYNTAX_NO_REPLACEMENT .

  @param thd The current session thread context.
  @param oldmode The old value of @@global.gtid_mode.
  @param newmode The new value for @@global.gtid_mode.

*/
static void issue_deprecation_warnings_gtid_mode(
    THD *thd, enum_gtid_mode oldmode MY_ATTRIBUTE((unused)),
    enum_gtid_mode newmode) {
  channel_map.assert_some_lock();

  /*
    Check that if changing to gtid_mode=on no channel is configured
    to ignore server ids. If it is, issue a deprecation warning.
  */
  if (newmode == GTID_MODE_ON) {
    for (mi_map::iterator it = channel_map.begin(); it != channel_map.end();
         it++) {
      Master_info *mi = it->second;
      if (mi != NULL && mi->is_ignore_server_ids_configured()) {
        push_warning_printf(
            thd, Sql_condition::SL_WARNING, ER_WARN_DEPRECATED_SYNTAX,
            ER_THD(thd, ER_WARN_DEPRECATED_SYNTAX_NO_REPLACEMENT),
            "CHANGE MASTER TO ... IGNORE_SERVER_IDS='...' "
            "(when @@GLOBAL.GTID_MODE = ON)",
            "");

        break;  // Only push one warning
      }
    }
  }
}

/**
  This function shall be called whenever the global scope
  of gtid_mode var is updated.

  It checks some preconditions and also emits deprecation
  warnings conditionally when changing the value.

  Deprecation warnings are emitted after error conditions
  have been checked and only if there is no error raised.
*/
bool Sys_var_gtid_mode::global_update(THD *thd, set_var *var) {
  DBUG_ENTER("Sys_var_gtid_mode::global_update");
  bool ret = true;

  /*
    SET binlog_checksome command should ignore 'read-only' and 'super_read_only'
    options so that it can update 'mysql.gtid_executed' replication repository
    table.
  */
  thd->set_skip_readonly_check();
  /*
    Hold lock_log so that:
    - other transactions are not flushed while gtid_mode is changed;
    - gtid_mode is not changed while some other thread is rotating
    the binlog.

    Hold channel_map lock so that:
    - gtid_mode is not changed during the execution of some
    replication command; particularly CHANGE MASTER. CHANGE MASTER
    checks if GTID_MODE is compatible with AUTO_POSITION, and
    later it actually updates the in-memory structure for
    AUTO_POSITION.  If gtid_mode was changed between these calls,
    auto_position could be set incompatible with gtid_mode.

    Hold global_sid_lock.wrlock so that:
    - other transactions cannot acquire ownership of any gtid.

    Hold gtid_mode_lock so that all places that don't want to hold
    any of the other locks, but want to read gtid_mode, don't need
    to take the other locks.
  */

  enum_gtid_mode new_gtid_mode =
      (enum_gtid_mode)var->save_result.ulonglong_value;

  if (gtid_mode_lock->trywrlock()) {
    my_error(ER_CANT_SET_GTID_MODE, MYF(0), get_gtid_mode_string(new_gtid_mode),
             "there is a concurrent operation that disallows changes to "
             "@@GLOBAL.GTID_MODE");
    DBUG_RETURN(ret);
  }

  DEBUG_SYNC(
      thd,
      "gtid_mode_update_gtid_mode_lock_wrlock_taken_will_take_global_sid_lock");

  channel_map.wrlock();
  mysql_mutex_lock(mysql_bin_log.get_log_lock());
  global_sid_lock->wrlock();
  int lock_count = 4;

  enum_gtid_mode old_gtid_mode = get_gtid_mode(GTID_MODE_LOCK_SID);
  DBUG_ASSERT(new_gtid_mode <= GTID_MODE_ON);

  DBUG_PRINT("info", ("old_gtid_mode=%d new_gtid_mode=%d", old_gtid_mode,
                      new_gtid_mode));

  if (new_gtid_mode == old_gtid_mode) goto end;

  // Can only change one step at a time.
  /*
   Change gtid_mode value without checking for one step change during
   server startup.
  */
  if (mysqld_server_started &&
      abs((int)new_gtid_mode - (int)old_gtid_mode) > 1) {
    my_error(ER_GTID_MODE_CAN_ONLY_CHANGE_ONE_STEP_AT_A_TIME, MYF(0));
    goto err;
  }

  // Not allowed with slave_sql_skip_counter
  DBUG_PRINT("info", ("sql_slave_skip_counter=%d", sql_slave_skip_counter));
  if (new_gtid_mode == GTID_MODE_ON && sql_slave_skip_counter > 0) {
    my_error(ER_CANT_SET_GTID_MODE, MYF(0), "ON",
             "@@GLOBAL.SQL_SLAVE_SKIP_COUNTER is greater than zero");
    goto err;
  }

  // Cannot set OFF when some channel uses AUTO_POSITION.
  if (new_gtid_mode == GTID_MODE_OFF) {
    for (mi_map::iterator it = channel_map.begin(); it != channel_map.end();
         it++) {
      Master_info *mi = it->second;
      DBUG_PRINT("info", ("auto_position for channel '%s' is %d",
                          mi->get_channel(), mi->is_auto_position()));
      if (mi != NULL && mi->is_auto_position()) {
        char buf[1024];
        snprintf(buf, sizeof(buf),
                 "replication channel '%.192s' is configured "
                 "in AUTO_POSITION mode. Execute "
                 "CHANGE MASTER TO MASTER_AUTO_POSITION = 0 "
                 "FOR CHANNEL '%.192s' before you set "
                 "@@GLOBAL.GTID_MODE = OFF.",
                 mi->get_channel(), mi->get_channel());
        my_error(ER_CANT_SET_GTID_MODE, MYF(0), "OFF", buf);
        goto err;
      }
    }
  }

  // Can't set GTID_MODE != ON when group replication is enabled.
  if (is_group_replication_running()) {
    DBUG_ASSERT(old_gtid_mode == GTID_MODE_ON);
    DBUG_ASSERT(new_gtid_mode == GTID_MODE_ON_PERMISSIVE);
    my_error(ER_CANT_SET_GTID_MODE, MYF(0), get_gtid_mode_string(new_gtid_mode),
             "group replication requires @@GLOBAL.GTID_MODE=ON");
    goto err;
  }

  // Compatible with ongoing transactions.
  DBUG_PRINT("info", ("anonymous_ownership_count=%d owned_gtids->is_empty=%d",
                      gtid_state->get_anonymous_ownership_count(),
                      gtid_state->get_owned_gtids()->is_empty()));
  gtid_state->get_owned_gtids()->dbug_print("global owned_gtids");
  if (new_gtid_mode == GTID_MODE_ON &&
      gtid_state->get_anonymous_ownership_count() > 0) {
    my_error(ER_CANT_SET_GTID_MODE, MYF(0), "ON",
             "there are ongoing, anonymous transactions. Before "
             "setting @@GLOBAL.GTID_MODE = ON, wait until "
             "SHOW STATUS LIKE 'ANONYMOUS_TRANSACTION_COUNT' "
             "shows zero on all servers. Then wait for all "
             "existing, anonymous transactions to replicate to "
             "all slaves, and then execute "
             "SET @@GLOBAL.GTID_MODE = ON on all servers. "
             "See the Manual for details");
    goto err;
  }

  if (new_gtid_mode == GTID_MODE_OFF &&
      !gtid_state->get_owned_gtids()->is_empty()) {
    my_error(ER_CANT_SET_GTID_MODE, MYF(0), "OFF",
             "there are ongoing transactions that have a GTID. "
             "Before you set @@GLOBAL.GTID_MODE = OFF, wait "
             "until SELECT @@GLOBAL.GTID_OWNED is empty on all "
             "servers. Then wait for all GTID-transactions to "
             "replicate to all servers, and then execute "
             "SET @@GLOBAL.GTID_MODE = OFF on all servers. "
             "See the Manual for details");
    goto err;
  }

  // Compatible with ongoing GTID-violating transactions
  DBUG_PRINT("info",
             ("automatic_gtid_violating_transaction_count=%d",
              gtid_state->get_automatic_gtid_violating_transaction_count()));
  if (new_gtid_mode >= GTID_MODE_ON_PERMISSIVE &&
      gtid_state->get_automatic_gtid_violating_transaction_count() > 0) {
    my_error(ER_CANT_SET_GTID_MODE, MYF(0), "ON_PERMISSIVE",
             "there are ongoing transactions that use "
             "GTID_NEXT = 'AUTOMATIC', which violate GTID "
             "consistency. Adjust your workload to be "
             "GTID-consistent before setting "
             "@@GLOBAL.GTID_MODE = ON_PERMISSIVE. "
             "See the Manual for "
             "@@GLOBAL.ENFORCE_GTID_CONSISTENCY for details");
    goto err;
  }

  // Compatible with ENFORCE_GTID_CONSISTENCY.
  if (new_gtid_mode == GTID_MODE_ON &&
      get_gtid_consistency_mode() != GTID_CONSISTENCY_MODE_ON) {
    my_error(ER_CANT_SET_GTID_MODE, MYF(0), "ON",
             "ENFORCE_GTID_CONSISTENCY is not ON");
    goto err;
  }

  // Can't set GTID_MODE=OFF with ongoing calls to
  // WAIT_FOR_EXECUTED_GTID_SET or
  // WAIT_UNTIL_SQL_THREAD_AFTER_GTIDS.
  DBUG_PRINT("info",
             ("gtid_wait_count=%d", gtid_state->get_gtid_wait_count() > 0));
  if (new_gtid_mode == GTID_MODE_OFF && gtid_state->get_gtid_wait_count() > 0) {
    my_error(ER_CANT_SET_GTID_MODE, MYF(0), "OFF",
             "there are ongoing calls to "
             "WAIT_FOR_EXECUTED_GTID_SET or "
             "WAIT_UNTIL_SQL_THREAD_AFTER_GTIDS. Before you set "
             "@@GLOBAL.GTID_MODE = OFF, ensure that no other "
             "client is waiting for GTID-transactions to be "
             "committed");
    goto err;
  }

  // Update the mode
  global_var(ulong) = new_gtid_mode;
  gtid_mode_counter++;
  global_sid_lock->unlock();
  lock_count = 3;

  // Generate note in log
  LogErr(SYSTEM_LEVEL, ER_CHANGED_GTID_MODE, gtid_mode_names[old_gtid_mode],
         gtid_mode_names[new_gtid_mode]);

  // Rotate
  {
    bool dont_care = false;
    if (mysql_bin_log.rotate(true, &dont_care)) goto err;
  }

end:
  /* handle deprecations warning */
  issue_deprecation_warnings_gtid_mode(thd, old_gtid_mode, new_gtid_mode);

  ret = false;
err:
  DBUG_ASSERT(lock_count >= 0);
  DBUG_ASSERT(lock_count <= 4);
  if (lock_count == 4) global_sid_lock->unlock();
  mysql_mutex_unlock(mysql_bin_log.get_log_lock());
  channel_map.unlock();
  gtid_mode_lock->unlock();
  DBUG_RETURN(ret);
}

bool Sys_var_enforce_gtid_consistency::global_update(THD *thd, set_var *var) {
  DBUG_ENTER("Sys_var_enforce_gtid_consistency::global_update");
  bool ret = true;

  /*
    Hold global_sid_lock.wrlock so that other transactions cannot
    acquire ownership of any gtid.
  */
  global_sid_lock->wrlock();

  DBUG_PRINT("info", ("var->save_result.ulonglong_value=%llu",
                      var->save_result.ulonglong_value));
  enum_gtid_consistency_mode new_mode =
      (enum_gtid_consistency_mode)var->save_result.ulonglong_value;
  enum_gtid_consistency_mode old_mode = get_gtid_consistency_mode();
  enum_gtid_mode gtid_mode = get_gtid_mode(GTID_MODE_LOCK_SID);

  DBUG_ASSERT(new_mode <= GTID_CONSISTENCY_MODE_WARN);

  DBUG_PRINT("info", ("old enforce_gtid_consistency=%d "
                      "new enforce_gtid_consistency=%d "
                      "gtid_mode=%d ",
                      old_mode, new_mode, gtid_mode));

  if (new_mode == old_mode) goto end;

  // Can't turn off GTID-consistency when GTID_MODE=ON.
  if (new_mode != GTID_CONSISTENCY_MODE_ON && gtid_mode == GTID_MODE_ON) {
    my_error(ER_GTID_MODE_ON_REQUIRES_ENFORCE_GTID_CONSISTENCY_ON, MYF(0));
    goto err;
  }
  // If there are ongoing GTID-violating transactions, and we are
  // moving from OFF->ON, WARN->ON, or OFF->WARN, generate warning
  // or error accordingly.
  if (new_mode == GTID_CONSISTENCY_MODE_ON ||
      (old_mode == GTID_CONSISTENCY_MODE_OFF &&
       new_mode == GTID_CONSISTENCY_MODE_WARN)) {
    DBUG_PRINT("info",
               ("automatic_gtid_violating_transaction_count=%d "
                "anonymous_gtid_violating_transaction_count=%d",
                gtid_state->get_automatic_gtid_violating_transaction_count(),
                gtid_state->get_anonymous_gtid_violating_transaction_count()));
    if (gtid_state->get_automatic_gtid_violating_transaction_count() > 0 ||
        gtid_state->get_anonymous_gtid_violating_transaction_count() > 0) {
      if (new_mode == GTID_CONSISTENCY_MODE_ON) {
        my_error(
            ER_CANT_ENFORCE_GTID_CONSISTENCY_WITH_ONGOING_GTID_VIOLATING_TX,
            MYF(0));
        goto err;
      } else {
        push_warning(
            thd, Sql_condition::SL_WARNING,
            ER_ENFORCE_GTID_CONSISTENCY_WARN_WITH_ONGOING_GTID_VIOLATING_TX,
            ER_THD(
                thd,
                ER_ENFORCE_GTID_CONSISTENCY_WARN_WITH_ONGOING_GTID_VIOLATING_TX));
      }
    }
  }

  // Update the mode
  global_var(ulong) = new_mode;

  // Generate note in log
  LogErr(INFORMATION_LEVEL, ER_CHANGED_ENFORCE_GTID_CONSISTENCY,
         get_gtid_consistency_mode_string(old_mode),
         get_gtid_consistency_mode_string(new_mode));

end:
  ret = false;
err:
  global_sid_lock->unlock();
  DBUG_RETURN(ret);
}

static Sys_var_enum_binlog_checksum Binlog_checksum_enum(
    "binlog_checksum",
    "Type of BINLOG_CHECKSUM_ALG. Include checksum for "
    "log events in the binary log. Possible values are NONE and CRC32; "
    "default is CRC32.",
    GLOBAL_VAR(binlog_checksum_options), CMD_LINE(REQUIRED_ARG),
    binlog_checksum_type_names, DEFAULT(binary_log::BINLOG_CHECKSUM_ALG_CRC32),
    NO_MUTEX_GUARD, NOT_IN_BINLOG, ON_CHECK(check_outside_trx));

static Sys_var_bool Sys_master_verify_checksum(
    "master_verify_checksum",
    "Force checksum verification of logged events in binary log before "
    "sending them to slaves or printing them in output of SHOW BINLOG EVENTS. "
    "Disabled by default.",
    GLOBAL_VAR(opt_master_verify_checksum), CMD_LINE(OPT_ARG), DEFAULT(false));

static Sys_var_ulong Sys_slow_launch_time(
    "slow_launch_time",
    "If creating the thread takes longer than this value (in seconds), "
    "the Slow_launch_threads counter will be incremented",
    GLOBAL_VAR(slow_launch_time), CMD_LINE(REQUIRED_ARG),
    VALID_RANGE(0, LONG_TIMEOUT), DEFAULT(2), BLOCK_SIZE(1));

static Sys_var_ulong Sys_sort_buffer(
    "sort_buffer_size",
    "Each thread that needs to do a sort allocates a buffer of this size",
    HINT_UPDATEABLE SESSION_VAR(sortbuff_size), CMD_LINE(REQUIRED_ARG),
    VALID_RANGE(MIN_SORT_MEMORY, ULONG_MAX), DEFAULT(DEFAULT_SORT_MEMORY),
    BLOCK_SIZE(1));

/**
  Check sql modes strict_mode, 'NO_ZERO_DATE', 'NO_ZERO_IN_DATE' and
  'ERROR_FOR_DIVISION_BY_ZERO' are used together. If only subset of it
  is set then warning is reported.

  @param sql_mode sql mode.
  @param thd      Current thread
*/
static void check_sub_modes_of_strict_mode(sql_mode_t &sql_mode, THD *thd) {
  const sql_mode_t strict_modes =
      (MODE_STRICT_TRANS_TABLES | MODE_STRICT_ALL_TABLES);

  const sql_mode_t new_strict_submodes =
      (MODE_NO_ZERO_IN_DATE | MODE_NO_ZERO_DATE |
       MODE_ERROR_FOR_DIVISION_BY_ZERO);

  const sql_mode_t strict_modes_set = (sql_mode & strict_modes);
  const sql_mode_t new_strict_submodes_set = (sql_mode & new_strict_submodes);

  if (((strict_modes_set | new_strict_submodes_set) != 0) &&
      ((new_strict_submodes_set != new_strict_submodes) ||
       (strict_modes_set == 0))) {
    if (thd)
      push_warning(thd, Sql_condition::SL_WARNING, ER_SQL_MODE_MERGED,
                   ER_THD(thd, ER_SQL_MODE_MERGED));
    else
      LogErr(WARNING_LEVEL, ER_SQL_MODE_MERGED_WITH_STRICT_MODE);
  }
}

export sql_mode_t expand_sql_mode(sql_mode_t sql_mode, THD *thd) {
  if (sql_mode & MODE_ANSI) {
    /*
      Note that we dont set
      MODE_NO_KEY_OPTIONS | MODE_NO_TABLE_OPTIONS | MODE_NO_FIELD_OPTIONS
      to allow one to get full use of MySQL in this mode.
    */
    sql_mode |= (MODE_REAL_AS_FLOAT | MODE_PIPES_AS_CONCAT | MODE_ANSI_QUOTES |
                 MODE_IGNORE_SPACE | MODE_ONLY_FULL_GROUP_BY);
  }
  if (sql_mode & MODE_TRADITIONAL)
    sql_mode |= (MODE_STRICT_TRANS_TABLES | MODE_STRICT_ALL_TABLES |
                 MODE_NO_ZERO_IN_DATE | MODE_NO_ZERO_DATE |
                 MODE_ERROR_FOR_DIVISION_BY_ZERO | MODE_NO_ENGINE_SUBSTITUTION);

  check_sub_modes_of_strict_mode(sql_mode, thd);
  return sql_mode;
}
static bool check_sql_mode(sys_var *, THD *thd, set_var *var) {
  const sql_mode_t candidate_mode =
      expand_sql_mode(var->save_result.ulonglong_value, thd);
  var->save_result.ulonglong_value = candidate_mode;

<<<<<<< HEAD
  if (candidate_mode & ~MODE_ALLOWED_MASK) {
    push_warning_printf(thd, Sql_condition::SL_WARNING,
                        ER_WARN_DEPRECATED_SQLMODE,
                        ER_THD(thd, ER_WARN_DEPRECATED_SQLMODE), "HEI HEI");
    return true;
=======
  /* Warning displayed only if the non default sql_mode is specified. */
  if (var->value)
  {
    /* Check if the NO_AUTO_CREATE_USER flag has been swapped. */
    if ((thd->variables.sql_mode ^ var->save_result.ulonglong_value) &
        MODE_NO_AUTO_CREATE_USER)
    {
      push_warning_printf(thd, Sql_condition::SL_WARNING,
                          ER_WARN_DEPRECATED_SQLMODE,
                          ER_THD(thd, ER_WARN_DEPRECATED_SQLMODE),
                          "NO_AUTO_CREATE_USER");
    }
    static const sql_mode_t deprecated_mask= MODE_DB2 | MODE_MAXDB |
      MODE_MSSQL | MODE_MYSQL323 | MODE_MYSQL40 | MODE_ORACLE |
      MODE_POSTGRESQL | MODE_NO_FIELD_OPTIONS | MODE_NO_KEY_OPTIONS |
      MODE_NO_TABLE_OPTIONS;
    sql_mode_t deprecated_modes=
      var->save_result.ulonglong_value & deprecated_mask;
    if (deprecated_modes != 0)
    {
      LEX_STRING buf;
      if (sql_mode_string_representation(thd, deprecated_modes, &buf))
        return true; // OOM
      push_warning_printf(thd, Sql_condition::SL_WARNING,
                          ER_WARN_DEPRECATED_SQLMODE,
                          ER_THD(thd, ER_WARN_DEPRECATED_SQLMODE),
                          buf.str);
    }
>>>>>>> be20e845
  }

  return false;
}
static bool fix_sql_mode(sys_var *self, THD *thd, enum_var_type type) {
  if (!self->is_global_persist(type)) {
    /* Update thd->server_status */
    if (thd->variables.sql_mode & MODE_NO_BACKSLASH_ESCAPES)
      thd->server_status |= SERVER_STATUS_NO_BACKSLASH_ESCAPES;
    else
      thd->server_status &= ~SERVER_STATUS_NO_BACKSLASH_ESCAPES;
  }
  return false;
}
/*
  WARNING: When adding new SQL modes don't forget to update the
  tables definitions that stores it's value (ie: mysql.event, mysql.routines,
  mysql.triggers)
*/
static const char *sql_mode_names[] = {"REAL_AS_FLOAT",
                                       "PIPES_AS_CONCAT",
                                       "ANSI_QUOTES",
                                       "IGNORE_SPACE",
                                       ",",
                                       "ONLY_FULL_GROUP_BY",
                                       "NO_UNSIGNED_SUBTRACTION",
                                       "NO_DIR_IN_CREATE",
                                       "NOT_USED_9",
                                       "NOT_USED_10",
                                       "NOT_USED_11",
                                       "NOT_USED_12",
                                       "NOT_USED_13",
                                       "NOT_USED_14",
                                       "NOT_USED_15",
                                       "NOT_USED_16",
                                       "NOT_USED_17",
                                       "NOT_USED_18",
                                       "ANSI",
                                       "NO_AUTO_VALUE_ON_ZERO",
                                       "NO_BACKSLASH_ESCAPES",
                                       "STRICT_TRANS_TABLES",
                                       "STRICT_ALL_TABLES",
                                       "NO_ZERO_IN_DATE",
                                       "NO_ZERO_DATE",
                                       "ALLOW_INVALID_DATES",
                                       "ERROR_FOR_DIVISION_BY_ZERO",
                                       "TRADITIONAL",
                                       "NOT_USED_29",
                                       "HIGH_NOT_PRECEDENCE",
                                       "NO_ENGINE_SUBSTITUTION",
                                       "PAD_CHAR_TO_FULL_LENGTH",
                                       "TIME_TRUNCATE_FRACTIONAL",
                                       0};
export bool sql_mode_string_representation(THD *thd, sql_mode_t sql_mode,
                                           LEX_STRING *ls) {
  set_to_string(thd, ls, sql_mode, sql_mode_names);
  return ls->str == 0;
}
/*
  sql_mode should *not* be IN_BINLOG: even though it is written to the binlog,
  the slave ignores the MODE_NO_DIR_IN_CREATE variable, so slave's value
  differs from master's (see log_event.cc: Query_log_event::do_apply_event()).
*/
static Sys_var_set Sys_sql_mode(
    "sql_mode",
    "Syntax: sql-mode=mode[,mode[,mode...]]. See the manual for the "
    "complete list of valid sql modes",
    HINT_UPDATEABLE SESSION_VAR(sql_mode), CMD_LINE(REQUIRED_ARG),
    sql_mode_names,
    DEFAULT(MODE_NO_ENGINE_SUBSTITUTION | MODE_ONLY_FULL_GROUP_BY |
            MODE_STRICT_TRANS_TABLES | MODE_NO_ZERO_IN_DATE |
            MODE_NO_ZERO_DATE | MODE_ERROR_FOR_DIVISION_BY_ZERO),
    NO_MUTEX_GUARD, NOT_IN_BINLOG, ON_CHECK(check_sql_mode),
    ON_UPDATE(fix_sql_mode));

static Sys_var_ulong Sys_max_execution_time(
    "max_execution_time",
    "Kill SELECT statement that takes over the specified number of "
    "milliseconds",
    HINT_UPDATEABLE SESSION_VAR(max_execution_time), CMD_LINE(REQUIRED_ARG),
    VALID_RANGE(0, ULONG_MAX), DEFAULT(0), BLOCK_SIZE(1));

#if defined(HAVE_OPENSSL)
#define SSL_OPT(X) CMD_LINE(REQUIRED_ARG, X)
#endif

/*
  If you are adding new system variable for SSL communication, please take a
  look at do_auto_cert_generation() function in sql_authentication.cc and
  add new system variable in checks if required.
*/

static Sys_var_charptr Sys_ssl_ca(
    "ssl_ca", "CA file in PEM format (check OpenSSL docs, implies --ssl)",
    READ_ONLY NON_PERSIST GLOBAL_VAR(opt_ssl_ca), SSL_OPT(OPT_SSL_CA),
    IN_FS_CHARSET, DEFAULT(0));

static Sys_var_charptr Sys_ssl_capath(
    "ssl_capath", "CA directory (check OpenSSL docs, implies --ssl)",
    READ_ONLY NON_PERSIST GLOBAL_VAR(opt_ssl_capath), SSL_OPT(OPT_SSL_CAPATH),
    IN_FS_CHARSET, DEFAULT(0));

static Sys_var_charptr Sys_tls_version(
    "tls_version", "TLS version, permitted values are TLSv1, TLSv1.1, TLSv1.2",
    READ_ONLY GLOBAL_VAR(opt_tls_version), SSL_OPT(OPT_TLS_VERSION),
    IN_FS_CHARSET, "TLSv1,TLSv1.1,TLSv1.2");

#ifndef HAVE_WOLFSSL
static bool update_fips_mode(sys_var *, THD *, enum_var_type) {
  char ssl_err_string[OPENSSL_ERROR_LENGTH] = {'\0'};
  if (set_fips_mode(opt_ssl_fips_mode, ssl_err_string) != 1) {
    my_error(ER_SSL_FIPS_MODE_ERROR, MYF(0), "Openssl is not fips enabled");
    return true;
  } else {
    return false;
  }
}
#endif

#ifdef HAVE_WOLFSSL
static const char *ssl_fips_mode_names[] = {"OFF", 0};
#else
static const char *ssl_fips_mode_names[] = {"OFF", "ON", "STRICT", 0};
#endif
static Sys_var_enum Sys_ssl_fips_mode(
    "ssl_fips_mode",
    "ssl fips mode, permitted values are OFF, ON, STRICT (Only for openssl)",
    GLOBAL_VAR(opt_ssl_fips_mode), SSL_OPT(OPT_SSL_FIPS_MODE),
    ssl_fips_mode_names, DEFAULT(0), NO_MUTEX_GUARD, NOT_IN_BINLOG,
    ON_CHECK(NULL),
#ifndef HAVE_WOLFSSL
    ON_UPDATE(update_fips_mode),
#else
    ON_UPDATE(NULL),
#endif
    NULL);

static Sys_var_charptr Sys_ssl_cert(
    "ssl_cert", "X509 cert in PEM format (implies --ssl)",
    READ_ONLY NON_PERSIST GLOBAL_VAR(opt_ssl_cert), SSL_OPT(OPT_SSL_CERT),
    IN_FS_CHARSET, DEFAULT(0));

static Sys_var_charptr Sys_ssl_cipher("ssl_cipher",
                                      "SSL cipher to use (implies --ssl)",
                                      READ_ONLY GLOBAL_VAR(opt_ssl_cipher),
                                      SSL_OPT(OPT_SSL_CIPHER), IN_FS_CHARSET,
                                      DEFAULT(0));

static Sys_var_charptr Sys_ssl_key(
    "ssl_key", "X509 key in PEM format (implies --ssl)",
    READ_ONLY NON_PERSIST GLOBAL_VAR(opt_ssl_key), SSL_OPT(OPT_SSL_KEY),
    IN_FS_CHARSET, DEFAULT(0));

static Sys_var_charptr Sys_ssl_crl(
    "ssl_crl", "CRL file in PEM format (check OpenSSL docs, implies --ssl)",
    READ_ONLY NON_PERSIST GLOBAL_VAR(opt_ssl_crl), SSL_OPT(OPT_SSL_CRL),
    IN_FS_CHARSET, DEFAULT(0));

static Sys_var_charptr Sys_ssl_crlpath(
    "ssl_crlpath", "CRL directory (check OpenSSL docs, implies --ssl)",
    READ_ONLY NON_PERSIST GLOBAL_VAR(opt_ssl_crlpath), SSL_OPT(OPT_SSL_CRLPATH),
    IN_FS_CHARSET, DEFAULT(0));

#if defined(HAVE_OPENSSL) && !defined(HAVE_WOLFSSL)
static Sys_var_bool Sys_auto_generate_certs(
    "auto_generate_certs",
    "Auto generate SSL certificates at server startup if --ssl is set to "
    "ON and none of the other SSL system variables are specified and "
    "certificate/key files are not present in data directory.",
    READ_ONLY NON_PERSIST GLOBAL_VAR(opt_auto_generate_certs),
    CMD_LINE(OPT_ARG), DEFAULT(true), NO_MUTEX_GUARD, NOT_IN_BINLOG,
    ON_CHECK(NULL), ON_UPDATE(NULL), NULL);
#endif /* HAVE_OPENSSL && !HAVE_WOLFSSL */

// why ENUM and not BOOL ?
static const char *updatable_views_with_limit_names[] = {"NO", "YES", 0};
static Sys_var_enum Sys_updatable_views_with_limit(
    "updatable_views_with_limit",
    "YES = Don't issue an error message (warning only) if a VIEW without "
    "presence of a key of the underlying table is used in queries with a "
    "LIMIT clause for updating. NO = Prohibit update of a VIEW, which "
    "does not contain a key of the underlying table and the query uses "
    "a LIMIT clause (usually get from GUI tools)",
    HINT_UPDATEABLE SESSION_VAR(updatable_views_with_limit),
    CMD_LINE(REQUIRED_ARG), updatable_views_with_limit_names, DEFAULT(true));

static char *system_time_zone_ptr;
static Sys_var_charptr Sys_system_time_zone(
    "system_time_zone", "The server system time zone",
    READ_ONLY NON_PERSIST GLOBAL_VAR(system_time_zone_ptr), NO_CMD_LINE,
    IN_FS_CHARSET, DEFAULT(system_time_zone));

static Sys_var_ulong Sys_table_def_size(
    "table_definition_cache", "The number of cached table definitions",
    GLOBAL_VAR(table_def_size),
    CMD_LINE(REQUIRED_ARG, OPT_TABLE_DEFINITION_CACHE),
    VALID_RANGE(TABLE_DEF_CACHE_MIN, 512 * 1024),
    DEFAULT(TABLE_DEF_CACHE_DEFAULT), BLOCK_SIZE(1), NO_MUTEX_GUARD,
    NOT_IN_BINLOG, ON_CHECK(NULL), ON_UPDATE(NULL), NULL,
    /* table_definition_cache is used as a sizing hint by the performance
       schema. */
    sys_var::PARSE_EARLY);

static Sys_var_ulong Sys_schema_def_size(
    "schema_definition_cache", "The number of cached schema definitions",
    GLOBAL_VAR(schema_def_size), CMD_LINE(REQUIRED_ARG),
    VALID_RANGE(SCHEMA_DEF_CACHE_MIN, 512 * 1024),
    DEFAULT(SCHEMA_DEF_CACHE_DEFAULT), BLOCK_SIZE(1));

static Sys_var_ulong Sys_tablespace_def_size(
    "tablespace_definition_cache",
    "The number of cached tablespace definitions",
    GLOBAL_VAR(tablespace_def_size), CMD_LINE(REQUIRED_ARG),
    VALID_RANGE(TABLESPACE_DEF_CACHE_MIN, 512 * 1024),
    DEFAULT(TABLESPACE_DEF_CACHE_DEFAULT), BLOCK_SIZE(1));

static Sys_var_ulong Sys_stored_program_def_size(
    "stored_program_definition_cache",
    "The number of cached stored program definitions",
    GLOBAL_VAR(stored_program_def_size), CMD_LINE(REQUIRED_ARG),
    VALID_RANGE(STORED_PROGRAM_DEF_CACHE_MIN, 512 * 1024),
    DEFAULT(STORED_PROGRAM_DEF_CACHE_DEFAULT), BLOCK_SIZE(1));

static bool fix_table_cache_size(sys_var *, THD *, enum_var_type) {
  /*
    table_open_cache parameter is a soft limit for total number of objects
    in all table cache instances. Once this value is updated we need to
    update value of a per-instance soft limit on table cache size.
  */
  table_cache_size_per_instance = table_cache_size / table_cache_instances;
  return false;
}

static Sys_var_ulong Sys_table_cache_size(
    "table_open_cache",
    "The number of cached open tables "
    "(total for all table cache instances)",
    GLOBAL_VAR(table_cache_size), CMD_LINE(REQUIRED_ARG),
    VALID_RANGE(1, 512 * 1024), DEFAULT(TABLE_OPEN_CACHE_DEFAULT),
    BLOCK_SIZE(1), NO_MUTEX_GUARD, NOT_IN_BINLOG, ON_CHECK(NULL),
    ON_UPDATE(fix_table_cache_size), NULL,
    /* table_open_cache is used as a sizing hint by the performance schema. */
    sys_var::PARSE_EARLY);

static Sys_var_ulong Sys_table_cache_instances(
    "table_open_cache_instances", "The number of table cache instances",
    READ_ONLY GLOBAL_VAR(table_cache_instances), CMD_LINE(REQUIRED_ARG),
    VALID_RANGE(1, Table_cache_manager::MAX_TABLE_CACHES),
    DEFAULT(Table_cache_manager::DEFAULT_MAX_TABLE_CACHES), BLOCK_SIZE(1),
    NO_MUTEX_GUARD, NOT_IN_BINLOG, ON_CHECK(NULL), ON_UPDATE(NULL), NULL,
    /*
      table_open_cache is used as a sizing hint by the performance schema,
      and 'table_open_cache' is a prefix of 'table_open_cache_instances'.
      Is is better to keep these options together, to avoid confusing
      handle_options() with partial name matches.
    */
    sys_var::PARSE_EARLY);

static Sys_var_ulong Sys_thread_cache_size(
    "thread_cache_size", "How many threads we should keep in a cache for reuse",
    GLOBAL_VAR(Per_thread_connection_handler::max_blocked_pthreads),
    CMD_LINE(REQUIRED_ARG, OPT_THREAD_CACHE_SIZE), VALID_RANGE(0, 16384),
    DEFAULT(0), BLOCK_SIZE(1));

#ifdef HAVE_POOL_OF_THREADS

static bool fix_tp_max_threads(sys_var *, THD *, enum_var_type) noexcept {
#ifdef _WIN32
  tp_set_max_threads(threadpool_max_threads);
#endif
  return false;
}

#ifdef _WIN32
static bool fix_tp_min_threads(sys_var *, THD *, enum_var_type) noexcept {
  tp_set_min_threads(threadpool_min_threads);
  return false;
}
#endif

#ifndef _WIN32
static bool fix_threadpool_size(sys_var *, THD *, enum_var_type) noexcept {
  tp_set_threadpool_size(threadpool_size);
  return false;
}

static bool fix_threadpool_stall_limit(sys_var *, THD *,
                                       enum_var_type) noexcept {
  tp_set_threadpool_stall_limit(threadpool_stall_limit);
  return false;
}
#endif

static inline int my_getncpus() noexcept {
#ifdef _SC_NPROCESSORS_ONLN
  return sysconf(_SC_NPROCESSORS_ONLN);
#else
  return 2; /* The value returned by the old my_getncpus implementation */
#endif
}

#ifdef _WIN32
static Sys_var_uint Sys_threadpool_min_threads(
    "thread_pool_min_threads", "Minimum number of threads in the thread pool.",
    GLOBAL_VAR(threadpool_min_threads), CMD_LINE(REQUIRED_ARG),
    VALID_RANGE(1, 256), DEFAULT(1), BLOCK_SIZE(1), NO_MUTEX_GUARD,
    NOT_IN_BINLOG, ON_CHECK(nullptr), ON_UPDATE(fix_tp_min_threads));
#else
static Sys_var_uint Sys_threadpool_idle_thread_timeout(
    "thread_pool_idle_timeout",
    "Timeout in seconds for an idle thread in the thread pool."
    "Worker thread will be shut down after timeout",
    GLOBAL_VAR(threadpool_idle_timeout), CMD_LINE(REQUIRED_ARG),
    VALID_RANGE(1, UINT_MAX), DEFAULT(60), BLOCK_SIZE(1));
static Sys_var_uint Sys_threadpool_oversubscribe(
    "thread_pool_oversubscribe",
    "How many additional active worker threads in a group are allowed.",
    GLOBAL_VAR(threadpool_oversubscribe), CMD_LINE(REQUIRED_ARG),
    VALID_RANGE(1, 1000), DEFAULT(3), BLOCK_SIZE(1));
static Sys_var_uint Sys_threadpool_size(
    "thread_pool_size",
    "Number of thread groups in the pool. "
    "This parameter is roughly equivalent to maximum number of concurrently "
    "executing threads (threads in a waiting state do not count as executing).",
    GLOBAL_VAR(threadpool_size), CMD_LINE(REQUIRED_ARG),
    VALID_RANGE(1, MAX_THREAD_GROUPS), DEFAULT(my_getncpus()), BLOCK_SIZE(1),
    NO_MUTEX_GUARD, NOT_IN_BINLOG, ON_CHECK(nullptr),
    ON_UPDATE(fix_threadpool_size));
static Sys_var_uint Sys_threadpool_stall_limit(
    "thread_pool_stall_limit",
    "Maximum query execution time in milliseconds,"
    "before an executing non-yielding thread is considered stalled."
    "If a worker thread is stalled, additional worker thread "
    "may be created to handle remaining clients.",
    GLOBAL_VAR(threadpool_stall_limit), CMD_LINE(REQUIRED_ARG),
    VALID_RANGE(10, UINT_MAX), DEFAULT(500), BLOCK_SIZE(1), NO_MUTEX_GUARD,
    NOT_IN_BINLOG, ON_CHECK(nullptr), ON_UPDATE(fix_threadpool_stall_limit));
static Sys_var_uint Sys_threadpool_high_prio_tickets(
    "thread_pool_high_prio_tickets",
    "Number of tickets to enter the high priority event queue for each "
    "transaction.",
    SESSION_VAR(threadpool_high_prio_tickets), CMD_LINE(REQUIRED_ARG),
    VALID_RANGE(0, UINT_MAX), DEFAULT(UINT_MAX), BLOCK_SIZE(1));

static Sys_var_enum Sys_threadpool_high_prio_mode(
    "thread_pool_high_prio_mode",
    "High priority queue mode: one of 'transactions', 'statements' or 'none'. "
    "In the 'transactions' mode the thread pool uses both high- and "
    "low-priority "
    "queues depending on whether an event is generated by an already started "
    "transaction or a connection holding a MDL, table, user, or a global read "
    "or backup lock and whether it has any high priority tickets (see "
    "thread_pool_high_prio_tickets). In the 'statements' mode all events (i.e. "
    "individual statements) always go to the high priority queue, regardless "
    "of "
    "the current transaction and lock state and high priority tickets. "
    "'none' is the opposite of 'statements', i.e. disables the high priority "
    "queue "
    "completely.",
    SESSION_VAR(threadpool_high_prio_mode), CMD_LINE(REQUIRED_ARG),
    threadpool_high_prio_mode_names, DEFAULT(TP_HIGH_PRIO_MODE_TRANSACTIONS));

#endif /* !WIN32 */
static Sys_var_uint Sys_threadpool_max_threads(
    "thread_pool_max_threads",
    "Maximum allowed number of worker threads in the thread pool",
    GLOBAL_VAR(threadpool_max_threads), CMD_LINE(REQUIRED_ARG),
    VALID_RANGE(1, MAX_CONNECTIONS), DEFAULT(MAX_CONNECTIONS), BLOCK_SIZE(1),
    NO_MUTEX_GUARD, NOT_IN_BINLOG, ON_CHECK(nullptr),
    ON_UPDATE(fix_tp_max_threads));
#endif /* HAVE_POOL_OF_THREADS */

/**
  Function to check if the 'next' transaction isolation level
  can be changed.

  @param[in] thd    Thread handler.
  @param[in] var    A pointer to set_var holding the specified list of
                    system variable names.

  @retval   false   Success.
  @retval   true    Error.
*/
static bool check_transaction_isolation(sys_var *, THD *thd, set_var *var) {
  if (var->type == OPT_DEFAULT &&
      (thd->in_active_multi_stmt_transaction() || thd->in_sub_stmt)) {
    DBUG_ASSERT(thd->in_multi_stmt_transaction_mode() || thd->in_sub_stmt);
    my_error(ER_CANT_CHANGE_TX_CHARACTERISTICS, MYF(0));
    return true;
  }
  return false;
}

/**
  This function sets the session variable thd->variables.transaction_isolation
  to reflect changes to @@session.transaction_isolation.

  @param[in] thd    Thread handler.
  @param[in] var    A pointer to the set_var.

  @retval   false   Success.
  @retval   true    Error.
*/
bool Sys_var_transaction_isolation::session_update(THD *thd, set_var *var) {
  if (var->type == OPT_SESSION && Sys_var_enum::session_update(thd, var))
    return true;
  if (var->type == OPT_DEFAULT ||
      !(thd->in_active_multi_stmt_transaction() || thd->in_sub_stmt)) {
    /*
      Update the isolation level of the next transaction.
      I.e. if one did:
      COMMIT;
      SET SESSION ISOLATION LEVEL ...
      BEGIN; <-- this transaction has the new isolation
      Note, that in case of:
      COMMIT;
      SET TRANSACTION ISOLATION LEVEL ...
      SET SESSION ISOLATION LEVEL ...
      BEGIN; <-- the session isolation level is used, not the
      result of SET TRANSACTION statement.

      When we are in a trigger/function the transaction is already
      started. Adhering to above behavior, the SET TRANSACTION would
      fail when run from within trigger/function. And SET SESSION
      TRANSACTION would always succeed making the characteristics
      effective for the next transaction that starts.
     */
    enum_tx_isolation tx_isol;
    tx_isol = (enum_tx_isolation)var->save_result.ulonglong_value;
    bool one_shot = (var->type == OPT_DEFAULT);
    return set_tx_isolation(thd, tx_isol, one_shot);
  }
  return false;
}

// NO_CMD_LINE
static Sys_var_transaction_isolation Sys_transaction_isolation(
    "transaction_isolation", "Default transaction isolation level",
    UNTRACKED_DEFAULT SESSION_VAR(transaction_isolation), NO_CMD_LINE,
    tx_isolation_names, DEFAULT(ISO_REPEATABLE_READ), NO_MUTEX_GUARD,
    NOT_IN_BINLOG, ON_CHECK(check_transaction_isolation));

/**
  Function to check if the state of 'transaction_read_only' can be changed.
  The state cannot be changed if there is already a transaction in progress.

  @param[in] thd    Thread handler
  @param[in] var    A pointer to set_var holding the specified list of
                    system variable names.

  @retval   false   Success.
  @retval   true    Error.
*/
static bool check_transaction_read_only(sys_var *, THD *thd, set_var *var) {
  if (var->type == OPT_DEFAULT &&
      (thd->in_active_multi_stmt_transaction() || thd->in_sub_stmt)) {
    DBUG_ASSERT(thd->in_multi_stmt_transaction_mode() || thd->in_sub_stmt);
    my_error(ER_CANT_CHANGE_TX_CHARACTERISTICS, MYF(0));
    return true;
  }
  return false;
}

/**
  This function sets the session variable thd->variables.transaction_read_only
  to reflect changes to @@session.transaction_read_only.

  @param[in] thd    Thread handler.
  @param[in] var    A pointer to the set_var.

  @retval   false   Success.
*/
bool Sys_var_transaction_read_only::session_update(THD *thd, set_var *var) {
  if (var->type == OPT_SESSION && Sys_var_bool::session_update(thd, var))
    return true;
  if (var->type == OPT_DEFAULT ||
      !(thd->in_active_multi_stmt_transaction() || thd->in_sub_stmt)) {
    // @see Sys_var_transaction_isolation::session_update() above for the rules.
    thd->tx_read_only = var->save_result.ulonglong_value;

    if (thd->variables.session_track_transaction_info > TX_TRACK_NONE) {
      Transaction_state_tracker *tst =
          (Transaction_state_tracker *)thd->session_tracker.get_tracker(
              TRANSACTION_INFO_TRACKER);

      if (var->type == OPT_DEFAULT)
        tst->set_read_flags(thd,
                            thd->tx_read_only ? TX_READ_ONLY : TX_READ_WRITE);
      else
        tst->set_read_flags(thd, TX_READ_INHERIT);
    }
  }
  return false;
}

static Sys_var_transaction_read_only Sys_transaction_read_only(
    "transaction_read_only",
    "Set default transaction access mode to read only.",
    UNTRACKED_DEFAULT SESSION_VAR(transaction_read_only), NO_CMD_LINE,
    DEFAULT(0), NO_MUTEX_GUARD, NOT_IN_BINLOG,
    ON_CHECK(check_transaction_read_only));

static Sys_var_ulonglong Sys_tmp_table_size(
    "tmp_table_size",
    "If an internal in-memory temporary table in the MEMORY storage engine "
    "exceeds this size, MySQL will automatically convert it to an on-disk "
    "table",
    HINT_UPDATEABLE SESSION_VAR(tmp_table_size), CMD_LINE(REQUIRED_ARG),
    VALID_RANGE(1024, (ulonglong) ~(intptr)0), DEFAULT(16 * 1024 * 1024),
    BLOCK_SIZE(1));

static char *server_version_ptr;
static Sys_var_version Sys_version(
    "version", "Server version",
    READ_ONLY NON_PERSIST GLOBAL_VAR(server_version_ptr), NO_CMD_LINE,
    IN_SYSTEM_CHARSET, DEFAULT(MYSQL_SERVER_VERSION));

static char *server_version_suffix_ptr;
static Sys_var_charptr Sys_version_suffix("version_suffix", "version_suffix",
                                          GLOBAL_VAR(server_version_suffix_ptr),
                                          NO_CMD_LINE, IN_SYSTEM_CHARSET,
                                          DEFAULT(server_version_suffix));

static char *server_version_comment_ptr;
static Sys_var_charptr Sys_version_comment(
    "version_comment", "version_comment",
    NON_PERSIST GLOBAL_VAR(server_version_comment_ptr), NO_CMD_LINE,
    IN_SYSTEM_CHARSET, DEFAULT(MYSQL_COMPILATION_COMMENT));

static char *server_version_compile_machine_ptr;
static Sys_var_charptr Sys_version_compile_machine(
    "version_compile_machine", "version_compile_machine",
    READ_ONLY NON_PERSIST GLOBAL_VAR(server_version_compile_machine_ptr),
    NO_CMD_LINE, IN_SYSTEM_CHARSET, DEFAULT(MACHINE_TYPE));

static char *server_version_compile_os_ptr;
static Sys_var_charptr Sys_version_compile_os(
    "version_compile_os", "version_compile_os",
    READ_ONLY NON_PERSIST GLOBAL_VAR(server_version_compile_os_ptr),
    NO_CMD_LINE, IN_SYSTEM_CHARSET, DEFAULT(SYSTEM_TYPE));

static const char *server_version_compile_zlib_ptr = ZLIB_VERSION;
static Sys_var_charptr Sys_version_compile_zlib(
    "version_compile_zlib", "version_compile_zlib",
    READ_ONLY NON_PERSIST GLOBAL_VAR(server_version_compile_zlib_ptr),
    NO_CMD_LINE, IN_SYSTEM_CHARSET, DEFAULT(ZLIB_VERSION));

static Sys_var_ulong Sys_net_wait_timeout(
    "wait_timeout",
    "The number of seconds the server waits for activity on a "
    "connection before closing it",
    SESSION_VAR(net_wait_timeout), CMD_LINE(REQUIRED_ARG),
    VALID_RANGE(1, IF_WIN(INT_MAX32 / 1000, LONG_TIMEOUT)),
    DEFAULT(NET_WAIT_TIMEOUT), BLOCK_SIZE(1));

static Sys_var_plugin Sys_default_storage_engine(
    "default_storage_engine", "The default storage engine for new tables",
    SESSION_VAR(table_plugin), NO_CMD_LINE, MYSQL_STORAGE_ENGINE_PLUGIN,
    DEFAULT(&default_storage_engine), NO_MUTEX_GUARD, NOT_IN_BINLOG,
    ON_CHECK(check_storage_engine));

const char *internal_tmp_disk_storage_engine_names[] = {"MyISAM", "InnoDB", 0};
static Sys_var_enum Sys_internal_tmp_disk_storage_engine(
    "internal_tmp_disk_storage_engine",
    "The default storage engine for on-disk internal temporary tables.",
    GLOBAL_VAR(internal_tmp_disk_storage_engine), CMD_LINE(OPT_ARG),
    internal_tmp_disk_storage_engine_names, DEFAULT(TMP_TABLE_INNODB));

const char *internal_tmp_mem_storage_engine_names[] = {"MEMORY", "TempTable",
                                                       0};
static Sys_var_enum Sys_internal_tmp_mem_storage_engine(
    "internal_tmp_mem_storage_engine",
    "The default storage engine for in-memory internal temporary tables.",
    HINT_UPDATEABLE SESSION_VAR(internal_tmp_mem_storage_engine),
    CMD_LINE(REQUIRED_ARG), internal_tmp_mem_storage_engine_names,
    DEFAULT(TMP_TABLE_TEMPTABLE));

static Sys_var_ulonglong Sys_temptable_max_ram(
    "temptable_max_ram",
    "Maximum amount of memory (in bytes) the TempTable storage engine is "
    "allowed to allocate from the main memory (RAM) before starting to "
    "store data on disk.",
    GLOBAL_VAR(temptable_max_ram), CMD_LINE(REQUIRED_ARG),
    VALID_RANGE(2 << 20 /* 2 MiB */, ULLONG_MAX), DEFAULT(1 << 30 /* 1 GiB */),
    BLOCK_SIZE(1));

static Sys_var_plugin Sys_default_tmp_storage_engine(
    "default_tmp_storage_engine",
    "The default storage engine for new explicit temporary tables",
    HINT_UPDATEABLE SESSION_VAR(temp_table_plugin), NO_CMD_LINE,
    MYSQL_STORAGE_ENGINE_PLUGIN, DEFAULT(&default_tmp_storage_engine),
    NO_MUTEX_GUARD, NOT_IN_BINLOG, ON_CHECK(check_storage_engine));

#if defined(ENABLED_DEBUG_SYNC)
/*
  Variable can be set for the session only.

  This could be changed later. Then we need to have a global array of
  actions in addition to the thread local ones. SET GLOBAL would
  manage the global array, SET [SESSION] the local array. A sync point
  would need to look for a local and a global action. Setting and
  executing of global actions need to be protected by a mutex.

  The purpose of global actions could be to allow synchronizing with
  connectionless threads that cannot execute SET statements.
*/
static Sys_var_debug_sync Sys_debug_sync("debug_sync", "Debug Sync Facility",
                                         sys_var::ONLY_SESSION, NO_CMD_LINE,
                                         DEFAULT(0), NO_MUTEX_GUARD,
                                         NOT_IN_BINLOG,
                                         ON_CHECK(check_has_super));
#endif /* defined(ENABLED_DEBUG_SYNC) */

static bool fix_autocommit(sys_var *self, THD *thd, enum_var_type type) {
  if (self->is_global_persist(type)) {
    if (global_system_variables.option_bits & OPTION_AUTOCOMMIT)
      global_system_variables.option_bits &= ~OPTION_NOT_AUTOCOMMIT;
    else
      global_system_variables.option_bits |= OPTION_NOT_AUTOCOMMIT;
    return false;
  }

  if (thd->variables.option_bits & OPTION_AUTOCOMMIT &&
      thd->variables.option_bits &
          OPTION_NOT_AUTOCOMMIT) {  // activating autocommit

    if (trans_commit_stmt(thd) || trans_commit(thd)) {
      thd->variables.option_bits &= ~OPTION_AUTOCOMMIT;
      return true;
    }
    /*
      Don't close thread tables or release metadata locks: if we do so, we
      risk releasing locks/closing tables of expressions used to assign
      other variables, as in:
      set @var=my_stored_function1(), @@autocommit=1, @var2=(select max(a)
      from my_table), ...
      The locks will be released at statement end anyway, as SET
      statement that assigns autocommit is marked to commit
      transaction implicitly at the end (@sa stmt_causes_implicitcommit()).
    */
    thd->variables.option_bits &= ~(OPTION_BEGIN | OPTION_NOT_AUTOCOMMIT);
    thd->get_transaction()->reset_unsafe_rollback_flags(
        Transaction_ctx::SESSION);
    thd->server_status |= SERVER_STATUS_AUTOCOMMIT;
    return false;
  }

  if (!(thd->variables.option_bits & OPTION_AUTOCOMMIT) &&
      !(thd->variables.option_bits &
        OPTION_NOT_AUTOCOMMIT)) {  // disabling autocommit

    thd->get_transaction()->reset_unsafe_rollback_flags(
        Transaction_ctx::SESSION);
    thd->server_status &= ~SERVER_STATUS_AUTOCOMMIT;
    thd->variables.option_bits |= OPTION_NOT_AUTOCOMMIT;
    return false;
  }

  return false;  // autocommit value wasn't changed
}
static Sys_var_bit Sys_autocommit("autocommit", "autocommit",
                                  SESSION_VAR(option_bits), NO_CMD_LINE,
                                  OPTION_AUTOCOMMIT, DEFAULT(true),
                                  NO_MUTEX_GUARD, NOT_IN_BINLOG, ON_CHECK(0),
                                  ON_UPDATE(fix_autocommit));
export sys_var *Sys_autocommit_ptr = &Sys_autocommit;  // for sql_yacc.yy

static Sys_var_bool Sys_big_tables(
    "big_tables",
    "Allow big result sets by saving all "
    "temporary sets on file (Solves most 'table full' errors)",
    HINT_UPDATEABLE SESSION_VAR(big_tables), CMD_LINE(OPT_ARG), DEFAULT(false));

static Sys_var_bit Sys_big_selects("sql_big_selects", "sql_big_selects",
                                   HINT_UPDATEABLE SESSION_VAR(option_bits),
                                   NO_CMD_LINE, OPTION_BIG_SELECTS,
                                   DEFAULT(false));

static Sys_var_bit Sys_log_off("sql_log_off", "sql_log_off",
                               SESSION_VAR(option_bits), NO_CMD_LINE,
                               OPTION_LOG_OFF, DEFAULT(false), NO_MUTEX_GUARD,
                               NOT_IN_BINLOG, ON_CHECK(check_has_super));

/**
  This function sets the session variable thd->variables.sql_log_bin
  to reflect changes to @@session.sql_log_bin.

  @param     thd    Current thread
  @param[in] type   The type either session or global.

  @return @c false.
*/
static bool fix_sql_log_bin_after_update(
    sys_var *, THD *thd, enum_var_type type MY_ATTRIBUTE((unused))) {
  DBUG_ASSERT(type == OPT_SESSION);

  if (thd->variables.sql_log_bin)
    thd->variables.option_bits |= OPTION_BIN_LOG;
  else
    thd->variables.option_bits &= ~OPTION_BIN_LOG;

  return false;
}

/**
  This function checks if the sql_log_bin can be changed,
  what is possible if:
    - the user is a super user;
    - the set is not called from within a function/trigger;
    - there is no on-going transaction.

  @param     thd    Current thread
  @param[in] self   A pointer to the sys_var, i.e. Sys_log_binlog.
  @param[in] var    A pointer to the set_var created by the parser.

  @return @c false if the change is allowed, otherwise @c true.
*/
static bool check_sql_log_bin(sys_var *self, THD *thd, set_var *var) {
  if (check_has_super(self, thd, var)) return true;

  if (var->is_global_persist()) return true;

  /* If in a stored function/trigger, it's too late to change sql_log_bin. */
  if (thd->in_sub_stmt) {
    my_error(ER_STORED_FUNCTION_PREVENTS_SWITCH_SQL_LOG_BIN, MYF(0));
    return true;
  }
  /* Make the session variable 'sql_log_bin' read-only inside a transaction. */
  if (thd->in_active_multi_stmt_transaction()) {
    my_error(ER_INSIDE_TRANSACTION_PREVENTS_SWITCH_SQL_LOG_BIN, MYF(0));
    return true;
  }

  return false;
}

static Sys_var_bool Sys_log_binlog(
    "sql_log_bin", "Controls whether logging to the binary log is done",
    SESSION_ONLY(sql_log_bin), NO_CMD_LINE, DEFAULT(true), NO_MUTEX_GUARD,
    NOT_IN_BINLOG, ON_CHECK(check_sql_log_bin),
    ON_UPDATE(fix_sql_log_bin_after_update));

static Sys_var_bit Sys_transaction_allow_batching(
    "transaction_allow_batching", "transaction_allow_batching",
    SESSION_ONLY(option_bits), NO_CMD_LINE, OPTION_ALLOW_BATCH, DEFAULT(false));

static Sys_var_bit Sys_sql_warnings("sql_warnings", "sql_warnings",
                                    SESSION_VAR(option_bits), NO_CMD_LINE,
                                    OPTION_WARNINGS, DEFAULT(false));

static Sys_var_bit Sys_sql_notes("sql_notes", "sql_notes",
                                 SESSION_VAR(option_bits), NO_CMD_LINE,
                                 OPTION_SQL_NOTES, DEFAULT(true));

static Sys_var_bit Sys_auto_is_null("sql_auto_is_null", "sql_auto_is_null",
                                    HINT_UPDATEABLE SESSION_VAR(option_bits),
                                    NO_CMD_LINE, OPTION_AUTO_IS_NULL,
                                    DEFAULT(false), NO_MUTEX_GUARD, IN_BINLOG);

static Sys_var_bit Sys_safe_updates("sql_safe_updates", "sql_safe_updates",
                                    HINT_UPDATEABLE SESSION_VAR(option_bits),
                                    NO_CMD_LINE, OPTION_SAFE_UPDATES,
                                    DEFAULT(false));

static Sys_var_bit Sys_buffer_results("sql_buffer_result", "sql_buffer_result",
                                      HINT_UPDATEABLE SESSION_VAR(option_bits),
                                      NO_CMD_LINE, OPTION_BUFFER_RESULT,
                                      DEFAULT(false));

static Sys_var_bit Sys_quote_show_create("sql_quote_show_create",
                                         "sql_quote_show_create",
                                         SESSION_VAR(option_bits), NO_CMD_LINE,
                                         OPTION_QUOTE_SHOW_CREATE,
                                         DEFAULT(true));

static Sys_var_bit Sys_foreign_key_checks(
    "foreign_key_checks", "foreign_key_checks",
    HINT_UPDATEABLE SESSION_VAR(option_bits), NO_CMD_LINE,
    REVERSE(OPTION_NO_FOREIGN_KEY_CHECKS), DEFAULT(true), NO_MUTEX_GUARD,
    IN_BINLOG);

static Sys_var_bit Sys_unique_checks("unique_checks", "unique_checks",
                                     HINT_UPDATEABLE SESSION_VAR(option_bits),
                                     NO_CMD_LINE,
                                     REVERSE(OPTION_RELAXED_UNIQUE_CHECKS),
                                     DEFAULT(true), NO_MUTEX_GUARD, IN_BINLOG);

#ifdef ENABLED_PROFILING
static Sys_var_bit Sys_profiling("profiling", "profiling",
                                 SESSION_VAR(option_bits), NO_CMD_LINE,
                                 OPTION_PROFILING, DEFAULT(false),
                                 NO_MUTEX_GUARD, NOT_IN_BINLOG, ON_CHECK(0),
                                 ON_UPDATE(0), DEPRECATED(""));

static Sys_var_ulong Sys_profiling_history_size(
    "profiling_history_size", "Limit of query profiling memory",
    SESSION_VAR(profiling_history_size), CMD_LINE(REQUIRED_ARG),
    VALID_RANGE(0, 100), DEFAULT(15), BLOCK_SIZE(1), NO_MUTEX_GUARD,
    NOT_IN_BINLOG, ON_CHECK(0), ON_UPDATE(0), DEPRECATED(""));
#endif

static Sys_var_harows Sys_select_limit(
    "sql_select_limit",
    "The maximum number of rows to return from SELECT statements",
    HINT_UPDATEABLE SESSION_VAR(select_limit), NO_CMD_LINE,
    VALID_RANGE(0, HA_POS_ERROR), DEFAULT(HA_POS_ERROR), BLOCK_SIZE(1));

static bool update_timestamp(THD *thd, set_var *var) {
  if (var->value) {
    double fl = floor(var->save_result.double_value);  // Truncate integer part
    struct timeval tmp;
    tmp.tv_sec = static_cast<long>(fl);
    /* Round nanoseconds to nearest microsecond */
    tmp.tv_usec =
        static_cast<long>(rint((var->save_result.double_value - fl) * 1000000));
    thd->set_time(&tmp);
  } else  // SET timestamp=DEFAULT
  {
    thd->user_time.tv_sec = 0;
    thd->user_time.tv_usec = 0;
  }
  return false;
}
static double read_timestamp(THD *thd) {
  return (double)thd->start_time.tv_sec +
         (double)thd->start_time.tv_usec / 1000000;
}

static bool check_timestamp(sys_var *, THD *, set_var *var) {
  double val;

  if (!var->value) return false;

  val = var->save_result.double_value;
  if (val != 0 &&  // this is how you set the default value
      (val < TIMESTAMP_MIN_VALUE || val > TIMESTAMP_MAX_VALUE)) {
    ErrConvString prm(val);
    my_error(ER_WRONG_VALUE_FOR_VAR, MYF(0), "timestamp", prm.ptr());
    return true;
  }
  return false;
}

static Sys_var_session_special_double Sys_timestamp(
    "timestamp", "Set the time for this client",
    HINT_UPDATEABLE sys_var::ONLY_SESSION, NO_CMD_LINE, VALID_RANGE(0, 0),
    BLOCK_SIZE(1), NO_MUTEX_GUARD, IN_BINLOG, ON_CHECK(check_timestamp),
    ON_UPDATE(update_timestamp), ON_READ(read_timestamp));

static bool update_last_insert_id(THD *thd, set_var *var) {
  if (!var->value) {
    my_error(ER_NO_DEFAULT, MYF(0), var->var->name.str);
    return true;
  }
  thd->first_successful_insert_id_in_prev_stmt =
      var->save_result.ulonglong_value;
  thd->substitute_null_with_insert_id = true;
  return false;
}
static ulonglong read_last_insert_id(THD *thd) {
  return thd->read_first_successful_insert_id_in_prev_stmt();
}
static Sys_var_session_special Sys_last_insert_id(
    "last_insert_id", "The value to be returned from LAST_INSERT_ID()",
    sys_var::ONLY_SESSION, NO_CMD_LINE, VALID_RANGE(0, ULLONG_MAX),
    BLOCK_SIZE(1), NO_MUTEX_GUARD, IN_BINLOG, ON_CHECK(0),
    ON_UPDATE(update_last_insert_id), ON_READ(read_last_insert_id));

// alias for last_insert_id(), Sybase-style
static Sys_var_session_special Sys_identity(
    "identity", "Synonym for the last_insert_id variable",
    sys_var::ONLY_SESSION, NO_CMD_LINE, VALID_RANGE(0, ULLONG_MAX),
    BLOCK_SIZE(1), NO_MUTEX_GUARD, IN_BINLOG, ON_CHECK(0),
    ON_UPDATE(update_last_insert_id), ON_READ(read_last_insert_id));

/*
  insert_id should *not* be marked as written to the binlog (i.e., it
  should *not* be IN_BINLOG), because we want any statement that
  refers to insert_id explicitly to be unsafe.  (By "explicitly", we
  mean using @@session.insert_id, whereas insert_id is used
  "implicitly" when NULL value is inserted into an auto_increment
  column).

  We want statements referring explicitly to @@session.insert_id to be
  unsafe, because insert_id is modified internally by the slave sql
  thread when NULL values are inserted in an AUTO_INCREMENT column.
  This modification interfers with the value of the
  @@session.insert_id variable if @@session.insert_id is referred
  explicitly by an insert statement (as is seen by executing "SET
  @@session.insert_id=0; CREATE TABLE t (a INT, b INT KEY
  AUTO_INCREMENT); INSERT INTO t(a) VALUES (@@session.insert_id);" in
  statement-based logging mode: t will be different on master and
  slave).
*/
static bool update_insert_id(THD *thd, set_var *var) {
  if (!var->value) {
    my_error(ER_NO_DEFAULT, MYF(0), var->var->name.str);
    return true;
  }
  thd->force_one_auto_inc_interval(var->save_result.ulonglong_value);
  return false;
}

static ulonglong read_insert_id(THD *thd) {
  return thd->auto_inc_intervals_forced.minimum();
}
static Sys_var_session_special Sys_insert_id(
    "insert_id",
    "The value to be used by the following INSERT "
    "or ALTER TABLE statement when inserting an AUTO_INCREMENT value",
    HINT_UPDATEABLE sys_var::ONLY_SESSION, NO_CMD_LINE,
    VALID_RANGE(0, ULLONG_MAX), BLOCK_SIZE(1), NO_MUTEX_GUARD, NOT_IN_BINLOG,
    ON_CHECK(0), ON_UPDATE(update_insert_id), ON_READ(read_insert_id));

static bool update_rand_seed1(THD *thd, set_var *var) {
  if (!var->value) {
    my_error(ER_NO_DEFAULT, MYF(0), var->var->name.str);
    return true;
  }
  thd->rand.seed1 = (ulong)var->save_result.ulonglong_value;
  return false;
}
static ulonglong read_rand_seed(THD *) { return 0; }
static Sys_var_session_special Sys_rand_seed1(
    "rand_seed1",
    "Sets the internal state of the RAND() "
    "generator for replication purposes",
    sys_var::ONLY_SESSION, NO_CMD_LINE, VALID_RANGE(0, ULONG_MAX),
    BLOCK_SIZE(1), NO_MUTEX_GUARD, IN_BINLOG, ON_CHECK(0),
    ON_UPDATE(update_rand_seed1), ON_READ(read_rand_seed));

static bool update_rand_seed2(THD *thd, set_var *var) {
  if (!var->value) {
    my_error(ER_NO_DEFAULT, MYF(0), var->var->name.str);
    return true;
  }
  thd->rand.seed2 = (ulong)var->save_result.ulonglong_value;
  return false;
}
static Sys_var_session_special Sys_rand_seed2(
    "rand_seed2",
    "Sets the internal state of the RAND() "
    "generator for replication purposes",
    sys_var::ONLY_SESSION, NO_CMD_LINE, VALID_RANGE(0, ULONG_MAX),
    BLOCK_SIZE(1), NO_MUTEX_GUARD, IN_BINLOG, ON_CHECK(0),
    ON_UPDATE(update_rand_seed2), ON_READ(read_rand_seed));

static ulonglong read_error_count(THD *thd) {
  return thd->get_stmt_da()->error_count(thd);
}
// this really belongs to the SHOW STATUS
static Sys_var_session_special Sys_error_count(
    "error_count",
    "The number of errors that resulted from the "
    "last statement that generated messages",
    READ_ONLY sys_var::ONLY_SESSION, NO_CMD_LINE, VALID_RANGE(0, ULLONG_MAX),
    BLOCK_SIZE(1), NO_MUTEX_GUARD, NOT_IN_BINLOG, ON_CHECK(0), ON_UPDATE(0),
    ON_READ(read_error_count));

static ulonglong read_warning_count(THD *thd) {
  return thd->get_stmt_da()->warn_count(thd);
}
// this really belongs to the SHOW STATUS
static Sys_var_session_special Sys_warning_count(
    "warning_count",
    "The number of errors, warnings, and notes "
    "that resulted from the last statement that generated messages",
    READ_ONLY sys_var::ONLY_SESSION, NO_CMD_LINE, VALID_RANGE(0, ULLONG_MAX),
    BLOCK_SIZE(1), NO_MUTEX_GUARD, NOT_IN_BINLOG, ON_CHECK(0), ON_UPDATE(0),
    ON_READ(read_warning_count));

static Sys_var_ulong Sys_default_week_format(
    "default_week_format", "The default week format used by WEEK() functions",
    SESSION_VAR(default_week_format), CMD_LINE(REQUIRED_ARG), VALID_RANGE(0, 7),
    DEFAULT(0), BLOCK_SIZE(1));

static Sys_var_ulong Sys_group_concat_max_len(
    "group_concat_max_len",
    "The maximum length of the result of function  GROUP_CONCAT()",
    HINT_UPDATEABLE SESSION_VAR(group_concat_max_len), CMD_LINE(REQUIRED_ARG),
    VALID_RANGE(4, ULONG_MAX), DEFAULT(1024), BLOCK_SIZE(1));

static char *glob_hostname_ptr;
static Sys_var_charptr Sys_hostname(
    "hostname", "Server host name",
    READ_ONLY NON_PERSIST GLOBAL_VAR(glob_hostname_ptr), NO_CMD_LINE,
    IN_FS_CHARSET, DEFAULT(glob_hostname));

static Sys_var_charptr Sys_repl_report_host(
    "report_host",
    "Hostname or IP of the slave to be reported to the master during "
    "slave registration. Will appear in the output of SHOW SLAVE HOSTS. "
    "Leave unset if you do not want the slave to register itself with the "
    "master. Note that it is not sufficient for the master to simply read "
    "the IP of the slave off the socket once the slave connects. Due to "
    "NAT and other routing issues, that IP may not be valid for connecting "
    "to the slave from the master or other hosts",
    READ_ONLY GLOBAL_VAR(report_host), CMD_LINE(REQUIRED_ARG), IN_FS_CHARSET,
    DEFAULT(0));

static Sys_var_charptr Sys_repl_report_user(
    "report_user",
    "The account user name of the slave to be reported to the master "
    "during slave registration",
    READ_ONLY GLOBAL_VAR(report_user), CMD_LINE(REQUIRED_ARG), IN_FS_CHARSET,
    DEFAULT(0));

static Sys_var_charptr Sys_repl_report_password(
    "report_password",
    "The account password of the slave to be reported to the master "
    "during slave registration",
    READ_ONLY GLOBAL_VAR(report_password), CMD_LINE(REQUIRED_ARG),
    IN_FS_CHARSET, DEFAULT(0));

static Sys_var_uint Sys_repl_report_port(
    "report_port",
    "Port for connecting to slave reported to the master during slave "
    "registration. Set it only if the slave is listening on a non-default "
    "port or if you have a special tunnel from the master or other clients "
    "to the slave. If not sure, leave this option unset",
    READ_ONLY GLOBAL_VAR(report_port), CMD_LINE(REQUIRED_ARG),
    VALID_RANGE(0, 65535), DEFAULT(0), BLOCK_SIZE(1));

static Sys_var_bool Sys_keep_files_on_create(
    "keep_files_on_create",
    "Don't overwrite stale .MYD and .MYI even if no directory is specified",
    SESSION_VAR(keep_files_on_create), CMD_LINE(OPT_ARG), DEFAULT(false));

static char *license;
static Sys_var_charptr Sys_license("license",
                                   "The type of license the server has",
                                   READ_ONLY NON_PERSIST GLOBAL_VAR(license),
                                   NO_CMD_LINE, IN_SYSTEM_CHARSET,
                                   DEFAULT(STRINGIFY_ARG(LICENSE)));

static bool check_log_path(sys_var *self, THD *, set_var *var) {
  if (!var->value) return false;  // DEFAULT is ok

  if (!var->save_result.string_value.str) return true;

  if (!is_valid_log_name(var->save_result.string_value.str,
                         var->save_result.string_value.length)) {
    my_error(ER_WRONG_VALUE_FOR_VAR, MYF(0), self->name.str,
             var->save_result.string_value.str);
    return true;
  }

  if (var->save_result.string_value.length > FN_REFLEN) {  // path is too long
    my_error(ER_PATH_LENGTH, MYF(0), self->name.str);
    return true;
  }

  char path[FN_REFLEN];
  size_t path_length = unpack_filename(path, var->save_result.string_value.str);

  if (!path_length) return true;

  if (!is_filename_allowed(var->save_result.string_value.str,
                           var->save_result.string_value.length, true)) {
    my_error(ER_WRONG_VALUE_FOR_VAR, MYF(0), self->name.str,
             var->save_result.string_value.str);
    return true;
  }

  MY_STAT f_stat;

  if (my_stat(path, &f_stat, MYF(0))) {
    if (!MY_S_ISREG(f_stat.st_mode) || !(f_stat.st_mode & MY_S_IWRITE))
      return true;  // not a regular writable file
    return false;
  }

  (void)dirname_part(path, var->save_result.string_value.str, &path_length);

  if (var->save_result.string_value.length - path_length >=
      FN_LEN) {  // filename is too long
    my_error(ER_PATH_LENGTH, MYF(0), self->name.str);
    return true;
  }

  if (!path_length)  // no path is good path (remember, relative to datadir)
    return false;

  if (my_access(path, (F_OK | W_OK))) return true;  // directory is not writable

  return false;
}

static bool fix_general_log_file(sys_var *, THD *, enum_var_type) {
  bool res;

  if (!opt_general_logname)  // SET ... = DEFAULT
  {
    char buff[FN_REFLEN];
    opt_general_logname = my_strdup(
        key_memory_LOG_name, make_query_log_name(buff, QUERY_LOG_GENERAL),
        MYF(MY_FAE + MY_WME));
    if (!opt_general_logname) return true;
  }

  res = query_logger.set_log_file(QUERY_LOG_GENERAL);

  if (opt_general_log) {
    mysql_mutex_unlock(&LOCK_global_system_variables);

    if (!res)
      res = query_logger.reopen_log_file(QUERY_LOG_GENERAL);
    else
      query_logger.deactivate_log_handler(QUERY_LOG_GENERAL);

    mysql_mutex_lock(&LOCK_global_system_variables);
  }

  if (res) opt_general_log = false;

  return res;
}

static Sys_var_charptr Sys_general_log_path(
    "general_log_file", "Log connections and queries to given file",
    GLOBAL_VAR(opt_general_logname), CMD_LINE(REQUIRED_ARG), IN_FS_CHARSET,
    DEFAULT(0), NO_MUTEX_GUARD, NOT_IN_BINLOG, ON_CHECK(check_log_path),
    ON_UPDATE(fix_general_log_file));

static bool fix_slow_log_file(sys_var *, THD *thd MY_ATTRIBUTE((unused)),
                              enum_var_type) {
  bool res;

  DEBUG_SYNC(thd, "log_fix_slow_log_holds_sysvar_lock");

  if (!opt_slow_logname)  // SET ... = DEFAULT
  {
    char buff[FN_REFLEN];
    opt_slow_logname = my_strdup(key_memory_LOG_name,
                                 make_query_log_name(buff, QUERY_LOG_SLOW),
                                 MYF(MY_FAE + MY_WME));
    if (!opt_slow_logname) return true;
  }

  res = query_logger.set_log_file(QUERY_LOG_SLOW);

  DEBUG_SYNC(thd, "log_fix_slow_log_released_logger_lock");

  if (opt_slow_log) {
    mysql_mutex_unlock(&LOCK_global_system_variables);

    DEBUG_SYNC(thd, "log_fix_slow_log_released_sysvar_lock");

    if (!res)
      res = query_logger.reopen_log_file(QUERY_LOG_SLOW);
    else
      query_logger.deactivate_log_handler(QUERY_LOG_SLOW);

    mysql_mutex_lock(&LOCK_global_system_variables);
  }

  if (res) opt_slow_log = false;

  return res;
}
static Sys_var_charptr Sys_slow_log_path(
    "slow_query_log_file",
    "Log slow queries to given log file. "
    "Defaults logging to hostname-slow.log. Must be enabled to activate "
    "other slow log options",
    GLOBAL_VAR(opt_slow_logname), CMD_LINE(REQUIRED_ARG), IN_FS_CHARSET,
    DEFAULT(0), NO_MUTEX_GUARD, NOT_IN_BINLOG, ON_CHECK(check_log_path),
    ON_UPDATE(fix_slow_log_file));

static Sys_var_have Sys_have_compress(
    "have_compress", "have_compress",
    READ_ONLY NON_PERSIST GLOBAL_VAR(have_compress), NO_CMD_LINE);

static Sys_var_have Sys_have_dlopen(
    "have_dynamic_loading", "have_dynamic_loading",
    READ_ONLY NON_PERSIST GLOBAL_VAR(have_dlopen), NO_CMD_LINE);

static Sys_var_have Sys_have_geometry(
    "have_geometry", "have_geometry",
    READ_ONLY NON_PERSIST GLOBAL_VAR(have_geometry), NO_CMD_LINE);

static Sys_var_have Sys_have_openssl("have_openssl", "have_openssl",
                                     READ_ONLY NON_PERSIST GLOBAL_VAR(have_ssl),
                                     NO_CMD_LINE);

static Sys_var_have Sys_have_profiling(
    "have_profiling", "have_profiling",
    READ_ONLY NON_PERSIST GLOBAL_VAR(have_profiling), NO_CMD_LINE,
    NO_MUTEX_GUARD, NOT_IN_BINLOG, ON_CHECK(0), ON_UPDATE(0), DEPRECATED(""));

static Sys_var_have Sys_have_backup_locks(
    "have_backup_locks", "have_backup_locks",
    READ_ONLY GLOBAL_VAR(have_backup_locks), NO_CMD_LINE);

static Sys_var_have Sys_have_backup_safe_binlog_info(
    "have_backup_safe_binlog_info", "have_backup_safe_binlog_info",
    READ_ONLY GLOBAL_VAR(have_backup_safe_binlog_info), NO_CMD_LINE);

static Sys_var_have Sys_have_snapshot_cloning(
    "have_snapshot_cloning", "have_snapshot_cloning",
    READ_ONLY GLOBAL_VAR(have_snapshot_cloning), NO_CMD_LINE);

static Sys_var_have Sys_have_query_cache(
    "have_query_cache",
    "have_query_cache. "
    "This variable is deprecated and will be removed in a future release.",
    READ_ONLY NON_PERSIST GLOBAL_VAR(have_query_cache), NO_CMD_LINE,
    NO_MUTEX_GUARD, NOT_IN_BINLOG, ON_CHECK(nullptr), ON_UPDATE(nullptr),
    DEPRECATED(""));

static Sys_var_have Sys_have_rtree_keys(
    "have_rtree_keys", "have_rtree_keys",
    READ_ONLY NON_PERSIST GLOBAL_VAR(have_rtree_keys), NO_CMD_LINE);

static Sys_var_have Sys_have_ssl("have_ssl", "have_ssl",
                                 READ_ONLY NON_PERSIST GLOBAL_VAR(have_ssl),
                                 NO_CMD_LINE);

static Sys_var_have Sys_have_symlink(
    "have_symlink", "have_symlink",
    READ_ONLY NON_PERSIST GLOBAL_VAR(have_symlink), NO_CMD_LINE);

static Sys_var_have Sys_have_statement_timeout(
    "have_statement_timeout", "have_statement_timeout",
    READ_ONLY NON_PERSIST GLOBAL_VAR(have_statement_timeout), NO_CMD_LINE);

static const char *log_slow_filter_name[] = {
    "full_scan", "full_join",        "tmp_table", "tmp_table_on_disk",
    "filesort",  "filesort_on_disk", nullptr};

static Sys_var_set Sys_log_slow_filter(
    "log_slow_filter",
    "Log only the queries that followed certain execution plan. "
    "Multiple flags allowed in a comma-separated string. "
    "[full_scan, full_join, tmp_table, tmp_table_on_disk, "
    "filesort, filesort_on_disk]",
    SESSION_VAR(log_slow_filter), CMD_LINE(REQUIRED_ARG), log_slow_filter_name,
    DEFAULT(0));

static Sys_var_ulong sys_log_slow_rate_limit(
    "log_slow_rate_limit",
    "Rate limit statement writes to slow log to only those from every "
    "(1/log_slow_rate_limit) session.",
    SESSION_VAR(log_slow_rate_limit), CMD_LINE(REQUIRED_ARG),
    VALID_RANGE(1, SLOG_SLOW_RATE_LIMIT_MAX), DEFAULT(1), BLOCK_SIZE(1));

static double opt_slow_query_log_always_write_time;

static bool update_slow_query_log_always_write_time(
    sys_var *self MY_ATTRIBUTE((unused)), THD *thd MY_ATTRIBUTE((unused)),
    enum_var_type type MY_ATTRIBUTE((unused))) noexcept {
  slow_query_log_always_write_time =
      double2ulonglong(opt_slow_query_log_always_write_time * 1e6);
  return false;
}

static Sys_var_double sys_slow_query_log_always_write_time(
    "slow_query_log_always_write_time",
    "Log queries which run longer than specified by this value regardless "
    "of the log_slow_rate_limit valiue.",
    GLOBAL_VAR(opt_slow_query_log_always_write_time), CMD_LINE(REQUIRED_ARG),
    VALID_RANGE(0, LONG_TIMEOUT), DEFAULT(10), NO_MUTEX_GUARD, NOT_IN_BINLOG,
    ON_CHECK(nullptr), ON_UPDATE(update_slow_query_log_always_write_time));

static const char *log_slow_verbosity_name[] = {
    "microtime", "query_plan", "innodb", "profiling", "profiling_use_getrusage",
    "minimal",   "standard",   "full",   nullptr};

static ulonglong update_log_slow_verbosity_replace(ulonglong value,
                                                   ulonglong what,
                                                   ulonglong by) noexcept {
  if ((value & what) == what) {
    value = value & (~what);
    value = value | by;
  }
  return value;
}

static void update_log_slow_verbosity(ulonglong *value_ptr) noexcept {
  ulonglong &value = *value_ptr;
  static constexpr ulonglong microtime = 1ULL << SLOG_V_MICROTIME;
  static constexpr ulonglong query_plan = 1ULL << SLOG_V_QUERY_PLAN;
  static constexpr ulonglong innodb = 1ULL << SLOG_V_INNODB;
  static constexpr ulonglong minimal = 1ULL << SLOG_V_MINIMAL;
  static constexpr ulonglong standard = 1ULL << SLOG_V_STANDARD;
  static constexpr ulonglong full = 1ULL << SLOG_V_FULL;
  value = update_log_slow_verbosity_replace(value, minimal, microtime);
  value = update_log_slow_verbosity_replace(value, standard,
                                            microtime | query_plan);
  value = update_log_slow_verbosity_replace(value, full,
                                            microtime | query_plan | innodb);
}

static bool update_log_slow_verbosity_helper(sys_var *, THD *thd,
                                             enum_var_type type) noexcept {
  if (type == OPT_SESSION) {
    update_log_slow_verbosity(&(thd->variables.log_slow_verbosity));
  } else {
    update_log_slow_verbosity(&(global_system_variables.log_slow_verbosity));
  }
  return false;
}

void init_slow_query_log_use_global_control() noexcept {
  update_log_slow_verbosity(&(global_system_variables.log_slow_verbosity));
}

static Sys_var_set Sys_log_slow_verbosity(
    "log_slow_verbosity",
    "Choose how verbose the messages to your slow log will be. "
    "Multiple flags allowed in a comma-separated string. [microtime, "
    "query_plan, innodb, profiling, profiling_use_getrusage]",
    SESSION_VAR(log_slow_verbosity), CMD_LINE(REQUIRED_ARG),
    log_slow_verbosity_name, DEFAULT(SLOG_V_MICROTIME), NO_MUTEX_GUARD,
    NOT_IN_BINLOG, ON_CHECK(nullptr),
    ON_UPDATE(update_log_slow_verbosity_helper));

static const char *log_slow_sp_statements_names[] = {
    "OFF", "ON", "OFF_NO_CALLS", "FALSE", "TRUE", "0", "1", nullptr};

static bool fix_log_slow_sp_statements(sys_var *, THD *,
                                       enum_var_type) noexcept {
  if (opt_log_slow_sp_statements > 2) {
    opt_log_slow_sp_statements = (opt_log_slow_sp_statements - 3) % 2;
  }
  return false;
}

void init_log_slow_sp_statements() noexcept {
  fix_log_slow_sp_statements(nullptr, nullptr, OPT_GLOBAL);
}

static Sys_var_enum Sys_log_slow_sp_statements(
    "log_slow_sp_statements",
    "Choice between logging slow CALL statements, logging individual slow "
    "statements inside stored procedures or skipping the logging of stored "
    "procedures into the slow log entirely. Values are OFF, ON and "
    "OFF_NO_CALLS respectively.",
    GLOBAL_VAR(opt_log_slow_sp_statements), CMD_LINE(OPT_ARG),
    log_slow_sp_statements_names, DEFAULT(1), NO_MUTEX_GUARD, NOT_IN_BINLOG,
    ON_CHECK(nullptr), ON_UPDATE(fix_log_slow_sp_statements));

static const char *slow_query_log_use_global_control_name[] = {
    "log_slow_filter",
    "log_slow_rate_limit",
    "log_slow_verbosity",
    "long_query_time",
    "min_examined_row_limit",
    "all",
    nullptr};

static bool update_slow_query_log_use_global_control(sys_var *, THD *,
                                                     enum_var_type) noexcept {
  if (opt_slow_query_log_use_global_control & (1ULL << SLOG_UG_ALL)) {
    opt_slow_query_log_use_global_control =
        (1ULL << SLOG_UG_LOG_SLOW_FILTER) |
        (1ULL << SLOG_UG_LOG_SLOW_RATE_LIMIT) |
        (1ULL << SLOG_UG_LOG_SLOW_VERBOSITY) |
        (1ULL << SLOG_UG_LONG_QUERY_TIME) |
        (1ULL << SLOG_UG_MIN_EXAMINED_ROW_LIMIT);
  }
  return false;
}

void init_log_slow_verbosity() noexcept {
  update_slow_query_log_use_global_control(nullptr, nullptr, OPT_GLOBAL);
}

static Sys_var_set Sys_slow_query_log_use_global_control(
    "slow_query_log_use_global_control",
    "Choose flags, wich always use the global variables. Multiple flags "
    "allowed in a comma-separated string. [none, log_slow_filter, "
    "log_slow_rate_limit, log_slow_verbosity, long_query_time, "
    "min_examined_row_limit, all]",
    GLOBAL_VAR(opt_slow_query_log_use_global_control), CMD_LINE(REQUIRED_ARG),
    slow_query_log_use_global_control_name, DEFAULT(0), NO_MUTEX_GUARD,
    NOT_IN_BINLOG, ON_CHECK(nullptr),
    ON_UPDATE(update_slow_query_log_use_global_control));

static const char *slow_query_log_rate_name[] = {"session", "query", nullptr};

static Sys_var_enum Sys_slow_query_log_rate_type(
    "log_slow_rate_type",
    "Choose the log_slow_rate_limit behavior: session or query. "
    "When you choose 'session' - every %log_slow_rate_limit connection "
    "will be processed to slow query log. "
    "When you choose 'query' - every %log_slow_rate_limit query "
    "will be processed to slow query log. "
    "[session, query]",
    GLOBAL_VAR(opt_slow_query_log_rate_type), CMD_LINE(REQUIRED_ARG),
    slow_query_log_rate_name, DEFAULT(SLOG_RT_SESSION));

static bool fix_general_log_state(sys_var *, THD *thd, enum_var_type) {
  bool new_state = opt_general_log, res = false;

  if (query_logger.is_log_file_enabled(QUERY_LOG_GENERAL) == new_state)
    return false;

  mysql_mutex_unlock(&LOCK_global_system_variables);

  if (!new_state) {
    query_logger.deactivate_log_handler(QUERY_LOG_GENERAL);
  } else {
    res = query_logger.activate_log_handler(thd, QUERY_LOG_GENERAL);
  }

  mysql_mutex_lock(&LOCK_global_system_variables);

  if (res) opt_general_log = false;

  return res;
}
static Sys_var_bool Sys_general_log(
    "general_log",
    "Log connections and queries to a table or log file. "
    "Defaults to logging to a file hostname.log, "
    "or if --log-output=TABLE is used, to a table mysql.general_log.",
    GLOBAL_VAR(opt_general_log), CMD_LINE(OPT_ARG), DEFAULT(false),
    NO_MUTEX_GUARD, NOT_IN_BINLOG, ON_CHECK(0),
    ON_UPDATE(fix_general_log_state));

static bool fix_slow_log_state(sys_var *, THD *thd, enum_var_type) {
  bool new_state = opt_slow_log, res = false;

  if (query_logger.is_log_file_enabled(QUERY_LOG_SLOW) == new_state)
    return false;

  mysql_mutex_unlock(&LOCK_global_system_variables);

  if (!new_state) {
    query_logger.deactivate_log_handler(QUERY_LOG_SLOW);
  } else {
    res = query_logger.activate_log_handler(thd, QUERY_LOG_SLOW);
  }

  mysql_mutex_lock(&LOCK_global_system_variables);

  if (res) opt_slow_log = false;

  return res;
}
static Sys_var_bool Sys_slow_query_log(
    "slow_query_log",
    "Log slow queries to a table or log file. Defaults logging to a file "
    "hostname-slow.log or a table mysql.slow_log if --log-output=TABLE is "
    "used. Must be enabled to activate other slow log options",
    GLOBAL_VAR(opt_slow_log), CMD_LINE(OPT_ARG), DEFAULT(false), NO_MUTEX_GUARD,
    NOT_IN_BINLOG, ON_CHECK(0), ON_UPDATE(fix_slow_log_state));

static bool check_not_empty_set(sys_var *, THD *, set_var *var) {
  return var->save_result.ulonglong_value == 0;
}
static bool fix_log_output(sys_var *, THD *, enum_var_type) {
  query_logger.set_handlers(static_cast<uint>(log_output_options));
  return false;
}

static const char *log_output_names[] = {"NONE", "FILE", "TABLE", NULL};

static Sys_var_set Sys_log_output(
    "log_output",
    "Syntax: log-output=value[,value...], "
    "where \"value\" could be TABLE, FILE or NONE",
    GLOBAL_VAR(log_output_options), CMD_LINE(REQUIRED_ARG), log_output_names,
    DEFAULT(LOG_FILE), NO_MUTEX_GUARD, NOT_IN_BINLOG,
    ON_CHECK(check_not_empty_set), ON_UPDATE(fix_log_output));

static Sys_var_bool Sys_log_slave_updates(
    "log_slave_updates",
    "Tells the slave to log the updates from "
    "the slave thread to the binary log.",
    READ_ONLY GLOBAL_VAR(opt_log_slave_updates),
    CMD_LINE(OPT_ARG, OPT_LOG_SLAVE_UPDATES), DEFAULT(1));

static Sys_var_charptr Sys_relay_log(
    "relay_log", "The location and name to use for relay logs",
    READ_ONLY NON_PERSIST GLOBAL_VAR(opt_relay_logname), CMD_LINE(REQUIRED_ARG),
    IN_FS_CHARSET, DEFAULT(0));

/*
  Uses NO_CMD_LINE since the --relay-log-index option set
  opt_relaylog_index_name variable and computes a value for the
  relay_log_index variable.
*/
static Sys_var_charptr Sys_relay_log_index(
    "relay_log_index",
    "The location and name to use for the file "
    "that keeps a list of the last relay logs",
    READ_ONLY NON_PERSIST GLOBAL_VAR(relay_log_index), NO_CMD_LINE,
    IN_FS_CHARSET, DEFAULT(0));

/*
  Uses NO_CMD_LINE since the --log-bin-index option set
  opt_binlog_index_name variable and computes a value for the
  log_bin_index variable.
*/
static Sys_var_charptr Sys_binlog_index(
    "log_bin_index", "File that holds the names for last binary log files.",
    READ_ONLY NON_PERSIST GLOBAL_VAR(log_bin_index), NO_CMD_LINE, IN_FS_CHARSET,
    DEFAULT(0));

static Sys_var_charptr Sys_relay_log_basename(
    "relay_log_basename",
    "The full path of the relay log file names, excluding the extension.",
    READ_ONLY NON_PERSIST GLOBAL_VAR(relay_log_basename), NO_CMD_LINE,
    IN_FS_CHARSET, DEFAULT(0));

static Sys_var_charptr Sys_log_bin_basename(
    "log_bin_basename",
    "The full path of the binary log file names, excluding the extension.",
    READ_ONLY NON_PERSIST GLOBAL_VAR(log_bin_basename), NO_CMD_LINE,
    IN_FS_CHARSET, DEFAULT(0));

static Sys_var_charptr Sys_relay_log_info_file(
    "relay_log_info_file",
    "The location and name of the file that "
    "remembers where the SQL replication thread is in the relay logs",
    READ_ONLY NON_PERSIST GLOBAL_VAR(relay_log_info_file),
    CMD_LINE(REQUIRED_ARG), IN_FS_CHARSET, DEFAULT(0));

static Sys_var_bool Sys_relay_log_purge(
    "relay_log_purge",
    "if disabled - do not purge relay logs. "
    "if enabled - purge them as soon as they are no more needed",
    GLOBAL_VAR(relay_log_purge), CMD_LINE(OPT_ARG), DEFAULT(true));

static Sys_var_bool Sys_relay_log_recovery(
    "relay_log_recovery",
    "Enables automatic relay log recovery "
    "right after the database startup, which means that the IO Thread "
    "starts re-fetching from the master right after the last transaction "
    "processed",
    READ_ONLY GLOBAL_VAR(relay_log_recovery), CMD_LINE(OPT_ARG),
    DEFAULT(false));

static Sys_var_ulong Sys_rpl_read_size(
    "rpl_read_size",
    "The size for reads done from the binlog and relay log. "
    "It must be a multiple of 4kb. Making it larger might help with IO "
    "stalls while reading these files when they are not in the OS buffer "
    "cache",
    GLOBAL_VAR(rpl_read_size), CMD_LINE(REQUIRED_ARG),
    VALID_RANGE(IO_SIZE * 2, ULONG_MAX), DEFAULT(IO_SIZE * 2),
    BLOCK_SIZE(IO_SIZE));

static Sys_var_bool Sys_slave_allow_batching(
    "slave_allow_batching", "Allow slave to batch requests",
    GLOBAL_VAR(opt_slave_allow_batching), CMD_LINE(OPT_ARG), DEFAULT(false));

static Sys_var_charptr Sys_slave_load_tmpdir(
    "slave_load_tmpdir",
    "The location where the slave should put "
    "its temporary files when replicating a LOAD DATA INFILE command",
    READ_ONLY NON_PERSIST GLOBAL_VAR(slave_load_tmpdir), CMD_LINE(REQUIRED_ARG),
    IN_FS_CHARSET, DEFAULT(0));

static bool fix_slave_net_timeout(sys_var *, THD *thd, enum_var_type) {
  DEBUG_SYNC(thd, "fix_slave_net_timeout");
  Master_info *mi;

  /* @TODO: slave net timeout is for all channels, but does this make
           sense?
   */

  /*
   Here we have lock on LOCK_global_system_variables and we need
    lock on channel_map lock. In START_SLAVE handler, we take these
    two locks in different order. This can lead to DEADLOCKs. See
    BUG#14236151 for more details.
   So we release lock on LOCK_global_system_variables before acquiring
    lock on channel_map lock. But this could lead to isolation issues
    between multiple setters. Hence introducing secondary guard
    for this global variable and releasing the lock here and acquiring
    locks back again at the end of this function.
   */
  mysql_mutex_unlock(&LOCK_slave_net_timeout);
  mysql_mutex_unlock(&LOCK_global_system_variables);
  channel_map.wrlock();

  for (mi_map::iterator it = channel_map.begin(); it != channel_map.end();
       it++) {
    mi = it->second;

    DBUG_PRINT("info", ("slave_net_timeout=%u mi->heartbeat_period=%.3f",
                        slave_net_timeout, (mi ? mi->heartbeat_period : 0.0)));
    if (mi != NULL && slave_net_timeout < mi->heartbeat_period)
      push_warning(thd, Sql_condition::SL_WARNING,
                   ER_SLAVE_HEARTBEAT_VALUE_OUT_OF_RANGE_MAX,
                   ER_THD(thd, ER_SLAVE_HEARTBEAT_VALUE_OUT_OF_RANGE_MAX));
  }

  channel_map.unlock();
  mysql_mutex_lock(&LOCK_global_system_variables);
  mysql_mutex_lock(&LOCK_slave_net_timeout);
  return false;
}
static PolyLock_mutex PLock_slave_net_timeout(&LOCK_slave_net_timeout);
static Sys_var_uint Sys_slave_net_timeout(
    "slave_net_timeout",
    "Number of seconds to wait for more data "
    "from a master/slave connection before aborting the read",
    GLOBAL_VAR(slave_net_timeout), CMD_LINE(REQUIRED_ARG),
    VALID_RANGE(1, LONG_TIMEOUT), DEFAULT(SLAVE_NET_TIMEOUT), BLOCK_SIZE(1),
    &PLock_slave_net_timeout, NOT_IN_BINLOG, ON_CHECK(0),
    ON_UPDATE(fix_slave_net_timeout));

static bool check_slave_skip_counter(sys_var *, THD *, set_var *) {
  /*
    @todo: move this check into the set function and hold the lock on
    gtid_mode_lock until the operation has completed, so that we are
    sure a concurrent connection does not change gtid_mode between
    check and fix.
  */
  if (get_gtid_mode(GTID_MODE_LOCK_NONE) == GTID_MODE_ON) {
    my_error(ER_SQL_SLAVE_SKIP_COUNTER_NOT_SETTABLE_IN_GTID_MODE, MYF(0));
    return true;
  }

  return false;
}

static PolyLock_mutex PLock_sql_slave_skip_counter(
    &LOCK_sql_slave_skip_counter);
static Sys_var_uint Sys_slave_skip_counter(
    "sql_slave_skip_counter", "sql_slave_skip_counter",
    GLOBAL_VAR(sql_slave_skip_counter), NO_CMD_LINE, VALID_RANGE(0, UINT_MAX),
    DEFAULT(0), BLOCK_SIZE(1), &PLock_sql_slave_skip_counter, NOT_IN_BINLOG,
    ON_CHECK(check_slave_skip_counter));

static Sys_var_charptr Sys_slave_skip_errors(
    "slave_skip_errors",
    "Tells the slave thread to continue "
    "replication when a query event returns an error from the "
    "provided list",
    READ_ONLY GLOBAL_VAR(opt_slave_skip_errors), CMD_LINE(REQUIRED_ARG),
    IN_SYSTEM_CHARSET, DEFAULT(0));

static Sys_var_ulonglong Sys_relay_log_space_limit(
    "relay_log_space_limit", "Maximum space to use for all relay logs",
    READ_ONLY GLOBAL_VAR(relay_log_space_limit), CMD_LINE(REQUIRED_ARG),
    VALID_RANGE(0, ULONG_MAX), DEFAULT(0), BLOCK_SIZE(1));

static Sys_var_uint Sys_sync_relaylog_period(
    "sync_relay_log",
    "Synchronously flush relay log to disk after "
    "every #th event. Use 0 to disable synchronous flushing",
    GLOBAL_VAR(sync_relaylog_period), CMD_LINE(REQUIRED_ARG),
    VALID_RANGE(0, UINT_MAX), DEFAULT(10000), BLOCK_SIZE(1));

static Sys_var_uint Sys_sync_relayloginfo_period(
    "sync_relay_log_info",
    "Synchronously flush relay log info "
    "to disk after every #th transaction. Use 0 to disable "
    "synchronous flushing",
    GLOBAL_VAR(sync_relayloginfo_period), CMD_LINE(REQUIRED_ARG),
    VALID_RANGE(0, UINT_MAX), DEFAULT(10000), BLOCK_SIZE(1));

static Sys_var_uint Sys_checkpoint_mts_period(
    "slave_checkpoint_period",
    "Gather workers' activities to "
    "Update progress status of Multi-threaded slave and flush "
    "the relay log info to disk after every #th milli-seconds.",
    GLOBAL_VAR(opt_mts_checkpoint_period), CMD_LINE(REQUIRED_ARG),
#ifndef DBUG_OFF
    VALID_RANGE(0, UINT_MAX), DEFAULT(300), BLOCK_SIZE(1));
#else
    VALID_RANGE(1, UINT_MAX), DEFAULT(300), BLOCK_SIZE(1));
#endif /* DBUG_OFF */

static Sys_var_uint Sys_checkpoint_mts_group(
    "slave_checkpoint_group",
    "Maximum number of processed transactions by Multi-threaded slave "
    "before a checkpoint operation is called to update progress status.",
    GLOBAL_VAR(opt_mts_checkpoint_group), CMD_LINE(REQUIRED_ARG),
#ifndef DBUG_OFF
    VALID_RANGE(1, MTS_MAX_BITS_IN_GROUP), DEFAULT(512), BLOCK_SIZE(1));
#else
    VALID_RANGE(32, MTS_MAX_BITS_IN_GROUP), DEFAULT(512), BLOCK_SIZE(8));
#endif /* DBUG_OFF */

static Sys_var_uint Sys_sync_binlog_period(
    "sync_binlog",
    "Synchronously flush binary log to disk after"
    " every #th write to the file. Use 0 to disable synchronous"
    " flushing",
    GLOBAL_VAR(sync_binlog_period), CMD_LINE(REQUIRED_ARG),
    VALID_RANGE(0, UINT_MAX), DEFAULT(1), BLOCK_SIZE(1));

static Sys_var_uint Sys_sync_masterinfo_period(
    "sync_master_info",
    "Synchronously flush master info to disk "
    "after every #th event. Use 0 to disable synchronous flushing",
    GLOBAL_VAR(sync_masterinfo_period), CMD_LINE(REQUIRED_ARG),
    VALID_RANGE(0, UINT_MAX), DEFAULT(10000), BLOCK_SIZE(1));

static Sys_var_ulonglong Sys_var_original_commit_timestamp(
    "original_commit_timestamp",
    "The time when the current transaction was committed on the originating "
    "replication master, measured in microseconds since the epoch.",
    SESSION_ONLY(original_commit_timestamp), NO_CMD_LINE,
    VALID_RANGE(0, MAX_COMMIT_TIMESTAMP_VALUE),
    DEFAULT(MAX_COMMIT_TIMESTAMP_VALUE), BLOCK_SIZE(1), NO_MUTEX_GUARD,
    IN_BINLOG, ON_CHECK(check_has_super));

static Sys_var_ulong Sys_slave_trans_retries(
    "slave_transaction_retries",
    "Number of times the slave SQL "
    "thread will retry a transaction in case it failed with a deadlock "
    "or elapsed lock wait timeout, before giving up and stopping",
    GLOBAL_VAR(slave_trans_retries), CMD_LINE(REQUIRED_ARG),
    VALID_RANGE(0, ULONG_MAX), DEFAULT(10), BLOCK_SIZE(1));

static Sys_var_ulong Sys_slave_parallel_workers(
    "slave_parallel_workers",
    "Number of worker threads for executing events in parallel ",
    PERSIST_AS_READONLY GLOBAL_VAR(opt_mts_slave_parallel_workers),
    CMD_LINE(REQUIRED_ARG), VALID_RANGE(0, MTS_MAX_WORKERS), DEFAULT(0),
    BLOCK_SIZE(1));

static Sys_var_ulonglong Sys_mts_pending_jobs_size_max(
    "slave_pending_jobs_size_max",
    "Max size of Slave Worker queues holding yet not applied events."
    "The least possible value must be not less than the master side "
    "max_allowed_packet.",
    GLOBAL_VAR(opt_mts_pending_jobs_size_max), CMD_LINE(REQUIRED_ARG),
    VALID_RANGE(1024, (ulonglong) ~(intptr)0), DEFAULT(128 * 1024 * 1024),
    BLOCK_SIZE(1024), ON_CHECK(0));

static bool check_locale(sys_var *self, THD *thd, set_var *var) {
  if (!var->value) return false;

  MY_LOCALE *locale;
  char buff[STRING_BUFFER_USUAL_SIZE];
  if (var->value->result_type() == INT_RESULT) {
    int lcno = (int)var->value->val_int();
    if (!(locale = my_locale_by_number(lcno))) {
      my_error(ER_UNKNOWN_LOCALE, MYF(0), llstr(lcno, buff));
      return true;
    }
    if (check_not_null(self, thd, var)) return true;
  } else  // STRING_RESULT
  {
    String str(buff, sizeof(buff), system_charset_info), *res;
    if (!(res = var->value->val_str(&str)))
      return true;
    else if (!(locale = my_locale_by_name(thd, res->c_ptr_safe()))) {
      ErrConvString err(res);
      my_error(ER_UNKNOWN_LOCALE, MYF(0), err.ptr());
      return true;
    }
  }

  var->save_result.ptr = locale;

  if (!locale->errmsgs->is_loaded()) {
    mysql_mutex_lock(&LOCK_error_messages);
    if (!locale->errmsgs->is_loaded() && locale->errmsgs->read_texts()) {
      push_warning_printf(thd, Sql_condition::SL_WARNING, ER_UNKNOWN_ERROR,
                          "Can't process error message file for locale '%s'",
                          locale->name);
      mysql_mutex_unlock(&LOCK_error_messages);
      return true;
    }
    mysql_mutex_unlock(&LOCK_error_messages);
  }
  return false;
}

namespace {
struct Get_locale_name {
  explicit Get_locale_name(const MY_LOCALE *ml) : m_ml(ml) {}
  uchar *get_name() {
    return const_cast<uchar *>(pointer_cast<const uchar *>(m_ml->name));
  }
  const MY_LOCALE *m_ml;
};
}  // namespace

static Sys_var_struct<MY_LOCALE, Get_locale_name> Sys_lc_messages(
    "lc_messages", "Set the language used for the error messages",
    SESSION_VAR(lc_messages), NO_CMD_LINE, DEFAULT(&my_default_lc_messages),
    NO_MUTEX_GUARD, NOT_IN_BINLOG, ON_CHECK(check_locale));

static Sys_var_struct<MY_LOCALE, Get_locale_name> Sys_lc_time_names(
    "lc_time_names",
    "Set the language used for the month "
    "names and the days of the week",
    SESSION_VAR(lc_time_names), NO_CMD_LINE, DEFAULT(&my_default_lc_time_names),
    NO_MUTEX_GUARD, IN_BINLOG, ON_CHECK(check_locale));

static Sys_var_tz Sys_time_zone("time_zone", "time_zone",
                                SESSION_VAR(time_zone), NO_CMD_LINE,
                                DEFAULT(&default_tz), NO_MUTEX_GUARD,
                                IN_BINLOG);

static bool fix_host_cache_size(sys_var *, THD *, enum_var_type) {
  hostname_cache_resize(host_cache_size);
  return false;
}

static Sys_var_uint Sys_host_cache_size(
    "host_cache_size",
    "How many host names should be cached to avoid resolving.",
    GLOBAL_VAR(host_cache_size), CMD_LINE(REQUIRED_ARG, OPT_HOST_CACHE_SIZE),
    VALID_RANGE(0, 65536), DEFAULT(HOST_CACHE_SIZE), BLOCK_SIZE(1),
    NO_MUTEX_GUARD, NOT_IN_BINLOG, ON_CHECK(NULL),
    ON_UPDATE(fix_host_cache_size));

const Sys_var_multi_enum::ALIAS enforce_gtid_consistency_aliases[] = {
    {"OFF", 0}, {"ON", 1}, {"WARN", 2}, {"FALSE", 0}, {"TRUE", 1}, {NULL, 0}};
static Sys_var_enforce_gtid_consistency Sys_enforce_gtid_consistency(
    "enforce_gtid_consistency",
    "Prevents execution of statements that would be impossible to log "
    "in a transactionally safe manner. Currently, the disallowed "
    "statements include CREATE TEMPORARY TABLE inside transactions, "
    "all updates to non-transactional tables, and CREATE TABLE ... SELECT.",
    PERSIST_AS_READONLY GLOBAL_VAR(_gtid_consistency_mode),
    CMD_LINE(OPT_ARG, OPT_ENFORCE_GTID_CONSISTENCY),
    enforce_gtid_consistency_aliases, 3,
    DEFAULT(3 /*position of "FALSE" in enforce_gtid_consistency_aliases*/),
    DEFAULT(GTID_CONSISTENCY_MODE_ON), NO_MUTEX_GUARD, NOT_IN_BINLOG,
    ON_CHECK(check_super_outside_trx_outside_sf_outside_sp));
const char *fixup_enforce_gtid_consistency_command_line(char *value_arg) {
  return Sys_enforce_gtid_consistency.fixup_command_line(value_arg);
}

static Sys_var_bool Sys_binlog_gtid_simple_recovery(
    "binlog_gtid_simple_recovery",
    "If this option is enabled, the server does not open more than "
    "two binary logs when initializing GTID_PURGED and "
    "GTID_EXECUTED, either during server restart or when binary "
    "logs are being purged. Enabling this option is useful when "
    "the server has already generated many binary logs without "
    "GTID events (e.g., having GTID_MODE = OFF). Note: If this "
    "option is enabled, GLOBAL.GTID_EXECUTED and "
    "GLOBAL.GTID_PURGED may be initialized wrongly in two cases: "
    "(1) All binary logs were generated by MySQL 5.7.5 or older, "
    "and GTID_MODE was ON for some binary logs but OFF for the "
    "newest binary log. (2) The oldest existing binary log was "
    "generated by MySQL 5.7.5 or older, and SET GTID_PURGED was "
    "issued after the oldest binary log was generated. If a wrong "
    "set is computed in one of case (1) or case (2), it will "
    "remain wrong even if the server is later restarted with this "
    "option disabled.",
    READ_ONLY GLOBAL_VAR(binlog_gtid_simple_recovery), CMD_LINE(OPT_ARG),
    DEFAULT(true));

static Sys_var_ulong Sys_sp_cache_size(
<<<<<<< HEAD
    "stored_program_cache",
    "The soft upper limit for number of cached stored routines for "
    "one connection.",
    GLOBAL_VAR(stored_program_cache_size), CMD_LINE(REQUIRED_ARG),
    VALID_RANGE(16, 512 * 1024), DEFAULT(256), BLOCK_SIZE(1));

static bool check_pseudo_slave_mode(sys_var *self, THD *thd, set_var *var) {
  if (check_outside_trx(self, thd, var)) return true;
  longlong previous_val = thd->variables.pseudo_slave_mode;
  longlong val = (longlong)var->save_result.ulonglong_value;
  bool rli_fake = false;

  rli_fake = thd->rli_fake ? true : false;

  if (rli_fake) {
    if (!val) {
=======
       "stored_program_cache",
       "The soft upper limit for number of cached stored routines for "
       "one connection.",
       GLOBAL_VAR(stored_program_cache_size), CMD_LINE(REQUIRED_ARG),
       VALID_RANGE(16, 512 * 1024), DEFAULT(256), BLOCK_SIZE(1));

static Sys_var_mybool Sys_encrypt_tmp_files(
       "encrypt_tmp_files",
       "Encrypt temporary files "
       "(created for filesort, binary log cache, etc)",
       READ_ONLY GLOBAL_VAR(encrypt_tmp_files),
       CMD_LINE(OPT_ARG), DEFAULT(FALSE));

static bool check_pseudo_slave_mode(sys_var *self, THD *thd, set_var *var)
{
  if (check_outside_trx(self, thd, var))
    return true;
  longlong previous_val= thd->variables.pseudo_slave_mode;
  longlong val= (longlong) var->save_result.ulonglong_value;
  bool rli_fake= false;

#ifndef EMBEDDED_LIBRARY
  rli_fake= thd->rli_fake ? true : false;
#endif

  if (rli_fake)
  {
    if (!val)
    {
#ifndef EMBEDDED_LIBRARY
>>>>>>> be20e845
      thd->rli_fake->end_info();
      delete thd->rli_fake;
      thd->rli_fake = NULL;
    } else if (previous_val && val)
      goto ineffective;
    else if (!previous_val && val)
      push_warning(thd, Sql_condition::SL_WARNING, ER_WRONG_VALUE_FOR_VAR,
                   "'pseudo_slave_mode' is already ON.");
  } else {
    if (!previous_val && !val)
      goto ineffective;
    else if (previous_val && !val)
      push_warning(thd, Sql_condition::SL_WARNING, ER_WRONG_VALUE_FOR_VAR,
                   "Slave applier execution mode not active, "
                   "statement ineffective.");
  }
  goto end;

ineffective:
  push_warning(thd, Sql_condition::SL_WARNING, ER_WRONG_VALUE_FOR_VAR,
               "'pseudo_slave_mode' change was ineffective.");

end:
  return false;
}
static Sys_var_bool Sys_pseudo_slave_mode(
    "pseudo_slave_mode",
    "SET pseudo_slave_mode= 0,1 are commands that mysqlbinlog "
    "adds to beginning and end of binary log dumps. While zero "
    "value indeed disables, the actual enabling of the slave "
    "applier execution mode is done implicitly when a "
    "Format_description_event is sent through the session.",
    SESSION_ONLY(pseudo_slave_mode), NO_CMD_LINE, DEFAULT(false),
    NO_MUTEX_GUARD, NOT_IN_BINLOG, ON_CHECK(check_pseudo_slave_mode));

#ifdef HAVE_GTID_NEXT_LIST
static bool check_gtid_next_list(sys_var *self, THD *thd, set_var *var) {
  DBUG_ENTER("check_gtid_next_list");
  my_error(ER_NOT_SUPPORTED_YET, MYF(0), "GTID_NEXT_LIST");
  if (check_super_outside_trx_outside_sf_outside_sp(self, thd, var))
    DBUG_RETURN(true);
  /*
    @todo: move this check into the set function and hold the lock on
    gtid_mode_lock until the operation has completed, so that we are
    sure a concurrent connection does not change gtid_mode between
    check and fix - if we ever implement this variable.
  */
  if (get_gtid_mode(GTID_MODE_LOCK_NONE) == GTID_MODE_OFF &&
      var->save_result.string_value.str != NULL)
    my_error(ER_CANT_SET_GTID_NEXT_LIST_TO_NON_NULL_WHEN_GTID_MODE_IS_OFF,
             MYF(0));
  DBUG_RETURN(false);
}

static bool update_gtid_next_list(sys_var *self, THD *thd, enum_var_type type) {
  DBUG_ASSERT(type == OPT_SESSION);
  if (thd->get_gtid_next_list() != NULL)
    return gtid_acquire_ownership_multiple(thd) != 0 ? true : false;
  return false;
}

static Sys_var_gtid_set Sys_gtid_next_list(
    "gtid_next_list",
    "Before re-executing a transaction that contains multiple "
    "Global Transaction Identifiers, this variable must be set "
    "to the set of all re-executed transactions.",
    SESSION_ONLY(gtid_next_list), NO_CMD_LINE, DEFAULT(NULL), NO_MUTEX_GUARD,
    NOT_IN_BINLOG, ON_CHECK(check_gtid_next_list),
    ON_UPDATE(update_gtid_next_list));
export sys_var *Sys_gtid_next_list_ptr = &Sys_gtid_next_list;
#endif  // HAVE_GTID_NEXT_LIST

static Sys_var_gtid_next Sys_gtid_next(
    "gtid_next",
    "Specifies the Global Transaction Identifier for the following "
    "transaction.",
    SESSION_ONLY(gtid_next), NO_CMD_LINE, DEFAULT("AUTOMATIC"), NO_MUTEX_GUARD,
    NOT_IN_BINLOG, ON_CHECK(check_gtid_next));
export sys_var *Sys_gtid_next_ptr = &Sys_gtid_next;

static Sys_var_gtid_executed Sys_gtid_executed(
    "gtid_executed",
    "The global variable contains the set of GTIDs in the "
    "binary log. The session variable contains the set of GTIDs "
    "in the current, ongoing transaction.");

static bool check_gtid_purged(sys_var *self, THD *thd, set_var *var) {
  DBUG_ENTER("check_gtid_purged");

  /*
    GTID_PURGED must not be set / updated when GR is running (it goes against
    the whole purpose of update everywhere replication).
  */
  if (is_group_replication_running()) {
    my_error(ER_UPDATE_GTID_PURGED_WITH_GR, MYF(0));
    DBUG_RETURN(true);
  }

  if (!var->value ||
      check_super_outside_trx_outside_sf_outside_sp(self, thd, var))
    DBUG_RETURN(true);

  if (var->value->result_type() != STRING_RESULT ||
      !var->save_result.string_value.str)
    DBUG_RETURN(true);

  DBUG_RETURN(false);
}

bool Sys_var_gtid_purged::global_update(THD *thd, set_var *var) {
  DBUG_ENTER("Sys_var_gtid_purged::global_update");
  bool error = false;

  global_sid_lock->wrlock();

  /*
    ensures the commit of the transaction started when saving the
    purged gtid set in the table
  */
  thd->lex->autocommit = true;

  /*
    SET GITD_PURGED command should ignore 'read-only' and 'super_read_only'
    options so that it can update 'mysql.gtid_executed' replication repository
    table.
  */
  thd->set_skip_readonly_check();
  char *previous_gtid_executed = NULL, *previous_gtid_purged = NULL,
       *current_gtid_executed = NULL, *current_gtid_purged = NULL;
  gtid_state->get_executed_gtids()->to_string(&previous_gtid_executed);
  gtid_state->get_lost_gtids()->to_string(&previous_gtid_purged);
  Gtid_set gtid_set(global_sid_map, global_sid_lock);
  bool starts_with_plus = false;
  enum_return_status ret = gtid_set.add_gtid_text(
      var->save_result.string_value.str, NULL, &starts_with_plus);

  if (ret != RETURN_STATUS_OK) {
    error = true;
    goto end;
  }
  ret = gtid_state->add_lost_gtids(&gtid_set, starts_with_plus);
  if (ret != RETURN_STATUS_OK) {
    error = true;
    goto end;
  }
  gtid_state->get_executed_gtids()->to_string(&current_gtid_executed);
  gtid_state->get_lost_gtids()->to_string(&current_gtid_purged);

  // Log messages saying that GTID_PURGED and GTID_EXECUTED were changed.
  LogErr(SYSTEM_LEVEL, ER_GTID_PURGED_WAS_UPDATED, previous_gtid_purged,
         current_gtid_purged);
  LogErr(SYSTEM_LEVEL, ER_GTID_EXECUTED_WAS_UPDATED, previous_gtid_executed,
         current_gtid_executed);

end:
  global_sid_lock->unlock();
  my_free(previous_gtid_executed);
  my_free(previous_gtid_purged);
  my_free(current_gtid_executed);
  my_free(current_gtid_purged);
  DBUG_RETURN(error);
}

Gtid_set *gtid_purged;
static Sys_var_gtid_purged Sys_gtid_purged(
    "gtid_purged",
    "The set of GTIDs that existed in previous, purged binary logs.",
    GLOBAL_VAR(gtid_purged), NO_CMD_LINE, DEFAULT(NULL), NO_MUTEX_GUARD,
    NOT_IN_BINLOG, ON_CHECK(check_gtid_purged));
export sys_var *Sys_gtid_purged_ptr = &Sys_gtid_purged;

static Sys_var_gtid_owned Sys_gtid_owned(
    "gtid_owned",
    "The global variable lists all GTIDs owned by all threads. "
    "The session variable lists all GTIDs owned by the current thread.");

static Sys_var_gtid_mode Sys_gtid_mode(
    "gtid_mode",
    "Controls whether Global Transaction Identifiers (GTIDs) are "
    "enabled. Can be OFF, OFF_PERMISSIVE, ON_PERMISSIVE, or ON. OFF "
    "means that no transaction has a GTID. OFF_PERMISSIVE means that "
    "new transactions (committed in a client session using "
    "GTID_NEXT='AUTOMATIC') are not assigned any GTID, and "
    "replicated transactions are allowed to have or not have a "
    "GTID. ON_PERMISSIVE means that new transactions are assigned a "
    "GTID, and replicated transactions are allowed to have or not "
    "have a GTID. ON means that all transactions have a GTID. "
    "ON is required on a master before any slave can use "
    "MASTER_AUTO_POSITION=1. To safely switch from OFF to ON, first "
    "set all servers to OFF_PERMISSIVE, then set all servers to "
    "ON_PERMISSIVE, then wait for all transactions without a GTID to "
    "be replicated and executed on all servers, and finally set all "
    "servers to GTID_MODE = ON.",
    PERSIST_AS_READONLY GLOBAL_VAR(_gtid_mode), CMD_LINE(REQUIRED_ARG),
    gtid_mode_names, DEFAULT(DEFAULT_GTID_MODE), NO_MUTEX_GUARD, NOT_IN_BINLOG,
    ON_CHECK(check_super_outside_trx_outside_sf_outside_sp));

static Sys_var_uint Sys_gtid_executed_compression_period(
    "gtid_executed_compression_period",
    "When binlog is disabled, "
    "a background thread wakes up to compress the gtid_executed table "
    "every gtid_executed_compression_period transactions, as a "
    "special case, if variable is 0, the thread never wakes up "
    "to compress the gtid_executed table.",
    GLOBAL_VAR(gtid_executed_compression_period), CMD_LINE(OPT_ARG),
    VALID_RANGE(0, UINT_MAX32), DEFAULT(1000), BLOCK_SIZE(1));

static Sys_var_bool Sys_disconnect_on_expired_password(
    "disconnect_on_expired_password",
    "Give clients that don't signal password expiration support execution time "
    "error(s) instead of connection error",
    READ_ONLY GLOBAL_VAR(disconnect_on_expired_password), CMD_LINE(OPT_ARG),
    DEFAULT(true));

static Sys_var_bool Sys_validate_user_plugins(
    "validate_user_plugins",
    "Turns on additional validation of authentication plugins assigned "
    "to user accounts. ",
    READ_ONLY NOT_VISIBLE GLOBAL_VAR(validate_user_plugins), CMD_LINE(OPT_ARG),
    DEFAULT(true), NO_MUTEX_GUARD, NOT_IN_BINLOG);

static Sys_var_enum Sys_block_encryption_mode(
    "block_encryption_mode", "mode for AES_ENCRYPT/AES_DECRYPT",
    SESSION_VAR(my_aes_mode), CMD_LINE(REQUIRED_ARG), my_aes_opmode_names,
    DEFAULT(my_aes_128_ecb));

static bool check_track_session_sys_vars(sys_var *, THD *thd, set_var *var) {
  DBUG_ENTER("check_sysvar_change_reporter");
  DBUG_RETURN(thd->session_tracker.get_tracker(SESSION_SYSVARS_TRACKER)
                  ->check(thd, var));
  DBUG_RETURN(false);
}

static bool update_track_session_sys_vars(sys_var *, THD *thd,
                                          enum_var_type type) {
  DBUG_ENTER("check_sysvar_change_reporter");
  /* Populate map only for session variable. */
  if (type == OPT_SESSION)
    DBUG_RETURN(
        thd->session_tracker.get_tracker(SESSION_SYSVARS_TRACKER)->update(thd));
  DBUG_RETURN(false);
}

static Sys_var_charptr Sys_track_session_sys_vars(
    "session_track_system_variables",
    "Track changes in registered system variables.",
    SESSION_VAR(track_sysvars_ptr), CMD_LINE(REQUIRED_ARG), IN_FS_CHARSET,
    DEFAULT("time_zone,autocommit,character_set_client,character_set_results,"
            "character_set_connection"),
    NO_MUTEX_GUARD, NOT_IN_BINLOG, ON_CHECK(check_track_session_sys_vars),
    ON_UPDATE(update_track_session_sys_vars));

static bool update_session_track_schema(sys_var *, THD *thd, enum_var_type) {
  DBUG_ENTER("update_session_track_schema");
  DBUG_RETURN(
      thd->session_tracker.get_tracker(CURRENT_SCHEMA_TRACKER)->update(thd));
}

static Sys_var_bool Sys_session_track_schema(
    "session_track_schema", "Track changes to the 'default schema'.",
    SESSION_VAR(session_track_schema), CMD_LINE(OPT_ARG), DEFAULT(true),
    NO_MUTEX_GUARD, NOT_IN_BINLOG, ON_CHECK(0),
    ON_UPDATE(update_session_track_schema));

static bool update_session_track_tx_info(sys_var *, THD *thd, enum_var_type) {
  DBUG_ENTER("update_session_track_tx_info");
  DBUG_RETURN(
      thd->session_tracker.get_tracker(TRANSACTION_INFO_TRACKER)->update(thd));
}

static const char *session_track_transaction_info_names[] = {
    "OFF", "STATE", "CHARACTERISTICS", NullS};

static Sys_var_enum Sys_session_track_transaction_info(
    "session_track_transaction_info",
    "Track changes to the transaction attributes. OFF to disable; "
    "STATE to track just transaction state (Is there an active transaction? "
    "Does it have any data? etc.); CHARACTERISTICS to track transaction "
    "state "
    "and report all statements needed to start a transaction with the same "
    "characteristics (isolation level, read only/read write, snapshot - "
    "but not any work done / data modified within the transaction).",
    SESSION_VAR(session_track_transaction_info), CMD_LINE(REQUIRED_ARG),
    session_track_transaction_info_names, DEFAULT(OFF), NO_MUTEX_GUARD,
    NOT_IN_BINLOG, ON_CHECK(0), ON_UPDATE(update_session_track_tx_info));

static bool update_session_track_state_change(sys_var *, THD *thd,
                                              enum_var_type) {
  DBUG_ENTER("update_session_track_state_change");
  DBUG_RETURN(thd->session_tracker.get_tracker(SESSION_STATE_CHANGE_TRACKER)
                  ->update(thd));
}

static Sys_var_bool Sys_session_track_state_change(
    "session_track_state_change", "Track changes to the 'session state'.",
    SESSION_VAR(session_track_state_change), CMD_LINE(OPT_ARG), DEFAULT(false),
    NO_MUTEX_GUARD, NOT_IN_BINLOG, ON_CHECK(0),
    ON_UPDATE(update_session_track_state_change));

static bool handle_offline_mode(sys_var *, THD *thd, enum_var_type) {
  DBUG_ENTER("handle_offline_mode");
  if (offline_mode == true) killall_non_super_threads(thd);
  DBUG_RETURN(false);
}

static PolyLock_mutex PLock_offline_mode(&LOCK_offline_mode);
static Sys_var_bool Sys_offline_mode("offline_mode",
                                     "Make the server into offline mode",
                                     GLOBAL_VAR(offline_mode),
                                     CMD_LINE(OPT_ARG), DEFAULT(false),
                                     &PLock_offline_mode, NOT_IN_BINLOG,
                                     ON_CHECK(0),
                                     ON_UPDATE(handle_offline_mode));

static Sys_var_bool Sys_avoid_temporal_upgrade(
    "avoid_temporal_upgrade",
    "When this option is enabled, the pre-5.6.4 temporal types are "
    "not upgraded to the new format for ALTER TABLE requests ADD/CHANGE/MODIFY"
    " COLUMN, ADD INDEX or FORCE operation. "
    "This variable is deprecated and will be removed in a future release.",
    GLOBAL_VAR(avoid_temporal_upgrade),
    CMD_LINE(OPT_ARG, OPT_AVOID_TEMPORAL_UPGRADE), DEFAULT(false),
    NO_MUTEX_GUARD, NOT_IN_BINLOG, ON_CHECK(0), ON_UPDATE(0), DEPRECATED(""));

static Sys_var_bool Sys_show_old_temporals(
    "show_old_temporals",
    "When this option is enabled, the pre-5.6.4 temporal types will "
    "be marked in the 'SHOW CREATE TABLE' and 'INFORMATION_SCHEMA.COLUMNS' "
    "table as a comment in COLUMN_TYPE field. "
    "This variable is deprecated and will be removed in a future release.",
    SESSION_VAR(show_old_temporals), CMD_LINE(OPT_ARG, OPT_SHOW_OLD_TEMPORALS),
    DEFAULT(false), NO_MUTEX_GUARD, NOT_IN_BINLOG, ON_CHECK(0), ON_UPDATE(0),
    DEPRECATED(""));

static Sys_var_charptr Sys_disabled_storage_engines(
<<<<<<< HEAD
    "disabled_storage_engines",
    "Limit CREATE TABLE for the storage engines listed",
    READ_ONLY GLOBAL_VAR(opt_disabled_storage_engines), CMD_LINE(REQUIRED_ARG),
    IN_SYSTEM_CHARSET, DEFAULT(""));

static Sys_var_bool Sys_persisted_globals_load(
    "persisted_globals_load",
    "When this option is enabled, config file mysqld-auto.cnf is read "
    "and applied to server, else this file is ignored even if present.",
    READ_ONLY NON_PERSIST GLOBAL_VAR(persisted_globals_load), CMD_LINE(OPT_ARG),
    DEFAULT(true), NO_MUTEX_GUARD, NOT_IN_BINLOG, ON_CHECK(0), ON_UPDATE(0));

static bool sysvar_check_authid_string(sys_var *, THD *thd, set_var *var) {
  /*
    Since mandatory_roles is similar to a GRANT role statement without a
    GRANT ADMIN privilege, setting this variable requires both the
    ROLE_ADMIN and the SYSTEM_VARIABLES_ADMIN.
  */
  Security_context *sctx = thd->security_context();
  DBUG_ASSERT(sctx != 0);
  if (sctx && !sctx->has_global_grant(STRING_WITH_LEN("ROLE_ADMIN")).first) {
    my_error(ER_SPECIFIC_ACCESS_DENIED_ERROR, MYF(0),
             "ROLE_ADMIN, SUPER or SYSTEM_VARIABLES_ADMIN");
    /* No privilege access error */
    return true;
  }
  if (var->save_result.string_value.str == 0) {
    var->save_result.string_value.str = const_cast<char *>("");
    var->save_result.string_value.length = 0;
  }
  return check_authorization_id_string(var->save_result.string_value.str,
                                       var->save_result.string_value.length);
}

static bool sysvar_update_mandatory_roles(sys_var *, THD *, enum_var_type) {
  update_mandatory_roles();
  return false;
}

static PolyLock_mutex PLock_sys_mandatory_roles(&LOCK_mandatory_roles);
static Sys_var_lexstring Sys_mandatory_roles(
    "mandatory_roles",
    "All the specified roles are always considered granted to every user and "
    "they"
    " can't be revoked. Mandatory roles still require activation unless they "
    "are made into "
    "default roles. The granted roles will not be visible in the "
    "mysql.role_edges"
    " table.",
    GLOBAL_VAR(opt_mandatory_roles), CMD_LINE(REQUIRED_ARG), IN_SYSTEM_CHARSET,
    DEFAULT(""), &PLock_sys_mandatory_roles, NOT_IN_BINLOG,
    ON_CHECK(sysvar_check_authid_string),
    ON_UPDATE(sysvar_update_mandatory_roles));

static Sys_var_bool Sys_always_activate_granted_roles(
    "activate_all_roles_on_login",
    "Automatically set all granted roles as active after the user has "
    "authenticated successfully.",
    GLOBAL_VAR(opt_always_activate_granted_roles), CMD_LINE(OPT_ARG),
    DEFAULT(false), NO_MUTEX_GUARD, NOT_IN_BINLOG, ON_CHECK(0), ON_UPDATE(0));

static PolyLock_mutex plock_sys_password_history(&LOCK_password_history);
static Sys_var_uint Sys_password_history(
    "password_history",
    "The number of old passwords to check in the history."
    " Set to 0 (the default) to turn the checks off",
    GLOBAL_VAR(global_password_history), CMD_LINE(REQUIRED_ARG),
    VALID_RANGE(0, UINT_MAX32), DEFAULT(0), BLOCK_SIZE(1),
    &plock_sys_password_history);

static PolyLock_mutex plock_sys_password_reuse_interval(
    &LOCK_password_reuse_interval);
static Sys_var_uint Sys_password_reuse_interval(
    "password_reuse_interval",
    "The minimum number of days that need to pass before a password can "
    "be reused. Set to 0 (the default) to turn the checks off",
    GLOBAL_VAR(global_password_reuse_interval), CMD_LINE(REQUIRED_ARG),
    VALID_RANGE(0, UINT_MAX32), DEFAULT(0), BLOCK_SIZE(1),
    &plock_sys_password_reuse_interval);

static bool check_resultset_metadata(sys_var *, THD *thd, set_var *var) {
  /*
    Set @@resultset_metadata to the value other than FULL only if
    the client supports it.
  */
  if (var->save_result.ulonglong_value != RESULTSET_METADATA_FULL &&
      !thd->get_protocol()->has_client_capability(
          CLIENT_OPTIONAL_RESULTSET_METADATA)) {
    my_error(ER_CLIENT_DOES_NOT_SUPPORT, MYF(0), "optional metadata transfer");
    return true;
  }
  return false;
}

static const char *resultset_metadata_names[] = {"NONE", "FULL", NullS};

static Sys_var_enum Sys_resultset_metadata(
    "resultset_metadata",
    "Controls what meatadata the server will send to the client: "
    "either FULL (default) for all metadata, NONE for no metadata.",
    SESSION_ONLY(resultset_metadata), NO_CMD_LINE, resultset_metadata_names,
    DEFAULT(static_cast<ulong>(RESULTSET_METADATA_FULL)), NO_MUTEX_GUARD,
    NOT_IN_BINLOG, ON_CHECK(check_resultset_metadata), ON_UPDATE(0));

static bool check_binlog_row_value_options(sys_var *self, THD *thd,
                                           set_var *var) {
  DBUG_ENTER("check_binlog_row_value_options");
  if (check_super_outside_trx_outside_sf_outside_sp(self, thd, var))
    DBUG_RETURN(true);
  if (var->save_result.ulonglong_value != 0) {
    const char *msg = NULL;
    int code = ER_WARN_BINLOG_PARTIAL_UPDATES_DISABLED;
    if (!mysql_bin_log.is_open())
      msg = "the binary log is closed";
    else if (!var->is_global_persist()) {
      if (!thd->variables.sql_log_bin)
        msg = "the binary log is disabled";
      else if (thd->variables.binlog_format == BINLOG_FORMAT_STMT)
        msg = "binlog_format=STATEMENT";
      else if (log_bin_use_v1_row_events) {
        msg = "binlog_row_value_options=PARTIAL_JSON";
        code = ER_WARN_BINLOG_V1_ROW_EVENTS_DISABLED;
      } else if (thd->variables.binlog_row_image == BINLOG_ROW_IMAGE_FULL) {
        msg = "binlog_row_image=FULL";
        code = ER_WARN_BINLOG_PARTIAL_UPDATES_SUGGESTS_PARTIAL_IMAGES;
      }
    } else {
      if (global_system_variables.binlog_format == BINLOG_FORMAT_STMT)
        msg = "binlog_format=STATEMENT";
      else if (log_bin_use_v1_row_events) {
        msg = "binlog_row_value_options=PARTIAL_JSON";
        code = ER_WARN_BINLOG_V1_ROW_EVENTS_DISABLED;
      } else if (global_system_variables.binlog_row_image ==
                 BINLOG_ROW_IMAGE_FULL) {
        msg = "binlog_row_image=FULL";
        code = ER_WARN_BINLOG_PARTIAL_UPDATES_SUGGESTS_PARTIAL_IMAGES;
      }
    }
    if (msg) {
      switch (code) {
        case ER_WARN_BINLOG_PARTIAL_UPDATES_DISABLED:
        case ER_WARN_BINLOG_PARTIAL_UPDATES_SUGGESTS_PARTIAL_IMAGES:
          push_warning_printf(thd, Sql_condition::SL_WARNING, code,
                              ER_THD(thd, code), msg, "PARTIAL_JSON");
          break;
        case ER_WARN_BINLOG_V1_ROW_EVENTS_DISABLED:
          push_warning_printf(thd, Sql_condition::SL_WARNING, code,
                              ER_THD(thd, code), msg);
          break;
        default:
          DBUG_ASSERT(0); /* purecov: deadcode */
      }
    }
  }

  DBUG_RETURN(false);
}

const char *binlog_row_value_options_names[] = {"PARTIAL_JSON", 0};
static Sys_var_set Sys_binlog_row_value_options(
    "binlog_row_value_options",
    "When set to PARTIAL_JSON, this option enables a space-efficient "
    "row-based binary log format for UPDATE statements that modify a "
    "JSON value using only the functions JSON_SET, JSON_REPLACE, and "
    "JSON_REMOVE. For such updates, only the modified parts of the "
    "JSON document are included in the binary log, so small changes of "
    "big documents may need significantly less space.",
    SESSION_VAR(binlog_row_value_options), CMD_LINE(REQUIRED_ARG),
    binlog_row_value_options_names, DEFAULT(0), NO_MUTEX_GUARD, NOT_IN_BINLOG,
    ON_CHECK(check_binlog_row_value_options));

static bool check_keyring_access(sys_var *, THD *thd, set_var *) {
  if (!thd->security_context()->check_access(SUPER_ACL) &&
      !(thd->security_context()
            ->has_global_grant(STRING_WITH_LEN("ENCRYPTION_KEY_ADMIN"))
            .first)) {
=======
       "disabled_storage_engines",
       "Limit CREATE TABLE for the storage engines listed",
       READ_ONLY GLOBAL_VAR(opt_disabled_storage_engines),
       CMD_LINE(REQUIRED_ARG), IN_SYSTEM_CHARSET,
       DEFAULT(""));

static Sys_var_mybool Sys_show_create_table_verbosity(
       "show_create_table_verbosity",
       "When this option is enabled, it increases the verbosity of "
       "'SHOW CREATE TABLE'.",
        SESSION_VAR(show_create_table_verbosity),
        CMD_LINE(OPT_ARG),
        DEFAULT(FALSE), NO_MUTEX_GUARD, NOT_IN_BINLOG,
        ON_CHECK(0), ON_UPDATE(0));

static bool check_keyring_access(sys_var*, THD* thd, set_var*)
{
  if (!(thd->security_context()->check_access(SUPER_ACL)))
  {
>>>>>>> be20e845
    my_error(ER_KEYRING_ACCESS_DENIED_ERROR, MYF(0),
             "SUPER or ENCRYPTION_KEY_ADMIN");
    return true;
  }
  return false;
}

/**
  This is a mutex used to protect global variable @@keyring_operations.
*/
static PolyLock_mutex PLock_keyring_operations(&LOCK_keyring_operations);
/**
  This variable provides access to keyring service APIs. When this variable
  is disabled calls to keyring_key_generate(), keyring_key_store() and
  keyring_key_remove() will report error until this variable is enabled.
  This variable is protected under a mutex named PLock_keyring_operations.
  To access this variable you must first set this mutex.

  @sa PLock_keyring_operations
*/
static Sys_var_bool Sys_keyring_operations(
    "keyring_operations",
    "This variable provides access to keyring service APIs. When this "
    "option is disabled calls to keyring_key_generate(), keyring_key_store() "
    "and keyring_key_remove() will report error until this variable is "
    "enabled.",
    NON_PERSIST GLOBAL_VAR(opt_keyring_operations), NO_CMD_LINE, DEFAULT(true),
    &PLock_keyring_operations, NOT_IN_BINLOG, ON_CHECK(check_keyring_access),
    ON_UPDATE(0));

static bool check_default_collation_for_utf8mb4(sys_var *self, THD *thd,
                                                set_var *var) {
  if (check_collation_not_null(self, thd, var)) {
    return true;
  }

  if (!var->value)
    var->save_result.ptr = reinterpret_cast<void *>(self->get_default());

  auto cs = static_cast<const CHARSET_INFO *>(var->save_result.ptr);
  if (cs == &my_charset_utf8mb4_0900_ai_ci ||
      cs == &my_charset_utf8mb4_general_ci)
    return check_has_super(self, thd, var);

  my_error(ER_INVALID_DEFAULT_UTF8MB4_COLLATION, MYF(0), cs->name);
  return true;
}

static Sys_var_struct<CHARSET_INFO, Get_name> Sys_default_collation_for_utf8mb4(
    "default_collation_for_utf8mb4",
    "Controls default collation for utf8mb4 while replicating implicit "
    "utf8mb4 collations.",
    SESSION_VAR(default_collation_for_utf8mb4), NO_CMD_LINE,
    DEFAULT(&my_charset_utf8mb4_0900_ai_ci), NO_MUTEX_GUARD, IN_BINLOG,
    ON_CHECK(check_default_collation_for_utf8mb4),
    ON_UPDATE(update_deprecated));

static Sys_var_bool Sys_show_create_table_verbosity(
    "show_create_table_verbosity",
    "When this option is enabled, it increases the verbosity of "
    "'SHOW CREATE TABLE'.",
    SESSION_VAR(show_create_table_verbosity), CMD_LINE(OPT_ARG), DEFAULT(false),
    NO_MUTEX_GUARD, NOT_IN_BINLOG, ON_CHECK(0), ON_UPDATE(0));<|MERGE_RESOLUTION|>--- conflicted
+++ resolved
@@ -1987,23 +1987,14 @@
     Disallow changing variable 'transaction_write_set_extraction' while
     binlog_transaction_dependency_tracking is different from COMMIT_ORDER.
   */
-<<<<<<< HEAD
   if (mysql_bin_log.m_dependency_tracker.m_opt_tracking_mode !=
       DEPENDENCY_TRACKING_COMMIT_ORDER) {
-=======
-  if (mysql_bin_log.m_dependency_tracker.m_opt_tracking_mode
-      != DEPENDENCY_TRACKING_COMMIT_ORDER)
-  {
->>>>>>> be20e845
     my_error(ER_WRONG_USAGE, MYF(0),
              "transaction_write_set_extraction (changed)",
              "binlog_transaction_dependency_tracking (!= COMMIT_ORDER)");
     return true;
   }
-<<<<<<< HEAD
-
-=======
->>>>>>> be20e845
+
   return false;
 }
 
@@ -3511,7 +3502,6 @@
 
 static const char *mts_parallel_type_names[] = {"DATABASE", "LOGICAL_CLOCK", 0};
 static Sys_var_enum Mts_parallel_type(
-<<<<<<< HEAD
     "slave_parallel_type",
     "Specifies if the slave will use database partitioning "
     "or information from master to parallelize transactions."
@@ -3525,23 +3515,6 @@
   if (global_system_variables.transaction_write_set_extraction ==
           HASH_ALGORITHM_OFF &&
       var->save_result.ulonglong_value != DEPENDENCY_TRACKING_COMMIT_ORDER) {
-=======
-       "slave_parallel_type",
-       "Specifies if the slave will use database partitioning "
-       "or information from master to parallelize transactions."
-       "(Default: DATABASE).",
-       GLOBAL_VAR(mts_parallel_option), CMD_LINE(REQUIRED_ARG),
-       mts_parallel_type_names,
-       DEFAULT(MTS_PARALLEL_TYPE_DB_NAME),  NO_MUTEX_GUARD,
-       NOT_IN_BINLOG, ON_CHECK(check_slave_stopped),
-       ON_UPDATE(NULL));
-
-static bool check_binlog_transaction_dependency_tracking(sys_var *self, THD *thd, set_var *var)
-{
-  if (global_system_variables.transaction_write_set_extraction == HASH_ALGORITHM_OFF
-      && var->save_result.ulonglong_value != DEPENDENCY_TRACKING_COMMIT_ORDER)
-  {
->>>>>>> be20e845
     my_error(ER_WRONG_USAGE, MYF(0),
              "binlog_transaction_dependency_tracking (!= COMMIT_ORDER)",
              "transaction_write_set_extraction (= OFF)");
@@ -3550,67 +3523,6 @@
   }
   return false;
 }
-<<<<<<< HEAD
-=======
-
-static bool update_binlog_transaction_dependency_tracking(sys_var* var, THD* thd, enum_var_type v)
-{
-  /*
-    the writeset_history_start needs to be set to 0 whenever there is a
-    change in the transaction dependency source so that WS and COMMIT
-    transition smoothly.
-  */
-  mysql_bin_log.m_dependency_tracker.tracking_mode_changed();
-  return false;
-}
-
-void PolyLock_lock_log::rdlock()
-{
-  mysql_mutex_lock(mysql_bin_log.get_log_lock());
-}
-
-void PolyLock_lock_log::wrlock()
-{
-  mysql_mutex_lock(mysql_bin_log.get_log_lock());
-}
-
-void PolyLock_lock_log::unlock()
-{
-  mysql_mutex_unlock(mysql_bin_log.get_log_lock());
-}
-
-static PolyLock_lock_log PLock_log;
-static const char *opt_binlog_transaction_dependency_tracking_names[]=
-       {"COMMIT_ORDER", "WRITESET", "WRITESET_SESSION", NullS};
-static Sys_var_enum Binlog_transaction_dependency_tracking(
-       "binlog_transaction_dependency_tracking",
-       "Selects the source of dependency information from which to "
-       "assess which transactions can be executed in parallel by the "
-       "slave's multi-threaded applier. "
-       "Possible values are COMMIT_ORDER, WRITESET and WRITESET_SESSION.",
-       GLOBAL_VAR(mysql_bin_log.m_dependency_tracker.m_opt_tracking_mode),
-       CMD_LINE(REQUIRED_ARG), opt_binlog_transaction_dependency_tracking_names,
-       DEFAULT(DEPENDENCY_TRACKING_COMMIT_ORDER), &PLock_log,
-       NOT_IN_BINLOG, ON_CHECK(check_binlog_transaction_dependency_tracking),
-       ON_UPDATE(update_binlog_transaction_dependency_tracking));
-static Sys_var_ulong Binlog_transaction_dependency_history_size(
-       "binlog_transaction_dependency_history_size",
-       "Maximum number of rows to keep in the writeset history.",
-       GLOBAL_VAR(mysql_bin_log.m_dependency_tracker.get_writeset()->m_opt_max_history_size),
-       CMD_LINE(REQUIRED_ARG, 0), VALID_RANGE(1, 1000000), DEFAULT(25000),
-       BLOCK_SIZE(1), &PLock_log, NOT_IN_BINLOG, ON_CHECK(NULL),
-       ON_UPDATE(NULL));
-
-static Sys_var_mybool Sys_slave_preserve_commit_order(
-       "slave_preserve_commit_order",
-       "Force slave workers to make commits in the same order as on the master. "
-       "Disabled by default.",
-       GLOBAL_VAR(opt_slave_preserve_commit_order), CMD_LINE(OPT_ARG),
-       DEFAULT(FALSE), NO_MUTEX_GUARD, NOT_IN_BINLOG,
-       ON_CHECK(check_slave_stopped),
-       ON_UPDATE(NULL));
-#endif
->>>>>>> be20e845
 
 static bool update_binlog_transaction_dependency_tracking(sys_var *, THD *,
                                                           enum_var_type) {
@@ -3623,16 +3535,7 @@
   return false;
 }
 
-<<<<<<< HEAD
 void PolyLock_lock_log::rdlock() {
-=======
-  /*
-    SET binlog_checksome command should ignore 'read-only' and 'super_read_only'
-    options so that it can update 'mysql.gtid_executed' replication repository
-    table.
-  */
-  thd->set_skip_readonly_check();
->>>>>>> be20e845
   mysql_mutex_lock(mysql_bin_log.get_log_lock());
 }
 
@@ -4213,42 +4116,11 @@
       expand_sql_mode(var->save_result.ulonglong_value, thd);
   var->save_result.ulonglong_value = candidate_mode;
 
-<<<<<<< HEAD
   if (candidate_mode & ~MODE_ALLOWED_MASK) {
     push_warning_printf(thd, Sql_condition::SL_WARNING,
                         ER_WARN_DEPRECATED_SQLMODE,
                         ER_THD(thd, ER_WARN_DEPRECATED_SQLMODE), "HEI HEI");
     return true;
-=======
-  /* Warning displayed only if the non default sql_mode is specified. */
-  if (var->value)
-  {
-    /* Check if the NO_AUTO_CREATE_USER flag has been swapped. */
-    if ((thd->variables.sql_mode ^ var->save_result.ulonglong_value) &
-        MODE_NO_AUTO_CREATE_USER)
-    {
-      push_warning_printf(thd, Sql_condition::SL_WARNING,
-                          ER_WARN_DEPRECATED_SQLMODE,
-                          ER_THD(thd, ER_WARN_DEPRECATED_SQLMODE),
-                          "NO_AUTO_CREATE_USER");
-    }
-    static const sql_mode_t deprecated_mask= MODE_DB2 | MODE_MAXDB |
-      MODE_MSSQL | MODE_MYSQL323 | MODE_MYSQL40 | MODE_ORACLE |
-      MODE_POSTGRESQL | MODE_NO_FIELD_OPTIONS | MODE_NO_KEY_OPTIONS |
-      MODE_NO_TABLE_OPTIONS;
-    sql_mode_t deprecated_modes=
-      var->save_result.ulonglong_value & deprecated_mask;
-    if (deprecated_modes != 0)
-    {
-      LEX_STRING buf;
-      if (sql_mode_string_representation(thd, deprecated_modes, &buf))
-        return true; // OOM
-      push_warning_printf(thd, Sql_condition::SL_WARNING,
-                          ER_WARN_DEPRECATED_SQLMODE,
-                          ER_THD(thd, ER_WARN_DEPRECATED_SQLMODE),
-                          buf.str);
-    }
->>>>>>> be20e845
   }
 
   return false;
@@ -6097,13 +5969,18 @@
     DEFAULT(true));
 
 static Sys_var_ulong Sys_sp_cache_size(
-<<<<<<< HEAD
     "stored_program_cache",
     "The soft upper limit for number of cached stored routines for "
     "one connection.",
     GLOBAL_VAR(stored_program_cache_size), CMD_LINE(REQUIRED_ARG),
     VALID_RANGE(16, 512 * 1024), DEFAULT(256), BLOCK_SIZE(1));
 
+static Sys_var_bool Sys_encrypt_tmp_files(
+    "encrypt_tmp_files",
+    "Encrypt temporary files "
+    "(created for filesort, binary log cache, etc)",
+    READ_ONLY GLOBAL_VAR(encrypt_tmp_files), CMD_LINE(OPT_ARG), DEFAULT(false));
+
 static bool check_pseudo_slave_mode(sys_var *self, THD *thd, set_var *var) {
   if (check_outside_trx(self, thd, var)) return true;
   longlong previous_val = thd->variables.pseudo_slave_mode;
@@ -6114,38 +5991,6 @@
 
   if (rli_fake) {
     if (!val) {
-=======
-       "stored_program_cache",
-       "The soft upper limit for number of cached stored routines for "
-       "one connection.",
-       GLOBAL_VAR(stored_program_cache_size), CMD_LINE(REQUIRED_ARG),
-       VALID_RANGE(16, 512 * 1024), DEFAULT(256), BLOCK_SIZE(1));
-
-static Sys_var_mybool Sys_encrypt_tmp_files(
-       "encrypt_tmp_files",
-       "Encrypt temporary files "
-       "(created for filesort, binary log cache, etc)",
-       READ_ONLY GLOBAL_VAR(encrypt_tmp_files),
-       CMD_LINE(OPT_ARG), DEFAULT(FALSE));
-
-static bool check_pseudo_slave_mode(sys_var *self, THD *thd, set_var *var)
-{
-  if (check_outside_trx(self, thd, var))
-    return true;
-  longlong previous_val= thd->variables.pseudo_slave_mode;
-  longlong val= (longlong) var->save_result.ulonglong_value;
-  bool rli_fake= false;
-
-#ifndef EMBEDDED_LIBRARY
-  rli_fake= thd->rli_fake ? true : false;
-#endif
-
-  if (rli_fake)
-  {
-    if (!val)
-    {
-#ifndef EMBEDDED_LIBRARY
->>>>>>> be20e845
       thd->rli_fake->end_info();
       delete thd->rli_fake;
       thd->rli_fake = NULL;
@@ -6481,7 +6326,6 @@
     DEPRECATED(""));
 
 static Sys_var_charptr Sys_disabled_storage_engines(
-<<<<<<< HEAD
     "disabled_storage_engines",
     "Limit CREATE TABLE for the storage engines listed",
     READ_ONLY GLOBAL_VAR(opt_disabled_storage_engines), CMD_LINE(REQUIRED_ARG),
@@ -6658,27 +6502,6 @@
       !(thd->security_context()
             ->has_global_grant(STRING_WITH_LEN("ENCRYPTION_KEY_ADMIN"))
             .first)) {
-=======
-       "disabled_storage_engines",
-       "Limit CREATE TABLE for the storage engines listed",
-       READ_ONLY GLOBAL_VAR(opt_disabled_storage_engines),
-       CMD_LINE(REQUIRED_ARG), IN_SYSTEM_CHARSET,
-       DEFAULT(""));
-
-static Sys_var_mybool Sys_show_create_table_verbosity(
-       "show_create_table_verbosity",
-       "When this option is enabled, it increases the verbosity of "
-       "'SHOW CREATE TABLE'.",
-        SESSION_VAR(show_create_table_verbosity),
-        CMD_LINE(OPT_ARG),
-        DEFAULT(FALSE), NO_MUTEX_GUARD, NOT_IN_BINLOG,
-        ON_CHECK(0), ON_UPDATE(0));
-
-static bool check_keyring_access(sys_var*, THD* thd, set_var*)
-{
-  if (!(thd->security_context()->check_access(SUPER_ACL)))
-  {
->>>>>>> be20e845
     my_error(ER_KEYRING_ACCESS_DENIED_ERROR, MYF(0),
              "SUPER or ENCRYPTION_KEY_ADMIN");
     return true;
