<<<<<<< HEAD
/* Copyright (c) 2005, 2011, Oracle and/or its affiliates. All rights reserved.
=======
/* Copyright (c) 2005, 2012, Oracle and/or its affiliates. All rights reserved.
>>>>>>> b7fc4388

   This program is free software; you can redistribute it and/or modify
   it under the terms of the GNU General Public License as published by
   the Free Software Foundation; version 2 of the License.

   This program is distributed in the hope that it will be useful,
   but WITHOUT ANY WARRANTY; without even the implied warranty of
   MERCHANTABILITY or FITNESS FOR A PARTICULAR PURPOSE.  See the
   GNU General Public License for more details.

   You should have received a copy of the GNU General Public License
   along with this program; if not, write to the Free Software Foundation,
   51 Franklin Street, Suite 500, Boston, MA 02110-1335 USA */

#ifndef _sql_plugin_h
#define _sql_plugin_h

#include <my_global.h>
#include <vector>

/**
  the following #define adds server-only members to enum_mysql_show_type,
  that is defined in plugin.h.
*/
#define SHOW_always_last SHOW_KEY_CACHE_LONG, \
            SHOW_KEY_CACHE_LONGLONG, SHOW_LONG_STATUS, SHOW_DOUBLE_STATUS, \
            SHOW_HAVE, SHOW_MY_BOOL, SHOW_HA_ROWS, SHOW_SYS, \
            SHOW_LONG_NOFLUSH, SHOW_LONGLONG_STATUS, SHOW_LEX_STRING, \
            SHOW_SIGNED_LONG
#include <mysql/plugin.h>
#undef SHOW_always_last

#include "m_string.h"                       /* LEX_STRING */
#include "my_alloc.h"                       /* MEM_ROOT */
#include "my_getopt.h"                      /* my_option */

class sys_var;
enum SHOW_COMP_OPTION { SHOW_OPTION_YES, SHOW_OPTION_NO, SHOW_OPTION_DISABLED};
enum enum_plugin_load_option { PLUGIN_OFF, PLUGIN_ON, PLUGIN_FORCE,
  PLUGIN_FORCE_PLUS_PERMANENT };
extern const char *global_plugin_typelib_names[];

#include <my_sys.h>
#include "sql_list.h"

#ifdef DBUG_OFF
#define plugin_ref_to_int(A) A
#define plugin_int_to_ref(A) A
#else
#define plugin_ref_to_int(A) (A ? A[0] : NULL)
#define plugin_int_to_ref(A) &(A)
#endif

/*
  the following flags are valid for plugin_init()
*/
#define PLUGIN_INIT_SKIP_DYNAMIC_LOADING 1
#define PLUGIN_INIT_SKIP_PLUGIN_TABLE    2
#define PLUGIN_INIT_SKIP_INITIALIZATION  4

#define INITIAL_LEX_PLUGIN_LIST_SIZE    16

typedef enum enum_mysql_show_type SHOW_TYPE;
typedef struct st_mysql_show_var SHOW_VAR;
typedef struct st_mysql_lex_string LEX_STRING;

#define MYSQL_ANY_PLUGIN         -1

/*
  different values of st_plugin_int::state
  though they look like a bitmap, plugin may only
  be in one of those eigenstates, not in a superposition of them :)
  It's a bitmap, because it makes it easier to test
  "whether the state is one of those..."
*/
#define PLUGIN_IS_FREED         1
#define PLUGIN_IS_DELETED       2
#define PLUGIN_IS_UNINITIALIZED 4
#define PLUGIN_IS_READY         8
#define PLUGIN_IS_DYING         16
#define PLUGIN_IS_DISABLED      32

/* A handle for the dynamic library containing a plugin or plugins. */

struct st_plugin_dl
{
  LEX_STRING dl;
  void *handle;
  struct st_mysql_plugin *plugins;
  int version;
  uint ref_count;            /* number of plugins loaded from the library */
};

/* A handle of a plugin */

struct st_plugin_int
{
  LEX_STRING name;
  struct st_mysql_plugin *plugin;
  struct st_plugin_dl *plugin_dl;
  uint state;
  uint ref_count;               /* number of threads using the plugin */
  void *data;                   /* plugin type specific, e.g. handlerton */
  MEM_ROOT mem_root;            /* memory for dynamic plugin structures */
  sys_var *system_vars;         /* server variables for this plugin */
  enum enum_plugin_load_option load_option; /* OFF, ON, FORCE, F+PERMANENT */
};


/*
  See intern_plugin_lock() for the explanation for the
  conditionally defined plugin_ref type
*/
#ifdef DBUG_OFF
typedef struct st_plugin_int *plugin_ref;
#define plugin_decl(pi) ((pi)->plugin)
#define plugin_dlib(pi) ((pi)->plugin_dl)
#define plugin_data(pi,cast) ((cast)((pi)->data))
#define plugin_name(pi) (&((pi)->name))
#define plugin_state(pi) ((pi)->state)
#define plugin_load_option(pi) ((pi)->load_option)
#define plugin_equals(p1,p2) ((p1) == (p2))
#else
typedef struct st_plugin_int **plugin_ref;
#define plugin_decl(pi) ((pi)[0]->plugin)
#define plugin_dlib(pi) ((pi)[0]->plugin_dl)
#define plugin_data(pi,cast) ((cast)((pi)[0]->data))
#define plugin_name(pi) (&((pi)[0]->name))
#define plugin_state(pi) ((pi)[0]->state)
#define plugin_load_option(pi) ((pi)[0]->load_option)
#define plugin_equals(p1,p2) ((p1) && (p2) && (p1)[0] == (p2)[0])
#endif

typedef int (*plugin_type_init)(struct st_plugin_int *);

extern I_List<i_string> *opt_plugin_load_list_ptr;
extern char *opt_plugin_dir_ptr;
extern char opt_plugin_dir[FN_REFLEN];
extern const LEX_STRING plugin_type_names[];

extern int plugin_init(int *argc, char **argv, int init_flags);
extern void plugin_shutdown(void);
<<<<<<< HEAD
=======
extern void memcached_shutdown(void);
>>>>>>> b7fc4388
void add_plugin_options(std::vector<my_option> *options, MEM_ROOT *mem_root);
extern bool plugin_is_ready(const LEX_STRING *name, int type);
#define my_plugin_lock_by_name(A,B,C) plugin_lock_by_name(A,B,C)
#define my_plugin_lock_by_name_ci(A,B,C) plugin_lock_by_name(A,B,C)
#define my_plugin_lock(A,B) plugin_lock(A,B)
#define my_plugin_lock_ci(A,B) plugin_lock(A,B)
extern plugin_ref plugin_lock(THD *thd, plugin_ref *ptr);
extern plugin_ref plugin_lock_by_name(THD *thd, const LEX_STRING *name,
                                      int type);
extern void plugin_unlock(THD *thd, plugin_ref plugin);
extern void plugin_unlock_list(THD *thd, plugin_ref *list, uint count);
extern bool mysql_install_plugin(THD *thd, const LEX_STRING *name,
                                 const LEX_STRING *dl);
extern bool mysql_uninstall_plugin(THD *thd, const LEX_STRING *name);
extern bool plugin_register_builtin(struct st_mysql_plugin *plugin);
extern void plugin_thdvar_init(THD *thd, bool enable_plugins);
extern void plugin_thdvar_cleanup(THD *thd);
extern SHOW_COMP_OPTION plugin_status(const char *name, size_t len, int type);
extern bool check_valid_path(const char *path, size_t length);

typedef my_bool (plugin_foreach_func)(THD *thd,
                                      plugin_ref plugin,
                                      void *arg);
#define plugin_foreach(A,B,C,D) plugin_foreach_with_mask(A,B,C,PLUGIN_IS_READY,D)
extern bool plugin_foreach_with_mask(THD *thd, plugin_foreach_func *func,
                                     int type, uint state_mask, void *arg);
#endif<|MERGE_RESOLUTION|>--- conflicted
+++ resolved
@@ -1,8 +1,4 @@
-<<<<<<< HEAD
-/* Copyright (c) 2005, 2011, Oracle and/or its affiliates. All rights reserved.
-=======
 /* Copyright (c) 2005, 2012, Oracle and/or its affiliates. All rights reserved.
->>>>>>> b7fc4388
 
    This program is free software; you can redistribute it and/or modify
    it under the terms of the GNU General Public License as published by
@@ -145,10 +141,7 @@
 
 extern int plugin_init(int *argc, char **argv, int init_flags);
 extern void plugin_shutdown(void);
-<<<<<<< HEAD
-=======
 extern void memcached_shutdown(void);
->>>>>>> b7fc4388
 void add_plugin_options(std::vector<my_option> *options, MEM_ROOT *mem_root);
 extern bool plugin_is_ready(const LEX_STRING *name, int type);
 #define my_plugin_lock_by_name(A,B,C) plugin_lock_by_name(A,B,C)
