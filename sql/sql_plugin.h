/* Copyright (c) 2005, 2015, Oracle and/or its affiliates. All rights reserved.

   This program is free software; you can redistribute it and/or modify
   it under the terms of the GNU General Public License as published by
   the Free Software Foundation; version 2 of the License.

   This program is distributed in the hope that it will be useful,
   but WITHOUT ANY WARRANTY; without even the implied warranty of
   MERCHANTABILITY or FITNESS FOR A PARTICULAR PURPOSE.  See the
   GNU General Public License for more details.

   You should have received a copy of the GNU General Public License
   along with this program; if not, write to the Free Software Foundation,
   51 Franklin Street, Suite 500, Boston, MA 02110-1335 USA */

#ifndef _sql_plugin_h
#define _sql_plugin_h

#include <my_global.h>
#include <vector>
#include <mysql/plugin.h>

#include "mysql/mysql_lex_string.h"         // LEX_STRING
#include "my_alloc.h"                       /* MEM_ROOT */
#include "my_getopt.h"                      /* my_option */
#include "sql_const.h"                      /* SHOW_COMP_OPTION */

extern const char *global_plugin_typelib_names[];
extern mysql_mutex_t LOCK_plugin_delete;

#include <my_sys.h>
#include "sql_list.h"
#include "sql_cmd.h"
#include "sql_plugin_ref.h"

#ifdef DBUG_OFF
#define plugin_ref_to_int(A) A
#define plugin_int_to_ref(A) A
#else
#define plugin_ref_to_int(A) (A ? A[0] : NULL)
#define plugin_int_to_ref(A) &(A)
#endif

/*
  the following flags are valid for plugin_init()
*/
#define PLUGIN_INIT_SKIP_DYNAMIC_LOADING 1
#define PLUGIN_INIT_SKIP_PLUGIN_TABLE    2
#define PLUGIN_INIT_SKIP_INITIALIZATION  4

typedef struct st_mysql_show_var SHOW_VAR;
typedef struct st_mysql_lex_string LEX_STRING;

#define MYSQL_ANY_PLUGIN         -1

/*
  different values of st_plugin_int::state
  though they look like a bitmap, plugin may only
  be in one of those eigenstates, not in a superposition of them :)
  It's a bitmap, because it makes it easier to test
  "whether the state is one of those..."
*/
#define PLUGIN_IS_FREED         1
#define PLUGIN_IS_DELETED       2
#define PLUGIN_IS_UNINITIALIZED 4
#define PLUGIN_IS_READY         8
#define PLUGIN_IS_DYING         16
#define PLUGIN_IS_DISABLED      32

/* A handle for the dynamic library containing a plugin or plugins. */

struct st_plugin_dl
{
  LEX_STRING dl;
  void *handle;
  struct st_mysql_plugin *plugins;
  int version;
  uint ref_count;            /* number of plugins loaded from the library */
};


/**
   This class implements the INSTALL PLUGIN statement.
*/

class Sql_cmd_install_plugin : public Sql_cmd
{
public:
  Sql_cmd_install_plugin(const LEX_STRING& comment,
                         const LEX_STRING& ident)
  : m_comment(comment), m_ident(ident)
  { }

  virtual enum_sql_command sql_command_code() const
  { return SQLCOM_INSTALL_PLUGIN; }

  /**
    Install a new plugin by inserting a row into the
    mysql.plugin table, creating a cache entry and
    initializing plugin's internal data.

    @param thd  Thread context

    @returns false if success, true otherwise
  */
  virtual bool execute(THD *thd);

private:
  LEX_STRING m_comment;
  LEX_STRING m_ident;
};


/**
   This class implements the UNINSTALL PLUGIN statement.
*/

class Sql_cmd_uninstall_plugin : public Sql_cmd
{
public:
  explicit Sql_cmd_uninstall_plugin(const LEX_STRING& comment)
  : m_comment(comment)
  { }

  virtual enum_sql_command sql_command_code() const
  { return SQLCOM_UNINSTALL_PLUGIN; }

  /**
    Uninstall a plugin by removing a row from the
    mysql.plugin table, deleting a cache entry and
    deinitializing plugin's internal data.

    @param thd  Thread context

    @returns false if success, true otherwise
  */
  virtual bool execute(THD *thd);

private:
  LEX_STRING m_comment;
};


typedef int (*plugin_type_init)(struct st_plugin_int *);

extern I_List<i_string> *opt_plugin_load_list_ptr;
extern char *opt_plugin_dir_ptr;
extern char opt_plugin_dir[FN_REFLEN];
extern const LEX_STRING plugin_type_names[];

extern int plugin_init(int *argc, char **argv, int init_flags);
extern void plugin_shutdown(void);
extern void memcached_shutdown(void);
void add_plugin_options(std::vector<my_option> *options, MEM_ROOT *mem_root);
extern bool plugin_is_ready(const LEX_CSTRING &name, int type);
#define my_plugin_lock_by_name(A,B,C) plugin_lock_by_name(A,B,C)
#define my_plugin_lock_by_name_ci(A,B,C) plugin_lock_by_name(A,B,C)
#define my_plugin_lock(A,B) plugin_lock(A,B)
#define my_plugin_lock_ci(A,B) plugin_lock(A,B)
extern plugin_ref plugin_lock(THD *thd, plugin_ref *ptr);
extern plugin_ref plugin_lock_by_name(THD *thd, const LEX_CSTRING &name,
                                      int type);
extern void plugin_unlock(THD *thd, plugin_ref plugin);
extern void plugin_unlock_list(THD *thd, plugin_ref *list, size_t count);
extern bool plugin_register_builtin(struct st_mysql_plugin *plugin);
extern void plugin_thdvar_init(THD *thd, bool enable_plugins);
extern void plugin_thdvar_cleanup(THD *thd, bool enable_plugins);
extern SHOW_COMP_OPTION plugin_status(const char *name, size_t len, int type);
extern bool check_valid_path(const char *path, size_t length);
extern void alloc_and_copy_thd_dynamic_variables(THD *thd, bool global_lock);

typedef my_bool (plugin_foreach_func)(THD *thd,
                                      plugin_ref plugin,
                                      void *arg);
#define plugin_foreach(A,B,C,D) plugin_foreach_with_mask(A,B,C,PLUGIN_IS_READY,D)
extern bool plugin_foreach_with_mask(THD *thd, plugin_foreach_func *func,
                                     int type, uint state_mask, void *arg);
int lock_plugin_data();
int unlock_plugin_data();

<<<<<<< HEAD
=======
/**
  Create deep copy of system_variables instance.
*/
extern
struct system_variables *
copy_system_variables(const struct system_variables *src,
                      bool enable_plugins);
extern void free_system_variables(struct system_variables *v, bool enable_plugins);
>>>>>>> 2071aeef
#endif<|MERGE_RESOLUTION|>--- conflicted
+++ resolved
@@ -178,8 +178,6 @@
 int lock_plugin_data();
 int unlock_plugin_data();
 
-<<<<<<< HEAD
-=======
 /**
   Create deep copy of system_variables instance.
 */
@@ -188,5 +186,4 @@
 copy_system_variables(const struct system_variables *src,
                       bool enable_plugins);
 extern void free_system_variables(struct system_variables *v, bool enable_plugins);
->>>>>>> 2071aeef
 #endif