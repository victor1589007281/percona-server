--- conflicted
+++ resolved
@@ -194,11 +194,9 @@
   }
 
   if (!error)
-<<<<<<< HEAD
     query_cache.invalidate(thd, table_list, FALSE);
 
   if (!error)
-=======
   {
     for (ren_table= table_list; ren_table;
          ren_table= ren_table->next_local->next_local)
@@ -212,8 +210,7 @@
     }
   }
 
-  if (!silent && !error)
->>>>>>> 49d8ae5e
+  if (!error)
   {
     error= write_bin_log(thd, true,
                          thd->query().str, thd->query().length,
@@ -337,7 +334,6 @@
       if (dd::table_storage_engine(thd, ren_table, &hton))
         DBUG_RETURN(!skip_error);
 
-<<<<<<< HEAD
       /*
         Commit changes to data-dictionary immediately after renaming
         table in storage negine if SE doesn't support atomic DDL or
@@ -351,14 +347,13 @@
       if ((hton->flags & HTON_SUPPORTS_ATOMIC_DDL) &&
           (hton->post_ddl))
         post_ddl_htons->insert(hton);
-=======
+
       if (check_table_triggers_are_not_in_the_same_schema(
             thd,
             ren_table->db,
             ren_table->table_name,
             new_db))
         DBUG_RETURN(!skip_error);
->>>>>>> 49d8ae5e
 
       // If renaming fails, my_error() has already been called
       if (mysql_rename_table(thd, hton, ren_table->db, old_alias, new_db,
@@ -366,23 +361,8 @@
                                          (do_commit ? 0 : NO_DD_COMMIT))))
         DBUG_RETURN(!skip_error);
 
-<<<<<<< HEAD
       *int_commit_done|= do_commit;
 
-#ifndef WORKAROUND_TO_BE_REMOVED_BY_WL7896
-      // If we fail to update the triggers appropriately, we revert the
-      // changes done and report an error.
-      if (change_trigger_table_name(thd, ren_table->db, old_alias,
-                                         ren_table->table_name,
-                                         new_db, new_alias))
-      {
-        (void) mysql_rename_table(thd, hton, new_db, new_alias,
-                                  ren_table->db, old_alias, NO_FK_CHECKS);
-        DBUG_RETURN(!skip_error);
-      }
-#endif
-=======
->>>>>>> 49d8ae5e
       break;
     }
   case dd::enum_table_type::SYSTEM_VIEW: // Fall through
