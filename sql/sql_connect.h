/* Copyright (c) 2006, 2017, Oracle and/or its affiliates. All rights reserved.

   This program is free software; you can redistribute it and/or modify
   it under the terms of the GNU General Public License, version 2.0,
   as published by the Free Software Foundation.

   This program is also distributed with certain software (including
   but not limited to OpenSSL) that is licensed under separate terms,
   as designated in a particular file or component or in included license
   documentation.  The authors of MySQL hereby grant you an additional
   permission to link the program and your derivative works with the
   separately licensed software that they have included with MySQL.

   This program is distributed in the hope that it will be useful,
   but WITHOUT ANY WARRANTY; without even the implied warranty of
   MERCHANTABILITY or FITNESS FOR A PARTICULAR PURPOSE.  See the
   GNU General Public License, version 2.0, for more details.

   You should have received a copy of the GNU General Public License
   along with this program; if not, write to the Free Software
   Foundation, Inc., 51 Franklin St, Fifth Floor, Boston, MA 02110-1301  USA */

#ifndef SQL_CONNECT_INCLUDED
#define SQL_CONNECT_INCLUDED

<<<<<<< HEAD
#include <stddef.h>
#include <sys/types.h>

#include "my_inttypes.h"
=======
#include "my_global.h"   // uint
#include "my_thread_local.h"  // my_thread_id
#include "my_base.h"    // ha_rows
#include "mysql_com.h"  // USERNAME_LENGTH
>>>>>>> 333b4508

class THD;

struct LEX_USER;

/*
  This structure specifies the maximum amount of resources which
  can be consumed by each account. Zero value of a member means
  there is no limit.
*/
typedef struct user_resources {
  /* Maximum number of queries/statements per hour. */
  uint questions;
  /*
     Maximum number of updating statements per hour (which statements are
     updating is defined by sql_command_flags array).
  */
  uint updates;
  /* Maximum number of connections established per hour. */
  uint conn_per_hour;
  /* Maximum number of concurrent connections. */
  uint user_conn;
  /*
     Values of this enum and specified_limits member are used by the
     parser to store which user limits were specified in GRANT statement.
  */
  enum {
    QUERIES_PER_HOUR = 1,
    UPDATES_PER_HOUR = 2,
    CONNECTIONS_PER_HOUR = 4,
    USER_CONNECTIONS = 8
  };
  uint specified_limits;
} USER_RESOURCES;

/*
  This structure is used for counting resources consumed and for checking
  them against specified user limits.
*/
typedef struct user_conn {
  /*
     Pointer to user+host key (pair separated by '\0') defining the entity
     for which resources are counted (By default it is user account thus
     priv_user/priv_host pair is used. If --old-style-user-limits option
     is enabled, resources are counted for each user+host separately).
  */
  char *user;
  /* Pointer to host part of the key. */
  char *host;
  /**
     The moment of time when per hour counters were reset last time
     (i.e. start of "hour" for conn_per_hour, updates, questions counters).
  */
  ulonglong reset_utime;
  /* Total length of the key. */
  size_t len;
  /* Current amount of concurrent connections for this account. */
  uint connections;
  /*
     Current number of connections per hour, number of updating statements
     per hour and total number of statements per hour for this account.
  */
  uint conn_per_hour, updates, questions;
  /* Maximum amount of resources which account is allowed to consume. */
  USER_RESOURCES user_resources;
} USER_CONN;

<<<<<<< HEAD
=======
typedef struct st_thread_stats {
  my_thread_id id;
  uint total_connections;
  uint total_ssl_connections;
  uint concurrent_connections;
  time_t connected_time;  // in seconds
  double busy_time;       // in seconds
  double cpu_time;        // in seconds
  ulonglong bytes_received;
  ulonglong bytes_sent;
  ulonglong binlog_bytes_written;
  ha_rows rows_fetched, rows_updated, rows_read;
  ulonglong select_commands, update_commands, other_commands;
  ulonglong commit_trans, rollback_trans;
  ulonglong denied_connections, lost_connections;
  ulonglong access_denied_errors;
  ulonglong empty_queries;
} THREAD_STATS;

typedef struct st_user_stats {
    char user[MY_MAX(USERNAME_LENGTH, LIST_PROCESS_HOST_LEN) + 1];
    // Account name the user is mapped to when this is a user from mapped_user.
    // Otherwise, the same value as user.
    char priv_user[MY_MAX(USERNAME_LENGTH, LIST_PROCESS_HOST_LEN) + 1];
    uint total_connections;
    uint total_ssl_connections;
    uint concurrent_connections;
    size_t user_len;
    size_t priv_user_len;
    time_t connected_time;  // in seconds
    double busy_time;       // in seconds
    double cpu_time;        // in seconds
    ulonglong bytes_received;
    ulonglong bytes_sent;
    ulonglong binlog_bytes_written;
    ha_rows rows_fetched, rows_updated, rows_read;
    ulonglong select_commands, update_commands, other_commands;
    ulonglong commit_trans, rollback_trans;
    ulonglong denied_connections, lost_connections;
    ulonglong access_denied_errors;
    ulonglong empty_queries;
} USER_STATS;

>>>>>>> 333b4508
void init_max_user_conn(void);
void free_max_user_conn(void);
void reset_mqh(THD *thd, LEX_USER *lu, bool get_them);
bool check_mqh(THD *thd, uint check_command);
void decrease_user_connections(USER_CONN *uc);
void release_user_connection(THD *thd);
bool thd_init_client_charset(THD *thd, uint cs_number);
<<<<<<< HEAD
bool thd_prepare_connection(THD *thd);
void close_connection(THD *thd, uint sql_errno = 0,
                      bool server_shutdown = false, bool generate_event = true);
=======
bool thd_prepare_connection(THD *thd, bool extra_port_connection);
void close_connection(THD *thd, uint sql_errno= 0,
                      bool server_shutdown= false, bool generate_event= true);
>>>>>>> 333b4508
bool thd_connection_alive(THD *thd);
void end_connection(THD *thd);
int get_or_create_user_conn(THD *thd, const char *user, const char *host,
                            const USER_RESOURCES *mqh);
int check_for_max_user_connections(THD *thd, const USER_CONN *uc);
// Uses the THD to update the global stats by user name and client IP
void update_global_user_stats(THD* thd, bool create_user, time_t now);

#endif /* SQL_CONNECT_INCLUDED */<|MERGE_RESOLUTION|>--- conflicted
+++ resolved
@@ -23,17 +23,13 @@
 #ifndef SQL_CONNECT_INCLUDED
 #define SQL_CONNECT_INCLUDED
 
-<<<<<<< HEAD
 #include <stddef.h>
 #include <sys/types.h>
 
+#include "my_base.h"  // ha_rows
 #include "my_inttypes.h"
-=======
-#include "my_global.h"   // uint
 #include "my_thread_local.h"  // my_thread_id
-#include "my_base.h"    // ha_rows
-#include "mysql_com.h"  // USERNAME_LENGTH
->>>>>>> 333b4508
+#include "mysql_com.h"        // USERNAME_LENGTH
 
 class THD;
 
@@ -101,52 +97,59 @@
   USER_RESOURCES user_resources;
 } USER_CONN;
 
-<<<<<<< HEAD
-=======
-typedef struct st_thread_stats {
-  my_thread_id id;
-  uint total_connections;
+struct THREAD_STATS {
+  const my_thread_id id;
+  uint total_connections{1};
   uint total_ssl_connections;
-  uint concurrent_connections;
-  time_t connected_time;  // in seconds
-  double busy_time;       // in seconds
-  double cpu_time;        // in seconds
-  ulonglong bytes_received;
-  ulonglong bytes_sent;
-  ulonglong binlog_bytes_written;
-  ha_rows rows_fetched, rows_updated, rows_read;
-  ulonglong select_commands, update_commands, other_commands;
-  ulonglong commit_trans, rollback_trans;
-  ulonglong denied_connections, lost_connections;
-  ulonglong access_denied_errors;
-  ulonglong empty_queries;
-} THREAD_STATS;
+  time_t connected_time{0};  // in seconds
+  double busy_time{0.0};     // in seconds
+  double cpu_time{0.0};      // in seconds
+  ulonglong bytes_received{0};
+  ulonglong bytes_sent{0};
+  ulonglong binlog_bytes_written{0};
+  ha_rows rows_fetched{0}, rows_updated{0}, rows_read{0};
+  ulonglong select_commands{0}, update_commands{0}, other_commands{0};
+  ulonglong commit_trans{0}, rollback_trans{0};
+  ulonglong denied_connections, lost_connections{0};
+  ulonglong access_denied_errors{0};
+  ulonglong empty_queries{0};
 
-typedef struct st_user_stats {
-    char user[MY_MAX(USERNAME_LENGTH, LIST_PROCESS_HOST_LEN) + 1];
-    // Account name the user is mapped to when this is a user from mapped_user.
-    // Otherwise, the same value as user.
-    char priv_user[MY_MAX(USERNAME_LENGTH, LIST_PROCESS_HOST_LEN) + 1];
-    uint total_connections;
-    uint total_ssl_connections;
-    uint concurrent_connections;
-    size_t user_len;
-    size_t priv_user_len;
-    time_t connected_time;  // in seconds
-    double busy_time;       // in seconds
-    double cpu_time;        // in seconds
-    ulonglong bytes_received;
-    ulonglong bytes_sent;
-    ulonglong binlog_bytes_written;
-    ha_rows rows_fetched, rows_updated, rows_read;
-    ulonglong select_commands, update_commands, other_commands;
-    ulonglong commit_trans, rollback_trans;
-    ulonglong denied_connections, lost_connections;
-    ulonglong access_denied_errors;
-    ulonglong empty_queries;
-} USER_STATS;
+  THREAD_STATS(my_thread_id id_, uint total_ssl_connections_,
+               ulonglong denied_connections_)
+  noexcept
+      : id(id_),
+        total_ssl_connections(total_ssl_connections_),
+        denied_connections(denied_connections_) {}
+};
 
->>>>>>> 333b4508
+struct USER_STATS {
+  char user[MY_MAX(USERNAME_LENGTH, LIST_PROCESS_HOST_LEN) + 1];
+  // Account name the user is mapped to when this is a user from mapped_user.
+  // Otherwise, the same value as user.
+  char priv_user[MY_MAX(USERNAME_LENGTH, LIST_PROCESS_HOST_LEN) + 1];
+  uint total_connections{1};
+  uint total_ssl_connections;
+  uint concurrent_connections{0};
+  const size_t user_len;
+  const size_t priv_user_len;
+  time_t connected_time{0};  // in seconds
+  double busy_time{0.0};     // in seconds
+  double cpu_time{0.0};      // in seconds
+  ulonglong bytes_received{0};
+  ulonglong bytes_sent{0};
+  ulonglong binlog_bytes_written{0};
+  ha_rows rows_fetched{0}, rows_updated{0}, rows_read{0};
+  ulonglong select_commands{0}, update_commands{0}, other_commands{0};
+  ulonglong commit_trans{0}, rollback_trans{0};
+  ulonglong denied_connections, lost_connections{0};
+  ulonglong access_denied_errors{0};
+  ulonglong empty_queries{0};
+
+  USER_STATS(const char *user_, const char *priv_user_,
+             uint total_ssl_connections_, ulonglong denied_connections_)
+  noexcept;
+};
+
 void init_max_user_conn(void);
 void free_max_user_conn(void);
 void reset_mqh(THD *thd, LEX_USER *lu, bool get_them);
@@ -154,21 +157,15 @@
 void decrease_user_connections(USER_CONN *uc);
 void release_user_connection(THD *thd);
 bool thd_init_client_charset(THD *thd, uint cs_number);
-<<<<<<< HEAD
-bool thd_prepare_connection(THD *thd);
+bool thd_prepare_connection(THD *thd, bool extra_port_connection);
 void close_connection(THD *thd, uint sql_errno = 0,
                       bool server_shutdown = false, bool generate_event = true);
-=======
-bool thd_prepare_connection(THD *thd, bool extra_port_connection);
-void close_connection(THD *thd, uint sql_errno= 0,
-                      bool server_shutdown= false, bool generate_event= true);
->>>>>>> 333b4508
 bool thd_connection_alive(THD *thd);
 void end_connection(THD *thd);
 int get_or_create_user_conn(THD *thd, const char *user, const char *host,
                             const USER_RESOURCES *mqh);
 int check_for_max_user_connections(THD *thd, const USER_CONN *uc);
 // Uses the THD to update the global stats by user name and client IP
-void update_global_user_stats(THD* thd, bool create_user, time_t now);
+void update_global_user_stats(THD *thd, bool create_user, time_t now);
 
 #endif /* SQL_CONNECT_INCLUDED */