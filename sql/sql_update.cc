--- conflicted
+++ resolved
@@ -598,14 +598,10 @@
 
       /* If quick select is used, initialize it before retrieving rows. */
       if (select && select->quick && select->quick->reset())
-<<<<<<< HEAD
-        goto exit_without_my_ok;
-=======
       {
         close_cached_file(&tempfile);
         goto exit_without_my_ok;
       }
->>>>>>> edad0f5c
       table->file->try_semi_consistent_read(1);
 
       /*
@@ -623,17 +619,10 @@
         error= init_read_record(&info, thd, table, select, 0, 1, FALSE);
       else
         error= init_read_record_idx(&info, thd, table, 1, used_index, reverse);
-<<<<<<< HEAD
 
       if (error)
         goto exit_without_my_ok;
 
-=======
-
-      if (error)
-        goto exit_without_my_ok;
-
->>>>>>> edad0f5c
       THD_STAGE_INFO(thd, stage_searching_rows_for_update);
       ha_rows tmp_limit= limit;
 
@@ -902,14 +891,11 @@
     */
     else if (!thd->is_error())
       table->file->unlock_row();
-<<<<<<< HEAD
-=======
     else
     {
       error= 1;
       break;
     }
->>>>>>> edad0f5c
     thd->get_stmt_da()->inc_current_row_for_warning();
     if (thd->is_error())
     {
