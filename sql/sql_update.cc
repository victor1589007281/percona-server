/* Copyright (c) 2000, 2017, Oracle and/or its affiliates. All rights reserved.

   This program is free software; you can redistribute it and/or modify
   it under the terms of the GNU General Public License as published by
   the Free Software Foundation; version 2 of the License.

   This program is distributed in the hope that it will be useful,
   but WITHOUT ANY WARRANTY; without even the implied warranty of
   MERCHANTABILITY or FITNESS FOR A PARTICULAR PURPOSE.  See the
   GNU General Public License for more details.

   You should have received a copy of the GNU General Public License
   along with this program; if not, write to the Free Software Foundation,
   51 Franklin Street, Suite 500, Boston, MA 02110-1335 USA */


/*
  Single table and multi table updates of tables.
  Multi-table updates were introduced by Sinisa & Monty
*/

#include "sql/sql_update.h"

#include <string.h>

#include "auth_acls.h"
#include "auth_common.h"              // check_grant, check_access
#include "binlog.h"                   // mysql_bin_log
#include "debug_sync.h"               // DEBUG_SYNC
#include "derror.h"                   // ER_THD
#include "field.h"                    // Field
#include "filesort.h"                 // Filesort
#include "handler.h"
#include "item.h"                     // Item
#include "item_json_func.h"           // Item_json_func
#include "key.h"                      // is_key_used
#include "m_ctype.h"
#include "mem_root_array.h"
#include "my_bit.h"                   // my_count_bits
#include "my_bitmap.h"
#include "my_dbug.h"
#include "my_inttypes.h"
#include "my_macros.h"
#include "my_sys.h"
#include "my_table_map.h"
#include "mysql/service_my_snprintf.h"
#include "mysql/service_mysql_alloc.h"
#include "mysql_com.h"
#include "mysqld.h"                   // stage_... mysql_tmpdir
#include "mysqld_error.h"
#include "opt_explain.h"              // Modification_plan
#include "opt_explain_format.h"
#include "opt_range.h"                // QUICK_SELECT_I
#include "opt_trace.h"                // Opt_trace_object
#include "parse_tree_node_base.h"
#include "prealloced_array.h"         // Prealloced_array
#include "protocol.h"
#include "psi_memory_key.h"
#include "query_options.h"
#include "records.h"                  // READ_RECORD
#include "session_tracker.h"
#include "sql_array.h"
#include "sql_base.h"                 // check_record, fill_record
#include "sql_bitmap.h"
#include "sql_class.h"
#include "sql_const.h"
#include "sql_data_change.h"
#include "sql_error.h"
#include "sql_executor.h"
#include "sql_opt_exec_shared.h"
#include "sql_optimizer.h"            // build_equal_items, substitute_gc
#include "sql_partition.h"            // partition_key_modified
#include "sql_resolver.h"             // setup_order
#include "sql_select.h"
#include "sql_sort.h"
#include "sql_string.h"
#include "sql_tmp_table.h"            // create_tmp_table
#include "sql_view.h"                 // check_key_in_view
#include "system_variables.h"
#include "table.h"                    // TABLE
#include "table_trigger_dispatcher.h" // Table_trigger_dispatcher
#include "temp_table_param.h"
#include "template_utils.h"
#include "transaction_info.h"
#include "trigger_def.h"

class COND_EQUAL;
class Item_exists_subselect;
class Opt_trace_context;

bool Sql_cmd_update::precheck(THD *thd)
{
  DBUG_ENTER("Sql_cmd_update::precheck");

  if (!multitable)
  {
    if (check_one_table_access(thd, UPDATE_ACL, lex->query_tables))
      DBUG_RETURN(true);
  }
  else
  {
    /*
      Ensure that we have UPDATE or SELECT privilege for each table
      The exact privilege is checked in mysql_multi_update()
    */
    for (TABLE_LIST *tr= lex->query_tables; tr; tr= tr->next_global)
    {
      /*
        "uses_materialization()" covers the case where a prepared statement is
        executed and a view is decided to be materialized during preparation.
        @todo: Check whether this properly handles the case when privileges
        for a view is revoked during execution of a prepared statement.
      */
      if (tr->is_derived() || tr->uses_materialization())
        tr->grant.privilege= SELECT_ACL;
      else if ((check_access(thd, UPDATE_ACL, tr->db,
                             &tr->grant.privilege,
                             &tr->grant.m_internal,
                             0, 1) ||
                check_grant(thd, UPDATE_ACL, tr, false, 1, true)) &&
               (check_access(thd, SELECT_ACL, tr->db,
                             &tr->grant.privilege,
                             &tr->grant.m_internal,
                             0, 0) ||
                check_grant(thd, SELECT_ACL, tr, false, 1, false)))
        DBUG_RETURN(true);
    }
  }
  DBUG_RETURN(false);
}


/**
   True if the table's input and output record buffers are comparable using
   compare_records(TABLE*).
 */
bool records_are_comparable(const TABLE *table) {
  return ((table->file->ha_table_flags() & HA_PARTIAL_COLUMN_READ) == 0) ||
    bitmap_is_subset(table->write_set, table->read_set);
}


/**
   Compares the input and outbut record buffers of the table to see if a row
   has changed. The algorithm iterates over updated columns and if they are
   nullable compares NULL bits in the buffer before comparing actual
   data. Special care must be taken to compare only the relevant NULL bits and
   mask out all others as they may be undefined. The storage engine will not
   and should not touch them.

   @param table The table to evaluate.

   @return true if row has changed.
   @return false otherwise.
*/
bool compare_records(const TABLE *table)
{
  DBUG_ASSERT(records_are_comparable(table));

  if ((table->file->ha_table_flags() & HA_PARTIAL_COLUMN_READ) != 0)
  {
    /*
      Storage engine may not have read all columns of the record.  Fields
      (including NULL bits) not in the write_set may not have been read and
      can therefore not be compared.
    */ 
    for (Field **ptr= table->field ; *ptr != NULL; ptr++)
    {
      Field *field= *ptr;
      if (bitmap_is_set(table->write_set, field->field_index))
      {
        if (field->real_maybe_null())
        {
          uchar null_byte_index= field->null_offset();
          
          if (((table->record[0][null_byte_index]) & field->null_bit) !=
              ((table->record[1][null_byte_index]) & field->null_bit))
            return TRUE;
        }
        if (field->cmp_binary_offset(table->s->rec_buff_length))
          return TRUE;
      }
    }
    return FALSE;
  }
  
  /* 
     The storage engine has read all columns, so it's safe to compare all bits
     including those not in the write_set. This is cheaper than the field-by-field
     comparison done above.
  */ 
  if (table->s->blob_fields + table->s->varchar_fields == 0)
    // Fixed-size record: do bitwise comparison of the records 
    return cmp_record(table,record[1]);
  /* Compare null bits */
  if (memcmp(table->null_flags,
	     table->null_flags+table->s->rec_buff_length,
	     table->s->null_bytes))
    return TRUE;				// Diff in NULL value
  /* Compare updated fields */
  for (Field **ptr= table->field ; *ptr ; ptr++)
  {
    if (bitmap_is_set(table->write_set, (*ptr)->field_index) &&
	(*ptr)->cmp_binary_offset(table->s->rec_buff_length))
      return TRUE;
  }
  return FALSE;
}


/**
  Check that all fields are base table columns.
  Replace columns from views with base table columns.

  @param      thd              thread handler
  @param      items            Items for check

  @return false if success, true if error (Items not updatable columns or OOM)
*/

static bool check_fields(THD *thd, List<Item> &items)
{
  List_iterator<Item> it(items);
  Item *item;

  while ((item= it++))
  {
    /*
      we make temporary copy of Item_field, to avoid influence of changing
      result_field on Item_ref which refer on this field
    */
    Item_field *const base_table_field= item->field_for_view_update();
    DBUG_ASSERT(base_table_field != NULL);

    Item_field *const cloned_field= new Item_field(thd, base_table_field);
    if (!cloned_field)
      return true;                  /* purecov: inspected */

    thd->change_item_tree(it.ref(), cloned_field);
  }
  return false;
}


/**
  Check if all expressions in list are constant expressions

  @param[in] values List of expressions

  @retval true Only constant expressions
  @retval false At least one non-constant expression
*/

static bool check_constant_expressions(List<Item> *values)
{
  Item *value;
  List_iterator_fast<Item> v(*values);
  DBUG_ENTER("check_constant_expressions");

  while ((value= v++))
  {
    if (!value->const_item())
    {
      DBUG_PRINT("exit", ("expression is not constant"));
      DBUG_RETURN(false);
    }
  }
  DBUG_PRINT("exit", ("expression is constant"));
  DBUG_RETURN(true);
}


/**
  Perform an update to a set of rows in a single table.

  @param thd     Thread handler

  @returns false if success, true if error
*/

bool Sql_cmd_update::update_single_table(THD *thd)
{
  DBUG_ENTER("Sql_cmd_update::update_single_table");

  myf           error_flags= MYF(0);            /**< Flag for fatal errors */
  /*
    Most recent handler error
    =  1: Some non-handler error
    =  0: Success
    = -1: No more rows to process, or reached limit
  */
  int           error= 0;

  SELECT_LEX   *const select_lex= lex->select_lex;
  SELECT_LEX_UNIT *const unit= lex->unit;
  TABLE_LIST   *const table_list= select_lex->get_table_list();
  TABLE_LIST   *const update_table_ref= table_list->updatable_base_table();
  TABLE        *const table= update_table_ref->table;

      DBUG_ASSERT(table->pos_in_table_list == update_table_ref);

  const bool transactional_table= table->file->has_transactions();

  const bool has_update_triggers=
    table->triggers && table->triggers->has_update_triggers();

  const bool has_after_triggers=
    has_update_triggers && table->triggers->has_triggers(TRG_EVENT_UPDATE,
                                                         TRG_ACTION_AFTER);

  List<Item> *update_field_list= &select_lex->item_list;

  if (unit->set_limit(thd, unit->global_parameters()))
    DBUG_RETURN(true);                      /* purecov: inspected */

  ha_rows limit= unit->select_limit_cnt;
  const bool using_limit= limit != HA_POS_ERROR;

  // Used to track whether there are no rows that need to be read
  bool no_rows= limit == 0;

  THD::killed_state killed_status= THD::NOT_KILLED;
  COPY_INFO update(COPY_INFO::UPDATE_OPERATION,
                   update_field_list, update_value_list);
  if (update.add_function_default_columns(table, table->write_set))
    DBUG_RETURN(true);


  const bool safe_update= thd->variables.option_bits & OPTION_SAFE_UPDATES;

  QEP_TAB_standalone qep_tab_st;
  QEP_TAB &qep_tab= qep_tab_st.as_QEP_TAB();

  Item *conds;
  ORDER *order= select_lex->order_list.first;
  if (select_lex->get_optimizable_conditions(thd, &conds, NULL))
    DBUG_RETURN(true);                      /* purecov: inspected */

  /*
    See if we can substitute expressions with equivalent generated
    columns in the WHERE and ORDER BY clauses of the UPDATE statement.
    It is unclear if this is best to do before or after the other
    substitutions performed by substitute_for_best_equal_field(). Do
    it here for now, to keep it consistent with how multi-table
    updates are optimized in JOIN::optimize().
  */
  if (conds || order)
    static_cast<void>(substitute_gc(thd, select_lex, conds, NULL, order));

  if (conds)
  {
    COND_EQUAL *cond_equal= NULL;
    Item::cond_result result;
    if (table_list->check_option)
    {
      /*
        If this UPDATE is on a view with CHECK OPTION, field references in
        'conds' must not be replaced by constants. The reason is that when
        'conds' is optimized, 'check_option' is also optimized (it is
        part of 'conds'). Const replacement is fine for 'conds'
        because it is evaluated on a read row, but 'check_option' is
        evaluated on a row with updated fields and needs those updated
        values to be correct.

        Example:
        CREATE VIEW v1 ... WHERE fld < 2 WITH CHECK_OPTION
        UPDATE v1 SET fld=4 WHERE fld=1

        check_option is  "(fld < 2)"
        conds is         "(fld < 2) and (fld = 1)"

        optimize_cond() would propagate fld=1 to the first argument of
        the AND to create "(1 < 2) AND (fld = 1)". After this,
        check_option would be "(1 < 2)". But for check_option to work
        it must be evaluated with the *updated* value of fld: 4.
        Otherwise it will evaluate to true even when it should be
        false, which is the case for the UPDATE statement above.

        Thus, if there is a check_option, we do only the "safe" parts
        of optimize_cond(): Item_row -> Item_func_eq conversion (to
        enable range access) and removal of always true/always false
        predicates.

        An alternative to restricting this optimization of 'conds' in
        the presense of check_option: the Item-tree of 'check_option'
        could be cloned before optimizing 'conds' and thereby avoid
        const replacement. However, at the moment there is no such
        thing as Item::clone().
      */
      if (build_equal_items(thd, conds, &conds, NULL, false,
                            select_lex->join_list, &cond_equal))
        DBUG_RETURN(true);
      if (remove_eq_conds(thd, conds, &conds, &result))
        DBUG_RETURN(true);                      /* purecov: inspected */
    }
    else
    {
      if (optimize_cond(thd, &conds, &cond_equal, select_lex->join_list,
                        &result))
        DBUG_RETURN(true);
    }

    if (result == Item::COND_FALSE)
    {
      no_rows= true;                               // Impossible WHERE
      if (thd->lex->describe)
      {
        Modification_plan plan(thd, MT_UPDATE, table,
                               "Impossible WHERE", true, 0);
        bool err= explain_single_table_modification(thd, &plan, select_lex);
        DBUG_RETURN(err);
      }
    }
    if (conds)
    {
      conds= substitute_for_best_equal_field(conds, cond_equal, 0);
      if (conds == NULL)
        DBUG_RETURN(true);

      conds->update_used_tables();
    }
  }

  /*
    Also try a second time after locking, to prune when subqueries and
    stored programs can be evaluated.
  */
  if (table->part_info)
  {
    if (prune_partitions(thd, table, conds))
      DBUG_RETURN(true);                      /* purecov: inspected */
    if (table->all_partitions_pruned_away)
    {
      no_rows= true;

      if (thd->lex->describe)
      {
        Modification_plan plan(thd, MT_UPDATE, table,
                               "No matching rows after partition pruning",
                               true, 0);
        bool err= explain_single_table_modification(thd, &plan, select_lex);
        DBUG_RETURN(err);
      }
      my_ok(thd);
      DBUG_RETURN(false);
    }
  }
  // Initialize the cost model that will be used for this table
  table->init_cost_model(thd->cost_model());

  /* Update the table->file->stats.records number */
  table->file->info(HA_STATUS_VARIABLE | HA_STATUS_NO_LOCK);

  table->mark_columns_needed_for_update(thd, false/*mark_binlog_columns=false*/);
  if (table->vfield &&
      validate_gc_assignment(update_field_list, update_value_list, table))
    DBUG_RETURN(true);

  qep_tab.set_table(table);
  qep_tab.set_condition(conds);

  { // Enter scope for optimizer trace wrapper
    Opt_trace_object wrapper(&thd->opt_trace);
    wrapper.add_utf8_table(update_table_ref);

    if (!no_rows && conds != NULL)
    {
      Key_map keys_to_use(Key_map::ALL_BITS), needed_reg_dummy;
      QUICK_SELECT_I *qck;
      no_rows= test_quick_select(thd, keys_to_use, 0, limit, safe_update,
                                 ORDER_NOT_RELEVANT, &qep_tab,
                                 conds, &needed_reg_dummy, &qck) < 0;
      qep_tab.set_quick(qck);
      if (thd->is_error())
        DBUG_RETURN(true);
    }
    if (no_rows)
    {
      if (thd->lex->describe)
      {
        Modification_plan plan(thd, MT_UPDATE, table,
                               "Impossible WHERE", true, 0);
        bool err= explain_single_table_modification(thd, &plan, select_lex);
        DBUG_RETURN(err);
      }

      char buff[MYSQL_ERRMSG_SIZE];
      my_snprintf(buff, sizeof(buff), ER_THD(thd, ER_UPDATE_INFO), 0, 0,
                  (long) thd->get_stmt_da()->current_statement_cond_count());
      my_ok(thd, 0, 0, buff);

      DBUG_PRINT("info",("0 records updated"));
      DBUG_RETURN(false);
    }
  } // Ends scope for optimizer trace wrapper

  /* If running in safe sql mode, don't allow updates without keys */
  if (table->quick_keys.is_clear_all())
  {
    thd->server_status|=SERVER_QUERY_NO_INDEX_USED;
    if (safe_update && !using_limit)
    {
      my_error(ER_UPDATE_WITHOUT_KEY_IN_SAFE_MODE, MYF(0));
      DBUG_RETURN(true);
    }
  }
  if (select_lex->has_ft_funcs() && init_ftfuncs(thd, select_lex))
    DBUG_RETURN(true);                      /* purecov: inspected */

  if (table->update_const_key_parts(conds))
    DBUG_RETURN(true);

  order= simple_remove_const(order, conds);
  bool need_sort;
  bool reverse= false;
  bool used_key_is_modified= false;
  uint used_index;
  {
    ORDER_with_src order_src(order, ESC_ORDER_BY);
    used_index= get_index_for_order(&order_src, &qep_tab, limit,
                                    &need_sort, &reverse);
  }
  if (need_sort)
  { // Assign table scan index to check below for modified key fields:
    used_index= table->file->key_used_on_scan;
  }
  if (used_index != MAX_KEY)
  { // Check if we are modifying a key that we are used to search with:
    used_key_is_modified= is_key_used(table, used_index, table->write_set);
  }
  else if (qep_tab.quick())
  {
    /*
      select->quick != NULL and used_index == MAX_KEY happens for index
      merge and should be handled in a different way.
    */
    used_key_is_modified= (!qep_tab.quick()->unique_key_range() &&
                           qep_tab.quick()->is_keys_used(table->write_set));
  }

  if (table->part_info)
    used_key_is_modified|= partition_key_modified(table, table->write_set);

  const bool using_filesort= order && need_sort;

  table->mark_columns_per_binlog_row_image(thd);

  /*
    WL#2955 will change this to only request JSON diffs when needed.
    For now, always request JSON diffs so that the code can be tested.
  */
  if (table->setup_partial_update(true /* will be changed by WL#2955 */))
    DBUG_RETURN(true);                          /* purecov: inspected */

  ha_rows updated_rows= 0;
  ha_rows found_rows= 0;

  READ_RECORD info;

  { // Start of scope for Modification_plan
    ha_rows rows;
    if (qep_tab.quick())
      rows= qep_tab.quick()->records;
    else if (!conds && !need_sort && limit != HA_POS_ERROR)
      rows= limit;
    else
    {
      update_table_ref->fetch_number_of_rows();
      rows= table->file->stats.records;
    }
    qep_tab.set_quick_optim();
    qep_tab.set_condition_optim();
    DEBUG_SYNC(thd, "before_single_update");
    Modification_plan plan(thd, MT_UPDATE, &qep_tab,
                           used_index, limit,
                           (!using_filesort && (used_key_is_modified || order)),
                           using_filesort, used_key_is_modified, rows);
    DEBUG_SYNC(thd, "planned_single_update");
    if (thd->lex->describe)
    {
      bool err= explain_single_table_modification(thd, &plan, select_lex);
      DBUG_RETURN(err);
    }

    if (used_key_is_modified || order)
    {
      /*
        We can't update table directly;  We must first search after all
        matching rows before updating the table!
      */

      Key_map covering_keys_for_cond; // @todo - move this
      if (used_index < MAX_KEY && covering_keys_for_cond.is_set(used_index))
        table->set_keyread(true);

      /* note: We avoid sorting if we sort on the used index */
      if (using_filesort)
      {
        /*
          Doing an ORDER BY;  Let filesort find and sort the rows we are going
          to update
          NOTE: filesort will call table->prepare_for_position()
        */
        ha_rows sort_examined_rows, sort_found_rows, sort_returned_rows;
        Filesort fsort(&qep_tab, order, limit);

        DBUG_ASSERT(table->sort.io_cache == NULL);
        table->sort.io_cache=
          (IO_CACHE*) my_malloc(key_memory_TABLE_sort_io_cache,
                                sizeof(IO_CACHE),
                                MYF(MY_FAE | MY_ZEROFILL));

        if (filesort(thd, &fsort, true, &sort_examined_rows,
                     &sort_found_rows, &sort_returned_rows))
          DBUG_RETURN(true);

        table->sort.found_records= sort_returned_rows;
        thd->inc_examined_row_count(sort_examined_rows);
        /*
          Filesort has already found and selected the rows we want to update,
          so we don't need the where clause
        */
        qep_tab.set_quick(NULL);
        qep_tab.set_condition(NULL);
      }
      else
      {
        /*
          We are doing a search on a key that is updated. In this case
          we go trough the matching rows, save a pointer to them and
          update these in a separate loop based on the pointer.
        */
        table->prepare_for_position();

        /* If quick select is used, initialize it before retrieving rows. */
        if (qep_tab.quick() && (error= qep_tab.quick()->reset()))
        {
          if (table->file->is_fatal_error(error))
            error_flags|= ME_FATALERROR;

          table->file->print_error(error, error_flags);
          DBUG_RETURN(true);
        }
        table->file->try_semi_consistent_read(1);

        /*
          When we get here, we have one of the following options:
          A. used_index == MAX_KEY
          This means we should use full table scan, and start it with
          init_read_record call
          B. used_index != MAX_KEY
          B.1 quick select is used, start the scan with init_read_record
          B.2 quick select is not used, this is full index scan (with LIMIT)
          Full index scan must be started with init_read_record_idx
        */

        if (used_index == MAX_KEY ||
            qep_tab.quick() ?
             init_read_record(&info, thd, NULL, &qep_tab, 0, true, false) :
             init_read_record_idx(&info, thd, table, true, used_index, reverse))
          DBUG_RETURN(true);                      /* purecov: inspected */

        THD_STAGE_INFO(thd, stage_searching_rows_for_update);
        ha_rows tmp_limit= limit;

        IO_CACHE *tempfile= (IO_CACHE *)
          my_malloc(key_memory_TABLE_sort_io_cache,
                    sizeof(IO_CACHE), MYF(MY_FAE | MY_ZEROFILL));

        if (open_cached_file(tempfile, mysql_tmpdir,TEMP_PREFIX,
                             DISK_BUFFER_SIZE, MYF(MY_WME)))
        {
          my_free(tempfile);
          DBUG_RETURN(true);
        }

        while (!(error=info.read_record(&info)) && !thd->killed)
        {
          DBUG_ASSERT(!thd->is_error());
          thd->inc_examined_row_count(1);

          bool skip_record;
          if (qep_tab.skip_record(thd, &skip_record))
          {
            error= 1;
            /*
             Don't try unlocking the row if skip_record reported an error since
             in this case the transaction might have been rolled back already.
            */
            break;
          }
          if (skip_record)
          {
            table->file->unlock_row();
            continue;
          }
          if (table->file->was_semi_consistent_read())
            continue;  /* repeat the read of the same row if it still exists */

          table->file->position(table->record[0]);
          if (my_b_write(tempfile,table->file->ref,
                         table->file->ref_length))
          {
            error=1; /* purecov: inspected */
            break; /* purecov: inspected */
          }
          if (!--limit && using_limit)
          {
            error= -1;
            break;
          }
        }

        if (thd->killed && !error)                   // Aborted
          error= 1; /* purecov: inspected */
        limit= tmp_limit;
        table->file->try_semi_consistent_read(0);
        end_read_record(&info);

        // Change reader to use tempfile
        if (reinit_io_cache(tempfile, READ_CACHE, 0L, 0, 0))
          error=1; /* purecov: inspected */

        DBUG_ASSERT(table->sort.io_cache == NULL);
        /*
          After this assignment, init_read_record() will run, and decide to
          read from sort.io_cache. This cache will be freed when qep_tab is
          destroyed.
         */
        table->sort.io_cache= tempfile;
        qep_tab.set_quick(NULL);
        qep_tab.set_condition(NULL);
        if (error >= 0)
          DBUG_RETURN(error > 0);
      }
      if (used_index < MAX_KEY && covering_keys_for_cond.is_set(used_index))
        table->set_keyread(false);
      table->file->ha_index_or_rnd_end();
    }

    if (thd->lex->is_ignore())
      table->file->extra(HA_EXTRA_IGNORE_DUP_KEY);
  
    if (qep_tab.quick() && (error= qep_tab.quick()->reset()))
    {
      if (table->file->is_fatal_error(error))
        error_flags|= ME_FATALERROR;

      table->file->print_error(error, error_flags);
      DBUG_RETURN(true);
    }

    table->file->try_semi_consistent_read(1);
    if (init_read_record(&info, thd, NULL, &qep_tab, 0, true, false))
      DBUG_RETURN(true);                      /* purecov: inspected */

    /*
      Generate an error (in TRADITIONAL mode) or warning
      when trying to set a NOT NULL field to NULL.
    */
    thd->check_for_truncated_fields= CHECK_FIELD_WARN;
    thd->num_truncated_fields= 0L;
    THD_STAGE_INFO(thd, stage_updating);

    bool will_batch;
    /// read_removal is only used by NDB storage engine
    bool read_removal= false;

    if (has_after_triggers)
    {
      /*
        The table has AFTER UPDATE triggers that might access to subject 
        table and therefore might need update to be done immediately. 
        So we turn-off the batching.
      */ 
      (void) table->file->extra(HA_EXTRA_UPDATE_CANNOT_BATCH);
      will_batch= false;
    }
    else
    {
      // No after update triggers, attempt to start bulk update
      will_batch= !table->file->start_bulk_update();
    }
    if ((table->file->ha_table_flags() & HA_READ_BEFORE_WRITE_REMOVAL) &&
        !thd->lex->is_ignore() &&
        !using_limit &&
        !has_update_triggers &&
        qep_tab.quick() && qep_tab.quick()->index != MAX_KEY &&
        check_constant_expressions(update_value_list))
      read_removal= table->check_read_removal(qep_tab.quick()->index);

    // If the update is batched, we cannot do partial update, so turn it off.
    if (will_batch)
      table->cleanup_partial_update();          /* purecov: inspected */

    uint dup_key_found;

    while (true)
    {
      error= info.read_record(&info);
      if (error || thd->killed)
        break;
      thd->inc_examined_row_count(1);
      bool skip_record;
      if (qep_tab.skip_record(thd, &skip_record))
      {
        error= 1;
        break;
      }
      if (skip_record)
      {
        table->file->unlock_row();  // Row failed condition check, release lock
        thd->get_stmt_da()->inc_current_row_for_condition();
        continue;
      }
      DBUG_ASSERT(!thd->is_error());

      if (table->file->was_semi_consistent_read())
        continue;  /* repeat the read of the same row if it still exists */

      table->clear_partial_update_diffs();

      store_record(table,record[1]);
      if (fill_record_n_invoke_before_triggers(thd, &update,
                                               *update_field_list,
                                               *update_value_list, table,
                                               TRG_EVENT_UPDATE, 0))
      {
        error= 1;
        break;
      }
      found_rows++;

      if (!records_are_comparable(table) || compare_records(table))
      {
        int check_result= table_list->view_check_option(thd);
        if (check_result != VIEW_CHECK_OK)
        {
          found_rows--;
          if (check_result == VIEW_CHECK_SKIP)
            continue;
          else if (check_result == VIEW_CHECK_ERROR)
          {
            error= 1;
            break;
          }
        }

        /*
          In order to keep MySQL legacy behavior, we do this update *after*
          the CHECK OPTION test. Proper behavior is probably to throw an
          error, though.
        */
        update.set_function_defaults(table);

        if (will_batch)
        {
            /*
              Typically a batched handler can execute the batched jobs when:
              1) When specifically told to do so
              2) When it is not a good idea to batch anymore
              3) When it is necessary to send batch for other reasons
              (One such reason is when READ's must be performed)

              1) is covered by exec_bulk_update calls.
              2) and 3) is handled by the bulk_update_row method.
            
              bulk_update_row can execute the updates including the one
              defined in the bulk_update_row or not including the row
              in the call. This is up to the handler implementation and can
              vary from call to call.

              The dup_key_found reports the number of duplicate keys found
              in those updates actually executed. It only reports those if
              the extra call with HA_EXTRA_IGNORE_DUP_KEY have been issued.
              If this hasn't been issued it returns an error code and can
              ignore this number. Thus any handler that implements batching
              for UPDATE IGNORE must also handle this extra call properly.

              If a duplicate key is found on the record included in this
              call then it should be included in the count of dup_key_found
              and error should be set to 0 (only if these errors are ignored).
            */
          error= table->file->ha_bulk_update_row(table->record[1],
                                                 table->record[0],
                                                 &dup_key_found);
          limit+= dup_key_found;
          updated_rows-= dup_key_found;
          }
        else
        {
          /* Non-batched update */
          error= table->file->ha_update_row(table->record[1],
                                            table->record[0]);
        }
        if (error == 0)
          updated_rows++;
        else if (error == HA_ERR_RECORD_IS_THE_SAME)
          error= 0;
        else
        {
          if (table->file->is_fatal_error(error))
            error_flags|= ME_FATALERROR;

          table->file->print_error(error, error_flags);

          // The error can have been downgraded to warning by IGNORE.
          if (thd->is_error())
            break;
        }
      }

      if (!error && has_after_triggers &&
          table->triggers->process_triggers(thd, TRG_EVENT_UPDATE,
                                            TRG_ACTION_AFTER, TRUE))
      {
        error= 1;
        break;
      }

      if (!--limit && using_limit)
      {
        /*
          We have reached end-of-file in most common situations where no
          batching has occurred and if batching was supposed to occur but
          no updates were made and finally when the batch execution was
          performed without error and without finding any duplicate keys.
          If the batched updates were performed with errors we need to
          check and if no error but duplicate key's found we need to
          continue since those are not counted for in limit.
        */
        if (will_batch &&
            ((error= table->file->exec_bulk_update(&dup_key_found)) ||
             dup_key_found))
        {
          if (error)
          {
            /* purecov: begin inspected */
            DBUG_ASSERT(false);
            /*
              The handler should not report error of duplicate keys if they
              are ignored. This is a requirement on batching handlers.
            */
            if (table->file->is_fatal_error(error))
              error_flags|= ME_FATALERROR;

            table->file->print_error(error, error_flags);
            error= 1;
            break;
            /* purecov: end */
          }
          /*
            Either an error was found and we are ignoring errors or there
            were duplicate keys found. In both cases we need to correct
            the counters and continue the loop.
          */
          limit= dup_key_found; //limit is 0 when we get here so need to +
          updated_rows-= dup_key_found;
        }
        else
        {
          error= -1;				// Simulate end of file
          break;
        }
      }

      thd->get_stmt_da()->inc_current_row_for_condition();
      DBUG_ASSERT(!thd->is_error());
      if (thd->is_error())
      {
        error= 1;
        break;
      }
    }

    table->auto_increment_field_not_null= false;
    dup_key_found= 0;
    /*
      Caching the killed status to pass as the arg to query event constuctor;
      The cached value can not change whereas the killed status can
      (externally) since this point and change of the latter won't affect
      binlogging.
      It's assumed that if an error was set in combination with an effective 
      killed status then the error is due to killing.
    */
    killed_status= thd->killed; // get the status of the volatile 
    // simulated killing after the loop must be ineffective for binlogging
    DBUG_EXECUTE_IF("simulate_kill_bug27571",
                    {
                      thd->killed= THD::KILL_QUERY;
                    };);
    if (killed_status != THD::NOT_KILLED)
      error= 1;
  
    int loc_error;
    if (error &&
        will_batch &&
        (loc_error= table->file->exec_bulk_update(&dup_key_found)))
      /*
        An error has occurred when a batched update was performed and returned
        an error indication. It cannot be an allowed duplicate key error since
        we require the batching handler to treat this as a normal behavior.

        Otherwise we simply remove the number of duplicate keys records found
        in the batched update.
      */
    {
      /* purecov: begin inspected */
      error_flags= MYF(0);
      if (table->file->is_fatal_error(loc_error))
        error_flags|= ME_FATALERROR;

      table->file->print_error(loc_error, error_flags);
      error= 1;
      /* purecov: end */
    }
    else
      updated_rows-= dup_key_found;
    if (will_batch)
      table->file->end_bulk_update();
    table->file->try_semi_consistent_read(0);

    if (read_removal)
    {
      /* Only handler knows how many records really was written */
      updated_rows= table->file->end_read_removal();
      if (!records_are_comparable(table))
        found_rows= updated_rows;
    }

  } // End of scope for Modification_plan

  if (!transactional_table && updated_rows > 0)
    thd->get_transaction()->mark_modified_non_trans_table(
      Transaction_ctx::STMT);

  end_read_record(&info);

  /*
    error < 0 means really no error at all: we processed all rows until the
    last one without error. error > 0 means an error (e.g. unique key
    violation and no IGNORE or REPLACE). error == 0 is also an error (if
    preparing the record or invoking before triggers fails). See
    ha_autocommit_or_rollback(error>=0) and DBUG_RETURN(error>=0) below.
    Sometimes we want to binlog even if we updated no rows, in case user used
    it to be sure master and slave are in same state.
  */
  if ((error < 0) || thd->get_transaction()->cannot_safely_rollback(
      Transaction_ctx::STMT))
  {
    if (mysql_bin_log.is_open())
    {
      int errcode= 0;
      if (error < 0)
        thd->clear_error();
      else
        errcode= query_error_code(thd, killed_status == THD::NOT_KILLED);

      if (thd->binlog_query(THD::ROW_QUERY_TYPE,
                            thd->query().str, thd->query().length,
                            transactional_table, FALSE, FALSE, errcode))
      {
        error=1;				// Rollback update
      }
    }
  }
  DBUG_ASSERT(transactional_table ||
              updated_rows == 0 ||
              thd->get_transaction()->cannot_safely_rollback(
                Transaction_ctx::STMT));

  // If LAST_INSERT_ID(X) was used, report X
  const ulonglong id= thd->arg_of_last_insert_id_function ?
                      thd->first_successful_insert_id_in_prev_stmt : 0;

  if (error < 0)
  {
    char buff[MYSQL_ERRMSG_SIZE];
    my_snprintf(buff, sizeof(buff), ER_THD(thd, ER_UPDATE_INFO),
                (long) found_rows, (long) updated_rows,
                (long) thd->get_stmt_da()->current_statement_cond_count());
    my_ok(thd, thd->get_protocol()->has_client_capability(CLIENT_FOUND_ROWS) ?
          found_rows : updated_rows, id, buff);
    DBUG_PRINT("info",("%ld records updated", (long) updated_rows));
  }
  thd->check_for_truncated_fields= CHECK_FIELD_IGNORE;
  thd->current_found_rows= found_rows;
  thd->current_changed_rows= updated_rows;
  // Following test is disabled, as we get RQG errors that are hard to debug
  //DBUG_ASSERT((error >= 0) == thd->is_error());
  DBUG_RETURN(error >= 0 || thd->is_error());
}


/***************************************************************************
  Update multiple tables from join 
***************************************************************************/

/*
  Get table map for list of Item_field
*/

static table_map get_table_map(List<Item> *items)
{
  List_iterator_fast<Item> item_it(*items);
  Item_field *item;
  table_map map= 0;

  while ((item= (Item_field *) item_it++)) 
    map|= item->used_tables();
  DBUG_PRINT("info", ("table_map: 0x%08lx", (long) map));
  return map;
}

/**
  If one row is updated through two different aliases and the first
  update physically moves the row, the second update will error
  because the row is no longer located where expected. This function
  checks if the multiple-table update is about to do that and if so
  returns with an error.

  The following update operations physically moves rows:
    1) Update of a column in a clustered primary key
    2) Update of a column used to calculate which partition the row belongs to

  This function returns with an error if both of the following are
  true:

    a) A table in the multiple-table update statement is updated
       through multiple aliases (including views)
    b) At least one of the updates on the table from a) may physically
       moves the row. Note: Updating a column used to calculate which
       partition a row belongs to does not necessarily mean that the
       row is moved. The new value may or may not belong to the same
       partition.

  @param leaves               First leaf table
  @param tables_for_update    Map of tables that are updated

  @return
    true   if the update is unsafe, in which case an error message is also set,
    false  otherwise.
*/
static
bool unsafe_key_update(TABLE_LIST *leaves, table_map tables_for_update)
{
  TABLE_LIST *tl= leaves;

  for (tl= leaves; tl ; tl= tl->next_leaf)
  {
    if (tl->map() & tables_for_update)
    {
      TABLE *table1= tl->table;
      bool primkey_clustered= (table1->file->primary_key_is_clustered() &&
                               table1->s->primary_key != MAX_KEY);

      bool table_partitioned= (table1->part_info != NULL);

      if (!table_partitioned && !primkey_clustered)
        continue;

      for (TABLE_LIST* tl2= tl->next_leaf; tl2 ; tl2= tl2->next_leaf)
      {
        /*
          Look at "next" tables only since all previous tables have
          already been checked
        */
        TABLE *table2= tl2->table;
        if (tl2->map() & tables_for_update && table1->s == table2->s)
        {
          // A table is updated through two aliases
          if (table_partitioned &&
              (partition_key_modified(table1, table1->write_set) ||
               partition_key_modified(table2, table2->write_set)))
          {
            // Partitioned key is updated
            my_error(ER_MULTI_UPDATE_KEY_CONFLICT, MYF(0),
                     tl->belong_to_view ? tl->belong_to_view->alias
                                        : tl->alias,
                     tl2->belong_to_view ? tl2->belong_to_view->alias
                                         : tl2->alias);
            return true;
          }

          if (primkey_clustered)
          {
            // The primary key can cover multiple columns
            KEY key_info= table1->key_info[table1->s->primary_key];
            KEY_PART_INFO *key_part= key_info.key_part;
            KEY_PART_INFO *key_part_end= key_part +
              key_info.user_defined_key_parts;

            for (;key_part != key_part_end; ++key_part)
            {
              if (bitmap_is_set(table1->write_set, key_part->fieldnr-1) ||
                  bitmap_is_set(table2->write_set, key_part->fieldnr-1))
              {
                // Clustered primary key is updated
                my_error(ER_MULTI_UPDATE_KEY_CONFLICT, MYF(0),
                         tl->belong_to_view ? tl->belong_to_view->alias
                         : tl->alias,
                         tl2->belong_to_view ? tl2->belong_to_view->alias
                         : tl2->alias);
                return true;
              }
            }
          }
        }
      }
    }
  }
  return false;
}


/// Check if a list of Items contains an Item whose type is JSON.
static bool has_json_columns(List<Item> *items)
{
  List_iterator_fast<Item> it(*items);
  for (Item *item= it++; item != nullptr; item= it++)
    if (item->data_type() == MYSQL_TYPE_JSON)
      return true;
  return false;
}


/**
  Mark the columns that can possibly be updated in-place using partial update.

  Only JSON columns can be updated in-place, and only if all the updates of the
  column are on the form

      json_col = JSON_SET(json_col, ...)

      json_col = JSON_REPLACE(json_col, ...)

      json_col = JSON_REMOVE(json_col, ...)

  Even though a column is marked for partial update, it is not necessarily
  updated as a partial update during execution. It depends on the actual data
  in the column if it is possible to do it as a partial update. Also, for
  multi-table updates, it is only possible to perform partial updates in the
  first table of the join operation, and it is not determined until later (in
  Query_result_update::optimize()) which table it is.

  @param trace   the optimizer trace context
  @param fields  the fields that are updated by the update statement
  @param values  the values they are updated to
  @return false on success, true on error
*/
static bool prepare_partial_update(Opt_trace_context *trace,
                                   List<Item> *fields, List<Item> *values)
{
  /*
    First check if we have any JSON columns. The only reason we do this, is to
    prevent writing an empty optimizer trace about partial update if there are
    no JSON columns.
  */
  if (!has_json_columns(fields))
    return false;

  Opt_trace_object trace_partial_update(trace, "json_partial_update");
  Opt_trace_array trace_rejected(trace, "rejected_columns");

  using Field_array= Prealloced_array<const Field *, 8>;
  Field_array partial_update_fields(PSI_NOT_INSTRUMENTED);
  Field_array rejected_fields(PSI_NOT_INSTRUMENTED);
  List_iterator_fast<Item> field_it(*fields);
  List_iterator_fast<Item> value_it(*values);
  for (Item *field_item= field_it++, *value_item= value_it++;
       field_item != nullptr && value_item != nullptr;
       field_item= field_it++, value_item= value_it++)
  {
    // Only consider JSON fields for partial update for now.
    if (field_item->data_type() != MYSQL_TYPE_JSON)
      continue;

    const Field_json *field=
      down_cast<Field_json*>(down_cast<Item_field*>(field_item)->field);

    if (rejected_fields.count_unique(field) != 0)
      continue;

    /*
      Function object that adds the current column to the list of rejected
      columns, and possibly traces the rejection if optimizer tracing is
      enabled.
    */
    const auto reject_column= [&](const char *cause)
    {
      Opt_trace_object trace_obj(trace);
      trace_obj.add_utf8_table(field->table->pos_in_table_list);
      trace_obj.add_utf8("column", field->field_name);
      trace_obj.add_utf8("cause", cause);
      rejected_fields.insert_unique(field);
    };

    if ((field->table->file->ha_table_flags() & HA_BLOB_PARTIAL_UPDATE) == 0)
    {
      reject_column("Storage engine does not support partial update");
      continue;
    }

    if (!value_item->supports_partial_update(field))
    {
      reject_column("Updated using a function that does not support partial "
                    "update, or source and target column differ");
      partial_update_fields.erase_unique(field);
      continue;
    }

    partial_update_fields.insert_unique(field);
  }

  if (partial_update_fields.empty())
    return false;

  for (const Field *fld : partial_update_fields)
    if (fld->table->mark_column_for_partial_update(fld))
      return true;                              /* purecov: inspected */

  field_it.rewind();
  value_it.rewind();
  for (Item *field_item= field_it++, *value_item= value_it++;
       field_item != nullptr && value_item != nullptr;
       field_item= field_it++, value_item= value_it++)
  {
    const Field *field= down_cast<Item_field*>(field_item)->field;
    if (field->table->is_marked_for_partial_update(field))
    {
      auto json_field= down_cast<const Field_json*>(field);
      auto json_func= down_cast<Item_json_func*>(value_item);
      json_func->mark_for_partial_update(json_field);
    }
  }

  return false;
}

bool Sql_cmd_update::prepare_inner(THD *thd)
{
  DBUG_ENTER("Sql_cmd_update::prepare_inner");

  Prepare_error_tracker tracker(thd);

  SELECT_LEX *const select= lex->select_lex;
  TABLE_LIST *const table_list= select->get_table_list();

  TABLE_LIST *single_table_updated= NULL;

  List<Item> *update_fields= &select->item_list;
  table_map tables_for_update;
  const bool using_lock_tables= thd->locked_tables_mode != LTM_NONE;

  DBUG_ASSERT(update_fields->elements == update_value_list->elements);

  bool apply_semijoin;

  Mem_root_array<Item_exists_subselect *> sj_candidates_local(thd->mem_root);

  Opt_trace_context * const trace= &thd->opt_trace;
  Opt_trace_object trace_wrapper(trace);
  Opt_trace_object trace_prepare(trace, "update_preparation");
  trace_prepare.add_select_number(select->select_number);

  if (multitable)
  {
  /*
    A view's CHECK OPTION is incompatible with semi-join.
    @note We could let non-updated views do semi-join, and we could let
          updated views without CHECK OPTION do semi-join.
          But since we resolve derived tables before we know this context,
          we cannot use semi-join in any case currently.
          The problem is that the CHECK OPTION condition serves as
          part of the semi-join condition, and a standalone condition
          to be evaluated as part of the UPDATE, and those two uses are
          incompatible.
  */
    apply_semijoin= false;
    select->set_sj_candidates(&sj_candidates_local);
  }
  else
  {
    apply_semijoin= false;
  }

  if (select->top_join_list.elements > 0)
    propagate_nullability(&select->top_join_list, false);

  if (select->setup_tables(thd, table_list, false))
    DBUG_RETURN(true);            /* purecov: inspected */

  if (select->derived_table_count)
  {
    if (select->resolve_derived(thd, apply_semijoin))
      DBUG_RETURN(true);
    /*
      @todo - This check is a bit primitive and ad-hoc. We have not yet analyzed
      the list of tables that are updated. Perhaps we should wait until that
      list is ready. In that case, we should check for UPDATE and SELECT
      privileges for tables that are updated and SELECT privileges for tables
      that are selected from. However, check_view_privileges() lacks
      functionality for detailed privilege checking.
    */
    if (select->check_view_privileges(thd, UPDATE_ACL, SELECT_ACL))
      DBUG_RETURN(true);
  }

  /*
    Updatability test is spread across several places:
    - Target table or view must be updatable (checked below)
    - A view has special requirements with respect to columns being updated
                                          (checked in check_key_in_view)
    - All updated columns must be from an updatable component of a view
                                          (checked in setup_fields)
    - Target table must not be same as one selected from
                                          (checked in unique_table)
  */

  if (!multitable)
  {
    // Single-table UPDATE, the table must be updatable:
    if (!table_list->is_updatable())
    {
      my_error(ER_NON_UPDATABLE_TABLE, MYF(0), table_list->alias, "UPDATE");
      DBUG_RETURN(true);
    }
    // Perform multi-table operation if table to be updated is multi-table view
    if (table_list->is_multiple_tables())
      multitable= true;
  }

  if (select->leaf_table_count >= 2 &&
      setup_natural_join_row_types(thd, select->join_list, &select->context))
    DBUG_RETURN(true);

  if (!multitable)
  {
    select->make_active_options(SELECT_NO_JOIN_CACHE, 0);

    // Identify the single table to be updated
    single_table_updated= table_list->updatable_base_table();
  }
  else
  {
    // At this point the update is known to be a multi-table operation.
    select->make_active_options(SELECT_NO_JOIN_CACHE |
                                SELECT_NO_UNLOCK,
                                OPTION_BUFFER_RESULT);

    Prepared_stmt_arena_holder ps_holder(thd);
    result= new (*THR_MALLOC) Query_result_update(thd, update_fields,
                                                  update_value_list);
    if (result == NULL)
      DBUG_RETURN(true);            /* purecov: inspected */

    select->set_query_result(result);
  }

  lex->allow_sum_func= 0;          // Query block cannot be aggregated

  thd->want_privilege= SELECT_ACL;
  enum enum_mark_columns mark_used_columns_saved= thd->mark_used_columns;
  thd->mark_used_columns= MARK_COLUMNS_READ;
  for (TABLE_LIST *tr= table_list; tr; tr= tr->next_local)
    tr->set_want_privilege(SELECT_ACL);
  if (select->setup_conds(thd))
    DBUG_RETURN(true);

  if (select->setup_base_ref_items(thd))
    DBUG_RETURN(true);                          /* purecov: inspected */

  // Check the fields to be updated (assume that all tables may be updated)
  for (TABLE_LIST *tr= table_list; tr; tr= tr->next_local)
    tr->set_want_privilege(UPDATE_ACL);

  if (setup_fields(thd, Ref_item_array(), *update_fields,
                   UPDATE_ACL, NULL, false, true))
    DBUG_RETURN(true);

  if (check_fields(thd, *update_fields))
    DBUG_RETURN(true);                      /* purecov: inspected */

  /*
    Calculate map of tables that are updated based on resolved columns
    in the update field list.
  */
  thd->table_map_for_update= tables_for_update= get_table_map(update_fields);

  uint update_table_count_local= my_count_bits(tables_for_update);

  DBUG_ASSERT(update_table_count_local > 0);

  for (TABLE_LIST *tr= table_list; tr; tr= tr->next_local)
    tr->set_want_privilege(SELECT_ACL);
  if (setup_fields(thd, Ref_item_array(), *update_value_list, SELECT_ACL, NULL,
                   false, false))
    DBUG_RETURN(true);                          /* purecov: inspected */

  thd->mark_used_columns= mark_used_columns_saved;

  if (select->master_unit()->prepare_limit(thd, select))
    DBUG_RETURN(true);

  if (prepare_partial_update(trace, update_fields, update_value_list))
    DBUG_RETURN(true);                          /* purecov: inspected */

  if (!multitable)
  {
    // Add default values provided by a function, required for part. pruning
    // @todo consolidate with corresponding function in update_single_table()
    COPY_INFO update(COPY_INFO::UPDATE_OPERATION,
                     update_fields, update_value_list);
    TABLE *table= single_table_updated->table;
    if (update.add_function_default_columns(table, table->write_set))
      DBUG_RETURN(true);                      /* purecov: inspected */

    if ((table->file->ha_table_flags() & HA_PARTIAL_COLUMN_READ) != 0 &&
        update.function_defaults_apply(table))
      /*
        A column is to be set to its ON UPDATE function default only if other
        columns of the row are changing. To know this, we must be able to
        compare the "before" and "after" value of those columns
        (i.e. records_are_comparable() must be true below). Thus, we must read
        those columns:
      */
      // @todo - consolidate with Query_result_update::prepare()
      bitmap_union(table->read_set, table->write_set);

    // UPDATE operations requires full row from base table, disable covering key
    // @todo - Consolidate this with multi-table ops
    table->covering_keys.clear_all();

    /*
      This must be done before partition pruning, since prune_partitions()
      uses table->write_set to determine if locks can be pruned.
    */
    if (table->triggers && table->triggers->mark_fields(TRG_EVENT_UPDATE))
      DBUG_RETURN(true);
  }

  for (TABLE_LIST *tl= select->leaf_tables; tl; tl= tl->next_leaf)
  {
    tl->updating= tl->map() & tables_for_update;
    if (tl->updating)
    {
      // Mark all containing view references as updating
      for (TABLE_LIST *ref= tl; ref != NULL; ref= ref->referencing_view)
        ref->updating= true;

      // Check that table is unique, updatability has already been checked.
      if (select->first_execution && check_key_in_view(thd, tl, tl))
      {
        my_error(ER_NON_UPDATABLE_TABLE, MYF(0),
                 tl->top_table()->alias, "UPDATE");
        DBUG_RETURN(true);
      }

      DBUG_PRINT("info",("setting table `%s` for update", tl->alias));
    }
    else
    {
      DBUG_PRINT("info",("setting table `%s` for read-only", tl->alias));
      /*
        If we are using the binary log, we need TL_READ_NO_INSERT to get
        correct order of statements. Otherwise, we use a TL_READ lock to
        improve performance.
        We don't downgrade metadata lock from SW to SR in this case as
        there is no guarantee that the same ticket is not used by
        another table instance used by this statement which is going to
        be write-locked (for example, trigger to be invoked might try
        to update this table).
        Last argument routine_modifies_data for read_lock_type_for_table()
        is ignored, as prelocking placeholder will never be set here.
      */
      DBUG_ASSERT(tl->prelocking_placeholder == false);
      tl->set_lock({read_lock_type_for_table(thd, lex, tl, true), THR_DEFAULT});
      /* Update TABLE::lock_type accordingly. */
      if (!tl->is_placeholder() && !using_lock_tables)
        tl->table->reginfo.lock_type= tl->lock_descriptor().type;
    }
  }

  if (update_table_count_local > 1 &&
      unsafe_key_update(select->leaf_tables, tables_for_update))
    DBUG_RETURN(true);

  /*
    Check that tables being updated are not used in a subquery, but
    skip all tables of the UPDATE query block itself
  */
  select->exclude_from_table_unique_test= true;

  for (TABLE_LIST *tr= select->leaf_tables; tr; tr= tr->next_leaf)
  {
    if (tr->updating)
    {
      TABLE_LIST *duplicate= unique_table(tr, select->leaf_tables, 0);
      if (duplicate != NULL)
      {
        update_non_unique_table_error(select->leaf_tables, "UPDATE", duplicate);
        DBUG_RETURN(true);
      }
    }
  }

  /*
    Set exclude_from_table_unique_test value back to FALSE. It is needed for
    further check whether to use record cache.
  */
  select->exclude_from_table_unique_test= false;

  /* check single table update for view compound from several tables */
  for (TABLE_LIST *tl= table_list; tl; tl= tl->next_local)
  {
    if (tl->is_merged())
    {
      DBUG_ASSERT(tl->is_view_or_derived());
      TABLE_LIST *for_update= NULL;
      if (tl->check_single_table(&for_update, tables_for_update))
      {
	my_error(ER_VIEW_MULTIUPDATE, MYF(0),
		 tl->view_db.str, tl->view_name.str);
	DBUG_RETURN(true);
      }
    }
  }

  // Downgrade desired privileges for updated tables to SELECT
  for (TABLE_LIST *tl= table_list; tl; tl= tl->next_local)
  {
    if (tl->updating)
      tl->set_want_privilege(SELECT_ACL);
  }

  /* @todo: downgrade the metadata locks here. */

  /*
    Syntax rule for multi-table update prevents these constructs.
    But they are possible for single-table UPDATE against multi-table view.
  */
  if (multitable && select->order_list.elements)
  {
    my_error(ER_WRONG_USAGE, MYF(0), "UPDATE", "ORDER BY");
    DBUG_RETURN(true);
  }
  if (multitable && select->select_limit)
  {
    my_error(ER_WRONG_USAGE, MYF(0), "UPDATE", "LIMIT");
    DBUG_RETURN(true);
  }
  if (select->order_list.first)
  {
    List<Item> all_fields;  // @todo check this
    if (setup_order(thd, select->base_ref_items,
                  table_list, all_fields, all_fields,
                  select->order_list.first))
      DBUG_RETURN(true);
  }

  DBUG_ASSERT(select->having_cond() == NULL &&
              select->group_list.elements == 0);

  if (select->has_ft_funcs() && setup_ftfuncs(select))
    DBUG_RETURN(true);                          /* purecov: inspected */

  if (select->inner_refs_list.elements && select->fix_inner_refs(thd))
    DBUG_RETURN(true);  /* purecov: inspected */

  if (select->query_result() &&
      select->query_result()->prepare(select->fields_list, lex->unit))
    DBUG_RETURN(true);  /* purecov: inspected */

  Opt_trace_array trace_steps(trace, "steps");
  opt_trace_print_expanded_query(thd, select, &trace_wrapper);

  if (select->has_sj_candidates() && select->flatten_subqueries())
    DBUG_RETURN(true);  /* purecov: inspected */

  select->set_sj_candidates(NULL);

  if (select->apply_local_transforms(thd, true))
    DBUG_RETURN(true);  /* purecov: inspected */

  if (!multitable && select->is_empty_query())
    set_empty_query();

  DBUG_RETURN(false);
}


bool Sql_cmd_update::execute_inner(THD *thd)
{
  return multitable ?
    Sql_cmd_dml::execute_inner(thd) :
    update_single_table(thd);
}


/*
  Connect fields with tables and create list of tables that are updated
*/

bool Query_result_update::prepare(List<Item>&,
                                 SELECT_LEX_UNIT *u)
{
  SQL_I_List<TABLE_LIST> update;
  List_iterator_fast<Item> field_it(*fields);
  List_iterator_fast<Item> value_it(*values);
  DBUG_ENTER("Query_result_update::prepare");

  unit= u;

  SELECT_LEX *const select= unit->first_select();
  TABLE_LIST *const leaves= select->leaf_tables;

  thd->check_for_truncated_fields= CHECK_FIELD_WARN;
  thd->num_truncated_fields= 0L;
  THD_STAGE_INFO(thd, stage_updating_main_table);

  const table_map tables_to_update= get_table_map(fields);

  /*
    We gather the set of columns read during evaluation of SET expression in
    TABLE::tmp_set by pointing TABLE::read_set to it and then restore it after
    setup_fields().
  */
  for (TABLE_LIST *tr= leaves; tr; tr= tr->next_leaf)
  {
    DBUG_ASSERT(tr->updating == ((tables_to_update & tr->map()) != 0));
    if (tables_to_update & tr->map())
    {
      TABLE *const table= tr->table;
      DBUG_ASSERT(table->read_set == &table->def_read_set);
      table->read_set= &table->tmp_set;
      bitmap_clear_all(table->read_set);
    }
    // Resolving may be needed for subsequent executions
    if (tr->check_option && !tr->check_option->fixed &&
        tr->check_option->fix_fields(thd, NULL))
      DBUG_RETURN(true);        /* purecov: inspected */
  }

  for (TABLE_LIST *tr= leaves; tr; tr= tr->next_leaf)
  {
    if (tables_to_update & tr->map())
    {
      TABLE *const table= tr->table;
      table->read_set= &table->def_read_set;
      bitmap_union(table->read_set, &table->tmp_set);
      bitmap_clear_all(&table->tmp_set);
    }
  }

  /*
    Save tables beeing updated in update_tables
    update_table->shared is position for table
    Don't use key read on tables that are updated
  */

  update.empty();
  for (TABLE_LIST *tr= leaves; tr; tr= tr->next_leaf)
  {
    /* TODO: add support of view of join support */
    if (tables_to_update & tr->map())
    {
      TABLE_LIST *dup= (TABLE_LIST*) thd->memdup(tr, sizeof(*dup));
      if (dup == NULL)
	DBUG_RETURN(true);

      TABLE *const table= tr->table;

      update.link_in_list(dup, &dup->next_local);
      tr->shared= dup->shared= update_table_count++;
      table->no_keyread=1;
      table->covering_keys.clear_all();
      table->pos_in_table_list= dup;
      if (table->triggers &&
          table->triggers->has_triggers(TRG_EVENT_UPDATE,
                                        TRG_ACTION_AFTER))
      {
	/*
           The table has AFTER UPDATE triggers that might access to subject 
           table and therefore might need update to be done immediately. 
           So we turn-off the batching.
	*/ 
	(void) table->file->extra(HA_EXTRA_UPDATE_CANNOT_BATCH);
      }
    }
  }

  update_table_count= update.elements;
  update_tables= update.first;

  tmp_tables = (TABLE**) thd->mem_calloc(sizeof(TABLE *) * update_table_count);
  if (tmp_tables == NULL)
    DBUG_RETURN(true);
  tmp_table_param= new (thd->mem_root) Temp_table_param[update_table_count];
  if (tmp_table_param == NULL)
    DBUG_RETURN(true);
  fields_for_table= (List_item **) thd->alloc(sizeof(List_item *) *
					      update_table_count);
  if (fields_for_table == NULL)
    DBUG_RETURN(true);
  values_for_table= (List_item **) thd->alloc(sizeof(List_item *) *
					      update_table_count);
  if (values_for_table == NULL)
    DBUG_RETURN(true);

  DBUG_ASSERT(update_operations == NULL);
  update_operations= (COPY_INFO**) thd->mem_calloc(sizeof(COPY_INFO*) *
                                               update_table_count);

  if (update_operations == NULL)
    DBUG_RETURN(true);
  for (uint i= 0; i < update_table_count; i++)
  {
    fields_for_table[i]= new (*THR_MALLOC) List_item;
    values_for_table[i]= new (*THR_MALLOC) List_item;
  }
  if (thd->is_error())
    DBUG_RETURN(true);

  /* Split fields into fields_for_table[] and values_by_table[] */

  Item *item;
  while ((item= field_it++))
  {
    Item_field *const field= down_cast<Item_field *>(item);
    Item *const value= value_it++;
    uint offset= field->table_ref->shared;
    fields_for_table[offset]->push_back(field);
    values_for_table[offset]->push_back(value);
  }
  if (thd->is_error())
    DBUG_RETURN(true);

  /* Allocate copy fields */
  uint max_fields= 0;
  for (uint i= 0; i < update_table_count; i++)
    set_if_bigger(max_fields,
                  fields_for_table[i]->elements + select->leaf_table_count);
  copy_field= new (*THR_MALLOC) Copy_field[max_fields];


  for (TABLE_LIST *ref= leaves; ref != NULL; ref= ref->next_leaf)
  {
    if (tables_to_update & ref->map())
    {
      const uint position= ref->shared;
      List<Item> *cols= fields_for_table[position];
      List<Item> *vals= values_for_table[position];
      TABLE *const table= ref->table;

      COPY_INFO *update=
        new (thd->mem_root) COPY_INFO(COPY_INFO::UPDATE_OPERATION, cols, vals);
      if (update == NULL ||
          update->add_function_default_columns(table, table->write_set))
        DBUG_RETURN(true);

      update_operations[position]= update;

      if ((table->file->ha_table_flags() & HA_PARTIAL_COLUMN_READ) != 0 &&
          update->function_defaults_apply(table))
      {
        /*
          A column is to be set to its ON UPDATE function default only if
          other columns of the row are changing. To know this, we must be able
          to compare the "before" and "after" value of those columns. Thus, we
          must read those columns:
        */
        bitmap_union(table->read_set, table->write_set);
      }
      /* All needed columns must be marked before prune_partitions(). */
      if (table->triggers && table->triggers->mark_fields(TRG_EVENT_UPDATE))
        DBUG_RETURN(true);
    }
  }

  DBUG_ASSERT(!thd->is_error());
  DBUG_RETURN(false);
}


/*
  Check if table is safe to update on fly

  SYNOPSIS
    safe_update_on_fly()
    join_tab            How table is used in join
    all_tables          List of tables

  NOTES
    We can update the first table in join on the fly if we know that
    a row in this table will never be read twice. This is true under
    the following conditions:

    - No column is both written to and read in SET expressions.

    - We are doing a table scan and the data is in a separate file (MyISAM) or
      if we don't update a clustered key.

    - We are doing a range scan and we don't update the scan key or
      the primary key for a clustered table handler.

    - Table is not joined to itself.

    This function gets information about fields to be updated from
    the TABLE::write_set bitmap.

  WARNING
    This code is a bit dependent of how make_join_readinfo() works.

    The field table->tmp_set is used for keeping track of which fields are
    read during evaluation of the SET expression.
    See Query_result_update::prepare.

  RETURN
    0		Not safe to update
    1		Safe to update
*/

static bool safe_update_on_fly(JOIN_TAB *join_tab,
                               TABLE_LIST *table_ref, TABLE_LIST *all_tables)
{
  TABLE *table= join_tab->table();
  if (unique_table(table_ref, all_tables, 0))
    return 0;
  switch (join_tab->type()) {
  case JT_SYSTEM:
  case JT_CONST:
  case JT_EQ_REF:
    return TRUE;				// At most one matching row
  case JT_REF:
  case JT_REF_OR_NULL:
    return !is_key_used(table, join_tab->ref().key, table->write_set);
  case JT_ALL:
    if (bitmap_is_overlapping(&table->tmp_set, table->write_set))
      return FALSE;
    /* If range search on index */
    if (join_tab->quick())
      return !join_tab->quick()->is_keys_used(table->write_set);
    /* If scanning in clustered key */
    if ((table->file->ha_table_flags() & HA_PRIMARY_KEY_IN_READ_INDEX) &&
	table->s->primary_key < MAX_KEY)
      return !is_key_used(table, table->s->primary_key, table->write_set);
    return TRUE;
  default:
    break;					// Avoid compler warning
  }
  return FALSE;

}


/**
  Set up data structures for multi-table UPDATE

  IMPLEMENTATION
    - Update first table in join on the fly, if possible
    - Create temporary tables to store changed values for all other tables
      that are updated (and main_table if the above doesn't hold).
*/

bool Query_result_update::optimize()
{
  TABLE_LIST *table_ref;
  DBUG_ENTER("Query_result_update::optimize");

  SELECT_LEX *const select= unit->first_select();
  JOIN *const join= select->join;

  ASSERT_BEST_REF_IN_JOIN_ORDER(join);

  TABLE_LIST *leaves= select->leaf_tables;

  if ((thd->variables.option_bits & OPTION_SAFE_UPDATES) &&
      error_if_full_join(join))
    DBUG_RETURN(true);
  main_table= join->best_ref[0]->table();
  table_to_update= 0;

  /* Any update has at least one pair (field, value) */
  DBUG_ASSERT(fields->elements);
  /*
   Only one table may be modified by UPDATE of an updatable view.
   For an updatable view first_table_for_update indicates this
   table.
   For a regular multi-update it refers to some updated table.
  */ 
  TABLE_LIST *first_table_for_update= ((Item_field *)fields->head())->table_ref;

  /* Create a temporary table for keys to all tables, except main table */
  for (table_ref= update_tables; table_ref; table_ref= table_ref->next_local)
  {
    TABLE *table=table_ref->table;
    uint cnt= table_ref->shared;
    List<Item> temp_fields;
    ORDER     group;
    Temp_table_param *tmp_param;

    if (thd->lex->is_ignore())
      table->file->extra(HA_EXTRA_IGNORE_DUP_KEY);
    if (table == main_table)			// First table in join
    {
      /*
        If there are at least two tables to update, t1 and t2, t1 being
        before t2 in the plan, we need to collect all fields of t1 which
        influence the selection of rows from t2. If those fields are also
        updated, it will not be possible to update t1 on-the-fly.
        Due to how the nested loop join algorithm works, when collecting
        we can ignore the condition attached to t1 - a row of t1 is read
        only one time.
      */
      if (update_tables->next_local)
      {
        for (uint i= 1; i < join->tables; ++i)
        {
          JOIN_TAB *tab= join->best_ref[i];
          if (tab->condition())
            tab->condition()->walk(&Item::add_field_to_set_processor,
                      Item::enum_walk(Item::WALK_POSTFIX | Item::WALK_SUBQUERY),
                      reinterpret_cast<uchar *>(main_table));
          /*
            On top of checking conditions, we need to check conditions
            referenced by index lookup on the following tables. They implement
            conditions too, but their corresponding search conditions might
            have been optimized away. The second table is an exception: even if
            rows are read from it using index lookup which references a column
            of main_table, the implementation of ref access will see the
            before-update value;
            consider this flow of a nested loop join:
            read a row from main_table and:
            - init ref access (cp_buffer_from_ref() in join_read_always_key()):
              copy referenced value from main_table into 2nd table's ref buffer
            - look up a first row in 2nd table (join_read_always_key)
              - if it joins, update row of main_table on the fly
            - look up a second row in 2nd table (join_read_next_same).
            Because cp_buffer_from_ref() is not called again, the before-update
            value of the row of main_table is still in the 2nd table's ref
            buffer. So the lookup is not influenced by the just-done update of
            main_table.
          */
          if (tab > join->join_tab + 1)
          {
            for (uint i= 0; i < tab->ref().key_parts; i++)
            {
              Item *ref_item= tab->ref().items[i];
              if ((table_ref->map() & ref_item->used_tables()) != 0)
                ref_item->walk(&Item::add_field_to_set_processor,
                      Item::enum_walk(Item::WALK_POSTFIX | Item::WALK_SUBQUERY),
                      reinterpret_cast<uchar *>(main_table));
            }
          }
        }
      }
      if (safe_update_on_fly(join->best_ref[0], table_ref,
                             select->get_table_list()))
      {
        table->mark_columns_needed_for_update(thd, true/*mark_binlog_columns=true*/);
        /*
          WL#2955 will change this to only request JSON diffs when needed.
          For now, always request JSON diffs so that the code can be tested.
        */
        if (table->setup_partial_update(true /* will be changed by WL#2955 */))
          DBUG_RETURN(true);                    /* purecov: inspected */
	table_to_update= table;			// Update table on the fly
	continue;
      }
    }
    table->mark_columns_needed_for_update(thd, true/*mark_binlog_columns=true*/);

    if (table != table_to_update &&
        table->has_columns_marked_for_partial_update())
    {
      Opt_trace_context *trace= &thd->opt_trace;
      if (trace->is_started())
      {
        Opt_trace_object trace_wrapper(trace);
        Opt_trace_object trace_partial_update(trace, "json_partial_update");
        Opt_trace_object trace_rejected(trace, "rejected_table");
        trace_rejected.add_utf8_table(table->pos_in_table_list);
        trace_rejected.add_utf8("cause", "Table cannot be updated on the fly");
      }
    }

    if (table->vfield &&
        validate_gc_assignment(fields, values, table))
      DBUG_RETURN(false);                      /* purecov: inspected */
    /*
      enable uncacheable flag if we update a view with check option
      and check option has a subselect, otherwise, the check option
      can be evaluated after the subselect was freed as independent
      (See full_local in JOIN::join_free()).
    */
    if (table_ref->check_option && !select->uncacheable)
    {
      SELECT_LEX_UNIT *tmp_unit;
      SELECT_LEX *sl;
      for (tmp_unit= select->first_inner_unit();
           tmp_unit;
           tmp_unit= tmp_unit->next_unit())
      {
        for (sl= tmp_unit->first_select(); sl; sl= sl->next_select())
        {
          if (sl->master_unit()->item)
          {
            select->uncacheable|= UNCACHEABLE_CHECKOPTION;
            goto loop_end;
          }
        }
      }
    }
loop_end:

    if (table_ref->table == first_table_for_update->table &&
        table_ref->check_option)
    {
      table_map unupdated_tables= table_ref->check_option->used_tables() &
                                  ~first_table_for_update->map();
      for (TABLE_LIST *tbl_ref =leaves;
           unupdated_tables && tbl_ref;
           tbl_ref= tbl_ref->next_leaf)
      {
        if (unupdated_tables & tbl_ref->map())
          unupdated_tables&= ~tbl_ref->map();
        else
          continue;
        if (unupdated_check_opt_tables.push_back(tbl_ref->table))
          DBUG_RETURN(true);                      /* purecov: inspected */
      }
    }

    tmp_param= tmp_table_param+cnt;

    /*
      Create a temporary table to store all fields that are changed for this
      table. The first field in the temporary table is a pointer to the
      original row so that we can find and update it. For the updatable
      VIEW a few following fields are rowids of tables used in the CHECK
      OPTION condition.
    */

    List_iterator_fast<TABLE> tbl_it(unupdated_check_opt_tables);
    TABLE *tbl= table;
    do
    {
      /*
        Signal each table (including tables referenced by WITH CHECK OPTION
        clause) for which we will store row position in the temporary table
        that we need a position to be read first.
      */
      tbl->prepare_for_position();

      Field_string *field= new (*THR_MALLOC) Field_string(tbl->file->ref_length,
                                                          0, tbl->alias,
                                                          &my_charset_bin);
      if (!field)
        DBUG_RETURN(1);
      field->init(tbl);
      Item_field *ifield= new (*THR_MALLOC) Item_field((Field *) field);
      if (!ifield)
         DBUG_RETURN(1);
      ifield->maybe_null= 0;
      if (temp_fields.push_back(ifield))
        DBUG_RETURN(1);
    } while ((tbl= tbl_it++));

    temp_fields.concat(fields_for_table[cnt]);

    /* Make an unique key over the first field to avoid duplicated updates */
    memset(&group, 0, sizeof(group));
    group.direction= ORDER_ASC;
    group.item= temp_fields.head_ref();

    tmp_param->quick_group=1;
    tmp_param->field_count=temp_fields.elements;
    tmp_param->group_parts=1;
    tmp_param->group_length= table->file->ref_length;
    /* small table, ignore SQL_BIG_TABLES */
    bool save_big_tables= thd->variables.big_tables; 
    thd->variables.big_tables= FALSE;
    tmp_tables[cnt]=create_tmp_table(thd, tmp_param, temp_fields,
                                     &group, 0, 0,
                                     TMP_TABLE_ALL_COLUMNS, HA_POS_ERROR, "",
                                     TMP_WIN_NONE);
    thd->variables.big_tables= save_big_tables;
    if (!tmp_tables[cnt])
      DBUG_RETURN(1);

    /*
      Pass a table triggers pointer (Table_trigger_dispatcher *) from
      the original table to the new temporary table. This pointer will be used
      inside the method Query_result_update::send_data() to determine temporary
      nullability flag for the temporary table's fields. It will be done before
      calling fill_record() to assign values to the temporary table's fields.
    */
    tmp_tables[cnt]->triggers= table->triggers;
    tmp_tables[cnt]->file->extra(HA_EXTRA_WRITE_CACHE);
  }
  DBUG_RETURN(0);
}


void Query_result_update::cleanup()
{
  TABLE_LIST *table;
  for (table= update_tables ; table; table= table->next_local)
  {
    table->table->no_cache= 0;
  }

  if (tmp_tables)
  {
    for (uint cnt = 0; cnt < update_table_count; cnt++)
    {
      if (tmp_tables[cnt])
      {
	free_tmp_table(thd, tmp_tables[cnt]);
	tmp_table_param[cnt].cleanup();
      }
    }
  }
  if (copy_field)
    delete [] copy_field;
  thd->check_for_truncated_fields= CHECK_FIELD_IGNORE;		// Restore this setting
  DBUG_ASSERT(trans_safe ||
              updated_rows == 0 ||
              thd->get_transaction()->cannot_safely_rollback(
                Transaction_ctx::STMT));

  if (update_operations != NULL)
    for (uint i= 0; i < update_table_count; i++)
      delete update_operations[i];
}


bool Query_result_update::send_data(List<Item>&)
{
  TABLE_LIST *cur_table;
  DBUG_ENTER("Query_result_update::send_data");

  for (cur_table= update_tables; cur_table; cur_table= cur_table->next_local)
  {
    TABLE *table= cur_table->table;
    uint offset= cur_table->shared;
    /*
      Check if we are using outer join and we didn't find the row
      or if we have already updated this row in the previous call to this
      function.

      The same row may be presented here several times in a join of type
      UPDATE t1 FROM t1,t2 SET t1.a=t2.a

      In this case we will do the update for the first found row combination.
      The join algorithm guarantees that we will not find the a row in
      t1 several times.
    */
    if (table->has_null_row() || table->has_updated_row())
      continue;

    if (table == table_to_update)
    {
      table->clear_partial_update_diffs();
      table->set_updated_row();
      store_record(table,record[1]);
      if (fill_record_n_invoke_before_triggers(thd, update_operations[offset],
                                               *fields_for_table[offset],
                                               *values_for_table[offset],
                                               table,
                                               TRG_EVENT_UPDATE, 0))
	DBUG_RETURN(true);

      /*
        Reset the table->auto_increment_field_not_null as it is valid for
        only one row.
      */
      table->auto_increment_field_not_null= false;
      found_rows++;
      int error= 0;
      if (!records_are_comparable(table) || compare_records(table))
      {
        update_operations[offset]->set_function_defaults(table);

        if ((error= cur_table->view_check_option(thd)) !=
            VIEW_CHECK_OK)
        {
          found_rows--;
          if (error == VIEW_CHECK_SKIP)
            continue;
          else if (error == VIEW_CHECK_ERROR)
            DBUG_RETURN(true);
        }
        if (!updated_rows++)
        {
          /*
            Inform the main table that we are going to update the table even
            while we may be scanning it.  This will flush the read cache
            if it's used.
          */
          main_table->file->extra(HA_EXTRA_PREPARE_FOR_UPDATE);
        }
        if ((error=table->file->ha_update_row(table->record[1],
                                              table->record[0])) &&
            error != HA_ERR_RECORD_IS_THE_SAME)
        {
          updated_rows--;
          myf error_flags= MYF(0);
          if (table->file->is_fatal_error(error))
            error_flags|= ME_FATALERROR;

          table->file->print_error(error, error_flags);

          /* Errors could be downgraded to warning by IGNORE */
          if (thd->is_error())
            DBUG_RETURN(true);
        }
        else
        {
          if (error == HA_ERR_RECORD_IS_THE_SAME)
          {
            error= 0;
            updated_rows--;
          }
          /* non-transactional or transactional table got modified   */
          /* either Query_result_update class' flag is raised in its branch */
          if (table->file->has_transactions())
            transactional_tables= true;
          else
          {
            trans_safe= false;
            thd->get_transaction()->mark_modified_non_trans_table(
              Transaction_ctx::STMT);
          }
        }
      }
      if (!error && table->triggers &&
          table->triggers->process_triggers(thd, TRG_EVENT_UPDATE,
                                            TRG_ACTION_AFTER, TRUE))
        DBUG_RETURN(true);
    }
    else
    {
      int error;
      TABLE *tmp_table= tmp_tables[offset];
      /*
       For updatable VIEW store rowid of the updated table and
       rowids of tables used in the CHECK OPTION condition.
      */
      uint field_num= 0;
      List_iterator_fast<TABLE> tbl_it(unupdated_check_opt_tables);
      TABLE *tbl= table;
      do
      {
        tbl->file->position(tbl->record[0]);
        memcpy((char*) tmp_table->visible_field_ptr()[field_num]->ptr,
               (char*) tbl->file->ref, tbl->file->ref_length);
        /*
         For outer joins a rowid field may have no NOT_NULL_FLAG,
         so we have to reset NULL bit for this field.
         (set_notnull() resets NULL bit only if available).
        */
        tmp_table->visible_field_ptr()[field_num]->set_notnull();
        field_num++;
      } while ((tbl= tbl_it++));

      /*
        If there are triggers in an original table the temporary table based on
        then enable temporary nullability for temporary table's fields.
      */
      if (tmp_table->triggers)
      {
        for (Field** modified_fields= tmp_table->visible_field_ptr() + 1 +
                                      unupdated_check_opt_tables.elements;
            *modified_fields; ++modified_fields)
        {
          (*modified_fields)->set_tmp_nullable();
        }
      }

      /* Store regular updated fields in the row. */
      fill_record(thd, tmp_table,
                  tmp_table->visible_field_ptr() +
                  1 + unupdated_check_opt_tables.elements,
                  *values_for_table[offset], NULL, NULL);

      /* Write row, ignoring duplicated updates to a row */
      error= tmp_table->file->ha_write_row(tmp_table->record[0]);
      if (error != HA_ERR_FOUND_DUPP_KEY && error != HA_ERR_FOUND_DUPP_UNIQUE)
      {
        if (error &&
            create_ondisk_from_heap(thd, tmp_table,
                                         tmp_table_param[offset].start_recinfo,
                                         &tmp_table_param[offset].recinfo,
                                         error, TRUE, NULL))
        {
          update_completed= true;
          DBUG_RETURN(true);             // Not a table_is_full error
	}
        found_rows++;
      }
    }
  }
  DBUG_RETURN(false);
}


void Query_result_update::send_error(uint errcode,const char *err)
{
  /* First send error what ever it is ... */
  my_error(errcode, MYF(0), err);
}



void Query_result_update::abort_result_set()
{
  /* the error was handled or nothing deleted and no side effects return */
  if (error_handled ||
      (!thd->get_transaction()->cannot_safely_rollback(
        Transaction_ctx::STMT) && updated_rows == 0))
    return;

  /*
    If all tables that has been updated are trans safe then just do rollback.
    If not attempt to do remaining updates.
  */

  if (! trans_safe)
  {
    DBUG_ASSERT(thd->get_transaction()->cannot_safely_rollback(
      Transaction_ctx::STMT));
    if (!update_completed && update_table_count > 1)
    {
      /* @todo: Add warning here */
      (void) do_updates();
    }
  }
  if (thd->get_transaction()->cannot_safely_rollback(Transaction_ctx::STMT))
  {
    /*
      The query has to binlog because there's a modified non-transactional table
      either from the query's list or via a stored routine: bug#13270,23333
    */
    if (mysql_bin_log.is_open())
    {
      /*
        THD::killed status might not have been set ON at time of an error
        got caught and if happens later the killed error is written
        into repl event.
      */
      int errcode= query_error_code(thd, thd->killed == THD::NOT_KILLED);
      /* the error of binary logging is ignored */
      (void)thd->binlog_query(THD::ROW_QUERY_TYPE,
                              thd->query().str, thd->query().length,
                              transactional_tables, false, false, errcode);
    }
  }
  DBUG_ASSERT(trans_safe ||
              updated_rows == 0 ||
              thd->get_transaction()->cannot_safely_rollback(
                Transaction_ctx::STMT));
}


bool Query_result_update::do_updates()
{
  TABLE_LIST *cur_table;
  int local_error= 0;
  ha_rows org_updated;
  TABLE *table, *tmp_table;
  List_iterator_fast<TABLE> check_opt_it(unupdated_check_opt_tables);
  myf error_flags= MYF(0);                      /**< Flag for fatal errors */

  DBUG_ENTER("Query_result_update::do_updates");

  update_completed= true;                     // Don't retry this function

  if (found_rows == 0)
  {
    /*
      If the binary log is on, we still need to check
      if there are transactional tables involved. If
      there are mark the transactional_tables flag correctly.

      This flag determines whether the writes go into the
      transactional or non transactional cache, even if they
      do not change any table, they are still written into
      the binary log when the format is STMT or MIXED.
    */
    if (mysql_bin_log.is_open())
    {
      for (cur_table= update_tables; cur_table;
           cur_table= cur_table->next_local)
      {
        table = cur_table->table;
        transactional_tables|= table->file->has_transactions();
      }
    }
    DBUG_RETURN(false);
  }
  for (cur_table= update_tables; cur_table; cur_table= cur_table->next_local)
  {
    uint offset= cur_table->shared;

    table = cur_table->table;

    /*
      Always update the flag if - even if not updating the table,
      when the binary log is ON. This will allow the right binlog
      cache - stmt or trx cache - to be selected when logging
      innefective statementst to the binary log (in STMT or MIXED
      mode logging).
     */
    if (mysql_bin_log.is_open())
      transactional_tables|= table->file->has_transactions();

    if (table == table_to_update)
      continue;                                        // Already updated
    org_updated= updated_rows;
    tmp_table= tmp_tables[cur_table->shared];
    tmp_table->file->extra(HA_EXTRA_CACHE);	// Change to read cache
    if ((local_error= table->file->ha_rnd_init(0)))
    {
      if (table->file->is_fatal_error(local_error))
        error_flags|= ME_FATALERROR;

      table->file->print_error(local_error, error_flags);
      goto err;
    }

    table->file->extra(HA_EXTRA_NO_CACHE);

    check_opt_it.rewind();
    while(TABLE *tbl= check_opt_it++)
    {
      if (tbl->file->ha_rnd_init(1))
        // No known handler error code present, print_error makes no sense
        goto err;
      tbl->file->extra(HA_EXTRA_CACHE);
    }

    /*
      Setup copy functions to copy fields from temporary table
    */
    List_iterator_fast<Item> field_it(*fields_for_table[offset]);
    Field **field= tmp_table->visible_field_ptr() +
                   1 + unupdated_check_opt_tables.elements; // Skip row pointers
    Copy_field *copy_field_ptr= copy_field, *copy_field_end;
    for ( ; *field ; field++)
    {
      Item_field *item= (Item_field* ) field_it++;
      (copy_field_ptr++)->set(item->field, *field, 0);
    }
    copy_field_end=copy_field_ptr;

    if ((local_error = tmp_table->file->ha_rnd_init(1)))
    {
      if (table->file->is_fatal_error(local_error))
        error_flags|= ME_FATALERROR;

      table->file->print_error(local_error, error_flags);
      goto err;
    }

    for (;;)
    {
      if (thd->killed && trans_safe)
        // No known handler error code present, print_error makes no sense
        goto err;
      if ((local_error=tmp_table->file->ha_rnd_next(tmp_table->record[0])))
      {
        if (local_error == HA_ERR_END_OF_FILE)
          break;
        if (local_error == HA_ERR_RECORD_DELETED)
          continue;                             // May happen on dup key
        if (table->file->is_fatal_error(local_error))
          error_flags|= ME_FATALERROR;

        table->file->print_error(local_error, error_flags);
        goto err;
      }

      /* call ha_rnd_pos() using rowids from temporary table */
      check_opt_it.rewind();
      TABLE *tbl= table;
      uint field_num= 0;
      do
      {
        if((local_error=
              tbl->file->ha_rnd_pos(tbl->record[0],
                                    (uchar *) tmp_table->visible_field_ptr()[field_num]->ptr)))
        {
          if (table->file->is_fatal_error(local_error))
            error_flags|= ME_FATALERROR;

          table->file->print_error(local_error, error_flags);
          goto err;
        }
        field_num++;
      } while((tbl= check_opt_it++));

      table->set_updated_row();
      store_record(table,record[1]);

      /* Copy data from temporary table to current table */
      for (copy_field_ptr=copy_field;
	   copy_field_ptr != copy_field_end;
	   copy_field_ptr++)
        copy_field_ptr->invoke_do_copy(copy_field_ptr);

      if (table->in_use->is_error())
        goto err;

      // The above didn't update generated columns
      if (table->vfield &&
          update_generated_write_fields(table->write_set, table))
        goto err;

      if (table->triggers)
      {
        bool rc= table->triggers->process_triggers(thd, TRG_EVENT_UPDATE,
                                                   TRG_ACTION_BEFORE, true);

        // Trigger might have changed dependencies of generated columns
        if (!rc && table->vfield &&
            update_generated_write_fields(table->write_set, table))
          goto err;

        table->triggers->disable_fields_temporary_nullability();

        if (rc || check_record(thd, table->field))
          goto err;
      }

      if (!records_are_comparable(table) || compare_records(table))
      {
        update_operations[offset]->set_function_defaults(table);
        int error;
        if ((error= cur_table->view_check_option(thd)) !=
            VIEW_CHECK_OK)
        {
          if (error == VIEW_CHECK_SKIP)
            continue;
          else if (error == VIEW_CHECK_ERROR)
            // No known handler error code present, print_error makes no sense
            goto err;
        }
        local_error= table->file->ha_update_row(table->record[1],
                                                table->record[0]);
        if (!local_error)
          updated_rows++;
        else if (local_error == HA_ERR_RECORD_IS_THE_SAME)
          local_error= 0;
        else
	{
          if (table->file->is_fatal_error(local_error))
            error_flags|= ME_FATALERROR;

          table->file->print_error(local_error, error_flags);
          /* Errors could be downgraded to warning by IGNORE */
          if (thd->is_error())
            goto err;
        }
      }

      if (!local_error && table->triggers &&
          table->triggers->process_triggers(thd, TRG_EVENT_UPDATE,
                                            TRG_ACTION_AFTER, TRUE))
        goto err;
    }

    if (updated_rows != org_updated)
    {
      if (!table->file->has_transactions())
      {
        trans_safe= false;                  // Can't do safe rollback
        thd->get_transaction()->mark_modified_non_trans_table(
          Transaction_ctx::STMT);
      }
    }
    (void) table->file->ha_rnd_end();
    (void) tmp_table->file->ha_rnd_end();
    check_opt_it.rewind();
    while (TABLE *tbl= check_opt_it++)
        tbl->file->ha_rnd_end();

  }
  DBUG_RETURN(false);

err:
  if (table->file->inited)
    (void) table->file->ha_rnd_end();
  if (tmp_table->file->inited)
    (void) tmp_table->file->ha_rnd_end();
  check_opt_it.rewind();
  while (TABLE *tbl= check_opt_it++)
  {
    if (tbl->file->inited)
      (void) tbl->file->ha_rnd_end();
  }

  if (updated_rows != org_updated)
  {
    if (table->file->has_transactions())
      transactional_tables= true;
    else
    {
      trans_safe= false;
      thd->get_transaction()->mark_modified_non_trans_table(
        Transaction_ctx::STMT);
    }
  }
  DBUG_RETURN(true);
}


bool Query_result_update::send_eof()
{
  char buff[STRING_BUFFER_USUAL_SIZE];
  ulonglong id;
  THD::killed_state killed_status= THD::NOT_KILLED;
  DBUG_ENTER("Query_result_update::send_eof");
  THD_STAGE_INFO(thd, stage_updating_reference_tables);

  /* 
     Does updates for the last n - 1 tables, returns 0 if ok;
     error takes into account killed status gained in do_updates()
  */
  int local_error= thd->is_error();
  if (!local_error)
    local_error = (update_table_count) ? do_updates() : 0;
  /*
    if local_error is not set ON until after do_updates() then
    later carried out killing should not affect binlogging.
  */
  killed_status= (local_error == 0)? THD::NOT_KILLED : thd->killed.load();
<<<<<<< HEAD

  /* We must invalidate the query cache before binlog writing and
  ha_autocommit_... */

  if (updated_rows > 0)
    invalidate_update_tables(thd, update_tables);
=======
>>>>>>> 5acd40e3

  /*
    Write the SQL statement to the binlog if we updated
    rows and we succeeded or if we updated some non
    transactional tables.
    
    The query has to binlog because there's a modified non-transactional table
    either from the query's list or via a stored routine: bug#13270,23333
  */

  if (local_error == 0 ||
      thd->get_transaction()->cannot_safely_rollback(Transaction_ctx::STMT))
  {
    if (mysql_bin_log.is_open())
    {
      int errcode= 0;
      if (local_error == 0)
        thd->clear_error();
      else
        errcode= query_error_code(thd, killed_status == THD::NOT_KILLED);
      if (thd->binlog_query(THD::ROW_QUERY_TYPE,
                            thd->query().str, thd->query().length,
                            transactional_tables, FALSE, FALSE, errcode))
      {
	local_error= 1;				// Rollback update
      }
    }
  }
  DBUG_ASSERT(trans_safe ||
              updated_rows == 0 ||
              thd->get_transaction()->cannot_safely_rollback(
                Transaction_ctx::STMT));

  if (local_error != 0)
    error_handled= true; // to force early leave from ::send_error()

  if (local_error > 0) // if the above log write did not fail ...
  {
    /* Safety: If we haven't got an error before (can happen in do_updates) */
    my_message(ER_UNKNOWN_ERROR, "An error occured in multi-table update",
	       MYF(0));
    DBUG_RETURN(true);
  }

  id= thd->arg_of_last_insert_id_function ?
    thd->first_successful_insert_id_in_prev_stmt : 0;
  thd->current_changed_rows= updated_rows;

  my_snprintf(buff, sizeof(buff), ER_THD(thd, ER_UPDATE_INFO),
              (long) found_rows, (long) updated_rows,
              (long) thd->get_stmt_da()->current_statement_cond_count());
  ::my_ok(thd, thd->get_protocol()->has_client_capability(CLIENT_FOUND_ROWS) ?
          found_rows : updated_rows, id, buff);
  DBUG_RETURN(false);
}<|MERGE_RESOLUTION|>--- conflicted
+++ resolved
@@ -2735,15 +2735,6 @@
     later carried out killing should not affect binlogging.
   */
   killed_status= (local_error == 0)? THD::NOT_KILLED : thd->killed.load();
-<<<<<<< HEAD
-
-  /* We must invalidate the query cache before binlog writing and
-  ha_autocommit_... */
-
-  if (updated_rows > 0)
-    invalidate_update_tables(thd, update_tables);
-=======
->>>>>>> 5acd40e3
 
   /*
     Write the SQL statement to the binlog if we updated
