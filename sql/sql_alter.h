--- conflicted
+++ resolved
@@ -198,22 +198,11 @@
   // Set for RENAME INDEX
   static const uint ALTER_RENAME_INDEX          = 1L << 27;
 
-<<<<<<< HEAD
-  // Set for adding/altering stored generated columns
-  static const uint ALTER_STORED_GCOLUMN        = 1L << 28;
-
-  // Set for adding/altering virtual generated columns
-  static const uint ALTER_VIRTUAL_GCOLUMN       = 1L << 29;
-
   // Set for discarding the tablespace
   static const uint ALTER_DISCARD_TABLESPACE    = 1L << 30;
 
   // Set for importing the tablespace
   static const uint ALTER_IMPORT_TABLESPACE     = 1L << 31;
-=======
-  // Set for UPGRADE PARTITIONING
-  static const uint ALTER_UPGRADE_PARTITIONING  = 1L << 30;
->>>>>>> ca623a7c
 
   enum enum_enable_or_disable { LEAVE_AS_IS, ENABLE, DISABLE };
 
