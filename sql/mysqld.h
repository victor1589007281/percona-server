--- conflicted
+++ resolved
@@ -281,27 +281,7 @@
   ABORT_SERVER= 1
 };
 extern const char *binlog_error_action_list[];
-<<<<<<< HEAD
-=======
 extern my_bool opt_binlog_skip_flush_commands;
-
-enum enum_gtid_mode
-{
-  /// Support only anonymous groups, not GTIDs.
-  GTID_MODE_OFF= 0,
-  /// Support both GTIDs and anonymous groups; generate anonymous groups.
-  GTID_MODE_UPGRADE_STEP_1= 1,
-  /// Support both GTIDs and anonymous groups; generate GTIDs.
-  GTID_MODE_UPGRADE_STEP_2= 2,
-  /// Support only GTIDs, not anonymous groups.
-  GTID_MODE_ON= 3
-};
-extern ulong gtid_mode;
-extern bool gtid_deployment_step;
-extern bool opt_gtid_deployment_step;
-extern const char *gtid_mode_names[];
-extern TYPELIB gtid_mode_typelib;
->>>>>>> 53b6b708
 
 extern ulong stored_program_cache_size;
 extern ulong back_log;
