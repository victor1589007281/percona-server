/* Copyright (c) 2010, 2012, Oracle and/or its affiliates. All rights reserved.

   This program is free software; you can redistribute it and/or modify
   it under the terms of the GNU General Public License as published by
   the Free Software Foundation; version 2 of the License.

   This program is distributed in the hope that it will be useful,
   but WITHOUT ANY WARRANTY; without even the implied warranty of
   MERCHANTABILITY or FITNESS FOR A PARTICULAR PURPOSE.  See the
   GNU General Public License for more details.

   You should have received a copy of the GNU General Public License
   along with this program; if not, write to the Free Software
   Foundation, Inc., 51 Franklin St, Fifth Floor, Boston, MA 02110-1301  USA */

#include "sql_parse.h"                      // check_access,
                                            // check_merge_table_access
                                            // check_one_table_access
#include "sql_table.h"                      // mysql_alter_table, etc.
#include "sql_cmd.h"                        // Sql_cmd
#include "sql_alter.h"                      // Sql_cmd_alter_table
#include "sql_partition.h"                  // struct partition_info, etc.
#include "sql_base.h"                       // open_and_lock_tables, etc
#include "debug_sync.h"                     // DEBUG_SYNC
#include "sql_truncate.h"                   // mysql_truncate_table,
                                            // Sql_cmd_truncate_table
#include "sql_admin.h"                      // Sql_cmd_Analyze/Check/.._table
#include "sql_partition_admin.h"            // Alter_table_*_partition
#ifdef WITH_PARTITION_STORAGE_ENGINE
#include "ha_partition.h"                   // ha_partition
#endif
#include "sql_base.h"                       // open_and_lock_tables

#ifndef WITH_PARTITION_STORAGE_ENGINE

bool Sql_cmd_partition_unsupported::execute(THD *)
{
  DBUG_ENTER("Sql_cmd_partition_unsupported::execute");
  /* error, partitioning support not compiled in... */
  my_error(ER_FEATURE_DISABLED, MYF(0), "partitioning",
           "--with-plugin-partition");
  DBUG_RETURN(TRUE);
}

#else

bool Sql_cmd_alter_table_exchange_partition::execute(THD *thd)
{
  /* Moved from mysql_execute_command */
  LEX *lex= thd->lex;
  /* first SELECT_LEX (have special meaning for many of non-SELECTcommands) */
  SELECT_LEX *select_lex= &lex->select_lex;
  /* first table of first SELECT_LEX */
  TABLE_LIST *first_table= (TABLE_LIST*) select_lex->table_list.first;
  /*
    Code in mysql_alter_table() may modify its HA_CREATE_INFO argument,
    so we have to use a copy of this structure to make execution
    prepared statement- safe. A shallow copy is enough as no memory
    referenced from this structure will be modified.
    @todo move these into constructor...
  */
  HA_CREATE_INFO create_info(lex->create_info);
  Alter_info alter_info(lex->alter_info, thd->mem_root);
  ulong priv_needed= ALTER_ACL | DROP_ACL | INSERT_ACL | CREATE_ACL;

  DBUG_ENTER("Sql_cmd_alter_table_exchange_partition::execute");

  if (thd->is_fatal_error) /* out of memory creating a copy of alter_info */
    DBUG_RETURN(TRUE);

  /* Must be set in the parser */
  DBUG_ASSERT(select_lex->db);
  /* also check the table to be exchanged with the partition */
  DBUG_ASSERT(alter_info.flags & Alter_info::ALTER_EXCHANGE_PARTITION);

  if (check_access(thd, priv_needed, first_table->db,
                   &first_table->grant.privilege,
                   &first_table->grant.m_internal,
                   0, 0) ||
      check_access(thd, priv_needed, first_table->next_local->db,
                   &first_table->next_local->grant.privilege,
                   &first_table->next_local->grant.m_internal,
                   0, 0))
    DBUG_RETURN(TRUE);

  if (check_grant(thd, priv_needed, first_table, FALSE, UINT_MAX, FALSE))
    DBUG_RETURN(TRUE);

  /* Not allowed with EXCHANGE PARTITION */
  DBUG_ASSERT(!create_info.data_file_name && !create_info.index_file_name);

  thd->enable_slow_log= opt_log_slow_admin_statements;
  DBUG_RETURN(exchange_partition(thd, first_table, &alter_info));
}


/**
  @brief Checks that the tables will be able to be used for EXCHANGE PARTITION.
  @param table      Non partitioned table.
  @param part_table Partitioned table.

  @retval FALSE if OK, otherwise error is reported and TRUE is returned.
*/
static bool check_exchange_partition(TABLE *table, TABLE *part_table)
{
  DBUG_ENTER("check_exchange_partition");

  /* Both tables must exist */
  if (!part_table || !table)
  {
    my_error(ER_CHECK_NO_SUCH_TABLE, MYF(0));
    DBUG_RETURN(TRUE);
  }

  /* The first table must be partitioned, and the second must not */
  if (!part_table->part_info)
  {
    my_error(ER_PARTITION_MGMT_ON_NONPARTITIONED, MYF(0));
    DBUG_RETURN(TRUE);
  }
  if (table->part_info)
  {
    my_error(ER_PARTITION_EXCHANGE_PART_TABLE, MYF(0),
             table->s->table_name.str);
    DBUG_RETURN(TRUE);
  }

  if (part_table->file->ht != partition_hton)
  {
    /*
      Only allowed on partitioned tables throught the generic ha_partition
      handler, i.e not yet for native partitioning (NDB).
    */
    my_error(ER_PARTITION_MGMT_ON_NONPARTITIONED, MYF(0));
    DBUG_RETURN(TRUE);
  }

  if (table->file->ht != part_table->part_info->default_engine_type)
  {
    my_error(ER_MIX_HANDLER_ERROR, MYF(0));
    DBUG_RETURN(TRUE);
  }

  /* Verify that table is not tmp table, partitioned tables cannot be tmp. */
  if (table->s->tmp_table != NO_TMP_TABLE)
  {
    my_error(ER_PARTITION_EXCHANGE_TEMP_TABLE, MYF(0),
             table->s->table_name.str);
    DBUG_RETURN(TRUE);
  }

  /* The table cannot have foreign keys constraints or be referenced */
  if(!table->file->can_switch_engines())
  {
    my_error(ER_PARTITION_EXCHANGE_FOREIGN_KEY, MYF(0),
             table->s->table_name.str);
    DBUG_RETURN(TRUE);
  }
  DBUG_RETURN(FALSE);
}


/**
  @brief Compare table structure/options between a non partitioned table
  and a specific partition of a partitioned table.

  @param thd        Thread object.
  @param table      Non partitioned table.
  @param part_table Partitioned table.
  @param part_elem  Partition element to use for partition specific compare.
*/
static bool compare_table_with_partition(THD *thd, TABLE *table,
                                         TABLE *part_table,
                                         partition_element *part_elem)
{
  HA_CREATE_INFO table_create_info, part_create_info;
  Alter_info part_alter_info;
  Alter_table_ctx part_alter_ctx; // Not used
  DBUG_ENTER("compare_table_with_partition");

  bool metadata_equal= false;
  memset(&part_create_info, 0, sizeof(HA_CREATE_INFO));
  memset(&table_create_info, 0, sizeof(HA_CREATE_INFO));

  update_create_info_from_table(&table_create_info, table);
  /* get the current auto_increment value */
  table->file->update_create_info(&table_create_info);
  /* mark all columns used, since they are used when preparing the new table */
  part_table->use_all_columns();
  table->use_all_columns();
  if (mysql_prepare_alter_table(thd, part_table, &part_create_info,
                                &part_alter_info, &part_alter_ctx))
  {
    my_error(ER_TABLES_DIFFERENT_METADATA, MYF(0));
    DBUG_RETURN(TRUE);
  }
  /* db_type is not set in prepare_alter_table */
  part_create_info.db_type= part_table->part_info->default_engine_type;
  /*
    Since we exchange the partition with the table, allow exchanging
    auto_increment value as well.
  */
  part_create_info.auto_increment_value=
                                table_create_info.auto_increment_value;

  /* Check compatible row_types and set create_info accordingly. */
  {
    enum row_type part_row_type= part_table->file->get_row_type();
    enum row_type table_row_type= table->file->get_row_type();
    if (part_row_type != table_row_type)
    {
      my_error(ER_PARTITION_EXCHANGE_DIFFERENT_OPTION, MYF(0),
               "ROW_FORMAT");
      DBUG_RETURN(true);
    }
    part_create_info.row_type= table->s->row_type;
  }

  /*
    NOTE: ha_blackhole does not support check_if_compatible_data,
    so this always fail for blackhole tables.
    ha_myisam compares pointers to verify that DATA/INDEX DIRECTORY is
    the same, so any table using data/index_file_name will fail.
  */
  if (mysql_compare_tables(table, &part_alter_info, &part_create_info,
                           &metadata_equal))
  {
    my_error(ER_TABLES_DIFFERENT_METADATA, MYF(0));
    DBUG_RETURN(TRUE);
  }

  DEBUG_SYNC(thd, "swap_partition_after_compare_tables");
  if (!metadata_equal)
  {
    my_error(ER_TABLES_DIFFERENT_METADATA, MYF(0));
    DBUG_RETURN(TRUE);
  }
  DBUG_ASSERT(table->s->db_create_options ==
              part_table->s->db_create_options);
  DBUG_ASSERT(table->s->db_options_in_use ==
              part_table->s->db_options_in_use);

  if (table_create_info.avg_row_length != part_create_info.avg_row_length)
  {
    my_error(ER_PARTITION_EXCHANGE_DIFFERENT_OPTION, MYF(0),
             "AVG_ROW_LENGTH");
    DBUG_RETURN(TRUE);
  }

  if (table_create_info.table_options != part_create_info.table_options)
  {
    my_error(ER_PARTITION_EXCHANGE_DIFFERENT_OPTION, MYF(0),
             "TABLE OPTION");
    DBUG_RETURN(TRUE);
  }

  if (table->s->table_charset != part_table->s->table_charset)
  {
    my_error(ER_PARTITION_EXCHANGE_DIFFERENT_OPTION, MYF(0),
             "CHARACTER SET");
    DBUG_RETURN(TRUE);
  }

  /*
    NOTE: We do not support update of frm-file, i.e. change
    max/min_rows, data/index_file_name etc.
    The workaround is to use REORGANIZE PARTITION to rewrite
    the frm file and then use EXCHANGE PARTITION when they are the same.
  */
  if (compare_partition_options(&table_create_info, part_elem))
    DBUG_RETURN(TRUE);

  DBUG_RETURN(FALSE);
}


/**
  @brief Exchange partition/table with ddl log.

  @details How to handle a crash in the middle of the rename (break on error):
  1) register in ddl_log that we are going to exchange swap_table with part.
  2) do the first rename (swap_table -> tmp-name) and sync the ddl_log.
  3) do the second rename (part -> swap_table) and sync the ddl_log.
  4) do the last rename (tmp-name -> part).
  5) mark the entry done.

  Recover by:
    5) is done, All completed. Nothing to recover.
    4) is done see 3). (No mark or sync in the ddl_log...)
    3) is done -> try rename part -> tmp-name (ignore failure) goto 2).
    2) is done -> try rename swap_table -> part (ignore failure) goto 1).
    1) is done -> try rename tmp-name -> swap_table (ignore failure).
    before 1) Nothing to recover...

  @param thd        Thread handle
  @param name       name of table/partition 1 (to be exchanged with 2)
  @param from_name  name of table/partition 2 (to be exchanged with 1)
  @param tmp_name   temporary name to use while exchaning
  @param ht         handlerton of the table/partitions

  @return Operation status
    @retval TRUE    Error
    @retval FALSE   Success

  @note ha_heap always succeeds in rename (since it is created upon usage).
  This is OK when to recover from a crash since all heap are empty and the
  recover is done early in the startup of the server (right before
  read_init_file which can populate the tables).

  And if no crash we can trust the syncs in the ddl_log.

  What about if the rename is put into a background thread? That will cause
  corruption and is avoided by the exlusive metadata lock.
*/
static bool exchange_name_with_ddl_log(THD *thd,
                                       const char *name,
                                       const char *from_name,
                                       const char *tmp_name,
                                       handlerton *ht)
{
  DDL_LOG_ENTRY exchange_entry;
  DDL_LOG_MEMORY_ENTRY *log_entry= NULL;
  DDL_LOG_MEMORY_ENTRY *exec_log_entry= NULL;
  bool error= TRUE;
  bool error_set= FALSE;
  handler *file= NULL;
  DBUG_ENTER("exchange_name_with_ddl_log");

  if (!(file= get_new_handler(NULL, thd->mem_root, ht)))
  {
    mem_alloc_error(sizeof(handler));
    DBUG_RETURN(TRUE);
  }

  /* prepare the action entry */
  exchange_entry.entry_type=   DDL_LOG_ENTRY_CODE;
  exchange_entry.action_type=  DDL_LOG_EXCHANGE_ACTION;
  exchange_entry.next_entry=   0;
  exchange_entry.name=         name;
  exchange_entry.from_name=    from_name;
  exchange_entry.tmp_name=     tmp_name;
  exchange_entry.handler_name= ha_resolve_storage_engine_name(ht);
  exchange_entry.phase=        EXCH_PHASE_NAME_TO_TEMP;

  mysql_mutex_lock(&LOCK_gdl);
  /*
    write to the ddl log what to do by:
    1) write the action entry (i.e. which names to be exchanged)
    2) write the execution entry with a link to the action entry
  */
  DBUG_EXECUTE_IF("exchange_partition_fail_1", goto err_no_action_written;);
  DBUG_EXECUTE_IF("exchange_partition_abort_1", DBUG_SUICIDE(););
  if (write_ddl_log_entry(&exchange_entry, &log_entry))
    goto err_no_action_written;

  DBUG_EXECUTE_IF("exchange_partition_fail_2", goto err_no_execute_written;);
  DBUG_EXECUTE_IF("exchange_partition_abort_2", DBUG_SUICIDE(););
  if (write_execute_ddl_log_entry(log_entry->entry_pos, FALSE, &exec_log_entry))
    goto err_no_execute_written;
  /* ddl_log is written and synced */

  mysql_mutex_unlock(&LOCK_gdl);
  /*
    Execute the name exchange.
    Do one rename, increase the phase, update the action entry and sync.
    In case of errors in the ddl_log we must fail and let the ddl_log try
    to revert the changes, since otherwise it could revert the command after
    we sent OK to the client.
  */
  /* call rename table from table to tmp-name */
  DBUG_EXECUTE_IF("exchange_partition_fail_3",
                  my_error(ER_ERROR_ON_RENAME, MYF(0),
                           name, tmp_name, 0, "n/a");
                  error_set= TRUE;
                  goto err_rename;);
  DBUG_EXECUTE_IF("exchange_partition_abort_3", DBUG_SUICIDE(););
  if (file->ha_rename_table(name, tmp_name))
  {
    char errbuf[MYSYS_STRERROR_SIZE];
    my_error(ER_ERROR_ON_RENAME, MYF(0), name, tmp_name,
             my_errno, my_strerror(errbuf, sizeof(errbuf), my_errno));
    error_set= TRUE;
    goto err_rename;
  }
  DBUG_EXECUTE_IF("exchange_partition_fail_4", goto err_rename;);
  DBUG_EXECUTE_IF("exchange_partition_abort_4", DBUG_SUICIDE(););
  if (deactivate_ddl_log_entry(log_entry->entry_pos))
    goto err_rename;

  /* call rename table from partition to table */
  DBUG_EXECUTE_IF("exchange_partition_fail_5",
                  my_error(ER_ERROR_ON_RENAME, MYF(0),
                           from_name, name, 0, "n/a");
                  error_set= TRUE;
                  goto err_rename;);
  DBUG_EXECUTE_IF("exchange_partition_abort_5", DBUG_SUICIDE(););
  if (file->ha_rename_table(from_name, name))
  {
    char errbuf[MYSYS_STRERROR_SIZE];
    my_error(ER_ERROR_ON_RENAME, MYF(0), from_name, name,
             my_errno, my_strerror(errbuf, sizeof(errbuf), my_errno));
    error_set= TRUE;
    goto err_rename;
  }
  DBUG_EXECUTE_IF("exchange_partition_fail_6", goto err_rename;);
  DBUG_EXECUTE_IF("exchange_partition_abort_6", DBUG_SUICIDE(););
  if (deactivate_ddl_log_entry(log_entry->entry_pos))
    goto err_rename;

  /* call rename table from tmp-nam to partition */
  DBUG_EXECUTE_IF("exchange_partition_fail_7",
                  my_error(ER_ERROR_ON_RENAME, MYF(0),
                           tmp_name, from_name, 0, "n/a");
                  error_set= TRUE;
                  goto err_rename;);
  DBUG_EXECUTE_IF("exchange_partition_abort_7", DBUG_SUICIDE(););
  if (file->ha_rename_table(tmp_name, from_name))
  {
    char errbuf[MYSYS_STRERROR_SIZE];
    my_error(ER_ERROR_ON_RENAME, MYF(0), tmp_name, from_name,
             my_errno, my_strerror(errbuf, sizeof(errbuf), my_errno));
    error_set= TRUE;
    goto err_rename;
  }
  DBUG_EXECUTE_IF("exchange_partition_fail_8", goto err_rename;);
  DBUG_EXECUTE_IF("exchange_partition_abort_8", DBUG_SUICIDE(););
  if (deactivate_ddl_log_entry(log_entry->entry_pos))
    goto err_rename;

  /* The exchange is complete and ddl_log is deactivated */
  DBUG_EXECUTE_IF("exchange_partition_fail_9", goto err_rename;);
  DBUG_EXECUTE_IF("exchange_partition_abort_9", DBUG_SUICIDE(););
  /* all OK */
  error= FALSE;
  delete file;
  DBUG_RETURN(error);
err_rename:
  /*
    Nothing to do if any of these commands fails :( the commands itselfs
    will log to the error log about the failures...
  */
  /* execute the ddl log entry to revert the renames */
  (void) execute_ddl_log_entry(current_thd, log_entry->entry_pos);
  mysql_mutex_lock(&LOCK_gdl);
  /* mark the execute log entry done */
  (void) write_execute_ddl_log_entry(0, TRUE, &exec_log_entry);
  /* release the execute log entry */
  (void) release_ddl_log_memory_entry(exec_log_entry);
err_no_execute_written:
  /* release the action log entry */
  (void) release_ddl_log_memory_entry(log_entry);
err_no_action_written:
  mysql_mutex_unlock(&LOCK_gdl);
  delete file;
  if (!error_set)
    my_error(ER_DDL_LOG_ERROR, MYF(0));
  DBUG_RETURN(error);
}


/**
  @brief Swap places between a partition and a table.

  @details Verify that the tables are compatible (same engine, definition etc),
  verify that all rows in the table will fit in the partition,
  if all OK, rename table to tmp name, rename partition to table
  and finally rename tmp name to partition.

  1) Take upgradable mdl, open tables and then lock them (inited in parse)
  2) Verify that metadata matches
  3) verify data
  4) Upgrade to exclusive mdl for both tables
  5) Rename table <-> partition
  6) Rely on close_thread_tables to release mdl and table locks

  @param thd            Thread handle
  @param table_list     Table where the partition exists as first table,
                        Table to swap with the partition as second table
  @param alter_info     Contains partition name to swap

  @note This is a DDL operation so triggers will not be used.
*/
bool Sql_cmd_alter_table_exchange_partition::
  exchange_partition(THD *thd, TABLE_LIST *table_list, Alter_info *alter_info)
{
  TABLE *part_table, *swap_table;
  TABLE_LIST *swap_table_list;
  handlerton *table_hton;
  partition_element *part_elem;
  char *partition_name;
  char temp_name[FN_REFLEN+1];
  char part_file_name[FN_REFLEN+1];
  char swap_file_name[FN_REFLEN+1];
  char temp_file_name[FN_REFLEN+1];
  uint swap_part_id;
  uint part_file_name_len;
  Alter_table_prelocking_strategy alter_prelocking_strategy;
  MDL_ticket *swap_table_mdl_ticket= NULL;
  MDL_ticket *part_table_mdl_ticket= NULL;
<<<<<<< HEAD
=======
  uint table_counter;
>>>>>>> b7fc4388
  bool error= TRUE;
  DBUG_ENTER("mysql_exchange_partition");
  DBUG_ASSERT(alter_info->flags & Alter_info::ALTER_EXCHANGE_PARTITION);

<<<<<<< HEAD
  partition_name= alter_info->partition_names.head();

=======
>>>>>>> b7fc4388
  /* Don't allow to exchange with log table */
  swap_table_list= table_list->next_local;
  if (check_if_log_table(swap_table_list->db_length, swap_table_list->db,
                         swap_table_list->table_name_length,
                         swap_table_list->table_name, 0))
  {
    my_error(ER_WRONG_USAGE, MYF(0), "PARTITION", "log table");
    DBUG_RETURN(TRUE);
  }

  /*
    Currently no MDL lock that allows both read and write and is upgradeable
    to exclusive, so leave the lock type to TL_WRITE_ALLOW_READ also on the
    partitioned table.

    TODO: add MDL lock that allows both read and write and is upgradable to
    exclusive lock. This would allow to continue using the partitioned table
    also with update/insert/delete while the verification of the swap table
    is running.
  */

  /*
    NOTE: It is not possible to exchange a crashed partition/table since
    we need some info from the engine, which we can only access after open,
    to be able to verify the structure/metadata.
  */
  table_list->mdl_request.set_type(MDL_SHARED_NO_WRITE);
<<<<<<< HEAD
  if (open_and_lock_tables(thd, table_list, FALSE, 0,
                           &alter_prelocking_strategy))
    DBUG_RETURN(TRUE);
=======
  if (open_tables(thd, &table_list, &table_counter, 0,
                  &alter_prelocking_strategy))
    DBUG_RETURN(true);
>>>>>>> b7fc4388

  part_table= table_list->table;
  swap_table= swap_table_list->table;

  if (check_exchange_partition(swap_table, part_table))
    DBUG_RETURN(TRUE);

<<<<<<< HEAD
=======
  /* set lock pruning on first table */
  partition_name= alter_info->partition_names.head();
  if (table_list->table->part_info->
        set_named_partition_bitmap(partition_name, strlen(partition_name)))
    DBUG_RETURN(true);

  if (lock_tables(thd, table_list, table_counter, 0))
    DBUG_RETURN(true);


>>>>>>> b7fc4388
  table_hton= swap_table->file->ht;

  THD_STAGE_INFO(thd, stage_verifying_table);

  /* Will append the partition name later in part_info->get_part_elem() */
  part_file_name_len= build_table_filename(part_file_name,
                                           sizeof(part_file_name),
                                           table_list->db,
                                           table_list->table_name,
                                           "", 0);
  build_table_filename(swap_file_name,
                       sizeof(swap_file_name),
                       swap_table_list->db,
                       swap_table_list->table_name,
                       "", 0);
  /* create a unique temp name #sqlx-nnnn_nnnn, x for eXchange */
  my_snprintf(temp_name, sizeof(temp_name), "%sx-%lx_%lx",
              tmp_file_prefix, current_pid, thd->thread_id);
  if (lower_case_table_names)
    my_casedn_str(files_charset_info, temp_name);
  build_table_filename(temp_file_name, sizeof(temp_file_name),
                       table_list->next_local->db,
                       temp_name, "", FN_IS_TMP);

  if (!(part_elem= part_table->part_info->get_part_elem(partition_name,
                                                        part_file_name +
                                                          part_file_name_len,
                                                        &swap_part_id)))
  {
    my_error(ER_UNKNOWN_PARTITION, MYF(0), partition_name,
             part_table->alias);
    DBUG_RETURN(TRUE);
  }

  if (swap_part_id == NOT_A_PARTITION_ID)
  {
    DBUG_ASSERT(part_table->part_info->is_sub_partitioned());
    my_error(ER_PARTITION_INSTEAD_OF_SUBPARTITION, MYF(0));
    DBUG_RETURN(TRUE);
  }

  if (compare_table_with_partition(thd, swap_table, part_table, part_elem))
    DBUG_RETURN(TRUE);

  /* Table and partition has same structure/options, OK to exchange */

  thd_proc_info(thd, "verifying data with partition");

  if (verify_data_with_partition(swap_table, part_table, swap_part_id))
    DBUG_RETURN(TRUE);

  /*
    Get exclusive mdl lock on both tables, alway the non partitioned table
    first. Remember the tickets for downgrading locks later.
  */
  swap_table_mdl_ticket= swap_table->mdl_ticket;
  part_table_mdl_ticket= part_table->mdl_ticket;

  /*
    No need to set used_partitions to only propagate
    HA_EXTRA_PREPARE_FOR_RENAME to one part since no built in engine uses
    that flag. And the action would probably be to force close all other
    instances which is what we are doing any way.
  */
  if (wait_while_table_is_used(thd, swap_table, HA_EXTRA_PREPARE_FOR_RENAME) ||
      wait_while_table_is_used(thd, part_table, HA_EXTRA_PREPARE_FOR_RENAME))
    goto err;

  DEBUG_SYNC(thd, "swap_partition_after_wait");

<<<<<<< HEAD
  close_all_tables_for_name(thd, swap_table->s, FALSE);
  close_all_tables_for_name(thd, part_table->s, FALSE);
=======
  close_all_tables_for_name(thd, swap_table->s, false, NULL);
  close_all_tables_for_name(thd, part_table->s, false, NULL);
>>>>>>> b7fc4388

  DEBUG_SYNC(thd, "swap_partition_before_rename");

  if (exchange_name_with_ddl_log(thd, swap_file_name, part_file_name,
                                 temp_file_name, table_hton))
    goto err;

  /*
    Reopen tables under LOCK TABLES. Ignore the return value for now. It's
    better to keep master/slave in consistent state. Alternative would be to
    try to revert the exchange operation and issue error.
  */
  (void) thd->locked_tables_list.reopen_tables(thd);

  if ((error= write_bin_log(thd, TRUE, thd->query(), thd->query_length())))
  {
    /*
      The error is reported in write_bin_log().
      We try to revert to make it easier to keep the master/slave in sync.
    */
    (void) exchange_name_with_ddl_log(thd, part_file_name, swap_file_name,
                                      temp_file_name, table_hton);
  }

err:
  if (thd->locked_tables_mode)
  {
    if (swap_table_mdl_ticket)
      swap_table_mdl_ticket->downgrade_lock(MDL_SHARED_NO_READ_WRITE);
    if (part_table_mdl_ticket)
      part_table_mdl_ticket->downgrade_lock(MDL_SHARED_NO_READ_WRITE);
  }

  if (!error)
    my_ok(thd);

  // For query cache
  table_list->table= NULL;
  table_list->next_local->table= NULL;
  query_cache_invalidate3(thd, table_list, FALSE);

  DBUG_RETURN(error);
}


bool Sql_cmd_alter_table_analyze_partition::execute(THD *thd)
{
  bool res;
  DBUG_ENTER("Sql_cmd_alter_table_analyze_partition::execute");

  /*
    Flag that it is an ALTER command which administrates partitions, used
    by ha_partition
  */
  thd->lex->alter_info.flags|= Alter_info::ALTER_ADMIN_PARTITION;

  res= Sql_cmd_analyze_table::execute(thd);
    
  DBUG_RETURN(res);
}


bool Sql_cmd_alter_table_check_partition::execute(THD *thd)
{
  bool res;
  DBUG_ENTER("Sql_cmd_alter_table_check_partition::execute");

  /*
    Flag that it is an ALTER command which administrates partitions, used
    by ha_partition
  */
  thd->lex->alter_info.flags|= Alter_info::ALTER_ADMIN_PARTITION;

  res= Sql_cmd_check_table::execute(thd);

  DBUG_RETURN(res);
}


bool Sql_cmd_alter_table_optimize_partition::execute(THD *thd)
{
  bool res;
  DBUG_ENTER("Alter_table_optimize_partition_statement::execute");

  /*
    Flag that it is an ALTER command which administrates partitions, used
    by ha_partition
  */
  thd->lex->alter_info.flags|= Alter_info::ALTER_ADMIN_PARTITION;

  res= Sql_cmd_optimize_table::execute(thd);

  DBUG_RETURN(res);
}


bool Sql_cmd_alter_table_repair_partition::execute(THD *thd)
{
  bool res;
  DBUG_ENTER("Sql_cmd_alter_table_repair_partition::execute");

  /*
    Flag that it is an ALTER command which administrates partitions, used
    by ha_partition
  */
  thd->lex->alter_info.flags|= Alter_info::ALTER_ADMIN_PARTITION;

  res= Sql_cmd_repair_table::execute(thd);

  DBUG_RETURN(res);
}


bool Sql_cmd_alter_table_truncate_partition::execute(THD *thd)
{
  int error;
  ha_partition *partition;
  ulong timeout= thd->variables.lock_wait_timeout;
  TABLE_LIST *first_table= thd->lex->select_lex.table_list.first;
  Alter_info *alter_info= &thd->lex->alter_info;
  uint table_counter, i;
  List<String> partition_names_list;
  bool binlog_stmt;
  DBUG_ENTER("Sql_cmd_alter_table_truncate_partition::execute");

  /*
    Flag that it is an ALTER command which administrates partitions, used
    by ha_partition.
  */
  thd->lex->alter_info.flags|= Alter_info::ALTER_ADMIN_PARTITION |
                               Alter_info::ALTER_TRUNCATE_PARTITION;

  /* Fix the lock types (not the same as ordinary ALTER TABLE). */
  first_table->lock_type= TL_WRITE;
  first_table->mdl_request.set_type(MDL_EXCLUSIVE);

  /*
    Check table permissions and open it with a exclusive lock.
    Ensure it is a partitioned table and finally, upcast the
    handler and invoke the partition truncate method. Lastly,
    write the statement to the binary log if necessary.
  */

  if (check_one_table_access(thd, DROP_ACL, first_table))
    DBUG_RETURN(TRUE);

  if (open_tables(thd, &first_table, &table_counter, 0))
    DBUG_RETURN(true);

  /*
    TODO: Add support for TRUNCATE PARTITION for NDB and other
          engines supporting native partitioning.
  */
  if (first_table->table->s->db_type() != partition_hton)
  {
    my_error(ER_PARTITION_MGMT_ON_NONPARTITIONED, MYF(0));
    DBUG_RETURN(TRUE);
  }

  
  /*
    Prune all, but named partitions,
    to avoid excessive calls to external_lock().
  */
  List_iterator<char> partition_names_it(alter_info->partition_names);
  uint num_names= alter_info->partition_names.elements;
  for (i= 0; i < num_names; i++)
  {
    char *partition_name= partition_names_it++;
    String *str_partition_name= new (thd->mem_root)
                                  String(partition_name, system_charset_info);
    if (!str_partition_name)
      DBUG_RETURN(true);
    partition_names_list.push_back(str_partition_name);
  }
  first_table->partition_names= &partition_names_list;
  if (first_table->table->part_info->set_partition_bitmaps(first_table))
    DBUG_RETURN(true);

  if (lock_tables(thd, first_table, table_counter, 0))
    DBUG_RETURN(true);

  /*
    Under locked table modes this might still not be an exclusive
    lock. Hence, upgrade the lock since the handler truncate method
    mandates an exclusive metadata lock.
  */
  MDL_ticket *ticket= first_table->table->mdl_ticket;
  if (thd->mdl_context.upgrade_shared_lock(ticket, MDL_EXCLUSIVE, timeout))
    DBUG_RETURN(TRUE);

  tdc_remove_table(thd, TDC_RT_REMOVE_NOT_OWN, first_table->db,
                   first_table->table_name, FALSE);

  partition= (ha_partition*) first_table->table->file;
  /* Invoke the handler method responsible for truncating the partition. */
  if ((error= partition->truncate_partition(alter_info, &binlog_stmt)))
    partition->print_error(error, MYF(0));

  /*
    All effects of a truncate operation are committed even if the
    operation fails. Thus, the query must be written to the binary
    log. The exception is a unimplemented truncate method or failure
    before any call to handler::truncate() is done.
    Also, it is logged in statement format, regardless of the binlog format.
  */
  if (error != HA_ERR_WRONG_COMMAND && binlog_stmt)
    error|= write_bin_log(thd, !error, thd->query(), thd->query_length());

  /*
    A locked table ticket was upgraded to a exclusive lock. After the
    the query has been written to the binary log, downgrade the lock
    to a shared one.
  */
  if (thd->locked_tables_mode)
    ticket->downgrade_lock(MDL_SHARED_NO_READ_WRITE);

  if (! error)
    my_ok(thd);

  // Invalidate query cache
  DBUG_ASSERT(!first_table->next_local);
  query_cache_invalidate3(thd, first_table, FALSE);

  DBUG_RETURN(error);
}

#endif /* WITH_PARTITION_STORAGE_ENGINE */<|MERGE_RESOLUTION|>--- conflicted
+++ resolved
@@ -497,19 +497,11 @@
   Alter_table_prelocking_strategy alter_prelocking_strategy;
   MDL_ticket *swap_table_mdl_ticket= NULL;
   MDL_ticket *part_table_mdl_ticket= NULL;
-<<<<<<< HEAD
-=======
   uint table_counter;
->>>>>>> b7fc4388
   bool error= TRUE;
   DBUG_ENTER("mysql_exchange_partition");
   DBUG_ASSERT(alter_info->flags & Alter_info::ALTER_EXCHANGE_PARTITION);
 
-<<<<<<< HEAD
-  partition_name= alter_info->partition_names.head();
-
-=======
->>>>>>> b7fc4388
   /* Don't allow to exchange with log table */
   swap_table_list= table_list->next_local;
   if (check_if_log_table(swap_table_list->db_length, swap_table_list->db,
@@ -537,15 +529,9 @@
     to be able to verify the structure/metadata.
   */
   table_list->mdl_request.set_type(MDL_SHARED_NO_WRITE);
-<<<<<<< HEAD
-  if (open_and_lock_tables(thd, table_list, FALSE, 0,
-                           &alter_prelocking_strategy))
-    DBUG_RETURN(TRUE);
-=======
   if (open_tables(thd, &table_list, &table_counter, 0,
                   &alter_prelocking_strategy))
     DBUG_RETURN(true);
->>>>>>> b7fc4388
 
   part_table= table_list->table;
   swap_table= swap_table_list->table;
@@ -553,8 +539,6 @@
   if (check_exchange_partition(swap_table, part_table))
     DBUG_RETURN(TRUE);
 
-<<<<<<< HEAD
-=======
   /* set lock pruning on first table */
   partition_name= alter_info->partition_names.head();
   if (table_list->table->part_info->
@@ -565,7 +549,6 @@
     DBUG_RETURN(true);
 
 
->>>>>>> b7fc4388
   table_hton= swap_table->file->ht;
 
   THD_STAGE_INFO(thd, stage_verifying_table);
@@ -636,13 +619,8 @@
 
   DEBUG_SYNC(thd, "swap_partition_after_wait");
 
-<<<<<<< HEAD
-  close_all_tables_for_name(thd, swap_table->s, FALSE);
-  close_all_tables_for_name(thd, part_table->s, FALSE);
-=======
   close_all_tables_for_name(thd, swap_table->s, false, NULL);
   close_all_tables_for_name(thd, part_table->s, false, NULL);
->>>>>>> b7fc4388
 
   DEBUG_SYNC(thd, "swap_partition_before_rename");
 
