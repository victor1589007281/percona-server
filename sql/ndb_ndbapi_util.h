/*
<<<<<<< HEAD
   Copyright (c) 2011, 2018, Oracle and/or its affiliates. All rights reserved.
=======
   Copyright (c) 2011, 2019, Oracle and/or its affiliates. All rights reserved.
>>>>>>> 4869291f

   This program is free software; you can redistribute it and/or modify
   it under the terms of the GNU General Public License, version 2.0,
   as published by the Free Software Foundation.

   This program is also distributed with certain software (including
   but not limited to OpenSSL) that is licensed under separate terms,
   as designated in a particular file or component or in included license
   documentation.  The authors of MySQL hereby grant you an additional
   permission to link the program and your derivative works with the
   separately licensed software that they have included with MySQL.

   This program is distributed in the hope that it will be useful,
   but WITHOUT ANY WARRANTY; without even the implied warranty of
   MERCHANTABILITY or FITNESS FOR A PARTICULAR PURPOSE.  See the
   GNU General Public License, version 2.0, for more details.

   You should have received a copy of the GNU General Public License
   along with this program; if not, write to the Free Software
   Foundation, Inc., 51 Franklin St, Fifth Floor, Boston, MA 02110-1301  USA
*/

#ifndef NDB_NDBAPI_UTIL_H
#define NDB_NDBAPI_UTIL_H

#include <stddef.h>
#include <string>
#include <unordered_set>
<<<<<<< HEAD
=======
#include <vector>
>>>>>>> 4869291f

#include "storage/ndb/include/ndbapi/NdbBlob.hpp"
#include "storage/ndb/include/ndbapi/NdbDictionary.hpp"
#include "storage/ndb/include/ndbapi/NdbRecAttr.hpp"

union NdbValue
{
  const NdbRecAttr *rec;
  NdbBlob *blob;
  void *ptr;
};


/**
 * @brief ndb_pack_varchar, pack the given string using "MySQL Server varchar
 *        format" into a buffer suitable for the given column of the NDB table
 * @param ndbtab         NDB table
 * @param column_index   index of column to pack for
 * @param str            string to pack
 * @param str_length     length of string to pack
 *
 * @note The hardcoded value 512 is the current size of FN_REFLEN, only buffers
 *       of that size is currently supported by this function
 */
void ndb_pack_varchar(const NdbDictionary::Table* ndbtab, unsigned column_index,
                      char (&buf)[512], const char* str, size_t str_length);

/**
   @brief ndb_get_extra_metadata_version, returns the version of the
          extra metadata attached to the table in NDB.
   @param ndbtab
   @return version of extra metadata or 0 if none
 */
Uint32 ndb_get_extra_metadata_version(const NdbDictionary::Table* ndbtab);


/**
 * @brief ndb_table_has_blobs, check if the NDB table has blobs
 * @param ndbtab
 * @return true if the table have blobs
 */
bool ndb_table_has_blobs(const NdbDictionary::Table* ndbtab);


/**
 * @brief ndb_table_has_hidden_pk, check if the NDB table has a hidden
 *        primary key(as created by ndbcluster to support having table
 *        without primary key in NDB)
 * @param ndbtab
 * @return true if the table has a hidden primary key
 */
bool ndb_table_has_hidden_pk(const NdbDictionary::Table* ndbtab);


/**
 * @brief check if the NDB table has tablespace
 * @param ndbtab
 * @return true if the table has a tablespace
 *
 * @note This is indicated either by the table having a tablespace name
 *       or id+version of the tablespace
 */
bool ndb_table_has_tablespace(const NdbDictionary::Table* ndbtab);
<<<<<<< HEAD


/**
 * @brief check if the NDB table has tablespace name indicating
 *        that is has a tablespace
 * @param ndbtab
 * @return nullptr or tablespace name
 *
 * @note The NdbApi function getTablespaceName() is peculiar as it
 *       returns the empty string to indicate that tablespace name
 *       is not available, normally you'd expect NULL to be returned
 *       from a function returning "const char*"
 *
 */
const char* ndb_table_tablespace_name(const NdbDictionary::Table* ndbtab);


/**
=======


/**
 * @brief check if the NDB table has tablespace name indicating
 *        that is has a tablespace
 * @param ndbtab
 * @return nullptr or tablespace name
 *
 * @note The NdbApi function getTablespaceName() is peculiar as it
 *       returns the empty string to indicate that tablespace name
 *       is not available, normally you'd expect NULL to be returned
 *       from a function returning "const char*"
 *
 */
const char* ndb_table_tablespace_name(const NdbDictionary::Table* ndbtab);


/**
 * @brief Return the tablespace name of an NDB table
 * @param dict    NDB Dictionary
 * @param ndbtab  NDB Table object
 * @return tablespace name if table has tablespace, empty string if not
 */
std::string ndb_table_tablespace_name(NdbDictionary::Dictionary *dict,
                                      const NdbDictionary::Table *ndbtab);


/**
>>>>>>> 4869291f
 * @brief Checks if an error has occurred in a ndbapi call
 * @param dict  NDB Dictionary
 * @return true if error has occurred, false if not
 */
bool ndb_dict_check_NDB_error(NdbDictionary::Dictionary* dict);


/**
 * @brief Retrieves list of logfile group names from NDB Dictionary
 * @param dict            NDB Dictionary
 * @param lfg_names [out] List of logfile group names
 * @return true on success, false on failure
 */
bool ndb_get_logfile_group_names(NdbDictionary::Dictionary* dict,
                                 std::unordered_set<std::string>& lfg_names);


/**
 * @brief Retrieves list of tablespace names from NDB Dictionary
 * @param dict                   NDB Dictionary
 * @param tablespace_names [out] List of tablespace names
 * @return true on success, false on failure
 */
bool
ndb_get_tablespace_names(NdbDictionary::Dictionary* dict,
                         std::unordered_set<std::string>& tablespace_names);


/**
 * @brief Retrieves list of table names in the given schema from NDB Dictionary
 * @param dict              NDB Dictionary
 * @param schema_name       Schema name
 * @param table_names [out] List of table names
 * @return true on success, false on failure
 */
bool
ndb_get_table_names_in_schema(NdbDictionary::Dictionary* dict,
                              const std::string &schema_name,
                              std::unordered_set<std::string>& table_names);
<<<<<<< HEAD
=======


/**
 * @brief Retrieves list of undofile names assigned to a logfile group from NDB
 *        Dictionary
 * @param dict                 NDB Dictionary
 * @param logfile_group_name   Logfile group name
 * @param undofile_names [out] Undofile names
 * @return true on success, false on failure
 */
bool ndb_get_undofile_names(NdbDictionary::Dictionary *dict,
                            const std::string &logfile_group_name,
                            std::vector<std::string> &undofile_names);


/**
 * @brief Retrieves list of datafile names assigned to a tablespace from NDB
 *        Dictionary
 * @param dict                 NDB Dictionary
 * @param tablespace_name      Tablespace name
 * @param datafile_names [out] Datafile names
 * @return true on success, false on failure
 */
bool ndb_get_datafile_names(NdbDictionary::Dictionary *dict,
                            const std::string &tablespace_name,
                            std::vector<std::string> &datafile_names);


/**
 * @brief Retrieves list of database names in NDB Dictionary
 * @param dict                 NDB Dictionary
 * @param database_names [out] List of database names in Dictionary
 * @return true on success, false on failure
 */
bool
ndb_get_database_names_in_dictionary(NdbDictionary::Dictionary* dict,
    std::unordered_set<std::string>& database_names);
>>>>>>> 4869291f

#endif<|MERGE_RESOLUTION|>--- conflicted
+++ resolved
@@ -1,9 +1,5 @@
 /*
-<<<<<<< HEAD
-   Copyright (c) 2011, 2018, Oracle and/or its affiliates. All rights reserved.
-=======
    Copyright (c) 2011, 2019, Oracle and/or its affiliates. All rights reserved.
->>>>>>> 4869291f
 
    This program is free software; you can redistribute it and/or modify
    it under the terms of the GNU General Public License, version 2.0,
@@ -32,10 +28,7 @@
 #include <stddef.h>
 #include <string>
 #include <unordered_set>
-<<<<<<< HEAD
-=======
 #include <vector>
->>>>>>> 4869291f
 
 #include "storage/ndb/include/ndbapi/NdbBlob.hpp"
 #include "storage/ndb/include/ndbapi/NdbDictionary.hpp"
@@ -99,7 +92,6 @@
  *       or id+version of the tablespace
  */
 bool ndb_table_has_tablespace(const NdbDictionary::Table* ndbtab);
-<<<<<<< HEAD
 
 
 /**
@@ -118,25 +110,6 @@
 
 
 /**
-=======
-
-
-/**
- * @brief check if the NDB table has tablespace name indicating
- *        that is has a tablespace
- * @param ndbtab
- * @return nullptr or tablespace name
- *
- * @note The NdbApi function getTablespaceName() is peculiar as it
- *       returns the empty string to indicate that tablespace name
- *       is not available, normally you'd expect NULL to be returned
- *       from a function returning "const char*"
- *
- */
-const char* ndb_table_tablespace_name(const NdbDictionary::Table* ndbtab);
-
-
-/**
  * @brief Return the tablespace name of an NDB table
  * @param dict    NDB Dictionary
  * @param ndbtab  NDB Table object
@@ -147,7 +120,6 @@
 
 
 /**
->>>>>>> 4869291f
  * @brief Checks if an error has occurred in a ndbapi call
  * @param dict  NDB Dictionary
  * @return true if error has occurred, false if not
@@ -187,8 +159,6 @@
 ndb_get_table_names_in_schema(NdbDictionary::Dictionary* dict,
                               const std::string &schema_name,
                               std::unordered_set<std::string>& table_names);
-<<<<<<< HEAD
-=======
 
 
 /**
@@ -226,6 +196,5 @@
 bool
 ndb_get_database_names_in_dictionary(NdbDictionary::Dictionary* dict,
     std::unordered_set<std::string>& database_names);
->>>>>>> 4869291f
 
 #endif