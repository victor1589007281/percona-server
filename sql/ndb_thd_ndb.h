/*
   Copyright (c) 2011, Oracle and/or its affiliates. All rights reserved.

   This program is free software; you can redistribute it and/or modify
   it under the terms of the GNU General Public License as published by
   the Free Software Foundation; version 2 of the License.

   This program is distributed in the hope that it will be useful,
   but WITHOUT ANY WARRANTY; without even the implied warranty of
   MERCHANTABILITY or FITNESS FOR A PARTICULAR PURPOSE.  See the
   GNU General Public License for more details.

   You should have received a copy of the GNU General Public License
   along with this program; if not, write to the Free Software
   Foundation, Inc., 51 Franklin St, Fifth Floor, Boston, MA 02110-1301  USA
*/

#ifndef NDB_THD_NDB_H
#define NDB_THD_NDB_H

#include <my_global.h>
#include <my_base.h>          // ha_rows
#include <sql_list.h>         // List<>
#include <hash.h>             // HASH

#include "ndb_share.h"

#include <kernel/ndb_limits.h> // MAX_NDB_NODES

/*
  Place holder for ha_ndbcluster thread specific data
*/

enum THD_NDB_OPTIONS
{
  TNO_NO_LOG_SCHEMA_OP=  1 << 0,
  /*
    In participating mysqld, do not try to acquire global schema
    lock, as one other mysqld already has the lock.
  */
  TNO_NO_LOCK_SCHEMA_OP= 1 << 1
};

enum THD_NDB_TRANS_OPTIONS
{
  TNTO_INJECTED_APPLY_STATUS= 1 << 0
  ,TNTO_NO_LOGGING=           1 << 1
  ,TNTO_TRANSACTIONS_OFF=     1 << 2
  ,TNTO_NO_REMOVE_STRAY_FILES=  1 << 3
<<<<<<< HEAD
  ,TNTO_APPLYING_BINLOG=      1 << 4
=======
  /*
    Skip Binlog setup when performing find_files()
  */
  ,TNTO_NO_BINLOG_SETUP_IN_FIND_FILES= 1 << 4
>>>>>>> d4012067
};

class Thd_ndb 
{
  THD* m_thd;

  Thd_ndb(THD*);
  ~Thd_ndb();
  const bool m_slave_thread; // cached value of thd->slave_thread
public:
  static Thd_ndb* seize(THD*);
  static void release(Thd_ndb* thd_ndb);

  void init_open_tables();

  class Ndb_cluster_connection *connection;
  class Ndb *ndb;
  class ha_ndbcluster *m_handler;
  ulong count;
  uint lock_count;
  uint start_stmt_count;
  uint save_point_count;
  class NdbTransaction *trans;
  bool m_error;
  bool m_slow_path;
  bool m_force_send;

  uint32 options;
  uint32 trans_options;
  void transaction_checks(void);
  List<NDB_SHARE> changed_tables;
  HASH open_tables;
  /*
    This is a memroot used to buffer rows for batched execution.
    It is reset after every execute().
  */
  MEM_ROOT m_batch_mem_root;
  /*
    Estimated pending batched execution bytes, once this is > BATCH_FLUSH_SIZE
    we execute() to flush the rows buffered in m_batch_mem_root.
  */
  uint m_unsent_bytes;
  uint m_batch_size;
  bool add_row_check_if_batch_full(uint size);

  uint m_execute_count;

  uint m_scan_count;
  uint m_pruned_scan_count;

  /** This is the number of sorted scans (via ordered indexes).*/
  uint m_sorted_scan_count;

  /** This is the number of NdbQueryDef objects that the handler has created.*/
  uint m_pushed_queries_defined;
  /** 
    This is the number of cases where the handler decided not to use an 
    NdbQuery object that it previously created for executing a particular 
    instance of a query fragment. This may happen if for examle the optimizer
    decides to use another type of access operation than originally assumed.
  */
  uint m_pushed_queries_dropped;
  /**
    This is the number of times that the handler instantiated an NdbQuery object
    from a NdbQueryDef object and used the former for executing an instance
    of a query fragment.
   */
  uint m_pushed_queries_executed;
  /**
    This is the number of lookup operations (via unique index or primary key)
    that were eliminated by pushing linked operations (NdbQuery) to the data 
    nodes.
   */
  uint m_pushed_reads;

  uint m_transaction_no_hint_count[MAX_NDB_NODES];
  uint m_transaction_hint_count[MAX_NDB_NODES];

  NdbTransaction *global_schema_lock_trans;
  uint global_schema_lock_count;
  uint global_schema_lock_error;
  uint schema_locks_count; // Number of global schema locks taken by thread
  bool has_required_global_schema_lock(const char* func);

  unsigned m_connect_count;
  bool valid_ndb(void) const;
  bool recycle_ndb(void);
<<<<<<< HEAD
=======

  bool is_slave_thread(void) const { return m_slave_thread; }
>>>>>>> d4012067
};

#endif<|MERGE_RESOLUTION|>--- conflicted
+++ resolved
@@ -47,14 +47,10 @@
   ,TNTO_NO_LOGGING=           1 << 1
   ,TNTO_TRANSACTIONS_OFF=     1 << 2
   ,TNTO_NO_REMOVE_STRAY_FILES=  1 << 3
-<<<<<<< HEAD
-  ,TNTO_APPLYING_BINLOG=      1 << 4
-=======
   /*
     Skip Binlog setup when performing find_files()
   */
   ,TNTO_NO_BINLOG_SETUP_IN_FIND_FILES= 1 << 4
->>>>>>> d4012067
 };
 
 class Thd_ndb 
@@ -142,11 +138,8 @@
   unsigned m_connect_count;
   bool valid_ndb(void) const;
   bool recycle_ndb(void);
-<<<<<<< HEAD
-=======
 
   bool is_slave_thread(void) const { return m_slave_thread; }
->>>>>>> d4012067
 };
 
 #endif