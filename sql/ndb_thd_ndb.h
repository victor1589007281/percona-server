--- conflicted
+++ resolved
@@ -137,11 +137,6 @@
   // Start of transaction check, to automatically detect which
   // trans options shoudl be enabled
   void transaction_checks(void);
-<<<<<<< HEAD
-=======
-
-  List<NDB_SHARE> changed_tables;
->>>>>>> 044a4efd
   malloc_unordered_map<const void *, THD_NDB_SHARE *>
     open_tables{PSI_INSTRUMENT_ME};
   /*
