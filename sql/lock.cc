/* Copyright (c) 2000, 2016, Oracle and/or its affiliates. All rights reserved.

   This program is free software; you can redistribute it and/or modify
   it under the terms of the GNU General Public License as published by
   the Free Software Foundation; version 2 of the License.

   This program is distributed in the hope that it will be useful,
   but WITHOUT ANY WARRANTY; without even the implied warranty of
   MERCHANTABILITY or FITNESS FOR A PARTICULAR PURPOSE.  See the
   GNU General Public License for more details.

   You should have received a copy of the GNU General Public License
   along with this program; if not, write to the Free Software Foundation,
   51 Franklin Street, Suite 500, Boston, MA 02110-1335 USA */


/**
  @file

  Locking functions for mysql.

  Because of the new concurrent inserts, we must first get external locks
  before getting internal locks.  If we do it in the other order, the status
  information is not up to date when called from the lock handler.

  GENERAL DESCRIPTION OF LOCKING

  When not using LOCK TABLES:

  - For each SQL statement mysql_lock_tables() is called for all involved
    tables.
    - mysql_lock_tables() will call
      table_handler->external_lock(thd,locktype) for each table.
      This is followed by a call to thr_multi_lock() for all tables.

  - When statement is done, we call mysql_unlock_tables().
    This will call thr_multi_unlock() followed by
    table_handler->external_lock(thd, F_UNLCK) for each table.

  - Note that mysql_unlock_tables() may be called several times as
    MySQL in some cases can free some tables earlier than others.

  - The above is true both for normal and temporary tables.

  - Temporary non transactional tables are never passed to thr_multi_lock()
    and we never call external_lock(thd, F_UNLOCK) on these.

  When using LOCK TABLES:

  - LOCK TABLE will call mysql_lock_tables() for all tables.
    mysql_lock_tables() will call
    table_handler->external_lock(thd,locktype) for each table.
    This is followed by a call to thr_multi_lock() for all tables.

  - For each statement, we will call table_handler->start_stmt(THD)
    to inform the table handler that we are using the table.

    The tables used can only be tables used in LOCK TABLES or a
    temporary table.

  - When statement is done, we will call ha_commit_stmt(thd);

  - When calling UNLOCK TABLES we call mysql_unlock_tables() for all
    tables used in LOCK TABLES

  If table_handler->external_lock(thd, locktype) fails, we call
  table_handler->external_lock(thd, F_UNLCK) for each table that was locked,
  excluding one that caused failure. That means handler must cleanup itself
  in case external_lock() fails.

  @todo
  Change to use my_malloc() ONLY when using LOCK TABLES command or when
  we are forced to use mysql_lock_merge.
*/

#include "debug_sync.h"
#include "lock.h"
#include "sql_base.h"                       // close_tables_for_reopen
#include "sql_parse.h"                     // is_log_table_write_query
#include "auth_common.h"                   // SUPER_ACL
#include "session_tracker.h"
#include <hash.h>
#include <assert.h>
#include "my_atomic.h"
/**
  @defgroup Locking Locking
  @{
*/

extern HASH open_cache;

/* flags for get_lock_data */
#define GET_LOCK_UNLOCK         1
#define GET_LOCK_STORE_LOCKS    2

static MYSQL_LOCK *get_lock_data(THD *thd, TABLE **table_ptr, size_t count,
                                 uint flags);
static int lock_external(THD *thd, TABLE **table,uint count);
static int unlock_external(THD *thd, TABLE **table,uint count);
static void print_lock_error(int error, const char *);

/* Map the return value of thr_lock to an error from errmsg.txt */
static int thr_lock_errno_to_mysql[]=
{ 0, ER_LOCK_ABORTED, ER_LOCK_WAIT_TIMEOUT, ER_LOCK_DEADLOCK };

/**
  Perform semantic checks for mysql_lock_tables.
  @param thd The current thread
  @param tables The tables to lock
  @param count The number of tables to lock
  @param flags Lock flags
  @return 0 if all the check passed, non zero if a check failed.
*/
static int
lock_tables_check(THD *thd, TABLE **tables, size_t count, uint flags)
{
  uint system_count= 0, i= 0;
  /*
    Identifies if the executed sql command can updated either a log
    or rpl info table.
  */
  bool log_table_write_query= false;

  DBUG_ENTER("lock_tables_check");

  log_table_write_query=
     is_log_table_write_query(thd->lex->sql_command);

  for (i=0 ; i<count; i++)
  {
    TABLE *t= tables[i];

    /* Protect against 'fake' partially initialized TABLE_SHARE */
    DBUG_ASSERT(t->s->table_category != TABLE_UNKNOWN_CATEGORY);

    /*
      Table I/O to performance schema tables is performed
      only internally by the server implementation.
      When a user is requesting a lock, the following
      constraints are enforced:
    */
    if (t->s->table_category == TABLE_CATEGORY_LOG &&
        (flags & MYSQL_LOCK_LOG_TABLE) == 0 &&
        !log_table_write_query)
    {
      /*
        A user should not be able to prevent writes,
        or hold any type of lock in a session,
        since this would be a DOS attack.
      */
      if (t->reginfo.lock_type >= TL_READ_NO_INSERT ||
          thd->lex->sql_command == SQLCOM_LOCK_TABLES)
      {
        my_error(ER_CANT_LOCK_LOG_TABLE, MYF(0));
        DBUG_RETURN(1);
      }
    }

    if (t->reginfo.lock_type >= TL_WRITE_ALLOW_WRITE)
    {
      if (t->s->table_category == TABLE_CATEGORY_SYSTEM)
        system_count++;

      if (t->db_stat & HA_READ_ONLY)
      {
        my_error(ER_OPEN_AS_READONLY, MYF(0), t->alias);
        DBUG_RETURN(1);
      }
    }

    /*
      If we are going to lock a non-temporary table we must own metadata
      lock of appropriate type on it (I.e. for table to be locked for
      write we must own metadata lock of MDL_SHARED_WRITE or stronger
      type. For table to be locked for read we must own metadata lock
      of MDL_SHARED_READ or stronger type).
    */
    DBUG_ASSERT(t->s->tmp_table ||
                thd->mdl_context.owns_equal_or_stronger_lock(MDL_key::TABLE,
                                   t->s->db.str, t->s->table_name.str,
                                   t->reginfo.lock_type >= TL_WRITE_ALLOW_WRITE ?
                                   MDL_SHARED_WRITE : MDL_SHARED_READ));

    /*
      Prevent modifications to base tables if READ_ONLY is activated.
      In any case, read only does not apply to temporary tables and
      performance_schema tables.
    */
    if (!(flags & MYSQL_LOCK_IGNORE_GLOBAL_READ_ONLY) && !t->s->tmp_table &&
        !is_perfschema_db(t->s->db.str, t->s->db.length))
    {
      if (t->reginfo.lock_type >= TL_WRITE_ALLOW_WRITE &&
        check_readonly(thd, true))
          DBUG_RETURN(1);
    }
  }

  /*
    Locking of system tables is restricted:
    locking a mix of system and non-system tables in the same lock
    is prohibited, to prevent contention.
  */
  if ((system_count > 0) && (system_count < count))
  {
    my_error(ER_WRONG_LOCK_OF_SYSTEM_TABLE, MYF(0));
    DBUG_RETURN(1);
  }

  DBUG_RETURN(0);
}

/**
  Reset lock type in lock data

  @param mysql_lock Lock structures to reset.

  @note After a locking error we want to quit the locking of the table(s).
        The test case in the bug report for Bug #18544 has the following
        cases: 1. Locking error in lock_external() due to InnoDB timeout.
        2. Locking error in get_lock_data() due to missing write permission.
        3. Locking error in wait_if_global_read_lock() due to lock conflict.

  @note In all these cases we have already set the lock type into the lock
        data of the open table(s). If the table(s) are in the open table
        cache, they could be reused with the non-zero lock type set. This
        could lead to ignoring a different lock type with the next lock.

  @note Clear the lock type of all lock data. This ensures that the next
        lock request will set its lock type properly.
*/


static void reset_lock_data(MYSQL_LOCK *sql_lock)
{
  THR_LOCK_DATA **ldata, **ldata_end;
  DBUG_ENTER("reset_lock_data");

  /* Clear the lock type of all lock data to avoid reusage. */
  for (ldata= sql_lock->locks, ldata_end= ldata + sql_lock->lock_count;
       ldata < ldata_end;
       ldata++)
  {
    /* Reset lock type. */
    (*ldata)->type= TL_UNLOCK;
  }
  DBUG_VOID_RETURN;
}


/**
  Scan array of tables for access types; update transaction tracker
  accordingly.

   @param thd          The current thread.
   @param tables       An array of pointers to the tables to lock.
   @param count        The number of tables to lock.
*/

static void track_table_access(THD *thd, TABLE **tables, size_t count)
{
  Transaction_state_tracker *tst= (Transaction_state_tracker *)
    thd->session_tracker.get_tracker(TRANSACTION_INFO_TRACKER);
  enum enum_tx_state         s;

  while (count--)
  {
    TABLE *t= tables[count];

    if (t)
    {
      s= tst->calc_trx_state(thd, t->reginfo.lock_type,
                             t->file->has_transactions());
      tst->add_trx_state(thd, s);
    }
  }
}


/**
  Reset lock type in lock data and free.

  @param mysql_lock Lock structures to reset.

*/

static void reset_lock_data_and_free(MYSQL_LOCK **mysql_lock)
{
  reset_lock_data(*mysql_lock);
  my_free(*mysql_lock);
  *mysql_lock= 0;
}


/**
   Lock tables.

   @param thd          The current thread.
   @param tables       An array of pointers to the tables to lock.
   @param count        The number of tables to lock.
   @param flags        Options:
                 MYSQL_LOCK_IGNORE_GLOBAL_READ_ONLY Ignore SET GLOBAL READ_ONLY
                 MYSQL_LOCK_IGNORE_TIMEOUT          Use maximum timeout value.

   @retval  A lock structure pointer on success.
   @retval  NULL if an error or if wait on a lock was killed.
*/

MYSQL_LOCK *mysql_lock_tables(THD *thd, TABLE **tables, size_t count, uint flags)
{
  int rc;
  MYSQL_LOCK *sql_lock;
  ulong timeout= (flags & MYSQL_LOCK_IGNORE_TIMEOUT) ?
    LONG_TIMEOUT : thd->variables.lock_wait_timeout;

  DBUG_ENTER("mysql_lock_tables");

  if (lock_tables_check(thd, tables, count, flags))
    DBUG_RETURN(NULL);

  if (! (sql_lock= get_lock_data(thd, tables, count, GET_LOCK_STORE_LOCKS)))
    DBUG_RETURN(NULL);

  THD_STAGE_INFO(thd, stage_system_lock);
  DBUG_PRINT("info", ("thd->proc_info %s", thd->proc_info));
  if (sql_lock->table_count && lock_external(thd, sql_lock->table,
                                             sql_lock->table_count))
  {
    /* Clear the lock type of all lock data to avoid reusage. */
    reset_lock_data_and_free(&sql_lock);
    goto end;
  }

  /* Copy the lock data array. thr_multi_lock() reorders its contents. */
  memcpy(sql_lock->locks + sql_lock->lock_count, sql_lock->locks,
         sql_lock->lock_count * sizeof(*sql_lock->locks));
  /* Lock on the copied half of the lock data array. */
  rc= thr_lock_errno_to_mysql[(int) thr_multi_lock(sql_lock->locks +
                                                   sql_lock->lock_count,
                                                   sql_lock->lock_count,
                                                   &thd->lock_info, timeout)];

  DBUG_EXECUTE_IF("mysql_lock_tables_kill_query",
                  thd->killed= THD::KILL_QUERY;);

  if (rc)
  {
    if (sql_lock->table_count)
      (void) unlock_external(thd, sql_lock->table, sql_lock->table_count);
    reset_lock_data_and_free(&sql_lock);
    if (! thd->killed)
      my_error(rc, MYF(0));
  }

end:
  if (!(flags & MYSQL_OPEN_IGNORE_KILLED) && thd->killed)
  {
    thd->send_kill_message();
    if (sql_lock)
    {
      mysql_unlock_tables(thd, sql_lock);
      sql_lock= 0;
    }
  }

  if (thd->variables.session_track_transaction_info > TX_TRACK_NONE)
    track_table_access(thd, tables, count);

  thd->set_time_after_lock();
  DBUG_RETURN(sql_lock);
}


static int lock_external(THD *thd, TABLE **tables, uint count)
{
  uint i;
  int lock_type,error;
  DBUG_ENTER("lock_external");

  DBUG_PRINT("info", ("count %d", count));
  for (i=1 ; i <= count ; i++, tables++)
  {
    DBUG_ASSERT((*tables)->reginfo.lock_type >= TL_READ);
    lock_type=F_WRLCK;				/* Lock exclusive */
    if ((*tables)->db_stat & HA_READ_ONLY ||
	((*tables)->reginfo.lock_type >= TL_READ &&
	 (*tables)->reginfo.lock_type <= TL_READ_NO_INSERT))
      lock_type=F_RDLCK;

    if ((error=(*tables)->file->ha_external_lock(thd,lock_type)))
    {
      print_lock_error(error, (*tables)->file->table_type());
      while (--i)
      {
        tables--;
	(*tables)->file->ha_external_lock(thd, F_UNLCK);
	(*tables)->current_lock=F_UNLCK;
      }
      DBUG_RETURN(error);
    }
    else
    {
      (*tables)->db_stat &= ~ HA_BLOCK_LOCK;
      (*tables)->current_lock= lock_type;
    }
  }
  DBUG_RETURN(0);
}


void mysql_unlock_tables(THD *thd, MYSQL_LOCK *sql_lock)
{
  DBUG_ENTER("mysql_unlock_tables");
  if (sql_lock->lock_count)
    thr_multi_unlock(sql_lock->locks,sql_lock->lock_count);
  if (sql_lock->table_count)
    (void) unlock_external(thd,sql_lock->table,sql_lock->table_count);
  my_free(sql_lock);
  DBUG_VOID_RETURN;
}

/**
  Unlock some of the tables locked by mysql_lock_tables.

  This will work even if get_lock_data fails (next unlock will free all)
*/

void mysql_unlock_some_tables(THD *thd, TABLE **table,uint count)
{
  MYSQL_LOCK *sql_lock;
  if ((sql_lock= get_lock_data(thd, table, count, GET_LOCK_UNLOCK)))
    mysql_unlock_tables(thd, sql_lock);
}


/**
  unlock all tables locked for read.
*/

void mysql_unlock_read_tables(THD *thd, MYSQL_LOCK *sql_lock)
{
  uint i,found;
  DBUG_ENTER("mysql_unlock_read_tables");

  /* Move all write locks first */
  THR_LOCK_DATA **lock=sql_lock->locks;
  for (i=found=0 ; i < sql_lock->lock_count ; i++)
  {
    if (sql_lock->locks[i]->type > TL_WRITE_ALLOW_WRITE)
    {
      swap_variables(THR_LOCK_DATA *, *lock, sql_lock->locks[i]);
      lock++;
      found++;
    }
  }
  /* unlock the read locked tables */
  if (i != found)
  {
    thr_multi_unlock(lock,i-found);
    sql_lock->lock_count= found;
  }

  /* Then do the same for the external locks */
  /* Move all write locked tables first */
  TABLE **table=sql_lock->table;
  for (i=found=0 ; i < sql_lock->table_count ; i++)
  {
    DBUG_ASSERT(sql_lock->table[i]->lock_position == i);
    if ((uint) sql_lock->table[i]->reginfo.lock_type > TL_WRITE_ALLOW_WRITE)
    {
      swap_variables(TABLE *, *table, sql_lock->table[i]);
      table++;
      found++;
    }
  }
  /* Unlock all read locked tables */
  if (i != found)
  {
    (void) unlock_external(thd,table,i-found);
    sql_lock->table_count=found;
  }
  /* Fix the lock positions in TABLE */
  table= sql_lock->table;
  found= 0;
  for (i= 0; i < sql_lock->table_count; i++)
  {
    TABLE *tbl= *table;
    tbl->lock_position= (uint) (table - sql_lock->table);
    tbl->lock_data_start= found;
    found+= tbl->lock_count;
    table++;
  }
  DBUG_VOID_RETURN;
}


/**
  Try to find the table in the list of locked tables.
  In case of success, unlock the table and remove it from this list.
  If a table has more than one lock instance, removes them all.

  @param  thd             thread context
  @param  locked          list of locked tables
  @param  table           the table to unlock
*/

void mysql_lock_remove(THD *thd, MYSQL_LOCK *locked,TABLE *table)
{
  if (locked)
  {
    uint i;
    for (i=0; i < locked->table_count; i++)
    {
      if (locked->table[i] == table)
      {
        uint  j, removed_locks, old_tables;
        TABLE *tbl;
        uint lock_data_end;

        DBUG_ASSERT(table->lock_position == i);

        /* Unlock the table. */
        mysql_unlock_some_tables(thd, &table, /* table count */ 1);

        /* Decrement table_count in advance, making below expressions easier */
        old_tables= --locked->table_count;

        /* The table has 'removed_locks' lock data elements in locked->locks */
        removed_locks= table->lock_count;

        /* Move down all table pointers above 'i'. */
	memmove(reinterpret_cast<char*> (locked->table + i),
                reinterpret_cast<char*> (locked->table + i + 1),
                (old_tables - i) * sizeof(TABLE*));

        lock_data_end= table->lock_data_start + table->lock_count;
        /* Move down all lock data pointers above 'table->lock_data_end-1' */
        memmove(reinterpret_cast<char*> (locked->locks + table->lock_data_start),
                reinterpret_cast<char*> (locked->locks + lock_data_end),
                (locked->lock_count - lock_data_end) *
                sizeof(THR_LOCK_DATA*));

        /*
          Fix moved table elements.
          lock_position is the index in the 'locked->table' array,
          it must be fixed by one.
          table->lock_data_start is pointer to the lock data for this table
          in the 'locked->locks' array, they must be fixed by 'removed_locks',
          the lock data count of the removed table.
        */
        for (j= i ; j < old_tables; j++)
        {
          tbl= locked->table[j];
          tbl->lock_position--;
          DBUG_ASSERT(tbl->lock_position == j);
          tbl->lock_data_start-= removed_locks;
        }

        /* Finally adjust lock_count. */
        locked->lock_count-= removed_locks;
	break;
      }
    }
  }
}


/** Abort all other threads waiting to get lock in table. */

void mysql_lock_abort(THD *thd, TABLE *table, bool upgrade_lock)
{
  MYSQL_LOCK *locked;
  DBUG_ENTER("mysql_lock_abort");

  if ((locked= get_lock_data(thd, &table, 1, GET_LOCK_UNLOCK)))
  {
    for (uint i=0; i < locked->lock_count; i++)
      thr_abort_locks(locked->locks[i]->lock, upgrade_lock);
    my_free(locked);
  }
  DBUG_VOID_RETURN;
}


/**
  Abort one thread / table combination.

  @param thd	   Thread handler
  @param table	   Table that should be removed from lock queue
*/

void mysql_lock_abort_for_thread(THD *thd, TABLE *table)
{
  MYSQL_LOCK *locked;
  DBUG_ENTER("mysql_lock_abort_for_thread");

  if ((locked= get_lock_data(thd, &table, 1, GET_LOCK_UNLOCK)))
  {
    for (uint i=0; i < locked->lock_count; i++)
    {
      thr_abort_locks_for_thread(locked->locks[i]->lock,
                                 table->in_use->thread_id());
    }
    my_free(locked);
  }
  DBUG_VOID_RETURN;
}


MYSQL_LOCK *mysql_lock_merge(MYSQL_LOCK *a,MYSQL_LOCK *b)
{
  MYSQL_LOCK *sql_lock;
  TABLE **table, **end_table;
  DBUG_ENTER("mysql_lock_merge");

  if (!(sql_lock= (MYSQL_LOCK*)
	my_malloc(key_memory_MYSQL_LOCK,
                  sizeof(*sql_lock)+
		  sizeof(THR_LOCK_DATA*)*(a->lock_count+b->lock_count)+
		  sizeof(TABLE*)*(a->table_count+b->table_count),MYF(MY_WME))))
    DBUG_RETURN(0);				// Fatal error
  sql_lock->lock_count=a->lock_count+b->lock_count;
  sql_lock->table_count=a->table_count+b->table_count;
  sql_lock->locks=(THR_LOCK_DATA**) (sql_lock+1);
  sql_lock->table=(TABLE**) (sql_lock->locks+sql_lock->lock_count);
  memcpy(sql_lock->locks,a->locks,a->lock_count*sizeof(*a->locks));
  memcpy(sql_lock->locks+a->lock_count,b->locks,
	 b->lock_count*sizeof(*b->locks));
  memcpy(sql_lock->table,a->table,a->table_count*sizeof(*a->table));
  memcpy(sql_lock->table+a->table_count,b->table,
	 b->table_count*sizeof(*b->table));

  /*
    Now adjust lock_position and lock_data_start for all objects that was
    moved in 'b' (as there is now all objects in 'a' before these).
  */
  for (table= sql_lock->table + a->table_count,
         end_table= table + b->table_count;
       table < end_table;
       table++)
  {
    (*table)->lock_position+=   a->table_count;
    (*table)->lock_data_start+= a->lock_count;
  }

  /* Delete old, not needed locks */
  my_free(a);
  my_free(b);

  thr_lock_merge_status(sql_lock->locks, sql_lock->lock_count);
  DBUG_RETURN(sql_lock);
}


/** Unlock a set of external. */

static int unlock_external(THD *thd, TABLE **table,uint count)
{
  int error,error_code;
  DBUG_ENTER("unlock_external");

  error_code=0;
  do
  {
    if ((*table)->current_lock != F_UNLCK)
    {
      (*table)->current_lock = F_UNLCK;
      if ((error=(*table)->file->ha_external_lock(thd, F_UNLCK)))
      {
	error_code=error;
	print_lock_error(error_code, (*table)->file->table_type());
      }
    }
    table++;
  } while (--count);
  DBUG_RETURN(error_code);
}


/**
  Get lock structures from table structs and initialize locks.

  @param thd		    Thread handler
  @param table_ptr	    Pointer to tables that should be locks
  @param flags		    One of:
           - GET_LOCK_UNLOCK      : If we should send TL_IGNORE to store lock
           - GET_LOCK_STORE_LOCKS : Store lock info in TABLE
*/

static MYSQL_LOCK *get_lock_data(THD *thd, TABLE **table_ptr, size_t count,
                                 uint flags)
{
  uint i,tables,lock_count;
  MYSQL_LOCK *sql_lock;
  THR_LOCK_DATA **locks, **locks_buf, **locks_start;
  TABLE **to, **table_buf;
  DBUG_ENTER("get_lock_data");

  DBUG_ASSERT((flags == GET_LOCK_UNLOCK) || (flags == GET_LOCK_STORE_LOCKS));
  DBUG_PRINT("info", ("count %zu", count));

  for (i=tables=lock_count=0 ; i < count ; i++)
  {
    TABLE *t= table_ptr[i];

    if (t->s->tmp_table != NON_TRANSACTIONAL_TMP_TABLE)
    {
      tables+= t->file->lock_count();
      lock_count++;
    }
  }

  /*
    Allocating twice the number of pointers for lock data for use in
    thr_mulit_lock(). This function reorders the lock data, but cannot
    update the table values. So the second part of the array is copied
    from the first part immediately before calling thr_multi_lock().
  */
  if (!(sql_lock= (MYSQL_LOCK*)
	my_malloc(key_memory_MYSQL_LOCK,
                  sizeof(*sql_lock) +
		  sizeof(THR_LOCK_DATA*) * tables * 2 +
                  sizeof(table_ptr) * lock_count,
		  MYF(0))))
    DBUG_RETURN(0);
  locks= locks_buf= sql_lock->locks= (THR_LOCK_DATA**) (sql_lock + 1);
  to= table_buf= sql_lock->table= (TABLE**) (locks + tables * 2);
  sql_lock->table_count=lock_count;

  for (i=0 ; i < count ; i++)
  {
    TABLE *table;
    enum thr_lock_type lock_type;
    THR_LOCK_DATA **org_locks = locks;

    if ((table=table_ptr[i])->s->tmp_table == NON_TRANSACTIONAL_TMP_TABLE)
      continue;
    lock_type= table->reginfo.lock_type;
    DBUG_ASSERT(lock_type != TL_WRITE_DEFAULT && lock_type != TL_READ_DEFAULT &&
                lock_type != TL_WRITE_CONCURRENT_DEFAULT);
    locks_start= locks;
    locks= table->file->store_lock(thd, locks,
                                   (flags & GET_LOCK_UNLOCK) ? TL_IGNORE :
                                   lock_type);
    if (flags & GET_LOCK_STORE_LOCKS)
    {
      table->lock_position=   (uint) (to - table_buf);
      table->lock_data_start= (uint) (locks_start - locks_buf);
      table->lock_count=      (uint) (locks - locks_start);
    }
    *to++= table;
    if (locks)
    {
      for ( ; org_locks != locks ; org_locks++)
      {
	(*org_locks)->debug_print_param= (void *) table;
        (*org_locks)->m_psi= table->file->m_psi;
      }
    }
  }
  /*
    We do not use 'tables', because there are cases where store_lock()
    returns less locks than lock_count() claimed. This can happen when
    a FLUSH TABLES tries to abort locks from a MERGE table of another
    thread. When that thread has just opened the table, but not yet
    attached its children, it cannot return the locks. lock_count()
    always returns the number of locks that an attached table has.
    This is done to avoid the reverse situation: If lock_count() would
    return 0 for a non-attached MERGE table, and that table becomes
    attached between the calls to lock_count() and store_lock(), then
    we would have allocated too little memory for the lock data. Now
    we may allocate too much, but better safe than memory overrun.
    And in the FLUSH case, the memory is released quickly anyway.
  */
  sql_lock->lock_count= locks - locks_buf;
  DBUG_PRINT("info", ("sql_lock->table_count %d sql_lock->lock_count %d",
                      sql_lock->table_count, sql_lock->lock_count));
  DBUG_RETURN(sql_lock);
}


/**
  Obtain an exclusive metadata lock on a schema name.

  @param thd         Thread handle.
  @param db          The database name.

  This function cannot be called while holding LOCK_open mutex.
  To avoid deadlocks, we do not try to obtain exclusive metadata
  locks in LOCK TABLES mode, since in this mode there may be
  other metadata locks already taken by the current connection,
  and we must not wait for MDL locks while holding locks.

  @retval FALSE  Success.
  @retval TRUE   Failure: we're in LOCK TABLES mode, or out of memory,
                 or this connection was killed.
*/

bool lock_schema_name(THD *thd, const char *db)
{
  MDL_request_list mdl_requests;
  MDL_request global_request;
  MDL_request backup_request;
  MDL_request mdl_request;

  if (thd->locked_tables_mode)
  {
    my_error(ER_LOCK_OR_ACTIVE_TRANSACTION, MYF(0));
    return TRUE;
  }

  if (thd->global_read_lock.can_acquire_protection())
    return TRUE;
  MDL_REQUEST_INIT(&global_request,
                   MDL_key::GLOBAL, "", "", MDL_INTENTION_EXCLUSIVE,
                   MDL_STATEMENT);

  if (thd->backup_tables_lock.abort_if_acquired())
      return true;
  thd->backup_tables_lock.init_protection_request(&backup_request,
                                                  MDL_STATEMENT);

  MDL_REQUEST_INIT(&mdl_request,
                   MDL_key::SCHEMA, db, "", MDL_EXCLUSIVE, MDL_TRANSACTION);

  mdl_requests.push_front(&mdl_request);
  mdl_requests.push_front(&backup_request);
  mdl_requests.push_front(&global_request);

  if (thd->mdl_context.acquire_locks(&mdl_requests,
                                     thd->variables.lock_wait_timeout))
    return TRUE;

  DEBUG_SYNC(thd, "after_wait_locked_schema_name");
  return FALSE;
}


/**
  Obtain an exclusive metadata lock on a tablespace name.

  @param thd         Thread handle.
  @param tablespace  The tablespace name.

  This function cannot be called while holding the LOCK_open mutex.
  To avoid deadlocks, we do not try to obtain exclusive metadata
  locks in LOCK TABLES mode, since in this mode there may be
  other metadata locks already taken by the current connection,
  and we must not wait for MDL locks while holding locks.

  @retval false  Success.
  @retval true   Failure: we're in LOCK TABLES mode, out of memory,
                 connection was killed, or numerous other reasons.
*/

bool lock_tablespace_name(THD *thd, const char *tablespace)
{
  MDL_request_list mdl_requests;
  MDL_request global_request;
  MDL_request mdl_request;

  if (thd->locked_tables_mode)
  {
    my_error(ER_LOCK_OR_ACTIVE_TRANSACTION, MYF(0));
    return true;
  }

  if (thd->global_read_lock.can_acquire_protection())
    return true;

  MDL_REQUEST_INIT(&global_request,
                   MDL_key::GLOBAL, "", "", MDL_INTENTION_EXCLUSIVE,
                   MDL_STATEMENT);

  MDL_REQUEST_INIT(&mdl_request,
                   MDL_key::TABLESPACE, "", tablespace,
                   MDL_EXCLUSIVE, MDL_TRANSACTION);

  mdl_requests.push_front(&mdl_request);
  mdl_requests.push_front(&global_request);

  if (thd->mdl_context.acquire_locks(&mdl_requests,
                                     thd->variables.lock_wait_timeout))
    return true;

  DEBUG_SYNC(thd, "after_wait_locked_tablespace_name");
  return false;
}

// Function generating hash key for Tablespace_hash_set.
extern "C" uchar *tablespace_set_get_key(const uchar *record,
                                         size_t *length,
                                         my_bool not_used MY_ATTRIBUTE((unused)))
{
  const char *tblspace_name= reinterpret_cast<const char *>(record);
  *length= strlen(tblspace_name);
  return reinterpret_cast<uchar*>(const_cast<char*>(tblspace_name));
}

/**
  Acquire IX MDL lock each tablespace name from the given set.

  @param thd               - Thread invoking this function.
  @param tablespace_set    - Set of tablespace names to be lock.
  @param lock_wait_timeout - Lock timeout.

  @return true - On failure
  @return false - On Success.
*/
bool lock_tablespace_names(
       THD *thd,
       Tablespace_hash_set *tablespace_set,
       ulong lock_wait_timeout)
{
  // Stop if we have nothing to lock
  if (tablespace_set->is_empty())
    return false;

  // Prepare MDL_request's for all tablespace names.
  MDL_request_list mdl_tablespace_requests;
  Tablespace_hash_set::Iterator it(*tablespace_set);
  char *tablespace= NULL;
  while ((tablespace= it++))
  {
    DBUG_ASSERT(strlen(tablespace));

    MDL_request *tablespace_request= new (thd->mem_root) MDL_request;
    if (tablespace_request == NULL)
      return true;
    MDL_REQUEST_INIT(tablespace_request, MDL_key::TABLESPACE,
                     "", tablespace, MDL_INTENTION_EXCLUSIVE,
                     MDL_TRANSACTION);
    mdl_tablespace_requests.push_front(tablespace_request);
  }

  // Finally, acquire IX MDL locks.
  if (thd->mdl_context.acquire_locks(&mdl_tablespace_requests,
                                     lock_wait_timeout))
    return true;

  DEBUG_SYNC(thd, "after_wait_locked_tablespace_name_for_table");

  return false;
}

/**
  Obtain an exclusive metadata lock on an object name.

  @param thd         Thread handle.
  @param mdl_type    Object type (currently functions, procedures
                     and events can be name-locked).
  @param db          The schema the object belongs to.
  @param name        Object name in the schema.

  This function cannot be called while holding LOCK_open_mutex.
  This invariant is enforced by asserts in MDL_context::acquire_locks.
  To avoid deadlocks, we do not try to obtain exclusive metadata
  locks in LOCK TABLES mode, since in this mode there may be
  other metadata locks already taken by the current connection,
  and we must not wait for MDL locks while holding locks.

  @retval FALSE  Success.
  @retval TRUE   Failure: we're in LOCK TABLES mode, or out of memory,
                 or this connection was killed.
*/

bool lock_object_name(THD *thd, MDL_key::enum_mdl_namespace mdl_type,
                       const char *db, const char *name)
{
  MDL_request_list mdl_requests;
  MDL_request global_request;
  MDL_request schema_request;
  MDL_request mdl_request;

  if (thd->locked_tables_mode)
  {
    my_error(ER_LOCK_OR_ACTIVE_TRANSACTION, MYF(0));
    return TRUE;
  }

  DBUG_ASSERT(name);
  DEBUG_SYNC(thd, "before_wait_locked_pname");

  if (thd->global_read_lock.can_acquire_protection())
    return TRUE;
  MDL_REQUEST_INIT(&global_request,
                   MDL_key::GLOBAL, "", "", MDL_INTENTION_EXCLUSIVE,
                   MDL_STATEMENT);
  MDL_REQUEST_INIT(&schema_request,
                   MDL_key::SCHEMA, db, "", MDL_INTENTION_EXCLUSIVE,
                   MDL_TRANSACTION);
  MDL_REQUEST_INIT(&mdl_request,
                   mdl_type, db, name, MDL_EXCLUSIVE, MDL_TRANSACTION);

  mdl_requests.push_front(&mdl_request);
  mdl_requests.push_front(&schema_request);
  mdl_requests.push_front(&global_request);

  if (thd->mdl_context.acquire_locks(&mdl_requests,
                                     thd->variables.lock_wait_timeout))
    return TRUE;

  DEBUG_SYNC(thd, "after_wait_locked_pname");
  return FALSE;
}


static void print_lock_error(int error, const char *table)
{
  DBUG_ENTER("print_lock_error");

  switch (error) {
  case HA_ERR_LOCK_WAIT_TIMEOUT:
    my_error(ER_LOCK_WAIT_TIMEOUT, MYF(0), error);
    break;
  case HA_ERR_READ_ONLY_TRANSACTION:
    my_error(ER_READ_ONLY_TRANSACTION, MYF(0),
             error);
    break;
  case HA_ERR_LOCK_DEADLOCK:
    my_error(ER_LOCK_DEADLOCK, MYF(0), error);
    break;
  case HA_ERR_WRONG_COMMAND:
    my_error(ER_ILLEGAL_HA, MYF(0), table);
    break;
  default:
    {
      char errbuf[MYSYS_STRERROR_SIZE];
      my_error(ER_CANT_LOCK, MYF(0),
               error, my_strerror(errbuf, sizeof(errbuf), error));
    }
    break;
  }

  DBUG_VOID_RETURN;
}

volatile int32 Global_read_lock::m_active_requests;

/****************************************************************************
  Handling of global read locks

  Global read lock is implemented using metadata lock infrastructure.

  Taking the global read lock is TWO steps (2nd step is optional; without
  it, COMMIT of existing transactions will be allowed):
  lock_global_read_lock() THEN make_global_read_lock_block_commit().

  How blocking of threads by global read lock is achieved: that's
  semi-automatic. We assume that any statement which should be blocked
  by global read lock will either open and acquires write-lock on tables
  or acquires metadata locks on objects it is going to modify. For any
  such statement global IX metadata lock is automatically acquired for
  its duration (in case of LOCK TABLES until end of LOCK TABLES mode).
  And lock_global_read_lock() simply acquires global S metadata lock
  and thus prohibits execution of statements which modify data (unless
  they modify only temporary tables). If deadlock happens it is detected
  by MDL subsystem and resolved in the standard fashion (by backing-off
  metadata locks acquired so far and restarting open tables process
  if possible).

  Why does FLUSH TABLES WITH READ LOCK need to block COMMIT: because it's used
  to read a non-moving SHOW MASTER STATUS, and a COMMIT writes to the binary
  log.

  Why getting the global read lock is two steps and not one. Because FLUSH
  TABLES WITH READ LOCK needs to insert one other step between the two:
  flushing tables. So the order is
  1) lock_global_read_lock() (prevents any new table write locks, i.e. stalls
  all new updates)
  2) close_cached_tables() (the FLUSH TABLES), which will wait for tables
  currently opened and being updated to close (so it's possible that there is
  a moment where all new updates of server are stalled *and* FLUSH TABLES WITH
  READ LOCK is, too).
  3) make_global_read_lock_block_commit().
  If we have merged 1) and 3) into 1), we would have had this deadlock:
  imagine thread 1 and 2, in non-autocommit mode, thread 3, and an InnoDB
  table t.
  thd1: SELECT * FROM t FOR UPDATE;
  thd2: UPDATE t SET a=1; # blocked by row-level locks of thd1
  thd3: FLUSH TABLES WITH READ LOCK; # blocked in close_cached_tables() by the
  table instance of thd2
  thd1: COMMIT; # blocked by thd3.
  thd1 blocks thd2 which blocks thd3 which blocks thd1: deadlock.

  Note that we need to support that one thread does
  FLUSH TABLES WITH READ LOCK; and then COMMIT;
  (that's what innobackup does, for some good reason).
  So in this exceptional case the COMMIT should not be blocked by the FLUSH
  TABLES WITH READ LOCK.

****************************************************************************/

/**
  Take global read lock, wait if there is protection against lock.

  If the global read lock is already taken by this thread, then nothing is done.

  See also "Handling of global read locks" above.

  @param thd     Reference to thread.

  @retval False  Success, global read lock set, commits are NOT blocked.
  @retval True   Failure, thread was killed.
*/

bool Global_read_lock::lock_global_read_lock(THD *thd)
{
  DBUG_ENTER("lock_global_read_lock");

  if (!m_state)
  {
    MDL_request mdl_request;

    DBUG_ASSERT(! thd->mdl_context.owns_equal_or_stronger_lock(MDL_key::GLOBAL,
                                                               "", "",
                                                               MDL_SHARED));

    /*
      Do not allow upgrading backup locks to FTWRL. Otherwise we can end up
      with deadlocks being reported for queries previously blocked on a backup
      lock.
    */
    if (thd->backup_tables_lock.abort_if_acquired() ||
        thd->backup_binlog_lock.abort_if_acquired())
        DBUG_RETURN(true);

    MDL_REQUEST_INIT(&mdl_request,
                     MDL_key::GLOBAL, "", "", MDL_SHARED, MDL_EXPLICIT);

    /* Increment static variable first to signal innodb memcached server
       to release mdl locks held by it */
    my_atomic_add32(&Global_read_lock::m_active_requests, 1);
    if (thd->mdl_context.acquire_lock(&mdl_request,
                                      thd->variables.lock_wait_timeout))
    {
      my_atomic_add32(&Global_read_lock::m_active_requests, -1);
      DBUG_RETURN(1);
    }

    m_mdl_global_shared_lock= mdl_request.ticket;
    m_state= GRL_ACQUIRED;
  }
  /*
    We DON'T set global_read_lock_blocks_commit now, it will be set after
    tables are flushed (as the present function serves for FLUSH TABLES WITH
    READ LOCK only). Doing things in this order is necessary to avoid
    deadlocks (we must allow COMMIT until all tables are closed; we should not
    forbid it before, or we can have a 3-thread deadlock if 2 do SELECT FOR
    UPDATE and one does FLUSH TABLES WITH READ LOCK).
  */
  DBUG_RETURN(0);
}


/**
  Unlock global read lock.

  Commits may or may not be blocked when this function is called.

  See also "Handling of global read locks" above.

  @param thd    Reference to thread.
*/

void Global_read_lock::unlock_global_read_lock(THD *thd)
{
  DBUG_ENTER("unlock_global_read_lock");

  DBUG_ASSERT(m_mdl_global_shared_lock && m_state);

  if (m_mdl_blocks_commits_lock)
  {
    thd->mdl_context.release_lock(m_mdl_blocks_commits_lock);
    m_mdl_blocks_commits_lock= NULL;
  }
  thd->mdl_context.release_lock(m_mdl_global_shared_lock);
  my_atomic_add32(&Global_read_lock::m_active_requests, -1);
  m_mdl_global_shared_lock= NULL;
  m_state= GRL_NONE;

  DBUG_VOID_RETURN;
}


/**
  Make global read lock also block commits.

  The scenario is:
   - This thread has the global read lock.
   - Global read lock blocking of commits is not set.

  See also "Handling of global read locks" above.

  @param thd     Reference to thread.

  @retval False  Success, global read lock set, commits are blocked.
  @retval True   Failure, thread was killed.
*/

bool Global_read_lock::make_global_read_lock_block_commit(THD *thd)
{
  MDL_request mdl_request;
  DBUG_ENTER("make_global_read_lock_block_commit");
  /*
    If we didn't succeed lock_global_read_lock(), or if we already suceeded
    make_global_read_lock_block_commit(), do nothing.
  */
  if (m_state != GRL_ACQUIRED)
    DBUG_RETURN(0);

  MDL_REQUEST_INIT(&mdl_request,
                   MDL_key::COMMIT, "", "", MDL_SHARED, MDL_EXPLICIT);

  if (thd->mdl_context.acquire_lock(&mdl_request,
                                    thd->variables.lock_wait_timeout))
    DBUG_RETURN(TRUE);

  m_mdl_blocks_commits_lock= mdl_request.ticket;
  m_state= GRL_ACQUIRED_AND_BLOCKS_COMMIT;

  DBUG_RETURN(FALSE);
}


/**
  Set explicit duration for metadata locks which are used to implement GRL.

  @param thd     Reference to thread.
*/

void Global_read_lock::set_explicit_lock_duration(THD *thd)
{
  if (m_mdl_global_shared_lock)
    thd->mdl_context.set_lock_duration(m_mdl_global_shared_lock, MDL_EXPLICIT);
  if (m_mdl_blocks_commits_lock)
    thd->mdl_context.set_lock_duration(m_mdl_blocks_commits_lock, MDL_EXPLICIT);
}

/**
   Acquire a global backup lock. Wait until all protection requests are
   released.

  @param thd     Reference to connection.

  @retval false  Success, global backup lock set.
  @retval true   Failure, thread was killed or lock wait timed out.
*/

bool Global_backup_lock::acquire(THD *thd)
{
  MDL_request mdl_request;

  DBUG_ENTER("Global_backup_lock::acquire");

<<<<<<< HEAD
  DBUG_ASSERT(m_lock == NULL &&
              !thd->mdl_context.owns_equal_or_stronger_lock(m_namespace, "",
                                                            "", MDL_SHARED));
=======
  DBUG_ASSERT(m_lock == NULL);
  DBUG_ASSERT(!thd->mdl_context.is_lock_owner(m_namespace, "", "",
                                              MDL_SHARED));
>>>>>>> 01111d6a

  MDL_REQUEST_INIT(&mdl_request, m_namespace, "", "", MDL_SHARED,
                   MDL_EXPLICIT);

  if (thd->mdl_context.acquire_lock(&mdl_request,
                                    thd->variables.lock_wait_timeout))
    DBUG_RETURN(true);

  m_lock= mdl_request.ticket;

  DBUG_RETURN(false);
}

/**
   Release a global backup lock.

   @param thd     Reference to connection.
*/

void Global_backup_lock::release(THD *thd)
{
  DBUG_ENTER("Global_backup_lock::release");

<<<<<<< HEAD
  DBUG_ASSERT(m_lock != NULL &&
              thd->mdl_context.owns_equal_or_stronger_lock(m_namespace, "", "",
                                                           MDL_SHARED));
=======
  DBUG_ASSERT(m_lock != NULL);
  DBUG_ASSERT(thd->mdl_context.is_lock_owner(m_namespace, "", "",
                                             MDL_SHARED));
>>>>>>> 01111d6a

  thd->mdl_context.release_lock(m_lock);

  m_lock= NULL;

  DBUG_VOID_RETURN;
}

/**
   Set explicit lock duration for the backup metadata lock.

   @param thd     Reference to connection.
*/

void Global_backup_lock::set_explicit_locks_duration(THD *thd)
{
  DBUG_ENTER("Global_backup_lock::set_explicit_lock_duration");

  if (m_lock)
    thd->mdl_context.set_lock_duration(m_lock, MDL_EXPLICIT);

  DBUG_ASSERT((m_lock != NULL) ==
              thd->mdl_context.owns_equal_or_stronger_lock(m_namespace, "", "",
                                                           MDL_SHARED));

  if (m_prot_lock)
    thd->mdl_context.set_lock_duration(m_prot_lock, MDL_EXPLICIT);

  DBUG_ASSERT((m_prot_lock != NULL) ==
              thd->mdl_context.owns_equal_or_stronger_lock(m_namespace, "", "",
                                                     MDL_INTENTION_EXCLUSIVE));

  DBUG_VOID_RETURN;
}

/**
   Acquire protection against a global backup lock. Wait if a global backup lock
   is active.

   @param thd               Reference to connection.
   @param duration          MDL lock duration
   @param lock_wait_timeout Lock wait timeout

   @retval false  Success, protection was acquired.
   @retval true   Failure, thread was killed or lock wait timed out.
*/

bool Global_backup_lock::acquire_protection(THD *thd,
                                            enum_mdl_duration duration,
                                            ulong lock_wait_timeout)
{
  MDL_request mdl_request;

  DBUG_ENTER("Global_backup_lock::acquire_protection");

  DBUG_ASSERT(duration != MDL_EXPLICIT ||
              !thd->mdl_context.owns_equal_or_stronger_lock(m_namespace, "",
                                                "", MDL_INTENTION_EXCLUSIVE));

  init_protection_request(&mdl_request, duration);

  if (thd->mdl_context.acquire_lock(&mdl_request, lock_wait_timeout))
    DBUG_RETURN(true);

  if (duration == MDL_EXPLICIT)
    m_prot_lock= mdl_request.ticket;

  DBUG_RETURN(false);
}

/**
   Initialize a protection request to be acquired later.

   @param mdl_request       Pointer to request to initialize
   @param duration          MDL lock duration
*/

void
Global_backup_lock::init_protection_request(MDL_request *mdl_request,
                                            enum_mdl_duration duration) const
{
  DBUG_ENTER("Global_backup_lock::init_protection_request");

  MDL_REQUEST_INIT(mdl_request, m_namespace, "", "", MDL_INTENTION_EXCLUSIVE,
                   duration);

  DBUG_VOID_RETURN;
}

/**
   Release a protection request against a global backup lock.

   @param thd  Reference to connection.
*/

void Global_backup_lock::release_protection(THD *thd)
{
  DBUG_ENTER("Global_backup_lock::release_protection");

<<<<<<< HEAD
  DBUG_ASSERT(m_prot_lock != NULL &&
              thd->mdl_context.owns_equal_or_stronger_lock(m_namespace, "", "",
=======
  DBUG_ASSERT(m_prot_lock != NULL);
  DBUG_ASSERT(thd->mdl_context.is_lock_owner(m_namespace, "", "",
>>>>>>> 01111d6a
                                             MDL_INTENTION_EXCLUSIVE));

  thd->mdl_context.release_lock(m_prot_lock);

  m_prot_lock= NULL;

  DBUG_VOID_RETURN;
}

/**
  @} (end of group Locking)
*/<|MERGE_RESOLUTION|>--- conflicted
+++ resolved
@@ -1252,15 +1252,9 @@
 
   DBUG_ENTER("Global_backup_lock::acquire");
 
-<<<<<<< HEAD
-  DBUG_ASSERT(m_lock == NULL &&
-              !thd->mdl_context.owns_equal_or_stronger_lock(m_namespace, "",
+  DBUG_ASSERT(m_lock == NULL);
+  DBUG_ASSERT(!thd->mdl_context.owns_equal_or_stronger_lock(m_namespace, "",
                                                             "", MDL_SHARED));
-=======
-  DBUG_ASSERT(m_lock == NULL);
-  DBUG_ASSERT(!thd->mdl_context.is_lock_owner(m_namespace, "", "",
-                                              MDL_SHARED));
->>>>>>> 01111d6a
 
   MDL_REQUEST_INIT(&mdl_request, m_namespace, "", "", MDL_SHARED,
                    MDL_EXPLICIT);
@@ -1284,15 +1278,9 @@
 {
   DBUG_ENTER("Global_backup_lock::release");
 
-<<<<<<< HEAD
-  DBUG_ASSERT(m_lock != NULL &&
-              thd->mdl_context.owns_equal_or_stronger_lock(m_namespace, "", "",
+  DBUG_ASSERT(m_lock != NULL);
+  DBUG_ASSERT(thd->mdl_context.owns_equal_or_stronger_lock(m_namespace, "", "",
                                                            MDL_SHARED));
-=======
-  DBUG_ASSERT(m_lock != NULL);
-  DBUG_ASSERT(thd->mdl_context.is_lock_owner(m_namespace, "", "",
-                                             MDL_SHARED));
->>>>>>> 01111d6a
 
   thd->mdl_context.release_lock(m_lock);
 
@@ -1392,13 +1380,8 @@
 {
   DBUG_ENTER("Global_backup_lock::release_protection");
 
-<<<<<<< HEAD
-  DBUG_ASSERT(m_prot_lock != NULL &&
-              thd->mdl_context.owns_equal_or_stronger_lock(m_namespace, "", "",
-=======
   DBUG_ASSERT(m_prot_lock != NULL);
-  DBUG_ASSERT(thd->mdl_context.is_lock_owner(m_namespace, "", "",
->>>>>>> 01111d6a
+  DBUG_ASSERT(thd->mdl_context.owns_equal_or_stronger_lock(m_namespace, "", "",
                                              MDL_INTENTION_EXCLUSIVE));
 
   thd->mdl_context.release_lock(m_prot_lock);
