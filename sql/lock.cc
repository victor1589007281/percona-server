/* Copyright (C) 2000 MySQL AB & MySQL Finland AB & TCX DataKonsult AB

   This program is free software; you can redistribute it and/or modify
   it under the terms of the GNU General Public License as published by
   the Free Software Foundation; either version 2 of the License, or
   (at your option) any later version.

   This program is distributed in the hope that it will be useful,
   but WITHOUT ANY WARRANTY; without even the implied warranty of
   MERCHANTABILITY or FITNESS FOR A PARTICULAR PURPOSE.  See the
   GNU General Public License for more details.

   You should have received a copy of the GNU General Public License
   along with this program; if not, write to the Free Software
   Foundation, Inc., 59 Temple Place, Suite 330, Boston, MA  02111-1307  USA */


/* locking functions for mysql */
/*
  Because of the new concurrent inserts, we must first get external locks
  before getting internal locks.  If we do it in the other order, the status
  information is not up to date when called from the lock handler.

  GENERAL DESCRIPTION OF LOCKING

  When not using LOCK TABLES:

  - For each SQL statement mysql_lock_tables() is called for all involved
    tables.
    - mysql_lock_tables() will call
      table_handler->external_lock(thd,locktype) for each table.
      This is followed by a call to thr_multi_lock() for all tables.

  - When statement is done, we call mysql_unlock_tables().
    This will call thr_multi_unlock() followed by
    table_handler->external_lock(thd, F_UNLCK) for each table.

  - Note that mysql_unlock_tables() may be called several times as
    MySQL in some cases can free some tables earlier than others.

  - The above is true both for normal and temporary tables.

  - Temporary non transactional tables are never passed to thr_multi_lock()
    and we never call external_lock(thd, F_UNLOCK) on these.

  When using LOCK TABLES:

  - LOCK TABLE will call mysql_lock_tables() for all tables.
    mysql_lock_tables() will call
    table_handler->external_lock(thd,locktype) for each table.
    This is followed by a call to thr_multi_lock() for all tables.

  - For each statement, we will call table_handler->start_stmt(THD)
    to inform the table handler that we are using the table.

    The tables used can only be tables used in LOCK TABLES or a
    temporary table.

  - When statement is done, we will call ha_commit_stmt(thd);

  - When calling UNLOCK TABLES we call mysql_unlock_tables() for all
    tables used in LOCK TABLES

TODO:
  Change to use my_malloc() ONLY when using LOCK TABLES command or when
  we are forced to use mysql_lock_merge.
*/

#include "mysql_priv.h"
#include <hash.h>
#include <assert.h>

extern HASH open_cache;

/* flags for get_lock_data */
#define GET_LOCK_UNLOCK         1
#define GET_LOCK_STORE_LOCKS    2

static MYSQL_LOCK *get_lock_data(THD *thd, TABLE **table,uint count,
				 uint flags, TABLE **write_locked);
static void reset_lock_data(MYSQL_LOCK *sql_lock);
static int lock_external(THD *thd, TABLE **table,uint count);
static int unlock_external(THD *thd, TABLE **table,uint count);
static void print_lock_error(int error, const char *);

/*
  Lock tables.

  SYNOPSIS
    mysql_lock_tables()
    thd                         The current thread.
    tables                      An array of pointers to the tables to lock.
    count                       The number of tables to lock.
    flags                       Options:
      MYSQL_LOCK_IGNORE_GLOBAL_READ_LOCK      Ignore a global read lock
      MYSQL_LOCK_IGNORE_FLUSH                 Ignore a flush tables.
      MYSQL_LOCK_NOTIFY_IF_NEED_REOPEN        Instead of reopening altered
                                              or dropped tables by itself,
                                              mysql_lock_tables() should
                                              notify upper level and rely
                                              on caller doing this.
    need_reopen                 Out parameter, TRUE if some tables were altered
                                or deleted and should be reopened by caller.

  RETURN
    A lock structure pointer on success.
    NULL on error or if some tables should be reopen.
*/

/* Map the return value of thr_lock to an error from errmsg.txt */
static int thr_lock_errno_to_mysql[]=
{ 0, 1, ER_LOCK_WAIT_TIMEOUT, ER_LOCK_DEADLOCK };

MYSQL_LOCK *mysql_lock_tables(THD *thd, TABLE **tables, uint count,
                              uint flags, bool *need_reopen)
{
  MYSQL_LOCK *sql_lock;
  TABLE *write_lock_used;
  int rc;
  DBUG_ENTER("mysql_lock_tables");

  *need_reopen= FALSE;

  for (;;)
  {
    if (! (sql_lock= get_lock_data(thd, tables, count, GET_LOCK_STORE_LOCKS,
                                   &write_lock_used)))
      break;

    if (global_read_lock && write_lock_used &&
        ! (flags & MYSQL_LOCK_IGNORE_GLOBAL_READ_LOCK))
    {
      /*
	Someone has issued LOCK ALL TABLES FOR READ and we want a write lock
	Wait until the lock is gone
      */
      if (wait_if_global_read_lock(thd, 1, 1))
      {
        /* Clear the lock type of all lock data to avoid reusage. */
        reset_lock_data(sql_lock);
	my_free((gptr) sql_lock,MYF(0));
	sql_lock=0;
	break;
      }
      if (thd->version != refresh_version)
      {
        /* Clear the lock type of all lock data to avoid reusage. */
        reset_lock_data(sql_lock);
	my_free((gptr) sql_lock,MYF(0));
	goto retry;
      }
    }

    thd->proc_info="System lock";
    DBUG_PRINT("info", ("thd->proc_info %s", thd->proc_info));
    if (lock_external(thd, tables, count))
    {
      /* Clear the lock type of all lock data to avoid reusage. */
      reset_lock_data(sql_lock);
      my_free((gptr) sql_lock,MYF(0));
      sql_lock=0;
      break;
    }
    thd->proc_info="Table lock";
    DBUG_PRINT("info", ("thd->proc_info %s", thd->proc_info));
    thd->locked=1;
    /* Copy the lock data array. thr_multi_lock() reorders its contens. */
    memcpy(sql_lock->locks + sql_lock->lock_count, sql_lock->locks,
           sql_lock->lock_count * sizeof(*sql_lock->locks));
    /* Lock on the copied half of the lock data array. */
    rc= thr_lock_errno_to_mysql[(int) thr_multi_lock(sql_lock->locks +
                                                     sql_lock->lock_count,
                                                     sql_lock->lock_count,
                                                     thd->lock_id)];
    if (rc > 1)                                 /* a timeout or a deadlock */
    {
      my_error(rc, MYF(0));
      my_free((gptr) sql_lock,MYF(0));
      sql_lock= 0;
      break;
    }
    else if (rc == 1)                           /* aborted */
    {
      thd->some_tables_deleted=1;		// Try again
      sql_lock->lock_count= 0;                  // Locks are already freed
    }
    else if (!thd->some_tables_deleted || (flags & MYSQL_LOCK_IGNORE_FLUSH))
    {
      thd->locked=0;
      break;
    }
    else if (!thd->open_tables)
    {
      // Only using temporary tables, no need to unlock
      thd->some_tables_deleted=0;
      thd->locked=0;
      break;
    }
    thd->proc_info=0;

    /* some table was altered or deleted. reopen tables marked deleted */
    mysql_unlock_tables(thd,sql_lock);
    thd->locked=0;
retry:
    sql_lock=0;
    if (flags & MYSQL_LOCK_NOTIFY_IF_NEED_REOPEN)
    {
      *need_reopen= TRUE;
      break;
    }
    if (wait_for_tables(thd))
      break;					// Couldn't open tables
  }
  thd->proc_info=0;
  if (thd->killed)
  {
    thd->send_kill_message();
    if (sql_lock)
    {
      mysql_unlock_tables(thd,sql_lock);
      sql_lock=0;
    }
  }

  thd->lock_time();
  DBUG_RETURN (sql_lock);
}


static int lock_external(THD *thd, TABLE **tables, uint count)
{
  reg1 uint i;
  int lock_type,error;
  DBUG_ENTER("lock_external");

  DBUG_PRINT("info", ("count %d", count));
  for (i=1 ; i <= count ; i++, tables++)
  {
    DBUG_ASSERT((*tables)->reginfo.lock_type >= TL_READ);
    lock_type=F_WRLCK;				/* Lock exclusive */
    if ((*tables)->db_stat & HA_READ_ONLY ||
	((*tables)->reginfo.lock_type >= TL_READ &&
	 (*tables)->reginfo.lock_type <= TL_READ_NO_INSERT))
      lock_type=F_RDLCK;
    if ((error=(*tables)->file->ha_external_lock(thd,lock_type)))
    {
      print_lock_error(error, (*tables)->file->table_type());
      for (; i-- ; tables--)
      {
	(*tables)->file->ha_external_lock(thd, F_UNLCK);
	(*tables)->current_lock=F_UNLCK;
      }
      DBUG_RETURN(error);
    }
    else
    {
      (*tables)->db_stat &= ~ HA_BLOCK_LOCK;
      (*tables)->current_lock= lock_type;
    }
  }
  DBUG_RETURN(0);
}


void mysql_unlock_tables(THD *thd, MYSQL_LOCK *sql_lock)
{
  DBUG_ENTER("mysql_unlock_tables");
  if (sql_lock->lock_count)
    thr_multi_unlock(sql_lock->locks,sql_lock->lock_count);
  if (sql_lock->table_count)
    VOID(unlock_external(thd,sql_lock->table,sql_lock->table_count));
  my_free((gptr) sql_lock,MYF(0));
  DBUG_VOID_RETURN;
}

/*
  Unlock some of the tables locked by mysql_lock_tables
  This will work even if get_lock_data fails (next unlock will free all)
  */

void mysql_unlock_some_tables(THD *thd, TABLE **table,uint count)
{
  MYSQL_LOCK *sql_lock;
  TABLE *write_lock_used;
  if ((sql_lock= get_lock_data(thd, table, count, GET_LOCK_UNLOCK,
                               &write_lock_used)))
    mysql_unlock_tables(thd, sql_lock);
}


/*
** unlock all tables locked for read.
*/

void mysql_unlock_read_tables(THD *thd, MYSQL_LOCK *sql_lock)
{
  uint i,found;
  DBUG_ENTER("mysql_unlock_read_tables");

  /* Move all write locks first */
  THR_LOCK_DATA **lock=sql_lock->locks;
  for (i=found=0 ; i < sql_lock->lock_count ; i++)
  {
    if (sql_lock->locks[i]->type >= TL_WRITE_ALLOW_READ)
    {
      swap_variables(THR_LOCK_DATA *, *lock, sql_lock->locks[i]);
      lock++;
      found++;
    }
  }
  /* unlock the read locked tables */
  if (i != found)
  {
    thr_multi_unlock(lock,i-found);
    sql_lock->lock_count= found;
  }

  /* Then do the same for the external locks */
  /* Move all write locked tables first */
  TABLE **table=sql_lock->table;
  for (i=found=0 ; i < sql_lock->table_count ; i++)
  {
    DBUG_ASSERT(sql_lock->table[i]->lock_position == i);
    if ((uint) sql_lock->table[i]->reginfo.lock_type >= TL_WRITE_ALLOW_READ)
    {
      swap_variables(TABLE *, *table, sql_lock->table[i]);
      table++;
      found++;
    }
  }
  /* Unlock all read locked tables */
  if (i != found)
  {
    VOID(unlock_external(thd,table,i-found));
    sql_lock->table_count=found;
  }
  /* Fix the lock positions in TABLE */
  table= sql_lock->table;
  found= 0;
  for (i= 0; i < sql_lock->table_count; i++)
  {
    TABLE *tbl= *table;
    tbl->lock_position= table - sql_lock->table;
    tbl->lock_data_start= found;
    found+= tbl->lock_count;
    table++;
  }
  DBUG_VOID_RETURN;
}



void mysql_lock_remove(THD *thd, MYSQL_LOCK *locked,TABLE *table)
{
  mysql_unlock_some_tables(thd, &table,1);
  if (locked)
  {
    reg1 uint i;
    for (i=0; i < locked->table_count; i++)
    {
      if (locked->table[i] == table)
      {
        uint  j, removed_locks, old_tables;
        TABLE *tbl;
        uint lock_data_end;

        DBUG_ASSERT(table->lock_position == i);

        /* Decrement table_count in advance, making below expressions easier */
        old_tables= --locked->table_count;

        /* The table has 'removed_locks' lock data elements in locked->locks */
        removed_locks= table->lock_count;

        /* Move down all table pointers above 'i'. */
	bmove((char*) (locked->table+i),
	      (char*) (locked->table+i+1),
	      (old_tables - i) * sizeof(TABLE*));

        lock_data_end= table->lock_data_start + table->lock_count;
        /* Move down all lock data pointers above 'table->lock_data_end-1' */
        bmove((char*) (locked->locks + table->lock_data_start),
              (char*) (locked->locks + lock_data_end),
              (locked->lock_count - lock_data_end) *
              sizeof(THR_LOCK_DATA*));

        /*
          Fix moved table elements.
          lock_position is the index in the 'locked->table' array,
          it must be fixed by one.
          table->lock_data_start is pointer to the lock data for this table
          in the 'locked->locks' array, they must be fixed by 'removed_locks',
          the lock data count of the removed table.
        */
        for (j= i ; j < old_tables; j++)
        {
          tbl= locked->table[j];
          tbl->lock_position--;
          DBUG_ASSERT(tbl->lock_position == j);
          tbl->lock_data_start-= removed_locks;
        }

        /* Finally adjust lock_count. */
        locked->lock_count-= removed_locks;
	break;
      }
    }
  }
}

/* Downgrade all locks on a table to new WRITE level from WRITE_ONLY */

void mysql_lock_downgrade_write(THD *thd, TABLE *table,
                                thr_lock_type new_lock_type)
{
  MYSQL_LOCK *locked;
  TABLE *write_lock_used;
  if ((locked = get_lock_data(thd,&table,1,1,&write_lock_used)))
  {
    for (uint i=0; i < locked->lock_count; i++)
      thr_downgrade_write_lock(locked->locks[i], new_lock_type);
    my_free((gptr) locked,MYF(0));
  }
}


/* abort all other threads waiting to get lock in table */

void mysql_lock_abort(THD *thd, TABLE *table, bool upgrade_lock)
{
  MYSQL_LOCK *locked;
  TABLE *write_lock_used;
  DBUG_ENTER("mysql_lock_abort");

  if ((locked= get_lock_data(thd, &table, 1, GET_LOCK_UNLOCK,
                             &write_lock_used)))
  {
    for (uint i=0; i < locked->lock_count; i++)
      thr_abort_locks(locked->locks[i]->lock, upgrade_lock);
    my_free((gptr) locked,MYF(0));
  }
  DBUG_VOID_RETURN;
}


/*
  Abort one thread / table combination

  SYNOPSIS
    mysql_lock_abort_for_thread()
    thd		Thread handler
    table	Table that should be removed from lock queue

  RETURN
    0  Table was not locked by another thread
    1  Table was locked by at least one other thread
*/

bool mysql_lock_abort_for_thread(THD *thd, TABLE *table)
{
  MYSQL_LOCK *locked;
  TABLE *write_lock_used;
  bool result= FALSE;
  DBUG_ENTER("mysql_lock_abort_for_thread");

  if ((locked= get_lock_data(thd, &table, 1, GET_LOCK_UNLOCK,
                             &write_lock_used)))
  {
    for (uint i=0; i < locked->lock_count; i++)
    {
      if (thr_abort_locks_for_thread(locked->locks[i]->lock,
                                     table->in_use->real_id))
        result= TRUE;
    }
    my_free((gptr) locked,MYF(0));
  }
  DBUG_RETURN(result);
}


MYSQL_LOCK *mysql_lock_merge(MYSQL_LOCK *a,MYSQL_LOCK *b)
{
  MYSQL_LOCK *sql_lock;
  TABLE **table, **end_table;
  DBUG_ENTER("mysql_lock_merge");

  if (!(sql_lock= (MYSQL_LOCK*)
	my_malloc(sizeof(*sql_lock)+
		  sizeof(THR_LOCK_DATA*)*(a->lock_count+b->lock_count)+
		  sizeof(TABLE*)*(a->table_count+b->table_count),MYF(MY_WME))))
    DBUG_RETURN(0);				// Fatal error
  sql_lock->lock_count=a->lock_count+b->lock_count;
  sql_lock->table_count=a->table_count+b->table_count;
  sql_lock->locks=(THR_LOCK_DATA**) (sql_lock+1);
  sql_lock->table=(TABLE**) (sql_lock->locks+sql_lock->lock_count);
  memcpy(sql_lock->locks,a->locks,a->lock_count*sizeof(*a->locks));
  memcpy(sql_lock->locks+a->lock_count,b->locks,
	 b->lock_count*sizeof(*b->locks));
  memcpy(sql_lock->table,a->table,a->table_count*sizeof(*a->table));
  memcpy(sql_lock->table+a->table_count,b->table,
	 b->table_count*sizeof(*b->table));

  /*
    Now adjust lock_position and lock_data_start for all objects that was
    moved in 'b' (as there is now all objects in 'a' before these).
  */
  for (table= sql_lock->table + a->table_count,
         end_table= table + b->table_count;
       table < end_table;
       table++)
  {
    (*table)->lock_position+=   a->table_count;
    (*table)->lock_data_start+= a->lock_count;
  }

  /* Delete old, not needed locks */
  my_free((gptr) a,MYF(0));
  my_free((gptr) b,MYF(0));
  DBUG_RETURN(sql_lock);
}


/*
  Find duplicate lock in tables.

  SYNOPSIS
    mysql_lock_have_duplicate()
    thd                         The current thread.
    needle                      The table to check for duplicate lock.
    haystack                    The list of tables to search for the dup lock.

  NOTE
    This is mainly meant for MERGE tables in INSERT ... SELECT
    situations. The 'real', underlying tables can be found only after
    the MERGE tables are opened. This function assumes that the tables are
    already locked.

    Temporary tables are ignored here like they are ignored in
    get_lock_data(). If we allow two opens on temporary tables later,
    both functions should be checked.

  RETURN
    NULL        No duplicate lock found.
    ! NULL      First table from 'haystack' that matches a lock on 'needle'.
*/

TABLE_LIST *mysql_lock_have_duplicate(THD *thd, TABLE_LIST *needle,
                                      TABLE_LIST *haystack)
{
  MYSQL_LOCK            *mylock;
  TABLE                 **lock_tables;
  TABLE                 *table;
  TABLE                 *table2;
  THR_LOCK_DATA         **lock_locks;
  THR_LOCK_DATA         **table_lock_data;
  THR_LOCK_DATA         **end_data;
  THR_LOCK_DATA         **lock_data2;
  THR_LOCK_DATA         **end_data2;
  DBUG_ENTER("mysql_lock_have_duplicate");

  /*
    Table may not be defined for derived or view tables.
    Table may not be part of a lock for delayed operations.
  */
  if (! (table= needle->table) || ! table->lock_count)
    goto end;

  /* A temporary table does not have locks. */
  if (table->s->tmp_table == TMP_TABLE)
    goto end;

  /* Get command lock or LOCK TABLES lock. Maybe empty for INSERT DELAYED. */
  if (! (mylock= thd->lock ? thd->lock : thd->locked_tables))
    goto end;

  /* If we have less than two tables, we cannot have duplicates. */
  if (mylock->table_count < 2)
    goto end;

  lock_locks=  mylock->locks;
  lock_tables= mylock->table;

  /* Prepare table related variables that don't change in loop. */
  DBUG_ASSERT((table->lock_position < mylock->table_count) &&
              (table == lock_tables[table->lock_position]));
  table_lock_data= lock_locks + table->lock_data_start;
  end_data= table_lock_data + table->lock_count;

  for (; haystack; haystack= haystack->next_global)
  {
    if (haystack->placeholder() || haystack->schema_table)
      continue;
    table2= haystack->table;
    if (table2->s->tmp_table == TMP_TABLE)
      continue;

    /* All tables in list must be in lock. */
    DBUG_ASSERT((table2->lock_position < mylock->table_count) &&
                (table2 == lock_tables[table2->lock_position]));

    for (lock_data2=  lock_locks + table2->lock_data_start,
           end_data2= lock_data2 + table2->lock_count;
         lock_data2 < end_data2;
         lock_data2++)
    {
      THR_LOCK_DATA **lock_data;
      THR_LOCK *lock2= (*lock_data2)->lock;

      for (lock_data= table_lock_data;
           lock_data < end_data;
           lock_data++)
      {
        if ((*lock_data)->lock == lock2)
        {
          DBUG_PRINT("info", ("haystack match: '%s'", haystack->table_name));
          DBUG_RETURN(haystack);
        }
      }
    }
  }

 end:
  DBUG_PRINT("info", ("no duplicate found"));
  DBUG_RETURN(NULL);
}


	/* unlock a set of external */

static int unlock_external(THD *thd, TABLE **table,uint count)
{
  int error,error_code;
  DBUG_ENTER("unlock_external");

  error_code=0;
  do
  {
    if ((*table)->current_lock != F_UNLCK)
    {
      (*table)->current_lock = F_UNLCK;
      if ((error=(*table)->file->ha_external_lock(thd, F_UNLCK)))
      {
	error_code=error;
	print_lock_error(error_code, (*table)->file->table_type());
      }
    }
    table++;
  } while (--count);
  DBUG_RETURN(error_code);
}


/*
  Get lock structures from table structs and initialize locks

  SYNOPSIS
    get_lock_data()
    thd			Thread handler
    table_ptr		Pointer to tables that should be locks
    flags		One of:
			GET_LOCK_UNLOCK:      If we should send TL_IGNORE to
                        		      store lock
			GET_LOCK_STORE_LOCKS: Store lock info in TABLE
    write_lock_used	Store pointer to last table with WRITE_ALLOW_WRITE
*/


static MYSQL_LOCK *get_lock_data(THD *thd, TABLE **table_ptr, uint count,
				 uint flags, TABLE **write_lock_used)
{
  uint i,tables,lock_count;
  MYSQL_LOCK *sql_lock;
  THR_LOCK_DATA **locks, **locks_buf, **locks_start;
  TABLE **to, **table_buf;
  DBUG_ENTER("get_lock_data");

  DBUG_PRINT("info", ("count %d", count));
  *write_lock_used=0;
  for (i=tables=lock_count=0 ; i < count ; i++)
  {
    if (table_ptr[i]->s->tmp_table != TMP_TABLE)
    {
      tables+=table_ptr[i]->file->lock_count();
      lock_count++;
    }
    /*
      Check if we can lock the table. For some tables we cannot do that
      beacause of handler-specific locking issues.
    */
    if (!table_ptr[i]-> file->
          check_if_locking_is_allowed(thd->lex->sql_command, thd->lex->type,
                                      table_ptr[i], count,
                                      (thd == logger.get_general_log_thd()) ||
                                           (thd == logger.get_slow_log_thd())))
      DBUG_RETURN(0);
  }

  /*
    Allocating twice the number of pointers for lock data for use in
    thr_mulit_lock(). This function reorders the lock data, but cannot
    update the table values. So the second part of the array is copied
    from the first part immediately before calling thr_multi_lock().
  */
  if (!(sql_lock= (MYSQL_LOCK*)
	my_malloc(sizeof(*sql_lock) +
		  sizeof(THR_LOCK_DATA*) * tables * 2 +
                  sizeof(table_ptr) * lock_count,
		  MYF(0))))
    DBUG_RETURN(0);
  locks= locks_buf= sql_lock->locks= (THR_LOCK_DATA**) (sql_lock + 1);
  to= table_buf= sql_lock->table= (TABLE**) (locks + tables * 2);
  sql_lock->table_count=lock_count;
  sql_lock->lock_count=tables;
  DBUG_PRINT("info", ("sql_lock->table_count %d sql_lock->lock_count %d",
                      sql_lock->table_count, sql_lock->lock_count));

  for (i=0 ; i < count ; i++)
  {
    TABLE *table;
    enum thr_lock_type lock_type;

    if ((table=table_ptr[i])->s->tmp_table == TMP_TABLE)
      continue;
    lock_type= table->reginfo.lock_type;
    if (lock_type >= TL_WRITE_ALLOW_WRITE)
    {
      *write_lock_used=table;
      if (table->db_stat & HA_READ_ONLY)
      {
	my_error(ER_OPEN_AS_READONLY,MYF(0),table->alias);
        /* Clear the lock type of the lock data that are stored already. */
        sql_lock->lock_count= locks - sql_lock->locks;
        reset_lock_data(sql_lock);
	my_free((gptr) sql_lock,MYF(0));
	DBUG_RETURN(0);
      }
    }
    THR_LOCK_DATA **org_locks = locks;
    locks_start= locks;
    locks= table->file->store_lock(thd, locks,
                                   (flags & GET_LOCK_UNLOCK) ? TL_IGNORE :
                                   lock_type);
    if (flags & GET_LOCK_STORE_LOCKS)
    {
      table->lock_position=   (uint) (to - table_buf);
      table->lock_data_start= (uint) (locks_start - locks_buf);
      table->lock_count=      (uint) (locks - locks_start);
    }
    *to++= table;
    if (locks)
      for ( ; org_locks != locks ; org_locks++)
	(*org_locks)->debug_print_param= (void *) table;
  }
  DBUG_RETURN(sql_lock);
}


/*
  Reset lock type in lock data.

  SYNOPSIS
    reset_lock_data()
      sql_lock                  The MySQL lock.

  DESCRIPTION

    After a locking error we want to quit the locking of the table(s).
    The test case in the bug report for Bug #18544 has the following
    cases: 1. Locking error in lock_external() due to InnoDB timeout.
    2. Locking error in get_lock_data() due to missing write permission.
    3. Locking error in wait_if_global_read_lock() due to lock conflict.

    In all these cases we have already set the lock type into the lock
    data of the open table(s). If the table(s) are in the open table
    cache, they could be reused with the non-zero lock type set. This
    could lead to ignoring a different lock type with the next lock.

    Clear the lock type of all lock data. This ensures that the next
    lock request will set its lock type properly.

  RETURN
    void
*/

static void reset_lock_data(MYSQL_LOCK *sql_lock)
{
  THR_LOCK_DATA **ldata;
  THR_LOCK_DATA **ldata_end;

  for (ldata= sql_lock->locks, ldata_end= ldata + sql_lock->lock_count;
       ldata < ldata_end;
       ldata++)
  {
    /* Reset lock type. */
    (*ldata)->type= TL_UNLOCK;
  }
}


/*****************************************************************************
  Lock table based on the name.
  This is used when we need total access to a closed, not open table
*****************************************************************************/

/*
  Lock and wait for the named lock.

  SYNOPSIS
    lock_and_wait_for_table_name()
    thd			Thread handler
    table_list		Lock first table in this list


  NOTES
    Works together with global read lock.

  RETURN
    0	ok
    1	error
*/

int lock_and_wait_for_table_name(THD *thd, TABLE_LIST *table_list)
{
  int lock_retcode;
  int error= -1;
  DBUG_ENTER("lock_and_wait_for_table_name");

  if (wait_if_global_read_lock(thd, 0, 1))
    DBUG_RETURN(1);
  VOID(pthread_mutex_lock(&LOCK_open));
  if ((lock_retcode = lock_table_name(thd, table_list, TRUE)) < 0)
    goto end;
  if (lock_retcode && wait_for_locked_table_names(thd, table_list))
  {
    unlock_table_name(thd, table_list);
    goto end;
  }
  error=0;

end:
  pthread_mutex_unlock(&LOCK_open);
  start_waiting_global_read_lock(thd);
  DBUG_RETURN(error);
}


/*
  Put a not open table with an old refresh version in the table cache.

  SYNPOSIS
    lock_table_name()
    thd			Thread handler
    table_list		Lock first table in this list
    check_in_use        Do we need to check if table already in use by us

  WARNING
    If you are going to update the table, you should use
    lock_and_wait_for_table_name instead of this function as this works
    together with 'FLUSH TABLES WITH READ LOCK'

  NOTES
    This will force any other threads that uses the table to release it
    as soon as possible.

  REQUIREMENTS
    One must have a lock on LOCK_open !

  RETURN:
    < 0 error
    == 0 table locked
    > 0  table locked, but someone is using it
*/

int lock_table_name(THD *thd, TABLE_LIST *table_list, bool check_in_use)
{
  TABLE *table;
  char  key[MAX_DBKEY_LENGTH];
  char *db= table_list->db;
  uint  key_length;
  HASH_SEARCH_STATE state;
  DBUG_ENTER("lock_table_name");
  DBUG_PRINT("enter",("db: %s  name: %s", db, table_list->table_name));

  key_length= create_table_def_key(thd, key, table_list, 0);

  if (check_in_use)
  {
    /* Only insert the table if we haven't insert it already */
    for (table=(TABLE*) hash_first(&open_cache, (byte*)key,
                                   key_length, &state);
         table ;
         table = (TABLE*) hash_next(&open_cache,(byte*) key,
                                    key_length, &state))
    {
      if (table->in_use == thd)
      {
        DBUG_PRINT("info", ("Table is in use"));
        table->s->version= 0;                  // Ensure no one can use this
        table->locked_by_name= 1;
        DBUG_RETURN(0);
      }
    }
  }
  /*
    Create a table entry with the right key and with an old refresh version
    Note that we must use my_malloc() here as this is freed by the table
    cache
  */
  if (!(table= (TABLE*) my_malloc(sizeof(*table)+ sizeof(TABLE_SHARE)+
                                  key_length, MYF(MY_WME | MY_ZEROFILL))))
    DBUG_RETURN(-1);
  table->s= (TABLE_SHARE*) (table+1);
  memcpy((table->s->table_cache_key.str= (char*) (table->s+1)), key,
         key_length);
  table->s->table_cache_key.length= key_length;
  table->s->tmp_table= INTERNAL_TMP_TABLE;  // for intern_close_table
  table->in_use= thd;
  table->locked_by_name=1;
  table_list->table=table;

  if (my_hash_insert(&open_cache, (byte*) table))
  {
    my_free((gptr) table,MYF(0));
    DBUG_RETURN(-1);
  }

  /* Return 1 if table is in use */
  DBUG_RETURN(test(remove_table_from_cache(thd, db, table_list->table_name,
             check_in_use ? RTFC_NO_FLAG : RTFC_WAIT_OTHER_THREAD_FLAG)));
}


void unlock_table_name(THD *thd, TABLE_LIST *table_list)
{
  if (table_list->table)
  {
    hash_delete(&open_cache, (byte*) table_list->table);
    broadcast_refresh();
  }
}


static bool locked_named_table(THD *thd, TABLE_LIST *table_list)
{
  for (; table_list ; table_list=table_list->next_local)
  {
    TABLE *table= table_list->table;
    if (table)
    {
      TABLE *save_next= table->next;
      bool result;
      table->next= 0;
      result= table_is_used(table_list->table, 0);
      table->next= save_next;
      if (result)
        return 1;
    }
  }
  return 0;					// All tables are locked
}


bool wait_for_locked_table_names(THD *thd, TABLE_LIST *table_list)
{
  bool result=0;
  DBUG_ENTER("wait_for_locked_table_names");

  safe_mutex_assert_owner(&LOCK_open);

  while (locked_named_table(thd,table_list))
  {
    if (thd->killed)
    {
      result=1;
      break;
    }
    wait_for_condition(thd, &LOCK_open, &COND_refresh);
    pthread_mutex_lock(&LOCK_open);
  }
  DBUG_RETURN(result);
}


/*
  Lock all tables in list with a name lock

  SYNOPSIS
    lock_table_names()
    thd			Thread handle
    table_list		Names of tables to lock

  NOTES
    If you are just locking one table, you should use
    lock_and_wait_for_table_name().

  REQUIREMENTS
    One must have a lock on LOCK_open when calling this

  RETURN
    0	ok
    1	Fatal error (end of memory ?)
*/

bool lock_table_names(THD *thd, TABLE_LIST *table_list)
{
  bool got_all_locks=1;
  TABLE_LIST *lock_table;

  for (lock_table= table_list; lock_table; lock_table= lock_table->next_local)
  {
    int got_lock;
    if ((got_lock=lock_table_name(thd,lock_table, TRUE)) < 0)
      goto end;					// Fatal error
    if (got_lock)
      got_all_locks=0;				// Someone is using table
  }

  /* If some table was in use, wait until we got the lock */
  if (!got_all_locks && wait_for_locked_table_names(thd, table_list))
    goto end;
  return 0;

end:
  unlock_table_names(thd, table_list, lock_table);
  return 1;
}


/*
  Unlock all tables in list with a name lock

  SYNOPSIS
    unlock_table_names()
    thd			Thread handle
    table_list		Names of tables to unlock
    last_table		Don't unlock any tables after this one.
			(default 0, which will unlock all tables)

  NOTES
    One must have a lock on LOCK_open when calling this.
    This function will broadcast refresh signals to inform other threads
    that the name locks are removed.

  RETURN
    0	ok
    1	Fatal error (end of memory ?)
*/

void unlock_table_names(THD *thd, TABLE_LIST *table_list,
			TABLE_LIST *last_table)
{
  DBUG_ENTER("unlock_table_names");
  for (TABLE_LIST *table= table_list;
       table != last_table;
       table= table->next_local)
    unlock_table_name(thd,table);
<<<<<<< HEAD
  pthread_cond_broadcast(&COND_refresh);
  DBUG_VOID_RETURN;
=======
  broadcast_refresh();
>>>>>>> 9e19987f
}


static void print_lock_error(int error, const char *table)
{
  int textno;
  DBUG_ENTER("print_lock_error");

  switch (error) {
  case HA_ERR_LOCK_WAIT_TIMEOUT:
    textno=ER_LOCK_WAIT_TIMEOUT;
    break;
  case HA_ERR_READ_ONLY_TRANSACTION:
    textno=ER_READ_ONLY_TRANSACTION;
    break;
  case HA_ERR_LOCK_DEADLOCK:
    textno=ER_LOCK_DEADLOCK;
    break;
  case HA_ERR_WRONG_COMMAND:
    textno=ER_ILLEGAL_HA;
    break;
  default:
    textno=ER_CANT_LOCK;
    break;
  }

  if ( textno == ER_ILLEGAL_HA )
    my_error(textno, MYF(ME_BELL+ME_OLDWIN+ME_WAITTANG), table);
  else
    my_error(textno, MYF(ME_BELL+ME_OLDWIN+ME_WAITTANG), error);

  DBUG_VOID_RETURN;
}


/****************************************************************************
  Handling of global read locks

  Taking the global read lock is TWO steps (2nd step is optional; without
  it, COMMIT of existing transactions will be allowed):
  lock_global_read_lock() THEN make_global_read_lock_block_commit().

  The global locks are handled through the global variables:
  global_read_lock
    count of threads which have the global read lock (i.e. have completed at
    least the first step above)
  global_read_lock_blocks_commit
    count of threads which have the global read lock and block
    commits (i.e. are in or have completed the second step above)
  waiting_for_read_lock
    count of threads which want to take a global read lock but cannot
  protect_against_global_read_lock
    count of threads which have set protection against global read lock.

  access to them is protected with a mutex LOCK_global_read_lock

  (XXX: one should never take LOCK_open if LOCK_global_read_lock is
  taken, otherwise a deadlock may occur. Other mutexes could be a
  problem too - grep the code for global_read_lock if you want to use
  any other mutex here) Also one must not hold LOCK_open when calling
  wait_if_global_read_lock(). When the thread with the global read lock
  tries to close its tables, it needs to take LOCK_open in
  close_thread_table().

  How blocking of threads by global read lock is achieved: that's
  advisory. Any piece of code which should be blocked by global read lock must
  be designed like this:
  - call to wait_if_global_read_lock(). When this returns 0, no global read
  lock is owned; if argument abort_on_refresh was 0, none can be obtained.
  - job
  - if abort_on_refresh was 0, call to start_waiting_global_read_lock() to
  allow other threads to get the global read lock. I.e. removal of the
  protection.
  (Note: it's a bit like an implementation of rwlock).

  [ I am sorry to mention some SQL syntaxes below I know I shouldn't but found
  no better descriptive way ]

  Why does FLUSH TABLES WITH READ LOCK need to block COMMIT: because it's used
  to read a non-moving SHOW MASTER STATUS, and a COMMIT writes to the binary
  log.

  Why getting the global read lock is two steps and not one. Because FLUSH
  TABLES WITH READ LOCK needs to insert one other step between the two:
  flushing tables. So the order is
  1) lock_global_read_lock() (prevents any new table write locks, i.e. stalls
  all new updates)
  2) close_cached_tables() (the FLUSH TABLES), which will wait for tables
  currently opened and being updated to close (so it's possible that there is
  a moment where all new updates of server are stalled *and* FLUSH TABLES WITH
  READ LOCK is, too).
  3) make_global_read_lock_block_commit().
  If we have merged 1) and 3) into 1), we would have had this deadlock:
  imagine thread 1 and 2, in non-autocommit mode, thread 3, and an InnoDB
  table t.
  thd1: SELECT * FROM t FOR UPDATE;
  thd2: UPDATE t SET a=1; # blocked by row-level locks of thd1
  thd3: FLUSH TABLES WITH READ LOCK; # blocked in close_cached_tables() by the
  table instance of thd2
  thd1: COMMIT; # blocked by thd3.
  thd1 blocks thd2 which blocks thd3 which blocks thd1: deadlock.

  Note that we need to support that one thread does
  FLUSH TABLES WITH READ LOCK; and then COMMIT;
  (that's what innobackup does, for some good reason).
  So in this exceptional case the COMMIT should not be blocked by the FLUSH
  TABLES WITH READ LOCK.

****************************************************************************/

volatile uint global_read_lock=0;
volatile uint global_read_lock_blocks_commit=0;
static volatile uint protect_against_global_read_lock=0;
static volatile uint waiting_for_read_lock=0;

#define GOT_GLOBAL_READ_LOCK               1
#define MADE_GLOBAL_READ_LOCK_BLOCK_COMMIT 2

bool lock_global_read_lock(THD *thd)
{
  DBUG_ENTER("lock_global_read_lock");

  if (!thd->global_read_lock)
  {
    const char *old_message;
    (void) pthread_mutex_lock(&LOCK_global_read_lock);
    old_message=thd->enter_cond(&COND_global_read_lock, &LOCK_global_read_lock,
                                "Waiting to get readlock");
    DBUG_PRINT("info",
	       ("waiting_for: %d  protect_against: %d",
		waiting_for_read_lock, protect_against_global_read_lock));

    waiting_for_read_lock++;
    while (protect_against_global_read_lock && !thd->killed)
      pthread_cond_wait(&COND_global_read_lock, &LOCK_global_read_lock);
    waiting_for_read_lock--;
    if (thd->killed)
    {
      thd->exit_cond(old_message);
      DBUG_RETURN(1);
    }
    thd->global_read_lock= GOT_GLOBAL_READ_LOCK;
    global_read_lock++;
    thd->exit_cond(old_message); // this unlocks LOCK_global_read_lock
  }
  /*
    We DON'T set global_read_lock_blocks_commit now, it will be set after
    tables are flushed (as the present function serves for FLUSH TABLES WITH
    READ LOCK only). Doing things in this order is necessary to avoid
    deadlocks (we must allow COMMIT until all tables are closed; we should not
    forbid it before, or we can have a 3-thread deadlock if 2 do SELECT FOR
    UPDATE and one does FLUSH TABLES WITH READ LOCK).
  */
  DBUG_RETURN(0);
}


void unlock_global_read_lock(THD *thd)
{
  uint tmp;
  DBUG_ENTER("unlock_global_read_lock");
  DBUG_PRINT("info",
             ("global_read_lock: %u  global_read_lock_blocks_commit: %u",
              global_read_lock, global_read_lock_blocks_commit));

  pthread_mutex_lock(&LOCK_global_read_lock);
  tmp= --global_read_lock;
  if (thd->global_read_lock == MADE_GLOBAL_READ_LOCK_BLOCK_COMMIT)
    --global_read_lock_blocks_commit;
  pthread_mutex_unlock(&LOCK_global_read_lock);
  /* Send the signal outside the mutex to avoid a context switch */
  if (!tmp)
  {
    DBUG_PRINT("signal", ("Broadcasting COND_global_read_lock"));
    pthread_cond_broadcast(&COND_global_read_lock);
  }
  thd->global_read_lock= 0;

  DBUG_VOID_RETURN;
}

#define must_wait (global_read_lock &&                             \
                   (is_not_commit ||                               \
                    global_read_lock_blocks_commit))

bool wait_if_global_read_lock(THD *thd, bool abort_on_refresh,
                              bool is_not_commit)
{
  const char *old_message;
  bool result= 0, need_exit_cond;
  DBUG_ENTER("wait_if_global_read_lock");

  LINT_INIT(old_message);
  /*
    Assert that we do not own LOCK_open. If we would own it, other
    threads could not close their tables. This would make a pretty
    deadlock.
  */
  safe_mutex_assert_not_owner(&LOCK_open);

  (void) pthread_mutex_lock(&LOCK_global_read_lock);
  if ((need_exit_cond= must_wait))
  {
    if (thd->global_read_lock)		// This thread had the read locks
    {
      if (is_not_commit)
        my_message(ER_CANT_UPDATE_WITH_READLOCK,
                   ER(ER_CANT_UPDATE_WITH_READLOCK), MYF(0));
      (void) pthread_mutex_unlock(&LOCK_global_read_lock);
      /*
        We allow FLUSHer to COMMIT; we assume FLUSHer knows what it does.
        This allowance is needed to not break existing versions of innobackup
        which do a BEGIN; INSERT; FLUSH TABLES WITH READ LOCK; COMMIT.
      */
      DBUG_RETURN(is_not_commit);
    }
    old_message=thd->enter_cond(&COND_global_read_lock, &LOCK_global_read_lock,
				"Waiting for release of readlock");
    while (must_wait && ! thd->killed &&
	   (!abort_on_refresh || thd->version == refresh_version))
    {
      DBUG_PRINT("signal", ("Waiting for COND_global_read_lock"));
      (void) pthread_cond_wait(&COND_global_read_lock, &LOCK_global_read_lock);
      DBUG_PRINT("signal", ("Got COND_global_read_lock"));
    }
    if (thd->killed)
      result=1;
  }
  if (!abort_on_refresh && !result)
    protect_against_global_read_lock++;
  /*
    The following is only true in case of a global read locks (which is rare)
    and if old_message is set
  */
  if (unlikely(need_exit_cond))
    thd->exit_cond(old_message); // this unlocks LOCK_global_read_lock
  else
    pthread_mutex_unlock(&LOCK_global_read_lock);
  DBUG_RETURN(result);
}


void start_waiting_global_read_lock(THD *thd)
{
  bool tmp;
  DBUG_ENTER("start_waiting_global_read_lock");
  if (unlikely(thd->global_read_lock))
    DBUG_VOID_RETURN;
  (void) pthread_mutex_lock(&LOCK_global_read_lock);
  tmp= (!--protect_against_global_read_lock &&
        (waiting_for_read_lock || global_read_lock_blocks_commit));
  (void) pthread_mutex_unlock(&LOCK_global_read_lock);
  if (tmp)
    pthread_cond_broadcast(&COND_global_read_lock);
  DBUG_VOID_RETURN;
}


bool make_global_read_lock_block_commit(THD *thd)
{
  bool error;
  const char *old_message;
  DBUG_ENTER("make_global_read_lock_block_commit");
  /*
    If we didn't succeed lock_global_read_lock(), or if we already suceeded
    make_global_read_lock_block_commit(), do nothing.
  */
  if (thd->global_read_lock != GOT_GLOBAL_READ_LOCK)
    DBUG_RETURN(0);
  pthread_mutex_lock(&LOCK_global_read_lock);
  /* increment this BEFORE waiting on cond (otherwise race cond) */
  global_read_lock_blocks_commit++;
  /* For testing we set up some blocking, to see if we can be killed */
  DBUG_EXECUTE_IF("make_global_read_lock_block_commit_loop",
                  protect_against_global_read_lock++;);
  old_message= thd->enter_cond(&COND_global_read_lock, &LOCK_global_read_lock,
                               "Waiting for all running commits to finish");
  while (protect_against_global_read_lock && !thd->killed)
    pthread_cond_wait(&COND_global_read_lock, &LOCK_global_read_lock);
  DBUG_EXECUTE_IF("make_global_read_lock_block_commit_loop",
                  protect_against_global_read_lock--;);
  if ((error= test(thd->killed)))
    global_read_lock_blocks_commit--; // undo what we did
  else
    thd->global_read_lock= MADE_GLOBAL_READ_LOCK_BLOCK_COMMIT;
  thd->exit_cond(old_message); // this unlocks LOCK_global_read_lock
  DBUG_RETURN(error);
<<<<<<< HEAD
}
=======
}


/*
  Broadcast COND_refresh and COND_global_read_lock.

  SYNOPSIS
    broadcast_refresh()
      void                      No parameters.

  DESCRIPTION
    Due to a bug in a threading library it could happen that a signal
    did not reach its target. A condition for this was that the same
    condition variable was used with different mutexes in
    pthread_cond_wait(). Some time ago we changed LOCK_open to
    LOCK_global_read_lock in global read lock handling. So COND_refresh
    was used with LOCK_open and LOCK_global_read_lock.

    We did now also change from COND_refresh to COND_global_read_lock
    in global read lock handling. But now it is necessary to signal
    both conditions at the same time.

  NOTE
    When signalling COND_global_read_lock within the global read lock
    handling, it is not necessary to also signal COND_refresh.

  RETURN
    void
*/

void broadcast_refresh(void)
{
  VOID(pthread_cond_broadcast(&COND_refresh));
  VOID(pthread_cond_broadcast(&COND_global_read_lock));
}

>>>>>>> 9e19987f
<|MERGE_RESOLUTION|>--- conflicted
+++ resolved
@@ -1054,12 +1054,8 @@
        table != last_table;
        table= table->next_local)
     unlock_table_name(thd,table);
-<<<<<<< HEAD
-  pthread_cond_broadcast(&COND_refresh);
+  broadcast_refresh();
   DBUG_VOID_RETURN;
-=======
-  broadcast_refresh();
->>>>>>> 9e19987f
 }
 
 
@@ -1347,9 +1343,6 @@
     thd->global_read_lock= MADE_GLOBAL_READ_LOCK_BLOCK_COMMIT;
   thd->exit_cond(old_message); // this unlocks LOCK_global_read_lock
   DBUG_RETURN(error);
-<<<<<<< HEAD
-}
-=======
 }
 
 
@@ -1386,4 +1379,3 @@
   VOID(pthread_cond_broadcast(&COND_global_read_lock));
 }
 
->>>>>>> 9e19987f
