/* Copyright (c) 2002, 2019, Oracle and/or its affiliates. All rights reserved.

   This program is free software; you can redistribute it and/or modify
   it under the terms of the GNU General Public License, version 2.0,
   as published by the Free Software Foundation.

   This program is also distributed with certain software (including
   but not limited to OpenSSL) that is licensed under separate terms,
   as designated in a particular file or component or in included license
   documentation.  The authors of MySQL hereby grant you an additional
   permission to link the program and your derivative works with the
   separately licensed software that they have included with MySQL.

   This program is distributed in the hope that it will be useful,
   but WITHOUT ANY WARRANTY; without even the implied warranty of
   MERCHANTABILITY or FITNESS FOR A PARTICULAR PURPOSE.  See the
   GNU General Public License, version 2.0, for more details.

   You should have received a copy of the GNU General Public License
   along with this program; if not, write to the Free Software
   Foundation, Inc., 51 Franklin St, Fifth Floor, Boston, MA 02110-1301  USA */

#include "sql/set_var.h"

#include <string.h>
#include <sys/types.h>
#include <cstdlib>
#include <utility>

#include "m_ctype.h"
#include "m_string.h"
#include "map_helpers.h"
#include "my_dbug.h"
#include "my_io.h"
#include "my_loglevel.h"
#include "my_sys.h"
#include "mysql/components/services/log_builtins.h"
#include "mysql/components/services/log_shared.h"
#include "mysql/plugin_audit.h"
#include "mysql/psi/mysql_mutex.h"
#include "mysql/psi/mysql_rwlock.h"
#include "mysql/psi/psi_base.h"
#include "mysqld_error.h"
#include "sql/auth/auth_acls.h"
#include "sql/auth/auth_common.h"  // SUPER_ACL
#include "sql/auth/sql_security_ctx.h"
#include "sql/derror.h"  // ER_THD
#include "sql/enum_query_type.h"
#include "sql/item.h"
#include "sql/item_func.h"
#include "sql/log.h"
#include "sql/mysqld.h"  // system_charset_info
#include "sql/persisted_variable.h"
#include "sql/protocol_classic.h"
#include "sql/session_tracker.h"
#include "sql/sql_audit.h"  // mysql_audit
#include "sql/sql_base.h"   // lock_tables
#include "sql/sql_class.h"  // THD
#include "sql/sql_error.h"
#include "sql/sql_lex.h"
#include "sql/sql_list.h"
#include "sql/sql_parse.h"        // is_supported_parser_charset
#include "sql/sql_select.h"       // free_underlaid_joins
#include "sql/sql_show.h"         // append_identifier
#include "sql/sys_vars_shared.h"  // PolyLock_mutex
#include "sql/system_variables.h"
#include "sql/table.h"
#include "sql_string.h"

using std::min;
using std::string;

static collation_unordered_map<string, sys_var *> *system_variable_hash;
static PolyLock_mutex PLock_global_system_variables(
    &LOCK_global_system_variables);
ulonglong system_variable_hash_version = 0;

collation_unordered_map<string, sys_var *> *get_system_variable_hash(void) {
  return system_variable_hash;
}

/** list of variables that shouldn't be persisted in all cases */
static collation_unordered_set<string> *never_persistable_vars;

/**
  Get source of a given system variable given its name and name length.
*/
bool get_sysvar_source(const char *name, uint length,
                       enum enum_variable_source *source) {
  DBUG_ENTER("get_sysvar_source");

  bool ret = false;
  sys_var *sysvar = nullptr;

  mysql_rwlock_wrlock(&LOCK_system_variables_hash);

  /* system_variable_hash should have been initialized. */
  DBUG_ASSERT(get_system_variable_hash() != nullptr);
  std::string str(name, length);
  sysvar = find_or_nullptr(*get_system_variable_hash(), str);

  if (sysvar == nullptr) {
    ret = true;
  } else {
    *source = sysvar->get_source();
  }

  mysql_rwlock_unlock(&LOCK_system_variables_hash);
  DBUG_RETURN(ret);
}

sys_var_chain all_sys_vars = {NULL, NULL};

int sys_var_init() {
  DBUG_ENTER("sys_var_init");

  /* Must be already initialized. */
  DBUG_ASSERT(system_charset_info != NULL);

  system_variable_hash = new collation_unordered_map<string, sys_var *>(
      system_charset_info, PSI_INSTRUMENT_ME);

  never_persistable_vars = new collation_unordered_set<string>(
      {PERSIST_ONLY_ADMIN_X509_SUBJECT, PERSISTED_GLOBALS_LOAD},
      system_charset_info, PSI_INSTRUMENT_ME);

  if (mysql_add_sys_var_chain(all_sys_vars.first)) goto error;

  DBUG_RETURN(0);

error:
  LogErr(ERROR_LEVEL, ER_FAILED_TO_INIT_SYS_VAR);
  DBUG_RETURN(1);
}

int sys_var_add_options(std::vector<my_option> *long_options, int parse_flags) {
  DBUG_ENTER("sys_var_add_options");

  for (sys_var *var = all_sys_vars.first; var; var = var->next) {
    if (var->register_option(long_options, parse_flags)) goto error;
  }

  DBUG_RETURN(0);

error:
  LogErr(ERROR_LEVEL, ER_FAILED_TO_INIT_SYS_VAR);
  DBUG_RETURN(1);
}

void sys_var_end() {
  DBUG_ENTER("sys_var_end");

  delete system_variable_hash;
  delete never_persistable_vars;
  system_variable_hash = nullptr;

  for (sys_var *var = all_sys_vars.first; var; var = var->next) var->cleanup();

  DBUG_VOID_RETURN;
}

/**
  This function will check for necessary privileges needed to perform RESET
  PERSIST or SET PERSIST[_ONLY] operation.

  @param [in] thd                     Pointer to connection handle.
  @param [in] static_variable         describes if variable is static or dynamic

  @return 0 Success
  @return 1 Failure
*/
bool check_priv(THD *thd, bool static_variable) {
  Security_context *sctx = thd->security_context();
  /* for dynamic variables user needs SUPER_ACL or SYSTEM_VARIABLES_ADMIN */
<<<<<<< HEAD
  const bool is_utility_user = acl_is_utility_user(
      sctx->priv_user().str, sctx->host().str, sctx->ip().str);
  if (!static_variable) {
    if (!is_utility_user && !sctx->check_access(SUPER_ACL) &&
=======
  if (!static_variable) {
    if (!sctx->check_access(SUPER_ACL) &&
>>>>>>> 4869291f
        !(sctx->has_global_grant(STRING_WITH_LEN("SYSTEM_VARIABLES_ADMIN"))
              .first)) {
      my_error(ER_SPECIFIC_ACCESS_DENIED_ERROR, MYF(0),
               "SUPER or SYSTEM_VARIABLES_ADMIN");
      return 1;
    }
  } else {
    /*
     for static variables user needs both SYSTEM_VARIABLES_ADMIN and
     PERSIST_RO_VARIABLES_ADMIN
    */
    if (!(sctx->has_global_grant(STRING_WITH_LEN("SYSTEM_VARIABLES_ADMIN"))
              .first &&
          sctx->has_global_grant(STRING_WITH_LEN("PERSIST_RO_VARIABLES_ADMIN"))
              .first)) {
      my_error(ER_PERSIST_ONLY_ACCESS_DENIED_ERROR, MYF(0),
               "SYSTEM_VARIABLES_ADMIN and PERSIST_RO_VARIABLES_ADMIN");
      return 1;
    }
  }
  return 0;
}

/**
  sys_var constructor

  @param chain     variables are linked into chain for mysql_add_sys_var_chain()
  @param name_arg  the name of the variable. Must be 0-terminated and exist
                   for the liftime of the sys_var object. @sa my_option::name
  @param comment   shown in mysqld --help, @sa my_option::comment
  @param flags_arg or'ed flag_enum values
  @param off       offset of the global variable value from the
                   &global_system_variables.
  @param getopt_id -1 for no command-line option, otherwise @sa my_option::id
  @param getopt_arg_type @sa my_option::arg_type
  @param show_val_type_arg what value_ptr() returns for sql_show.cc
  @param def_val   default value, @sa my_option::def_value
  @param lock      mutex or rw_lock that protects the global variable
                   *in addition* to LOCK_global_system_variables.
  @param binlog_status_arg @sa binlog_status_enum
  @param on_check_func a function to be called at the end of sys_var::check,
                   put your additional checks here
  @param on_update_func a function to be called at the end of sys_var::update,
                   any post-update activity should happen here
  @param substitute If non-NULL, this variable is deprecated and the
  string describes what one should use instead. If an empty string,
  the variable is deprecated but no replacement is offered.
  @param parse_flag either PARSE_EARLY or PARSE_NORMAL
*/
sys_var::sys_var(sys_var_chain *chain, const char *name_arg,
                 const char *comment, int flags_arg, ptrdiff_t off,
                 int getopt_id, enum get_opt_arg_type getopt_arg_type,
                 SHOW_TYPE show_val_type_arg, longlong def_val, PolyLock *lock,
                 enum binlog_status_enum binlog_status_arg,
                 on_check_function on_check_func,
                 on_update_function on_update_func, const char *substitute,
                 int parse_flag)
    : next(0),
      binlog_status(binlog_status_arg),
      flags(flags_arg),
      m_parse_flag(parse_flag),
      show_val_type(show_val_type_arg),
      guard(lock),
      offset(off),
      on_check(on_check_func),
      on_update(on_update_func),
      deprecation_substitute(substitute),
      is_os_charset(false) {
  /*
    There is a limitation in handle_options() related to short options:
    - either all short options should be declared when parsing in multiple
    stages,
    - or none should be declared.
    Because a lot of short options are used in the normal parsing phase
    for mysqld, we enforce here that no short option is present
    in the first (PARSE_EARLY) stage.
    See handle_options() for details.
  */
  DBUG_ASSERT(parse_flag == PARSE_NORMAL || getopt_id <= 0 || getopt_id >= 255);

  name.str = name_arg;  // ER_NO_DEFAULT relies on 0-termination of name_arg
  name.length = strlen(name_arg);  // and so does this.
  DBUG_ASSERT(name.length <= NAME_CHAR_LEN);

  memset(&option, 0, sizeof(option));
  option.name = name_arg;
  option.id = getopt_id;
  option.comment = comment;
  option.arg_type = getopt_arg_type;
  option.value = (uchar **)global_var_ptr();
  option.def_value = def_val;

  /* set default values */
  source.m_source = enum_variable_source::COMPILED;

  timestamp = 0;
  user[0] = '\0';
  host[0] = '\0';

  memset(source.m_path_name, 0, FN_REFLEN);
  option.arg_source = &source;

  if (chain->last)
    chain->last->next = this;
  else
    chain->first = this;
  chain->last = this;
}

bool sys_var::update(THD *thd, set_var *var) {
  enum_var_type type = var->type;
  if (type == OPT_GLOBAL || type == OPT_PERSIST || scope() == GLOBAL) {
    /*
      Yes, both locks need to be taken before an update, just as
      both are taken to get a value. If we'll take only 'guard' here,
      then value_ptr() for strings won't be safe in SHOW VARIABLES anymore,
      to make it safe we'll need value_ptr_unlock().
    */
    AutoWLock lock1(&PLock_global_system_variables);
    AutoWLock lock2(guard);
    return global_update(thd, var) ||
           (on_update && on_update(this, thd, OPT_GLOBAL));
  } else {
    /* Block reads from other threads. */
    mysql_mutex_lock(&thd->LOCK_thd_sysvar);

    bool ret = session_update(thd, var) ||
               (on_update && on_update(this, thd, OPT_SESSION));

    mysql_mutex_unlock(&thd->LOCK_thd_sysvar);

    /*
      Make sure we don't session-track variables that are not actually
      part of the session. tx_isolation and and tx_read_only for example
      exist as GLOBAL, SESSION, and one-shot ("for next transaction only").
    */
    if ((var->type == OPT_SESSION) || !is_trilevel()) {
      if ((!ret) && thd->session_tracker.get_tracker(SESSION_SYSVARS_TRACKER)
                        ->is_enabled())
        thd->session_tracker.get_tracker(SESSION_SYSVARS_TRACKER)
            ->mark_as_changed(thd, &(var->var->name));

      if ((!ret) &&
          thd->session_tracker.get_tracker(SESSION_STATE_CHANGE_TRACKER)
              ->is_enabled())
        thd->session_tracker.get_tracker(SESSION_STATE_CHANGE_TRACKER)
            ->mark_as_changed(thd, &var->var->name);
    }

    return ret;
  }
}

<<<<<<< HEAD
uchar *sys_var::session_value_ptr(THD *, THD *target_thd, LEX_STRING *) {
  return session_var_ptr(target_thd);
}

uchar *sys_var::global_value_ptr(THD *, LEX_STRING *) {
=======
const uchar *sys_var::session_value_ptr(THD *, THD *target_thd, LEX_STRING *) {
  return session_var_ptr(target_thd);
}

const uchar *sys_var::global_value_ptr(THD *, LEX_STRING *) {
>>>>>>> 4869291f
  return global_var_ptr();
}

uchar *sys_var::session_var_ptr(THD *thd) {
  return ((uchar *)&(thd->variables)) + offset;
}

uchar *sys_var::global_var_ptr() {
  return ((uchar *)&global_system_variables) + offset;
}

bool sys_var::check(THD *thd, set_var *var) {
  if ((var->value && do_check(thd, var)) ||
      (on_check && on_check(this, thd, var))) {
    if (!thd->is_error()) {
      char buff[STRING_BUFFER_USUAL_SIZE];
      String str(buff, sizeof(buff), system_charset_info), *res;

      if (!var->value) {
        str.set(STRING_WITH_LEN("DEFAULT"), &my_charset_latin1);
        res = &str;
      } else if (!(res = var->value->val_str(&str))) {
        str.set(STRING_WITH_LEN("NULL"), &my_charset_latin1);
        res = &str;
      }
      ErrConvString err(res);
      my_error(ER_WRONG_VALUE_FOR_VAR, MYF(0), name.str, err.ptr());
    }
    return true;
  }
  return false;
}

<<<<<<< HEAD
uchar *sys_var::value_ptr(THD *running_thd, THD *target_thd, enum_var_type type,
                          LEX_STRING *base) {
=======
const uchar *sys_var::value_ptr(THD *running_thd, THD *target_thd,
                                enum_var_type type, LEX_STRING *base) {
>>>>>>> 4869291f
  if (type == OPT_GLOBAL || type == OPT_PERSIST || scope() == GLOBAL) {
    mysql_mutex_assert_owner(&LOCK_global_system_variables);
    AutoRLock lock(guard);
    return global_value_ptr(running_thd, base);
  } else
    return session_value_ptr(running_thd, target_thd, base);
}

<<<<<<< HEAD
uchar *sys_var::value_ptr(THD *thd, enum_var_type type, LEX_STRING *base) {
=======
const uchar *sys_var::value_ptr(THD *thd, enum_var_type type,
                                LEX_STRING *base) {
>>>>>>> 4869291f
  return value_ptr(thd, thd, type, base);
}

bool sys_var::set_default(THD *thd, set_var *var) {
  DBUG_ENTER("sys_var::set_default");
  if (var->is_global_persist() || scope() == GLOBAL)
    global_save_default(thd, var);
  else
    session_save_default(thd, var);

  bool ret = check(thd, var) || update(thd, var);
  DBUG_RETURN(ret);
}

bool sys_var::is_default(THD *, set_var *var) {
  DBUG_ENTER("sys_var::is_default");
  bool ret = false;
  longlong def = option.def_value;
  switch (get_var_type()) {
    case GET_INT:
    case GET_UINT:
    case GET_LONG:
    case GET_ULONG:
    case GET_LL:
    case GET_ULL:
    case GET_BOOL:
    case GET_ENUM:
    case GET_SET:
    case GET_FLAGSET:
    case GET_ASK_ADDR:
      if (def == (longlong)var->save_result.ulonglong_value) ret = true;
      break;
    case GET_DOUBLE:
      if ((double)def == (double)var->save_result.double_value) ret = true;
      break;
    case GET_STR_ALLOC:
    case GET_STR:
    case GET_NO_ARG:
    case GET_PASSWORD:
      if ((def == (longlong)var->save_result.string_value.str) ||
          (((char *)def) &&
           !strcmp((char *)def, var->save_result.string_value.str)))
        ret = true;
      break;
  }
  DBUG_RETURN(ret);
}

void sys_var::set_user_host(THD *thd) {
  memset(user, 0, sizeof(user));
<<<<<<< HEAD
=======
  DBUG_ASSERT(thd->security_context()->user().length < sizeof(user));
>>>>>>> 4869291f
  /* set client user */
  if (thd->security_context()->user().length > 0)
    strncpy(user, thd->security_context()->user().str,
            thd->security_context()->user().length);
  memset(host, 0, sizeof(host));
  if (thd->security_context()->host().length > 0) {
    int host_len =
<<<<<<< HEAD
        min<size_t>(sizeof(host), thd->security_context()->host().length);
=======
        min<size_t>(sizeof(host) - 1, thd->security_context()->host().length);
>>>>>>> 4869291f
    strncpy(host, thd->security_context()->host().str, host_len);
  }
}

void sys_var::do_deprecated_warning(THD *thd) {
  if (deprecation_substitute != NULL) {
    char buf1[NAME_CHAR_LEN + 3];
    strxnmov(buf1, sizeof(buf1) - 1, "@@", name.str, 0);

    /*
       if deprecation_substitute is an empty string,
       there is no replacement for the syntax
    */
    uint errmsg = deprecation_substitute[0] == '\0'
                      ? ER_DEPRECATE_MSG_NO_REPLACEMENT
                      : ER_DEPRECATE_MSG_WITH_REPLACEMENT;
    if (thd)
      push_warning_printf(thd, Sql_condition::SL_WARNING,
                          ER_WARN_DEPRECATED_SYNTAX, ER_THD(thd, errmsg), buf1,
                          deprecation_substitute);
    else
      LogErr(WARNING_LEVEL, errmsg, buf1, deprecation_substitute);
  }
}

Item *sys_var::copy_value(THD *thd) {
  LEX_STRING str;
<<<<<<< HEAD
  uchar *val_ptr = session_value_ptr(thd, thd, &str);
  switch (get_var_type()) {
    case GET_INT:
      return new Item_int(*(int *)val_ptr);
    case GET_UINT:
      return new Item_int((ulonglong) * (uint *)val_ptr);
    case GET_LONG:
      return new Item_int((longlong) * (long *)val_ptr);
    case GET_ULONG:
      return new Item_int((ulonglong) * (ulong *)val_ptr);
    case GET_LL:
      return new Item_int(*(longlong *)val_ptr);
    case GET_ULL:
      return new Item_int(*(ulonglong *)val_ptr);
    case GET_BOOL:
      return new Item_int(*(bool *)val_ptr);
=======
  const uchar *val_ptr = session_value_ptr(thd, thd, &str);
  switch (get_var_type()) {
    case GET_INT:
      return new Item_int(*pointer_cast<const int *>(val_ptr));
    case GET_UINT:
      return new Item_int(
          static_cast<ulonglong>(*pointer_cast<const uint *>(val_ptr)));
    case GET_LONG:
      return new Item_int(
          static_cast<longlong>(*pointer_cast<const long *>(val_ptr)));
    case GET_ULONG:
      return new Item_int(
          static_cast<ulonglong>(*pointer_cast<const ulong *>(val_ptr)));
    case GET_LL:
      return new Item_int(*pointer_cast<const longlong *>(val_ptr));
    case GET_ULL:
      return new Item_int(*pointer_cast<const ulonglong *>(val_ptr));
    case GET_BOOL:
      return new Item_int(*pointer_cast<const bool *>(val_ptr));
>>>>>>> 4869291f
    case GET_ENUM:
    case GET_SET:
    case GET_FLAGSET:
    case GET_STR_ALLOC:
    case GET_STR:
    case GET_NO_ARG:
    case GET_PASSWORD: {
<<<<<<< HEAD
      const char *tmp_str_val = (const char *)val_ptr;
=======
      const char *tmp_str_val = pointer_cast<const char *>(val_ptr);
>>>>>>> 4869291f
      return new Item_string(tmp_str_val, strlen(tmp_str_val),
                             system_charset_info);
    }
    case GET_DOUBLE:
<<<<<<< HEAD
      return new Item_float(*(double *)val_ptr, NOT_FIXED_DEC);
=======
      return new Item_float(*pointer_cast<const double *>(val_ptr),
                            NOT_FIXED_DEC);
>>>>>>> 4869291f
    default:
      DBUG_ASSERT(0);
  }
  return NULL;
}

/**
  Throw warning (error in STRICT mode) if value for variable needed bounding.
  Plug-in interface also uses this.

  @param thd         thread handle
  @param name        variable's name
  @param fixed       did we have to correct the value? (throw warn/err if so)
  @param is_unsigned is value's type unsigned?
  @param v           variable's value

  @retval         true on error, false otherwise (warning or ok)
 */
bool throw_bounds_warning(THD *thd, const char *name, bool fixed,
                          bool is_unsigned, longlong v) {
  if (fixed) {
    char buf[22];

    if (is_unsigned)
      ullstr((ulonglong)v, buf);
    else
      llstr(v, buf);

    if (thd->variables.sql_mode & MODE_STRICT_ALL_TABLES) {
      my_error(ER_WRONG_VALUE_FOR_VAR, MYF(0), name, buf);
      return true;
    }
    push_warning_printf(thd, Sql_condition::SL_WARNING,
                        ER_TRUNCATED_WRONG_VALUE,
                        ER_THD(thd, ER_TRUNCATED_WRONG_VALUE), name, buf);
  }
  return false;
}

bool throw_bounds_warning(THD *thd, const char *name, bool fixed, double v) {
  if (fixed) {
    char buf[64];

    my_gcvt(v, MY_GCVT_ARG_DOUBLE, static_cast<int>(sizeof(buf)) - 1, buf,
            NULL);

    if (thd->variables.sql_mode & MODE_STRICT_ALL_TABLES) {
      my_error(ER_WRONG_VALUE_FOR_VAR, MYF(0), name, buf);
      return true;
    }
    push_warning_printf(thd, Sql_condition::SL_WARNING,
                        ER_TRUNCATED_WRONG_VALUE,
                        ER_THD(thd, ER_TRUNCATED_WRONG_VALUE), name, buf);
  }
  return false;
}

const CHARSET_INFO *sys_var::charset(THD *thd) {
  return is_os_charset ? thd->variables.character_set_filesystem
                       : system_charset_info;
}

struct my_old_conv {
  const char *old_name;
  const char *new_name;
};

static my_old_conv old_conv[] = {{"cp1251_koi8", "cp1251"},
                                 {"cp1250_latin2", "cp1250"},
                                 {"kam_latin2", "keybcs2"},
                                 {"mac_latin2", "MacRoman"},
                                 {"macce_latin2", "MacCE"},
                                 {"pc2_latin2", "pclatin2"},
                                 {"vga_latin2", "pclatin1"},
                                 {"koi8_cp1251", "koi8r"},
                                 {"win1251ukr_koi8_ukr", "win1251ukr"},
                                 {"koi8_ukr_win1251ukr", "koi8u"},
                                 {NULL, NULL}};

const CHARSET_INFO *get_old_charset_by_name(const char *name) {
  my_old_conv *conv;

  for (conv = old_conv; conv->old_name; conv++) {
    if (!my_strcasecmp(&my_charset_latin1, name, conv->old_name))
      return get_charset_by_csname(conv->new_name, MY_CS_PRIMARY, MYF(0));
  }
  return NULL;
}

/****************************************************************************
  Main handling of variables:
  - Initialisation
  - Searching during parsing
  - Update loop
****************************************************************************/

/**
  Add variables to the dynamic hash of system variables

  @param first       Pointer to first system variable to add

  @retval
    0           SUCCESS
  @retval
    otherwise   FAILURE
*/

int mysql_add_sys_var_chain(sys_var *first) {
  sys_var *var;

  /* A write lock should be held on LOCK_system_variables_hash */

  for (var = first; var; var = var->next) {
    /* this fails if there is a conflicting variable name. */
    if (!system_variable_hash->emplace(to_string(var->name), var).second) {
      LogErr(ERROR_LEVEL, ER_DUPLICATE_SYS_VAR, var->name.str);
      goto error;
    }
  }

  /* Update system_variable_hash version. */
  system_variable_hash_version++;
  return 0;

error:
  for (; first != var; first = first->next)
    system_variable_hash->erase(to_string(var->name));
  return 1;
}

/*
  Remove variables to the dynamic hash of system variables

  SYNOPSIS
    mysql_del_sys_var_chain()
    first       Pointer to first system variable to remove

  RETURN VALUES
    0           SUCCESS
    otherwise   FAILURE
*/

int mysql_del_sys_var_chain(sys_var *first) {
  int result = 0;

  /* A write lock should be held on LOCK_system_variables_hash */

  for (sys_var *var = first; var; var = var->next)
    result |= !system_variable_hash->erase(to_string(var->name));

  /* Update system_variable_hash version. */
  system_variable_hash_version++;

  return result;
}

/*
  Comparison function for std::sort.
  @param a  SHOW_VAR element
  @param b  SHOW_VAR element

  @retval
    True if a < b.
  @retval
    False if a >= b.
*/
static int show_cmp(const void *a, const void *b) {
<<<<<<< HEAD
  return strcmp(((SHOW_VAR *)a)->name, ((SHOW_VAR *)b)->name);
=======
  return strcmp(static_cast<const SHOW_VAR *>(a)->name,
                static_cast<const SHOW_VAR *>(b)->name);
>>>>>>> 4869291f
}

/*
  Number of records in the system_variable_hash.
  Requires lock on LOCK_system_variables_hash.
*/
ulong get_system_variable_hash_records(void) {
  return (system_variable_hash->size());
}

/*
  Current version of the system_variable_hash.
  Requires lock on LOCK_system_variables_hash.
*/
ulonglong get_system_variable_hash_version(void) {
  return (system_variable_hash_version);
}

/**
  Constructs an array of system variables for display to the user.

  @param show_var_array Prealloced_array of SHOW_VAR elements for display
  @param sort           If true, the system variables should be sorted
  @param query_scope    OPT_GLOBAL or OPT_SESSION for SHOW GLOBAL|SESSION
  VARIABLES
  @param strict         Use strict scope checking
  @retval               True on error, false otherwise
*/
bool enumerate_sys_vars(Show_var_array *show_var_array, bool sort,
                        enum enum_var_type query_scope, bool strict) {
  DBUG_ASSERT(show_var_array != NULL);
  DBUG_ASSERT(query_scope == OPT_SESSION || query_scope == OPT_GLOBAL);
  int count = system_variable_hash->size();

  /* Resize array if necessary. */
  if (show_var_array->reserve(count + 1)) return true;

  if (show_var_array) {
    for (const auto &key_and_value : *system_variable_hash) {
      sys_var *sysvar = key_and_value.second;

      if (strict) {
        /*
          Strict scope match (5.7). Success if this is a:
            - global query and the variable scope is GLOBAL or SESSION, OR
            - session query and the variable scope is SESSION or ONLY_SESSION.
        */
        if (!sysvar->check_scope(query_scope)) continue;
      } else {
        /*
          Non-strict scope match (5.6). Success if this is a:
            - global query and the variable scope is GLOBAL or SESSION, OR
            - session query and the variable scope is GLOBAL, SESSION or
          ONLY_SESSION.
        */
        if (query_scope == OPT_GLOBAL && !sysvar->check_scope(query_scope))
          continue;
      }

      /* Don't show non-visible variables. */
      if (sysvar->not_visible()) continue;

      SHOW_VAR show_var;
      show_var.name = sysvar->name.str;
      show_var.value = (char *)sysvar;
      show_var.type = SHOW_SYS;
      show_var.scope = SHOW_SCOPE_UNDEF; /* not used for sys vars */
      show_var_array->push_back(show_var);
    }

    if (sort)
      std::qsort(show_var_array->begin(), show_var_array->size(),
                 show_var_array->element_size(), show_cmp);

    /* Make last element empty. */
    show_var_array->push_back(SHOW_VAR());
  }

  return false;
}

/**
  Find a user set-table variable.

  @param str       Name of system variable to find
  @param length    Length of variable.  zero means that we should use strlen()
                   on the variable

  @retval
    pointer     pointer to variable definitions
  @retval
    0           Unknown variable (error message is given)
*/

sys_var *intern_find_sys_var(const char *str, size_t length) {
  sys_var *var;

  /*
    This function is only called from the sql_plugin.cc.
    A lock on LOCK_system_variable_hash should be held
  */
  var = find_or_nullptr(*system_variable_hash,
                        string(str, length ? length : strlen(str)));

  /* Don't show non-visible variables. */
  if (var && var->not_visible()) return NULL;

  return var;
}

/**
  Execute update of all variables.

  First run a check of all variables that all updates will go ok.
  If yes, then execute all updates, returning an error if any one failed.

  This should ensure that in all normal cases none all or variables are
  updated.

  @param thd            Thread id
  @param var_list       List of variables to update
  @param opened         True means tables are open and this function will lock
                        them.

  @retval
    0   ok
  @retval
    1   ERROR, message sent (normally no variables was updated)
  @retval
    -1  ERROR, message not sent
*/

int sql_set_variables(THD *thd, List<set_var_base> *var_list, bool opened) {
  int error;
  List_iterator_fast<set_var_base> it(*var_list);
  DBUG_ENTER("sql_set_variables");

  LEX *lex = thd->lex;
  set_var_base *var;
  while ((var = it++)) {
    if ((error = var->resolve(thd))) goto err;
  }
  if ((error = thd->is_error())) goto err;

  if (opened && lock_tables(thd, lex->query_tables, lex->table_count, 0)) {
    error = 1;
    goto err;
  }
  it.rewind();
  while ((var = it++)) {
    if ((error = var->check(thd))) goto err;
  }
  if ((error = thd->is_error())) goto err;

  it.rewind();
  while ((var = it++)) {
    if ((error = var->update(thd)))  // Returns 0, -1 or 1
      goto err;
  }
  if (!error) {
    /* At this point SET statement is considered a success. */
    Persisted_variables_cache *pv = NULL;
    it.rewind();
    while ((var = it++)) {
      set_var *setvar = dynamic_cast<set_var *>(var);
      if (setvar &&
          (setvar->type == OPT_PERSIST || setvar->type == OPT_PERSIST_ONLY)) {
        pv = Persisted_variables_cache::get_instance();
        /* update in-memory copy of persistent options */
        pv->set_variable(thd, setvar);
      }
    }
    /* flush all persistent options to a file */
    if (pv && pv->flush_to_file()) {
      my_error(ER_VARIABLE_NOT_PERSISTED, MYF(0));
      DBUG_RETURN(1);
    }
  }
err:
  free_underlaid_joins(thd, thd->lex->select_lex);
  DBUG_RETURN(error);
}

/**
  This function is used to check if key management UDFs like
  keying_key_generate/store/remove should proceed or not. If global
  variable @@keyring_operations is OFF then above said udfs will fail.

  @return Operation status
    @retval 0 OK
    @retval 1 ERROR, keyring operations are not allowed

  @sa Sys_keyring_operations
*/
bool keyring_access_test() {
  bool keyring_operations;
  mysql_mutex_lock(&LOCK_keyring_operations);
  keyring_operations = !opt_keyring_operations;
  mysql_mutex_unlock(&LOCK_keyring_operations);
  return keyring_operations;
}

/*****************************************************************************
  Functions to handle SET mysql_internal_variable=const_expr
*****************************************************************************/

set_var::set_var(enum_var_type type_arg, sys_var *var_arg,
                 const LEX_STRING *base_name_arg, Item *value_arg)
    : var(var_arg), type(type_arg), base(*base_name_arg) {
  /*
    If the set value is a field, change it to a string to allow things like
    SET table_type=MYISAM;
  */
  if (value_arg && value_arg->type() == Item::FIELD_ITEM) {
    Item_field *item = (Item_field *)value_arg;
    if (item->field_name) {
      if (!(value = new Item_string(item->field_name, strlen(item->field_name),
                                    system_charset_info)))  // names are utf8
        value = value_arg; /* Give error message later */
    } else {
      /* Both Item_field and Item_insert_value will return the type as
         Item::FIELD_ITEM. If the item->field_name is NULL, we assume the
         object to be Item_insert_value. */
      value = value_arg;
    }
  } else
    value = value_arg;
}

/**
  global X509 subject name to require from the client session
  to allow SET PERSIST[_ONLY] on sys_var::NOTPERSIST variables

  @sa set_var::resolve
*/
char *sys_var_persist_only_admin_x509_subject = NULL;

/**
  Checks if a THD can set non-persist variables

  Requires that:
  * the session uses SSL
  * the peer has presented a valid certificate
  * the certificate has a certain subject name

  The format checked is deliberately kept the same as the
  other SSL system and status variables representing names.
  Hence X509_NAME_oneline is used.

  @retval true the THD can set NON_PERSIST variables
  @retval false usual restrictions apply
  @param thd the THD handle
  @param var the variable to be set
  @param setvar_type  the operation to check against.

  @sa sys_variables_admin_dn
*/
static bool can_persist_non_persistent_var(THD *thd, sys_var *var,
                                           enum_var_type setvar_type) {
  SSL *ssl = NULL;
  X509 *cert = NULL;
  char *ptr = NULL;
  bool result = false;

  /* Bail off if no subject is set */
  if (likely(!sys_var_persist_only_admin_x509_subject ||
             !sys_var_persist_only_admin_x509_subject[0]))
    return false;

  /* Can't persist read only variables without command line support */
  if (unlikely(setvar_type == OPT_PERSIST_ONLY &&
               !var->is_settable_at_command_line() &&
               (var->is_readonly() || var->is_persist_readonly())))
    return false;

  /* do not allow setting the controlling variables */
  if (never_persistable_vars->find(var->name.str) !=
      never_persistable_vars->end())
    return false;

  ssl = thd->get_ssl();
  if (!ssl) return false;

  cert = SSL_get_peer_certificate(ssl);
  if (!cert) goto done;

  ptr = X509_NAME_oneline(X509_get_subject_name(cert), 0, 0);
  if (!ptr) goto done;

  result = !strcmp(sys_var_persist_only_admin_x509_subject, ptr);
done:
  if (ptr) OPENSSL_free(ptr);
  if (cert) X509_free(cert);
  return result;
}

/**
Resolve the variable assignment

@param thd Thread handler

@return status code
@retval -1 Failure
@retval 0 Success
*/

int set_var::resolve(THD *thd) {
  DBUG_ENTER("set_var::resolve");
  var->do_deprecated_warning(thd);
  if (var->is_readonly()) {
    if (type != OPT_PERSIST_ONLY) {
      my_error(ER_INCORRECT_GLOBAL_LOCAL_VAR, MYF(0), var->name.str,
               "read only");
      DBUG_RETURN(-1);
    }
    if (type == OPT_PERSIST_ONLY && var->is_non_persistent() &&
        !can_persist_non_persistent_var(thd, var, type)) {
      my_error(ER_INCORRECT_GLOBAL_LOCAL_VAR, MYF(0), var->name.str,
               "non persistent read only");
      DBUG_RETURN(-1);
    }
  }
  if (!var->check_scope(type)) {
    int err = (is_global_persist()) ? ER_LOCAL_VARIABLE : ER_GLOBAL_VARIABLE;
    my_error(err, MYF(0), var->name.str);
    DBUG_RETURN(-1);
  }
  if (type == OPT_GLOBAL || type == OPT_PERSIST) {
    /* Either the user has SUPER_ACL or she has SYSTEM_VARIABLES_ADMIN */
    if (check_priv(thd, false)) DBUG_RETURN(1);
  }
  if (type == OPT_PERSIST_ONLY) {
    if (check_priv(thd, true)) DBUG_RETURN(1);
  }

  /* check if read/write non-persistent variables can be persisted */
  if ((type == OPT_PERSIST || type == OPT_PERSIST_ONLY) &&
      var->is_non_persistent() &&
      !can_persist_non_persistent_var(thd, var, type)) {
    my_error(ER_INCORRECT_GLOBAL_LOCAL_VAR, MYF(0), var->name.str,
             "non persistent");
    DBUG_RETURN(-1);
  }

  /* value is a NULL pointer if we are using SET ... = DEFAULT */
  if (!value) DBUG_RETURN(0);

  if ((!value->fixed && value->fix_fields(thd, &value)) || value->check_cols(1))
    DBUG_RETURN(-1);

  DBUG_RETURN(0);
}

/**
  Verify that the supplied value is correct.

  @param thd Thread handler

  @return status code
   @retval -1 Failure
   @retval 0 Success
*/

int set_var::check(THD *thd) {
  DBUG_ENTER("set_var::check");

  /* value is a NULL pointer if we are using SET ... = DEFAULT */
  if (!value) DBUG_RETURN(0);

  if (var->check_update_type(value->result_type())) {
    my_error(ER_WRONG_TYPE_FOR_VAR, MYF(0), var->name.str);
    DBUG_RETURN(-1);
  }
  int ret = (type != OPT_PERSIST_ONLY && var->check(thd, this)) ? -1 : 0;

  if (!ret && (is_global_persist())) {
    ret = mysql_audit_notify(thd, AUDIT_EVENT(MYSQL_AUDIT_GLOBAL_VARIABLE_SET),
                             var->name.str, value->item_name.ptr(),
                             value->item_name.length());
  }

  DBUG_RETURN(ret);
}

/**
  Check variable, but without assigning value (used by PS).

  @param thd            thread handler

  @retval
    0   ok
  @retval
    1   ERROR, message sent (normally no variables was updated)
  @retval
    -1   ERROR, message not sent
*/
int set_var::light_check(THD *thd) {
  if (!var->check_scope(type)) {
    int err = (is_global_persist()) ? ER_LOCAL_VARIABLE : ER_GLOBAL_VARIABLE;
    my_error(err, MYF(0), var->name.str);
    return -1;
  }
  Security_context *sctx = thd->security_context();
  if ((type == OPT_GLOBAL || type == OPT_PERSIST) &&
      !(sctx->check_access(SUPER_ACL) ||
        sctx->has_global_grant(STRING_WITH_LEN("SYSTEM_VARIABLES_ADMIN"))
            .first))
    return 1;

  if ((type == OPT_PERSIST_ONLY) &&
      !(sctx->has_global_grant(STRING_WITH_LEN("PERSIST_RO_VARIABLES_ADMIN"))
            .first &&
        sctx->has_global_grant(STRING_WITH_LEN("SYSTEM_VARIABLES_ADMIN"))
            .first))
    return 1;

  if (value && ((!value->fixed && value->fix_fields(thd, &value)) ||
                value->check_cols(1)))
    return -1;
  return 0;
}

/**
  Update variable source, user, host and timestamp values.
*/

void set_var::update_source_user_host_timestamp(THD *thd) {
  var->set_source(enum_variable_source::DYNAMIC);
  var->set_source_name(EMPTY_STR.str);
  var->set_user_host(thd);
  var->set_timestamp();
}

/**
  Update variable

  @param   thd    thread handler
  @returns 0|1    ok or ERROR

  @note ERROR can be only due to abnormal operations involving
  the server's execution evironment such as
  out of memory, hard disk failure or the computer blows up.
  Consider set_var::check() method if there is a need to return
  an error due to logics.
*/
int set_var::update(THD *thd) {
  int ret = 0;
  /* for persist only syntax do not update the value */
  if (type != OPT_PERSIST_ONLY) {
    if (value)
      ret = (int)var->update(thd, this);
    else
      ret = (int)var->set_default(thd, this);
  }
  /*
   For PERSIST_ONLY syntax we dont change the value of the variable
   for the current session, thus we should not change variables
   source/timestamp/user/host.
  */
  if (ret == 0 && type != OPT_PERSIST_ONLY) {
    update_source_user_host_timestamp(thd);
  }
  return ret;
}

void set_var::print_short(const THD *thd, String *str) {
  str->append(var->name.str, var->name.length);
  str->append(STRING_WITH_LEN("="));
  if (value)
    value->print(thd, str, QT_ORDINARY);
  else
    str->append(STRING_WITH_LEN("DEFAULT"));
}

/**
  Self-print assignment

  @param thd Thread handle
  @param str String buffer to append the partial assignment to.
*/
void set_var::print(const THD *thd, String *str) {
  switch (type) {
    case OPT_PERSIST:
      str->append("PERSIST ");
      break;
    case OPT_PERSIST_ONLY:
      str->append("PERSIST_ONLY ");
      break;
    case OPT_GLOBAL:
      str->append("GLOBAL ");
      break;
    default:
      str->append("SESSION ");
  }
  if (base.length) {
    str->append(base.str, base.length);
    str->append(STRING_WITH_LEN("."));
  }
  print_short(thd, str);
}

/*****************************************************************************
  Functions to handle SET @user_variable=const_expr
*****************************************************************************/

int set_var_user::resolve(THD *thd) {
  /*
    Item_func_set_user_var can't substitute something else on its place =>
    0 can be passed as last argument (reference on item)
  */
  return user_var_item->fix_fields(thd, NULL) ? -1 : 0;
}

int set_var_user::check(THD *) {
  /*
    Item_func_set_user_var can't substitute something else on its place =>
    0 can be passed as last argument (reference on item)
  */
  return user_var_item->check(0) ? -1 : 0;
}

/**
  Check variable, but without assigning value (used by PS).

  @param thd            thread handler

  @retval
    0   ok
  @retval
    1   ERROR, message sent (normally no variables was updated)
  @retval
    -1   ERROR, message not sent
*/
int set_var_user::light_check(THD *thd) {
  /*
    Item_func_set_user_var can't substitute something else on its place =>
    0 can be passed as last argument (reference on item)
  */
  return (user_var_item->fix_fields(thd, (Item **)0));
}

int set_var_user::update(THD *thd) {
  if (user_var_item->update()) {
    /* Give an error if it's not given already */
    my_error(ER_SET_CONSTANTS_ONLY, MYF(0));
    return -1;
  }
  if (thd->session_tracker.get_tracker(SESSION_STATE_CHANGE_TRACKER)
          ->is_enabled())
    thd->session_tracker.get_tracker(SESSION_STATE_CHANGE_TRACKER)
        ->mark_as_changed(thd, NULL);
  return 0;
}

void set_var_user::print(const THD *thd, String *str) {
  user_var_item->print_assignment(thd, str, QT_ORDINARY);
}

/*****************************************************************************
  Functions to handle SET PASSWORD
*****************************************************************************/

set_var_password::set_var_password(LEX_USER *user_arg, char *password_arg,
                                   char *current_password_arg,
                                   bool retain_current)
    : user(user_arg),
      password(password_arg),
      current_password(current_password_arg),
      retain_current_password(retain_current) {
  if (current_password != nullptr) {
    user_arg->uses_replace_clause = true;
    user_arg->current_auth.str = current_password_arg;
    user_arg->current_auth.length = strlen(current_password_arg);
  }
  user_arg->retain_current_password = retain_current_password;
}

/**
  Check the validity of the SET PASSWORD request

  @param  thd  The current thread
  @return      status code
  @retval 0    failure
  @retval 1    success
*/
int set_var_password::check(THD *thd) {
  /* Returns 1 as the function sends error to client */
  return check_change_password(thd, user->host.str, user->user.str,
                               retain_current_password)
             ? 1
             : 0;
}

int set_var_password::update(THD *thd) {
  /* Returns 1 as the function sends error to client */
  return change_password(thd, user, password, current_password,
                         retain_current_password)
             ? 1
             : 0;
}

void set_var_password::print(const THD *thd, String *str) {
  if (user->user.str != NULL && user->user.length > 0) {
    str->append(STRING_WITH_LEN("PASSWORD FOR "));
    append_identifier(thd, str, user->user.str, user->user.length);
    if (user->host.str != NULL && user->host.length > 0) {
      str->append(STRING_WITH_LEN("@"));
      append_identifier(thd, str, user->host.str, user->host.length);
    }
    str->append(STRING_WITH_LEN("="));
  } else
    str->append(STRING_WITH_LEN("PASSWORD FOR CURRENT_USER()="));
  str->append(STRING_WITH_LEN("<secret>"));
  if (user->uses_replace_clause) {
    str->append(STRING_WITH_LEN(" REPLACE <secret>"));
  }
  if (user->retain_current_password) {
    str->append(STRING_WITH_LEN(" RETAIN CURRENT PASSWORD"));
  }
}

/*****************************************************************************
  Functions to handle SET NAMES and SET CHARACTER SET
*****************************************************************************/

int set_var_collation_client::check(THD *) {
  /* Currently, UCS-2 cannot be used as a client character set */
  if (!is_supported_parser_charset(character_set_client)) {
    my_error(ER_WRONG_VALUE_FOR_VAR, MYF(0), "character_set_client",
             character_set_client->csname);
    return 1;
  }
  return 0;
}

int set_var_collation_client::update(THD *thd) {
  thd->variables.character_set_client = character_set_client;
  thd->variables.character_set_results = character_set_results;
  thd->variables.collation_connection = collation_connection;
  thd->update_charset();

  /* Mark client collation variables as changed */
  if (thd->session_tracker.get_tracker(SESSION_SYSVARS_TRACKER)->is_enabled()) {
    LEX_CSTRING cs_client = {"character_set_client",
                             sizeof("character_set_client") - 1};
    thd->session_tracker.get_tracker(SESSION_SYSVARS_TRACKER)
        ->mark_as_changed(thd, &cs_client);
    LEX_CSTRING cs_results = {"character_set_results",
                              sizeof("character_set_results") - 1};
    thd->session_tracker.get_tracker(SESSION_SYSVARS_TRACKER)
        ->mark_as_changed(thd, &cs_results);
    LEX_CSTRING cs_connection = {"character_set_connection",
                                 sizeof("character_set_connection") - 1};
    thd->session_tracker.get_tracker(SESSION_SYSVARS_TRACKER)
        ->mark_as_changed(thd, &cs_connection);
  }
  if (thd->session_tracker.get_tracker(SESSION_STATE_CHANGE_TRACKER)
          ->is_enabled())
    thd->session_tracker.get_tracker(SESSION_STATE_CHANGE_TRACKER)
        ->mark_as_changed(thd, NULL);
  thd->protocol_text.init(thd);
  thd->protocol_binary.init(thd);
  return 0;
}

void set_var_collation_client::print(const THD *, String *str) {
  str->append((set_cs_flags & SET_CS_NAMES) ? "NAMES " : "CHARACTER SET ");
  if (set_cs_flags & SET_CS_DEFAULT)
    str->append("DEFAULT");
  else {
    str->append("'");
    str->append(character_set_client->csname);
    str->append("'");
    if (set_cs_flags & SET_CS_COLLATE) {
      str->append(" COLLATE '");
      str->append(collation_connection->name);
      str->append("'");
    }
  }
}<|MERGE_RESOLUTION|>--- conflicted
+++ resolved
@@ -172,15 +172,10 @@
 bool check_priv(THD *thd, bool static_variable) {
   Security_context *sctx = thd->security_context();
   /* for dynamic variables user needs SUPER_ACL or SYSTEM_VARIABLES_ADMIN */
-<<<<<<< HEAD
   const bool is_utility_user = acl_is_utility_user(
       sctx->priv_user().str, sctx->host().str, sctx->ip().str);
   if (!static_variable) {
     if (!is_utility_user && !sctx->check_access(SUPER_ACL) &&
-=======
-  if (!static_variable) {
-    if (!sctx->check_access(SUPER_ACL) &&
->>>>>>> 4869291f
         !(sctx->has_global_grant(STRING_WITH_LEN("SYSTEM_VARIABLES_ADMIN"))
               .first)) {
       my_error(ER_SPECIFIC_ACCESS_DENIED_ERROR, MYF(0),
@@ -334,19 +329,11 @@
   }
 }
 
-<<<<<<< HEAD
-uchar *sys_var::session_value_ptr(THD *, THD *target_thd, LEX_STRING *) {
-  return session_var_ptr(target_thd);
-}
-
-uchar *sys_var::global_value_ptr(THD *, LEX_STRING *) {
-=======
 const uchar *sys_var::session_value_ptr(THD *, THD *target_thd, LEX_STRING *) {
   return session_var_ptr(target_thd);
 }
 
 const uchar *sys_var::global_value_ptr(THD *, LEX_STRING *) {
->>>>>>> 4869291f
   return global_var_ptr();
 }
 
@@ -380,13 +367,8 @@
   return false;
 }
 
-<<<<<<< HEAD
-uchar *sys_var::value_ptr(THD *running_thd, THD *target_thd, enum_var_type type,
-                          LEX_STRING *base) {
-=======
 const uchar *sys_var::value_ptr(THD *running_thd, THD *target_thd,
                                 enum_var_type type, LEX_STRING *base) {
->>>>>>> 4869291f
   if (type == OPT_GLOBAL || type == OPT_PERSIST || scope() == GLOBAL) {
     mysql_mutex_assert_owner(&LOCK_global_system_variables);
     AutoRLock lock(guard);
@@ -395,12 +377,8 @@
     return session_value_ptr(running_thd, target_thd, base);
 }
 
-<<<<<<< HEAD
-uchar *sys_var::value_ptr(THD *thd, enum_var_type type, LEX_STRING *base) {
-=======
 const uchar *sys_var::value_ptr(THD *thd, enum_var_type type,
                                 LEX_STRING *base) {
->>>>>>> 4869291f
   return value_ptr(thd, thd, type, base);
 }
 
@@ -451,10 +429,7 @@
 
 void sys_var::set_user_host(THD *thd) {
   memset(user, 0, sizeof(user));
-<<<<<<< HEAD
-=======
   DBUG_ASSERT(thd->security_context()->user().length < sizeof(user));
->>>>>>> 4869291f
   /* set client user */
   if (thd->security_context()->user().length > 0)
     strncpy(user, thd->security_context()->user().str,
@@ -462,11 +437,7 @@
   memset(host, 0, sizeof(host));
   if (thd->security_context()->host().length > 0) {
     int host_len =
-<<<<<<< HEAD
-        min<size_t>(sizeof(host), thd->security_context()->host().length);
-=======
         min<size_t>(sizeof(host) - 1, thd->security_context()->host().length);
->>>>>>> 4869291f
     strncpy(host, thd->security_context()->host().str, host_len);
   }
 }
@@ -494,24 +465,6 @@
 
 Item *sys_var::copy_value(THD *thd) {
   LEX_STRING str;
-<<<<<<< HEAD
-  uchar *val_ptr = session_value_ptr(thd, thd, &str);
-  switch (get_var_type()) {
-    case GET_INT:
-      return new Item_int(*(int *)val_ptr);
-    case GET_UINT:
-      return new Item_int((ulonglong) * (uint *)val_ptr);
-    case GET_LONG:
-      return new Item_int((longlong) * (long *)val_ptr);
-    case GET_ULONG:
-      return new Item_int((ulonglong) * (ulong *)val_ptr);
-    case GET_LL:
-      return new Item_int(*(longlong *)val_ptr);
-    case GET_ULL:
-      return new Item_int(*(ulonglong *)val_ptr);
-    case GET_BOOL:
-      return new Item_int(*(bool *)val_ptr);
-=======
   const uchar *val_ptr = session_value_ptr(thd, thd, &str);
   switch (get_var_type()) {
     case GET_INT:
@@ -531,7 +484,6 @@
       return new Item_int(*pointer_cast<const ulonglong *>(val_ptr));
     case GET_BOOL:
       return new Item_int(*pointer_cast<const bool *>(val_ptr));
->>>>>>> 4869291f
     case GET_ENUM:
     case GET_SET:
     case GET_FLAGSET:
@@ -539,21 +491,13 @@
     case GET_STR:
     case GET_NO_ARG:
     case GET_PASSWORD: {
-<<<<<<< HEAD
-      const char *tmp_str_val = (const char *)val_ptr;
-=======
       const char *tmp_str_val = pointer_cast<const char *>(val_ptr);
->>>>>>> 4869291f
       return new Item_string(tmp_str_val, strlen(tmp_str_val),
                              system_charset_info);
     }
     case GET_DOUBLE:
-<<<<<<< HEAD
-      return new Item_float(*(double *)val_ptr, NOT_FIXED_DEC);
-=======
       return new Item_float(*pointer_cast<const double *>(val_ptr),
                             NOT_FIXED_DEC);
->>>>>>> 4869291f
     default:
       DBUG_ASSERT(0);
   }
@@ -721,12 +665,8 @@
     False if a >= b.
 */
 static int show_cmp(const void *a, const void *b) {
-<<<<<<< HEAD
-  return strcmp(((SHOW_VAR *)a)->name, ((SHOW_VAR *)b)->name);
-=======
   return strcmp(static_cast<const SHOW_VAR *>(a)->name,
                 static_cast<const SHOW_VAR *>(b)->name);
->>>>>>> 4869291f
 }
 
 /*
