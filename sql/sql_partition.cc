--- conflicted
+++ resolved
@@ -4345,13 +4345,8 @@
     *work_part_info_used= true;
   }
   table->part_info= part_info;
-<<<<<<< HEAD
   part_info->table= table;
   table->file->set_part_info(part_info, TRUE);
-=======
-  table->file->set_part_info(part_info);
-  part_info->table= table;
->>>>>>> 0e690f45
   if (!part_info->default_engine_type)
     part_info->default_engine_type= default_db_type;
   DBUG_ASSERT(part_info->default_engine_type == default_db_type);
