--- conflicted
+++ resolved
@@ -2129,14 +2129,10 @@
   DBUG_VOID_RETURN;
 }
 
-<<<<<<< HEAD
 /**
   Put the instruction on the backpatch list, associated with the label.
 */
-void
-=======
 int
->>>>>>> f18face9
 sp_head::push_backpatch(sp_instr *i, sp_label_t *lab)
 {
   bp_t *bp= (bp_t *)sql_alloc(sizeof(bp_t));
@@ -2485,58 +2481,7 @@
     entire stored procedure, as their life span is equal.
   */
   instr->mem_root= &main_mem_root;
-<<<<<<< HEAD
-  insert_dynamic(&m_instr, (uchar*)&instr);
-=======
-  return insert_dynamic(&m_instr, (gptr)&instr);
-}
-
-
-int
-sp_head::show_create_function(THD *thd)
-{
-  Protocol *protocol= thd->protocol;
-  char buff[2048];
-  String buffer(buff, sizeof(buff), system_charset_info);
-  int res;
-  List<Item> field_list;
-  byte *sql_mode_str;
-  ulong sql_mode_len;
-  bool full_access;
-  DBUG_ENTER("sp_head::show_create_function");
-  DBUG_PRINT("info", ("procedure %s", m_name.str));
-  LINT_INIT(sql_mode_str);
-  LINT_INIT(sql_mode_len);
-
-  if (check_show_routine_access(thd, this, &full_access))
-    DBUG_RETURN(1);
-
-  sql_mode_str=
-    sys_var_thd_sql_mode::symbolic_mode_representation(thd,
-                                                       m_sql_mode,
-                                                       &sql_mode_len);
-  field_list.push_back(new Item_empty_string("Function",NAME_LEN));
-  field_list.push_back(new Item_empty_string("sql_mode", sql_mode_len));
-  Item_empty_string *definition=
-    new Item_empty_string("Create Function", max(buffer.length(),1024));
-  definition->maybe_null= TRUE;
-  field_list.push_back(definition);
-
-  if (protocol->send_fields(&field_list,
-                            Protocol::SEND_NUM_ROWS | Protocol::SEND_EOF))
-    DBUG_RETURN(1);
-  protocol->prepare_for_resend();
-  protocol->store(m_name.str, m_name.length, system_charset_info);
-  protocol->store((char*) sql_mode_str, sql_mode_len, system_charset_info);
-  if (full_access)
-    protocol->store(m_defstr.str, m_defstr.length, system_charset_info);
-  else
-    protocol->store_null();
-  res= protocol->write();
-  send_eof(thd);
-
-  DBUG_RETURN(res);
->>>>>>> f18face9
+  return insert_dynamic(&m_instr, (uchar*)&instr);
 }
 
 
