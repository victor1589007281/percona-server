/* Copyright (C) 2002 MySQL AB

   This program is free software; you can redistribute it and/or modify
   it under the terms of the GNU General Public License as published by
   the Free Software Foundation; either version 2 of the License, or
   (at your option) any later version.

   This program is distributed in the hope that it will be useful,
   but WITHOUT ANY WARRANTY; without even the implied warranty of
   MERCHANTABILITY or FITNESS FOR A PARTICULAR PURPOSE.  See the
   GNU General Public License for more details.

   You should have received a copy of the GNU General Public License
   along with this program; if not, write to the Free Software
   Foundation, Inc., 59 Temple Place, Suite 330, Boston, MA  02111-1307  USA */

#include "mysql_priv.h"
#ifdef USE_PRAGMA_IMPLEMENTATION
#pragma implementation
#endif
#include "sp_head.h"
#include "sp.h"
#include "sp_pcontext.h"
#include "sp_rcontext.h"
#include "sp_cache.h"

/*
  Sufficient max length of printed destinations and frame offsets (all uints).
*/
#define SP_INSTR_UINT_MAXLEN  8
#define SP_STMT_PRINT_MAXLEN 40


#include <my_user.h>

Item_result
sp_map_result_type(enum enum_field_types type)
{
  switch (type) {
  case MYSQL_TYPE_TINY:
  case MYSQL_TYPE_SHORT:
  case MYSQL_TYPE_LONG:
  case MYSQL_TYPE_LONGLONG:
  case MYSQL_TYPE_INT24:
    return INT_RESULT;
  case MYSQL_TYPE_DECIMAL:
  case MYSQL_TYPE_NEWDECIMAL:
    return DECIMAL_RESULT;
  case MYSQL_TYPE_FLOAT:
  case MYSQL_TYPE_DOUBLE:
    return REAL_RESULT;
  default:
    return STRING_RESULT;
  }
}


Item::Type
sp_map_item_type(enum enum_field_types type)
{
  switch (type) {
  case MYSQL_TYPE_TINY:
  case MYSQL_TYPE_SHORT:
  case MYSQL_TYPE_LONG:
  case MYSQL_TYPE_LONGLONG:
  case MYSQL_TYPE_INT24:
    return Item::INT_ITEM;
  case MYSQL_TYPE_DECIMAL:
  case MYSQL_TYPE_NEWDECIMAL:
    return Item::DECIMAL_ITEM;
  case MYSQL_TYPE_FLOAT:
  case MYSQL_TYPE_DOUBLE:
    return Item::REAL_ITEM;
  default:
    return Item::STRING_ITEM;
  }
}


/*
  Return a string representation of the Item value.

  NOTE: If the item has a string result type, the string is escaped
  according to its character set.

  SYNOPSIS
    item    a pointer to the Item
    str     string buffer for representation of the value

  RETURN
    NULL  on error
    a pointer to valid a valid string on success
*/

static String *
sp_get_item_value(Item *item, String *str)
{
  Item_result result_type= item->result_type();

  switch (item->result_type()) {
  case REAL_RESULT:
  case INT_RESULT:
  case DECIMAL_RESULT:
    return item->val_str(str);

  case STRING_RESULT:
    {
      String *result= item->val_str(str);
      
      if (!result)
        return NULL;
      
      {
        char buf_holder[STRING_BUFFER_USUAL_SIZE];
        String buf(buf_holder, sizeof(buf_holder), result->charset());

        /* We must reset length of the buffer, because of String specificity. */
        buf.length(0);

        buf.append('_');
        buf.append(result->charset()->csname);
        if (result->charset()->escape_with_backslash_is_dangerous)
          buf.append(' ');
        append_query_string(result->charset(), result, &buf);
        str->copy(buf);

        return str;
      }
    }

  case ROW_RESULT:
  default:
    return NULL;
  }
}


/*
  SYNOPSIS
    sp_get_flags_for_command()

  DESCRIPTION
    Returns a combination of:
    * sp_head::MULTI_RESULTS: added if the 'cmd' is a command that might
      result in multiple result sets being sent back.
    * sp_head::CONTAINS_DYNAMIC_SQL: added if 'cmd' is one of PREPARE,
      EXECUTE, DEALLOCATE.
*/

uint
sp_get_flags_for_command(LEX *lex)
{
  uint flags;

  switch (lex->sql_command) {
  case SQLCOM_SELECT:
    if (lex->result)
    {
      flags= 0;                      /* This is a SELECT with INTO clause */
      break;
    }
    /* fallthrough */
  case SQLCOM_ANALYZE:
  case SQLCOM_OPTIMIZE:
  case SQLCOM_PRELOAD_KEYS:
  case SQLCOM_ASSIGN_TO_KEYCACHE:
  case SQLCOM_CHECKSUM:
  case SQLCOM_CHECK:
  case SQLCOM_HA_READ:
  case SQLCOM_SHOW_BINLOGS:
  case SQLCOM_SHOW_BINLOG_EVENTS:
  case SQLCOM_SHOW_CHARSETS:
  case SQLCOM_SHOW_COLLATIONS:
  case SQLCOM_SHOW_COLUMN_TYPES:
  case SQLCOM_SHOW_CREATE:
  case SQLCOM_SHOW_CREATE_DB:
  case SQLCOM_SHOW_CREATE_FUNC:
  case SQLCOM_SHOW_CREATE_PROC:
  case SQLCOM_SHOW_CREATE_EVENT:
  case SQLCOM_SHOW_DATABASES:
  case SQLCOM_SHOW_ERRORS:
  case SQLCOM_SHOW_FIELDS:
  case SQLCOM_SHOW_GRANTS:
  case SQLCOM_SHOW_ENGINE_STATUS:
  case SQLCOM_SHOW_ENGINE_LOGS:
  case SQLCOM_SHOW_ENGINE_MUTEX:
  case SQLCOM_SHOW_KEYS:
  case SQLCOM_SHOW_MASTER_STAT:
  case SQLCOM_SHOW_NEW_MASTER:
  case SQLCOM_SHOW_OPEN_TABLES:
  case SQLCOM_SHOW_PRIVILEGES:
  case SQLCOM_SHOW_PROCESSLIST:
  case SQLCOM_SHOW_SLAVE_HOSTS:
  case SQLCOM_SHOW_SLAVE_STAT:
  case SQLCOM_SHOW_STATUS:
  case SQLCOM_SHOW_STATUS_FUNC:
  case SQLCOM_SHOW_STATUS_PROC:
  case SQLCOM_SHOW_STORAGE_ENGINES:
  case SQLCOM_SHOW_TABLES:
  case SQLCOM_SHOW_VARIABLES:
  case SQLCOM_SHOW_WARNS:
  case SQLCOM_SHOW_PROC_CODE:
  case SQLCOM_SHOW_FUNC_CODE:
  case SQLCOM_SHOW_AUTHORS:
  case SQLCOM_REPAIR:
  case SQLCOM_BACKUP_TABLE:
  case SQLCOM_RESTORE_TABLE:
    flags= sp_head::MULTI_RESULTS;
    break;
  /*
    EXECUTE statement may return a result set, but doesn't have to.
    We can't, however, know it in advance, and therefore must add
    this statement here. This is ok, as is equivalent to a result-set
    statement within an IF condition.
  */
  case SQLCOM_EXECUTE:
    flags= sp_head::MULTI_RESULTS | sp_head::CONTAINS_DYNAMIC_SQL;
    break;
  case SQLCOM_PREPARE:
  case SQLCOM_DEALLOCATE_PREPARE:
    flags= sp_head::CONTAINS_DYNAMIC_SQL;
    break;
  case SQLCOM_CREATE_TABLE:
    if (lex->create_info.options & HA_LEX_CREATE_TMP_TABLE)
      flags= 0;
    else
      flags= sp_head::HAS_COMMIT_OR_ROLLBACK;
    break;
  case SQLCOM_DROP_TABLE:
    if (lex->drop_temporary)
      flags= 0;
    else
      flags= sp_head::HAS_COMMIT_OR_ROLLBACK;
    break;
  case SQLCOM_CREATE_INDEX:
  case SQLCOM_CREATE_DB:
  case SQLCOM_CREATE_VIEW:
  case SQLCOM_CREATE_TRIGGER:
  case SQLCOM_CREATE_USER:
  case SQLCOM_ALTER_TABLE:
  case SQLCOM_BEGIN:
  case SQLCOM_RENAME_TABLE:
  case SQLCOM_RENAME_USER:
  case SQLCOM_DROP_INDEX:
  case SQLCOM_DROP_DB:
  case SQLCOM_DROP_USER:
  case SQLCOM_DROP_VIEW:
  case SQLCOM_DROP_TRIGGER:
  case SQLCOM_TRUNCATE:
  case SQLCOM_COMMIT:
  case SQLCOM_ROLLBACK:
  case SQLCOM_LOAD_MASTER_DATA:
  case SQLCOM_LOCK_TABLES:
  case SQLCOM_CREATE_PROCEDURE:
  case SQLCOM_CREATE_SPFUNCTION:
  case SQLCOM_ALTER_PROCEDURE:
  case SQLCOM_ALTER_FUNCTION:
  case SQLCOM_DROP_PROCEDURE:
  case SQLCOM_DROP_FUNCTION:
  case SQLCOM_CREATE_EVENT:
  case SQLCOM_ALTER_EVENT:
  case SQLCOM_DROP_EVENT:
    flags= sp_head::HAS_COMMIT_OR_ROLLBACK;
    break;
  default:
    flags= 0;
    break;
  }
  return flags;
}


/*
  Prepare an Item for evaluation (call of fix_fields).

  SYNOPSIS
    sp_prepare_func_item()
    thd       thread handler
    it_addr   pointer on item refernce

  RETURN
    NULL  error
    prepared item
*/

Item *
sp_prepare_func_item(THD* thd, Item **it_addr)
{
  DBUG_ENTER("sp_prepare_func_item");
  it_addr= (*it_addr)->this_item_addr(thd, it_addr);

  if (!(*it_addr)->fixed &&
      ((*it_addr)->fix_fields(thd, it_addr) ||
       (*it_addr)->check_cols(1)))
  {
    DBUG_PRINT("info", ("fix_fields() failed"));
    DBUG_RETURN(NULL);
  }
  DBUG_RETURN(*it_addr);
}


/*
  Evaluate an expression and store the result in the field.

  SYNOPSIS
    sp_eval_expr()
      thd                   - current thread object
      expr_item             - the root item of the expression
      result_field          - the field to store the result

  RETURN VALUES
    FALSE  on success
    TRUE   on error
*/

bool
sp_eval_expr(THD *thd, Field *result_field, Item *expr_item)
{
  DBUG_ENTER("sp_eval_expr");

  if (!expr_item)
    DBUG_RETURN(TRUE);

  if (!(expr_item= sp_prepare_func_item(thd, &expr_item)))
    DBUG_RETURN(TRUE);

  bool err_status= FALSE;

  /*
    Set THD flags to emit warnings/errors in case of overflow/type errors
    during saving the item into the field.

    Save original values and restore them after save.
  */
  
  enum_check_fields save_count_cuted_fields= thd->count_cuted_fields;
  bool save_abort_on_warning= thd->abort_on_warning;
  bool save_no_trans_update= thd->no_trans_update;

  thd->count_cuted_fields= CHECK_FIELD_ERROR_FOR_NULL;
  thd->abort_on_warning=
    thd->variables.sql_mode &
    (MODE_STRICT_TRANS_TABLES | MODE_STRICT_ALL_TABLES);
  thd->no_trans_update= 0;

  /* Save the value in the field. Convert the value if needed. */

  expr_item->save_in_field(result_field, 0);

  thd->count_cuted_fields= save_count_cuted_fields;
  thd->abort_on_warning= save_abort_on_warning;
  thd->no_trans_update= save_no_trans_update;

  if (thd->net.report_error)
  {
    /* Return error status if something went wrong. */
    err_status= TRUE;
  }

  DBUG_RETURN(err_status);
}


/*
 *
 *  sp_name
 *
 */

void
sp_name::init_qname(THD *thd)
{
  m_sroutines_key.length=  m_db.length + m_name.length + 2;
  if (!(m_sroutines_key.str= thd->alloc(m_sroutines_key.length + 1)))
    return;
  m_qname.length= m_sroutines_key.length - 1;
  m_qname.str= m_sroutines_key.str + 1;
  sprintf(m_qname.str, "%.*s.%.*s",
	  m_db.length, (m_db.length ? m_db.str : ""),
	  m_name.length, m_name.str);
}

sp_name *
sp_name_current_db_new(THD *thd, LEX_STRING name)
{
  sp_name *qname;

  if (! thd->db)
    qname= new sp_name(name);
  else
  {
    LEX_STRING db;

    db.length= strlen(thd->db);
    db.str= thd->strmake(thd->db, db.length);
    qname= new sp_name(db, name);
  }
  qname->init_qname(thd);
  return qname;
}

/*
  Check that the name 'ident' is ok. It's assumed to be an 'ident'
  from the parser, so we only have to check length and trailing spaces.
  The former is a standard requirement (and 'show status' assumes a
  non-empty name), the latter is a mysql:ism as trailing spaces are
  removed by get_field().
 
  RETURN
   TRUE  - bad name
   FALSE - name is ok
*/

bool
check_routine_name(LEX_STRING ident)
{
  return (!ident.str || !ident.str[0] || ident.str[ident.length-1] == ' ');
}

/* ------------------------------------------------------------------ */


/*
 *
 *  sp_head
 *
 */

void *
sp_head::operator new(size_t size)
{
  DBUG_ENTER("sp_head::operator new");
  MEM_ROOT own_root;
  sp_head *sp;

  init_alloc_root(&own_root, MEM_ROOT_BLOCK_SIZE, MEM_ROOT_PREALLOC);
  sp= (sp_head *) alloc_root(&own_root, size);
  sp->main_mem_root= own_root;
  DBUG_PRINT("info", ("mem_root 0x%lx", (ulong) &sp->mem_root));
  DBUG_RETURN(sp);
}

void 
sp_head::operator delete(void *ptr, size_t size)
{
  DBUG_ENTER("sp_head::operator delete");
  MEM_ROOT own_root;
  sp_head *sp= (sp_head *) ptr;

  /* Make a copy of main_mem_root as free_root will free the sp */
  own_root= sp->main_mem_root;
  DBUG_PRINT("info", ("mem_root 0x%lx moved to 0x%lx",
                      (ulong) &sp->mem_root, (ulong) &own_root));
  free_root(&own_root, MYF(0));

  DBUG_VOID_RETURN;
}


sp_head::sp_head()
  :Query_arena(&main_mem_root, INITIALIZED_FOR_SP),
   m_flags(0), m_recursion_level(0), m_next_cached_sp(0),
   m_first_instance(this), m_first_free_instance(this), m_last_cached_sp(this),
   m_cont_level(0)
{
  m_return_field_def.charset = NULL;

  extern byte *
    sp_table_key(const byte *ptr, uint *plen, my_bool first);
  DBUG_ENTER("sp_head::sp_head");

  m_backpatch.empty();
  m_cont_backpatch.empty();
  m_lex.empty();
  hash_init(&m_sptabs, system_charset_info, 0, 0, 0, sp_table_key, 0, 0);
  hash_init(&m_sroutines, system_charset_info, 0, 0, 0, sp_sroutine_key, 0, 0);
  DBUG_VOID_RETURN;
}


void
sp_head::init(LEX *lex)
{
  DBUG_ENTER("sp_head::init");

  lex->spcont= m_pcont= new sp_pcontext(NULL);

  /*
    Altough trg_table_fields list is used only in triggers we init for all
    types of stored procedures to simplify reset_lex()/restore_lex() code.
  */
  lex->trg_table_fields.empty();
  my_init_dynamic_array(&m_instr, sizeof(sp_instr *), 16, 8);
  m_param_begin= m_param_end= m_body_begin= 0;
  m_qname.str= m_db.str= m_name.str= m_params.str= 
    m_body.str= m_defstr.str= 0;
  m_qname.length= m_db.length= m_name.length= m_params.length=
    m_body.length= m_defstr.length= 0;
  m_return_field_def.charset= NULL;
  DBUG_VOID_RETURN;
}

void
sp_head::init_strings(THD *thd, LEX *lex, sp_name *name)
{
  DBUG_ENTER("sp_head::init_strings");
  const uchar *endp;                            /* Used to trim the end */
  /* During parsing, we must use thd->mem_root */
  MEM_ROOT *root= thd->mem_root;

  /* We have to copy strings to get them into the right memroot */
  if (name)
  {
    m_db.length= name->m_db.length;
    if (name->m_db.length == 0)
      m_db.str= NULL;
    else
      m_db.str= strmake_root(root, name->m_db.str, name->m_db.length);
    m_name.length= name->m_name.length;
    m_name.str= strmake_root(root, name->m_name.str, name->m_name.length);

    if (name->m_qname.length == 0)
      name->init_qname(thd);
    m_qname.length= name->m_qname.length;
    m_qname.str= strmake_root(root, name->m_qname.str, m_qname.length);
  }
  else if (thd->db)
  {
    m_db.length= thd->db_length;
    m_db.str= strmake_root(root, thd->db, m_db.length);
  }

  if (m_param_begin && m_param_end)
  {
    m_params.length= m_param_end - m_param_begin;
    m_params.str= strmake_root(root,
                               (char *)m_param_begin, m_params.length);
  }

  /* If ptr has overrun end_of_query then end_of_query is the end */
  endp= (lex->ptr > lex->end_of_query ? lex->end_of_query : lex->ptr);
  /*
    Trim "garbage" at the end. This is sometimes needed with the
    "/ * ! VERSION... * /" wrapper in dump files.
  */
  while (m_body_begin < endp &&
         (endp[-1] <= ' ' || endp[-1] == '*' ||
          endp[-1] == '/' || endp[-1] == ';'))
    endp-= 1;

  m_body.length= endp - m_body_begin;
  m_body.str= strmake_root(root, (char *)m_body_begin, m_body.length);
  m_defstr.length= endp - lex->buf;
  m_defstr.str= strmake_root(root, (char *)lex->buf, m_defstr.length);
  DBUG_VOID_RETURN;
}


static TYPELIB *
create_typelib(MEM_ROOT *mem_root, create_field *field_def, List<String> *src)
{
  TYPELIB *result= NULL;
  CHARSET_INFO *cs= field_def->charset;
  DBUG_ENTER("create_typelib");

  if (src->elements)
  {
    result= (TYPELIB*) alloc_root(mem_root, sizeof(TYPELIB));
    result->count= src->elements;
    result->name= "";
    if (!(result->type_names=(const char **)
          alloc_root(mem_root,(sizeof(char *)+sizeof(int))*(result->count+1))))
      DBUG_RETURN(0);
    result->type_lengths= (uint*)(result->type_names + result->count+1);
    List_iterator<String> it(*src);
    String conv;
    for (uint i=0; i < result->count; i++)
    {
      uint32 dummy;
      uint length;
      String *tmp= it++;

      if (String::needs_conversion(tmp->length(), tmp->charset(),
      				   cs, &dummy))
      {
        uint cnv_errs;
        conv.copy(tmp->ptr(), tmp->length(), tmp->charset(), cs, &cnv_errs);

        length= conv.length();
        result->type_names[i]= (char*) strmake_root(mem_root, conv.ptr(),
                                                    length);
      }
      else
      {
        length= tmp->length();
        result->type_names[i]= strmake_root(mem_root, tmp->ptr(), length);
      }

      // Strip trailing spaces.
      length= cs->cset->lengthsp(cs, result->type_names[i], length);
      result->type_lengths[i]= length;
      ((uchar *)result->type_names[i])[length]= '\0';
    }
    result->type_names[result->count]= 0;
    result->type_lengths[result->count]= 0;
  }
  DBUG_RETURN(result);
}


int
sp_head::create(THD *thd)
{
  DBUG_ENTER("sp_head::create");
  int ret;

  DBUG_PRINT("info", ("type: %d name: %s params: %s body: %s",
		      m_type, m_name.str, m_params.str, m_body.str));

#ifndef DBUG_OFF
  optimize();
  {
    String s;
    sp_instr *i;
    uint ip= 0;
    while ((i = get_instr(ip)))
    {
      char buf[8];

      sprintf(buf, "%4u: ", ip);
      s.append(buf);
      i->print(&s);
      s.append('\n');
      ip+= 1;
    }
    s.append('\0');
    DBUG_PRINT("info", ("Code %s\n%s", m_qname.str, s.ptr()));
  }
#endif

  if (m_type == TYPE_ENUM_FUNCTION)
    ret= sp_create_function(thd, this);
  else
    ret= sp_create_procedure(thd, this);

  DBUG_RETURN(ret);
}

sp_head::~sp_head()
{
  destroy();
  delete m_next_cached_sp;
  if (m_thd)
    restore_thd_mem_root(m_thd);
}

void
sp_head::destroy()
{
  sp_instr *i;
  LEX *lex;
  DBUG_ENTER("sp_head::destroy");
  DBUG_PRINT("info", ("name: %s", m_name.str));

  for (uint ip = 0 ; (i = get_instr(ip)) ; ip++)
    delete i;
  delete_dynamic(&m_instr);
  m_pcont->destroy();
  free_items();

  /*
    If we have non-empty LEX stack then we just came out of parser with
    error. Now we should delete all auxilary LEXes and restore original
    THD::lex (In this case sp_head::restore_thd_mem_root() was not called
    too, so m_thd points to the current thread context).
    It is safe to not update LEX::ptr because further query string parsing
    and execution will be stopped anyway.
  */
  DBUG_ASSERT(m_lex.is_empty() || m_thd);
  while ((lex= (LEX *)m_lex.pop()))
  {
    delete m_thd->lex;
    m_thd->lex= lex;
  }

  hash_free(&m_sptabs);
  hash_free(&m_sroutines);
  DBUG_VOID_RETURN;
}


/*
  This is only used for result fields from functions (both during
  fix_length_and_dec() and evaluation).
*/

Field *
sp_head::create_result_field(uint field_max_length, const char *field_name,
                             TABLE *table)
{
  uint field_length;
  Field *field;

  DBUG_ENTER("sp_head::create_result_field");

  field_length= !m_return_field_def.length ?
                field_max_length : m_return_field_def.length;

  field= ::make_field(table->s,                     /* TABLE_SHARE ptr */
                      (char*) 0,                    /* field ptr */
                      field_length,                 /* field [max] length */
                      (uchar*) "",                  /* null ptr */
                      0,                            /* null bit */
                      m_return_field_def.pack_flag,
                      m_return_field_def.sql_type,
                      m_return_field_def.charset,
                      m_return_field_def.geom_type,
                      Field::NONE,                  /* unreg check */
                      m_return_field_def.interval,
                      field_name ? field_name : (const char *) m_name.str);

  if (field)
    field->init(table);
  
  DBUG_RETURN(field);
}


int cmp_splocal_locations(Item_splocal * const *a, Item_splocal * const *b)
{
  return (int)((*a)->pos_in_query - (*b)->pos_in_query);
}


/*
  StoredRoutinesBinlogging
  This paragraph applies only to statement-based binlogging. Row-based
  binlogging does not need anything special like this.

  Top-down overview:

  1. Statements

  Statements that have is_update_query(stmt) == TRUE are written into the
  binary log verbatim.
  Examples:
    UPDATE tbl SET tbl.x = spfunc_w_side_effects()
    UPDATE tbl SET tbl.x=1 WHERE spfunc_w_side_effect_that_returns_false(tbl.y)

  Statements that have is_update_query(stmt) == FALSE (e.g. SELECTs) are not
  written into binary log. Instead we catch function calls the statement
  makes and write it into binary log separately (see #3).
  
  2. PROCEDURE calls

  CALL statements are not written into binary log. Instead
  * Any FUNCTION invocation (in SET, IF, WHILE, OPEN CURSOR and other SP
    instructions) is written into binlog separately.

  * Each statement executed in SP is binlogged separately, according to rules
    in #1, with the exception that we modify query string: we replace uses
    of SP local variables with NAME_CONST('spvar_name', <spvar-value>) calls.
    This substitution is done in subst_spvars().

  3. FUNCTION calls
  
  In sp_head::execute_function(), we check 
   * If this function invocation is done from a statement that is written
     into the binary log.
   * If there were any attempts to write events to the binary log during
     function execution (grep for start_union_events and stop_union_events)

   If the answers are No and Yes, we write the function call into the binary
   log as "SELECT spfunc(<param1value>, <param2value>, ...)"
  
  
  4. Miscellaneous issues.
  
  4.1 User variables. 

  When we call mysql_bin_log.write() for an SP statement, thd->user_var_events
  must hold set<{var_name, value}> pairs for all user variables used during 
  the statement execution.
  This set is produced by tracking user variable reads during statement
  execution. 

  Fo SPs, this has the following implications:
  1) thd->user_var_events may contain events from several SP statements and 
     needs to be valid after exection of these statements was finished. In 
     order to achieve that, we
     * Allocate user_var_events array elements on appropriate mem_root (grep
       for user_var_events_alloc).
     * Use is_query_in_union() to determine if user_var_event is created.
     
  2) We need to empty thd->user_var_events after we have wrote a function
     call. This is currently done by making 
     reset_dynamic(&thd->user_var_events);
     calls in several different places. (TODO cosider moving this into
     mysql_bin_log.write() function)
*/


/*
  Replace thd->query{_length} with a string that one can write to the binlog.
 
  SYNOPSIS
    subst_spvars()
      thd        Current thread. 
      instr      Instruction (we look for Item_splocal instances in
                 instr->free_list)
      query_str  Original query string
     
  DESCRIPTION

  The binlog-suitable string is produced by replacing references to SP local 
  variables with NAME_CONST('sp_var_name', value) calls.
 
  RETURN
    FALSE  on success
           thd->query{_length} either has been appropriately replaced or there
           is no need for replacements.
    TRUE   out of memory error.
*/

static bool
subst_spvars(THD *thd, sp_instr *instr, LEX_STRING *query_str)
{
  DBUG_ENTER("subst_spvars");
  if (thd->prelocked_mode == NON_PRELOCKED && mysql_bin_log.is_open())
  {
    Dynamic_array<Item_splocal*> sp_vars_uses;
    char *pbuf, *cur, buffer[512];
    String qbuf(buffer, sizeof(buffer), &my_charset_bin);
    int prev_pos, res;

    /* Find all instances of Item_splocal used in this statement */
    for (Item *item= instr->free_list; item; item= item->next)
    {
      if (item->is_splocal())
      {
        Item_splocal *item_spl= (Item_splocal*)item;
        if (item_spl->pos_in_query)
          sp_vars_uses.append(item_spl);
      }
    }
    if (!sp_vars_uses.elements())
      DBUG_RETURN(FALSE);
      
    /* Sort SP var refs by their occurences in the query */
    sp_vars_uses.sort(cmp_splocal_locations);

    /* 
      Construct a statement string where SP local var refs are replaced
      with "NAME_CONST(name, value)"
    */
    qbuf.length(0);
    cur= query_str->str;
    prev_pos= res= 0;
    for (Item_splocal **splocal= sp_vars_uses.front(); 
         splocal < sp_vars_uses.back(); splocal++)
    {
      Item *val;

      char str_buffer[STRING_BUFFER_USUAL_SIZE];
      String str_value_holder(str_buffer, sizeof(str_buffer),
                              &my_charset_latin1);
      String *str_value;
      
      /* append the text between sp ref occurences */
      res|= qbuf.append(cur + prev_pos, (*splocal)->pos_in_query - prev_pos);
      prev_pos= (*splocal)->pos_in_query + (*splocal)->m_name.length;
      
      /* append the spvar substitute */
      res|= qbuf.append(STRING_WITH_LEN(" NAME_CONST('"));
      res|= qbuf.append((*splocal)->m_name.str, (*splocal)->m_name.length);
      res|= qbuf.append(STRING_WITH_LEN("',"));
      res|= (*splocal)->fix_fields(thd, (Item **) splocal);

      if (res)
        break;

      val= (*splocal)->this_item();
      DBUG_PRINT("info", ("print %p", val));
      str_value= sp_get_item_value(val, &str_value_holder);
      if (str_value)
        res|= qbuf.append(*str_value);
      else
        res|= qbuf.append(STRING_WITH_LEN("NULL"));
      res|= qbuf.append(')');
      if (res)
        break;
    }
    res|= qbuf.append(cur + prev_pos, query_str->length - prev_pos);
    if (res)
      DBUG_RETURN(TRUE);

    if (!(pbuf= thd->strmake(qbuf.ptr(), qbuf.length())))
      DBUG_RETURN(TRUE);

    thd->query= pbuf;
    thd->query_length= qbuf.length();
  }
  DBUG_RETURN(FALSE);
}


/*
  Return appropriate error about recursion limit reaching

  SYNOPSIS
    sp_head::recursion_level_error()
    thd		Thread handle

  NOTE
    For functions and triggers we return error about prohibited recursion.
    For stored procedures we return about reaching recursion limit.
*/

void sp_head::recursion_level_error(THD *thd)
{
  if (m_type == TYPE_ENUM_PROCEDURE)
  {
    my_error(ER_SP_RECURSION_LIMIT, MYF(0),
             thd->variables.max_sp_recursion_depth,
             m_name.str);
  }
  else
    my_error(ER_SP_NO_RECURSION, MYF(0));
}


/*
  Execute the routine. The main instruction jump loop is there 
  Assume the parameters already set.
  
  RETURN
    FALSE  on success
    TRUE   on error

*/

bool
sp_head::execute(THD *thd)
{
  DBUG_ENTER("sp_head::execute");
  char olddb[128];
  bool dbchanged;
  sp_rcontext *ctx;
  bool err_status= FALSE;
  uint ip= 0;
  ulong save_sql_mode;
  Query_arena *old_arena;
  /* per-instruction arena */
  MEM_ROOT execute_mem_root;
  Query_arena execute_arena(&execute_mem_root, INITIALIZED_FOR_SP),
              backup_arena;
  query_id_t old_query_id;
  TABLE *old_derived_tables;
  LEX *old_lex;
  Item_change_list old_change_list;
  String old_packet;

  /* Use some extra margin for possible SP recursion and functions */
  if (check_stack_overrun(thd, 8 * STACK_MIN_SIZE, (char*)&old_packet))
    DBUG_RETURN(TRUE);

  /* init per-instruction memroot */
  init_alloc_root(&execute_mem_root, MEM_ROOT_BLOCK_SIZE, 0);

  DBUG_ASSERT(!(m_flags & IS_INVOKED));
  m_flags|= IS_INVOKED;
  m_first_instance->m_first_free_instance= m_next_cached_sp;
  if (m_next_cached_sp)
  {
    DBUG_PRINT("info",
               ("first free for 0x%lx ++: 0x%lx->0x%lx  level: %lu  flags %x",
                (ulong)m_first_instance, (ulong) this,
                (ulong) m_next_cached_sp,
                m_next_cached_sp->m_recursion_level,
                m_next_cached_sp->m_flags));
  }
  /*
    Check that if there are not any instances after this one then
    pointer to the last instance points on this instance or if there are
    some instances after this one then recursion level of next instance
    greater then recursion level of current instance on 1
  */
  DBUG_ASSERT((m_next_cached_sp == 0 &&
               m_first_instance->m_last_cached_sp == this) ||
              (m_recursion_level + 1 == m_next_cached_sp->m_recursion_level));

  dbchanged= FALSE;
  if (m_db.length &&
      (err_status= sp_use_new_db(thd, m_db.str, olddb, sizeof(olddb), 0,
                                 &dbchanged)))
    goto done;

  if ((ctx= thd->spcont))
    ctx->clear_handler();
  thd->query_error= 0;
  old_arena= thd->stmt_arena;

  /*
    We have to save/restore this info when we are changing call level to
    be able properly do close_thread_tables() in instructions.
  */
  old_query_id= thd->query_id;
  old_derived_tables= thd->derived_tables;
  thd->derived_tables= 0;
  save_sql_mode= thd->variables.sql_mode;
  thd->variables.sql_mode= m_sql_mode;
  /*
    It is also more efficient to save/restore current thd->lex once when
    do it in each instruction
  */
  old_lex= thd->lex;
  /*
    We should also save Item tree change list to avoid rollback something
    too early in the calling query.
  */
  old_change_list= thd->change_list;
  thd->change_list.empty();
  /*
    Cursors will use thd->packet, so they may corrupt data which was prepared
    for sending by upper level. OTOH cursors in the same routine can share this
    buffer safely so let use use routine-local packet instead of having own
    packet buffer for each cursor.

    It is probably safe to use same thd->convert_buff everywhere.
  */
  old_packet.swap(thd->packet);

  /*
    Switch to per-instruction arena here. We can do it since we cleanup
    arena after every instruction.
  */
  thd->set_n_backup_active_arena(&execute_arena, &backup_arena);

  /*
    Save callers arena in order to store instruction results and out
    parameters in it later during sp_eval_func_item()
  */
  thd->spcont->callers_arena= &backup_arena;

  do
  {
    sp_instr *i;
    uint hip;			// Handler ip

    i = get_instr(ip);	// Returns NULL when we're done.
    if (i == NULL)
      break;
    DBUG_PRINT("execute", ("Instruction %u", ip));
    /* Don't change NOW() in FUNCTION or TRIGGER */
    if (!thd->in_sub_stmt)
      thd->set_time();		// Make current_time() et al work
    
    /*
      We have to set thd->stmt_arena before executing the instruction
      to store in the instruction free_list all new items, created
      during the first execution (for example expanding of '*' or the
      items made during other permanent subquery transformations).
    */
    thd->stmt_arena= i;
    
    /* 
      Will write this SP statement into binlog separately 
      (TODO: consider changing the condition to "not inside event union")
    */
    if (thd->prelocked_mode == NON_PRELOCKED)
      thd->user_var_events_alloc= thd->mem_root;
    
    err_status= i->execute(thd, &ip);

    /*
      If this SP instruction have sent eof, it has caused no_send_error to be
      set. Clear it back to allow the next instruction to send error. (multi-
      statement execution code clears no_send_error between statements too)
    */
    thd->net.no_send_error= 0;
    if (i->free_list)
      cleanup_items(i->free_list);
    i->state= Query_arena::EXECUTED;
    
    /* 
      If we've set thd->user_var_events_alloc to mem_root of this SP
      statement, clean all the events allocated in it.
    */
    if (thd->prelocked_mode == NON_PRELOCKED)
    {
      reset_dynamic(&thd->user_var_events);
      thd->user_var_events_alloc= NULL;//DEBUG
    }

    /* we should cleanup free_list and memroot, used by instruction */
    thd->cleanup_after_query();
    free_root(&execute_mem_root, MYF(0));    

    /*
      Check if an exception has occurred and a handler has been found
      Note: We have to check even if err_status == FALSE, since warnings (and
      some errors) don't return a non-zero value. We also have to check even
      if thd->killed != 0, since some errors return with this even when a
      handler has been found (e.g. "bad data").
    */
    if (ctx)
    {
      uint hf;

      switch (ctx->found_handler(&hip, &hf)) {
      case SP_HANDLER_NONE:
	break;
      case SP_HANDLER_CONTINUE:
        thd->restore_active_arena(&execute_arena, &backup_arena);
        thd->set_n_backup_active_arena(&execute_arena, &backup_arena);
        ctx->push_hstack(ip);
        // Fall through
      default:
	ip= hip;
	err_status= FALSE;
	ctx->clear_handler();
	ctx->enter_handler(hip);
        thd->clear_error();
	thd->killed= THD::NOT_KILLED;
	continue;
      }
    }
  } while (!err_status && !thd->killed);

  thd->restore_active_arena(&execute_arena, &backup_arena);


  /* Restore all saved */
  old_packet.swap(thd->packet);
  DBUG_ASSERT(thd->change_list.is_empty());
  thd->change_list= old_change_list;
  /* To avoid wiping out thd->change_list on old_change_list destruction */
  old_change_list.empty();
  thd->lex= old_lex;
  thd->query_id= old_query_id;
  DBUG_ASSERT(!thd->derived_tables);
  thd->derived_tables= old_derived_tables;
  thd->variables.sql_mode= save_sql_mode;

  thd->stmt_arena= old_arena;
  state= EXECUTED;

 done:
  DBUG_PRINT("info", ("err_status: %d  killed: %d  query_error: %d",
		      err_status, thd->killed, thd->query_error));

  if (thd->killed)
    err_status= TRUE;
  /*
    If the DB has changed, the pointer has changed too, but the
    original thd->db will then have been freed
  */
  if (dbchanged)
  {
    /*
      No access check when changing back to where we came from.
      (It would generate an error from mysql_change_db() when olddb=="")
    */
    if (! thd->killed)
      err_status|= mysql_change_db(thd, olddb, 1);
  }
  m_flags&= ~IS_INVOKED;
  DBUG_PRINT("info",
             ("first free for 0x%lx --: 0x%lx->0x%lx, level: %lu, flags %x",
              (ulong) m_first_instance,
              (ulong) m_first_instance->m_first_free_instance,
              (ulong) this, m_recursion_level, m_flags));
  /*
    Check that we have one of following:

    1) there are not free instances which means that this instance is last
    in the list of instances (pointer to the last instance point on it and
    ther are not other instances after this one in the list)

    2) There are some free instances which mean that first free instance
    should go just after this one and recursion level of that free instance
    should be on 1 more then recursion level of this instance.
  */
  DBUG_ASSERT((m_first_instance->m_first_free_instance == 0 &&
               this == m_first_instance->m_last_cached_sp &&
               m_next_cached_sp == 0) ||
              (m_first_instance->m_first_free_instance != 0 &&
               m_first_instance->m_first_free_instance == m_next_cached_sp &&
               m_first_instance->m_first_free_instance->m_recursion_level ==
               m_recursion_level + 1));
  m_first_instance->m_first_free_instance= this;
  DBUG_RETURN(err_status);
}


/*
  Execute a function:
   - evaluate parameters
   - call sp_head::execute
   - evaluate the return value

  SYNOPSIS
    sp_head::execute_function()
      thd               Thread handle
      argp              Passed arguments (these are items from containing
                        statement?)
      argcount          Number of passed arguments. We need to check if this is
                        correct.
      return_value_fld  Save result here.
   
  RETURN
    FALSE  on success
    TRUE   on error
*/

bool
sp_head::execute_function(THD *thd, Item **argp, uint argcount,
                          Field *return_value_fld)
{
  Item_cache **param_values;
  ulonglong binlog_save_options;
  bool need_binlog_call;
  uint params;
  sp_rcontext *octx = thd->spcont;
  sp_rcontext *nctx = NULL;
  bool err_status= FALSE;
  DBUG_ENTER("sp_head::execute_function");
  DBUG_PRINT("info", ("function %s", m_name.str));

<<<<<<< HEAD
  LINT_INIT(binlog_save_options);
  params = m_pcont->context_pvars();
=======
  params = m_pcont->context_var_count();
>>>>>>> 2b4f31b7

  /*
    Check that the function is called with all specified arguments.

    If it is not, use my_error() to report an error, or it will not terminate
    the invoking query properly.
  */

  if (argcount != params)
  {
    /*
      Need to use my_error here, or it will not terminate the
      invoking query properly.
    */
    my_error(ER_SP_WRONG_NO_OF_ARGS, MYF(0),
             "FUNCTION", m_qname.str, params, argcount);
    DBUG_RETURN(TRUE);
  }

  /* Allocate param_values to be used for dumping the call into binlog. */

  if (!(param_values= (Item_cache**)thd->alloc(sizeof(Item_cache*)*argcount)))
    DBUG_RETURN(TRUE);

  // QQ Should have some error checking here? (types, etc...)

  if (!(nctx= new sp_rcontext(m_pcont, return_value_fld, octx)) ||
      nctx->init(thd))
  {
    delete nctx; /* Delete nctx if it was init() that failed. */
    DBUG_RETURN(TRUE);
  }

#ifndef DBUG_OFF
  nctx->sp= this;
#endif

  /* Pass arguments. */

  {
    uint i;
    
    for (i= 0 ; i < argcount ; i++)
    {
      if (!argp[i]->fixed && argp[i]->fix_fields(thd, &argp[i]))
      {
        err_status= TRUE;
        break;
      }

      param_values[i]= Item_cache::get_cache(argp[i]->result_type());
      param_values[i]->store(argp[i]);

      if (nctx->set_variable(thd, i, param_values[i]))
      {
        err_status= TRUE;
        break;
      }
    }
  }

  if (err_status)
  {
    delete nctx;
    DBUG_RETURN(TRUE);
  }

  thd->spcont= nctx;

  /*
    If row-based binlogging, we don't need to binlog the function's call, let
    each substatement be binlogged its way.
  */
  need_binlog_call= mysql_bin_log.is_open() &&
    (thd->options & OPTION_BIN_LOG) && !thd->current_stmt_binlog_row_based;
  if (need_binlog_call)
  {
    reset_dynamic(&thd->user_var_events);
    mysql_bin_log.start_union_events(thd);
    binlog_save_options= thd->options;
    thd->options&= ~OPTION_BIN_LOG;
  }

  err_status= execute(thd);

  if (need_binlog_call)
  {
    mysql_bin_log.stop_union_events(thd);
    thd->options= binlog_save_options;
    if (thd->binlog_evt_union.unioned_events)
    {
      char buf[256];
      String bufstr(buf, sizeof(buf), &my_charset_bin);
      bufstr.length(0);
      bufstr.append(STRING_WITH_LEN("SELECT "));
      append_identifier(thd, &bufstr, m_name.str, m_name.length);
      bufstr.append('(');
      for (uint i=0; i < argcount; i++)
      {
        String str_value_holder;
        String *str_value;

        if (i)
          bufstr.append(',');
        
        str_value= sp_get_item_value(param_values[i], &str_value_holder);

        if (str_value)
          bufstr.append(*str_value);
        else
          bufstr.append(STRING_WITH_LEN("NULL"));
      }
      bufstr.append(')');
      
      Query_log_event qinfo(thd, bufstr.ptr(), bufstr.length(),
                            thd->binlog_evt_union.unioned_events_trans, FALSE);
      if (mysql_bin_log.write(&qinfo) &&
          thd->binlog_evt_union.unioned_events_trans)
      {
        push_warning(thd, MYSQL_ERROR::WARN_LEVEL_WARN, ER_UNKNOWN_ERROR,
                     "Invoked ROUTINE modified a transactional table but MySQL "
                     "failed to reflect this change in the binary log");
      }
      reset_dynamic(&thd->user_var_events);
    }
  }

  if (m_type == TYPE_ENUM_FUNCTION && !err_status)
  {
    /* We need result only in function but not in trigger */

    if (!nctx->is_return_value_set())
    {
      my_error(ER_SP_NORETURNEND, MYF(0), m_name.str);
      err_status= TRUE;
    }
  }

  nctx->pop_all_cursors();	// To avoid memory leaks after an error
  delete nctx;
  thd->spcont= octx;

  DBUG_RETURN(err_status);
}


static Item_func_get_user_var *item_is_user_var(Item *it)
{
  if (it->type() == Item::FUNC_ITEM)
  {
    Item_func *fi= static_cast<Item_func*>(it);

    if (fi->functype() == Item_func::GUSERVAR_FUNC)
      return static_cast<Item_func_get_user_var*>(fi);
  }
  return NULL;
}


/*
  Execute a procedure. 
  SYNOPSIS
    sp_head::execute_procedure()
      thd    Thread handle
      args   List of values passed as arguments.
      
  DESCRIPTION

  The function does the following steps:
   - Set all parameters 
   - call sp_head::execute
   - copy back values of INOUT and OUT parameters

  RETURN
    FALSE  on success
    TRUE   on error
*/

bool
sp_head::execute_procedure(THD *thd, List<Item> *args)
{
  bool err_status= FALSE;
  uint params = m_pcont->context_var_count();
  sp_rcontext *save_spcont, *octx;
  sp_rcontext *nctx = NULL;
  bool save_enable_slow_log= false;
  bool save_log_general= false;
  DBUG_ENTER("sp_head::execute_procedure");
  DBUG_PRINT("info", ("procedure %s", m_name.str));

  if (args->elements != params)
  {
    my_error(ER_SP_WRONG_NO_OF_ARGS, MYF(0), "PROCEDURE",
             m_qname.str, params, args->elements);
    DBUG_RETURN(TRUE);
  }

  save_spcont= octx= thd->spcont;
  if (! octx)
  {				// Create a temporary old context
    if (!(octx= new sp_rcontext(m_pcont, NULL, octx)) ||
        octx->init(thd))
    {
      delete octx; /* Delete octx if it was init() that failed. */
      DBUG_RETURN(TRUE);
    }
    
#ifndef DBUG_OFF
    octx->sp= 0;
#endif
    thd->spcont= octx;

    /* set callers_arena to thd, for upper-level function to work */
    thd->spcont->callers_arena= thd;
  }

  if (!(nctx= new sp_rcontext(m_pcont, NULL, octx)) ||
      nctx->init(thd))
  {
    delete nctx; /* Delete nctx if it was init() that failed. */
    thd->spcont= save_spcont;
    DBUG_RETURN(TRUE);
  }
#ifndef DBUG_OFF
  nctx->sp= this;
#endif

  if (params > 0)
  {
    List_iterator<Item> it_args(*args);

    DBUG_PRINT("info",(" %.*s: eval args", m_name.length, m_name.str));

    for (uint i= 0 ; i < params ; i++)
    {
      Item *arg_item= it_args++;
      sp_variable_t *spvar= m_pcont->find_variable(i);

      if (!arg_item)
        break;

      if (!spvar)
        continue;

      if (spvar->mode != sp_param_in)
      {
        if (!arg_item->is_splocal() && !item_is_user_var(arg_item))
        {
          my_error(ER_SP_NOT_VAR_ARG, MYF(0), i+1, m_qname.str);
          err_status= TRUE;
          break;
        }
      }

      if (spvar->mode == sp_param_out)
      {
        Item_null *null_item= new Item_null();

        if (!null_item ||
            nctx->set_variable(thd, i, null_item))
        {
          err_status= TRUE;
          break;
        }
      }
      else
      {
        if (nctx->set_variable(thd, i, *it_args.ref()))
        {
          err_status= TRUE;
          break;
        }
      }
    }

    /* 
      Okay, got values for all arguments. Close tables that might be used by 
      arguments evaluation. If arguments evaluation required prelocking mode, 
      we'll leave it here.
    */
    if (!thd->in_sub_stmt)
      close_thread_tables(thd, 0, 0);

    DBUG_PRINT("info",(" %.*s: eval args done", m_name.length, m_name.str));
  }
  if (!(m_flags & LOG_SLOW_STATEMENTS) && thd->enable_slow_log)
  {
    DBUG_PRINT("info", ("Disabling slow log for the execution"));
    save_enable_slow_log= true;
    thd->enable_slow_log= FALSE;
  }
  if (!(m_flags & LOG_GENERAL_LOG) && !(thd->options & OPTION_LOG_OFF))
  {
    DBUG_PRINT("info", ("Disabling general log for the execution"));
    save_log_general= true;
    /* disable this bit */
    thd->options |= OPTION_LOG_OFF;
  }
  thd->spcont= nctx;
  
  if (!err_status)
    err_status= execute(thd);

  if (save_log_general)
    thd->options &= ~OPTION_LOG_OFF;
  if (save_enable_slow_log)
    thd->enable_slow_log= true;
  /*
    In the case when we weren't able to employ reuse mechanism for
    OUT/INOUT paranmeters, we should reallocate memory. This
    allocation should be done on the arena which will live through
    all execution of calling routine.
  */
  thd->spcont->callers_arena= octx->callers_arena;

  if (!err_status && params > 0)
  {
    List_iterator<Item> it_args(*args);

    /*
      Copy back all OUT or INOUT values to the previous frame, or
      set global user variables
    */
    for (uint i= 0 ; i < params ; i++)
    {
      Item *arg_item= it_args++;

      if (!arg_item)
        break;

      sp_variable_t *spvar= m_pcont->find_variable(i);

      if (spvar->mode == sp_param_in)
        continue;

      if (arg_item->is_splocal())
      {
        if (octx->set_variable(thd,
                               ((Item_splocal*) arg_item)->get_var_idx(),
                               nctx->get_item(i)))
        {
          err_status= TRUE;
          break;
        }
      }
      else
      {
        Item_func_get_user_var *guv= item_is_user_var(arg_item);

	if (guv)
	{
	  Item *item= nctx->get_item(i);
	  Item_func_set_user_var *suv;

	  suv= new Item_func_set_user_var(guv->get_name(), item);
	  /*
            Item_func_set_user_var is not fixed after construction,
            call fix_fields().
	  */
          if ((err_status= test(!suv || suv->fix_fields(thd, &item) ||
                                suv->check() || suv->update())))
            break;
	}
      }

    }
  }

  if (!save_spcont)
    delete octx;

  nctx->pop_all_cursors();	// To avoid memory leaks after an error
  delete nctx;
  thd->spcont= save_spcont;

  DBUG_RETURN(err_status);
}


// Reset lex during parsing, before we parse a sub statement.
void
sp_head::reset_lex(THD *thd)
{
  DBUG_ENTER("sp_head::reset_lex");
  LEX *sublex;
  LEX *oldlex= thd->lex;
  my_lex_states state= oldlex->next_state; // Keep original next_state

  (void)m_lex.push_front(oldlex);
  thd->lex= sublex= new st_lex;

  /* Reset most stuff. The length arguments doesn't matter here. */
  lex_start(thd, oldlex->buf, (ulong) (oldlex->end_of_query - oldlex->ptr));

  /*
   * next_state is normally the same (0), but it happens that we swap lex in
   * "mid-sentence", so we must restore it.
   */
  sublex->next_state= state;
  /* We must reset ptr and end_of_query again */
  sublex->ptr= oldlex->ptr;
  sublex->end_of_query= oldlex->end_of_query;
  sublex->tok_start= oldlex->tok_start;
  sublex->yylineno= oldlex->yylineno;
  /* And keep the SP stuff too */
  sublex->sphead= oldlex->sphead;
  sublex->spcont= oldlex->spcont;
  /* And trigger related stuff too */
  sublex->trg_chistics= oldlex->trg_chistics;
  sublex->trg_table_fields.empty();
  sublex->sp_lex_in_use= FALSE;

  sublex->in_comment= oldlex->in_comment;

  /* Reset type info. */

  sublex->charset= NULL;
  sublex->length= NULL;
  sublex->dec= NULL;
  sublex->interval_list.empty();
  sublex->type= 0;

  DBUG_VOID_RETURN;
}

// Restore lex during parsing, after we have parsed a sub statement.
void
sp_head::restore_lex(THD *thd)
{
  DBUG_ENTER("sp_head::restore_lex");
  LEX *sublex= thd->lex;
  LEX *oldlex= (LEX *)m_lex.pop();

  if (! oldlex)
    return;			// Nothing to restore

  // Update some state in the old one first
  oldlex->ptr= sublex->ptr;
  oldlex->next_state= sublex->next_state;
  oldlex->trg_table_fields.push_back(&sublex->trg_table_fields);

  /*
    Add routines which are used by statement to respective set for
    this routine.
  */
  sp_update_sp_used_routines(&m_sroutines, &sublex->sroutines);
  /*
    Merge tables used by this statement (but not by its functions or
    procedures) to multiset of tables used by this routine.
  */
  merge_table_list(thd, sublex->query_tables, sublex);
  if (! sublex->sp_lex_in_use)
    delete sublex;
  thd->lex= oldlex;
  DBUG_VOID_RETURN;
}

void
sp_head::push_backpatch(sp_instr *i, sp_label_t *lab)
{
  bp_t *bp= (bp_t *)sql_alloc(sizeof(bp_t));

  if (bp)
  {
    bp->lab= lab;
    bp->instr= i;
    (void)m_backpatch.push_front(bp);
  }
}

void
sp_head::backpatch(sp_label_t *lab)
{
  bp_t *bp;
  uint dest= instructions();
  List_iterator_fast<bp_t> li(m_backpatch);

  while ((bp= li++))
  {
    if (bp->lab == lab ||
	(bp->lab->type == SP_LAB_REF &&
	 my_strcasecmp(system_charset_info, bp->lab->name, lab->name) == 0))
    {
      if (bp->lab->type != SP_LAB_REF)
	bp->instr->backpatch(dest, lab->ctx);
      else
      {
	sp_label_t *dstlab= bp->lab->ctx->find_label(lab->name);

	if (dstlab)
	{
	  bp->lab= lab;
	  bp->instr->backpatch(dest, dstlab->ctx);
	}
      }
    }
  }
}

int
sp_head::check_backpatch(THD *thd)
{
  bp_t *bp;
  List_iterator_fast<bp_t> li(m_backpatch);

  while ((bp= li++))
  {
    if (bp->lab->type == SP_LAB_REF)
    {
      my_error(ER_SP_LILABEL_MISMATCH, MYF(0), "GOTO", bp->lab->name);
      return -1;
    }
  }
  return 0;
}


/*
  Prepare an instance of create_field for field creation (fill all necessary
  attributes).

  SYNOPSIS
    sp_head::fill_field_definition()
      thd         [IN] Thread handle
      lex         [IN] Yacc parsing context
      field_type  [IN] Field type
      field_def   [OUT] An instance of create_field to be filled

  RETURN
    FALSE  on success
    TRUE   on error
*/

bool
sp_head::fill_field_definition(THD *thd, LEX *lex,
                               enum enum_field_types field_type,
                               create_field *field_def)
{
  LEX_STRING cmt = { 0, 0 };
  uint unused1= 0;
  int unused2= 0;

  if (field_def->init(thd, (char*) "", field_type, lex->length, lex->dec,
                      lex->type, (Item*) 0, (Item*) 0, &cmt, 0,
                      &lex->interval_list,
                      (lex->charset ? lex->charset : default_charset_info),
                      lex->uint_geom_type))
    return TRUE;

  if (field_def->interval_list.elements)
    field_def->interval= create_typelib(mem_root, field_def,
                                        &field_def->interval_list);

  sp_prepare_create_field(thd, field_def);

  if (prepare_create_field(field_def, &unused1, &unused2, &unused2,
                           HA_CAN_GEOMETRY))
  {
    return TRUE;
  }

  return FALSE;
}


void
sp_head::new_cont_backpatch(sp_instr_opt_meta *i)
{
  m_cont_level+= 1;
  if (i)
  {
    /* Use the cont. destination slot to store the level */
    i->m_cont_dest= m_cont_level;
    (void)m_cont_backpatch.push_front(i);
  }
}

void
sp_head::add_cont_backpatch(sp_instr_opt_meta *i)
{
  i->m_cont_dest= m_cont_level;
  (void)m_cont_backpatch.push_front(i);
}

void
sp_head::do_cont_backpatch()
{
  uint dest= instructions();
  uint lev= m_cont_level--;
  sp_instr_opt_meta *i;

  while ((i= m_cont_backpatch.head()) && i->m_cont_dest == lev)
  {
    i->m_cont_dest= dest;
    (void)m_cont_backpatch.pop();
  }
}

void
sp_head::set_info(longlong created, longlong modified,
		  st_sp_chistics *chistics, ulong sql_mode)
{
  m_created= created;
  m_modified= modified;
  m_chistics= (st_sp_chistics *) memdup_root(mem_root, (char*) chistics,
                                             sizeof(*chistics));
  if (m_chistics->comment.length == 0)
    m_chistics->comment.str= 0;
  else
    m_chistics->comment.str= strmake_root(mem_root,
					  m_chistics->comment.str,
					  m_chistics->comment.length);
  m_sql_mode= sql_mode;
}


void
sp_head::set_definer(const char *definer, uint definerlen)
{
  char user_name_holder[USERNAME_LENGTH + 1];
  LEX_STRING_WITH_INIT user_name(user_name_holder, USERNAME_LENGTH);

  char host_name_holder[HOSTNAME_LENGTH + 1];
  LEX_STRING_WITH_INIT host_name(host_name_holder, HOSTNAME_LENGTH);

  parse_user(definer, definerlen, user_name.str, &user_name.length,
             host_name.str, &host_name.length);

  set_definer(&user_name, &host_name);
}


void
sp_head::set_definer(const LEX_STRING *user_name, const LEX_STRING *host_name)
{
  m_definer_user.str= strmake_root(mem_root, user_name->str, user_name->length);
  m_definer_user.length= user_name->length;

  m_definer_host.str= strmake_root(mem_root, host_name->str, host_name->length);
  m_definer_host.length= host_name->length;
}


void
sp_head::reset_thd_mem_root(THD *thd)
{
  DBUG_ENTER("sp_head::reset_thd_mem_root");
  m_thd_root= thd->mem_root;
  thd->mem_root= &main_mem_root;
  DBUG_PRINT("info", ("mem_root 0x%lx moved to thd mem root 0x%lx",
                      (ulong) &mem_root, (ulong) &thd->mem_root));
  free_list= thd->free_list; // Keep the old list
  thd->free_list= NULL;	// Start a new one
  /* Copy the db, since substatements will point to it */
  m_thd_db= thd->db;
  thd->db= thd->strmake(thd->db, thd->db_length);
  m_thd= thd;
  DBUG_VOID_RETURN;
}

void
sp_head::restore_thd_mem_root(THD *thd)
{
  DBUG_ENTER("sp_head::restore_thd_mem_root");
  Item *flist= free_list;	// The old list
  set_query_arena(thd);         // Get new free_list and mem_root
  state= INITIALIZED_FOR_SP;

  DBUG_PRINT("info", ("mem_root 0x%lx returned from thd mem root 0x%lx",
                      (ulong) &mem_root, (ulong) &thd->mem_root));
  thd->free_list= flist;	// Restore the old one
  thd->db= m_thd_db;		// Restore the original db pointer
  thd->mem_root= m_thd_root;
  m_thd= NULL;
  DBUG_VOID_RETURN;
}


/*
  Check if a user has access right to a routine

  SYNOPSIS
    check_show_routine_access()
    thd			Thread handler
    sp			SP
    full_access		Set to 1 if the user has SELECT right to the
			'mysql.proc' able or is the owner of the routine
  RETURN
    0  ok
    1  error
*/

bool check_show_routine_access(THD *thd, sp_head *sp, bool *full_access)
{
  TABLE_LIST tables;
  bzero((char*) &tables,sizeof(tables));
  tables.db= (char*) "mysql";
  tables.table_name= tables.alias= (char*) "proc";
  *full_access= (!check_table_access(thd, SELECT_ACL, &tables, 1) ||
                 (!strcmp(sp->m_definer_user.str,
                          thd->security_ctx->priv_user) &&
                  !strcmp(sp->m_definer_host.str,
                          thd->security_ctx->priv_host)));
  if (!*full_access)
    return check_some_routine_access(thd, sp->m_db.str, sp->m_name.str,
                                     sp->m_type == TYPE_ENUM_PROCEDURE);
  return 0;
}


int
sp_head::show_create_procedure(THD *thd)
{
  Protocol *protocol= thd->protocol;
  char buff[2048];
  String buffer(buff, sizeof(buff), system_charset_info);
  int res;
  List<Item> field_list;
  byte *sql_mode_str;
  ulong sql_mode_len;
  bool full_access;
  DBUG_ENTER("sp_head::show_create_procedure");
  DBUG_PRINT("info", ("procedure %s", m_name.str));

  LINT_INIT(sql_mode_str);
  LINT_INIT(sql_mode_len);

  if (check_show_routine_access(thd, this, &full_access))
    DBUG_RETURN(1);

  sql_mode_str=
    sys_var_thd_sql_mode::symbolic_mode_representation(thd,
                                                       m_sql_mode,
                                                       &sql_mode_len);
  field_list.push_back(new Item_empty_string("Procedure", NAME_LEN));
  field_list.push_back(new Item_empty_string("sql_mode", sql_mode_len));
  // 1024 is for not to confuse old clients
  field_list.push_back(new Item_empty_string("Create Procedure",
					     max(buffer.length(), 1024)));
  if (protocol->send_fields(&field_list, Protocol::SEND_NUM_ROWS |
                                         Protocol::SEND_EOF))
    DBUG_RETURN(1);
  protocol->prepare_for_resend();
  protocol->store(m_name.str, m_name.length, system_charset_info);
  protocol->store((char*) sql_mode_str, sql_mode_len, system_charset_info);
  if (full_access)
    protocol->store(m_defstr.str, m_defstr.length, system_charset_info);
  res= protocol->write();
  send_eof(thd);

  DBUG_RETURN(res);
}


/*
  Add instruction to SP

  SYNOPSIS
    sp_head::add_instr()
    instr   Instruction
*/

void sp_head::add_instr(sp_instr *instr)
{
  instr->free_list= m_thd->free_list;
  m_thd->free_list= 0;
  /*
    Memory root of every instruction is designated for permanent
    transformations (optimizations) made on the parsed tree during
    the first execution. It points to the memory root of the
    entire stored procedure, as their life span is equal.
  */
  instr->mem_root= &main_mem_root;
  insert_dynamic(&m_instr, (gptr)&instr);
}


int
sp_head::show_create_function(THD *thd)
{
  Protocol *protocol= thd->protocol;
  char buff[2048];
  String buffer(buff, sizeof(buff), system_charset_info);
  int res;
  List<Item> field_list;
  byte *sql_mode_str;
  ulong sql_mode_len;
  bool full_access;
  DBUG_ENTER("sp_head::show_create_function");
  DBUG_PRINT("info", ("procedure %s", m_name.str));
  LINT_INIT(sql_mode_str);
  LINT_INIT(sql_mode_len);

  if (check_show_routine_access(thd, this, &full_access))
    DBUG_RETURN(1);

  sql_mode_str=
    sys_var_thd_sql_mode::symbolic_mode_representation(thd,
                                                       m_sql_mode,
                                                       &sql_mode_len);
  field_list.push_back(new Item_empty_string("Function",NAME_LEN));
  field_list.push_back(new Item_empty_string("sql_mode", sql_mode_len));
  field_list.push_back(new Item_empty_string("Create Function",
					     max(buffer.length(),1024)));
  if (protocol->send_fields(&field_list,
                            Protocol::SEND_NUM_ROWS | Protocol::SEND_EOF))
    DBUG_RETURN(1);
  protocol->prepare_for_resend();
  protocol->store(m_name.str, m_name.length, system_charset_info);
  protocol->store((char*) sql_mode_str, sql_mode_len, system_charset_info);
  if (full_access)
    protocol->store(m_defstr.str, m_defstr.length, system_charset_info);
  res= protocol->write();
  send_eof(thd);

  DBUG_RETURN(res);
}


/*
  Do some minimal optimization of the code:
    1) Mark used instructions
       1.1) While doing this, shortcut jumps to jump instructions
    2) Compact the code, removing unused instructions

  This is the main mark and move loop; it relies on the following methods
  in sp_instr and its subclasses:

  opt_mark()           Mark instruction as reachable (will recurse for jumps)
  opt_shortcut_jump()  Shortcut jumps to the final destination;
                       used by opt_mark().
  opt_move()           Update moved instruction
  set_destination()    Set the new destination (jump instructions only)
*/

void sp_head::optimize()
{
  List<sp_instr> bp;
  sp_instr *i;
  uint src, dst;

  opt_mark(0);

  bp.empty();
  src= dst= 0;
  while ((i= get_instr(src)))
  {
    if (! i->marked)
    {
      delete i;
      src+= 1;
    }
    else
    {
      if (src != dst)
      {                         // Move the instruction and update prev. jumps
	sp_instr *ibp;
	List_iterator_fast<sp_instr> li(bp);

	set_dynamic(&m_instr, (gptr)&i, dst);
	while ((ibp= li++))
        {
          sp_instr_opt_meta *im= static_cast<sp_instr_opt_meta *>(ibp);
          im->set_destination(src, dst);
        }
      }
      i->opt_move(dst, &bp);
      src+= 1;
      dst+= 1;
    }
  }
  m_instr.elements= dst;
  bp.empty();
}

void
sp_head::opt_mark(uint ip)
{
  sp_instr *i;

  while ((i= get_instr(ip)) && !i->marked)
    ip= i->opt_mark(this);
}


#ifndef DBUG_OFF
/*
  Return the routine instructions as a result set.
  Returns 0 if ok, !=0 on error.
*/
int
sp_head::show_routine_code(THD *thd)
{
  Protocol *protocol= thd->protocol;
  char buff[2048];
  String buffer(buff, sizeof(buff), system_charset_info);
  List<Item> field_list;
  sp_instr *i;
  bool full_access;
  int res= 0;
  uint ip;
  DBUG_ENTER("sp_head::show_routine_code");
  DBUG_PRINT("info", ("procedure: %s", m_name.str));

  if (check_show_routine_access(thd, this, &full_access) || !full_access)
    DBUG_RETURN(1);

  field_list.push_back(new Item_uint("Pos", 9));
  // 1024 is for not to confuse old clients
  field_list.push_back(new Item_empty_string("Instruction",
					     max(buffer.length(), 1024)));
  if (protocol->send_fields(&field_list, Protocol::SEND_NUM_ROWS |
                                         Protocol::SEND_EOF))
    DBUG_RETURN(1);

  for (ip= 0; (i = get_instr(ip)) ; ip++)
  {
    /* 
      Consistency check. If these are different something went wrong
      during optimization.
    */
    if (ip != i->m_ip)
    {
      const char *format= "Instruction at position %u has m_ip=%u";
      char tmp[sizeof(format) + 2*SP_INSTR_UINT_MAXLEN + 1];

      sprintf(tmp, format, ip, i->m_ip);
      /*
        Since this is for debugging purposes only, we don't bother to
        introduce a special error code for it.
      */
      push_warning(thd, MYSQL_ERROR::WARN_LEVEL_WARN, ER_UNKNOWN_ERROR, tmp);
    }
    protocol->prepare_for_resend();
    protocol->store((longlong)ip);

    buffer.set("", 0, system_charset_info);
    i->print(&buffer);
    protocol->store(buffer.ptr(), buffer.length(), system_charset_info);
    if ((res= protocol->write()))
      break;
  }
  send_eof(thd);

  DBUG_RETURN(res);
}
#endif // ifndef DBUG_OFF


/*
  Prepare LEX and thread for execution of instruction, if requested open
  and lock LEX's tables, execute instruction's core function, perform
  cleanup afterwards.

  SYNOPSIS
    reset_lex_and_exec_core()
      thd         - thread context
      nextp       - out - next instruction
      open_tables - if TRUE then check read access to tables in LEX's table
                    list and open and lock them (used in instructions which
                    need to calculate some expression and don't execute
                    complete statement).
      sp_instr    - instruction for which we prepare context, and which core
                    function execute by calling its exec_core() method.

  NOTE
    We are not saving/restoring some parts of THD which may need this because
    we do this once for whole routine execution in sp_head::execute().

  RETURN VALUE
    0/non-0 - Success/Failure
*/

int
sp_lex_keeper::reset_lex_and_exec_core(THD *thd, uint *nextp,
                                       bool open_tables, sp_instr* instr)
{
  int res= 0;

  DBUG_ASSERT(!thd->derived_tables);
  DBUG_ASSERT(thd->change_list.is_empty());
  /*
    Use our own lex.
    We should not save old value since it is saved/restored in
    sp_head::execute() when we are entering/leaving routine.
  */
  thd->lex= m_lex;

  VOID(pthread_mutex_lock(&LOCK_thread_count));
  thd->query_id= next_query_id();
  VOID(pthread_mutex_unlock(&LOCK_thread_count));

  if (thd->prelocked_mode == NON_PRELOCKED)
  {
    /*
      This statement will enter/leave prelocked mode on its own.
      Entering prelocked mode changes table list and related members
      of LEX, so we'll need to restore them.
    */
    if (lex_query_tables_own_last)
    {
      /*
        We've already entered/left prelocked mode with this statement.
        Attach the list of tables that need to be prelocked and mark m_lex
        as having such list attached.
      */
      *lex_query_tables_own_last= prelocking_tables;
      m_lex->mark_as_requiring_prelocking(lex_query_tables_own_last);
    }
  }
    
  reinit_stmt_before_use(thd, m_lex);
  /*
    If requested check whenever we have access to tables in LEX's table list
    and open and lock them before executing instructtions core function.
  */
  if (open_tables &&
      (check_table_access(thd, SELECT_ACL, m_lex->query_tables, 0) ||
       open_and_lock_tables(thd, m_lex->query_tables)))
      res= -1;

  if (!res)
    res= instr->exec_core(thd, nextp);

  m_lex->unit.cleanup();

  thd->proc_info="closing tables";
  close_thread_tables(thd);
  thd->proc_info= 0;

  if (m_lex->query_tables_own_last)
  {
    /*
      We've entered and left prelocking mode when executing statement
      stored in m_lex. 
      m_lex->query_tables(->next_global)* list now has a 'tail' - a list
      of tables that are added for prelocking. (If this is the first
      execution, the 'tail' was added by open_tables(), otherwise we've
      attached it above in this function).
      Now we'll save the 'tail', and detach it.
    */
    lex_query_tables_own_last= m_lex->query_tables_own_last;
    prelocking_tables= *lex_query_tables_own_last;
    *lex_query_tables_own_last= NULL;
    m_lex->mark_as_requiring_prelocking(NULL);
  }
  thd->rollback_item_tree_changes();

  /*
    Unlike for PS we should not call Item's destructors for newly created
    items after execution of each instruction in stored routine. This is
    because SP often create Item (like Item_int, Item_string etc...) when
    they want to store some value in local variable, pass return value and
    etc... So their life time should be longer than one instruction.

    cleanup_items() is called in sp_head::execute()
  */
  return res || thd->net.report_error;
}


/*
  sp_instr class functions
*/

int sp_instr::exec_core(THD *thd, uint *nextp)
{
  DBUG_ASSERT(0);
  return 0;
}

/*
  sp_instr_stmt class functions
*/

int
sp_instr_stmt::execute(THD *thd, uint *nextp)
{
  char *query;
  uint32 query_length;
  int res;
  DBUG_ENTER("sp_instr_stmt::execute");
  DBUG_PRINT("info", ("command: %d", m_lex_keeper.sql_command()));

  query= thd->query;
  query_length= thd->query_length;
  if (!(res= alloc_query(thd, m_query.str, m_query.length+1)) &&
      !(res=subst_spvars(thd, this, &m_query)))
  {
    /*
      (the order of query cache and subst_spvars calls is irrelevant because
      queries with SP vars can't be cached)
    */
    if (unlikely((thd->options & OPTION_LOG_OFF)==0))
      general_log_print(thd, COM_QUERY, "%s", thd->query);

    if (query_cache_send_result_to_client(thd,
					  thd->query, thd->query_length) <= 0)
    {
      res= m_lex_keeper.reset_lex_and_exec_core(thd, nextp, FALSE, this);
      if (!res && unlikely(thd->enable_slow_log))
        log_slow_statement(thd);
      query_cache_end_of_result(thd);
    }
    else
      *nextp= m_ip+1;
    thd->query= query;
    thd->query_length= query_length;
  }
  DBUG_RETURN(res);
}


void
sp_instr_stmt::print(String *str)
{
  uint i, len;

  /* stmt CMD "..." */
  if (str->reserve(SP_STMT_PRINT_MAXLEN+SP_INSTR_UINT_MAXLEN+8))
    return;
  str->qs_append(STRING_WITH_LEN("stmt "));
  str->qs_append((uint)m_lex_keeper.sql_command());
  str->qs_append(STRING_WITH_LEN(" \""));
  len= m_query.length;
  /*
    Print the query string (but not too much of it), just to indicate which
    statement it is.
  */
  if (len > SP_STMT_PRINT_MAXLEN)
    len= SP_STMT_PRINT_MAXLEN-3;
  /* Copy the query string and replace '\n' with ' ' in the process */
  for (i= 0 ; i < len ; i++)
  {
    char c= m_query.str[i];
    if (c == '\n')
      c= ' ';
    str->qs_append(c);
  }
  if (m_query.length > SP_STMT_PRINT_MAXLEN)
    str->qs_append(STRING_WITH_LEN("...")); /* Indicate truncated string */
  str->qs_append('"');
}


int
sp_instr_stmt::exec_core(THD *thd, uint *nextp)
{
  int res= mysql_execute_command(thd);
  *nextp= m_ip+1;
  return res;
}


/*
  sp_instr_set class functions
*/

int
sp_instr_set::execute(THD *thd, uint *nextp)
{
  DBUG_ENTER("sp_instr_set::execute");
  DBUG_PRINT("info", ("offset: %u", m_offset));

  DBUG_RETURN(m_lex_keeper.reset_lex_and_exec_core(thd, nextp, TRUE, this));
}


int
sp_instr_set::exec_core(THD *thd, uint *nextp)
{
  int res= thd->spcont->set_variable(thd, m_offset, m_value);

  if (res && thd->spcont->found_handler_here())
  {
    /*
      Failed to evaluate the value, and a handler has been found. Reset the
      variable to NULL.
    */

    if (thd->spcont->set_variable(thd, m_offset, 0))
    {
      /* If this also failed, let's abort. */

      sp_rcontext *spcont= thd->spcont;
    
      thd->spcont= 0;           /* Avoid handlers */
      my_error(ER_OUT_OF_RESOURCES, MYF(0));
      spcont->clear_handler();
      thd->spcont= spcont;
    }
  }

  *nextp = m_ip+1;
  return res;
}

void
sp_instr_set::print(String *str)
{
  /* set name@offset ... */
  int rsrv = SP_INSTR_UINT_MAXLEN+6;
  sp_variable_t *var = m_ctx->find_variable(m_offset);

  /* 'var' should always be non-null, but just in case... */
  if (var)
    rsrv+= var->name.length;
  if (str->reserve(rsrv))
    return;
  str->qs_append(STRING_WITH_LEN("set "));
  if (var)
  {
    str->qs_append(var->name.str, var->name.length);
    str->qs_append('@');
  }
  str->qs_append(m_offset);
  str->qs_append(' ');
  m_value->print(str);
}


/*
  sp_instr_set_trigger_field class functions
*/

int
sp_instr_set_trigger_field::execute(THD *thd, uint *nextp)
{
  DBUG_ENTER("sp_instr_set_trigger_field::execute");
  DBUG_RETURN(m_lex_keeper.reset_lex_and_exec_core(thd, nextp, TRUE, this));
}


int
sp_instr_set_trigger_field::exec_core(THD *thd, uint *nextp)
{
  int res= 0;
  Item *it= sp_prepare_func_item(thd, &value);
  if (!it ||
      !trigger_field->fixed && trigger_field->fix_fields(thd, 0) ||
      (it->save_in_field(trigger_field->field, 0) < 0))
    res= -1;
  *nextp = m_ip+1;
  return res;
}

void
sp_instr_set_trigger_field::print(String *str)
{
  str->append(STRING_WITH_LEN("set_trigger_field "));
  trigger_field->print(str);
  str->append(STRING_WITH_LEN(":="));
  value->print(str);
}


/*
 sp_instr_jump class functions
*/

int
sp_instr_jump::execute(THD *thd, uint *nextp)
{
  DBUG_ENTER("sp_instr_jump::execute");
  DBUG_PRINT("info", ("destination: %u", m_dest));

  *nextp= m_dest;
  DBUG_RETURN(0);
}

void
sp_instr_jump::print(String *str)
{
  /* jump dest */
  if (str->reserve(SP_INSTR_UINT_MAXLEN+5))
    return;
  str->qs_append(STRING_WITH_LEN("jump "));
  str->qs_append(m_dest);
}

uint
sp_instr_jump::opt_mark(sp_head *sp)
{
  m_dest= opt_shortcut_jump(sp, this);
  if (m_dest != m_ip+1)		/* Jumping to following instruction? */
    marked= 1;
  m_optdest= sp->get_instr(m_dest);
  return m_dest;
}

uint
sp_instr_jump::opt_shortcut_jump(sp_head *sp, sp_instr *start)
{
  uint dest= m_dest;
  sp_instr *i;

  while ((i= sp->get_instr(dest)))
  {
    uint ndest;

    if (start == i || this == i)
      break;
    ndest= i->opt_shortcut_jump(sp, start);
    if (ndest == dest)
      break;
    dest= ndest;
  }
  return dest;
}

void
sp_instr_jump::opt_move(uint dst, List<sp_instr> *bp)
{
  if (m_dest > m_ip)
    bp->push_back(this);	// Forward
  else if (m_optdest)
    m_dest= m_optdest->m_ip;	// Backward
  m_ip= dst;
}


/*
  sp_instr_jump_if_not class functions
*/

int
sp_instr_jump_if_not::execute(THD *thd, uint *nextp)
{
  DBUG_ENTER("sp_instr_jump_if_not::execute");
  DBUG_PRINT("info", ("destination: %u", m_dest));
  DBUG_RETURN(m_lex_keeper.reset_lex_and_exec_core(thd, nextp, TRUE, this));
}


int
sp_instr_jump_if_not::exec_core(THD *thd, uint *nextp)
{
  Item *it;
  int res;

  it= sp_prepare_func_item(thd, &m_expr);
  if (! it)
  {
    res= -1;
    *nextp = m_cont_dest;
  }
  else
  {
    res= 0;
    if (! it->val_bool())
      *nextp = m_dest;
    else
      *nextp = m_ip+1;
  }

  return res;
}


void
sp_instr_jump_if_not::print(String *str)
{
  /* jump_if_not dest(cont) ... */
  if (str->reserve(2*SP_INSTR_UINT_MAXLEN+14+32)) // Add some for the expr. too
    return;
  str->qs_append(STRING_WITH_LEN("jump_if_not "));
  str->qs_append(m_dest);
  str->qs_append('(');
  str->qs_append(m_cont_dest);
  str->qs_append(STRING_WITH_LEN(") "));
  m_expr->print(str);
}


uint
sp_instr_jump_if_not::opt_mark(sp_head *sp)
{
  sp_instr *i;

  marked= 1;
  if ((i= sp->get_instr(m_dest)))
  {
    m_dest= i->opt_shortcut_jump(sp, this);
    m_optdest= sp->get_instr(m_dest);
  }
  sp->opt_mark(m_dest);
  if ((i= sp->get_instr(m_cont_dest)))
  {
    m_cont_dest= i->opt_shortcut_jump(sp, this);
    m_cont_optdest= sp->get_instr(m_cont_dest);
  }
  sp->opt_mark(m_cont_dest);
  return m_ip+1;
}

void
sp_instr_jump_if_not::opt_move(uint dst, List<sp_instr> *bp)
{
  /*
    cont. destinations may point backwards after shortcutting jumps
    during the mark phase. If it's still pointing forwards, only
    push this for backpatching if sp_instr_jump::opt_move() will not
    do it (i.e. if the m_dest points backwards).
   */
  if (m_cont_dest > m_ip)
  {                             // Forward
    if (m_dest < m_ip)
      bp->push_back(this);
  }
  else if (m_cont_optdest)
    m_cont_dest= m_cont_optdest->m_ip; // Backward
  /* This will take care of m_dest and m_ip */
  sp_instr_jump::opt_move(dst, bp);
}


/*
  sp_instr_freturn class functions
*/

int
sp_instr_freturn::execute(THD *thd, uint *nextp)
{
  DBUG_ENTER("sp_instr_freturn::execute");
  DBUG_RETURN(m_lex_keeper.reset_lex_and_exec_core(thd, nextp, TRUE, this));
}


int
sp_instr_freturn::exec_core(THD *thd, uint *nextp)
{
  /*
    Change <next instruction pointer>, so that this will be the last
    instruction in the stored function.
  */

  *nextp= UINT_MAX;

  /*
    Evaluate the value of return expression and store it in current runtime
    context.

    NOTE: It's necessary to evaluate result item right here, because we must
    do it in scope of execution the current context/block.
  */

  return thd->spcont->set_return_value(thd, m_value);
}

void
sp_instr_freturn::print(String *str)
{
  /* freturn type expr... */
  if (str->reserve(UINT_MAX+8+32)) // Add some for the expr. too
    return;
  str->qs_append(STRING_WITH_LEN("freturn "));
  str->qs_append((uint)m_type);
  str->qs_append(' ');
  m_value->print(str);
}

/*
  sp_instr_hpush_jump class functions
*/

int
sp_instr_hpush_jump::execute(THD *thd, uint *nextp)
{
  DBUG_ENTER("sp_instr_hpush_jump::execute");
  List_iterator_fast<sp_cond_type_t> li(m_cond);
  sp_cond_type_t *p;

  while ((p= li++))
    thd->spcont->push_handler(p, m_ip+1, m_type, m_frame);

  *nextp= m_dest;
  DBUG_RETURN(0);
}


void
sp_instr_hpush_jump::print(String *str)
{
  /* hpush_jump dest fsize type */
  if (str->reserve(SP_INSTR_UINT_MAXLEN*2 + 21))
    return;
  str->qs_append(STRING_WITH_LEN("hpush_jump "));
  str->qs_append(m_dest);
  str->qs_append(' ');
  str->qs_append(m_frame);
  switch (m_type) {
  case SP_HANDLER_NONE:
    str->qs_append(STRING_WITH_LEN(" NONE")); // This would be a bug
    break;
  case SP_HANDLER_EXIT:
    str->qs_append(STRING_WITH_LEN(" EXIT"));
    break;
  case SP_HANDLER_CONTINUE:
    str->qs_append(STRING_WITH_LEN(" CONTINUE"));
    break;
  case SP_HANDLER_UNDO:
    str->qs_append(STRING_WITH_LEN(" UNDO"));
    break;
  default:
    // This would be a bug as well
    str->qs_append(STRING_WITH_LEN(" UNKNOWN:"));
    str->qs_append(m_type);
  }
}


uint
sp_instr_hpush_jump::opt_mark(sp_head *sp)
{
  sp_instr *i;

  marked= 1;
  if ((i= sp->get_instr(m_dest)))
  {
    m_dest= i->opt_shortcut_jump(sp, this);
    m_optdest= sp->get_instr(m_dest);
  }
  sp->opt_mark(m_dest);
  return m_ip+1;
}


/*
  sp_instr_hpop class functions
*/

int
sp_instr_hpop::execute(THD *thd, uint *nextp)
{
  DBUG_ENTER("sp_instr_hpop::execute");
  thd->spcont->pop_handlers(m_count);
  *nextp= m_ip+1;
  DBUG_RETURN(0);
}

void
sp_instr_hpop::print(String *str)
{
  /* hpop count */
  if (str->reserve(SP_INSTR_UINT_MAXLEN+5))
    return;
  str->qs_append(STRING_WITH_LEN("hpop "));
  str->qs_append(m_count);
}


/*
  sp_instr_hreturn class functions
*/

int
sp_instr_hreturn::execute(THD *thd, uint *nextp)
{
  DBUG_ENTER("sp_instr_hreturn::execute");
  if (m_dest)
    *nextp= m_dest;
  else
  {
    *nextp= thd->spcont->pop_hstack();
  }
  thd->spcont->exit_handler();
  DBUG_RETURN(0);
}


void
sp_instr_hreturn::print(String *str)
{
  /* hreturn framesize dest */
  if (str->reserve(SP_INSTR_UINT_MAXLEN*2 + 9))
    return;
  str->qs_append(STRING_WITH_LEN("hreturn "));
  str->qs_append(m_frame);
  if (m_dest)
  {
    str->qs_append(' ');
    str->qs_append(m_dest);
  }
}


uint
sp_instr_hreturn::opt_mark(sp_head *sp)
{
  if (m_dest)
    return sp_instr_jump::opt_mark(sp);
  else
  {
    marked= 1;
    return UINT_MAX;
  }
}


/*
  sp_instr_cpush class functions
*/

int
sp_instr_cpush::execute(THD *thd, uint *nextp)
{
  Query_arena backup_arena;
  DBUG_ENTER("sp_instr_cpush::execute");

  /*
    We should create cursors in the callers arena, as
    it could be (and usually is) used in several instructions.
  */
  thd->set_n_backup_active_arena(thd->spcont->callers_arena, &backup_arena);

  thd->spcont->push_cursor(&m_lex_keeper, this);

  thd->restore_active_arena(thd->spcont->callers_arena, &backup_arena);

  *nextp= m_ip+1;

  DBUG_RETURN(0);
}


void
sp_instr_cpush::print(String *str)
{
  LEX_STRING n;
  my_bool found= m_ctx->find_cursor(m_cursor, &n);
  /* cpush name@offset */
  uint rsrv= SP_INSTR_UINT_MAXLEN+7;

  if (found)
    rsrv+= n.length;
  if (str->reserve(rsrv))
    return;
  str->qs_append(STRING_WITH_LEN("cpush "));
  if (found)
  {
    str->qs_append(n.str, n.length);
    str->qs_append('@');
  }
  str->qs_append(m_cursor);
}


/*
  sp_instr_cpop class functions
*/

int
sp_instr_cpop::execute(THD *thd, uint *nextp)
{
  DBUG_ENTER("sp_instr_cpop::execute");
  thd->spcont->pop_cursors(m_count);
  *nextp= m_ip+1;
  DBUG_RETURN(0);
}


void
sp_instr_cpop::print(String *str)
{
  /* cpop count */
  if (str->reserve(SP_INSTR_UINT_MAXLEN+5))
    return;
  str->qs_append(STRING_WITH_LEN("cpop "));
  str->qs_append(m_count);
}


/*
  sp_instr_copen class functions
*/

int
sp_instr_copen::execute(THD *thd, uint *nextp)
{
  /*
    We don't store a pointer to the cursor in the instruction to be
    able to reuse the same instruction among different threads in future.
  */
  sp_cursor *c= thd->spcont->get_cursor(m_cursor);
  int res;
  DBUG_ENTER("sp_instr_copen::execute");

  if (! c)
    res= -1;
  else
  {
    sp_lex_keeper *lex_keeper= c->get_lex_keeper();
    Query_arena *old_arena= thd->stmt_arena;

    /*
      Get the Query_arena from the cpush instruction, which contains
      the free_list of the query, so new items (if any) are stored in
      the right free_list, and we can cleanup after each open.
    */
    thd->stmt_arena= c->get_instr();
    res= lex_keeper->reset_lex_and_exec_core(thd, nextp, FALSE, this);
    /* Cleanup the query's items */
    if (thd->stmt_arena->free_list)
      cleanup_items(thd->stmt_arena->free_list);
    thd->stmt_arena= old_arena;
    /*
      Work around the fact that errors in selects are not returned properly
      (but instead converted into a warning), so if a condition handler
      caught, we have lost the result code.
    */
    if (!res)
    {
      uint dummy1, dummy2;

      if (thd->spcont->found_handler(&dummy1, &dummy2))
        res= -1;
    }
    /* TODO: Assert here that we either have an error or a cursor */
  }
  DBUG_RETURN(res);
}


int
sp_instr_copen::exec_core(THD *thd, uint *nextp)
{
  sp_cursor *c= thd->spcont->get_cursor(m_cursor);
  int res= c->open(thd);
  *nextp= m_ip+1;
  return res;
}

void
sp_instr_copen::print(String *str)
{
  LEX_STRING n;
  my_bool found= m_ctx->find_cursor(m_cursor, &n);
  /* copen name@offset */
  uint rsrv= SP_INSTR_UINT_MAXLEN+7;

  if (found)
    rsrv+= n.length;
  if (str->reserve(rsrv))
    return;
  str->qs_append(STRING_WITH_LEN("copen "));
  if (found)
  {
    str->qs_append(n.str, n.length);
    str->qs_append('@');
  }
  str->qs_append(m_cursor);
}


/*
  sp_instr_cclose class functions
*/

int
sp_instr_cclose::execute(THD *thd, uint *nextp)
{
  sp_cursor *c= thd->spcont->get_cursor(m_cursor);
  int res;
  DBUG_ENTER("sp_instr_cclose::execute");

  if (! c)
    res= -1;
  else
    res= c->close(thd);
  *nextp= m_ip+1;
  DBUG_RETURN(res);
}


void
sp_instr_cclose::print(String *str)
{
  LEX_STRING n;
  my_bool found= m_ctx->find_cursor(m_cursor, &n);
  /* cclose name@offset */
  uint rsrv= SP_INSTR_UINT_MAXLEN+8;

  if (found)
    rsrv+= n.length;
  if (str->reserve(rsrv))
    return;
  str->qs_append(STRING_WITH_LEN("cclose "));
  if (found)
  {
    str->qs_append(n.str, n.length);
    str->qs_append('@');
  }
  str->qs_append(m_cursor);
}


/*
  sp_instr_cfetch class functions
*/

int
sp_instr_cfetch::execute(THD *thd, uint *nextp)
{
  sp_cursor *c= thd->spcont->get_cursor(m_cursor);
  int res;
  Query_arena backup_arena;
  DBUG_ENTER("sp_instr_cfetch::execute");

  res= c ? c->fetch(thd, &m_varlist) : -1;

  *nextp= m_ip+1;
  DBUG_RETURN(res);
}


void
sp_instr_cfetch::print(String *str)
{
  List_iterator_fast<struct sp_variable> li(m_varlist);
  sp_variable_t *pv;
  LEX_STRING n;
  my_bool found= m_ctx->find_cursor(m_cursor, &n);
  /* cfetch name@offset vars... */
  uint rsrv= SP_INSTR_UINT_MAXLEN+8;

  if (found)
    rsrv+= n.length;
  if (str->reserve(rsrv))
    return;
  str->qs_append(STRING_WITH_LEN("cfetch "));
  if (found)
  {
    str->qs_append(n.str, n.length);
    str->qs_append('@');
  }
  str->qs_append(m_cursor);
  while ((pv= li++))
  {
    if (str->reserve(pv->name.length+SP_INSTR_UINT_MAXLEN+2))
      return;
    str->qs_append(' ');
    str->qs_append(pv->name.str, pv->name.length);
    str->qs_append('@');
    str->qs_append(pv->offset);
  }
}


/*
  sp_instr_error class functions
*/

int
sp_instr_error::execute(THD *thd, uint *nextp)
{
  DBUG_ENTER("sp_instr_error::execute");

  my_message(m_errcode, ER(m_errcode), MYF(0));
  *nextp= m_ip+1;
  DBUG_RETURN(-1);
}


void
sp_instr_error::print(String *str)
{
  /* error code */
  if (str->reserve(SP_INSTR_UINT_MAXLEN+6))
    return;
  str->qs_append(STRING_WITH_LEN("error "));
  str->qs_append(m_errcode);
}


/**************************************************************************
  sp_instr_set_case_expr class implementation
**************************************************************************/

int
sp_instr_set_case_expr::execute(THD *thd, uint *nextp)
{
  DBUG_ENTER("sp_instr_set_case_expr::execute");

  DBUG_RETURN(m_lex_keeper.reset_lex_and_exec_core(thd, nextp, TRUE, this));
}


int
sp_instr_set_case_expr::exec_core(THD *thd, uint *nextp)
{
  int res= thd->spcont->set_case_expr(thd, m_case_expr_id, m_case_expr);

  if (res &&
      !thd->spcont->get_case_expr(m_case_expr_id) &&
      thd->spcont->found_handler_here())
  {
    /*
      Failed to evaluate the value, the case expression is still not
      initialized, and a handler has been found. Set to NULL so we can continue.
    */

    Item *null_item= new Item_null();
    
    if (!null_item ||
        thd->spcont->set_case_expr(thd, m_case_expr_id, null_item))
    {
      /* If this also failed, we have to abort. */

      sp_rcontext *spcont= thd->spcont;
    
      thd->spcont= 0;           /* Avoid handlers */
      my_error(ER_OUT_OF_RESOURCES, MYF(0));
      spcont->clear_handler();
      thd->spcont= spcont;
    }
    *nextp= m_cont_dest;        /* For continue handler */
  }
  else
    *nextp= m_ip+1;

  return res;
}


void
sp_instr_set_case_expr::print(String *str)
{
  /* set_case_expr (cont) id ... */
  str->reserve(2*SP_INSTR_UINT_MAXLEN+18+32); // Add some extra for expr too
  str->qs_append(STRING_WITH_LEN("set_case_expr ("));
  str->qs_append(m_cont_dest);
  str->qs_append(STRING_WITH_LEN(") "));
  str->qs_append(m_case_expr_id);
  str->qs_append(' ');
  m_case_expr->print(str);
}

uint
sp_instr_set_case_expr::opt_mark(sp_head *sp)
{
  sp_instr *i;

  marked= 1;
  if ((i= sp->get_instr(m_cont_dest)))
  {
    m_cont_dest= i->opt_shortcut_jump(sp, this);
    m_cont_optdest= sp->get_instr(m_cont_dest);
  }
  sp->opt_mark(m_cont_dest);
  return m_ip+1;
}

void
sp_instr_set_case_expr::opt_move(uint dst, List<sp_instr> *bp)
{
  if (m_cont_dest > m_ip)
    bp->push_back(this);        // Forward
  else if (m_cont_optdest)
    m_cont_dest= m_cont_optdest->m_ip; // Backward
  m_ip= dst;
}


/* ------------------------------------------------------------------ */

/*
  Security context swapping
*/

#ifndef NO_EMBEDDED_ACCESS_CHECKS
bool
sp_change_security_context(THD *thd, sp_head *sp, Security_context **backup)
{
  *backup= 0;
  if (sp->m_chistics->suid != SP_IS_NOT_SUID &&
      (strcmp(sp->m_definer_user.str,
              thd->security_ctx->priv_user) ||
       my_strcasecmp(system_charset_info, sp->m_definer_host.str,
                     thd->security_ctx->priv_host)))
  {
    if (acl_getroot_no_password(&sp->m_security_ctx, sp->m_definer_user.str,
                                sp->m_definer_host.str,
                                sp->m_definer_host.str,
                                sp->m_db.str))
    {
      my_error(ER_NO_SUCH_USER, MYF(0), sp->m_definer_user.str,
               sp->m_definer_host.str);
      return TRUE;
    }
    *backup= thd->security_ctx;
    thd->security_ctx= &sp->m_security_ctx;
  }
  return FALSE;
}

void
sp_restore_security_context(THD *thd, Security_context *backup)
{
  if (backup)
    thd->security_ctx= backup;
}

#endif /* NO_EMBEDDED_ACCESS_CHECKS */

/*
  Structure that represent all instances of one table
  in optimized multi-set of tables used by routine.
*/

typedef struct st_sp_table
{
  /*
    Multi-set key:
      db_name\0table_name\0alias\0 - for normal tables
      db_name\0table_name\0        - for temporary tables
    Note that in both cases we don't take last '\0' into account when
    we count length of key.
  */
  LEX_STRING qname;
  uint db_length, table_name_length;
  bool temp;               /* true if corresponds to a temporary table */
  thr_lock_type lock_type; /* lock type used for prelocking */
  uint lock_count;
  uint query_lock_count;
} SP_TABLE;

byte *
sp_table_key(const byte *ptr, uint *plen, my_bool first)
{
  SP_TABLE *tab= (SP_TABLE *)ptr;
  *plen= tab->qname.length;
  return (byte *)tab->qname.str;
}


/*
  Merge the list of tables used by some query into the multi-set of
  tables used by routine.

  SYNOPSIS
    merge_table_list()
      thd               - thread context
      table             - table list
      lex_for_tmp_check - LEX of the query for which we are merging
                          table list.

  NOTE
    This method will use LEX provided to check whenever we are creating
    temporary table and mark it as such in target multi-set.

  RETURN VALUE
    TRUE  - Success
    FALSE - Error
*/

bool
sp_head::merge_table_list(THD *thd, TABLE_LIST *table, LEX *lex_for_tmp_check)
{
  SP_TABLE *tab;

  if (lex_for_tmp_check->sql_command == SQLCOM_DROP_TABLE &&
      lex_for_tmp_check->drop_temporary)
    return TRUE;

  for (uint i= 0 ; i < m_sptabs.records ; i++)
  {
    tab= (SP_TABLE *)hash_element(&m_sptabs, i);
    tab->query_lock_count= 0;
  }

  for (; table ; table= table->next_global)
    if (!table->derived && !table->schema_table)
    {
      char tname[(NAME_LEN + 1) * 3];           // db\0table\0alias\0
      uint tlen, alen;

      tlen= table->db_length;
      memcpy(tname, table->db, tlen);
      tname[tlen++]= '\0';
      memcpy(tname+tlen, table->table_name, table->table_name_length);
      tlen+= table->table_name_length;
      tname[tlen++]= '\0';
      alen= strlen(table->alias);
      memcpy(tname+tlen, table->alias, alen);
      tlen+= alen;
      tname[tlen]= '\0';

      /*
        We ignore alias when we check if table was already marked as temporary
        (and therefore should not be prelocked). Otherwise we will erroneously
        treat table with same name but with different alias as non-temporary.
      */
      if ((tab= (SP_TABLE *)hash_search(&m_sptabs, (byte *)tname, tlen)) ||
          ((tab= (SP_TABLE *)hash_search(&m_sptabs, (byte *)tname,
                                        tlen - alen - 1)) &&
           tab->temp))
      {
        if (tab->lock_type < table->lock_type)
          tab->lock_type= table->lock_type; // Use the table with the highest lock type
        tab->query_lock_count++;
        if (tab->query_lock_count > tab->lock_count)
          tab->lock_count++;
      }
      else
      {
	if (!(tab= (SP_TABLE *)thd->calloc(sizeof(SP_TABLE))))
	  return FALSE;
	if (lex_for_tmp_check->sql_command == SQLCOM_CREATE_TABLE &&
	    lex_for_tmp_check->query_tables == table &&
	    lex_for_tmp_check->create_info.options & HA_LEX_CREATE_TMP_TABLE)
        {
	  tab->temp= TRUE;
          tab->qname.length= tlen - alen - 1;
        }
        else
          tab->qname.length= tlen;
        tab->qname.str= (char*) thd->memdup(tname, tab->qname.length + 1);
        if (!tab->qname.str)
          return FALSE;
        tab->table_name_length= table->table_name_length;
        tab->db_length= table->db_length;
        tab->lock_type= table->lock_type;
        tab->lock_count= tab->query_lock_count= 1;
	my_hash_insert(&m_sptabs, (byte *)tab);
      }
    }
  return TRUE;
}


/*
  Add tables used by routine to the table list.

  SYNOPSIS
    add_used_tables_to_table_list()
      thd                    [in]     Thread context
      query_tables_last_ptr  [in/out] Pointer to the next_global member of
                                      last element of the list where tables
                                      will be added (or to its root).
      belong_to_view         [in]     Uppermost view which uses this routine,
                                      0 if none.

  DESCRIPTION
    Converts multi-set of tables used by this routine to table list and adds
    this list to the end of table list specified by 'query_tables_last_ptr'.

    Elements of list will be allocated in PS memroot, so this list will be
    persistent between PS executions.

  RETURN VALUE
    TRUE - if some elements were added, FALSE - otherwise.
*/

bool
sp_head::add_used_tables_to_table_list(THD *thd,
                                       TABLE_LIST ***query_tables_last_ptr,
                                       TABLE_LIST *belong_to_view)
{
  uint i;
  Query_arena *arena, backup;
  bool result= FALSE;
  DBUG_ENTER("sp_head::add_used_tables_to_table_list");

  /*
    Use persistent arena for table list allocation to be PS/SP friendly.
    Note that we also have to copy database/table names and alias to PS/SP
    memory since current instance of sp_head object can pass away before
    next execution of PS/SP for which tables are added to prelocking list.
    This will be fixed by introducing of proper invalidation mechanism
    once new TDC is ready.
  */
  arena= thd->activate_stmt_arena_if_needed(&backup);

  for (i=0 ; i < m_sptabs.records ; i++)
  {
    char *tab_buff, *key_buff;
    TABLE_LIST *table;
    SP_TABLE *stab= (SP_TABLE *)hash_element(&m_sptabs, i);
    if (stab->temp)
      continue;

    if (!(tab_buff= (char *)thd->calloc(ALIGN_SIZE(sizeof(TABLE_LIST)) *
                                        stab->lock_count)) ||
        !(key_buff= (char*)thd->memdup(stab->qname.str,
                                       stab->qname.length + 1)))
      DBUG_RETURN(FALSE);

    for (uint j= 0; j < stab->lock_count; j++)
    {
      table= (TABLE_LIST *)tab_buff;

      table->db= key_buff;
      table->db_length= stab->db_length;
      table->table_name= table->db + table->db_length + 1;
      table->table_name_length= stab->table_name_length;
      table->alias= table->table_name + table->table_name_length + 1;
      table->lock_type= stab->lock_type;
      table->cacheable_table= 1;
      table->prelocking_placeholder= 1;
      table->belong_to_view= belong_to_view;

      /* Everyting else should be zeroed */

      **query_tables_last_ptr= table;
      table->prev_global= *query_tables_last_ptr;
      *query_tables_last_ptr= &table->next_global;

      tab_buff+= ALIGN_SIZE(sizeof(TABLE_LIST));
      result= TRUE;
    }
  }

  if (arena)
    thd->restore_active_arena(arena, &backup);

  DBUG_RETURN(result);
}


/*
  Simple function for adding an explicetly named (systems) table to
  the global table list, e.g. "mysql", "proc".
*/

TABLE_LIST *
sp_add_to_query_tables(THD *thd, LEX *lex,
		       const char *db, const char *name,
		       thr_lock_type locktype)
{
  TABLE_LIST *table;

  if (!(table= (TABLE_LIST *)thd->calloc(sizeof(TABLE_LIST))))
  {
    my_error(ER_OUTOFMEMORY, MYF(0), sizeof(TABLE_LIST));
    return NULL;
  }
  table->db_length= strlen(db);
  table->db= thd->strmake(db, table->db_length);
  table->table_name_length= strlen(name);
  table->table_name= thd->strmake(name, table->table_name_length);
  table->alias= thd->strdup(name);
  table->lock_type= locktype;
  table->select_lex= lex->current_select; // QQ?
  table->cacheable_table= 1;
  
  lex->add_to_query_tables(table);
  return table;
}
<|MERGE_RESOLUTION|>--- conflicted
+++ resolved
@@ -1228,12 +1228,8 @@
   DBUG_ENTER("sp_head::execute_function");
   DBUG_PRINT("info", ("function %s", m_name.str));
 
-<<<<<<< HEAD
   LINT_INIT(binlog_save_options);
-  params = m_pcont->context_pvars();
-=======
-  params = m_pcont->context_var_count();
->>>>>>> 2b4f31b7
+  params= m_pcont->context_var_count();
 
   /*
     Check that the function is called with all specified arguments.
