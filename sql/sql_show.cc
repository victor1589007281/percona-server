/* Copyright (c) 2000, 2019, Oracle and/or its affiliates. All rights reserved.

   This program is free software; you can redistribute it and/or modify
   it under the terms of the GNU General Public License, version 2.0,
   as published by the Free Software Foundation.

   This program is also distributed with certain software (including
   but not limited to OpenSSL) that is licensed under separate terms,
   as designated in a particular file or component or in included license
   documentation.  The authors of MySQL hereby grant you an additional
   permission to link the program and your derivative works with the
   separately licensed software that they have included with MySQL.

   This program is distributed in the hope that it will be useful,
   but WITHOUT ANY WARRANTY; without even the implied warranty of
   MERCHANTABILITY or FITNESS FOR A PARTICULAR PURPOSE.  See the
   GNU General Public License, version 2.0, for more details.

   You should have received a copy of the GNU General Public License
   along with this program; if not, write to the Free Software
   Foundation, Inc., 51 Franklin St, Fifth Floor, Boston, MA 02110-1301  USA */

// SHOW TABLE, SHOW DATABASES, etc.

#include "sql/sql_show.h"

#include "my_config.h"

#include <errno.h>
#include <math.h>
#include <stdio.h>
#include <string.h>
#include <sys/stat.h>
#include <sys/types.h>
#include <time.h>
#include <algorithm>
#include <atomic>
#include <functional>
#include <memory>
#include <new>
#include <string>

<<<<<<< HEAD
#include "binary_log_types.h"
#include "keycache.h"  // dflt_key_cache
#include "m_ctype.h"
#include "m_string.h"
#include "mf_wcomp.h"    // wild_compare,wild_one,wild_many
#include "mutex_lock.h"  // MUTEX_LOCK
#include "my_alloc.h"
#include "my_base.h"
#include "my_bitmap.h"
#include "my_command.h"
#include "my_dbug.h"
#include "my_default.h"
#include "my_dir.h"  // MY_DIR
#include "my_io.h"
#include "my_loglevel.h"
#include "my_macros.h"
#include "my_sqlcommand.h"
#include "my_sys.h"
#include "my_thread_local.h"
#include "mysql/components/services/log_builtins.h"
#include "mysql/components/services/log_shared.h"
#include "mysql/mysql_lex_string.h"
#include "mysql/plugin.h"
#include "mysql/psi/mysql_mutex.h"
#include "mysql/service_mysql_alloc.h"
#include "mysql/udf_registration_types.h"
#include "mysql_com.h"
#include "mysql_time.h"
#include "mysqld_error.h"
#include "nullable.h"
#include "scope_guard.h"  // Scope_guard
#include "sql/auth/auth_acls.h"
#include "sql/auth/auth_common.h"  // check_grant_db
#include "sql/auth/sql_security_ctx.h"
=======
#include "keycache.h"                                // dflt_key_cache
#include "mutex_lock.h"                              // MUTEX_LOCK
#include "mysql/components/services/log_builtins.h"  // LogErr
#include "mysql/plugin.h"                            // st_mysql_plugin
#include "scope_guard.h"                             // Scope_guard
#include "sql/auth/auth_acls.h"                      // DB_ACLS
>>>>>>> 124c7ab1
#include "sql/dd/cache/dictionary_client.h"  // dd::cache::Dictionary_client
#include "sql/dd/dd_schema.h"                // dd::Schema_MDL_locker
#include "sql/dd/dd_table.h"                 // is_encrypted
#include "sql/dd/types/column.h"             // dd::Column
#include "sql/dd/types/table.h"              // dd::Table
#include "sql/debug_sync.h"                  // DEBUG_SYNC
#include "sql/derror.h"                      // ER_THD
#include "sql/error_handler.h"               // Internal_error_handler
#include "sql/field.h"                       // Field
#include "sql/filesort.h"                    // filesort_free_buffers
#include "sql/item.h"                        // Item_empty_string
#include "sql/log.h"                         // query_logger
#include "sql/mysqld.h"                      // lower_case_table_names
#include "sql/mysqld_thd_manager.h"          // Global_THD_manager
#include "sql/opt_trace.h"                   // fill_optimizer_trace_info
#include "sql/partition_info.h"              // partition_info
#include "sql/protocol.h"                    // Protocol
#include "sql/sp_head.h"                     // sp_head
#include "sql/sql_base.h"                    // close_thread_tables
#include "sql/sql_class.h"                   // THD
#include "sql/sql_db.h"                      // get_default_db_collation
#include "sql/sql_executor.h"                // QEP_TAB
#include "sql/sql_lex.h"                     // LEX
#include "sql/sql_optimizer.h"               // JOIN
#include "sql/sql_parse.h"                   // command_name
#include "sql/sql_partition.h"               // HA_USE_AUTO_PARTITION
#include "sql/sql_plugin.h"                  // PLUGIN_IS_DELETED, LOCK_plugin
#include "sql/sql_profile.h"                 // query_profile_statistics_info
#include "sql/sql_table.h"                   // primary_key_name
#include "sql/sql_tmp_table.h"               // create_ondisk_from_heap
#include "sql/sql_trigger.h"                 // acquire_shared_mdl_for_trigger
#include "sql/strfunc.h"                     // lex_string_strmake
#include "sql/table_trigger_dispatcher.h"    // Table_trigger_dispatcher
#include "sql/temp_table_param.h"            // Temp_table_param
#include "sql/trigger.h"                     // Trigger
#include "sql/tztime.h"                      // my_tz_SYSTEM

/* @see dynamic_privileges_table.cc */
bool iterate_all_dynamic_privileges(THD *thd,
                                    std::function<bool(const char *)> action);
using std::max;
using std::min;

/**
  @class CSET_STRING
  @brief Character set armed LEX_CSTRING
*/
class CSET_STRING {
 private:
  LEX_CSTRING string;
  const CHARSET_INFO *cs;

 public:
  CSET_STRING() : cs(&my_charset_bin) {
    string.str = NULL;
    string.length = 0;
  }
  CSET_STRING(const char *str_arg, size_t length_arg,
              const CHARSET_INFO *cs_arg)
      : cs(cs_arg) {
    DBUG_ASSERT(cs_arg != NULL);
    string.str = str_arg;
    string.length = length_arg;
  }

  inline const char *str() const { return string.str; }
  inline size_t length() const { return string.length; }
  const CHARSET_INFO *charset() const { return cs; }
};

static const char *grant_names[] = {
    "select",   "insert",  "update", "delete", "create",     "drop",  "reload",
    "shutdown", "process", "file",   "grant",  "references", "index", "alter"};

TYPELIB grant_types = {sizeof(grant_names) / sizeof(char **), "grant_types",
                       grant_names, NULL};

static void store_key_options(THD *thd, String *packet, TABLE *table,
                              KEY *key_info);

static void get_cs_converted_string_value(THD *thd, String *input_str,
                                          String *output_str,
                                          const CHARSET_INFO *cs, bool use_hex);

static void append_algorithm(TABLE_LIST *table, String *buff);

static void view_store_create_info(const THD *thd, TABLE_LIST *table,
                                   String *buff);

/***************************************************************************
** List all table types supported
***************************************************************************/

static size_t make_version_string(char *buf, size_t buf_length, uint version) {
  return snprintf(buf, buf_length, "%d.%d", version >> 8, version & 0xff);
}

static bool show_plugins(THD *thd, plugin_ref plugin, void *arg) {
  TABLE *table = (TABLE *)arg;
  struct st_mysql_plugin *plug = plugin_decl(plugin);
  struct st_plugin_dl *plugin_dl = plugin_dlib(plugin);
  CHARSET_INFO *cs = system_charset_info;
  char version_buf[20];

  restore_record(table, s->default_values);

  DBUG_EXECUTE_IF("set_uninstall_sync_point", {
    if (strcmp(plugin_name(plugin)->str, "EXAMPLE") == 0)
      DEBUG_SYNC(thd, "before_store_plugin_name");
  });

  mysql_mutex_lock(&LOCK_plugin);
  if (plugin == nullptr || plugin_state(plugin) == PLUGIN_IS_FREED) {
    mysql_mutex_unlock(&LOCK_plugin);
    return false;
  }

  table->field[0]->store(plugin_name(plugin)->str, plugin_name(plugin)->length,
                         cs);

  table->field[1]->store(
      version_buf,
      make_version_string(version_buf, sizeof(version_buf), plug->version), cs);

  switch (plugin_state(plugin)) {
    /* case PLUGIN_IS_FREED: does not happen */
    case PLUGIN_IS_DELETED:
      table->field[2]->store(STRING_WITH_LEN("DELETED"), cs);
      break;
    case PLUGIN_IS_UNINITIALIZED:
      table->field[2]->store(STRING_WITH_LEN("INACTIVE"), cs);
      break;
    case PLUGIN_IS_READY:
      table->field[2]->store(STRING_WITH_LEN("ACTIVE"), cs);
      break;
    case PLUGIN_IS_DYING:
      table->field[2]->store(STRING_WITH_LEN("DELETING"), cs);
      break;
    case PLUGIN_IS_DISABLED:
      table->field[2]->store(STRING_WITH_LEN("DISABLED"), cs);
      break;
    default:
      DBUG_ASSERT(0);
  }

  table->field[3]->store(plugin_type_names[plug->type].str,
                         plugin_type_names[plug->type].length, cs);
  table->field[4]->store(version_buf,
                         make_version_string(version_buf, sizeof(version_buf),
                                             *(uint *)plug->info),
                         cs);

  if (plugin_dl) {
    table->field[5]->store(plugin_dl->dl.str, plugin_dl->dl.length, cs);
    table->field[5]->set_notnull();
    table->field[6]->store(version_buf,
                           make_version_string(version_buf, sizeof(version_buf),
                                               plugin_dl->version),
                           cs);
    table->field[6]->set_notnull();
  } else {
    table->field[5]->set_null();
    table->field[6]->set_null();
  }

  if (plug->author) {
    table->field[7]->store(plug->author, strlen(plug->author), cs);
    table->field[7]->set_notnull();
  } else
    table->field[7]->set_null();

  if (plug->descr) {
    table->field[8]->store(plug->descr, strlen(plug->descr), cs);
    table->field[8]->set_notnull();
  } else
    table->field[8]->set_null();

  switch (plug->license) {
    case PLUGIN_LICENSE_GPL:
      table->field[9]->store(PLUGIN_LICENSE_GPL_STRING,
                             strlen(PLUGIN_LICENSE_GPL_STRING), cs);
      break;
    case PLUGIN_LICENSE_BSD:
      table->field[9]->store(PLUGIN_LICENSE_BSD_STRING,
                             strlen(PLUGIN_LICENSE_BSD_STRING), cs);
      break;
    default:
      table->field[9]->store(PLUGIN_LICENSE_PROPRIETARY_STRING,
                             strlen(PLUGIN_LICENSE_PROPRIETARY_STRING), cs);
      break;
  }
  table->field[9]->set_notnull();

  table->field[10]->store(
      global_plugin_typelib_names[plugin_load_option(plugin)],
      strlen(global_plugin_typelib_names[plugin_load_option(plugin)]), cs);
  mysql_mutex_unlock(&LOCK_plugin);

  return schema_table_store_record(thd, table);
}

static int fill_plugins(THD *thd, TABLE_LIST *tables, Item *) {
  DBUG_ENTER("fill_plugins");

  if (plugin_foreach_with_mask(thd, show_plugins, MYSQL_ANY_PLUGIN,
                               ~PLUGIN_IS_FREED, tables->table))
    DBUG_RETURN(1);

  DBUG_RETURN(0);
}

/***************************************************************************
 List all privileges supported
***************************************************************************/
struct show_privileges_st {
  const char *privilege;
  const char *context;
  const char *comment;
};

static struct show_privileges_st sys_privileges[] = {
    {"Alter", "Tables", "To alter the table"},
    {"Alter routine", "Functions,Procedures",
     "To alter or drop stored functions/procedures"},
    {"Create", "Databases,Tables,Indexes",
     "To create new databases and tables"},
    {"Create routine", "Databases", "To use CREATE FUNCTION/PROCEDURE"},
    {"Create role", "Server Admin", "To create new roles"},
    {"Create temporary tables", "Databases", "To use CREATE TEMPORARY TABLE"},
    {"Create view", "Tables", "To create new views"},
    {"Create user", "Server Admin", "To create new users"},
    {"Delete", "Tables", "To delete existing rows"},
    {"Drop", "Databases,Tables", "To drop databases, tables, and views"},
    {"Drop role", "Server Admin", "To drop roles"},
    {"Event", "Server Admin", "To create, alter, drop and execute events"},
    {"Execute", "Functions,Procedures", "To execute stored routines"},
    {"File", "File access on server", "To read and write files on the server"},
    {"Grant option", "Databases,Tables,Functions,Procedures",
     "To give to other users those privileges you possess"},
    {"Index", "Tables", "To create or drop indexes"},
    {"Insert", "Tables", "To insert data into tables"},
    {"Lock tables", "Databases",
     "To use LOCK TABLES (together with SELECT privilege)"},
    {"Process", "Server Admin",
     "To view the plain text of currently executing queries"},
    {"Proxy", "Server Admin", "To make proxy user possible"},
    {"References", "Databases,Tables", "To have references on tables"},
    {"Reload", "Server Admin",
     "To reload or refresh tables, logs and privileges"},
    {"Replication client", "Server Admin",
     "To ask where the slave or master servers are"},
    {"Replication slave", "Server Admin",
     "To read binary log events from the master"},
    {"Select", "Tables", "To retrieve rows from table"},
    {"Show databases", "Server Admin",
     "To see all databases with SHOW DATABASES"},
    {"Show view", "Tables", "To see views with SHOW CREATE VIEW"},
    {"Shutdown", "Server Admin", "To shut down the server"},
    {"Super", "Server Admin",
     "To use KILL thread, SET GLOBAL, CHANGE MASTER, etc."},
    {"Trigger", "Tables", "To use triggers"},
    {"Create tablespace", "Server Admin", "To create/alter/drop tablespaces"},
    {"Update", "Tables", "To update existing rows"},
    {"Usage", "Server Admin", "No privileges - allow connect only"},
    {NullS, NullS, NullS}};

bool mysqld_show_privileges(THD *thd) {
  List<Item> field_list;
  Protocol *protocol = thd->get_protocol();
  DBUG_ENTER("mysqld_show_privileges");

  field_list.push_back(new Item_empty_string("Privilege", 10));
  field_list.push_back(new Item_empty_string("Context", 15));
  field_list.push_back(new Item_empty_string("Comment", NAME_CHAR_LEN));

  if (thd->send_result_metadata(&field_list,
                                Protocol::SEND_NUM_ROWS | Protocol::SEND_EOF))
    DBUG_RETURN(true);

  show_privileges_st *privilege = sys_privileges;
  for (privilege = sys_privileges; privilege->privilege; privilege++) {
    protocol->start_row();
    protocol->store(privilege->privilege, system_charset_info);
    protocol->store(privilege->context, system_charset_info);
    protocol->store(privilege->comment, system_charset_info);
    if (protocol->end_row()) DBUG_RETURN(true);
  }
  if (iterate_all_dynamic_privileges(thd,
                                     /*
                                       For each registered dynamic privilege
                                       send a strz to this lambda function.
                                     */
                                     [&](const char *c) -> bool {
                                       protocol->start_row();
                                       protocol->store(c, system_charset_info);
                                       protocol->store("Server Admin",
                                                       system_charset_info);
                                       protocol->store("", system_charset_info);
                                       if (protocol->end_row()) return true;
                                       return false;
                                     })) {
    DBUG_RETURN(true);
  }
  my_eof(thd);
  DBUG_RETURN(false);
}

/**
   An Internal_error_handler that suppresses errors regarding views'
   underlying tables that occur during privilege checking within SHOW CREATE
   VIEW commands. This happens in the cases when

   - A view's underlying table (e.g. referenced in its SELECT list) does not
     exist or columns of underlying table are altered. There should not be an
     error as no attempt was made to access it per se.

   - Access is denied for some table, column, function or stored procedure
     such as mentioned above. This error gets raised automatically, since we
     can't untangle its access checking from that of the view itself.
 */
class Show_create_error_handler : public Internal_error_handler {
  TABLE_LIST *m_top_view;
  bool m_handling;
  Security_context *m_sctx;

  char m_view_access_denied_message[MYSQL_ERRMSG_SIZE];
  const char *m_view_access_denied_message_ptr;

 public:
  /**
     Creates a new Show_create_error_handler for the particular security
     context and view.

     @param thd Thread context, used for security context information if needed.
     @param top_view The view. We do not verify at this point that top_view is
     in fact a view since, alas, these things do not stay constant.
  */
  explicit Show_create_error_handler(THD *thd, TABLE_LIST *top_view)
      : m_top_view(top_view),
        m_handling(false),
        m_view_access_denied_message_ptr(NULL) {
    m_sctx = (m_top_view->security_ctx != nullptr) ? m_top_view->security_ctx
                                                   : thd->security_context();
  }

 private:
  /**
     Lazy instantiation of 'view access denied' message. The purpose of the
     Show_create_error_handler is to hide details of underlying tables for
     which we have no privileges behind ER_VIEW_INVALID messages. But this
     obviously does not apply if we lack privileges on the view itself.
     Unfortunately the information about for which table privilege checking
     failed is not available at this point. The only way for us to check is by
     reconstructing the actual error message and see if it's the same.
  */
  const char *get_view_access_denied_message(THD *thd) {
    if (!m_view_access_denied_message_ptr) {
      m_view_access_denied_message_ptr = m_view_access_denied_message;
      snprintf(m_view_access_denied_message, MYSQL_ERRMSG_SIZE,
               ER_THD(thd, ER_TABLEACCESS_DENIED_ERROR), "SHOW VIEW",
               m_sctx->priv_user().str, m_sctx->host_or_ip().str,
               m_top_view->get_table_name());
    }
    return m_view_access_denied_message_ptr;
  }

 public:
  virtual bool handle_condition(THD *thd, uint sql_errno, const char *,
                                Sql_condition::enum_severity_level *,
                                const char *msg) {
    /*
       The handler does not handle the errors raised by itself.
       At this point we know if top_view is really a view.
    */
    if (m_handling || !m_top_view->is_view()) return false;

    m_handling = true;

    bool is_handled;

    switch (sql_errno) {
      case ER_TABLEACCESS_DENIED_ERROR:
        if (!strcmp(get_view_access_denied_message(thd), msg)) {
          /* Access to top view is not granted, don't interfere. */
          is_handled = false;
          break;
        }
        // Fall through
      case ER_COLUMNACCESS_DENIED_ERROR:
      // ER_VIEW_NO_EXPLAIN cannot happen here.
      case ER_PROCACCESS_DENIED_ERROR:
        is_handled = true;
        break;

      case ER_BAD_FIELD_ERROR:
        /*
          Established behavior: warn if column of underlying table is altered.
        */
      case ER_NO_SUCH_TABLE:
        /* Established behavior: warn if underlying tables are missing. */
      case ER_SP_DOES_NOT_EXIST:
        /* Established behavior: warn if underlying functions are missing. */
        push_warning_printf(thd, Sql_condition::SL_WARNING, ER_VIEW_INVALID,
                            ER_THD(thd, ER_VIEW_INVALID),
                            m_top_view->get_db_name(),
                            m_top_view->get_table_name());
        is_handled = true;
        break;
      default:
        is_handled = false;
    }

    m_handling = false;
    return is_handled;
  }
};

bool mysqld_show_create(THD *thd, TABLE_LIST *table_list) {
  Protocol *protocol = thd->get_protocol();
  char buff[2048];
  String buffer(buff, sizeof(buff), system_charset_info);
  List<Item> field_list;
  bool error = true;
  DBUG_ENTER("mysqld_show_create");
  DBUG_PRINT("enter",
             ("db: %s  table: %s", table_list->db, table_list->table_name));

  /*
    Metadata locks taken during SHOW CREATE should be released when
    the statmement completes as it is an information statement.
  */
  MDL_savepoint mdl_savepoint = thd->mdl_context.mdl_savepoint();

  /* We want to preserve the tree for views. */
  thd->lex->context_analysis_only |= CONTEXT_ANALYSIS_ONLY_VIEW;

  {
    /*
      If there is an error during processing of an underlying view, an
      error message is wanted, but it has to be converted to a warning,
      so that execution can continue.
      This is handled by the Show_create_error_handler class.

      Use open_tables() instead of open_tables_for_query(). If an error occurs,
      this will ensure that tables are not closed on error, but remain open
      for the rest of the processing of the SHOW statement.
    */
    Show_create_error_handler view_error_suppressor(thd, table_list);
    thd->push_internal_handler(&view_error_suppressor);

    uint counter;
    bool open_error = open_tables(thd, &table_list, &counter,
                                  MYSQL_OPEN_FORCE_SHARED_HIGH_PRIO_MDL);
    if (!open_error && table_list->is_view_or_derived()) {
      /*
        Prepare result table for view so that we can read the column list.
        Notice that Show_create_error_handler remains active, so that any
        errors due to missing underlying objects are converted to warnings.
      */
      open_error = table_list->resolve_derived(thd, true);
    }
    thd->pop_internal_handler();
    if (open_error && (thd->killed || thd->is_error())) goto exit;
  }

  /* TODO: add environment variables show when it become possible */
  if (thd->lex->only_view && !table_list->is_view()) {
    my_error(ER_WRONG_OBJECT, MYF(0), table_list->db, table_list->table_name,
             "VIEW");
    goto exit;
  }

  buffer.length(0);

  if (table_list->is_view())
    buffer.set_charset(table_list->view_creation_ctx->get_client_cs());

  if (table_list->is_view())
    view_store_create_info(thd, table_list, &buffer);
  else if (store_create_info(thd, table_list, &buffer, NULL,
                             false /* show_database */))
    goto exit;

  if (table_list->is_view()) {
    field_list.push_back(new Item_empty_string("View", NAME_CHAR_LEN));
    field_list.push_back(new Item_empty_string(
        "Create View", max<uint>(buffer.length(), 1024U)));
    field_list.push_back(
        new Item_empty_string("character_set_client", MY_CS_NAME_SIZE));
    field_list.push_back(
        new Item_empty_string("collation_connection", MY_CS_NAME_SIZE));
  } else {
    field_list.push_back(new Item_empty_string("Table", NAME_CHAR_LEN));
    // 1024 is for not to confuse old clients
    field_list.push_back(new Item_empty_string(
        "Create Table", max<size_t>(buffer.length(), 1024U)));
  }

  if (thd->send_result_metadata(&field_list,
                                Protocol::SEND_NUM_ROWS | Protocol::SEND_EOF))
    goto exit;

  protocol->start_row();
  if (table_list->is_view())
    protocol->store(table_list->view_name.str, system_charset_info);
  else {
    if (table_list->schema_table)
      protocol->store(table_list->schema_table->table_name,
                      system_charset_info);
    else
      protocol->store(table_list->table->alias, system_charset_info);
  }

  if (table_list->is_view()) {
    protocol->store(buffer.ptr(), buffer.length(),
                    table_list->view_creation_ctx->get_client_cs());

    protocol->store(table_list->view_creation_ctx->get_client_cs()->csname,
                    system_charset_info);

    protocol->store(table_list->view_creation_ctx->get_connection_cl()->name,
                    system_charset_info);
  } else
    protocol->store(buffer.ptr(), buffer.length(), buffer.charset());

  if (protocol->end_row()) goto exit;

  error = false;
  my_eof(thd);

exit:
  close_thread_tables(thd);
  /* Release any metadata locks taken during SHOW CREATE. */
  thd->mdl_context.rollback_to_savepoint(mdl_savepoint);
  DBUG_RETURN(error);
}

bool mysqld_show_create_db(THD *thd, char *dbname,
                           HA_CREATE_INFO *create_info) {
  char buff[2048], orig_dbname[NAME_LEN];
  String buffer(buff, sizeof(buff), system_charset_info);
  Security_context *sctx = thd->security_context();
  uint db_access;
  HA_CREATE_INFO create;
  uint create_options = create_info ? create_info->options : 0;
  Protocol *protocol = thd->get_protocol();
  DBUG_ENTER("mysql_show_create_db");

  strcpy(orig_dbname, dbname);
  if (lower_case_table_names && dbname != any_db)
    my_casedn_str(files_charset_info, dbname);

  if (sctx->check_access(DB_ACLS, orig_dbname))
    db_access = DB_ACLS;
  else {
    if (sctx->get_active_roles()->size() > 0 && dbname != 0) {
      db_access = sctx->db_acl({dbname, strlen(dbname)});
    } else {
      db_access = (acl_get(thd, sctx->host().str, sctx->ip().str,
                           sctx->priv_user().str, dbname, 0) |
                   sctx->master_access(dbname ? dbname : ""));
    }
  }
  if (!(db_access & DB_ACLS) && check_grant_db(thd, dbname)) {
    thd->diff_access_denied_errors++;
    my_error(ER_DBACCESS_DENIED_ERROR, MYF(0), sctx->priv_user().str,
             sctx->host_or_ip().str, dbname);
    query_logger.general_log_print(
        thd, COM_INIT_DB, ER_DEFAULT(ER_DBACCESS_DENIED_ERROR),
        sctx->priv_user().str, sctx->host_or_ip().str, dbname);
    DBUG_RETURN(true);
  }

  bool is_encrypted_schema = false;
  if (is_infoschema_db(dbname)) {
    dbname = INFORMATION_SCHEMA_NAME.str;
    create.default_table_charset = system_charset_info;
  } else {
    dd::Schema_MDL_locker mdl_handler(thd);
    dd::cache::Dictionary_client::Auto_releaser releaser(thd->dd_client());
    const dd::Schema *schema = nullptr;
    if (mdl_handler.ensure_locked(dbname) ||
        thd->dd_client()->acquire(dbname, &schema))
      DBUG_RETURN(true);

    if (schema == nullptr) {
      my_error(ER_BAD_DB_ERROR, MYF(0), dbname);
      DBUG_RETURN(true);
    }

    if (get_default_db_collation(*schema, &create.default_table_charset)) {
      DBUG_ASSERT(thd->is_error() || thd->killed);
      DBUG_RETURN(true);
    }

    if (create.default_table_charset == NULL)
      create.default_table_charset = thd->collation();

    is_encrypted_schema = schema->default_encryption();
  }
  List<Item> field_list;
  field_list.push_back(new Item_empty_string("Database", NAME_CHAR_LEN));
  field_list.push_back(new Item_empty_string("Create Database", 1024));

  if (thd->send_result_metadata(&field_list,
                                Protocol::SEND_NUM_ROWS | Protocol::SEND_EOF))
    DBUG_RETURN(true);

  protocol->start_row();
  protocol->store(orig_dbname, strlen(orig_dbname), system_charset_info);
  buffer.length(0);
  buffer.append(STRING_WITH_LEN("CREATE DATABASE "));
  if (create_options & HA_LEX_CREATE_IF_NOT_EXISTS)
    buffer.append(STRING_WITH_LEN("/*!32312 IF NOT EXISTS*/ "));
  append_identifier(thd, &buffer, orig_dbname, strlen(orig_dbname));

  if (create.default_table_charset) {
    buffer.append(STRING_WITH_LEN(" /*!40100"));
    buffer.append(STRING_WITH_LEN(" DEFAULT CHARACTER SET "));
    buffer.append(create.default_table_charset->csname);
    if (!(create.default_table_charset->state & MY_CS_PRIMARY) ||
        create.default_table_charset == &my_charset_utf8mb4_0900_ai_ci) {
      buffer.append(STRING_WITH_LEN(" COLLATE "));
      buffer.append(create.default_table_charset->name);
    }
    buffer.append(STRING_WITH_LEN(" */"));
  }
  buffer.append(STRING_WITH_LEN(" /*!80016"));
  buffer.append(STRING_WITH_LEN(" DEFAULT ENCRYPTION="));
  if (is_encrypted_schema)
    buffer.append(STRING_WITH_LEN("'Y'"));
  else
    buffer.append(STRING_WITH_LEN("'N'"));
  buffer.append(STRING_WITH_LEN(" */"));

  protocol->store(buffer.ptr(), buffer.length(), buffer.charset());

  if (protocol->end_row()) DBUG_RETURN(true);
  my_eof(thd);
  DBUG_RETURN(false);
}

/****************************************************************************
  Return only fields for API mysql_list_fields
  Use "show table wildcard" in mysql instead of this
****************************************************************************/

void mysqld_list_fields(THD *thd, TABLE_LIST *table_list, const char *wild) {
  DBUG_ENTER("mysqld_list_fields");
  DBUG_PRINT("enter", ("table: %s", table_list->table_name));

  if (open_tables_for_query(thd, table_list,
                            MYSQL_OPEN_FORCE_SHARED_HIGH_PRIO_MDL))
    DBUG_VOID_RETURN;

  if (table_list->is_view_or_derived()) {
    // Setup materialized result table so that we can read the column list
    if (table_list->resolve_derived(thd, false))
      DBUG_VOID_RETURN; /* purecov: inspected */
    if (table_list->setup_materialized_derived(thd))
      DBUG_VOID_RETURN; /* purecov: inspected */
  }
  TABLE *table = table_list->table;

  List<Item> field_list;

  Field **ptr, *field;
  for (ptr = table->field; (field = *ptr); ptr++) {
    if (!wild || !wild[0] ||
        !wild_case_compare(system_charset_info, field->field_name, wild)) {
      Item *item;
      if (table_list->is_view()) {
        item = new Item_ident_for_show(field, table_list->view_db.str,
                                       table_list->view_name.str);
        (void)item->fix_fields(thd, NULL);
      } else {
        item = new Item_field(field);
      }
      field_list.push_back(item);
    }
  }
  restore_record(table, s->default_values);  // Get empty record
  table->use_all_columns();
  if (thd->send_result_metadata(&field_list, Protocol::SEND_DEFAULTS))
    DBUG_VOID_RETURN;
  my_eof(thd);
  DBUG_VOID_RETURN;
}

/*
  Go through all character combinations and ensure that sql_lex.cc can
  parse it as an identifier.

  SYNOPSIS
  require_quotes()
  name			attribute name
  name_length		length of name

  RETURN
    #	Pointer to conflicting character
    0	No conflicting character
*/

static const char *require_quotes(const char *name, size_t name_length) {
  bool pure_digit = true;
  const char *end = name + name_length;

  for (; name < end; name++) {
    uchar chr = (uchar)*name;
    uint length = my_mbcharlen(system_charset_info, chr);
    if (length == 0 || (length == 1 && !system_charset_info->ident_map[chr]))
      return name;
    if (length == 1 && (chr < '0' || chr > '9')) pure_digit = false;
  }
  if (pure_digit) return name;
  return 0;
}

/**
  Convert and quote the given identifier if needed and append it to the
  target string. If the given identifier is empty, it will be quoted.
  This function always use the backtick as escape char and thus rid itself
  of the THD dependency.

  @param packet                target string
  @param name                  the identifier to be appended
  @param length                length of the appending identifier
*/

void append_identifier(String *packet, const char *name, size_t length) {
  const char *name_end;
  char quote_char = '`';

  const CHARSET_INFO *cs_info = system_charset_info;
  const char *to_name = name;
  size_t to_length = length;

  /*
    The identifier must be quoted as it includes a quote character or
   it's a keyword
  */

  (void)packet->reserve(to_length * 2 + 2);
  packet->append(&quote_char, 1, system_charset_info);

  for (name_end = to_name + to_length; to_name < name_end;
       to_name += to_length) {
    uchar chr = static_cast<uchar>(*to_name);
    to_length = my_mbcharlen(cs_info, chr);
    /*
      my_mbcharlen can return 0 on a wrong multibyte
      sequence. It is possible when upgrading from 4.0,
      and identifier contains some accented characters.
      The manual says it does not work. So we'll just
      change length to 1 not to hang in the endless loop.
    */
    if (!to_length) to_length = 1;
    if (to_length == 1 && chr == static_cast<uchar>(quote_char))
      packet->append(&quote_char, 1, system_charset_info);
    packet->append(to_name, to_length, system_charset_info);
  }
  packet->append(&quote_char, 1, system_charset_info);
}

/**
  Convert and quote the given identifier if needed and append it to the
  target string. If the given identifier is empty, it will be quoted.

  @param thd                   thread handler
  @param packet                target string
  @param name                  the identifier to be appended
  @param length                length of the appending identifier
  @param from_cs               Charset information about the input string
  @param to_cs                 Charset information about the target string
*/

void append_identifier(const THD *thd, String *packet, const char *name,
                       size_t length, const CHARSET_INFO *from_cs,
                       const CHARSET_INFO *to_cs) {
  const char *name_end;
  char quote_char;
  int q;

  const CHARSET_INFO *cs_info = system_charset_info;
  const char *to_name = name;
  size_t to_length = length;
  String to_string(name, length, from_cs);

  if (from_cs != NULL && to_cs != NULL && from_cs != to_cs) {
    uint dummy_errors;
    StringBuffer<MAX_FIELD_WIDTH> convert_buffer;
    convert_buffer.copy(to_string.ptr(), to_string.length(), from_cs, to_cs,
                        &dummy_errors);
    to_string.copy(convert_buffer);
  }

  if (to_cs != NULL) {
    to_name = to_string.c_ptr();
    to_length = to_string.length();
    cs_info = to_cs;
  }

  q = thd != NULL ? get_quote_char_for_identifier(thd, to_name, to_length)
                  : '`';

  if (q == EOF) {
    packet->append(to_name, to_length, packet->charset());
    return;
  }

  /*
    The identifier must be quoted as it includes a quote character or
   it's a keyword
  */

  (void)packet->reserve(to_length * 2 + 2);
  quote_char = (char)q;
  packet->append(&quote_char, 1, system_charset_info);

  for (name_end = to_name + to_length; to_name < name_end;
       to_name += to_length) {
    uchar chr = static_cast<uchar>(*to_name);
    to_length = my_mbcharlen(cs_info, chr);
    /*
      my_mbcharlen can return 0 on a wrong multibyte
      sequence. It is possible when upgrading from 4.0,
      and identifier contains some accented characters.
      The manual says it does not work. So we'll just
      change length to 1 not to hang in the endless loop.
    */
    if (!to_length) to_length = 1;
    if (to_length == 1 && chr == static_cast<uchar>(quote_char))
      packet->append(&quote_char, 1, system_charset_info);
    packet->append(to_name, to_length, system_charset_info);
  }
  packet->append(&quote_char, 1, system_charset_info);
}

/*
  Get the quote character for displaying an identifier.

  SYNOPSIS
    get_quote_char_for_identifier()
    thd		Thread handler
    name	name to quote
    length	length of name

  IMPLEMENTATION
    Force quoting in the following cases:
      - name is empty (for one, it is possible when we use this function for
        quoting user and host names for DEFINER clause);
      - name is a keyword;
      - name includes a special character;
    Otherwise identifier is quoted only if the option OPTION_QUOTE_SHOW_CREATE
    is set.

  RETURN
    EOF	  No quote character is needed
    #	  Quote character
*/

int get_quote_char_for_identifier(const THD *thd, const char *name,
                                  size_t length) {
  if (length && !is_keyword(name, length) && !require_quotes(name, length) &&
      !(thd->variables.option_bits & OPTION_QUOTE_SHOW_CREATE))
    return EOF;
  if (thd->variables.sql_mode & MODE_ANSI_QUOTES) return '"';
  return '`';
}

void append_identifier(const THD *thd, String *packet, const char *name,
                       size_t length) {
  if (thd == 0)
    append_identifier(packet, name, length);
  else
    append_identifier(thd, packet, name, length, NULL, NULL);
}

/* Append directory name (if exists) to CREATE INFO */

static void append_directory(THD *thd, String *packet, const char *dir_type,
                             const char *filename) {
  if (filename && !(thd->variables.sql_mode & MODE_NO_DIR_IN_CREATE)) {
    size_t length = dirname_length(filename);
    packet->append(' ');
    packet->append(dir_type);
    packet->append(STRING_WITH_LEN(" DIRECTORY='"));
#ifdef _WIN32
    /* Convert \ to / to be able to create table on unix */
    char *winfilename = (char *)thd->memdup(filename, length);
    char *pos, *end;
    for (pos = winfilename, end = pos + length; pos < end; pos++) {
      if (*pos == '\\') *pos = '/';
    }
    filename = winfilename;
#endif
    packet->append(filename, length);
    packet->append('\'');
  }
}

/**
  Print "ON UPDATE" clause of a field into a string.

  @param field             The field to generate ON UPDATE clause for.
  @param val
  @param lcase             Whether to print in lower case.
  @return                  false on success, true on error.
*/
static bool print_on_update_clause(Field *field, String *val, bool lcase) {
  DBUG_ASSERT(val->charset()->mbminlen == 1);
  val->length(0);
  if (field->has_update_default_datetime_value_expression()) {
    if (lcase)
      val->copy(STRING_WITH_LEN("on update "), val->charset());
    else
      val->copy(STRING_WITH_LEN("ON UPDATE "), val->charset());
    val->append(STRING_WITH_LEN("CURRENT_TIMESTAMP"));
    if (field->decimals() > 0) val->append_parenthesized(field->decimals());
    return true;
  }
  return false;
}

static bool print_default_clause(THD *thd, Field *field, String *def_value,
                                 bool quoted) {
  enum enum_field_types field_type = field->type();
  const bool has_default = (!(field->flags & NO_DEFAULT_VALUE_FLAG) &&
                            !(field->auto_flags & Field::NEXT_NUMBER));

  if (field->gcol_info) return false;

  def_value->length(0);
  if (has_default) {
    if (field->has_insert_default_general_value_expression()) {
      def_value->append("(");
      char buffer[128];
      String s(buffer, sizeof(buffer), system_charset_info);
      field->m_default_val_expr->print_expr(thd, &s);
      def_value->append(s);
      def_value->append(")");
    } else if (field->has_insert_default_datetime_value_expression()) {
      /*
        We are using CURRENT_TIMESTAMP instead of NOW because it is the SQL
        standard.
      */
      def_value->append(STRING_WITH_LEN("CURRENT_TIMESTAMP"));
      if (field->decimals() > 0)
        def_value->append_parenthesized(field->decimals());
      // Not null by default and not a BLOB
    } else if (!field->is_null() && field_type != FIELD_TYPE_BLOB) {
      char tmp[MAX_FIELD_WIDTH];
      String type(tmp, sizeof(tmp), field->charset());
      if (field_type == MYSQL_TYPE_BIT) {
        longlong dec = field->val_int();
        char *ptr = longlong2str(dec, tmp + 2, 2);
        uint32 length = (uint32)(ptr - tmp);
        tmp[0] = 'b';
        tmp[1] = '\'';
        tmp[length] = '\'';
        type.length(length + 1);
        quoted = 0;
      } else
        field->val_str(&type);
      if (type.length()) {
        String def_val;
        uint dummy_errors;
        /* convert to system_charset_info == utf8 */
        def_val.copy(type.ptr(), type.length(), field->charset(),
                     system_charset_info, &dummy_errors);
        if (quoted)
          append_unescaped(def_value, def_val.ptr(), def_val.length());
        else
          def_value->append(def_val.ptr(), def_val.length());
      } else if (quoted)
        def_value->append(STRING_WITH_LEN("''"));
    } else if (field->maybe_null() && quoted && field_type != FIELD_TYPE_BLOB)
      def_value->append(STRING_WITH_LEN("NULL"));  // Null as default
    else
      return false;
  }
  return has_default;
}

/*
  Check if we should print encryption clause. We always show explicit
  ENCRYPTION clause, OR if table's schema has default encryption enabled.

  @param thd              The thread
  @param share            Represents table share metadata.
  @param *print     [out] Point to out param.

  @returns true if ENCRYPTION clause should be printed, else false.
*/
static bool should_print_encryption_clause(THD *thd, TABLE_SHARE *share,
                                           bool *print) {
  // Don't print for temporary
  if (share->tmp_table) {
    *print = false;
    return false;
  }

  // Find schema encryption default.
  dd::Schema_MDL_locker mdl_handler(thd);
  dd::cache::Dictionary_client::Auto_releaser releaser(thd->dd_client());
  const dd::Schema *schema = nullptr;
  if (mdl_handler.ensure_locked(share->db.str) ||
      thd->dd_client()->acquire(share->db.str, &schema))
    return true;
  if (schema == nullptr) {
    my_error(ER_BAD_DB_ERROR, MYF(0), share->db.str);
    return true;
  }

  // Decide if we need to print the clause.
  bool table_is_encrypted = dd::is_encrypted(share->encrypt_type);
  *print = table_is_encrypted ||
           (schema->default_encryption() != table_is_encrypted);

  return false;
}

/**
  Build a CREATE TABLE statement for a table.

  @param thd              The thread
  @param table_list       A list containing one table to write statement for.
  @param packet           Pointer to a string where statement will be written.
  @param create_info_arg  Pointer to create information that can be used to
                          tailor the format of the statement.  Can be NULL,
                          in which case only SQL_MODE is considered when
                          building the statement.
  @param show_database    If true, then print the database before the table
                          name. The database name is only printed in the event
                          that it is different from the current database.
                          If false, then do not print the database before
                          the table name.

  @returns true if error, false otherwise.
*/

bool store_create_info(THD *thd, TABLE_LIST *table_list, String *packet,
                       HA_CREATE_INFO *create_info_arg, bool show_database) {
  char tmp[MAX_FIELD_WIDTH], *for_str, buff[128],
      def_value_buf[MAX_FIELD_WIDTH];
  const char *alias;
  String type(tmp, sizeof(tmp), system_charset_info);
  String def_value(def_value_buf, sizeof(def_value_buf), system_charset_info);
  Field **ptr, *field;
  uint primary_key;
  KEY *key_info;
  TABLE *table = table_list->table;
  handler *file = table->file;
  TABLE_SHARE *share = table->s;
  HA_CREATE_INFO create_info;
  bool show_table_options = false;
  bool foreign_db_mode = (thd->variables.sql_mode & MODE_ANSI) != 0;
  my_bitmap_map *old_map;
<<<<<<< HEAD
  int error = 0;
  bool omit_compressed_columns_extensions = false;
=======
  bool error = false;
>>>>>>> 124c7ab1
  DBUG_ENTER("store_create_info");
  DBUG_PRINT("enter", ("table: %s", table->s->table_name.str));

  restore_record(table, s->default_values);  // Get empty record

  if (share->tmp_table)
    packet->append(STRING_WITH_LEN("CREATE TEMPORARY TABLE "));
  else
    packet->append(STRING_WITH_LEN("CREATE TABLE "));
  if (create_info_arg &&
      (create_info_arg->options & HA_LEX_CREATE_IF_NOT_EXISTS))
    packet->append(STRING_WITH_LEN("IF NOT EXISTS "));
  if (table_list->schema_table)
    alias = table_list->schema_table->table_name;
  else {
    if (lower_case_table_names == 2)
      alias = table->alias;
    else {
      alias = share->table_name.str;
    }
  }

  /*
    Print the database before the table name if told to do that. The
    database name is only printed in the event that it is different
    from the current database.  The main reason for doing this is to
    avoid having to update gazillions of tests and result files, but
    it also saves a few bytes of the binary log.
   */
  if (show_database) {
    const LEX_STRING *const db =
        table_list->schema_table ? &INFORMATION_SCHEMA_NAME : &table->s->db;
    if (!thd->db().str || strcmp(db->str, thd->db().str)) {
      append_identifier(thd, packet, db->str, db->length);
      packet->append(STRING_WITH_LEN("."));
    }
  }

  append_identifier(thd, packet, alias, strlen(alias));
  packet->append(STRING_WITH_LEN(" (\n"));
  /*
    We need this to get default values from the table
    We have to restore the read_set if we are called from insert in case
    of row based replication.
  */
  old_map = tmp_use_all_columns(table, table->read_set);
  auto grd = create_scope_guard(
      [&]() { tmp_restore_column_map(table->read_set, old_map); });
  dd::cache::Dictionary_client::Auto_releaser releaser(thd->dd_client());
  const dd::Table *table_obj = nullptr;
  if (share->tmp_table)
    table_obj = table->s->tmp_table_def;
  else {
    if (thd->dd_client()->acquire(dd::String_type(share->db.str),
                                  dd::String_type(share->table_name.str),
                                  &table_obj))
      DBUG_RETURN(true);
    DBUG_EXECUTE_IF("sim_acq_fail_in_store_ci", {
      my_error(ER_UNKNOWN_ERROR_NUMBER, MYF(0), 42);
      DBUG_RETURN(true);
    });
  }

  for (ptr = table->field; (field = *ptr); ptr++) {
    // Skip fields that are hidden from the user.
    if (field->is_hidden_from_user()) continue;

    uint flags = field->flags;
    enum_field_types field_type = field->real_type();

    if (ptr != table->field) packet->append(STRING_WITH_LEN(",\n"));

    packet->append(STRING_WITH_LEN("  "));
    append_identifier(thd, packet, field->field_name,
                      strlen(field->field_name));
    packet->append(' ');
    // check for surprises from the previous call to Field::sql_type()
    if (type.ptr() != tmp)
      type.set(tmp, sizeof(tmp), system_charset_info);
    else
      type.set_charset(system_charset_info);

    field->sql_type(type);
    /*
      If the session variable 'show_old_temporals' is enabled and the field
      is a temporal type of old format, add a comment to indicate the same.
    */
    if (thd->variables.show_old_temporals &&
        (field_type == MYSQL_TYPE_TIME || field_type == MYSQL_TYPE_DATETIME ||
         field_type == MYSQL_TYPE_TIMESTAMP))
      type.append(" /* 5.5 binary format */");
    packet->append(type.ptr(), type.length(), system_charset_info);

    bool column_has_explicit_collation = false;
    /* We may not have a table_obj for schema_tables. */
    if (table_obj)
      column_has_explicit_collation =
          table_obj->get_column(field->field_name)->is_explicit_collation();

    if (field->has_charset()) {
      /*
        For string types dump charset name only if field charset is same as
        table charset or was explicitly assigned.
      */
      if (field->charset() != share->table_charset ||
          column_has_explicit_collation) {
        packet->append(STRING_WITH_LEN(" CHARACTER SET "));
        packet->append(field->charset()->csname);
      }
      /*
        For string types dump collation name only if
        collation is not primary for the given charset
        or was explicitly assigned.
      */
      if (!(field->charset()->state & MY_CS_PRIMARY) ||
          column_has_explicit_collation ||
          (field->charset() == &my_charset_utf8mb4_0900_ai_ci &&
           share->table_charset != &my_charset_utf8mb4_0900_ai_ci)) {
        packet->append(STRING_WITH_LEN(" COLLATE "));
        packet->append(field->charset()->name);
      }
    }

    if (field->gcol_info) {
      packet->append(STRING_WITH_LEN(" GENERATED ALWAYS"));
      packet->append(STRING_WITH_LEN(" AS ("));
      char buffer[128];
      String s(buffer, sizeof(buffer), system_charset_info);
      field->gcol_info->print_expr(thd, &s);
      packet->append(s);
      packet->append(STRING_WITH_LEN(")"));
      if (field->stored_in_db)
        packet->append(STRING_WITH_LEN(" STORED"));
      else
        packet->append(STRING_WITH_LEN(" VIRTUAL"));
    }

    if (flags & NOT_NULL_FLAG)
      packet->append(STRING_WITH_LEN(" NOT NULL"));
    else if (field->type() == MYSQL_TYPE_TIMESTAMP) {
      /*
        TIMESTAMP field require explicit NULL flag, because unlike
        all other fields they are treated as NOT NULL by default.
      */
      packet->append(STRING_WITH_LEN(" NULL"));
    }

    if (flags & NOT_SECONDARY_FLAG)
      packet->append(STRING_WITH_LEN(" NOT SECONDARY"));

    if (field->type() == MYSQL_TYPE_GEOMETRY) {
      const Field_geom *field_geom = down_cast<const Field_geom *>(field);
      if (field_geom->get_srid().has_value()) {
        packet->append(STRING_WITH_LEN(" /*!80003 SRID "));
        packet->append_ulonglong(field_geom->get_srid().value());
        packet->append(STRING_WITH_LEN(" */"));
      }
    }
    switch (field->field_storage_type()) {
      case HA_SM_DEFAULT:
        break;
      case HA_SM_DISK:
        packet->append(STRING_WITH_LEN(" /*!50606 STORAGE DISK */"));
        break;
      case HA_SM_MEMORY:
        packet->append(STRING_WITH_LEN(" /*!50606 STORAGE MEMORY */"));
        break;
      default:
        DBUG_ASSERT(0);
        break;
    }

    switch (field->column_format()) {
      case COLUMN_FORMAT_TYPE_DEFAULT:
        break;
      case COLUMN_FORMAT_TYPE_FIXED:
        packet->append(STRING_WITH_LEN(" /*!50606 COLUMN_FORMAT FIXED */"));
        break;
      case COLUMN_FORMAT_TYPE_DYNAMIC:
        packet->append(STRING_WITH_LEN(" /*!50606 COLUMN_FORMAT DYNAMIC */"));
        break;
      case COLUMN_FORMAT_TYPE_COMPRESSED:
        DBUG_EXECUTE_IF("omit_compressed_columns_show_extensions",
                        omit_compressed_columns_extensions = true;);
        if (!omit_compressed_columns_extensions) {
          packet->append(STRING_WITH_LEN(" /*!" STRINGIFY_ARG(
              FIRST_SUPPORTED_COMPRESSED_COLUMNS_VERSION) " COLUMN_FORMAT "
                                                          "COMPRESSED"));
          if (field->has_associated_compression_dictionary()) {
            packet->append(STRING_WITH_LEN(" WITH COMPRESSION_DICTIONARY "));
            append_identifier(thd, packet, field->zip_dict_name.str,
                              field->zip_dict_name.length);
          }
          packet->append(STRING_WITH_LEN(" */"));
        }
        break;
      default:
        DBUG_ASSERT(0);
        break;
    }

    if (print_default_clause(thd, field, &def_value, true)) {
      packet->append(STRING_WITH_LEN(" DEFAULT "));
      packet->append(def_value.ptr(), def_value.length(), system_charset_info);
    }

    if (print_on_update_clause(field, &def_value, false)) {
      packet->append(STRING_WITH_LEN(" "));
      packet->append(def_value);
    }

    if (field->auto_flags & Field::NEXT_NUMBER)
      packet->append(STRING_WITH_LEN(" AUTO_INCREMENT"));

    if (field->comment.length) {
      packet->append(STRING_WITH_LEN(" COMMENT "));
      append_unescaped(packet, field->comment.str, field->comment.length);
    }
  }

  key_info = table->key_info;
  /* Allow update_create_info to update row type */
  create_info.row_type = share->row_type;
  file->update_create_info(&create_info);
  primary_key = share->primary_key;

  for (uint i = 0; i < share->keys; i++, key_info++) {
    KEY_PART_INFO *key_part = key_info->key_part;
    bool found_primary = 0;
    packet->append(STRING_WITH_LEN(",\n  "));

    if (i == primary_key && !strcmp(key_info->name, primary_key_name)) {
      found_primary = 1;
      /*
        No space at end, because a space will be added after where the
        identifier would go, but that is not added for primary key.
      */
      packet->append(STRING_WITH_LEN("PRIMARY KEY"));
    } else if (key_info->flags & HA_NOSAME)
      packet->append(STRING_WITH_LEN("UNIQUE KEY "));
    else if (key_info->flags & HA_FULLTEXT)
      packet->append(STRING_WITH_LEN("FULLTEXT KEY "));
    else if (key_info->flags & HA_SPATIAL)
      packet->append(STRING_WITH_LEN("SPATIAL KEY "));
    else if (key_info->flags & HA_CLUSTERING)
      packet->append(STRING_WITH_LEN("CLUSTERING KEY "));
    else
      packet->append(STRING_WITH_LEN("KEY "));

    if (!found_primary)
      append_identifier(thd, packet, key_info->name, strlen(key_info->name));

    packet->append(STRING_WITH_LEN(" ("));

    for (uint j = 0; j < key_info->user_defined_key_parts; j++, key_part++) {
      if (j) packet->append(',');

      if (key_part->field) {
        // If this fields represents a functional index, print the expression
        // instead of the column name.
        if (key_part->field->is_field_for_functional_index()) {
          DBUG_ASSERT(key_part->field->gcol_info);

          StringBuffer<STRING_BUFFER_USUAL_SIZE> s;
          s.set_charset(system_charset_info);
          key_part->field->gcol_info->print_expr(thd, &s);
          packet->append("(");
          packet->append(s);
          packet->append(")");
        } else {
          append_identifier(thd, packet, key_part->field->field_name,
                            strlen(key_part->field->field_name));
        }
      }

      if (key_part->field &&
          (key_part->length !=
               table->field[key_part->fieldnr - 1]->key_length() &&
           !(key_info->flags & (HA_FULLTEXT | HA_SPATIAL)))) {
        packet->append_parenthesized((long)key_part->length /
                                     key_part->field->charset()->mbmaxlen);
      }
      if (key_part->key_part_flag & HA_REVERSE_SORT)
        packet->append(STRING_WITH_LEN(" DESC"));
    }
    packet->append(')');
    store_key_options(thd, packet, table, key_info);
    if (key_info->parser) {
      LEX_STRING *parser_name = plugin_name(key_info->parser);
      packet->append(STRING_WITH_LEN(" /*!50100 WITH PARSER "));
      append_identifier(thd, packet, parser_name->str, parser_name->length);
      packet->append(STRING_WITH_LEN(" */ "));
    }
  }

  /*
    Get possible foreign key definitions stored in InnoDB and append them
    to the CREATE TABLE statement
  */

  if ((for_str = file->get_foreign_key_create_info())) {
    packet->append(for_str, strlen(for_str));
    file->free_foreign_key_create_info(for_str);
  }

  /*
    Append check constraints to the CREATE TABLE statement. All check
    constraints are listed in table check constraint form.
  */
  if (table->table_check_constraint_list != nullptr) {
    for (auto &cc : *table->table_check_constraint_list) {
      packet->append(STRING_WITH_LEN(",\n  "));
      packet->append(STRING_WITH_LEN("CONSTRAINT "));
      append_identifier(thd, packet, cc->name().str, cc->name().length);

      packet->append(STRING_WITH_LEN(" CHECK ("));
      packet->append(cc->expr_str().str, cc->expr_str().length,
                     system_charset_info);
      packet->append(STRING_WITH_LEN(")"));

      /*
        If check constraint is not-enforced then it is listed with the comment
        "NOT ENFORCED".
      */
      if (!cc->is_enforced()) {
        packet->append(STRING_WITH_LEN(" /*!80016 NOT ENFORCED */"));
      }
    }
  }

  packet->append(STRING_WITH_LEN("\n)"));
  bool show_tablespace = false;
  if (!foreign_db_mode) {
    show_table_options = true;

    // Show tablespace name only if it is explicitly provided by user.
    if (share->tmp_table) {
      // Innodb allows temporary tables in be in system temporary tablespace.
      show_tablespace = share->tablespace;
    } else if (share->tablespace && table_obj) {
      show_tablespace = table_obj->is_explicit_tablespace();
    }

    /* TABLESPACE and STORAGE */
    if (show_tablespace || share->default_storage_media != HA_SM_DEFAULT) {
      packet->append(STRING_WITH_LEN(" /*!50100"));
      if (show_tablespace) {
        packet->append(STRING_WITH_LEN(" TABLESPACE "));
        append_identifier(thd, packet, share->tablespace,
                          strlen(share->tablespace));
      }

      if (share->default_storage_media == HA_SM_DISK)
        packet->append(STRING_WITH_LEN(" STORAGE DISK"));
      if (share->default_storage_media == HA_SM_MEMORY)
        packet->append(STRING_WITH_LEN(" STORAGE MEMORY"));

      packet->append(STRING_WITH_LEN(" */"));
    }

    /*
      IF   check_create_info
      THEN add ENGINE only if it was used when creating the table
    */
    if (!create_info_arg ||
        (create_info_arg->used_fields & HA_CREATE_USED_ENGINE)) {
      packet->append(STRING_WITH_LEN(" ENGINE="));
      /*
        TODO: Replace this if with the else branch. Not done yet since
        NDB handlerton says "ndbcluster" and ha_ndbcluster says "NDBCLUSTER".
      */
      if (table->part_info) {
        packet->append(ha_resolve_storage_engine_name(
            table->part_info->default_engine_type));
      } else {
        packet->append(file->table_type());
      }
    }

    /*
      Add AUTO_INCREMENT=... if there is an AUTO_INCREMENT column,
      and NEXT_ID > 1 (the default).  We must not print the clause
      for engines that do not support this as it would break the
      import of dumps, but as of this writing, the test for whether
      AUTO_INCREMENT columns are allowed and wether AUTO_INCREMENT=...
      is supported is identical, !(file->table_flags() & HA_NO_AUTO_INCREMENT))
      Because of that, we do not explicitly test for the feature,
      but may extrapolate its existence from that of an AUTO_INCREMENT column.
    */

    if (create_info.auto_increment_value > 1) {
      char *end;
      packet->append(STRING_WITH_LEN(" AUTO_INCREMENT="));
      end = longlong10_to_str(create_info.auto_increment_value, buff, 10);
      packet->append(buff, (uint)(end - buff));
    }

    if (share->table_charset) {
      /*
        IF   check_create_info
        THEN add DEFAULT CHARSET only if it was used when creating the table
      */
      if (!create_info_arg ||
          (create_info_arg->used_fields & HA_CREATE_USED_DEFAULT_CHARSET)) {
        packet->append(STRING_WITH_LEN(" DEFAULT CHARSET="));
        packet->append(share->table_charset->csname);
        if (!(share->table_charset->state & MY_CS_PRIMARY) ||
            share->table_charset == &my_charset_utf8mb4_0900_ai_ci) {
          packet->append(STRING_WITH_LEN(" COLLATE="));
          packet->append(table->s->table_charset->name);
        }
      }
    }

    if (share->min_rows) {
      char *end;
      packet->append(STRING_WITH_LEN(" MIN_ROWS="));
      end = longlong10_to_str(share->min_rows, buff, 10);
      packet->append(buff, (uint)(end - buff));
    }

    if (share->max_rows && !table_list->schema_table) {
      char *end;
      packet->append(STRING_WITH_LEN(" MAX_ROWS="));
      end = longlong10_to_str(share->max_rows, buff, 10);
      packet->append(buff, (uint)(end - buff));
    }

    if (share->avg_row_length) {
      char *end;
      packet->append(STRING_WITH_LEN(" AVG_ROW_LENGTH="));
      end = longlong10_to_str(share->avg_row_length, buff, 10);
      packet->append(buff, (uint)(end - buff));
    }

    if (share->db_create_options & HA_OPTION_PACK_KEYS)
      packet->append(STRING_WITH_LEN(" PACK_KEYS=1"));
    if (share->db_create_options & HA_OPTION_NO_PACK_KEYS)
      packet->append(STRING_WITH_LEN(" PACK_KEYS=0"));
    if (share->db_create_options & HA_OPTION_STATS_PERSISTENT)
      packet->append(STRING_WITH_LEN(" STATS_PERSISTENT=1"));
    if (share->db_create_options & HA_OPTION_NO_STATS_PERSISTENT)
      packet->append(STRING_WITH_LEN(" STATS_PERSISTENT=0"));
    if (share->stats_auto_recalc == HA_STATS_AUTO_RECALC_ON)
      packet->append(STRING_WITH_LEN(" STATS_AUTO_RECALC=1"));
    else if (share->stats_auto_recalc == HA_STATS_AUTO_RECALC_OFF)
      packet->append(STRING_WITH_LEN(" STATS_AUTO_RECALC=0"));
    if (share->stats_sample_pages != 0) {
      char *end;
      packet->append(STRING_WITH_LEN(" STATS_SAMPLE_PAGES="));
      end = longlong10_to_str(share->stats_sample_pages, buff, 10);
      packet->append(buff, (uint)(end - buff));
    }
    /* We use CHECKSUM, instead of TABLE_CHECKSUM, for backward compability */
    if (share->db_create_options & HA_OPTION_CHECKSUM)
      packet->append(STRING_WITH_LEN(" CHECKSUM=1"));
    if (share->db_create_options & HA_OPTION_DELAY_KEY_WRITE)
      packet->append(STRING_WITH_LEN(" DELAY_KEY_WRITE=1"));

    /*
      If 'show_create_table_verbosity' is enabled, the row format would
      be displayed in the output of SHOW CREATE TABLE even if default
      row format is used. Otherwise only the explicitly mentioned
      row format would be displayed.
    */
    if (thd->variables.show_create_table_verbosity) {
      packet->append(STRING_WITH_LEN(" ROW_FORMAT="));
      packet->append(ha_row_type[(uint)share->real_row_type]);
    } else if (create_info.row_type != ROW_TYPE_DEFAULT) {
      packet->append(STRING_WITH_LEN(" ROW_FORMAT="));
      packet->append(ha_row_type[(uint)create_info.row_type]);
    }
    if (table->s->key_block_size) {
      char *end;
      packet->append(STRING_WITH_LEN(" KEY_BLOCK_SIZE="));
      end = longlong10_to_str(table->s->key_block_size, buff, 10);
      packet->append(buff, (uint)(end - buff));
    }
    if (table->s->compress.length) {
      packet->append(STRING_WITH_LEN(" COMPRESSION="));
      append_unescaped(packet, share->compress.str, share->compress.length);
    }
    bool print_encryption = false;
    if (should_print_encryption_clause(thd, share, &print_encryption))
      DBUG_RETURN(true);
    if (print_encryption) {
      /*
        Add versioned comment when there is TABLESPACE clause displayed and
        the table uses general tablespace.
      */
      bool uses_general_tablespace = false;
      if (table_obj)
        uses_general_tablespace =
            show_tablespace && dd::uses_general_tablespace(*table_obj);
      if (uses_general_tablespace) packet->append(STRING_WITH_LEN(" /*!80016"));

      packet->append(STRING_WITH_LEN(" ENCRYPTION="));
      if (share->encrypt_type.length) {
        append_unescaped(packet, share->encrypt_type.str,
                         share->encrypt_type.length);
      } else {
        /*
          We print ENCRYPTION='N' only incase user did not explicitly
          provide ENCRYPTION clause and schema has default_encryption 'Y'.
          In other words, if there is no ENCRYPTION clause supplied, then
          it is always unencrypted table. Server always maintains
          ENCRYPTION clause for encrypted tables, even if user did not
          supply the clause explicitly.
        */
        packet->append(STRING_WITH_LEN("\'N\'"));
      }

      if (uses_general_tablespace) packet->append(STRING_WITH_LEN(" */"));
    }

    if (share->was_encryption_key_id_set) {
      DBUG_ASSERT(share->encrypt_type.length == 0 ||
                  my_strcasecmp(system_charset_info, share->encrypt_type.str,
                                "KEYRING") != 0 ||
                  share->encrypt_type.length == strlen("KEYRING"));

      char *end;
      packet->append(STRING_WITH_LEN(" ENCRYPTION_KEY_ID="));
      end = longlong10_to_str(table->s->encryption_key_id, buff, 10);
      packet->append(buff, static_cast<uint>(end - buff));
    }

    table->file->append_create_info(packet);
    if (share->comment.length) {
      packet->append(STRING_WITH_LEN(" COMMENT="));
      append_unescaped(packet, share->comment.str, share->comment.length);
    }
    if (share->connect_string.length) {
      packet->append(STRING_WITH_LEN(" CONNECTION="));
      append_unescaped(packet, share->connect_string.str,
                       share->connect_string.length);
    }
    if (share->has_secondary_engine()) {
      packet->append(" SECONDARY_ENGINE=");
      packet->append(share->secondary_engine.str,
                     share->secondary_engine.length);
    }
    append_directory(thd, packet, "DATA", create_info.data_file_name);
    append_directory(thd, packet, "INDEX", create_info.index_file_name);
  }
  {
    if (table->part_info &&
        !(table->s->db_type()->partition_flags &&
          (table->s->db_type()->partition_flags() & HA_USE_AUTO_PARTITION) &&
          table->part_info->is_auto_partitioned)) {
      /*
        Partition syntax for CREATE TABLE is at the end of the syntax.
      */
      uint part_syntax_len;
      char *part_syntax;
      String comment_start;
      table->part_info->set_show_version_string(&comment_start);
      if ((part_syntax = generate_partition_syntax(
               table->part_info, &part_syntax_len, false, show_table_options,
               true,  // For proper quoting.
               comment_start.c_ptr()))) {
        packet->append(comment_start);
        if (packet->append(part_syntax, part_syntax_len) ||
            packet->append(STRING_WITH_LEN(" */")))
          error = true;
        my_free(part_syntax);
      }
    }
  }
  DBUG_RETURN(error);
}

static void store_key_options(THD *thd, String *packet, TABLE *table,
                              KEY *key_info) {
  bool foreign_db_mode = (thd->variables.sql_mode & MODE_ANSI) != 0;
  char *end, buff[32];

  if (!foreign_db_mode) {
    /*
      Send USING clause only if key algorithm was explicitly specified
      at the table creation time.
    */
    if (key_info->is_algorithm_explicit) {
      if (key_info->algorithm == HA_KEY_ALG_BTREE)
        packet->append(STRING_WITH_LEN(" USING BTREE"));

      if (key_info->algorithm == HA_KEY_ALG_HASH)
        packet->append(STRING_WITH_LEN(" USING HASH"));

      if (key_info->algorithm == HA_KEY_ALG_RTREE) {
        /* We should send USING only in non-default case: non-spatial rtree. */
        DBUG_ASSERT(!(key_info->flags & HA_SPATIAL));
        packet->append(STRING_WITH_LEN(" USING RTREE"));
      }
    }

    if ((key_info->flags & HA_USES_BLOCK_SIZE) &&
        table->s->key_block_size != key_info->block_size) {
      packet->append(STRING_WITH_LEN(" KEY_BLOCK_SIZE="));
      end = longlong10_to_str(key_info->block_size, buff, 10);
      packet->append(buff, (uint)(end - buff));
    }
    DBUG_ASSERT(MY_TEST(key_info->flags & HA_USES_COMMENT) ==
                (key_info->comment.length > 0));
    if (key_info->flags & HA_USES_COMMENT) {
      packet->append(STRING_WITH_LEN(" COMMENT "));
      append_unescaped(packet, key_info->comment.str, key_info->comment.length);
    }

    if (!key_info->is_visible)
      packet->append(STRING_WITH_LEN(" /*!80000 INVISIBLE */"));
  }
}

void view_store_options(const THD *thd, TABLE_LIST *table, String *buff) {
  append_algorithm(table, buff);
  append_definer(thd, buff, table->definer.user, table->definer.host);
  if (table->view_suid)
    buff->append(STRING_WITH_LEN("SQL SECURITY DEFINER "));
  else
    buff->append(STRING_WITH_LEN("SQL SECURITY INVOKER "));
}

/**
  Append ALGORITHM clause to the given buffer.

  @param table              VIEW definition
  @param [in,out] buff      buffer to hold ALGORITHM clause
*/

static void append_algorithm(TABLE_LIST *table, String *buff) {
  buff->append(STRING_WITH_LEN("ALGORITHM="));
  switch ((int8)table->algorithm) {
    case VIEW_ALGORITHM_UNDEFINED:
      buff->append(STRING_WITH_LEN("UNDEFINED "));
      break;
    case VIEW_ALGORITHM_TEMPTABLE:
      buff->append(STRING_WITH_LEN("TEMPTABLE "));
      break;
    case VIEW_ALGORITHM_MERGE:
      buff->append(STRING_WITH_LEN("MERGE "));
      break;
    default:
      DBUG_ASSERT(0);  // never should happen
  }
}

/**
  Append DEFINER clause to the given buffer.

  @param thd           thread handle
  @param [in,out] buffer        buffer to hold DEFINER clause
  @param definer_user  user name part of definer
  @param definer_host  host name part of definer
*/

void append_definer(const THD *thd, String *buffer,
                    const LEX_CSTRING &definer_user,
                    const LEX_CSTRING &definer_host) {
  buffer->append(STRING_WITH_LEN("DEFINER="));
  append_identifier(thd, buffer, definer_user.str, definer_user.length);
  buffer->append('@');
  append_identifier(thd, buffer, definer_host.str, definer_host.length);
  buffer->append(' ');
}

static void view_store_create_info(const THD *thd, TABLE_LIST *table,
                                   String *buff) {
  bool foreign_db_mode = (thd->variables.sql_mode & MODE_ANSI) != 0;

  // Print compact view name if the view belongs to the current database
  bool compact_view_name =
      thd->db().str != NULL && (!strcmp(thd->db().str, table->view_db.str));

  buff->append(STRING_WITH_LEN("CREATE "));
  if (!foreign_db_mode) {
    view_store_options(thd, table, buff);
  }
  buff->append(STRING_WITH_LEN("VIEW "));
  if (!compact_view_name) {
    append_identifier(thd, buff, table->view_db.str, table->view_db.length);
    buff->append('.');
  }
  append_identifier(thd, buff, table->view_name.str, table->view_name.length);
  print_derived_column_names(thd, buff, table->derived_column_names());

  buff->append(STRING_WITH_LEN(" AS "));

  /*
    We can't just use table->query, because our SQL_MODE may trigger
    a different syntax, like when ANSI_QUOTES is defined.

    Append the db name only if it is not the same as connection's
    database.
  */
  table->view_query()->unit->print(
      thd, buff, enum_query_type(QT_TO_ARGUMENT_CHARSET | QT_NO_DEFAULT_DB));

  if (table->with_check != VIEW_CHECK_NONE) {
    if (table->with_check == VIEW_CHECK_LOCAL)
      buff->append(STRING_WITH_LEN(" WITH LOCAL CHECK OPTION"));
    else
      buff->append(STRING_WITH_LEN(" WITH CASCADED CHECK OPTION"));
  }
}

/****************************************************************************
  Return info about all processes
  returns for each thread: thread id, user, host, db, command, info,
  rows_sent, rows_examined
****************************************************************************/
class thread_info {
 public:
  thread_info()
      : thread_id(0),
        start_time_in_secs(0),
        command(0),
        user(NULL),
        host(NULL),
        db(NULL),
        proc_info(NULL),
        state_info(NULL) {}

  my_thread_id thread_id;
  time_t start_time_in_secs;
  uint command;
  const char *user, *host, *db, *proc_info, *state_info;
  CSET_STRING query_string;
  ulonglong rows_sent, rows_examined;
};

// For sorting by thread_id.
class thread_info_compare
    : public std::binary_function<const thread_info *, const thread_info *,
                                  bool> {
 public:
  bool operator()(const thread_info *p1, const thread_info *p2) {
    return p1->thread_id < p2->thread_id;
  }
};

static const char *thread_state_info(THD *tmp) {
  if (tmp->get_protocol()->get_rw_status()) {
    if (tmp->get_protocol()->get_rw_status() == 2)
      return "Sending to client";
    else if (tmp->get_command() == COM_SLEEP)
      return "";
    else
      return "Receiving from client";
  } else {
    MUTEX_LOCK(lock, &tmp->LOCK_current_cond);
    if (tmp->proc_info)
      return tmp->proc_info;
    else if (tmp->current_cond.load())
      return "Waiting on cond";
    else
      return NULL;
  }
}

/**
  This class implements callback function used by mysqld_list_processes() to
  list all the client process information.
*/
typedef Mem_root_array<thread_info *> Thread_info_array;
class List_process_list : public Do_THD_Impl {
 private:
  /* Username of connected client. */
  const char *m_user;
  Thread_info_array *m_thread_infos;
  /* THD of connected client. */
  THD *m_client_thd;
  size_t m_max_query_length;

 public:
  List_process_list(const char *user_value, Thread_info_array *thread_infos,
                    THD *thd_value, size_t max_query_length)
      : m_user(user_value),
        m_thread_infos(thread_infos),
        m_client_thd(thd_value),
        m_max_query_length(max_query_length) {}

  virtual void operator()(THD *inspect_thd) {
    Security_context *inspect_sctx = inspect_thd->security_context();
    LEX_CSTRING inspect_sctx_user = inspect_sctx->user();
    LEX_CSTRING inspect_sctx_host = inspect_sctx->host();
    LEX_CSTRING inspect_sctx_host_or_ip = inspect_sctx->host_or_ip();

    mysql_mutex_lock(&inspect_thd->LOCK_thd_protocol);
    if ((!(inspect_thd->get_protocol() &&
           inspect_thd->get_protocol()->connection_alive()) &&
         !inspect_thd->system_thread) ||
        (m_user && (inspect_thd->system_thread || !inspect_sctx_user.str ||
                    strcmp(inspect_sctx_user.str, m_user)))) {
      mysql_mutex_unlock(&inspect_thd->LOCK_thd_protocol);
      return;
    }
    mysql_mutex_unlock(&inspect_thd->LOCK_thd_protocol);

    thread_info *thd_info = new (m_client_thd->mem_root) thread_info;

    /* ID */
    thd_info->thread_id = inspect_thd->thread_id();

    /* USER */
    if (inspect_sctx_user.str)
      thd_info->user = m_client_thd->mem_strdup(inspect_sctx_user.str);
    else if (inspect_thd->system_thread)
      thd_info->user = "system user";
    else
      thd_info->user = "unauthenticated user";

    /* HOST */
    if (inspect_thd->peer_port &&
        (inspect_sctx_host.length || inspect_sctx->ip().length) &&
        m_client_thd->security_context()->host_or_ip().str[0]) {
      if ((thd_info->host =
               (char *)m_client_thd->alloc(LIST_PROCESS_HOST_LEN + 1)))
        snprintf((char *)thd_info->host, LIST_PROCESS_HOST_LEN, "%s:%u",
                 inspect_sctx_host_or_ip.str, inspect_thd->peer_port);
    } else
      thd_info->host = m_client_thd->mem_strdup(
          inspect_sctx_host_or_ip.str[0]
              ? inspect_sctx_host_or_ip.str
              : inspect_sctx_host.length ? inspect_sctx_host.str : "");

    DBUG_EXECUTE_IF("processlist_acquiring_dump_threads_LOCK_thd_data", {
      if (inspect_thd->get_command() == COM_BINLOG_DUMP ||
          inspect_thd->get_command() == COM_BINLOG_DUMP_GTID)
        DEBUG_SYNC(m_client_thd,
                   "processlist_after_LOCK_thd_list_before_LOCK_thd_data");
    });
    /* DB */
    mysql_mutex_lock(&inspect_thd->LOCK_thd_data);
    const char *db = inspect_thd->db().str;
    if (db) thd_info->db = m_client_thd->mem_strdup(db);

    /* COMMAND */
    if (inspect_thd->killed == THD::KILL_CONNECTION)
      thd_info->proc_info = "Killed";
    thd_info->command = (int)inspect_thd->get_command();  // Used for !killed.

    /* STATE */
    thd_info->state_info = thread_state_info(inspect_thd);

    thd_info->rows_sent = inspect_thd->get_sent_row_count();
    thd_info->rows_examined = inspect_thd->get_examined_row_count();

    mysql_mutex_unlock(&inspect_thd->LOCK_thd_data);

    /* INFO */
    mysql_mutex_lock(&inspect_thd->LOCK_thd_query);
    {
      const char *query_str = inspect_thd->query().str;
      size_t query_length = inspect_thd->query().length;
      String buf;
      if (inspect_thd->is_a_srv_session()) {
        buf.append(query_length ? "PLUGIN: " : "PLUGIN");

        if (query_length) buf.append(query_str, query_length);

        query_str = buf.c_ptr();
        query_length = buf.length();
      }
      /* No else. We need fall-through */
      if (query_str) {
        const size_t width = min<size_t>(m_max_query_length, query_length);
        const char *q = m_client_thd->strmake(query_str, width);
        /* Safety: in case strmake failed, we set length to 0. */
        thd_info->query_string =
            CSET_STRING(q, q ? width : 0, inspect_thd->charset());
      }
    }
    mysql_mutex_unlock(&inspect_thd->LOCK_thd_query);

    /* MYSQL_TIME */
    thd_info->start_time_in_secs = inspect_thd->query_start_in_secs();

    m_thread_infos->push_back(thd_info);
  }
};

void mysqld_list_processes(THD *thd, const char *user, bool verbose) {
  Item *field;
  List<Item> field_list;
  Thread_info_array thread_infos(thd->mem_root);
  size_t max_query_length =
      (verbose ? thd->variables.max_allowed_packet : PROCESS_LIST_WIDTH);
  Protocol *protocol = thd->get_protocol();
  DBUG_ENTER("mysqld_list_processes");

  field_list.push_back(
      new Item_int(NAME_STRING("Id"), 0, MY_INT64_NUM_DECIMAL_DIGITS));
  field_list.push_back(new Item_empty_string("User", USERNAME_CHAR_LENGTH));
  field_list.push_back(new Item_empty_string("Host", LIST_PROCESS_HOST_LEN));
  field_list.push_back(field = new Item_empty_string("db", NAME_CHAR_LEN));
  field->maybe_null = 1;
  field_list.push_back(new Item_empty_string("Command", 16));
  field_list.push_back(field = new Item_return_int("Time", 7, MYSQL_TYPE_LONG));
  field->unsigned_flag = 0;
  field_list.push_back(field = new Item_empty_string("State", 30));
  field->maybe_null = 1;
  field_list.push_back(field = new Item_empty_string("Info", max_query_length));
  field->maybe_null = 1;
  field_list.push_back(field = new Item_return_int("Rows_sent",
                                                   MY_INT64_NUM_DECIMAL_DIGITS,
                                                   MYSQL_TYPE_LONGLONG));
  field_list.push_back(field = new Item_return_int("Rows_examined",
                                                   MY_INT64_NUM_DECIMAL_DIGITS,
                                                   MYSQL_TYPE_LONGLONG));
  if (thd->send_result_metadata(&field_list,
                                Protocol::SEND_NUM_ROWS | Protocol::SEND_EOF))
    DBUG_VOID_RETURN;

  if (!thd->killed) {
    thread_infos.reserve(Global_THD_manager::get_instance()->get_thd_count());
    List_process_list list_process_list(user, &thread_infos, thd,
                                        max_query_length);
    Global_THD_manager::get_instance()->do_for_all_thd_copy(&list_process_list);
  }

  // Return list sorted by thread_id.
  std::sort(thread_infos.begin(), thread_infos.end(), thread_info_compare());

  time_t now = my_time(0);
  for (size_t ix = 0; ix < thread_infos.size(); ++ix) {
    thread_info *thd_info = thread_infos.at(ix);
    protocol->start_row();
    protocol->store((ulonglong)thd_info->thread_id);
    protocol->store(thd_info->user, system_charset_info);
    protocol->store(thd_info->host, system_charset_info);
    protocol->store(thd_info->db, system_charset_info);
    if (thd_info->proc_info)
      protocol->store(thd_info->proc_info, system_charset_info);
    else
      protocol->store(command_name[thd_info->command].str, system_charset_info);
    if (thd_info->start_time_in_secs)
      protocol->store_long(
          (thd_info->start_time_in_secs > now)
              ? 0
              : static_cast<longlong>(now - thd_info->start_time_in_secs));
    else
      protocol->store_null();
    protocol->store(thd_info->state_info, system_charset_info);
    protocol->store(thd_info->query_string.str(),
                    thd_info->query_string.charset());
    protocol->store(thd_info->rows_sent);
    protocol->store(thd_info->rows_examined);
    if (protocol->end_row()) break; /* purecov: inspected */
  }
  my_eof(thd);
  DBUG_VOID_RETURN;
}

/**
  This class implements callback function used by fill_schema_processlist()
  to populate all the client process information into I_S table.
*/
class Fill_process_list : public Do_THD_Impl {
 private:
  /* THD of connected client. */
  THD *m_client_thd;
  /* Information of each process is added as records into this table. */
  TABLE_LIST *m_tables;

 public:
  Fill_process_list(THD *thd_value, TABLE_LIST *tables_value)
      : m_client_thd(thd_value), m_tables(tables_value) {}

  virtual void operator()(THD *inspect_thd) {
    Security_context *inspect_sctx = inspect_thd->security_context();
    LEX_CSTRING inspect_sctx_user = inspect_sctx->user();
    LEX_CSTRING inspect_sctx_host = inspect_sctx->host();
    LEX_CSTRING inspect_sctx_host_or_ip = inspect_sctx->host_or_ip();
    const char *client_priv_user =
        m_client_thd->security_context()->priv_user().str;
    const char *user =
        m_client_thd->security_context()->check_access(PROCESS_ACL)
            ? NullS
            : client_priv_user;
    ulonglong now_utime = my_micro_time();

    if ((!inspect_thd->get_protocol()->connection_alive() &&
         !inspect_thd->system_thread) ||
        (user && (inspect_thd->system_thread || !inspect_sctx_user.str ||
                  strcmp(inspect_sctx_user.str, user))))
      return;

    TABLE *table = m_tables->table;
    restore_record(table, s->default_values);

    /* ID */
    table->field[0]->store((ulonglong)inspect_thd->thread_id(), true);

    /* USER */
    const char *val = NULL;
    if (inspect_sctx_user.str)
      val = inspect_sctx_user.str;
    else if (inspect_thd->system_thread)
      val = "system user";
    else
      val = "unauthenticated user";
    table->field[1]->store(val, strlen(val), system_charset_info);

    /* HOST */
    if (inspect_thd->peer_port &&
        (inspect_sctx_host.length || inspect_sctx->ip().length) &&
        m_client_thd->security_context()->host_or_ip().str[0]) {
      char host[LIST_PROCESS_HOST_LEN + 1];
      snprintf(host, LIST_PROCESS_HOST_LEN, "%s:%u",
               inspect_sctx_host_or_ip.str, inspect_thd->peer_port);
      table->field[2]->store(host, strlen(host), system_charset_info);
    } else
      table->field[2]->store(inspect_sctx_host_or_ip.str,
                             inspect_sctx_host_or_ip.length,
                             system_charset_info);

    DBUG_EXECUTE_IF("processlist_acquiring_dump_threads_LOCK_thd_data", {
      if (inspect_thd->get_command() == COM_BINLOG_DUMP ||
          inspect_thd->get_command() == COM_BINLOG_DUMP_GTID)
        DEBUG_SYNC(m_client_thd,
                   "processlist_after_LOCK_thd_list_before_LOCK_thd_data");
    });
    /* DB */
    mysql_mutex_lock(&inspect_thd->LOCK_thd_data);
    const char *db = inspect_thd->db().str;
    if (db) {
      table->field[3]->store(db, strlen(db), system_charset_info);
      table->field[3]->set_notnull();
    }

    /* COMMAND */
    if (inspect_thd->killed == THD::KILL_CONNECTION) {
      val = "Killed";
      table->field[4]->store(val, strlen(val), system_charset_info);
    } else
      table->field[4]->store(command_name[inspect_thd->get_command()].str,
                             command_name[inspect_thd->get_command()].length,
                             system_charset_info);

    /* STATE */
    val = thread_state_info(inspect_thd);
    if (val) {
      table->field[6]->store(val, strlen(val), system_charset_info);
      table->field[6]->set_notnull();
    }

    /* TIME_MS */
    ulonglong tmp_start_utime = inspect_thd->start_utime;
    table->field[8]->store(
        ((tmp_start_utime < now_utime ? now_utime - tmp_start_utime : 0) /
         1000));

    /* ROWS_SENT */
    table->field[9]->store((ulonglong)inspect_thd->get_sent_row_count());
    /* ROWS_EXAMINED */
    table->field[10]->store((ulonglong)inspect_thd->get_examined_row_count());

    mysql_mutex_unlock(&inspect_thd->LOCK_thd_data);

    /* INFO */
    mysql_mutex_lock(&inspect_thd->LOCK_thd_query);
    {
      const char *query_str = inspect_thd->query().str;
      size_t query_length = inspect_thd->query().length;
      String buf;
      if (inspect_thd->is_a_srv_session()) {
        buf.append(query_length ? "PLUGIN: " : "PLUGIN");

        if (query_length) buf.append(query_str, query_length);

        query_str = buf.c_ptr();
        query_length = buf.length();
      }
      /* No else. We need fall-through */
      if (query_str) {
        const size_t width = min<size_t>(PROCESS_LIST_INFO_WIDTH, query_length);
        table->field[7]->store(query_str, width, inspect_thd->charset());
        table->field[7]->set_notnull();
      }
    }
    mysql_mutex_unlock(&inspect_thd->LOCK_thd_query);

    /* MYSQL_TIME */
    if (inspect_thd->query_start_in_secs())
      table->field[5]->store((longlong)(my_micro_time() / 1000000 -
                                        inspect_thd->query_start_in_secs()),
                             false);
    else
      table->field[5]->store(0, false);

    schema_table_store_record(m_client_thd, table);
  }
};

static int fill_schema_processlist(THD *thd, TABLE_LIST *tables, Item *) {
  DBUG_ENTER("fill_schema_processlist");

  DEBUG_SYNC(thd, "before_fill_schema_processlist");

  Fill_process_list fill_process_list(thd, tables);
  if (!thd->killed) {
    Global_THD_manager::get_instance()->do_for_all_thd_copy(&fill_process_list);
  }
  DBUG_RETURN(0);
}

/*****************************************************************************
  Status functions
*****************************************************************************/
// TODO: allocator based on my_malloc.
typedef std::vector<SHOW_VAR> Status_var_array;

Status_var_array all_status_vars(0);
bool status_vars_inited = 0;
/* Version counter, protected by LOCK_STATUS. */
ulonglong status_var_array_version = 0;

static inline int show_var_cmp(const SHOW_VAR *var1, const SHOW_VAR *var2) {
  return strcmp(var1->name, var2->name);
}

class Show_var_cmp
    : public std::binary_function<const SHOW_VAR &, const SHOW_VAR &, bool> {
 public:
  bool operator()(const SHOW_VAR &var1, const SHOW_VAR &var2) {
    return show_var_cmp(&var1, &var2) < 0;
  }
};

static inline bool is_show_undef(const SHOW_VAR &var) {
  return var.type == SHOW_UNDEF;
}

/*
  Deletes all the SHOW_UNDEF elements from the array.
  Shrinks array capacity to zero if it is completely empty.
*/
static void shrink_var_array(Status_var_array *array) {
  /* remove_if maintains order for the elements that are *not* removed */
  array->erase(std::remove_if(array->begin(), array->end(), is_show_undef),
               array->end());
  if (array->empty()) Status_var_array().swap(*array);
}

/*
  Adds an array of SHOW_VAR entries to the output of SHOW STATUS

  SYNOPSIS
    add_status_vars(SHOW_VAR *list)
    list - an array of SHOW_VAR entries to add to all_status_vars
           the last entry must be {0,0,SHOW_UNDEF}

  NOTE
    The handling of all_status_vars[] is completely internal, it's allocated
    automatically when something is added to it, and deleted completely when
    the last entry is removed.

    As a special optimization, if add_status_vars() is called before
    init_status_vars(), it assumes "startup mode" - neither concurrent access
    to the array nor SHOW STATUS are possible (thus it skips locks and sort)

    The last entry of the all_status_vars[] should always be {0,0,SHOW_UNDEF}
*/
bool add_status_vars(const SHOW_VAR *list) {
  MUTEX_LOCK(lock, status_vars_inited ? &LOCK_status : NULL);

  try {
    while (list->name) all_status_vars.push_back(*list++);
  } catch (const std::bad_alloc &) {
    my_error(ER_OUTOFMEMORY, MYF(ME_FATALERROR),
             static_cast<int>(sizeof(Status_var_array::value_type)));
    return true;
  }

  if (status_vars_inited)
    std::sort(all_status_vars.begin(), all_status_vars.end(), Show_var_cmp());

  status_var_array_version++;
  return false;
}

/*
  Make all_status_vars[] usable for SHOW STATUS

  NOTE
    See add_status_vars(). Before init_status_vars() call, add_status_vars()
    works in a special fast "startup" mode. Thus init_status_vars()
    should be called as late as possible but before enabling multi-threading.
*/
void init_status_vars() {
  status_vars_inited = 1;
  std::sort(all_status_vars.begin(), all_status_vars.end(), Show_var_cmp());
  status_var_array_version++;
}

void reset_status_vars() {
  Status_var_array::iterator ptr = all_status_vars.begin();
  Status_var_array::iterator last = all_status_vars.end();
  for (; ptr < last; ptr++) {
    /* Note that SHOW_LONG_NOFLUSH variables are not reset */
    if (ptr->type == SHOW_LONG || ptr->type == SHOW_SIGNED_LONG)
      *(ulong *)ptr->value = 0;
  }
}

/*
  Current version of the all_status_vars.
*/
ulonglong get_status_vars_version(void) { return (status_var_array_version); }

/*
  catch-all cleanup function, cleans up everything no matter what

  DESCRIPTION
    This function is not strictly required if all add_to_status/
    remove_status_vars are properly paired, but it's a safety measure that
    deletes everything from the all_status_vars[] even if some
    remove_status_vars were forgotten
*/
void free_status_vars() {
  Status_var_array().swap(all_status_vars);
  status_var_array_version++;
}

/**
  @brief           Get the value of given status variable

  @param[in]       thd        thread handler
  @param[in]       list       list of SHOW_VAR objects in which function should
                              search
  @param[in]       name       name of the status variable
  @param[in]       var_type   Variable type
  @param[in,out]   value      buffer in which value of the status variable
                              needs to be filled in
  @param[in,out]   length     filled with buffer length

  @return          status
    @retval        false      if variable is not found in the list
    @retval        true       if variable is found in the list
*/

bool get_status_var(THD *thd, SHOW_VAR *list, const char *name,
                    char *const value, enum_var_type var_type, size_t *length) {
  for (; list->name; list++) {
    int res = strcmp(list->name, name);
    if (res == 0) {
      /*
        if var->type is SHOW_FUNC, call the function.
        Repeat as necessary, if new var is again SHOW_FUNC
       */
      SHOW_VAR tmp;
      for (; list->type == SHOW_FUNC; list = &tmp)
        ((mysql_show_var_func)(list->value))(thd, &tmp, value);

      get_one_variable(thd, list, var_type, list->type, NULL, NULL, value,
                       length);
      return true;
    }
  }
  return false;
}

/*
  Removes an array of SHOW_VAR entries from the output of SHOW STATUS

  SYNOPSIS
    remove_status_vars(SHOW_VAR *list)
    list - an array of SHOW_VAR entries to remove to all_status_vars
           the last entry must be {0,0,SHOW_UNDEF}

  NOTE
    there's lots of room for optimizing this, especially in non-sorted mode,
    but nobody cares - it may be called only in case of failed plugin
    initialization in the mysqld startup.
*/

void remove_status_vars(SHOW_VAR *list) {
  if (status_vars_inited) {
    mysql_mutex_lock(&LOCK_status);
    size_t a = 0, b = all_status_vars.size(), c = (a + b) / 2;

    for (; list->name; list++) {
      int res = 0;
      for (a = 0, b = all_status_vars.size(); b - a > 1; c = (a + b) / 2) {
        res = show_var_cmp(list, &all_status_vars[c]);
        if (res < 0)
          b = c;
        else if (res > 0)
          a = c;
        else
          break;
      }
      if (res == 0) all_status_vars[c].type = SHOW_UNDEF;
    }
    shrink_var_array(&all_status_vars);
    status_var_array_version++;
    mysql_mutex_unlock(&LOCK_status);
  } else {
    uint i;
    for (; list->name; list++) {
      for (i = 0; i < all_status_vars.size(); i++) {
        if (show_var_cmp(list, &all_status_vars[i])) continue;
        all_status_vars[i].type = SHOW_UNDEF;
        break;
      }
    }
    shrink_var_array(&all_status_vars);
    status_var_array_version++;
  }
}

/**
  Returns the value of a system or a status variable.

  @param thd            The handle of the current THD.
  @param variable       Details of the variable.
  @param value_type     Variable type.
  @param show_type      Variable show type.
  @param status_var     Status values or NULL if for system variable.
  @param [out] charset  Character set of the value.
  @param [in,out] buff  Buffer to store the value.
  @param [out] length   Length of the value.
  @param [out] is_null  Is variable value NULL or not.

  @returns              Pointer to the value buffer.
*/

const char *get_one_variable(THD *thd, const SHOW_VAR *variable,
                             enum_var_type value_type, SHOW_TYPE show_type,
                             System_status_var *status_var,
                             const CHARSET_INFO **charset, char *buff,
                             size_t *length, bool *is_null) {
  return get_one_variable_ext(thd, thd, variable, value_type, show_type,
                              status_var, charset, buff, length, is_null);
}

/**
  @brief Returns the value of a system or a status variable.

  @param running_thd     The handle of the current THD.
  @param target_thd      The handle of the remote THD.
  @param variable        Details of the variable.
  @param value_type      Variable type.
  @param show_type       Variable show type.
  @param status_var      Status values or NULL if for system variable.
  @param [out] charset   Character set of the value.
  @param [in,out] buff   Buffer to store the value.
  @param [out] length    Length of the value.
  @param [out] is_null   Is variable value NULL or not. This parameter is set
                         only for variables of string type.

  @returns               Pointer to the value buffer.
*/

const char *get_one_variable_ext(THD *running_thd, THD *target_thd,
                                 const SHOW_VAR *variable,
                                 enum_var_type value_type, SHOW_TYPE show_type,
                                 System_status_var *status_var,
                                 const CHARSET_INFO **charset, char *buff,
                                 size_t *length, bool *is_null) {
  const char *value;
  const CHARSET_INFO *value_charset;

  if (show_type == SHOW_SYS) {
    LEX_STRING null_lex_str;
    null_lex_str.str = 0;  // For sys_var->value_ptr()
    null_lex_str.length = 0;
    sys_var *var = ((sys_var *)variable->value);
    show_type = var->show_type();
    value = (char *)var->value_ptr(running_thd, target_thd, value_type,
                                   &null_lex_str);
    value_charset = var->charset(target_thd);
  } else {
    value = variable->value;
    value_charset = system_charset_info;
  }

  const char *pos = buff;
  const char *end = buff;

  /*
    Note that value may == buff. All SHOW_xxx code below should still work.
  */
  switch (show_type) {
    case SHOW_DOUBLE_STATUS:
      value = (char *)status_var + reinterpret_cast<size_t>(value);
      /* 6 is the default precision for '%f' in sprintf() */
      end = buff + my_fcvt(*(double *)value, 6, buff, NULL);
      value_charset = system_charset_info;
      break;

    case SHOW_DOUBLE:
      /* 6 is the default precision for '%f' in sprintf() */
      end = buff + my_fcvt(*(double *)value, 6, buff, NULL);
      value_charset = system_charset_info;
      break;

    case SHOW_LONG_STATUS:
      value = (char *)status_var + reinterpret_cast<size_t>(value);
      end = int10_to_str(*(long *)value, buff, 10);
      value_charset = system_charset_info;
      break;

    case SHOW_LONG:
      /* the difference lies in refresh_status() */
    case SHOW_LONG_NOFLUSH:
      end = int10_to_str(*(long *)value, buff, 10);
      value_charset = system_charset_info;
      break;

    case SHOW_SIGNED_LONG:
      end = int10_to_str(*(long *)value, buff, -10);
      value_charset = system_charset_info;
      break;

    case SHOW_LONGLONG_STATUS:
      value = (char *)status_var + reinterpret_cast<size_t>(value);
      end = longlong10_to_str(*(longlong *)value, buff, 10);
      value_charset = system_charset_info;
      break;

    case SHOW_LONGLONG:
      end = longlong10_to_str(*(longlong *)value, buff, 10);
      value_charset = system_charset_info;
      break;

    case SHOW_SIGNED_LONGLONG:
      end = longlong10_to_str(*(longlong *)value, buff, -10);
      value_charset = system_charset_info;
      break;

    case SHOW_HA_ROWS:
      end = longlong10_to_str((longlong) * (ha_rows *)value, buff, 10);
      value_charset = system_charset_info;
      break;

    case SHOW_BOOL:
      end = my_stpcpy(buff, *(bool *)value ? "ON" : "OFF");
      value_charset = system_charset_info;
      break;

    case SHOW_MY_BOOL:
      end = my_stpcpy(buff, *(bool *)value ? "ON" : "OFF");
      value_charset = system_charset_info;
      break;

    case SHOW_INT:
      end = int10_to_str((long)*(uint32 *)value, buff, 10);
      value_charset = system_charset_info;
      break;

    case SHOW_SIGNED_INT:
      end = int10_to_str((long)*(int32 *)value, buff, -10);
      value_charset = system_charset_info;
      break;

    case SHOW_HAVE: {
      SHOW_COMP_OPTION tmp = *(SHOW_COMP_OPTION *)value;
      pos = show_comp_option_name[(int)tmp];
      end = strend(pos);
      value_charset = system_charset_info;
      break;
    }

    case SHOW_CHAR: {
      if (!(pos = value)) pos = "";
      end = strend(pos);
      break;
    }

    case SHOW_CHAR_PTR: {
      if (!(pos = *(char **)value)) {
        pos = "";
        if (is_null) *is_null = true;
      } else {
        if (is_null) *is_null = false;
      }
      end = strend(pos);
      break;
    }

    case SHOW_LEX_STRING: {
      LEX_STRING *ls = (LEX_STRING *)value;
      if (!(pos = ls->str))
        end = pos = "";
      else
        end = pos + ls->length;
      break;
    }

    case SHOW_KEY_CACHE_LONG:
      value = (char *)dflt_key_cache + reinterpret_cast<size_t>(value);
      end = int10_to_str(*(long *)value, buff, 10);
      value_charset = system_charset_info;
      break;

    case SHOW_KEY_CACHE_LONGLONG:
      value = (char *)dflt_key_cache + reinterpret_cast<size_t>(value);
      end = longlong10_to_str(*(longlong *)value, buff, 10);
      value_charset = system_charset_info;
      break;

    case SHOW_UNDEF:
      break; /* Return empty string */

    case SHOW_SYS: /* Cannot happen */

    default:
      DBUG_ASSERT(0);
      break;
  }

  *length = (size_t)(end - pos);
  /* Some callers do not use the result. */
  if (charset != NULL) {
    DBUG_ASSERT(value_charset != NULL);
    *charset = value_charset;
  }
  return pos;
}

/*
  Write result to network for SHOW USER_STATISTICS

  SYNOPSIS
  send_user_stats
  all_user_stats - values to return
  table - I_S table

  RETURN
  0 - OK
  1 - error
*/
int send_user_stats(THD *thd, const user_stats_t &all_user_stats,
                    TABLE *table) noexcept {
  DBUG_ENTER("send_user_stats");
  for (const auto &it : all_user_stats) {
    restore_record(table, s->default_values);
    const USER_STATS *const user_stats = &it.second;
    table->field[0]->store(it.first.c_str(), it.first.length(),
                           system_charset_info);
    table->field[1]->store(user_stats->total_connections, true);
    table->field[2]->store(user_stats->concurrent_connections, true);
    table->field[3]->store(user_stats->connected_time);
    table->field[4]->store(user_stats->busy_time);
    table->field[5]->store(user_stats->cpu_time);
    table->field[6]->store(user_stats->bytes_received, true);
    table->field[7]->store(user_stats->bytes_sent, true);
    table->field[8]->store(user_stats->binlog_bytes_written, true);
    table->field[9]->store(user_stats->rows_fetched, true);
    table->field[10]->store(user_stats->rows_updated, true);
    table->field[11]->store(user_stats->rows_read, true);
    table->field[12]->store(user_stats->select_commands, true);
    table->field[13]->store(user_stats->update_commands, true);
    table->field[14]->store(user_stats->other_commands, true);
    table->field[15]->store(user_stats->commit_trans, true);
    table->field[16]->store(user_stats->rollback_trans, true);
    table->field[17]->store(user_stats->denied_connections, true);
    table->field[18]->store(user_stats->lost_connections, true);
    table->field[19]->store(user_stats->access_denied_errors, true);
    table->field[20]->store(user_stats->empty_queries, true);
    table->field[21]->store(user_stats->total_ssl_connections, true);
    if (schema_table_store_record(thd, table)) {
      DBUG_PRINT("error", ("store record error"));
      DBUG_RETURN(1);
    }
  }
  DBUG_RETURN(0);
}

int send_thread_stats(THD *thd, const thread_stats_t &all_thread_stats,
                      TABLE *table) noexcept {
  DBUG_ENTER("send_thread_stats");
  for (const auto &it : all_thread_stats) {
    restore_record(table, s->default_values);
    const THREAD_STATS *const thread_stats = &it.second;
    table->field[0]->store(thread_stats->id, true);
    table->field[1]->store(thread_stats->total_connections, true);
    table->field[2]->store(thread_stats->connected_time);
    table->field[3]->store(thread_stats->busy_time);
    table->field[4]->store(thread_stats->cpu_time);
    table->field[5]->store(thread_stats->bytes_received, true);
    table->field[6]->store(thread_stats->bytes_sent, true);
    table->field[7]->store(thread_stats->binlog_bytes_written, true);
    table->field[8]->store(thread_stats->rows_fetched, true);
    table->field[9]->store(thread_stats->rows_updated, true);
    table->field[10]->store(thread_stats->rows_read, true);
    table->field[11]->store(thread_stats->select_commands, true);
    table->field[12]->store(thread_stats->update_commands, true);
    table->field[13]->store(thread_stats->other_commands, true);
    table->field[14]->store(thread_stats->commit_trans, true);
    table->field[15]->store(thread_stats->rollback_trans, true);
    table->field[16]->store(thread_stats->denied_connections, true);
    table->field[17]->store(thread_stats->lost_connections, true);
    table->field[18]->store(thread_stats->access_denied_errors, true);
    table->field[19]->store(thread_stats->empty_queries, true);
    table->field[20]->store(thread_stats->total_ssl_connections, true);
    if (schema_table_store_record(thd, table)) {
      DBUG_PRINT("error", ("store record error"));
      DBUG_RETURN(1);
    }
  }
  DBUG_RETURN(0);
}

/*
  Process SHOW USER_STATISTICS

  SYNOPSIS
  mysqld_show_user_stats
  thd - current thread
  wild - limit results to the entry for this user
  with_roles - when true, display role for mapped users

  RETURN
  0 - OK
  1 - error
*/

static int fill_schema_user_stats(THD *thd, TABLE_LIST *tables,
                                  Item *cond MY_ATTRIBUTE((unused))) noexcept {
  DBUG_ENTER("fill_schema_user_stats");

  if (check_global_access(thd, SUPER_ACL | PROCESS_ACL)) DBUG_RETURN(1);

  refresh_concurrent_conn_stats();
  // Iterates through all the global stats and sends them to the client.
  // Pattern matching on the client IP is supported.

  TABLE *const table = tables->table;

  mysql_mutex_lock(&LOCK_global_user_client_stats);
  const int result = send_user_stats(thd, *global_user_stats, table);
  mysql_mutex_unlock(&LOCK_global_user_client_stats);

  DBUG_PRINT("exit", ("fill_schema_user_stats result is %d", result));
  DBUG_RETURN(result);
}

/*
  Process SHOW CLIENT_STATISTICS

  SYNOPSIS
  mysqld_show_client_stats
  thd - current thread
  wild - limit results to the entry for this client

  RETURN
  0 - OK
  1 - error
*/

static int fill_schema_client_stats(
    THD *thd, TABLE_LIST *tables, Item *cond MY_ATTRIBUTE((unused))) noexcept {
  DBUG_ENTER("fill_schema_client_stats");

  if (check_global_access(thd, SUPER_ACL | PROCESS_ACL)) DBUG_RETURN(1);

  refresh_concurrent_conn_stats();
  // Iterates through all the global stats and sends them to the client.
  // Pattern matching on the client IP is supported.
  TABLE *table = tables->table;

  mysql_mutex_lock(&LOCK_global_user_client_stats);
  const int result = send_user_stats(thd, *global_client_stats, table);
  mysql_mutex_unlock(&LOCK_global_user_client_stats);

  DBUG_PRINT("exit", ("mysqld_show_client_stats result is %d", result));
  DBUG_RETURN(result);
}

static int fill_schema_thread_stats(
    THD *thd, TABLE_LIST *tables, Item *cond MY_ATTRIBUTE((unused))) noexcept {
  DBUG_ENTER("fill_schema_thread_stats");

  if (check_global_access(thd, SUPER_ACL | PROCESS_ACL)) DBUG_RETURN(1);

  // Iterates through all the global stats and sends them to the client.
  // Pattern matching on the client IP is supported.
  TABLE *table = tables->table;

  mysql_mutex_lock(&LOCK_global_user_client_stats);
  const int result = send_thread_stats(thd, *global_thread_stats, table);
  mysql_mutex_unlock(&LOCK_global_user_client_stats);

  DBUG_PRINT("exit", ("mysqld_show_thread_stats result is %d", result));
  DBUG_RETURN(result);
}

// Sends the global table stats back to the client.
static int fill_schema_table_stats(THD *thd, TABLE_LIST *tables,
                                   Item *cond MY_ATTRIBUTE((unused))) {
  DBUG_ENTER("fill_schema_table_stats");

  TABLE *const table = tables->table;

  mysql_mutex_lock(&LOCK_global_table_stats);
  DEBUG_SYNC(thd, "fill_schema_table_stats");

  for (const auto &it : *global_table_stats) {
    restore_record(table, s->default_values);

    char *table_full_name = thd->mem_strdup(it.first.c_str());
    const char *const table_schema = strsep(&table_full_name, ".");
    const TABLE_STATS *const table_stats = &it.second;

    TABLE_LIST tmp_table;
    memset(reinterpret_cast<char *>(&tmp_table), 0, sizeof(tmp_table));
    tmp_table.table_name = table_full_name;
    tmp_table.db = table_schema;
    tmp_table.grant.privilege = 0;
    if (check_access(thd, SELECT_ACL, tmp_table.db, &tmp_table.grant.privilege,
                     0, 0, is_infoschema_db(table_schema)) ||
        check_grant(thd, SELECT_ACL, &tmp_table, 1, UINT_MAX, 1))
      continue;

    table->field[0]->store(table_schema, strlen(table_schema),
                           system_charset_info);
    table->field[1]->store(table_full_name, strlen(table_full_name),
                           system_charset_info);
    table->field[2]->store(table_stats->rows_read, true);
    table->field[3]->store(table_stats->rows_changed, true);
    table->field[4]->store(table_stats->rows_changed_x_indexes, true);

    if (schema_table_store_record(thd, table)) {
      mysql_mutex_unlock(&LOCK_global_table_stats);
      DBUG_RETURN(1);
    }
  }
  mysql_mutex_unlock(&LOCK_global_table_stats);
  DBUG_RETURN(0);
}

// Sends the global index stats back to the client.
static int fill_schema_index_stats(THD *thd, TABLE_LIST *tables,
                                   Item *cond MY_ATTRIBUTE((unused))) {
  TABLE *const table = tables->table;
  DBUG_ENTER("fill_schema_index_stats");

  mysql_mutex_lock(&LOCK_global_index_stats);
  for (const auto &it : *global_index_stats) {
    restore_record(table, s->default_values);

    char *index_full_name = thd->mem_strdup(it.first.c_str());
    const char *const table_schema = strsep(&index_full_name, ".");
    const char *const table_name = strsep(&index_full_name, ".");

    TABLE_LIST tmp_table;
    memset(reinterpret_cast<char *>(&tmp_table), 0, sizeof(tmp_table));
    tmp_table.table_name = table_name;
    tmp_table.db = table_schema;
    tmp_table.grant.privilege = 0;
    if (check_access(thd, SELECT_ACL, tmp_table.db, &tmp_table.grant.privilege,
                     0, 0, is_infoschema_db(table_schema)) ||
        check_grant(thd, SELECT_ACL, &tmp_table, 1, UINT_MAX, 1))
      continue;

    table->field[0]->store(table_schema, strlen(table_schema),
                           system_charset_info);
    table->field[1]->store(table_name, strlen(table_name), system_charset_info);
    table->field[2]->store(index_full_name, strlen(index_full_name),
                           system_charset_info);
    table->field[3]->store(it.second, true);  // rows_read

    if (schema_table_store_record(thd, table)) {
      mysql_mutex_unlock(&LOCK_global_index_stats);
      DBUG_RETURN(1);
    }
  }
  mysql_mutex_unlock(&LOCK_global_index_stats);
  DBUG_RETURN(0);
}

/**
  Collect status for all running threads.
*/
class Add_status : public Do_THD_Impl {
 public:
  Add_status(System_status_var *value) : m_stat_var(value) {}
  virtual void operator()(THD *thd) {
    if (!thd->status_var_aggregated)
      add_to_status(m_stat_var, &thd->status_var);
  }

 private:
  /* Status of all threads are summed into this. */
  System_status_var *m_stat_var;
};

void calc_sum_of_all_status(System_status_var *to) {
  DBUG_ENTER("calc_sum_of_all_status");
  mysql_mutex_assert_owner(&LOCK_status);
  /* Get global values as base. */
  *to = global_status_var;
  Add_status add_status(to);
  Global_THD_manager::get_instance()->do_for_all_thd_copy(&add_status);
  DBUG_VOID_RETURN;
}

/* This is only used internally, but we need it here as a forward reference */
extern ST_SCHEMA_TABLE schema_tables[];

/*
  Store record to I_S table, convert HEAP table
  to MyISAM if necessary

  SYNOPSIS
    schema_table_store_record()
    thd                   thread handler
    table                 Information schema table to be updated

  RETURN
    0	                  success
    1	                  error
*/

bool schema_table_store_record(THD *thd, TABLE *table) {
  int error;
  if ((error = table->file->ha_write_row(table->record[0]))) {
    if (create_ondisk_from_heap(thd, table, error, false, NULL)) return true;
  }
  return false;
}

/**
  Store record to I_S table, convert HEAP table to InnoDB table if necessary.

  @param[in]  thd            thread handler
  @param[in]  table          Information schema table to be updated
  @param[in]  make_ondisk    if true, convert heap table to on disk table.
                             default value is true.
  @return 0 on success
  @return error code on failure.
*/
int schema_table_store_record2(THD *thd, TABLE *table, bool make_ondisk) {
  int error;
  if ((error = table->file->ha_write_row(table->record[0]))) {
    if (!make_ondisk) return error;

    if (convert_heap_table_to_ondisk(thd, table, error)) return 1;
  }
  return 0;
}

/**
  Convert HEAP table to InnoDB table if necessary

  @param[in] thd     thread handler
  @param[in] table   Information schema table to be converted.
  @param[in] error   the error code returned previously.
  @return false on success, true on error.
*/
bool convert_heap_table_to_ondisk(THD *thd, TABLE *table, int error) {
  return (create_ondisk_from_heap(thd, table, error, false, NULL));
}

/**
  Prepare a Table_ident and add a table_list into SELECT_LEX

  @param thd         Thread
  @param sel         Instance of SELECT_LEX.
  @param db_name     Database name.
  @param table_name  Table name.

  @returns true on failure.
           false on success.
*/
bool make_table_list(THD *thd, SELECT_LEX *sel, const LEX_CSTRING &db_name,
                     const LEX_CSTRING &table_name) {
  Table_ident *table_ident = new (thd->mem_root)
      Table_ident(thd->get_protocol(), db_name, table_name, 1);
  if (!sel->add_table_to_list(thd, table_ident, 0, 0, TL_READ, MDL_SHARED_READ))
    return true;
  return false;
}

enum enum_schema_tables get_schema_table_idx(ST_SCHEMA_TABLE *schema_table) {
  return (enum enum_schema_tables)(schema_table - &schema_tables[0]);
}

/**
 * Implementation of SHOW INDEX / SHOW COLUMNS for temporary tables.
 *
 * @param thd           Thread handle
 * @param tables        Table to fill with data
 * @return
 */

static int show_temporary_tables(THD *thd, TABLE_LIST *tables, Item *) {
  TABLE *table = tables->table;
  SELECT_LEX *lsel = tables->schema_select_lex;
  ST_SCHEMA_TABLE *schema_table = tables->schema_table;

  DBUG_ENTER("show_temporary_tables");

  /*
    This code is now only used for SHOW statements for temporary tables
    and not for any I_S queries.
  */
  DBUG_ASSERT(thd->lex->sql_command == SQLCOM_SHOW_KEYS ||
              thd->lex->sql_command == SQLCOM_SHOW_FIELDS);
  DBUG_ASSERT(lsel && lsel->table_list.first);

  /*
    When a view is opened its structures are allocated on a permanent
    statement arena and linked into the LEX tree for the current statement
    (this happens even in cases when view is handled through TEMPTABLE
    algorithm).

    To prevent this process from unnecessary hogging of memory in the permanent
    arena of our I_S query and to avoid damaging its LEX we use temporary
    arena and LEX for table/view opening.

    Use temporary arena instead of statement permanent arena. Also make
    it active arena and save original one for successive restoring.
  */
  Query_arena i_s_arena(thd->mem_root, Query_arena::STMT_REGULAR_EXECUTION);
  Query_arena *old_arena = thd->stmt_arena;
  thd->stmt_arena = &i_s_arena;
  Query_arena backup_arena;
  thd->swap_query_arena(i_s_arena, &backup_arena);

  /* Prepare temporary LEX. */
  LEX temp_lex;
  LEX *lex = &temp_lex;
  LEX *old_lex = thd->lex;
  thd->lex = lex;
  lex_start(thd);

  /* Disable constant subquery evaluation as we won't be locking tables. */
  lex->context_analysis_only = CONTEXT_ANALYSIS_ONLY_VIEW;

  /*
    Some of process_table() functions rely on wildcard being passed from
    old LEX (or at least being initialized).
  */
  lex->wild = old_lex->wild;

  TABLE_LIST *table_list;
  bool result = true;

  /*
    Since make_table_list() might change database and table name passed
    to it we create copies of the db and table name.
    These copies are used for make_table_list() while unaltered values
    are passed to process_table() functions.
  */
  LEX_CSTRING db_name_lex_cstr, table_name_lex_cstr;
  if (lex_string_strmake(thd->mem_root, &db_name_lex_cstr,
                         lsel->table_list.first->db,
                         lsel->table_list.first->db_length) ||
      lex_string_strmake(thd->mem_root, &table_name_lex_cstr,
                         lsel->table_list.first->table_name,
                         lsel->table_list.first->table_name_length))
    goto end;

  /*
    Create table list element for table to be open. Link it with the
    temporary LEX. The latter is required to correctly open views and
    produce table describing their structure.
  */
  if (make_table_list(thd, lex->select_lex, db_name_lex_cstr,
                      table_name_lex_cstr))
    goto end;

  table_list = lex->select_lex->table_list.first;
  DBUG_ASSERT(!table_list->is_view_or_derived());
  result = open_temporary_tables(thd, table_list);

  if (!result)
    result = open_tables_for_query(
        thd, table_list,
        MYSQL_OPEN_IGNORE_FLUSH | MYSQL_OPEN_FORCE_SHARED_HIGH_PRIO_MDL);

  /*
    Restore old value of sql_command back as it is being looked at in
    process_table() function.
  */
  lex->sql_command = old_lex->sql_command;

  if (!result) {
    LEX_STRING orig_db_name, orig_table_name;

    orig_db_name.str = const_cast<char *>(lsel->table_list.first->db);
    orig_db_name.length = lsel->table_list.first->db_length;

    orig_table_name.str =
        const_cast<char *>(lsel->table_list.first->table_name);
    orig_table_name.length = lsel->table_list.first->table_name_length;

    result = schema_table->process_table(thd, table_list, table, result,
                                         &orig_db_name, &orig_table_name);
  }

end:
  lex->unit->cleanup(thd, true);

  /* Restore original LEX value, statement's arena and THD arena values. */
  lex_end(thd->lex);

  // Free items, before restoring backup_arena below.
  DBUG_ASSERT(i_s_arena.item_list() == nullptr);
  thd->free_items();

  thd->lex = old_lex;

  thd->stmt_arena = old_arena;
  thd->swap_query_arena(backup_arena, &i_s_arena);

  DBUG_RETURN(result);
}

<<<<<<< HEAD
/**
  @brief          Get open table method

  @details        The function calculates the method which will be used
                  for table opening:
                  SKIP_OPEN_TABLE - do not open table
                  OPEN_FRM_ONLY   - open FRM file only
                  OPEN_FULL_TABLE - open FRM, data, index files
  @param[in]      tables               I_S table table_list
  @param[in]      schema_table         I_S table struct

  @return         return a set of flags
    @retval       SKIP_OPEN_TABLE | OPEN_FRM_ONLY | OPEN_FULL_TABLE
*/

static uint get_table_open_method(TABLE_LIST *tables,
                                  ST_SCHEMA_TABLE *schema_table) {
  /*
    determine which method will be used for table opening
  */
  if (schema_table->i_s_requested_object & OPTIMIZE_I_S_TABLE) {
    Field **ptr, *field;
    int table_open_method = 0, field_indx = 0;
    uint star_table_open_method = OPEN_FULL_TABLE;
    bool used_star = true;  // true if '*' is used in select
    for (ptr = tables->table->field; (field = *ptr); ptr++) {
      star_table_open_method =
          min(star_table_open_method,
              schema_table->fields_info[field_indx].open_method);
      if (bitmap_is_set(tables->table->read_set, field->field_index)) {
        used_star = false;
        table_open_method |= schema_table->fields_info[field_indx].open_method;
      }
      field_indx++;
    }
    if (used_star) return star_table_open_method;
    return table_open_method;
  }
  /* I_S tables which use get_all_tables but can not be optimized */
  return (uint)OPEN_FULL_TABLE;
}

/**
  @brief          Change I_S table item list for SHOW [GLOBAL] TEMPORARY TABLES
  [FROM/IN db]

  @param[in]      thd                      thread handler
  @param[in]      schema_table             I_S table

  @return         Operation status
    @retval       0                        success
    @retval       1                        error
*/
int make_temporary_tables_old_format(THD *thd, ST_SCHEMA_TABLE *schema_table) {
  char tmp[128];
  String buffer(tmp, sizeof(tmp), thd->charset());
  LEX *lex = thd->lex;
  Name_resolution_context *context = &lex->select_lex->context;

  if (thd->lex->option_type == OPT_GLOBAL) {
    ST_FIELD_INFO *field_info = &schema_table->fields_info[0];
    Item_field *field =
        new Item_field(context, NullS, NullS, field_info->field_name);
    if (add_item_to_list(thd, field)) return 1;
    field->item_name.copy(field_info->old_name, strlen(field_info->old_name),
                          system_charset_info);
  }

  ST_FIELD_INFO *field_info = &schema_table->fields_info[2];
  buffer.length(0);
  buffer.append(field_info->old_name);
  buffer.append(lex->select_lex->db);

  if (lex->wild && lex->wild->ptr()) {
    buffer.append(STRING_WITH_LEN(" ("));
    buffer.append(lex->wild->ptr());
    buffer.append(')');
  }

  Item_field *field =
      new Item_field(context, NullS, NullS, field_info->field_name);
  if (add_item_to_list(thd, field)) return 1;

  field->item_name.copy(buffer.ptr(), buffer.length(), system_charset_info);
  return 0;
}

/**
  @brief          Fill records for temporary tables by reading info from table
  object

  @param[in]      thd                      thread handler
  @param[in]      table                    I_S table
  @param[in]      tmp_table                temporary table
  @param[in]      db                       database name
  @param[in]      mem_root                 memory root for allocating cloned
                                           handlers, must have the lifetime of
                                           the current thread

  @return         Operation status
    @retval       0                        success
    @retval       1                        error
*/

static int store_temporary_table_record(THD *thd, TABLE *table,
                                        TABLE *tmp_table, const char *db,
                                        MEM_ROOT *mem_root) {
  const CHARSET_INFO *const cs = system_charset_info;
  DBUG_ENTER("store_temporary_table_record");

  if (db && my_strcasecmp(cs, db, tmp_table->s->db.str)) DBUG_RETURN(0);

  restore_record(table, s->default_values);

  // session_id
  table->field[0]->store(static_cast<longlong>(thd->thread_id()), true);

  // database
  table->field[1]->store(tmp_table->s->db.str, tmp_table->s->db.length, cs);

  // table
  table->field[2]->store(tmp_table->s->table_name.str,
                         tmp_table->s->table_name.length, cs);

  // engine
  handler *handle = tmp_table->file;
  // Assume that invoking handler::table_type() on a shared handler is safe
  const char *engineType = handle ? handle->table_type() : "UNKNOWN";
  table->field[3]->store(engineType, strlen(engineType), cs);

  // name
  if (tmp_table->s->path.str) {
    const char *const p = strstr(tmp_table->s->path.str, "#sql");
    int len = tmp_table->s->path.length - (p - tmp_table->s->path.str);
    table->field[4]->store(p, min(FN_REFLEN, len), cs);
  }

  // file stats
  handler *file = tmp_table->file;

  /* We have only one handler object for a temp table globally and it might
  be in use by other thread.  Do not trash it by invoking handler methods on
  it but rather clone it. */
  if (file) {
    file = file->clone(tmp_table->s->normalized_path.str, mem_root);
  }

  if (file) {
    MYSQL_TIME time;

    /**
        TODO: InnoDB stat(file) checks file on short names within data
       dictionary rather than using full path, because of that, temp files
       created in TMPDIR will not have access/create time as it will not find
       the file

        The fix is to patch InnoDB to use full path
    */
    file->info(HA_STATUS_VARIABLE | HA_STATUS_TIME | HA_STATUS_NO_LOCK);

    table->field[5]->store(static_cast<longlong>(file->stats.records), true);
    table->field[5]->set_notnull();

    table->field[6]->store(static_cast<longlong>(file->stats.mean_rec_length),
                           true);
    table->field[7]->store(static_cast<longlong>(file->stats.data_file_length),
                           true);
    table->field[8]->store(static_cast<longlong>(file->stats.index_file_length),
                           true);
    if (file->stats.create_time) {
      thd->variables.time_zone->gmt_sec_to_TIME(
          &time, static_cast<my_time_t>(file->stats.create_time));
      table->field[9]->store_time(&time, MYSQL_TIMESTAMP_DATETIME);
      table->field[9]->set_notnull();
    }
    if (file->stats.update_time) {
      thd->variables.time_zone->gmt_sec_to_TIME(
          &time, static_cast<my_time_t>(file->stats.update_time));
      table->field[10]->store_time(&time, MYSQL_TIMESTAMP_DATETIME);
      table->field[10]->set_notnull();
    }

    file->ha_close();
  }

  DBUG_RETURN(schema_table_store_record(thd, table));
}

/**
  @brief          Fill I_S tables with global temporary tables

  @param[in]      thd                      thread handler
  @param[in]      tables                   I_S table
  @param[in]      cond                     'WHERE' condition

  @return         Operation status
    @retval       0                        success
    @retval       1                        error
*/

class Fill_global_temporary_tables final : public Do_THD_Impl {
 private:
  THD *const m_client_thd;
  const Security_context *m_sctx;
  bool m_failed;
  const TABLE_LIST *m_tables;

 public:
  Fill_global_temporary_tables(THD *client_thd, TABLE_LIST *tables) noexcept
      : m_client_thd(client_thd),
        m_sctx(client_thd->security_context()),
        m_failed(false),
        m_tables(tables) {}

  virtual ~Fill_global_temporary_tables() {}

  virtual void operator()(THD *thd) {
    mysql_mutex_lock(&thd->LOCK_temporary_tables);

#ifndef DBUG_OFF
    const char *tmp_proc_info = thd->proc_info;
    if (tmp_proc_info &&
        !strncmp(
            tmp_proc_info,
            STRING_WITH_LEN("debug sync point: fill_schema_table_stats"))) {
      DEBUG_SYNC(m_client_thd,
                 "fill_global_temporary_tables_thd_item_at_tables_debug_sync");
    }
#endif

    for (TABLE *tmp = thd->temporary_tables; tmp; tmp = tmp->next) {
      uint db_access;
      if (test_all_bits(m_sctx->master_access(), DB_ACLS))
        db_access = DB_ACLS;
      else
        db_access = (acl_get(m_client_thd, m_sctx->host().str, m_sctx->ip().str,
                             m_sctx->priv_user().str, tmp->s->db.str, 0) |
                     m_sctx->master_access());

      if (!(db_access & DB_ACLS) &&
          check_grant_db(m_client_thd, tmp->s->db.str)) {
        // no access for temp tables within this db for user
        continue;
      }
      DEBUG_SYNC(m_client_thd,
                 "fill_global_temporary_tables_before_storing_rec");

      if (store_temporary_table_record(thd, m_tables->table, tmp,
                                       m_client_thd->lex->select_lex->db,
                                       m_client_thd->mem_root))
        m_failed = true;
    }
    mysql_mutex_unlock(&thd->LOCK_temporary_tables);
  }

  bool failed() const noexcept { return m_failed; }
};

static int fill_global_temporary_tables(THD *thd, TABLE_LIST *tables,
                                        Item *cond MY_ATTRIBUTE((unused))) {
  DBUG_ENTER("fill_global_temporary_tables");

  Fill_global_temporary_tables fill_global_temporary_tables(thd, tables);
  Global_THD_manager::get_instance()->do_for_all_thd_copy(
      &fill_global_temporary_tables);

  if (fill_global_temporary_tables.failed()) DBUG_RETURN(1);
  DBUG_RETURN(0);
}

/**
  @brief          Fill I_S tables with session temporary tables

  @param[in]      thd                      thread handler
  @param[in]      tables                   I_S table
  @param[in]      cond                     'WHERE' condition

  @return         Operation status
    @retval       0                        success
    @retval       1                        error
*/

int fill_temporary_tables(THD *thd, TABLE_LIST *tables, Item *cond) {
  DBUG_ENTER("fill_temporary_tables");

  if (thd->lex->option_type == OPT_GLOBAL)
    DBUG_RETURN(fill_global_temporary_tables(thd, tables, cond));

  TABLE *tmp;

  for (tmp = thd->temporary_tables; tmp; tmp = tmp->next) {
    if (store_temporary_table_record(thd, tables->table, tmp,
                                     thd->lex->select_lex->db, thd->mem_root)) {
      DBUG_RETURN(1);
    }
  }
  DBUG_RETURN(0);
}

/**
   Try acquire high priority share metadata lock on a table (with
   optional wait for conflicting locks to go away).

   @param thd            Thread context.
   @param table          Table list element for the table
   @param can_deadlock   Indicates that deadlocks are possible due to
                         metadata locks, so to avoid them we should not
                         wait in case if conflicting lock is present.

   @note This is an auxiliary function to be used in cases when we want to
         access table's description by looking up info in TABLE_SHARE without
         going through full-blown table open.
   @note This function assumes that there are no other metadata lock requests
         in the current metadata locking context.

   @retval false  No error, if lock was obtained TABLE_LIST::mdl_request::ticket
                  is set to non-NULL value.
   @retval true   Some error occured (probably thread was killed).
*/

bool try_acquire_high_prio_shared_mdl_lock(THD *thd, TABLE_LIST *table,
                                           bool can_deadlock) {
  bool error;
  MDL_REQUEST_INIT(&table->mdl_request, MDL_key::TABLE, table->db,
                   table->table_name, MDL_SHARED_HIGH_PRIO, MDL_TRANSACTION);

  if (can_deadlock) {
    /*
      When .FRM is being open in order to get data for an I_S table,
      we might have some tables not only open but also locked.
      E.g. this happens when a SHOW or I_S statement is run
      under LOCK TABLES or inside a stored function.
      By waiting for the conflicting metadata lock to go away we
      might create a deadlock which won't entirely belong to the
      MDL subsystem and thus won't be detectable by this subsystem's
      deadlock detector. To avoid such situation, when there are
      other locked tables, we prefer not to wait on a conflicting
      lock.
    */
    error = thd->mdl_context.try_acquire_lock(&table->mdl_request);
  } else
    error = thd->mdl_context.acquire_lock(&table->mdl_request,
                                          thd->variables.lock_wait_timeout);

  return error;
}

/**
  @brief          Fill I_S tables whose data are retrieved
                  from frm files and storage engine

  @details        The information schema tables are internally represented as
                  temporary tables that are filled at query execution time.
                  Those I_S tables whose data are retrieved
                  from frm files and storage engine are filled by the function
                  get_all_tables().

  @param[in]      thd                      thread handler
  @param[in]      tables                   I_S table
  @param[in]      cond                     'WHERE' condition

  @return         Operation status
    @retval       0                        success
    @retval       1                        error
*/

static int get_all_tables(THD *thd, TABLE_LIST *tables, Item *cond) {
  LEX *lex = thd->lex;
  TABLE *table = tables->table;
  SELECT_LEX *lsel = tables->schema_select_lex;
  ST_SCHEMA_TABLE *schema_table = tables->schema_table;
  LOOKUP_FIELD_VALUES lookup_field_vals;
  LEX_STRING *db_name, *table_name;
  bool with_i_schema;
  List<LEX_STRING> db_names;
  List_iterator_fast<LEX_STRING> it(db_names);
  Item *partial_cond = 0;
  int error = 1;
  Open_tables_backup open_tables_state_backup;
  Security_context *sctx = thd->security_context();
  uint table_open_method;
  bool can_deadlock;

  DBUG_ENTER("get_all_tables");

  MEM_ROOT tmp_mem_root;
  init_sql_alloc(key_memory_get_all_tables, &tmp_mem_root,
                 TABLE_ALLOC_BLOCK_SIZE, 0);

  /*
    In cases when SELECT from I_S table being filled by this call is
    part of statement which also uses other tables or is being executed
    under LOCK TABLES or is part of transaction which also uses other
    tables waiting for metadata locks which happens below might result
    in deadlocks.
    To avoid them we don't wait if conflicting metadata lock is
    encountered and skip table with emitting an appropriate warning.
  */
  can_deadlock = thd->mdl_context.has_locks();

  /*
    We should not introduce deadlocks even if we already have some
    tables open and locked, since we won't lock tables which we will
    open and will ignore pending exclusive metadata locks for these
    tables by using high-priority requests for shared metadata locks.
  */
  thd->reset_n_backup_open_tables_state(&open_tables_state_backup, 0);

  tables->table_open_method = table_open_method =
      get_table_open_method(tables, schema_table);
  DBUG_PRINT("open_method", ("%d", tables->table_open_method));
  /*
    this branch processes SHOW FIELDS, SHOW INDEXES commands.
    see sql_parse.cc, prepare_schema_table() function where
    this values are initialized
  */
  if (lsel && lsel->table_list.first) {
    LEX_STRING db_name, table_name;

    db_name.str = const_cast<char *>(lsel->table_list.first->db);
    db_name.length = lsel->table_list.first->db_length;

    table_name.str = const_cast<char *>(lsel->table_list.first->table_name);
    table_name.length = lsel->table_list.first->table_name_length;

    error = fill_schema_table_by_open(thd, &tmp_mem_root, true, table,
                                      schema_table, &db_name, &table_name,
                                      &open_tables_state_backup, can_deadlock);
    goto err;
  }

  if (get_lookup_field_values(thd, cond, tables, &lookup_field_vals)) {
    error = 0;
    goto err;
  }

  DBUG_PRINT("INDEX VALUES", ("db_name='%s', table_name='%s'",
                              STR_OR_NIL(lookup_field_vals.db_value.str),
                              STR_OR_NIL(lookup_field_vals.table_value.str)));

  if (!lookup_field_vals.wild_db_value && !lookup_field_vals.wild_table_value) {
    /*
      if lookup value is empty string then
      it's impossible table name or db name
    */
    if ((lookup_field_vals.db_value.str &&
         !lookup_field_vals.db_value.str[0]) ||
        (lookup_field_vals.table_value.str &&
         !lookup_field_vals.table_value.str[0])) {
      error = 0;
      goto err;
    }
  }

  if (lookup_field_vals.db_value.length && !lookup_field_vals.wild_db_value)
    tables->has_db_lookup_value = true;
  if (lookup_field_vals.table_value.length &&
      !lookup_field_vals.wild_table_value)
    tables->has_table_lookup_value = true;

  if (tables->has_db_lookup_value && tables->has_table_lookup_value)
    partial_cond = 0;
  else
    partial_cond = make_cond_for_info_schema(cond, tables);

  if (lex->is_explain()) {
    /* EXPLAIN SELECT */
    error = 0;
    goto err;
  }

  if (make_db_list(thd, &db_names, &lookup_field_vals, &with_i_schema,
                   &tmp_mem_root))
    goto err;
  it.rewind(); /* To get access to new elements in basis list */
  while ((db_name = it++)) {
    DBUG_ASSERT(db_name->length <= NAME_LEN);

    bool have_db_privileges = false;
    if (sctx->get_active_roles()->size() > 0) {
      LEX_CSTRING const_db_name = {db_name->str, db_name->length};
      have_db_privileges = sctx->db_acl(const_db_name) > 0 ? true : false;
    }
    if (!(check_access(thd, SELECT_ACL, db_name->str, &thd->col_access, NULL, 0,
                       1) ||
          (!thd->col_access && check_grant_db(thd, db_name->str))) ||
        sctx->check_access(DB_ACLS | SHOW_DB_ACL, true) || have_db_privileges ||
        acl_get(thd, sctx->host().str, sctx->ip().str, sctx->priv_user().str,
                db_name->str, 0))

    {
      // We must make sure the schema is released and unlocked in the right
      // order. Fail if we are unable to get a meta data lock on the schema
      // name.
      dd::Schema_MDL_locker mdl_handler(thd);
      if (mdl_handler.ensure_locked(db_name->str)) goto err;

      dd::cache::Dictionary_client::Auto_releaser releaser(thd->dd_client());
      List<LEX_STRING> table_names;
      int res = make_table_name_list(thd, &table_names, lex, &lookup_field_vals,
                                     with_i_schema, db_name);
      if (res == 2) /* Not fatal error, continue */
        continue;
      if (res) goto err;

      List_iterator_fast<LEX_STRING> it_files(table_names);
      while ((table_name = it_files++)) {
        DBUG_ASSERT(table_name->length <= NAME_LEN);
        restore_record(table, s->default_values);
        table->field[schema_table->idx_field1]->store(
            db_name->str, db_name->length, system_charset_info);
        table->field[schema_table->idx_field2]->store(
            table_name->str, table_name->length, system_charset_info);

        if (!partial_cond || partial_cond->val_int()) {
          /*
            OPEN_FRM_ONLY is only set for columns in tables which
            does not have OPTIMIZE_I_S_TABLE set.
            get_table_open_method() always returns OPEN_FULL_TABLE
            if OPTIMIZE_I_S_TABLE is not set, so OPEN_FRM_ONLY will
            never be the table_open_method.
          */
          DBUG_ASSERT(table_open_method != OPEN_FRM_ONLY);

          DEBUG_SYNC(thd, "before_open_in_get_all_tables");

          if (fill_schema_table_by_open(
                  thd, &tmp_mem_root, false, table, schema_table, db_name,
                  table_name, &open_tables_state_backup, can_deadlock))
            goto err;
        }
      }
      /*
        If we have information schema its always the first table and only
        the first table. Reset for other tables.
      */
      with_i_schema = 0;
    }
  }
  error = 0;
err:
  /*
    HACK
    If view security context were used we need to drop the reference those now
    or we will attempt to logout uninitialized security contexts during
    query clean up.
    TABLE_LIST::view_ctx allocation happens in parse_view_definition()
    during table open. The allocation happens on thd->stmt_area

    TODO Why is the view security context allocated if it's not used?
  */
  thd->m_view_ctx_list.empty();
  free_root(&tmp_mem_root, MYF(0));
  thd->restore_backup_open_tables_state(&open_tables_state_backup);

  DBUG_RETURN(error);
}
=======
/* Define fields' indexes for COLUMNS of temporary tables */
#define TMP_TABLE_COLUMNS_COLUMN_NAME 0
#define TMP_TABLE_COLUMNS_COLUMN_TYPE 1
#define TMP_TABLE_COLUMNS_COLLATION_NAME 2
#define TMP_TABLE_COLUMNS_IS_NULLABLE 3
#define TMP_TABLE_COLUMNS_COLUMN_KEY 4
#define TMP_TABLE_COLUMNS_COLUMN_DEFAULT 5
#define TMP_TABLE_COLUMNS_EXTRA 6
#define TMP_TABLE_COLUMNS_PRIVILEGES 7
#define TMP_TABLE_COLUMNS_COLUMN_COMMENT 8
#define TMP_TABLE_COLUMNS_GENERATION_EXPRESSION 9
>>>>>>> 124c7ab1

static int get_schema_tmp_table_columns_record(THD *thd, TABLE_LIST *tables,
                                               TABLE *table, bool res,
                                               LEX_STRING *db_name,
                                               LEX_STRING *table_name) {
  DBUG_ENTER("get_schema_tmp_table_columns_record");

  DBUG_ASSERT(thd->lex->sql_command == SQLCOM_SHOW_FIELDS);

  if (res) DBUG_RETURN(res);

  const char *wild = thd->lex->wild ? thd->lex->wild->ptr() : nullptr;
  CHARSET_INFO *cs = system_charset_info;
  TABLE *show_table = tables->table;
  Field **ptr = show_table->field;
  Field *field;
  show_table->use_all_columns();  // Required for default
  restore_record(show_table, s->default_values);

  for (; (field = *ptr); ptr++) {
    uchar *pos;
    char tmp[MAX_FIELD_WIDTH];
    String type(tmp, sizeof(tmp), system_charset_info);

    if (wild && wild[0] &&
        wild_case_compare(system_charset_info, field->field_name, wild))
      continue;

    // Get default row, with all NULL fields set to NULL
    restore_record(table, s->default_values);

    // NAME
    table->field[TMP_TABLE_COLUMNS_COLUMN_NAME]->store(
        field->field_name, strlen(field->field_name), cs);

    // COLUMN_TYPE
    field->sql_type(type);
    table->field[TMP_TABLE_COLUMNS_COLUMN_TYPE]->store(type.ptr(),
                                                       type.length(), cs);

    // COLLATION_NAME
    if (field->has_charset()) {
      table->field[TMP_TABLE_COLUMNS_COLLATION_NAME]->store(
          field->charset()->name, strlen(field->charset()->name), cs);
      table->field[TMP_TABLE_COLUMNS_COLLATION_NAME]->set_notnull();
    }

    // IS_NULLABLE
    pos = (uchar *)((field->flags & NOT_NULL_FLAG) ? "NO" : "YES");
    table->field[TMP_TABLE_COLUMNS_IS_NULLABLE]->store(
        (const char *)pos, strlen((const char *)pos), cs);

    // COLUMN_KEY
    pos = (uchar *)((field->flags & PRI_KEY_FLAG)
                        ? "PRI"
                        : (field->flags & UNIQUE_KEY_FLAG)
                              ? "UNI"
                              : (field->flags & MULTIPLE_KEY_FLAG)
                                    ? "MUL"
                                    : (field->flags & CLUSTERING_FLAG) ? "CLU"
                                                                       : "");
    table->field[TMP_TABLE_COLUMNS_COLUMN_KEY]->store(
        (const char *)pos, strlen((const char *)pos), cs);

    // COLUMN_DEFAULT
    if (print_default_clause(thd, field, &type, false)) {
      table->field[TMP_TABLE_COLUMNS_COLUMN_DEFAULT]->store(type.ptr(),
                                                            type.length(), cs);
      table->field[TMP_TABLE_COLUMNS_COLUMN_DEFAULT]->set_notnull();
    }

    // EXTRA
    /*
      For non-temporary tables, EXTRA column value in I_S.columns table
      is stored as below,

      IF (col.is_auto_increment=true,
      CONCAT(IFNULL(CONCAT("on update ", col.update_option, " "),''),
      "auto_increment"),
      CONCAT("on update ", col.update_option)) AS EXTRA,

      Following the same logic for columns of temporary tables also.
      */
    if (field->auto_flags & Field::NEXT_NUMBER) {
      if (print_on_update_clause(field, &type, true))
        table->field[TMP_TABLE_COLUMNS_EXTRA]->store(type.ptr(), type.length(),
                                                     cs);
      table->field[TMP_TABLE_COLUMNS_EXTRA]->store(
          STRING_WITH_LEN("auto_increment"), cs);
    } else {
      if (print_on_update_clause(field, &type, true))
        table->field[TMP_TABLE_COLUMNS_EXTRA]->store(type.ptr(), type.length(),
                                                     cs);
      else
        table->field[TMP_TABLE_COLUMNS_EXTRA]->store(STRING_WITH_LEN("NULL"),
                                                     cs);
    }

    // PRIVILEGES
    uint col_access;
    check_access(thd, SELECT_ACL, db_name->str, &tables->grant.privilege, 0, 0,
                 tables->schema_table != nullptr);
    col_access = get_column_grant(thd, &tables->grant, db_name->str,
                                  table_name->str, field->field_name) &
                 COL_ACLS;
    if (!tables->schema_table && !col_access) continue;
    char *end = tmp;
    for (uint bitnr = 0; col_access; col_access >>= 1, bitnr++) {
      if (col_access & 1) {
        *end++ = ',';
        end = my_stpcpy(end, grant_types.type_names[bitnr]);
      }
    }
    table->field[TMP_TABLE_COLUMNS_PRIVILEGES]->store(
        tmp + 1, end == tmp ? 0 : (uint)(end - tmp - 1), cs);

    // COLUMN_COMMENT
    table->field[TMP_TABLE_COLUMNS_COLUMN_COMMENT]->store(
        field->comment.str, field->comment.length, cs);

    // COLUMN_GENERATION_EXPRESSION
    if (field->gcol_info) {
      if (field->stored_in_db)
        table->field[TMP_TABLE_COLUMNS_EXTRA]->store(
            STRING_WITH_LEN("STORED GENERATED"), cs);
      else
        table->field[TMP_TABLE_COLUMNS_EXTRA]->store(
            STRING_WITH_LEN("VIRTUAL GENERATED"), cs);

      char buffer[128];
      String s(buffer, sizeof(buffer), system_charset_info);
      field->gcol_info->print_expr(thd, &s);
      table->field[TMP_TABLE_COLUMNS_GENERATION_EXPRESSION]->store(
          s.ptr(), s.length(), cs);
    } else
      table->field[TMP_TABLE_COLUMNS_GENERATION_EXPRESSION]->set_null();

    if (schema_table_store_record(thd, table)) DBUG_RETURN(1);
  }

  DBUG_RETURN(0);
}

static bool iter_schema_engines(THD *thd, plugin_ref plugin, void *ptable) {
  TABLE *table = (TABLE *)ptable;
  handlerton *hton = plugin_data<handlerton *>(plugin);
  const char *wild = thd->lex->wild ? thd->lex->wild->ptr() : NullS;
  CHARSET_INFO *scs = system_charset_info;
  handlerton *default_type = ha_default_handlerton(thd);
  DBUG_ENTER("iter_schema_engines");

  /* Disabled plugins */
  if (plugin_state(plugin) != PLUGIN_IS_READY) {
    struct st_mysql_plugin *plug = plugin_decl(plugin);

    if (!(wild && wild[0] && wild_case_compare(scs, plug->name, wild))) {
      restore_record(table, s->default_values);
      table->field[0]->store(plug->name, strlen(plug->name), scs);
      table->field[1]->store(C_STRING_WITH_LEN("NO"), scs);
      table->field[2]->store(plug->descr, strlen(plug->descr), scs);
      if (schema_table_store_record(thd, table)) DBUG_RETURN(1);
    }
    DBUG_RETURN(0);
  }

  if (!(hton->flags & HTON_HIDDEN)) {
    LEX_STRING *name = plugin_name(plugin);
    if (!(wild && wild[0] && wild_case_compare(scs, name->str, wild))) {
      LEX_STRING yesno[2] = {{C_STRING_WITH_LEN("NO")},
                             {C_STRING_WITH_LEN("YES")}};
      LEX_STRING *tmp;
      const char *option_name = show_comp_option_name[(int)hton->state];
      restore_record(table, s->default_values);

      table->field[0]->store(name->str, name->length, scs);
      if (hton->state == SHOW_OPTION_YES && default_type == hton)
        option_name = "DEFAULT";
      table->field[1]->store(option_name, strlen(option_name), scs);
      table->field[2]->store(plugin_decl(plugin)->descr,
                             strlen(plugin_decl(plugin)->descr), scs);
      tmp = &yesno[MY_TEST(hton->commit)];
      table->field[3]->store(tmp->str, tmp->length, scs);
      table->field[3]->set_notnull();
      tmp = &yesno[MY_TEST(hton->prepare)];
      table->field[4]->store(tmp->str, tmp->length, scs);
      table->field[4]->set_notnull();
      tmp = &yesno[MY_TEST(hton->savepoint_set)];
      table->field[5]->store(tmp->str, tmp->length, scs);
      table->field[5]->set_notnull();

      if (schema_table_store_record(thd, table)) DBUG_RETURN(1);
    }
  }
  DBUG_RETURN(0);
}

static int fill_schema_engines(THD *thd, TABLE_LIST *tables, Item *) {
  DBUG_ENTER("fill_schema_engines");
  if (plugin_foreach_with_mask(thd, iter_schema_engines,
                               MYSQL_STORAGE_ENGINE_PLUGIN, ~PLUGIN_IS_FREED,
                               tables->table))
    DBUG_RETURN(1);
  DBUG_RETURN(0);
}

/* Define fields' indexes for KEYS of temporary tables */
#define TMP_TABLE_KEYS_TABLE_NAME 0
#define TMP_TABLE_KEYS_IS_NON_UNIQUE 1
#define TMP_TABLE_KEYS_INDEX_SCHEMA 2
#define TMP_TABLE_KEYS_INDEX_NAME 3
#define TMP_TABLE_KEYS_SEQ_IN_INDEX 4
#define TMP_TABLE_KEYS_COLUMN_NAME 5
#define TMP_TABLE_KEYS_COLLATION 6
#define TMP_TABLE_KEYS_CARDINALITY 7
#define TMP_TABLE_KEYS_SUB_PART 8
#define TMP_TABLE_KEYS_PACKED 9
#define TMP_TABLE_KEYS_IS_NULLABLE 10
#define TMP_TABLE_KEYS_INDEX_TYPE 11
#define TMP_TABLE_KEYS_COMMENT 12
#define TMP_TABLE_KEYS_INDEX_COMMENT 13
#define TMP_TABLE_KEYS_IS_VISIBLE 14
#define TMP_TABLE_KEYS_EXPRESSION 15

static int get_schema_tmp_table_keys_record(THD *thd, TABLE_LIST *tables,
                                            TABLE *table, bool res,
                                            LEX_STRING *,
                                            LEX_STRING *table_name) {
  DBUG_ENTER("get_schema_tmp_table_keys_record");

  DBUG_ASSERT(thd->lex->sql_command == SQLCOM_SHOW_KEYS);

  if (res) DBUG_RETURN(res);

  CHARSET_INFO *cs = system_charset_info;
  TABLE *show_table = tables->table;
  KEY *key_info = show_table->s->key_info;
  if (show_table->file)
    show_table->file->info(HA_STATUS_VARIABLE | HA_STATUS_NO_LOCK |
                           HA_STATUS_TIME);

  for (uint i = 0; i < show_table->s->keys; i++, key_info++) {
    KEY_PART_INFO *key_part = key_info->key_part;
    const char *str;
    for (uint j = 0; j < key_info->user_defined_key_parts; j++, key_part++) {
      restore_record(table, s->default_values);

      // TABLE_NAME
      table->field[TMP_TABLE_KEYS_TABLE_NAME]->store(table_name->str,
                                                     table_name->length, cs);

      // NON_UNIQUE
      table->field[TMP_TABLE_KEYS_IS_NON_UNIQUE]->store(
          (longlong)((key_info->flags & HA_NOSAME) ? 0 : 1), true);

      // INDEX_NAME
      table->field[TMP_TABLE_KEYS_INDEX_NAME]->store(
          key_info->name, strlen(key_info->name), cs);

      // SEQ_IN_INDEX
      table->field[TMP_TABLE_KEYS_SEQ_IN_INDEX]->store((longlong)(j + 1), true);

      // COLUMN_NAME
      str = (key_part->field ? key_part->field->field_name : "?unknown field?");

      if (key_part->field && key_part->field->is_hidden_from_user()) {
        table->field[TMP_TABLE_KEYS_COLUMN_NAME]->set_null();
      } else {
        table->field[TMP_TABLE_KEYS_COLUMN_NAME]->store(str, strlen(str), cs);
        table->field[TMP_TABLE_KEYS_COLUMN_NAME]->set_notnull();
      }

      if (show_table->file) {
        // COLLATION
        if (show_table->file->index_flags(i, j, 0) & HA_READ_ORDER) {
          table->field[TMP_TABLE_KEYS_COLLATION]->store(
              ((key_part->key_part_flag & HA_REVERSE_SORT) ? "D" : "A"), 1, cs);
          table->field[TMP_TABLE_KEYS_COLLATION]->set_notnull();
        }

        // CARDINALITY
        KEY *key = show_table->key_info + i;
        if (key->has_records_per_key(j)) {
          double records =
              (show_table->file->stats.records / key->records_per_key(j));
          table->field[TMP_TABLE_KEYS_CARDINALITY]->store(
              static_cast<longlong>(round(records)), true);
          table->field[TMP_TABLE_KEYS_CARDINALITY]->set_notnull();
        }
      }

      // INDEX_TYPE
      if (key_info->flags & HA_SPATIAL)
        str = "SPATIAL";
      else {
        ha_key_alg key_alg = key_info->algorithm;
        /* If index algorithm is implicit get SE default. */
        switch (key_alg) {
          case HA_KEY_ALG_SE_SPECIFIC:
            str = "";
            break;
          case HA_KEY_ALG_BTREE:
            str = "BTREE";
            break;
          case HA_KEY_ALG_RTREE:
            str = "RTREE";
            break;
          case HA_KEY_ALG_HASH:
            str = "HASH";
            break;
          case HA_KEY_ALG_FULLTEXT:
            str = "FULLTEXT";
            break;
          default:
            DBUG_ASSERT(0);
            str = "";
        }
      }
      table->field[TMP_TABLE_KEYS_INDEX_TYPE]->store(str, strlen(str), cs);

      // SUB_PART
      if (!(key_info->flags & HA_FULLTEXT) &&
          (key_part->field &&
           key_part->length !=
               show_table->s->field[key_part->fieldnr - 1]->key_length())) {
        table->field[TMP_TABLE_KEYS_SUB_PART]->store(
            key_part->length / key_part->field->charset()->mbmaxlen, true);
        table->field[TMP_TABLE_KEYS_SUB_PART]->set_notnull();
      }

      // NULLABLE
      uint flags = key_part->field ? key_part->field->flags : 0;
      const char *pos = (char *)((flags & NOT_NULL_FLAG) ? "" : "YES");
      table->field[TMP_TABLE_KEYS_IS_NULLABLE]->store(pos, strlen(pos), cs);

      // COMMENT
      if (!show_table->s->keys_in_use.is_set(i) && key_info->is_visible)
        table->field[TMP_TABLE_KEYS_COMMENT]->store(STRING_WITH_LEN("disabled"),
                                                    cs);
      else
        table->field[TMP_TABLE_KEYS_COMMENT]->store("", 0, cs);
      table->field[TMP_TABLE_KEYS_COMMENT]->set_notnull();

      // INDEX_COMMENT
      DBUG_ASSERT(MY_TEST(key_info->flags & HA_USES_COMMENT) ==
                  (key_info->comment.length > 0));
      if (key_info->flags & HA_USES_COMMENT)
        table->field[TMP_TABLE_KEYS_INDEX_COMMENT]->store(
            key_info->comment.str, key_info->comment.length, cs);

      // is_visible column
      const char *is_visible = key_info->is_visible ? "YES" : "NO";
      table->field[TMP_TABLE_KEYS_IS_VISIBLE]->store(is_visible,
                                                     strlen(is_visible), cs);
      table->field[TMP_TABLE_KEYS_IS_VISIBLE]->set_notnull();

      // Expression for functional key parts
      if (key_info->key_part->field->is_hidden_from_user()) {
        Value_generator *gcol = key_info->key_part->field->gcol_info;

        table->field[TMP_TABLE_KEYS_EXPRESSION]->store(
            gcol->expr_str.str, gcol->expr_str.length, cs);
        table->field[TMP_TABLE_KEYS_EXPRESSION]->set_notnull();
      } else {
        table->field[TMP_TABLE_KEYS_EXPRESSION]->set_null();
      }

      if (schema_table_store_record(thd, table)) DBUG_RETURN(1);
    }
  }
  DBUG_RETURN(res);
}

/*
  Convert a string in a given character set to a string which can be
  used for FRM file storage in which case use_hex is true and we store
  the character constants as hex strings in the character set encoding
  their field have. In the case of SHOW CREATE TABLE and the
  PARTITIONS information schema table we instead provide utf8 strings
  to the user and convert to the utf8 character set.

  SYNOPSIS
    get_cs_converted_part_value_from_string()
    item                           Item from which constant comes
    input_str                      String as provided by val_str after
                                   conversion to character set
    output_str                     Out value: The string created
    cs                             Character set string is encoded in
                                   NULL for INT_RESULT's here
    use_hex                        true => hex string created
                                   false => utf8 constant string created

  RETURN VALUES
    true                           Error
    false                          Ok
*/

bool get_cs_converted_part_value_from_string(THD *thd, Item *item,
                                             String *input_str,
                                             String *output_str,
                                             const CHARSET_INFO *cs,
                                             bool use_hex) {
  if (item->result_type() == INT_RESULT) {
    longlong value = item->val_int();
    output_str->set(value, system_charset_info);
    return false;
  }
  if (!input_str) {
    my_error(ER_PARTITION_FUNCTION_IS_NOT_ALLOWED, MYF(0));
    return true;
  }
  get_cs_converted_string_value(thd, input_str, output_str, cs, use_hex);
  return false;
}

static int fill_open_tables(THD *thd, TABLE_LIST *tables, Item *) {
  DBUG_ENTER("fill_open_tables");
  const char *wild = thd->lex->wild ? thd->lex->wild->ptr() : NullS;
  TABLE *table = tables->table;
  CHARSET_INFO *cs = system_charset_info;
  OPEN_TABLE_LIST *open_list;
  if (!(open_list = list_open_tables(thd, thd->lex->select_lex->db, wild)) &&
      thd->is_fatal_error())
    DBUG_RETURN(1);

  for (; open_list; open_list = open_list->next) {
    restore_record(table, s->default_values);
    table->field[0]->store(open_list->db, strlen(open_list->db), cs);
    table->field[1]->store(open_list->table, strlen(open_list->table), cs);
    table->field[2]->store((longlong)open_list->in_use, true);
    table->field[3]->store((longlong)open_list->locked, true);
    if (schema_table_store_record(thd, table)) DBUG_RETURN(1);
  }
  DBUG_RETURN(0);
}

struct schema_table_ref {
  const char *table_name;
  ST_SCHEMA_TABLE *schema_table;
};

/*
  Find schema_tables elment by name

  SYNOPSIS
    find_schema_table_in_plugin()
    plugin              plugin
    table_name          table name

  RETURN
    0	table not found
    1   found the schema table
*/
static bool find_schema_table_in_plugin(THD *, plugin_ref plugin,
                                        void *p_table) {
  schema_table_ref *p_schema_table = (schema_table_ref *)p_table;
  const char *table_name = p_schema_table->table_name;
  ST_SCHEMA_TABLE *schema_table = plugin_data<ST_SCHEMA_TABLE *>(plugin);
  DBUG_ENTER("find_schema_table_in_plugin");

  if (!my_strcasecmp(system_charset_info, schema_table->table_name,
                     table_name)) {
    p_schema_table->schema_table = schema_table;
    DBUG_RETURN(true);
  }

  DBUG_RETURN(false);
}

/*
  Find schema_tables elment by name

  SYNOPSIS
    find_schema_table()
    thd                 thread handler
    table_name          table name

  RETURN
    0	table not found
    #   pointer to 'schema_tables' element
*/

ST_SCHEMA_TABLE *find_schema_table(THD *thd, const char *table_name) {
  schema_table_ref schema_table_a;
  ST_SCHEMA_TABLE *schema_table = schema_tables;
  DBUG_ENTER("find_schema_table");

  for (; schema_table->table_name; schema_table++) {
    if (!my_strcasecmp(system_charset_info, schema_table->table_name,
                       table_name))
      DBUG_RETURN(schema_table);
  }

  schema_table_a.table_name = table_name;
  if (plugin_foreach(thd, find_schema_table_in_plugin,
                     MYSQL_INFORMATION_SCHEMA_PLUGIN, &schema_table_a))
    DBUG_RETURN(schema_table_a.schema_table);

  DBUG_RETURN(NULL);
}

ST_SCHEMA_TABLE *get_schema_table(enum enum_schema_tables schema_table_idx) {
  return &schema_tables[schema_table_idx];
}

/**
  Create information_schema table using schema_table data.

  @note
    For MYSQL_TYPE_DECIMAL fields only, the field_length member has encoded
    into it two numbers, based on modulus of base-10 numbers.  In the ones
    position is the number of decimals.  Tens position is unused.  In the
    hundreds and thousands position is a two-digit decimal number representing
    length.  Encode this value with  (decimals*100)+length  , where
    0<decimals<10 and 0<=length<100 .

  @param thd	       	          thread handler

  @param table_list Used to pass I_S table information(fields info, tables
  parameters etc) and table name.

  @returns  Pointer to created table
  @retval  NULL           Can't create table
*/

static TABLE *create_schema_table(THD *thd, TABLE_LIST *table_list) {
  int field_count = 0;
  Item *item;
  TABLE *table;
  List<Item> field_list;
  ST_SCHEMA_TABLE *schema_table = table_list->schema_table;
  ST_FIELD_INFO *fields_info = schema_table->fields_info;
  CHARSET_INFO *cs = system_charset_info;
  DBUG_ENTER("create_schema_table");

  for (; fields_info->field_name; fields_info++) {
    switch (fields_info->field_type) {
      case MYSQL_TYPE_TINY:
      case MYSQL_TYPE_LONG:
      case MYSQL_TYPE_SHORT:
      case MYSQL_TYPE_LONGLONG:
      case MYSQL_TYPE_INT24:
        if (!(item = new Item_return_int(
                  fields_info->field_name, fields_info->field_length,
                  fields_info->field_type, fields_info->value))) {
          DBUG_RETURN(0);
        }
        item->unsigned_flag = (fields_info->field_flags & MY_I_S_UNSIGNED);
        break;
      case MYSQL_TYPE_DATE:
      case MYSQL_TYPE_TIME:
      case MYSQL_TYPE_TIMESTAMP:
      case MYSQL_TYPE_DATETIME: {
        const Name_string field_name(fields_info->field_name,
                                     strlen(fields_info->field_name));
        if (!(item =
                  new Item_temporal(fields_info->field_type, field_name, 0, 0)))
          DBUG_RETURN(0);

        if (fields_info->field_type == MYSQL_TYPE_TIMESTAMP ||
            fields_info->field_type == MYSQL_TYPE_DATETIME)
          item->decimals = fields_info->field_length;

        break;
      }
      case MYSQL_TYPE_FLOAT:
      case MYSQL_TYPE_DOUBLE: {
        const Name_string field_name(fields_info->field_name,
                                     strlen(fields_info->field_name));
        if ((item = new Item_float(field_name, 0.0, NOT_FIXED_DEC,
                                   fields_info->field_length)) == NULL)
          DBUG_RETURN(NULL);
        break;
      }
      case MYSQL_TYPE_DECIMAL:
      case MYSQL_TYPE_NEWDECIMAL:
        if (!(item = new Item_decimal((longlong)fields_info->value, false))) {
          DBUG_RETURN(0);
        }
        item->unsigned_flag = (fields_info->field_flags & MY_I_S_UNSIGNED);
        item->decimals = fields_info->field_length % 10;
        item->max_length = (fields_info->field_length / 100) % 100;
        if (item->unsigned_flag == 0) item->max_length += 1;
        if (item->decimals > 0) item->max_length += 1;
        item->item_name.copy(fields_info->field_name);
        break;
      case MYSQL_TYPE_TINY_BLOB:
      case MYSQL_TYPE_MEDIUM_BLOB:
      case MYSQL_TYPE_LONG_BLOB:
      case MYSQL_TYPE_BLOB:
        if (!(item = new Item_blob(fields_info->field_name,
                                   fields_info->field_length))) {
          DBUG_RETURN(0);
        }
        break;
      default:
        /* Don't let unimplemented types pass through. Could be a grave error.
         */
        DBUG_ASSERT(fields_info->field_type == MYSQL_TYPE_STRING);

        if (!(item =
                  new Item_empty_string("", fields_info->field_length, cs))) {
          DBUG_RETURN(0);
        }
        item->item_name.copy(fields_info->field_name);
        break;
    }
    field_list.push_back(item);
    item->maybe_null = (fields_info->field_flags & MY_I_S_MAYBE_NULL);
    field_count++;
  }
  Temp_table_param *tmp_table_param = new (thd->mem_root) Temp_table_param;
  if (!tmp_table_param) DBUG_RETURN(0);

  tmp_table_param->table_charset = cs;
  tmp_table_param->field_count = field_count;
  tmp_table_param->schema_table = 1;
  SELECT_LEX *select_lex = thd->lex->current_select();
  if (!(table = create_tmp_table(
            thd, tmp_table_param, field_list, (ORDER *)0, 0, 0,
            select_lex->active_options() | TMP_TABLE_ALL_COLUMNS, HA_POS_ERROR,
            table_list->alias)))
    DBUG_RETURN(0);
  my_bitmap_map *bitmaps =
      (my_bitmap_map *)thd->alloc(bitmap_buffer_size(field_count));
  bitmap_init(&table->def_read_set, bitmaps, field_count, false);
  table->read_set = &table->def_read_set;
  bitmap_clear_all(table->read_set);
  table_list->schema_table_param = tmp_table_param;
  DBUG_RETURN(table);
}

/*
  For old SHOW compatibility. It is used when
  old SHOW doesn't have generated column names
  Make list of fields for SHOW

  SYNOPSIS
    make_old_format()
    thd			thread handler
    schema_table        pointer to 'schema_tables' element

  RETURN
   1	error
   0	success
*/

static int make_old_format(THD *thd, ST_SCHEMA_TABLE *schema_table) {
  ST_FIELD_INFO *field_info = schema_table->fields_info;
  Name_resolution_context *context = &thd->lex->select_lex->context;
  for (; field_info->field_name; field_info++) {
    if (field_info->old_name) {
      Item_field *field =
          new Item_field(context, NullS, NullS, field_info->field_name);
      if (field) {
        field->item_name.copy(field_info->old_name);
        if (add_item_to_list(thd, field)) return 1;
      }
    }
  }
  return 0;
}

static int make_tmp_table_columns_format(THD *thd,
                                         ST_SCHEMA_TABLE *schema_table) {
  int fields_arr[] = {
      TMP_TABLE_COLUMNS_COLUMN_NAME,    TMP_TABLE_COLUMNS_COLUMN_TYPE,
      TMP_TABLE_COLUMNS_COLLATION_NAME, TMP_TABLE_COLUMNS_IS_NULLABLE,
      TMP_TABLE_COLUMNS_COLUMN_KEY,     TMP_TABLE_COLUMNS_COLUMN_DEFAULT,
      TMP_TABLE_COLUMNS_EXTRA,          TMP_TABLE_COLUMNS_PRIVILEGES,
      TMP_TABLE_COLUMNS_COLUMN_COMMENT, -1};
  int *field_num = fields_arr;
  ST_FIELD_INFO *field_info;
  Name_resolution_context *context = &thd->lex->select_lex->context;

  for (; *field_num >= 0; field_num++) {
    field_info = &schema_table->fields_info[*field_num];
    if (!thd->lex->verbose && (*field_num == TMP_TABLE_COLUMNS_COLLATION_NAME ||
                               *field_num == TMP_TABLE_COLUMNS_PRIVILEGES ||
                               *field_num == TMP_TABLE_COLUMNS_COLUMN_COMMENT))
      continue;
    Item_field *field =
        new Item_field(context, NullS, NullS, field_info->field_name);
    if (field) {
      field->item_name.copy(field_info->old_name);
      if (add_item_to_list(thd, field)) return 1;
    }
  }
  return 0;
}

/**
  Create information_schema table

  @param thd                thread handler
  @param lex                pointer to LEX
  @param table_list         pointer to table_list

  @return true on error, false otherwise.
*/

bool mysql_schema_table(THD *thd, LEX *lex, TABLE_LIST *table_list) {
  TABLE *table;
  DBUG_ENTER("mysql_schema_table");
  if (!(table = table_list->schema_table->create_table(thd, table_list)))
    DBUG_RETURN(1);
  table->s->tmp_table = SYSTEM_TMP_TABLE;
  table_list->grant.privilege = SELECT_ACL;
  /*
    This test is necessary to make
    case insensitive file systems +
    upper case table names(information schema tables) +
    views
    working correctly
  */
  if (table_list->schema_table_name)
    table->alias_name_used = my_strcasecmp(
        table_alias_charset, table_list->schema_table_name, table_list->alias);
  table_list->table_name = table->s->table_name.str;
  table_list->table_name_length = table->s->table_name.length;
  table_list->table = table;
  table->pos_in_table_list = table_list;
  if (table_list->select_lex->first_execution)
    table_list->select_lex->add_base_options(OPTION_SCHEMA_TABLE);
  lex->safe_to_cache_query = 0;

  if (table_list->schema_table_reformed)  // show command
  {
    SELECT_LEX *sel = lex->current_select();
    Item *item;
    Field_translator *transl, *org_transl;

    ulonglong want_privilege_saved = thd->want_privilege;
    thd->want_privilege = SELECT_ACL;
    enum enum_mark_columns save_mark_used_columns = thd->mark_used_columns;
    thd->mark_used_columns = MARK_COLUMNS_READ;

    if (table_list->field_translation) {
      Field_translator *end = table_list->field_translation_end;
      for (transl = table_list->field_translation; transl < end; transl++) {
        if (!transl->item->fixed &&
            transl->item->fix_fields(thd, &transl->item))
          DBUG_RETURN(true);
      }

      thd->want_privilege = want_privilege_saved;
      thd->mark_used_columns = save_mark_used_columns;

      DBUG_RETURN(false);
    }
    List_iterator_fast<Item> it(sel->item_list);
    if (!(transl = (Field_translator *)(thd->stmt_arena->alloc(
              sel->item_list.elements * sizeof(Field_translator))))) {
      DBUG_RETURN(true);
    }
    for (org_transl = transl; (item = it++); transl++) {
      transl->item = item;
      transl->name = item->item_name.ptr();
      if (!item->fixed && item->fix_fields(thd, &transl->item)) {
        DBUG_RETURN(true);
      }
    }

    thd->want_privilege = want_privilege_saved;
    thd->mark_used_columns = save_mark_used_columns;
    table_list->field_translation = org_transl;
    table_list->field_translation_end = transl;
  }

  DBUG_RETURN(false);
}

/**
  Generate select from information_schema table

  @param thd                  thread handler
  @param sel                  pointer to SELECT_LEX
  @param schema_table_idx     index of 'schema_tables' element

  @return true on error, false otherwise
*/

bool make_schema_select(THD *thd, SELECT_LEX *sel,
                        enum enum_schema_tables schema_table_idx) {
  ST_SCHEMA_TABLE *schema_table = get_schema_table(schema_table_idx);
  LEX_STRING db, table;
  DBUG_ENTER("make_schema_select");
  DBUG_PRINT("enter", ("mysql_schema_select: %s", schema_table->table_name));
  /*
     We have to make non const db_name & table_name
     because of lower_case_table_names
  */
  lex_string_strmake(thd->mem_root, &db, INFORMATION_SCHEMA_NAME.str,
                     INFORMATION_SCHEMA_NAME.length);
  lex_string_strmake(thd->mem_root, &table, schema_table->table_name,
                     strlen(schema_table->table_name));

  if (schema_table->old_format(thd, schema_table) || /* Handle old syntax */
      !sel->add_table_to_list(thd,
                              new (thd->mem_root) Table_ident(
                                  thd->get_protocol(), to_lex_cstring(db),
                                  to_lex_cstring(table), false),
                              nullptr, 0, TL_READ, MDL_SHARED_READ)) {
    DBUG_RETURN(true);
  }
  DBUG_RETURN(false);
}

/**
  Fill INFORMATION_SCHEMA-table, leave correct Diagnostics_area
  state after itself.

  This function is a wrapper around ST_SCHEMA_TABLE::fill_table(), which
  may "partially silence" some errors. The thing is that during
  fill_table() many errors might be emitted. These errors stem from the
  nature of fill_table().

  For example, SELECT ... FROM INFORMATION_SCHEMA.xxx WHERE TABLE_NAME = 'xxx'
  results in a number of 'Table @<db name@>.xxx does not exist' errors,
  because fill_table() tries to open the 'xxx' table in every possible
  database.

  Those errors are cleared (the error status is cleared from
  Diagnostics_area) inside fill_table(), but they remain in the
  Diagnostics_area condition list (the list is not cleared because
  it may contain useful warnings).

  This function is responsible for making sure that Diagnostics_area
  does not contain warnings corresponding to the cleared errors.

  @note: THD::no_warnings_for_error used to be set before calling
  fill_table(), thus those errors didn't go to Diagnostics_area. This is not
  the case now (THD::no_warnings_for_error was eliminated as a hack), so we
  need to take care of those warnings here.

  @param thd            Thread context.
  @param table_list     I_S table.
  @param qep_tab     JOIN/SELECT table.

  @return Error status.
  @retval true Error.
  @retval false Success.
*/
static bool do_fill_table(THD *thd, TABLE_LIST *table_list, QEP_TAB *qep_tab) {
  /*
    Return if there is already an error reported.

    This situation occurs because there are few functions
    that return success, even after reporting error as
    mentioned in Bug#25642468. The following check would
    be removed by fix for Bug#25642468.
  */
  if (thd->is_error()) return true;

  // NOTE: fill_table() may generate many "useless" warnings, which will be
  // ignored afterwards. On the other hand, there might be "useful"
  // warnings, which should be presented to the user. Diagnostics_area usually
  // stores no more than THD::variables.max_error_count warnings.
  // The problem is that "useless warnings" may occupy all the slots in the
  // Diagnostics_area, so "useful warnings" get rejected. In order to avoid
  // that problem we create a Diagnostics_area instance, which is capable of
  // storing "unlimited" number of warnings.
  Diagnostics_area *da = thd->get_stmt_da();
  Diagnostics_area tmp_da(true);

  // Don't copy existing conditions from the old DA so we don't get them twice
  // when we call copy_non_errors_from_da below.
  thd->push_diagnostics_area(&tmp_da, false);

  /*
    We pass a condition, which can be used to do less file manipulations (for
    example, WHERE TABLE_SCHEMA='test' allows to open only directory 'test',
    not other database directories). Filling schema tables is done before
    QEP_TAB::sort_table() (=filesort, for ORDER BY), so we can trust
    that condition() is complete, has not been zeroed by filesort:
  */
  DBUG_ASSERT(qep_tab->condition() == qep_tab->condition_optim());

  bool res = table_list->schema_table->fill_table(thd, table_list,
                                                  qep_tab->condition());

  thd->pop_diagnostics_area();

  // Pass an error if any.
  if (tmp_da.is_error()) {
    da->set_error_status(tmp_da.mysql_errno(), tmp_da.message_text(),
                         tmp_da.returned_sqlstate());
    da->push_warning(thd, tmp_da.mysql_errno(), tmp_da.returned_sqlstate(),
                     Sql_condition::SL_ERROR, tmp_da.message_text());
  }

  // Pass warnings (if any).
  //
  // Filter out warnings with SL_ERROR level, because they
  // correspond to the errors which were filtered out in fill_table().
  da->copy_non_errors_from_da(thd, &tmp_da);

  return res;
}

/*
  Fill temporary schema tables before SELECT

  SYNOPSIS
    get_schema_tables_result()
    join  join which use schema tables
    executed_place place where I_S table processed

  RETURN
    false success
    true  error
*/

bool get_schema_tables_result(JOIN *join,
                              enum enum_schema_table_state executed_place) {
  THD *thd = join->thd;
  bool result = false;
  DBUG_ENTER("get_schema_tables_result");

  /* Check if the schema table is optimized away */
  if (!join->qep_tab) DBUG_RETURN(result);

  for (uint i = 0; i < join->tables; i++) {
    QEP_TAB *const tab = join->qep_tab + i;
    if (!tab->table() || !tab->table_ref) continue;

    TABLE_LIST *const table_list = tab->table_ref;
    if (table_list->schema_table && thd->fill_information_schema_tables()) {
      bool is_subselect = join->select_lex->master_unit() &&
                          join->select_lex->master_unit()->item;

      /* A value of 0 indicates a dummy implementation */
      if (table_list->schema_table->fill_table == 0) continue;

      /* skip I_S optimizations specific to show_temporary_tables */
      if (thd->lex->is_explain() &&
          (table_list->schema_table->fill_table != show_temporary_tables))
        continue;

      /*
        If schema table is already processed and
        the statement is not a subselect then
        we don't need to fill this table again.
        If schema table is already processed and
        schema_table_state != executed_place then
        table is already processed and
        we should skip second data processing.
      */
      if (table_list->schema_table_state &&
          (!is_subselect || table_list->schema_table_state != executed_place))
        continue;

      /*
        if table is used in a subselect and
        table has been processed earlier with the same
        'executed_place' value then we should refresh the table.
      */
      if (table_list->schema_table_state && is_subselect) {
        table_list->table->file->extra(HA_EXTRA_RESET_STATE);
        table_list->table->file->ha_delete_all_rows();
        free_io_cache(table_list->table);
        filesort_free_buffers(table_list->table, 1);
        table_list->table->set_not_started();
      } else
        table_list->table->file->stats.records = 0;

      /* To be removed after 5.7 */
      if (is_infoschema_db(table_list->db, table_list->db_length)) {
        static LEX_STRING INNODB_LOCKS = {C_STRING_WITH_LEN("INNODB_LOCKS")};
        static LEX_STRING INNODB_LOCK_WAITS = {
            C_STRING_WITH_LEN("INNODB_LOCK_WAITS")};

        if (my_strcasecmp(system_charset_info, table_list->schema_table_name,
                          INNODB_LOCKS.str) == 0) {
          /* Deprecated in 5.7 */
          push_warning_printf(
              thd, Sql_condition::SL_WARNING,
              ER_WARN_DEPRECATED_SYNTAX_NO_REPLACEMENT,
              ER_THD(thd, ER_WARN_DEPRECATED_SYNTAX_NO_REPLACEMENT),
              "INFORMATION_SCHEMA.INNODB_LOCKS");
        } else if (my_strcasecmp(system_charset_info,
                                 table_list->schema_table_name,
                                 INNODB_LOCK_WAITS.str) == 0) {
          /* Deprecated in 5.7 */
          push_warning_printf(
              thd, Sql_condition::SL_WARNING,
              ER_WARN_DEPRECATED_SYNTAX_NO_REPLACEMENT,
              ER_THD(thd, ER_WARN_DEPRECATED_SYNTAX_NO_REPLACEMENT),
              "INFORMATION_SCHEMA.INNODB_LOCK_WAITS");
        }
      }

      if (do_fill_table(thd, table_list, tab)) {
        result = true;
        join->error = 1;
        table_list->schema_table_state = executed_place;
        break;
      }
      table_list->schema_table_state = executed_place;
    }
  }
  DBUG_RETURN(result);
}

struct run_hton_fill_schema_table_args {
  TABLE_LIST *tables;
  Item *cond;
};

static bool run_hton_fill_schema_table(THD *thd, plugin_ref plugin, void *arg) {
  struct run_hton_fill_schema_table_args *args =
      (run_hton_fill_schema_table_args *)arg;
  handlerton *hton = plugin_data<handlerton *>(plugin);
  if (hton->fill_is_table && hton->state == SHOW_OPTION_YES)
    hton->fill_is_table(hton, thd, args->tables, args->cond,
                        get_schema_table_idx(args->tables->schema_table));
  return false;
}

static int hton_fill_schema_table(THD *thd, TABLE_LIST *tables, Item *cond) {
  DBUG_ENTER("hton_fill_schema_table");

  struct run_hton_fill_schema_table_args args;
  args.tables = tables;
  args.cond = cond;

  plugin_foreach(thd, run_hton_fill_schema_table, MYSQL_STORAGE_ENGINE_PLUGIN,
                 &args);

  DBUG_RETURN(0);
}

ST_FIELD_INFO engines_fields_info[] = {
    {"ENGINE", 64, MYSQL_TYPE_STRING, 0, 0, "Engine", 0},
    {"SUPPORT", 8, MYSQL_TYPE_STRING, 0, 0, "Support", 0},
    {"COMMENT", 80, MYSQL_TYPE_STRING, 0, 0, "Comment", 0},
    {"TRANSACTIONS", 3, MYSQL_TYPE_STRING, 0, 1, "Transactions", 0},
    {"XA", 3, MYSQL_TYPE_STRING, 0, 1, "XA", 0},
    {"SAVEPOINTS", 3, MYSQL_TYPE_STRING, 0, 1, "Savepoints", 0},
    {0, 0, MYSQL_TYPE_STRING, 0, 0, 0, 0}};

static ST_FIELD_INFO temporary_table_fields_info[] = {
    {"SESSION_ID", 4, MYSQL_TYPE_LONGLONG, 0, 0, "Session", SKIP_OPEN_TABLE},
    {"TABLE_SCHEMA", NAME_CHAR_LEN, MYSQL_TYPE_STRING, 0, 0, "Db",
     SKIP_OPEN_TABLE},
    {"TABLE_NAME", NAME_CHAR_LEN, MYSQL_TYPE_STRING, 0, 0, "Temp_tables_in_",
     SKIP_OPEN_TABLE},
    {"ENGINE", NAME_CHAR_LEN, MYSQL_TYPE_STRING, 0, 0, "Engine", OPEN_FRM_ONLY},
    {"NAME", FN_REFLEN, MYSQL_TYPE_STRING, 0, 0, "Name", SKIP_OPEN_TABLE},
    {"TABLE_ROWS", MY_INT64_NUM_DECIMAL_DIGITS, MYSQL_TYPE_LONGLONG, 0,
     MY_I_S_UNSIGNED, "Rows", OPEN_FULL_TABLE},
    {"AVG_ROW_LENGTH", MY_INT64_NUM_DECIMAL_DIGITS, MYSQL_TYPE_LONGLONG, 0,
     MY_I_S_UNSIGNED, "Avg Row", OPEN_FULL_TABLE},
    {"DATA_LENGTH", MY_INT64_NUM_DECIMAL_DIGITS, MYSQL_TYPE_LONGLONG, 0,
     MY_I_S_UNSIGNED, "Data Length", OPEN_FULL_TABLE},
    {"INDEX_LENGTH", MY_INT64_NUM_DECIMAL_DIGITS, MYSQL_TYPE_LONGLONG, 0,
     MY_I_S_UNSIGNED, "Index Size", OPEN_FULL_TABLE},
    {"CREATE_TIME", 0, MYSQL_TYPE_DATETIME, 0, 1, "Create Time",
     OPEN_FULL_TABLE},
    {"UPDATE_TIME", 0, MYSQL_TYPE_DATETIME, 0, 1, "Update Time",
     OPEN_FULL_TABLE},
    {0, 0, MYSQL_TYPE_STRING, 0, 0, 0, SKIP_OPEN_TABLE}};

ST_FIELD_INFO tmp_table_keys_fields_info[] = {
    {"TABLE_NAME", NAME_CHAR_LEN, MYSQL_TYPE_STRING, 0, 0, "Table", 0},
    {"NON_UNIQUE", 1, MYSQL_TYPE_LONGLONG, 0, 0, "Non_unique", 0},
    {"INDEX_SCHEMA", NAME_CHAR_LEN, MYSQL_TYPE_STRING, 0, 0, 0, 0},
    {"INDEX_NAME", NAME_CHAR_LEN, MYSQL_TYPE_STRING, 0, 0, "Key_name", 0},
    {"SEQ_IN_INDEX", 2, MYSQL_TYPE_LONGLONG, 0, 0, "Seq_in_index", 0},
    {"COLUMN_NAME", NAME_CHAR_LEN, MYSQL_TYPE_STRING, 0, 0, "Column_name", 0},
    {"COLLATION", 1, MYSQL_TYPE_STRING, 0, 1, "Collation", 0},
    {"CARDINALITY", MY_INT64_NUM_DECIMAL_DIGITS, MYSQL_TYPE_LONGLONG, 0, 1,
     "Cardinality", 0},
    {"SUB_PART", 3, MYSQL_TYPE_LONGLONG, 0, 1, "Sub_part", 0},
    {"PACKED", 10, MYSQL_TYPE_STRING, 0, 1, "Packed", 0},
    {"NULLABLE", 3, MYSQL_TYPE_STRING, 0, 0, "Null", 0},
    {"INDEX_TYPE", 16, MYSQL_TYPE_STRING, 0, 0, "Index_type", 0},
    {"COMMENT", 16, MYSQL_TYPE_STRING, 0, 1, "Comment", 0},
    {"INDEX_COMMENT", INDEX_COMMENT_MAXLEN, MYSQL_TYPE_STRING, 0, 0,
     "Index_comment", 0},
    {"IS_VISIBLE", 4, MYSQL_TYPE_STRING, 0, 1, "Visible", 0},
    {"EXPRESSION", MAX_FIELD_BLOBLENGTH, MYSQL_TYPE_STRING, 0, 1, "Expression",
     0},
    {0, 0, MYSQL_TYPE_STRING, 0, 0, 0, 0}};

ST_FIELD_INFO user_privileges_fields_info[] = {
    {"GRANTEE", 81, MYSQL_TYPE_STRING, 0, 0, 0, 0},
    {"TABLE_CATALOG", FN_REFLEN, MYSQL_TYPE_STRING, 0, 0, 0, 0},
    {"PRIVILEGE_TYPE", NAME_CHAR_LEN, MYSQL_TYPE_STRING, 0, 0, 0, 0},
    {"IS_GRANTABLE", 3, MYSQL_TYPE_STRING, 0, 0, 0, 0},
    {0, 0, MYSQL_TYPE_STRING, 0, 0, 0, 0}};

ST_FIELD_INFO schema_privileges_fields_info[] = {
    {"GRANTEE", 81, MYSQL_TYPE_STRING, 0, 0, 0, 0},
    {"TABLE_CATALOG", FN_REFLEN, MYSQL_TYPE_STRING, 0, 0, 0, 0},
    {"TABLE_SCHEMA", NAME_CHAR_LEN, MYSQL_TYPE_STRING, 0, 0, 0, 0},
    {"PRIVILEGE_TYPE", NAME_CHAR_LEN, MYSQL_TYPE_STRING, 0, 0, 0, 0},
    {"IS_GRANTABLE", 3, MYSQL_TYPE_STRING, 0, 0, 0, 0},
    {0, 0, MYSQL_TYPE_STRING, 0, 0, 0, 0}};

ST_FIELD_INFO table_privileges_fields_info[] = {
    {"GRANTEE", 81, MYSQL_TYPE_STRING, 0, 0, 0, 0},
    {"TABLE_CATALOG", FN_REFLEN, MYSQL_TYPE_STRING, 0, 0, 0, 0},
    {"TABLE_SCHEMA", NAME_CHAR_LEN, MYSQL_TYPE_STRING, 0, 0, 0, 0},
    {"TABLE_NAME", NAME_CHAR_LEN, MYSQL_TYPE_STRING, 0, 0, 0, 0},
    {"PRIVILEGE_TYPE", NAME_CHAR_LEN, MYSQL_TYPE_STRING, 0, 0, 0, 0},
    {"IS_GRANTABLE", 3, MYSQL_TYPE_STRING, 0, 0, 0, 0},
    {0, 0, MYSQL_TYPE_STRING, 0, 0, 0, 0}};

ST_FIELD_INFO column_privileges_fields_info[] = {
    {"GRANTEE", 81, MYSQL_TYPE_STRING, 0, 0, 0, 0},
    {"TABLE_CATALOG", FN_REFLEN, MYSQL_TYPE_STRING, 0, 0, 0, 0},
    {"TABLE_SCHEMA", NAME_CHAR_LEN, MYSQL_TYPE_STRING, 0, 0, 0, 0},
    {"TABLE_NAME", NAME_CHAR_LEN, MYSQL_TYPE_STRING, 0, 0, 0, 0},
    {"COLUMN_NAME", NAME_CHAR_LEN, MYSQL_TYPE_STRING, 0, 0, 0, 0},
    {"PRIVILEGE_TYPE", NAME_CHAR_LEN, MYSQL_TYPE_STRING, 0, 0, 0, 0},
    {"IS_GRANTABLE", 3, MYSQL_TYPE_STRING, 0, 0, 0, 0},
    {0, 0, MYSQL_TYPE_STRING, 0, 0, 0, 0}};

ST_FIELD_INFO open_tables_fields_info[] = {
    {"Database", NAME_CHAR_LEN, MYSQL_TYPE_STRING, 0, 0, "Database", 0},
    {"Table", NAME_CHAR_LEN, MYSQL_TYPE_STRING, 0, 0, "Table", 0},
    {"In_use", 1, MYSQL_TYPE_LONGLONG, 0, 0, "In_use", 0},
    {"Name_locked", 4, MYSQL_TYPE_LONGLONG, 0, 0, "Name_locked", 0},
    {0, 0, MYSQL_TYPE_STRING, 0, 0, 0, 0}};

static ST_FIELD_INFO user_stats_fields_info[] = {
    {"USER", USERNAME_LENGTH, MYSQL_TYPE_STRING, 0, 0, "User", SKIP_OPEN_TABLE},
    {"TOTAL_CONNECTIONS", MY_INT64_NUM_DECIMAL_DIGITS, MYSQL_TYPE_LONGLONG, 0,
     MY_I_S_UNSIGNED, "Total_connections", SKIP_OPEN_TABLE},
    {"CONCURRENT_CONNECTIONS", MY_INT64_NUM_DECIMAL_DIGITS, MYSQL_TYPE_LONGLONG,
     0, MY_I_S_UNSIGNED, "Concurrent_connections", SKIP_OPEN_TABLE},
    {"CONNECTED_TIME", MY_INT64_NUM_DECIMAL_DIGITS, MYSQL_TYPE_DOUBLE, 0,
     MY_I_S_UNSIGNED, "Connected_time", SKIP_OPEN_TABLE},
    {"BUSY_TIME", MY_INT64_NUM_DECIMAL_DIGITS, MYSQL_TYPE_DOUBLE, 0,
     MY_I_S_UNSIGNED, "Busy_time", SKIP_OPEN_TABLE},
    {"CPU_TIME", MY_INT64_NUM_DECIMAL_DIGITS, MYSQL_TYPE_DOUBLE, 0,
     MY_I_S_UNSIGNED, "Cpu_time", SKIP_OPEN_TABLE},
    {"BYTES_RECEIVED", MY_INT64_NUM_DECIMAL_DIGITS, MYSQL_TYPE_LONGLONG, 0,
     MY_I_S_UNSIGNED, "Bytes_received", SKIP_OPEN_TABLE},
    {"BYTES_SENT", MY_INT64_NUM_DECIMAL_DIGITS, MYSQL_TYPE_LONGLONG, 0,
     MY_I_S_UNSIGNED, "Bytes_sent", SKIP_OPEN_TABLE},
    {"BINLOG_BYTES_WRITTEN", MY_INT64_NUM_DECIMAL_DIGITS, MYSQL_TYPE_LONGLONG,
     0, MY_I_S_UNSIGNED, "Binlog_bytes_written", SKIP_OPEN_TABLE},
    {"ROWS_FETCHED", MY_INT64_NUM_DECIMAL_DIGITS, MYSQL_TYPE_LONGLONG, 0,
     MY_I_S_UNSIGNED, "Rows_fetched", SKIP_OPEN_TABLE},
    {"ROWS_UPDATED", MY_INT64_NUM_DECIMAL_DIGITS, MYSQL_TYPE_LONGLONG, 0,
     MY_I_S_UNSIGNED, "Rows_updated", SKIP_OPEN_TABLE},
    {"TABLE_ROWS_READ", MY_INT64_NUM_DECIMAL_DIGITS, MYSQL_TYPE_LONGLONG, 0,
     MY_I_S_UNSIGNED, "Table_rows_read", SKIP_OPEN_TABLE},
    {"SELECT_COMMANDS", MY_INT64_NUM_DECIMAL_DIGITS, MYSQL_TYPE_LONGLONG, 0,
     MY_I_S_UNSIGNED, "Select_commands", SKIP_OPEN_TABLE},
    {"UPDATE_COMMANDS", MY_INT64_NUM_DECIMAL_DIGITS, MYSQL_TYPE_LONGLONG, 0,
     MY_I_S_UNSIGNED, "Update_commands", SKIP_OPEN_TABLE},
    {"OTHER_COMMANDS", MY_INT64_NUM_DECIMAL_DIGITS, MYSQL_TYPE_LONGLONG, 0,
     MY_I_S_UNSIGNED, "Other_commands", SKIP_OPEN_TABLE},
    {"COMMIT_TRANSACTIONS", MY_INT64_NUM_DECIMAL_DIGITS, MYSQL_TYPE_LONGLONG, 0,
     MY_I_S_UNSIGNED, "Commit_transactions", SKIP_OPEN_TABLE},
    {"ROLLBACK_TRANSACTIONS", MY_INT64_NUM_DECIMAL_DIGITS, MYSQL_TYPE_LONGLONG,
     0, MY_I_S_UNSIGNED, "Rollback_transactions", SKIP_OPEN_TABLE},
    {"DENIED_CONNECTIONS", MY_INT64_NUM_DECIMAL_DIGITS, MYSQL_TYPE_LONGLONG, 0,
     MY_I_S_UNSIGNED, "Denied_connections", SKIP_OPEN_TABLE},
    {"LOST_CONNECTIONS", MY_INT64_NUM_DECIMAL_DIGITS, MYSQL_TYPE_LONGLONG, 0,
     MY_I_S_UNSIGNED, "Lost_connections", SKIP_OPEN_TABLE},
    {"ACCESS_DENIED", MY_INT64_NUM_DECIMAL_DIGITS, MYSQL_TYPE_LONGLONG, 0,
     MY_I_S_UNSIGNED, "Access_denied", SKIP_OPEN_TABLE},
    {"EMPTY_QUERIES", MY_INT64_NUM_DECIMAL_DIGITS, MYSQL_TYPE_LONGLONG, 0,
     MY_I_S_UNSIGNED, "Empty_queries", SKIP_OPEN_TABLE},
    {"TOTAL_SSL_CONNECTIONS", MY_INT64_NUM_DECIMAL_DIGITS, MYSQL_TYPE_LONGLONG,
     0, MY_I_S_UNSIGNED, "Total_ssl_connections", SKIP_OPEN_TABLE},
    {0, 0, MYSQL_TYPE_STRING, 0, 0, 0, 0}};

static ST_FIELD_INFO client_stats_fields_info[] = {
    {"CLIENT", LIST_PROCESS_HOST_LEN, MYSQL_TYPE_STRING, 0, 0, "Client",
     SKIP_OPEN_TABLE},
    {"TOTAL_CONNECTIONS", MY_INT64_NUM_DECIMAL_DIGITS, MYSQL_TYPE_LONGLONG, 0,
     MY_I_S_UNSIGNED, "Total_connections", SKIP_OPEN_TABLE},
    {"CONCURRENT_CONNECTIONS", MY_INT64_NUM_DECIMAL_DIGITS, MYSQL_TYPE_LONGLONG,
     0, MY_I_S_UNSIGNED, "Concurrent_connections", SKIP_OPEN_TABLE},
    {"CONNECTED_TIME", MY_INT64_NUM_DECIMAL_DIGITS, MYSQL_TYPE_DOUBLE, 0,
     MY_I_S_UNSIGNED, "Connected_time", SKIP_OPEN_TABLE},
    {"BUSY_TIME", MY_INT64_NUM_DECIMAL_DIGITS, MYSQL_TYPE_DOUBLE, 0,
     MY_I_S_UNSIGNED, "Busy_time", SKIP_OPEN_TABLE},
    {"CPU_TIME", MY_INT64_NUM_DECIMAL_DIGITS, MYSQL_TYPE_DOUBLE, 0,
     MY_I_S_UNSIGNED, "Cpu_time", SKIP_OPEN_TABLE},
    {"BYTES_RECEIVED", MY_INT64_NUM_DECIMAL_DIGITS, MYSQL_TYPE_LONGLONG, 0,
     MY_I_S_UNSIGNED, "Bytes_received", SKIP_OPEN_TABLE},
    {"BYTES_SENT", MY_INT64_NUM_DECIMAL_DIGITS, MYSQL_TYPE_LONGLONG, 0,
     MY_I_S_UNSIGNED, "Bytes_sent", SKIP_OPEN_TABLE},
    {"BINLOG_BYTES_WRITTEN", MY_INT64_NUM_DECIMAL_DIGITS, MYSQL_TYPE_LONGLONG,
     0, MY_I_S_UNSIGNED, "Binlog_bytes_written", SKIP_OPEN_TABLE},
    {"ROWS_FETCHED", MY_INT64_NUM_DECIMAL_DIGITS, MYSQL_TYPE_LONGLONG, 0,
     MY_I_S_UNSIGNED, "Rows_fetched", SKIP_OPEN_TABLE},
    {"ROWS_UPDATED", MY_INT64_NUM_DECIMAL_DIGITS, MYSQL_TYPE_LONGLONG, 0,
     MY_I_S_UNSIGNED, "Rows_updated", SKIP_OPEN_TABLE},
    {"TABLE_ROWS_READ", MY_INT64_NUM_DECIMAL_DIGITS, MYSQL_TYPE_LONGLONG, 0,
     MY_I_S_UNSIGNED, "Table_rows_read", SKIP_OPEN_TABLE},
    {"SELECT_COMMANDS", MY_INT64_NUM_DECIMAL_DIGITS, MYSQL_TYPE_LONGLONG, 0,
     MY_I_S_UNSIGNED, "Select_commands", SKIP_OPEN_TABLE},
    {"UPDATE_COMMANDS", MY_INT64_NUM_DECIMAL_DIGITS, MYSQL_TYPE_LONGLONG, 0,
     MY_I_S_UNSIGNED, "Update_commands", SKIP_OPEN_TABLE},
    {"OTHER_COMMANDS", MY_INT64_NUM_DECIMAL_DIGITS, MYSQL_TYPE_LONGLONG, 0,
     MY_I_S_UNSIGNED, "Other_commands", SKIP_OPEN_TABLE},
    {"COMMIT_TRANSACTIONS", MY_INT64_NUM_DECIMAL_DIGITS, MYSQL_TYPE_LONGLONG, 0,
     MY_I_S_UNSIGNED, "Commit_transactions", SKIP_OPEN_TABLE},
    {"ROLLBACK_TRANSACTIONS", MY_INT64_NUM_DECIMAL_DIGITS, MYSQL_TYPE_LONGLONG,
     0, MY_I_S_UNSIGNED, "Rollback_transactions", SKIP_OPEN_TABLE},
    {"DENIED_CONNECTIONS", MY_INT64_NUM_DECIMAL_DIGITS, MYSQL_TYPE_LONGLONG, 0,
     MY_I_S_UNSIGNED, "Denied_connections", SKIP_OPEN_TABLE},
    {"LOST_CONNECTIONS", MY_INT64_NUM_DECIMAL_DIGITS, MYSQL_TYPE_LONGLONG, 0,
     MY_I_S_UNSIGNED, "Lost_connections", SKIP_OPEN_TABLE},
    {"ACCESS_DENIED", MY_INT64_NUM_DECIMAL_DIGITS, MYSQL_TYPE_LONGLONG, 0,
     MY_I_S_UNSIGNED, "Access_denied", SKIP_OPEN_TABLE},
    {"EMPTY_QUERIES", MY_INT64_NUM_DECIMAL_DIGITS, MYSQL_TYPE_LONGLONG, 0,
     MY_I_S_UNSIGNED, "Empty_queries", SKIP_OPEN_TABLE},
    {"TOTAL_SSL_CONNECTIONS", MY_INT64_NUM_DECIMAL_DIGITS, MYSQL_TYPE_LONGLONG,
     0, MY_I_S_UNSIGNED, "Total_ssl_connections", SKIP_OPEN_TABLE},
    {0, 0, MYSQL_TYPE_STRING, 0, 0, 0, 0}};

static ST_FIELD_INFO thread_stats_fields_info[] = {
    {"THREAD_ID", MY_INT64_NUM_DECIMAL_DIGITS, MYSQL_TYPE_LONGLONG, 0,
     MY_I_S_UNSIGNED, "Thread_id", SKIP_OPEN_TABLE},
    {"TOTAL_CONNECTIONS", MY_INT64_NUM_DECIMAL_DIGITS, MYSQL_TYPE_LONGLONG, 0,
     MY_I_S_UNSIGNED, "Total_connections", SKIP_OPEN_TABLE},
    {"CONNECTED_TIME", MY_INT64_NUM_DECIMAL_DIGITS, MYSQL_TYPE_DOUBLE, 0,
     MY_I_S_UNSIGNED, "Connected_time", SKIP_OPEN_TABLE},
    {"BUSY_TIME", MY_INT64_NUM_DECIMAL_DIGITS, MYSQL_TYPE_DOUBLE, 0,
     MY_I_S_UNSIGNED, "Busy_time", SKIP_OPEN_TABLE},
    {"CPU_TIME", MY_INT64_NUM_DECIMAL_DIGITS, MYSQL_TYPE_DOUBLE, 0,
     MY_I_S_UNSIGNED, "Cpu_time", SKIP_OPEN_TABLE},
    {"BYTES_RECEIVED", MY_INT64_NUM_DECIMAL_DIGITS, MYSQL_TYPE_LONGLONG, 0,
     MY_I_S_UNSIGNED, "Bytes_received", SKIP_OPEN_TABLE},
    {"BYTES_SENT", MY_INT64_NUM_DECIMAL_DIGITS, MYSQL_TYPE_LONGLONG, 0,
     MY_I_S_UNSIGNED, "Bytes_sent", SKIP_OPEN_TABLE},
    {"BINLOG_BYTES_WRITTEN", MY_INT64_NUM_DECIMAL_DIGITS, MYSQL_TYPE_LONGLONG,
     0, MY_I_S_UNSIGNED, "Binlog_bytes_written", SKIP_OPEN_TABLE},
    {"ROWS_FETCHED", MY_INT64_NUM_DECIMAL_DIGITS, MYSQL_TYPE_LONGLONG, 0,
     MY_I_S_UNSIGNED, "Rows_fetched", SKIP_OPEN_TABLE},
    {"ROWS_UPDATED", MY_INT64_NUM_DECIMAL_DIGITS, MYSQL_TYPE_LONGLONG, 0,
     MY_I_S_UNSIGNED, "Rows_updated", SKIP_OPEN_TABLE},
    {"TABLE_ROWS_READ", MY_INT64_NUM_DECIMAL_DIGITS, MYSQL_TYPE_LONGLONG, 0,
     MY_I_S_UNSIGNED, "Table_rows_read", SKIP_OPEN_TABLE},
    {"SELECT_COMMANDS", MY_INT64_NUM_DECIMAL_DIGITS, MYSQL_TYPE_LONGLONG, 0,
     MY_I_S_UNSIGNED, "Select_commands", SKIP_OPEN_TABLE},
    {"UPDATE_COMMANDS", MY_INT64_NUM_DECIMAL_DIGITS, MYSQL_TYPE_LONGLONG, 0,
     MY_I_S_UNSIGNED, "Update_commands", SKIP_OPEN_TABLE},
    {"OTHER_COMMANDS", MY_INT64_NUM_DECIMAL_DIGITS, MYSQL_TYPE_LONGLONG, 0,
     MY_I_S_UNSIGNED, "Other_commands", SKIP_OPEN_TABLE},
    {"COMMIT_TRANSACTIONS", MY_INT64_NUM_DECIMAL_DIGITS, MYSQL_TYPE_LONGLONG, 0,
     MY_I_S_UNSIGNED, "Commit_transactions", SKIP_OPEN_TABLE},
    {"ROLLBACK_TRANSACTIONS", MY_INT64_NUM_DECIMAL_DIGITS, MYSQL_TYPE_LONGLONG,
     0, MY_I_S_UNSIGNED, "Rollback_transactions", SKIP_OPEN_TABLE},
    {"DENIED_CONNECTIONS", MY_INT64_NUM_DECIMAL_DIGITS, MYSQL_TYPE_LONGLONG, 0,
     MY_I_S_UNSIGNED, "Denied_connections", SKIP_OPEN_TABLE},
    {"LOST_CONNECTIONS", MY_INT64_NUM_DECIMAL_DIGITS, MYSQL_TYPE_LONGLONG, 0,
     MY_I_S_UNSIGNED, "Lost_connections", SKIP_OPEN_TABLE},
    {"ACCESS_DENIED", MY_INT64_NUM_DECIMAL_DIGITS, MYSQL_TYPE_LONGLONG, 0,
     MY_I_S_UNSIGNED, "Access_denied", SKIP_OPEN_TABLE},
    {"EMPTY_QUERIES", MY_INT64_NUM_DECIMAL_DIGITS, MYSQL_TYPE_LONGLONG, 0,
     MY_I_S_UNSIGNED, "Empty_queries", SKIP_OPEN_TABLE},
    {"TOTAL_SSL_CONNECTIONS", MY_INT64_NUM_DECIMAL_DIGITS, MYSQL_TYPE_LONGLONG,
     0, MY_I_S_UNSIGNED, "Total_ssl_connections", SKIP_OPEN_TABLE},
    {0, 0, MYSQL_TYPE_STRING, 0, 0, 0, 0}};

static ST_FIELD_INFO table_stats_fields_info[] = {
    {"TABLE_SCHEMA", NAME_LEN, MYSQL_TYPE_STRING, 0, 0, "Table_schema",
     SKIP_OPEN_TABLE},
    {"TABLE_NAME", NAME_LEN, MYSQL_TYPE_STRING, 0, 0, "Table_name",
     SKIP_OPEN_TABLE},
    {"ROWS_READ", MY_INT64_NUM_DECIMAL_DIGITS, MYSQL_TYPE_LONGLONG, 0,
     MY_I_S_UNSIGNED, "Rows_read", SKIP_OPEN_TABLE},
    {"ROWS_CHANGED", MY_INT64_NUM_DECIMAL_DIGITS, MYSQL_TYPE_LONGLONG, 0,
     MY_I_S_UNSIGNED, "Rows_changed", SKIP_OPEN_TABLE},
    {"ROWS_CHANGED_X_INDEXES", MY_INT64_NUM_DECIMAL_DIGITS, MYSQL_TYPE_LONGLONG,
     0, MY_I_S_UNSIGNED, "Rows_changed_x_#indexes", SKIP_OPEN_TABLE},
    {0, 0, MYSQL_TYPE_STRING, 0, 0, 0, 0}};

static ST_FIELD_INFO index_stats_fields_info[] = {
    {"TABLE_SCHEMA", NAME_LEN, MYSQL_TYPE_STRING, 0, 0, "Table_schema",
     SKIP_OPEN_TABLE},
    {"TABLE_NAME", NAME_LEN, MYSQL_TYPE_STRING, 0, 0, "Table_name",
     SKIP_OPEN_TABLE},
    {"INDEX_NAME", NAME_LEN, MYSQL_TYPE_STRING, 0, 0, "Index_name",
     SKIP_OPEN_TABLE},
    {"ROWS_READ", MY_INT64_NUM_DECIMAL_DIGITS, MYSQL_TYPE_LONGLONG, 0,
     MY_I_S_UNSIGNED, "Rows_read", SKIP_OPEN_TABLE},
    {0, 0, MYSQL_TYPE_STRING, 0, 0, 0, 0}};

ST_FIELD_INFO processlist_fields_info[] = {
<<<<<<< HEAD
    {"ID", 21, MYSQL_TYPE_LONGLONG, 0, MY_I_S_UNSIGNED, "Id", SKIP_OPEN_TABLE},
    {"USER", USERNAME_CHAR_LENGTH, MYSQL_TYPE_STRING, 0, 0, "User",
     SKIP_OPEN_TABLE},
    {"HOST", LIST_PROCESS_HOST_LEN, MYSQL_TYPE_STRING, 0, 0, "Host",
     SKIP_OPEN_TABLE},
    {"DB", NAME_CHAR_LEN, MYSQL_TYPE_STRING, 0, 1, "Db", SKIP_OPEN_TABLE},
    {"COMMAND", 16, MYSQL_TYPE_STRING, 0, 0, "Command", SKIP_OPEN_TABLE},
    {"TIME", 7, MYSQL_TYPE_LONG, 0, 0, "Time", SKIP_OPEN_TABLE},
    {"STATE", 64, MYSQL_TYPE_STRING, 0, 1, "State", SKIP_OPEN_TABLE},
    {"INFO", PROCESS_LIST_INFO_WIDTH, MYSQL_TYPE_STRING, 0, 1, "Info",
     SKIP_OPEN_TABLE},
    {"TIME_MS", MY_INT64_NUM_DECIMAL_DIGITS, MYSQL_TYPE_LONGLONG, 0, 0,
     "Time_ms", SKIP_OPEN_TABLE},
    {"ROWS_SENT", MY_INT64_NUM_DECIMAL_DIGITS, MYSQL_TYPE_LONGLONG, 0,
     MY_I_S_UNSIGNED, "Rows_sent", SKIP_OPEN_TABLE},
    {"ROWS_EXAMINED", MY_INT64_NUM_DECIMAL_DIGITS, MYSQL_TYPE_LONGLONG, 0,
     MY_I_S_UNSIGNED, "Rows_examined", SKIP_OPEN_TABLE},
    {0, 0, MYSQL_TYPE_STRING, 0, 0, 0, SKIP_OPEN_TABLE}};
=======
    {"ID", 21, MYSQL_TYPE_LONGLONG, 0, MY_I_S_UNSIGNED, "Id", 0},
    {"USER", USERNAME_CHAR_LENGTH, MYSQL_TYPE_STRING, 0, 0, "User", 0},
    {"HOST", LIST_PROCESS_HOST_LEN, MYSQL_TYPE_STRING, 0, 0, "Host", 0},
    {"DB", NAME_CHAR_LEN, MYSQL_TYPE_STRING, 0, 1, "Db", 0},
    {"COMMAND", 16, MYSQL_TYPE_STRING, 0, 0, "Command", 0},
    {"TIME", 7, MYSQL_TYPE_LONG, 0, 0, "Time", 0},
    {"STATE", 64, MYSQL_TYPE_STRING, 0, 1, "State", 0},
    {"INFO", PROCESS_LIST_INFO_WIDTH, MYSQL_TYPE_STRING, 0, 1, "Info", 0},
    {0, 0, MYSQL_TYPE_STRING, 0, 0, 0, 0}};
>>>>>>> 124c7ab1

ST_FIELD_INFO plugin_fields_info[] = {
    {"PLUGIN_NAME", NAME_CHAR_LEN, MYSQL_TYPE_STRING, 0, 0, "Name", 0},
    {"PLUGIN_VERSION", 20, MYSQL_TYPE_STRING, 0, 0, 0, 0},
    {"PLUGIN_STATUS", 10, MYSQL_TYPE_STRING, 0, 0, "Status", 0},
    {"PLUGIN_TYPE", 80, MYSQL_TYPE_STRING, 0, 0, "Type", 0},
    {"PLUGIN_TYPE_VERSION", 20, MYSQL_TYPE_STRING, 0, 0, 0, 0},
    {"PLUGIN_LIBRARY", NAME_CHAR_LEN, MYSQL_TYPE_STRING, 0, 1, "Library", 0},
    {"PLUGIN_LIBRARY_VERSION", 20, MYSQL_TYPE_STRING, 0, 1, 0, 0},
    {"PLUGIN_AUTHOR", NAME_CHAR_LEN, MYSQL_TYPE_STRING, 0, 1, 0, 0},
    {"PLUGIN_DESCRIPTION", 65535, MYSQL_TYPE_STRING, 0, 1, 0, 0},
    {"PLUGIN_LICENSE", 80, MYSQL_TYPE_STRING, 0, 1, "License", 0},
    {"LOAD_OPTION", 64, MYSQL_TYPE_STRING, 0, 0, 0, 0},
    {0, 0, MYSQL_TYPE_STRING, 0, 0, 0, 0}};

ST_FIELD_INFO tablespaces_fields_info[] = {
    {"TABLESPACE_NAME", NAME_CHAR_LEN, MYSQL_TYPE_STRING, 0, 0, 0, 0},
    {"ENGINE", NAME_CHAR_LEN, MYSQL_TYPE_STRING, 0, 0, 0, 0},
    {"TABLESPACE_TYPE", NAME_CHAR_LEN, MYSQL_TYPE_STRING, 0, MY_I_S_MAYBE_NULL,
     0, 0},
    {"LOGFILE_GROUP_NAME", NAME_CHAR_LEN, MYSQL_TYPE_STRING, 0,
     MY_I_S_MAYBE_NULL, 0, 0},
    {"EXTENT_SIZE", 21, MYSQL_TYPE_LONGLONG, 0,
     MY_I_S_MAYBE_NULL | MY_I_S_UNSIGNED, 0, 0},
    {"AUTOEXTEND_SIZE", 21, MYSQL_TYPE_LONGLONG, 0,
     MY_I_S_MAYBE_NULL | MY_I_S_UNSIGNED, 0, 0},
    {"MAXIMUM_SIZE", 21, MYSQL_TYPE_LONGLONG, 0,
     MY_I_S_MAYBE_NULL | MY_I_S_UNSIGNED, 0, 0},
    {"NODEGROUP_ID", 21, MYSQL_TYPE_LONGLONG, 0,
     MY_I_S_MAYBE_NULL | MY_I_S_UNSIGNED, 0, 0},
    {"TABLESPACE_COMMENT", 2048, MYSQL_TYPE_STRING, 0, MY_I_S_MAYBE_NULL, 0, 0},
    {0, 0, MYSQL_TYPE_STRING, 0, 0, 0, 0}};

ST_FIELD_INFO tmp_table_columns_fields_info[] = {
    {"COLUMN_NAME", NAME_CHAR_LEN, MYSQL_TYPE_STRING, 0, 0, "Field", 0},
    {"COLUMN_TYPE", 65535, MYSQL_TYPE_STRING, 0, 0, "Type", 0},
    {"COLLATION_NAME", MY_CS_NAME_SIZE, MYSQL_TYPE_STRING, 0, 1, "Collation",
     0},
    {"IS_NULLABLE", 3, MYSQL_TYPE_STRING, 0, 0, "Null", 0},
    {"COLUMN_KEY", 3, MYSQL_TYPE_STRING, 0, 0, "Key", 0},
    {"COLUMN_DEFAULT", MAX_FIELD_VARCHARLENGTH, MYSQL_TYPE_STRING, 0, 1,
     "Default", 0},
    {"EXTRA", 30, MYSQL_TYPE_STRING, 0, 0, "Extra", 0},
    {"PRIVILEGES", 80, MYSQL_TYPE_STRING, 0, 0, "Privileges", 0},
    {"COLUMN_COMMENT", COLUMN_COMMENT_MAXLEN, MYSQL_TYPE_STRING, 0, 0,
     "Comment", 0},
    {"GENERATION_EXPRESSION", GENERATED_COLUMN_EXPRESSION_MAXLEN,
     MYSQL_TYPE_STRING, 0, 0, "Generation expression", 0},
    {0, 0, MYSQL_TYPE_STRING, 0, 0, 0, 0}};

/** For creating fields of information_schema.OPTIMIZER_TRACE */
extern ST_FIELD_INFO optimizer_trace_info[];

/*
  Description of ST_FIELD_INFO in table.h

  Make sure that the order of schema_tables and enum_schema_tables are the same.

*/

ST_SCHEMA_TABLE schema_tables[] = {
    {"COLUMN_PRIVILEGES", column_privileges_fields_info, create_schema_table,
     fill_schema_column_privileges, nullptr, nullptr, -1, -1, false, 0},
    {"ENGINES", engines_fields_info, create_schema_table, fill_schema_engines,
<<<<<<< HEAD
     make_old_format, 0, -1, -1, 0, 0},
    {"CLIENT_STATISTICS", client_stats_fields_info, create_schema_table,
     fill_schema_client_stats, make_old_format, 0, -1, -1, 0, 0},
    {"INDEX_STATISTICS", index_stats_fields_info, create_schema_table,
     fill_schema_index_stats, make_old_format, 0, -1, -1, 0, 0},
    {"GLOBAL_TEMPORARY_TABLES", temporary_table_fields_info,
     create_schema_table, fill_global_temporary_tables,
     make_temporary_tables_old_format, 0, 2, 3, 0,
     OPEN_TABLE_ONLY | OPTIMIZE_I_S_TABLE},
=======
     make_old_format, nullptr, -1, -1, false, 0},
>>>>>>> 124c7ab1
    {"OPEN_TABLES", open_tables_fields_info, create_schema_table,
     fill_open_tables, make_old_format, nullptr, -1, -1, true, 0},
    {"OPTIMIZER_TRACE", optimizer_trace_info, create_schema_table,
     fill_optimizer_trace_info, nullptr, nullptr, -1, -1, false, 0},
    {"PLUGINS", plugin_fields_info, create_schema_table, fill_plugins,
     make_old_format, nullptr, -1, -1, false, 0},
    {"PROCESSLIST", processlist_fields_info, create_schema_table,
     fill_schema_processlist, make_old_format, nullptr, -1, -1, false, 0},
    {"PROFILING", query_profile_statistics_info, create_schema_table,
     fill_query_profile_statistics_info, make_profile_table_for_show, nullptr,
     -1, -1, false, 0},
    {"SCHEMA_PRIVILEGES", schema_privileges_fields_info, create_schema_table,
     fill_schema_schema_privileges, nullptr, nullptr, -1, -1, false, 0},
    {"TABLESPACES", tablespaces_fields_info, create_schema_table,
     hton_fill_schema_table, nullptr, nullptr, -1, -1, false, 0},
    {"TABLE_PRIVILEGES", table_privileges_fields_info, create_schema_table,
     fill_schema_table_privileges, nullptr, nullptr, -1, -1, false, 0},
    {"USER_PRIVILEGES", user_privileges_fields_info, create_schema_table,
     fill_schema_user_privileges, nullptr, nullptr, -1, -1, false, 0},
    {"TMP_TABLE_COLUMNS", tmp_table_columns_fields_info, create_schema_table,
     show_temporary_tables, make_tmp_table_columns_format,
     get_schema_tmp_table_columns_record, -1, -1, true, 0},
    {"TMP_TABLE_KEYS", tmp_table_keys_fields_info, create_schema_table,
<<<<<<< HEAD
     get_all_tables, make_old_format, get_schema_tmp_table_keys_record, -1, -1,
     1, 0},
    {"TABLE_STATISTICS", table_stats_fields_info, create_schema_table,
     fill_schema_table_stats, make_old_format, 0, -1, -1, 0, 0},
    {"TEMPORARY_TABLES", temporary_table_fields_info, create_schema_table,
     fill_temporary_tables, make_temporary_tables_old_format, 0, 2, 3, 0,
     OPEN_TABLE_ONLY | OPTIMIZE_I_S_TABLE},
    {"THREAD_STATISTICS", thread_stats_fields_info, create_schema_table,
     fill_schema_thread_stats, make_old_format, 0, -1, -1, 0, 0},
    {"USER_STATISTICS", user_stats_fields_info, create_schema_table,
     fill_schema_user_stats, make_old_format, 0, -1, -1, 0, 0},
    {0, 0, 0, 0, 0, 0, 0, 0, 0, 0}};
=======
     show_temporary_tables, make_old_format, get_schema_tmp_table_keys_record,
     -1, -1, true, 0},
    {nullptr, nullptr, nullptr, nullptr, nullptr, nullptr, 0, 0, false, 0}};
>>>>>>> 124c7ab1

int initialize_schema_table(st_plugin_int *plugin) {
  ST_SCHEMA_TABLE *schema_table;
  DBUG_ENTER("initialize_schema_table");

  if (!(schema_table = (ST_SCHEMA_TABLE *)my_malloc(key_memory_ST_SCHEMA_TABLE,
                                                    sizeof(ST_SCHEMA_TABLE),
                                                    MYF(MY_WME | MY_ZEROFILL))))
    DBUG_RETURN(1);
  /* Historical Requirement */
  plugin->data = schema_table;  // shortcut for the future
  if (plugin->plugin->init) {
    schema_table->create_table = create_schema_table;
    schema_table->old_format = make_old_format;
    schema_table->idx_field1 = -1, schema_table->idx_field2 = -1;

    /* Make the name available to the init() function. */
    schema_table->table_name = plugin->name.str;

    if (plugin->plugin->init(schema_table)) {
      LogErr(ERROR_LEVEL, ER_PLUGIN_INIT_FAILED, plugin->name.str);
      plugin->data = NULL;
      my_free(schema_table);
      DBUG_RETURN(1);
    }

    /* Make sure the plugin name is not set inside the init() function. */
    schema_table->table_name = plugin->name.str;
  }
  DBUG_RETURN(0);
}

int finalize_schema_table(st_plugin_int *plugin) {
  ST_SCHEMA_TABLE *schema_table = (ST_SCHEMA_TABLE *)plugin->data;
  DBUG_ENTER("finalize_schema_table");

  if (schema_table) {
    if (plugin->plugin->deinit) {
      DBUG_PRINT("info", ("Deinitializing plugin: '%s'", plugin->name.str));
      if (plugin->plugin->deinit(NULL)) {
        DBUG_PRINT("warning", ("Plugin '%s' deinit function returned error.",
                               plugin->name.str));
      }
    }
    my_free(schema_table);
  }
  DBUG_RETURN(0);
}

/**
  Output trigger information (SHOW CREATE TRIGGER) to the client.

  @param thd          Thread context.
  @param trigger      table trigger to dump.

  @return Operation status
    @retval true Error.
    @retval false Success.
*/

static bool show_create_trigger_impl(THD *thd, Trigger *trigger) {
  Protocol *p = thd->get_protocol();
  List<Item> fields;

  // Construct sql_mode string.

  LEX_STRING sql_mode_str;

  if (sql_mode_string_representation(thd, trigger->get_sql_mode(),
                                     &sql_mode_str))
    return true;

  char create_trg_str_buf[10 * STRING_BUFFER_USUAL_SIZE];
  String create_trg_str(create_trg_str_buf, sizeof(create_trg_str_buf),
                        system_charset_info);
  create_trg_str.length(0);

  /*
    NOTE: SQL statement field must be not less than 1024 in order not to
    confuse old clients.
  */
  Item_empty_string *stmt_fld = new Item_empty_string(
      "SQL Original Statement", max<size_t>(create_trg_str.length(), 1024));

  if (stmt_fld == nullptr) return true;

  if (trigger->create_full_trigger_definition(thd, &create_trg_str))
    return true;

  stmt_fld->maybe_null = true;

  // Send header.

  if (fields.push_back(new Item_empty_string("Trigger", NAME_LEN)) ||
      fields.push_back(
          new Item_empty_string("sql_mode", sql_mode_str.length)) ||
      fields.push_back(stmt_fld) ||
      fields.push_back(
          new Item_empty_string("character_set_client", MY_CS_NAME_SIZE)) ||
      fields.push_back(
          new Item_empty_string("collation_connection", MY_CS_NAME_SIZE)) ||
      fields.push_back(
          new Item_empty_string("Database Collation", MY_CS_NAME_SIZE)) ||
      fields.push_back(new Item_temporal(
          MYSQL_TYPE_TIMESTAMP, Name_string("Created", sizeof("created") - 1),
          0, 0)) ||
      thd->send_result_metadata(&fields,
                                Protocol::SEND_NUM_ROWS | Protocol::SEND_EOF))
    return true;

  // Resolve trigger client character set.

  const CHARSET_INFO *client_cs;

  if (resolve_charset(trigger->get_client_cs_name().str, NULL, &client_cs))
    return true;

  // Send data.

  p->start_row();

  if (p->store(trigger->get_trigger_name().str,
               trigger->get_trigger_name().length, system_charset_info) ||
      p->store(sql_mode_str, system_charset_info) ||
      p->store(create_trg_str.c_ptr(), create_trg_str.length(), client_cs) ||
      p->store(trigger->get_client_cs_name().str,
               trigger->get_client_cs_name().length, system_charset_info) ||
      p->store(trigger->get_connection_cl_name().str,
               trigger->get_connection_cl_name().length, system_charset_info) ||
      p->store(trigger->get_db_cl_name().str, trigger->get_db_cl_name().length,
               system_charset_info))
    return true;

  bool rc;
  if (!trigger->is_created_timestamp_null()) {
    MYSQL_TIME timestamp;
    my_tz_SYSTEM->gmt_sec_to_TIME(&timestamp, trigger->get_created_timestamp());
    rc = p->store(&timestamp, 2);
  } else
    rc = p->store_null();

  if (rc || p->end_row()) return true;

  my_eof(thd);

  return false;
}

/**
  Read the Data Dictionary to obtain base table name for the specified
  trigger name and construct TABE_LIST object for the base table.

  @param thd      Thread context.
  @param trg_name Trigger name.

  @return TABLE_LIST object corresponding to the base table.

  TODO: This function is a copy&paste from add_table_to_list() and
  sp_add_to_query_tables(). The problem is that in order to be compatible
  with Stored Programs (Prepared Statements), we should not touch thd->lex.
  The "source" functions also add created TABLE_LIST object to the
  thd->lex->query_tables.

  The plan to eliminate this copy&paste is to:

    - get rid of sp_add_to_query_tables() and use Lex::add_table_to_list().
      Only add_table_to_list() must be used to add tables from the parser
      into Lex::query_tables list.

    - do not update Lex::query_tables in add_table_to_list().
*/

static TABLE_LIST *get_trigger_table(THD *thd, const sp_name *trg_name) {
  LEX_CSTRING db;
  LEX_STRING tbl_name;

  dd::Schema_MDL_locker mdl_locker(thd);

  dd::cache::Dictionary_client *dd_client = thd->dd_client();
  dd::cache::Dictionary_client::Auto_releaser releaser(dd_client);

  const dd::Schema *sch_obj = nullptr;
  if (mdl_locker.ensure_locked(trg_name->m_db.str) ||
      dd_client->acquire(trg_name->m_db.str, &sch_obj))
    return nullptr;

  if (sch_obj == nullptr) {
    my_error(ER_BAD_DB_ERROR, MYF(0), trg_name->m_db.str);
    return nullptr;
  }

  dd::String_type table_name;
  if (dd_client->get_table_name_by_trigger_name(*sch_obj, trg_name->m_name.str,
                                                &table_name))
    return nullptr;

  if (table_name == "") {
    my_error(ER_TRG_DOES_NOT_EXIST, MYF(0));
    return nullptr;
  }

  db = trg_name->m_db;
  db.str = thd->strmake(db.str, db.length);

  char lc_table_name[NAME_LEN + 1];
  const char *table_name_ptr = table_name.c_str();
  if (lower_case_table_names == 2) {
    my_stpncpy(lc_table_name, table_name.c_str(), NAME_LEN);
    my_casedn_str(files_charset_info, lc_table_name);
    lc_table_name[NAME_LEN] = '\0';
    table_name_ptr = lc_table_name;
  }

  size_t table_name_length = strlen(table_name_ptr);

  tbl_name.str = thd->strmake(table_name_ptr, table_name_length);
  tbl_name.length = table_name_length;

  if (db.str == nullptr || tbl_name.str == nullptr) return nullptr;

  /* We need to reset statement table list to be PS/SP friendly. */
  return new (thd->mem_root)
      TABLE_LIST(db.str, db.length, tbl_name.str, tbl_name.length, tbl_name.str,
                 TL_IGNORE);
}

/**
  Acquire shared MDL lock for a specified database name/table name.

  @param thd         Thread context.
  @param db_name     Database name.
  @param table_name  Table name.

  @return Operation status
    @retval true Error.
    @retval false Success.
*/

static bool acquire_mdl_for_table(THD *thd, const char *db_name,
                                  const char *table_name) {
  MDL_request table_request;
  MDL_REQUEST_INIT(&table_request, MDL_key::TABLE, db_name, table_name,
                   MDL_SHARED, MDL_TRANSACTION);

  if (thd->mdl_context.acquire_lock(&table_request,
                                    thd->variables.lock_wait_timeout))
    return true;

  return false;
}

/**
  SHOW CREATE TRIGGER high-level implementation.

  @param thd      Thread context.
  @param trg_name Trigger name.

  @return Operation status
    @retval true Error.
    @retval false Success.
*/

bool show_create_trigger(THD *thd, const sp_name *trg_name) {
  uint num_tables; /* NOTE: unused, only to pass to open_tables(). */
  bool error = true;
  Trigger *trigger;

  /*
    Metadata locks taken during SHOW CREATE TRIGGER should be released when
    the statement completes as it is an information statement.
  */
  MDL_savepoint mdl_savepoint = thd->mdl_context.mdl_savepoint();

  if (acquire_shared_mdl_for_trigger(thd, trg_name->m_db.str,
                                     trg_name->m_name.str))
    return true;

  TABLE_LIST *lst = get_trigger_table(thd, trg_name);

  if (!lst) return true;

  if (check_table_access(thd, TRIGGER_ACL, lst, false, 1, true)) {
    my_error(ER_SPECIFIC_ACCESS_DENIED_ERROR, MYF(0), "TRIGGER");
    return true;
  }

  DEBUG_SYNC(thd, "show_create_trigger_before_table_lock");

  if (acquire_mdl_for_table(thd, trg_name->m_db.str, lst->table_name))
    return true;

  /*
    Open the table by name in order to load Table_trigger_dispatcher object.
  */
  if (open_tables(thd, &lst, &num_tables,
                  MYSQL_OPEN_FORCE_SHARED_HIGH_PRIO_MDL)) {
    my_error(ER_TRG_CANT_OPEN_TABLE, MYF(0), trg_name->m_db.str,
             lst->table_name);

    goto exit;

    /* Perform closing actions and return error status. */
  }

  if (!lst->table->triggers) {
    my_error(ER_TRG_DOES_NOT_EXIST, MYF(0));
    goto exit;
  }

  trigger = lst->table->triggers->find_trigger(trg_name->m_name);

  if (!trigger) {
    my_error(ER_TRG_CORRUPTED_FILE, MYF(0), trg_name->m_db.str,
             lst->table_name);

    goto exit;
  }

  error = show_create_trigger_impl(thd, trigger);

  /*
    NOTE: if show_create_trigger_impl() failed, that means we could not
    send data to the client. In this case we simply raise the error
    status and client connection will be closed.
  */

exit:
  close_thread_tables(thd);
  /* Release any metadata locks taken during SHOW CREATE TRIGGER. */
  thd->mdl_context.rollback_to_savepoint(mdl_savepoint);
  return error;
}

static IS_internal_schema_access is_internal_schema_access;

void initialize_information_schema_acl() {
  ACL_internal_schema_registry::register_schema(INFORMATION_SCHEMA_NAME,
                                                &is_internal_schema_access);
}

/*
  Convert a string in character set in column character set format
  to utf8 character set if possible, the utf8 character set string
  will later possibly be converted to character set used by client.
  Thus we attempt conversion from column character set to both
  utf8 and to character set client.

  Examples of strings that should fail conversion to utf8 are unassigned
  characters as e.g. 0x81 in cp1250 (Windows character set for for countries
  like Czech and Poland). Example of string that should fail conversion to
  character set on client (e.g. if this is latin1) is 0x2020 (daggger) in
  ucs2.

  If the conversion fails we will as a fall back convert the string to
  hex encoded format. The caller of the function can also ask for hex
  encoded format of output string unconditionally.

  SYNOPSIS
    get_cs_converted_string_value()
    thd                             Thread object
    input_str                       Input string in cs character set
    output_str                      Output string to be produced in utf8
    cs                              Character set of input string
    use_hex                         Use hex string unconditionally


  RETURN VALUES
    No return value
*/

static void get_cs_converted_string_value(THD *thd, String *input_str,
                                          String *output_str,
                                          const CHARSET_INFO *cs,
                                          bool use_hex) {
  output_str->length(0);
  if (input_str->length() == 0) {
    output_str->append("''");
    return;
  }
  // Note that since the String charset conversion functions used below, are
  // created to be used as (potentially unsafe) "casts" for user data, they
  // perform conversion from binary to UTF-8 by simply copying bytes. By
  // forcing a hex string when cs is binary, we avoid creating strings that are
  // invalid. Such invalid strings looks strange and will cause asserts when
  // they are stored in TEXT columns in the DD.
  if (!use_hex && cs != &my_charset_bin) {
    String try_val;
    uint try_conv_error = 0;

    try_val.copy(input_str->ptr(), input_str->length(), cs,
                 thd->variables.character_set_client, &try_conv_error);
    if (!try_conv_error) {
      String val;
      uint conv_error = 0;

      val.copy(input_str->ptr(), input_str->length(), cs, system_charset_info,
               &conv_error);
      if (!conv_error) {
        append_unescaped(output_str, val.ptr(), val.length());
        return;
      }
    }
    /* We had a conversion error, use hex encoded string for safety */
  }
  {
    const uchar *ptr;
    size_t i, len;
    char buf[3];

    output_str->append("_");
    output_str->append(cs->csname);
    output_str->append(" ");
    output_str->append("0x");
    len = input_str->length();
    ptr = (uchar *)input_str->ptr();
    for (i = 0; i < len; i++) {
      uint high, low;

      high = (*ptr) >> 4;
      low = (*ptr) & 0x0F;
      buf[0] = _dig_vec_upper[high];
      buf[1] = _dig_vec_upper[low];
      buf[2] = 0;
      output_str->append((const char *)buf);
      ptr++;
    }
  }
  return;
}

/**
  A field's SQL type printout

  @param type     the type to print
  @param metadata field's metadata, depending on the type
                  could be nothing, length, or length + decimals
  @param str      String to print to
  @param field_cs field's charset. When given [var]char length is printed in
                  characters, otherwise - in bytes

*/

void show_sql_type(enum_field_types type, uint16 metadata, String *str,
                   const CHARSET_INFO *field_cs) {
  DBUG_ENTER("show_sql_type");
  DBUG_PRINT("enter", ("type: %d, metadata: 0x%x", type, metadata));

  switch (type) {
    case MYSQL_TYPE_TINY:
      str->set_ascii(STRING_WITH_LEN("tinyint"));
      break;

    case MYSQL_TYPE_SHORT:
      str->set_ascii(STRING_WITH_LEN("smallint"));
      break;

    case MYSQL_TYPE_LONG:
      str->set_ascii(STRING_WITH_LEN("int"));
      break;

    case MYSQL_TYPE_FLOAT:
      str->set_ascii(STRING_WITH_LEN("float"));
      break;

    case MYSQL_TYPE_DOUBLE:
      str->set_ascii(STRING_WITH_LEN("double"));
      break;

    case MYSQL_TYPE_NULL:
      str->set_ascii(STRING_WITH_LEN("null"));
      break;

    case MYSQL_TYPE_TIMESTAMP:
    case MYSQL_TYPE_TIMESTAMP2:
      str->set_ascii(STRING_WITH_LEN("timestamp"));
      break;

    case MYSQL_TYPE_LONGLONG:
      str->set_ascii(STRING_WITH_LEN("bigint"));
      break;

    case MYSQL_TYPE_INT24:
      str->set_ascii(STRING_WITH_LEN("mediumint"));
      break;

    case MYSQL_TYPE_NEWDATE:
    case MYSQL_TYPE_DATE:
      str->set_ascii(STRING_WITH_LEN("date"));
      break;

    case MYSQL_TYPE_TIME:
    case MYSQL_TYPE_TIME2:
      str->set_ascii(STRING_WITH_LEN("time"));
      break;

    case MYSQL_TYPE_DATETIME:
    case MYSQL_TYPE_DATETIME2:
      str->set_ascii(STRING_WITH_LEN("datetime"));
      break;

    case MYSQL_TYPE_YEAR:
      str->set_ascii(STRING_WITH_LEN("year"));
      break;

    case MYSQL_TYPE_VAR_STRING:
    case MYSQL_TYPE_VARCHAR: {
      const CHARSET_INFO *cs = str->charset();
      size_t length;
      if (field_cs)
        length =
            cs->cset->snprintf(cs, (char *)str->ptr(), str->alloced_length(),
                               "varchar(%u)", metadata / field_cs->mbmaxlen);
      else
        length =
            cs->cset->snprintf(cs, (char *)str->ptr(), str->alloced_length(),
                               "varchar(%u(bytes))", metadata);
      str->length(length);
    } break;

    case MYSQL_TYPE_BIT: {
      const CHARSET_INFO *cs = str->charset();
      int bit_length = 8 * (metadata >> 8) + (metadata & 0xFF);
      size_t length = cs->cset->snprintf(
          cs, (char *)str->ptr(), str->alloced_length(), "bit(%d)", bit_length);
      str->length(length);
    } break;

    case MYSQL_TYPE_DECIMAL: {
      const CHARSET_INFO *cs = str->charset();
      size_t length =
          cs->cset->snprintf(cs, (char *)str->ptr(), str->alloced_length(),
                             "decimal(%d,?)", metadata);
      str->length(length);
    } break;

    case MYSQL_TYPE_NEWDECIMAL: {
      const CHARSET_INFO *cs = str->charset();
      /*
        Field_new_decimal encodes metadata this way. Bit shifts can't be used
        due to different endianness on different platforms.
      */
      uchar *metadata_ptr = (uchar *)&metadata;
      uint len = *metadata_ptr;
      uint dec = *(metadata_ptr + 1);
      size_t length =
          cs->cset->snprintf(cs, (char *)str->ptr(), str->alloced_length(),
                             "decimal(%d,%d)", len, dec);
      str->length(length);
    } break;

    case MYSQL_TYPE_ENUM:
      str->set_ascii(STRING_WITH_LEN("enum"));
      break;

    case MYSQL_TYPE_SET:
      str->set_ascii(STRING_WITH_LEN("set"));
      break;

    case MYSQL_TYPE_TINY_BLOB:
      if (!field_cs || field_cs == &my_charset_bin)
        str->set_ascii(STRING_WITH_LEN("tinyblob"));
      else
        str->set_ascii(STRING_WITH_LEN("tinytext"));
      break;

    case MYSQL_TYPE_MEDIUM_BLOB:
      if (!field_cs || field_cs == &my_charset_bin)
        str->set_ascii(STRING_WITH_LEN("mediumblob"));
      else
        str->set_ascii(STRING_WITH_LEN("mediumtext"));
      break;

    case MYSQL_TYPE_LONG_BLOB:
      if (!field_cs || field_cs == &my_charset_bin)
        str->set_ascii(STRING_WITH_LEN("longblob"));
      else
        str->set_ascii(STRING_WITH_LEN("longtext"));
      break;

    case MYSQL_TYPE_BLOB:
      /*
        Field::real_type() lies regarding the actual type of a BLOB, so
        it is necessary to check the pack length to figure out what kind
        of blob it really is.
        Non-'BLOB' is handled above.
       */
      switch (metadata) {
        case 1:
          str->set_ascii(STRING_WITH_LEN("tinyblob"));
          break;

        case 3:
          str->set_ascii(STRING_WITH_LEN("mediumblob"));
          break;

        case 4:
          str->set_ascii(STRING_WITH_LEN("longblob"));
          break;

        default:
        case 2:
          if (!field_cs || field_cs == &my_charset_bin)
            str->set_ascii(STRING_WITH_LEN("blob"));
          else
            str->set_ascii(STRING_WITH_LEN("text"));
          break;
      }
      break;

    case MYSQL_TYPE_STRING: {
      /*
        This is taken from Field_string::unpack.
      */
      const CHARSET_INFO *cs = str->charset();
      uint bytes = (((metadata >> 4) & 0x300) ^ 0x300) + (metadata & 0x00ff);
      size_t length;
      if (field_cs)
        length =
            cs->cset->snprintf(cs, (char *)str->ptr(), str->alloced_length(),
                               "char(%d)", bytes / field_cs->mbmaxlen);
      else
        length =
            cs->cset->snprintf(cs, (char *)str->ptr(), str->alloced_length(),
                               "char(%d(bytes))", bytes);
      str->length(length);
    } break;

    case MYSQL_TYPE_GEOMETRY:
      str->set_ascii(STRING_WITH_LEN("geometry"));
      break;

    case MYSQL_TYPE_JSON:
      str->set_ascii(STRING_WITH_LEN("json"));
      break;

    default:
      str->set_ascii(STRING_WITH_LEN("<unknown type>"));
  }
  DBUG_VOID_RETURN;
}<|MERGE_RESOLUTION|>--- conflicted
+++ resolved
@@ -40,49 +40,13 @@
 #include <new>
 #include <string>
 
-<<<<<<< HEAD
-#include "binary_log_types.h"
-#include "keycache.h"  // dflt_key_cache
-#include "m_ctype.h"
-#include "m_string.h"
-#include "mf_wcomp.h"    // wild_compare,wild_one,wild_many
+#include "keycache.h"    // dflt_key_cache
 #include "mutex_lock.h"  // MUTEX_LOCK
-#include "my_alloc.h"
-#include "my_base.h"
-#include "my_bitmap.h"
-#include "my_command.h"
-#include "my_dbug.h"
 #include "my_default.h"
-#include "my_dir.h"  // MY_DIR
-#include "my_io.h"
-#include "my_loglevel.h"
-#include "my_macros.h"
-#include "my_sqlcommand.h"
-#include "my_sys.h"
-#include "my_thread_local.h"
-#include "mysql/components/services/log_builtins.h"
-#include "mysql/components/services/log_shared.h"
-#include "mysql/mysql_lex_string.h"
-#include "mysql/plugin.h"
-#include "mysql/psi/mysql_mutex.h"
-#include "mysql/service_mysql_alloc.h"
-#include "mysql/udf_registration_types.h"
-#include "mysql_com.h"
-#include "mysql_time.h"
-#include "mysqld_error.h"
-#include "nullable.h"
-#include "scope_guard.h"  // Scope_guard
-#include "sql/auth/auth_acls.h"
-#include "sql/auth/auth_common.h"  // check_grant_db
-#include "sql/auth/sql_security_ctx.h"
-=======
-#include "keycache.h"                                // dflt_key_cache
-#include "mutex_lock.h"                              // MUTEX_LOCK
 #include "mysql/components/services/log_builtins.h"  // LogErr
 #include "mysql/plugin.h"                            // st_mysql_plugin
 #include "scope_guard.h"                             // Scope_guard
 #include "sql/auth/auth_acls.h"                      // DB_ACLS
->>>>>>> 124c7ab1
 #include "sql/dd/cache/dictionary_client.h"  // dd::cache::Dictionary_client
 #include "sql/dd/dd_schema.h"                // dd::Schema_MDL_locker
 #include "sql/dd/dd_table.h"                 // is_encrypted
@@ -1141,12 +1105,8 @@
   bool show_table_options = false;
   bool foreign_db_mode = (thd->variables.sql_mode & MODE_ANSI) != 0;
   my_bitmap_map *old_map;
-<<<<<<< HEAD
-  int error = 0;
+  bool error = false;
   bool omit_compressed_columns_extensions = false;
-=======
-  bool error = false;
->>>>>>> 124c7ab1
   DBUG_ENTER("store_create_info");
   DBUG_PRINT("enter", ("table: %s", table->s->table_name.str));
 
@@ -3160,49 +3120,6 @@
   DBUG_RETURN(result);
 }
 
-<<<<<<< HEAD
-/**
-  @brief          Get open table method
-
-  @details        The function calculates the method which will be used
-                  for table opening:
-                  SKIP_OPEN_TABLE - do not open table
-                  OPEN_FRM_ONLY   - open FRM file only
-                  OPEN_FULL_TABLE - open FRM, data, index files
-  @param[in]      tables               I_S table table_list
-  @param[in]      schema_table         I_S table struct
-
-  @return         return a set of flags
-    @retval       SKIP_OPEN_TABLE | OPEN_FRM_ONLY | OPEN_FULL_TABLE
-*/
-
-static uint get_table_open_method(TABLE_LIST *tables,
-                                  ST_SCHEMA_TABLE *schema_table) {
-  /*
-    determine which method will be used for table opening
-  */
-  if (schema_table->i_s_requested_object & OPTIMIZE_I_S_TABLE) {
-    Field **ptr, *field;
-    int table_open_method = 0, field_indx = 0;
-    uint star_table_open_method = OPEN_FULL_TABLE;
-    bool used_star = true;  // true if '*' is used in select
-    for (ptr = tables->table->field; (field = *ptr); ptr++) {
-      star_table_open_method =
-          min(star_table_open_method,
-              schema_table->fields_info[field_indx].open_method);
-      if (bitmap_is_set(tables->table->read_set, field->field_index)) {
-        used_star = false;
-        table_open_method |= schema_table->fields_info[field_indx].open_method;
-      }
-      field_indx++;
-    }
-    if (used_star) return star_table_open_method;
-    return table_open_method;
-  }
-  /* I_S tables which use get_all_tables but can not be optimized */
-  return (uint)OPEN_FULL_TABLE;
-}
-
 /**
   @brief          Change I_S table item list for SHOW [GLOBAL] TEMPORARY TABLES
   [FROM/IN db]
@@ -3460,265 +3377,6 @@
   DBUG_RETURN(0);
 }
 
-/**
-   Try acquire high priority share metadata lock on a table (with
-   optional wait for conflicting locks to go away).
-
-   @param thd            Thread context.
-   @param table          Table list element for the table
-   @param can_deadlock   Indicates that deadlocks are possible due to
-                         metadata locks, so to avoid them we should not
-                         wait in case if conflicting lock is present.
-
-   @note This is an auxiliary function to be used in cases when we want to
-         access table's description by looking up info in TABLE_SHARE without
-         going through full-blown table open.
-   @note This function assumes that there are no other metadata lock requests
-         in the current metadata locking context.
-
-   @retval false  No error, if lock was obtained TABLE_LIST::mdl_request::ticket
-                  is set to non-NULL value.
-   @retval true   Some error occured (probably thread was killed).
-*/
-
-bool try_acquire_high_prio_shared_mdl_lock(THD *thd, TABLE_LIST *table,
-                                           bool can_deadlock) {
-  bool error;
-  MDL_REQUEST_INIT(&table->mdl_request, MDL_key::TABLE, table->db,
-                   table->table_name, MDL_SHARED_HIGH_PRIO, MDL_TRANSACTION);
-
-  if (can_deadlock) {
-    /*
-      When .FRM is being open in order to get data for an I_S table,
-      we might have some tables not only open but also locked.
-      E.g. this happens when a SHOW or I_S statement is run
-      under LOCK TABLES or inside a stored function.
-      By waiting for the conflicting metadata lock to go away we
-      might create a deadlock which won't entirely belong to the
-      MDL subsystem and thus won't be detectable by this subsystem's
-      deadlock detector. To avoid such situation, when there are
-      other locked tables, we prefer not to wait on a conflicting
-      lock.
-    */
-    error = thd->mdl_context.try_acquire_lock(&table->mdl_request);
-  } else
-    error = thd->mdl_context.acquire_lock(&table->mdl_request,
-                                          thd->variables.lock_wait_timeout);
-
-  return error;
-}
-
-/**
-  @brief          Fill I_S tables whose data are retrieved
-                  from frm files and storage engine
-
-  @details        The information schema tables are internally represented as
-                  temporary tables that are filled at query execution time.
-                  Those I_S tables whose data are retrieved
-                  from frm files and storage engine are filled by the function
-                  get_all_tables().
-
-  @param[in]      thd                      thread handler
-  @param[in]      tables                   I_S table
-  @param[in]      cond                     'WHERE' condition
-
-  @return         Operation status
-    @retval       0                        success
-    @retval       1                        error
-*/
-
-static int get_all_tables(THD *thd, TABLE_LIST *tables, Item *cond) {
-  LEX *lex = thd->lex;
-  TABLE *table = tables->table;
-  SELECT_LEX *lsel = tables->schema_select_lex;
-  ST_SCHEMA_TABLE *schema_table = tables->schema_table;
-  LOOKUP_FIELD_VALUES lookup_field_vals;
-  LEX_STRING *db_name, *table_name;
-  bool with_i_schema;
-  List<LEX_STRING> db_names;
-  List_iterator_fast<LEX_STRING> it(db_names);
-  Item *partial_cond = 0;
-  int error = 1;
-  Open_tables_backup open_tables_state_backup;
-  Security_context *sctx = thd->security_context();
-  uint table_open_method;
-  bool can_deadlock;
-
-  DBUG_ENTER("get_all_tables");
-
-  MEM_ROOT tmp_mem_root;
-  init_sql_alloc(key_memory_get_all_tables, &tmp_mem_root,
-                 TABLE_ALLOC_BLOCK_SIZE, 0);
-
-  /*
-    In cases when SELECT from I_S table being filled by this call is
-    part of statement which also uses other tables or is being executed
-    under LOCK TABLES or is part of transaction which also uses other
-    tables waiting for metadata locks which happens below might result
-    in deadlocks.
-    To avoid them we don't wait if conflicting metadata lock is
-    encountered and skip table with emitting an appropriate warning.
-  */
-  can_deadlock = thd->mdl_context.has_locks();
-
-  /*
-    We should not introduce deadlocks even if we already have some
-    tables open and locked, since we won't lock tables which we will
-    open and will ignore pending exclusive metadata locks for these
-    tables by using high-priority requests for shared metadata locks.
-  */
-  thd->reset_n_backup_open_tables_state(&open_tables_state_backup, 0);
-
-  tables->table_open_method = table_open_method =
-      get_table_open_method(tables, schema_table);
-  DBUG_PRINT("open_method", ("%d", tables->table_open_method));
-  /*
-    this branch processes SHOW FIELDS, SHOW INDEXES commands.
-    see sql_parse.cc, prepare_schema_table() function where
-    this values are initialized
-  */
-  if (lsel && lsel->table_list.first) {
-    LEX_STRING db_name, table_name;
-
-    db_name.str = const_cast<char *>(lsel->table_list.first->db);
-    db_name.length = lsel->table_list.first->db_length;
-
-    table_name.str = const_cast<char *>(lsel->table_list.first->table_name);
-    table_name.length = lsel->table_list.first->table_name_length;
-
-    error = fill_schema_table_by_open(thd, &tmp_mem_root, true, table,
-                                      schema_table, &db_name, &table_name,
-                                      &open_tables_state_backup, can_deadlock);
-    goto err;
-  }
-
-  if (get_lookup_field_values(thd, cond, tables, &lookup_field_vals)) {
-    error = 0;
-    goto err;
-  }
-
-  DBUG_PRINT("INDEX VALUES", ("db_name='%s', table_name='%s'",
-                              STR_OR_NIL(lookup_field_vals.db_value.str),
-                              STR_OR_NIL(lookup_field_vals.table_value.str)));
-
-  if (!lookup_field_vals.wild_db_value && !lookup_field_vals.wild_table_value) {
-    /*
-      if lookup value is empty string then
-      it's impossible table name or db name
-    */
-    if ((lookup_field_vals.db_value.str &&
-         !lookup_field_vals.db_value.str[0]) ||
-        (lookup_field_vals.table_value.str &&
-         !lookup_field_vals.table_value.str[0])) {
-      error = 0;
-      goto err;
-    }
-  }
-
-  if (lookup_field_vals.db_value.length && !lookup_field_vals.wild_db_value)
-    tables->has_db_lookup_value = true;
-  if (lookup_field_vals.table_value.length &&
-      !lookup_field_vals.wild_table_value)
-    tables->has_table_lookup_value = true;
-
-  if (tables->has_db_lookup_value && tables->has_table_lookup_value)
-    partial_cond = 0;
-  else
-    partial_cond = make_cond_for_info_schema(cond, tables);
-
-  if (lex->is_explain()) {
-    /* EXPLAIN SELECT */
-    error = 0;
-    goto err;
-  }
-
-  if (make_db_list(thd, &db_names, &lookup_field_vals, &with_i_schema,
-                   &tmp_mem_root))
-    goto err;
-  it.rewind(); /* To get access to new elements in basis list */
-  while ((db_name = it++)) {
-    DBUG_ASSERT(db_name->length <= NAME_LEN);
-
-    bool have_db_privileges = false;
-    if (sctx->get_active_roles()->size() > 0) {
-      LEX_CSTRING const_db_name = {db_name->str, db_name->length};
-      have_db_privileges = sctx->db_acl(const_db_name) > 0 ? true : false;
-    }
-    if (!(check_access(thd, SELECT_ACL, db_name->str, &thd->col_access, NULL, 0,
-                       1) ||
-          (!thd->col_access && check_grant_db(thd, db_name->str))) ||
-        sctx->check_access(DB_ACLS | SHOW_DB_ACL, true) || have_db_privileges ||
-        acl_get(thd, sctx->host().str, sctx->ip().str, sctx->priv_user().str,
-                db_name->str, 0))
-
-    {
-      // We must make sure the schema is released and unlocked in the right
-      // order. Fail if we are unable to get a meta data lock on the schema
-      // name.
-      dd::Schema_MDL_locker mdl_handler(thd);
-      if (mdl_handler.ensure_locked(db_name->str)) goto err;
-
-      dd::cache::Dictionary_client::Auto_releaser releaser(thd->dd_client());
-      List<LEX_STRING> table_names;
-      int res = make_table_name_list(thd, &table_names, lex, &lookup_field_vals,
-                                     with_i_schema, db_name);
-      if (res == 2) /* Not fatal error, continue */
-        continue;
-      if (res) goto err;
-
-      List_iterator_fast<LEX_STRING> it_files(table_names);
-      while ((table_name = it_files++)) {
-        DBUG_ASSERT(table_name->length <= NAME_LEN);
-        restore_record(table, s->default_values);
-        table->field[schema_table->idx_field1]->store(
-            db_name->str, db_name->length, system_charset_info);
-        table->field[schema_table->idx_field2]->store(
-            table_name->str, table_name->length, system_charset_info);
-
-        if (!partial_cond || partial_cond->val_int()) {
-          /*
-            OPEN_FRM_ONLY is only set for columns in tables which
-            does not have OPTIMIZE_I_S_TABLE set.
-            get_table_open_method() always returns OPEN_FULL_TABLE
-            if OPTIMIZE_I_S_TABLE is not set, so OPEN_FRM_ONLY will
-            never be the table_open_method.
-          */
-          DBUG_ASSERT(table_open_method != OPEN_FRM_ONLY);
-
-          DEBUG_SYNC(thd, "before_open_in_get_all_tables");
-
-          if (fill_schema_table_by_open(
-                  thd, &tmp_mem_root, false, table, schema_table, db_name,
-                  table_name, &open_tables_state_backup, can_deadlock))
-            goto err;
-        }
-      }
-      /*
-        If we have information schema its always the first table and only
-        the first table. Reset for other tables.
-      */
-      with_i_schema = 0;
-    }
-  }
-  error = 0;
-err:
-  /*
-    HACK
-    If view security context were used we need to drop the reference those now
-    or we will attempt to logout uninitialized security contexts during
-    query clean up.
-    TABLE_LIST::view_ctx allocation happens in parse_view_definition()
-    during table open. The allocation happens on thd->stmt_area
-
-    TODO Why is the view security context allocated if it's not used?
-  */
-  thd->m_view_ctx_list.empty();
-  free_root(&tmp_mem_root, MYF(0));
-  thd->restore_backup_open_tables_state(&open_tables_state_backup);
-
-  DBUG_RETURN(error);
-}
-=======
 /* Define fields' indexes for COLUMNS of temporary tables */
 #define TMP_TABLE_COLUMNS_COLUMN_NAME 0
 #define TMP_TABLE_COLUMNS_COLUMN_TYPE 1
@@ -3730,7 +3388,6 @@
 #define TMP_TABLE_COLUMNS_PRIVILEGES 7
 #define TMP_TABLE_COLUMNS_COLUMN_COMMENT 8
 #define TMP_TABLE_COLUMNS_GENERATION_EXPRESSION 9
->>>>>>> 124c7ab1
 
 static int get_schema_tmp_table_columns_record(THD *thd, TABLE_LIST *tables,
                                                TABLE *table, bool res,
@@ -4772,26 +4429,23 @@
     {0, 0, MYSQL_TYPE_STRING, 0, 0, 0, 0}};
 
 static ST_FIELD_INFO temporary_table_fields_info[] = {
-    {"SESSION_ID", 4, MYSQL_TYPE_LONGLONG, 0, 0, "Session", SKIP_OPEN_TABLE},
-    {"TABLE_SCHEMA", NAME_CHAR_LEN, MYSQL_TYPE_STRING, 0, 0, "Db",
-     SKIP_OPEN_TABLE},
+    {"SESSION_ID", 4, MYSQL_TYPE_LONGLONG, 0, 0, "Session", 0},
+    {"TABLE_SCHEMA", NAME_CHAR_LEN, MYSQL_TYPE_STRING, 0, 0, "Db", 0},
     {"TABLE_NAME", NAME_CHAR_LEN, MYSQL_TYPE_STRING, 0, 0, "Temp_tables_in_",
-     SKIP_OPEN_TABLE},
-    {"ENGINE", NAME_CHAR_LEN, MYSQL_TYPE_STRING, 0, 0, "Engine", OPEN_FRM_ONLY},
-    {"NAME", FN_REFLEN, MYSQL_TYPE_STRING, 0, 0, "Name", SKIP_OPEN_TABLE},
+     0},
+    {"ENGINE", NAME_CHAR_LEN, MYSQL_TYPE_STRING, 0, 0, "Engine", 0},
+    {"NAME", FN_REFLEN, MYSQL_TYPE_STRING, 0, 0, "Name", 0},
     {"TABLE_ROWS", MY_INT64_NUM_DECIMAL_DIGITS, MYSQL_TYPE_LONGLONG, 0,
-     MY_I_S_UNSIGNED, "Rows", OPEN_FULL_TABLE},
+     MY_I_S_UNSIGNED, "Rows", 0},
     {"AVG_ROW_LENGTH", MY_INT64_NUM_DECIMAL_DIGITS, MYSQL_TYPE_LONGLONG, 0,
-     MY_I_S_UNSIGNED, "Avg Row", OPEN_FULL_TABLE},
+     MY_I_S_UNSIGNED, "Avg Row", 0},
     {"DATA_LENGTH", MY_INT64_NUM_DECIMAL_DIGITS, MYSQL_TYPE_LONGLONG, 0,
-     MY_I_S_UNSIGNED, "Data Length", OPEN_FULL_TABLE},
+     MY_I_S_UNSIGNED, "Data Length", 0},
     {"INDEX_LENGTH", MY_INT64_NUM_DECIMAL_DIGITS, MYSQL_TYPE_LONGLONG, 0,
-     MY_I_S_UNSIGNED, "Index Size", OPEN_FULL_TABLE},
-    {"CREATE_TIME", 0, MYSQL_TYPE_DATETIME, 0, 1, "Create Time",
-     OPEN_FULL_TABLE},
-    {"UPDATE_TIME", 0, MYSQL_TYPE_DATETIME, 0, 1, "Update Time",
-     OPEN_FULL_TABLE},
-    {0, 0, MYSQL_TYPE_STRING, 0, 0, 0, SKIP_OPEN_TABLE}};
+     MY_I_S_UNSIGNED, "Index Size", 0},
+    {"CREATE_TIME", 0, MYSQL_TYPE_DATETIME, 0, 1, "Create Time", 0},
+    {"UPDATE_TIME", 0, MYSQL_TYPE_DATETIME, 0, 1, "Update Time", 0},
+    {0, 0, MYSQL_TYPE_STRING, 0, 0, 0, 0}};
 
 ST_FIELD_INFO tmp_table_keys_fields_info[] = {
     {"TABLE_NAME", NAME_CHAR_LEN, MYSQL_TYPE_STRING, 0, 0, "Table", 0},
@@ -4857,188 +4511,162 @@
     {0, 0, MYSQL_TYPE_STRING, 0, 0, 0, 0}};
 
 static ST_FIELD_INFO user_stats_fields_info[] = {
-    {"USER", USERNAME_LENGTH, MYSQL_TYPE_STRING, 0, 0, "User", SKIP_OPEN_TABLE},
+    {"USER", USERNAME_LENGTH, MYSQL_TYPE_STRING, 0, 0, "User", 0},
     {"TOTAL_CONNECTIONS", MY_INT64_NUM_DECIMAL_DIGITS, MYSQL_TYPE_LONGLONG, 0,
-     MY_I_S_UNSIGNED, "Total_connections", SKIP_OPEN_TABLE},
+     MY_I_S_UNSIGNED, "Total_connections", 0},
     {"CONCURRENT_CONNECTIONS", MY_INT64_NUM_DECIMAL_DIGITS, MYSQL_TYPE_LONGLONG,
-     0, MY_I_S_UNSIGNED, "Concurrent_connections", SKIP_OPEN_TABLE},
+     0, MY_I_S_UNSIGNED, "Concurrent_connections", 0},
     {"CONNECTED_TIME", MY_INT64_NUM_DECIMAL_DIGITS, MYSQL_TYPE_DOUBLE, 0,
-     MY_I_S_UNSIGNED, "Connected_time", SKIP_OPEN_TABLE},
+     MY_I_S_UNSIGNED, "Connected_time", 0},
     {"BUSY_TIME", MY_INT64_NUM_DECIMAL_DIGITS, MYSQL_TYPE_DOUBLE, 0,
-     MY_I_S_UNSIGNED, "Busy_time", SKIP_OPEN_TABLE},
+     MY_I_S_UNSIGNED, "Busy_time", 0},
     {"CPU_TIME", MY_INT64_NUM_DECIMAL_DIGITS, MYSQL_TYPE_DOUBLE, 0,
-     MY_I_S_UNSIGNED, "Cpu_time", SKIP_OPEN_TABLE},
+     MY_I_S_UNSIGNED, "Cpu_time", 0},
     {"BYTES_RECEIVED", MY_INT64_NUM_DECIMAL_DIGITS, MYSQL_TYPE_LONGLONG, 0,
-     MY_I_S_UNSIGNED, "Bytes_received", SKIP_OPEN_TABLE},
+     MY_I_S_UNSIGNED, "Bytes_received", 0},
     {"BYTES_SENT", MY_INT64_NUM_DECIMAL_DIGITS, MYSQL_TYPE_LONGLONG, 0,
-     MY_I_S_UNSIGNED, "Bytes_sent", SKIP_OPEN_TABLE},
+     MY_I_S_UNSIGNED, "Bytes_sent", 0},
     {"BINLOG_BYTES_WRITTEN", MY_INT64_NUM_DECIMAL_DIGITS, MYSQL_TYPE_LONGLONG,
-     0, MY_I_S_UNSIGNED, "Binlog_bytes_written", SKIP_OPEN_TABLE},
+     0, MY_I_S_UNSIGNED, "Binlog_bytes_written", 0},
     {"ROWS_FETCHED", MY_INT64_NUM_DECIMAL_DIGITS, MYSQL_TYPE_LONGLONG, 0,
-     MY_I_S_UNSIGNED, "Rows_fetched", SKIP_OPEN_TABLE},
+     MY_I_S_UNSIGNED, "Rows_fetched", 0},
     {"ROWS_UPDATED", MY_INT64_NUM_DECIMAL_DIGITS, MYSQL_TYPE_LONGLONG, 0,
-     MY_I_S_UNSIGNED, "Rows_updated", SKIP_OPEN_TABLE},
+     MY_I_S_UNSIGNED, "Rows_updated", 0},
     {"TABLE_ROWS_READ", MY_INT64_NUM_DECIMAL_DIGITS, MYSQL_TYPE_LONGLONG, 0,
-     MY_I_S_UNSIGNED, "Table_rows_read", SKIP_OPEN_TABLE},
+     MY_I_S_UNSIGNED, "Table_rows_read", 0},
     {"SELECT_COMMANDS", MY_INT64_NUM_DECIMAL_DIGITS, MYSQL_TYPE_LONGLONG, 0,
-     MY_I_S_UNSIGNED, "Select_commands", SKIP_OPEN_TABLE},
+     MY_I_S_UNSIGNED, "Select_commands", 0},
     {"UPDATE_COMMANDS", MY_INT64_NUM_DECIMAL_DIGITS, MYSQL_TYPE_LONGLONG, 0,
-     MY_I_S_UNSIGNED, "Update_commands", SKIP_OPEN_TABLE},
+     MY_I_S_UNSIGNED, "Update_commands", 0},
     {"OTHER_COMMANDS", MY_INT64_NUM_DECIMAL_DIGITS, MYSQL_TYPE_LONGLONG, 0,
-     MY_I_S_UNSIGNED, "Other_commands", SKIP_OPEN_TABLE},
+     MY_I_S_UNSIGNED, "Other_commands", 0},
     {"COMMIT_TRANSACTIONS", MY_INT64_NUM_DECIMAL_DIGITS, MYSQL_TYPE_LONGLONG, 0,
-     MY_I_S_UNSIGNED, "Commit_transactions", SKIP_OPEN_TABLE},
+     MY_I_S_UNSIGNED, "Commit_transactions", 0},
     {"ROLLBACK_TRANSACTIONS", MY_INT64_NUM_DECIMAL_DIGITS, MYSQL_TYPE_LONGLONG,
-     0, MY_I_S_UNSIGNED, "Rollback_transactions", SKIP_OPEN_TABLE},
+     0, MY_I_S_UNSIGNED, "Rollback_transactions", 0},
     {"DENIED_CONNECTIONS", MY_INT64_NUM_DECIMAL_DIGITS, MYSQL_TYPE_LONGLONG, 0,
-     MY_I_S_UNSIGNED, "Denied_connections", SKIP_OPEN_TABLE},
+     MY_I_S_UNSIGNED, "Denied_connections", 0},
     {"LOST_CONNECTIONS", MY_INT64_NUM_DECIMAL_DIGITS, MYSQL_TYPE_LONGLONG, 0,
-     MY_I_S_UNSIGNED, "Lost_connections", SKIP_OPEN_TABLE},
+     MY_I_S_UNSIGNED, "Lost_connections", 0},
     {"ACCESS_DENIED", MY_INT64_NUM_DECIMAL_DIGITS, MYSQL_TYPE_LONGLONG, 0,
-     MY_I_S_UNSIGNED, "Access_denied", SKIP_OPEN_TABLE},
+     MY_I_S_UNSIGNED, "Access_denied", 0},
     {"EMPTY_QUERIES", MY_INT64_NUM_DECIMAL_DIGITS, MYSQL_TYPE_LONGLONG, 0,
-     MY_I_S_UNSIGNED, "Empty_queries", SKIP_OPEN_TABLE},
+     MY_I_S_UNSIGNED, "Empty_queries", 0},
     {"TOTAL_SSL_CONNECTIONS", MY_INT64_NUM_DECIMAL_DIGITS, MYSQL_TYPE_LONGLONG,
-     0, MY_I_S_UNSIGNED, "Total_ssl_connections", SKIP_OPEN_TABLE},
+     0, MY_I_S_UNSIGNED, "Total_ssl_connections", 0},
     {0, 0, MYSQL_TYPE_STRING, 0, 0, 0, 0}};
 
 static ST_FIELD_INFO client_stats_fields_info[] = {
-    {"CLIENT", LIST_PROCESS_HOST_LEN, MYSQL_TYPE_STRING, 0, 0, "Client",
-     SKIP_OPEN_TABLE},
+    {"CLIENT", LIST_PROCESS_HOST_LEN, MYSQL_TYPE_STRING, 0, 0, "Client", 0},
     {"TOTAL_CONNECTIONS", MY_INT64_NUM_DECIMAL_DIGITS, MYSQL_TYPE_LONGLONG, 0,
-     MY_I_S_UNSIGNED, "Total_connections", SKIP_OPEN_TABLE},
+     MY_I_S_UNSIGNED, "Total_connections", 0},
     {"CONCURRENT_CONNECTIONS", MY_INT64_NUM_DECIMAL_DIGITS, MYSQL_TYPE_LONGLONG,
-     0, MY_I_S_UNSIGNED, "Concurrent_connections", SKIP_OPEN_TABLE},
+     0, MY_I_S_UNSIGNED, "Concurrent_connections", 0},
     {"CONNECTED_TIME", MY_INT64_NUM_DECIMAL_DIGITS, MYSQL_TYPE_DOUBLE, 0,
-     MY_I_S_UNSIGNED, "Connected_time", SKIP_OPEN_TABLE},
+     MY_I_S_UNSIGNED, "Connected_time", 0},
     {"BUSY_TIME", MY_INT64_NUM_DECIMAL_DIGITS, MYSQL_TYPE_DOUBLE, 0,
-     MY_I_S_UNSIGNED, "Busy_time", SKIP_OPEN_TABLE},
+     MY_I_S_UNSIGNED, "Busy_time", 0},
     {"CPU_TIME", MY_INT64_NUM_DECIMAL_DIGITS, MYSQL_TYPE_DOUBLE, 0,
-     MY_I_S_UNSIGNED, "Cpu_time", SKIP_OPEN_TABLE},
+     MY_I_S_UNSIGNED, "Cpu_time", 0},
     {"BYTES_RECEIVED", MY_INT64_NUM_DECIMAL_DIGITS, MYSQL_TYPE_LONGLONG, 0,
-     MY_I_S_UNSIGNED, "Bytes_received", SKIP_OPEN_TABLE},
+     MY_I_S_UNSIGNED, "Bytes_received", 0},
     {"BYTES_SENT", MY_INT64_NUM_DECIMAL_DIGITS, MYSQL_TYPE_LONGLONG, 0,
-     MY_I_S_UNSIGNED, "Bytes_sent", SKIP_OPEN_TABLE},
+     MY_I_S_UNSIGNED, "Bytes_sent", 0},
     {"BINLOG_BYTES_WRITTEN", MY_INT64_NUM_DECIMAL_DIGITS, MYSQL_TYPE_LONGLONG,
-     0, MY_I_S_UNSIGNED, "Binlog_bytes_written", SKIP_OPEN_TABLE},
+     0, MY_I_S_UNSIGNED, "Binlog_bytes_written", 0},
     {"ROWS_FETCHED", MY_INT64_NUM_DECIMAL_DIGITS, MYSQL_TYPE_LONGLONG, 0,
-     MY_I_S_UNSIGNED, "Rows_fetched", SKIP_OPEN_TABLE},
+     MY_I_S_UNSIGNED, "Rows_fetched", 0},
     {"ROWS_UPDATED", MY_INT64_NUM_DECIMAL_DIGITS, MYSQL_TYPE_LONGLONG, 0,
-     MY_I_S_UNSIGNED, "Rows_updated", SKIP_OPEN_TABLE},
+     MY_I_S_UNSIGNED, "Rows_updated", 0},
     {"TABLE_ROWS_READ", MY_INT64_NUM_DECIMAL_DIGITS, MYSQL_TYPE_LONGLONG, 0,
-     MY_I_S_UNSIGNED, "Table_rows_read", SKIP_OPEN_TABLE},
+     MY_I_S_UNSIGNED, "Table_rows_read", 0},
     {"SELECT_COMMANDS", MY_INT64_NUM_DECIMAL_DIGITS, MYSQL_TYPE_LONGLONG, 0,
-     MY_I_S_UNSIGNED, "Select_commands", SKIP_OPEN_TABLE},
+     MY_I_S_UNSIGNED, "Select_commands", 0},
     {"UPDATE_COMMANDS", MY_INT64_NUM_DECIMAL_DIGITS, MYSQL_TYPE_LONGLONG, 0,
-     MY_I_S_UNSIGNED, "Update_commands", SKIP_OPEN_TABLE},
+     MY_I_S_UNSIGNED, "Update_commands", 0},
     {"OTHER_COMMANDS", MY_INT64_NUM_DECIMAL_DIGITS, MYSQL_TYPE_LONGLONG, 0,
-     MY_I_S_UNSIGNED, "Other_commands", SKIP_OPEN_TABLE},
+     MY_I_S_UNSIGNED, "Other_commands", 0},
     {"COMMIT_TRANSACTIONS", MY_INT64_NUM_DECIMAL_DIGITS, MYSQL_TYPE_LONGLONG, 0,
-     MY_I_S_UNSIGNED, "Commit_transactions", SKIP_OPEN_TABLE},
+     MY_I_S_UNSIGNED, "Commit_transactions", 0},
     {"ROLLBACK_TRANSACTIONS", MY_INT64_NUM_DECIMAL_DIGITS, MYSQL_TYPE_LONGLONG,
-     0, MY_I_S_UNSIGNED, "Rollback_transactions", SKIP_OPEN_TABLE},
+     0, MY_I_S_UNSIGNED, "Rollback_transactions", 0},
     {"DENIED_CONNECTIONS", MY_INT64_NUM_DECIMAL_DIGITS, MYSQL_TYPE_LONGLONG, 0,
-     MY_I_S_UNSIGNED, "Denied_connections", SKIP_OPEN_TABLE},
+     MY_I_S_UNSIGNED, "Denied_connections", 0},
     {"LOST_CONNECTIONS", MY_INT64_NUM_DECIMAL_DIGITS, MYSQL_TYPE_LONGLONG, 0,
-     MY_I_S_UNSIGNED, "Lost_connections", SKIP_OPEN_TABLE},
+     MY_I_S_UNSIGNED, "Lost_connections", 0},
     {"ACCESS_DENIED", MY_INT64_NUM_DECIMAL_DIGITS, MYSQL_TYPE_LONGLONG, 0,
-     MY_I_S_UNSIGNED, "Access_denied", SKIP_OPEN_TABLE},
+     MY_I_S_UNSIGNED, "Access_denied", 0},
     {"EMPTY_QUERIES", MY_INT64_NUM_DECIMAL_DIGITS, MYSQL_TYPE_LONGLONG, 0,
-     MY_I_S_UNSIGNED, "Empty_queries", SKIP_OPEN_TABLE},
+     MY_I_S_UNSIGNED, "Empty_queries", 0},
     {"TOTAL_SSL_CONNECTIONS", MY_INT64_NUM_DECIMAL_DIGITS, MYSQL_TYPE_LONGLONG,
-     0, MY_I_S_UNSIGNED, "Total_ssl_connections", SKIP_OPEN_TABLE},
+     0, MY_I_S_UNSIGNED, "Total_ssl_connections", 0},
     {0, 0, MYSQL_TYPE_STRING, 0, 0, 0, 0}};
 
 static ST_FIELD_INFO thread_stats_fields_info[] = {
     {"THREAD_ID", MY_INT64_NUM_DECIMAL_DIGITS, MYSQL_TYPE_LONGLONG, 0,
-     MY_I_S_UNSIGNED, "Thread_id", SKIP_OPEN_TABLE},
+     MY_I_S_UNSIGNED, "Thread_id", 0},
     {"TOTAL_CONNECTIONS", MY_INT64_NUM_DECIMAL_DIGITS, MYSQL_TYPE_LONGLONG, 0,
-     MY_I_S_UNSIGNED, "Total_connections", SKIP_OPEN_TABLE},
+     MY_I_S_UNSIGNED, "Total_connections", 0},
     {"CONNECTED_TIME", MY_INT64_NUM_DECIMAL_DIGITS, MYSQL_TYPE_DOUBLE, 0,
-     MY_I_S_UNSIGNED, "Connected_time", SKIP_OPEN_TABLE},
+     MY_I_S_UNSIGNED, "Connected_time", 0},
     {"BUSY_TIME", MY_INT64_NUM_DECIMAL_DIGITS, MYSQL_TYPE_DOUBLE, 0,
-     MY_I_S_UNSIGNED, "Busy_time", SKIP_OPEN_TABLE},
+     MY_I_S_UNSIGNED, "Busy_time", 0},
     {"CPU_TIME", MY_INT64_NUM_DECIMAL_DIGITS, MYSQL_TYPE_DOUBLE, 0,
-     MY_I_S_UNSIGNED, "Cpu_time", SKIP_OPEN_TABLE},
+     MY_I_S_UNSIGNED, "Cpu_time", 0},
     {"BYTES_RECEIVED", MY_INT64_NUM_DECIMAL_DIGITS, MYSQL_TYPE_LONGLONG, 0,
-     MY_I_S_UNSIGNED, "Bytes_received", SKIP_OPEN_TABLE},
+     MY_I_S_UNSIGNED, "Bytes_received", 0},
     {"BYTES_SENT", MY_INT64_NUM_DECIMAL_DIGITS, MYSQL_TYPE_LONGLONG, 0,
-     MY_I_S_UNSIGNED, "Bytes_sent", SKIP_OPEN_TABLE},
+     MY_I_S_UNSIGNED, "Bytes_sent", 0},
     {"BINLOG_BYTES_WRITTEN", MY_INT64_NUM_DECIMAL_DIGITS, MYSQL_TYPE_LONGLONG,
-     0, MY_I_S_UNSIGNED, "Binlog_bytes_written", SKIP_OPEN_TABLE},
+     0, MY_I_S_UNSIGNED, "Binlog_bytes_written", 0},
     {"ROWS_FETCHED", MY_INT64_NUM_DECIMAL_DIGITS, MYSQL_TYPE_LONGLONG, 0,
-     MY_I_S_UNSIGNED, "Rows_fetched", SKIP_OPEN_TABLE},
+     MY_I_S_UNSIGNED, "Rows_fetched", 0},
     {"ROWS_UPDATED", MY_INT64_NUM_DECIMAL_DIGITS, MYSQL_TYPE_LONGLONG, 0,
-     MY_I_S_UNSIGNED, "Rows_updated", SKIP_OPEN_TABLE},
+     MY_I_S_UNSIGNED, "Rows_updated", 0},
     {"TABLE_ROWS_READ", MY_INT64_NUM_DECIMAL_DIGITS, MYSQL_TYPE_LONGLONG, 0,
-     MY_I_S_UNSIGNED, "Table_rows_read", SKIP_OPEN_TABLE},
+     MY_I_S_UNSIGNED, "Table_rows_read", 0},
     {"SELECT_COMMANDS", MY_INT64_NUM_DECIMAL_DIGITS, MYSQL_TYPE_LONGLONG, 0,
-     MY_I_S_UNSIGNED, "Select_commands", SKIP_OPEN_TABLE},
+     MY_I_S_UNSIGNED, "Select_commands", 0},
     {"UPDATE_COMMANDS", MY_INT64_NUM_DECIMAL_DIGITS, MYSQL_TYPE_LONGLONG, 0,
-     MY_I_S_UNSIGNED, "Update_commands", SKIP_OPEN_TABLE},
+     MY_I_S_UNSIGNED, "Update_commands", 0},
     {"OTHER_COMMANDS", MY_INT64_NUM_DECIMAL_DIGITS, MYSQL_TYPE_LONGLONG, 0,
-     MY_I_S_UNSIGNED, "Other_commands", SKIP_OPEN_TABLE},
+     MY_I_S_UNSIGNED, "Other_commands", 0},
     {"COMMIT_TRANSACTIONS", MY_INT64_NUM_DECIMAL_DIGITS, MYSQL_TYPE_LONGLONG, 0,
-     MY_I_S_UNSIGNED, "Commit_transactions", SKIP_OPEN_TABLE},
+     MY_I_S_UNSIGNED, "Commit_transactions", 0},
     {"ROLLBACK_TRANSACTIONS", MY_INT64_NUM_DECIMAL_DIGITS, MYSQL_TYPE_LONGLONG,
-     0, MY_I_S_UNSIGNED, "Rollback_transactions", SKIP_OPEN_TABLE},
+     0, MY_I_S_UNSIGNED, "Rollback_transactions", 0},
     {"DENIED_CONNECTIONS", MY_INT64_NUM_DECIMAL_DIGITS, MYSQL_TYPE_LONGLONG, 0,
-     MY_I_S_UNSIGNED, "Denied_connections", SKIP_OPEN_TABLE},
+     MY_I_S_UNSIGNED, "Denied_connections", 0},
     {"LOST_CONNECTIONS", MY_INT64_NUM_DECIMAL_DIGITS, MYSQL_TYPE_LONGLONG, 0,
-     MY_I_S_UNSIGNED, "Lost_connections", SKIP_OPEN_TABLE},
+     MY_I_S_UNSIGNED, "Lost_connections", 0},
     {"ACCESS_DENIED", MY_INT64_NUM_DECIMAL_DIGITS, MYSQL_TYPE_LONGLONG, 0,
-     MY_I_S_UNSIGNED, "Access_denied", SKIP_OPEN_TABLE},
+     MY_I_S_UNSIGNED, "Access_denied", 0},
     {"EMPTY_QUERIES", MY_INT64_NUM_DECIMAL_DIGITS, MYSQL_TYPE_LONGLONG, 0,
-     MY_I_S_UNSIGNED, "Empty_queries", SKIP_OPEN_TABLE},
+     MY_I_S_UNSIGNED, "Empty_queries", 0},
     {"TOTAL_SSL_CONNECTIONS", MY_INT64_NUM_DECIMAL_DIGITS, MYSQL_TYPE_LONGLONG,
-     0, MY_I_S_UNSIGNED, "Total_ssl_connections", SKIP_OPEN_TABLE},
+     0, MY_I_S_UNSIGNED, "Total_ssl_connections", 0},
     {0, 0, MYSQL_TYPE_STRING, 0, 0, 0, 0}};
 
 static ST_FIELD_INFO table_stats_fields_info[] = {
-    {"TABLE_SCHEMA", NAME_LEN, MYSQL_TYPE_STRING, 0, 0, "Table_schema",
-     SKIP_OPEN_TABLE},
-    {"TABLE_NAME", NAME_LEN, MYSQL_TYPE_STRING, 0, 0, "Table_name",
-     SKIP_OPEN_TABLE},
+    {"TABLE_SCHEMA", NAME_LEN, MYSQL_TYPE_STRING, 0, 0, "Table_schema", 0},
+    {"TABLE_NAME", NAME_LEN, MYSQL_TYPE_STRING, 0, 0, "Table_name", 0},
     {"ROWS_READ", MY_INT64_NUM_DECIMAL_DIGITS, MYSQL_TYPE_LONGLONG, 0,
-     MY_I_S_UNSIGNED, "Rows_read", SKIP_OPEN_TABLE},
+     MY_I_S_UNSIGNED, "Rows_read", 0},
     {"ROWS_CHANGED", MY_INT64_NUM_DECIMAL_DIGITS, MYSQL_TYPE_LONGLONG, 0,
-     MY_I_S_UNSIGNED, "Rows_changed", SKIP_OPEN_TABLE},
+     MY_I_S_UNSIGNED, "Rows_changed", 0},
     {"ROWS_CHANGED_X_INDEXES", MY_INT64_NUM_DECIMAL_DIGITS, MYSQL_TYPE_LONGLONG,
-     0, MY_I_S_UNSIGNED, "Rows_changed_x_#indexes", SKIP_OPEN_TABLE},
+     0, MY_I_S_UNSIGNED, "Rows_changed_x_#indexes", 0},
     {0, 0, MYSQL_TYPE_STRING, 0, 0, 0, 0}};
 
 static ST_FIELD_INFO index_stats_fields_info[] = {
-    {"TABLE_SCHEMA", NAME_LEN, MYSQL_TYPE_STRING, 0, 0, "Table_schema",
-     SKIP_OPEN_TABLE},
-    {"TABLE_NAME", NAME_LEN, MYSQL_TYPE_STRING, 0, 0, "Table_name",
-     SKIP_OPEN_TABLE},
-    {"INDEX_NAME", NAME_LEN, MYSQL_TYPE_STRING, 0, 0, "Index_name",
-     SKIP_OPEN_TABLE},
+    {"TABLE_SCHEMA", NAME_LEN, MYSQL_TYPE_STRING, 0, 0, "Table_schema", 0},
+    {"TABLE_NAME", NAME_LEN, MYSQL_TYPE_STRING, 0, 0, "Table_name", 0},
+    {"INDEX_NAME", NAME_LEN, MYSQL_TYPE_STRING, 0, 0, "Index_name", 0},
     {"ROWS_READ", MY_INT64_NUM_DECIMAL_DIGITS, MYSQL_TYPE_LONGLONG, 0,
-     MY_I_S_UNSIGNED, "Rows_read", SKIP_OPEN_TABLE},
+     MY_I_S_UNSIGNED, "Rows_read", 0},
     {0, 0, MYSQL_TYPE_STRING, 0, 0, 0, 0}};
 
 ST_FIELD_INFO processlist_fields_info[] = {
-<<<<<<< HEAD
-    {"ID", 21, MYSQL_TYPE_LONGLONG, 0, MY_I_S_UNSIGNED, "Id", SKIP_OPEN_TABLE},
-    {"USER", USERNAME_CHAR_LENGTH, MYSQL_TYPE_STRING, 0, 0, "User",
-     SKIP_OPEN_TABLE},
-    {"HOST", LIST_PROCESS_HOST_LEN, MYSQL_TYPE_STRING, 0, 0, "Host",
-     SKIP_OPEN_TABLE},
-    {"DB", NAME_CHAR_LEN, MYSQL_TYPE_STRING, 0, 1, "Db", SKIP_OPEN_TABLE},
-    {"COMMAND", 16, MYSQL_TYPE_STRING, 0, 0, "Command", SKIP_OPEN_TABLE},
-    {"TIME", 7, MYSQL_TYPE_LONG, 0, 0, "Time", SKIP_OPEN_TABLE},
-    {"STATE", 64, MYSQL_TYPE_STRING, 0, 1, "State", SKIP_OPEN_TABLE},
-    {"INFO", PROCESS_LIST_INFO_WIDTH, MYSQL_TYPE_STRING, 0, 1, "Info",
-     SKIP_OPEN_TABLE},
-    {"TIME_MS", MY_INT64_NUM_DECIMAL_DIGITS, MYSQL_TYPE_LONGLONG, 0, 0,
-     "Time_ms", SKIP_OPEN_TABLE},
-    {"ROWS_SENT", MY_INT64_NUM_DECIMAL_DIGITS, MYSQL_TYPE_LONGLONG, 0,
-     MY_I_S_UNSIGNED, "Rows_sent", SKIP_OPEN_TABLE},
-    {"ROWS_EXAMINED", MY_INT64_NUM_DECIMAL_DIGITS, MYSQL_TYPE_LONGLONG, 0,
-     MY_I_S_UNSIGNED, "Rows_examined", SKIP_OPEN_TABLE},
-    {0, 0, MYSQL_TYPE_STRING, 0, 0, 0, SKIP_OPEN_TABLE}};
-=======
     {"ID", 21, MYSQL_TYPE_LONGLONG, 0, MY_I_S_UNSIGNED, "Id", 0},
     {"USER", USERNAME_CHAR_LENGTH, MYSQL_TYPE_STRING, 0, 0, "User", 0},
     {"HOST", LIST_PROCESS_HOST_LEN, MYSQL_TYPE_STRING, 0, 0, "Host", 0},
@@ -5047,8 +4675,13 @@
     {"TIME", 7, MYSQL_TYPE_LONG, 0, 0, "Time", 0},
     {"STATE", 64, MYSQL_TYPE_STRING, 0, 1, "State", 0},
     {"INFO", PROCESS_LIST_INFO_WIDTH, MYSQL_TYPE_STRING, 0, 1, "Info", 0},
+    {"TIME_MS", MY_INT64_NUM_DECIMAL_DIGITS, MYSQL_TYPE_LONGLONG, 0, 0,
+     "Time_ms", 0},
+    {"ROWS_SENT", MY_INT64_NUM_DECIMAL_DIGITS, MYSQL_TYPE_LONGLONG, 0,
+     MY_I_S_UNSIGNED, "Rows_sent", 0},
+    {"ROWS_EXAMINED", MY_INT64_NUM_DECIMAL_DIGITS, MYSQL_TYPE_LONGLONG, 0,
+     MY_I_S_UNSIGNED, "Rows_examined", 0},
     {0, 0, MYSQL_TYPE_STRING, 0, 0, 0, 0}};
->>>>>>> 124c7ab1
 
 ST_FIELD_INFO plugin_fields_info[] = {
     {"PLUGIN_NAME", NAME_CHAR_LEN, MYSQL_TYPE_STRING, 0, 0, "Name", 0},
@@ -5113,19 +4746,14 @@
     {"COLUMN_PRIVILEGES", column_privileges_fields_info, create_schema_table,
      fill_schema_column_privileges, nullptr, nullptr, -1, -1, false, 0},
     {"ENGINES", engines_fields_info, create_schema_table, fill_schema_engines,
-<<<<<<< HEAD
-     make_old_format, 0, -1, -1, 0, 0},
+     make_old_format, nullptr, -1, -1, false, 0},
     {"CLIENT_STATISTICS", client_stats_fields_info, create_schema_table,
-     fill_schema_client_stats, make_old_format, 0, -1, -1, 0, 0},
+     fill_schema_client_stats, make_old_format, nullptr, -1, -1, false, 0},
     {"INDEX_STATISTICS", index_stats_fields_info, create_schema_table,
-     fill_schema_index_stats, make_old_format, 0, -1, -1, 0, 0},
+     fill_schema_index_stats, make_old_format, nullptr, -1, -1, false, 0},
     {"GLOBAL_TEMPORARY_TABLES", temporary_table_fields_info,
      create_schema_table, fill_global_temporary_tables,
-     make_temporary_tables_old_format, 0, 2, 3, 0,
-     OPEN_TABLE_ONLY | OPTIMIZE_I_S_TABLE},
-=======
-     make_old_format, nullptr, -1, -1, false, 0},
->>>>>>> 124c7ab1
+     make_temporary_tables_old_format, nullptr, 2, 3, false, 0},
     {"OPEN_TABLES", open_tables_fields_info, create_schema_table,
      fill_open_tables, make_old_format, nullptr, -1, -1, true, 0},
     {"OPTIMIZER_TRACE", optimizer_trace_info, create_schema_table,
@@ -5149,24 +4777,18 @@
      show_temporary_tables, make_tmp_table_columns_format,
      get_schema_tmp_table_columns_record, -1, -1, true, 0},
     {"TMP_TABLE_KEYS", tmp_table_keys_fields_info, create_schema_table,
-<<<<<<< HEAD
-     get_all_tables, make_old_format, get_schema_tmp_table_keys_record, -1, -1,
-     1, 0},
-    {"TABLE_STATISTICS", table_stats_fields_info, create_schema_table,
-     fill_schema_table_stats, make_old_format, 0, -1, -1, 0, 0},
-    {"TEMPORARY_TABLES", temporary_table_fields_info, create_schema_table,
-     fill_temporary_tables, make_temporary_tables_old_format, 0, 2, 3, 0,
-     OPEN_TABLE_ONLY | OPTIMIZE_I_S_TABLE},
-    {"THREAD_STATISTICS", thread_stats_fields_info, create_schema_table,
-     fill_schema_thread_stats, make_old_format, 0, -1, -1, 0, 0},
-    {"USER_STATISTICS", user_stats_fields_info, create_schema_table,
-     fill_schema_user_stats, make_old_format, 0, -1, -1, 0, 0},
-    {0, 0, 0, 0, 0, 0, 0, 0, 0, 0}};
-=======
      show_temporary_tables, make_old_format, get_schema_tmp_table_keys_record,
      -1, -1, true, 0},
+    {"TABLE_STATISTICS", table_stats_fields_info, create_schema_table,
+     fill_schema_table_stats, make_old_format, nullptr, -1, -1, false, 0},
+    {"TEMPORARY_TABLES", temporary_table_fields_info, create_schema_table,
+     fill_temporary_tables, make_temporary_tables_old_format, nullptr, 2, 3,
+     false, 0},
+    {"THREAD_STATISTICS", thread_stats_fields_info, create_schema_table,
+     fill_schema_thread_stats, make_old_format, nullptr, -1, -1, false, 0},
+    {"USER_STATISTICS", user_stats_fields_info, create_schema_table,
+     fill_schema_user_stats, make_old_format, nullptr, -1, -1, false, 0},
     {nullptr, nullptr, nullptr, nullptr, nullptr, nullptr, 0, 0, false, 0}};
->>>>>>> 124c7ab1
 
 int initialize_schema_table(st_plugin_int *plugin) {
   ST_SCHEMA_TABLE *schema_table;
