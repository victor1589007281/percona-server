--- conflicted
+++ resolved
@@ -3372,34 +3372,21 @@
   DBUG_ENTER("reset_logs");
 
   ha_reset_logs(thd);
-<<<<<<< HEAD
+
+  /*
+    The following mutex is needed to ensure that no threads call
+    'delete thd' as we would then risk missing a 'rollback' from this
+    thread. If the transaction involved MyISAM tables, it should go
+    into binlog even on rollback.
+  */
+  mysql_mutex_lock(&LOCK_thread_count);
+
   /*
     We need to get both locks to be sure that no one is trying to
     write to the index log file.
   */
   mysql_mutex_lock(&LOCK_log);
   mysql_mutex_lock(&LOCK_index);
-=======
->>>>>>> 13d98b39
-
-  /*
-    The following mutex is needed to ensure that no threads call
-    'delete thd' as we would then risk missing a 'rollback' from this
-    thread. If the transaction involved MyISAM tables, it should go
-    into binlog even on rollback.
-  */
-<<<<<<< HEAD
-  mysql_mutex_lock(&LOCK_thread_count);
-=======
-  pthread_mutex_lock(&LOCK_thread_count);
-
-  /*
-    We need to get both locks to be sure that no one is trying to
-    write to the index log file.
-  */
-  pthread_mutex_lock(&LOCK_log);
-  pthread_mutex_lock(&LOCK_index);
->>>>>>> 13d98b39
 
   /* Save variables so that we can reopen the log */
   save_name=name;
