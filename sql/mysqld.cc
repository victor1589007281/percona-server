--- conflicted
+++ resolved
@@ -1009,7 +1009,6 @@
 bool locked_in_memory;
 bool opt_using_transactions;
 ulong opt_tc_log_size;
-<<<<<<< HEAD
 std::atomic<int32> connection_events_loop_aborted_flag;
 static std::atomic<enum_server_operational_state> server_operational_state{
     SERVER_BOOTING};
@@ -1025,9 +1024,7 @@
 bool migrate_connect_options = false;
 uint host_cache_size;
 ulong log_error_verbosity = 3;  // have a non-zero value during early start-up
-=======
-bool opt_libcoredumper, opt_corefile= 0;
->>>>>>> 8682e78c
+bool opt_libcoredumper, opt_corefile = 0;
 
 #if defined(_WIN32)
 /*
@@ -1365,8 +1362,7 @@
 char *utility_user_password = nullptr;
 char *utility_user_schema_access = nullptr;
 
-char* opt_libcoredumper_path= NULL;
-
+char *opt_libcoredumper_path = NULL;
 /* Plucking this from sql/sql_acl.cc for an array of privilege names */
 extern TYPELIB utility_user_privileges_typelib;
 ulonglong utility_user_privileges = 0;
@@ -6058,19 +6054,15 @@
     unireg_abort(MYSQLD_ABORT_EXIT);
   }
 
-  if (opt_libcoredumper)
-  {
+  if (opt_libcoredumper) {
 #if HAVE_LIBCOREDUMPER
-    if (opt_corefile)
-    {
+    if (opt_corefile) {
       sql_print_warning(
           "Started with --core-file and --coredumper. "
           "--coredumper will take precedence.");
     }
-    if (opt_libcoredumper_path != NULL)
-    {
-      if (!validate_libcoredumper_path(opt_libcoredumper_path))
-      {
+    if (opt_libcoredumper_path != NULL) {
+      if (!validate_libcoredumper_path(opt_libcoredumper_path)) {
         unireg_abort(MYSQLD_ABORT_EXIT);
       }
     }
@@ -8174,7 +8166,6 @@
 
 vector<my_option> all_options;
 
-<<<<<<< HEAD
 struct my_option my_long_early_options[] = {
 #if !defined(_WIN32)
     {"daemonize", 'D', "Run mysqld as sysv daemon", &opt_daemonize,
@@ -8245,6 +8236,12 @@
      0, 0, nullptr, 0, nullptr},
     {"core-file", OPT_WANT_CORE, "Write core on errors.", 0, 0, nullptr,
      GET_NO_ARG, NO_ARG, 0, 0, 0, nullptr, 0, nullptr},
+    {"coredumper", OPT_COREDUMPER,
+     "Use coredumper library to generate coredumps. Specify a path for "
+     "coredump "
+     "otherwise it will be generated on datadir",
+     &opt_libcoredumper_path, &opt_libcoredumper_path, 0, GET_STR, OPT_ARG, 0,
+     0, 0, 0, 0, 0},
     {"skip-stack-trace", OPT_SKIP_STACK_TRACE,
      "Don't print a stack trace on failure.", 0, 0, nullptr, GET_NO_ARG, NO_ARG,
      0, 0, 0, nullptr, 0, nullptr},
@@ -8254,87 +8251,6 @@
      &opt_debugging, nullptr, GET_BOOL, NO_ARG, 0, 0, 0, nullptr, 0, nullptr},
     {nullptr, 0, nullptr, nullptr, nullptr, nullptr, GET_NO_ARG, NO_ARG, 0, 0,
      0, nullptr, 0, nullptr}};
-=======
-struct my_option my_long_early_options[]=
-{
-  {"bootstrap", OPT_BOOTSTRAP, "Used by mysql installation scripts.", 0, 0, 0,
-   GET_NO_ARG, NO_ARG, 0, 0, 0, 0, 0, 0},
-#if !defined(_WIN32) && !defined(EMBEDDED_LIBRARY)
-  {"daemonize", 0, "Run mysqld as sysv daemon", &opt_daemonize,
-    &opt_daemonize, 0, GET_BOOL, NO_ARG, 0, 0, 0, 0, 0,0},
-#endif
-  {"skip-grant-tables", 0,
-   "Start without grant tables. This gives all users FULL ACCESS to all tables.",
-   &opt_noacl, &opt_noacl, 0, GET_BOOL, NO_ARG, 0, 0, 0, 0, 0,
-   0},
-  {"help", '?', "Display this help and exit.",
-   &opt_help, &opt_help, 0, GET_BOOL, NO_ARG, 0, 0, 0, 0,
-   0, 0},
-  {"verbose", 'v', "Used with --help option for detailed help.",
-   &opt_verbose, &opt_verbose, 0, GET_BOOL, NO_ARG, 0, 0, 0, 0, 0, 0},
-  {"version", 'V', "Output version information and exit.", 0, 0, 0, GET_NO_ARG,
-   NO_ARG, 0, 0, 0, 0, 0, 0},
-  {"initialize", 0, "Create the default database and exit."
-   " Create a super user with a random expired password and store it into the log.",
-   &opt_initialize, &opt_initialize, 0, GET_BOOL, NO_ARG, 0, 0, 0, 0, 0, 0},
-  {"initialize-insecure", 0, "Create the default database and exit."
-   " Create a super user with empty password.",
-   &opt_initialize_insecure, &opt_initialize_insecure, 0, GET_BOOL, NO_ARG,
-   0, 0, 0, 0, 0, 0},
-  {"disable-partition-engine-check", 0,
-   "Skip the check for non-natively partitioned tables during bootstrap. "
-   "This option is deprecated along with the partition engine.",
-   &opt_disable_partition_check, &opt_disable_partition_check, 0, GET_BOOL,
-   NO_ARG, TRUE, 0, 0, 0, 0, 0},
-  {"keyring-migration-source", OPT_KEYRING_MIGRATION_SOURCE,
-   "Keyring plugin from where the keys needs to "
-   "be migrated to. This option must be specified along with "
-   "--keyring-migration-destination.",
-   &opt_keyring_migration_source, &opt_keyring_migration_source,
-   0, GET_STR, REQUIRED_ARG, 0, 0, 0, 0, 0, 0},
-  {"keyring-migration-destination", OPT_KEYRING_MIGRATION_DESTINATION,
-   "Keyring plugin to which the keys are "
-   "migrated to. This option must be specified along with "
-   "--keyring-migration-source.",
-   &opt_keyring_migration_destination, &opt_keyring_migration_destination,
-   0, GET_STR, REQUIRED_ARG, 0, 0, 0, 0, 0, 0},
-  {"keyring-migration-user", OPT_KEYRING_MIGRATION_USER,
-   "User to login to server.",
-   &opt_keyring_migration_user, &opt_keyring_migration_user,
-   0, GET_STR, REQUIRED_ARG, 0, 0, 0, 0, 0, 0},
-  {"keyring-migration-host", OPT_KEYRING_MIGRATION_HOST, "Connect to host.",
-   &opt_keyring_migration_host, &opt_keyring_migration_host,
-   0, GET_STR, REQUIRED_ARG, 0, 0, 0, 0, 0, 0},
-  {"keyring-migration-password", OPT_KEYRING_MIGRATION_PASSWORD,
-   "Password to use when connecting to server during keyring migration. "
-   "If password value is not specified then it will be asked from the tty.",
-   0, 0, 0, GET_PASSWORD, OPT_ARG, 0, 0, 0, 0, 0, 0},
-  {"keyring-migration-socket", OPT_KEYRING_MIGRATION_SOCKET,
-   "The socket file to use for connection.",
-   &opt_keyring_migration_socket, &opt_keyring_migration_socket,
-   0, GET_STR, REQUIRED_ARG, 0, 0, 0, 0, 0, 0},
-  {"keyring-migration-port", OPT_KEYRING_MIGRATION_PORT,
-   "Port number to use for connection.",
-   &opt_keyring_migration_port, &opt_keyring_migration_port,
-   0, GET_ULONG, REQUIRED_ARG, 0, 0, 0, 0, 0, 0},
-  {"core-file", OPT_WANT_CORE,
-   "Write core on errors.",
-   0, 0, 0, GET_NO_ARG, NO_ARG, 0, 0, 0, 0, 0, 0},
-   {"coredumper", OPT_COREDUMPER,
-    "Use coredumper library to generate coredumps. Specify a path for coredump "
-    "otherwise it will be generated on datadir",
-    &opt_libcoredumper_path, &opt_libcoredumper_path, 0, GET_STR,
-    OPT_ARG, 0, 0, 0, 0, 0, 0},
-  {"skip-stack-trace", OPT_SKIP_STACK_TRACE,
-   "Don't print a stack trace on failure.", 0, 0, 0, GET_NO_ARG, NO_ARG, 0, 0,
-   0, 0, 0, 0},
-  {"gdb", 0,
-   "Set up signals usable for debugging.",
-   &opt_debugging, &opt_debugging,
-   0, GET_BOOL, NO_ARG, 0, 0, 0, 0, 0, 0},
-  { 0, 0, 0, 0, 0, 0, GET_NO_ARG, NO_ARG, 0, 0, 0, 0, 0, 0 }
-};
->>>>>>> 8682e78c
 
 /**
   System variables are automatically command-line options (few
@@ -9136,61 +9052,55 @@
   *((int *)buf) = atomic_slave_open_temp_tables;
   return 0;
 }
-bool validate_libcoredumper_path(char *libcoredumper_path)
-{
+bool validate_libcoredumper_path(char *libcoredumper_path) {
   /* validate path */
-  if (!is_valid_log_name(libcoredumper_path, strlen(libcoredumper_path)))
-  {  //filename contain .cnf or .ini on it
+  if (!is_valid_log_name(
+          libcoredumper_path,
+          strlen(libcoredumper_path))) {  // filename contain .cnf or .ini on it
     sql_print_error("Variable --coredumper cannot be set to value %s",
                     libcoredumper_path);
     return false;
   }
-  char   libcoredumper_dir[FN_REFLEN];
+  char libcoredumper_dir[FN_REFLEN];
   size_t libcoredumper_dir_length;
-  size_t opt_libcoredumper_path_length= strlen(libcoredumper_path);
+  size_t opt_libcoredumper_path_length = strlen(libcoredumper_path);
   (void)dirname_part(libcoredumper_dir, libcoredumper_path,
                      &libcoredumper_dir_length);
 
-  if (!libcoredumper_dir_length)
-  {
+  if (!libcoredumper_dir_length) {
     sql_print_error("Error processing --coredumper path: %s",
                     libcoredumper_path);
     return false;
   }
-  size_t libcoredumper_file_length=
+  size_t libcoredumper_file_length =
       opt_libcoredumper_path_length - libcoredumper_dir_length;
-  if (libcoredumper_file_length == 0)  //path is a directory
+  if (libcoredumper_file_length == 0)  // path is a directory
   {
-    libcoredumper_file_length= 19;  //file is set to core.yyyymmddhhmmss
-  }
-  else
-  {
-    libcoredumper_file_length+= 15;  //file gets .yyyymmddhhmmss appended
-  }
-  if (opt_libcoredumper_path_length > FN_REFLEN)
-  {  // path is too long
+    libcoredumper_file_length = 19;  // file is set to core.yyyymmddhhmmss
+  } else {
+    libcoredumper_file_length += 15;  // file gets .yyyymmddhhmmss appended
+  }
+  if (opt_libcoredumper_path_length > FN_REFLEN) {  // path is too long
     sql_print_error("Variable --coredumper set to a too long path");
     return false;
   }
-  if (libcoredumper_file_length > FN_LEN)
-  {  // filename is too long
+  if (libcoredumper_file_length > FN_LEN) {  // filename is too long
     sql_print_error("Variable --coredumper set to a too long filename");
     return false;
   }
-  if (my_access(libcoredumper_dir, F_OK))
-  {
+  if (my_access(libcoredumper_dir, F_OK)) {
     sql_print_error("Directory specified at --coredumper: %s does not exist",
                     libcoredumper_dir);
     return false;
   }
-  if (my_access(libcoredumper_dir, (F_OK | W_OK)))
-  {
+  if (my_access(libcoredumper_dir, (F_OK | W_OK))) {
     sql_print_error("Directory specified at --coredumper: %s is not writable",
                     libcoredumper_dir);
     return false;
   }
-  if (libcoredumper_dir_length == strlen(libcoredumper_path))
-  {  //only dirname was specified, append core to libcoredumper_path
+  if (libcoredumper_dir_length ==
+      strlen(libcoredumper_path)) {  // only dirname was specified, append core
+                                     // to libcoredumper_path
     strcat(libcoredumper_path, "core");
   }
   return true;
@@ -10049,7 +9959,6 @@
       }
       break;
     }
-<<<<<<< HEAD
     case (int)OPT_REPLICATE_WILD_DO_TABLE: {
       if (is_rpl_global_filter_setting(argument)) {
         if (rpl_global_filter.add_wild_do_table(argument)) {
@@ -10069,70 +9978,6 @@
             CONFIGURED_BY_STARTUP_OPTIONS_FOR_CHANNEL);
       }
       break;
-=======
-    break;
-  }
-#endif /* HAVE_REPLICATION */
-  case (int) OPT_MASTER_RETRY_COUNT:
-    push_deprecated_warn(NULL, "--master-retry-count", "'CHANGE MASTER TO master_retry_count = <num>'");
-    break;
-  case (int) OPT_SKIP_NEW:
-    opt_specialflag|= SPECIAL_NO_NEW_FUNC;
-    delay_key_write_options= DELAY_KEY_WRITE_NONE;
-    myisam_concurrent_insert=0;
-    myisam_recover_options= HA_RECOVER_OFF;
-    sp_automatic_privileges=0;
-    my_enable_symlinks= 0;
-    ha_open_options&= ~(HA_OPEN_ABORT_IF_CRASHED | HA_OPEN_DELAY_KEY_WRITE);
-    query_cache_size=0;
-    break;
-  case (int) OPT_SKIP_HOST_CACHE:
-    opt_specialflag|= SPECIAL_NO_HOST_CACHE;
-    break;
-  case (int) OPT_SKIP_RESOLVE:
-    opt_skip_name_resolve= 1;
-    opt_specialflag|=SPECIAL_NO_RESOLVE;
-    break;
-  case (int) OPT_WANT_CORE:
-    test_flags |= TEST_CORE_ON_SIGNAL;
-    opt_corefile= MY_TEST(argument != disabled_my_option);
-    break;
-  case (int) OPT_COREDUMPER:
-    test_flags |= TEST_CORE_ON_SIGNAL;
-    opt_libcoredumper= MY_TEST(argument != disabled_my_option);
-    break;
-  case (int) OPT_SKIP_STACK_TRACE:
-    test_flags|=TEST_NO_STACKTRACE;
-    break;
-  case OPT_BOOTSTRAP:
-    opt_bootstrap= 1;
-    break;
-  case OPT_SERVER_ID:
-    /*
-     Consider that one received a Server Id when 2 conditions are present:
-     1) The argument is on the list
-     2) There is a value present
-    */
-    server_id_supplied= (*argument != 0);
-
-    break;
-  case OPT_LOWER_CASE_TABLE_NAMES:
-    lower_case_table_names_used= 1;
-    break;
-#if defined(ENABLED_DEBUG_SYNC)
-  case OPT_DEBUG_SYNC_TIMEOUT:
-    /*
-      Debug Sync Facility. See debug_sync.cc.
-      Default timeout for WAIT_FOR action.
-      Default value is zero (facility disabled).
-      If option is given without an argument, supply a non-zero value.
-    */
-    if (!argument)
-    {
-      /* purecov: begin tested */
-      opt_debug_sync_timeout= DEBUG_SYNC_DEFAULT_WAIT_TIMEOUT;
-      /* purecov: end */
->>>>>>> 8682e78c
     }
     case (int)OPT_REPLICATE_WILD_IGNORE_TABLE: {
       if (is_rpl_global_filter_setting(argument)) {
@@ -10203,6 +10048,11 @@
       break;
     case (int)OPT_WANT_CORE:
       test_flags |= TEST_CORE_ON_SIGNAL;
+      opt_corefile = (argument != disabled_my_option);
+      break;
+    case (int)OPT_COREDUMPER:
+      test_flags |= TEST_CORE_ON_SIGNAL;
+      opt_libcoredumper = (argument != disabled_my_option);
       break;
     case (int)OPT_SKIP_STACK_TRACE:
       test_flags |= TEST_NO_STACKTRACE;
