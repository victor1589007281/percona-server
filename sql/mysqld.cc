/* Copyright (c) 2000, 2012, Oracle and/or its affiliates. All rights reserved.

   This program is free software; you can redistribute it and/or modify
   it under the terms of the GNU General Public License as published by
   the Free Software Foundation; version 2 of the License.

   This program is distributed in the hope that it will be useful,
   but WITHOUT ANY WARRANTY; without even the implied warranty of
   MERCHANTABILITY or FITNESS FOR A PARTICULAR PURPOSE.  See the
   GNU General Public License for more details.

   You should have received a copy of the GNU General Public License
   along with this program; if not, write to the Free Software
   Foundation, Inc., 59 Temple Place, Suite 330, Boston, MA  02111-1307  USA */

#include "my_global.h"                          /* NO_EMBEDDED_ACCESS_CHECKS */
#include "sql_priv.h"
#include "unireg.h"
#include <signal.h>
#ifndef __WIN__
#include <netdb.h>        // getservbyname, servent
#endif
#include "sql_parse.h"    // test_if_data_home_dir
#include "sql_cache.h"    // query_cache, query_cache_*
#include "sql_locale.h"   // MY_LOCALES, my_locales, my_locale_by_name
#include "sql_show.h"     // free_status_vars, add_status_vars,
                          // reset_status_vars
#include "strfunc.h"      // find_set_from_flags
#include "parse_file.h"   // File_parser_dummy_hook
#include "sql_db.h"       // my_dboptions_cache_free
                          // my_dboptions_cache_init
#include "sql_table.h"    // release_ddl_log, execute_ddl_log_recovery
#include "sql_connect.h"  // free_max_user_conn, init_max_user_conn,
                          // handle_one_connection
#include "sql_time.h"     // known_date_time_formats,
                          // get_date_time_format_str,
                          // date_time_format_make
#include "tztime.h"       // my_tz_free, my_tz_init, my_tz_SYSTEM
#include "hostname.h"     // hostname_cache_free, hostname_cache_init
#include "sql_acl.h"      // acl_free, grant_free, acl_init,
                          // grant_init
#include "sql_base.h"     // table_def_free, table_def_init,
                          // cached_open_tables,
                          // cached_table_definitions
#include "sql_test.h"     // mysql_print_status
#include "item_create.h"  // item_create_cleanup, item_create_init
#include "sql_servers.h"  // servers_free, servers_init
#include "init.h"         // unireg_init
#include "derror.h"       // init_errmessage
#include "derror.h"       // init_errmessage
#include "des_key_file.h" // load_des_key_file
#include "sql_manager.h"  // stop_handle_manager, start_handle_manager
#include <m_ctype.h>
#include <my_dir.h>
#include <my_bit.h>
#include "slave.h"
#include "rpl_mi.h"
#include "sql_repl.h"
#include "rpl_filter.h"
#include "repl_failsafe.h"
#include <sql_common.h>
#include <my_stacktrace.h>
#include "mysqld_suffix.h"
#include "mysys_err.h"
#include "events.h"
#include "sql_audit.h"
#include "probes_mysql.h"
#include "scheduler.h"
#include "debug_sync.h"
#include "sql_callback.h"

#ifdef WITH_PERFSCHEMA_STORAGE_ENGINE
#include "../storage/perfschema/pfs_server.h"
#endif /* WITH_PERFSCHEMA_STORAGE_ENGINE */

#include "keycaches.h"
#include "../storage/myisam/ha_myisam.h"
#include "set_var.h"

#include "rpl_injector.h"

#include "rpl_handler.h"

#ifdef HAVE_SYS_PRCTL_H
#include <sys/prctl.h>
#endif

#include <thr_alarm.h>
#include <ft_global.h>
#include <errmsg.h>
#include "sp_rcontext.h"
#include "sp_cache.h"
#include "sql_reload.h"  // reload_acl_and_cache

#ifdef HAVE_POLL_H
#include <poll.h>
#endif

#define mysqld_charset &my_charset_latin1

/* We have HAVE_purify below as this speeds up the shutdown of MySQL */

#if defined(HAVE_DEC_3_2_THREADS) || defined(SIGNALS_DONT_BREAK_READ) || defined(HAVE_purify) && defined(__linux__)
#define HAVE_CLOSE_SERVER_SOCK 1
#endif

extern "C" {					// Because of SCO 3.2V4.2
#include <errno.h>
#include <sys/stat.h>
#ifndef __GNU_LIBRARY__
#define __GNU_LIBRARY__				// Skip warnings in getopt.h
#endif
#include <my_getopt.h>
#ifdef HAVE_SYSENT_H
#include <sysent.h>
#endif
#ifdef HAVE_PWD_H
#include <pwd.h>				// For getpwent
#endif
#ifdef HAVE_GRP_H
#include <grp.h>
#endif
#include <my_net.h>

#if !defined(__WIN__)
#include <sys/resource.h>
#ifdef HAVE_SYS_UN_H
#include <sys/un.h>
#endif
#ifdef HAVE_SELECT_H
#include <select.h>
#endif
#ifdef HAVE_SYS_SELECT_H
#include <sys/select.h>
#endif
#include <sys/utsname.h>
#endif /* __WIN__ */

#include <my_libwrap.h>

#ifdef HAVE_SYS_MMAN_H
#include <sys/mman.h>
#endif

#ifdef __WIN__ 
#include <crtdbg.h>
#endif

#ifdef HAVE_SOLARIS_LARGE_PAGES
#include <sys/mman.h>
#if defined(__sun__) && defined(__GNUC__) && defined(__cplusplus) \
    && defined(_XOPEN_SOURCE)
extern int getpagesizes(size_t *, int);
extern int getpagesizes2(size_t *, int);
extern int memcntl(caddr_t, size_t, int, caddr_t, int, int);
#endif /* __sun__ ... */
#endif /* HAVE_SOLARIS_LARGE_PAGES */

#ifdef _AIX41
int initgroups(const char *,unsigned int);
#endif

#if defined(__FreeBSD__) && defined(HAVE_IEEEFP_H) && !defined(HAVE_FEDISABLEEXCEPT)
#include <ieeefp.h>
#ifdef HAVE_FP_EXCEPT				// Fix type conflict
typedef fp_except fp_except_t;
#endif
#endif /* __FreeBSD__ && HAVE_IEEEFP_H && !HAVE_FEDISABLEEXCEPT */
#ifdef HAVE_SYS_FPU_H
/* for IRIX to use set_fpc_csr() */
#include <sys/fpu.h>
#endif
#ifdef HAVE_FPU_CONTROL_H
#include <fpu_control.h>
#endif
#if defined(__i386__) && !defined(HAVE_FPU_CONTROL_H)
# define fpu_control_t unsigned int
# define _FPU_EXTENDED 0x300
# define _FPU_DOUBLE 0x200
# if defined(__GNUC__) || (defined(__SUNPRO_CC) && __SUNPRO_CC >= 0x590)
#  define _FPU_GETCW(cw) asm volatile ("fnstcw %0" : "=m" (*&cw))
#  define _FPU_SETCW(cw) asm volatile ("fldcw %0" : : "m" (*&cw))
# else
#  define _FPU_GETCW(cw) (cw= 0)
#  define _FPU_SETCW(cw)
# endif
#endif

extern "C" my_bool reopen_fstreams(const char *filename,
                                   FILE *outstream, FILE *errstream);

inline void setup_fpu()
{
#if defined(__FreeBSD__) && defined(HAVE_IEEEFP_H) && !defined(HAVE_FEDISABLEEXCEPT)
  /* We can't handle floating point exceptions with threads, so disable
     this on freebsd
     Don't fall for overflow, underflow,divide-by-zero or loss of precision.
     fpsetmask() is deprecated in favor of fedisableexcept() in C99.
  */
#if defined(FP_X_DNML)
  fpsetmask(~(FP_X_INV | FP_X_DNML | FP_X_OFL | FP_X_UFL | FP_X_DZ |
	      FP_X_IMP));
#else
  fpsetmask(~(FP_X_INV |             FP_X_OFL | FP_X_UFL | FP_X_DZ |
              FP_X_IMP));
#endif /* FP_X_DNML */
#endif /* __FreeBSD__ && HAVE_IEEEFP_H && !HAVE_FEDISABLEEXCEPT */

#ifdef HAVE_FEDISABLEEXCEPT
  fedisableexcept(FE_ALL_EXCEPT);
#endif

#ifdef HAVE_FESETROUND
    /* Set FPU rounding mode to "round-to-nearest" */
  fesetround(FE_TONEAREST);
#endif /* HAVE_FESETROUND */

  /*
    x86 (32-bit) requires FPU precision to be explicitly set to 64 bit
    (double precision) for portable results of floating point operations.
    However, there is no need to do so if compiler is using SSE2 for floating
    point, double values will be stored and processed in 64 bits anyway.
  */
#if defined(__i386__) && !defined(__SSE2_MATH__)
#if defined(_WIN32)
#if !defined(_WIN64)
  _control87(_PC_53, MCW_PC);
#endif /* !_WIN64 */
#else /* !_WIN32 */
  fpu_control_t cw;
  _FPU_GETCW(cw);
  cw= (cw & ~_FPU_EXTENDED) | _FPU_DOUBLE;
  _FPU_SETCW(cw);
#endif /* _WIN32 && */
#endif /* __i386__ */

#if defined(__sgi) && defined(HAVE_SYS_FPU_H)
  /* Enable denormalized DOUBLE values support for IRIX */
  union fpc_csr n;
  n.fc_word = get_fpc_csr();
  n.fc_struct.flush = 0;
  set_fpc_csr(n.fc_word);
#endif
}

} /* cplusplus */

#define MYSQL_KILL_SIGNAL SIGTERM

#include <my_pthread.h>			// For thr_setconcurency()

#ifdef SOLARIS
extern "C" int gethostname(char *name, int namelen);
#endif

extern "C" sig_handler handle_fatal_signal(int sig);

#if defined(__linux__)
#define ENABLE_TEMP_POOL 1
#else
#define ENABLE_TEMP_POOL 0
#endif

/* Constants */

#include <welcome_copyright_notice.h> // ORACLE_WELCOME_COPYRIGHT_NOTICE

const char *show_comp_option_name[]= {"YES", "NO", "DISABLED"};

static const char *tc_heuristic_recover_names[]=
{
  "COMMIT", "ROLLBACK", NullS
};
static TYPELIB tc_heuristic_recover_typelib=
{
  array_elements(tc_heuristic_recover_names)-1,"",
  tc_heuristic_recover_names, NULL
};

const char *first_keyword= "first", *binary_keyword= "BINARY";
const char *my_localhost= "localhost", *delayed_user= "DELAYED";

bool opt_large_files= sizeof(my_off_t) > 4;
static my_bool opt_autocommit; ///< for --autocommit command-line option

/*
  Used with --help for detailed option
*/
static my_bool opt_help= 0, opt_verbose= 0;

arg_cmp_func Arg_comparator::comparator_matrix[5][2] =
{{&Arg_comparator::compare_string,     &Arg_comparator::compare_e_string},
 {&Arg_comparator::compare_real,       &Arg_comparator::compare_e_real},
 {&Arg_comparator::compare_int_signed, &Arg_comparator::compare_e_int},
 {&Arg_comparator::compare_row,        &Arg_comparator::compare_e_row},
 {&Arg_comparator::compare_decimal,    &Arg_comparator::compare_e_decimal}};

/* static variables */

#ifdef HAVE_PSI_INTERFACE
#if (defined(_WIN32) || defined(HAVE_SMEM)) && !defined(EMBEDDED_LIBRARY)
static PSI_thread_key key_thread_handle_con_namedpipes;
static PSI_cond_key key_COND_handler_count;
#endif /* _WIN32 || HAVE_SMEM && !EMBEDDED_LIBRARY */

#if defined(HAVE_SMEM) && !defined(EMBEDDED_LIBRARY)
static PSI_thread_key key_thread_handle_con_sharedmem;
#endif /* HAVE_SMEM && !EMBEDDED_LIBRARY */

#if (defined(_WIN32) || defined(HAVE_SMEM)) && !defined(EMBEDDED_LIBRARY)
static PSI_thread_key key_thread_handle_con_sockets;
#endif /* _WIN32 || HAVE_SMEM && !EMBEDDED_LIBRARY */

#ifdef __WIN__
static PSI_thread_key key_thread_handle_shutdown;
#endif /* __WIN__ */

#if defined (HAVE_OPENSSL) && !defined(HAVE_YASSL)
static PSI_rwlock_key key_rwlock_openssl;
#endif
#endif /* HAVE_PSI_INTERFACE */

#ifdef HAVE_NPTL
volatile sig_atomic_t ld_assume_kernel_is_set= 0;
#endif

/* the default log output is log tables */
static bool lower_case_table_names_used= 0;
static bool max_long_data_size_used= false;
static bool volatile select_thread_in_use, signal_thread_in_use;
/* See Bug#56666 and Bug#56760 */;
volatile bool ready_to_exit;
static my_bool opt_debugging= 0, opt_external_locking= 0, opt_console= 0;
static my_bool opt_short_log_format= 0;
static uint kill_cached_threads, wake_thread;
static ulong killed_threads;
       ulong max_used_connections;
static volatile ulong cached_thread_count= 0;
static char *mysqld_user, *mysqld_chroot;
static char *default_character_set_name;
static char *character_set_filesystem_name;
static char *lc_messages;
static char *lc_time_names_name;
static char *my_bind_addr_str;
static char *default_collation_name;
char *default_storage_engine;
static char compiled_default_collation_name[]= MYSQL_DEFAULT_COLLATION_NAME;
static I_List<THD> thread_cache;
static bool binlog_format_used= false;

LEX_STRING opt_init_connect, opt_init_slave;

static mysql_cond_t COND_thread_cache, COND_flush_thread_cache;

/* Global variables */

bool opt_bin_log, opt_ignore_builtin_innodb= 0;
my_bool opt_log, opt_slow_log;
ulonglong log_output_options;
my_bool opt_log_queries_not_using_indexes= 0;
bool opt_error_log= IF_WIN(1,0);
bool opt_disable_networking=0, opt_skip_show_db=0;
bool opt_skip_name_resolve=0;
my_bool opt_character_set_client_handshake= 1;
bool server_id_supplied = 0;
bool opt_endinfo, using_udf_functions;
my_bool locked_in_memory;
bool opt_using_transactions;
bool volatile abort_loop;
bool volatile shutdown_in_progress;
#if defined(_WIN32) && !defined(EMBEDDED_LIBRARY)
ulong slow_start_timeout;
#endif
/*
  True if the bootstrap thread is running. Protected by LOCK_thread_count,
  just like thread_count.
  Used in bootstrap() function to determine if the bootstrap thread
  has completed. Note, that we can't use 'thread_count' instead,
  since in 5.1, in presence of the Event Scheduler, there may be
  event threads running in parallel, so it's impossible to know
  what value of 'thread_count' is a sign of completion of the
  bootstrap thread.

  At the same time, we can't start the event scheduler after
  bootstrap either, since we want to be able to process event-related
  SQL commands in the init file and in --bootstrap mode.
*/
bool in_bootstrap= FALSE;
/**
   @brief 'grant_option' is used to indicate if privileges needs
   to be checked, in which case the lock, LOCK_grant, is used
   to protect access to the grant table.
   @note This flag is dropped in 5.1 
   @see grant_init()
 */
bool volatile grant_option;

my_bool opt_skip_slave_start = 0; ///< If set, slave is not autostarted
my_bool opt_reckless_slave = 0;
my_bool opt_enable_named_pipe= 0;
my_bool opt_local_infile, opt_slave_compressed_protocol;
my_bool opt_safe_user_create = 0;
my_bool opt_show_slave_auth_info;
my_bool opt_log_slave_updates= 0;
char *opt_slave_skip_errors;

/**
  compatibility option:
    - index usage hints (USE INDEX without a FOR clause) behave as in 5.0
*/
my_bool old_mode;

/*
  Legacy global handlerton. These will be removed (please do not add more).
*/
handlerton *heap_hton;
handlerton *myisam_hton;
handlerton *partition_hton;

#ifndef MCP_BUG53205
uint opt_server_id_bits= 0;
ulong opt_server_id_mask= 0;
#endif
my_bool read_only= 0, opt_readonly= 0;
my_bool use_temp_pool, relay_log_purge;
my_bool relay_log_recovery;
my_bool opt_sync_frm, opt_allow_suspicious_udfs;
my_bool opt_secure_auth= 0;
char* opt_secure_file_priv;
my_bool opt_log_slow_admin_statements= 0;
my_bool opt_log_slow_slave_statements= 0;
my_bool lower_case_file_system= 0;
my_bool opt_large_pages= 0;
my_bool opt_super_large_pages= 0;
my_bool opt_myisam_use_mmap= 0;
uint   opt_large_page_size= 0;
#if defined(ENABLED_DEBUG_SYNC)
MYSQL_PLUGIN_IMPORT uint    opt_debug_sync_timeout= 0;
#endif /* defined(ENABLED_DEBUG_SYNC) */
my_bool opt_old_style_user_limits= 0, trust_function_creators= 0;
/*
  True if there is at least one per-hour limit for some user, so we should
  check them before each query (and possibly reset counters when hour is
  changed). False otherwise.
*/
volatile bool mqh_used = 0;
my_bool opt_noacl;
my_bool sp_automatic_privileges= 1;

ulong opt_binlog_rows_event_max_size;
const char *binlog_format_names[]= {"MIXED", "STATEMENT", "ROW", NullS};
#ifdef HAVE_INITGROUPS
volatile sig_atomic_t calling_initgroups= 0; /**< Used in SIGSEGV handler. */
#endif
uint mysqld_port, test_flags, select_errors, dropping_tables, ha_open_options;
uint mysqld_port_timeout;
ulong delay_key_write_options;
uint protocol_version;
uint lower_case_table_names;
ulong tc_heuristic_recover= 0;
uint volatile thread_count;
int32 thread_running;
ulong thread_created;
ulong back_log, connect_timeout, concurrency, server_id;
ulong table_cache_size, table_def_size;
ulong what_to_log;
ulong slow_launch_time, slave_open_temp_tables;
ulong open_files_limit, max_binlog_size, max_relay_log_size;
ulong slave_trans_retries;
uint  slave_net_timeout;
ulong slave_exec_mode_options;
ulonglong slave_type_conversions_options;
ulong thread_cache_size=0;
ulong binlog_cache_size=0;
ulonglong  max_binlog_cache_size=0;
ulong binlog_stmt_cache_size=0;
ulonglong  max_binlog_stmt_cache_size=0;
ulong query_cache_size=0;
ulong refresh_version;  /* Increments on each reload */
query_id_t global_query_id;
my_atomic_rwlock_t global_query_id_lock;
my_atomic_rwlock_t thread_running_lock;
ulong aborted_threads, aborted_connects;
ulong delayed_insert_timeout, delayed_insert_limit, delayed_queue_size;
ulong delayed_insert_threads, delayed_insert_writes, delayed_rows_in_use;
ulong delayed_insert_errors,flush_time;
ulong specialflag=0;
ulong binlog_cache_use= 0, binlog_cache_disk_use= 0;
ulong binlog_stmt_cache_use= 0, binlog_stmt_cache_disk_use= 0;
ulong max_connections, max_connect_errors;
/*
  Maximum length of parameter value which can be set through
  mysql_send_long_data() call.
*/
ulong max_long_data_size;
#ifndef MCP_WL5353
my_bool log_bin_use_v1_row_events= 0;
#endif

/**
  Limit of the total number of prepared statements in the server.
  Is necessary to protect the server against out-of-memory attacks.
*/
ulong max_prepared_stmt_count;
/**
  Current total number of prepared statements in the server. This number
  is exact, and therefore may not be equal to the difference between
  `com_stmt_prepare' and `com_stmt_close' (global status variables), as
  the latter ones account for all registered attempts to prepare
  a statement (including unsuccessful ones).  Prepared statements are
  currently connection-local: if the same SQL query text is prepared in
  two different connections, this counts as two distinct prepared
  statements.
*/
ulong prepared_stmt_count=0;
ulong thread_id=1L,current_pid;
ulong slow_launch_threads = 0;
uint sync_binlog_period= 0, sync_relaylog_period= 0,
     sync_relayloginfo_period= 0, sync_masterinfo_period= 0;
ulong expire_logs_days = 0;
ulong rpl_recovery_rank=0;

const double log_10[] = {
  1e000, 1e001, 1e002, 1e003, 1e004, 1e005, 1e006, 1e007, 1e008, 1e009,
  1e010, 1e011, 1e012, 1e013, 1e014, 1e015, 1e016, 1e017, 1e018, 1e019,
  1e020, 1e021, 1e022, 1e023, 1e024, 1e025, 1e026, 1e027, 1e028, 1e029,
  1e030, 1e031, 1e032, 1e033, 1e034, 1e035, 1e036, 1e037, 1e038, 1e039,
  1e040, 1e041, 1e042, 1e043, 1e044, 1e045, 1e046, 1e047, 1e048, 1e049,
  1e050, 1e051, 1e052, 1e053, 1e054, 1e055, 1e056, 1e057, 1e058, 1e059,
  1e060, 1e061, 1e062, 1e063, 1e064, 1e065, 1e066, 1e067, 1e068, 1e069,
  1e070, 1e071, 1e072, 1e073, 1e074, 1e075, 1e076, 1e077, 1e078, 1e079,
  1e080, 1e081, 1e082, 1e083, 1e084, 1e085, 1e086, 1e087, 1e088, 1e089,
  1e090, 1e091, 1e092, 1e093, 1e094, 1e095, 1e096, 1e097, 1e098, 1e099,
  1e100, 1e101, 1e102, 1e103, 1e104, 1e105, 1e106, 1e107, 1e108, 1e109,
  1e110, 1e111, 1e112, 1e113, 1e114, 1e115, 1e116, 1e117, 1e118, 1e119,
  1e120, 1e121, 1e122, 1e123, 1e124, 1e125, 1e126, 1e127, 1e128, 1e129,
  1e130, 1e131, 1e132, 1e133, 1e134, 1e135, 1e136, 1e137, 1e138, 1e139,
  1e140, 1e141, 1e142, 1e143, 1e144, 1e145, 1e146, 1e147, 1e148, 1e149,
  1e150, 1e151, 1e152, 1e153, 1e154, 1e155, 1e156, 1e157, 1e158, 1e159,
  1e160, 1e161, 1e162, 1e163, 1e164, 1e165, 1e166, 1e167, 1e168, 1e169,
  1e170, 1e171, 1e172, 1e173, 1e174, 1e175, 1e176, 1e177, 1e178, 1e179,
  1e180, 1e181, 1e182, 1e183, 1e184, 1e185, 1e186, 1e187, 1e188, 1e189,
  1e190, 1e191, 1e192, 1e193, 1e194, 1e195, 1e196, 1e197, 1e198, 1e199,
  1e200, 1e201, 1e202, 1e203, 1e204, 1e205, 1e206, 1e207, 1e208, 1e209,
  1e210, 1e211, 1e212, 1e213, 1e214, 1e215, 1e216, 1e217, 1e218, 1e219,
  1e220, 1e221, 1e222, 1e223, 1e224, 1e225, 1e226, 1e227, 1e228, 1e229,
  1e230, 1e231, 1e232, 1e233, 1e234, 1e235, 1e236, 1e237, 1e238, 1e239,
  1e240, 1e241, 1e242, 1e243, 1e244, 1e245, 1e246, 1e247, 1e248, 1e249,
  1e250, 1e251, 1e252, 1e253, 1e254, 1e255, 1e256, 1e257, 1e258, 1e259,
  1e260, 1e261, 1e262, 1e263, 1e264, 1e265, 1e266, 1e267, 1e268, 1e269,
  1e270, 1e271, 1e272, 1e273, 1e274, 1e275, 1e276, 1e277, 1e278, 1e279,
  1e280, 1e281, 1e282, 1e283, 1e284, 1e285, 1e286, 1e287, 1e288, 1e289,
  1e290, 1e291, 1e292, 1e293, 1e294, 1e295, 1e296, 1e297, 1e298, 1e299,
  1e300, 1e301, 1e302, 1e303, 1e304, 1e305, 1e306, 1e307, 1e308
};

time_t server_start_time, flush_status_time;

char mysql_home[FN_REFLEN], pidfile_name[FN_REFLEN], system_time_zone[30];
char default_logfile_name[FN_REFLEN];
char *default_tz_name;
char log_error_file[FN_REFLEN], glob_hostname[FN_REFLEN];
char mysql_real_data_home[FN_REFLEN],
     lc_messages_dir[FN_REFLEN], reg_ext[FN_EXTLEN],
     mysql_charsets_dir[FN_REFLEN],
     *opt_init_file, *opt_tc_log_file;
char *lc_messages_dir_ptr, *log_error_file_ptr;
char mysql_unpacked_real_data_home[FN_REFLEN];
int mysql_unpacked_real_data_home_len;
uint mysql_real_data_home_len, mysql_data_home_len= 1;
uint reg_ext_length;
const key_map key_map_empty(0);
key_map key_map_full(0);                        // Will be initialized later

DATE_TIME_FORMAT global_date_format, global_datetime_format, global_time_format;
Time_zone *default_tz;

char *mysql_data_home= const_cast<char*>(".");
const char *mysql_real_data_home_ptr= mysql_real_data_home;
char server_version[SERVER_VERSION_LENGTH];
char *mysqld_unix_port, *opt_mysql_tmpdir;
ulong thread_handling;

/** name of reference on left expression in rewritten IN subquery */
const char *in_left_expr_name= "<left expr>";
/** name of additional condition */
const char *in_additional_cond= "<IN COND>";
const char *in_having_cond= "<IN HAVING>";

my_decimal decimal_zero;
/* classes for comparation parsing/processing */
Eq_creator eq_creator;
Ne_creator ne_creator;
Gt_creator gt_creator;
Lt_creator lt_creator;
Ge_creator ge_creator;
Le_creator le_creator;

MYSQL_FILE *bootstrap_file;
int bootstrap_error;

I_List<THD> threads;
Rpl_filter* rpl_filter;
Rpl_filter* binlog_filter;

struct system_variables global_system_variables;
struct system_variables max_system_variables;
struct system_status_var global_status_var;

MY_TMPDIR mysql_tmpdir_list;
MY_BITMAP temp_pool;

CHARSET_INFO *system_charset_info, *files_charset_info ;
CHARSET_INFO *national_charset_info, *table_alias_charset;
CHARSET_INFO *character_set_filesystem;
CHARSET_INFO *error_message_charset_info;

MY_LOCALE *my_default_lc_messages;
MY_LOCALE *my_default_lc_time_names;

SHOW_COMP_OPTION have_ssl, have_symlink, have_dlopen, have_query_cache;
SHOW_COMP_OPTION have_geometry, have_rtree_keys;
SHOW_COMP_OPTION have_crypt, have_compress;
SHOW_COMP_OPTION have_profiling;

/* Thread specific variables */

pthread_key(MEM_ROOT**,THR_MALLOC);
pthread_key(THD*, THR_THD);
mysql_mutex_t LOCK_thread_count;
mysql_mutex_t
  LOCK_status, LOCK_error_log, LOCK_uuid_generator,
  LOCK_delayed_insert, LOCK_delayed_status, LOCK_delayed_create,
  LOCK_crypt,
  LOCK_global_system_variables,
  LOCK_user_conn, LOCK_slave_list, LOCK_active_mi,
  LOCK_connection_count, LOCK_error_messages;
/**
  The below lock protects access to two global server variables:
  max_prepared_stmt_count and prepared_stmt_count. These variables
  set the limit and hold the current total number of prepared statements
  in the server, respectively. As PREPARE/DEALLOCATE rate in a loaded
  server may be fairly high, we need a dedicated lock.
*/
mysql_mutex_t LOCK_prepared_stmt_count;
#ifdef HAVE_OPENSSL
mysql_mutex_t LOCK_des_key_file;
#endif
mysql_rwlock_t LOCK_grant, LOCK_sys_init_connect, LOCK_sys_init_slave;
mysql_rwlock_t LOCK_system_variables_hash;
mysql_cond_t COND_thread_count;
pthread_t signal_thread;
pthread_attr_t connection_attrib;
mysql_mutex_t LOCK_server_started;
mysql_cond_t COND_server_started;

int mysqld_server_started= 0;

File_parser_dummy_hook file_parser_dummy_hook;

/* replication parameters, if master_host is not NULL, we are a slave */
uint report_port= MYSQL_PORT;
ulong master_retry_count=0;
char *master_info_file;
char *relay_log_info_file, *report_user, *report_password, *report_host;
char *opt_relay_logname = 0, *opt_relaylog_index_name=0;
char *opt_logname, *opt_slow_logname, *opt_bin_logname;

/* Static variables */

static volatile sig_atomic_t kill_in_progress;


static my_bool opt_bootstrap, opt_myisam_log;
static int cleanup_done;
static ulong opt_specialflag;
static char *opt_update_logname, *opt_binlog_index_name;
char *mysql_home_ptr, *pidfile_name_ptr;
/** Initial command line arguments (count), after load_defaults().*/
static int defaults_argc;
/**
  Initial command line arguments (arguments), after load_defaults().
  This memory is allocated by @c load_defaults() and should be freed
  using @c free_defaults().
  Do not modify defaults_argc / defaults_argv,
  use remaining_argc / remaining_argv instead to parse the command
  line arguments in multiple steps.
*/
static char **defaults_argv;
/** Remaining command line arguments (count), filtered by handle_options().*/
static int remaining_argc;
/** Remaining command line arguments (arguments), filtered by handle_options().*/
static char **remaining_argv;

int orig_argc;
char **orig_argv;

/*
  Since buffered_option_error_reporter is only used currently
  for parsing performance schema options, this code is not needed
  when the performance schema is not compiled in.
*/
#ifdef WITH_PERFSCHEMA_STORAGE_ENGINE
/**
  A log message for the error log, buffered in memory.
  Log messages are temporarily buffered when generated before the error log
  is initialized, and then printed once the error log is ready.
*/
class Buffered_log : public Sql_alloc
{
public:
  Buffered_log(enum loglevel level, const char *message);

  ~Buffered_log()
  {}

  void print(void);

private:
  /** Log message level. */
  enum loglevel m_level;
  /** Log message text. */
  String m_message;
};

/**
  Constructor.
  @param level          the message log level
  @param message        the message text
*/
Buffered_log::Buffered_log(enum loglevel level, const char *message)
  : m_level(level), m_message()
{
  m_message.copy(message, strlen(message), &my_charset_latin1);
}

/**
  Print a buffered log to the real log file.
*/
void Buffered_log::print()
{
  /*
    Since messages are buffered, they can be printed out
    of order with other entries in the log.
    Add "Buffered xxx" to the message text to prevent confusion.
  */
  switch(m_level)
  {
  case ERROR_LEVEL:
    sql_print_error("Buffered error: %s\n", m_message.c_ptr_safe());
    break;
  case WARNING_LEVEL:
    sql_print_warning("Buffered warning: %s\n", m_message.c_ptr_safe());
    break;
  case INFORMATION_LEVEL:
    /*
      Messages printed as "information" still end up in the mysqld *error* log,
      but with a [Note] tag instead of an [ERROR] tag.
      While this is probably fine for a human reading the log,
      it is upsetting existing automated scripts used to parse logs,
      because such scripts are likely to not already handle [Note] properly.
      INFORMATION_LEVEL messages are simply silenced, on purpose,
      to avoid un needed verbosity.
    */
    break;
  }
}

/**
  Collection of all the buffered log messages.
*/
class Buffered_logs
{
public:
  Buffered_logs()
  {}

  ~Buffered_logs()
  {}

  void init();
  void cleanup();

  void buffer(enum loglevel m_level, const char *msg);
  void print();
private:
  /**
    Memory root to use to store buffered logs.
    This memory root lifespan is between init and cleanup.
    Once the buffered logs are printed, they are not needed anymore,
    and all the memory used is reclaimed.
  */
  MEM_ROOT m_root;
  /** List of buffered log messages. */
  List<Buffered_log> m_list;
};

void Buffered_logs::init()
{
  init_alloc_root(&m_root, 1024, 0);
}

void Buffered_logs::cleanup()
{
  m_list.delete_elements();
  free_root(&m_root, MYF(0));
}

/**
  Add a log message to the buffer.
*/
void Buffered_logs::buffer(enum loglevel level, const char *msg)
{
  /*
    Do not let Sql_alloc::operator new(size_t) allocate memory,
    there is no memory root associated with the main() thread.
    Give explicitly the proper memory root to use to
    Sql_alloc::operator new(size_t, MEM_ROOT *) instead.
  */
  Buffered_log *log= new (&m_root) Buffered_log(level, msg);
  if (log)
    m_list.push_back(log, &m_root);
}

/**
  Print buffered log messages.
*/
void Buffered_logs::print()
{
  Buffered_log *log;
  List_iterator_fast<Buffered_log> it(m_list);
  while ((log= it++))
    log->print();
}

/** Logs reported before a logger is available. */
static Buffered_logs buffered_logs;

#ifndef EMBEDDED_LIBRARY
/**
  Error reporter that buffer log messages.
  @param level          log message level
  @param format         log message format string
*/
C_MODE_START
static void buffered_option_error_reporter(enum loglevel level,
                                           const char *format, ...)
{
  va_list args;
  char buffer[1024];

  va_start(args, format);
  my_vsnprintf(buffer, sizeof(buffer), format, args);
  va_end(args);
  buffered_logs.buffer(level, buffer);
}
C_MODE_END
#endif /* !EMBEDDED_LIBRARY */
#endif /* WITH_PERFSCHEMA_STORAGE_ENGINE */

static my_socket unix_sock,ip_sock;
struct rand_struct sql_rand; ///< used by sql_class.cc:THD::THD()

#ifndef EMBEDDED_LIBRARY
struct passwd *user_info;
static pthread_t select_thread;
static uint thr_kill_signal;
#endif

/* OS specific variables */

#ifdef __WIN__
#undef	 getpid
#include <process.h>

static mysql_cond_t COND_handler_count;
static uint handler_count;
static bool start_mode=0, use_opt_args;
static int opt_argc;
static char **opt_argv;

#if !defined(EMBEDDED_LIBRARY)
static HANDLE hEventShutdown;
static char shutdown_event_name[40];
#include "nt_servc.h"
static	 NTService  Service;	      ///< Service object for WinNT
#endif /* EMBEDDED_LIBRARY */
#endif /* __WIN__ */

#ifdef _WIN32
static char pipe_name[512];
static SECURITY_ATTRIBUTES saPipeSecurity;
static SECURITY_DESCRIPTOR sdPipeDescriptor;
static HANDLE hPipe = INVALID_HANDLE_VALUE;
#endif

#ifndef EMBEDDED_LIBRARY
bool mysqld_embedded=0;
#else
bool mysqld_embedded=1;
#endif

static my_bool plugins_are_initialized= FALSE;

#ifndef DBUG_OFF
static const char* default_dbug_option;
#endif
#ifdef HAVE_LIBWRAP
const char *libwrapName= NULL;
int allow_severity = LOG_INFO;
int deny_severity = LOG_WARNING;
#endif
#ifdef HAVE_QUERY_CACHE
ulong query_cache_min_res_unit= QUERY_CACHE_MIN_RESULT_DATA_SIZE;
Query_cache query_cache;
#endif
#ifdef HAVE_SMEM
char *shared_memory_base_name= default_shared_memory_base_name;
my_bool opt_enable_shared_memory;
HANDLE smem_event_connect_request= 0;
#endif

my_bool opt_use_ssl  = 0;
char *opt_ssl_ca= NULL, *opt_ssl_capath= NULL, *opt_ssl_cert= NULL,
     *opt_ssl_cipher= NULL, *opt_ssl_key= NULL;

#ifdef HAVE_OPENSSL
#include <openssl/crypto.h>
#ifndef HAVE_YASSL
typedef struct CRYPTO_dynlock_value
{
  mysql_rwlock_t lock;
} openssl_lock_t;

static openssl_lock_t *openssl_stdlocks;
static openssl_lock_t *openssl_dynlock_create(const char *, int);
static void openssl_dynlock_destroy(openssl_lock_t *, const char *, int);
static void openssl_lock_function(int, int, const char *, int);
static void openssl_lock(int, openssl_lock_t *, const char *, int);
static unsigned long openssl_id_function();
#endif
char *des_key_file;
#ifndef EMBEDDED_LIBRARY
struct st_VioSSLFd *ssl_acceptor_fd;
#endif
#endif /* HAVE_OPENSSL */

/**
  Number of currently active user connections. The variable is protected by
  LOCK_connection_count.
*/
uint connection_count= 0;

/* Function declarations */

pthread_handler_t signal_hand(void *arg);
static int mysql_init_variables(void);
static int get_options(int *argc_ptr, char ***argv_ptr);
static bool add_terminator(DYNAMIC_ARRAY *options);
extern "C" my_bool mysqld_get_one_option(int, const struct my_option *, char *);
static void set_server_version(void);
static int init_thread_environment();
static char *get_relative_path(const char *path);
static int fix_paths(void);
void handle_connections_sockets();
#ifdef _WIN32
pthread_handler_t handle_connections_sockets_thread(void *arg);
#endif
pthread_handler_t kill_server_thread(void *arg);
static void bootstrap(MYSQL_FILE *file);
static bool read_init_file(char *file_name);
#ifdef _WIN32
pthread_handler_t handle_connections_namedpipes(void *arg);
#endif
#ifdef HAVE_SMEM
pthread_handler_t handle_connections_shared_memory(void *arg);
#endif
pthread_handler_t handle_slave(void *arg);
static void clean_up(bool print_message);
static int test_if_case_insensitive(const char *dir_name);

#ifndef EMBEDDED_LIBRARY
static void usage(void);
static void start_signal_handler(void);
static void close_server_sock();
static void clean_up_mutexes(void);
static void wait_for_signal_thread_to_end(void);
static void create_pid_file();
static void mysqld_exit(int exit_code) __attribute__((noreturn));
#endif
static void end_ssl();


#ifndef EMBEDDED_LIBRARY
/****************************************************************************
** Code to end mysqld
****************************************************************************/

static void close_connections(void)
{
#ifdef EXTRA_DEBUG
  int count=0;
#endif
  DBUG_ENTER("close_connections");

  /* Clear thread cache */
  kill_cached_threads++;
  flush_thread_cache();

  /* kill connection thread */
#if !defined(__WIN__)
  DBUG_PRINT("quit", ("waiting for select thread: 0x%lx",
                      (ulong) select_thread));
  mysql_mutex_lock(&LOCK_thread_count);

  while (select_thread_in_use)
  {
    struct timespec abstime;
    int error;
    LINT_INIT(error);
    DBUG_PRINT("info",("Waiting for select thread"));

#ifndef DONT_USE_THR_ALARM
    if (pthread_kill(select_thread, thr_client_alarm))
      break;					// allready dead
#endif
    set_timespec(abstime, 2);
    for (uint tmp=0 ; tmp < 10 && select_thread_in_use; tmp++)
    {
      error= mysql_cond_timedwait(&COND_thread_count, &LOCK_thread_count,
                                  &abstime);
      if (error != EINTR)
	break;
    }
#ifdef EXTRA_DEBUG
    if (error != 0 && !count++)
      sql_print_error("Got error %d from mysql_cond_timedwait", error);
#endif
    close_server_sock();
  }
  mysql_mutex_unlock(&LOCK_thread_count);
#endif /* __WIN__ */


  /* Abort listening to new connections */
  DBUG_PRINT("quit",("Closing sockets"));
  if (!opt_disable_networking )
  {
    if (ip_sock != INVALID_SOCKET)
    {
      (void) shutdown(ip_sock, SHUT_RDWR);
      (void) closesocket(ip_sock);
      ip_sock= INVALID_SOCKET;
    }
  }
#ifdef _WIN32
  if (hPipe != INVALID_HANDLE_VALUE && opt_enable_named_pipe)
  {
    HANDLE temp;
    DBUG_PRINT("quit", ("Closing named pipes") );

    /* Create connection to the handle named pipe handler to break the loop */
    if ((temp = CreateFile(pipe_name,
			   GENERIC_READ | GENERIC_WRITE,
			   0,
			   NULL,
			   OPEN_EXISTING,
			   0,
			   NULL )) != INVALID_HANDLE_VALUE)
    {
      WaitNamedPipe(pipe_name, 1000);
      DWORD dwMode = PIPE_READMODE_BYTE | PIPE_WAIT;
      SetNamedPipeHandleState(temp, &dwMode, NULL, NULL);
      CancelIo(temp);
      DisconnectNamedPipe(temp);
      CloseHandle(temp);
    }
  }
#endif
#ifdef HAVE_SYS_UN_H
  if (unix_sock != INVALID_SOCKET)
  {
    (void) shutdown(unix_sock, SHUT_RDWR);
    (void) closesocket(unix_sock);
    (void) unlink(mysqld_unix_port);
    unix_sock= INVALID_SOCKET;
  }
#endif
  end_thr_alarm(0);			 // Abort old alarms.

  /*
    First signal all threads that it's time to die
    This will give the threads some time to gracefully abort their
    statements and inform their clients that the server is about to die.
  */

  THD *tmp;
  mysql_mutex_lock(&LOCK_thread_count); // For unlink from list

  I_List_iterator<THD> it(threads);
  while ((tmp=it++))
  {
    DBUG_PRINT("quit",("Informing thread %ld that it's time to die",
		       tmp->thread_id));
    /* We skip slave threads & scheduler on this first loop through. */
    if (tmp->slave_thread)
      continue;

    tmp->killed= THD::KILL_CONNECTION;
    MYSQL_CALLBACK(thread_scheduler, post_kill_notification, (tmp));
    mysql_mutex_lock(&tmp->LOCK_thd_data);
    if (tmp->mysys_var)
    {
      tmp->mysys_var->abort=1;
      mysql_mutex_lock(&tmp->mysys_var->mutex);
      if (tmp->mysys_var->current_cond)
      {
        mysql_mutex_lock(tmp->mysys_var->current_mutex);
        mysql_cond_broadcast(tmp->mysys_var->current_cond);
        mysql_mutex_unlock(tmp->mysys_var->current_mutex);
      }
      mysql_mutex_unlock(&tmp->mysys_var->mutex);
    }
    mysql_mutex_unlock(&tmp->LOCK_thd_data);
  }
  mysql_mutex_unlock(&LOCK_thread_count); // For unlink from list

  Events::deinit();
  end_slave();

  if (thread_count)
    sleep(2);					// Give threads time to die

  /*
    Force remaining threads to die by closing the connection to the client
    This will ensure that threads that are waiting for a command from the
    client on a blocking read call are aborted.
  */

  for (;;)
  {
    DBUG_PRINT("quit",("Locking LOCK_thread_count"));
    mysql_mutex_lock(&LOCK_thread_count); // For unlink from list
    if (!(tmp=threads.get()))
    {
      DBUG_PRINT("quit",("Unlocking LOCK_thread_count"));
      mysql_mutex_unlock(&LOCK_thread_count);
      break;
    }
#ifndef __bsdi__				// Bug in BSDI kernel
    if (tmp->vio_ok())
    {
      if (global_system_variables.log_warnings)
        sql_print_warning(ER_DEFAULT(ER_FORCING_CLOSE),my_progname,
                          tmp->thread_id,
                          (tmp->main_security_ctx.user ?
                           tmp->main_security_ctx.user : ""));
      close_connection(tmp);
    }
#endif
    DBUG_PRINT("quit",("Unlocking LOCK_thread_count"));
    mysql_mutex_unlock(&LOCK_thread_count);
  }
  /* All threads has now been aborted */
  DBUG_PRINT("quit",("Waiting for threads to die (count=%u)",thread_count));
  mysql_mutex_lock(&LOCK_thread_count);
  while (thread_count)
  {
    mysql_cond_wait(&COND_thread_count, &LOCK_thread_count);
    DBUG_PRINT("quit",("One thread died (count=%u)",thread_count));
  }
  mysql_mutex_unlock(&LOCK_thread_count);

  close_active_mi();
  DBUG_PRINT("quit",("close_connections thread"));
  DBUG_VOID_RETURN;
}


static void close_server_sock()
{
#ifdef HAVE_CLOSE_SERVER_SOCK
  DBUG_ENTER("close_server_sock");
  my_socket tmp_sock;
  tmp_sock=ip_sock;
  if (tmp_sock != INVALID_SOCKET)
  {
    ip_sock=INVALID_SOCKET;
    DBUG_PRINT("info",("calling shutdown on TCP/IP socket"));
    (void) shutdown(tmp_sock, SHUT_RDWR);
  }
  tmp_sock=unix_sock;
  if (tmp_sock != INVALID_SOCKET)
  {
    unix_sock=INVALID_SOCKET;
    DBUG_PRINT("info",("calling shutdown on unix socket"));
    (void) shutdown(tmp_sock, SHUT_RDWR);
    (void) unlink(mysqld_unix_port);
  }
  DBUG_VOID_RETURN;
#endif
}

#endif /*EMBEDDED_LIBRARY*/


void kill_mysql(void)
{
  DBUG_ENTER("kill_mysql");

#if defined(SIGNALS_DONT_BREAK_READ) && !defined(EMBEDDED_LIBRARY)
  abort_loop=1;					// Break connection loops
  close_server_sock();				// Force accept to wake up
#endif

#if defined(__WIN__)
#if !defined(EMBEDDED_LIBRARY)
  {
    if (!SetEvent(hEventShutdown))
    {
      DBUG_PRINT("error",("Got error: %ld from SetEvent",GetLastError()));
    }
    /*
      or:
      HANDLE hEvent=OpenEvent(0, FALSE, "MySqlShutdown");
      SetEvent(hEventShutdown);
      CloseHandle(hEvent);
    */
  }
#endif
#elif defined(HAVE_PTHREAD_KILL)
  if (pthread_kill(signal_thread, MYSQL_KILL_SIGNAL))
  {
    DBUG_PRINT("error",("Got error %d from pthread_kill",errno)); /* purecov: inspected */
  }
#elif !defined(SIGNALS_DONT_BREAK_READ)
  kill(current_pid, MYSQL_KILL_SIGNAL);
#endif
  DBUG_PRINT("quit",("After pthread_kill"));
  shutdown_in_progress=1;			// Safety if kill didn't work
#ifdef SIGNALS_DONT_BREAK_READ
  if (!kill_in_progress)
  {
    pthread_t tmp;
    abort_loop=1;
    if (mysql_thread_create(0, /* Not instrumented */
                            &tmp, &connection_attrib, kill_server_thread,
                            (void*) 0))
      sql_print_error("Can't create thread to kill server");
  }
#endif
  DBUG_VOID_RETURN;
}

/**
  Force server down. Kill all connections and threads and exit.

  @param  sig_ptr       Signal number that caused kill_server to be called.

  @note
    A signal number of 0 mean that the function was not called
    from a signal handler and there is thus no signal to block
    or stop, we just want to kill the server.
*/

#if !defined(__WIN__)
static void *kill_server(void *sig_ptr)
#define RETURN_FROM_KILL_SERVER return 0
#else
static void __cdecl kill_server(int sig_ptr)
#define RETURN_FROM_KILL_SERVER return
#endif
{
  DBUG_ENTER("kill_server");
#ifndef EMBEDDED_LIBRARY
  int sig=(int) (long) sig_ptr;			// This is passed a int
  // if there is a signal during the kill in progress, ignore the other
  if (kill_in_progress)				// Safety
  {
    DBUG_LEAVE;
    RETURN_FROM_KILL_SERVER;
  }
  kill_in_progress=TRUE;
  abort_loop=1;					// This should be set
  if (sig != 0) // 0 is not a valid signal number
    my_sigset(sig, SIG_IGN);                    /* purify inspected */
  if (sig == MYSQL_KILL_SIGNAL || sig == 0)
    sql_print_information(ER_DEFAULT(ER_NORMAL_SHUTDOWN),my_progname);
  else
    sql_print_error(ER_DEFAULT(ER_GOT_SIGNAL),my_progname,sig); /* purecov: inspected */

#if defined(HAVE_SMEM) && defined(__WIN__)    
  /*    
   Send event to smem_event_connect_request for aborting    
   */    
  if (opt_enable_shared_memory)
  {
    if (!SetEvent(smem_event_connect_request))    
    {      
      DBUG_PRINT("error",
                 ("Got error: %ld from SetEvent of smem_event_connect_request",
                  GetLastError()));    
    }
  }
#endif  
  
  close_connections();
  if (sig != MYSQL_KILL_SIGNAL &&
      sig != 0)
    unireg_abort(1);				/* purecov: inspected */
  else
    unireg_end();

  /* purecov: begin deadcode */
  DBUG_LEAVE;                                   // Must match DBUG_ENTER()
  my_thread_end();
  pthread_exit(0);
  /* purecov: end */

  RETURN_FROM_KILL_SERVER;                      // Avoid compiler warnings

#else /* EMBEDDED_LIBRARY*/

  DBUG_LEAVE;
  RETURN_FROM_KILL_SERVER;

#endif /* EMBEDDED_LIBRARY */
}


#if defined(USE_ONE_SIGNAL_HAND)
pthread_handler_t kill_server_thread(void *arg __attribute__((unused)))
{
  my_thread_init();				// Initialize new thread
  kill_server(0);
  /* purecov: begin deadcode */
  my_thread_end();
  pthread_exit(0);
  return 0;
  /* purecov: end */
}
#endif


extern "C" sig_handler print_signal_warning(int sig)
{
  if (global_system_variables.log_warnings)
    sql_print_warning("Got signal %d from thread %ld", sig,my_thread_id());
#ifdef SIGNAL_HANDLER_RESET_ON_DELIVERY
  my_sigset(sig,print_signal_warning);		/* int. thread system calls */
#endif
#if !defined(__WIN__)
  if (sig == SIGALRM)
    alarm(2);					/* reschedule alarm */
#endif
}

#ifndef EMBEDDED_LIBRARY

static void init_error_log_mutex()
{
  mysql_mutex_init(key_LOCK_error_log, &LOCK_error_log, MY_MUTEX_INIT_FAST);
}


static void clean_up_error_log_mutex()
{
  mysql_mutex_destroy(&LOCK_error_log);
}


/**
  cleanup all memory and end program nicely.

    If SIGNALS_DONT_BREAK_READ is defined, this function is called
    by the main thread. To get MySQL to shut down nicely in this case
    (Mac OS X) we have to call exit() instead if pthread_exit().

  @note
    This function never returns.
*/
void unireg_end(void)
{
  clean_up(1);
  my_thread_end();
#if defined(SIGNALS_DONT_BREAK_READ)
  exit(0);
#else
  pthread_exit(0);				// Exit is in main thread
#endif
}


extern "C" void unireg_abort(int exit_code)
{
  DBUG_ENTER("unireg_abort");

  if (opt_help)
    usage();
  if (exit_code)
    sql_print_error("Aborting\n");
  clean_up(!opt_help && (exit_code || !opt_bootstrap)); /* purecov: inspected */
  DBUG_PRINT("quit",("done with cleanup in unireg_abort"));
  mysqld_exit(exit_code);
}

static void mysqld_exit(int exit_code)
{
  /*
    Important note: we wait for the signal thread to end,
    but if a kill -15 signal was sent, the signal thread did
    spawn the kill_server_thread thread, which is running concurrently.
  */
  wait_for_signal_thread_to_end();
  mysql_audit_finalize();
  clean_up_mutexes();
  clean_up_error_log_mutex();
#ifdef WITH_PERFSCHEMA_STORAGE_ENGINE
  /*
    Bug#56666 needs to be fixed before calling:
    shutdown_performance_schema();
  */
#endif
  my_end(opt_endinfo ? MY_CHECK_ERROR | MY_GIVE_INFO : 0);
  exit(exit_code); /* purecov: inspected */
}

#endif /* !EMBEDDED_LIBRARY */

void clean_up(bool print_message)
{
  DBUG_PRINT("exit",("clean_up"));
  if (cleanup_done++)
    return; /* purecov: inspected */

  stop_handle_manager();
  release_ddl_log();

  /*
    make sure that handlers finish up
    what they have that is dependent on the binlog
  */
  ha_binlog_end(current_thd);

  logger.cleanup_base();

  injector::free_instance();
  mysql_bin_log.cleanup();

#ifdef HAVE_REPLICATION
  if (use_slave_mask)
    bitmap_free(&slave_error_mask);
#endif
  my_tz_free();
  my_dboptions_cache_free();
#ifndef NO_EMBEDDED_ACCESS_CHECKS
  servers_free(1);
  acl_free(1);
  grant_free();
#endif
  query_cache_destroy();
  hostname_cache_free();
  item_user_lock_free();
  lex_free();				/* Free some memory */
  item_create_cleanup();
  free_charsets();
  if (!opt_noacl)
  {
#ifdef HAVE_DLOPEN
    udf_free();
#endif
  }
  table_def_start_shutdown();
  plugin_shutdown();
  ha_end();
  if (tc_log)
    tc_log->close();
  delegates_destroy();
  xid_cache_free();
  table_def_free();
  mdl_destroy();
  key_caches.delete_elements((void (*)(const char*, uchar*)) free_key_cache);
  multi_keycache_free();
  free_status_vars();
  end_thr_alarm(1);			/* Free allocated memory */
  my_free_open_file_info();
  if (defaults_argv)
    free_defaults(defaults_argv);
  free_tmpdir(&mysql_tmpdir_list);
  my_free(opt_bin_logname);
  bitmap_free(&temp_pool);
  free_max_user_conn();
#ifdef HAVE_REPLICATION
  end_slave_list();
#endif
  delete binlog_filter;
  delete rpl_filter;
  end_ssl();
  vio_end();
  my_regex_end();
#if defined(ENABLED_DEBUG_SYNC)
  /* End the debug sync facility. See debug_sync.cc. */
  debug_sync_end();
#endif /* defined(ENABLED_DEBUG_SYNC) */

#if !defined(EMBEDDED_LIBRARY)
  if (!opt_bootstrap)
    mysql_file_delete(key_file_pid, pidfile_name, MYF(0)); // This may not always exist
#endif
  if (print_message && my_default_lc_messages && server_start_time)
    sql_print_information(ER_DEFAULT(ER_SHUTDOWN_COMPLETE),my_progname);
  cleanup_errmsgs();
  MYSQL_CALLBACK(thread_scheduler, end, ());
  mysql_client_plugin_deinit();
  finish_client_errs();
  (void) my_error_unregister(ER_ERROR_FIRST, ER_ERROR_LAST); // finish server errs
  DBUG_PRINT("quit", ("Error messages freed"));
  /* Tell main we are ready */
  logger.cleanup_end();
  my_atomic_rwlock_destroy(&global_query_id_lock);
  my_atomic_rwlock_destroy(&thread_running_lock);
  mysql_mutex_lock(&LOCK_thread_count);
  DBUG_PRINT("quit", ("got thread count lock"));
  ready_to_exit=1;
  /* do the broadcast inside the lock to ensure that my_end() is not called */
  mysql_cond_broadcast(&COND_thread_count);
  mysql_mutex_unlock(&LOCK_thread_count);
  sys_var_end();

  /*
    The following lines may never be executed as the main thread may have
    killed us
  */
  DBUG_PRINT("quit", ("done with cleanup"));
} /* clean_up */


#ifndef EMBEDDED_LIBRARY

/**
  This is mainly needed when running with purify, but it's still nice to
  know that all child threads have died when mysqld exits.
*/
static void wait_for_signal_thread_to_end()
{
  uint i;
  /*
    Wait up to 10 seconds for signal thread to die. We use this mainly to
    avoid getting warnings that my_thread_end has not been called
  */
  for (i= 0 ; i < 100 && signal_thread_in_use; i++)
  {
    if (pthread_kill(signal_thread, MYSQL_KILL_SIGNAL) != ESRCH)
      break;
    my_sleep(100);				// Give it time to die
  }
}


static void clean_up_mutexes()
{
  mysql_rwlock_destroy(&LOCK_grant);
  mysql_mutex_destroy(&LOCK_thread_count);
  mysql_mutex_destroy(&LOCK_status);
  mysql_mutex_destroy(&LOCK_delayed_insert);
  mysql_mutex_destroy(&LOCK_delayed_status);
  mysql_mutex_destroy(&LOCK_delayed_create);
  mysql_mutex_destroy(&LOCK_manager);
  mysql_mutex_destroy(&LOCK_crypt);
  mysql_mutex_destroy(&LOCK_user_conn);
  mysql_mutex_destroy(&LOCK_connection_count);
#ifdef HAVE_OPENSSL
  mysql_mutex_destroy(&LOCK_des_key_file);
#ifndef HAVE_YASSL
  for (int i= 0; i < CRYPTO_num_locks(); ++i)
    mysql_rwlock_destroy(&openssl_stdlocks[i].lock);
  OPENSSL_free(openssl_stdlocks);
#endif
#endif
#ifdef HAVE_REPLICATION
  mysql_mutex_destroy(&LOCK_rpl_status);
  mysql_cond_destroy(&COND_rpl_status);
#endif
  mysql_mutex_destroy(&LOCK_active_mi);
  mysql_rwlock_destroy(&LOCK_sys_init_connect);
  mysql_rwlock_destroy(&LOCK_sys_init_slave);
  mysql_mutex_destroy(&LOCK_global_system_variables);
  mysql_rwlock_destroy(&LOCK_system_variables_hash);
  mysql_mutex_destroy(&LOCK_uuid_generator);
  mysql_mutex_destroy(&LOCK_prepared_stmt_count);
  mysql_mutex_destroy(&LOCK_error_messages);
  mysql_cond_destroy(&COND_thread_count);
  mysql_cond_destroy(&COND_thread_cache);
  mysql_cond_destroy(&COND_flush_thread_cache);
  mysql_cond_destroy(&COND_manager);
}
#endif /*EMBEDDED_LIBRARY*/


/****************************************************************************
** Init IP and UNIX socket
****************************************************************************/

#ifndef EMBEDDED_LIBRARY
static void set_ports()
{
  char	*env;
  if (!mysqld_port && !opt_disable_networking)
  {					// Get port if not from commandline
    mysqld_port= MYSQL_PORT;

    /*
      if builder specifically requested a default port, use that
      (even if it coincides with our factory default).
      only if they didn't do we check /etc/services (and, failing
      on that, fall back to the factory default of 3306).
      either default can be overridden by the environment variable
      MYSQL_TCP_PORT, which in turn can be overridden with command
      line options.
    */

#if MYSQL_PORT_DEFAULT == 0
    struct  servent *serv_ptr;
    if ((serv_ptr= getservbyname("mysql", "tcp")))
      mysqld_port= ntohs((u_short) serv_ptr->s_port); /* purecov: inspected */
#endif
    if ((env = getenv("MYSQL_TCP_PORT")))
      mysqld_port= (uint) atoi(env);		/* purecov: inspected */
  }
  if (!mysqld_unix_port)
  {
#ifdef __WIN__
    mysqld_unix_port= (char*) MYSQL_NAMEDPIPE;
#else
    mysqld_unix_port= (char*) MYSQL_UNIX_ADDR;
#endif
    if ((env = getenv("MYSQL_UNIX_PORT")))
      mysqld_unix_port= env;			/* purecov: inspected */
  }
}

/* Change to run as another user if started with --user */

static struct passwd *check_user(const char *user)
{
#if !defined(__WIN__)
  struct passwd *tmp_user_info;
  uid_t user_id= geteuid();

  // Don't bother if we aren't superuser
  if (user_id)
  {
    if (user)
    {
      /* Don't give a warning, if real user is same as given with --user */
      /* purecov: begin tested */
      tmp_user_info= getpwnam(user);
      if ((!tmp_user_info || user_id != tmp_user_info->pw_uid) &&
	  global_system_variables.log_warnings)
        sql_print_warning(
                    "One can only use the --user switch if running as root\n");
      /* purecov: end */
    }
    return NULL;
  }
  if (!user)
  {
    if (!opt_bootstrap)
    {
      sql_print_error("Fatal error: Please read \"Security\" section of the manual to find out how to run mysqld as root!\n");
      unireg_abort(1);
    }
    return NULL;
  }
  /* purecov: begin tested */
  if (!strcmp(user,"root"))
    return NULL;                        // Avoid problem with dynamic libraries

  if (!(tmp_user_info= getpwnam(user)))
  {
    // Allow a numeric uid to be used
    const char *pos;
    for (pos= user; my_isdigit(mysqld_charset,*pos); pos++) ;
    if (*pos)                                   // Not numeric id
      goto err;
    if (!(tmp_user_info= getpwuid(atoi(user))))
      goto err;
  }
  return tmp_user_info;
  /* purecov: end */

err:
  sql_print_error("Fatal error: Can't change to run as user '%s' ;  Please check that the user exists!\n",user);
  unireg_abort(1);

#ifdef PR_SET_DUMPABLE
  if (test_flags & TEST_CORE_ON_SIGNAL)
  {
    /* inform kernel that process is dumpable */
    (void) prctl(PR_SET_DUMPABLE, 1);
  }
#endif

#endif
  return NULL;
}

static void set_user(const char *user, struct passwd *user_info_arg)
{
  /* purecov: begin tested */
#if !defined(__WIN__)
  DBUG_ASSERT(user_info_arg != 0);
#ifdef HAVE_INITGROUPS
  /*
    We can get a SIGSEGV when calling initgroups() on some systems when NSS
    is configured to use LDAP and the server is statically linked.  We set
    calling_initgroups as a flag to the SIGSEGV handler that is then used to
    output a specific message to help the user resolve this problem.
  */
  calling_initgroups= 1;
  initgroups((char*) user, user_info_arg->pw_gid);
  calling_initgroups= 0;
#endif
  if (setgid(user_info_arg->pw_gid) == -1)
  {
    sql_perror("setgid");
    unireg_abort(1);
  }
  if (setuid(user_info_arg->pw_uid) == -1)
  {
    sql_perror("setuid");
    unireg_abort(1);
  }
#endif
  /* purecov: end */
}


static void set_effective_user(struct passwd *user_info_arg)
{
#if !defined(__WIN__)
  DBUG_ASSERT(user_info_arg != 0);
  if (setregid((gid_t)-1, user_info_arg->pw_gid) == -1)
  {
    sql_perror("setregid");
    unireg_abort(1);
  }
  if (setreuid((uid_t)-1, user_info_arg->pw_uid) == -1)
  {
    sql_perror("setreuid");
    unireg_abort(1);
  }
#endif
}


/** Change root user if started with @c --chroot . */
static void set_root(const char *path)
{
#if !defined(__WIN__)
  if (chroot(path) == -1)
  {
    sql_perror("chroot");
    unireg_abort(1);
  }
  my_setwd("/", MYF(0));
#endif
}


static void network_init(void)
{
#ifdef HAVE_SYS_UN_H
  struct sockaddr_un	UNIXaddr;
#endif
  int	arg;
  int   ret;
  uint  waited;
  uint  this_wait;
  uint  retry;
  char port_buf[NI_MAXSERV];
  DBUG_ENTER("network_init");
  LINT_INIT(ret);

  if (MYSQL_CALLBACK_ELSE(thread_scheduler, init, (), 0))
    unireg_abort(1);			/* purecov: inspected */

  set_ports();

  if (mysqld_port != 0 && !opt_disable_networking && !opt_bootstrap)
  {
    struct addrinfo *ai, *a;
    struct addrinfo hints;
    int error;
    DBUG_PRINT("general",("IP Socket is %d",mysqld_port));

    bzero(&hints, sizeof (hints));
    hints.ai_flags= AI_PASSIVE;
    hints.ai_socktype= SOCK_STREAM;
    hints.ai_family= AF_UNSPEC;

    my_snprintf(port_buf, NI_MAXSERV, "%d", mysqld_port);
    error= getaddrinfo(my_bind_addr_str, port_buf, &hints, &ai);
    if (error != 0)
    {
      DBUG_PRINT("error",("Got error: %d from getaddrinfo()", error));
      sql_perror(ER_DEFAULT(ER_IPSOCK_ERROR));  /* purecov: tested */
      unireg_abort(1);				/* purecov: tested */
    }

    for (a= ai; a != NULL; a= a->ai_next)
    {
      ip_sock= socket(a->ai_family, a->ai_socktype, a->ai_protocol);
      if (ip_sock != INVALID_SOCKET)
        break;
    }

    if (ip_sock == INVALID_SOCKET)
    {
      DBUG_PRINT("error",("Got error: %d from socket()",socket_errno));
      sql_perror(ER_DEFAULT(ER_IPSOCK_ERROR));  /* purecov: tested */
      unireg_abort(1);				/* purecov: tested */
    }

#ifndef __WIN__
    /*
      We should not use SO_REUSEADDR on windows as this would enable a
      user to open two mysqld servers with the same TCP/IP port.
    */
    arg= 1;
    (void) setsockopt(ip_sock,SOL_SOCKET,SO_REUSEADDR,(char*)&arg,sizeof(arg));
#endif /* __WIN__ */

#ifdef IPV6_V6ONLY
     /*
       For interoperability with older clients, IPv6 socket should
       listen on both IPv6 and IPv4 wildcard addresses.
       Turn off IPV6_V6ONLY option.

       NOTE: this will work starting from Windows Vista only.
       On Windows XP dual stack is not available, so it will not
       listen on the corresponding IPv4-address.
     */
    if (a->ai_family == AF_INET6)
    {
      arg= 0;
      (void) setsockopt(ip_sock, IPPROTO_IPV6, IPV6_V6ONLY, (char*)&arg,
                sizeof(arg));
    }
#endif
    /*
      Sometimes the port is not released fast enough when stopping and
      restarting the server. This happens quite often with the test suite
      on busy Linux systems. Retry to bind the address at these intervals:
      Sleep intervals: 1, 2, 4,  6,  9, 13, 17, 22, ...
      Retry at second: 1, 3, 7, 13, 22, 35, 52, 74, ...
      Limit the sequence by mysqld_port_timeout (set --port-open-timeout=#).
    */
    for (waited= 0, retry= 1; ; retry++, waited+= this_wait)
    {
      if (((ret= bind(ip_sock, a->ai_addr, a->ai_addrlen)) >= 0 ) ||
          (socket_errno != SOCKET_EADDRINUSE) ||
          (waited >= mysqld_port_timeout))
        break;
      sql_print_information("Retrying bind on TCP/IP port %u", mysqld_port);
      this_wait= retry * retry / 3 + 1;
      sleep(this_wait);
    }
    freeaddrinfo(ai);
    if (ret < 0)
    {
      DBUG_PRINT("error",("Got error: %d from bind",socket_errno));
      sql_perror("Can't start server: Bind on TCP/IP port");
      sql_print_error("Do you already have another mysqld server running on port: %d ?",mysqld_port);
      unireg_abort(1);
    }
    if (listen(ip_sock,(int) back_log) < 0)
    {
      sql_perror("Can't start server: listen() on TCP/IP port");
      sql_print_error("listen() on TCP/IP failed with error %d",
		      socket_errno);
      unireg_abort(1);
    }
  }

#ifdef _WIN32
  /* create named pipe */
  if (Service.IsNT() && mysqld_unix_port[0] && !opt_bootstrap &&
      opt_enable_named_pipe)
  {
    strxnmov(pipe_name, sizeof(pipe_name)-1, "\\\\.\\pipe\\",
	     mysqld_unix_port, NullS);
    bzero((char*) &saPipeSecurity, sizeof(saPipeSecurity));
    bzero((char*) &sdPipeDescriptor, sizeof(sdPipeDescriptor));
    if (!InitializeSecurityDescriptor(&sdPipeDescriptor,
				      SECURITY_DESCRIPTOR_REVISION))
    {
      sql_perror("Can't start server : Initialize security descriptor");
      unireg_abort(1);
    }
    if (!SetSecurityDescriptorDacl(&sdPipeDescriptor, TRUE, NULL, FALSE))
    {
      sql_perror("Can't start server : Set security descriptor");
      unireg_abort(1);
    }
    saPipeSecurity.nLength = sizeof(SECURITY_ATTRIBUTES);
    saPipeSecurity.lpSecurityDescriptor = &sdPipeDescriptor;
    saPipeSecurity.bInheritHandle = FALSE;
    if ((hPipe= CreateNamedPipe(pipe_name,
				PIPE_ACCESS_DUPLEX|FILE_FLAG_OVERLAPPED,
				PIPE_TYPE_BYTE |
				PIPE_READMODE_BYTE |
				PIPE_WAIT,
				PIPE_UNLIMITED_INSTANCES,
				(int) global_system_variables.net_buffer_length,
				(int) global_system_variables.net_buffer_length,
				NMPWAIT_USE_DEFAULT_WAIT,
				&saPipeSecurity)) == INVALID_HANDLE_VALUE)
      {
	LPVOID lpMsgBuf;
	int error=GetLastError();
	FormatMessage(FORMAT_MESSAGE_ALLOCATE_BUFFER |
		      FORMAT_MESSAGE_FROM_SYSTEM,
		      NULL, error, MAKELANGID(LANG_NEUTRAL, SUBLANG_DEFAULT),
		      (LPTSTR) &lpMsgBuf, 0, NULL );
	sql_perror((char *)lpMsgBuf);
	LocalFree(lpMsgBuf);
	unireg_abort(1);
      }
  }
#endif

#if defined(HAVE_SYS_UN_H)
  /*
  ** Create the UNIX socket
  */
  if (mysqld_unix_port[0] && !opt_bootstrap)
  {
    DBUG_PRINT("general",("UNIX Socket is %s",mysqld_unix_port));

    if (strlen(mysqld_unix_port) > (sizeof(UNIXaddr.sun_path) - 1))
    {
      sql_print_error("The socket file path is too long (> %u): %s",
                      (uint) sizeof(UNIXaddr.sun_path) - 1, mysqld_unix_port);
      unireg_abort(1);
    }
    if ((unix_sock= socket(AF_UNIX, SOCK_STREAM, 0)) < 0)
    {
      sql_perror("Can't start server : UNIX Socket "); /* purecov: inspected */
      unireg_abort(1);				/* purecov: inspected */
    }
    bzero((char*) &UNIXaddr, sizeof(UNIXaddr));
    UNIXaddr.sun_family = AF_UNIX;
    strmov(UNIXaddr.sun_path, mysqld_unix_port);
    (void) unlink(mysqld_unix_port);
    arg= 1;
    (void) setsockopt(unix_sock,SOL_SOCKET,SO_REUSEADDR,(char*)&arg,
		      sizeof(arg));
    umask(0);
    if (bind(unix_sock, reinterpret_cast<struct sockaddr *>(&UNIXaddr),
	     sizeof(UNIXaddr)) < 0)
    {
      sql_perror("Can't start server : Bind on unix socket"); /* purecov: tested */
      sql_print_error("Do you already have another mysqld server running on socket: %s ?",mysqld_unix_port);
      unireg_abort(1);					/* purecov: tested */
    }
    umask(((~my_umask) & 0666));
#if defined(S_IFSOCK) && defined(SECURE_SOCKETS)
    (void) chmod(mysqld_unix_port,S_IFSOCK);	/* Fix solaris 2.6 bug */
#endif
    if (listen(unix_sock,(int) back_log) < 0)
      sql_print_warning("listen() on Unix socket failed with error %d",
		      socket_errno);
  }
#endif
  DBUG_PRINT("info",("server started"));
  DBUG_VOID_RETURN;
}

#endif /*!EMBEDDED_LIBRARY*/


#ifndef EMBEDDED_LIBRARY
/**
  Close a connection.

  @param thd        Thread handle.
  @param sql_errno  The error code to send before disconnect.

  @note
    For the connection that is doing shutdown, this is called twice
*/
void close_connection(THD *thd, uint sql_errno)
{
  DBUG_ENTER("close_connection");

  if (sql_errno)
    net_send_error(thd, sql_errno, ER_DEFAULT(sql_errno), NULL);

  thd->disconnect();

  MYSQL_CONNECTION_DONE((int) sql_errno, thd->thread_id);

  if (MYSQL_CONNECTION_DONE_ENABLED())
  {
    sleep(0); /* Workaround to avoid tailcall optimisation */
  }
  MYSQL_AUDIT_NOTIFY_CONNECTION_DISCONNECT(thd, sql_errno);
  DBUG_VOID_RETURN;
}
#endif /* EMBEDDED_LIBRARY */


/** Called when a thread is aborted. */
/* ARGSUSED */
extern "C" sig_handler end_thread_signal(int sig __attribute__((unused)))
{
  THD *thd=current_thd;
  DBUG_ENTER("end_thread_signal");
  if (thd && ! thd->bootstrap)
  {
    statistic_increment(killed_threads, &LOCK_status);
    MYSQL_CALLBACK(thread_scheduler, end_thread, (thd,0)); /* purecov: inspected */
  }
  DBUG_VOID_RETURN;				/* purecov: deadcode */
}


/*
  Cleanup THD object

  SYNOPSIS
    thd_cleanup()
    thd		 Thread handler
*/

void thd_cleanup(THD *thd)
{
  thd->cleanup();
}

/*
  Decrease number of connections

  SYNOPSIS
    dec_connection_count()
*/

void dec_connection_count()
{
  mysql_mutex_lock(&LOCK_connection_count);
  --connection_count;
  mysql_mutex_unlock(&LOCK_connection_count);
}


/*
  Delete the THD object and decrease number of threads

  SYNOPSIS
    delete_thd()
    thd		 Thread handler
*/

void delete_thd(THD *thd)
{
  thread_count--;
  delete thd;
}


/*
  Unlink thd from global list of available connections and free thd

  SYNOPSIS
    unlink_thd()
    thd		 Thread handler

  NOTES
    LOCK_thread_count is locked and left locked
*/

void unlink_thd(THD *thd)
{
  DBUG_ENTER("unlink_thd");
  DBUG_PRINT("enter", ("thd: 0x%lx", (long) thd));

  thd_cleanup(thd);
  dec_connection_count();
  mysql_mutex_lock(&LOCK_thread_count);
  /*
    Used by binlog_reset_master.  It would be cleaner to use
    DEBUG_SYNC here, but that's not possible because the THD's debug
    sync feature has been shut down at this point.
  */
  DBUG_EXECUTE_IF("sleep_after_lock_thread_count_before_delete_thd", sleep(5););
  delete_thd(thd);
  DBUG_VOID_RETURN;
}


/*
  Store thread in cache for reuse by new connections

  SYNOPSIS
    cache_thread()

  NOTES
    LOCK_thread_count has to be locked

  RETURN
    0  Thread was not put in cache
    1  Thread is to be reused by new connection.
       (ie, caller should return, not abort with pthread_exit())
*/


static bool cache_thread()
{
  mysql_mutex_assert_owner(&LOCK_thread_count);
  if (cached_thread_count < thread_cache_size &&
      ! abort_loop && !kill_cached_threads)
  {
    /* Don't kill the thread, just put it in cache for reuse */
    DBUG_PRINT("info", ("Adding thread to cache"));
    cached_thread_count++;

#ifdef HAVE_PSI_INTERFACE
    /*
      Delete the instrumentation for the job that just completed,
      before parking this pthread in the cache (blocked on COND_thread_cache).
    */
    if (likely(PSI_server != NULL))
      PSI_server->delete_current_thread();
#endif

    while (!abort_loop && ! wake_thread && ! kill_cached_threads)
      mysql_cond_wait(&COND_thread_cache, &LOCK_thread_count);
    cached_thread_count--;
    if (kill_cached_threads)
      mysql_cond_signal(&COND_flush_thread_cache);
    if (wake_thread)
    {
      THD *thd;
      wake_thread--;
      thd= thread_cache.get();
      thd->thread_stack= (char*) &thd;          // For store_globals
      (void) thd->store_globals();

#ifdef HAVE_PSI_INTERFACE
      /*
        Create new instrumentation for the new THD job,
        and attach it to this running pthread.
      */
      if (likely(PSI_server != NULL))
      {
        PSI_thread *psi= PSI_server->new_thread(key_thread_one_connection,
                                                thd, thd->thread_id);
        if (likely(psi != NULL))
          PSI_server->set_thread(psi);
      }
#endif

      /*
        THD::mysys_var::abort is associated with physical thread rather
        than with THD object. So we need to reset this flag before using
        this thread for handling of new THD object/connection.
      */
      thd->mysys_var->abort= 0;
      thd->thr_create_utime= my_micro_time();
      threads.append(thd);
      return(1);
    }
  }
  return(0);
}


/*
  End thread for the current connection

  SYNOPSIS
    one_thread_per_connection_end()
    thd		  Thread handler
    put_in_cache  Store thread in cache, if there is room in it
                  Normally this is true in all cases except when we got
                  out of resources initializing the current thread

  NOTES
    If thread is cached, we will wait until thread is scheduled to be
    reused and then we will return.
    If thread is not cached, we end the thread.

  RETURN
    0    Signal to handle_one_connection to reuse connection
*/

bool one_thread_per_connection_end(THD *thd, bool put_in_cache)
{
  DBUG_ENTER("one_thread_per_connection_end");
  unlink_thd(thd);
  if (put_in_cache)
    put_in_cache= cache_thread();
  mysql_mutex_unlock(&LOCK_thread_count);
  if (put_in_cache)
    DBUG_RETURN(0);                             // Thread is reused

  /* It's safe to broadcast outside a lock (COND... is not deleted here) */
  DBUG_PRINT("signal", ("Broadcasting COND_thread_count"));
  DBUG_LEAVE;                                   // Must match DBUG_ENTER()
  my_thread_end();
  mysql_cond_broadcast(&COND_thread_count);

  pthread_exit(0);
  return 0;                                     // Avoid compiler warnings
}


void flush_thread_cache()
{
  mysql_mutex_lock(&LOCK_thread_count);
  kill_cached_threads++;
  while (cached_thread_count)
  {
    mysql_cond_broadcast(&COND_thread_cache);
    mysql_cond_wait(&COND_flush_thread_cache, &LOCK_thread_count);
  }
  kill_cached_threads--;
  mysql_mutex_unlock(&LOCK_thread_count);
}


#ifdef THREAD_SPECIFIC_SIGPIPE
/**
  Aborts a thread nicely. Comes here on SIGPIPE.

  @todo
    One should have to fix that thr_alarm know about this thread too.
*/
extern "C" sig_handler abort_thread(int sig __attribute__((unused)))
{
  THD *thd=current_thd;
  DBUG_ENTER("abort_thread");
  if (thd)
    thd->killed= THD::KILL_CONNECTION;
  DBUG_VOID_RETURN;
}
#endif


/******************************************************************************
  Setup a signal thread with handles all signals.
  Because Linux doesn't support schemas use a mutex to check that
  the signal thread is ready before continuing
******************************************************************************/

#if defined(__WIN__)


/*
  On Windows, we use native SetConsoleCtrlHandler for handle events like Ctrl-C
  with graceful shutdown.
  Also, we do not use signal(), but SetUnhandledExceptionFilter instead - as it
  provides possibility to pass the exception to just-in-time debugger, collect
  dumps and potentially also the exception and thread context used to output
  callstack.
*/

static BOOL WINAPI console_event_handler( DWORD type ) 
{
  DBUG_ENTER("console_event_handler");
#ifndef EMBEDDED_LIBRARY
  if(type == CTRL_C_EVENT)
  {
     /*
       Do not shutdown before startup is finished and shutdown
       thread is initialized. Otherwise there is a race condition 
       between main thread doing initialization and CTRL-C thread doing
       cleanup, which can result into crash.
     */
#ifndef EMBEDDED_LIBRARY
     if(hEventShutdown)
       kill_mysql();
     else
#endif
       sql_print_warning("CTRL-C ignored during startup");
     DBUG_RETURN(TRUE);
  }
#endif
  DBUG_RETURN(FALSE);
}




#ifdef DEBUG_UNHANDLED_EXCEPTION_FILTER
#define DEBUGGER_ATTACH_TIMEOUT 120
/*
  Wait for debugger to attach and break into debugger. If debugger is not attached,
  resume after timeout.
*/
static void wait_for_debugger(int timeout_sec)
{
   if(!IsDebuggerPresent())
   {
     int i;
     printf("Waiting for debugger to attach, pid=%u\n",GetCurrentProcessId());
     fflush(stdout);
     for(i= 0; i < timeout_sec; i++)
     {
       Sleep(1000);
       if(IsDebuggerPresent())
       {
         /* Break into debugger */
         __debugbreak();
         return;
       }
     }
     printf("pid=%u, debugger not attached after %d seconds, resuming\n",GetCurrentProcessId(),
       timeout_sec);
     fflush(stdout);
   }
}
#endif /* DEBUG_UNHANDLED_EXCEPTION_FILTER */

LONG WINAPI my_unhandler_exception_filter(EXCEPTION_POINTERS *ex_pointers)
{
   static BOOL first_time= TRUE;
   if(!first_time)
   {
     /*
       This routine can be called twice, typically
       when detaching in JIT debugger.
       Return EXCEPTION_EXECUTE_HANDLER to terminate process.
     */
     return EXCEPTION_EXECUTE_HANDLER;
   }
   first_time= FALSE;
#ifdef DEBUG_UNHANDLED_EXCEPTION_FILTER
   /*
    Unfortunately there is no clean way to debug unhandled exception filters,
    as debugger does not stop there(also documented in MSDN) 
    To overcome, one could put a MessageBox, but this will not work in service.
    Better solution is to print error message and sleep some minutes 
    until debugger is attached
  */
  wait_for_debugger(DEBUGGER_ATTACH_TIMEOUT);
#endif /* DEBUG_UNHANDLED_EXCEPTION_FILTER */
  __try
  {
    my_set_exception_pointers(ex_pointers);
    handle_fatal_signal(ex_pointers->ExceptionRecord->ExceptionCode);
  }
  __except(EXCEPTION_EXECUTE_HANDLER)
  {
    DWORD written;
    const char msg[] = "Got exception in exception handler!\n";
    WriteFile(GetStdHandle(STD_OUTPUT_HANDLE),msg, sizeof(msg)-1, 
      &written,NULL);
  }
  /*
    Return EXCEPTION_CONTINUE_SEARCH to give JIT debugger
    (drwtsn32 or vsjitdebugger) possibility to attach,
    if JIT debugger is configured.
    Windows Error reporting might generate a dump here.
  */
  return EXCEPTION_CONTINUE_SEARCH;
}


static void init_signals(void)
{
  if(opt_console)
    SetConsoleCtrlHandler(console_event_handler,TRUE);

    /* Avoid MessageBox()es*/
  _CrtSetReportMode(_CRT_WARN, _CRTDBG_MODE_FILE);
  _CrtSetReportFile(_CRT_WARN, _CRTDBG_FILE_STDERR);
  _CrtSetReportMode(_CRT_ERROR, _CRTDBG_MODE_FILE);
  _CrtSetReportFile(_CRT_ERROR, _CRTDBG_FILE_STDERR);
  _CrtSetReportMode(_CRT_ASSERT, _CRTDBG_MODE_FILE);
  _CrtSetReportFile(_CRT_ASSERT, _CRTDBG_FILE_STDERR);

   /*
     Do not use SEM_NOGPFAULTERRORBOX in the following SetErrorMode (),
     because it would prevent JIT debugger and Windows error reporting
     from working. We need WER or JIT-debugging, since our own unhandled
     exception filter is not guaranteed to work in all situation
     (like heap corruption or stack overflow)
   */
  SetErrorMode(SetErrorMode(0) | SEM_FAILCRITICALERRORS
                               | SEM_NOOPENFILEERRORBOX);
  SetUnhandledExceptionFilter(my_unhandler_exception_filter);
}


static void start_signal_handler(void)
{
#ifndef EMBEDDED_LIBRARY
  // Save vm id of this process
  if (!opt_bootstrap)
    create_pid_file();
#endif /* EMBEDDED_LIBRARY */
}


static void check_data_home(const char *path)
{}

#endif /* __WIN__ */

#ifdef HAVE_LINUXTHREADS
#define UNSAFE_DEFAULT_LINUX_THREADS 200
#endif


#if BACKTRACE_DEMANGLE
#include <cxxabi.h>
extern "C" char *my_demangle(const char *mangled_name, int *status)
{
  return abi::__cxa_demangle(mangled_name, NULL, NULL, status);
}
#endif



#if !defined(__WIN__)
#ifndef SA_RESETHAND
#define SA_RESETHAND 0
#endif
#ifndef SA_NODEFER
#define SA_NODEFER 0
#endif

#ifndef EMBEDDED_LIBRARY

static void init_signals(void)
{
  sigset_t set;
  struct sigaction sa;
  DBUG_ENTER("init_signals");

  my_sigset(THR_SERVER_ALARM,print_signal_warning); // Should never be called!

  if (!(test_flags & TEST_NO_STACKTRACE) || (test_flags & TEST_CORE_ON_SIGNAL))
  {
    sa.sa_flags = SA_RESETHAND | SA_NODEFER;
    sigemptyset(&sa.sa_mask);
    sigprocmask(SIG_SETMASK,&sa.sa_mask,NULL);

#ifdef HAVE_STACKTRACE
    my_init_stacktrace();
#endif
#if defined(__amiga__)
    sa.sa_handler=(void(*)())handle_fatal_signal;
#else
    sa.sa_handler=handle_fatal_signal;
#endif
    sigaction(SIGSEGV, &sa, NULL);
    sigaction(SIGABRT, &sa, NULL);
#ifdef SIGBUS
    sigaction(SIGBUS, &sa, NULL);
#endif
    sigaction(SIGILL, &sa, NULL);
    sigaction(SIGFPE, &sa, NULL);
  }

#ifdef HAVE_GETRLIMIT
  if (test_flags & TEST_CORE_ON_SIGNAL)
  {
    /* Change limits so that we will get a core file */
    STRUCT_RLIMIT rl;
    rl.rlim_cur = rl.rlim_max = RLIM_INFINITY;
    if (setrlimit(RLIMIT_CORE, &rl) && global_system_variables.log_warnings)
      sql_print_warning("setrlimit could not change the size of core files to 'infinity';  We may not be able to generate a core file on signals");
  }
#endif
  (void) sigemptyset(&set);
  my_sigset(SIGPIPE,SIG_IGN);
  sigaddset(&set,SIGPIPE);
#ifndef IGNORE_SIGHUP_SIGQUIT
  sigaddset(&set,SIGQUIT);
  sigaddset(&set,SIGHUP);
#endif
  sigaddset(&set,SIGTERM);

  /* Fix signals if blocked by parents (can happen on Mac OS X) */
  sigemptyset(&sa.sa_mask);
  sa.sa_flags = 0;
  sa.sa_handler = print_signal_warning;
  sigaction(SIGTERM, &sa, (struct sigaction*) 0);
  sa.sa_flags = 0;
  sa.sa_handler = print_signal_warning;
  sigaction(SIGHUP, &sa, (struct sigaction*) 0);
#ifdef SIGTSTP
  sigaddset(&set,SIGTSTP);
#endif
  if (thd_lib_detected != THD_LIB_LT)
    sigaddset(&set,THR_SERVER_ALARM);
  if (test_flags & TEST_SIGINT)
  {
    my_sigset(thr_kill_signal, end_thread_signal);
    // May be SIGINT
    sigdelset(&set, thr_kill_signal);
  }
  else
    sigaddset(&set,SIGINT);
  sigprocmask(SIG_SETMASK,&set,NULL);
  pthread_sigmask(SIG_SETMASK,&set,NULL);
  DBUG_VOID_RETURN;
}


static void start_signal_handler(void)
{
  int error;
  pthread_attr_t thr_attr;
  DBUG_ENTER("start_signal_handler");

  (void) pthread_attr_init(&thr_attr);
#if !defined(HAVE_DEC_3_2_THREADS)
  pthread_attr_setscope(&thr_attr,PTHREAD_SCOPE_SYSTEM);
  (void) pthread_attr_setdetachstate(&thr_attr,PTHREAD_CREATE_DETACHED);
#if defined(__ia64__) || defined(__ia64)
  /*
    Peculiar things with ia64 platforms - it seems we only have half the
    stack size in reality, so we have to double it here
  */
  pthread_attr_setstacksize(&thr_attr,my_thread_stack_size*2);
#else
  pthread_attr_setstacksize(&thr_attr,my_thread_stack_size);
#endif
#endif

  mysql_mutex_lock(&LOCK_thread_count);
  if ((error= mysql_thread_create(key_thread_signal_hand,
                                  &signal_thread, &thr_attr, signal_hand, 0)))
  {
    sql_print_error("Can't create interrupt-thread (error %d, errno: %d)",
		    error,errno);
    exit(1);
  }
  mysql_cond_wait(&COND_thread_count, &LOCK_thread_count);
  mysql_mutex_unlock(&LOCK_thread_count);

  (void) pthread_attr_destroy(&thr_attr);
  DBUG_VOID_RETURN;
}


/** This threads handles all signals and alarms. */
/* ARGSUSED */
pthread_handler_t signal_hand(void *arg __attribute__((unused)))
{
  sigset_t set;
  int sig;
  my_thread_init();				// Init new thread
  DBUG_ENTER("signal_hand");
  signal_thread_in_use= 1;

  /*
    Setup alarm handler
    This should actually be '+ max_number_of_slaves' instead of +10,
    but the +10 should be quite safe.
  */
  init_thr_alarm(thread_scheduler->max_threads +
		 global_system_variables.max_insert_delayed_threads + 10);
  if (thd_lib_detected != THD_LIB_LT && (test_flags & TEST_SIGINT))
  {
    (void) sigemptyset(&set);			// Setup up SIGINT for debug
    (void) sigaddset(&set,SIGINT);		// For debugging
    (void) pthread_sigmask(SIG_UNBLOCK,&set,NULL);
  }
  (void) sigemptyset(&set);			// Setup up SIGINT for debug
#ifdef USE_ONE_SIGNAL_HAND
  (void) sigaddset(&set,THR_SERVER_ALARM);	// For alarms
#endif
#ifndef IGNORE_SIGHUP_SIGQUIT
  (void) sigaddset(&set,SIGQUIT);
  (void) sigaddset(&set,SIGHUP);
#endif
  (void) sigaddset(&set,SIGTERM);
  (void) sigaddset(&set,SIGTSTP);

  /* Save pid to this process (or thread on Linux) */
  if (!opt_bootstrap)
    create_pid_file();

  /*
    signal to start_signal_handler that we are ready
    This works by waiting for start_signal_handler to free mutex,
    after which we signal it that we are ready.
    At this pointer there is no other threads running, so there
    should not be any other mysql_cond_signal() calls.
  */
  mysql_mutex_lock(&LOCK_thread_count);
  mysql_mutex_unlock(&LOCK_thread_count);
  mysql_cond_broadcast(&COND_thread_count);

  (void) pthread_sigmask(SIG_BLOCK,&set,NULL);
  for (;;)
  {
    int error;					// Used when debugging
    if (shutdown_in_progress && !abort_loop)
    {
      sig= SIGTERM;
      error=0;
    }
    else
      while ((error=my_sigwait(&set,&sig)) == EINTR) ;
    if (cleanup_done)
    {
      DBUG_PRINT("quit",("signal_handler: calling my_thread_end()"));
      my_thread_end();
      signal_thread_in_use= 0;
      DBUG_LEAVE;                               // Must match DBUG_ENTER()
      pthread_exit(0);				// Safety
      return 0;                                 // Avoid compiler warnings
    }
    switch (sig) {
    case SIGTERM:
    case SIGQUIT:
    case SIGKILL:
#ifdef EXTRA_DEBUG
      sql_print_information("Got signal %d to shutdown mysqld",sig);
#endif
      /* switch to the old log message processing */
      logger.set_handlers(LOG_FILE, opt_slow_log ? LOG_FILE:LOG_NONE,
                          opt_log ? LOG_FILE:LOG_NONE);
      DBUG_PRINT("info",("Got signal: %d  abort_loop: %d",sig,abort_loop));
      if (!abort_loop)
      {
	abort_loop=1;				// mark abort for threads
#ifdef HAVE_PSI_INTERFACE
        /* Delete the instrumentation for the signal thread */
        if (likely(PSI_server != NULL))
          PSI_server->delete_current_thread();
#endif
#ifdef USE_ONE_SIGNAL_HAND
	pthread_t tmp;
        if (mysql_thread_create(0, /* Not instrumented */
                                &tmp, &connection_attrib, kill_server_thread,
                                (void*) &sig))
	  sql_print_error("Can't create thread to kill server");
#else
	kill_server((void*) sig);	// MIT THREAD has a alarm thread
#endif
      }
      break;
    case SIGHUP:
      if (!abort_loop)
      {
        int not_used;
	mysql_print_status();		// Print some debug info
	reload_acl_and_cache((THD*) 0,
			     (REFRESH_LOG | REFRESH_TABLES | REFRESH_FAST |
			      REFRESH_GRANT |
			      REFRESH_THREADS | REFRESH_HOSTS),
			     (TABLE_LIST*) 0, &not_used); // Flush logs
      }
      /* reenable logs after the options were reloaded */
      if (log_output_options & LOG_NONE)
      {
        logger.set_handlers(LOG_FILE,
                            opt_slow_log ? LOG_TABLE : LOG_NONE,
                            opt_log ? LOG_TABLE : LOG_NONE);
      }
      else
      {
        logger.set_handlers(LOG_FILE,
                            opt_slow_log ? log_output_options : LOG_NONE,
                            opt_log ? log_output_options : LOG_NONE);
      }
      break;
#ifdef USE_ONE_SIGNAL_HAND
    case THR_SERVER_ALARM:
      process_alarm(sig);			// Trigger alarms.
      break;
#endif
    default:
#ifdef EXTRA_DEBUG
      sql_print_warning("Got signal: %d  error: %d",sig,error); /* purecov: tested */
#endif
      break;					/* purecov: tested */
    }
  }
  return(0);					/* purecov: deadcode */
}

static void check_data_home(const char *path)
{}

#endif /*!EMBEDDED_LIBRARY*/
#endif	/* __WIN__*/


/**
  All global error messages are sent here where the first one is stored
  for the client.
*/
/* ARGSUSED */
extern "C" void my_message_sql(uint error, const char *str, myf MyFlags);

void my_message_sql(uint error, const char *str, myf MyFlags)
{
  THD *thd= current_thd;
  DBUG_ENTER("my_message_sql");
  DBUG_PRINT("error", ("error: %u  message: '%s'", error, str));

  DBUG_ASSERT(str != NULL);
  /*
    An error should have a valid error number (!= 0), so it can be caught
    in stored procedures by SQL exception handlers.
    Calling my_error() with error == 0 is a bug.
    Remaining known places to fix:
    - storage/myisam/mi_create.c, my_printf_error()
    TODO:
    DBUG_ASSERT(error != 0);
  */

  if (error == 0)
  {
    /* At least, prevent new abuse ... */
    DBUG_ASSERT(strncmp(str, "MyISAM table", 12) == 0);
    error= ER_UNKNOWN_ERROR;
  }

  mysql_audit_general(thd, MYSQL_AUDIT_GENERAL_ERROR, error, str);

  if (thd)
  {
    if (MyFlags & ME_FATALERROR)
      thd->is_fatal_error= 1;
    (void) thd->raise_condition(error,
                                NULL,
                                MYSQL_ERROR::WARN_LEVEL_ERROR,
                                str);
  }

  /* When simulating OOM, skip writing to error log to avoid mtr errors */
  DBUG_EXECUTE_IF("simulate_out_of_memory", DBUG_VOID_RETURN;);

  if (!thd || MyFlags & ME_NOREFRESH)
    sql_print_error("%s: %s",my_progname,str); /* purecov: inspected */
  DBUG_VOID_RETURN;
}


#ifndef EMBEDDED_LIBRARY
extern "C" void *my_str_malloc_mysqld(size_t size);
extern "C" void my_str_free_mysqld(void *ptr);

void *my_str_malloc_mysqld(size_t size)
{
  return my_malloc(size, MYF(MY_FAE));
}


void my_str_free_mysqld(void *ptr)
{
  my_free(ptr);
}
#endif /* EMBEDDED_LIBRARY */


#ifdef __WIN__

pthread_handler_t handle_shutdown(void *arg)
{
  MSG msg;
  my_thread_init();

  /* this call should create the message queue for this thread */
  PeekMessage(&msg, NULL, 1, 65534,PM_NOREMOVE);
#if !defined(EMBEDDED_LIBRARY)
  if (WaitForSingleObject(hEventShutdown,INFINITE)==WAIT_OBJECT_0)
#endif /* EMBEDDED_LIBRARY */
     kill_server(MYSQL_KILL_SIGNAL);
  return 0;
}
#endif

const char *load_default_groups[]= {
#ifdef WITH_NDBCLUSTER_STORAGE_ENGINE
"mysql_cluster",
#endif
"mysqld","server", MYSQL_BASE_VERSION, 0, 0};

#if defined(__WIN__) && !defined(EMBEDDED_LIBRARY)
static const int load_default_groups_sz=
sizeof(load_default_groups)/sizeof(load_default_groups[0]);
#endif


#ifndef EMBEDDED_LIBRARY
static
int
check_enough_stack_size()
{
  uchar stack_top;

  return check_stack_overrun(current_thd, STACK_MIN_SIZE,
                             &stack_top);
}
#endif


/**
  Initialize one of the global date/time format variables.

  @param format_type		What kind of format should be supported
  @param var_ptr		Pointer to variable that should be updated

  @retval
    0 ok
  @retval
    1 error
*/

static bool init_global_datetime_format(timestamp_type format_type,
                                        DATE_TIME_FORMAT *format)
{
  /*
    Get command line option
    format->format.str is already set by my_getopt
  */
  format->format.length= strlen(format->format.str);

  if (parse_date_time_format(format_type, format))
  {
    fprintf(stderr, "Wrong date/time format specifier: %s\n",
            format->format.str);
    return true;
  }
  return false;
}

SHOW_VAR com_status_vars[]= {
  {"admin_commands",       (char*) offsetof(STATUS_VAR, com_other), SHOW_LONG_STATUS},
  {"assign_to_keycache",   (char*) offsetof(STATUS_VAR, com_stat[(uint) SQLCOM_ASSIGN_TO_KEYCACHE]), SHOW_LONG_STATUS},
  {"alter_db",             (char*) offsetof(STATUS_VAR, com_stat[(uint) SQLCOM_ALTER_DB]), SHOW_LONG_STATUS},
  {"alter_db_upgrade",     (char*) offsetof(STATUS_VAR, com_stat[(uint) SQLCOM_ALTER_DB_UPGRADE]), SHOW_LONG_STATUS},
  {"alter_event",          (char*) offsetof(STATUS_VAR, com_stat[(uint) SQLCOM_ALTER_EVENT]), SHOW_LONG_STATUS},
  {"alter_function",       (char*) offsetof(STATUS_VAR, com_stat[(uint) SQLCOM_ALTER_FUNCTION]), SHOW_LONG_STATUS},
  {"alter_procedure",      (char*) offsetof(STATUS_VAR, com_stat[(uint) SQLCOM_ALTER_PROCEDURE]), SHOW_LONG_STATUS},
  {"alter_server",         (char*) offsetof(STATUS_VAR, com_stat[(uint) SQLCOM_ALTER_SERVER]), SHOW_LONG_STATUS},
  {"alter_table",          (char*) offsetof(STATUS_VAR, com_stat[(uint) SQLCOM_ALTER_TABLE]), SHOW_LONG_STATUS},
  {"alter_tablespace",     (char*) offsetof(STATUS_VAR, com_stat[(uint) SQLCOM_ALTER_TABLESPACE]), SHOW_LONG_STATUS},
  {"analyze",              (char*) offsetof(STATUS_VAR, com_stat[(uint) SQLCOM_ANALYZE]), SHOW_LONG_STATUS},
  {"begin",                (char*) offsetof(STATUS_VAR, com_stat[(uint) SQLCOM_BEGIN]), SHOW_LONG_STATUS},
  {"binlog",               (char*) offsetof(STATUS_VAR, com_stat[(uint) SQLCOM_BINLOG_BASE64_EVENT]), SHOW_LONG_STATUS},
  {"call_procedure",       (char*) offsetof(STATUS_VAR, com_stat[(uint) SQLCOM_CALL]), SHOW_LONG_STATUS},
  {"change_db",            (char*) offsetof(STATUS_VAR, com_stat[(uint) SQLCOM_CHANGE_DB]), SHOW_LONG_STATUS},
  {"change_master",        (char*) offsetof(STATUS_VAR, com_stat[(uint) SQLCOM_CHANGE_MASTER]), SHOW_LONG_STATUS},
  {"check",                (char*) offsetof(STATUS_VAR, com_stat[(uint) SQLCOM_CHECK]), SHOW_LONG_STATUS},
  {"checksum",             (char*) offsetof(STATUS_VAR, com_stat[(uint) SQLCOM_CHECKSUM]), SHOW_LONG_STATUS},
  {"commit",               (char*) offsetof(STATUS_VAR, com_stat[(uint) SQLCOM_COMMIT]), SHOW_LONG_STATUS},
  {"create_db",            (char*) offsetof(STATUS_VAR, com_stat[(uint) SQLCOM_CREATE_DB]), SHOW_LONG_STATUS},
  {"create_event",         (char*) offsetof(STATUS_VAR, com_stat[(uint) SQLCOM_CREATE_EVENT]), SHOW_LONG_STATUS},
  {"create_function",      (char*) offsetof(STATUS_VAR, com_stat[(uint) SQLCOM_CREATE_SPFUNCTION]), SHOW_LONG_STATUS},
  {"create_index",         (char*) offsetof(STATUS_VAR, com_stat[(uint) SQLCOM_CREATE_INDEX]), SHOW_LONG_STATUS},
  {"create_procedure",     (char*) offsetof(STATUS_VAR, com_stat[(uint) SQLCOM_CREATE_PROCEDURE]), SHOW_LONG_STATUS},
  {"create_server",        (char*) offsetof(STATUS_VAR, com_stat[(uint) SQLCOM_CREATE_SERVER]), SHOW_LONG_STATUS},
  {"create_table",         (char*) offsetof(STATUS_VAR, com_stat[(uint) SQLCOM_CREATE_TABLE]), SHOW_LONG_STATUS},
  {"create_trigger",       (char*) offsetof(STATUS_VAR, com_stat[(uint) SQLCOM_CREATE_TRIGGER]), SHOW_LONG_STATUS},
  {"create_udf",           (char*) offsetof(STATUS_VAR, com_stat[(uint) SQLCOM_CREATE_FUNCTION]), SHOW_LONG_STATUS},
  {"create_user",          (char*) offsetof(STATUS_VAR, com_stat[(uint) SQLCOM_CREATE_USER]), SHOW_LONG_STATUS},
  {"create_view",          (char*) offsetof(STATUS_VAR, com_stat[(uint) SQLCOM_CREATE_VIEW]), SHOW_LONG_STATUS},
  {"dealloc_sql",          (char*) offsetof(STATUS_VAR, com_stat[(uint) SQLCOM_DEALLOCATE_PREPARE]), SHOW_LONG_STATUS},
  {"delete",               (char*) offsetof(STATUS_VAR, com_stat[(uint) SQLCOM_DELETE]), SHOW_LONG_STATUS},
  {"delete_multi",         (char*) offsetof(STATUS_VAR, com_stat[(uint) SQLCOM_DELETE_MULTI]), SHOW_LONG_STATUS},
  {"do",                   (char*) offsetof(STATUS_VAR, com_stat[(uint) SQLCOM_DO]), SHOW_LONG_STATUS},
  {"drop_db",              (char*) offsetof(STATUS_VAR, com_stat[(uint) SQLCOM_DROP_DB]), SHOW_LONG_STATUS},
  {"drop_event",           (char*) offsetof(STATUS_VAR, com_stat[(uint) SQLCOM_DROP_EVENT]), SHOW_LONG_STATUS},
  {"drop_function",        (char*) offsetof(STATUS_VAR, com_stat[(uint) SQLCOM_DROP_FUNCTION]), SHOW_LONG_STATUS},
  {"drop_index",           (char*) offsetof(STATUS_VAR, com_stat[(uint) SQLCOM_DROP_INDEX]), SHOW_LONG_STATUS},
  {"drop_procedure",       (char*) offsetof(STATUS_VAR, com_stat[(uint) SQLCOM_DROP_PROCEDURE]), SHOW_LONG_STATUS},
  {"drop_server",          (char*) offsetof(STATUS_VAR, com_stat[(uint) SQLCOM_DROP_SERVER]), SHOW_LONG_STATUS},
  {"drop_table",           (char*) offsetof(STATUS_VAR, com_stat[(uint) SQLCOM_DROP_TABLE]), SHOW_LONG_STATUS},
  {"drop_trigger",         (char*) offsetof(STATUS_VAR, com_stat[(uint) SQLCOM_DROP_TRIGGER]), SHOW_LONG_STATUS},
  {"drop_user",            (char*) offsetof(STATUS_VAR, com_stat[(uint) SQLCOM_DROP_USER]), SHOW_LONG_STATUS},
  {"drop_view",            (char*) offsetof(STATUS_VAR, com_stat[(uint) SQLCOM_DROP_VIEW]), SHOW_LONG_STATUS},
  {"empty_query",          (char*) offsetof(STATUS_VAR, com_stat[(uint) SQLCOM_EMPTY_QUERY]), SHOW_LONG_STATUS},
  {"execute_sql",          (char*) offsetof(STATUS_VAR, com_stat[(uint) SQLCOM_EXECUTE]), SHOW_LONG_STATUS},
  {"flush",                (char*) offsetof(STATUS_VAR, com_stat[(uint) SQLCOM_FLUSH]), SHOW_LONG_STATUS},
  {"grant",                (char*) offsetof(STATUS_VAR, com_stat[(uint) SQLCOM_GRANT]), SHOW_LONG_STATUS},
  {"ha_close",             (char*) offsetof(STATUS_VAR, com_stat[(uint) SQLCOM_HA_CLOSE]), SHOW_LONG_STATUS},
  {"ha_open",              (char*) offsetof(STATUS_VAR, com_stat[(uint) SQLCOM_HA_OPEN]), SHOW_LONG_STATUS},
  {"ha_read",              (char*) offsetof(STATUS_VAR, com_stat[(uint) SQLCOM_HA_READ]), SHOW_LONG_STATUS},
  {"help",                 (char*) offsetof(STATUS_VAR, com_stat[(uint) SQLCOM_HELP]), SHOW_LONG_STATUS},
  {"insert",               (char*) offsetof(STATUS_VAR, com_stat[(uint) SQLCOM_INSERT]), SHOW_LONG_STATUS},
  {"insert_select",        (char*) offsetof(STATUS_VAR, com_stat[(uint) SQLCOM_INSERT_SELECT]), SHOW_LONG_STATUS},
  {"install_plugin",       (char*) offsetof(STATUS_VAR, com_stat[(uint) SQLCOM_INSTALL_PLUGIN]), SHOW_LONG_STATUS},
  {"kill",                 (char*) offsetof(STATUS_VAR, com_stat[(uint) SQLCOM_KILL]), SHOW_LONG_STATUS},
  {"load",                 (char*) offsetof(STATUS_VAR, com_stat[(uint) SQLCOM_LOAD]), SHOW_LONG_STATUS},
  {"lock_tables",          (char*) offsetof(STATUS_VAR, com_stat[(uint) SQLCOM_LOCK_TABLES]), SHOW_LONG_STATUS},
  {"optimize",             (char*) offsetof(STATUS_VAR, com_stat[(uint) SQLCOM_OPTIMIZE]), SHOW_LONG_STATUS},
  {"preload_keys",         (char*) offsetof(STATUS_VAR, com_stat[(uint) SQLCOM_PRELOAD_KEYS]), SHOW_LONG_STATUS},
  {"prepare_sql",          (char*) offsetof(STATUS_VAR, com_stat[(uint) SQLCOM_PREPARE]), SHOW_LONG_STATUS},
  {"purge",                (char*) offsetof(STATUS_VAR, com_stat[(uint) SQLCOM_PURGE]), SHOW_LONG_STATUS},
  {"purge_before_date",    (char*) offsetof(STATUS_VAR, com_stat[(uint) SQLCOM_PURGE_BEFORE]), SHOW_LONG_STATUS},
  {"release_savepoint",    (char*) offsetof(STATUS_VAR, com_stat[(uint) SQLCOM_RELEASE_SAVEPOINT]), SHOW_LONG_STATUS},
  {"rename_table",         (char*) offsetof(STATUS_VAR, com_stat[(uint) SQLCOM_RENAME_TABLE]), SHOW_LONG_STATUS},
  {"rename_user",          (char*) offsetof(STATUS_VAR, com_stat[(uint) SQLCOM_RENAME_USER]), SHOW_LONG_STATUS},
  {"repair",               (char*) offsetof(STATUS_VAR, com_stat[(uint) SQLCOM_REPAIR]), SHOW_LONG_STATUS},
  {"replace",              (char*) offsetof(STATUS_VAR, com_stat[(uint) SQLCOM_REPLACE]), SHOW_LONG_STATUS},
  {"replace_select",       (char*) offsetof(STATUS_VAR, com_stat[(uint) SQLCOM_REPLACE_SELECT]), SHOW_LONG_STATUS},
  {"reset",                (char*) offsetof(STATUS_VAR, com_stat[(uint) SQLCOM_RESET]), SHOW_LONG_STATUS},
  {"resignal",             (char*) offsetof(STATUS_VAR, com_stat[(uint) SQLCOM_RESIGNAL]), SHOW_LONG_STATUS},
  {"revoke",               (char*) offsetof(STATUS_VAR, com_stat[(uint) SQLCOM_REVOKE]), SHOW_LONG_STATUS},
  {"revoke_all",           (char*) offsetof(STATUS_VAR, com_stat[(uint) SQLCOM_REVOKE_ALL]), SHOW_LONG_STATUS},
  {"rollback",             (char*) offsetof(STATUS_VAR, com_stat[(uint) SQLCOM_ROLLBACK]), SHOW_LONG_STATUS},
  {"rollback_to_savepoint",(char*) offsetof(STATUS_VAR, com_stat[(uint) SQLCOM_ROLLBACK_TO_SAVEPOINT]), SHOW_LONG_STATUS},
  {"savepoint",            (char*) offsetof(STATUS_VAR, com_stat[(uint) SQLCOM_SAVEPOINT]), SHOW_LONG_STATUS},
  {"select",               (char*) offsetof(STATUS_VAR, com_stat[(uint) SQLCOM_SELECT]), SHOW_LONG_STATUS},
  {"set_option",           (char*) offsetof(STATUS_VAR, com_stat[(uint) SQLCOM_SET_OPTION]), SHOW_LONG_STATUS},
  {"signal",               (char*) offsetof(STATUS_VAR, com_stat[(uint) SQLCOM_SIGNAL]), SHOW_LONG_STATUS},
  {"show_authors",         (char*) offsetof(STATUS_VAR, com_stat[(uint) SQLCOM_SHOW_AUTHORS]), SHOW_LONG_STATUS},
  {"show_binlog_events",   (char*) offsetof(STATUS_VAR, com_stat[(uint) SQLCOM_SHOW_BINLOG_EVENTS]), SHOW_LONG_STATUS},
  {"show_binlogs",         (char*) offsetof(STATUS_VAR, com_stat[(uint) SQLCOM_SHOW_BINLOGS]), SHOW_LONG_STATUS},
  {"show_charsets",        (char*) offsetof(STATUS_VAR, com_stat[(uint) SQLCOM_SHOW_CHARSETS]), SHOW_LONG_STATUS},
  {"show_collations",      (char*) offsetof(STATUS_VAR, com_stat[(uint) SQLCOM_SHOW_COLLATIONS]), SHOW_LONG_STATUS},
  {"show_contributors",    (char*) offsetof(STATUS_VAR, com_stat[(uint) SQLCOM_SHOW_CONTRIBUTORS]), SHOW_LONG_STATUS},
  {"show_create_db",       (char*) offsetof(STATUS_VAR, com_stat[(uint) SQLCOM_SHOW_CREATE_DB]), SHOW_LONG_STATUS},
  {"show_create_event",    (char*) offsetof(STATUS_VAR, com_stat[(uint) SQLCOM_SHOW_CREATE_EVENT]), SHOW_LONG_STATUS},
  {"show_create_func",     (char*) offsetof(STATUS_VAR, com_stat[(uint) SQLCOM_SHOW_CREATE_FUNC]), SHOW_LONG_STATUS},
  {"show_create_proc",     (char*) offsetof(STATUS_VAR, com_stat[(uint) SQLCOM_SHOW_CREATE_PROC]), SHOW_LONG_STATUS},
  {"show_create_table",    (char*) offsetof(STATUS_VAR, com_stat[(uint) SQLCOM_SHOW_CREATE]), SHOW_LONG_STATUS},
  {"show_create_trigger",  (char*) offsetof(STATUS_VAR, com_stat[(uint) SQLCOM_SHOW_CREATE_TRIGGER]), SHOW_LONG_STATUS},
  {"show_databases",       (char*) offsetof(STATUS_VAR, com_stat[(uint) SQLCOM_SHOW_DATABASES]), SHOW_LONG_STATUS},
  {"show_engine_logs",     (char*) offsetof(STATUS_VAR, com_stat[(uint) SQLCOM_SHOW_ENGINE_LOGS]), SHOW_LONG_STATUS},
  {"show_engine_mutex",    (char*) offsetof(STATUS_VAR, com_stat[(uint) SQLCOM_SHOW_ENGINE_MUTEX]), SHOW_LONG_STATUS},
  {"show_engine_status",   (char*) offsetof(STATUS_VAR, com_stat[(uint) SQLCOM_SHOW_ENGINE_STATUS]), SHOW_LONG_STATUS},
  {"show_events",          (char*) offsetof(STATUS_VAR, com_stat[(uint) SQLCOM_SHOW_EVENTS]), SHOW_LONG_STATUS},
  {"show_errors",          (char*) offsetof(STATUS_VAR, com_stat[(uint) SQLCOM_SHOW_ERRORS]), SHOW_LONG_STATUS},
  {"show_fields",          (char*) offsetof(STATUS_VAR, com_stat[(uint) SQLCOM_SHOW_FIELDS]), SHOW_LONG_STATUS},
#ifndef DBUG_OFF
  {"show_function_code",   (char*) offsetof(STATUS_VAR, com_stat[(uint) SQLCOM_SHOW_FUNC_CODE]), SHOW_LONG_STATUS},
#endif
  {"show_function_status", (char*) offsetof(STATUS_VAR, com_stat[(uint) SQLCOM_SHOW_STATUS_FUNC]), SHOW_LONG_STATUS},
  {"show_grants",          (char*) offsetof(STATUS_VAR, com_stat[(uint) SQLCOM_SHOW_GRANTS]), SHOW_LONG_STATUS},
  {"show_keys",            (char*) offsetof(STATUS_VAR, com_stat[(uint) SQLCOM_SHOW_KEYS]), SHOW_LONG_STATUS},
  {"show_master_status",   (char*) offsetof(STATUS_VAR, com_stat[(uint) SQLCOM_SHOW_MASTER_STAT]), SHOW_LONG_STATUS},
  {"show_open_tables",     (char*) offsetof(STATUS_VAR, com_stat[(uint) SQLCOM_SHOW_OPEN_TABLES]), SHOW_LONG_STATUS},
  {"show_plugins",         (char*) offsetof(STATUS_VAR, com_stat[(uint) SQLCOM_SHOW_PLUGINS]), SHOW_LONG_STATUS},
  {"show_privileges",      (char*) offsetof(STATUS_VAR, com_stat[(uint) SQLCOM_SHOW_PRIVILEGES]), SHOW_LONG_STATUS},
#ifndef DBUG_OFF
  {"show_procedure_code",  (char*) offsetof(STATUS_VAR, com_stat[(uint) SQLCOM_SHOW_PROC_CODE]), SHOW_LONG_STATUS},
#endif
  {"show_procedure_status",(char*) offsetof(STATUS_VAR, com_stat[(uint) SQLCOM_SHOW_STATUS_PROC]), SHOW_LONG_STATUS},
  {"show_processlist",     (char*) offsetof(STATUS_VAR, com_stat[(uint) SQLCOM_SHOW_PROCESSLIST]), SHOW_LONG_STATUS},
  {"show_profile",         (char*) offsetof(STATUS_VAR, com_stat[(uint) SQLCOM_SHOW_PROFILE]), SHOW_LONG_STATUS},
  {"show_profiles",        (char*) offsetof(STATUS_VAR, com_stat[(uint) SQLCOM_SHOW_PROFILES]), SHOW_LONG_STATUS},
  {"show_relaylog_events", (char*) offsetof(STATUS_VAR, com_stat[(uint) SQLCOM_SHOW_RELAYLOG_EVENTS]), SHOW_LONG_STATUS},
  {"show_slave_hosts",     (char*) offsetof(STATUS_VAR, com_stat[(uint) SQLCOM_SHOW_SLAVE_HOSTS]), SHOW_LONG_STATUS},
  {"show_slave_status",    (char*) offsetof(STATUS_VAR, com_stat[(uint) SQLCOM_SHOW_SLAVE_STAT]), SHOW_LONG_STATUS},
  {"show_status",          (char*) offsetof(STATUS_VAR, com_stat[(uint) SQLCOM_SHOW_STATUS]), SHOW_LONG_STATUS},
  {"show_storage_engines", (char*) offsetof(STATUS_VAR, com_stat[(uint) SQLCOM_SHOW_STORAGE_ENGINES]), SHOW_LONG_STATUS},
  {"show_table_status",    (char*) offsetof(STATUS_VAR, com_stat[(uint) SQLCOM_SHOW_TABLE_STATUS]), SHOW_LONG_STATUS},
  {"show_tables",          (char*) offsetof(STATUS_VAR, com_stat[(uint) SQLCOM_SHOW_TABLES]), SHOW_LONG_STATUS},
  {"show_triggers",        (char*) offsetof(STATUS_VAR, com_stat[(uint) SQLCOM_SHOW_TRIGGERS]), SHOW_LONG_STATUS},
  {"show_variables",       (char*) offsetof(STATUS_VAR, com_stat[(uint) SQLCOM_SHOW_VARIABLES]), SHOW_LONG_STATUS},
  {"show_warnings",        (char*) offsetof(STATUS_VAR, com_stat[(uint) SQLCOM_SHOW_WARNS]), SHOW_LONG_STATUS},
  {"slave_start",          (char*) offsetof(STATUS_VAR, com_stat[(uint) SQLCOM_SLAVE_START]), SHOW_LONG_STATUS},
  {"slave_stop",           (char*) offsetof(STATUS_VAR, com_stat[(uint) SQLCOM_SLAVE_STOP]), SHOW_LONG_STATUS},
  {"stmt_close",           (char*) offsetof(STATUS_VAR, com_stmt_close), SHOW_LONG_STATUS},
  {"stmt_execute",         (char*) offsetof(STATUS_VAR, com_stmt_execute), SHOW_LONG_STATUS},
  {"stmt_fetch",           (char*) offsetof(STATUS_VAR, com_stmt_fetch), SHOW_LONG_STATUS},
  {"stmt_prepare",         (char*) offsetof(STATUS_VAR, com_stmt_prepare), SHOW_LONG_STATUS},
  {"stmt_reprepare",       (char*) offsetof(STATUS_VAR, com_stmt_reprepare), SHOW_LONG_STATUS},
  {"stmt_reset",           (char*) offsetof(STATUS_VAR, com_stmt_reset), SHOW_LONG_STATUS},
  {"stmt_send_long_data",  (char*) offsetof(STATUS_VAR, com_stmt_send_long_data), SHOW_LONG_STATUS},
  {"truncate",             (char*) offsetof(STATUS_VAR, com_stat[(uint) SQLCOM_TRUNCATE]), SHOW_LONG_STATUS},
  {"uninstall_plugin",     (char*) offsetof(STATUS_VAR, com_stat[(uint) SQLCOM_UNINSTALL_PLUGIN]), SHOW_LONG_STATUS},
  {"unlock_tables",        (char*) offsetof(STATUS_VAR, com_stat[(uint) SQLCOM_UNLOCK_TABLES]), SHOW_LONG_STATUS},
  {"update",               (char*) offsetof(STATUS_VAR, com_stat[(uint) SQLCOM_UPDATE]), SHOW_LONG_STATUS},
  {"update_multi",         (char*) offsetof(STATUS_VAR, com_stat[(uint) SQLCOM_UPDATE_MULTI]), SHOW_LONG_STATUS},
  {"xa_commit",            (char*) offsetof(STATUS_VAR, com_stat[(uint) SQLCOM_XA_COMMIT]),SHOW_LONG_STATUS},
  {"xa_end",               (char*) offsetof(STATUS_VAR, com_stat[(uint) SQLCOM_XA_END]),SHOW_LONG_STATUS},
  {"xa_prepare",           (char*) offsetof(STATUS_VAR, com_stat[(uint) SQLCOM_XA_PREPARE]),SHOW_LONG_STATUS},
  {"xa_recover",           (char*) offsetof(STATUS_VAR, com_stat[(uint) SQLCOM_XA_RECOVER]),SHOW_LONG_STATUS},
  {"xa_rollback",          (char*) offsetof(STATUS_VAR, com_stat[(uint) SQLCOM_XA_ROLLBACK]),SHOW_LONG_STATUS},
  {"xa_start",             (char*) offsetof(STATUS_VAR, com_stat[(uint) SQLCOM_XA_START]),SHOW_LONG_STATUS},
  {NullS, NullS, SHOW_LONG}
};

/**
  Create the name of the default general log file
  
  @param[IN] buff    Location for building new string.
  @param[IN] log_ext The extension for the file (e.g .log)
  @returns Pointer to a new string containing the name
*/
static inline char *make_default_log_name(char *buff,const char* log_ext)
{
  return make_log_name(buff, default_logfile_name, log_ext);
}

static int init_common_variables()
{
  char buff[FN_REFLEN];
  umask(((~my_umask) & 0666));
  my_decimal_set_zero(&decimal_zero); // set decimal_zero constant;
  tzset();			// Set tzname

  max_system_variables.pseudo_thread_id= (ulong)~0;
  server_start_time= flush_status_time= my_time(0);

  rpl_filter= new Rpl_filter;
  binlog_filter= new Rpl_filter;
  if (!rpl_filter || !binlog_filter)
  {
    sql_perror("Could not allocate replication and binlog filters");
    return 1;
  }

  if (init_thread_environment() ||
      mysql_init_variables())
    return 1;

#ifdef HAVE_TZNAME
  {
    struct tm tm_tmp;
    localtime_r(&server_start_time,&tm_tmp);
    strmake(system_time_zone, tzname[tm_tmp.tm_isdst != 0 ? 1 : 0],
            sizeof(system_time_zone)-1);

 }
#endif
  /*
    We set SYSTEM time zone as reasonable default and
    also for failure of my_tz_init() and bootstrap mode.
    If user explicitly set time zone with --default-time-zone
    option we will change this value in my_tz_init().
  */
  global_system_variables.time_zone= my_tz_SYSTEM;

#ifdef HAVE_PSI_INTERFACE
  /*
    Complete the mysql_bin_log initialization.
    Instrumentation keys are known only after the performance schema initialization,
    and can not be set in the MYSQL_BIN_LOG constructor (called before main()).
  */
  mysql_bin_log.set_psi_keys(key_BINLOG_LOCK_index,
                             key_BINLOG_update_cond,
                             key_file_binlog,
                             key_file_binlog_index);
#endif

  /*
    Init mutexes for the global MYSQL_BIN_LOG objects.
    As safe_mutex depends on what MY_INIT() does, we can't init the mutexes of
    global MYSQL_BIN_LOGs in their constructors, because then they would be
    inited before MY_INIT(). So we do it here.
  */
  mysql_bin_log.init_pthread_objects();

  /* TODO: remove this when my_time_t is 64 bit compatible */
  if (!IS_TIME_T_VALID_FOR_TIMESTAMP(server_start_time))
  {
    sql_print_error("This MySQL server doesn't support dates later then 2038");
    return 1;
  }

  if (gethostname(glob_hostname,sizeof(glob_hostname)) < 0)
  {
    strmake(glob_hostname, STRING_WITH_LEN("localhost"));
    sql_print_warning("gethostname failed, using '%s' as hostname",
                      glob_hostname);
    strmake(default_logfile_name, STRING_WITH_LEN("mysql"));
  }
  else
    strmake(default_logfile_name, glob_hostname, 
	    sizeof(default_logfile_name)-5);

  strmake(pidfile_name, default_logfile_name, sizeof(pidfile_name)-5);
  strmov(fn_ext(pidfile_name),".pid");		// Add proper extension

  /*
    The default-storage-engine entry in my_long_options should have a
    non-null default value. It was earlier intialized as
    (longlong)"MyISAM" in my_long_options but this triggered a
    compiler error in the Sun Studio 12 compiler. As a work-around we
    set the def_value member to 0 in my_long_options and initialize it
    to the correct value here.

    From MySQL 5.5 onwards, the default storage engine is InnoDB
    (except in the embedded server, where the default continues to
    be MyISAM)
  */
#ifdef EMBEDDED_LIBRARY
  default_storage_engine= const_cast<char *>("MyISAM");
#else
  default_storage_engine= const_cast<char *>("InnoDB");
#endif

  /*
    Add server status variables to the dynamic list of
    status variables that is shown by SHOW STATUS.
    Later, in plugin_init, and mysql_install_plugin
    new entries could be added to that list.
  */
  if (add_status_vars(status_vars))
    return 1; // an error was already reported

#ifndef DBUG_OFF
  /*
    We have few debug-only commands in com_status_vars, only visible in debug
    builds. for simplicity we enable the assert only in debug builds

    There are 8 Com_ variables which don't have corresponding SQLCOM_ values:
    (TODO strictly speaking they shouldn't be here, should not have Com_ prefix
    that is. Perhaps Stmt_ ? Comstmt_ ? Prepstmt_ ?)

      Com_admin_commands       => com_other
      Com_stmt_close           => com_stmt_close
      Com_stmt_execute         => com_stmt_execute
      Com_stmt_fetch           => com_stmt_fetch
      Com_stmt_prepare         => com_stmt_prepare
      Com_stmt_reprepare       => com_stmt_reprepare
      Com_stmt_reset           => com_stmt_reset
      Com_stmt_send_long_data  => com_stmt_send_long_data

    With this correction the number of Com_ variables (number of elements in
    the array, excluding the last element - terminator) must match the number
    of SQLCOM_ constants.
  */
  compile_time_assert(sizeof(com_status_vars)/sizeof(com_status_vars[0]) - 1 ==
                     SQLCOM_END + 8);
#endif

  if (get_options(&remaining_argc, &remaining_argv))
    return 1;
  set_server_version();

#ifndef EMBEDDED_LIBRARY
  if (opt_help && !opt_verbose)
    unireg_abort(0);
#endif /*!EMBEDDED_LIBRARY*/

  DBUG_PRINT("info",("%s  Ver %s for %s on %s\n",my_progname,
		     server_version, SYSTEM_TYPE,MACHINE_TYPE));

#ifdef HAVE_LARGE_PAGES
  /* Initialize large page size */
  if (opt_large_pages && (opt_large_page_size= my_get_large_page_size()))
  {
      DBUG_PRINT("info", ("Large page set, large_page_size = %d",
                 opt_large_page_size));
      my_use_large_pages= 1;
      my_large_page_size= opt_large_page_size;
  }
  else
  {
    opt_large_pages= 0;
    /* 
       Either not configured to use large pages or Linux haven't
       been compiled with large page support
    */
  }
#endif /* HAVE_LARGE_PAGES */
#ifdef HAVE_SOLARIS_LARGE_PAGES
#define LARGE_PAGESIZE (4*1024*1024)  /* 4MB */
#define SUPER_LARGE_PAGESIZE (256*1024*1024)  /* 256MB */
  if (opt_large_pages)
  {
  /*
    tell the kernel that we want to use 4/256MB page for heap storage
    and also for the stack. We use 4 MByte as default and if the
    super-large-page is set we increase it to 256 MByte. 256 MByte
    is for server installations with GBytes of RAM memory where
    the MySQL Server will have page caches and other memory regions
    measured in a number of GBytes.
    We use as big pages as possible which isn't bigger than the above
    desired page sizes.
  */
   int nelem;
   size_t max_desired_page_size;
   if (opt_super_large_pages)
     max_desired_page_size= SUPER_LARGE_PAGESIZE;
   else
     max_desired_page_size= LARGE_PAGESIZE;
   nelem = getpagesizes(NULL, 0);
   if (nelem > 0)
   {
     size_t *pagesize = (size_t *) malloc(sizeof(size_t) * nelem);
     if (pagesize != NULL && getpagesizes(pagesize, nelem) > 0)
     {
       size_t max_page_size= 0;
       for (int i= 0; i < nelem; i++)
       {
         if (pagesize[i] > max_page_size &&
             pagesize[i] <= max_desired_page_size)
            max_page_size= pagesize[i];
       }
       free(pagesize);
       if (max_page_size > 0)
       {
         struct memcntl_mha mpss;

         mpss.mha_cmd= MHA_MAPSIZE_BSSBRK;
         mpss.mha_pagesize= max_page_size;
         mpss.mha_flags= 0;
         memcntl(NULL, 0, MC_HAT_ADVISE, (caddr_t)&mpss, 0, 0);
         mpss.mha_cmd= MHA_MAPSIZE_STACK;
         memcntl(NULL, 0, MC_HAT_ADVISE, (caddr_t)&mpss, 0, 0);
       }
     }
   }
  }
#endif /* HAVE_SOLARIS_LARGE_PAGES */

  /* connections and databases needs lots of files */
  {
    uint files, wanted_files, max_open_files;

    /* MyISAM requires two file handles per table. */
    wanted_files= 10+max_connections+table_cache_size*2;
    /*
      We are trying to allocate no less than max_connections*5 file
      handles (i.e. we are trying to set the limit so that they will
      be available).  In addition, we allocate no less than how much
      was already allocated.  However below we report a warning and
      recompute values only if we got less file handles than were
      explicitly requested.  No warning and re-computation occur if we
      can't get max_connections*5 but still got no less than was
      requested (value of wanted_files).
    */
    max_open_files= max(max(wanted_files, max_connections*5),
                        open_files_limit);
    files= my_set_max_open_files(max_open_files);

    if (files < wanted_files)
    {
      if (!open_files_limit)
      {
        /*
          If we have requested too much file handles than we bring
          max_connections in supported bounds.
        */
        max_connections= (ulong) min(files-10-TABLE_OPEN_CACHE_MIN*2,
                                     max_connections);
        /*
          Decrease table_cache_size according to max_connections, but
          not below TABLE_OPEN_CACHE_MIN.  Outer min() ensures that we
          never increase table_cache_size automatically (that could
          happen if max_connections is decreased above).
        */
        table_cache_size= (ulong) min(max((files-10-max_connections)/2,
                                          TABLE_OPEN_CACHE_MIN),
                                      table_cache_size);
	DBUG_PRINT("warning",
		   ("Changed limits: max_open_files: %u  max_connections: %ld  table_cache: %ld",
		    files, max_connections, table_cache_size));
	if (global_system_variables.log_warnings)
	  sql_print_warning("Changed limits: max_open_files: %u  max_connections: %ld  table_cache: %ld",
			files, max_connections, table_cache_size);
      }
      else if (global_system_variables.log_warnings)
	sql_print_warning("Could not increase number of max_open_files to more than %u (request: %u)", files, wanted_files);
    }
    open_files_limit= files;
  }
  unireg_init(opt_specialflag); /* Set up extern variabels */
  if (!(my_default_lc_messages=
        my_locale_by_name(lc_messages)))
  {
    sql_print_error("Unknown locale: '%s'", lc_messages);
    return 1;
  }
  global_system_variables.lc_messages= my_default_lc_messages;
  if (init_errmessage())	/* Read error messages from file */
    return 1;
  init_client_errs();
  mysql_client_plugin_init();
  lex_init();
  if (item_create_init())
    return 1;
  item_init();
#ifndef EMBEDDED_LIBRARY
  my_regex_init(&my_charset_latin1, check_enough_stack_size);
#else
  my_regex_init(&my_charset_latin1, NULL);
#endif
  /*
    Process a comma-separated character set list and choose
    the first available character set. This is mostly for
    test purposes, to be able to start "mysqld" even if
    the requested character set is not available (see bug#18743).
  */
  for (;;)
  {
    char *next_character_set_name= strchr(default_character_set_name, ',');
    if (next_character_set_name)
      *next_character_set_name++= '\0';
    if (!(default_charset_info=
          get_charset_by_csname(default_character_set_name,
                                MY_CS_PRIMARY, MYF(MY_WME))))
    {
      if (next_character_set_name)
      {
        default_character_set_name= next_character_set_name;
        default_collation_name= 0;          // Ignore collation
      }
      else
        return 1;                           // Eof of the list
    }
    else
      break;
  }

  if (default_collation_name)
  {
    CHARSET_INFO *default_collation;
    default_collation= get_charset_by_name(default_collation_name, MYF(0));
    if (!default_collation)
    {
      sql_print_error(ER_DEFAULT(ER_UNKNOWN_COLLATION), default_collation_name);
      return 1;
    }
    if (!my_charset_same(default_charset_info, default_collation))
    {
      sql_print_error(ER_DEFAULT(ER_COLLATION_CHARSET_MISMATCH),
		      default_collation_name,
		      default_charset_info->csname);
      return 1;
    }
    default_charset_info= default_collation;
  }
  /* Set collactions that depends on the default collation */
  global_system_variables.collation_server=	 default_charset_info;
  global_system_variables.collation_database=	 default_charset_info;
  global_system_variables.collation_connection=  default_charset_info;
  global_system_variables.character_set_results= default_charset_info;
  global_system_variables.character_set_client=  default_charset_info;
  if (!(character_set_filesystem= 
        get_charset_by_csname(character_set_filesystem_name,
                              MY_CS_PRIMARY, MYF(MY_WME))))
    return 1;
  global_system_variables.character_set_filesystem= character_set_filesystem;

  if (!(my_default_lc_time_names=
        my_locale_by_name(lc_time_names_name)))
  {
    sql_print_error("Unknown locale: '%s'", lc_time_names_name);
    return 1;
  }
  global_system_variables.lc_time_names= my_default_lc_time_names;

  /* check log options and issue warnings if needed */
  if (opt_log && opt_logname && !(log_output_options & LOG_FILE) &&
      !(log_output_options & LOG_NONE))
    sql_print_warning("Although a path was specified for the "
                      "--log option, log tables are used. "
                      "To enable logging to files use the --log-output option.");

  if (opt_slow_log && opt_slow_logname && !(log_output_options & LOG_FILE)
      && !(log_output_options & LOG_NONE))
    sql_print_warning("Although a path was specified for the "
                      "--log-slow-queries option, log tables are used. "
                      "To enable logging to files use the --log-output=file option.");

#define FIX_LOG_VAR(VAR, ALT)                                   \
  if (!VAR || !*VAR)                                            \
  {                                                             \
    my_free(VAR); /* it could be an allocated empty string "" */ \
    VAR= my_strdup(ALT, MYF(0));                                \
  }

  FIX_LOG_VAR(opt_logname,
              make_default_log_name(buff, ".log"));
  FIX_LOG_VAR(opt_slow_logname,
              make_default_log_name(buff, "-slow.log"));

#if defined(ENABLED_DEBUG_SYNC)
  /* Initialize the debug sync facility. See debug_sync.cc. */
  if (debug_sync_init())
    return 1; /* purecov: tested */
#endif /* defined(ENABLED_DEBUG_SYNC) */

#if (ENABLE_TEMP_POOL)
  if (use_temp_pool && bitmap_init(&temp_pool,0,1024,1))
    return 1;
#else
  use_temp_pool= 0;
#endif

  if (my_dboptions_cache_init())
    return 1;

  /*
    Ensure that lower_case_table_names is set on system where we have case
    insensitive names.  If this is not done the users MyISAM tables will
    get corrupted if accesses with names of different case.
  */
  DBUG_PRINT("info", ("lower_case_table_names: %d", lower_case_table_names));
  lower_case_file_system= test_if_case_insensitive(mysql_real_data_home);
  if (!lower_case_table_names && lower_case_file_system == 1)
  {
    if (lower_case_table_names_used)
    {
      if (global_system_variables.log_warnings)
	sql_print_warning("\
You have forced lower_case_table_names to 0 through a command-line \
option, even though your file system '%s' is case insensitive.  This means \
that you can corrupt a MyISAM table by accessing it with different cases. \
You should consider changing lower_case_table_names to 1 or 2",
			mysql_real_data_home);
    }
    else
    {
      if (global_system_variables.log_warnings)
	sql_print_warning("Setting lower_case_table_names=2 because file system for %s is case insensitive", mysql_real_data_home);
      lower_case_table_names= 2;
    }
  }
  else if (lower_case_table_names == 2 &&
           !(lower_case_file_system=
             (test_if_case_insensitive(mysql_real_data_home) == 1)))
  {
    if (global_system_variables.log_warnings)
      sql_print_warning("lower_case_table_names was set to 2, even though your "
                        "the file system '%s' is case sensitive.  Now setting "
                        "lower_case_table_names to 0 to avoid future problems.",
			mysql_real_data_home);
    lower_case_table_names= 0;
  }
  else
  {
    lower_case_file_system=
      (test_if_case_insensitive(mysql_real_data_home) == 1);
  }

  /* Reset table_alias_charset, now that lower_case_table_names is set. */
  table_alias_charset= (lower_case_table_names ?
			files_charset_info :
			&my_charset_bin);

  return 0;
}


static int init_thread_environment()
{
  mysql_mutex_init(key_LOCK_thread_count, &LOCK_thread_count, MY_MUTEX_INIT_FAST);
  mysql_mutex_init(key_LOCK_status, &LOCK_status, MY_MUTEX_INIT_FAST);
  mysql_mutex_init(key_LOCK_delayed_insert,
                   &LOCK_delayed_insert, MY_MUTEX_INIT_FAST);
  mysql_mutex_init(key_LOCK_delayed_status,
                   &LOCK_delayed_status, MY_MUTEX_INIT_FAST);
  mysql_mutex_init(key_LOCK_delayed_create,
                   &LOCK_delayed_create, MY_MUTEX_INIT_SLOW);
  mysql_mutex_init(key_LOCK_manager,
                   &LOCK_manager, MY_MUTEX_INIT_FAST);
  mysql_mutex_init(key_LOCK_crypt, &LOCK_crypt, MY_MUTEX_INIT_FAST);
  mysql_mutex_init(key_LOCK_user_conn, &LOCK_user_conn, MY_MUTEX_INIT_FAST);
  mysql_mutex_init(key_LOCK_active_mi, &LOCK_active_mi, MY_MUTEX_INIT_FAST);
  mysql_mutex_init(key_LOCK_global_system_variables,
                   &LOCK_global_system_variables, MY_MUTEX_INIT_FAST);
  mysql_rwlock_init(key_rwlock_LOCK_system_variables_hash,
                    &LOCK_system_variables_hash);
  mysql_mutex_init(key_LOCK_prepared_stmt_count,
                   &LOCK_prepared_stmt_count, MY_MUTEX_INIT_FAST);
  mysql_mutex_init(key_LOCK_error_messages,
                   &LOCK_error_messages, MY_MUTEX_INIT_FAST);
  mysql_mutex_init(key_LOCK_uuid_generator,
                   &LOCK_uuid_generator, MY_MUTEX_INIT_FAST);
  mysql_mutex_init(key_LOCK_connection_count,
                   &LOCK_connection_count, MY_MUTEX_INIT_FAST);
#ifdef HAVE_OPENSSL
  mysql_mutex_init(key_LOCK_des_key_file,
                   &LOCK_des_key_file, MY_MUTEX_INIT_FAST);
#ifndef HAVE_YASSL
  openssl_stdlocks= (openssl_lock_t*) OPENSSL_malloc(CRYPTO_num_locks() *
                                                     sizeof(openssl_lock_t));
  for (int i= 0; i < CRYPTO_num_locks(); ++i)
    mysql_rwlock_init(key_rwlock_openssl, &openssl_stdlocks[i].lock);
  CRYPTO_set_dynlock_create_callback(openssl_dynlock_create);
  CRYPTO_set_dynlock_destroy_callback(openssl_dynlock_destroy);
  CRYPTO_set_dynlock_lock_callback(openssl_lock);
  CRYPTO_set_locking_callback(openssl_lock_function);
  CRYPTO_set_id_callback(openssl_id_function);
#endif
#endif
  mysql_rwlock_init(key_rwlock_LOCK_sys_init_connect, &LOCK_sys_init_connect);
  mysql_rwlock_init(key_rwlock_LOCK_sys_init_slave, &LOCK_sys_init_slave);
  mysql_rwlock_init(key_rwlock_LOCK_grant, &LOCK_grant);
  mysql_cond_init(key_COND_thread_count, &COND_thread_count, NULL);
  mysql_cond_init(key_COND_thread_cache, &COND_thread_cache, NULL);
  mysql_cond_init(key_COND_flush_thread_cache, &COND_flush_thread_cache, NULL);
  mysql_cond_init(key_COND_manager, &COND_manager, NULL);
#ifdef HAVE_REPLICATION
  mysql_mutex_init(key_LOCK_rpl_status, &LOCK_rpl_status, MY_MUTEX_INIT_FAST);
  mysql_cond_init(key_COND_rpl_status, &COND_rpl_status, NULL);
#endif
  mysql_mutex_init(key_LOCK_server_started,
                   &LOCK_server_started, MY_MUTEX_INIT_FAST);
  mysql_cond_init(key_COND_server_started, &COND_server_started, NULL);
  sp_cache_init();
#ifdef HAVE_EVENT_SCHEDULER
  Events::init_mutexes();
#endif
  /* Parameter for threads created for connections */
  (void) pthread_attr_init(&connection_attrib);
  (void) pthread_attr_setdetachstate(&connection_attrib,
				     PTHREAD_CREATE_DETACHED);
  pthread_attr_setscope(&connection_attrib, PTHREAD_SCOPE_SYSTEM);

  if (pthread_key_create(&THR_THD,NULL) ||
      pthread_key_create(&THR_MALLOC,NULL))
  {
    sql_print_error("Can't create thread-keys");
    return 1;
  }
  return 0;
}


#if defined(HAVE_OPENSSL) && !defined(HAVE_YASSL)
static unsigned long openssl_id_function()
{ 
  return (unsigned long) pthread_self();
} 


static openssl_lock_t *openssl_dynlock_create(const char *file, int line)
{ 
  openssl_lock_t *lock= new openssl_lock_t;
  mysql_rwlock_init(key_rwlock_openssl, &lock->lock);
  return lock;
}


static void openssl_dynlock_destroy(openssl_lock_t *lock, const char *file, 
				    int line)
{
  mysql_rwlock_destroy(&lock->lock);
  delete lock;
}


static void openssl_lock_function(int mode, int n, const char *file, int line)
{
  if (n < 0 || n > CRYPTO_num_locks())
  {
    /* Lock number out of bounds. */
    sql_print_error("Fatal: OpenSSL interface problem (n = %d)", n);
    abort();
  }
  openssl_lock(mode, &openssl_stdlocks[n], file, line);
}


static void openssl_lock(int mode, openssl_lock_t *lock, const char *file, 
			 int line)
{
  int err;
  char const *what;

  switch (mode) {
  case CRYPTO_LOCK|CRYPTO_READ:
    what = "read lock";
    err= mysql_rwlock_rdlock(&lock->lock);
    break;
  case CRYPTO_LOCK|CRYPTO_WRITE:
    what = "write lock";
    err= mysql_rwlock_wrlock(&lock->lock);
    break;
  case CRYPTO_UNLOCK|CRYPTO_READ:
  case CRYPTO_UNLOCK|CRYPTO_WRITE:
    what = "unlock";
    err= mysql_rwlock_unlock(&lock->lock);
    break;
  default:
    /* Unknown locking mode. */
    sql_print_error("Fatal: OpenSSL interface problem (mode=0x%x)", mode);
    abort();
  }
  if (err) 
  {
    sql_print_error("Fatal: can't %s OpenSSL lock", what);
    abort();
  }
}
#endif /* HAVE_OPENSSL */


static void init_ssl()
{
#ifdef HAVE_OPENSSL
#ifndef EMBEDDED_LIBRARY
  if (opt_use_ssl)
  {
    enum enum_ssl_init_error error= SSL_INITERR_NOERROR;

    /* having ssl_acceptor_fd != 0 signals the use of SSL */
    ssl_acceptor_fd= new_VioSSLAcceptorFd(opt_ssl_key, opt_ssl_cert,
					  opt_ssl_ca, opt_ssl_capath,
					  opt_ssl_cipher, &error);
    DBUG_PRINT("info",("ssl_acceptor_fd: 0x%lx", (long) ssl_acceptor_fd));
    if (!ssl_acceptor_fd)
    {
      sql_print_warning("Failed to setup SSL");
      sql_print_warning("SSL error: %s", sslGetErrString(error));
      opt_use_ssl = 0;
      have_ssl= SHOW_OPTION_DISABLED;
    }
  }
  else
  {
    have_ssl= SHOW_OPTION_DISABLED;
  }
#else
  have_ssl= SHOW_OPTION_DISABLED;
#endif /* ! EMBEDDED_LIBRARY */
  if (des_key_file)
    load_des_key_file(des_key_file);
#endif /* HAVE_OPENSSL */
}


static void end_ssl()
{
#ifdef HAVE_OPENSSL
#ifndef EMBEDDED_LIBRARY
  if (ssl_acceptor_fd)
  {
    free_vio_ssl_acceptor_fd(ssl_acceptor_fd);
    ssl_acceptor_fd= 0;
  }
#endif /* ! EMBEDDED_LIBRARY */
#endif /* HAVE_OPENSSL */
}


static int init_server_components()
{
  DBUG_ENTER("init_server_components");
  /*
    We need to call each of these following functions to ensure that
    all things are initialized so that unireg_abort() doesn't fail
  */
  mdl_init();
  if (table_def_init() | hostname_cache_init())
    unireg_abort(1);

  query_cache_set_min_res_unit(query_cache_min_res_unit);
  query_cache_init();
  query_cache_resize(query_cache_size);
  randominit(&sql_rand,(ulong) server_start_time,(ulong) server_start_time/2);
  setup_fpu();
  init_thr_lock();
#ifdef HAVE_REPLICATION
  init_slave_list();
#endif

  /* Setup logs */

  /*
    Enable old-fashioned error log, except when the user has requested
    help information. Since the implementation of plugin server
    variables the help output is now written much later.
  */
  if (opt_error_log && !opt_help)
  {
    if (!log_error_file_ptr[0])
      fn_format(log_error_file, pidfile_name, mysql_data_home, ".err",
                MY_REPLACE_EXT); /* replace '.<domain>' by '.err', bug#4997 */
    else
      fn_format(log_error_file, log_error_file_ptr, mysql_data_home, ".err",
                MY_UNPACK_FILENAME | MY_SAFE_PATH);
    /*
      _ptr may have been set to my_disabled_option or "" if no argument was
      passed, but we need to show the real name in SHOW VARIABLES:
    */
    log_error_file_ptr= log_error_file;
    if (!log_error_file[0])
      opt_error_log= 0;                         // Too long file name
    else
    {
      my_bool res;
#ifndef EMBEDDED_LIBRARY
      res= reopen_fstreams(log_error_file, stdout, stderr);
#else
      res= reopen_fstreams(log_error_file, NULL, stderr);
#endif

      if (!res)
        setbuf(stderr, NULL);
    }
  }

  proc_info_hook= set_thd_proc_info;

#ifdef WITH_PERFSCHEMA_STORAGE_ENGINE
  /*
    Parsing the performance schema command line option may have reported
    warnings/information messages.
    Now that the logger is finally available, and redirected
    to the proper file when the --log--error option is used,
    print the buffered messages to the log.
  */
  buffered_logs.print();
  buffered_logs.cleanup();
#endif /* WITH_PERFSCHEMA_STORAGE_ENGINE */

  if (xid_cache_init())
  {
    sql_print_error("Out of memory");
    unireg_abort(1);
  }

  /*
    initialize delegates for extension observers, errors have already
    been reported in the function
  */
  if (delegates_init())
    unireg_abort(1);

  /* need to configure logging before initializing storage engines */
  if (opt_log_slave_updates && !opt_bin_log)
  {
    sql_print_warning("You need to use --log-bin to make "
                    "--log-slave-updates work.");
  }
  if (!opt_bin_log && binlog_format_used)
    sql_print_warning("You need to use --log-bin to make "
                      "--binlog-format work.");

  /* Check that we have not let the format to unspecified at this point */
  DBUG_ASSERT((uint)global_system_variables.binlog_format <=
              array_elements(binlog_format_names)-1);

#ifdef HAVE_REPLICATION
  if (opt_log_slave_updates && replicate_same_server_id)
  {
    if (opt_bin_log)
    {
      sql_print_error("using --replicate-same-server-id in conjunction with \
--log-slave-updates is impossible, it would lead to infinite loops in this \
server.");
      unireg_abort(1);
    }
    else
      sql_print_warning("using --replicate-same-server-id in conjunction with \
--log-slave-updates would lead to infinite loops in this server. However this \
will be ignored as the --log-bin option is not defined.");
  }
#endif

#ifndef MCP_BUG53205
  opt_server_id_mask = ~ulong(0);
#ifdef HAVE_REPLICATION
  opt_server_id_mask = (opt_server_id_bits == 32)?
    ~ ulong(0) : (1 << opt_server_id_bits) -1;
  if (server_id != (server_id & opt_server_id_mask))
  {
    sql_print_error("server-id configured is too large to represent with"
                    "server-id-bits configured.");
    unireg_abort(1);
  }
#endif
#endif

  if (opt_bin_log)
  {
    /* Reports an error and aborts, if the --log-bin's path 
       is a directory.*/
    if (opt_bin_logname && 
        opt_bin_logname[strlen(opt_bin_logname) - 1] == FN_LIBCHAR)
    {
      sql_print_error("Path '%s' is a directory name, please specify \
a file name for --log-bin option", opt_bin_logname);
      unireg_abort(1);
    }

    /* Reports an error and aborts, if the --log-bin-index's path 
       is a directory.*/
    if (opt_binlog_index_name && 
        opt_binlog_index_name[strlen(opt_binlog_index_name) - 1] 
        == FN_LIBCHAR)
    {
      sql_print_error("Path '%s' is a directory name, please specify \
a file name for --log-bin-index option", opt_binlog_index_name);
      unireg_abort(1);
    }

    char buf[FN_REFLEN];
    const char *ln;
    ln= mysql_bin_log.generate_name(opt_bin_logname, "-bin", 1, buf);
    if (!opt_bin_logname && !opt_binlog_index_name)
    {
      /*
        User didn't give us info to name the binlog index file.
        Picking `hostname`-bin.index like did in 4.x, causes replication to
        fail if the hostname is changed later. So, we would like to instead
        require a name. But as we don't want to break many existing setups, we
        only give warning, not error.
      */
      sql_print_warning("No argument was provided to --log-bin, and "
                        "--log-bin-index was not used; so replication "
                        "may break when this MySQL server acts as a "
                        "master and has his hostname changed!! Please "
                        "use '--log-bin=%s' to avoid this problem.", ln);
    }
    if (ln == buf)
    {
      my_free(opt_bin_logname);
      opt_bin_logname=my_strdup(buf, MYF(0));
    }
    if (mysql_bin_log.open_index_file(opt_binlog_index_name, ln, TRUE))
    {
      unireg_abort(1);
    }
  }

  /* call ha_init_key_cache() on all key caches to init them */
  process_key_caches(&ha_init_key_cache);

  /* Allow storage engine to give real error messages */
  if (ha_init_errors())
    DBUG_RETURN(1);

  if (plugin_init(&remaining_argc, remaining_argv,
                  (opt_noacl ? PLUGIN_INIT_SKIP_PLUGIN_TABLE : 0) |
                  (opt_help ? PLUGIN_INIT_SKIP_INITIALIZATION : 0)))
  {
    sql_print_error("Failed to initialize plugins.");
    unireg_abort(1);
  }
  plugins_are_initialized= TRUE;  /* Don't separate from init function */

  have_csv= plugin_status(STRING_WITH_LEN("csv"),
                          MYSQL_STORAGE_ENGINE_PLUGIN);
  have_ndbcluster= plugin_status(STRING_WITH_LEN("ndbcluster"),
                                 MYSQL_STORAGE_ENGINE_PLUGIN);
  have_partitioning= plugin_status(STRING_WITH_LEN("partition"),
                                   MYSQL_STORAGE_ENGINE_PLUGIN);

  /* we do want to exit if there are any other unknown options */
  if (remaining_argc > 1)
  {
    int ho_error;
    struct my_option no_opts[]=
    {
      {0, 0, 0, 0, 0, 0, GET_NO_ARG, NO_ARG, 0, 0, 0, 0, 0, 0}
    };
    /*
      We need to eat any 'loose' arguments first before we conclude
      that there are unprocessed options.
    */
    my_getopt_skip_unknown= 0;

    if ((ho_error= handle_options(&remaining_argc, &remaining_argv, no_opts,
                                  mysqld_get_one_option)))
      unireg_abort(ho_error);
    /* Add back the program name handle_options removes */
    remaining_argc++;
    remaining_argv--;
    my_getopt_skip_unknown= TRUE;

    if (remaining_argc > 1)
    {
      fprintf(stderr, "%s: Too many arguments (first extra is '%s').\n"
              "Use --verbose --help to get a list of available options\n",
              my_progname, remaining_argv[1]);
      unireg_abort(1);
    }
  }

  if (opt_help)
    unireg_abort(0);

  /* if the errmsg.sys is not loaded, terminate to maintain behaviour */
  if (!DEFAULT_ERRMSGS[0][0])
    unireg_abort(1);  

  /* We have to initialize the storage engines before CSV logging */
  if (ha_init())
  {
    sql_print_error("Can't init databases");
    unireg_abort(1);
  }

#ifdef WITH_CSV_STORAGE_ENGINE
  if (opt_bootstrap)
    log_output_options= LOG_FILE;
  else
    logger.init_log_tables();

  if (log_output_options & LOG_NONE)
  {
    /*
      Issue a warining if there were specified additional options to the
      log-output along with NONE. Probably this wasn't what user wanted.
    */
    if ((log_output_options & LOG_NONE) && (log_output_options & ~LOG_NONE))
      sql_print_warning("There were other values specified to "
                        "log-output besides NONE. Disabling slow "
                        "and general logs anyway.");
    logger.set_handlers(LOG_FILE, LOG_NONE, LOG_NONE);
  }
  else
  {
    /* fall back to the log files if tables are not present */
    LEX_STRING csv_name={C_STRING_WITH_LEN("csv")};
    if (!plugin_is_ready(&csv_name, MYSQL_STORAGE_ENGINE_PLUGIN))
    {
      /* purecov: begin inspected */
      sql_print_error("CSV engine is not present, falling back to the "
                      "log files");
      log_output_options= (log_output_options & ~LOG_TABLE) | LOG_FILE;
      /* purecov: end */
    }

    logger.set_handlers(LOG_FILE, opt_slow_log ? log_output_options:LOG_NONE,
                        opt_log ? log_output_options:LOG_NONE);
  }
#else
  logger.set_handlers(LOG_FILE, opt_slow_log ? LOG_FILE:LOG_NONE,
                      opt_log ? LOG_FILE:LOG_NONE);
#endif

  /*
    Set the default storage engine
  */
  LEX_STRING name= { default_storage_engine, strlen(default_storage_engine) };
  plugin_ref plugin;
  handlerton *hton;
  if ((plugin= ha_resolve_by_name(0, &name)))
    hton= plugin_data(plugin, handlerton*);
  else
  {
    sql_print_error("Unknown/unsupported storage engine: %s",
                    default_storage_engine);
    unireg_abort(1);
  }
  if (!ha_storage_engine_is_enabled(hton))
  {
    if (!opt_bootstrap)
    {
      sql_print_error("Default storage engine (%s) is not available",
                      default_storage_engine);
      unireg_abort(1);
    }
    DBUG_ASSERT(global_system_variables.table_plugin);
  }
  else
  {
    /*
      Need to unlock as global_system_variables.table_plugin
      was acquired during plugin_init()
    */
    plugin_unlock(0, global_system_variables.table_plugin);
    global_system_variables.table_plugin= plugin;
  }

  tc_log= (total_ha_2pc > 1 ? (opt_bin_log  ?
                               (TC_LOG *) &mysql_bin_log :
                               (TC_LOG *) &tc_log_mmap) :
           (TC_LOG *) &tc_log_dummy);

  if (tc_log->open(opt_bin_log ? opt_bin_logname : opt_tc_log_file))
  {
    sql_print_error("Can't init tc log");
    unireg_abort(1);
  }

  if (ha_recover(0))
  {
    unireg_abort(1);
  }

  if (opt_bin_log && mysql_bin_log.open(opt_bin_logname, LOG_BIN, 0,
                                        WRITE_CACHE, 0, max_binlog_size, 0, TRUE))
    unireg_abort(1);

#ifdef HAVE_REPLICATION
  if (opt_bin_log && expire_logs_days)
  {
    time_t purge_time= server_start_time - expire_logs_days*24*60*60;
    if (purge_time >= 0)
      mysql_bin_log.purge_logs_before_date(purge_time);
  }
#endif

  if (opt_myisam_log)
    (void) mi_log(1);

#if defined(HAVE_MLOCKALL) && defined(MCL_CURRENT) && !defined(EMBEDDED_LIBRARY)
  if (locked_in_memory && !getuid())
  {
    if (setreuid((uid_t)-1, 0) == -1)
    {                        // this should never happen
      sql_perror("setreuid");
      unireg_abort(1);
    }
    if (mlockall(MCL_CURRENT))
    {
      if (global_system_variables.log_warnings)
	sql_print_warning("Failed to lock memory. Errno: %d\n",errno);
      locked_in_memory= 0;
    }
    if (user_info)
      set_user(mysqld_user, user_info);
  }
  else
#endif
    locked_in_memory=0;

  ft_init_stopwords();

  init_max_user_conn();
  init_update_queries();
  DBUG_RETURN(0);
}


#ifndef EMBEDDED_LIBRARY

static void create_shutdown_thread()
{
#ifdef __WIN__
  hEventShutdown=CreateEvent(0, FALSE, FALSE, shutdown_event_name);
  pthread_t hThread;
  if (mysql_thread_create(key_thread_handle_shutdown,
                          &hThread, &connection_attrib, handle_shutdown, 0))
    sql_print_warning("Can't create thread to handle shutdown requests");

  // On "Stop Service" we have to do regular shutdown
  Service.SetShutdownEvent(hEventShutdown);
#endif /* __WIN__ */
}

#endif /* EMBEDDED_LIBRARY */


#if (defined(_WIN32) || defined(HAVE_SMEM)) && !defined(EMBEDDED_LIBRARY)
static void handle_connections_methods()
{
  pthread_t hThread;
  DBUG_ENTER("handle_connections_methods");
  if (hPipe == INVALID_HANDLE_VALUE &&
      (!have_tcpip || opt_disable_networking) &&
      !opt_enable_shared_memory)
  {
    sql_print_error("TCP/IP, --shared-memory, or --named-pipe should be configured on NT OS");
    unireg_abort(1);				// Will not return
  }

  mysql_mutex_lock(&LOCK_thread_count);
  mysql_cond_init(key_COND_handler_count, &COND_handler_count, NULL);
  handler_count=0;
  if (hPipe != INVALID_HANDLE_VALUE)
  {
    handler_count++;
    if (mysql_thread_create(key_thread_handle_con_namedpipes,
                            &hThread, &connection_attrib,
                            handle_connections_namedpipes, 0))
    {
      sql_print_warning("Can't create thread to handle named pipes");
      handler_count--;
    }
  }
  if (have_tcpip && !opt_disable_networking)
  {
    handler_count++;
    if (mysql_thread_create(key_thread_handle_con_sockets,
                            &hThread, &connection_attrib,
                            handle_connections_sockets_thread, 0))
    {
      sql_print_warning("Can't create thread to handle TCP/IP");
      handler_count--;
    }
  }
#ifdef HAVE_SMEM
  if (opt_enable_shared_memory)
  {
    handler_count++;
    if (mysql_thread_create(key_thread_handle_con_sharedmem,
                            &hThread, &connection_attrib,
                            handle_connections_shared_memory, 0))
    {
      sql_print_warning("Can't create thread to handle shared memory");
      handler_count--;
    }
  }
#endif 

  while (handler_count > 0)
    mysql_cond_wait(&COND_handler_count, &LOCK_thread_count);
  mysql_mutex_unlock(&LOCK_thread_count);
  DBUG_VOID_RETURN;
}

void decrement_handler_count()
{
  mysql_mutex_lock(&LOCK_thread_count);
  handler_count--;
  mysql_cond_signal(&COND_handler_count);
  mysql_mutex_unlock(&LOCK_thread_count);
  my_thread_end();
}
#else
#define decrement_handler_count()
#endif /* defined(_WIN32) || defined(HAVE_SMEM) */


#ifndef EMBEDDED_LIBRARY
#ifndef DBUG_OFF
/*
  Debugging helper function to keep the locale database
  (see sql_locale.cc) and max_month_name_length and
  max_day_name_length variable values in consistent state.
*/
static void test_lc_time_sz()
{
  DBUG_ENTER("test_lc_time_sz");
  for (MY_LOCALE **loc= my_locales; *loc; loc++)
  {
    uint max_month_len= 0;
    uint max_day_len = 0;
    for (const char **month= (*loc)->month_names->type_names; *month; month++)
    {
      set_if_bigger(max_month_len,
                    my_numchars_mb(&my_charset_utf8_general_ci,
                                   *month, *month + strlen(*month)));
    }
    for (const char **day= (*loc)->day_names->type_names; *day; day++)
    {
      set_if_bigger(max_day_len,
                    my_numchars_mb(&my_charset_utf8_general_ci,
                                   *day, *day + strlen(*day)));
    }
    if ((*loc)->max_month_name_length != max_month_len ||
        (*loc)->max_day_name_length != max_day_len)
    {
      DBUG_PRINT("Wrong max day name(or month name) length for locale:",
                 ("%s", (*loc)->name));
      DBUG_ASSERT(0);
    }
  }
  DBUG_VOID_RETURN;
}
#endif//DBUG_OFF

#ifdef __WIN__
int win_main(int argc, char **argv)
#else
int mysqld_main(int argc, char **argv)
#endif
{
  /*
    Perform basic thread library and malloc initialization,
    to be able to read defaults files and parse options.
  */
  my_progname= argv[0];
#ifdef HAVE_NPTL
  ld_assume_kernel_is_set= (getenv("LD_ASSUME_KERNEL") != 0);
#endif
#ifndef _WIN32
  // For windows, my_init() is called from the win specific mysqld_main
  if (my_init())                 // init my_sys library & pthreads
  {
    fprintf(stderr, "my_init() failed.");
    return 1;
  }
#endif

  orig_argc= argc;
  orig_argv= argv;
  my_getopt_use_args_separator= TRUE;
  if (load_defaults(MYSQL_CONFIG_NAME, load_default_groups, &argc, &argv))
    return 1;
  my_getopt_use_args_separator= FALSE;
  defaults_argc= argc;
  defaults_argv= argv;
  remaining_argc= argc;
  remaining_argv= argv;

  /* Must be initialized early for comparison of options name */
  system_charset_info= &my_charset_utf8_general_ci;

  sys_var_init();

#ifdef WITH_PERFSCHEMA_STORAGE_ENGINE
  /*
    The performance schema needs to be initialized as early as possible,
    before to-be-instrumented objects of the server are initialized.
  */
  int ho_error;
  DYNAMIC_ARRAY all_early_options;

  my_getopt_register_get_addr(NULL);
  /* Skip unknown options so that they may be processed later */
  my_getopt_skip_unknown= TRUE;

  /* prepare all_early_options array */
  my_init_dynamic_array(&all_early_options, sizeof(my_option), 100, 25);
  sys_var_add_options(&all_early_options, sys_var::PARSE_EARLY);
  add_terminator(&all_early_options);

  /*
    Logs generated while parsing the command line
    options are buffered and printed later.
  */
  buffered_logs.init();
  my_getopt_error_reporter= buffered_option_error_reporter;

  ho_error= handle_options(&remaining_argc, &remaining_argv,
                           (my_option*)(all_early_options.buffer), NULL);
  delete_dynamic(&all_early_options);
  if (ho_error == 0)
  {
    /* Add back the program name handle_options removes */
    remaining_argc++;
    remaining_argv--;
    if (pfs_param.m_enabled)
    {
      PSI_hook= initialize_performance_schema(&pfs_param);
      if (PSI_hook == NULL)
      {
        pfs_param.m_enabled= false;
        buffered_logs.buffer(WARNING_LEVEL,
                             "Performance schema disabled (reason: init failed).");
      }
    }
  }
#else
  /*
    Other provider of the instrumentation interface should
    initialize PSI_hook here:
    - HAVE_PSI_INTERFACE is for the instrumentation interface
    - WITH_PERFSCHEMA_STORAGE_ENGINE is for one implementation
      of the interface,
    but there could be alternate implementations, which is why
    these two defines are kept separate.
  */
#endif /* WITH_PERFSCHEMA_STORAGE_ENGINE */

#ifdef HAVE_PSI_INTERFACE
  /*
    Obtain the current performance schema instrumentation interface,
    if available.
  */
  if (PSI_hook)
    PSI_server= (PSI*) PSI_hook->get_interface(PSI_CURRENT_VERSION);

  if (PSI_server)
  {
    /*
      Now that we have parsed the command line arguments, and have initialized
      the performance schema itself, the next step is to register all the
      server instruments.
    */
    init_server_psi_keys();
    /* Instrument the main thread */
    PSI_thread *psi= PSI_server->new_thread(key_thread_main, NULL, 0);
    if (psi)
      PSI_server->set_thread(psi);

    /*
      Now that some instrumentation is in place,
      recreate objects which were initialised early,
      so that they are instrumented as well.
    */
    my_thread_global_reinit();
  }
#endif /* HAVE_PSI_INTERFACE */

  init_error_log_mutex();

  /* Set signal used to kill MySQL */
#if defined(SIGUSR2)
  thr_kill_signal= thd_lib_detected == THD_LIB_LT ? SIGINT : SIGUSR2;
#else
  thr_kill_signal= SIGINT;
#endif

  /* Initialize audit interface globals. Audit plugins are inited later. */
  mysql_audit_initialize();

  /*
    Perform basic logger initialization logger. Should be called after
    MY_INIT, as it initializes mutexes. Log tables are inited later.
  */
  logger.init_base();

#ifdef WITH_PERFSCHEMA_STORAGE_ENGINE
  if (ho_error)
  {
    /*
      Parsing command line option failed,
      Since we don't have a workable remaining_argc/remaining_argv
      to continue the server initialization, this is as far as this
      code can go.
      This is the best effort to log meaningful messages:
      - messages will be printed to stderr, which is not redirected yet,
      - messages will be printed in the NT event log, for windows.
    */
    buffered_logs.print();
    buffered_logs.cleanup();
    /*
      Not enough initializations for unireg_abort()
      Using exit() for windows.
    */
    exit (ho_error);
  }
#endif /* WITH_PERFSCHEMA_STORAGE_ENGINE */

#ifdef _CUSTOMSTARTUPCONFIG_
  if (_cust_check_startup())
  {
    / * _cust_check_startup will report startup failure error * /
    exit(1);
  }
#endif

  if (init_common_variables())
    unireg_abort(1);				// Will do exit

  init_signals();
#if defined(__ia64__) || defined(__ia64)
  /*
    Peculiar things with ia64 platforms - it seems we only have half the
    stack size in reality, so we have to double it here
  */
  pthread_attr_setstacksize(&connection_attrib,my_thread_stack_size*2);
#else
  pthread_attr_setstacksize(&connection_attrib,my_thread_stack_size);
#endif
#ifdef HAVE_PTHREAD_ATTR_GETSTACKSIZE
  {
    /* Retrieve used stack size;  Needed for checking stack overflows */
    size_t stack_size= 0;
    pthread_attr_getstacksize(&connection_attrib, &stack_size);
#if defined(__ia64__) || defined(__ia64)
    stack_size/= 2;
#endif
    /* We must check if stack_size = 0 as Solaris 2.9 can return 0 here */
    if (stack_size && stack_size < my_thread_stack_size)
    {
      if (global_system_variables.log_warnings)
	sql_print_warning("Asked for %lu thread stack, but got %ld",
			  my_thread_stack_size, (long) stack_size);
#if defined(__ia64__) || defined(__ia64)
      my_thread_stack_size= stack_size*2;
#else
      my_thread_stack_size= stack_size;
#endif
    }
  }
#endif

  (void) thr_setconcurrency(concurrency);	// 10 by default

  select_thread=pthread_self();
  select_thread_in_use=1;

#ifdef HAVE_LIBWRAP
  libwrapName= my_progname+dirname_length(my_progname);
  openlog(libwrapName, LOG_PID, LOG_AUTH);
#endif

#ifndef DBUG_OFF
  test_lc_time_sz();
#endif

  /*
    We have enough space for fiddling with the argv, continue
  */
  check_data_home(mysql_real_data_home);
  if (my_setwd(mysql_real_data_home,MYF(MY_WME)) && !opt_help)
    unireg_abort(1);				/* purecov: inspected */

  if ((user_info= check_user(mysqld_user)))
  {
#if defined(HAVE_MLOCKALL) && defined(MCL_CURRENT)
    if (locked_in_memory) // getuid() == 0 here
      set_effective_user(user_info);
    else
#endif
      set_user(mysqld_user, user_info);
  }

  if (opt_bin_log && !server_id)
  {
    server_id= 1;
#ifdef EXTRA_DEBUG
    sql_print_warning("You have enabled the binary log, but you haven't set "
                      "server-id to a non-zero value: we force server id to 1; "
                      "updates will be logged to the binary log, but "
                      "connections from slaves will not be accepted.");
#endif
  }

  /* 
   The subsequent calls may take a long time : e.g. innodb log read.
   Thus set the long running service control manager timeout
  */
#if defined(_WIN32) && !defined(EMBEDDED_LIBRARY)
  Service.SetSlowStarting(slow_start_timeout);
#endif

  if (init_server_components())
    unireg_abort(1);

  init_ssl();
  network_init();

#ifdef __WIN__
  if (!opt_console)
  {
    if (reopen_fstreams(log_error_file, stdout, stderr))
      unireg_abort(1);
    setbuf(stderr, NULL);
    FreeConsole();				// Remove window
  }
#endif

  /*
   Initialize my_str_malloc() and my_str_free()
  */
  my_str_malloc= &my_str_malloc_mysqld;
  my_str_free= &my_str_free_mysqld;

  /*
    init signals & alarm
    After this we can't quit by a simple unireg_abort
  */
  error_handler_hook= my_message_sql;
  start_signal_handler();				// Creates pidfile

  if (mysql_rm_tmp_tables() || acl_init(opt_noacl) ||
      my_tz_init((THD *)0, default_tz_name, opt_bootstrap))
  {
    abort_loop=1;
    select_thread_in_use=0;

    (void) pthread_kill(signal_thread, MYSQL_KILL_SIGNAL);


    if (!opt_bootstrap)
      mysql_file_delete(key_file_pid, pidfile_name, MYF(MY_WME)); // Not needed anymore

    if (unix_sock != INVALID_SOCKET)
      unlink(mysqld_unix_port);
    exit(1);
  }

  if (!opt_noacl)
    (void) grant_init();

  if (!opt_bootstrap)
    servers_init(0);

  if (!opt_noacl)
  {
#ifdef HAVE_DLOPEN
    udf_init();
#endif
  }

  init_status_vars();
  if (opt_bootstrap) /* If running with bootstrap, do not start replication. */
    opt_skip_slave_start= 1;

<<<<<<< HEAD
  binlog_unsafe_map_init();
=======
#ifndef MCP_BUG54854
#ifdef HAVE_REPLICATION
  // Make @@slave_skip_errors show the nice human-readable value.
  print_slave_skip_errors();
#endif // HAVE_REPLICATION
#endif // MCP_BUG54854

>>>>>>> 5eb3c297
  /*
    init_slave() must be called after the thread keys are created.
    Some parts of the code (e.g. SHOW STATUS LIKE 'slave_running' and other
    places) assume that active_mi != 0, so let's fail if it's 0 (out of
    memory); a message has already been printed.
  */
  if (init_slave() && !active_mi)
  {
    unireg_abort(1);
  }

#ifdef WITH_PERFSCHEMA_STORAGE_ENGINE
  initialize_performance_schema_acl(opt_bootstrap);
  /*
    Do not check the structure of the performance schema tables
    during bootstrap:
    - the tables are not supposed to exist yet, bootstrap will create them
    - a check would print spurious error messages
  */
  if (! opt_bootstrap)
    check_performance_schema();
#endif

  initialize_information_schema_acl();

  execute_ddl_log_recovery();

  if (Events::init(opt_noacl || opt_bootstrap))
    unireg_abort(1);

  if (opt_bootstrap)
  {
    select_thread_in_use= 0;                    // Allow 'kill' to work
    bootstrap(mysql_stdin);
    unireg_abort(bootstrap_error ? 1 : 0);
  }
  if (opt_init_file && *opt_init_file)
  {
    if (read_init_file(opt_init_file))
      unireg_abort(1);
  }

  create_shutdown_thread();
  start_handle_manager();

  sql_print_information(ER_DEFAULT(ER_STARTUP),my_progname,server_version,
                        ((unix_sock == INVALID_SOCKET) ? (char*) ""
                                                       : mysqld_unix_port),
                         mysqld_port,
                         MYSQL_COMPILATION_COMMENT);
#if defined(_WIN32) && !defined(EMBEDDED_LIBRARY)
  Service.SetRunning();
#endif


  /* Signal threads waiting for server to be started */
  mysql_mutex_lock(&LOCK_server_started);
  mysqld_server_started= 1;
  mysql_cond_signal(&COND_server_started);
  mysql_mutex_unlock(&LOCK_server_started);

#ifndef MCP_BUG46955
#ifdef WITH_NDBCLUSTER_STORAGE_ENGINE
  if (ndb_wait_setup_func && ndb_wait_setup_func(opt_ndb_wait_setup))
  {
    sql_print_warning("NDB : Tables not available after %lu seconds."
                      "  Consider increasing --ndb-wait-setup value",
                      opt_ndb_wait_setup);
  }
#endif
#endif

#if defined(_WIN32) || defined(HAVE_SMEM)
  handle_connections_methods();
#else
  handle_connections_sockets();
#endif /* _WIN32 || HAVE_SMEM */

  /* (void) pthread_attr_destroy(&connection_attrib); */
  
  DBUG_PRINT("quit",("Exiting main thread"));

#ifndef __WIN__
#ifdef EXTRA_DEBUG2
  sql_print_error("Before Lock_thread_count");
#endif
  mysql_mutex_lock(&LOCK_thread_count);
  DBUG_PRINT("quit", ("Got thread_count mutex"));
  select_thread_in_use=0;			// For close_connections
  mysql_mutex_unlock(&LOCK_thread_count);
  mysql_cond_broadcast(&COND_thread_count);
#ifdef EXTRA_DEBUG2
  sql_print_error("After lock_thread_count");
#endif
#endif /* __WIN__ */

#ifdef HAVE_PSI_INTERFACE
  /*
    Disable the main thread instrumentation,
    to avoid recording events during the shutdown.
  */
  if (PSI_server)
    PSI_server->delete_current_thread();
#endif

  /* Wait until cleanup is done */
  mysql_mutex_lock(&LOCK_thread_count);
  while (!ready_to_exit)
    mysql_cond_wait(&COND_thread_count, &LOCK_thread_count);
  mysql_mutex_unlock(&LOCK_thread_count);

#if defined(__WIN__) && !defined(EMBEDDED_LIBRARY)
  if (Service.IsNT() && start_mode)
    Service.Stop();
  else
  {
    Service.SetShutdownEvent(0);
    if (hEventShutdown)
      CloseHandle(hEventShutdown);
  }
#endif
  clean_up(1);
  mysqld_exit(0);
}

#endif /* !EMBEDDED_LIBRARY */


/****************************************************************************
  Main and thread entry function for Win32
  (all this is needed only to run mysqld as a service on WinNT)
****************************************************************************/

#if defined(__WIN__) && !defined(EMBEDDED_LIBRARY)
int mysql_service(void *p)
{
  if (my_thread_init())
    return 1;
  
  if (use_opt_args)
    win_main(opt_argc, opt_argv);
  else
    win_main(Service.my_argc, Service.my_argv);

  my_thread_end();
  return 0;
}


/* Quote string if it contains space, else copy */

static char *add_quoted_string(char *to, const char *from, char *to_end)
{
  uint length= (uint) (to_end-to);

  if (!strchr(from, ' '))
    return strmake(to, from, length-1);
  return strxnmov(to, length-1, "\"", from, "\"", NullS);
}


/**
  Handle basic handling of services, like installation and removal.

  @param argv	   	        Pointer to argument list
  @param servicename		Internal name of service
  @param displayname		Display name of service (in taskbar ?)
  @param file_path		Path to this program
  @param startup_option	Startup option to mysqld

  @retval
    0		option handled
  @retval
    1		Could not handle option
*/

static bool
default_service_handling(char **argv,
			 const char *servicename,
			 const char *displayname,
			 const char *file_path,
			 const char *extra_opt,
			 const char *account_name)
{
  char path_and_service[FN_REFLEN+FN_REFLEN+32], *pos, *end;
  const char *opt_delim;
  end= path_and_service + sizeof(path_and_service)-3;

  /* We have to quote filename if it contains spaces */
  pos= add_quoted_string(path_and_service, file_path, end);
  if (*extra_opt)
  {
    /* 
     Add option after file_path. There will be zero or one extra option.  It's 
     assumed to be --defaults-file=file but isn't checked.  The variable (not
     the option name) should be quoted if it contains a string.  
    */
    *pos++= ' ';
    if (opt_delim= strchr(extra_opt, '='))
    {
      size_t length= ++opt_delim - extra_opt;
      pos= strnmov(pos, extra_opt, length);
    }
    else
      opt_delim= extra_opt;
    
    pos= add_quoted_string(pos, opt_delim, end);
  }
  /* We must have servicename last */
  *pos++= ' ';
  (void) add_quoted_string(pos, servicename, end);

  if (Service.got_service_option(argv, "install"))
  {
    Service.Install(1, servicename, displayname, path_and_service,
                    account_name);
    return 0;
  }
  if (Service.got_service_option(argv, "install-manual"))
  {
    Service.Install(0, servicename, displayname, path_and_service,
                    account_name);
    return 0;
  }
  if (Service.got_service_option(argv, "remove"))
  {
    Service.Remove(servicename);
    return 0;
  }
  return 1;
}


int mysqld_main(int argc, char **argv)
{
  /*
    When several instances are running on the same machine, we
    need to have an  unique  named  hEventShudown  through the
    application PID e.g.: MySQLShutdown1890; MySQLShutdown2342
  */
  int10_to_str((int) GetCurrentProcessId(),strmov(shutdown_event_name,
                                                  "MySQLShutdown"), 10);

  /* Must be initialized early for comparison of service name */
  system_charset_info= &my_charset_utf8_general_ci;

  if (my_init())
  {
    fprintf(stderr, "my_init() failed.");
    return 1;
  }

  if (Service.GetOS())	/* true NT family */
  {
    char file_path[FN_REFLEN];
    my_path(file_path, argv[0], "");		      /* Find name in path */
    fn_format(file_path,argv[0],file_path,"",
	      MY_REPLACE_DIR | MY_UNPACK_FILENAME | MY_RESOLVE_SYMLINKS);

    if (argc == 2)
    {
      if (!default_service_handling(argv, MYSQL_SERVICENAME, MYSQL_SERVICENAME,
				   file_path, "", NULL))
	return 0;
      if (Service.IsService(argv[1]))        /* Start an optional service */
      {
	/*
	  Only add the service name to the groups read from the config file
	  if it's not "MySQL". (The default service name should be 'mysqld'
	  but we started a bad tradition by calling it MySQL from the start
	  and we are now stuck with it.
	*/
	if (my_strcasecmp(system_charset_info, argv[1],"mysql"))
	  load_default_groups[load_default_groups_sz-2]= argv[1];
        start_mode= 1;
        Service.Init(argv[1], mysql_service);
        return 0;
      }
    }
    else if (argc == 3) /* install or remove any optional service */
    {
      if (!default_service_handling(argv, argv[2], argv[2], file_path, "",
                                    NULL))
	return 0;
      if (Service.IsService(argv[2]))
      {
	/*
	  mysqld was started as
	  mysqld --defaults-file=my_path\my.ini service-name
	*/
	use_opt_args=1;
	opt_argc= 2;				// Skip service-name
	opt_argv=argv;
	start_mode= 1;
	if (my_strcasecmp(system_charset_info, argv[2],"mysql"))
	  load_default_groups[load_default_groups_sz-2]= argv[2];
	Service.Init(argv[2], mysql_service);
	return 0;
      }
    }
    else if (argc == 4 || argc == 5)
    {
      /*
        This may seem strange, because we handle --local-service while
        preserving 4.1's behavior of allowing any one other argument that is
        passed to the service on startup. (The assumption is that this is
        --defaults-file=file, but that was not enforced in 4.1, so we don't
        enforce it here.)
      */
      const char *extra_opt= NullS;
      const char *account_name = NullS;
      int index;
      for (index = 3; index < argc; index++)
      {
        if (!strcmp(argv[index], "--local-service"))
          account_name= "NT AUTHORITY\\LocalService";
        else
          extra_opt= argv[index];
      }

      if (argc == 4 || account_name)
        if (!default_service_handling(argv, argv[2], argv[2], file_path,
                                      extra_opt, account_name))
          return 0;
    }
    else if (argc == 1 && Service.IsService(MYSQL_SERVICENAME))
    {
      /* start the default service */
      start_mode= 1;
      Service.Init(MYSQL_SERVICENAME, mysql_service);
      return 0;
    }
  }
  /* Start as standalone server */
  Service.my_argc=argc;
  Service.my_argv=argv;
  mysql_service(NULL);
  return 0;
}
#endif


/**
  Execute all commands from a file. Used by the mysql_install_db script to
  create MySQL privilege tables without having to start a full MySQL server.
*/

static void bootstrap(MYSQL_FILE *file)
{
  DBUG_ENTER("bootstrap");

  THD *thd= new THD;
  thd->bootstrap=1;
  my_net_init(&thd->net,(st_vio*) 0);
  thd->max_client_packet_length= thd->net.max_packet;
  thd->security_ctx->master_access= ~(ulong)0;
  thd->thread_id= thd->variables.pseudo_thread_id= thread_id++;
  thread_count++;
  in_bootstrap= TRUE;

  bootstrap_file=file;
#ifndef EMBEDDED_LIBRARY			// TODO:  Enable this
  if (mysql_thread_create(key_thread_bootstrap,
                          &thd->real_id, &connection_attrib, handle_bootstrap,
                          (void*) thd))
  {
    sql_print_warning("Can't create thread to handle bootstrap");
    bootstrap_error=-1;
    DBUG_VOID_RETURN;
  }
  /* Wait for thread to die */
  mysql_mutex_lock(&LOCK_thread_count);
  while (in_bootstrap)
  {
    mysql_cond_wait(&COND_thread_count, &LOCK_thread_count);
    DBUG_PRINT("quit",("One thread died (count=%u)",thread_count));
  }
  mysql_mutex_unlock(&LOCK_thread_count);
#else
  thd->mysql= 0;
  do_handle_bootstrap(thd);
#endif

  DBUG_VOID_RETURN;
}


static bool read_init_file(char *file_name)
{
  MYSQL_FILE *file;
  DBUG_ENTER("read_init_file");
  DBUG_PRINT("enter",("name: %s",file_name));
  if (!(file= mysql_file_fopen(key_file_init, file_name,
                               O_RDONLY, MYF(MY_WME))))
    DBUG_RETURN(TRUE);
  bootstrap(file);
  mysql_file_fclose(file, MYF(MY_WME));
  DBUG_RETURN(FALSE);
}


/**
  Increment number of created threads
*/
void inc_thread_created(void)
{
  thread_created++;
}

#ifndef EMBEDDED_LIBRARY

/*
   Simple scheduler that use the main thread to handle the request

   NOTES
     This is only used for debugging, when starting mysqld with
     --thread-handling=no-threads or --one-thread

     When we enter this function, LOCK_thread_count is hold!
*/

void handle_connection_in_main_thread(THD *thd)
{
  mysql_mutex_assert_owner(&LOCK_thread_count);
  thread_cache_size=0;			// Safety
  threads.append(thd);
  mysql_mutex_unlock(&LOCK_thread_count);
  thd->start_utime= my_micro_time();
  do_handle_one_connection(thd);
}


/*
  Scheduler that uses one thread per connection
*/

void create_thread_to_handle_connection(THD *thd)
{
  if (cached_thread_count > wake_thread)
  {
    /* Get thread from cache */
    thread_cache.append(thd);
    wake_thread++;
    mysql_cond_signal(&COND_thread_cache);
  }
  else
  {
    char error_message_buff[MYSQL_ERRMSG_SIZE];
    /* Create new thread to handle connection */
    int error;
    thread_created++;
    threads.append(thd);
    DBUG_PRINT("info",(("creating thread %lu"), thd->thread_id));
    thd->prior_thr_create_utime= thd->start_utime= my_micro_time();
    if ((error= mysql_thread_create(key_thread_one_connection,
                                    &thd->real_id, &connection_attrib,
                                    handle_one_connection,
                                    (void*) thd)))
    {
      /* purecov: begin inspected */
      DBUG_PRINT("error",
                 ("Can't create thread to handle request (error %d)",
                  error));
      thread_count--;
      thd->killed= THD::KILL_CONNECTION;			// Safety
      mysql_mutex_unlock(&LOCK_thread_count);

      mysql_mutex_lock(&LOCK_connection_count);
      --connection_count;
      mysql_mutex_unlock(&LOCK_connection_count);

      statistic_increment(aborted_connects,&LOCK_status);
      /* Can't use my_error() since store_globals has not been called. */
      my_snprintf(error_message_buff, sizeof(error_message_buff),
                  ER_THD(thd, ER_CANT_CREATE_THREAD), error);
      net_send_error(thd, ER_CANT_CREATE_THREAD, error_message_buff, NULL);
      close_connection(thd);
      mysql_mutex_lock(&LOCK_thread_count);
      delete thd;
      mysql_mutex_unlock(&LOCK_thread_count);
      return;
      /* purecov: end */
    }
  }
  mysql_mutex_unlock(&LOCK_thread_count);
  DBUG_PRINT("info",("Thread created"));
}


/**
  Create new thread to handle incoming connection.

    This function will create new thread to handle the incoming
    connection.  If there are idle cached threads one will be used.
    'thd' will be pushed into 'threads'.

    In single-threaded mode (\#define ONE_THREAD) connection will be
    handled inside this function.

  @param[in,out] thd    Thread handle of future thread.
*/

static void create_new_thread(THD *thd)
{
  DBUG_ENTER("create_new_thread");

  /*
    Don't allow too many connections. We roughly check here that we allow
    only (max_connections + 1) connections.
  */

  mysql_mutex_lock(&LOCK_connection_count);

  if (connection_count >= max_connections + 1 || abort_loop)
  {
    mysql_mutex_unlock(&LOCK_connection_count);

    DBUG_PRINT("error",("Too many connections"));
    close_connection(thd, ER_CON_COUNT_ERROR);
    delete thd;
    DBUG_VOID_RETURN;
  }

  ++connection_count;

  if (connection_count > max_used_connections)
    max_used_connections= connection_count;

  mysql_mutex_unlock(&LOCK_connection_count);

  /* Start a new thread to handle connection. */

  mysql_mutex_lock(&LOCK_thread_count);

  /*
    The initialization of thread_id is done in create_embedded_thd() for
    the embedded library.
    TODO: refactor this to avoid code duplication there
  */
  thd->thread_id= thd->variables.pseudo_thread_id= thread_id++;

  thread_count++;

  MYSQL_CALLBACK(thread_scheduler, add_connection, (thd));

  DBUG_VOID_RETURN;
}
#endif /* EMBEDDED_LIBRARY */


#ifdef SIGNALS_DONT_BREAK_READ
inline void kill_broken_server()
{
  /* hack to get around signals ignored in syscalls for problem OS's */
  if (unix_sock == INVALID_SOCKET ||
      (!opt_disable_networking && ip_sock == INVALID_SOCKET))
  {
    select_thread_in_use = 0;
    /* The following call will never return */
    kill_server((void*) MYSQL_KILL_SIGNAL);
  }
}
#define MAYBE_BROKEN_SYSCALL kill_broken_server();
#else
#define MAYBE_BROKEN_SYSCALL
#endif

	/* Handle new connections and spawn new process to handle them */

#ifndef EMBEDDED_LIBRARY

void handle_connections_sockets()
{
  my_socket UNINIT_VAR(sock), UNINIT_VAR(new_sock);
  uint error_count=0;
  THD *thd;
  struct sockaddr_storage cAddr;
  int ip_flags=0,socket_flags=0,flags=0,retval;
  st_vio *vio_tmp;
#ifdef HAVE_POLL
  int socket_count= 0;
  struct pollfd fds[2]; // for ip_sock and unix_sock
#else
  fd_set readFDs,clientFDs;
  uint max_used_connection= (uint) (max(ip_sock,unix_sock)+1);
#endif

  DBUG_ENTER("handle_connections_sockets");

  (void) ip_flags;
  (void) socket_flags;

#ifndef HAVE_POLL
  FD_ZERO(&clientFDs);
#endif

  if (ip_sock != INVALID_SOCKET)
  {
#ifdef HAVE_POLL
    fds[socket_count].fd= ip_sock;
    fds[socket_count].events= POLLIN;
    socket_count++;
#else
    FD_SET(ip_sock,&clientFDs);
#endif    
#ifdef HAVE_FCNTL
    ip_flags = fcntl(ip_sock, F_GETFL, 0);
#endif
  }
#ifdef HAVE_SYS_UN_H
#ifdef HAVE_POLL
  fds[socket_count].fd= unix_sock;
  fds[socket_count].events= POLLIN;
  socket_count++;
#else
  FD_SET(unix_sock,&clientFDs);
#endif
#ifdef HAVE_FCNTL
  socket_flags=fcntl(unix_sock, F_GETFL, 0);
#endif
#endif

  DBUG_PRINT("general",("Waiting for connections."));
  MAYBE_BROKEN_SYSCALL;
  while (!abort_loop)
  {
#ifdef HAVE_POLL
    retval= poll(fds, socket_count, -1);
#else
    readFDs=clientFDs;

    retval= select((int) max_used_connection,&readFDs,0,0,0);
#endif

    if (retval < 0)
    {
      if (socket_errno != SOCKET_EINTR)
      {
	if (!select_errors++ && !abort_loop)	/* purecov: inspected */
	  sql_print_error("mysqld: Got error %d from select",socket_errno); /* purecov: inspected */
      }
      MAYBE_BROKEN_SYSCALL
      continue;
    }

    if (abort_loop)
    {
      MAYBE_BROKEN_SYSCALL;
      break;
    }

    /* Is this a new connection request ? */
#ifdef HAVE_POLL
    for (int i= 0; i < socket_count; ++i) 
    {
      if (fds[i].revents & POLLIN)
      {
        sock= fds[i].fd;
#ifdef HAVE_FCNTL
        flags= fcntl(sock, F_GETFL, 0);
#else
        flags= 0;
#endif // HAVE_FCNTL
        break;
      }
    }
#else  // HAVE_POLL
#ifdef HAVE_SYS_UN_H
    if (FD_ISSET(unix_sock,&readFDs))
    {
      sock = unix_sock;
      flags= socket_flags;
    }
    else
#endif // HAVE_SYS_UN_H
    {
      sock = ip_sock;
      flags= ip_flags;
    }
#endif // HAVE_POLL

#if !defined(NO_FCNTL_NONBLOCK)
    if (!(test_flags & TEST_BLOCKING))
    {
#if defined(O_NONBLOCK)
      fcntl(sock, F_SETFL, flags | O_NONBLOCK);
#elif defined(O_NDELAY)
      fcntl(sock, F_SETFL, flags | O_NDELAY);
#endif
    }
#endif /* NO_FCNTL_NONBLOCK */
    for (uint retry=0; retry < MAX_ACCEPT_RETRY; retry++)
    {
      size_socket length= sizeof(struct sockaddr_storage);
      new_sock= accept(sock, (struct sockaddr *)(&cAddr),
                       &length);
      if (new_sock != INVALID_SOCKET ||
	  (socket_errno != SOCKET_EINTR && socket_errno != SOCKET_EAGAIN))
	break;
      MAYBE_BROKEN_SYSCALL;
#if !defined(NO_FCNTL_NONBLOCK)
      if (!(test_flags & TEST_BLOCKING))
      {
	if (retry == MAX_ACCEPT_RETRY - 1)
	  fcntl(sock, F_SETFL, flags);		// Try without O_NONBLOCK
      }
#endif
    }
#if !defined(NO_FCNTL_NONBLOCK)
    if (!(test_flags & TEST_BLOCKING))
      fcntl(sock, F_SETFL, flags);
#endif
    if (new_sock == INVALID_SOCKET)
    {
      if ((error_count++ & 255) == 0)		// This can happen often
	sql_perror("Error in accept");
      MAYBE_BROKEN_SYSCALL;
      if (socket_errno == SOCKET_ENFILE || socket_errno == SOCKET_EMFILE)
	sleep(1);				// Give other threads some time
      continue;
    }

#ifdef HAVE_LIBWRAP
    {
      if (sock == ip_sock)
      {
	struct request_info req;
	signal(SIGCHLD, SIG_DFL);
	request_init(&req, RQ_DAEMON, libwrapName, RQ_FILE, new_sock, NULL);
	my_fromhost(&req);
	if (!my_hosts_access(&req))
	{
	  /*
	    This may be stupid but refuse() includes an exit(0)
	    which we surely don't want...
	    clean_exit() - same stupid thing ...
	  */
	  syslog(deny_severity, "refused connect from %s",
		 my_eval_client(&req));

	  /*
	    C++ sucks (the gibberish in front just translates the supplied
	    sink function pointer in the req structure from a void (*sink)();
	    to a void(*sink)(int) if you omit the cast, the C++ compiler
	    will cry...
	  */
	  if (req.sink)
	    ((void (*)(int))req.sink)(req.fd);

	  (void) shutdown(new_sock, SHUT_RDWR);
	  (void) closesocket(new_sock);
	  continue;
	}
      }
    }
#endif /* HAVE_LIBWRAP */

    {
      size_socket dummyLen;
      struct sockaddr_storage dummy;
      dummyLen = sizeof(dummy);
      if (  getsockname(new_sock,(struct sockaddr *)&dummy, 
                  (SOCKET_SIZE_TYPE *)&dummyLen) < 0  )
      {
	sql_perror("Error on new connection socket");
	(void) shutdown(new_sock, SHUT_RDWR);
	(void) closesocket(new_sock);
	continue;
      }
    }

    /*
    ** Don't allow too many connections
    */

    if (!(thd= new THD))
    {
      (void) shutdown(new_sock, SHUT_RDWR);
      (void) closesocket(new_sock);
      continue;
    }
    if (!(vio_tmp=vio_new(new_sock,
			  sock == unix_sock ? VIO_TYPE_SOCKET :
			  VIO_TYPE_TCPIP,
			  sock == unix_sock ? VIO_LOCALHOST: 0)) ||
	my_net_init(&thd->net,vio_tmp))
    {
      /*
        Only delete the temporary vio if we didn't already attach it to the
        NET object. The destructor in THD will delete any initialized net
        structure.
      */
      if (vio_tmp && thd->net.vio != vio_tmp)
        vio_delete(vio_tmp);
      else
      {
	(void) shutdown(new_sock, SHUT_RDWR);
	(void) closesocket(new_sock);
      }
      delete thd;
      continue;
    }
    if (sock == unix_sock)
      thd->security_ctx->host=(char*) my_localhost;

    create_new_thread(thd);
  }
  DBUG_VOID_RETURN;
}


#ifdef _WIN32
pthread_handler_t handle_connections_sockets_thread(void *arg)
{
  my_thread_init();
  handle_connections_sockets();
  decrement_handler_count();
  return 0;
}

pthread_handler_t handle_connections_namedpipes(void *arg)
{
  HANDLE hConnectedPipe;
  OVERLAPPED connectOverlapped= {0};
  THD *thd;
  my_thread_init();
  DBUG_ENTER("handle_connections_namedpipes");
  connectOverlapped.hEvent= CreateEvent(NULL, TRUE, FALSE, NULL);
  if (!connectOverlapped.hEvent)
  {
    sql_print_error("Can't create event, last error=%u", GetLastError());
    unireg_abort(1);
  }
  DBUG_PRINT("general",("Waiting for named pipe connections."));
  while (!abort_loop)
  {
    /* wait for named pipe connection */
    BOOL fConnected= ConnectNamedPipe(hPipe, &connectOverlapped);
    if (!fConnected && (GetLastError() == ERROR_IO_PENDING))
    {
        /*
          ERROR_IO_PENDING says async IO has started but not yet finished.
          GetOverlappedResult will wait for completion.
        */
        DWORD bytes;
        fConnected= GetOverlappedResult(hPipe, &connectOverlapped,&bytes, TRUE);
    }
    if (abort_loop)
      break;
    if (!fConnected)
      fConnected = GetLastError() == ERROR_PIPE_CONNECTED;
    if (!fConnected)
    {
      CloseHandle(hPipe);
      if ((hPipe= CreateNamedPipe(pipe_name,
                                  PIPE_ACCESS_DUPLEX |
                                  FILE_FLAG_OVERLAPPED,
                                  PIPE_TYPE_BYTE |
                                  PIPE_READMODE_BYTE |
                                  PIPE_WAIT,
                                  PIPE_UNLIMITED_INSTANCES,
                                  (int) global_system_variables.
                                  net_buffer_length,
                                  (int) global_system_variables.
                                  net_buffer_length,
                                  NMPWAIT_USE_DEFAULT_WAIT,
                                  &saPipeSecurity)) ==
	  INVALID_HANDLE_VALUE)
      {
	sql_perror("Can't create new named pipe!");
	break;					// Abort
      }
    }
    hConnectedPipe = hPipe;
    /* create new pipe for new connection */
    if ((hPipe = CreateNamedPipe(pipe_name,
                 PIPE_ACCESS_DUPLEX |
                 FILE_FLAG_OVERLAPPED,
				 PIPE_TYPE_BYTE |
				 PIPE_READMODE_BYTE |
				 PIPE_WAIT,
				 PIPE_UNLIMITED_INSTANCES,
				 (int) global_system_variables.net_buffer_length,
				 (int) global_system_variables.net_buffer_length,
				 NMPWAIT_USE_DEFAULT_WAIT,
				 &saPipeSecurity)) ==
	INVALID_HANDLE_VALUE)
    {
      sql_perror("Can't create new named pipe!");
      hPipe=hConnectedPipe;
      continue;					// We have to try again
    }

    if (!(thd = new THD))
    {
      DisconnectNamedPipe(hConnectedPipe);
      CloseHandle(hConnectedPipe);
      continue;
    }
    if (!(thd->net.vio= vio_new_win32pipe(hConnectedPipe)) ||
	my_net_init(&thd->net, thd->net.vio))
    {
      close_connection(thd, ER_OUT_OF_RESOURCES);
      delete thd;
      continue;
    }
    /* Host is unknown */
    thd->security_ctx->host= my_strdup(my_localhost, MYF(0));
    create_new_thread(thd);
  }
  CloseHandle(connectOverlapped.hEvent);
  DBUG_LEAVE;
  decrement_handler_count();
  return 0;
}
#endif /* _WIN32 */


#ifdef HAVE_SMEM

/**
  Thread of shared memory's service.

  @param arg                              Arguments of thread
*/
pthread_handler_t handle_connections_shared_memory(void *arg)
{
  /* file-mapping object, use for create shared memory */
  HANDLE handle_connect_file_map= 0;
  char  *handle_connect_map= 0;                 // pointer on shared memory
  HANDLE event_connect_answer= 0;
  ulong smem_buffer_length= shared_memory_buffer_length + 4;
  ulong connect_number= 1;
  char *tmp= NULL;
  char *suffix_pos;
  char connect_number_char[22], *p;
  const char *errmsg= 0;
  SECURITY_ATTRIBUTES *sa_event= 0, *sa_mapping= 0;
  my_thread_init();
  DBUG_ENTER("handle_connections_shared_memorys");
  DBUG_PRINT("general",("Waiting for allocated shared memory."));

  /*
     get enough space base-name + '_' + longest suffix we might ever send
   */
  if (!(tmp= (char *)my_malloc(strlen(shared_memory_base_name) + 32L, MYF(MY_FAE))))
    goto error;

  if (my_security_attr_create(&sa_event, &errmsg,
                              GENERIC_ALL, SYNCHRONIZE | EVENT_MODIFY_STATE))
    goto error;

  if (my_security_attr_create(&sa_mapping, &errmsg,
                             GENERIC_ALL, FILE_MAP_READ | FILE_MAP_WRITE))
    goto error;

  /*
    The name of event and file-mapping events create agree next rule:
      shared_memory_base_name+unique_part
    Where:
      shared_memory_base_name is unique value for each server
      unique_part is unique value for each object (events and file-mapping)
  */
  suffix_pos= strxmov(tmp,shared_memory_base_name,"_",NullS);
  strmov(suffix_pos, "CONNECT_REQUEST");
  if ((smem_event_connect_request= CreateEvent(sa_event,
                                               FALSE, FALSE, tmp)) == 0)
  {
    errmsg= "Could not create request event";
    goto error;
  }
  strmov(suffix_pos, "CONNECT_ANSWER");
  if ((event_connect_answer= CreateEvent(sa_event, FALSE, FALSE, tmp)) == 0)
  {
    errmsg="Could not create answer event";
    goto error;
  }
  strmov(suffix_pos, "CONNECT_DATA");
  if ((handle_connect_file_map=
       CreateFileMapping(INVALID_HANDLE_VALUE, sa_mapping,
                         PAGE_READWRITE, 0, sizeof(connect_number), tmp)) == 0)
  {
    errmsg= "Could not create file mapping";
    goto error;
  }
  if ((handle_connect_map= (char *)MapViewOfFile(handle_connect_file_map,
						  FILE_MAP_WRITE,0,0,
						  sizeof(DWORD))) == 0)
  {
    errmsg= "Could not create shared memory service";
    goto error;
  }

  while (!abort_loop)
  {
    /* Wait a request from client */
    WaitForSingleObject(smem_event_connect_request,INFINITE);

    /*
       it can be after shutdown command
    */
    if (abort_loop)
      goto error;

    HANDLE handle_client_file_map= 0;
    char  *handle_client_map= 0;
    HANDLE event_client_wrote= 0;
    HANDLE event_client_read= 0;    // for transfer data server <-> client
    HANDLE event_server_wrote= 0;
    HANDLE event_server_read= 0;
    HANDLE event_conn_closed= 0;
    THD *thd= 0;

    p= int10_to_str(connect_number, connect_number_char, 10);
    /*
      The name of event and file-mapping events create agree next rule:
        shared_memory_base_name+unique_part+number_of_connection
        Where:
	  shared_memory_base_name is uniquel value for each server
	  unique_part is unique value for each object (events and file-mapping)
	  number_of_connection is connection-number between server and client
    */
    suffix_pos= strxmov(tmp,shared_memory_base_name,"_",connect_number_char,
			 "_",NullS);
    strmov(suffix_pos, "DATA");
    if ((handle_client_file_map=
         CreateFileMapping(INVALID_HANDLE_VALUE, sa_mapping,
                           PAGE_READWRITE, 0, smem_buffer_length, tmp)) == 0)
    {
      errmsg= "Could not create file mapping";
      goto errorconn;
    }
    if ((handle_client_map= (char*)MapViewOfFile(handle_client_file_map,
						  FILE_MAP_WRITE,0,0,
						  smem_buffer_length)) == 0)
    {
      errmsg= "Could not create memory map";
      goto errorconn;
    }
    strmov(suffix_pos, "CLIENT_WROTE");
    if ((event_client_wrote= CreateEvent(sa_event, FALSE, FALSE, tmp)) == 0)
    {
      errmsg= "Could not create client write event";
      goto errorconn;
    }
    strmov(suffix_pos, "CLIENT_READ");
    if ((event_client_read= CreateEvent(sa_event, FALSE, FALSE, tmp)) == 0)
    {
      errmsg= "Could not create client read event";
      goto errorconn;
    }
    strmov(suffix_pos, "SERVER_READ");
    if ((event_server_read= CreateEvent(sa_event, FALSE, FALSE, tmp)) == 0)
    {
      errmsg= "Could not create server read event";
      goto errorconn;
    }
    strmov(suffix_pos, "SERVER_WROTE");
    if ((event_server_wrote= CreateEvent(sa_event,
                                         FALSE, FALSE, tmp)) == 0)
    {
      errmsg= "Could not create server write event";
      goto errorconn;
    }
    strmov(suffix_pos, "CONNECTION_CLOSED");
    if ((event_conn_closed= CreateEvent(sa_event,
                                        TRUE, FALSE, tmp)) == 0)
    {
      errmsg= "Could not create closed connection event";
      goto errorconn;
    }
    if (abort_loop)
      goto errorconn;
    if (!(thd= new THD))
      goto errorconn;
    /* Send number of connection to client */
    int4store(handle_connect_map, connect_number);
    if (!SetEvent(event_connect_answer))
    {
      errmsg= "Could not send answer event";
      goto errorconn;
    }
    /* Set event that client should receive data */
    if (!SetEvent(event_client_read))
    {
      errmsg= "Could not set client to read mode";
      goto errorconn;
    }
    if (!(thd->net.vio= vio_new_win32shared_memory(handle_client_file_map,
                                                   handle_client_map,
                                                   event_client_wrote,
                                                   event_client_read,
                                                   event_server_wrote,
                                                   event_server_read,
                                                   event_conn_closed)) ||
                        my_net_init(&thd->net, thd->net.vio))
    {
      close_connection(thd, ER_OUT_OF_RESOURCES);
      errmsg= 0;
      goto errorconn;
    }
    thd->security_ctx->host= my_strdup(my_localhost, MYF(0)); /* Host is unknown */
    create_new_thread(thd);
    connect_number++;
    continue;

errorconn:
    /* Could not form connection;  Free used handlers/memort and retry */
    if (errmsg)
    {
      char buff[180];
      strxmov(buff, "Can't create shared memory connection: ", errmsg, ".",
	      NullS);
      sql_perror(buff);
    }
    if (handle_client_file_map)
      CloseHandle(handle_client_file_map);
    if (handle_client_map)
      UnmapViewOfFile(handle_client_map);
    if (event_server_wrote)
      CloseHandle(event_server_wrote);
    if (event_server_read)
      CloseHandle(event_server_read);
    if (event_client_wrote)
      CloseHandle(event_client_wrote);
    if (event_client_read)
      CloseHandle(event_client_read);
    if (event_conn_closed)
      CloseHandle(event_conn_closed);
    delete thd;
  }

  /* End shared memory handling */
error:
  if (tmp)
    my_free(tmp);

  if (errmsg)
  {
    char buff[180];
    strxmov(buff, "Can't create shared memory service: ", errmsg, ".", NullS);
    sql_perror(buff);
  }
  my_security_attr_free(sa_event);
  my_security_attr_free(sa_mapping);
  if (handle_connect_map)	UnmapViewOfFile(handle_connect_map);
  if (handle_connect_file_map)	CloseHandle(handle_connect_file_map);
  if (event_connect_answer)	CloseHandle(event_connect_answer);
  if (smem_event_connect_request) CloseHandle(smem_event_connect_request);
  DBUG_LEAVE;
  decrement_handler_count();
  return 0;
}
#endif /* HAVE_SMEM */
#endif /* EMBEDDED_LIBRARY */


/****************************************************************************
  Handle start options
******************************************************************************/

DYNAMIC_ARRAY all_options;

/**
  System variables are automatically command-line options (few
  exceptions are documented in sys_var.h), so don't need
  to be listed here.
*/

struct my_option my_long_options[]=
{
  {"help", '?', "Display this help and exit.", 
   &opt_help, &opt_help, 0, GET_BOOL, NO_ARG, 0, 0, 0, 0,
   0, 0},
#ifdef HAVE_REPLICATION
  {"abort-slave-event-count", 0,
   "Option used by mysql-test for debugging and testing of replication.",
   &abort_slave_event_count,  &abort_slave_event_count,
   0, GET_INT, REQUIRED_ARG, 0, 0, 0, 0, 0, 0},
#endif /* HAVE_REPLICATION */
  {"allow-suspicious-udfs", 0,
   "Allows use of UDFs consisting of only one symbol xxx() "
   "without corresponding xxx_init() or xxx_deinit(). That also means "
   "that one can load any function from any library, for example exit() "
   "from libc.so",
   &opt_allow_suspicious_udfs, &opt_allow_suspicious_udfs,
   0, GET_BOOL, NO_ARG, 0, 0, 0, 0, 0, 0},
  {"ansi", 'a', "Use ANSI SQL syntax instead of MySQL syntax. This mode "
   "will also set transaction isolation level 'serializable'.", 0, 0, 0,
   GET_NO_ARG, NO_ARG, 0, 0, 0, 0, 0, 0},
  /*
    Because Sys_var_bit does not support command-line options, we need to
    explicitely add one for --autocommit
  */
  {"autocommit", 0, "Set default value for autocommit (0 or 1)",
   &opt_autocommit, &opt_autocommit, 0,
   GET_BOOL, OPT_ARG, 1, 0, 0, 0, 0, NULL},
  {"bind-address", OPT_BIND_ADDRESS, "IP address to bind to.",
   &my_bind_addr_str, &my_bind_addr_str, 0, GET_STR,
   REQUIRED_ARG, 0, 0, 0, 0, 0, 0},
  {"binlog-do-db", OPT_BINLOG_DO_DB,
   "Tells the master it should log updates for the specified database, "
   "and exclude all others not explicitly mentioned.",
   0, 0, 0, GET_STR, REQUIRED_ARG, 0, 0, 0, 0, 0, 0},
  {"binlog-ignore-db", OPT_BINLOG_IGNORE_DB,
   "Tells the master that updates to the given database should not be logged to the binary log.",
   0, 0, 0, GET_STR, REQUIRED_ARG, 0, 0, 0, 0, 0, 0},
  {"binlog-row-event-max-size", 0,
   "The maximum size of a row-based binary log event in bytes. Rows will be "
   "grouped into events smaller than this size if possible. "
   "The value has to be a multiple of 256.",
   &opt_binlog_rows_event_max_size, &opt_binlog_rows_event_max_size,
   0, GET_ULONG, REQUIRED_ARG,
   /* def_value */ 1024, /* min_value */  256, /* max_value */ ULONG_MAX, 
   /* sub_size */     0, /* block_size */ 256, 
   /* app_type */ 0
  },
#ifndef DISABLE_GRANT_OPTIONS
  {"bootstrap", OPT_BOOTSTRAP, "Used by mysql installation scripts.", 0, 0, 0,
   GET_NO_ARG, NO_ARG, 0, 0, 0, 0, 0, 0},
#endif
  {"character-set-client-handshake", 0,
   "Don't ignore client side character set value sent during handshake.",
   &opt_character_set_client_handshake,
   &opt_character_set_client_handshake,
    0, GET_BOOL, NO_ARG, 1, 0, 0, 0, 0, 0},
  {"character-set-filesystem", 0,
   "Set the filesystem character set.",
   &character_set_filesystem_name,
   &character_set_filesystem_name,
   0, GET_STR, REQUIRED_ARG, 0, 0, 0, 0, 0, 0 },
  {"character-set-server", 'C', "Set the default character set.",
   &default_character_set_name, &default_character_set_name,
   0, GET_STR, REQUIRED_ARG, 0, 0, 0, 0, 0, 0 },
  {"chroot", 'r', "Chroot mysqld daemon during startup.",
   &mysqld_chroot, &mysqld_chroot, 0, GET_STR, REQUIRED_ARG,
   0, 0, 0, 0, 0, 0},
  {"collation-server", 0, "Set the default collation.",
   &default_collation_name, &default_collation_name,
   0, GET_STR, REQUIRED_ARG, 0, 0, 0, 0, 0, 0 },
  {"console", OPT_CONSOLE, "Write error output on screen; don't remove the console window on windows.",
   &opt_console, &opt_console, 0, GET_BOOL, NO_ARG, 0, 0, 0,
   0, 0, 0},
  {"core-file", OPT_WANT_CORE, "Write core on errors.", 0, 0, 0, GET_NO_ARG,
   NO_ARG, 0, 0, 0, 0, 0, 0},
  /* default-storage-engine should have "MyISAM" as def_value. Instead
     of initializing it here it is done in init_common_variables() due
     to a compiler bug in Sun Studio compiler. */
  {"default-storage-engine", 0, "The default storage engine for new tables",
   &default_storage_engine, 0, 0, GET_STR, REQUIRED_ARG,
   0, 0, 0, 0, 0, 0 },
  {"default-time-zone", 0, "Set the default time zone.",
   &default_tz_name, &default_tz_name,
   0, GET_STR, REQUIRED_ARG, 0, 0, 0, 0, 0, 0 },
#ifdef HAVE_OPENSSL
  {"des-key-file", 0,
   "Load keys for des_encrypt() and des_encrypt from given file.",
   &des_key_file, &des_key_file, 0, GET_STR, REQUIRED_ARG,
   0, 0, 0, 0, 0, 0},
#endif /* HAVE_OPENSSL */
#ifdef HAVE_REPLICATION
  {"disconnect-slave-event-count", 0,
   "Option used by mysql-test for debugging and testing of replication.",
   &disconnect_slave_event_count, &disconnect_slave_event_count,
   0, GET_INT, REQUIRED_ARG, 0, 0, 0, 0, 0, 0},
#endif /* HAVE_REPLICATION */
  {"exit-info", 'T', "Used for debugging. Use at your own risk.", 0, 0, 0,
   GET_LONG, OPT_ARG, 0, 0, 0, 0, 0, 0},

  {"external-locking", 0, "Use system (external) locking (disabled by "
   "default).  With this option enabled you can run myisamchk to test "
   "(not repair) tables while the MySQL server is running. Disable with "
   "--skip-external-locking.", &opt_external_locking, &opt_external_locking,
   0, GET_BOOL, NO_ARG, 0, 0, 0, 0, 0, 0},
  /* We must always support the next option to make scripts like mysqltest
     easier to do */
  {"gdb", 0,
   "Set up signals usable for debugging.",
   &opt_debugging, &opt_debugging,
   0, GET_BOOL, NO_ARG, 0, 0, 0, 0, 0, 0},
#ifdef HAVE_LARGE_PAGE_OPTION
  {"super-large-pages", 0, "Enable support for super large pages.",
   &opt_super_large_pages, &opt_super_large_pages, 0,
   GET_BOOL, OPT_ARG, 0, 0, 1, 0, 1, 0},
#endif
  {"language", 'L',
   "Client error messages in given language. May be given as a full path. "
   "Deprecated. Use --lc-messages-dir instead.",
   &lc_messages_dir_ptr, &lc_messages_dir_ptr, 0,
   GET_STR, REQUIRED_ARG, 0, 0, 0, 0, 0, 0},
  {"lc-messages", 0,
   "Set the language used for the error messages.",
   &lc_messages, &lc_messages, 0, GET_STR, REQUIRED_ARG,
   0, 0, 0, 0, 0, 0 },
  {"lc-time-names", 0,
   "Set the language used for the month names and the days of the week.",
   &lc_time_names_name, &lc_time_names_name,
   0, GET_STR, REQUIRED_ARG, 0, 0, 0, 0, 0, 0 },
  {"log", 'l', "Log connections and queries to file (deprecated option, use "
   "--general-log/--general-log-file instead).", &opt_logname, &opt_logname,
   0, GET_STR_ALLOC, OPT_ARG, 0, 0, 0, 0, 0, 0},
  {"log-bin", OPT_BIN_LOG,
   "Log update queries in binary format. Optional (but strongly recommended "
   "to avoid replication problems if server's hostname changes) argument "
   "should be the chosen location for the binary log files.",
   &opt_bin_logname, &opt_bin_logname, 0, GET_STR_ALLOC,
   OPT_ARG, 0, 0, 0, 0, 0, 0},
  {"log-bin-index", 0,
   "File that holds the names for last binary log files.",
   &opt_binlog_index_name, &opt_binlog_index_name, 0, GET_STR,
   REQUIRED_ARG, 0, 0, 0, 0, 0, 0},
#ifndef MCP_WL5353
  {"log-bin-use-v1-row-events", 0,
   "If equal to 1 then version 1 row events are written to a row based "
   "binary log.  If equal to 0, then the latest version of events are "
   "written.  "
   "This option is useful during some upgrades.",
   &log_bin_use_v1_row_events, &log_bin_use_v1_row_events, 0,
   GET_BOOL, NO_ARG, 0, 0, 0, 0, 0, 0},
#endif
  {"log-isam", OPT_ISAM_LOG, "Log all MyISAM changes to file.",
   &myisam_log_filename, &myisam_log_filename, 0, GET_STR,
   OPT_ARG, 0, 0, 0, 0, 0, 0},
  {"log-short-format", 0,
   "Don't log extra information to update and slow-query logs.",
   &opt_short_log_format, &opt_short_log_format,
   0, GET_BOOL, NO_ARG, 0, 0, 0, 0, 0, 0},
  {"log-slow-admin-statements", 0,
   "Log slow OPTIMIZE, ANALYZE, ALTER and other administrative statements to "
   "the slow log if it is open.", &opt_log_slow_admin_statements,
   &opt_log_slow_admin_statements, 0, GET_BOOL, NO_ARG, 0, 0, 0, 0, 0, 0},
 {"log-slow-slave-statements", 0,
  "Log slow statements executed by slave thread to the slow log if it is open.",
  &opt_log_slow_slave_statements, &opt_log_slow_slave_statements,
  0, GET_BOOL, NO_ARG, 0, 0, 0, 0, 0, 0},
  {"log-slow-queries", OPT_SLOW_QUERY_LOG,
   "Log slow queries to a table or log file. Defaults logging to table "
   "mysql.slow_log or hostname-slow.log if --log-output=file is used. "
   "Must be enabled to activate other slow log options. "
   "Deprecated option, use --slow-query-log/--slow-query-log-file instead.",
   &opt_slow_logname, &opt_slow_logname, 0, GET_STR_ALLOC, OPT_ARG,
   0, 0, 0, 0, 0, 0},
  {"log-tc", 0,
   "Path to transaction coordinator log (used for transactions that affect "
   "more than one storage engine, when binary log is disabled).",
   &opt_tc_log_file, &opt_tc_log_file, 0, GET_STR,
   REQUIRED_ARG, 0, 0, 0, 0, 0, 0},
#ifdef HAVE_MMAP
  {"log-tc-size", 0, "Size of transaction coordinator log.",
   &opt_tc_log_size, &opt_tc_log_size, 0, GET_ULONG,
   REQUIRED_ARG, TC_LOG_MIN_SIZE, TC_LOG_MIN_SIZE, ULONG_MAX, 0,
   TC_LOG_PAGE_SIZE, 0},
#endif
  {"master-info-file", 0,
   "The location and name of the file that remembers the master and where "
   "the I/O replication thread is in the master's binlogs.",
   &master_info_file, &master_info_file, 0, GET_STR,
   REQUIRED_ARG, 0, 0, 0, 0, 0, 0},
  {"master-retry-count", 0,
   "The number of tries the slave will make to connect to the master before giving up.",
   &master_retry_count, &master_retry_count, 0, GET_ULONG,
   REQUIRED_ARG, 3600*24, 0, 0, 0, 0, 0},
#ifdef HAVE_REPLICATION
  {"init-rpl-role", 0, "Set the replication role.",
   &rpl_status, &rpl_status, &rpl_role_typelib,
   GET_ENUM, REQUIRED_ARG, 0, 0, 0, 0, 0, 0},
  {"max-binlog-dump-events", 0,
   "Option used by mysql-test for debugging and testing of replication.",
   &max_binlog_dump_events, &max_binlog_dump_events, 0,
   GET_INT, REQUIRED_ARG, 0, 0, 0, 0, 0, 0},
#endif /* HAVE_REPLICATION */
  {"memlock", 0, "Lock mysqld in memory.", &locked_in_memory,
   &locked_in_memory, 0, GET_BOOL, NO_ARG, 0, 0, 0, 0, 0, 0},
  {"one-thread", OPT_ONE_THREAD,
   "(Deprecated): Only use one thread (for debugging under Linux). Use "
   "thread-handling=no-threads instead.",
   0, 0, 0, GET_NO_ARG, NO_ARG, 0, 0, 0, 0, 0, 0},
  {"old-style-user-limits", 0,
   "Enable old-style user limits (before 5.0.3, user resources were counted "
   "per each user+host vs. per account).",
   &opt_old_style_user_limits, &opt_old_style_user_limits,
   0, GET_BOOL, NO_ARG, 0, 0, 0, 0, 0, 0},
  {"port-open-timeout", 0,
   "Maximum time in seconds to wait for the port to become free. "
   "(Default: No wait).", &mysqld_port_timeout, &mysqld_port_timeout, 0,
   GET_UINT, REQUIRED_ARG, 0, 0, 0, 0, 0, 0},
  {"replicate-do-db", OPT_REPLICATE_DO_DB,
   "Tells the slave thread to restrict replication to the specified database. "
   "To specify more than one database, use the directive multiple times, "
   "once for each database. Note that this will only work if you do not use "
   "cross-database queries such as UPDATE some_db.some_table SET foo='bar' "
   "while having selected a different or no database. If you need cross "
   "database updates to work, make sure you have 3.23.28 or later, and use "
   "replicate-wild-do-table=db_name.%.",
   0, 0, 0, GET_STR, REQUIRED_ARG, 0, 0, 0, 0, 0, 0},
  {"replicate-do-table", OPT_REPLICATE_DO_TABLE,
   "Tells the slave thread to restrict replication to the specified table. "
   "To specify more than one table, use the directive multiple times, once "
   "for each table. This will work for cross-database updates, in contrast "
   "to replicate-do-db.", 0, 0, 0, GET_STR, REQUIRED_ARG, 0, 0, 0, 0, 0, 0},
  {"replicate-ignore-db", OPT_REPLICATE_IGNORE_DB,
   "Tells the slave thread to not replicate to the specified database. To "
   "specify more than one database to ignore, use the directive multiple "
   "times, once for each database. This option will not work if you use "
   "cross database updates. If you need cross database updates to work, "
   "make sure you have 3.23.28 or later, and use replicate-wild-ignore-"
   "table=db_name.%. ", 0, 0, 0, GET_STR, REQUIRED_ARG, 0, 0, 0, 0, 0, 0},
  {"replicate-ignore-table", OPT_REPLICATE_IGNORE_TABLE,
   "Tells the slave thread to not replicate to the specified table. To specify "
   "more than one table to ignore, use the directive multiple times, once for "
   "each table. This will work for cross-database updates, in contrast to "
   "replicate-ignore-db.", 0, 0, 0, GET_STR, REQUIRED_ARG, 0, 0, 0, 0, 0, 0},
  {"replicate-rewrite-db", OPT_REPLICATE_REWRITE_DB,
   "Updates to a database with a different name than the original. Example: "
   "replicate-rewrite-db=master_db_name->slave_db_name.",
   0, 0, 0, GET_STR, REQUIRED_ARG, 0, 0, 0, 0, 0, 0},
#ifdef HAVE_REPLICATION
  {"replicate-same-server-id", 0,
   "In replication, if set to 1, do not skip events having our server id. "
   "Default value is 0 (to break infinite loops in circular replication). "
   "Can't be set to 1 if --log-slave-updates is used.",
   &replicate_same_server_id, &replicate_same_server_id,
   0, GET_BOOL, NO_ARG, 0, 0, 0, 0, 0, 0},
#endif
  {"replicate-wild-do-table", OPT_REPLICATE_WILD_DO_TABLE,
   "Tells the slave thread to restrict replication to the tables that match "
   "the specified wildcard pattern. To specify more than one table, use the "
   "directive multiple times, once for each table. This will work for cross-"
   "database updates. Example: replicate-wild-do-table=foo%.bar% will "
   "replicate only updates to tables in all databases that start with foo "
   "and whose table names start with bar.",
   0, 0, 0, GET_STR, REQUIRED_ARG, 0, 0, 0, 0, 0, 0},
  {"replicate-wild-ignore-table", OPT_REPLICATE_WILD_IGNORE_TABLE,
   "Tells the slave thread to not replicate to the tables that match the "
   "given wildcard pattern. To specify more than one table to ignore, use "
   "the directive multiple times, once for each table. This will work for "
   "cross-database updates. Example: replicate-wild-ignore-table=foo%.bar% "
   "will not do updates to tables in databases that start with foo and whose "
   "table names start with bar.",
   0, 0, 0, GET_STR, REQUIRED_ARG, 0, 0, 0, 0, 0, 0},
  {"safe-mode", OPT_SAFE, "Skip some optimize stages (for testing).",
   0, 0, 0, GET_NO_ARG, NO_ARG, 0, 0, 0, 0, 0, 0},
  {"safe-user-create", 0,
   "Don't allow new user creation by the user who has no write privileges to the mysql.user table.",
   &opt_safe_user_create, &opt_safe_user_create, 0, GET_BOOL,
   NO_ARG, 0, 0, 0, 0, 0, 0},
  {"show-slave-auth-info", 0,
   "Show user and password in SHOW SLAVE HOSTS on this master.",
   &opt_show_slave_auth_info, &opt_show_slave_auth_info, 0,
   GET_BOOL, NO_ARG, 0, 0, 0, 0, 0, 0},
#ifndef DISABLE_GRANT_OPTIONS
  {"skip-grant-tables", 0,
   "Start without grant tables. This gives all users FULL ACCESS to all tables.",
   &opt_noacl, &opt_noacl, 0, GET_BOOL, NO_ARG, 0, 0, 0, 0, 0,
   0},
#endif
  {"skip-host-cache", OPT_SKIP_HOST_CACHE, "Don't cache host names.", 0, 0, 0,
   GET_NO_ARG, NO_ARG, 0, 0, 0, 0, 0, 0},
  {"skip-new", OPT_SKIP_NEW, "Don't use new, possibly wrong routines.",
   0, 0, 0, GET_NO_ARG, NO_ARG, 0, 0, 0, 0, 0, 0},
  {"skip-slave-start", 0,
   "If set, slave is not autostarted.", &opt_skip_slave_start,
   &opt_skip_slave_start, 0, GET_BOOL, NO_ARG, 0, 0, 0, 0, 0, 0},
  {"skip-stack-trace", OPT_SKIP_STACK_TRACE,
   "Don't print a stack trace on failure.", 0, 0, 0, GET_NO_ARG, NO_ARG, 0, 0,
   0, 0, 0, 0},
  {"skip-thread-priority", OPT_SKIP_PRIOR,
   "Don't give threads different priorities. This option is deprecated "
   "because it has no effect; the implied behavior is already the default.",
   0, 0, 0, GET_NO_ARG, NO_ARG, 0, 0, 0, 0, 0, 0},
#if defined(_WIN32) && !defined(EMBEDDED_LIBRARY)
  {"slow-start-timeout", 0,
   "Maximum number of milliseconds that the service control manager should wait "
   "before trying to kill the windows service during startup"
   "(Default: 15000).", &slow_start_timeout, &slow_start_timeout, 0,
   GET_ULONG, REQUIRED_ARG, 15000, 0, 0, 0, 0, 0},
#endif
#ifdef HAVE_REPLICATION
  {"sporadic-binlog-dump-fail", 0,
   "Option used by mysql-test for debugging and testing of replication.",
   &opt_sporadic_binlog_dump_fail,
   &opt_sporadic_binlog_dump_fail, 0, GET_BOOL, NO_ARG, 0, 0, 0, 0, 0,
   0},
#endif /* HAVE_REPLICATION */
#ifdef HAVE_OPENSSL
  {"ssl", 0,
   "Enable SSL for connection (automatically enabled with other flags).",
   &opt_use_ssl, &opt_use_ssl, 0, GET_BOOL, OPT_ARG, 0, 0, 0,
   0, 0, 0},
#endif
#ifdef __WIN__
  {"standalone", 0,
  "Dummy option to start as a standalone program (NT).", 0, 0, 0, GET_NO_ARG,
   NO_ARG, 0, 0, 0, 0, 0, 0},
#endif
  {"symbolic-links", 's', "Enable symbolic link support.",
   &my_use_symdir, &my_use_symdir, 0, GET_BOOL, NO_ARG,
   /*
     The system call realpath() produces warnings under valgrind and
     purify. These are not suppressed: instead we disable symlinks
     option if compiled with valgrind support.
   */
   IF_PURIFY(0,1), 0, 0, 0, 0, 0},
  {"sysdate-is-now", 0,
   "Non-default option to alias SYSDATE() to NOW() to make it safe-replicable. "
   "Since 5.0, SYSDATE() returns a `dynamic' value different for different "
   "invocations, even within the same statement.",
   &global_system_variables.sysdate_is_now,
   0, 0, GET_BOOL, NO_ARG, 0, 0, 1, 0, 1, 0},
  {"tc-heuristic-recover", 0,
   "Decision to use in heuristic recover process. Possible values are COMMIT "
   "or ROLLBACK.", &tc_heuristic_recover, &tc_heuristic_recover,
   &tc_heuristic_recover_typelib, GET_ENUM, REQUIRED_ARG, 0, 0, 0, 0, 0, 0},
#if defined(ENABLED_DEBUG_SYNC)
  {"debug-sync-timeout", OPT_DEBUG_SYNC_TIMEOUT,
   "Enable the debug sync facility "
   "and optionally specify a default wait timeout in seconds. "
   "A zero value keeps the facility disabled.",
   &opt_debug_sync_timeout, 0,
   0, GET_UINT, OPT_ARG, 0, 0, UINT_MAX, 0, 0, 0},
#endif /* defined(ENABLED_DEBUG_SYNC) */
  {"temp-pool", 0,
#if (ENABLE_TEMP_POOL)
   "Using this option will cause most temporary files created to use a small "
   "set of names, rather than a unique name for each new file.",
#else
   "This option is ignored on this OS.",
#endif
   &use_temp_pool, &use_temp_pool, 0, GET_BOOL, NO_ARG, 1,
   0, 0, 0, 0, 0},
  {"transaction-isolation", 0,
   "Default transaction isolation level.",
   &global_system_variables.tx_isolation,
   &global_system_variables.tx_isolation, &tx_isolation_typelib,
   GET_ENUM, REQUIRED_ARG, ISO_REPEATABLE_READ, 0, 0, 0, 0, 0},
  {"user", 'u', "Run mysqld daemon as user.", 0, 0, 0, GET_STR, REQUIRED_ARG,
   0, 0, 0, 0, 0, 0},
  {"verbose", 'v', "Used with --help option for detailed help.",
   &opt_verbose, &opt_verbose, 0, GET_BOOL, NO_ARG, 0, 0, 0, 0, 0, 0},
  {"version", 'V', "Output version information and exit.", 0, 0, 0, GET_NO_ARG,
   NO_ARG, 0, 0, 0, 0, 0, 0},
  {"plugin-load", 0,
   "Optional semicolon-separated list of plugins to load, where each plugin is "
   "identified as name=library, where name is the plugin name and library "
   "is the plugin library in plugin_dir.",
   &opt_plugin_load, &opt_plugin_load, 0,
   GET_STR, REQUIRED_ARG, 0, 0, 0, 0, 0, 0},
  {"table_cache", 0, "Deprecated; use --table-open-cache instead.",
   &table_cache_size, &table_cache_size, 0, GET_ULONG,
   REQUIRED_ARG, TABLE_OPEN_CACHE_DEFAULT, 1, 512*1024L, 0, 1, 0},
  {0, 0, 0, 0, 0, 0, GET_NO_ARG, NO_ARG, 0, 0, 0, 0, 0, 0}
};


static int show_queries(THD *thd, SHOW_VAR *var, char *buff)
{
  var->type= SHOW_LONGLONG;
  var->value= (char *)&thd->query_id;
  return 0;
}


static int show_net_compression(THD *thd, SHOW_VAR *var, char *buff)
{
  var->type= SHOW_MY_BOOL;
  var->value= (char *)&thd->net.compress;
  return 0;
}

static int show_starttime(THD *thd, SHOW_VAR *var, char *buff)
{
  var->type= SHOW_LONG;
  var->value= buff;
  *((long *)buff)= (long) (thd->query_start() - server_start_time);
  return 0;
}

#ifdef ENABLED_PROFILING
static int show_flushstatustime(THD *thd, SHOW_VAR *var, char *buff)
{
  var->type= SHOW_LONG;
  var->value= buff;
  *((long *)buff)= (long) (thd->query_start() - flush_status_time);
  return 0;
}
#endif

#ifdef HAVE_REPLICATION
static int show_rpl_status(THD *thd, SHOW_VAR *var, char *buff)
{
  var->type= SHOW_CHAR;
  var->value= const_cast<char*>(rpl_status_type[(int)rpl_status]);
  return 0;
}

static int show_slave_running(THD *thd, SHOW_VAR *var, char *buff)
{
  var->type= SHOW_MY_BOOL;
  mysql_mutex_lock(&LOCK_active_mi);
  var->value= buff;
  *((my_bool *)buff)= (my_bool) (active_mi && 
                                 active_mi->slave_running == MYSQL_SLAVE_RUN_CONNECT &&
                                 active_mi->rli.slave_running);
  mysql_mutex_unlock(&LOCK_active_mi);
  return 0;
}

static int show_slave_retried_trans(THD *thd, SHOW_VAR *var, char *buff)
{
  /*
    TODO: with multimaster, have one such counter per line in
    SHOW SLAVE STATUS, and have the sum over all lines here.
  */
  mysql_mutex_lock(&LOCK_active_mi);
  if (active_mi)
  {
    var->type= SHOW_LONG;
    var->value= buff;
    mysql_mutex_lock(&active_mi->rli.data_lock);
    *((long *)buff)= (long)active_mi->rli.retried_trans;
    mysql_mutex_unlock(&active_mi->rli.data_lock);
  }
  else
    var->type= SHOW_UNDEF;
  mysql_mutex_unlock(&LOCK_active_mi);
  return 0;
}

static int show_slave_received_heartbeats(THD *thd, SHOW_VAR *var, char *buff)
{
  mysql_mutex_lock(&LOCK_active_mi);
  if (active_mi)
  {
    var->type= SHOW_LONGLONG;
    var->value= buff;
    mysql_mutex_lock(&active_mi->rli.data_lock);
    *((longlong *)buff)= active_mi->received_heartbeats;
    mysql_mutex_unlock(&active_mi->rli.data_lock);
  }
  else
    var->type= SHOW_UNDEF;
  mysql_mutex_unlock(&LOCK_active_mi);
  return 0;
}

static int show_heartbeat_period(THD *thd, SHOW_VAR *var, char *buff)
{
  mysql_mutex_lock(&LOCK_active_mi);
  if (active_mi)
  {
    var->type= SHOW_CHAR;
    var->value= buff;
    sprintf(buff, "%.3f", active_mi->heartbeat_period);
  }
  else
    var->type= SHOW_UNDEF;
  mysql_mutex_unlock(&LOCK_active_mi);
  return 0;
}


#endif /* HAVE_REPLICATION */

static int show_open_tables(THD *thd, SHOW_VAR *var, char *buff)
{
  var->type= SHOW_LONG;
  var->value= buff;
  *((long *)buff)= (long)cached_open_tables();
  return 0;
}

static int show_prepared_stmt_count(THD *thd, SHOW_VAR *var, char *buff)
{
  var->type= SHOW_LONG;
  var->value= buff;
  mysql_mutex_lock(&LOCK_prepared_stmt_count);
  *((long *)buff)= (long)prepared_stmt_count;
  mysql_mutex_unlock(&LOCK_prepared_stmt_count);
  return 0;
}

static int show_table_definitions(THD *thd, SHOW_VAR *var, char *buff)
{
  var->type= SHOW_LONG;
  var->value= buff;
  *((long *)buff)= (long)cached_table_definitions();
  return 0;
}

#if defined(HAVE_OPENSSL) && !defined(EMBEDDED_LIBRARY)
/* Functions relying on CTX */
static int show_ssl_ctx_sess_accept(THD *thd, SHOW_VAR *var, char *buff)
{
  var->type= SHOW_LONG;
  var->value= buff;
  *((long *)buff)= (!ssl_acceptor_fd ? 0 :
                     SSL_CTX_sess_accept(ssl_acceptor_fd->ssl_context));
  return 0;
}

static int show_ssl_ctx_sess_accept_good(THD *thd, SHOW_VAR *var, char *buff)
{
  var->type= SHOW_LONG;
  var->value= buff;
  *((long *)buff)= (!ssl_acceptor_fd ? 0 :
                     SSL_CTX_sess_accept_good(ssl_acceptor_fd->ssl_context));
  return 0;
}

static int show_ssl_ctx_sess_connect_good(THD *thd, SHOW_VAR *var, char *buff)
{
  var->type= SHOW_LONG;
  var->value= buff;
  *((long *)buff)= (!ssl_acceptor_fd ? 0 :
                     SSL_CTX_sess_connect_good(ssl_acceptor_fd->ssl_context));
  return 0;
}

static int show_ssl_ctx_sess_accept_renegotiate(THD *thd, SHOW_VAR *var, char *buff)
{
  var->type= SHOW_LONG;
  var->value= buff;
  *((long *)buff)= (!ssl_acceptor_fd ? 0 :
                     SSL_CTX_sess_accept_renegotiate(ssl_acceptor_fd->ssl_context));
  return 0;
}

static int show_ssl_ctx_sess_connect_renegotiate(THD *thd, SHOW_VAR *var, char *buff)
{
  var->type= SHOW_LONG;
  var->value= buff;
  *((long *)buff)= (!ssl_acceptor_fd ? 0 :
                     SSL_CTX_sess_connect_renegotiate(ssl_acceptor_fd->ssl_context));
  return 0;
}

static int show_ssl_ctx_sess_cb_hits(THD *thd, SHOW_VAR *var, char *buff)
{
  var->type= SHOW_LONG;
  var->value= buff;
  *((long *)buff)= (!ssl_acceptor_fd ? 0 :
                     SSL_CTX_sess_cb_hits(ssl_acceptor_fd->ssl_context));
  return 0;
}

static int show_ssl_ctx_sess_hits(THD *thd, SHOW_VAR *var, char *buff)
{
  var->type= SHOW_LONG;
  var->value= buff;
  *((long *)buff)= (!ssl_acceptor_fd ? 0 :
                     SSL_CTX_sess_hits(ssl_acceptor_fd->ssl_context));
  return 0;
}

static int show_ssl_ctx_sess_cache_full(THD *thd, SHOW_VAR *var, char *buff)
{
  var->type= SHOW_LONG;
  var->value= buff;
  *((long *)buff)= (!ssl_acceptor_fd ? 0 :
                     SSL_CTX_sess_cache_full(ssl_acceptor_fd->ssl_context));
  return 0;
}

static int show_ssl_ctx_sess_misses(THD *thd, SHOW_VAR *var, char *buff)
{
  var->type= SHOW_LONG;
  var->value= buff;
  *((long *)buff)= (!ssl_acceptor_fd ? 0 :
                     SSL_CTX_sess_misses(ssl_acceptor_fd->ssl_context));
  return 0;
}

static int show_ssl_ctx_sess_timeouts(THD *thd, SHOW_VAR *var, char *buff)
{
  var->type= SHOW_LONG;
  var->value= buff;
  *((long *)buff)= (!ssl_acceptor_fd ? 0 :
                     SSL_CTX_sess_timeouts(ssl_acceptor_fd->ssl_context));
  return 0;
}

static int show_ssl_ctx_sess_number(THD *thd, SHOW_VAR *var, char *buff)
{
  var->type= SHOW_LONG;
  var->value= buff;
  *((long *)buff)= (!ssl_acceptor_fd ? 0 :
                     SSL_CTX_sess_number(ssl_acceptor_fd->ssl_context));
  return 0;
}

static int show_ssl_ctx_sess_connect(THD *thd, SHOW_VAR *var, char *buff)
{
  var->type= SHOW_LONG;
  var->value= buff;
  *((long *)buff)= (!ssl_acceptor_fd ? 0 :
                     SSL_CTX_sess_connect(ssl_acceptor_fd->ssl_context));
  return 0;
}

static int show_ssl_ctx_sess_get_cache_size(THD *thd, SHOW_VAR *var, char *buff)
{
  var->type= SHOW_LONG;
  var->value= buff;
  *((long *)buff)= (!ssl_acceptor_fd ? 0 :
                     SSL_CTX_sess_get_cache_size(ssl_acceptor_fd->ssl_context));
  return 0;
}

static int show_ssl_ctx_get_verify_mode(THD *thd, SHOW_VAR *var, char *buff)
{
  var->type= SHOW_LONG;
  var->value= buff;
  *((long *)buff)= (!ssl_acceptor_fd ? 0 :
                     SSL_CTX_get_verify_mode(ssl_acceptor_fd->ssl_context));
  return 0;
}

static int show_ssl_ctx_get_verify_depth(THD *thd, SHOW_VAR *var, char *buff)
{
  var->type= SHOW_LONG;
  var->value= buff;
  *((long *)buff)= (!ssl_acceptor_fd ? 0 :
                     SSL_CTX_get_verify_depth(ssl_acceptor_fd->ssl_context));
  return 0;
}

static int show_ssl_ctx_get_session_cache_mode(THD *thd, SHOW_VAR *var, char *buff)
{
  var->type= SHOW_CHAR;
  if (!ssl_acceptor_fd)
    var->value= const_cast<char*>("NONE");
  else
    switch (SSL_CTX_get_session_cache_mode(ssl_acceptor_fd->ssl_context))
    {
    case SSL_SESS_CACHE_OFF:
      var->value= const_cast<char*>("OFF"); break;
    case SSL_SESS_CACHE_CLIENT:
      var->value= const_cast<char*>("CLIENT"); break;
    case SSL_SESS_CACHE_SERVER:
      var->value= const_cast<char*>("SERVER"); break;
    case SSL_SESS_CACHE_BOTH:
      var->value= const_cast<char*>("BOTH"); break;
    case SSL_SESS_CACHE_NO_AUTO_CLEAR:
      var->value= const_cast<char*>("NO_AUTO_CLEAR"); break;
    case SSL_SESS_CACHE_NO_INTERNAL_LOOKUP:
      var->value= const_cast<char*>("NO_INTERNAL_LOOKUP"); break;
    default:
      var->value= const_cast<char*>("Unknown"); break;
    }
  return 0;
}

/*
   Functions relying on SSL 
   Note: In the show_ssl_* functions, we need to check if we have a
         valid vio-object since this isn't always true, specifically
         when session_status or global_status is requested from
         inside an Event.
 */
static int show_ssl_get_version(THD *thd, SHOW_VAR *var, char *buff)
{
  var->type= SHOW_CHAR;
  if( thd->vio_ok() && thd->net.vio->ssl_arg )
    var->value= const_cast<char*>(SSL_get_version((SSL*) thd->net.vio->ssl_arg));
  else
    var->value= (char *)"";
  return 0;
}

static int show_ssl_session_reused(THD *thd, SHOW_VAR *var, char *buff)
{
  var->type= SHOW_LONG;
  var->value= buff;
  if( thd->vio_ok() && thd->net.vio->ssl_arg )
    *((long *)buff)= (long)SSL_session_reused((SSL*) thd->net.vio->ssl_arg);
  else
    *((long *)buff)= 0;
  return 0;
}

static int show_ssl_get_default_timeout(THD *thd, SHOW_VAR *var, char *buff)
{
  var->type= SHOW_LONG;
  var->value= buff;
  if( thd->vio_ok() && thd->net.vio->ssl_arg )
    *((long *)buff)= (long)SSL_get_default_timeout((SSL*)thd->net.vio->ssl_arg);
  else
    *((long *)buff)= 0;
  return 0;
}

static int show_ssl_get_verify_mode(THD *thd, SHOW_VAR *var, char *buff)
{
  var->type= SHOW_LONG;
  var->value= buff;
  if( thd->net.vio && thd->net.vio->ssl_arg )
    *((long *)buff)= (long)SSL_get_verify_mode((SSL*)thd->net.vio->ssl_arg);
  else
    *((long *)buff)= 0;
  return 0;
}

static int show_ssl_get_verify_depth(THD *thd, SHOW_VAR *var, char *buff)
{
  var->type= SHOW_LONG;
  var->value= buff;
  if( thd->vio_ok() && thd->net.vio->ssl_arg )
    *((long *)buff)= (long)SSL_get_verify_depth((SSL*)thd->net.vio->ssl_arg);
  else
    *((long *)buff)= 0;
  return 0;
}

static int show_ssl_get_cipher(THD *thd, SHOW_VAR *var, char *buff)
{
  var->type= SHOW_CHAR;
  if( thd->vio_ok() && thd->net.vio->ssl_arg )
    var->value= const_cast<char*>(SSL_get_cipher((SSL*) thd->net.vio->ssl_arg));
  else
    var->value= (char *)"";
  return 0;
}

static int show_ssl_get_cipher_list(THD *thd, SHOW_VAR *var, char *buff)
{
  var->type= SHOW_CHAR;
  var->value= buff;
  if (thd->vio_ok() && thd->net.vio->ssl_arg)
  {
    int i;
    const char *p;
    char *end= buff + SHOW_VAR_FUNC_BUFF_SIZE;
    for (i=0; (p= SSL_get_cipher_list((SSL*) thd->net.vio->ssl_arg,i)) &&
               buff < end; i++)
    {
      buff= strnmov(buff, p, end-buff-1);
      *buff++= ':';
    }
    if (i)
      buff--;
  }
  *buff=0;
  return 0;
}

#endif /* HAVE_OPENSSL && !EMBEDDED_LIBRARY */


/*
  Variables shown by SHOW STATUS in alphabetical order
*/

SHOW_VAR status_vars[]= {
  {"Aborted_clients",          (char*) &aborted_threads,        SHOW_LONG},
  {"Aborted_connects",         (char*) &aborted_connects,       SHOW_LONG},
  {"Binlog_cache_disk_use",    (char*) &binlog_cache_disk_use,  SHOW_LONG},
  {"Binlog_cache_use",         (char*) &binlog_cache_use,       SHOW_LONG},
  {"Binlog_stmt_cache_disk_use",(char*) &binlog_stmt_cache_disk_use,  SHOW_LONG},
  {"Binlog_stmt_cache_use",    (char*) &binlog_stmt_cache_use,       SHOW_LONG},
  {"Bytes_received",           (char*) offsetof(STATUS_VAR, bytes_received), SHOW_LONGLONG_STATUS},
  {"Bytes_sent",               (char*) offsetof(STATUS_VAR, bytes_sent), SHOW_LONGLONG_STATUS},
  {"Com",                      (char*) com_status_vars, SHOW_ARRAY},
  {"Compression",              (char*) &show_net_compression, SHOW_FUNC},
  {"Connections",              (char*) &thread_id,              SHOW_LONG_NOFLUSH},
  {"Created_tmp_disk_tables",  (char*) offsetof(STATUS_VAR, created_tmp_disk_tables), SHOW_LONG_STATUS},
  {"Created_tmp_files",	       (char*) &my_tmp_file_created,	SHOW_LONG},
  {"Created_tmp_tables",       (char*) offsetof(STATUS_VAR, created_tmp_tables), SHOW_LONG_STATUS},
  {"Delayed_errors",           (char*) &delayed_insert_errors,  SHOW_LONG},
  {"Delayed_insert_threads",   (char*) &delayed_insert_threads, SHOW_LONG_NOFLUSH},
  {"Delayed_writes",           (char*) &delayed_insert_writes,  SHOW_LONG},
  {"Flush_commands",           (char*) &refresh_version,        SHOW_LONG_NOFLUSH},
  {"Handler_commit",           (char*) offsetof(STATUS_VAR, ha_commit_count), SHOW_LONG_STATUS},
  {"Handler_delete",           (char*) offsetof(STATUS_VAR, ha_delete_count), SHOW_LONG_STATUS},
  {"Handler_discover",         (char*) offsetof(STATUS_VAR, ha_discover_count), SHOW_LONG_STATUS},
  {"Handler_prepare",          (char*) offsetof(STATUS_VAR, ha_prepare_count),  SHOW_LONG_STATUS},
  {"Handler_read_first",       (char*) offsetof(STATUS_VAR, ha_read_first_count), SHOW_LONG_STATUS},
  {"Handler_read_key",         (char*) offsetof(STATUS_VAR, ha_read_key_count), SHOW_LONG_STATUS},
  {"Handler_read_last",        (char*) offsetof(STATUS_VAR, ha_read_last_count), SHOW_LONG_STATUS},
  {"Handler_read_next",        (char*) offsetof(STATUS_VAR, ha_read_next_count), SHOW_LONG_STATUS},
  {"Handler_read_prev",        (char*) offsetof(STATUS_VAR, ha_read_prev_count), SHOW_LONG_STATUS},
  {"Handler_read_rnd",         (char*) offsetof(STATUS_VAR, ha_read_rnd_count), SHOW_LONG_STATUS},
  {"Handler_read_rnd_next",    (char*) offsetof(STATUS_VAR, ha_read_rnd_next_count), SHOW_LONG_STATUS},
  {"Handler_rollback",         (char*) offsetof(STATUS_VAR, ha_rollback_count), SHOW_LONG_STATUS},
  {"Handler_savepoint",        (char*) offsetof(STATUS_VAR, ha_savepoint_count), SHOW_LONG_STATUS},
  {"Handler_savepoint_rollback",(char*) offsetof(STATUS_VAR, ha_savepoint_rollback_count), SHOW_LONG_STATUS},
  {"Handler_update",           (char*) offsetof(STATUS_VAR, ha_update_count), SHOW_LONG_STATUS},
  {"Handler_write",            (char*) offsetof(STATUS_VAR, ha_write_count), SHOW_LONG_STATUS},
  {"Key_blocks_not_flushed",   (char*) offsetof(KEY_CACHE, global_blocks_changed), SHOW_KEY_CACHE_LONG},
  {"Key_blocks_unused",        (char*) offsetof(KEY_CACHE, blocks_unused), SHOW_KEY_CACHE_LONG},
  {"Key_blocks_used",          (char*) offsetof(KEY_CACHE, blocks_used), SHOW_KEY_CACHE_LONG},
  {"Key_read_requests",        (char*) offsetof(KEY_CACHE, global_cache_r_requests), SHOW_KEY_CACHE_LONGLONG},
  {"Key_reads",                (char*) offsetof(KEY_CACHE, global_cache_read), SHOW_KEY_CACHE_LONGLONG},
  {"Key_write_requests",       (char*) offsetof(KEY_CACHE, global_cache_w_requests), SHOW_KEY_CACHE_LONGLONG},
  {"Key_writes",               (char*) offsetof(KEY_CACHE, global_cache_write), SHOW_KEY_CACHE_LONGLONG},
  {"Last_query_cost",          (char*) offsetof(STATUS_VAR, last_query_cost), SHOW_DOUBLE_STATUS},
  {"Max_used_connections",     (char*) &max_used_connections,  SHOW_LONG},
  {"Not_flushed_delayed_rows", (char*) &delayed_rows_in_use,    SHOW_LONG_NOFLUSH},
  {"Open_files",               (char*) &my_file_opened,         SHOW_LONG_NOFLUSH},
  {"Open_streams",             (char*) &my_stream_opened,       SHOW_LONG_NOFLUSH},
  {"Open_table_definitions",   (char*) &show_table_definitions, SHOW_FUNC},
  {"Open_tables",              (char*) &show_open_tables,       SHOW_FUNC},
  {"Opened_files",             (char*) &my_file_total_opened, SHOW_LONG_NOFLUSH},
  {"Opened_tables",            (char*) offsetof(STATUS_VAR, opened_tables), SHOW_LONG_STATUS},
  {"Opened_table_definitions", (char*) offsetof(STATUS_VAR, opened_shares), SHOW_LONG_STATUS},
  {"Prepared_stmt_count",      (char*) &show_prepared_stmt_count, SHOW_FUNC},
#ifdef HAVE_QUERY_CACHE
  {"Qcache_free_blocks",       (char*) &query_cache.free_memory_blocks, SHOW_LONG_NOFLUSH},
  {"Qcache_free_memory",       (char*) &query_cache.free_memory, SHOW_LONG_NOFLUSH},
  {"Qcache_hits",              (char*) &query_cache.hits,       SHOW_LONG},
  {"Qcache_inserts",           (char*) &query_cache.inserts,    SHOW_LONG},
  {"Qcache_lowmem_prunes",     (char*) &query_cache.lowmem_prunes, SHOW_LONG},
  {"Qcache_not_cached",        (char*) &query_cache.refused,    SHOW_LONG},
  {"Qcache_queries_in_cache",  (char*) &query_cache.queries_in_cache, SHOW_LONG_NOFLUSH},
  {"Qcache_total_blocks",      (char*) &query_cache.total_blocks, SHOW_LONG_NOFLUSH},
#endif /*HAVE_QUERY_CACHE*/
  {"Queries",                  (char*) &show_queries,            SHOW_FUNC},
  {"Questions",                (char*) offsetof(STATUS_VAR, questions), SHOW_LONG_STATUS},
#ifdef HAVE_REPLICATION
  {"Rpl_status",               (char*) &show_rpl_status,          SHOW_FUNC},
#endif
  {"Select_full_join",         (char*) offsetof(STATUS_VAR, select_full_join_count), SHOW_LONG_STATUS},
  {"Select_full_range_join",   (char*) offsetof(STATUS_VAR, select_full_range_join_count), SHOW_LONG_STATUS},
  {"Select_range",             (char*) offsetof(STATUS_VAR, select_range_count), SHOW_LONG_STATUS},
  {"Select_range_check",       (char*) offsetof(STATUS_VAR, select_range_check_count), SHOW_LONG_STATUS},
  {"Select_scan",	       (char*) offsetof(STATUS_VAR, select_scan_count), SHOW_LONG_STATUS},
  {"Slave_open_temp_tables",   (char*) &slave_open_temp_tables, SHOW_LONG},
#ifdef HAVE_REPLICATION
  {"Slave_retried_transactions",(char*) &show_slave_retried_trans, SHOW_FUNC},
  {"Slave_heartbeat_period",   (char*) &show_heartbeat_period, SHOW_FUNC},
  {"Slave_received_heartbeats",(char*) &show_slave_received_heartbeats, SHOW_FUNC},
  {"Slave_running",            (char*) &show_slave_running,     SHOW_FUNC},
#endif
  {"Slow_launch_threads",      (char*) &slow_launch_threads,    SHOW_LONG},
  {"Slow_queries",             (char*) offsetof(STATUS_VAR, long_query_count), SHOW_LONG_STATUS},
  {"Sort_merge_passes",	       (char*) offsetof(STATUS_VAR, filesort_merge_passes), SHOW_LONG_STATUS},
  {"Sort_range",	       (char*) offsetof(STATUS_VAR, filesort_range_count), SHOW_LONG_STATUS},
  {"Sort_rows",		       (char*) offsetof(STATUS_VAR, filesort_rows), SHOW_LONG_STATUS},
  {"Sort_scan",		       (char*) offsetof(STATUS_VAR, filesort_scan_count), SHOW_LONG_STATUS},
#ifdef HAVE_OPENSSL
#ifndef EMBEDDED_LIBRARY
  {"Ssl_accept_renegotiates",  (char*) &show_ssl_ctx_sess_accept_renegotiate, SHOW_FUNC},
  {"Ssl_accepts",              (char*) &show_ssl_ctx_sess_accept, SHOW_FUNC},
  {"Ssl_callback_cache_hits",  (char*) &show_ssl_ctx_sess_cb_hits, SHOW_FUNC},
  {"Ssl_cipher",               (char*) &show_ssl_get_cipher, SHOW_FUNC},
  {"Ssl_cipher_list",          (char*) &show_ssl_get_cipher_list, SHOW_FUNC},
  {"Ssl_client_connects",      (char*) &show_ssl_ctx_sess_connect, SHOW_FUNC},
  {"Ssl_connect_renegotiates", (char*) &show_ssl_ctx_sess_connect_renegotiate, SHOW_FUNC},
  {"Ssl_ctx_verify_depth",     (char*) &show_ssl_ctx_get_verify_depth, SHOW_FUNC},
  {"Ssl_ctx_verify_mode",      (char*) &show_ssl_ctx_get_verify_mode, SHOW_FUNC},
  {"Ssl_default_timeout",      (char*) &show_ssl_get_default_timeout, SHOW_FUNC},
  {"Ssl_finished_accepts",     (char*) &show_ssl_ctx_sess_accept_good, SHOW_FUNC},
  {"Ssl_finished_connects",    (char*) &show_ssl_ctx_sess_connect_good, SHOW_FUNC},
  {"Ssl_session_cache_hits",   (char*) &show_ssl_ctx_sess_hits, SHOW_FUNC},
  {"Ssl_session_cache_misses", (char*) &show_ssl_ctx_sess_misses, SHOW_FUNC},
  {"Ssl_session_cache_mode",   (char*) &show_ssl_ctx_get_session_cache_mode, SHOW_FUNC},
  {"Ssl_session_cache_overflows", (char*) &show_ssl_ctx_sess_cache_full, SHOW_FUNC},
  {"Ssl_session_cache_size",   (char*) &show_ssl_ctx_sess_get_cache_size, SHOW_FUNC},
  {"Ssl_session_cache_timeouts", (char*) &show_ssl_ctx_sess_timeouts, SHOW_FUNC},
  {"Ssl_sessions_reused",      (char*) &show_ssl_session_reused, SHOW_FUNC},
  {"Ssl_used_session_cache_entries",(char*) &show_ssl_ctx_sess_number, SHOW_FUNC},
  {"Ssl_verify_depth",         (char*) &show_ssl_get_verify_depth, SHOW_FUNC},
  {"Ssl_verify_mode",          (char*) &show_ssl_get_verify_mode, SHOW_FUNC},
  {"Ssl_version",              (char*) &show_ssl_get_version, SHOW_FUNC},
#endif
#endif /* HAVE_OPENSSL */
  {"Table_locks_immediate",    (char*) &locks_immediate,        SHOW_LONG},
  {"Table_locks_waited",       (char*) &locks_waited,           SHOW_LONG},
#ifdef HAVE_MMAP
  {"Tc_log_max_pages_used",    (char*) &tc_log_max_pages_used,  SHOW_LONG},
  {"Tc_log_page_size",         (char*) &tc_log_page_size,       SHOW_LONG},
  {"Tc_log_page_waits",        (char*) &tc_log_page_waits,      SHOW_LONG},
#endif
  {"Threads_cached",           (char*) &cached_thread_count,    SHOW_LONG_NOFLUSH},
  {"Threads_connected",        (char*) &connection_count,       SHOW_INT},
  {"Threads_created",	       (char*) &thread_created,		SHOW_LONG_NOFLUSH},
  {"Threads_running",          (char*) &thread_running,         SHOW_INT},
  {"Uptime",                   (char*) &show_starttime,         SHOW_FUNC},
#ifdef ENABLED_PROFILING
  {"Uptime_since_flush_status",(char*) &show_flushstatustime,   SHOW_FUNC},
#endif
  {NullS, NullS, SHOW_LONG}
};

bool add_terminator(DYNAMIC_ARRAY *options)
{
  my_option empty_element= {0, 0, 0, 0, 0, 0, GET_NO_ARG, NO_ARG, 0, 0, 0, 0, 0, 0};
  return insert_dynamic(options, (uchar *)&empty_element);
}

#ifndef EMBEDDED_LIBRARY
static void print_version(void)
{
  set_server_version();

  printf("%s  Ver %s for %s on %s (%s)\n",my_progname,
	 server_version,SYSTEM_TYPE,MACHINE_TYPE, MYSQL_COMPILATION_COMMENT);
}

/** Compares two options' names, treats - and _ the same */
static int option_cmp(my_option *a, my_option *b)
{
  const char *sa= a->name;
  const char *sb= b->name;
  for (; *sa || *sb; sa++, sb++)
  {
    if (*sa < *sb)
    {
      if (*sa == '-' && *sb == '_')
        continue;
      else
        return -1;
    }
    if (*sa > *sb)
    {
      if (*sa == '_' && *sb == '-')
        continue;
      else
        return 1;
    }
  }
  DBUG_ASSERT(a->name == b->name);
  return 0;
}

static void print_help()
{
  MEM_ROOT mem_root;
  init_alloc_root(&mem_root, 4096, 4096);

  pop_dynamic(&all_options);
  sys_var_add_options(&all_options, sys_var::PARSE_EARLY);
  add_plugin_options(&all_options, &mem_root);
  sort_dynamic(&all_options, (qsort_cmp) option_cmp);
  add_terminator(&all_options);

  my_print_help((my_option*) all_options.buffer);
  my_print_variables((my_option*) all_options.buffer);

  free_root(&mem_root, MYF(0));
  delete_dynamic(&all_options);
}

static void usage(void)
{
  DBUG_ENTER("usage");
  if (!(default_charset_info= get_charset_by_csname(default_character_set_name,
					           MY_CS_PRIMARY,
						   MYF(MY_WME))))
    exit(1);
  if (!default_collation_name)
    default_collation_name= (char*) default_charset_info->name;
  print_version();
  puts(ORACLE_WELCOME_COPYRIGHT_NOTICE("2000, 2011"));
  puts("Starts the MySQL database server.\n");
  printf("Usage: %s [OPTIONS]\n", my_progname);
  if (!opt_verbose)
    puts("\nFor more help options (several pages), use mysqld --verbose --help.");
  else
  {
#ifdef __WIN__
  puts("NT and Win32 specific options:\n\
  --install                     Install the default service (NT).\n\
  --install-manual              Install the default service started manually (NT).\n\
  --install service_name        Install an optional service (NT).\n\
  --install-manual service_name Install an optional service started manually (NT).\n\
  --remove                      Remove the default service from the service list (NT).\n\
  --remove service_name         Remove the service_name from the service list (NT).\n\
  --enable-named-pipe           Only to be used for the default server (NT).\n\
  --standalone                  Dummy option to start as a standalone server (NT).\
");
  puts("");
#endif
  print_defaults(MYSQL_CONFIG_NAME,load_default_groups);
  puts("");
  set_ports();

  /* Print out all the options including plugin supplied options */
  print_help();

  if (! plugins_are_initialized)
  {
    puts("\n\
Plugins have parameters that are not reflected in this list\n\
because execution stopped before plugins were initialized.");
  }

  puts("\n\
To see what values a running MySQL server is using, type\n\
'mysqladmin variables' instead of 'mysqld --verbose --help'.");
  }
  DBUG_VOID_RETURN;
}
#endif /*!EMBEDDED_LIBRARY*/

/**
  Initialize MySQL global variables to default values.

  @note
    The reason to set a lot of global variables to zero is to allow one to
    restart the embedded server with a clean environment
    It's also needed on some exotic platforms where global variables are
    not set to 0 when a program starts.

    We don't need to set variables refered to in my_long_options
    as these are initialized by my_getopt.
*/

static int mysql_init_variables(void)
{
  /* Things reset to zero */
  opt_skip_slave_start= opt_reckless_slave = 0;
  mysql_home[0]= pidfile_name[0]= log_error_file[0]= 0;
  myisam_test_invalid_symlink= test_if_data_home_dir;
  opt_log= opt_slow_log= 0;
  opt_bin_log= 0;
  opt_disable_networking= opt_skip_show_db=0;
  opt_skip_name_resolve= 0;
  opt_ignore_builtin_innodb= 0;
  opt_logname= opt_update_logname= opt_binlog_index_name= opt_slow_logname= 0;
  opt_tc_log_file= (char *)"tc.log";      // no hostname in tc_log file name !
  opt_secure_auth= 0;
  opt_bootstrap= opt_myisam_log= 0;
  mqh_used= 0;
  kill_in_progress= 0;
  cleanup_done= 0;
  server_id_supplied= 0;
  test_flags= select_errors= dropping_tables= ha_open_options=0;
  thread_count= thread_running= kill_cached_threads= wake_thread=0;
  slave_open_temp_tables= 0;
  cached_thread_count= 0;
  opt_endinfo= using_udf_functions= 0;
  opt_using_transactions= 0;
  abort_loop= select_thread_in_use= signal_thread_in_use= 0;
  ready_to_exit= shutdown_in_progress= grant_option= 0;
  aborted_threads= aborted_connects= 0;
  delayed_insert_threads= delayed_insert_writes= delayed_rows_in_use= 0;
  delayed_insert_errors= thread_created= 0;
  specialflag= 0;
  binlog_cache_use=  binlog_cache_disk_use= 0;
  max_used_connections= slow_launch_threads = 0;
  mysqld_user= mysqld_chroot= opt_init_file= opt_bin_logname = 0;
  prepared_stmt_count= 0;
  mysqld_unix_port= opt_mysql_tmpdir= my_bind_addr_str= NullS;
  bzero((uchar*) &mysql_tmpdir_list, sizeof(mysql_tmpdir_list));
  bzero((char *) &global_status_var, sizeof(global_status_var));
  opt_large_pages= 0;
  opt_super_large_pages= 0;
#if defined(ENABLED_DEBUG_SYNC)
  opt_debug_sync_timeout= 0;
#endif /* defined(ENABLED_DEBUG_SYNC) */
  key_map_full.set_all();

  /* Character sets */
  system_charset_info= &my_charset_utf8_general_ci;
  files_charset_info= &my_charset_utf8_general_ci;
  national_charset_info= &my_charset_utf8_general_ci;
  table_alias_charset= &my_charset_bin;
  character_set_filesystem= &my_charset_bin;

  opt_specialflag= SPECIAL_ENGLISH;
  unix_sock= ip_sock= INVALID_SOCKET;
  mysql_home_ptr= mysql_home;
  pidfile_name_ptr= pidfile_name;
  log_error_file_ptr= log_error_file;
  lc_messages_dir_ptr= lc_messages_dir;
  protocol_version= PROTOCOL_VERSION;
  what_to_log= ~ (1L << (uint) COM_TIME);
  refresh_version= 1L;	/* Increments on each reload */
  global_query_id= thread_id= 1L;
  my_atomic_rwlock_init(&global_query_id_lock);
  my_atomic_rwlock_init(&thread_running_lock);
  strmov(server_version, MYSQL_SERVER_VERSION);
  threads.empty();
  thread_cache.empty();
  key_caches.empty();
  if (!(dflt_key_cache= get_or_create_key_cache(default_key_cache_base.str,
                                                default_key_cache_base.length)))
  {
    sql_print_error("Cannot allocate the keycache");
    return 1;
  }
  /* set key_cache_hash.default_value = dflt_key_cache */
  multi_keycache_init();

  /* Set directory paths */
  mysql_real_data_home_len=
    strmake(mysql_real_data_home, get_relative_path(MYSQL_DATADIR),
            sizeof(mysql_real_data_home)-1) - mysql_real_data_home;
  /* Replication parameters */
  master_info_file= (char*) "master.info",
    relay_log_info_file= (char*) "relay-log.info";
  report_user= report_password = report_host= 0;	/* TO BE DELETED */
  opt_relay_logname= opt_relaylog_index_name= 0;

  /* Variables in libraries */
  charsets_dir= 0;
  default_character_set_name= (char*) MYSQL_DEFAULT_CHARSET_NAME;
  default_collation_name= compiled_default_collation_name;
  character_set_filesystem_name= (char*) "binary";
  lc_messages= (char*) "en_US";
  lc_time_names_name= (char*) "en_US";
  
  /* Variables that depends on compile options */
#ifndef DBUG_OFF
  default_dbug_option=IF_WIN("d:t:i:O,\\mysqld.trace",
			     "d:t:i:o,/tmp/mysqld.trace");
#endif
  opt_error_log= IF_WIN(1,0);
#ifdef ENABLED_PROFILING
    have_profiling = SHOW_OPTION_YES;
#else
    have_profiling = SHOW_OPTION_NO;
#endif

#ifdef HAVE_OPENSSL
  have_ssl=SHOW_OPTION_YES;
#else
  have_ssl=SHOW_OPTION_NO;
#endif
#ifdef HAVE_BROKEN_REALPATH
  have_symlink=SHOW_OPTION_NO;
#else
  have_symlink=SHOW_OPTION_YES;
#endif
#ifdef HAVE_DLOPEN
  have_dlopen=SHOW_OPTION_YES;
#else
  have_dlopen=SHOW_OPTION_NO;
#endif
#ifdef HAVE_QUERY_CACHE
  have_query_cache=SHOW_OPTION_YES;
#else
  have_query_cache=SHOW_OPTION_NO;
#endif
#ifdef HAVE_SPATIAL
  have_geometry=SHOW_OPTION_YES;
#else
  have_geometry=SHOW_OPTION_NO;
#endif
#ifdef HAVE_RTREE_KEYS
  have_rtree_keys=SHOW_OPTION_YES;
#else
  have_rtree_keys=SHOW_OPTION_NO;
#endif
#ifdef HAVE_CRYPT
  have_crypt=SHOW_OPTION_YES;
#else
  have_crypt=SHOW_OPTION_NO;
#endif
#ifdef HAVE_COMPRESS
  have_compress= SHOW_OPTION_YES;
#else
  have_compress= SHOW_OPTION_NO;
#endif
#ifdef HAVE_LIBWRAP
  libwrapName= NullS;
#endif
#ifdef HAVE_OPENSSL
  des_key_file = 0;
#ifndef EMBEDDED_LIBRARY
  ssl_acceptor_fd= 0;
#endif /* ! EMBEDDED_LIBRARY */
#endif /* HAVE_OPENSSL */
#ifdef HAVE_SMEM
  shared_memory_base_name= default_shared_memory_base_name;
#endif

#if defined(__WIN__)
  /* Allow Win32 users to move MySQL anywhere */
  {
    char prg_dev[LIBLEN];
    char executing_path_name[LIBLEN];
    if (!test_if_hard_path(my_progname))
    {
      // we don't want to use GetModuleFileName inside of my_path since
      // my_path is a generic path dereferencing function and here we care
      // only about the executing binary.
      GetModuleFileName(NULL, executing_path_name, sizeof(executing_path_name));
      my_path(prg_dev, executing_path_name, NULL);
    }
    else
      my_path(prg_dev, my_progname, "mysql/bin");
    strcat(prg_dev,"/../");			// Remove 'bin' to get base dir
    cleanup_dirname(mysql_home,prg_dev);
  }
#else
  const char *tmpenv;
  if (!(tmpenv = getenv("MY_BASEDIR_VERSION")))
    tmpenv = DEFAULT_MYSQL_HOME;
  (void) strmake(mysql_home, tmpenv, sizeof(mysql_home)-1);
#endif
  return 0;
}

my_bool
mysqld_get_one_option(int optid,
                      const struct my_option *opt __attribute__((unused)),
                      char *argument)
{
  switch(optid) {
  case '#':
#ifndef DBUG_OFF
    DBUG_SET_INITIAL(argument ? argument : default_dbug_option);
#endif
    opt_endinfo=1;				/* unireg: memory allocation */
    break;
  case 'a':
    global_system_variables.sql_mode= MODE_ANSI;
    global_system_variables.tx_isolation= ISO_SERIALIZABLE;
    break;
  case 'b':
    strmake(mysql_home,argument,sizeof(mysql_home)-1);
    break;
  case 'C':
    if (default_collation_name == compiled_default_collation_name)
      default_collation_name= 0;
    break;
  case 'l':
    WARN_DEPRECATED(NULL, 7, 0, "--log", "'--general-log'/'--general-log-file'");
    opt_log=1;
    break;
  case 'h':
    strmake(mysql_real_data_home,argument, sizeof(mysql_real_data_home)-1);
    /* Correct pointer set by my_getopt (for embedded library) */
    mysql_real_data_home_ptr= mysql_real_data_home;
    break;
  case 'u':
    if (!mysqld_user || !strcmp(mysqld_user, argument))
      mysqld_user= argument;
    else
      sql_print_warning("Ignoring user change to '%s' because the user was set to '%s' earlier on the command line\n", argument, mysqld_user);
    break;
  case 'L':
<<<<<<< HEAD
    strmake(lc_messages_dir, argument, sizeof(lc_messages_dir)-1);
    lc_messages_dir_ptr= lc_messages_dir;
=======
    strmake(language, argument, sizeof(language)-1);
    break;
  case 'O':
    WARN_DEPRECATED(NULL, VER_CELOSIA, "--set-variable", "--variable-name=value");
    break;
#ifdef HAVE_REPLICATION
  case OPT_SLAVE_SKIP_ERRORS:
#ifndef MCP_BUG54854
    add_slave_skip_errors(argument);
#endif // MCP_BUG54854
    break;
  case OPT_SLAVE_EXEC_MODE:
    slave_exec_mode_options= find_bit_type_or_exit(argument,
                                                   &slave_exec_mode_typelib,
                                                   "", &error);
    if (error)
      return 1;
>>>>>>> 5eb3c297
    break;
  case OPT_BINLOG_FORMAT:
    binlog_format_used= true;
    break;
#include <sslopt-case.h>
#ifndef EMBEDDED_LIBRARY
  case 'V':
    print_version();
    exit(0);
#endif /*EMBEDDED_LIBRARY*/
  case 'W':
    if (!argument)
      global_system_variables.log_warnings++;
    else if (argument == disabled_my_option)
      global_system_variables.log_warnings= 0L;
    else
      global_system_variables.log_warnings= atoi(argument);
    break;
  case 'T':
    test_flags= argument ? (uint) atoi(argument) : 0;
    opt_endinfo=1;
    break;
  case (int) OPT_ISAM_LOG:
    opt_myisam_log=1;
    break;
  case (int) OPT_BIN_LOG:
    opt_bin_log= test(argument != disabled_my_option);
    break;
#ifdef HAVE_REPLICATION
  case (int)OPT_REPLICATE_IGNORE_DB:
  {
    rpl_filter->add_ignore_db(argument);
    break;
  }
  case (int)OPT_REPLICATE_DO_DB:
  {
    rpl_filter->add_do_db(argument);
    break;
  }
  case (int)OPT_REPLICATE_REWRITE_DB:
  {
    char* key = argument,*p, *val;

    if (!(p= strstr(argument, "->")))
    {
      sql_print_error("Bad syntax in replicate-rewrite-db - missing '->'!\n");
      return 1;
    }
    val= p--;
    while (my_isspace(mysqld_charset, *p) && p > argument)
      *p-- = 0;
    if (p == argument)
    {
      sql_print_error("Bad syntax in replicate-rewrite-db - empty FROM db!\n");
      return 1;
    }
    *val= 0;
    val+= 2;
    while (*val && my_isspace(mysqld_charset, *val))
      val++;
    if (!*val)
    {
      sql_print_error("Bad syntax in replicate-rewrite-db - empty TO db!\n");
      return 1;
    }

    rpl_filter->add_db_rewrite(key, val);
    break;
  }

  case (int)OPT_BINLOG_IGNORE_DB:
  {
    binlog_filter->add_ignore_db(argument);
    break;
  }
  case (int)OPT_BINLOG_DO_DB:
  {
    binlog_filter->add_do_db(argument);
    break;
  }
  case (int)OPT_REPLICATE_DO_TABLE:
  {
    if (rpl_filter->add_do_table(argument))
    {
      sql_print_error("Could not add do table rule '%s'!\n", argument);
      return 1;
    }
    break;
  }
  case (int)OPT_REPLICATE_WILD_DO_TABLE:
  {
    if (rpl_filter->add_wild_do_table(argument))
    {
      sql_print_error("Could not add do table rule '%s'!\n", argument);
      return 1;
    }
    break;
  }
  case (int)OPT_REPLICATE_WILD_IGNORE_TABLE:
  {
    if (rpl_filter->add_wild_ignore_table(argument))
    {
      sql_print_error("Could not add ignore table rule '%s'!\n", argument);
      return 1;
    }
    break;
  }
  case (int)OPT_REPLICATE_IGNORE_TABLE:
  {
    if (rpl_filter->add_ignore_table(argument))
    {
      sql_print_error("Could not add ignore table rule '%s'!\n", argument);
      return 1;
    }
    break;
  }
#endif /* HAVE_REPLICATION */
  case (int) OPT_SLOW_QUERY_LOG:
    WARN_DEPRECATED(NULL, 7, 0, "--log-slow-queries", "'--slow-query-log'/'--slow-query-log-file'");
    opt_slow_log= 1;
    break;
  case (int) OPT_SKIP_NEW:
    opt_specialflag|= SPECIAL_NO_NEW_FUNC;
    delay_key_write_options= DELAY_KEY_WRITE_NONE;
    myisam_concurrent_insert=0;
    myisam_recover_options= HA_RECOVER_OFF;
    sp_automatic_privileges=0;
    my_use_symdir=0;
    ha_open_options&= ~(HA_OPEN_ABORT_IF_CRASHED | HA_OPEN_DELAY_KEY_WRITE);
#ifdef HAVE_QUERY_CACHE
    query_cache_size=0;
#endif
    break;
  case (int) OPT_SAFE:
    opt_specialflag|= SPECIAL_SAFE_MODE;
    delay_key_write_options= DELAY_KEY_WRITE_NONE;
    myisam_recover_options= HA_RECOVER_DEFAULT;
    ha_open_options&= ~(HA_OPEN_DELAY_KEY_WRITE);
    break;
  case (int) OPT_SKIP_PRIOR:
    opt_specialflag|= SPECIAL_NO_PRIOR;
    sql_print_warning("The --skip-thread-priority startup option is deprecated "
                      "and will be removed in MySQL 7.0. This option has no effect "
                      "as the implied behavior is already the default.");
    break;
  case (int) OPT_SKIP_HOST_CACHE:
    opt_specialflag|= SPECIAL_NO_HOST_CACHE;
    break;
  case (int) OPT_SKIP_RESOLVE:
    opt_skip_name_resolve= 1;
    opt_specialflag|=SPECIAL_NO_RESOLVE;
    break;
  case (int) OPT_WANT_CORE:
    test_flags |= TEST_CORE_ON_SIGNAL;
    break;
  case (int) OPT_SKIP_STACK_TRACE:
    test_flags|=TEST_NO_STACKTRACE;
    break;
  case (int) OPT_BIND_ADDRESS:
    {
      struct addrinfo *res_lst, hints;    

      bzero(&hints, sizeof(struct addrinfo));
      hints.ai_socktype= SOCK_STREAM;
      hints.ai_protocol= IPPROTO_TCP;

      if (getaddrinfo(argument, NULL, &hints, &res_lst) != 0) 
      {
        sql_print_error("Can't start server: cannot resolve hostname!");
        return 1;
      }

      if (res_lst->ai_next)
      {
        sql_print_error("Can't start server: bind-address refers to multiple interfaces!");
        return 1;
      }
      freeaddrinfo(res_lst);
    }
    break;
  case OPT_CONSOLE:
    if (opt_console)
      opt_error_log= 0;			// Force logs to stdout
    break;
  case OPT_BOOTSTRAP:
    opt_noacl=opt_bootstrap=1;
    break;
  case OPT_SERVER_ID:
    server_id_supplied = 1;
    break;
  case OPT_ONE_THREAD:
    thread_handling= SCHEDULER_ONE_THREAD_PER_CONNECTION;
    break;
  case OPT_LOWER_CASE_TABLE_NAMES:
    lower_case_table_names_used= 1;
    break;
#if defined(ENABLED_DEBUG_SYNC)
  case OPT_DEBUG_SYNC_TIMEOUT:
    /*
      Debug Sync Facility. See debug_sync.cc.
      Default timeout for WAIT_FOR action.
      Default value is zero (facility disabled).
      If option is given without an argument, supply a non-zero value.
    */
    if (!argument)
    {
      /* purecov: begin tested */
      opt_debug_sync_timeout= DEBUG_SYNC_DEFAULT_WAIT_TIMEOUT;
      /* purecov: end */
    }
    break;
#endif /* defined(ENABLED_DEBUG_SYNC) */
  case OPT_ENGINE_CONDITION_PUSHDOWN:
    /*
      The last of --engine-condition-pushdown and --optimizer_switch on
      command line wins (see get_options().
    */
    if (global_system_variables.engine_condition_pushdown)
      global_system_variables.optimizer_switch|=
        OPTIMIZER_SWITCH_ENGINE_CONDITION_PUSHDOWN;
    else
      global_system_variables.optimizer_switch&=
        ~OPTIMIZER_SWITCH_ENGINE_CONDITION_PUSHDOWN;
    break;
  case OPT_LOG_ERROR:
    /*
      "No --log-error" == "write errors to stderr",
      "--log-error without argument" == "write errors to a file".
    */
    if (argument == NULL) /* no argument */
      log_error_file_ptr= const_cast<char*>("");
    break;
  case OPT_MAX_LONG_DATA_SIZE:
    max_long_data_size_used= true;
    WARN_DEPRECATED(NULL, 5, 6, "--max_long_data_size", "'--max_allowed_packet'");
    break;
  }
  return 0;
}


/** Handle arguments for multiple key caches. */

C_MODE_START

static void*
mysql_getopt_value(const char *keyname, uint key_length,
		   const struct my_option *option, int *error)
{
  if (error)
    *error= 0;
  switch (option->id) {
  case OPT_KEY_BUFFER_SIZE:
  case OPT_KEY_CACHE_BLOCK_SIZE:
  case OPT_KEY_CACHE_DIVISION_LIMIT:
  case OPT_KEY_CACHE_AGE_THRESHOLD:
  {
    KEY_CACHE *key_cache;
    if (!(key_cache= get_or_create_key_cache(keyname, key_length)))
    {
      if (error)
        *error= EXIT_OUT_OF_MEMORY;
      return 0;
    }
    switch (option->id) {
    case OPT_KEY_BUFFER_SIZE:
      return &key_cache->param_buff_size;
    case OPT_KEY_CACHE_BLOCK_SIZE:
      return &key_cache->param_block_size;
    case OPT_KEY_CACHE_DIVISION_LIMIT:
      return &key_cache->param_division_limit;
    case OPT_KEY_CACHE_AGE_THRESHOLD:
      return &key_cache->param_age_threshold;
    }
  }
  }
  return option->value;
}

static void option_error_reporter(enum loglevel level, const char *format, ...)
{
  va_list args;
  va_start(args, format);

  /* Don't print warnings for --loose options during bootstrap */
  if (level == ERROR_LEVEL || !opt_bootstrap ||
      global_system_variables.log_warnings)
  {
    vprint_msg_to_log(level, format, args);
  }
  va_end(args);
}

C_MODE_END

/**
  Get server options from the command line,
  and perform related server initializations.
  @param [in, out] argc_ptr       command line options (count)
  @param [in, out] argv_ptr       command line options (values)
  @return 0 on success

  @todo
  - FIXME add EXIT_TOO_MANY_ARGUMENTS to "mysys_err.h" and return that code?
*/
static int get_options(int *argc_ptr, char ***argv_ptr)
{
  int ho_error;

  my_getopt_register_get_addr(mysql_getopt_value);
  my_getopt_error_reporter= option_error_reporter;

  /* prepare all_options array */
  my_init_dynamic_array(&all_options, sizeof(my_option),
                        array_elements(my_long_options),
                        array_elements(my_long_options)/4);
  for (my_option *opt= my_long_options;
       opt < my_long_options + array_elements(my_long_options) - 1;
       opt++)
    insert_dynamic(&all_options, (uchar*) opt);
  sys_var_add_options(&all_options, sys_var::PARSE_NORMAL);
  add_terminator(&all_options);

  /* Skip unknown options so that they may be processed later by plugins */
  my_getopt_skip_unknown= TRUE;

  if ((ho_error= handle_options(argc_ptr, argv_ptr, (my_option*)(all_options.buffer),
                                mysqld_get_one_option)))
    return ho_error;

  if (!opt_help)
    delete_dynamic(&all_options);

  /* Add back the program name handle_options removes */
  (*argc_ptr)++;
  (*argv_ptr)--;

  /*
    Options have been parsed. Now some of them need additional special
    handling, like custom value checking, checking of incompatibilites
    between options, setting of multiple variables, etc.
    Do them here.
  */

  if ((opt_log_slow_admin_statements || opt_log_queries_not_using_indexes ||
       opt_log_slow_slave_statements) &&
      !opt_slow_log)
    sql_print_warning("options --log-slow-admin-statements, --log-queries-not-using-indexes and --log-slow-slave-statements have no effect if --log_slow_queries is not set");
  if (global_system_variables.net_buffer_length > 
      global_system_variables.max_allowed_packet)
  {
    sql_print_warning("net_buffer_length (%lu) is set to be larger "
                      "than max_allowed_packet (%lu). Please rectify.",
                      global_system_variables.net_buffer_length, 
                      global_system_variables.max_allowed_packet);
  }

  if (log_error_file_ptr != disabled_my_option)
    opt_error_log= 1;
  else
    log_error_file_ptr= const_cast<char*>("");

  opt_init_connect.length=strlen(opt_init_connect.str);
  opt_init_slave.length=strlen(opt_init_slave.str);

  if (global_system_variables.low_priority_updates)
    thr_upgraded_concurrent_insert_lock= TL_WRITE_LOW_PRIORITY;

  if (ft_boolean_check_syntax_string((uchar*) ft_boolean_syntax))
  {
    sql_print_error("Invalid ft-boolean-syntax string: %s\n",
                    ft_boolean_syntax);
    return 1;
  }

  if (opt_disable_networking)
    mysqld_port= 0;

  if (opt_skip_show_db)
    opt_specialflag|= SPECIAL_SKIP_SHOW_DB;

  if (myisam_flush)
    flush_time= 0;

#ifdef HAVE_REPLICATION
  if (opt_slave_skip_errors)
    init_slave_skip_errors(opt_slave_skip_errors);
#endif

  if (global_system_variables.max_join_size == HA_POS_ERROR)
    global_system_variables.option_bits|= OPTION_BIG_SELECTS;
  else
    global_system_variables.option_bits&= ~OPTION_BIG_SELECTS;

  // Synchronize @@global.autocommit on --autocommit
  const ulonglong turn_bit_on= opt_autocommit ?
    OPTION_AUTOCOMMIT : OPTION_NOT_AUTOCOMMIT;
  global_system_variables.option_bits=
    (global_system_variables.option_bits &
     ~(OPTION_NOT_AUTOCOMMIT | OPTION_AUTOCOMMIT)) | turn_bit_on;

  global_system_variables.sql_mode=
    expand_sql_mode(global_system_variables.sql_mode);
#if defined(HAVE_BROKEN_REALPATH)
  my_use_symdir=0;
  my_disable_symlinks=1;
  have_symlink=SHOW_OPTION_NO;
#else
  if (!my_use_symdir)
  {
    my_disable_symlinks=1;
    have_symlink=SHOW_OPTION_DISABLED;
  }
#endif
  if (opt_debugging)
  {
    /* Allow break with SIGINT, no core or stack trace */
    test_flags|= TEST_SIGINT | TEST_NO_STACKTRACE;
    test_flags&= ~TEST_CORE_ON_SIGNAL;
  }
  /* Set global MyISAM variables from delay_key_write_options */
  fix_delay_key_write(0, 0, OPT_GLOBAL);

#ifndef EMBEDDED_LIBRARY
  if (mysqld_chroot)
    set_root(mysqld_chroot);
#else
  thread_handling = SCHEDULER_NO_THREADS;
  max_allowed_packet= global_system_variables.max_allowed_packet;
  net_buffer_length= global_system_variables.net_buffer_length;
#endif
  if (fix_paths())
    return 1;

  /*
    Set some global variables from the global_system_variables
    In most cases the global variables will not be used
  */
  my_disable_locking= myisam_single_user= test(opt_external_locking == 0);
  my_default_record_cache_size=global_system_variables.read_buff_size;

  global_system_variables.long_query_time= (ulonglong)
    (global_system_variables.long_query_time_double * 1e6);

  if (opt_short_log_format)
    opt_specialflag|= SPECIAL_SHORT_LOG_FORMAT;

  if (init_global_datetime_format(MYSQL_TIMESTAMP_DATE,
                                  &global_date_format) ||
      init_global_datetime_format(MYSQL_TIMESTAMP_TIME,
                                  &global_time_format) ||
      init_global_datetime_format(MYSQL_TIMESTAMP_DATETIME,
                                  &global_datetime_format))
    return 1;

#ifdef EMBEDDED_LIBRARY
  one_thread_scheduler();
#else
  if (thread_handling <= SCHEDULER_ONE_THREAD_PER_CONNECTION)
    one_thread_per_connection_scheduler();
  else                  /* thread_handling == SCHEDULER_NO_THREADS) */
    one_thread_scheduler();
#endif

  global_system_variables.engine_condition_pushdown=
    test(global_system_variables.optimizer_switch &
         OPTIMIZER_SWITCH_ENGINE_CONDITION_PUSHDOWN);

  opt_readonly= read_only;

  /*
    If max_long_data_size is not specified explicitly use
    value of max_allowed_packet.
  */
  if (!max_long_data_size_used)
    max_long_data_size= global_system_variables.max_allowed_packet;

  return 0;
}


/*
  Create version name for running mysqld version
  We automaticly add suffixes -debug, -embedded and -log to the version
  name to make the version more descriptive.
  (MYSQL_SERVER_SUFFIX is set by the compilation environment)
*/

static void set_server_version(void)
{
  char *end= strxmov(server_version, MYSQL_SERVER_VERSION,
                     MYSQL_SERVER_SUFFIX_STR, NullS);
#ifdef EMBEDDED_LIBRARY
  end= strmov(end, "-embedded");
#endif
#ifndef DBUG_OFF
  if (!strstr(MYSQL_SERVER_SUFFIX_STR, "-debug"))
    end= strmov(end, "-debug");
#endif
  if (opt_log || opt_slow_log || opt_bin_log)
    strmov(end, "-log");                        // This may slow down system
}


static char *get_relative_path(const char *path)
{
  if (test_if_hard_path(path) &&
      is_prefix(path,DEFAULT_MYSQL_HOME) &&
      strcmp(DEFAULT_MYSQL_HOME,FN_ROOTDIR))
  {
    path+=(uint) strlen(DEFAULT_MYSQL_HOME);
    while (*path == FN_LIBCHAR || *path == FN_LIBCHAR2)
      path++;
  }
  return (char*) path;
}


/**
  Fix filename and replace extension where 'dir' is relative to
  mysql_real_data_home.
  @return
    1 if len(path) > FN_REFLEN
*/

bool
fn_format_relative_to_data_home(char * to, const char *name,
				const char *dir, const char *extension)
{
  char tmp_path[FN_REFLEN];
  if (!test_if_hard_path(dir))
  {
    strxnmov(tmp_path,sizeof(tmp_path)-1, mysql_real_data_home,
	     dir, NullS);
    dir=tmp_path;
  }
  return !fn_format(to, name, dir, extension,
		    MY_APPEND_EXT | MY_UNPACK_FILENAME | MY_SAFE_PATH);
}


/**
  Test a file path to determine if the path is compatible with the secure file
  path restriction.
 
  @param path null terminated character string

  @return
    @retval TRUE The path is secure
    @retval FALSE The path isn't secure
*/

bool is_secure_file_path(char *path)
{
  char buff1[FN_REFLEN], buff2[FN_REFLEN];
  size_t opt_secure_file_priv_len;
  /*
    All paths are secure if opt_secure_file_path is 0
  */
  if (!opt_secure_file_priv)
    return TRUE;

  opt_secure_file_priv_len= strlen(opt_secure_file_priv);

  if (strlen(path) >= FN_REFLEN)
    return FALSE;

  if (my_realpath(buff1, path, 0))
  {
    /*
      The supplied file path might have been a file and not a directory.
    */
    int length= (int)dirname_length(path);
    if (length >= FN_REFLEN)
      return FALSE;
    memcpy(buff2, path, length);
    buff2[length]= '\0';
    if (length == 0 || my_realpath(buff1, buff2, 0))
      return FALSE;
  }
  convert_dirname(buff2, buff1, NullS);
  if (!lower_case_file_system)
  {
    if (strncmp(opt_secure_file_priv, buff2, opt_secure_file_priv_len))
      return FALSE;
  }
  else
  {
    if (files_charset_info->coll->strnncoll(files_charset_info,
                                            (uchar *) buff2, strlen(buff2),
                                            (uchar *) opt_secure_file_priv,
                                            opt_secure_file_priv_len,
                                            TRUE))
      return FALSE;
  }
  return TRUE;
}


static int fix_paths(void)
{
  char buff[FN_REFLEN],*pos;
  convert_dirname(mysql_home,mysql_home,NullS);
  /* Resolve symlinks to allow 'mysql_home' to be a relative symlink */
  my_realpath(mysql_home,mysql_home,MYF(0));
  /* Ensure that mysql_home ends in FN_LIBCHAR */
  pos=strend(mysql_home);
  if (pos[-1] != FN_LIBCHAR)
  {
    pos[0]= FN_LIBCHAR;
    pos[1]= 0;
  }
  convert_dirname(lc_messages_dir, lc_messages_dir, NullS);
  convert_dirname(mysql_real_data_home,mysql_real_data_home,NullS);
  (void) my_load_path(mysql_home,mysql_home,""); // Resolve current dir
  (void) my_load_path(mysql_real_data_home,mysql_real_data_home,mysql_home);
  (void) my_load_path(pidfile_name, pidfile_name_ptr, mysql_real_data_home);
  (void) my_load_path(opt_plugin_dir, opt_plugin_dir_ptr ? opt_plugin_dir_ptr :
                                      get_relative_path(PLUGINDIR), mysql_home);
  opt_plugin_dir_ptr= opt_plugin_dir;

  my_realpath(mysql_unpacked_real_data_home, mysql_real_data_home, MYF(0));
  mysql_unpacked_real_data_home_len= 
    (int) strlen(mysql_unpacked_real_data_home);
  if (mysql_unpacked_real_data_home[mysql_unpacked_real_data_home_len-1] == FN_LIBCHAR)
    --mysql_unpacked_real_data_home_len;

  char *sharedir=get_relative_path(SHAREDIR);
  if (test_if_hard_path(sharedir))
    strmake(buff,sharedir,sizeof(buff)-1);		/* purecov: tested */
  else
    strxnmov(buff,sizeof(buff)-1,mysql_home,sharedir,NullS);
  convert_dirname(buff,buff,NullS);
  (void) my_load_path(lc_messages_dir, lc_messages_dir, buff);

  /* If --character-sets-dir isn't given, use shared library dir */
  if (charsets_dir)
    strmake(mysql_charsets_dir, charsets_dir, sizeof(mysql_charsets_dir)-1);
  else
    strxnmov(mysql_charsets_dir, sizeof(mysql_charsets_dir)-1, buff,
	     CHARSET_DIR, NullS);
  (void) my_load_path(mysql_charsets_dir, mysql_charsets_dir, buff);
  convert_dirname(mysql_charsets_dir, mysql_charsets_dir, NullS);
  charsets_dir=mysql_charsets_dir;

  if (init_tmpdir(&mysql_tmpdir_list, opt_mysql_tmpdir))
    return 1;
  if (!opt_mysql_tmpdir)
    opt_mysql_tmpdir= mysql_tmpdir;
#ifdef HAVE_REPLICATION
  if (!slave_load_tmpdir)
    slave_load_tmpdir= mysql_tmpdir;
#endif /* HAVE_REPLICATION */
  /*
    Convert the secure-file-priv option to system format, allowing
    a quick strcmp to check if read or write is in an allowed dir
   */
  if (opt_secure_file_priv)
  {
    if (*opt_secure_file_priv == 0)
    {
      my_free(opt_secure_file_priv);
      opt_secure_file_priv= 0;
    }
    else
    {
      if (strlen(opt_secure_file_priv) >= FN_REFLEN)
        opt_secure_file_priv[FN_REFLEN-1]= '\0';
      if (my_realpath(buff, opt_secure_file_priv, 0))
      {
        sql_print_warning("Failed to normalize the argument for --secure-file-priv.");
        return 1;
      }
      char *secure_file_real_path= (char *)my_malloc(FN_REFLEN, MYF(MY_FAE));
      convert_dirname(secure_file_real_path, buff, NullS);
      my_free(opt_secure_file_priv);
      opt_secure_file_priv= secure_file_real_path;
    }
  }
  
  return 0;
}

/**
  Check if file system used for databases is case insensitive.

  @param dir_name			Directory to test

  @retval
    -1  Don't know (Test failed)
  @retval
    0   File system is case sensitive
  @retval
    1   File system is case insensitive
*/

static int test_if_case_insensitive(const char *dir_name)
{
  int result= 0;
  File file;
  char buff[FN_REFLEN], buff2[FN_REFLEN];
  MY_STAT stat_info;
  DBUG_ENTER("test_if_case_insensitive");

  fn_format(buff, glob_hostname, dir_name, ".lower-test",
	    MY_UNPACK_FILENAME | MY_REPLACE_EXT | MY_REPLACE_DIR);
  fn_format(buff2, glob_hostname, dir_name, ".LOWER-TEST",
	    MY_UNPACK_FILENAME | MY_REPLACE_EXT | MY_REPLACE_DIR);
  mysql_file_delete(key_file_casetest, buff2, MYF(0));
  if ((file= mysql_file_create(key_file_casetest,
                               buff, 0666, O_RDWR, MYF(0))) < 0)
  {
    sql_print_warning("Can't create test file %s", buff);
    DBUG_RETURN(-1);
  }
  mysql_file_close(file, MYF(0));
  if (mysql_file_stat(key_file_casetest, buff2, &stat_info, MYF(0)))
    result= 1;					// Can access file
  mysql_file_delete(key_file_casetest, buff, MYF(MY_WME));
  DBUG_PRINT("exit", ("result: %d", result));
  DBUG_RETURN(result);
}


#ifndef EMBEDDED_LIBRARY

/**
  Create file to store pid number.
*/
static void create_pid_file()
{
  File file;
  if ((file= mysql_file_create(key_file_pid, pidfile_name, 0664,
                               O_WRONLY | O_TRUNC, MYF(MY_WME))) >= 0)
  {
    char buff[21], *end;
    end= int10_to_str((long) getpid(), buff, 10);
    *end++= '\n';
    if (!mysql_file_write(file, (uchar*) buff, (uint) (end-buff),
                          MYF(MY_WME | MY_NABP)))
    {
      mysql_file_close(file, MYF(0));
      return;
    }
    mysql_file_close(file, MYF(0));
  }
  sql_perror("Can't start server: can't create PID file");
  exit(1);
}
#endif /* EMBEDDED_LIBRARY */

/** Clear most status variables. */
void refresh_status(THD *thd)
{
  mysql_mutex_lock(&LOCK_status);

  /* Add thread's status variabes to global status */
  add_to_status(&global_status_var, &thd->status_var);

  /* Reset thread's status variables */
  bzero((uchar*) &thd->status_var, sizeof(thd->status_var));

  /* Reset some global variables */
  reset_status_vars();

  /* Reset the counters of all key caches (default and named). */
  process_key_caches(reset_key_cache_counters);
  flush_status_time= time((time_t*) 0);
  mysql_mutex_unlock(&LOCK_status);

  /*
    Set max_used_connections to the number of currently open
    connections.  Lock LOCK_thread_count out of LOCK_status to avoid
    deadlocks.  Status reset becomes not atomic, but status data is
    not exact anyway.
  */
  mysql_mutex_lock(&LOCK_thread_count);
  max_used_connections= thread_count-delayed_insert_threads;
  mysql_mutex_unlock(&LOCK_thread_count);
}


/*****************************************************************************
  Instantiate variables for missing storage engines
  This section should go away soon
*****************************************************************************/

/*****************************************************************************
  Instantiate templates
*****************************************************************************/

#ifdef HAVE_EXPLICIT_TEMPLATE_INSTANTIATION
/* Used templates */
template class I_List<THD>;
template class I_List_iterator<THD>;
template class I_List<i_string>;
template class I_List<i_string_pair>;
template class I_List<Statement>;
template class I_List_iterator<Statement>;
#endif

#ifdef HAVE_PSI_INTERFACE
#ifdef HAVE_MMAP
PSI_mutex_key key_PAGE_lock, key_LOCK_sync, key_LOCK_active, key_LOCK_pool;
#endif /* HAVE_MMAP */

#ifdef HAVE_OPENSSL
PSI_mutex_key key_LOCK_des_key_file;
#endif /* HAVE_OPENSSL */

PSI_mutex_key key_BINLOG_LOCK_index, key_BINLOG_LOCK_prep_xids,
  key_delayed_insert_mutex, key_hash_filo_lock, key_LOCK_active_mi,
  key_LOCK_connection_count, key_LOCK_crypt, key_LOCK_delayed_create,
  key_LOCK_delayed_insert, key_LOCK_delayed_status, key_LOCK_error_log,
  key_LOCK_gdl, key_LOCK_global_system_variables,
  key_LOCK_manager,
  key_LOCK_prepared_stmt_count,
  key_LOCK_rpl_status, key_LOCK_server_started, key_LOCK_status,
  key_LOCK_system_variables_hash, key_LOCK_table_share, key_LOCK_thd_data,
  key_LOCK_user_conn, key_LOCK_uuid_generator, key_LOG_LOCK_log,
  key_master_info_data_lock, key_master_info_run_lock,
  key_mutex_slave_reporting_capability_err_lock, key_relay_log_info_data_lock,
  key_relay_log_info_log_space_lock, key_relay_log_info_run_lock,
  key_structure_guard_mutex, key_TABLE_SHARE_LOCK_ha_data,
  key_LOCK_error_messages, key_LOG_INFO_lock, key_LOCK_thread_count,
  key_PARTITION_LOCK_auto_inc;
PSI_mutex_key key_RELAYLOG_LOCK_index;

static PSI_mutex_info all_server_mutexes[]=
{
#ifdef HAVE_MMAP
  { &key_PAGE_lock, "PAGE::lock", 0},
  { &key_LOCK_sync, "TC_LOG_MMAP::LOCK_sync", 0},
  { &key_LOCK_active, "TC_LOG_MMAP::LOCK_active", 0},
  { &key_LOCK_pool, "TC_LOG_MMAP::LOCK_pool", 0},
#endif /* HAVE_MMAP */

#ifdef HAVE_OPENSSL
  { &key_LOCK_des_key_file, "LOCK_des_key_file", PSI_FLAG_GLOBAL},
#endif /* HAVE_OPENSSL */

  { &key_BINLOG_LOCK_index, "MYSQL_BIN_LOG::LOCK_index", 0},
  { &key_BINLOG_LOCK_prep_xids, "MYSQL_BIN_LOG::LOCK_prep_xids", 0},
  { &key_RELAYLOG_LOCK_index, "MYSQL_RELAY_LOG::LOCK_index", 0},
  { &key_delayed_insert_mutex, "Delayed_insert::mutex", 0},
  { &key_hash_filo_lock, "hash_filo::lock", 0},
  { &key_LOCK_active_mi, "LOCK_active_mi", PSI_FLAG_GLOBAL},
  { &key_LOCK_connection_count, "LOCK_connection_count", PSI_FLAG_GLOBAL},
  { &key_LOCK_crypt, "LOCK_crypt", PSI_FLAG_GLOBAL},
  { &key_LOCK_delayed_create, "LOCK_delayed_create", PSI_FLAG_GLOBAL},
  { &key_LOCK_delayed_insert, "LOCK_delayed_insert", PSI_FLAG_GLOBAL},
  { &key_LOCK_delayed_status, "LOCK_delayed_status", PSI_FLAG_GLOBAL},
  { &key_LOCK_error_log, "LOCK_error_log", PSI_FLAG_GLOBAL},
  { &key_LOCK_gdl, "LOCK_gdl", PSI_FLAG_GLOBAL},
  { &key_LOCK_global_system_variables, "LOCK_global_system_variables", PSI_FLAG_GLOBAL},
  { &key_LOCK_manager, "LOCK_manager", PSI_FLAG_GLOBAL},
  { &key_LOCK_prepared_stmt_count, "LOCK_prepared_stmt_count", PSI_FLAG_GLOBAL},
  { &key_LOCK_rpl_status, "LOCK_rpl_status", PSI_FLAG_GLOBAL},
  { &key_LOCK_server_started, "LOCK_server_started", PSI_FLAG_GLOBAL},
  { &key_LOCK_status, "LOCK_status", PSI_FLAG_GLOBAL},
  { &key_LOCK_system_variables_hash, "LOCK_system_variables_hash", PSI_FLAG_GLOBAL},
  { &key_LOCK_table_share, "LOCK_table_share", PSI_FLAG_GLOBAL},
  { &key_LOCK_thd_data, "THD::LOCK_thd_data", 0},
  { &key_LOCK_user_conn, "LOCK_user_conn", PSI_FLAG_GLOBAL},
  { &key_LOCK_uuid_generator, "LOCK_uuid_generator", PSI_FLAG_GLOBAL},
  { &key_LOG_LOCK_log, "LOG::LOCK_log", 0},
  { &key_master_info_data_lock, "Master_info::data_lock", 0},
  { &key_master_info_run_lock, "Master_info::run_lock", 0},
  { &key_mutex_slave_reporting_capability_err_lock, "Slave_reporting_capability::err_lock", 0},
  { &key_relay_log_info_data_lock, "Relay_log_info::data_lock", 0},
  { &key_relay_log_info_log_space_lock, "Relay_log_info::log_space_lock", 0},
  { &key_relay_log_info_run_lock, "Relay_log_info::run_lock", 0},
  { &key_structure_guard_mutex, "Query_cache::structure_guard_mutex", 0},
  { &key_TABLE_SHARE_LOCK_ha_data, "TABLE_SHARE::LOCK_ha_data", 0},
  { &key_LOCK_error_messages, "LOCK_error_messages", PSI_FLAG_GLOBAL},
  { &key_LOG_INFO_lock, "LOG_INFO::lock", 0},
  { &key_LOCK_thread_count, "LOCK_thread_count", PSI_FLAG_GLOBAL},
  { &key_PARTITION_LOCK_auto_inc, "HA_DATA_PARTITION::LOCK_auto_inc", 0}
};

PSI_rwlock_key key_rwlock_LOCK_grant, key_rwlock_LOCK_logger,
  key_rwlock_LOCK_sys_init_connect, key_rwlock_LOCK_sys_init_slave,
  key_rwlock_LOCK_system_variables_hash, key_rwlock_query_cache_query_lock;

static PSI_rwlock_info all_server_rwlocks[]=
{
#if defined (HAVE_OPENSSL) && !defined(HAVE_YASSL)
  { &key_rwlock_openssl, "CRYPTO_dynlock_value::lock", 0},
#endif
  { &key_rwlock_LOCK_grant, "LOCK_grant", PSI_FLAG_GLOBAL},
  { &key_rwlock_LOCK_logger, "LOGGER::LOCK_logger", 0},
  { &key_rwlock_LOCK_sys_init_connect, "LOCK_sys_init_connect", PSI_FLAG_GLOBAL},
  { &key_rwlock_LOCK_sys_init_slave, "LOCK_sys_init_slave", PSI_FLAG_GLOBAL},
  { &key_rwlock_LOCK_system_variables_hash, "LOCK_system_variables_hash", PSI_FLAG_GLOBAL},
  { &key_rwlock_query_cache_query_lock, "Query_cache_query::lock", 0}
};

#ifdef HAVE_MMAP
PSI_cond_key key_PAGE_cond, key_COND_active, key_COND_pool;
#endif /* HAVE_MMAP */

PSI_cond_key key_BINLOG_COND_prep_xids, key_BINLOG_update_cond,
  key_COND_cache_status_changed, key_COND_manager,
  key_COND_rpl_status, key_COND_server_started,
  key_delayed_insert_cond, key_delayed_insert_cond_client,
  key_item_func_sleep_cond, key_master_info_data_cond,
  key_master_info_start_cond, key_master_info_stop_cond,
  key_relay_log_info_data_cond, key_relay_log_info_log_space_cond,
  key_relay_log_info_start_cond, key_relay_log_info_stop_cond,
  key_TABLE_SHARE_cond, key_user_level_lock_cond,
  key_COND_thread_count, key_COND_thread_cache, key_COND_flush_thread_cache;
PSI_cond_key key_RELAYLOG_update_cond;

static PSI_cond_info all_server_conds[]=
{
#if (defined(_WIN32) || defined(HAVE_SMEM)) && !defined(EMBEDDED_LIBRARY)
  { &key_COND_handler_count, "COND_handler_count", PSI_FLAG_GLOBAL},
#endif /* _WIN32 || HAVE_SMEM && !EMBEDDED_LIBRARY */
#ifdef HAVE_MMAP
  { &key_PAGE_cond, "PAGE::cond", 0},
  { &key_COND_active, "TC_LOG_MMAP::COND_active", 0},
  { &key_COND_pool, "TC_LOG_MMAP::COND_pool", 0},
#endif /* HAVE_MMAP */
  { &key_BINLOG_COND_prep_xids, "MYSQL_BIN_LOG::COND_prep_xids", 0},
  { &key_BINLOG_update_cond, "MYSQL_BIN_LOG::update_cond", 0},
  { &key_RELAYLOG_update_cond, "MYSQL_RELAY_LOG::update_cond", 0},
  { &key_COND_cache_status_changed, "Query_cache::COND_cache_status_changed", 0},
  { &key_COND_manager, "COND_manager", PSI_FLAG_GLOBAL},
  { &key_COND_rpl_status, "COND_rpl_status", PSI_FLAG_GLOBAL},
  { &key_COND_server_started, "COND_server_started", PSI_FLAG_GLOBAL},
  { &key_delayed_insert_cond, "Delayed_insert::cond", 0},
  { &key_delayed_insert_cond_client, "Delayed_insert::cond_client", 0},
  { &key_item_func_sleep_cond, "Item_func_sleep::cond", 0},
  { &key_master_info_data_cond, "Master_info::data_cond", 0},
  { &key_master_info_start_cond, "Master_info::start_cond", 0},
  { &key_master_info_stop_cond, "Master_info::stop_cond", 0},
  { &key_relay_log_info_data_cond, "Relay_log_info::data_cond", 0},
  { &key_relay_log_info_log_space_cond, "Relay_log_info::log_space_cond", 0},
  { &key_relay_log_info_start_cond, "Relay_log_info::start_cond", 0},
  { &key_relay_log_info_stop_cond, "Relay_log_info::stop_cond", 0},
  { &key_TABLE_SHARE_cond, "TABLE_SHARE::cond", 0},
  { &key_user_level_lock_cond, "User_level_lock::cond", 0},
  { &key_COND_thread_count, "COND_thread_count", PSI_FLAG_GLOBAL},
  { &key_COND_thread_cache, "COND_thread_cache", PSI_FLAG_GLOBAL},
  { &key_COND_flush_thread_cache, "COND_flush_thread_cache", PSI_FLAG_GLOBAL}
};

PSI_thread_key key_thread_bootstrap, key_thread_delayed_insert,
  key_thread_handle_manager, key_thread_main,
  key_thread_one_connection, key_thread_signal_hand;

static PSI_thread_info all_server_threads[]=
{
#if (defined(_WIN32) || defined(HAVE_SMEM)) && !defined(EMBEDDED_LIBRARY)
  { &key_thread_handle_con_namedpipes, "con_named_pipes", PSI_FLAG_GLOBAL},
#endif /* _WIN32 || HAVE_SMEM && !EMBEDDED_LIBRARY */

#if defined(HAVE_SMEM) && !defined(EMBEDDED_LIBRARY)
  { &key_thread_handle_con_sharedmem, "con_shared_mem", PSI_FLAG_GLOBAL},
#endif /* HAVE_SMEM && !EMBEDDED_LIBRARY */

#if (defined(_WIN32) || defined(HAVE_SMEM)) && !defined(EMBEDDED_LIBRARY)
  { &key_thread_handle_con_sockets, "con_sockets", PSI_FLAG_GLOBAL},
#endif /* _WIN32 || HAVE_SMEM && !EMBEDDED_LIBRARY */

#ifdef __WIN__
  { &key_thread_handle_shutdown, "shutdown", PSI_FLAG_GLOBAL},
#endif /* __WIN__ */

  { &key_thread_bootstrap, "bootstrap", PSI_FLAG_GLOBAL},
  { &key_thread_delayed_insert, "delayed_insert", 0},
  { &key_thread_handle_manager, "manager", PSI_FLAG_GLOBAL},
  { &key_thread_main, "main", PSI_FLAG_GLOBAL},
  { &key_thread_one_connection, "one_connection", 0},
  { &key_thread_signal_hand, "signal_handler", PSI_FLAG_GLOBAL}
};

#ifdef HAVE_MMAP
PSI_file_key key_file_map;
#endif /* HAVE_MMAP */

PSI_file_key key_file_binlog, key_file_binlog_index, key_file_casetest,
  key_file_dbopt, key_file_des_key_file, key_file_ERRMSG, key_select_to_file,
  key_file_fileparser, key_file_frm, key_file_global_ddl_log, key_file_load,
  key_file_loadfile, key_file_log_event_data, key_file_log_event_info,
  key_file_master_info, key_file_misc, key_file_partition,
  key_file_pid, key_file_relay_log_info, key_file_send_file, key_file_tclog,
  key_file_trg, key_file_trn, key_file_init;
PSI_file_key key_file_query_log, key_file_slow_log;
PSI_file_key key_file_relaylog, key_file_relaylog_index;

static PSI_file_info all_server_files[]=
{
#ifdef HAVE_MMAP
  { &key_file_map, "map", 0},
#endif /* HAVE_MMAP */
  { &key_file_binlog, "binlog", 0},
  { &key_file_binlog_index, "binlog_index", 0},
  { &key_file_relaylog, "relaylog", 0},
  { &key_file_relaylog_index, "relaylog_index", 0},
  { &key_file_casetest, "casetest", 0},
  { &key_file_dbopt, "dbopt", 0},
  { &key_file_des_key_file, "des_key_file", 0},
  { &key_file_ERRMSG, "ERRMSG", 0},
  { &key_select_to_file, "select_to_file", 0},
  { &key_file_fileparser, "file_parser", 0},
  { &key_file_frm, "FRM", 0},
  { &key_file_global_ddl_log, "global_ddl_log", 0},
  { &key_file_load, "load", 0},
  { &key_file_loadfile, "LOAD_FILE", 0},
  { &key_file_log_event_data, "log_event_data", 0},
  { &key_file_log_event_info, "log_event_info", 0},
  { &key_file_master_info, "master_info", 0},
  { &key_file_misc, "misc", 0},
  { &key_file_partition, "partition", 0},
  { &key_file_pid, "pid", 0},
  { &key_file_query_log, "query_log", 0},
  { &key_file_relay_log_info, "relay_log_info", 0},
  { &key_file_send_file, "send_file", 0},
  { &key_file_slow_log, "slow_log", 0},
  { &key_file_tclog, "tclog", 0},
  { &key_file_trg, "trigger_name", 0},
  { &key_file_trn, "trigger", 0},
  { &key_file_init, "init", 0}
};

/**
  Initialise all the performance schema instrumentation points
  used by the server.
*/
void init_server_psi_keys(void)
{
  const char* category= "sql";
  int count;

  if (PSI_server == NULL)
    return;

  count= array_elements(all_server_mutexes);
  PSI_server->register_mutex(category, all_server_mutexes, count);

  count= array_elements(all_server_rwlocks);
  PSI_server->register_rwlock(category, all_server_rwlocks, count);

  count= array_elements(all_server_conds);
  PSI_server->register_cond(category, all_server_conds, count);

  count= array_elements(all_server_threads);
  PSI_server->register_thread(category, all_server_threads, count);

  count= array_elements(all_server_files);
  PSI_server->register_file(category, all_server_files, count);
}

#endif /* HAVE_PSI_INTERFACE */
<|MERGE_RESOLUTION|>--- conflicted
+++ resolved
@@ -1,4 +1,4 @@
-/* Copyright (c) 2000, 2012, Oracle and/or its affiliates. All rights reserved.
+/* Copyright (c) 2000, 2011, Oracle and/or its affiliates. All rights reserved.
 
    This program is free software; you can redistribute it and/or modify
    it under the terms of the GNU General Public License as published by
@@ -4465,17 +4465,13 @@
   if (opt_bootstrap) /* If running with bootstrap, do not start replication. */
     opt_skip_slave_start= 1;
 
-<<<<<<< HEAD
   binlog_unsafe_map_init();
-=======
+
 #ifndef MCP_BUG54854
-#ifdef HAVE_REPLICATION
   // Make @@slave_skip_errors show the nice human-readable value.
-  print_slave_skip_errors();
-#endif // HAVE_REPLICATION
+  set_slave_skip_errors(&opt_slave_skip_errors);
 #endif // MCP_BUG54854
 
->>>>>>> 5eb3c297
   /*
     init_slave() must be called after the thread keys are created.
     Some parts of the code (e.g. SHOW STATUS LIKE 'slave_running' and other
@@ -6909,28 +6905,8 @@
       sql_print_warning("Ignoring user change to '%s' because the user was set to '%s' earlier on the command line\n", argument, mysqld_user);
     break;
   case 'L':
-<<<<<<< HEAD
     strmake(lc_messages_dir, argument, sizeof(lc_messages_dir)-1);
     lc_messages_dir_ptr= lc_messages_dir;
-=======
-    strmake(language, argument, sizeof(language)-1);
-    break;
-  case 'O':
-    WARN_DEPRECATED(NULL, VER_CELOSIA, "--set-variable", "--variable-name=value");
-    break;
-#ifdef HAVE_REPLICATION
-  case OPT_SLAVE_SKIP_ERRORS:
-#ifndef MCP_BUG54854
-    add_slave_skip_errors(argument);
-#endif // MCP_BUG54854
-    break;
-  case OPT_SLAVE_EXEC_MODE:
-    slave_exec_mode_options= find_bit_type_or_exit(argument,
-                                                   &slave_exec_mode_typelib,
-                                                   "", &error);
-    if (error)
-      return 1;
->>>>>>> 5eb3c297
     break;
   case OPT_BINLOG_FORMAT:
     binlog_format_used= true;
@@ -7316,8 +7292,10 @@
     flush_time= 0;
 
 #ifdef HAVE_REPLICATION
+#ifndef MCP_BUG54854
   if (opt_slave_skip_errors)
-    init_slave_skip_errors(opt_slave_skip_errors);
+    add_slave_skip_errors(opt_slave_skip_errors);
+#endif // MCP_BUG54854
 #endif
 
   if (global_system_variables.max_join_size == HA_POS_ERROR)
