/* Copyright (C) 2000-2003 MySQL AB

   This program is free software; you can redistribute it and/or modify
   it under the terms of the GNU General Public License as published by
   the Free Software Foundation; either version 2 of the License, or
   (at your option) any later version.

   This program is distributed in the hope that it will be useful,
   but WITHOUT ANY WARRANTY; without even the implied warranty of
   MERCHANTABILITY or FITNESS FOR A PARTICULAR PURPOSE.  See the
   GNU General Public License for more details.

   You should have received a copy of the GNU General Public License
   along with this program; if not, write to the Free Software
   Foundation, Inc., 59 Temple Place, Suite 330, Boston, MA  02111-1307  USA */

#include "mysql_priv.h"
#include <m_ctype.h>
#include <my_dir.h>
#include "slave.h"
#include "sql_repl.h"
#include "repl_failsafe.h"
#include "stacktrace.h"
#include "mysqld_suffix.h"
#include "mysys_err.h"
#ifdef HAVE_BERKELEY_DB
#include "ha_berkeley.h"
#endif
#ifdef HAVE_INNOBASE_DB
#include "ha_innodb.h"
#endif
#include "ha_myisam.h"
#ifdef HAVE_NDBCLUSTER_DB
#include "ha_ndbcluster.h"
#endif

#ifdef HAVE_INNOBASE_DB
#define OPT_INNODB_DEFAULT 1
#else
#define OPT_INNODB_DEFAULT 0
#endif
#define OPT_BDB_DEFAULT 0
#ifdef HAVE_NDBCLUSTER_DB
#define OPT_NDBCLUSTER_DEFAULT 0
#if defined(NOT_ENOUGH_TESTED) \
  && defined(NDB_SHM_TRANSPORTER) && MYSQL_VERSION_ID >= 50000
#define OPT_NDB_SHM_DEFAULT 1
#else
#define OPT_NDB_SHM_DEFAULT 0
#endif
#else
#define OPT_NDBCLUSTER_DEFAULT 0
#endif

#include <thr_alarm.h>
#include <ft_global.h>
#include <errmsg.h>
#include "sp_rcontext.h"
#include "sp_cache.h"

#define mysqld_charset &my_charset_latin1

#ifndef DBUG_OFF
#define ONE_THREAD
#endif

#ifdef HAVE_purify
#define IF_PURIFY(A,B) (A)
#else
#define IF_PURIFY(A,B) (B)
#endif

/* stack traces are only supported on linux intel */
#if defined(__linux__)  && defined(__i386__) && defined(USE_PSTACK)
#define	HAVE_STACK_TRACE_ON_SEGV
#include "../pstack/pstack.h"
char pstack_file_name[80];
#endif /* __linux__ */

/* We have HAVE_purify below as this speeds up the shutdown of MySQL */

#if defined(HAVE_DEC_3_2_THREADS) || defined(SIGNALS_DONT_BREAK_READ) || defined(HAVE_purify) && defined(__linux__)
#define HAVE_CLOSE_SERVER_SOCK 1
#endif

extern "C" {					// Because of SCO 3.2V4.2
#include <errno.h>
#include <sys/stat.h>
#ifndef __GNU_LIBRARY__
#define __GNU_LIBRARY__				// Skip warnings in getopt.h
#endif
#include <my_getopt.h>
#ifdef HAVE_SYSENT_H
#include <sysent.h>
#endif
#ifdef HAVE_PWD_H
#include <pwd.h>				// For getpwent
#endif
#ifdef HAVE_GRP_H
#include <grp.h>
#endif
#include <my_net.h>

#if defined(OS2)
#  include <sys/un.h>
#elif !defined(__WIN__)
#  ifndef __NETWARE__
#include <sys/resource.h>
#  endif /* __NETWARE__ */
#ifdef HAVE_SYS_UN_H
#  include <sys/un.h>
#endif
#include <netdb.h>
#ifdef HAVE_SELECT_H
#  include <select.h>
#endif
#ifdef HAVE_SYS_SELECT_H
#include <sys/select.h>
#endif
#include <sys/utsname.h>
#endif /* __WIN__ */

#include <my_libwrap.h>

#ifdef HAVE_SYS_MMAN_H
#include <sys/mman.h>
#endif

#ifdef __NETWARE__
#define zVOLSTATE_ACTIVE 6
#define zVOLSTATE_DEACTIVE 2
#define zVOLSTATE_MAINTENANCE 3

#include <nks/netware.h>
#include <nks/vm.h>
#include <library.h>
#include <monitor.h>
#include <zOmni.h>                              //For NEB
#include <neb.h>                                //For NEB
#include <nebpub.h>                             //For NEB
#include <zEvent.h>                             //For NSS event structures
#include <zPublics.h>

static void *neb_consumer_id= NULL;             //For storing NEB consumer id
static char datavolname[256]= {0};
static VolumeID_t datavolid;
static event_handle_t eh;
static Report_t ref;
static void *refneb= NULL;
my_bool event_flag= FALSE;
static int volumeid= -1;

  /* NEB event callback */
unsigned long neb_event_callback(struct EventBlock *eblock);
static void registerwithneb();
static void getvolumename();
static void getvolumeID(BYTE *volumeName);
#endif /* __NETWARE__ */


#ifdef _AIX41
int initgroups(const char *,unsigned int);
#endif

#if defined(__FreeBSD__) && defined(HAVE_IEEEFP_H)
#include <ieeefp.h>
#ifdef HAVE_FP_EXCEPT				// Fix type conflict
typedef fp_except fp_except_t;
#endif

  /* We can't handle floating point exceptions with threads, so disable
     this on freebsd
  */

inline void reset_floating_point_exceptions()
{
  /* Don't fall for overflow, underflow,divide-by-zero or loss of precision */
#if defined(__i386__)
  fpsetmask(~(FP_X_INV | FP_X_DNML | FP_X_OFL | FP_X_UFL | FP_X_DZ |
	      FP_X_IMP));
#else
 fpsetmask(~(FP_X_INV |             FP_X_OFL | FP_X_UFL | FP_X_DZ |
	     FP_X_IMP));
#endif
}
#else
#define reset_floating_point_exceptions()
#endif /* __FreeBSD__ && HAVE_IEEEFP_H */

} /* cplusplus */


#if defined(HAVE_LINUXTHREADS)
#define THR_KILL_SIGNAL SIGINT
#else
#define THR_KILL_SIGNAL SIGUSR2		// Can't use this with LinuxThreads
#endif
#define MYSQL_KILL_SIGNAL SIGTERM

#ifdef HAVE_GLIBC2_STYLE_GETHOSTBYNAME_R
#include <sys/types.h>
#else
#include <my_pthread.h>			// For thr_setconcurency()
#endif

#ifdef SOLARIS
extern "C" int gethostname(char *name, int namelen);
#endif


/* Constants */

const char *show_comp_option_name[]= {"YES", "NO", "DISABLED"};
static const char *sql_mode_names[]=
{
  "REAL_AS_FLOAT", "PIPES_AS_CONCAT", "ANSI_QUOTES", "IGNORE_SPACE",
  "?", "ONLY_FULL_GROUP_BY", "NO_UNSIGNED_SUBTRACTION",
  "NO_DIR_IN_CREATE",
  "POSTGRESQL", "ORACLE", "MSSQL", "DB2", "MAXDB", "NO_KEY_OPTIONS",
  "NO_TABLE_OPTIONS", "NO_FIELD_OPTIONS", "MYSQL323", "MYSQL40", "ANSI",
  "NO_AUTO_VALUE_ON_ZERO", "NO_BACKSLASH_ESCAPES", "STRICT_TRANS_TABLES",
  "STRICT_ALL_TABLES",
  "NO_ZERO_IN_DATE", "NO_ZERO_DATE", "ALLOW_INVALID_DATES",
  "ERROR_FOR_DIVISION_BY_ZERO",
  "TRADITIONAL", "NO_AUTO_CREATE_USER", "HIGH_NOT_PRECEDENCE",
  "NO_ENGINE_SUBSTITUTION",
  NullS
};
static const unsigned int sql_mode_names_len[]=
{
  /*REAL_AS_FLOAT*/               13,
  /*PIPES_AS_CONCAT*/             15,
  /*ANSI_QUOTES*/                 11,
  /*IGNORE_SPACE*/                12,
  /*?*/                           1,
  /*ONLY_FULL_GROUP_BY*/          18,
  /*NO_UNSIGNED_SUBTRACTION*/     23,
  /*NO_DIR_IN_CREATE*/            16,
  /*POSTGRESQL*/                  10,
  /*ORACLE*/                      6,
  /*MSSQL*/                       5,
  /*DB2*/                         3,
  /*MAXDB*/                       5,
  /*NO_KEY_OPTIONS*/              14,
  /*NO_TABLE_OPTIONS*/            16,
  /*NO_FIELD_OPTIONS*/            16,
  /*MYSQL323*/                    8,
  /*MYSQL40*/                     7,
  /*ANSI*/                        4,
  /*NO_AUTO_VALUE_ON_ZERO*/       21,
  /*NO_BACKSLASH_ESCAPES*/        20,
  /*STRICT_TRANS_TABLES*/         19,
  /*STRICT_ALL_TABLES*/           17,
  /*NO_ZERO_IN_DATE*/             15,
  /*NO_ZERO_DATE*/                12,
  /*ALLOW_INVALID_DATES*/         19,
  /*ERROR_FOR_DIVISION_BY_ZERO*/  26,
  /*TRADITIONAL*/                 11,
  /*NO_AUTO_CREATE_USER*/         19,
  /*HIGH_NOT_PRECEDENCE*/         19,
  /*NO_ENGINE_SUBSTITUTION*/      22
};
TYPELIB sql_mode_typelib= { array_elements(sql_mode_names)-1,"",
			    sql_mode_names,
                            (unsigned int *)sql_mode_names_len };
static const char *tc_heuristic_recover_names[]=
{
  "COMMIT", "ROLLBACK", NullS
};
static TYPELIB tc_heuristic_recover_typelib=
{
  array_elements(tc_heuristic_recover_names)-1,"",
  tc_heuristic_recover_names, NULL
};
const char *first_keyword= "first", *binary_keyword= "BINARY";
const char *my_localhost= "localhost", *delayed_user= "DELAYED";
#if SIZEOF_OFF_T > 4 && defined(BIG_TABLES)
#define GET_HA_ROWS GET_ULL
#else
#define GET_HA_ROWS GET_ULONG
#endif

bool opt_large_files= sizeof(my_off_t) > 4;

/*
  Used with --help for detailed option
*/
static my_bool opt_help= 0, opt_verbose= 0;

arg_cmp_func Arg_comparator::comparator_matrix[5][2] =
{{&Arg_comparator::compare_string,     &Arg_comparator::compare_e_string},
 {&Arg_comparator::compare_real,       &Arg_comparator::compare_e_real},
 {&Arg_comparator::compare_int_signed, &Arg_comparator::compare_e_int},
 {&Arg_comparator::compare_row,        &Arg_comparator::compare_e_row},
 {&Arg_comparator::compare_decimal,    &Arg_comparator::compare_e_decimal}};

/* static variables */

static bool lower_case_table_names_used= 0;
static bool volatile select_thread_in_use, signal_thread_in_use;
static bool volatile ready_to_exit;
static my_bool opt_debugging= 0, opt_external_locking= 0, opt_console= 0;
static my_bool opt_bdb, opt_isam, opt_ndbcluster, opt_merge;
static my_bool opt_short_log_format= 0;
static uint kill_cached_threads, wake_thread;
static ulong killed_threads, thread_created;
static ulong max_used_connections;
static ulong my_bind_addr;			/* the address we bind to */
static volatile ulong cached_thread_count= 0;
static const char *sql_mode_str= "OFF";
static char *mysqld_user, *mysqld_chroot, *log_error_file_ptr;
static char *opt_init_slave, *language_ptr, *opt_init_connect;
static char *default_character_set_name;
static char *character_set_filesystem_name;
static char *my_bind_addr_str;
static char *default_collation_name;
static char compiled_default_collation_name[]= MYSQL_DEFAULT_COLLATION_NAME;
static char mysql_data_home_buff[2];
static struct passwd *user_info;
static I_List<THD> thread_cache;

static pthread_cond_t COND_thread_cache, COND_flush_thread_cache;

#ifdef HAVE_BERKELEY_DB
static my_bool opt_sync_bdb_logs;
#endif

/* Global variables */

bool opt_log, opt_update_log, opt_bin_log, opt_slow_log;
my_bool opt_log_queries_not_using_indexes= 0;
bool opt_error_log= IF_WIN(1,0);
bool opt_disable_networking=0, opt_skip_show_db=0;
my_bool opt_character_set_client_handshake= 1;
bool server_id_supplied = 0;
bool opt_endinfo,using_udf_functions;
my_bool locked_in_memory;
bool opt_using_transactions, using_update_log;
bool volatile abort_loop;
bool volatile shutdown_in_progress, grant_option;

my_bool opt_skip_slave_start = 0; // If set, slave is not autostarted
my_bool opt_reckless_slave = 0;
my_bool opt_enable_named_pipe= 0;
my_bool opt_local_infile, opt_slave_compressed_protocol;
my_bool opt_safe_user_create = 0, opt_no_mix_types = 0;
my_bool opt_show_slave_auth_info, opt_sql_bin_update = 0;
my_bool opt_log_slave_updates= 0;
my_bool	opt_innodb;
#ifdef HAVE_NDBCLUSTER_DB
const char *opt_ndbcluster_connectstring= 0;
const char *opt_ndb_connectstring= 0;
char opt_ndb_constrbuf[1024];
unsigned opt_ndb_constrbuf_len= 0;
my_bool	opt_ndb_shm, opt_ndb_optimized_node_selection;
ulong opt_ndb_cache_check_time;
const char *opt_ndb_mgmd;
ulong opt_ndb_nodeid;
#endif
my_bool opt_readonly, use_temp_pool, relay_log_purge;
my_bool opt_sync_frm, opt_allow_suspicious_udfs;
my_bool opt_secure_auth= 0;
my_bool opt_log_slow_admin_statements= 0;
my_bool lower_case_file_system= 0;
my_bool opt_large_pages= 0;
uint    opt_large_page_size= 0;
my_bool opt_old_style_user_limits= 0, trust_function_creators= 0;
/*
  True if there is at least one per-hour limit for some user, so we should
  check them before each query (and possibly reset counters when hour is
  changed). False otherwise.
*/
volatile bool mqh_used = 0;
my_bool opt_noacl;
my_bool sp_automatic_privileges= 1;

#ifdef HAVE_INITGROUPS
static bool calling_initgroups= FALSE; /* Used in SIGSEGV handler. */
#endif
uint mysqld_port, test_flags, select_errors, dropping_tables, ha_open_options;
uint mysqld_port_timeout;
uint delay_key_write_options, protocol_version;
uint lower_case_table_names;
uint tc_heuristic_recover= 0;
uint volatile thread_count, thread_running;
ulonglong thd_startup_options;
ulong back_log, connect_timeout, concurrency, server_id;
ulong table_cache_size, thread_stack, what_to_log;
ulong query_buff_size, slow_launch_time, slave_open_temp_tables;
ulong open_files_limit, max_binlog_size, max_relay_log_size;
ulong slave_net_timeout, slave_trans_retries;
ulong thread_cache_size=0, binlog_cache_size=0, max_binlog_cache_size=0;
ulong query_cache_size=0;
ulong refresh_version, flush_version;	/* Increments on each reload */
query_id_t query_id;
ulong aborted_threads, aborted_connects;
ulong delayed_insert_timeout, delayed_insert_limit, delayed_queue_size;
ulong delayed_insert_threads, delayed_insert_writes, delayed_rows_in_use;
ulong delayed_insert_errors,flush_time;
ulong specialflag=0;
ulong binlog_cache_use= 0, binlog_cache_disk_use= 0;
ulong max_connections, max_connect_errors;
uint  max_user_connections= 0;
/*
  Limit of the total number of prepared statements in the server.
  Is necessary to protect the server against out-of-memory attacks.
*/
ulong max_prepared_stmt_count;
/*
  Current total number of prepared statements in the server. This number
  is exact, and therefore may not be equal to the difference between
  `com_stmt_prepare' and `com_stmt_close' (global status variables), as
  the latter ones account for all registered attempts to prepare
  a statement (including unsuccessful ones).  Prepared statements are
  currently connection-local: if the same SQL query text is prepared in
  two different connections, this counts as two distinct prepared
  statements.
*/
ulong prepared_stmt_count=0;
ulong thread_id=1L,current_pid;
ulong slow_launch_threads = 0, sync_binlog_period;
ulong expire_logs_days = 0;
ulong rpl_recovery_rank=0;

double log_10[32];			/* 10 potences */
time_t start_time;

char mysql_home[FN_REFLEN], pidfile_name[FN_REFLEN], system_time_zone[30];
char *default_tz_name;
char log_error_file[FN_REFLEN], glob_hostname[FN_REFLEN];
char mysql_real_data_home[FN_REFLEN],
     language[FN_REFLEN], reg_ext[FN_EXTLEN], mysql_charsets_dir[FN_REFLEN],
     *opt_init_file, *opt_tc_log_file,
     def_ft_boolean_syntax[sizeof(ft_boolean_syntax)];

const key_map key_map_empty(0);
key_map key_map_full(0);                        // Will be initialized later

const char *opt_date_time_formats[3];

char *mysql_data_home= mysql_real_data_home;
char server_version[SERVER_VERSION_LENGTH];
char *mysqld_unix_port, *opt_mysql_tmpdir;
const char **errmesg;			/* Error messages */
const char *myisam_recover_options_str="OFF";
const char *myisam_stats_method_str="nulls_unequal";
/* name of reference on left espression in rewritten IN subquery */
const char *in_left_expr_name= "<left expr>";
/* name of additional condition */
const char *in_additional_cond= "<IN COND>";
my_decimal decimal_zero;
/* classes for comparation parsing/processing */
Eq_creator eq_creator;
Ne_creator ne_creator;
Gt_creator gt_creator;
Lt_creator lt_creator;
Ge_creator ge_creator;
Le_creator le_creator;


FILE *bootstrap_file;
int bootstrap_error;
FILE *stderror_file=0;

I_List<i_string_pair> replicate_rewrite_db;
I_List<i_string> replicate_do_db, replicate_ignore_db;
// allow the user to tell us which db to replicate and which to ignore
I_List<i_string> binlog_do_db, binlog_ignore_db;
I_List<THD> threads;
I_List<NAMED_LIST> key_caches;

struct system_variables global_system_variables;
struct system_variables max_system_variables;
struct system_status_var global_status_var;

MY_TMPDIR mysql_tmpdir_list;
MY_BITMAP temp_pool;

CHARSET_INFO *system_charset_info, *files_charset_info ;
CHARSET_INFO *national_charset_info, *table_alias_charset;
CHARSET_INFO *character_set_filesystem;

SHOW_COMP_OPTION have_isam;
SHOW_COMP_OPTION have_raid, have_openssl, have_symlink, have_query_cache;
SHOW_COMP_OPTION have_geometry, have_rtree_keys, have_dlopen;
SHOW_COMP_OPTION have_crypt, have_compress;

/* Thread specific variables */

pthread_key(MEM_ROOT**,THR_MALLOC);
pthread_key(THD*, THR_THD);
pthread_mutex_t LOCK_mysql_create_db, LOCK_Acl, LOCK_open, LOCK_thread_count,
		LOCK_mapped_file, LOCK_status, LOCK_global_read_lock,
		LOCK_error_log, LOCK_uuid_generator,
		LOCK_delayed_insert, LOCK_delayed_status, LOCK_delayed_create,
		LOCK_crypt, LOCK_bytes_sent, LOCK_bytes_received,
	        LOCK_global_system_variables,
		LOCK_user_conn, LOCK_slave_list, LOCK_active_mi;
/*
  The below lock protects access to two global server variables:
  max_prepared_stmt_count and prepared_stmt_count. These variables
  set the limit and hold the current total number of prepared statements
  in the server, respectively. As PREPARE/DEALLOCATE rate in a loaded
  server may be fairly high, we need a dedicated lock.
*/
pthread_mutex_t LOCK_prepared_stmt_count;
#ifdef HAVE_OPENSSL
pthread_mutex_t LOCK_des_key_file;
#endif
rw_lock_t	LOCK_grant, LOCK_sys_init_connect, LOCK_sys_init_slave;
pthread_cond_t COND_refresh,COND_thread_count, COND_global_read_lock;
pthread_t signal_thread;
pthread_attr_t connection_attrib;

File_parser_dummy_hook file_parser_dummy_hook;

/* replication parameters, if master_host is not NULL, we are a slave */
uint master_port= MYSQL_PORT, master_connect_retry = 60;
uint report_port= MYSQL_PORT;
ulong master_retry_count=0;
char *master_user, *master_password, *master_host, *master_info_file;
char *relay_log_info_file, *report_user, *report_password, *report_host;
char *opt_relay_logname = 0, *opt_relaylog_index_name=0;
my_bool master_ssl;
char *master_ssl_key, *master_ssl_cert;
char *master_ssl_ca, *master_ssl_capath, *master_ssl_cipher;

/* Static variables */

static bool kill_in_progress, segfaulted;
static my_bool opt_do_pstack, opt_bootstrap, opt_myisam_log;
static int cleanup_done;
static ulong opt_specialflag, opt_myisam_block_size;
static char *opt_logname, *opt_update_logname, *opt_binlog_index_name;
static char *opt_slow_logname, *opt_tc_heuristic_recover;
static char *mysql_home_ptr, *pidfile_name_ptr;
static char **defaults_argv;
static char *opt_bin_logname;

static my_socket unix_sock,ip_sock;
static pthread_t select_thread;
struct rand_struct sql_rand; // used by sql_class.cc:THD::THD()

/* OS specific variables */

#ifdef __WIN__
#undef	 getpid
#include <process.h>

static pthread_cond_t COND_handler_count;
static uint handler_count;
static bool start_mode=0, use_opt_args;
static int opt_argc;
static char **opt_argv;

#if !defined(EMBEDDED_LIBRARY)
static HANDLE hEventShutdown;
static char shutdown_event_name[40];
#include "nt_servc.h"
static	 NTService  Service;	      // Service object for WinNT
#endif /* EMBEDDED_LIBRARY */
#endif /* __WIN__ */

#ifdef __NT__
static char pipe_name[512];
static SECURITY_ATTRIBUTES saPipeSecurity;
static SECURITY_DESCRIPTOR sdPipeDescriptor;
static HANDLE hPipe = INVALID_HANDLE_VALUE;
#endif

#ifdef OS2
pthread_cond_t eventShutdown;
#endif

#ifndef EMBEDDED_LIBRARY
bool mysqld_embedded=0;
#else
bool mysqld_embedded=1;
#endif

#ifndef DBUG_OFF
static const char* default_dbug_option;
#endif
#ifdef HAVE_LIBWRAP
const char *libwrapName= NULL;
int allow_severity = LOG_INFO;
int deny_severity = LOG_WARNING;
#endif
#ifdef HAVE_QUERY_CACHE
static ulong query_cache_limit= 0;
ulong query_cache_min_res_unit= QUERY_CACHE_MIN_RESULT_DATA_SIZE;
Query_cache query_cache;
#endif
#ifdef HAVE_SMEM
char *shared_memory_base_name= default_shared_memory_base_name;
my_bool opt_enable_shared_memory;
HANDLE smem_event_connect_request= 0;
#endif

#define SSL_VARS_NOT_STATIC
#include "sslopt-vars.h"
#ifdef HAVE_OPENSSL
#include <openssl/crypto.h>
#ifndef HAVE_YASSL
typedef struct CRYPTO_dynlock_value
{
  rw_lock_t lock;
} openssl_lock_t;

static openssl_lock_t *openssl_stdlocks;
static openssl_lock_t *openssl_dynlock_create(const char *, int);
static void openssl_dynlock_destroy(openssl_lock_t *, const char *, int);
static void openssl_lock_function(int, int, const char *, int);
static void openssl_lock(int, openssl_lock_t *, const char *, int);
static unsigned long openssl_id_function();
#endif
char *des_key_file;
struct st_VioSSLFd *ssl_acceptor_fd;
#endif /* HAVE_OPENSSL */


/* Function declarations */

static void start_signal_handler(void);
pthread_handler_t signal_hand(void *arg);
static void mysql_init_variables(void);
static void get_options(int argc,char **argv);
static void set_server_version(void);
static int init_thread_environment();
static char *get_relative_path(const char *path);
static void fix_paths(void);
pthread_handler_t handle_connections_sockets(void *arg);
pthread_handler_t kill_server_thread(void *arg);
static void bootstrap(FILE *file);
static void close_server_sock();
static bool read_init_file(char *file_name);
#ifdef __NT__
pthread_handler_t handle_connections_namedpipes(void *arg);
#endif
#ifdef HAVE_SMEM
pthread_handler_t handle_connections_shared_memory(void *arg);
#endif
pthread_handler_t handle_slave(void *arg);
static ulong find_bit_type(const char *x, TYPELIB *bit_lib);
static void clean_up(bool print_message);
static void clean_up_mutexes(void);
static void wait_for_signal_thread_to_end(void);
static int test_if_case_insensitive(const char *dir_name);
static void create_pid_file();

#ifndef EMBEDDED_LIBRARY
/****************************************************************************
** Code to end mysqld
****************************************************************************/

static void close_connections(void)
{
#ifdef EXTRA_DEBUG
  int count=0;
#endif
  DBUG_ENTER("close_connections");

  /* Clear thread cache */
  kill_cached_threads++;
  flush_thread_cache();

  /* kill flush thread */
  (void) pthread_mutex_lock(&LOCK_manager);
  if (manager_thread_in_use)
  {
    DBUG_PRINT("quit",("killing manager thread: 0x%lx",manager_thread));
   (void) pthread_cond_signal(&COND_manager);
  }
  (void) pthread_mutex_unlock(&LOCK_manager);

  /* kill connection thread */
#if !defined(__WIN__) && !defined(__EMX__) && !defined(OS2) && !defined(__NETWARE__)
  DBUG_PRINT("quit",("waiting for select thread: 0x%lx",select_thread));
  (void) pthread_mutex_lock(&LOCK_thread_count);

  while (select_thread_in_use)
  {
    struct timespec abstime;
    int error;
    LINT_INIT(error);
    DBUG_PRINT("info",("Waiting for select thread"));

#ifndef DONT_USE_THR_ALARM
    if (pthread_kill(select_thread,THR_CLIENT_ALARM))
      break;					// allready dead
#endif
    set_timespec(abstime, 2);
    for (uint tmp=0 ; tmp < 10 && select_thread_in_use; tmp++)
    {
      error=pthread_cond_timedwait(&COND_thread_count,&LOCK_thread_count,
				   &abstime);
      if (error != EINTR)
	break;
    }
#ifdef EXTRA_DEBUG
    if (error != 0 && !count++)
      sql_print_error("Got error %d from pthread_cond_timedwait",error);
#endif
    close_server_sock();
  }
  (void) pthread_mutex_unlock(&LOCK_thread_count);
#endif /* __WIN__ */


  /* Abort listening to new connections */
  DBUG_PRINT("quit",("Closing sockets"));
  if (!opt_disable_networking )
  {
    if (ip_sock != INVALID_SOCKET)
    {
      (void) shutdown(ip_sock, SHUT_RDWR);
      (void) closesocket(ip_sock);
      ip_sock= INVALID_SOCKET;
    }
  }
#ifdef __NT__
  if (hPipe != INVALID_HANDLE_VALUE && opt_enable_named_pipe)
  {
    HANDLE temp;
    DBUG_PRINT("quit", ("Closing named pipes") );

    /* Create connection to the handle named pipe handler to break the loop */
    if ((temp = CreateFile(pipe_name,
			   GENERIC_READ | GENERIC_WRITE,
			   0,
			   NULL,
			   OPEN_EXISTING,
			   0,
			   NULL )) != INVALID_HANDLE_VALUE)
    {
      WaitNamedPipe(pipe_name, 1000);
      DWORD dwMode = PIPE_READMODE_BYTE | PIPE_WAIT;
      SetNamedPipeHandleState(temp, &dwMode, NULL, NULL);
      CancelIo(temp);
      DisconnectNamedPipe(temp);
      CloseHandle(temp);
    }
  }
#endif
#ifdef HAVE_SYS_UN_H
  if (unix_sock != INVALID_SOCKET)
  {
    (void) shutdown(unix_sock, SHUT_RDWR);
    (void) closesocket(unix_sock);
    (void) unlink(mysqld_unix_port);
    unix_sock= INVALID_SOCKET;
  }
#endif
  end_thr_alarm(0);			 // Abort old alarms.

  /*
    First signal all threads that it's time to die
    This will give the threads some time to gracefully abort their
    statements and inform their clients that the server is about to die.
  */

  THD *tmp;
  (void) pthread_mutex_lock(&LOCK_thread_count); // For unlink from list

  I_List_iterator<THD> it(threads);
  while ((tmp=it++))
  {
    DBUG_PRINT("quit",("Informing thread %ld that it's time to die",
		       tmp->thread_id));
    /* We skip slave threads on this first loop through. */
    if (tmp->slave_thread)
      continue;

    tmp->killed= THD::KILL_CONNECTION;
    if (tmp->mysys_var)
    {
      tmp->mysys_var->abort=1;
      pthread_mutex_lock(&tmp->mysys_var->mutex);
      if (tmp->mysys_var->current_cond)
      {
	pthread_mutex_lock(tmp->mysys_var->current_mutex);
	pthread_cond_broadcast(tmp->mysys_var->current_cond);
	pthread_mutex_unlock(tmp->mysys_var->current_mutex);
      }
      pthread_mutex_unlock(&tmp->mysys_var->mutex);
    }
  }
  (void) pthread_mutex_unlock(&LOCK_thread_count); // For unlink from list

  end_slave();

  if (thread_count)
    sleep(2);					// Give threads time to die

  /*
    Force remaining threads to die by closing the connection to the client
    This will ensure that threads that are waiting for a command from the
    client on a blocking read call are aborted.
  */

  for (;;)
  {
    DBUG_PRINT("quit",("Locking LOCK_thread_count"));
    (void) pthread_mutex_lock(&LOCK_thread_count); // For unlink from list
    if (!(tmp=threads.get()))
    {
      DBUG_PRINT("quit",("Unlocking LOCK_thread_count"));
      (void) pthread_mutex_unlock(&LOCK_thread_count);
      break;
    }
#ifndef __bsdi__				// Bug in BSDI kernel
    if (tmp->vio_ok())
    {
      if (global_system_variables.log_warnings)
        sql_print_warning(ER(ER_FORCING_CLOSE),my_progname,
                          tmp->thread_id,
                          (tmp->main_security_ctx.user ?
                           tmp->main_security_ctx.user : ""));
      close_connection(tmp,0,0);
    }
#endif
    DBUG_PRINT("quit",("Unlocking LOCK_thread_count"));
    (void) pthread_mutex_unlock(&LOCK_thread_count);
  }
  /* All threads has now been aborted */
  DBUG_PRINT("quit",("Waiting for threads to die (count=%u)",thread_count));
  (void) pthread_mutex_lock(&LOCK_thread_count);
  while (thread_count)
  {
    (void) pthread_cond_wait(&COND_thread_count,&LOCK_thread_count);
    DBUG_PRINT("quit",("One thread died (count=%u)",thread_count));
  }
  (void) pthread_mutex_unlock(&LOCK_thread_count);

  DBUG_PRINT("quit",("close_connections thread"));
  DBUG_VOID_RETURN;
}
#endif /*EMBEDDED_LIBRARY*/


static void close_server_sock()
{
#ifdef HAVE_CLOSE_SERVER_SOCK
  DBUG_ENTER("close_server_sock");
  my_socket tmp_sock;
  tmp_sock=ip_sock;
  if (tmp_sock != INVALID_SOCKET)
  {
    ip_sock=INVALID_SOCKET;
    DBUG_PRINT("info",("calling shutdown on TCP/IP socket"));
    VOID(shutdown(tmp_sock, SHUT_RDWR));
#if defined(__NETWARE__)
    /*
      The following code is disabled for normal systems as it causes MySQL
      to hang on AIX 4.3 during shutdown
    */
    DBUG_PRINT("info",("calling closesocket on TCP/IP socket"));
    VOID(closesocket(tmp_sock));
#endif
  }
  tmp_sock=unix_sock;
  if (tmp_sock != INVALID_SOCKET)
  {
    unix_sock=INVALID_SOCKET;
    DBUG_PRINT("info",("calling shutdown on unix socket"));
    VOID(shutdown(tmp_sock, SHUT_RDWR));
#if defined(__NETWARE__)
    /*
      The following code is disabled for normal systems as it may cause MySQL
      to hang on AIX 4.3 during shutdown
    */
    DBUG_PRINT("info",("calling closesocket on unix/IP socket"));
    VOID(closesocket(tmp_sock));
#endif
    VOID(unlink(mysqld_unix_port));
  }
  DBUG_VOID_RETURN;
#endif
}


void kill_mysql(void)
{
  DBUG_ENTER("kill_mysql");

#ifdef SIGNALS_DONT_BREAK_READ
  abort_loop=1;					// Break connection loops
  close_server_sock();				// Force accept to wake up
#endif

#if defined(__WIN__)
#if !defined(EMBEDDED_LIBRARY)
  {
    if (!SetEvent(hEventShutdown))
    {
      DBUG_PRINT("error",("Got error: %ld from SetEvent",GetLastError()));
    }
    /*
      or:
      HANDLE hEvent=OpenEvent(0, FALSE, "MySqlShutdown");
      SetEvent(hEventShutdown);
      CloseHandle(hEvent);
    */
  }
#endif
#elif defined(OS2)
  pthread_cond_signal(&eventShutdown);		// post semaphore
#elif defined(HAVE_PTHREAD_KILL)
  if (pthread_kill(signal_thread, MYSQL_KILL_SIGNAL))
  {
    DBUG_PRINT("error",("Got error %d from pthread_kill",errno)); /* purecov: inspected */
  }
#elif !defined(SIGNALS_DONT_BREAK_READ)
  kill(current_pid, MYSQL_KILL_SIGNAL);
#endif
  DBUG_PRINT("quit",("After pthread_kill"));
  shutdown_in_progress=1;			// Safety if kill didn't work
#ifdef SIGNALS_DONT_BREAK_READ
  if (!kill_in_progress)
  {
    pthread_t tmp;
    abort_loop=1;
    if (pthread_create(&tmp,&connection_attrib, kill_server_thread,
			   (void*) 0))
      sql_print_error("Can't create thread to kill server");
  }
#endif
  DBUG_VOID_RETURN;
}

/*
  Force server down. Kill all connections and threads and exit

  SYNOPSIS
  kill_server

  sig_ptr       Signal number that caused kill_server to be called.

  NOTE!
    A signal number of 0 mean that the function was not called
    from a signal handler and there is thus no signal to block
    or stop, we just want to kill the server.

*/

#if defined(OS2) || defined(__NETWARE__)
extern "C" void kill_server(int sig_ptr)
#define RETURN_FROM_KILL_SERVER DBUG_VOID_RETURN
#elif !defined(__WIN__)
static void *kill_server(void *sig_ptr)
#define RETURN_FROM_KILL_SERVER DBUG_RETURN(0)
#else
static void __cdecl kill_server(int sig_ptr)
#define RETURN_FROM_KILL_SERVER DBUG_VOID_RETURN
#endif
{
  DBUG_ENTER("kill_server");
#ifndef EMBEDDED_LIBRARY
  int sig=(int) (long) sig_ptr;			// This is passed a int
  // if there is a signal during the kill in progress, ignore the other
  if (kill_in_progress)				// Safety
    RETURN_FROM_KILL_SERVER;
  kill_in_progress=TRUE;
  abort_loop=1;					// This should be set
  if (sig != 0) // 0 is not a valid signal number
    my_sigset(sig,SIG_IGN);
  if (sig == MYSQL_KILL_SIGNAL || sig == 0)
    sql_print_information(ER(ER_NORMAL_SHUTDOWN),my_progname);
  else
    sql_print_error(ER(ER_GOT_SIGNAL),my_progname,sig); /* purecov: inspected */

#if defined(HAVE_SMEM) && defined(__WIN__)
  /*
   Send event to smem_event_connect_request for aborting
   */
  if (!SetEvent(smem_event_connect_request))
  {
	  DBUG_PRINT("error",
		("Got error: %ld from SetEvent of smem_event_connect_request",
		 GetLastError()));
  }
#endif

#if defined(__NETWARE__) || (defined(USE_ONE_SIGNAL_HAND) && !defined(__WIN__) && !defined(OS2))
  my_thread_init();				// If this is a new thread
#endif
  close_connections();
  if (sig != MYSQL_KILL_SIGNAL &&
#ifdef __WIN__
      sig != SIGINT &&				/* Bug#18235 */
#endif
      sig != 0)
    unireg_abort(1);				/* purecov: inspected */
  else
    unireg_end();

#ifdef __NETWARE__
  if (!event_flag)
    pthread_join(select_thread, NULL);		// wait for main thread
#endif /* __NETWARE__ */

#if defined(__NETWARE__) || (defined(USE_ONE_SIGNAL_HAND) && !defined(__WIN__) && !defined(OS2))
  my_thread_end();
#endif

  pthread_exit(0);				/* purecov: deadcode */

#endif /* EMBEDDED_LIBRARY */
  RETURN_FROM_KILL_SERVER;
}


#if defined(USE_ONE_SIGNAL_HAND) || (defined(__NETWARE__) && defined(SIGNALS_DONT_BREAK_READ))
pthread_handler_t kill_server_thread(void *arg __attribute__((unused)))
{
  my_thread_init();				// Initialize new thread
  kill_server(0);
  my_thread_end();				// Normally never reached
  return 0;
}
#endif

extern "C" sig_handler print_signal_warning(int sig)
{
  if (!DBUG_IN_USE)
  {
    if (global_system_variables.log_warnings)
      sql_print_warning("Got signal %d from thread %ld",
                        sig, my_thread_id());
  }
#ifdef DONT_REMEMBER_SIGNAL
  my_sigset(sig,print_signal_warning);		/* int. thread system calls */
#endif
#if !defined(__WIN__) && !defined(OS2) && !defined(__NETWARE__)
  if (sig == SIGALRM)
    alarm(2);					/* reschedule alarm */
#endif
}

/*
  cleanup all memory and end program nicely

  SYNOPSIS
    unireg_end()

  NOTES
    This function never returns.

    If SIGNALS_DONT_BREAK_READ is defined, this function is called
    by the main thread. To get MySQL to shut down nicely in this case
    (Mac OS X) we have to call exit() instead if pthread_exit().
*/

#ifndef EMBEDDED_LIBRARY
void unireg_end(void)
{
  clean_up(1);
  my_thread_end();
#if defined(SIGNALS_DONT_BREAK_READ) && !defined(__NETWARE__)
  exit(0);
#else
  pthread_exit(0);				// Exit is in main thread
#endif
}

extern "C" void unireg_abort(int exit_code)
{
  DBUG_ENTER("unireg_abort");
  if (exit_code)
    sql_print_error("Aborting\n");
  clean_up(exit_code || !opt_bootstrap); /* purecov: inspected */
  DBUG_PRINT("quit",("done with cleanup in unireg_abort"));
  wait_for_signal_thread_to_end();
  clean_up_mutexes();
  my_end(opt_endinfo ? MY_CHECK_ERROR | MY_GIVE_INFO : 0);
  exit(exit_code); /* purecov: inspected */
}
#endif


void clean_up(bool print_message)
{
  DBUG_PRINT("exit",("clean_up"));
  if (cleanup_done++)
    return; /* purecov: inspected */

  mysql_log.cleanup();
  mysql_slow_log.cleanup();
  mysql_bin_log.cleanup();

#ifdef HAVE_REPLICATION
  if (use_slave_mask)
    bitmap_free(&slave_error_mask);
#endif
  my_tz_free();
  my_dbopt_free();
#ifndef NO_EMBEDDED_ACCESS_CHECKS
  acl_free(1);
  grant_free();
#endif
  query_cache_destroy();
  table_cache_free();
  hostname_cache_free();
  item_user_lock_free();
  lex_free();				/* Free some memory */
  set_var_free();
  free_charsets();
#ifdef HAVE_DLOPEN
  if (!opt_noacl)
    udf_free();
#endif
  (void) ha_panic(HA_PANIC_CLOSE);	/* close all tables and logs */
  if (tc_log)
    tc_log->close();
  xid_cache_free();
  delete_elements(&key_caches, (void (*)(const char*, gptr)) free_key_cache);
  multi_keycache_free();
  end_thr_alarm(1);			/* Free allocated memory */
#ifdef USE_RAID
  end_raid();
#endif
  my_free_open_file_info();
  my_free((char*) global_system_variables.date_format,
	  MYF(MY_ALLOW_ZERO_PTR));
  my_free((char*) global_system_variables.time_format,
	  MYF(MY_ALLOW_ZERO_PTR));
  my_free((char*) global_system_variables.datetime_format,
	  MYF(MY_ALLOW_ZERO_PTR));
  if (defaults_argv)
    free_defaults(defaults_argv);
  my_free(sys_init_connect.value, MYF(MY_ALLOW_ZERO_PTR));
  my_free(sys_init_slave.value, MYF(MY_ALLOW_ZERO_PTR));
  free_tmpdir(&mysql_tmpdir_list);
#ifdef HAVE_REPLICATION
  my_free(slave_load_tmpdir,MYF(MY_ALLOW_ZERO_PTR));
#endif
  x_free(opt_bin_logname);
  x_free(opt_relay_logname);
  bitmap_free(&temp_pool);
  free_max_user_conn();
#ifdef HAVE_REPLICATION
  end_slave_list();
  free_list(&replicate_do_db);
  free_list(&replicate_ignore_db);
  free_list(&binlog_do_db);
  free_list(&binlog_ignore_db);
  free_list(&replicate_rewrite_db);
#endif
#ifdef HAVE_OPENSSL
  if (ssl_acceptor_fd)
  {
    SSL_CTX_free(ssl_acceptor_fd->ssl_context);
    my_free((gptr) ssl_acceptor_fd, MYF(0));
  }
#endif /* HAVE_OPENSSL */
  vio_end();

#ifdef USE_REGEX
  my_regex_end();
#endif

  if (print_message && errmesg)
    sql_print_information(ER(ER_SHUTDOWN_COMPLETE),my_progname);
#if !defined(EMBEDDED_LIBRARY)
  if (!opt_bootstrap)
    (void) my_delete(pidfile_name,MYF(0));	// This may not always exist
#endif
  finish_client_errs();
  my_free((gptr) my_error_unregister(ER_ERROR_FIRST, ER_ERROR_LAST),
          MYF(MY_WME | MY_FAE | MY_ALLOW_ZERO_PTR));
  DBUG_PRINT("quit", ("Error messages freed"));
  /* Tell main we are ready */
  (void) pthread_mutex_lock(&LOCK_thread_count);
  DBUG_PRINT("quit", ("got thread count lock"));
  ready_to_exit=1;
  /* do the broadcast inside the lock to ensure that my_end() is not called */
  (void) pthread_cond_broadcast(&COND_thread_count);
  (void) pthread_mutex_unlock(&LOCK_thread_count);
  /*
    The following lines may never be executed as the main thread may have
    killed us
  */
  DBUG_PRINT("quit", ("done with cleanup"));
} /* clean_up */


/*
  This is mainly needed when running with purify, but it's still nice to
  know that all child threads have died when mysqld exits
*/

static void wait_for_signal_thread_to_end()
{
#ifndef __NETWARE__
  uint i;
  /*
    Wait up to 10 seconds for signal thread to die. We use this mainly to
    avoid getting warnings that my_thread_end has not been called
  */
  for (i= 0 ; i < 100 && signal_thread_in_use; i++)
  {
    if (pthread_kill(signal_thread, MYSQL_KILL_SIGNAL))
      break;
    my_sleep(100);				// Give it time to die
  }
#endif
}


static void clean_up_mutexes()
{
  (void) pthread_mutex_destroy(&LOCK_mysql_create_db);
  (void) pthread_mutex_destroy(&LOCK_Acl);
  (void) rwlock_destroy(&LOCK_grant);
  (void) pthread_mutex_destroy(&LOCK_open);
  (void) pthread_mutex_destroy(&LOCK_thread_count);
  (void) pthread_mutex_destroy(&LOCK_mapped_file);
  (void) pthread_mutex_destroy(&LOCK_status);
  (void) pthread_mutex_destroy(&LOCK_error_log);
  (void) pthread_mutex_destroy(&LOCK_delayed_insert);
  (void) pthread_mutex_destroy(&LOCK_delayed_status);
  (void) pthread_mutex_destroy(&LOCK_delayed_create);
  (void) pthread_mutex_destroy(&LOCK_manager);
  (void) pthread_mutex_destroy(&LOCK_crypt);
  (void) pthread_mutex_destroy(&LOCK_bytes_sent);
  (void) pthread_mutex_destroy(&LOCK_bytes_received);
  (void) pthread_mutex_destroy(&LOCK_user_conn);
#ifdef HAVE_OPENSSL
  (void) pthread_mutex_destroy(&LOCK_des_key_file);
#ifndef HAVE_YASSL
  for (int i= 0; i < CRYPTO_num_locks(); ++i)
    (void) rwlock_destroy(&openssl_stdlocks[i].lock);
  OPENSSL_free(openssl_stdlocks);
#endif
#endif
#ifdef HAVE_REPLICATION
  (void) pthread_mutex_destroy(&LOCK_rpl_status);
  (void) pthread_cond_destroy(&COND_rpl_status);
#endif
  (void) pthread_mutex_destroy(&LOCK_active_mi);
  (void) rwlock_destroy(&LOCK_sys_init_connect);
  (void) rwlock_destroy(&LOCK_sys_init_slave);
  (void) pthread_mutex_destroy(&LOCK_global_system_variables);
  (void) pthread_mutex_destroy(&LOCK_global_read_lock);
  (void) pthread_mutex_destroy(&LOCK_uuid_generator);
  (void) pthread_mutex_destroy(&LOCK_prepared_stmt_count);
  (void) pthread_cond_destroy(&COND_thread_count);
  (void) pthread_cond_destroy(&COND_refresh);
  (void) pthread_cond_destroy(&COND_global_read_lock);
  (void) pthread_cond_destroy(&COND_thread_cache);
  (void) pthread_cond_destroy(&COND_flush_thread_cache);
  (void) pthread_cond_destroy(&COND_manager);
}

/****************************************************************************
** Init IP and UNIX socket
****************************************************************************/

static void set_ports()
{
  char	*env;
  if (!mysqld_port && !opt_disable_networking)
  {					// Get port if not from commandline
    struct  servent *serv_ptr;
    mysqld_port= MYSQL_PORT;
    if ((serv_ptr= getservbyname("mysql", "tcp")))
      mysqld_port= ntohs((u_short) serv_ptr->s_port); /* purecov: inspected */
    if ((env = getenv("MYSQL_TCP_PORT")))
      mysqld_port= (uint) atoi(env);		/* purecov: inspected */
  }
  if (!mysqld_unix_port)
  {
#ifdef __WIN__
    mysqld_unix_port= (char*) MYSQL_NAMEDPIPE;
#else
    mysqld_unix_port= (char*) MYSQL_UNIX_ADDR;
#endif
    if ((env = getenv("MYSQL_UNIX_PORT")))
      mysqld_unix_port= env;			/* purecov: inspected */
  }
}

#ifndef EMBEDDED_LIBRARY
/* Change to run as another user if started with --user */

static struct passwd *check_user(const char *user)
{
#if !defined(__WIN__) && !defined(OS2) && !defined(__NETWARE__)
  struct passwd *user_info;
  uid_t user_id= geteuid();

  // Don't bother if we aren't superuser
  if (user_id)
  {
    if (user)
    {
      // Don't give a warning, if real user is same as given with --user
      user_info= getpwnam(user);
      if ((!user_info || user_id != user_info->pw_uid) &&
	  global_system_variables.log_warnings)
        sql_print_warning(
                    "One can only use the --user switch if running as root\n");
    }
    return NULL;
  }
  if (!user)
  {
    if (!opt_bootstrap)
    {
      sql_print_error("Fatal error: Please read \"Security\" section of the manual to find out how to run mysqld as root!\n");
      unireg_abort(1);
    }
    return NULL;
  }
  if (!strcmp(user,"root"))
    return NULL;                        // Avoid problem with dynamic libraries

  if (!(user_info= getpwnam(user)))
  {
    // Allow a numeric uid to be used
    const char *pos;
    for (pos= user; my_isdigit(mysqld_charset,*pos); pos++) ;
    if (*pos)                                   // Not numeric id
      goto err;
    if (!(user_info= getpwuid(atoi(user))))
      goto err;
    else
      return user_info;
  }
  else
    return user_info;

err:
  sql_print_error("Fatal error: Can't change to run as user '%s' ;  Please check that the user exists!\n",user);
  unireg_abort(1);
#endif
  return NULL;
}

static void set_user(const char *user, struct passwd *user_info)
{
#if !defined(__WIN__) && !defined(OS2) && !defined(__NETWARE__)
  DBUG_ASSERT(user_info != 0);
#ifdef HAVE_INITGROUPS
  /*
    We can get a SIGSEGV when calling initgroups() on some systems when NSS
    is configured to use LDAP and the server is statically linked.  We set
    calling_initgroups as a flag to the SIGSEGV handler that is then used to
    output a specific message to help the user resolve this problem.
  */
  calling_initgroups= TRUE;
  initgroups((char*) user, user_info->pw_gid);
  calling_initgroups= FALSE;
#endif
  if (setgid(user_info->pw_gid) == -1)
  {
    sql_perror("setgid");
    unireg_abort(1);
  }
  if (setuid(user_info->pw_uid) == -1)
  {
    sql_perror("setuid");
    unireg_abort(1);
  }
#endif
}


static void set_effective_user(struct passwd *user_info)
{
#if !defined(__WIN__) && !defined(OS2) && !defined(__NETWARE__)
  DBUG_ASSERT(user_info != 0);
  if (setregid((gid_t)-1, user_info->pw_gid) == -1)
  {
    sql_perror("setregid");
    unireg_abort(1);
  }
  if (setreuid((uid_t)-1, user_info->pw_uid) == -1)
  {
    sql_perror("setreuid");
    unireg_abort(1);
  }
#endif
}


/* Change root user if started with  --chroot */

static void set_root(const char *path)
{
#if !defined(__WIN__) && !defined(__EMX__) && !defined(OS2) && !defined(__NETWARE__)
  if (chroot(path) == -1)
  {
    sql_perror("chroot");
    unireg_abort(1);
  }
  my_setwd("/", MYF(0));
#endif
}

static void network_init(void)
{
  struct sockaddr_in	IPaddr;
#ifdef HAVE_SYS_UN_H
  struct sockaddr_un	UNIXaddr;
#endif
  int	arg=1;
  int   ret;
  uint  waited;
  uint  this_wait;
  uint  retry;
  DBUG_ENTER("network_init");
  LINT_INIT(ret);

  set_ports();

  if (mysqld_port != 0 && !opt_disable_networking && !opt_bootstrap)
  {
    DBUG_PRINT("general",("IP Socket is %d",mysqld_port));
    ip_sock = socket(AF_INET, SOCK_STREAM, 0);
    if (ip_sock == INVALID_SOCKET)
    {
      DBUG_PRINT("error",("Got error: %d from socket()",socket_errno));
      sql_perror(ER(ER_IPSOCK_ERROR));		/* purecov: tested */
      unireg_abort(1);				/* purecov: tested */
    }
    bzero((char*) &IPaddr, sizeof(IPaddr));
    IPaddr.sin_family = AF_INET;
    IPaddr.sin_addr.s_addr = my_bind_addr;
    IPaddr.sin_port = (unsigned short) htons((unsigned short) mysqld_port);

#ifndef __WIN__
    /*
      We should not use SO_REUSEADDR on windows as this would enable a
      user to open two mysqld servers with the same TCP/IP port.
    */
    (void) setsockopt(ip_sock,SOL_SOCKET,SO_REUSEADDR,(char*)&arg,sizeof(arg));
#endif /* __WIN__ */
    /*
      Sometimes the port is not released fast enough when stopping and
      restarting the server. This happens quite often with the test suite
      on busy Linux systems. Retry to bind the address at these intervals:
      Sleep intervals: 1, 2, 4,  6,  9, 13, 17, 22, ...
      Retry at second: 1, 3, 7, 13, 22, 35, 52, 74, ...
      Limit the sequence by mysqld_port_timeout (set --port-open-timeout=#).
    */
    for (waited= 0, retry= 1; ; retry++, waited+= this_wait)
    {
      if (((ret= bind(ip_sock, my_reinterpret_cast(struct sockaddr *) (&IPaddr),
                      sizeof(IPaddr))) >= 0) ||
          (socket_errno != SOCKET_EADDRINUSE) ||
          (waited >= mysqld_port_timeout))
        break;
      sql_print_information("Retrying bind on TCP/IP port %u", mysqld_port);
      this_wait= retry * retry / 3 + 1;
      sleep(this_wait);
    }
    if (ret < 0)
    {
      DBUG_PRINT("error",("Got error: %d from bind",socket_errno));
      sql_perror("Can't start server: Bind on TCP/IP port");
      sql_print_error("Do you already have another mysqld server running on port: %d ?",mysqld_port);
      unireg_abort(1);
    }
    if (listen(ip_sock,(int) back_log) < 0)
    {
      sql_perror("Can't start server: listen() on TCP/IP port");
      sql_print_error("listen() on TCP/IP failed with error %d",
		      socket_errno);
      unireg_abort(1);
    }
  }

#ifdef __NT__
  /* create named pipe */
  if (Service.IsNT() && mysqld_unix_port[0] && !opt_bootstrap &&
      opt_enable_named_pipe)
  {

    pipe_name[sizeof(pipe_name)-1]= 0;		/* Safety if too long string */
    strxnmov(pipe_name, sizeof(pipe_name)-1, "\\\\.\\pipe\\",
	     mysqld_unix_port, NullS);
    bzero((char*) &saPipeSecurity, sizeof(saPipeSecurity));
    bzero((char*) &sdPipeDescriptor, sizeof(sdPipeDescriptor));
    if (!InitializeSecurityDescriptor(&sdPipeDescriptor,
				      SECURITY_DESCRIPTOR_REVISION))
    {
      sql_perror("Can't start server : Initialize security descriptor");
      unireg_abort(1);
    }
    if (!SetSecurityDescriptorDacl(&sdPipeDescriptor, TRUE, NULL, FALSE))
    {
      sql_perror("Can't start server : Set security descriptor");
      unireg_abort(1);
    }
    saPipeSecurity.nLength = sizeof(SECURITY_ATTRIBUTES);
    saPipeSecurity.lpSecurityDescriptor = &sdPipeDescriptor;
    saPipeSecurity.bInheritHandle = FALSE;
    if ((hPipe= CreateNamedPipe(pipe_name,
				PIPE_ACCESS_DUPLEX,
				PIPE_TYPE_BYTE |
				PIPE_READMODE_BYTE |
				PIPE_WAIT,
				PIPE_UNLIMITED_INSTANCES,
				(int) global_system_variables.net_buffer_length,
				(int) global_system_variables.net_buffer_length,
				NMPWAIT_USE_DEFAULT_WAIT,
				&saPipeSecurity)) == INVALID_HANDLE_VALUE)
      {
	LPVOID lpMsgBuf;
	int error=GetLastError();
	FormatMessage(FORMAT_MESSAGE_ALLOCATE_BUFFER |
		      FORMAT_MESSAGE_FROM_SYSTEM,
		      NULL, error, MAKELANGID(LANG_NEUTRAL, SUBLANG_DEFAULT),
		      (LPTSTR) &lpMsgBuf, 0, NULL );
	MessageBox(NULL, (LPTSTR) lpMsgBuf, "Error from CreateNamedPipe",
		    MB_OK|MB_ICONINFORMATION);
	LocalFree(lpMsgBuf);
	unireg_abort(1);
      }
  }
#endif

#if defined(HAVE_SYS_UN_H)
  /*
  ** Create the UNIX socket
  */
  if (mysqld_unix_port[0] && !opt_bootstrap)
  {
    DBUG_PRINT("general",("UNIX Socket is %s",mysqld_unix_port));

    if (strlen(mysqld_unix_port) > (sizeof(UNIXaddr.sun_path) - 1))
    {
      sql_print_error("The socket file path is too long (> %lu): %s",
                      sizeof(UNIXaddr.sun_path) - 1, mysqld_unix_port);
      unireg_abort(1);
    }
    if ((unix_sock= socket(AF_UNIX, SOCK_STREAM, 0)) < 0)
    {
      sql_perror("Can't start server : UNIX Socket "); /* purecov: inspected */
      unireg_abort(1);				/* purecov: inspected */
    }
    bzero((char*) &UNIXaddr, sizeof(UNIXaddr));
    UNIXaddr.sun_family = AF_UNIX;
    strmov(UNIXaddr.sun_path, mysqld_unix_port);
    (void) unlink(mysqld_unix_port);
    (void) setsockopt(unix_sock,SOL_SOCKET,SO_REUSEADDR,(char*)&arg,
		      sizeof(arg));
    umask(0);
    if (bind(unix_sock, my_reinterpret_cast(struct sockaddr *) (&UNIXaddr),
	     sizeof(UNIXaddr)) < 0)
    {
      sql_perror("Can't start server : Bind on unix socket"); /* purecov: tested */
      sql_print_error("Do you already have another mysqld server running on socket: %s ?",mysqld_unix_port);
      unireg_abort(1);					/* purecov: tested */
    }
    umask(((~my_umask) & 0666));
#if defined(S_IFSOCK) && defined(SECURE_SOCKETS)
    (void) chmod(mysqld_unix_port,S_IFSOCK);	/* Fix solaris 2.6 bug */
#endif
    if (listen(unix_sock,(int) back_log) < 0)
      sql_print_warning("listen() on Unix socket failed with error %d",
		      socket_errno);
  }
#endif
  DBUG_PRINT("info",("server started"));
  DBUG_VOID_RETURN;
}

#endif /*!EMBEDDED_LIBRARY*/

void MYSQLerror(const char *s)
{
  THD *thd=current_thd;
  char *yytext= (char*) thd->lex->tok_start;
  /* "parse error" changed into "syntax error" between bison 1.75 and 1.875 */
  if (strcmp(s,"parse error") == 0 || strcmp(s,"syntax error") == 0)
    s=ER(ER_SYNTAX_ERROR);
  my_printf_error(ER_PARSE_ERROR,  ER(ER_PARSE_ERROR), MYF(0), s,
                  (yytext ? (char*) yytext : ""),
                  thd->lex->yylineno);
}


#ifndef EMBEDDED_LIBRARY
/*
  Close a connection

  SYNOPSIS
    close_connection()
    thd		Thread handle
    errcode	Error code to print to console
    lock	1 if we have have to lock LOCK_thread_count

  NOTES
    For the connection that is doing shutdown, this is called twice
*/

void close_connection(THD *thd, uint errcode, bool lock)
{
  st_vio *vio;
  DBUG_ENTER("close_connection");
  DBUG_PRINT("enter",("fd: %s  error: '%s'",
		      thd->net.vio ? vio_description(thd->net.vio) :
		      "(not connected)",
		      errcode ? ER(errcode) : ""));
  if (lock)
    (void) pthread_mutex_lock(&LOCK_thread_count);
  thd->killed= THD::KILL_CONNECTION;
  if ((vio= thd->net.vio) != 0)
  {
    if (errcode)
      net_send_error(thd, errcode, ER(errcode)); /* purecov: inspected */
    vio_close(vio);			/* vio is freed in delete thd */
  }
  if (lock)
    (void) pthread_mutex_unlock(&LOCK_thread_count);
  DBUG_VOID_RETURN;
}
#endif /* EMBEDDED_LIBRARY */


	/* Called when a thread is aborted */
	/* ARGSUSED */

extern "C" sig_handler end_thread_signal(int sig __attribute__((unused)))
{
  THD *thd=current_thd;
  DBUG_ENTER("end_thread_signal");
  if (thd && ! thd->bootstrap)
  {
    statistic_increment(killed_threads, &LOCK_status);
    end_thread(thd,0);
  }
  DBUG_VOID_RETURN;				/* purecov: deadcode */
}


void end_thread(THD *thd, bool put_in_cache)
{
  DBUG_ENTER("end_thread");
  thd->cleanup();
  (void) pthread_mutex_lock(&LOCK_thread_count);
  thread_count--;
  delete thd;

  if (put_in_cache && cached_thread_count < thread_cache_size &&
      ! abort_loop && !kill_cached_threads)
  {
    /* Don't kill the thread, just put it in cache for reuse */
    DBUG_PRINT("info", ("Adding thread to cache"))
    cached_thread_count++;
    while (!abort_loop && ! wake_thread && ! kill_cached_threads)
      (void) pthread_cond_wait(&COND_thread_cache, &LOCK_thread_count);
    cached_thread_count--;
    if (kill_cached_threads)
      pthread_cond_signal(&COND_flush_thread_cache);
    if (wake_thread)
    {
      wake_thread--;
      thd=thread_cache.get();
      thd->real_id=pthread_self();
      thd->thread_stack= (char*) &thd;          // For store_globals
      (void) thd->store_globals();
      thd->thr_create_time= time(NULL);
      threads.append(thd);
      pthread_mutex_unlock(&LOCK_thread_count);
      DBUG_VOID_RETURN;
    }
  }

  /* Tell main we are ready */
  (void) pthread_mutex_unlock(&LOCK_thread_count);
  /* It's safe to broadcast outside a lock (COND... is not deleted here) */
  DBUG_PRINT("signal", ("Broadcasting COND_thread_count"));
  (void) pthread_cond_broadcast(&COND_thread_count);
#ifdef ONE_THREAD
  if (!(test_flags & TEST_NO_THREADS))	// For debugging under Linux
#endif
  {
    my_thread_end();
    pthread_exit(0);
  }
  DBUG_VOID_RETURN;
}


void flush_thread_cache()
{
  (void) pthread_mutex_lock(&LOCK_thread_count);
  kill_cached_threads++;
  while (cached_thread_count)
  {
    pthread_cond_broadcast(&COND_thread_cache);
    pthread_cond_wait(&COND_flush_thread_cache,&LOCK_thread_count);
  }
  kill_cached_threads--;
  (void) pthread_mutex_unlock(&LOCK_thread_count);
}


/*
  Aborts a thread nicely. Commes here on SIGPIPE
  TODO: One should have to fix that thr_alarm know about this
  thread too.
*/

#ifdef THREAD_SPECIFIC_SIGPIPE
extern "C" sig_handler abort_thread(int sig __attribute__((unused)))
{
  THD *thd=current_thd;
  DBUG_ENTER("abort_thread");
  if (thd)
    thd->killed= THD::KILL_CONNECTION;
  DBUG_VOID_RETURN;
}
#endif

/******************************************************************************
  Setup a signal thread with handles all signals.
  Because Linux doesn't support schemas use a mutex to check that
  the signal thread is ready before continuing
******************************************************************************/

#if defined(__WIN__) || defined(OS2)
static void init_signals(void)
{
  int signals[] = {SIGINT,SIGILL,SIGFPE,SIGSEGV,SIGTERM,SIGABRT } ;
  for (uint i=0 ; i < sizeof(signals)/sizeof(int) ; i++)
    signal(signals[i], kill_server) ;
#if defined(__WIN__)
  signal(SIGBREAK,SIG_IGN);	//ignore SIGBREAK for NT
#else
  signal(SIGBREAK, kill_server);
#endif
}

static void start_signal_handler(void)
{
  // Save vm id of this process
  if (!opt_bootstrap)
    create_pid_file();
}

static void check_data_home(const char *path)
{}


#elif defined(__NETWARE__)

// down server event callback
void mysql_down_server_cb(void *, void *)
{
  event_flag= TRUE;
  kill_server(0);
}


// destroy callback resources
void mysql_cb_destroy(void *)
{
  UnRegisterEventNotification(eh);  // cleanup down event notification
  NX_UNWRAP_INTERFACE(ref);
  /* Deregister NSS volume deactivation event */
  NX_UNWRAP_INTERFACE(refneb);
  if (neb_consumer_id)
    UnRegisterConsumer(neb_consumer_id, NULL);
}


// initialize callbacks
void mysql_cb_init()
{
  // register for down server event
  void *handle = getnlmhandle();
  rtag_t rt= AllocateResourceTag(handle, "MySQL Down Server Callback",
                                 EventSignature);
  NX_WRAP_INTERFACE((void *)mysql_down_server_cb, 2, (void **)&ref);
  eh= RegisterForEventNotification(rt, EVENT_PRE_DOWN_SERVER,
                                   EVENT_PRIORITY_APPLICATION,
                                   NULL, ref, NULL);

  /*
    Register for volume deactivation event
    Wrap the callback function, as it is called by non-LibC thread
  */
  (void *) NX_WRAP_INTERFACE(neb_event_callback, 1, &refneb);
  registerwithneb();

  NXVmRegisterExitHandler(mysql_cb_destroy, NULL);  // clean-up
}


/* To get the name of the NetWare volume having MySQL data folder */

static void getvolumename()
{
  char *p;
  /*
    We assume that data path is already set.
    If not it won't come here. Terminate after volume name
  */
  if ((p= strchr(mysql_real_data_home, ':')))
    strmake(datavolname, mysql_real_data_home,
            (uint) (p - mysql_real_data_home));
}


/*
  Registering with NEB for NSS Volume Deactivation event
*/

static void registerwithneb()
{

  ConsumerRegistrationInfo reg_info;

  /* Clear NEB registration structure */
  bzero((char*) &reg_info, sizeof(struct ConsumerRegistrationInfo));

  /* Fill the NEB consumer information structure */
  reg_info.CRIVersion= 1;  	            // NEB version
  /* NEB Consumer name */
  reg_info.CRIConsumerName= (BYTE *) "MySQL Database Server";
  /* Event of interest */
  reg_info.CRIEventName= (BYTE *) "NSS.ChangeVolState.Enter";
  reg_info.CRIUserParameter= NULL;	    // Consumer Info
  reg_info.CRIEventFlags= 0;	            // Event flags
  /* Consumer NLM handle */
  reg_info.CRIOwnerID= (LoadDefinitionStructure *)getnlmhandle();
  reg_info.CRIConsumerESR= NULL;	    // No consumer ESR required
  reg_info.CRISecurityToken= 0;	            // No security token for the event
  reg_info.CRIConsumerFlags= 0;             // SMP_ENABLED_BIT;
  reg_info.CRIFilterName= 0;	            // No event filtering
  reg_info.CRIFilterDataLength= 0;          // No filtering data
  reg_info.CRIFilterData= 0;	            // No filtering data
  /* Callback function for the event */
  (void *)reg_info.CRIConsumerCallback= (void *) refneb;
  reg_info.CRIOrder= 0;	                    // Event callback order
  reg_info.CRIConsumerType= CHECK_CONSUMER; // Consumer type

  /* Register for the event with NEB */
  if (RegisterConsumer(&reg_info))
  {
    consoleprintf("Failed to register for NSS Volume Deactivation event \n");
    return;
  }
  /* This ID is required for deregistration */
  neb_consumer_id= reg_info.CRIConsumerID;

  /* Get MySQL data volume name, stored in global variable datavolname */
  getvolumename();

  /*
    Get the NSS volume ID of the MySQL Data volume.
    Volume ID is stored in a global variable
  */
  getvolumeID((BYTE*) datavolname);
}


/*
  Callback for NSS Volume Deactivation event
*/

ulong neb_event_callback(struct EventBlock *eblock)
{
  EventChangeVolStateEnter_s *voldata;
  extern bool nw_panic;

  voldata= (EventChangeVolStateEnter_s *)eblock->EBEventData;

  /* Deactivation of a volume */
  if ((voldata->oldState == zVOLSTATE_ACTIVE &&
       voldata->newState == zVOLSTATE_DEACTIVE ||
       voldata->newState == zVOLSTATE_MAINTENANCE))
  {
    /*
      Ensure that we bring down MySQL server only for MySQL data
      volume deactivation
    */
    if (!memcmp(&voldata->volID, &datavolid, sizeof(VolumeID_t)))
    {
      consoleprintf("MySQL data volume is deactivated, shutting down MySQL Server \n");
      event_flag= TRUE;
      nw_panic = TRUE;
      event_flag= TRUE;
      kill_server(0);
    }
  }
  return 0;
}


/*
  Function to get NSS volume ID of the MySQL data
*/

#define ADMIN_VOL_PATH					"_ADMIN:/Volumes/"

static void getvolumeID(BYTE *volumeName)
{
  char path[zMAX_FULL_NAME];
  Key_t rootKey= 0, fileKey= 0;
  QUAD getInfoMask;
  zInfo_s info;
  STATUS status;

  /* Get the root key */
  if ((status= zRootKey(0, &rootKey)) != zOK)
  {
    consoleprintf("\nGetNSSVolumeProperties - Failed to get root key, status: %d\n.", (int) status);
    goto exit;
  }

  /*
    Get the file key. This is the key to the volume object in the
    NSS admin volumes directory.
  */

  strxmov(path, (const char *) ADMIN_VOL_PATH, (const char *) volumeName,
          NullS);
  if ((status= zOpen(rootKey, zNSS_TASK, zNSPACE_LONG|zMODE_UTF8,
                     (BYTE *) path, zRR_READ_ACCESS, &fileKey)) != zOK)
  {
    consoleprintf("\nGetNSSVolumeProperties - Failed to get file, status: %d\n.", (int) status);
    goto exit;
  }

  getInfoMask= zGET_IDS | zGET_VOLUME_INFO ;
  if ((status= zGetInfo(fileKey, getInfoMask, sizeof(info),
                        zINFO_VERSION_A, &info)) != zOK)
  {
    consoleprintf("\nGetNSSVolumeProperties - Failed in zGetInfo, status: %d\n.", (int) status);
    goto exit;
  }

  /* Copy the data to global variable */
  datavolid.timeLow= info.vol.volumeID.timeLow;
  datavolid.timeMid= info.vol.volumeID.timeMid;
  datavolid.timeHighAndVersion= info.vol.volumeID.timeHighAndVersion;
  datavolid.clockSeqHighAndReserved= info.vol.volumeID.clockSeqHighAndReserved;
  datavolid.clockSeqLow= info.vol.volumeID.clockSeqLow;
  /* This is guranteed to be 6-byte length (but sizeof() would be better) */
  memcpy(datavolid.node, info.vol.volumeID.node, (unsigned int) 6);

exit:
  if (rootKey)
    zClose(rootKey);
  if (fileKey)
    zClose(fileKey);
}


static void init_signals(void)
{
  int signals[] = {SIGINT,SIGILL,SIGFPE,SIGSEGV,SIGTERM,SIGABRT};

  for (uint i=0 ; i < sizeof(signals)/sizeof(int) ; i++)
    signal(signals[i], kill_server);
  mysql_cb_init();  // initialize callbacks

}

static void start_signal_handler(void)
{
  // Save vm id of this process
  if (!opt_bootstrap)
    create_pid_file();
  // no signal handler
}


/*
  Warn if the data is on a Traditional volume

  NOTE
    Already done by mysqld_safe
*/

static void check_data_home(const char *path)
{
}

#elif defined(__EMX__)
static void sig_reload(int signo)
{
 // Flush everything
  bool not_used;
  reload_acl_and_cache((THD*) 0,REFRESH_LOG, (TABLE_LIST*) 0, &not_used);
  signal(signo, SIG_ACK);
}

static void sig_kill(int signo)
{
  if (!kill_in_progress)
  {
    abort_loop=1;				// mark abort for threads
    kill_server((void*) signo);
  }
  signal(signo, SIG_ACK);
}

static void init_signals(void)
{
  signal(SIGQUIT, sig_kill);
  signal(SIGKILL, sig_kill);
  signal(SIGTERM, sig_kill);
  signal(SIGINT,  sig_kill);
  signal(SIGHUP,  sig_reload);	// Flush everything
  signal(SIGALRM, SIG_IGN);
  signal(SIGBREAK,SIG_IGN);
  signal_thread = pthread_self();
}

static void start_signal_handler(void)
{}

static void check_data_home(const char *path)
{}

#else /* if ! __WIN__ && ! __EMX__ */

#ifdef HAVE_LINUXTHREADS
#define UNSAFE_DEFAULT_LINUX_THREADS 200
#endif

extern "C" sig_handler handle_segfault(int sig)
{
  THD *thd=current_thd;
  /*
    Strictly speaking, one needs a mutex here
    but since we have got SIGSEGV already, things are a mess
    so not having the mutex is not as bad as possibly using a buggy
    mutex - so we keep things simple
  */
  if (segfaulted)
  {
    fprintf(stderr, "Fatal signal %d while backtracing\n", sig);
    exit(1);
  }

  segfaulted = 1;
  fprintf(stderr,"\
mysqld got signal %d;\n\
This could be because you hit a bug. It is also possible that this binary\n\
or one of the libraries it was linked against is corrupt, improperly built,\n\
or misconfigured. This error can also be caused by malfunctioning hardware.\n",
	  sig);
  fprintf(stderr, "\
We will try our best to scrape up some info that will hopefully help diagnose\n\
the problem, but since we have already crashed, something is definitely wrong\n\
and this may fail.\n\n");
  fprintf(stderr, "key_buffer_size=%lu\n",
          (ulong) dflt_key_cache->key_cache_mem_size);
  fprintf(stderr, "read_buffer_size=%ld\n", (long) global_system_variables.read_buff_size);
  fprintf(stderr, "max_used_connections=%lu\n", max_used_connections);
  fprintf(stderr, "max_connections=%lu\n", max_connections);
  fprintf(stderr, "threads_connected=%u\n", thread_count);
  fprintf(stderr, "It is possible that mysqld could use up to \n\
key_buffer_size + (read_buffer_size + sort_buffer_size)*max_connections = %lu K\n\
bytes of memory\n", ((ulong) dflt_key_cache->key_cache_mem_size +
		     (global_system_variables.read_buff_size +
		      global_system_variables.sortbuff_size) *
		     max_connections)/ 1024);
  fprintf(stderr, "Hope that's ok; if not, decrease some variables in the equation.\n\n");

#if defined(HAVE_LINUXTHREADS)
  if (sizeof(char*) == 4 && thread_count > UNSAFE_DEFAULT_LINUX_THREADS)
  {
    fprintf(stderr, "\
You seem to be running 32-bit Linux and have %d concurrent connections.\n\
If you have not changed STACK_SIZE in LinuxThreads and built the binary \n\
yourself, LinuxThreads is quite likely to steal a part of the global heap for\n\
the thread stack. Please read http://www.mysql.com/doc/en/Linux.html\n\n",
	    thread_count);
  }
#endif /* HAVE_LINUXTHREADS */

#ifdef HAVE_STACKTRACE
  if (!(test_flags & TEST_NO_STACKTRACE))
  {
    fprintf(stderr,"thd=%p\n",thd);
    print_stacktrace(thd ? (gptr) thd->thread_stack : (gptr) 0,
		     thread_stack);
  }
  if (thd)
  {
    fprintf(stderr, "Trying to get some variables.\n\
Some pointers may be invalid and cause the dump to abort...\n");
    safe_print_str("thd->query", thd->query, 1024);
    fprintf(stderr, "thd->thread_id=%lu\n", (ulong) thd->thread_id);
  }
  fprintf(stderr, "\
The manual page at http://www.mysql.com/doc/en/Crashing.html contains\n\
information that should help you find out what is causing the crash.\n");
  fflush(stderr);
#endif /* HAVE_STACKTRACE */

#ifdef HAVE_INITGROUPS
  if (calling_initgroups)
    fprintf(stderr, "\n\
This crash occured while the server was calling initgroups(). This is\n\
often due to the use of a mysqld that is statically linked against glibc\n\
and configured to use LDAP in /etc/nsswitch.conf. You will need to either\n\
upgrade to a version of glibc that does not have this problem (2.3.4 or\n\
later when used with nscd), disable LDAP in your nsswitch.conf, or use a\n\
mysqld that is not statically linked.\n");
#endif

 if (test_flags & TEST_CORE_ON_SIGNAL)
 {
   fprintf(stderr, "Writing a core file\n");
   fflush(stderr);
   write_core(sig);
 }
 exit(1);
}

#ifndef SA_RESETHAND
#define SA_RESETHAND 0
#endif
#ifndef SA_NODEFER
#define SA_NODEFER 0
#endif

static void init_signals(void)
{
  sigset_t set;
  struct sigaction sa;
  DBUG_ENTER("init_signals");

  if (test_flags & TEST_SIGINT)
    my_sigset(THR_KILL_SIGNAL,end_thread_signal);
  my_sigset(THR_SERVER_ALARM,print_signal_warning); // Should never be called!

  if (!(test_flags & TEST_NO_STACKTRACE) || (test_flags & TEST_CORE_ON_SIGNAL))
  {
    sa.sa_flags = SA_RESETHAND | SA_NODEFER;
    sigemptyset(&sa.sa_mask);
    sigprocmask(SIG_SETMASK,&sa.sa_mask,NULL);

    init_stacktrace();
#if defined(__amiga__)
    sa.sa_handler=(void(*)())handle_segfault;
#else
    sa.sa_handler=handle_segfault;
#endif
    sigaction(SIGSEGV, &sa, NULL);
    sigaction(SIGABRT, &sa, NULL);
#ifdef SIGBUS
    sigaction(SIGBUS, &sa, NULL);
#endif
    sigaction(SIGILL, &sa, NULL);
    sigaction(SIGFPE, &sa, NULL);
  }

#ifdef HAVE_GETRLIMIT
  if (test_flags & TEST_CORE_ON_SIGNAL)
  {
    /* Change limits so that we will get a core file */
    STRUCT_RLIMIT rl;
    rl.rlim_cur = rl.rlim_max = RLIM_INFINITY;
    if (setrlimit(RLIMIT_CORE, &rl) && global_system_variables.log_warnings)
      sql_print_warning("setrlimit could not change the size of core files to 'infinity';  We may not be able to generate a core file on signals");
  }
#endif
  (void) sigemptyset(&set);
  my_sigset(SIGPIPE,SIG_IGN);
  sigaddset(&set,SIGPIPE);
  sigaddset(&set,SIGINT);
#ifndef IGNORE_SIGHUP_SIGQUIT
  sigaddset(&set,SIGQUIT);
  sigaddset(&set,SIGHUP);
#endif
  sigaddset(&set,SIGTERM);

  /* Fix signals if blocked by parents (can happen on Mac OS X) */
  sigemptyset(&sa.sa_mask);
  sa.sa_flags = 0;
  sa.sa_handler = print_signal_warning;
  sigaction(SIGTERM, &sa, (struct sigaction*) 0);
  sa.sa_flags = 0;
  sa.sa_handler = print_signal_warning;
  sigaction(SIGHUP, &sa, (struct sigaction*) 0);
#ifdef SIGTSTP
  sigaddset(&set,SIGTSTP);
#endif
  sigaddset(&set,THR_SERVER_ALARM);
  if (test_flags & TEST_SIGINT)
    sigdelset(&set,THR_KILL_SIGNAL);		// May be SIGINT
  sigdelset(&set,THR_CLIENT_ALARM);		// For alarms
  sigprocmask(SIG_SETMASK,&set,NULL);
  pthread_sigmask(SIG_SETMASK,&set,NULL);
  DBUG_VOID_RETURN;
}


#ifndef EMBEDDED_LIBRARY
static void start_signal_handler(void)
{
  int error;
  pthread_attr_t thr_attr;
  DBUG_ENTER("start_signal_handler");

  (void) pthread_attr_init(&thr_attr);
#if !defined(HAVE_DEC_3_2_THREADS)
  pthread_attr_setscope(&thr_attr,PTHREAD_SCOPE_SYSTEM);
  (void) pthread_attr_setdetachstate(&thr_attr,PTHREAD_CREATE_DETACHED);
  if (!(opt_specialflag & SPECIAL_NO_PRIOR))
    my_pthread_attr_setprio(&thr_attr,INTERRUPT_PRIOR);
#if defined(__ia64__) || defined(__ia64)
  /*
    Peculiar things with ia64 platforms - it seems we only have half the
    stack size in reality, so we have to double it here
  */
  pthread_attr_setstacksize(&thr_attr,thread_stack*2);
#else
  pthread_attr_setstacksize(&thr_attr,thread_stack);
#endif
#endif

  (void) pthread_mutex_lock(&LOCK_thread_count);
  if ((error=pthread_create(&signal_thread,&thr_attr,signal_hand,0)))
  {
    sql_print_error("Can't create interrupt-thread (error %d, errno: %d)",
		    error,errno);
    exit(1);
  }
  (void) pthread_cond_wait(&COND_thread_count,&LOCK_thread_count);
  pthread_mutex_unlock(&LOCK_thread_count);

  (void) pthread_attr_destroy(&thr_attr);
  DBUG_VOID_RETURN;
}


/* This threads handles all signals and alarms */

/* ARGSUSED */
pthread_handler_t signal_hand(void *arg __attribute__((unused)))
{
  sigset_t set;
  int sig;
  my_thread_init();				// Init new thread
  DBUG_ENTER("signal_hand");
  signal_thread_in_use= 1;

  /*
    Setup alarm handler
    This should actually be '+ max_number_of_slaves' instead of +10,
    but the +10 should be quite safe.
  */
  init_thr_alarm(max_connections +
		 global_system_variables.max_insert_delayed_threads + 10);
#if SIGINT != THR_KILL_SIGNAL
  if (test_flags & TEST_SIGINT)
  {
    (void) sigemptyset(&set);			// Setup up SIGINT for debug
    (void) sigaddset(&set,SIGINT);		// For debugging
    (void) pthread_sigmask(SIG_UNBLOCK,&set,NULL);
  }
#endif
  (void) sigemptyset(&set);			// Setup up SIGINT for debug
#ifdef USE_ONE_SIGNAL_HAND
  (void) sigaddset(&set,THR_SERVER_ALARM);	// For alarms
#endif
#ifndef IGNORE_SIGHUP_SIGQUIT
  (void) sigaddset(&set,SIGQUIT);
#if THR_CLIENT_ALARM != SIGHUP
  (void) sigaddset(&set,SIGHUP);
#endif
#endif
  (void) sigaddset(&set,SIGTERM);
  (void) sigaddset(&set,SIGTSTP);

  /* Save pid to this process (or thread on Linux) */
  if (!opt_bootstrap)
    create_pid_file();

#ifdef HAVE_STACK_TRACE_ON_SEGV
  if (opt_do_pstack)
  {
    sprintf(pstack_file_name,"mysqld-%lu-%%d-%%d.backtrace", (ulong)getpid());
    pstack_install_segv_action(pstack_file_name);
  }
#endif /* HAVE_STACK_TRACE_ON_SEGV */

  /*
    signal to start_signal_handler that we are ready
    This works by waiting for start_signal_handler to free mutex,
    after which we signal it that we are ready.
    At this pointer there is no other threads running, so there
    should not be any other pthread_cond_signal() calls.
  */
  (void) pthread_mutex_lock(&LOCK_thread_count);
  (void) pthread_mutex_unlock(&LOCK_thread_count);
  (void) pthread_cond_broadcast(&COND_thread_count);

  (void) pthread_sigmask(SIG_BLOCK,&set,NULL);
  for (;;)
  {
    int error;					// Used when debugging
    if (shutdown_in_progress && !abort_loop)
    {
      sig= SIGTERM;
      error=0;
    }
    else
      while ((error=my_sigwait(&set,&sig)) == EINTR) ;
    if (cleanup_done)
    {
      DBUG_PRINT("quit",("signal_handler: calling my_thread_end()"));
      my_thread_end();
      signal_thread_in_use= 0;
      pthread_exit(0);				// Safety
    }
    switch (sig) {
    case SIGTERM:
    case SIGQUIT:
    case SIGKILL:
#ifdef EXTRA_DEBUG
      sql_print_information("Got signal %d to shutdown mysqld",sig);
#endif
      DBUG_PRINT("info",("Got signal: %d  abort_loop: %d",sig,abort_loop));
      if (!abort_loop)
      {
	abort_loop=1;				// mark abort for threads
#ifdef USE_ONE_SIGNAL_HAND
	pthread_t tmp;
	if (!(opt_specialflag & SPECIAL_NO_PRIOR))
	  my_pthread_attr_setprio(&connection_attrib,INTERRUPT_PRIOR);
	if (pthread_create(&tmp,&connection_attrib, kill_server_thread,
			   (void*) &sig))
	  sql_print_error("Can't create thread to kill server");
#else
	kill_server((void*) sig);	// MIT THREAD has a alarm thread
#endif
      }
      break;
    case SIGHUP:
      if (!abort_loop)
      {
        bool not_used;
	mysql_print_status();		// Print some debug info
	reload_acl_and_cache((THD*) 0,
			     (REFRESH_LOG | REFRESH_TABLES | REFRESH_FAST |
			      REFRESH_GRANT |
			      REFRESH_THREADS | REFRESH_HOSTS),
			     (TABLE_LIST*) 0, &not_used); // Flush logs
      }
      break;
#ifdef USE_ONE_SIGNAL_HAND
    case THR_SERVER_ALARM:
      process_alarm(sig);			// Trigger alarms.
      break;
#endif
    default:
#ifdef EXTRA_DEBUG
      sql_print_warning("Got signal: %d  error: %d",sig,error); /* purecov: tested */
#endif
      break;					/* purecov: tested */
    }
  }
  return(0);					/* purecov: deadcode */
}
#endif /*!EMBEDDED_LIBRARY*/

static void check_data_home(const char *path)
{}

#endif	/* __WIN__*/


/*
  All global error messages are sent here where the first one is stored
  for the client
*/


/* ARGSUSED */
static int my_message_sql(uint error, const char *str, myf MyFlags)
{
  THD *thd;
  DBUG_ENTER("my_message_sql");
  DBUG_PRINT("error", ("error: %u  message: '%s'", error, str));
  /*
    Put here following assertion when situation with EE_* error codes
    will be fixed
    DBUG_ASSERT(error != 0);
  */
  if ((thd= current_thd))
  {
    if (thd->spcont &&
        thd->spcont->handle_error(error, MYSQL_ERROR::WARN_LEVEL_ERROR, thd))
    {
      DBUG_RETURN(0);
    }

    thd->query_error=  1; // needed to catch query errors during replication

    if (!thd->no_warnings_for_error)
      push_warning(thd, MYSQL_ERROR::WARN_LEVEL_ERROR, error, str);
    /*
      thd->lex->current_select == 0 if lex structure is not inited
      (not query command (COM_QUERY))
    */
    if (thd->lex->current_select &&
	thd->lex->current_select->no_error && !thd->is_fatal_error)
    {
      DBUG_PRINT("error", ("Error converted to warning: current_select: no_error %d  fatal_error: %d",
                           (thd->lex->current_select ?
                            thd->lex->current_select->no_error : 0),
                           (int) thd->is_fatal_error));
    }
    else
    {
      NET *net= &thd->net;
      net->report_error= 1;
      query_cache_abort(net);
      if (!net->last_error[0])			// Return only first message
      {
	strmake(net->last_error, str, sizeof(net->last_error)-1);
	net->last_errno= error ? error : ER_UNKNOWN_ERROR;
      }
    }
  }
  if (!thd || MyFlags & ME_NOREFRESH)
    sql_print_error("%s: %s",my_progname,str); /* purecov: inspected */
  DBUG_RETURN(0);
}


static void *my_str_malloc_mysqld(size_t size)
{
  return my_malloc(size, MYF(MY_FAE));
}


static void my_str_free_mysqld(void *ptr)
{
  my_free((gptr)ptr, MYF(MY_FAE));
}


#ifdef __WIN__

struct utsname
{
  char nodename[FN_REFLEN];
};


int uname(struct utsname *a)
{
  return -1;
}


pthread_handler_t handle_shutdown(void *arg)
{
  MSG msg;
  my_thread_init();

  /* this call should create the message queue for this thread */
  PeekMessage(&msg, NULL, 1, 65534,PM_NOREMOVE);
#if !defined(EMBEDDED_LIBRARY)
  if (WaitForSingleObject(hEventShutdown,INFINITE)==WAIT_OBJECT_0)
#endif /* EMBEDDED_LIBRARY */
     kill_server(MYSQL_KILL_SIGNAL);
  return 0;
}


int STDCALL handle_kill(ulong ctrl_type)
{
  if (ctrl_type == CTRL_CLOSE_EVENT ||
      ctrl_type == CTRL_SHUTDOWN_EVENT)
  {
    kill_server(MYSQL_KILL_SIGNAL);
    return TRUE;
  }
  return FALSE;
}
#endif


#ifdef OS2
pthread_handler_t handle_shutdown(void *arg)
{
  my_thread_init();

  // wait semaphore
  pthread_cond_wait(&eventShutdown, NULL);

  // close semaphore and kill server
  pthread_cond_destroy(&eventShutdown);

  /*
    Exit main loop on main thread, so kill will be done from
    main thread (this is thread 2)
  */
  abort_loop = 1;

  // unblock select()
  so_cancel(ip_sock);
  so_cancel(unix_sock);

  return 0;
}
#endif


static const char *load_default_groups[]= {
#ifdef HAVE_NDBCLUSTER_DB
"mysql_cluster",
#endif
"mysqld","server", MYSQL_BASE_VERSION, 0, 0};

#if defined(__WIN__) && !defined(EMBEDDED_LIBRARY)
static const int load_default_groups_sz=
sizeof(load_default_groups)/sizeof(load_default_groups[0]);
#endif


/*
  Initialize one of the global date/time format variables

  SYNOPSIS
    init_global_datetime_format()
    format_type		What kind of format should be supported
    var_ptr		Pointer to variable that should be updated

  NOTES
    The default value is taken from either opt_date_time_formats[] or
    the ISO format (ANSI SQL)

  RETURN
    0 ok
    1 error
*/

static bool init_global_datetime_format(timestamp_type format_type,
                                        DATE_TIME_FORMAT **var_ptr)
{
  /* Get command line option */
  const char *str= opt_date_time_formats[format_type];

  if (!str)					// No specified format
  {
    str= get_date_time_format_str(&known_date_time_formats[ISO_FORMAT],
				  format_type);
    /*
      Set the "command line" option to point to the generated string so
      that we can set global formats back to default
    */
    opt_date_time_formats[format_type]= str;
  }
  if (!(*var_ptr= date_time_format_make(format_type, str, strlen(str))))
  {
    fprintf(stderr, "Wrong date/time format specifier: %s\n", str);
    return 1;
  }
  return 0;
}


static int init_common_variables(const char *conf_file_name, int argc,
				 char **argv, const char **groups)
{
  umask(((~my_umask) & 0666));
  my_decimal_set_zero(&decimal_zero); // set decimal_zero constant;
  tzset();			// Set tzname

  max_system_variables.pseudo_thread_id= (ulong)~0;
  start_time=time((time_t*) 0);
  if (init_thread_environment())
    return 1;
  mysql_init_variables();

#ifdef OS2
  {
    // fix timezone for daylight saving
    struct tm *ts = localtime(&start_time);
    if (ts->tm_isdst > 0)
      _timezone -= 3600;
  }
#endif
#ifdef HAVE_TZNAME
  {
    struct tm tm_tmp;
    localtime_r(&start_time,&tm_tmp);
    strmake(system_time_zone, tzname[tm_tmp.tm_isdst != 0 ? 1 : 0],
            sizeof(system_time_zone)-1);

 }
#endif
  /*
    We set SYSTEM time zone as reasonable default and
    also for failure of my_tz_init() and bootstrap mode.
    If user explicitly set time zone with --default-time-zone
    option we will change this value in my_tz_init().
  */
  global_system_variables.time_zone= my_tz_SYSTEM;

  /*
    Init mutexes for the global MYSQL_LOG objects.
    As safe_mutex depends on what MY_INIT() does, we can't init the mutexes of
    global MYSQL_LOGs in their constructors, because then they would be inited
    before MY_INIT(). So we do it here.
  */
  mysql_log.init_pthread_objects();
  mysql_slow_log.init_pthread_objects();
  mysql_bin_log.init_pthread_objects();

  if (gethostname(glob_hostname,sizeof(glob_hostname)-4) < 0)
    strmov(glob_hostname,"mysql");
  strmake(pidfile_name, glob_hostname, sizeof(pidfile_name)-5);
  strmov(fn_ext(pidfile_name),".pid");		// Add proper extension

  load_defaults(conf_file_name, groups, &argc, &argv);
  defaults_argv=argv;
  get_options(argc,argv);
  set_server_version();

  DBUG_PRINT("info",("%s  Ver %s for %s on %s\n",my_progname,
		     server_version, SYSTEM_TYPE,MACHINE_TYPE));

#ifdef HAVE_LARGE_PAGES
  /* Initialize large page size */
  if (opt_large_pages && (opt_large_page_size= my_get_large_page_size()))
  {
      my_use_large_pages= 1;
      my_large_page_size= opt_large_page_size;
#ifdef HAVE_INNOBASE_DB
      innobase_use_large_pages= 1;
      innobase_large_page_size= opt_large_page_size;
#endif
  }
#endif /* HAVE_LARGE_PAGES */

  /* connections and databases needs lots of files */
  {
    uint files, wanted_files, max_open_files;

    /* MyISAM requires two file handles per table. */
    wanted_files= 10+max_connections+table_cache_size*2;
    /*
      We are trying to allocate no less than max_connections*5 file
      handles (i.e. we are trying to set the limit so that they will
      be available).  In addition, we allocate no less than how much
      was already allocated.  However below we report a warning and
      recompute values only if we got less file handles than were
      explicitly requested.  No warning and re-computation occur if we
      can't get max_connections*5 but still got no less than was
      requested (value of wanted_files).
    */
    max_open_files= max(max(wanted_files, max_connections*5),
                        open_files_limit);
    files= my_set_max_open_files(max_open_files);

    if (files < wanted_files)
    {
      if (!open_files_limit)
      {
        /*
          If we have requested too much file handles than we bring
          max_connections in supported bounds.
        */
        max_connections= (ulong) min(files-10-TABLE_OPEN_CACHE_MIN*2,
                                     max_connections);
        /*
          Decrease table_cache_size according to max_connections, but
          not below TABLE_OPEN_CACHE_MIN.  Outer min() ensures that we
          never increase table_cache_size automatically (that could
          happen if max_connections is decreased above).
        */
        table_cache_size= (ulong) min(max((files-10-max_connections)/2,
                                          TABLE_OPEN_CACHE_MIN),
                                      table_cache_size);    
	DBUG_PRINT("warning",
		   ("Changed limits: max_open_files: %u  max_connections: %ld  table_cache: %ld",
		    files, max_connections, table_cache_size));
	if (global_system_variables.log_warnings)
	  sql_print_warning("Changed limits: max_open_files: %u  max_connections: %ld  table_cache: %ld",
			files, max_connections, table_cache_size);
      }
      else if (global_system_variables.log_warnings)
	sql_print_warning("Could not increase number of max_open_files to more than %u (request: %u)", files, wanted_files);
    }
    open_files_limit= files;
  }
  unireg_init(opt_specialflag); /* Set up extern variabels */
  if (init_errmessage())	/* Read error messages from file */
    return 1;
  init_client_errs();
  lex_init();
  item_init();
  set_var_init();
  mysys_uses_curses=0;
#ifdef USE_REGEX
  my_regex_init(&my_charset_latin1);
#endif
  if (!(default_charset_info= get_charset_by_csname(default_character_set_name,
						    MY_CS_PRIMARY,
						    MYF(MY_WME))))
    return 1;
  if (default_collation_name)
  {
    CHARSET_INFO *default_collation;
    default_collation= get_charset_by_name(default_collation_name, MYF(0));
    if (!default_collation)
    {
      sql_print_error(ER(ER_UNKNOWN_COLLATION), default_collation_name);
      return 1;
    }
    if (!my_charset_same(default_charset_info, default_collation))
    {
      sql_print_error(ER(ER_COLLATION_CHARSET_MISMATCH),
		      default_collation_name,
		      default_charset_info->csname);
      return 1;
    }
    default_charset_info= default_collation;
  }
  /* Set collactions that depends on the default collation */
  global_system_variables.collation_server=	 default_charset_info;
  global_system_variables.collation_database=	 default_charset_info;
  global_system_variables.collation_connection=  default_charset_info;
  global_system_variables.character_set_results= default_charset_info;
  global_system_variables.character_set_client= default_charset_info;
  global_system_variables.collation_connection= default_charset_info;

  if (!(character_set_filesystem=
        get_charset_by_csname(character_set_filesystem_name,
                              MY_CS_PRIMARY, MYF(MY_WME))))
    return 1;
  global_system_variables.character_set_filesystem= character_set_filesystem;

  sys_init_connect.value_length= 0;
  if ((sys_init_connect.value= opt_init_connect))
    sys_init_connect.value_length= strlen(opt_init_connect);
  else
    sys_init_connect.value=my_strdup("",MYF(0));

  sys_init_slave.value_length= 0;
  if ((sys_init_slave.value= opt_init_slave))
    sys_init_slave.value_length= strlen(opt_init_slave);
  else
    sys_init_slave.value=my_strdup("",MYF(0));

  if (use_temp_pool && bitmap_init(&temp_pool,0,1024,1))
    return 1;
  if (my_dbopt_init())
    return 1;

  /*
    Ensure that lower_case_table_names is set on system where we have case
    insensitive names.  If this is not done the users MyISAM tables will
    get corrupted if accesses with names of different case.
  */
  DBUG_PRINT("info", ("lower_case_table_names: %d", lower_case_table_names));
  lower_case_file_system= test_if_case_insensitive(mysql_real_data_home);
  if (!lower_case_table_names && lower_case_file_system == 1)
  {
    if (lower_case_table_names_used)
    {
      if (global_system_variables.log_warnings)
	sql_print_warning("\
You have forced lower_case_table_names to 0 through a command-line \
option, even though your file system '%s' is case insensitive.  This means \
that you can corrupt a MyISAM table by accessing it with different cases. \
You should consider changing lower_case_table_names to 1 or 2",
			mysql_real_data_home);
    }
    else
    {
      if (global_system_variables.log_warnings)
	sql_print_warning("Setting lower_case_table_names=2 because file system for %s is case insensitive", mysql_real_data_home);
      lower_case_table_names= 2;
    }
  }
  else if (lower_case_table_names == 2 &&
           !(lower_case_file_system=
             (test_if_case_insensitive(mysql_real_data_home) == 1)))
  {
    if (global_system_variables.log_warnings)
      sql_print_warning("lower_case_table_names was set to 2, even though your "
                        "the file system '%s' is case sensitive.  Now setting "
                        "lower_case_table_names to 0 to avoid future problems.",
			mysql_real_data_home);
    lower_case_table_names= 0;
  }
  else
  {
    lower_case_file_system=
      (test_if_case_insensitive(mysql_real_data_home) == 1);
  }

  /* Reset table_alias_charset, now that lower_case_table_names is set. */
  table_alias_charset= (lower_case_table_names ?
			files_charset_info :
			&my_charset_bin);

  return 0;
}


static int init_thread_environment()
{
  (void) pthread_mutex_init(&LOCK_mysql_create_db,MY_MUTEX_INIT_SLOW);
  (void) pthread_mutex_init(&LOCK_Acl,MY_MUTEX_INIT_SLOW);
  (void) pthread_mutex_init(&LOCK_open,MY_MUTEX_INIT_FAST);
  (void) pthread_mutex_init(&LOCK_thread_count,MY_MUTEX_INIT_FAST);
  (void) pthread_mutex_init(&LOCK_mapped_file,MY_MUTEX_INIT_SLOW);
  (void) pthread_mutex_init(&LOCK_status,MY_MUTEX_INIT_FAST);
  (void) pthread_mutex_init(&LOCK_error_log,MY_MUTEX_INIT_FAST);
  (void) pthread_mutex_init(&LOCK_delayed_insert,MY_MUTEX_INIT_FAST);
  (void) pthread_mutex_init(&LOCK_delayed_status,MY_MUTEX_INIT_FAST);
  (void) pthread_mutex_init(&LOCK_delayed_create,MY_MUTEX_INIT_SLOW);
  (void) pthread_mutex_init(&LOCK_manager,MY_MUTEX_INIT_FAST);
  (void) pthread_mutex_init(&LOCK_crypt,MY_MUTEX_INIT_FAST);
  (void) pthread_mutex_init(&LOCK_bytes_sent,MY_MUTEX_INIT_FAST);
  (void) pthread_mutex_init(&LOCK_bytes_received,MY_MUTEX_INIT_FAST);
  (void) pthread_mutex_init(&LOCK_user_conn, MY_MUTEX_INIT_FAST);
  (void) pthread_mutex_init(&LOCK_active_mi, MY_MUTEX_INIT_FAST);
  (void) pthread_mutex_init(&LOCK_global_system_variables, MY_MUTEX_INIT_FAST);
  (void) pthread_mutex_init(&LOCK_global_read_lock, MY_MUTEX_INIT_FAST);
  (void) pthread_mutex_init(&LOCK_prepared_stmt_count, MY_MUTEX_INIT_FAST);
  (void) pthread_mutex_init(&LOCK_uuid_generator, MY_MUTEX_INIT_FAST);
#ifdef HAVE_OPENSSL
  (void) pthread_mutex_init(&LOCK_des_key_file,MY_MUTEX_INIT_FAST);
#ifndef HAVE_YASSL
  openssl_stdlocks= (openssl_lock_t*) OPENSSL_malloc(CRYPTO_num_locks() *
                                                     sizeof(openssl_lock_t));
  for (int i= 0; i < CRYPTO_num_locks(); ++i)
    (void) my_rwlock_init(&openssl_stdlocks[i].lock, NULL);
  CRYPTO_set_dynlock_create_callback(openssl_dynlock_create);
  CRYPTO_set_dynlock_destroy_callback(openssl_dynlock_destroy);
  CRYPTO_set_dynlock_lock_callback(openssl_lock);
  CRYPTO_set_locking_callback(openssl_lock_function);
  CRYPTO_set_id_callback(openssl_id_function);
#endif
#endif
  (void) my_rwlock_init(&LOCK_sys_init_connect, NULL);
  (void) my_rwlock_init(&LOCK_sys_init_slave, NULL);
  (void) my_rwlock_init(&LOCK_grant, NULL);
  (void) pthread_cond_init(&COND_thread_count,NULL);
  (void) pthread_cond_init(&COND_refresh,NULL);
  (void) pthread_cond_init(&COND_global_read_lock,NULL);
  (void) pthread_cond_init(&COND_thread_cache,NULL);
  (void) pthread_cond_init(&COND_flush_thread_cache,NULL);
  (void) pthread_cond_init(&COND_manager,NULL);
#ifdef HAVE_REPLICATION
  (void) pthread_mutex_init(&LOCK_rpl_status, MY_MUTEX_INIT_FAST);
  (void) pthread_cond_init(&COND_rpl_status, NULL);
#endif
  sp_cache_init();
  /* Parameter for threads created for connections */
  (void) pthread_attr_init(&connection_attrib);
  (void) pthread_attr_setdetachstate(&connection_attrib,
				     PTHREAD_CREATE_DETACHED);
  pthread_attr_setscope(&connection_attrib, PTHREAD_SCOPE_SYSTEM);
  if (!(opt_specialflag & SPECIAL_NO_PRIOR))
    my_pthread_attr_setprio(&connection_attrib,WAIT_PRIOR);

  if (pthread_key_create(&THR_THD,NULL) ||
      pthread_key_create(&THR_MALLOC,NULL))
  {
    sql_print_error("Can't create thread-keys");
    return 1;
  }
  return 0;
}


#if defined(HAVE_OPENSSL) && !defined(HAVE_YASSL)
static unsigned long openssl_id_function()
{
  return (unsigned long) pthread_self();
}


static openssl_lock_t *openssl_dynlock_create(const char *file, int line)
{
  openssl_lock_t *lock= new openssl_lock_t;
  my_rwlock_init(&lock->lock, NULL);
  return lock;
}


static void openssl_dynlock_destroy(openssl_lock_t *lock, const char *file,
				    int line)
{
  rwlock_destroy(&lock->lock);
  delete lock;
}


static void openssl_lock_function(int mode, int n, const char *file, int line)
{
  if (n < 0 || n > CRYPTO_num_locks())
  {
    /* Lock number out of bounds. */
    sql_print_error("Fatal: OpenSSL interface problem (n = %d)", n);
    abort();
  }
  openssl_lock(mode, &openssl_stdlocks[n], file, line);
}


static void openssl_lock(int mode, openssl_lock_t *lock, const char *file,
			 int line)
{
  int err;
  char const *what;

  switch (mode) {
  case CRYPTO_LOCK|CRYPTO_READ:
    what = "read lock";
    err = rw_rdlock(&lock->lock);
    break;
  case CRYPTO_LOCK|CRYPTO_WRITE:
    what = "write lock";
    err = rw_wrlock(&lock->lock);
    break;
  case CRYPTO_UNLOCK|CRYPTO_READ:
  case CRYPTO_UNLOCK|CRYPTO_WRITE:
    what = "unlock";
    err = rw_unlock(&lock->lock);
    break;
  default:
    /* Unknown locking mode. */
    sql_print_error("Fatal: OpenSSL interface problem (mode=0x%x)", mode);
    abort();
  }
  if (err)
  {
    sql_print_error("Fatal: can't %s OpenSSL lock", what);
    abort();
  }
}
#endif /* HAVE_OPENSSL */


static void init_ssl()
{
#ifdef HAVE_OPENSSL
  if (opt_use_ssl)
  {
    /* having ssl_acceptor_fd != 0 signals the use of SSL */
    ssl_acceptor_fd= new_VioSSLAcceptorFd(opt_ssl_key, opt_ssl_cert,
					  opt_ssl_ca, opt_ssl_capath,
					  opt_ssl_cipher);
    DBUG_PRINT("info",("ssl_acceptor_fd: 0x%lx", (long) ssl_acceptor_fd));
    if (!ssl_acceptor_fd)
    {
      opt_use_ssl = 0;
      have_openssl= SHOW_OPTION_DISABLED;
    }
  }
  else
  {
    have_openssl= SHOW_OPTION_DISABLED;
  }
  if (des_key_file)
    load_des_key_file(des_key_file);
#endif /* HAVE_OPENSSL */
}


static int init_server_components()
{
  DBUG_ENTER("init_server_components");
  if (table_cache_init() || hostname_cache_init())
    unireg_abort(1);

  query_cache_result_size_limit(query_cache_limit);
  query_cache_set_min_res_unit(query_cache_min_res_unit);
  query_cache_init();
  query_cache_resize(query_cache_size);
  randominit(&sql_rand,(ulong) start_time,(ulong) start_time/2);
  reset_floating_point_exceptions();
  init_thr_lock();
#ifdef HAVE_REPLICATION
  init_slave_list();
#endif
  /* Setup log files */
  if (opt_log)
    mysql_log.open_query_log(opt_logname);
  if (opt_update_log)
  {
    /*
      Update log is removed since 5.0. But we still accept the option.
      The idea is if the user already uses the binlog and the update log,
      we completely ignore any option/variable related to the update log, like
      if the update log did not exist. But if the user uses only the update
      log, then we translate everything into binlog for him (with warnings).
      Implementation of the above :
      - If mysqld is started with --log-update and --log-bin,
      ignore --log-update (print a warning), push a warning when SQL_LOG_UPDATE
      is used, and turn off --sql-bin-update-same.
      This will completely ignore SQL_LOG_UPDATE
      - If mysqld is started with --log-update only,
      change it to --log-bin (with the filename passed to log-update,
      plus '-bin') (print a warning), push a warning when SQL_LOG_UPDATE is
      used, and turn on --sql-bin-update-same.
      This will translate SQL_LOG_UPDATE to SQL_LOG_BIN.

      Note that we tell the user that --sql-bin-update-same is deprecated and
      does nothing, and we don't take into account if he used this option or
      not; but internally we give this variable a value to have the behaviour
      we want (i.e. have SQL_LOG_UPDATE influence SQL_LOG_BIN or not).
      As sql-bin-update-same, log-update and log-bin cannot be changed by the
      user after starting the server (they are not variables), the user will
      not later interfere with the settings we do here.
    */
    if (opt_bin_log)
    {
      opt_sql_bin_update= 0;
      sql_print_error("The update log is no longer supported by MySQL in \
version 5.0 and above. It is replaced by the binary log.");
    }
    else
    {
      opt_sql_bin_update= 1;
      opt_bin_log= 1;
      if (opt_update_logname)
      {
        /* as opt_bin_log==0, no need to free opt_bin_logname */
        if (!(opt_bin_logname= my_strdup(opt_update_logname, MYF(MY_WME))))
          exit(EXIT_OUT_OF_MEMORY);
        sql_print_error("The update log is no longer supported by MySQL in \
version 5.0 and above. It is replaced by the binary log. Now starting MySQL \
with --log-bin='%s' instead.",opt_bin_logname);
      }
      else
        sql_print_error("The update log is no longer supported by MySQL in \
version 5.0 and above. It is replaced by the binary log. Now starting MySQL \
with --log-bin instead.");
    }
  }
  if (opt_log_slave_updates && !opt_bin_log)
  {
    sql_print_warning("You need to use --log-bin to make "
                      "--log-slave-updates work.");
      unireg_abort(1);
  }

  if (opt_slow_log)
    mysql_slow_log.open_slow_log(opt_slow_logname);

#ifdef HAVE_REPLICATION
  if (opt_log_slave_updates && replicate_same_server_id)
  {
    sql_print_error("\
using --replicate-same-server-id in conjunction with \
--log-slave-updates is impossible, it would lead to infinite loops in this \
server.");
    unireg_abort(1);
  }
#endif

  if (opt_error_log)
  {
    if (!log_error_file_ptr[0])
      fn_format(log_error_file, glob_hostname, mysql_data_home, ".err",
                MY_REPLACE_EXT); /* replace '.<domain>' by '.err', bug#4997 */
    else
      fn_format(log_error_file, log_error_file_ptr, mysql_data_home, ".err",
		MY_UNPACK_FILENAME | MY_SAFE_PATH);
    if (!log_error_file[0])
      opt_error_log= 1;				// Too long file name
    else
    {
#ifndef EMBEDDED_LIBRARY
      if (freopen(log_error_file, "a+", stdout))
#endif
	stderror_file= freopen(log_error_file, "a+", stderr);
    }
  }

  if (opt_bin_log)
  {
    char buf[FN_REFLEN];
    const char *ln;
    ln= mysql_bin_log.generate_name(opt_bin_logname, "-bin", 1, buf);
    if (!opt_bin_logname && !opt_binlog_index_name)
    {
      /*
        User didn't give us info to name the binlog index file.
        Picking `hostname`-bin.index like did in 4.x, causes replication to
        fail if the hostname is changed later. So, we would like to instead
        require a name. But as we don't want to break many existing setups, we
        only give warning, not error.
      */
      sql_print_warning("No argument was provided to --log-bin, and "
                        "--log-bin-index was not used; so replication "
                        "may break when this MySQL server acts as a "
                        "master and has his hostname changed!! Please "
                        "use '--log-bin=%s' to avoid this problem.", ln);
    }
    if (ln == buf)
    {
      my_free(opt_bin_logname, MYF(MY_ALLOW_ZERO_PTR));
      opt_bin_logname=my_strdup(buf, MYF(0));
    }
    if (mysql_bin_log.open_index_file(opt_binlog_index_name, ln))
    {
      unireg_abort(1);
    }

    /*
      Used to specify which type of lock we need to use for queries of type
      INSERT ... SELECT. This will change when we have row level logging.
    */
    using_update_log=1;
  }

  if (xid_cache_init())
  {
    sql_print_error("Out of memory");
    unireg_abort(1);
  }
  if (ha_init())
  {
    sql_print_error("Can't init databases");
    unireg_abort(1);
  }

  /*
    Check that the default storage engine is actually available.
  */
  if (!ha_storage_engine_is_enabled((enum db_type)
                                    global_system_variables.table_type))
  {
    if (!opt_bootstrap)
    {
      sql_print_error("Default storage engine (%s) is not available",
                      ha_get_storage_engine((enum db_type)
                                            global_system_variables.table_type));
      unireg_abort(1);
    }
    global_system_variables.table_type= DB_TYPE_MYISAM;
  }

  tc_log= (total_ha_2pc > 1 ? (opt_bin_log  ?
                               (TC_LOG *) &mysql_bin_log :
                               (TC_LOG *) &tc_log_mmap) :
           (TC_LOG *) &tc_log_dummy);

  if (tc_log->open(opt_bin_logname))
  {
    sql_print_error("Can't init tc log");
    unireg_abort(1);
  }

  if (ha_recover(0))
  {
    unireg_abort(1);
  }

  if (opt_bin_log && mysql_bin_log.open(opt_bin_logname, LOG_BIN, 0,
                                        WRITE_CACHE, 0, max_binlog_size, 0))
    unireg_abort(1);

#ifdef HAVE_REPLICATION
  if (opt_bin_log && expire_logs_days)
  {
    long purge_time= time(0) - expire_logs_days*24*60*60;
    if (purge_time >= 0)
      mysql_bin_log.purge_logs_before_date(purge_time);
  }
#endif

  if (opt_myisam_log)
    (void) mi_log(1);

  /* call ha_init_key_cache() on all key caches to init them */
  process_key_caches(&ha_init_key_cache);

#if defined(HAVE_MLOCKALL) && defined(MCL_CURRENT) && !defined(EMBEDDED_LIBRARY)
  if (locked_in_memory && !getuid())
  {
    if (setreuid((uid_t)-1, 0) == -1)
    {                        // this should never happen
      sql_perror("setreuid");
      unireg_abort(1);
    }
    if (mlockall(MCL_CURRENT))
    {
      if (global_system_variables.log_warnings)
	sql_print_warning("Failed to lock memory. Errno: %d\n",errno);
      locked_in_memory= 0;
    }
    if (user_info)
      set_user(mysqld_user, user_info);
  }
  else
#endif
    locked_in_memory=0;

  ft_init_stopwords();

  init_max_user_conn();
  init_update_queries();
  DBUG_RETURN(0);
}


static void create_maintenance_thread()
{
  if (
#ifdef HAVE_BERKELEY_DB
      (have_berkeley_db == SHOW_OPTION_YES) ||
#endif
      (flush_time && flush_time != ~(ulong) 0L))
  {
    pthread_t hThread;
    if (pthread_create(&hThread,&connection_attrib,handle_manager,0))
      sql_print_warning("Can't create thread to manage maintenance");
  }
}


static void create_shutdown_thread()
{
#if !defined(EMBEDDED_LIBRARY)
#ifdef __WIN__
  hEventShutdown=CreateEvent(0, FALSE, FALSE, shutdown_event_name);
  pthread_t hThread;
  if (pthread_create(&hThread,&connection_attrib,handle_shutdown,0))
    sql_print_warning("Can't create thread to handle shutdown requests");

  // On "Stop Service" we have to do regular shutdown
  Service.SetShutdownEvent(hEventShutdown);
#endif
#ifdef OS2
  pthread_cond_init(&eventShutdown, NULL);
  pthread_t hThread;
  if (pthread_create(&hThread,&connection_attrib,handle_shutdown,0))
    sql_print_warning("Can't create thread to handle shutdown requests");
#endif
#endif // EMBEDDED_LIBRARY
}


#if defined(__NT__) || defined(HAVE_SMEM)
static void handle_connections_methods()
{
  pthread_t hThread;
  DBUG_ENTER("handle_connections_methods");
#ifdef __NT__
  if (hPipe == INVALID_HANDLE_VALUE &&
      (!have_tcpip || opt_disable_networking) &&
      !opt_enable_shared_memory)
  {
    sql_print_error("TCP/IP, --shared-memory, or --named-pipe should be configured on NT OS");
    unireg_abort(1);				// Will not return
  }
#endif

  pthread_mutex_lock(&LOCK_thread_count);
  (void) pthread_cond_init(&COND_handler_count,NULL);
  handler_count=0;
#ifdef __NT__
  if (hPipe != INVALID_HANDLE_VALUE)
  {
    handler_count++;
    if (pthread_create(&hThread,&connection_attrib,
		       handle_connections_namedpipes, 0))
    {
      sql_print_warning("Can't create thread to handle named pipes");
      handler_count--;
    }
  }
#endif /* __NT__ */
  if (have_tcpip && !opt_disable_networking)
  {
    handler_count++;
    if (pthread_create(&hThread,&connection_attrib,
		       handle_connections_sockets, 0))
    {
      sql_print_warning("Can't create thread to handle TCP/IP");
      handler_count--;
    }
  }
#ifdef HAVE_SMEM
  if (opt_enable_shared_memory)
  {
    handler_count++;
    if (pthread_create(&hThread,&connection_attrib,
		       handle_connections_shared_memory, 0))
    {
      sql_print_warning("Can't create thread to handle shared memory");
      handler_count--;
    }
  }
#endif

  while (handler_count > 0)
    pthread_cond_wait(&COND_handler_count,&LOCK_thread_count);
  pthread_mutex_unlock(&LOCK_thread_count);
  DBUG_VOID_RETURN;
}

void decrement_handler_count()
{
  pthread_mutex_lock(&LOCK_thread_count);
  handler_count--;
  pthread_mutex_unlock(&LOCK_thread_count);
  pthread_cond_signal(&COND_handler_count);
}
#else
#define decrement_handler_count()
#endif /* defined(__NT__) || defined(HAVE_SMEM) */


#ifndef EMBEDDED_LIBRARY
#ifdef __WIN__
int win_main(int argc, char **argv)
#else
int main(int argc, char **argv)
#endif
{
  DEBUGGER_OFF;
  MY_INIT(argv[0]);		// init my_sys library & pthreads

#ifdef _CUSTOMSTARTUPCONFIG_
  if (_cust_check_startup())
  {
    / * _cust_check_startup will report startup failure error * /
    exit(1);
  }
#endif

#ifdef	__WIN__
  /*
    Before performing any socket operation (like retrieving hostname
    in init_common_variables we have to call WSAStartup
  */
  {
    WSADATA WsaData;
    if (SOCKET_ERROR == WSAStartup (0x0101, &WsaData))
    {
      /* errors are not read yet, so we use english text here */
      my_message(ER_WSAS_FAILED, "WSAStartup Failed", MYF(0));
      unireg_abort(1);
    }
  }
#endif /* __WIN__ */

  if (init_common_variables(MYSQL_CONFIG_NAME,
			    argc, argv, load_default_groups))
    unireg_abort(1);				// Will do exit

  init_signals();
  if (!(opt_specialflag & SPECIAL_NO_PRIOR))
    my_pthread_setprio(pthread_self(),CONNECT_PRIOR);
#if defined(__ia64__) || defined(__ia64)
  /*
    Peculiar things with ia64 platforms - it seems we only have half the
    stack size in reality, so we have to double it here
  */
  pthread_attr_setstacksize(&connection_attrib,thread_stack*2);
#else
  pthread_attr_setstacksize(&connection_attrib,thread_stack);
#endif
#ifdef HAVE_PTHREAD_ATTR_GETSTACKSIZE
  {
    /* Retrieve used stack size;  Needed for checking stack overflows */
    size_t stack_size= 0;
    pthread_attr_getstacksize(&connection_attrib, &stack_size);
#if defined(__ia64__) || defined(__ia64)
    stack_size/= 2;
#endif
    /* We must check if stack_size = 0 as Solaris 2.9 can return 0 here */
    if (stack_size && stack_size < thread_stack)
    {
      if (global_system_variables.log_warnings)
	sql_print_warning("Asked for %ld thread stack, but got %ld",
			  thread_stack, stack_size);
#if defined(__ia64__) || defined(__ia64)
      thread_stack= stack_size*2;
#else
      thread_stack= stack_size;
#endif
    }
  }
#endif
#ifdef __NETWARE__
  /* Increasing stacksize of threads on NetWare */

  pthread_attr_setstacksize(&connection_attrib, NW_THD_STACKSIZE);
#endif

  (void) thr_setconcurrency(concurrency);	// 10 by default

  select_thread=pthread_self();
  select_thread_in_use=1;
  init_ssl();

#ifdef HAVE_LIBWRAP
  libwrapName= my_progname+dirname_length(my_progname);
  openlog(libwrapName, LOG_PID, LOG_AUTH);
#endif

  /*
    We have enough space for fiddling with the argv, continue
  */
  check_data_home(mysql_real_data_home);
  if (my_setwd(mysql_real_data_home,MYF(MY_WME)))
  {
    unireg_abort(1);				/* purecov: inspected */
  }
  mysql_data_home= mysql_data_home_buff;
  mysql_data_home[0]=FN_CURLIB;		// all paths are relative from here
  mysql_data_home[1]=0;

  if ((user_info= check_user(mysqld_user)))
  {
#if defined(HAVE_MLOCKALL) && defined(MCL_CURRENT)
    if (locked_in_memory) // getuid() == 0 here
      set_effective_user(user_info);
    else
#endif
      set_user(mysqld_user, user_info);
  }


  if (opt_bin_log && !server_id)
  {
    server_id= !master_host ? 1 : 2;
#ifdef EXTRA_DEBUG
    switch (server_id) {
    case 1:
      sql_print_warning("\
You have enabled the binary log, but you haven't set server-id to \
a non-zero value: we force server id to 1; updates will be logged to the \
binary log, but connections from slaves will not be accepted.");
      break;
    case 2:
      sql_print_warning("\
You should set server-id to a non-0 value if master_host is set; \
we force server id to 2, but this MySQL server will not act as a slave.");
      break;
    }
#endif
  }

  if (init_server_components())
    exit(1);

  network_init();

#ifdef __WIN__
  if (!opt_console)
  {
    freopen(log_error_file,"a+",stdout);
    freopen(log_error_file,"a+",stderr);
    FreeConsole();				// Remove window
  }
#endif

  /*
   Initialize my_str_malloc() and my_str_free()
  */
  my_str_malloc= &my_str_malloc_mysqld;
  my_str_free= &my_str_free_mysqld;

  /*
    init signals & alarm
    After this we can't quit by a simple unireg_abort
  */
  error_handler_hook= my_message_sql;
  start_signal_handler();				// Creates pidfile
  if (acl_init(opt_noacl) ||
      my_tz_init((THD *)0, default_tz_name, opt_bootstrap))
  {
    abort_loop=1;
    select_thread_in_use=0;
#ifndef __NETWARE__
    (void) pthread_kill(signal_thread, MYSQL_KILL_SIGNAL);
#endif /* __NETWARE__ */

    if (!opt_bootstrap)
      (void) my_delete(pidfile_name,MYF(MY_WME));	// Not needed anymore

    if (unix_sock != INVALID_SOCKET)
      unlink(mysqld_unix_port);
    exit(1);
  }
  if (!opt_noacl)
    (void) grant_init();

#ifdef HAVE_DLOPEN
  if (!opt_noacl)
    udf_init();
#endif
  if (opt_bootstrap) /* If running with bootstrap, do not start replication. */
    opt_skip_slave_start= 1;
  /*
    init_slave() must be called after the thread keys are created.
    Some parts of the code (e.g. SHOW STATUS LIKE 'slave_running' and other
    places) assume that active_mi != 0, so let's fail if it's 0 (out of
    memory); a message has already been printed.
  */
  if (init_slave() && !active_mi)
  {
    end_thr_alarm(1);				// Don't allow alarms
    unireg_abort(1);
  }

  if (opt_bootstrap)
  {
    select_thread_in_use= 0;                    // Allow 'kill' to work
    bootstrap(stdin);
    end_thr_alarm(1);				// Don't allow alarms
    unireg_abort(bootstrap_error ? 1 : 0);
  }
  if (opt_init_file)
  {
    if (read_init_file(opt_init_file))
    {
      end_thr_alarm(1);				// Don't allow alarms
      unireg_abort(1);
    }
  }

  create_shutdown_thread();
  create_maintenance_thread();

  sql_print_information(ER(ER_STARTUP),my_progname,server_version,
                        ((unix_sock == INVALID_SOCKET) ? (char*) ""
                                                       : mysqld_unix_port),
                         mysqld_port,
                         MYSQL_COMPILATION_COMMENT);

#if defined(__NT__) || defined(HAVE_SMEM)
  handle_connections_methods();
#else
#ifdef __WIN__
  if (!have_tcpip || opt_disable_networking)
  {
    sql_print_error("TCP/IP unavailable or disabled with --skip-networking; no available interfaces");
    unireg_abort(1);
  }
#endif
  handle_connections_sockets(0);
#endif /* __NT__ */

  /* (void) pthread_attr_destroy(&connection_attrib); */

  DBUG_PRINT("quit",("Exiting main thread"));

#ifndef __WIN__
#ifdef EXTRA_DEBUG2
  sql_print_error("Before Lock_thread_count");
#endif
  (void) pthread_mutex_lock(&LOCK_thread_count);
  DBUG_PRINT("quit", ("Got thread_count mutex"));
  select_thread_in_use=0;			// For close_connections
  (void) pthread_mutex_unlock(&LOCK_thread_count);
  (void) pthread_cond_broadcast(&COND_thread_count);
#ifdef EXTRA_DEBUG2
  sql_print_error("After lock_thread_count");
#endif
#endif /* __WIN__ */

  /* Wait until cleanup is done */
  (void) pthread_mutex_lock(&LOCK_thread_count);
  while (!ready_to_exit)
    pthread_cond_wait(&COND_thread_count,&LOCK_thread_count);
  (void) pthread_mutex_unlock(&LOCK_thread_count);

#if defined(__WIN__) && !defined(EMBEDDED_LIBRARY)
  if (Service.IsNT() && start_mode)
    Service.Stop();
  else
  {
    Service.SetShutdownEvent(0);
    if (hEventShutdown)
      CloseHandle(hEventShutdown);
  }
#endif
  wait_for_signal_thread_to_end();
  clean_up_mutexes();
  my_end(opt_endinfo ? MY_CHECK_ERROR | MY_GIVE_INFO : 0);

  exit(0);
  return(0);					/* purecov: deadcode */
}

#endif /* EMBEDDED_LIBRARY */


/****************************************************************************
  Main and thread entry function for Win32
  (all this is needed only to run mysqld as a service on WinNT)
****************************************************************************/

#if defined(__WIN__) && !defined(EMBEDDED_LIBRARY)
int mysql_service(void *p)
{
  if (use_opt_args)
    win_main(opt_argc, opt_argv);
  else
    win_main(Service.my_argc, Service.my_argv);
  return 0;
}


/* Quote string if it contains space, else copy */

static char *add_quoted_string(char *to, const char *from, char *to_end)
{
  uint length= (uint) (to_end-to);

  if (!strchr(from, ' '))
    return strnmov(to, from, length);
  return strxnmov(to, length, "\"", from, "\"", NullS);
}


/*
  Handle basic handling of services, like installation and removal

  SYNOPSIS
    default_service_handling()
    argv		Pointer to argument list
    servicename		Internal name of service
    displayname		Display name of service (in taskbar ?)
    file_path		Path to this program
    startup_option	Startup option to mysqld

  RETURN VALUES
    0		option handled
    1		Could not handle option
 */

static bool
default_service_handling(char **argv,
			 const char *servicename,
			 const char *displayname,
			 const char *file_path,
			 const char *extra_opt,
			 const char *account_name)
{
  char path_and_service[FN_REFLEN+FN_REFLEN+32], *pos, *end;
  end= path_and_service + sizeof(path_and_service)-3;

  /* We have to quote filename if it contains spaces */
  pos= add_quoted_string(path_and_service, file_path, end);
  if (*extra_opt)
  {
    /* Add (possible quoted) option after file_path */
    *pos++= ' ';
    pos= add_quoted_string(pos, extra_opt, end);
  }
  /* We must have servicename last */
  *pos++= ' ';
  (void) add_quoted_string(pos, servicename, end);

  if (Service.got_service_option(argv, "install"))
  {
    Service.Install(1, servicename, displayname, path_and_service,
                    account_name);
    return 0;
  }
  if (Service.got_service_option(argv, "install-manual"))
  {
    Service.Install(0, servicename, displayname, path_and_service,
                    account_name);
    return 0;
  }
  if (Service.got_service_option(argv, "remove"))
  {
    Service.Remove(servicename);
    return 0;
  }
  return 1;
}


int main(int argc, char **argv)
{

  /*
    When several instances are running on the same machine, we
    need to have an  unique  named  hEventShudown  through the
    application PID e.g.: MySQLShutdown1890; MySQLShutdown2342
  */
  int10_to_str((int) GetCurrentProcessId(),strmov(shutdown_event_name,
                                                  "MySQLShutdown"), 10);

  /* Must be initialized early for comparison of service name */
  system_charset_info= &my_charset_utf8_general_ci;

  if (Service.GetOS())	/* true NT family */
  {
    char file_path[FN_REFLEN];
    my_path(file_path, argv[0], "");		      /* Find name in path */
    fn_format(file_path,argv[0],file_path,"",
	      MY_REPLACE_DIR | MY_UNPACK_FILENAME | MY_RESOLVE_SYMLINKS);

    if (argc == 2)
    {
      if (!default_service_handling(argv, MYSQL_SERVICENAME, MYSQL_SERVICENAME,
				   file_path, "", NULL))
	return 0;
      if (Service.IsService(argv[1]))        /* Start an optional service */
      {
	/*
	  Only add the service name to the groups read from the config file
	  if it's not "MySQL". (The default service name should be 'mysqld'
	  but we started a bad tradition by calling it MySQL from the start
	  and we are now stuck with it.
	*/
	if (my_strcasecmp(system_charset_info, argv[1],"mysql"))
	  load_default_groups[load_default_groups_sz-2]= argv[1];
        start_mode= 1;
        Service.Init(argv[1], mysql_service);
        return 0;
      }
    }
    else if (argc == 3) /* install or remove any optional service */
    {
      if (!default_service_handling(argv, argv[2], argv[2], file_path, "",
                                    NULL))
	return 0;
      if (Service.IsService(argv[2]))
      {
	/*
	  mysqld was started as
	  mysqld --defaults-file=my_path\my.ini service-name
	*/
	use_opt_args=1;
	opt_argc= 2;				// Skip service-name
	opt_argv=argv;
	start_mode= 1;
	if (my_strcasecmp(system_charset_info, argv[2],"mysql"))
	  load_default_groups[load_default_groups_sz-2]= argv[2];
	Service.Init(argv[2], mysql_service);
	return 0;
      }
    }
    else if (argc == 4 || argc == 5)
    {
      /*
        This may seem strange, because we handle --local-service while
        preserving 4.1's behavior of allowing any one other argument that is
        passed to the service on startup. (The assumption is that this is
        --defaults-file=file, but that was not enforced in 4.1, so we don't
        enforce it here.)
      */
      const char *extra_opt= NullS;
      const char *account_name = NullS;
      int index;
      for (index = 3; index < argc; index++)
      {
        if (!strcmp(argv[index], "--local-service"))
          account_name= "NT AUTHORITY\\LocalService";
        else
          extra_opt= argv[index];
      }

      if (argc == 4 || account_name)
        if (!default_service_handling(argv, argv[2], argv[2], file_path,
                                      extra_opt, account_name))
          return 0;
    }
    else if (argc == 1 && Service.IsService(MYSQL_SERVICENAME))
    {
      /* start the default service */
      start_mode= 1;
      Service.Init(MYSQL_SERVICENAME, mysql_service);
      return 0;
    }
  }
  /* Start as standalone server */
  Service.my_argc=argc;
  Service.my_argv=argv;
  mysql_service(NULL);
  return 0;
}
#endif


/*
  Execute all commands from a file. Used by the mysql_install_db script to
  create MySQL privilege tables without having to start a full MySQL server.
*/

static void bootstrap(FILE *file)
{
  DBUG_ENTER("bootstrap");

  THD *thd= new THD;
  thd->bootstrap=1;
  my_net_init(&thd->net,(st_vio*) 0);
  thd->max_client_packet_length= thd->net.max_packet;
  thd->security_ctx->master_access= ~(ulong)0;
  thd->thread_id=thread_id++;
  thread_count++;

  bootstrap_file=file;
#ifndef EMBEDDED_LIBRARY			// TODO:  Enable this
  if (pthread_create(&thd->real_id,&connection_attrib,handle_bootstrap,
		     (void*) thd))
  {
    sql_print_warning("Can't create thread to handle bootstrap");
    bootstrap_error=-1;
    DBUG_VOID_RETURN;
  }
  /* Wait for thread to die */
  (void) pthread_mutex_lock(&LOCK_thread_count);
  while (thread_count)
  {
    (void) pthread_cond_wait(&COND_thread_count,&LOCK_thread_count);
    DBUG_PRINT("quit",("One thread died (count=%u)",thread_count));
  }
  (void) pthread_mutex_unlock(&LOCK_thread_count);
#else
  thd->mysql= 0;
  handle_bootstrap((void *)thd);
#endif

  DBUG_VOID_RETURN;
}


static bool read_init_file(char *file_name)
{
  FILE *file;
  DBUG_ENTER("read_init_file");
  DBUG_PRINT("enter",("name: %s",file_name));
  if (!(file=my_fopen(file_name,O_RDONLY,MYF(MY_WME))))
    return(1);
  bootstrap(file);
  (void) my_fclose(file,MYF(MY_WME));
  return 0;
}


#ifndef EMBEDDED_LIBRARY
/*
  Create new thread to handle incoming connection.

  SYNOPSIS
    create_new_thread()
      thd in/out    Thread handle of future thread.

  DESCRIPTION
    This function will create new thread to handle the incoming
    connection.  If there are idle cached threads one will be used.
    'thd' will be pushed into 'threads'.

    In single-threaded mode (#define ONE_THREAD) connection will be
    handled inside this function.

  RETURN VALUE
    none
*/

static void create_new_thread(THD *thd)
{
  DBUG_ENTER("create_new_thread");

  NET *net=&thd->net;				// For easy ref
  net->read_timeout = (uint) connect_timeout;
  if (protocol_version > 9)
    net->return_errno=1;

  /* don't allow too many connections */
  if (thread_count - delayed_insert_threads >= max_connections+1 || abort_loop)
  {
    DBUG_PRINT("error",("Too many connections"));
    close_connection(thd, ER_CON_COUNT_ERROR, 1);
    delete thd;
    DBUG_VOID_RETURN;
  }
  pthread_mutex_lock(&LOCK_thread_count);
  thd->thread_id=thread_id++;

  thd->real_id=pthread_self();			// Keep purify happy

  /* Start a new thread to handle connection */
  thread_count++;

#ifdef ONE_THREAD
  if (test_flags & TEST_NO_THREADS)		// For debugging under Linux
  {
    thread_cache_size=0;			// Safety
    threads.append(thd);
    thd->real_id=pthread_self();
    (void) pthread_mutex_unlock(&LOCK_thread_count);
    handle_one_connection((void*) thd);
  }
  else
#endif
  {
    if (thread_count-delayed_insert_threads > max_used_connections)
      max_used_connections=thread_count-delayed_insert_threads;

    if (cached_thread_count > wake_thread)
    {
      thread_cache.append(thd);
      wake_thread++;
      pthread_cond_signal(&COND_thread_cache);
    }
    else
    {
      int error;
      thread_created++;
      threads.append(thd);
      DBUG_PRINT("info",(("creating thread %d"), thd->thread_id));
      thd->connect_time = time(NULL);
      if ((error=pthread_create(&thd->real_id,&connection_attrib,
				handle_one_connection,
				(void*) thd)))
      {
	DBUG_PRINT("error",
		   ("Can't create thread to handle request (error %d)",
		    error));
	thread_count--;
	thd->killed= THD::KILL_CONNECTION;			// Safety
	(void) pthread_mutex_unlock(&LOCK_thread_count);
	statistic_increment(aborted_connects,&LOCK_status);
	net_printf_error(thd, ER_CANT_CREATE_THREAD, error);
	(void) pthread_mutex_lock(&LOCK_thread_count);
	close_connection(thd,0,0);
	delete thd;
	(void) pthread_mutex_unlock(&LOCK_thread_count);
	DBUG_VOID_RETURN;
      }
    }
    (void) pthread_mutex_unlock(&LOCK_thread_count);

  }
  DBUG_PRINT("info",("Thread created"));
  DBUG_VOID_RETURN;
}
#endif /* EMBEDDED_LIBRARY */


#ifdef SIGNALS_DONT_BREAK_READ
inline void kill_broken_server()
{
  /* hack to get around signals ignored in syscalls for problem OS's */
  if (
#if !defined(__NETWARE__)
      unix_sock == INVALID_SOCKET ||
#endif
      (!opt_disable_networking && ip_sock == INVALID_SOCKET))
  {
    select_thread_in_use = 0;
    /* The following call will never return */
    kill_server(IF_NETWARE(MYSQL_KILL_SIGNAL, (void*) MYSQL_KILL_SIGNAL));
  }
}
#define MAYBE_BROKEN_SYSCALL kill_broken_server();
#else
#define MAYBE_BROKEN_SYSCALL
#endif

	/* Handle new connections and spawn new process to handle them */

#ifndef EMBEDDED_LIBRARY
pthread_handler_t handle_connections_sockets(void *arg __attribute__((unused)))
{
  my_socket sock,new_sock;
  uint error_count=0;
  uint max_used_connection= (uint) (max(ip_sock,unix_sock)+1);
  fd_set readFDs,clientFDs;
  THD *thd;
  struct sockaddr_in cAddr;
  int ip_flags=0,socket_flags=0,flags;
  st_vio *vio_tmp;
  DBUG_ENTER("handle_connections_sockets");

  LINT_INIT(new_sock);

  (void) my_pthread_getprio(pthread_self());		// For debugging

  FD_ZERO(&clientFDs);
  if (ip_sock != INVALID_SOCKET)
  {
    FD_SET(ip_sock,&clientFDs);
#ifdef HAVE_FCNTL
    ip_flags = fcntl(ip_sock, F_GETFL, 0);
#endif
  }
#ifdef HAVE_SYS_UN_H
  FD_SET(unix_sock,&clientFDs);
#ifdef HAVE_FCNTL
  socket_flags=fcntl(unix_sock, F_GETFL, 0);
#endif
#endif

  DBUG_PRINT("general",("Waiting for connections."));
  MAYBE_BROKEN_SYSCALL;
  while (!abort_loop)
  {
    readFDs=clientFDs;
#ifdef HPUX10
    if (select(max_used_connection,(int*) &readFDs,0,0,0) < 0)
      continue;
#else
    if (select((int) max_used_connection,&readFDs,0,0,0) < 0)
    {
      if (socket_errno != SOCKET_EINTR)
      {
	if (!select_errors++ && !abort_loop)	/* purecov: inspected */
	  sql_print_error("mysqld: Got error %d from select",socket_errno); /* purecov: inspected */
      }
      MAYBE_BROKEN_SYSCALL
      continue;
    }
#endif	/* HPUX10 */
    if (abort_loop)
    {
      MAYBE_BROKEN_SYSCALL;
      break;
    }

    /* Is this a new connection request ? */
#ifdef HAVE_SYS_UN_H
    if (FD_ISSET(unix_sock,&readFDs))
    {
      sock = unix_sock;
      flags= socket_flags;
    }
    else
#endif
    {
      sock = ip_sock;
      flags= ip_flags;
    }

#if !defined(NO_FCNTL_NONBLOCK)
    if (!(test_flags & TEST_BLOCKING))
    {
#if defined(O_NONBLOCK)
      fcntl(sock, F_SETFL, flags | O_NONBLOCK);
#elif defined(O_NDELAY)
      fcntl(sock, F_SETFL, flags | O_NDELAY);
#endif
    }
#endif /* NO_FCNTL_NONBLOCK */
    for (uint retry=0; retry < MAX_ACCEPT_RETRY; retry++)
    {
      size_socket length=sizeof(struct sockaddr_in);
      new_sock = accept(sock, my_reinterpret_cast(struct sockaddr *) (&cAddr),
			&length);
#ifdef __NETWARE__
      // TODO: temporary fix, waiting for TCP/IP fix - DEFECT000303149
      if ((new_sock == INVALID_SOCKET) && (socket_errno == EINVAL))
      {
        kill_server(SIGTERM);
      }
#endif
      if (new_sock != INVALID_SOCKET ||
	  (socket_errno != SOCKET_EINTR && socket_errno != SOCKET_EAGAIN))
	break;
      MAYBE_BROKEN_SYSCALL;
#if !defined(NO_FCNTL_NONBLOCK)
      if (!(test_flags & TEST_BLOCKING))
      {
	if (retry == MAX_ACCEPT_RETRY - 1)
	  fcntl(sock, F_SETFL, flags);		// Try without O_NONBLOCK
      }
#endif
    }
#if !defined(NO_FCNTL_NONBLOCK)
    if (!(test_flags & TEST_BLOCKING))
      fcntl(sock, F_SETFL, flags);
#endif
    if (new_sock == INVALID_SOCKET)
    {
      if ((error_count++ & 255) == 0)		// This can happen often
	sql_perror("Error in accept");
      MAYBE_BROKEN_SYSCALL;
      if (socket_errno == SOCKET_ENFILE || socket_errno == SOCKET_EMFILE)
	sleep(1);				// Give other threads some time
      continue;
    }

#ifdef HAVE_LIBWRAP
    {
      if (sock == ip_sock)
      {
	struct request_info req;
	signal(SIGCHLD, SIG_DFL);
	request_init(&req, RQ_DAEMON, libwrapName, RQ_FILE, new_sock, NULL);
	my_fromhost(&req);
	if (!my_hosts_access(&req))
	{
	  /*
	    This may be stupid but refuse() includes an exit(0)
	    which we surely don't want...
	    clean_exit() - same stupid thing ...
	  */
	  syslog(deny_severity, "refused connect from %s",
		 my_eval_client(&req));

	  /*
	    C++ sucks (the gibberish in front just translates the supplied
	    sink function pointer in the req structure from a void (*sink)();
	    to a void(*sink)(int) if you omit the cast, the C++ compiler
	    will cry...
	  */
	  if (req.sink)
	    ((void (*)(int))req.sink)(req.fd);

	  (void) shutdown(new_sock, SHUT_RDWR);
	  (void) closesocket(new_sock);
	  continue;
	}
      }
    }
#endif /* HAVE_LIBWRAP */

    {
      size_socket dummyLen;
      struct sockaddr dummy;
      dummyLen = sizeof(struct sockaddr);
      if (getsockname(new_sock,&dummy, &dummyLen) < 0)
      {
	sql_perror("Error on new connection socket");
	(void) shutdown(new_sock, SHUT_RDWR);
	(void) closesocket(new_sock);
	continue;
      }
    }

    /*
    ** Don't allow too many connections
    */

    if (!(thd= new THD))
    {
      (void) shutdown(new_sock, SHUT_RDWR);
      VOID(closesocket(new_sock));
      continue;
    }
    if (!(vio_tmp=vio_new(new_sock,
			  sock == unix_sock ? VIO_TYPE_SOCKET :
			  VIO_TYPE_TCPIP,
			  sock == unix_sock ? VIO_LOCALHOST: 0)) ||
	my_net_init(&thd->net,vio_tmp))
    {
      if (vio_tmp)
	vio_delete(vio_tmp);
      else
      {
	(void) shutdown(new_sock, SHUT_RDWR);
	(void) closesocket(new_sock);
      }
      delete thd;
      continue;
    }
    if (sock == unix_sock)
      thd->security_ctx->host=(char*) my_localhost;
#ifdef __WIN__
    /* Set default wait_timeout */
    ulong wait_timeout= global_system_variables.net_wait_timeout * 1000;
    (void) setsockopt(new_sock, SOL_SOCKET, SO_RCVTIMEO, (char*)&wait_timeout,
                    sizeof(wait_timeout));
#endif
    create_new_thread(thd);
  }

#ifdef OS2
  // kill server must be invoked from thread 1!
  kill_server(MYSQL_KILL_SIGNAL);
#endif
  decrement_handler_count();
  DBUG_RETURN(0);
}


#ifdef __NT__
pthread_handler_t handle_connections_namedpipes(void *arg)
{
  HANDLE hConnectedPipe;
  BOOL fConnected;
  THD *thd;
  my_thread_init();
  DBUG_ENTER("handle_connections_namedpipes");
  (void) my_pthread_getprio(pthread_self());		// For debugging

  DBUG_PRINT("general",("Waiting for named pipe connections."));
  while (!abort_loop)
  {
    /* wait for named pipe connection */
    fConnected = ConnectNamedPipe(hPipe, NULL);
    if (abort_loop)
      break;
    if (!fConnected)
      fConnected = GetLastError() == ERROR_PIPE_CONNECTED;
    if (!fConnected)
    {
      CloseHandle(hPipe);
      if ((hPipe= CreateNamedPipe(pipe_name,
                                  PIPE_ACCESS_DUPLEX,
                                  PIPE_TYPE_BYTE |
                                  PIPE_READMODE_BYTE |
                                  PIPE_WAIT,
                                  PIPE_UNLIMITED_INSTANCES,
                                  (int) global_system_variables.
                                  net_buffer_length,
                                  (int) global_system_variables.
                                  net_buffer_length,
                                  NMPWAIT_USE_DEFAULT_WAIT,
                                  &saPipeSecurity)) ==
	  INVALID_HANDLE_VALUE)
      {
	sql_perror("Can't create new named pipe!");
	break;					// Abort
      }
    }
    hConnectedPipe = hPipe;
    /* create new pipe for new connection */
    if ((hPipe = CreateNamedPipe(pipe_name,
				 PIPE_ACCESS_DUPLEX,
				 PIPE_TYPE_BYTE |
				 PIPE_READMODE_BYTE |
				 PIPE_WAIT,
				 PIPE_UNLIMITED_INSTANCES,
				 (int) global_system_variables.net_buffer_length,
				 (int) global_system_variables.net_buffer_length,
				 NMPWAIT_USE_DEFAULT_WAIT,
				 &saPipeSecurity)) ==
	INVALID_HANDLE_VALUE)
    {
      sql_perror("Can't create new named pipe!");
      hPipe=hConnectedPipe;
      continue;					// We have to try again
    }

    if (!(thd = new THD))
    {
      DisconnectNamedPipe(hConnectedPipe);
      CloseHandle(hConnectedPipe);
      continue;
    }
    if (!(thd->net.vio = vio_new_win32pipe(hConnectedPipe)) ||
	my_net_init(&thd->net, thd->net.vio))
    {
      close_connection(thd, ER_OUT_OF_RESOURCES, 1);
      delete thd;
      continue;
    }
    /* Host is unknown */
    thd->security_ctx->host= my_strdup(my_localhost, MYF(0));
    create_new_thread(thd);
  }

  decrement_handler_count();
  DBUG_RETURN(0);
}
#endif /* __NT__ */


/*
  Thread of shared memory's service

  SYNOPSIS
    handle_connections_shared_memory()
    arg                              Arguments of thread
*/

#ifdef HAVE_SMEM
pthread_handler_t handle_connections_shared_memory(void *arg)
{
  /* file-mapping object, use for create shared memory */
  HANDLE handle_connect_file_map= 0;
  char  *handle_connect_map= 0;                 // pointer on shared memory
  HANDLE event_connect_answer= 0;
  ulong smem_buffer_length= shared_memory_buffer_length + 4;
  ulong connect_number= 1;
  char tmp[63];
  char *suffix_pos;
  char connect_number_char[22], *p;
  const char *errmsg= 0;
  SECURITY_ATTRIBUTES *sa_event= 0, *sa_mapping= 0;
  my_thread_init();
  DBUG_ENTER("handle_connections_shared_memorys");
  DBUG_PRINT("general",("Waiting for allocated shared memory."));

  if (my_security_attr_create(&sa_event, &errmsg,
                              GENERIC_ALL, SYNCHRONIZE | EVENT_MODIFY_STATE))
    goto error;

  if (my_security_attr_create(&sa_mapping, &errmsg,
                             GENERIC_ALL, FILE_MAP_READ | FILE_MAP_WRITE))
    goto error;

  /*
    The name of event and file-mapping events create agree next rule:
      shared_memory_base_name+unique_part
    Where:
      shared_memory_base_name is unique value for each server
      unique_part is unique value for each object (events and file-mapping)
  */
  suffix_pos= strxmov(tmp,shared_memory_base_name,"_",NullS);
  strmov(suffix_pos, "CONNECT_REQUEST");
  if ((smem_event_connect_request= CreateEvent(sa_event,
                                               FALSE, FALSE, tmp)) == 0)
  {
    errmsg= "Could not create request event";
    goto error;
  }
  strmov(suffix_pos, "CONNECT_ANSWER");
  if ((event_connect_answer= CreateEvent(sa_event, FALSE, FALSE, tmp)) == 0)
  {
    errmsg="Could not create answer event";
    goto error;
  }
  strmov(suffix_pos, "CONNECT_DATA");
  if ((handle_connect_file_map=
       CreateFileMapping(INVALID_HANDLE_VALUE, sa_mapping,
                         PAGE_READWRITE, 0, sizeof(connect_number), tmp)) == 0)
  {
    errmsg= "Could not create file mapping";
    goto error;
  }
  if ((handle_connect_map= (char *)MapViewOfFile(handle_connect_file_map,
						  FILE_MAP_WRITE,0,0,
						  sizeof(DWORD))) == 0)
  {
    errmsg= "Could not create shared memory service";
    goto error;
  }

  while (!abort_loop)
  {
    /* Wait a request from client */
    WaitForSingleObject(smem_event_connect_request,INFINITE);

    /*
       it can be after shutdown command
    */
    if (abort_loop)
      goto error;

    HANDLE handle_client_file_map= 0;
    char  *handle_client_map= 0;
    HANDLE event_client_wrote= 0;
    HANDLE event_client_read= 0;    // for transfer data server <-> client
    HANDLE event_server_wrote= 0;
    HANDLE event_server_read= 0;
    HANDLE event_conn_closed= 0;
    THD *thd= 0;

    p= int10_to_str(connect_number, connect_number_char, 10);
    /*
      The name of event and file-mapping events create agree next rule:
        shared_memory_base_name+unique_part+number_of_connection
        Where:
	  shared_memory_base_name is uniquel value for each server
	  unique_part is unique value for each object (events and file-mapping)
	  number_of_connection is connection-number between server and client
    */
    suffix_pos= strxmov(tmp,shared_memory_base_name,"_",connect_number_char,
			 "_",NullS);
    strmov(suffix_pos, "DATA");
    if ((handle_client_file_map=
         CreateFileMapping(INVALID_HANDLE_VALUE, sa_mapping,
                           PAGE_READWRITE, 0, smem_buffer_length, tmp)) == 0)
    {
      errmsg= "Could not create file mapping";
      goto errorconn;
    }
    if ((handle_client_map= (char*)MapViewOfFile(handle_client_file_map,
						  FILE_MAP_WRITE,0,0,
						  smem_buffer_length)) == 0)
    {
      errmsg= "Could not create memory map";
      goto errorconn;
    }
    strmov(suffix_pos, "CLIENT_WROTE");
    if ((event_client_wrote= CreateEvent(sa_event, FALSE, FALSE, tmp)) == 0)
    {
      errmsg= "Could not create client write event";
      goto errorconn;
    }
    strmov(suffix_pos, "CLIENT_READ");
    if ((event_client_read= CreateEvent(sa_event, FALSE, FALSE, tmp)) == 0)
    {
      errmsg= "Could not create client read event";
      goto errorconn;
    }
    strmov(suffix_pos, "SERVER_READ");
    if ((event_server_read= CreateEvent(sa_event, FALSE, FALSE, tmp)) == 0)
    {
      errmsg= "Could not create server read event";
      goto errorconn;
    }
    strmov(suffix_pos, "SERVER_WROTE");
    if ((event_server_wrote= CreateEvent(sa_event,
                                         FALSE, FALSE, tmp)) == 0)
    {
      errmsg= "Could not create server write event";
      goto errorconn;
    }
    strmov(suffix_pos, "CONNECTION_CLOSED");
    if ((event_conn_closed= CreateEvent(sa_event,
                                        TRUE, FALSE, tmp)) == 0)
    {
      errmsg= "Could not create closed connection event";
      goto errorconn;
    }
    if (abort_loop)
      goto errorconn;
    if (!(thd= new THD))
      goto errorconn;
    /* Send number of connection to client */
    int4store(handle_connect_map, connect_number);
    if (!SetEvent(event_connect_answer))
    {
      errmsg= "Could not send answer event";
      goto errorconn;
    }
    /* Set event that client should receive data */
    if (!SetEvent(event_client_read))
    {
      errmsg= "Could not set client to read mode";
      goto errorconn;
    }
    if (!(thd->net.vio= vio_new_win32shared_memory(&thd->net,
                                                   handle_client_file_map,
                                                   handle_client_map,
                                                   event_client_wrote,
                                                   event_client_read,
                                                   event_server_wrote,
                                                   event_server_read,
                                                   event_conn_closed)) ||
                        my_net_init(&thd->net, thd->net.vio))
    {
      close_connection(thd, ER_OUT_OF_RESOURCES, 1);
      errmsg= 0;
      goto errorconn;
    }
    thd->security_ctx->host= my_strdup(my_localhost, MYF(0)); /* Host is unknown */
    create_new_thread(thd);
    connect_number++;
    continue;

errorconn:
    /* Could not form connection;  Free used handlers/memort and retry */
    if (errmsg)
    {
      char buff[180];
      strxmov(buff, "Can't create shared memory connection: ", errmsg, ".",
	      NullS);
      sql_perror(buff);
    }
    if (handle_client_file_map)
      CloseHandle(handle_client_file_map);
    if (handle_client_map)
      UnmapViewOfFile(handle_client_map);
    if (event_server_wrote)
      CloseHandle(event_server_wrote);
    if (event_server_read)
      CloseHandle(event_server_read);
    if (event_client_wrote)
      CloseHandle(event_client_wrote);
    if (event_client_read)
      CloseHandle(event_client_read);
    if (event_conn_closed)
      CloseHandle(event_conn_closed);
    delete thd;
  }

  /* End shared memory handling */
error:
  if (errmsg)
  {
    char buff[180];
    strxmov(buff, "Can't create shared memory service: ", errmsg, ".", NullS);
    sql_perror(buff);
  }
  my_security_attr_free(sa_event);
  my_security_attr_free(sa_mapping);
  if (handle_connect_map)	UnmapViewOfFile(handle_connect_map);
  if (handle_connect_file_map)	CloseHandle(handle_connect_file_map);
  if (event_connect_answer)	CloseHandle(event_connect_answer);
  if (smem_event_connect_request) CloseHandle(smem_event_connect_request);

  decrement_handler_count();
  DBUG_RETURN(0);
}
#endif /* HAVE_SMEM */
#endif /* EMBEDDED_LIBRARY */


/****************************************************************************
  Handle start options
******************************************************************************/

enum options_mysqld
{
  OPT_ISAM_LOG=256,            OPT_SKIP_NEW,
  OPT_SKIP_GRANT,              OPT_SKIP_LOCK,
  OPT_ENABLE_LOCK,             OPT_USE_LOCKING,
  OPT_SOCKET,                  OPT_UPDATE_LOG,
  OPT_BIN_LOG,                 OPT_SKIP_RESOLVE,
  OPT_SKIP_NETWORKING,         OPT_BIN_LOG_INDEX,
  OPT_BIND_ADDRESS,            OPT_PID_FILE,
  OPT_SKIP_PRIOR,              OPT_BIG_TABLES,
  OPT_STANDALONE,              OPT_ONE_THREAD,
  OPT_CONSOLE,                 OPT_LOW_PRIORITY_UPDATES,
  OPT_SKIP_HOST_CACHE,         OPT_SHORT_LOG_FORMAT,
  OPT_FLUSH,                   OPT_SAFE,
  OPT_BOOTSTRAP,               OPT_SKIP_SHOW_DB,
  OPT_STORAGE_ENGINE,          OPT_INIT_FILE,
  OPT_DELAY_KEY_WRITE_ALL,     OPT_SLOW_QUERY_LOG,
  OPT_DELAY_KEY_WRITE,	       OPT_CHARSETS_DIR,
  OPT_BDB_HOME,                OPT_BDB_LOG,
  OPT_BDB_TMP,                 OPT_BDB_SYNC,
  OPT_BDB_LOCK,                OPT_BDB,
  OPT_BDB_NO_RECOVER,	    OPT_BDB_SHARED,
  OPT_MASTER_HOST,             OPT_MASTER_USER,
  OPT_MASTER_PASSWORD,         OPT_MASTER_PORT,
  OPT_MASTER_INFO_FILE,        OPT_MASTER_CONNECT_RETRY,
  OPT_MASTER_RETRY_COUNT,      OPT_LOG_TC, OPT_LOG_TC_SIZE,
  OPT_MASTER_SSL,              OPT_MASTER_SSL_KEY,
  OPT_MASTER_SSL_CERT,         OPT_MASTER_SSL_CAPATH,
  OPT_MASTER_SSL_CIPHER,       OPT_MASTER_SSL_CA,
  OPT_SQL_BIN_UPDATE_SAME,     OPT_REPLICATE_DO_DB,
  OPT_REPLICATE_IGNORE_DB,     OPT_LOG_SLAVE_UPDATES,
  OPT_BINLOG_DO_DB,            OPT_BINLOG_IGNORE_DB,
  OPT_WANT_CORE,               OPT_CONCURRENT_INSERT,
  OPT_MEMLOCK,                 OPT_MYISAM_RECOVER,
  OPT_REPLICATE_REWRITE_DB,    OPT_SERVER_ID,
  OPT_SKIP_SLAVE_START,        OPT_SKIP_INNOBASE,
  OPT_SAFEMALLOC_MEM_LIMIT,    OPT_REPLICATE_DO_TABLE,
  OPT_REPLICATE_IGNORE_TABLE,  OPT_REPLICATE_WILD_DO_TABLE,
  OPT_REPLICATE_WILD_IGNORE_TABLE, OPT_REPLICATE_SAME_SERVER_ID,
  OPT_DISCONNECT_SLAVE_EVENT_COUNT, OPT_TC_HEURISTIC_RECOVER,
  OPT_ABORT_SLAVE_EVENT_COUNT,
  OPT_INNODB_DATA_HOME_DIR,
  OPT_INNODB_DATA_FILE_PATH,
  OPT_INNODB_LOG_GROUP_HOME_DIR,
  OPT_INNODB_LOG_ARCH_DIR,
  OPT_INNODB_LOG_ARCHIVE,
  OPT_INNODB_FLUSH_LOG_AT_TRX_COMMIT,
  OPT_INNODB_FLUSH_METHOD,
  OPT_INNODB_DOUBLEWRITE,
  OPT_INNODB_CHECKSUMS,
  OPT_INNODB_FAST_SHUTDOWN,
  OPT_INNODB_FILE_PER_TABLE, OPT_CRASH_BINLOG_INNODB,
  OPT_INNODB_LOCKS_UNSAFE_FOR_BINLOG,
  OPT_LOG_BIN_TRUST_FUNCTION_CREATORS,
  OPT_SAFE_SHOW_DB, OPT_INNODB_SAFE_BINLOG,
  OPT_INNODB, OPT_ISAM,
  OPT_ENGINE_CONDITION_PUSHDOWN,
  OPT_NDBCLUSTER, OPT_NDB_CONNECTSTRING, OPT_NDB_USE_EXACT_COUNT,
  OPT_NDB_FORCE_SEND, OPT_NDB_AUTOINCREMENT_PREFETCH_SZ,
  OPT_NDB_SHM, OPT_NDB_OPTIMIZED_NODE_SELECTION, OPT_NDB_CACHE_CHECK_TIME,
  OPT_NDB_MGMD, OPT_NDB_NODEID,
  OPT_SKIP_SAFEMALLOC,
  OPT_TEMP_POOL, OPT_TX_ISOLATION, OPT_COMPLETION_TYPE,
  OPT_SKIP_STACK_TRACE, OPT_SKIP_SYMLINKS,
  OPT_MAX_BINLOG_DUMP_EVENTS, OPT_SPORADIC_BINLOG_DUMP_FAIL,
  OPT_SAFE_USER_CREATE, OPT_SQL_MODE,
  OPT_HAVE_NAMED_PIPE,
  OPT_DO_PSTACK, OPT_REPORT_HOST,
  OPT_REPORT_USER, OPT_REPORT_PASSWORD, OPT_REPORT_PORT,
  OPT_SHOW_SLAVE_AUTH_INFO,
  OPT_SLAVE_LOAD_TMPDIR, OPT_NO_MIX_TYPE,
  OPT_RPL_RECOVERY_RANK,OPT_INIT_RPL_ROLE,
  OPT_RELAY_LOG, OPT_RELAY_LOG_INDEX, OPT_RELAY_LOG_INFO_FILE,
  OPT_SLAVE_SKIP_ERRORS, OPT_DES_KEY_FILE, OPT_LOCAL_INFILE,
  OPT_SSL_SSL, OPT_SSL_KEY, OPT_SSL_CERT, OPT_SSL_CA,
  OPT_SSL_CAPATH, OPT_SSL_CIPHER,
  OPT_BACK_LOG, OPT_BINLOG_CACHE_SIZE,
  OPT_CONNECT_TIMEOUT, OPT_DELAYED_INSERT_TIMEOUT,
  OPT_DELAYED_INSERT_LIMIT, OPT_DELAYED_QUEUE_SIZE,
  OPT_FLUSH_TIME, OPT_FT_MIN_WORD_LEN, OPT_FT_BOOLEAN_SYNTAX,
  OPT_FT_MAX_WORD_LEN, OPT_FT_QUERY_EXPANSION_LIMIT, OPT_FT_STOPWORD_FILE,
  OPT_INTERACTIVE_TIMEOUT, OPT_JOIN_BUFF_SIZE,
  OPT_KEY_BUFFER_SIZE, OPT_KEY_CACHE_BLOCK_SIZE,
  OPT_KEY_CACHE_DIVISION_LIMIT, OPT_KEY_CACHE_AGE_THRESHOLD,
  OPT_LONG_QUERY_TIME,
  OPT_LOWER_CASE_TABLE_NAMES, OPT_MAX_ALLOWED_PACKET,
  OPT_MAX_BINLOG_CACHE_SIZE, OPT_MAX_BINLOG_SIZE,
  OPT_MAX_CONNECTIONS, OPT_MAX_CONNECT_ERRORS,
  OPT_MAX_DELAYED_THREADS, OPT_MAX_HEP_TABLE_SIZE,
  OPT_MAX_JOIN_SIZE, OPT_MAX_PREPARED_STMT_COUNT,
  OPT_MAX_RELAY_LOG_SIZE, OPT_MAX_SORT_LENGTH,
  OPT_MAX_SEEKS_FOR_KEY, OPT_MAX_TMP_TABLES, OPT_MAX_USER_CONNECTIONS,
  OPT_MAX_LENGTH_FOR_SORT_DATA,
  OPT_MAX_WRITE_LOCK_COUNT, OPT_BULK_INSERT_BUFFER_SIZE,
  OPT_MAX_ERROR_COUNT, OPT_MULTI_RANGE_COUNT, OPT_MYISAM_DATA_POINTER_SIZE,
  OPT_MYISAM_BLOCK_SIZE, OPT_MYISAM_MAX_EXTRA_SORT_FILE_SIZE,
  OPT_MYISAM_MAX_SORT_FILE_SIZE, OPT_MYISAM_SORT_BUFFER_SIZE,
  OPT_MYISAM_STATS_METHOD,
  OPT_NET_BUFFER_LENGTH, OPT_NET_RETRY_COUNT,
  OPT_NET_READ_TIMEOUT, OPT_NET_WRITE_TIMEOUT,
  OPT_OPEN_FILES_LIMIT,
  OPT_PRELOAD_BUFFER_SIZE,
  OPT_QUERY_CACHE_LIMIT, OPT_QUERY_CACHE_MIN_RES_UNIT, OPT_QUERY_CACHE_SIZE,
  OPT_QUERY_CACHE_TYPE, OPT_QUERY_CACHE_WLOCK_INVALIDATE, OPT_RECORD_BUFFER,
  OPT_RECORD_RND_BUFFER, OPT_DIV_PRECINCREMENT, OPT_RELAY_LOG_SPACE_LIMIT,
  OPT_RELAY_LOG_PURGE,
  OPT_SLAVE_NET_TIMEOUT, OPT_SLAVE_COMPRESSED_PROTOCOL, OPT_SLOW_LAUNCH_TIME,
  OPT_SLAVE_TRANS_RETRIES, OPT_READONLY, OPT_DEBUGGING,
  OPT_SORT_BUFFER, OPT_TABLE_CACHE,
  OPT_THREAD_CONCURRENCY, OPT_THREAD_CACHE_SIZE,
  OPT_TMP_TABLE_SIZE, OPT_THREAD_STACK,
  OPT_WAIT_TIMEOUT, OPT_MYISAM_REPAIR_THREADS,
  OPT_INNODB_MIRRORED_LOG_GROUPS,
  OPT_INNODB_LOG_FILES_IN_GROUP,
  OPT_INNODB_LOG_FILE_SIZE,
  OPT_INNODB_LOG_BUFFER_SIZE,
  OPT_INNODB_BUFFER_POOL_SIZE,
  OPT_INNODB_BUFFER_POOL_AWE_MEM_MB,
  OPT_INNODB_ADDITIONAL_MEM_POOL_SIZE,
  OPT_INNODB_MAX_PURGE_LAG,
  OPT_INNODB_FILE_IO_THREADS,
  OPT_INNODB_LOCK_WAIT_TIMEOUT,
  OPT_INNODB_THREAD_CONCURRENCY,
  OPT_INNODB_COMMIT_CONCURRENCY,
  OPT_INNODB_FORCE_RECOVERY,
  OPT_INNODB_STATUS_FILE,
  OPT_INNODB_MAX_DIRTY_PAGES_PCT,
  OPT_INNODB_TABLE_LOCKS,
  OPT_INNODB_SUPPORT_XA,
  OPT_INNODB_OPEN_FILES,
  OPT_INNODB_AUTOEXTEND_INCREMENT,
  OPT_INNODB_SYNC_SPIN_LOOPS,
  OPT_INNODB_CONCURRENCY_TICKETS,
  OPT_INNODB_THREAD_SLEEP_DELAY,
  OPT_BDB_CACHE_SIZE,
  OPT_BDB_LOG_BUFFER_SIZE,
  OPT_BDB_MAX_LOCK,
  OPT_ERROR_LOG_FILE,
  OPT_DEFAULT_WEEK_FORMAT,
  OPT_RANGE_ALLOC_BLOCK_SIZE, OPT_ALLOW_SUSPICIOUS_UDFS,
  OPT_QUERY_ALLOC_BLOCK_SIZE, OPT_QUERY_PREALLOC_SIZE,
  OPT_TRANS_ALLOC_BLOCK_SIZE, OPT_TRANS_PREALLOC_SIZE,
  OPT_SYNC_FRM, OPT_SYNC_BINLOG,
  OPT_SYNC_REPLICATION,
  OPT_SYNC_REPLICATION_SLAVE_ID,
  OPT_SYNC_REPLICATION_TIMEOUT,
  OPT_BDB_NOSYNC,
  OPT_ENABLE_SHARED_MEMORY,
  OPT_SHARED_MEMORY_BASE_NAME,
  OPT_OLD_PASSWORDS,
  OPT_EXPIRE_LOGS_DAYS,
  OPT_GROUP_CONCAT_MAX_LEN,
  OPT_DEFAULT_COLLATION,
  OPT_CHARACTER_SET_CLIENT_HANDSHAKE,
  OPT_CHARACTER_SET_FILESYSTEM,
  OPT_INIT_CONNECT,
  OPT_INIT_SLAVE,
  OPT_SECURE_AUTH,
  OPT_DATE_FORMAT,
  OPT_TIME_FORMAT,
  OPT_DATETIME_FORMAT,
  OPT_LOG_QUERIES_NOT_USING_INDEXES,
  OPT_DEFAULT_TIME_ZONE,
  OPT_SYSDATE_IS_NOW,
  OPT_OPTIMIZER_SEARCH_DEPTH,
  OPT_OPTIMIZER_PRUNE_LEVEL,
  OPT_UPDATABLE_VIEWS_WITH_LIMIT,
  OPT_SP_AUTOMATIC_PRIVILEGES,
  OPT_MAX_SP_RECURSION_DEPTH,
  OPT_AUTO_INCREMENT, OPT_AUTO_INCREMENT_OFFSET,
  OPT_ENABLE_LARGE_PAGES,
  OPT_TIMED_MUTEXES,
  OPT_OLD_STYLE_USER_LIMITS,
  OPT_LOG_SLOW_ADMIN_STATEMENTS,
  OPT_TABLE_LOCK_WAIT_TIMEOUT,
  OPT_PORT_OPEN_TIMEOUT,
  OPT_MERGE
};


#define LONG_TIMEOUT ((ulong) 3600L*24L*365L)

struct my_option my_long_options[] =
{
  {"help", '?', "Display this help and exit.",
   (gptr*) &opt_help, (gptr*) &opt_help, 0, GET_BOOL, NO_ARG, 0, 0, 0, 0,
   0, 0},
#ifdef HAVE_REPLICATION
  {"abort-slave-event-count", OPT_ABORT_SLAVE_EVENT_COUNT,
   "Option used by mysql-test for debugging and testing of replication.",
   (gptr*) &abort_slave_event_count,  (gptr*) &abort_slave_event_count,
   0, GET_INT, REQUIRED_ARG, 0, 0, 0, 0, 0, 0},
#endif /* HAVE_REPLICATION */
  {"allow-suspicious-udfs", OPT_ALLOW_SUSPICIOUS_UDFS,
   "Allows use of UDFs consisting of only one symbol xxx() "
   "without corresponding xxx_init() or xxx_deinit(). That also means "
   "that one can load any function from any library, for example exit() "
   "from libc.so",
   (gptr*) &opt_allow_suspicious_udfs, (gptr*) &opt_allow_suspicious_udfs,
   0, GET_BOOL, NO_ARG, 0, 0, 0, 0, 0, 0},
  {"ansi", 'a', "Use ANSI SQL syntax instead of MySQL syntax. This mode will also set transaction isolation level 'serializable'.", 0, 0, 0,
   GET_NO_ARG, NO_ARG, 0, 0, 0, 0, 0, 0},
  {"auto-increment-increment", OPT_AUTO_INCREMENT,
   "Auto-increment columns are incremented by this",
   (gptr*) &global_system_variables.auto_increment_increment,
   (gptr*) &max_system_variables.auto_increment_increment, 0, GET_ULONG,
   OPT_ARG, 1, 1, 65535, 0, 1, 0 },
  {"auto-increment-offset", OPT_AUTO_INCREMENT_OFFSET,
   "Offset added to Auto-increment columns. Used when auto-increment-increment != 1",
   (gptr*) &global_system_variables.auto_increment_offset,
   (gptr*) &max_system_variables.auto_increment_offset, 0, GET_ULONG, OPT_ARG,
   1, 1, 65535, 0, 1, 0 },
  {"automatic-sp-privileges", OPT_SP_AUTOMATIC_PRIVILEGES,
   "Creating and dropping stored procedures alters ACLs. Disable with --skip-automatic-sp-privileges.",
   (gptr*) &sp_automatic_privileges, (gptr*) &sp_automatic_privileges,
   0, GET_BOOL, NO_ARG, 1, 0, 0, 0, 0, 0},
  {"basedir", 'b',
   "Path to installation directory. All paths are usually resolved relative to this.",
   (gptr*) &mysql_home_ptr, (gptr*) &mysql_home_ptr, 0, GET_STR, REQUIRED_ARG,
   0, 0, 0, 0, 0, 0},
  {"bdb", OPT_BDB, "Enable Berkeley DB (if this version of MySQL supports it). \
Disable with --skip-bdb (will save memory).",
   (gptr*) &opt_bdb, (gptr*) &opt_bdb, 0, GET_BOOL, NO_ARG, OPT_BDB_DEFAULT, 0, 0,
   0, 0, 0},
#ifdef HAVE_BERKELEY_DB
  {"bdb-home", OPT_BDB_HOME, "Berkeley home directory.", (gptr*) &berkeley_home,
   (gptr*) &berkeley_home, 0, GET_STR, REQUIRED_ARG, 0, 0, 0, 0, 0, 0},
  {"bdb-lock-detect", OPT_BDB_LOCK,
   "Berkeley lock detect (DEFAULT, OLDEST, RANDOM or YOUNGEST, # sec).",
   0, 0, 0, GET_STR, REQUIRED_ARG, 0, 0, 0, 0, 0, 0},
  {"bdb-logdir", OPT_BDB_LOG, "Berkeley DB log file directory.",
   (gptr*) &berkeley_logdir, (gptr*) &berkeley_logdir, 0, GET_STR,
   REQUIRED_ARG, 0, 0, 0, 0, 0, 0},
  {"bdb-no-recover", OPT_BDB_NO_RECOVER,
   "Don't try to recover Berkeley DB tables on start.", 0, 0, 0, GET_NO_ARG,
   NO_ARG, 0, 0, 0, 0, 0, 0},
  {"bdb-no-sync", OPT_BDB_NOSYNC,
   "This option is deprecated, use --skip-sync-bdb-logs instead",
   0, 0, 0, GET_NO_ARG, NO_ARG, 0, 0, 0, 0, 0, 0},
  {"bdb-shared-data", OPT_BDB_SHARED,
   "Start Berkeley DB in multi-process mode.", 0, 0, 0, GET_NO_ARG, NO_ARG, 0,
   0, 0, 0, 0, 0},
  {"bdb-tmpdir", OPT_BDB_TMP, "Berkeley DB tempfile name.",
   (gptr*) &berkeley_tmpdir, (gptr*) &berkeley_tmpdir, 0, GET_STR,
   REQUIRED_ARG, 0, 0, 0, 0, 0, 0},
#endif /* HAVE_BERKELEY_DB */
  {"big-tables", OPT_BIG_TABLES,
   "Allow big result sets by saving all temporary sets on file (Solves most 'table full' errors).",
   0, 0, 0, GET_NO_ARG, NO_ARG, 0, 0, 0, 0, 0, 0},
  {"bind-address", OPT_BIND_ADDRESS, "IP address to bind to.",
   (gptr*) &my_bind_addr_str, (gptr*) &my_bind_addr_str, 0, GET_STR,
   REQUIRED_ARG, 0, 0, 0, 0, 0, 0},
  {"binlog-do-db", OPT_BINLOG_DO_DB,
   "Tells the master it should log updates for the specified database, and exclude all others not explicitly mentioned.",
   0, 0, 0, GET_STR, REQUIRED_ARG, 0, 0, 0, 0, 0, 0},
  {"binlog-ignore-db", OPT_BINLOG_IGNORE_DB,
   "Tells the master that updates to the given database should not be logged tothe binary log.",
   0, 0, 0, GET_STR, REQUIRED_ARG, 0, 0, 0, 0, 0, 0},
  {"bootstrap", OPT_BOOTSTRAP, "Used by mysql installation scripts.", 0, 0, 0,
   GET_NO_ARG, NO_ARG, 0, 0, 0, 0, 0, 0},
  {"character-set-client-handshake", OPT_CHARACTER_SET_CLIENT_HANDSHAKE,
   "Don't ignore client side character set value sent during handshake.",
   (gptr*) &opt_character_set_client_handshake,
   (gptr*) &opt_character_set_client_handshake,
    0, GET_BOOL, NO_ARG, 1, 0, 0, 0, 0, 0},
  {"character-set-filesystem", OPT_CHARACTER_SET_FILESYSTEM,
   "Set the filesystem character set.",
   (gptr*) &character_set_filesystem_name,
   (gptr*) &character_set_filesystem_name,
   0, GET_STR, REQUIRED_ARG, 0, 0, 0, 0, 0, 0 },
  {"character-set-server", 'C', "Set the default character set.",
   (gptr*) &default_character_set_name, (gptr*) &default_character_set_name,
   0, GET_STR, REQUIRED_ARG, 0, 0, 0, 0, 0, 0 },
  {"character-sets-dir", OPT_CHARSETS_DIR,
   "Directory where character sets are.", (gptr*) &charsets_dir,
   (gptr*) &charsets_dir, 0, GET_STR, REQUIRED_ARG, 0, 0, 0, 0, 0, 0},
  {"chroot", 'r', "Chroot mysqld daemon during startup.",
   (gptr*) &mysqld_chroot, (gptr*) &mysqld_chroot, 0, GET_STR, REQUIRED_ARG,
   0, 0, 0, 0, 0, 0},
  {"collation-server", OPT_DEFAULT_COLLATION, "Set the default collation.",
   (gptr*) &default_collation_name, (gptr*) &default_collation_name,
   0, GET_STR, REQUIRED_ARG, 0, 0, 0, 0, 0, 0 },
  {"completion-type", OPT_COMPLETION_TYPE, "Default completion type.",
   (gptr*) &global_system_variables.completion_type,
   (gptr*) &max_system_variables.completion_type, 0, GET_ULONG,
   REQUIRED_ARG, 0, 0, 2, 0, 1, 0},
  {"concurrent-insert", OPT_CONCURRENT_INSERT,
   "Use concurrent insert with MyISAM. Disable with --concurrent-insert=0",
   (gptr*) &myisam_concurrent_insert, (gptr*) &myisam_concurrent_insert,
   0, GET_LONG, OPT_ARG, 1, 0, 2, 0, 0, 0},
  {"console", OPT_CONSOLE, "Write error output on screen; Don't remove the console window on windows.",
   (gptr*) &opt_console, (gptr*) &opt_console, 0, GET_BOOL, NO_ARG, 0, 0, 0,
   0, 0, 0},
  {"core-file", OPT_WANT_CORE, "Write core on errors.", 0, 0, 0, GET_NO_ARG,
   NO_ARG, 0, 0, 0, 0, 0, 0},
  {"datadir", 'h', "Path to the database root.", (gptr*) &mysql_data_home,
   (gptr*) &mysql_data_home, 0, GET_STR, REQUIRED_ARG, 0, 0, 0, 0, 0, 0},
#ifndef DBUG_OFF
  {"debug", '#', "Debug log.", (gptr*) &default_dbug_option,
   (gptr*) &default_dbug_option, 0, GET_STR, OPT_ARG, 0, 0, 0, 0, 0, 0},
#endif
  {"default-character-set", 'C', "Set the default character set (deprecated option, use --character-set-server instead).",
   (gptr*) &default_character_set_name, (gptr*) &default_character_set_name,
   0, GET_STR, REQUIRED_ARG, 0, 0, 0, 0, 0, 0 },
  {"default-collation", OPT_DEFAULT_COLLATION, "Set the default collation (deprecated option, use --collation-server instead).",
   (gptr*) &default_collation_name, (gptr*) &default_collation_name,
   0, GET_STR, REQUIRED_ARG, 0, 0, 0, 0, 0, 0 },
  {"default-storage-engine", OPT_STORAGE_ENGINE,
   "Set the default storage engine (table type) for tables.", 0, 0,
   0, GET_STR, REQUIRED_ARG, 0, 0, 0, 0, 0, 0},
  {"default-table-type", OPT_STORAGE_ENGINE,
   "(deprecated) Use --default-storage-engine.", 0, 0,
   0, GET_STR, REQUIRED_ARG, 0, 0, 0, 0, 0, 0},
  {"default-time-zone", OPT_DEFAULT_TIME_ZONE, "Set the default time zone.",
   (gptr*) &default_tz_name, (gptr*) &default_tz_name,
   0, GET_STR, REQUIRED_ARG, 0, 0, 0, 0, 0, 0 },
  {"delay-key-write", OPT_DELAY_KEY_WRITE, "Type of DELAY_KEY_WRITE.",
   0,0,0, GET_STR, OPT_ARG, 0, 0, 0, 0, 0, 0},
  {"delay-key-write-for-all-tables", OPT_DELAY_KEY_WRITE_ALL,
   "Don't flush key buffers between writes for any MyISAM table (Deprecated option, use --delay-key-write=all instead).",
   0, 0, 0, GET_NO_ARG, NO_ARG, 0, 0, 0, 0, 0, 0},
#ifdef HAVE_OPENSSL
  {"des-key-file", OPT_DES_KEY_FILE,
   "Load keys for des_encrypt() and des_encrypt from given file.",
   (gptr*) &des_key_file, (gptr*) &des_key_file, 0, GET_STR, REQUIRED_ARG,
   0, 0, 0, 0, 0, 0},
#endif /* HAVE_OPENSSL */
#ifdef HAVE_REPLICATION
  {"disconnect-slave-event-count", OPT_DISCONNECT_SLAVE_EVENT_COUNT,
   "Option used by mysql-test for debugging and testing of replication.",
   (gptr*) &disconnect_slave_event_count,
   (gptr*) &disconnect_slave_event_count, 0, GET_INT, REQUIRED_ARG, 0, 0, 0,
   0, 0, 0},
#endif /* HAVE_REPLICATION */
  {"enable-locking", OPT_ENABLE_LOCK,
   "Deprecated option, use --external-locking instead.",
   (gptr*) &opt_external_locking, (gptr*) &opt_external_locking,
   0, GET_BOOL, NO_ARG, 0, 0, 0, 0, 0, 0},
#ifdef __NT__
  {"enable-named-pipe", OPT_HAVE_NAMED_PIPE, "Enable the named pipe (NT).",
   (gptr*) &opt_enable_named_pipe, (gptr*) &opt_enable_named_pipe, 0, GET_BOOL,
   NO_ARG, 0, 0, 0, 0, 0, 0},
#endif
  {"enable-pstack", OPT_DO_PSTACK, "Print a symbolic stack trace on failure.",
   (gptr*) &opt_do_pstack, (gptr*) &opt_do_pstack, 0, GET_BOOL, NO_ARG, 0, 0,
   0, 0, 0, 0},
  {"engine-condition-pushdown",
   OPT_ENGINE_CONDITION_PUSHDOWN,
   "Push supported query conditions to the storage engine.",
   (gptr*) &global_system_variables.engine_condition_pushdown,
   (gptr*) &global_system_variables.engine_condition_pushdown,
   0, GET_BOOL, NO_ARG, 0, 0, 0, 0, 0, 0},
  {"exit-info", 'T', "Used for debugging;  Use at your own risk!", 0, 0, 0,
   GET_LONG, OPT_ARG, 0, 0, 0, 0, 0, 0},
  {"external-locking", OPT_USE_LOCKING, "Use system (external) locking (disabled by default). With this option enabled you can run myisamchk to test (not repair) tables while the MySQL server is running. \
Disable with --skip-external-locking.",
   (gptr*) &opt_external_locking, (gptr*) &opt_external_locking,
   0, GET_BOOL, NO_ARG, 0, 0, 0, 0, 0, 0},
  {"flush", OPT_FLUSH, "Flush tables to disk between SQL commands.", 0, 0, 0,
   GET_NO_ARG, NO_ARG, 0, 0, 0, 0, 0, 0},
  /* We must always support the next option to make scripts like mysqltest
     easier to do */
  {"gdb", OPT_DEBUGGING,
   "Set up signals usable for debugging",
   (gptr*) &opt_debugging, (gptr*) &opt_debugging,
   0, GET_BOOL, NO_ARG, 0, 0, 0, 0, 0, 0},
#ifdef HAVE_LARGE_PAGES
  {"large-pages", OPT_ENABLE_LARGE_PAGES, "Enable support for large pages. \
Disable with --skip-large-pages.",
   (gptr*) &opt_large_pages, (gptr*) &opt_large_pages, 0, GET_BOOL, NO_ARG, 0, 0, 0,
   0, 0, 0},
#endif
  {"init-connect", OPT_INIT_CONNECT, "Command(s) that are executed for each new connection",
   (gptr*) &opt_init_connect, (gptr*) &opt_init_connect, 0, GET_STR_ALLOC,
   REQUIRED_ARG, 0, 0, 0, 0, 0, 0},
  {"init-file", OPT_INIT_FILE, "Read SQL commands from this file at startup.",
   (gptr*) &opt_init_file, (gptr*) &opt_init_file, 0, GET_STR, REQUIRED_ARG,
   0, 0, 0, 0, 0, 0},
  {"init-rpl-role", OPT_INIT_RPL_ROLE, "Set the replication role.", 0, 0, 0,
   GET_STR, REQUIRED_ARG, 0, 0, 0, 0, 0, 0},
  {"init-slave", OPT_INIT_SLAVE, "Command(s) that are executed when a slave connects to this master",
   (gptr*) &opt_init_slave, (gptr*) &opt_init_slave, 0, GET_STR_ALLOC,
   REQUIRED_ARG, 0, 0, 0, 0, 0, 0},
  {"innodb", OPT_INNODB, "Enable InnoDB (if this version of MySQL supports it). \
Disable with --skip-innodb (will save memory).",
   (gptr*) &opt_innodb, (gptr*) &opt_innodb, 0, GET_BOOL, NO_ARG, OPT_INNODB_DEFAULT, 0, 0,
   0, 0, 0},
#ifdef HAVE_INNOBASE_DB
  {"innodb_checksums", OPT_INNODB_CHECKSUMS, "Enable InnoDB checksums validation (enabled by default). \
Disable with --skip-innodb-checksums.", (gptr*) &innobase_use_checksums,
   (gptr*) &innobase_use_checksums, 0, GET_BOOL, NO_ARG, 1, 0, 0, 0, 0, 0},
#endif
  {"innodb_data_file_path", OPT_INNODB_DATA_FILE_PATH,
   "Path to individual files and their sizes.",
   0, 0, 0, GET_STR, REQUIRED_ARG, 0, 0, 0, 0, 0, 0},
#ifdef HAVE_INNOBASE_DB
  {"innodb_data_home_dir", OPT_INNODB_DATA_HOME_DIR,
   "The common part for InnoDB table spaces.", (gptr*) &innobase_data_home_dir,
   (gptr*) &innobase_data_home_dir, 0, GET_STR, REQUIRED_ARG, 0, 0, 0, 0, 0,
   0},
  {"innodb_doublewrite", OPT_INNODB_DOUBLEWRITE, "Enable InnoDB doublewrite buffer (enabled by default). \
Disable with --skip-innodb-doublewrite.", (gptr*) &innobase_use_doublewrite,
   (gptr*) &innobase_use_doublewrite, 0, GET_BOOL, NO_ARG, 1, 0, 0, 0, 0, 0},
  {"innodb_fast_shutdown", OPT_INNODB_FAST_SHUTDOWN,
   "Speeds up the shutdown process of the InnoDB storage engine. Possible "
   "values are 0, 1 (faster)"
   /*
     NetWare can't close unclosed files, can't automatically kill remaining
     threads, etc, so on this OS we disable the crash-like InnoDB shutdown.
   */
#ifndef __NETWARE__
   " or 2 (fastest - crash-like)"
#endif
   ".",
   (gptr*) &innobase_fast_shutdown,
   (gptr*) &innobase_fast_shutdown, 0, GET_ULONG, OPT_ARG, 1, 0,
   IF_NETWARE(1,2), 0, 0, 0},
  {"innodb_file_per_table", OPT_INNODB_FILE_PER_TABLE,
   "Stores each InnoDB table to an .ibd file in the database dir.",
   (gptr*) &innobase_file_per_table,
   (gptr*) &innobase_file_per_table, 0, GET_BOOL, NO_ARG, 0, 0, 0, 0, 0, 0},
  {"innodb_flush_log_at_trx_commit", OPT_INNODB_FLUSH_LOG_AT_TRX_COMMIT,
   "Set to 0 (write and flush once per second), 1 (write and flush at each commit) or 2 (write at commit, flush once per second).",
   (gptr*) &srv_flush_log_at_trx_commit,
   (gptr*) &srv_flush_log_at_trx_commit,
   0, GET_ULONG, OPT_ARG,  1, 0, 2, 0, 0, 0},
  {"innodb_flush_method", OPT_INNODB_FLUSH_METHOD,
   "With which method to flush data.", (gptr*) &innobase_unix_file_flush_method,
   (gptr*) &innobase_unix_file_flush_method, 0, GET_STR, REQUIRED_ARG, 0, 0, 0,
   0, 0, 0},
  {"innodb_locks_unsafe_for_binlog", OPT_INNODB_LOCKS_UNSAFE_FOR_BINLOG,
   "Force InnoDB not to use next-key locking. Instead use only row-level locking",
   (gptr*) &innobase_locks_unsafe_for_binlog,
   (gptr*) &innobase_locks_unsafe_for_binlog, 0, GET_BOOL, NO_ARG, 0, 0, 0, 0, 0, 0},
  {"innodb_log_arch_dir", OPT_INNODB_LOG_ARCH_DIR,
   "Where full logs should be archived.", (gptr*) &innobase_log_arch_dir,
   (gptr*) &innobase_log_arch_dir, 0, GET_STR, REQUIRED_ARG, 0, 0, 0, 0, 0, 0},
  {"innodb_log_archive", OPT_INNODB_LOG_ARCHIVE,
   "Set to 1 if you want to have logs archived.", 0, 0, 0, GET_LONG, OPT_ARG,
   0, 0, 0, 0, 0, 0},
  {"innodb_log_group_home_dir", OPT_INNODB_LOG_GROUP_HOME_DIR,
   "Path to InnoDB log files.", (gptr*) &innobase_log_group_home_dir,
   (gptr*) &innobase_log_group_home_dir, 0, GET_STR, REQUIRED_ARG, 0, 0, 0, 0,
   0, 0},
  {"innodb_max_dirty_pages_pct", OPT_INNODB_MAX_DIRTY_PAGES_PCT,
   "Percentage of dirty pages allowed in bufferpool.", (gptr*) &srv_max_buf_pool_modified_pct,
   (gptr*) &srv_max_buf_pool_modified_pct, 0, GET_ULONG, REQUIRED_ARG, 90, 0, 100, 0, 0, 0},
  {"innodb_max_purge_lag", OPT_INNODB_MAX_PURGE_LAG,
   "Desired maximum length of the purge queue (0 = no limit)",
   (gptr*) &srv_max_purge_lag,
   (gptr*) &srv_max_purge_lag, 0, GET_LONG, REQUIRED_ARG, 0, 0, ~0L,
   0, 1L, 0},
  {"innodb_status_file", OPT_INNODB_STATUS_FILE,
   "Enable SHOW INNODB STATUS output in the innodb_status.<pid> file",
   (gptr*) &innobase_create_status_file, (gptr*) &innobase_create_status_file,
   0, GET_BOOL, OPT_ARG, 0, 0, 0, 0, 0, 0},
  {"innodb_support_xa", OPT_INNODB_SUPPORT_XA,
   "Enable InnoDB support for the XA two-phase commit",
   (gptr*) &global_system_variables.innodb_support_xa,
   (gptr*) &global_system_variables.innodb_support_xa,
   0, GET_BOOL, OPT_ARG, 1, 0, 0, 0, 0, 0},
  {"innodb_table_locks", OPT_INNODB_TABLE_LOCKS,
   "Enable InnoDB locking in LOCK TABLES",
   (gptr*) &global_system_variables.innodb_table_locks,
   (gptr*) &global_system_variables.innodb_table_locks,
   0, GET_BOOL, OPT_ARG, 1, 0, 0, 0, 0, 0},
#endif /* End HAVE_INNOBASE_DB */
  {"isam", OPT_ISAM, "Obsolete. ISAM storage engine is no longer supported.",
   (gptr*) &opt_isam, (gptr*) &opt_isam, 0, GET_BOOL, NO_ARG, 0, 0, 0,
   0, 0, 0},
   {"language", 'L',
   "Client error messages in given language. May be given as a full path.",
   (gptr*) &language_ptr, (gptr*) &language_ptr, 0, GET_STR, REQUIRED_ARG,
   0, 0, 0, 0, 0, 0},
  {"local-infile", OPT_LOCAL_INFILE,
   "Enable/disable LOAD DATA LOCAL INFILE (takes values 1|0).",
   (gptr*) &opt_local_infile,
   (gptr*) &opt_local_infile, 0, GET_BOOL, OPT_ARG,
   1, 0, 0, 0, 0, 0},
  {"log", 'l', "Log connections and queries to file.", (gptr*) &opt_logname,
   (gptr*) &opt_logname, 0, GET_STR, OPT_ARG, 0, 0, 0, 0, 0, 0},
  {"log-bin", OPT_BIN_LOG,
   "Log update queries in binary format. Optional (but strongly recommended "
   "to avoid replication problems if server's hostname changes) argument "
   "should be the chosen location for the binary log files.",
   (gptr*) &opt_bin_logname, (gptr*) &opt_bin_logname, 0, GET_STR_ALLOC,
   OPT_ARG, 0, 0, 0, 0, 0, 0},
  {"log-bin-index", OPT_BIN_LOG_INDEX,
   "File that holds the names for last binary log files.",
   (gptr*) &opt_binlog_index_name, (gptr*) &opt_binlog_index_name, 0, GET_STR,
   REQUIRED_ARG, 0, 0, 0, 0, 0, 0},
  /*
    This option starts with "log-bin" to emphasize that it is specific of
    binary logging.
  */
  {"log-bin-trust-function-creators", OPT_LOG_BIN_TRUST_FUNCTION_CREATORS,
   "If equal to 0 (the default), then when --log-bin is used, creation of "
   "a stored function is allowed only to users having the SUPER privilege and"
   " only if this function may not break binary logging.",
   (gptr*) &trust_function_creators, (gptr*) &trust_function_creators, 0,
   GET_BOOL, NO_ARG, 0, 0, 0, 0, 0, 0},
#ifndef TO_BE_REMOVED_IN_5_1_OR_6_0
  /*
    In 5.0.6 we introduced the below option, then in 5.0.16 we renamed it to
    log-bin-trust-function-creators but kept also the old name for
    compatibility; the behaviour was also changed to apply only to functions
    (and triggers). In a future release this old name could be removed.
  */
  {"log-bin-trust-routine-creators", OPT_LOG_BIN_TRUST_FUNCTION_CREATORS,
   "(deprecated) Use log-bin-trust-function-creators.",
   (gptr*) &trust_function_creators, (gptr*) &trust_function_creators, 0,
   GET_BOOL, NO_ARG, 0, 0, 0, 0, 0, 0},
#endif
  {"log-error", OPT_ERROR_LOG_FILE, "Error log file.",
   (gptr*) &log_error_file_ptr, (gptr*) &log_error_file_ptr, 0, GET_STR,
   OPT_ARG, 0, 0, 0, 0, 0, 0},
  {"log-isam", OPT_ISAM_LOG, "Log all MyISAM changes to file.",
   (gptr*) &myisam_log_filename, (gptr*) &myisam_log_filename, 0, GET_STR,
   OPT_ARG, 0, 0, 0, 0, 0, 0},
  {"log-long-format", '0',
   "Log some extra information to update log. Please note that this option is deprecated; see --log-short-format option.",
   0, 0, 0, GET_NO_ARG, NO_ARG, 0, 0, 0, 0, 0, 0},
  {"log-queries-not-using-indexes", OPT_LOG_QUERIES_NOT_USING_INDEXES,
   "Log queries that are executed without benefit of any index to the slow log if it is open.",
   (gptr*) &opt_log_queries_not_using_indexes, (gptr*) &opt_log_queries_not_using_indexes,
   0, GET_BOOL, NO_ARG, 0, 0, 0, 0, 0, 0},
  {"log-short-format", OPT_SHORT_LOG_FORMAT,
   "Don't log extra information to update and slow-query logs.",
   (gptr*) &opt_short_log_format, (gptr*) &opt_short_log_format,
   0, GET_BOOL, NO_ARG, 0, 0, 0, 0, 0, 0},
  {"log-slave-updates", OPT_LOG_SLAVE_UPDATES,
   "Tells the slave to log the updates from the slave thread to the binary log. You will need to turn it on if you plan to daisy-chain the slaves.",
   (gptr*) &opt_log_slave_updates, (gptr*) &opt_log_slave_updates, 0, GET_BOOL,
   NO_ARG, 0, 0, 0, 0, 0, 0},
  {"log-slow-admin-statements", OPT_LOG_SLOW_ADMIN_STATEMENTS,
   "Log slow OPTIMIZE, ANALYZE, ALTER and other administrative statements to the slow log if it is open.",
   (gptr*) &opt_log_slow_admin_statements,
   (gptr*) &opt_log_slow_admin_statements,
   0, GET_BOOL, NO_ARG, 0, 0, 0, 0, 0, 0},
  {"log-slow-queries", OPT_SLOW_QUERY_LOG,
    "Log slow queries to this log file. Defaults logging to hostname-slow.log file. Must be enabled to activate other slow log options.",
   (gptr*) &opt_slow_logname, (gptr*) &opt_slow_logname, 0, GET_STR, OPT_ARG,
   0, 0, 0, 0, 0, 0},
  {"log-tc", OPT_LOG_TC,
   "Path to transaction coordinator log (used for transactions that affect "
   "more than one storage engine, when binary log is disabled)",
   (gptr*) &opt_tc_log_file, (gptr*) &opt_tc_log_file, 0, GET_STR,
   REQUIRED_ARG, 0, 0, 0, 0, 0, 0},
#ifdef HAVE_MMAP
  {"log-tc-size", OPT_LOG_TC_SIZE, "Size of transaction coordinator log.",
   (gptr*) &opt_tc_log_size, (gptr*) &opt_tc_log_size, 0, GET_ULONG,
   REQUIRED_ARG, TC_LOG_MIN_SIZE, TC_LOG_MIN_SIZE, ~0L, 0, TC_LOG_PAGE_SIZE, 0},
#endif
  {"log-update", OPT_UPDATE_LOG,
   "The update log is deprecated since version 5.0, is replaced by the binary \
log and this option justs turns on --log-bin instead.",
   (gptr*) &opt_update_logname, (gptr*) &opt_update_logname, 0, GET_STR,
   OPT_ARG, 0, 0, 0, 0, 0, 0},
  {"log-warnings", 'W', "Log some not critical warnings to the log file.",
   (gptr*) &global_system_variables.log_warnings,
   (gptr*) &max_system_variables.log_warnings, 0, GET_ULONG, OPT_ARG, 1, 0, 0,
   0, 0, 0},
  {"low-priority-updates", OPT_LOW_PRIORITY_UPDATES,
   "INSERT/DELETE/UPDATE has lower priority than selects.",
   (gptr*) &global_system_variables.low_priority_updates,
   (gptr*) &max_system_variables.low_priority_updates,
   0, GET_BOOL, NO_ARG, 0, 0, 0, 0, 0, 0},
  {"master-connect-retry", OPT_MASTER_CONNECT_RETRY,
   "The number of seconds the slave thread will sleep before retrying to connect to the master in case the master goes down or the connection is lost.",
   (gptr*) &master_connect_retry, (gptr*) &master_connect_retry, 0, GET_UINT,
   REQUIRED_ARG, 60, 0, 0, 0, 0, 0},
  {"master-host", OPT_MASTER_HOST,
   "Master hostname or IP address for replication. If not set, the slave thread will not be started. Note that the setting of master-host will be ignored if there exists a valid master.info file.",
   (gptr*) &master_host, (gptr*) &master_host, 0, GET_STR, REQUIRED_ARG, 0, 0,
   0, 0, 0, 0},
  {"master-info-file", OPT_MASTER_INFO_FILE,
   "The location and name of the file that remembers the master and where the I/O replication \
thread is in the master's binlogs.",
   (gptr*) &master_info_file, (gptr*) &master_info_file, 0, GET_STR,
   REQUIRED_ARG, 0, 0, 0, 0, 0, 0},
  {"master-password", OPT_MASTER_PASSWORD,
   "The password the slave thread will authenticate with when connecting to the master. If not set, an empty password is assumed.The value in master.info will take precedence if it can be read.",
   (gptr*)&master_password, (gptr*)&master_password, 0,
   GET_STR, REQUIRED_ARG, 0, 0, 0, 0, 0, 0},
  {"master-port", OPT_MASTER_PORT,
   "The port the master is listening on. If not set, the compiled setting of MYSQL_PORT is assumed. If you have not tinkered with configure options, this should be 3306. The value in master.info will take precedence if it can be read.",
   (gptr*) &master_port, (gptr*) &master_port, 0, GET_UINT, REQUIRED_ARG,
   MYSQL_PORT, 0, 0, 0, 0, 0},
  {"master-retry-count", OPT_MASTER_RETRY_COUNT,
   "The number of tries the slave will make to connect to the master before giving up.",
   (gptr*) &master_retry_count, (gptr*) &master_retry_count, 0, GET_ULONG,
   REQUIRED_ARG, 3600*24, 0, 0, 0, 0, 0},
  {"master-ssl", OPT_MASTER_SSL,
   "Enable the slave to connect to the master using SSL.",
   (gptr*) &master_ssl, (gptr*) &master_ssl, 0, GET_BOOL, NO_ARG, 0, 0, 0, 0,
   0, 0},
  {"master-ssl-ca", OPT_MASTER_SSL_CA,
   "Master SSL CA file. Only applies if you have enabled master-ssl.",
   (gptr*) &master_ssl_ca, (gptr*) &master_ssl_ca, 0, GET_STR, OPT_ARG,
   0, 0, 0, 0, 0, 0},
  {"master-ssl-capath", OPT_MASTER_SSL_CAPATH,
   "Master SSL CA path. Only applies if you have enabled master-ssl.",
   (gptr*) &master_ssl_capath, (gptr*) &master_ssl_capath, 0, GET_STR, OPT_ARG,
   0, 0, 0, 0, 0, 0},
  {"master-ssl-cert", OPT_MASTER_SSL_CERT,
   "Master SSL certificate file name. Only applies if you have enabled \
master-ssl",
   (gptr*) &master_ssl_cert, (gptr*) &master_ssl_cert, 0, GET_STR, OPT_ARG,
   0, 0, 0, 0, 0, 0},
  {"master-ssl-cipher", OPT_MASTER_SSL_CIPHER,
   "Master SSL cipher. Only applies if you have enabled master-ssl.",
   (gptr*) &master_ssl_cipher, (gptr*) &master_ssl_capath, 0, GET_STR, OPT_ARG,
   0, 0, 0, 0, 0, 0},
  {"master-ssl-key", OPT_MASTER_SSL_KEY,
   "Master SSL keyfile name. Only applies if you have enabled master-ssl.",
   (gptr*) &master_ssl_key, (gptr*) &master_ssl_key, 0, GET_STR, OPT_ARG,
   0, 0, 0, 0, 0, 0},
  {"master-user", OPT_MASTER_USER,
   "The username the slave thread will use for authentication when connecting to the master. The user must have FILE privilege. If the master user is not set, user test is assumed. The value in master.info will take precedence if it can be read.",
   (gptr*) &master_user, (gptr*) &master_user, 0, GET_STR, REQUIRED_ARG, 0, 0,
   0, 0, 0, 0},
#ifdef HAVE_REPLICATION
  {"max-binlog-dump-events", OPT_MAX_BINLOG_DUMP_EVENTS,
   "Option used by mysql-test for debugging and testing of replication.",
   (gptr*) &max_binlog_dump_events, (gptr*) &max_binlog_dump_events, 0,
   GET_INT, REQUIRED_ARG, 0, 0, 0, 0, 0, 0},
#endif /* HAVE_REPLICATION */
  {"memlock", OPT_MEMLOCK, "Lock mysqld in memory.", (gptr*) &locked_in_memory,
   (gptr*) &locked_in_memory, 0, GET_BOOL, NO_ARG, 0, 0, 0, 0, 0, 0},
  {"merge", OPT_MERGE, "Enable Merge storage engine. Disable with \
--skip-merge.",
   (gptr*) &opt_merge, (gptr*) &opt_merge, 0, GET_BOOL, NO_ARG, 1, 0, 0, 0, 0},
  {"myisam-recover", OPT_MYISAM_RECOVER,
   "Syntax: myisam-recover[=option[,option...]], where option can be DEFAULT, BACKUP, FORCE or QUICK.",
   (gptr*) &myisam_recover_options_str, (gptr*) &myisam_recover_options_str, 0,
   GET_STR, OPT_ARG, 0, 0, 0, 0, 0, 0},
  {"ndbcluster", OPT_NDBCLUSTER, "Enable NDB Cluster (if this version of MySQL supports it). \
Disable with --skip-ndbcluster (will save memory).",
   (gptr*) &opt_ndbcluster, (gptr*) &opt_ndbcluster, 0, GET_BOOL, NO_ARG,
   OPT_NDBCLUSTER_DEFAULT, 0, 0, 0, 0, 0},
#ifdef HAVE_NDBCLUSTER_DB
  {"ndb-connectstring", OPT_NDB_CONNECTSTRING,
   "Connect string for ndbcluster.",
   (gptr*) &opt_ndb_connectstring,
   (gptr*) &opt_ndb_connectstring,
   0, GET_STR, REQUIRED_ARG, 0, 0, 0, 0, 0, 0},
  {"ndb-mgmd-host", OPT_NDB_MGMD,
   "Set host and port for ndb_mgmd. Syntax: hostname[:port]",
   (gptr*) &opt_ndb_mgmd,
   (gptr*) &opt_ndb_mgmd,
   0, GET_STR, REQUIRED_ARG, 0, 0, 0, 0, 0, 0},
  {"ndb-nodeid", OPT_NDB_NODEID,
   "Nodeid for this mysqlserver in the cluster.",
   (gptr*) &opt_ndb_nodeid,
   (gptr*) &opt_ndb_nodeid,
   0, GET_INT, REQUIRED_ARG, 0, 0, 0, 0, 0, 0},
  {"ndb-autoincrement-prefetch-sz", OPT_NDB_AUTOINCREMENT_PREFETCH_SZ,
   "Specify number of autoincrement values that are prefetched.",
   (gptr*) &global_system_variables.ndb_autoincrement_prefetch_sz,
   (gptr*) &global_system_variables.ndb_autoincrement_prefetch_sz,
   0, GET_ULONG, REQUIRED_ARG, 32, 1, 256, 0, 0, 0},
  {"ndb-force-send", OPT_NDB_FORCE_SEND,
   "Force send of buffers to ndb immediately without waiting for "
   "other threads.",
   (gptr*) &global_system_variables.ndb_force_send,
   (gptr*) &global_system_variables.ndb_force_send,
   0, GET_BOOL, OPT_ARG, 1, 0, 0, 0, 0, 0},
  {"ndb_force_send", OPT_NDB_FORCE_SEND,
   "same as --ndb-force-send.",
   (gptr*) &global_system_variables.ndb_force_send,
   (gptr*) &global_system_variables.ndb_force_send,
   0, GET_BOOL, OPT_ARG, 1, 0, 0, 0, 0, 0},
  {"ndb-use-exact-count", OPT_NDB_USE_EXACT_COUNT,
   "Use exact records count during query planning and for fast "
   "select count(*), disable for faster queries.",
   (gptr*) &global_system_variables.ndb_use_exact_count,
   (gptr*) &global_system_variables.ndb_use_exact_count,
   0, GET_BOOL, OPT_ARG, 1, 0, 0, 0, 0, 0},
  {"ndb_use_exact_count", OPT_NDB_USE_EXACT_COUNT,
   "same as --ndb-use-exact-count.",
   (gptr*) &global_system_variables.ndb_use_exact_count,
   (gptr*) &global_system_variables.ndb_use_exact_count,
   0, GET_BOOL, OPT_ARG, 1, 0, 0, 0, 0, 0},
  {"ndb-shm", OPT_NDB_SHM,
   "Use shared memory connections when available.",
   (gptr*) &opt_ndb_shm,
   (gptr*) &opt_ndb_shm,
   0, GET_BOOL, OPT_ARG, OPT_NDB_SHM_DEFAULT, 0, 0, 0, 0, 0},
  {"ndb-optimized-node-selection", OPT_NDB_OPTIMIZED_NODE_SELECTION,
   "Select nodes for transactions in a more optimal way.",
   (gptr*) &opt_ndb_optimized_node_selection,
   (gptr*) &opt_ndb_optimized_node_selection,
   0, GET_BOOL, OPT_ARG, 1, 0, 0, 0, 0, 0},
  { "ndb-cache-check-time", OPT_NDB_CACHE_CHECK_TIME,
    "A dedicated thread is created to, at the given millisecons interval, invalidate the query cache if another MySQL server in the cluster has changed the data in the database.",
    (gptr*) &opt_ndb_cache_check_time, (gptr*) &opt_ndb_cache_check_time, 0, GET_ULONG, REQUIRED_ARG,
    0, 0, LONG_TIMEOUT, 0, 1, 0},
#endif
  {"new", 'n', "Use very new possible 'unsafe' functions.",
   (gptr*) &global_system_variables.new_mode,
   (gptr*) &max_system_variables.new_mode,
   0, GET_BOOL, NO_ARG, 0, 0, 0, 0, 0, 0},
#ifdef NOT_YET
  {"no-mix-table-types", OPT_NO_MIX_TYPE, "Don't allow commands with uses two different table types.",
   (gptr*) &opt_no_mix_types, (gptr*) &opt_no_mix_types, 0, GET_BOOL, NO_ARG,
   0, 0, 0, 0, 0, 0},
#endif
  {"old-passwords", OPT_OLD_PASSWORDS, "Use old password encryption method (needed for 4.0 and older clients).",
   (gptr*) &global_system_variables.old_passwords,
   (gptr*) &max_system_variables.old_passwords, 0, GET_BOOL, NO_ARG,
   0, 0, 0, 0, 0, 0},
#ifdef ONE_THREAD
  {"one-thread", OPT_ONE_THREAD,
   "Only use one thread (for debugging under Linux).", 0, 0, 0, GET_NO_ARG,
   NO_ARG, 0, 0, 0, 0, 0, 0},
#endif
  {"old-style-user-limits", OPT_OLD_STYLE_USER_LIMITS,
   "Enable old-style user limits (before 5.0.3 user resources were counted per each user+host vs. per account)",
   (gptr*) &opt_old_style_user_limits, (gptr*) &opt_old_style_user_limits,
   0, GET_BOOL, NO_ARG, 0, 0, 0, 0, 0, 0},
  {"pid-file", OPT_PID_FILE, "Pid file used by safe_mysqld.",
   (gptr*) &pidfile_name_ptr, (gptr*) &pidfile_name_ptr, 0, GET_STR,
   REQUIRED_ARG, 0, 0, 0, 0, 0, 0},
  {"port", 'P', "Port number to use for connection.", (gptr*) &mysqld_port,
   (gptr*) &mysqld_port, 0, GET_UINT, REQUIRED_ARG, 0, 0, 0, 0, 0, 0},
  {"port-open-timeout", OPT_PORT_OPEN_TIMEOUT,
   "Maximum time in seconds to wait for the port to become free. "
   "(Default: no wait)", (gptr*) &mysqld_port_timeout,
   (gptr*) &mysqld_port_timeout, 0, GET_UINT, REQUIRED_ARG, 0, 0, 0, 0, 0, 0},
  {"relay-log", OPT_RELAY_LOG,
   "The location and name to use for relay logs.",
   (gptr*) &opt_relay_logname, (gptr*) &opt_relay_logname, 0,
   GET_STR_ALLOC, REQUIRED_ARG, 0, 0, 0, 0, 0, 0},
  {"relay-log-index", OPT_RELAY_LOG_INDEX,
   "The location and name to use for the file that keeps a list of the last \
relay logs.",
   (gptr*) &opt_relaylog_index_name, (gptr*) &opt_relaylog_index_name, 0,
   GET_STR, REQUIRED_ARG, 0, 0, 0, 0, 0, 0},
  {"relay-log-info-file", OPT_RELAY_LOG_INFO_FILE,
   "The location and name of the file that remembers where the SQL replication \
thread is in the relay logs.",
   (gptr*) &relay_log_info_file, (gptr*) &relay_log_info_file, 0, GET_STR,
   REQUIRED_ARG, 0, 0, 0, 0, 0, 0},
  {"replicate-do-db", OPT_REPLICATE_DO_DB,
   "Tells the slave thread to restrict replication to the specified database. To specify more than one database, use the directive multiple times, once for each database. Note that this will only work if you do not use cross-database queries such as UPDATE some_db.some_table SET foo='bar' while having selected a different or no database. If you need cross database updates to work, make sure you have 3.23.28 or later, and use replicate-wild-do-table=db_name.%.",
   0, 0, 0, GET_STR, REQUIRED_ARG, 0, 0, 0, 0, 0, 0},
  {"replicate-do-table", OPT_REPLICATE_DO_TABLE,
   "Tells the slave thread to restrict replication to the specified table. To specify more than one table, use the directive multiple times, once for each table. This will work for cross-database updates, in contrast to replicate-do-db.",
   0, 0, 0, GET_STR, REQUIRED_ARG, 0, 0, 0, 0, 0, 0},
  {"replicate-ignore-db", OPT_REPLICATE_IGNORE_DB,
   "Tells the slave thread to not replicate to the specified database. To specify more than one database to ignore, use the directive multiple times, once for each database. This option will not work if you use cross database updates. If you need cross database updates to work, make sure you have 3.23.28 or later, and use replicate-wild-ignore-table=db_name.%. ",
   0, 0, 0, GET_STR, REQUIRED_ARG, 0, 0, 0, 0, 0, 0},
  {"replicate-ignore-table", OPT_REPLICATE_IGNORE_TABLE,
   "Tells the slave thread to not replicate to the specified table. To specify more than one table to ignore, use the directive multiple times, once for each table. This will work for cross-datbase updates, in contrast to replicate-ignore-db.",
   0, 0, 0, GET_STR, REQUIRED_ARG, 0, 0, 0, 0, 0, 0},
  {"replicate-rewrite-db", OPT_REPLICATE_REWRITE_DB,
   "Updates to a database with a different name than the original. Example: replicate-rewrite-db=master_db_name->slave_db_name.",
   0, 0, 0, GET_STR, REQUIRED_ARG, 0, 0, 0, 0, 0, 0},
#ifdef HAVE_REPLICATION
  {"replicate-same-server-id", OPT_REPLICATE_SAME_SERVER_ID,
   "In replication, if set to 1, do not skip events having our server id. \
Default value is 0 (to break infinite loops in circular replication). \
Can't be set to 1 if --log-slave-updates is used.",
   (gptr*) &replicate_same_server_id,
   (gptr*) &replicate_same_server_id,
   0, GET_BOOL, NO_ARG, 0, 0, 0, 0, 0, 0},
#endif
  {"replicate-wild-do-table", OPT_REPLICATE_WILD_DO_TABLE,
   "Tells the slave thread to restrict replication to the tables that match the specified wildcard pattern. To specify more than one table, use the directive multiple times, once for each table. This will work for cross-database updates. Example: replicate-wild-do-table=foo%.bar% will replicate only updates to tables in all databases that start with foo and whose table names start with bar.",
   0, 0, 0, GET_STR, REQUIRED_ARG, 0, 0, 0, 0, 0, 0},
  {"replicate-wild-ignore-table", OPT_REPLICATE_WILD_IGNORE_TABLE,
   "Tells the slave thread to not replicate to the tables that match the given wildcard pattern. To specify more than one table to ignore, use the directive multiple times, once for each table. This will work for cross-database updates. Example: replicate-wild-ignore-table=foo%.bar% will not do updates to tables in databases that start with foo and whose table names start with bar.",
   0, 0, 0, GET_STR, REQUIRED_ARG, 0, 0, 0, 0, 0, 0},
  // In replication, we may need to tell the other servers how to connect
  {"report-host", OPT_REPORT_HOST,
   "Hostname or IP of the slave to be reported to to the master during slave registration. Will appear in the output of SHOW SLAVE HOSTS. Leave unset if you do not want the slave to register itself with the master. Note that it is not sufficient for the master to simply read the IP of the slave off the socket once the slave connects. Due to NAT and other routing issues, that IP may not be valid for connecting to the slave from the master or other hosts.",
   (gptr*) &report_host, (gptr*) &report_host, 0, GET_STR, REQUIRED_ARG, 0, 0,
   0, 0, 0, 0},
  {"report-password", OPT_REPORT_PASSWORD, "Undocumented.",
   (gptr*) &report_password, (gptr*) &report_password, 0, GET_STR,
   REQUIRED_ARG, 0, 0, 0, 0, 0, 0},
  {"report-port", OPT_REPORT_PORT,
   "Port for connecting to slave reported to the master during slave registration. Set it only if the slave is listening on a non-default port or if you have a special tunnel from the master or other clients to the slave. If not sure, leave this option unset.",
   (gptr*) &report_port, (gptr*) &report_port, 0, GET_UINT, REQUIRED_ARG,
   MYSQL_PORT, 0, 0, 0, 0, 0},
  {"report-user", OPT_REPORT_USER, "Undocumented.", (gptr*) &report_user,
   (gptr*) &report_user, 0, GET_STR, REQUIRED_ARG, 0, 0, 0, 0, 0, 0},
  {"rpl-recovery-rank", OPT_RPL_RECOVERY_RANK, "Undocumented.",
   (gptr*) &rpl_recovery_rank, (gptr*) &rpl_recovery_rank, 0, GET_ULONG,
   REQUIRED_ARG, 0, 0, 0, 0, 0, 0},
  {"safe-mode", OPT_SAFE, "Skip some optimize stages (for testing).",
   0, 0, 0, GET_NO_ARG, NO_ARG, 0, 0, 0, 0, 0, 0},
#ifndef TO_BE_DELETED
  {"safe-show-database", OPT_SAFE_SHOW_DB,
   "Deprecated option; use GRANT SHOW DATABASES instead...",
   0, 0, 0, GET_NO_ARG, NO_ARG, 0, 0, 0, 0, 0, 0},
#endif
  {"safe-user-create", OPT_SAFE_USER_CREATE,
   "Don't allow new user creation by the user who has no write privileges to the mysql.user table.",
   (gptr*) &opt_safe_user_create, (gptr*) &opt_safe_user_create, 0, GET_BOOL,
   NO_ARG, 0, 0, 0, 0, 0, 0},
  {"safemalloc-mem-limit", OPT_SAFEMALLOC_MEM_LIMIT,
   "Simulate memory shortage when compiled with the --with-debug=full option.",
   0, 0, 0, GET_ULL, REQUIRED_ARG, 0, 0, 0, 0, 0, 0},
  {"secure-auth", OPT_SECURE_AUTH, "Disallow authentication for accounts that have old (pre-4.1) passwords.",
   (gptr*) &opt_secure_auth, (gptr*) &opt_secure_auth, 0, GET_BOOL, NO_ARG,
   my_bool(0), 0, 0, 0, 0, 0},
  {"server-id",	OPT_SERVER_ID,
   "Uniquely identifies the server instance in the community of replication partners.",
   (gptr*) &server_id, (gptr*) &server_id, 0, GET_ULONG, REQUIRED_ARG, 0, 0, 0,
   0, 0, 0},
  {"set-variable", 'O',
   "Change the value of a variable. Please note that this option is deprecated;you can set variables directly with --variable-name=value.",
   0, 0, 0, GET_STR, REQUIRED_ARG, 0, 0, 0, 0, 0, 0},
#ifdef HAVE_SMEM
  {"shared-memory", OPT_ENABLE_SHARED_MEMORY,
   "Enable the shared memory.",(gptr*) &opt_enable_shared_memory, (gptr*) &opt_enable_shared_memory,
   0, GET_BOOL, NO_ARG, 0, 0, 0, 0, 0, 0},
#endif
#ifdef HAVE_SMEM
  {"shared-memory-base-name",OPT_SHARED_MEMORY_BASE_NAME,
   "Base name of shared memory.", (gptr*) &shared_memory_base_name, (gptr*) &shared_memory_base_name,
   0, GET_STR, REQUIRED_ARG, 0, 0, 0, 0, 0, 0},
#endif
  {"show-slave-auth-info", OPT_SHOW_SLAVE_AUTH_INFO,
   "Show user and password in SHOW SLAVE HOSTS on this master",
   (gptr*) &opt_show_slave_auth_info, (gptr*) &opt_show_slave_auth_info, 0,
   GET_BOOL, NO_ARG, 0, 0, 0, 0, 0, 0},
  {"skip-grant-tables", OPT_SKIP_GRANT,
   "Start without grant tables. This gives all users FULL ACCESS to all tables!",
   (gptr*) &opt_noacl, (gptr*) &opt_noacl, 0, GET_BOOL, NO_ARG, 0, 0, 0, 0, 0,
   0},
  {"skip-host-cache", OPT_SKIP_HOST_CACHE, "Don't cache host names.", 0, 0, 0,
   GET_NO_ARG, NO_ARG, 0, 0, 0, 0, 0, 0},
  {"skip-locking", OPT_SKIP_LOCK,
   "Deprecated option, use --skip-external-locking instead.",
   0, 0, 0, GET_NO_ARG, NO_ARG, 0, 0, 0, 0, 0, 0},
  {"skip-name-resolve", OPT_SKIP_RESOLVE,
   "Don't resolve hostnames. All hostnames are IP's or 'localhost'.",
   0, 0, 0, GET_NO_ARG, NO_ARG, 0, 0, 0, 0, 0, 0},
  {"skip-networking", OPT_SKIP_NETWORKING,
   "Don't allow connection with TCP/IP.", 0, 0, 0, GET_NO_ARG, NO_ARG, 0, 0, 0,
   0, 0, 0},
  {"skip-new", OPT_SKIP_NEW, "Don't use new, possible wrong routines.",
   0, 0, 0, GET_NO_ARG, NO_ARG, 0, 0, 0, 0, 0, 0},
#ifndef DBUG_OFF
#ifdef SAFEMALLOC
  {"skip-safemalloc", OPT_SKIP_SAFEMALLOC,
   "Don't use the memory allocation checking.", 0, 0, 0, GET_NO_ARG, NO_ARG,
   0, 0, 0, 0, 0, 0},
#endif
#endif
  {"skip-show-database", OPT_SKIP_SHOW_DB,
   "Don't allow 'SHOW DATABASE' commands.", 0, 0, 0, GET_NO_ARG, NO_ARG, 0, 0,
   0, 0, 0, 0},
  {"skip-slave-start", OPT_SKIP_SLAVE_START,
   "If set, slave is not autostarted.", (gptr*) &opt_skip_slave_start,
   (gptr*) &opt_skip_slave_start, 0, GET_BOOL, NO_ARG, 0, 0, 0, 0, 0, 0},
  {"skip-stack-trace", OPT_SKIP_STACK_TRACE,
   "Don't print a stack trace on failure.", 0, 0, 0, GET_NO_ARG, NO_ARG, 0, 0,
   0, 0, 0, 0},
  {"skip-symlink", OPT_SKIP_SYMLINKS, "Don't allow symlinking of tables. Deprecated option.  Use --skip-symbolic-links instead.",
   0, 0, 0, GET_NO_ARG, NO_ARG, 0, 0, 0, 0, 0, 0},
  {"skip-thread-priority", OPT_SKIP_PRIOR,
   "Don't give threads different priorities.", 0, 0, 0, GET_NO_ARG, NO_ARG, 0,
   0, 0, 0, 0, 0},
#ifdef HAVE_REPLICATION
  {"slave-load-tmpdir", OPT_SLAVE_LOAD_TMPDIR,
   "The location where the slave should put its temporary files when \
replicating a LOAD DATA INFILE command.",
   (gptr*) &slave_load_tmpdir, (gptr*) &slave_load_tmpdir, 0, GET_STR_ALLOC,
   REQUIRED_ARG, 0, 0, 0, 0, 0, 0},
  {"slave-skip-errors", OPT_SLAVE_SKIP_ERRORS,
   "Tells the slave thread to continue replication when a query returns an error from the provided list.",
   0, 0, 0, GET_STR, REQUIRED_ARG, 0, 0, 0, 0, 0, 0},
#endif
  {"socket", OPT_SOCKET, "Socket file to use for connection.",
   (gptr*) &mysqld_unix_port, (gptr*) &mysqld_unix_port, 0, GET_STR,
   REQUIRED_ARG, 0, 0, 0, 0, 0, 0},
#ifdef HAVE_REPLICATION
  {"sporadic-binlog-dump-fail", OPT_SPORADIC_BINLOG_DUMP_FAIL,
   "Option used by mysql-test for debugging and testing of replication.",
   (gptr*) &opt_sporadic_binlog_dump_fail,
   (gptr*) &opt_sporadic_binlog_dump_fail, 0, GET_BOOL, NO_ARG, 0, 0, 0, 0, 0,
   0},
#endif /* HAVE_REPLICATION */
  {"sql-bin-update-same", OPT_SQL_BIN_UPDATE_SAME,
   "The update log is deprecated since version 5.0, is replaced by the binary \
log and this option does nothing anymore.",
   0, 0, 0, GET_DISABLED, NO_ARG, 0, 0, 0, 0, 0, 0},
  {"sql-mode", OPT_SQL_MODE,
   "Syntax: sql-mode=option[,option[,option...]] where option can be one of: REAL_AS_FLOAT, PIPES_AS_CONCAT, ANSI_QUOTES, IGNORE_SPACE, ONLY_FULL_GROUP_BY, NO_UNSIGNED_SUBTRACTION.",
   (gptr*) &sql_mode_str, (gptr*) &sql_mode_str, 0, GET_STR, REQUIRED_ARG, 0,
   0, 0, 0, 0, 0},
#ifdef HAVE_OPENSSL
#include "sslopt-longopts.h"
#endif
#ifdef __WIN__
  {"standalone", OPT_STANDALONE,
  "Dummy option to start as a standalone program (NT).", 0, 0, 0, GET_NO_ARG,
   NO_ARG, 0, 0, 0, 0, 0, 0},
#endif
  {"symbolic-links", 's', "Enable symbolic link support.",
   (gptr*) &my_use_symdir, (gptr*) &my_use_symdir, 0, GET_BOOL, NO_ARG,
   IF_PURIFY(0,1), 0, 0, 0, 0, 0},
  {"sysdate-is-now", OPT_SYSDATE_IS_NOW,
   "Non-default option to alias SYSDATE() to NOW() to make it safe-replicable. Since 5.0, SYSDATE() returns a `dynamic' value different for different invocations, even within the same statement.",
   (gptr*) &global_system_variables.sysdate_is_now,
   0, 0, GET_BOOL, NO_ARG, 0, 0, 1, 0, 1, 0},
  {"tc-heuristic-recover", OPT_TC_HEURISTIC_RECOVER,
   "Decision to use in heuristic recover process. Possible values are COMMIT or ROLLBACK.",
   (gptr*) &opt_tc_heuristic_recover, (gptr*) &opt_tc_heuristic_recover,
   0, GET_STR, REQUIRED_ARG, 0, 0, 0, 0, 0, 0},
  {"temp-pool", OPT_TEMP_POOL,
   "Using this option will cause most temporary files created to use a small set of names, rather than a unique name for each new file.",
   (gptr*) &use_temp_pool, (gptr*) &use_temp_pool, 0, GET_BOOL, NO_ARG, 1,
   0, 0, 0, 0, 0},
  {"timed_mutexes", OPT_TIMED_MUTEXES,
   "Specify whether to time mutexes (only InnoDB mutexes are currently supported)",
   (gptr*) &timed_mutexes, (gptr*) &timed_mutexes, 0, GET_BOOL, NO_ARG, 0,
    0, 0, 0, 0, 0},
  {"tmpdir", 't',
   "Path for temporary files. Several paths may be specified, separated by a "
#if defined(__WIN__) || defined(OS2) || defined(__NETWARE__)
   "semicolon (;)"
#else
   "colon (:)"
#endif
   ", in this case they are used in a round-robin fashion.",
   (gptr*) &opt_mysql_tmpdir,
   (gptr*) &opt_mysql_tmpdir, 0, GET_STR, REQUIRED_ARG, 0, 0, 0, 0, 0, 0},
  {"transaction-isolation", OPT_TX_ISOLATION,
   "Default transaction isolation level.", 0, 0, 0, GET_STR, REQUIRED_ARG, 0,
   0, 0, 0, 0, 0},
  {"use-symbolic-links", 's', "Enable symbolic link support. Deprecated option; use --symbolic-links instead.",
   (gptr*) &my_use_symdir, (gptr*) &my_use_symdir, 0, GET_BOOL, NO_ARG,
   IF_PURIFY(0,1), 0, 0, 0, 0, 0},
  {"user", 'u', "Run mysqld daemon as user.", 0, 0, 0, GET_STR, REQUIRED_ARG,
   0, 0, 0, 0, 0, 0},
  {"verbose", 'v', "Used with --help option for detailed help",
   (gptr*) &opt_verbose, (gptr*) &opt_verbose, 0, GET_BOOL, NO_ARG, 0, 0, 0, 0,
   0, 0},
  {"version", 'V', "Output version information and exit.", 0, 0, 0, GET_NO_ARG,
   NO_ARG, 0, 0, 0, 0, 0, 0},
  {"warnings", 'W', "Deprecated; use --log-warnings instead.",
   (gptr*) &global_system_variables.log_warnings,
   (gptr*) &max_system_variables.log_warnings, 0, GET_ULONG, OPT_ARG, 1, 0, ~0L,
   0, 0, 0},
  { "back_log", OPT_BACK_LOG,
    "The number of outstanding connection requests MySQL can have. This comes into play when the main MySQL thread gets very many connection requests in a very short time.",
    (gptr*) &back_log, (gptr*) &back_log, 0, GET_ULONG,
    REQUIRED_ARG, 50, 1, 65535, 0, 1, 0 },
#ifdef HAVE_BERKELEY_DB
  { "bdb_cache_size", OPT_BDB_CACHE_SIZE,
    "The buffer that is allocated to cache index and rows for BDB tables.",
    (gptr*) &berkeley_cache_size, (gptr*) &berkeley_cache_size, 0, GET_ULONG,
    REQUIRED_ARG, KEY_CACHE_SIZE, 20*1024, (long) ~0, 0, IO_SIZE, 0},
  /* QQ: The following should be removed soon! (bdb_max_lock preferred) */
  {"bdb_lock_max", OPT_BDB_MAX_LOCK, "Synonym for bdb_max_lock.",
   (gptr*) &berkeley_max_lock, (gptr*) &berkeley_max_lock, 0, GET_ULONG,
   REQUIRED_ARG, 10000, 0, (long) ~0, 0, 1, 0},
  {"bdb_log_buffer_size", OPT_BDB_LOG_BUFFER_SIZE,
   "The buffer that is allocated to cache index and rows for BDB tables.",
   (gptr*) &berkeley_log_buffer_size, (gptr*) &berkeley_log_buffer_size, 0,
   GET_ULONG, REQUIRED_ARG, 0, 256*1024L, ~0L, 0, 1024, 0},
  {"bdb_max_lock", OPT_BDB_MAX_LOCK,
   "The maximum number of locks you can have active on a BDB table.",
   (gptr*) &berkeley_max_lock, (gptr*) &berkeley_max_lock, 0, GET_ULONG,
   REQUIRED_ARG, 10000, 0, (long) ~0, 0, 1, 0},
#endif /* HAVE_BERKELEY_DB */
  {"binlog_cache_size", OPT_BINLOG_CACHE_SIZE,
   "The size of the cache to hold the SQL statements for the binary log during a transaction. If you often use big, multi-statement transactions you can increase this to get more performance.",
   (gptr*) &binlog_cache_size, (gptr*) &binlog_cache_size, 0, GET_ULONG,
   REQUIRED_ARG, 32*1024L, IO_SIZE, ~0L, 0, IO_SIZE, 0},
  {"bulk_insert_buffer_size", OPT_BULK_INSERT_BUFFER_SIZE,
   "Size of tree cache used in bulk insert optimisation. Note that this is a limit per thread!",
   (gptr*) &global_system_variables.bulk_insert_buff_size,
   (gptr*) &max_system_variables.bulk_insert_buff_size,
   0, GET_ULONG, REQUIRED_ARG, 8192*1024, 0, ~0L, 0, 1, 0},
  {"connect_timeout", OPT_CONNECT_TIMEOUT,
   "The number of seconds the mysqld server is waiting for a connect packet before responding with 'Bad handshake'.",
    (gptr*) &connect_timeout, (gptr*) &connect_timeout,
   0, GET_ULONG, REQUIRED_ARG, CONNECT_TIMEOUT, 2, LONG_TIMEOUT, 0, 1, 0 },
  { "date_format", OPT_DATE_FORMAT,
    "The DATE format (For future).",
    (gptr*) &opt_date_time_formats[MYSQL_TIMESTAMP_DATE],
    (gptr*) &opt_date_time_formats[MYSQL_TIMESTAMP_DATE],
    0, GET_STR, REQUIRED_ARG, 0, 0, 0, 0, 0, 0},
  { "datetime_format", OPT_DATETIME_FORMAT,
    "The DATETIME/TIMESTAMP format (for future).",
    (gptr*) &opt_date_time_formats[MYSQL_TIMESTAMP_DATETIME],
    (gptr*) &opt_date_time_formats[MYSQL_TIMESTAMP_DATETIME],
    0, GET_STR, REQUIRED_ARG, 0, 0, 0, 0, 0, 0},
  { "default_week_format", OPT_DEFAULT_WEEK_FORMAT,
    "The default week format used by WEEK() functions.",
    (gptr*) &global_system_variables.default_week_format,
    (gptr*) &max_system_variables.default_week_format,
    0, GET_ULONG, REQUIRED_ARG, 0, 0, 7L, 0, 1, 0},
  {"delayed_insert_limit", OPT_DELAYED_INSERT_LIMIT,
   "After inserting delayed_insert_limit rows, the INSERT DELAYED handler will check if there are any SELECT statements pending. If so, it allows these to execute before continuing.",
    (gptr*) &delayed_insert_limit, (gptr*) &delayed_insert_limit, 0, GET_ULONG,
    REQUIRED_ARG, DELAYED_LIMIT, 1, ~0L, 0, 1, 0},
  {"delayed_insert_timeout", OPT_DELAYED_INSERT_TIMEOUT,
   "How long a INSERT DELAYED thread should wait for INSERT statements before terminating.",
   (gptr*) &delayed_insert_timeout, (gptr*) &delayed_insert_timeout, 0,
   GET_ULONG, REQUIRED_ARG, DELAYED_WAIT_TIMEOUT, 1, LONG_TIMEOUT, 0, 1, 0},
  { "delayed_queue_size", OPT_DELAYED_QUEUE_SIZE,
    "What size queue (in rows) should be allocated for handling INSERT DELAYED. If the queue becomes full, any client that does INSERT DELAYED will wait until there is room in the queue again.",
    (gptr*) &delayed_queue_size, (gptr*) &delayed_queue_size, 0, GET_ULONG,
    REQUIRED_ARG, DELAYED_QUEUE_SIZE, 1, ~0L, 0, 1, 0},
  {"div_precision_increment", OPT_DIV_PRECINCREMENT,
   "Precision of the result of '/' operator will be increased on that value.",
   (gptr*) &global_system_variables.div_precincrement,
   (gptr*) &max_system_variables.div_precincrement, 0, GET_ULONG,
   REQUIRED_ARG, 4, 0, DECIMAL_MAX_SCALE, 0, 0, 0},
  {"expire_logs_days", OPT_EXPIRE_LOGS_DAYS,
   "If non-zero, binary logs will be purged after expire_logs_days "
   "days; possible purges happen at startup and at binary log rotation.",
   (gptr*) &expire_logs_days,
   (gptr*) &expire_logs_days, 0, GET_ULONG,
   REQUIRED_ARG, 0, 0, 99, 0, 1, 0},
  { "flush_time", OPT_FLUSH_TIME,
    "A dedicated thread is created to flush all tables at the given interval.",
    (gptr*) &flush_time, (gptr*) &flush_time, 0, GET_ULONG, REQUIRED_ARG,
    FLUSH_TIME, 0, LONG_TIMEOUT, 0, 1, 0},
  { "ft_boolean_syntax", OPT_FT_BOOLEAN_SYNTAX,
    "List of operators for MATCH ... AGAINST ( ... IN BOOLEAN MODE)",
    0, 0, 0, GET_STR,
    REQUIRED_ARG, 0, 0, 0, 0, 0, 0},
  { "ft_max_word_len", OPT_FT_MAX_WORD_LEN,
    "The maximum length of the word to be included in a FULLTEXT index. Note: FULLTEXT indexes must be rebuilt after changing this variable.",
    (gptr*) &ft_max_word_len, (gptr*) &ft_max_word_len, 0, GET_ULONG,
    REQUIRED_ARG, HA_FT_MAXCHARLEN, 10, HA_FT_MAXCHARLEN, 0, 1, 0},
  { "ft_min_word_len", OPT_FT_MIN_WORD_LEN,
    "The minimum length of the word to be included in a FULLTEXT index. Note: FULLTEXT indexes must be rebuilt after changing this variable.",
    (gptr*) &ft_min_word_len, (gptr*) &ft_min_word_len, 0, GET_ULONG,
    REQUIRED_ARG, 4, 1, HA_FT_MAXCHARLEN, 0, 1, 0},
  { "ft_query_expansion_limit", OPT_FT_QUERY_EXPANSION_LIMIT,
    "Number of best matches to use for query expansion",
    (gptr*) &ft_query_expansion_limit, (gptr*) &ft_query_expansion_limit, 0, GET_ULONG,
    REQUIRED_ARG, 20, 0, 1000, 0, 1, 0},
  { "ft_stopword_file", OPT_FT_STOPWORD_FILE,
    "Use stopwords from this file instead of built-in list.",
    (gptr*) &ft_stopword_file, (gptr*) &ft_stopword_file, 0, GET_STR,
    REQUIRED_ARG, 0, 0, 0, 0, 0, 0},
  { "group_concat_max_len", OPT_GROUP_CONCAT_MAX_LEN,
    "The maximum length of the result of function  group_concat.",
    (gptr*) &global_system_variables.group_concat_max_len,
    (gptr*) &max_system_variables.group_concat_max_len, 0, GET_ULONG,
    REQUIRED_ARG, 1024, 4, (long) ~0, 0, 1, 0},
#ifdef HAVE_INNOBASE_DB
  {"innodb_additional_mem_pool_size", OPT_INNODB_ADDITIONAL_MEM_POOL_SIZE,
   "Size of a memory pool InnoDB uses to store data dictionary information and other internal data structures.",
   (gptr*) &innobase_additional_mem_pool_size,
   (gptr*) &innobase_additional_mem_pool_size, 0, GET_LONG, REQUIRED_ARG,
   1*1024*1024L, 512*1024L, ~0L, 0, 1024, 0},
  {"innodb_autoextend_increment", OPT_INNODB_AUTOEXTEND_INCREMENT,
   "Data file autoextend increment in megabytes",
   (gptr*) &srv_auto_extend_increment,
   (gptr*) &srv_auto_extend_increment,
   0, GET_LONG, REQUIRED_ARG, 8L, 1L, 1000L, 0, 1L, 0},
  {"innodb_buffer_pool_awe_mem_mb", OPT_INNODB_BUFFER_POOL_AWE_MEM_MB,
   "If Windows AWE is used, the size of InnoDB buffer pool allocated from the AWE memory.",
   (gptr*) &innobase_buffer_pool_awe_mem_mb, (gptr*) &innobase_buffer_pool_awe_mem_mb, 0,
   GET_LONG, REQUIRED_ARG, 0, 0, 63000, 0, 1, 0},
  {"innodb_buffer_pool_size", OPT_INNODB_BUFFER_POOL_SIZE,
   "The size of the memory buffer InnoDB uses to cache data and indexes of its tables.",
   (gptr*) &innobase_buffer_pool_size, (gptr*) &innobase_buffer_pool_size, 0,
   GET_LL, REQUIRED_ARG, 8*1024*1024L, 1024*1024L, LONGLONG_MAX, 0,
   1024*1024L, 0},
  {"innodb_commit_concurrency", OPT_INNODB_COMMIT_CONCURRENCY,
   "Helps in performance tuning in heavily concurrent environments.",
   (gptr*) &srv_commit_concurrency, (gptr*) &srv_commit_concurrency,
   0, GET_LONG, REQUIRED_ARG, 0, 0, 1000, 0, 1, 0},
  {"innodb_concurrency_tickets", OPT_INNODB_CONCURRENCY_TICKETS,
   "Number of times a thread is allowed to enter InnoDB within the same \
    SQL query after it has once got the ticket",
   (gptr*) &srv_n_free_tickets_to_enter,
   (gptr*) &srv_n_free_tickets_to_enter,
   0, GET_LONG, REQUIRED_ARG, 500L, 1L, ~0L, 0, 1L, 0},
  {"innodb_file_io_threads", OPT_INNODB_FILE_IO_THREADS,
   "Number of file I/O threads in InnoDB.", (gptr*) &innobase_file_io_threads,
   (gptr*) &innobase_file_io_threads, 0, GET_LONG, REQUIRED_ARG, 4, 4, 64, 0,
   1, 0},
  {"innodb_force_recovery", OPT_INNODB_FORCE_RECOVERY,
   "Helps to save your data in case the disk image of the database becomes corrupt.",
   (gptr*) &innobase_force_recovery, (gptr*) &innobase_force_recovery, 0,
   GET_LONG, REQUIRED_ARG, 0, 0, 6, 0, 1, 0},
  {"innodb_lock_wait_timeout", OPT_INNODB_LOCK_WAIT_TIMEOUT,
   "Timeout in seconds an InnoDB transaction may wait for a lock before being rolled back.",
   (gptr*) &innobase_lock_wait_timeout, (gptr*) &innobase_lock_wait_timeout,
   0, GET_LONG, REQUIRED_ARG, 50, 1, 1024 * 1024 * 1024, 0, 1, 0},
  {"innodb_log_buffer_size", OPT_INNODB_LOG_BUFFER_SIZE,
   "The size of the buffer which InnoDB uses to write log to the log files on disk.",
   (gptr*) &innobase_log_buffer_size, (gptr*) &innobase_log_buffer_size, 0,
   GET_LONG, REQUIRED_ARG, 1024*1024L, 256*1024L, ~0L, 0, 1024, 0},
  {"innodb_log_file_size", OPT_INNODB_LOG_FILE_SIZE,
   "Size of each log file in a log group.",
   (gptr*) &innobase_log_file_size, (gptr*) &innobase_log_file_size, 0,
   GET_LL, REQUIRED_ARG, 5*1024*1024L, 1*1024*1024L, LONGLONG_MAX, 0,
   1024*1024L, 0},
  {"innodb_log_files_in_group", OPT_INNODB_LOG_FILES_IN_GROUP,
   "Number of log files in the log group. InnoDB writes to the files in a circular fashion. Value 3 is recommended here.",
   (gptr*) &innobase_log_files_in_group, (gptr*) &innobase_log_files_in_group,
   0, GET_LONG, REQUIRED_ARG, 2, 2, 100, 0, 1, 0},
  {"innodb_mirrored_log_groups", OPT_INNODB_MIRRORED_LOG_GROUPS,
   "Number of identical copies of log groups we keep for the database. Currently this should be set to 1.",
   (gptr*) &innobase_mirrored_log_groups,
   (gptr*) &innobase_mirrored_log_groups, 0, GET_LONG, REQUIRED_ARG, 1, 1, 10,
   0, 1, 0},
  {"innodb_open_files", OPT_INNODB_OPEN_FILES,
   "How many files at the maximum InnoDB keeps open at the same time.",
   (gptr*) &innobase_open_files, (gptr*) &innobase_open_files, 0,
   GET_LONG, REQUIRED_ARG, 300L, 10L, ~0L, 0, 1L, 0},
  {"innodb_sync_spin_loops", OPT_INNODB_SYNC_SPIN_LOOPS,
   "Count of spin-loop rounds in InnoDB mutexes",
   (gptr*) &srv_n_spin_wait_rounds,
   (gptr*) &srv_n_spin_wait_rounds,
   0, GET_LONG, REQUIRED_ARG, 20L, 0L, ~0L, 0, 1L, 0},
  {"innodb_thread_concurrency", OPT_INNODB_THREAD_CONCURRENCY,
   "Helps in performance tuning in heavily concurrent environments. "
   "Sets the maximum number of threads allowed inside InnoDB. Value 0"
   " will disable the thread throttling.",
   (gptr*) &srv_thread_concurrency, (gptr*) &srv_thread_concurrency,
   0, GET_LONG, REQUIRED_ARG, 8, 0, 1000, 0, 1, 0},
  {"innodb_thread_sleep_delay", OPT_INNODB_THREAD_SLEEP_DELAY,
   "Time of innodb thread sleeping before joining InnoDB queue (usec). Value 0"
    " disable a sleep",
   (gptr*) &srv_thread_sleep_delay,
   (gptr*) &srv_thread_sleep_delay,
   0, GET_LONG, REQUIRED_ARG, 10000L, 0L, ~0L, 0, 1L, 0},
#endif /* HAVE_INNOBASE_DB */
  {"interactive_timeout", OPT_INTERACTIVE_TIMEOUT,
   "The number of seconds the server waits for activity on an interactive connection before closing it.",
   (gptr*) &global_system_variables.net_interactive_timeout,
   (gptr*) &max_system_variables.net_interactive_timeout, 0,
   GET_ULONG, REQUIRED_ARG, NET_WAIT_TIMEOUT, 1, LONG_TIMEOUT, 0, 1, 0},
  {"join_buffer_size", OPT_JOIN_BUFF_SIZE,
   "The size of the buffer that is used for full joins.",
   (gptr*) &global_system_variables.join_buff_size,
   (gptr*) &max_system_variables.join_buff_size, 0, GET_ULONG,
   REQUIRED_ARG, 128*1024L, IO_SIZE*2+MALLOC_OVERHEAD, ~0L, MALLOC_OVERHEAD,
   IO_SIZE, 0},
  {"key_buffer_size", OPT_KEY_BUFFER_SIZE,
   "The size of the buffer used for index blocks for MyISAM tables. Increase this to get better index handling (for all reads and multiple writes) to as much as you can afford; 64M on a 256M machine that mainly runs MySQL is quite common.",
   (gptr*) &dflt_key_cache_var.param_buff_size,
   (gptr*) 0,
   0, (GET_ULL | GET_ASK_ADDR),
   REQUIRED_ARG, KEY_CACHE_SIZE, MALLOC_OVERHEAD, ~(ulong) 0, MALLOC_OVERHEAD,
   IO_SIZE, 0},
  {"key_cache_age_threshold", OPT_KEY_CACHE_AGE_THRESHOLD,
   "This characterizes the number of hits a hot block has to be untouched until it is considered aged enough to be downgraded to a warm block. This specifies the percentage ratio of that number of hits to the total number of blocks in key cache",
   (gptr*) &dflt_key_cache_var.param_age_threshold,
   (gptr*) 0,
   0, (GET_ULONG | GET_ASK_ADDR), REQUIRED_ARG,
   300, 100, ~0L, 0, 100, 0},
  {"key_cache_block_size", OPT_KEY_CACHE_BLOCK_SIZE,
   "The default size of key cache blocks",
   (gptr*) &dflt_key_cache_var.param_block_size,
   (gptr*) 0,
   0, (GET_ULONG | GET_ASK_ADDR), REQUIRED_ARG,
   KEY_CACHE_BLOCK_SIZE , 512, 1024*16, MALLOC_OVERHEAD, 512, 0},
  {"key_cache_division_limit", OPT_KEY_CACHE_DIVISION_LIMIT,
   "The minimum percentage of warm blocks in key cache",
   (gptr*) &dflt_key_cache_var.param_division_limit,
   (gptr*) 0,
   0, (GET_ULONG | GET_ASK_ADDR) , REQUIRED_ARG, 100,
   1, 100, 0, 1, 0},
  {"long_query_time", OPT_LONG_QUERY_TIME,
   "Log all queries that have taken more than long_query_time seconds to execute to file.",
   (gptr*) &global_system_variables.long_query_time,
   (gptr*) &max_system_variables.long_query_time, 0, GET_ULONG,
   REQUIRED_ARG, 10, 1, LONG_TIMEOUT, 0, 1, 0},
  {"lower_case_table_names", OPT_LOWER_CASE_TABLE_NAMES,
   "If set to 1 table names are stored in lowercase on disk and table names will be case-insensitive.  Should be set to 2 if you are using a case insensitive file system",
   (gptr*) &lower_case_table_names,
   (gptr*) &lower_case_table_names, 0, GET_UINT, OPT_ARG,
#ifdef FN_NO_CASE_SENCE
    1
#else
    0
#endif
   , 0, 2, 0, 1, 0},
  {"max_allowed_packet", OPT_MAX_ALLOWED_PACKET,
   "Max packetlength to send/receive from to server.",
   (gptr*) &global_system_variables.max_allowed_packet,
   (gptr*) &max_system_variables.max_allowed_packet, 0, GET_ULONG,
   REQUIRED_ARG, 1024*1024L, 1024, 1024L*1024L*1024L, MALLOC_OVERHEAD, 1024, 0},
  {"max_binlog_cache_size", OPT_MAX_BINLOG_CACHE_SIZE,
   "Can be used to restrict the total size used to cache a multi-transaction query.",
   (gptr*) &max_binlog_cache_size, (gptr*) &max_binlog_cache_size, 0,
   GET_ULONG, REQUIRED_ARG, ~0L, IO_SIZE, ~0L, 0, IO_SIZE, 0},
  {"max_binlog_size", OPT_MAX_BINLOG_SIZE,
   "Binary log will be rotated automatically when the size exceeds this \
value. Will also apply to relay logs if max_relay_log_size is 0. \
The minimum value for this variable is 4096.",
   (gptr*) &max_binlog_size, (gptr*) &max_binlog_size, 0, GET_ULONG,
   REQUIRED_ARG, 1024*1024L*1024L, IO_SIZE, 1024*1024L*1024L, 0, IO_SIZE, 0},
  {"max_connect_errors", OPT_MAX_CONNECT_ERRORS,
   "If there is more than this number of interrupted connections from a host this host will be blocked from further connections.",
   (gptr*) &max_connect_errors, (gptr*) &max_connect_errors, 0, GET_ULONG,
    REQUIRED_ARG, MAX_CONNECT_ERRORS, 1, ~0L, 0, 1, 0},
  {"max_connections", OPT_MAX_CONNECTIONS,
   "The number of simultaneous clients allowed.", (gptr*) &max_connections,
   (gptr*) &max_connections, 0, GET_ULONG, REQUIRED_ARG, 100, 1, 16384, 0, 1,
   0},
  {"max_delayed_threads", OPT_MAX_DELAYED_THREADS,
   "Don't start more than this number of threads to handle INSERT DELAYED statements. If set to zero, which means INSERT DELAYED is not used.",
   (gptr*) &global_system_variables.max_insert_delayed_threads,
   (gptr*) &max_system_variables.max_insert_delayed_threads,
   0, GET_ULONG, REQUIRED_ARG, 20, 0, 16384, 0, 1, 0},
  {"max_error_count", OPT_MAX_ERROR_COUNT,
   "Max number of errors/warnings to store for a statement.",
   (gptr*) &global_system_variables.max_error_count,
   (gptr*) &max_system_variables.max_error_count,
   0, GET_ULONG, REQUIRED_ARG, DEFAULT_ERROR_COUNT, 0, 65535, 0, 1, 0},
  {"max_heap_table_size", OPT_MAX_HEP_TABLE_SIZE,
   "Don't allow creation of heap tables bigger than this.",
   (gptr*) &global_system_variables.max_heap_table_size,
   (gptr*) &max_system_variables.max_heap_table_size, 0, GET_ULONG,
   REQUIRED_ARG, 16*1024*1024L, 16384, ~0L, MALLOC_OVERHEAD, 1024, 0},
  {"max_join_size", OPT_MAX_JOIN_SIZE,
   "Joins that are probably going to read more than max_join_size records return an error.",
   (gptr*) &global_system_variables.max_join_size,
   (gptr*) &max_system_variables.max_join_size, 0, GET_HA_ROWS, REQUIRED_ARG,
   ~0L, 1, ~0L, 0, 1, 0},
   {"max_length_for_sort_data", OPT_MAX_LENGTH_FOR_SORT_DATA,
    "Max number of bytes in sorted records.",
    (gptr*) &global_system_variables.max_length_for_sort_data,
    (gptr*) &max_system_variables.max_length_for_sort_data, 0, GET_ULONG,
    REQUIRED_ARG, 1024, 4, 8192*1024L, 0, 1, 0},
  {"max_prepared_stmt_count", OPT_MAX_PREPARED_STMT_COUNT,
   "Maximum number of prepared statements in the server.",
   (gptr*) &max_prepared_stmt_count, (gptr*) &max_prepared_stmt_count,
   0, GET_ULONG, REQUIRED_ARG, 16382, 0, 1*1024*1024, 0, 1, 0},
  {"max_relay_log_size", OPT_MAX_RELAY_LOG_SIZE,
   "If non-zero: relay log will be rotated automatically when the size exceeds this value; if zero (the default): when the size exceeds max_binlog_size. 0 excepted, the minimum value for this variable is 4096.",
   (gptr*) &max_relay_log_size, (gptr*) &max_relay_log_size, 0, GET_ULONG,
   REQUIRED_ARG, 0L, 0L, 1024*1024L*1024L, 0, IO_SIZE, 0},
  { "max_seeks_for_key", OPT_MAX_SEEKS_FOR_KEY,
    "Limit assumed max number of seeks when looking up rows based on a key",
    (gptr*) &global_system_variables.max_seeks_for_key,
    (gptr*) &max_system_variables.max_seeks_for_key, 0, GET_ULONG,
    REQUIRED_ARG, ~0L, 1, ~0L, 0, 1, 0 },
  {"max_sort_length", OPT_MAX_SORT_LENGTH,
   "The number of bytes to use when sorting BLOB or TEXT values (only the first max_sort_length bytes of each value are used; the rest are ignored).",
   (gptr*) &global_system_variables.max_sort_length,
   (gptr*) &max_system_variables.max_sort_length, 0, GET_ULONG,
   REQUIRED_ARG, 1024, 4, 8192*1024L, 0, 1, 0},
  {"max_sp_recursion_depth", OPT_MAX_SP_RECURSION_DEPTH,
   "Maximum stored procedure recursion depth. (discussed with docs).",
   (gptr*) &global_system_variables.max_sp_recursion_depth,
   (gptr*) &max_system_variables.max_sp_recursion_depth, 0, GET_ULONG,
   OPT_ARG, 0, 0, 255, 0, 1, 0 },
  {"max_tmp_tables", OPT_MAX_TMP_TABLES,
   "Maximum number of temporary tables a client can keep open at a time.",
   (gptr*) &global_system_variables.max_tmp_tables,
   (gptr*) &max_system_variables.max_tmp_tables, 0, GET_ULONG,
   REQUIRED_ARG, 32, 1, ~0L, 0, 1, 0},
  {"max_user_connections", OPT_MAX_USER_CONNECTIONS,
   "The maximum number of active connections for a single user (0 = no limit).",
   (gptr*) &max_user_connections, (gptr*) &max_user_connections, 0, GET_UINT,
   REQUIRED_ARG, 0, 1, ~0, 0, 1, 0},
  {"max_write_lock_count", OPT_MAX_WRITE_LOCK_COUNT,
   "After this many write locks, allow some read locks to run in between.",
   (gptr*) &max_write_lock_count, (gptr*) &max_write_lock_count, 0, GET_ULONG,
   REQUIRED_ARG, ~0L, 1, ~0L, 0, 1, 0},
  {"multi_range_count", OPT_MULTI_RANGE_COUNT,
   "Number of key ranges to request at once.",
   (gptr*) &global_system_variables.multi_range_count,
   (gptr*) &max_system_variables.multi_range_count, 0,
   GET_ULONG, REQUIRED_ARG, 256, 1, ~0L, 0, 1, 0},
  {"myisam_block_size", OPT_MYISAM_BLOCK_SIZE,
   "Block size to be used for MyISAM index pages.",
   (gptr*) &opt_myisam_block_size,
   (gptr*) &opt_myisam_block_size, 0, GET_ULONG, REQUIRED_ARG,
   MI_KEY_BLOCK_LENGTH, MI_MIN_KEY_BLOCK_LENGTH, MI_MAX_KEY_BLOCK_LENGTH,
   0, MI_MIN_KEY_BLOCK_LENGTH, 0},
  {"myisam_data_pointer_size", OPT_MYISAM_DATA_POINTER_SIZE,
   "Default pointer size to be used for MyISAM tables.",
   (gptr*) &myisam_data_pointer_size,
   (gptr*) &myisam_data_pointer_size, 0, GET_ULONG, REQUIRED_ARG,
   6, 2, 7, 0, 1, 0},
  {"myisam_max_extra_sort_file_size", OPT_MYISAM_MAX_EXTRA_SORT_FILE_SIZE,
   "Deprecated option",
   (gptr*) &global_system_variables.myisam_max_extra_sort_file_size,
   (gptr*) &max_system_variables.myisam_max_extra_sort_file_size,
   0, GET_ULL, REQUIRED_ARG, (ulonglong) MI_MAX_TEMP_LENGTH,
   0, (ulonglong) MAX_FILE_SIZE, 0, 1, 0},
  {"myisam_max_sort_file_size", OPT_MYISAM_MAX_SORT_FILE_SIZE,
   "Don't use the fast sort index method to created index if the temporary file would get bigger than this.",
   (gptr*) &global_system_variables.myisam_max_sort_file_size,
   (gptr*) &max_system_variables.myisam_max_sort_file_size, 0,
   GET_ULL, REQUIRED_ARG, (longlong) LONG_MAX, 0, (ulonglong) MAX_FILE_SIZE,
   0, 1024*1024, 0},
  {"myisam_repair_threads", OPT_MYISAM_REPAIR_THREADS,
   "Number of threads to use when repairing MyISAM tables. The value of 1 disables parallel repair.",
   (gptr*) &global_system_variables.myisam_repair_threads,
   (gptr*) &max_system_variables.myisam_repair_threads, 0,
   GET_ULONG, REQUIRED_ARG, 1, 1, ~0L, 0, 1, 0},
  {"myisam_sort_buffer_size", OPT_MYISAM_SORT_BUFFER_SIZE,
   "The buffer that is allocated when sorting the index when doing a REPAIR or when creating indexes with CREATE INDEX or ALTER TABLE.",
   (gptr*) &global_system_variables.myisam_sort_buff_size,
   (gptr*) &max_system_variables.myisam_sort_buff_size, 0,
   GET_ULONG, REQUIRED_ARG, 8192*1024, 4, ~0L, 0, 1, 0},
  {"myisam_stats_method", OPT_MYISAM_STATS_METHOD,
   "Specifies how MyISAM index statistics collection code should threat NULLs. "
   "Possible values of name are \"nulls_unequal\" (default behavior for 4.1/5.0), "
   "\"nulls_equal\" (emulate 4.0 behavior), and \"nulls_ignored\".",
   (gptr*) &myisam_stats_method_str, (gptr*) &myisam_stats_method_str, 0,
    GET_STR, REQUIRED_ARG, 0, 0, 0, 0, 0, 0},
  {"net_buffer_length", OPT_NET_BUFFER_LENGTH,
   "Buffer length for TCP/IP and socket communication.",
   (gptr*) &global_system_variables.net_buffer_length,
   (gptr*) &max_system_variables.net_buffer_length, 0, GET_ULONG,
   REQUIRED_ARG, 16384, 1024, 1024*1024L, 0, 1024, 0},
  {"net_read_timeout", OPT_NET_READ_TIMEOUT,
   "Number of seconds to wait for more data from a connection before aborting the read.",
   (gptr*) &global_system_variables.net_read_timeout,
   (gptr*) &max_system_variables.net_read_timeout, 0, GET_ULONG,
   REQUIRED_ARG, NET_READ_TIMEOUT, 1, LONG_TIMEOUT, 0, 1, 0},
  {"net_retry_count", OPT_NET_RETRY_COUNT,
   "If a read on a communication port is interrupted, retry this many times before giving up.",
   (gptr*) &global_system_variables.net_retry_count,
   (gptr*) &max_system_variables.net_retry_count,0,
   GET_ULONG, REQUIRED_ARG, MYSQLD_NET_RETRY_COUNT, 1, ~0L, 0, 1, 0},
  {"net_write_timeout", OPT_NET_WRITE_TIMEOUT,
   "Number of seconds to wait for a block to be written to a connection  before aborting the write.",
   (gptr*) &global_system_variables.net_write_timeout,
   (gptr*) &max_system_variables.net_write_timeout, 0, GET_ULONG,
   REQUIRED_ARG, NET_WRITE_TIMEOUT, 1, LONG_TIMEOUT, 0, 1, 0},
  {"open_files_limit", OPT_OPEN_FILES_LIMIT,
   "If this is not 0, then mysqld will use this value to reserve file descriptors to use with setrlimit(). If this value is 0 then mysqld will reserve max_connections*5 or max_connections + table_cache*2 (whichever is larger) number of files.",
   (gptr*) &open_files_limit, (gptr*) &open_files_limit, 0, GET_ULONG,
   REQUIRED_ARG, 0, 0, OS_FILE_LIMIT, 0, 1, 0},
  {"optimizer_prune_level", OPT_OPTIMIZER_PRUNE_LEVEL,
   "Controls the heuristic(s) applied during query optimization to prune less-promising partial plans from the optimizer search space. Meaning: 0 - do not apply any heuristic, thus perform exhaustive search; 1 - prune plans based on number of retrieved rows.",
   (gptr*) &global_system_variables.optimizer_prune_level,
   (gptr*) &max_system_variables.optimizer_prune_level,
   0, GET_ULONG, OPT_ARG, 1, 0, 1, 0, 1, 0},
  {"optimizer_search_depth", OPT_OPTIMIZER_SEARCH_DEPTH,
   "Maximum depth of search performed by the query optimizer. Values larger than the number of relations in a query result in better query plans, but take longer to compile a query. Smaller values than the number of tables in a relation result in faster optimization, but may produce very bad query plans. If set to 0, the system will automatically pick a reasonable value; if set to MAX_TABLES+2, the optimizer will switch to the original find_best (used for testing/comparison).",
   (gptr*) &global_system_variables.optimizer_search_depth,
   (gptr*) &max_system_variables.optimizer_search_depth,
   0, GET_ULONG, OPT_ARG, MAX_TABLES+1, 0, MAX_TABLES+2, 0, 1, 0},
   {"preload_buffer_size", OPT_PRELOAD_BUFFER_SIZE,
    "The size of the buffer that is allocated when preloading indexes",
    (gptr*) &global_system_variables.preload_buff_size,
    (gptr*) &max_system_variables.preload_buff_size, 0, GET_ULONG,
    REQUIRED_ARG, 32*1024L, 1024, 1024*1024*1024L, 0, 1, 0},
  {"query_alloc_block_size", OPT_QUERY_ALLOC_BLOCK_SIZE,
   "Allocation block size for query parsing and execution",
   (gptr*) &global_system_variables.query_alloc_block_size,
   (gptr*) &max_system_variables.query_alloc_block_size, 0, GET_ULONG,
   REQUIRED_ARG, QUERY_ALLOC_BLOCK_SIZE, 1024, ~0L, 0, 1024, 0},
#ifdef HAVE_QUERY_CACHE
  {"query_cache_limit", OPT_QUERY_CACHE_LIMIT,
   "Don't cache results that are bigger than this.",
   (gptr*) &query_cache_limit, (gptr*) &query_cache_limit, 0, GET_ULONG,
   REQUIRED_ARG, 1024*1024L, 0, (longlong) ULONG_MAX, 0, 1, 0},
  {"query_cache_min_res_unit", OPT_QUERY_CACHE_MIN_RES_UNIT,
   "minimal size of unit in wich space for results is allocated (last unit will be trimed after writing all result data.",
   (gptr*) &query_cache_min_res_unit, (gptr*) &query_cache_min_res_unit,
   0, GET_ULONG, REQUIRED_ARG, QUERY_CACHE_MIN_RESULT_DATA_SIZE,
   0, (longlong) ULONG_MAX, 0, 1, 0},
#endif /*HAVE_QUERY_CACHE*/
  {"query_cache_size", OPT_QUERY_CACHE_SIZE,
   "The memory allocated to store results from old queries.",
   (gptr*) &query_cache_size, (gptr*) &query_cache_size, 0, GET_ULONG,
   REQUIRED_ARG, 0, 0, (longlong) ULONG_MAX, 0, 1024, 0},
#ifdef HAVE_QUERY_CACHE
  {"query_cache_type", OPT_QUERY_CACHE_TYPE,
   "0 = OFF = Don't cache or retrieve results. 1 = ON = Cache all results except SELECT SQL_NO_CACHE ... queries. 2 = DEMAND = Cache only SELECT SQL_CACHE ... queries.",
   (gptr*) &global_system_variables.query_cache_type,
   (gptr*) &max_system_variables.query_cache_type,
   0, GET_ULONG, REQUIRED_ARG, 1, 0, 2, 0, 1, 0},
  {"query_cache_wlock_invalidate", OPT_QUERY_CACHE_WLOCK_INVALIDATE,
   "Invalidate queries in query cache on LOCK for write",
   (gptr*) &global_system_variables.query_cache_wlock_invalidate,
   (gptr*) &max_system_variables.query_cache_wlock_invalidate,
   0, GET_BOOL, NO_ARG, 0, 0, 1, 0, 1, 0},
#endif /*HAVE_QUERY_CACHE*/
  {"query_prealloc_size", OPT_QUERY_PREALLOC_SIZE,
   "Persistent buffer for query parsing and execution",
   (gptr*) &global_system_variables.query_prealloc_size,
   (gptr*) &max_system_variables.query_prealloc_size, 0, GET_ULONG,
   REQUIRED_ARG, QUERY_ALLOC_PREALLOC_SIZE, QUERY_ALLOC_PREALLOC_SIZE,
   ~0L, 0, 1024, 0},
  {"range_alloc_block_size", OPT_RANGE_ALLOC_BLOCK_SIZE,
   "Allocation block size for storing ranges during optimization",
   (gptr*) &global_system_variables.range_alloc_block_size,
   (gptr*) &max_system_variables.range_alloc_block_size, 0, GET_ULONG,
   REQUIRED_ARG, RANGE_ALLOC_BLOCK_SIZE, 4096, ~0L, 0, 1024, 0},
  {"read_buffer_size", OPT_RECORD_BUFFER,
   "Each thread that does a sequential scan allocates a buffer of this size for each table it scans. If you do many sequential scans, you may want to increase this value.",
   (gptr*) &global_system_variables.read_buff_size,
   (gptr*) &max_system_variables.read_buff_size,0, GET_ULONG, REQUIRED_ARG,
   128*1024L, IO_SIZE*2+MALLOC_OVERHEAD, SSIZE_MAX, MALLOC_OVERHEAD, IO_SIZE,
   0},
  {"read_only", OPT_READONLY,
   "Make all non-temporary tables read-only, with the exception for replication (slave) threads and users with the SUPER privilege",
   (gptr*) &opt_readonly,
   (gptr*) &opt_readonly,
   0, GET_BOOL, NO_ARG, 0, 0, 1, 0, 1, 0},
  {"read_rnd_buffer_size", OPT_RECORD_RND_BUFFER,
   "When reading rows in sorted order after a sort, the rows are read through this buffer to avoid a disk seeks. If not set, then it's set to the value of record_buffer.",
   (gptr*) &global_system_variables.read_rnd_buff_size,
   (gptr*) &max_system_variables.read_rnd_buff_size, 0,
   GET_ULONG, REQUIRED_ARG, 256*1024L, IO_SIZE*2+MALLOC_OVERHEAD,
   SSIZE_MAX, MALLOC_OVERHEAD, IO_SIZE, 0},
  {"record_buffer", OPT_RECORD_BUFFER,
   "Alias for read_buffer_size",
   (gptr*) &global_system_variables.read_buff_size,
   (gptr*) &max_system_variables.read_buff_size,0, GET_ULONG, REQUIRED_ARG,
   128*1024L, IO_SIZE*2+MALLOC_OVERHEAD, SSIZE_MAX, MALLOC_OVERHEAD, IO_SIZE, 0},
#ifdef HAVE_REPLICATION
  {"relay_log_purge", OPT_RELAY_LOG_PURGE,
   "0 = do not purge relay logs. 1 = purge them as soon as they are no more needed.",
   (gptr*) &relay_log_purge,
   (gptr*) &relay_log_purge, 0, GET_BOOL, NO_ARG,
   1, 0, 1, 0, 1, 0},
  {"relay_log_space_limit", OPT_RELAY_LOG_SPACE_LIMIT,
   "Maximum space to use for all relay logs.",
   (gptr*) &relay_log_space_limit,
   (gptr*) &relay_log_space_limit, 0, GET_ULL, REQUIRED_ARG, 0L, 0L,
   (longlong) ULONG_MAX, 0, 1, 0},
  {"slave_compressed_protocol", OPT_SLAVE_COMPRESSED_PROTOCOL,
   "Use compression on master/slave protocol.",
   (gptr*) &opt_slave_compressed_protocol,
   (gptr*) &opt_slave_compressed_protocol,
   0, GET_BOOL, NO_ARG, 0, 0, 1, 0, 1, 0},
  {"slave_net_timeout", OPT_SLAVE_NET_TIMEOUT,
   "Number of seconds to wait for more data from a master/slave connection before aborting the read.",
   (gptr*) &slave_net_timeout, (gptr*) &slave_net_timeout, 0,
   GET_ULONG, REQUIRED_ARG, SLAVE_NET_TIMEOUT, 1, LONG_TIMEOUT, 0, 1, 0},
  {"slave_transaction_retries", OPT_SLAVE_TRANS_RETRIES,
   "Number of times the slave SQL thread will retry a transaction in case "
   "it failed with a deadlock or elapsed lock wait timeout, "
   "before giving up and stopping.",
   (gptr*) &slave_trans_retries, (gptr*) &slave_trans_retries, 0,
   GET_ULONG, REQUIRED_ARG, 10L, 0L, (longlong) ULONG_MAX, 0, 1, 0},
#endif /* HAVE_REPLICATION */
  {"slow_launch_time", OPT_SLOW_LAUNCH_TIME,
   "If creating the thread takes longer than this value (in seconds), the Slow_launch_threads counter will be incremented.",
   (gptr*) &slow_launch_time, (gptr*) &slow_launch_time, 0, GET_ULONG,
   REQUIRED_ARG, 2L, 0L, LONG_TIMEOUT, 0, 1, 0},
  {"sort_buffer_size", OPT_SORT_BUFFER,
   "Each thread that needs to do a sort allocates a buffer of this size.",
   (gptr*) &global_system_variables.sortbuff_size,
   (gptr*) &max_system_variables.sortbuff_size, 0, GET_ULONG, REQUIRED_ARG,
   MAX_SORT_MEMORY, MIN_SORT_MEMORY+MALLOC_OVERHEAD*2, ~0L, MALLOC_OVERHEAD,
   1, 0},
#ifdef HAVE_BERKELEY_DB
  {"sync-bdb-logs", OPT_BDB_SYNC,
   "Synchronously flush Berkeley DB logs. Enabled by default",
   (gptr*) &opt_sync_bdb_logs, (gptr*) &opt_sync_bdb_logs, 0, GET_BOOL,
   NO_ARG, 1, 0, 0, 0, 0, 0},
#endif /* HAVE_BERKELEY_DB */
  {"sync-binlog", OPT_SYNC_BINLOG,
   "Synchronously flush binary log to disk after every #th event. "
   "Use 0 (default) to disable synchronous flushing.",
   (gptr*) &sync_binlog_period, (gptr*) &sync_binlog_period, 0, GET_ULONG,
   REQUIRED_ARG, 0, 0, ~0L, 0, 1, 0},
  {"sync-frm", OPT_SYNC_FRM, "Sync .frm to disk on create. Enabled by default.",
   (gptr*) &opt_sync_frm, (gptr*) &opt_sync_frm, 0, GET_BOOL, NO_ARG, 1, 0,
   0, 0, 0, 0},
  {"table_cache", OPT_TABLE_CACHE,
   "The number of open tables for all threads.", (gptr*) &table_cache_size,
<<<<<<< HEAD
   (gptr*) &table_cache_size, 0, GET_ULONG, REQUIRED_ARG, 64, 1, 512*1024L,
   0, 1, 0},
  {"table_lock_wait_timeout", OPT_TABLE_LOCK_WAIT_TIMEOUT, "Timeout in "
    "seconds to wait for a table level lock before returning an error. Used"
     " only if the connection has active cursors.",
   (gptr*) &table_lock_wait_timeout, (gptr*) &table_lock_wait_timeout,
   0, GET_ULONG, REQUIRED_ARG, 50, 1, 1024 * 1024 * 1024, 0, 1, 0},
=======
   (gptr*) &table_cache_size, 0, GET_ULONG, REQUIRED_ARG,
   TABLE_OPEN_CACHE_DEFAULT, 1, 512*1024L, 0, 1, 0},
>>>>>>> 1bfe00e0
  {"thread_cache_size", OPT_THREAD_CACHE_SIZE,
   "How many threads we should keep in a cache for reuse.",
   (gptr*) &thread_cache_size, (gptr*) &thread_cache_size, 0, GET_ULONG,
   REQUIRED_ARG, 0, 0, 16384, 0, 1, 0},
  {"thread_concurrency", OPT_THREAD_CONCURRENCY,
   "Permits the application to give the threads system a hint for the desired number of threads that should be run at the same time.",
   (gptr*) &concurrency, (gptr*) &concurrency, 0, GET_ULONG, REQUIRED_ARG,
   DEFAULT_CONCURRENCY, 1, 512, 0, 1, 0},
  {"thread_stack", OPT_THREAD_STACK,
   "The stack size for each thread.", (gptr*) &thread_stack,
   (gptr*) &thread_stack, 0, GET_ULONG, REQUIRED_ARG,DEFAULT_THREAD_STACK,
   1024L*128L, ~0L, 0, 1024, 0},
  { "time_format", OPT_TIME_FORMAT,
    "The TIME format (for future).",
    (gptr*) &opt_date_time_formats[MYSQL_TIMESTAMP_TIME],
    (gptr*) &opt_date_time_formats[MYSQL_TIMESTAMP_TIME],
    0, GET_STR, REQUIRED_ARG, 0, 0, 0, 0, 0, 0},
  {"tmp_table_size", OPT_TMP_TABLE_SIZE,
   "If an in-memory temporary table exceeds this size, MySQL will automatically convert it to an on-disk MyISAM table.",
   (gptr*) &global_system_variables.tmp_table_size,
   (gptr*) &max_system_variables.tmp_table_size, 0, GET_ULONG,
   REQUIRED_ARG, 32*1024*1024L, 1024, ~0L, 0, 1, 0},
  {"transaction_alloc_block_size", OPT_TRANS_ALLOC_BLOCK_SIZE,
   "Allocation block size for transactions to be stored in binary log",
   (gptr*) &global_system_variables.trans_alloc_block_size,
   (gptr*) &max_system_variables.trans_alloc_block_size, 0, GET_ULONG,
   REQUIRED_ARG, QUERY_ALLOC_BLOCK_SIZE, 1024, ~0L, 0, 1024, 0},
  {"transaction_prealloc_size", OPT_TRANS_PREALLOC_SIZE,
   "Persistent buffer for transactions to be stored in binary log",
   (gptr*) &global_system_variables.trans_prealloc_size,
   (gptr*) &max_system_variables.trans_prealloc_size, 0, GET_ULONG,
   REQUIRED_ARG, TRANS_ALLOC_PREALLOC_SIZE, 1024, ~0L, 0, 1024, 0},
  {"updatable_views_with_limit", OPT_UPDATABLE_VIEWS_WITH_LIMIT,
   "1 = YES = Don't issue an error message (warning only) if a VIEW without presence of a key of the underlying table is used in queries with a LIMIT clause for updating. 0 = NO = Prohibit update of a VIEW, which does not contain a key of the underlying table and the query uses a LIMIT clause (usually get from GUI tools).",
   (gptr*) &global_system_variables.updatable_views_with_limit,
   (gptr*) &max_system_variables.updatable_views_with_limit,
   0, GET_ULONG, REQUIRED_ARG, 1, 0, 1, 0, 1, 0},
  {"wait_timeout", OPT_WAIT_TIMEOUT,
   "The number of seconds the server waits for activity on a connection before closing it.",
   (gptr*) &global_system_variables.net_wait_timeout,
   (gptr*) &max_system_variables.net_wait_timeout, 0, GET_ULONG,
   REQUIRED_ARG, NET_WAIT_TIMEOUT, 1, IF_WIN(INT_MAX32/1000, LONG_TIMEOUT),
   0, 1, 0},
  {0, 0, 0, 0, 0, 0, GET_NO_ARG, NO_ARG, 0, 0, 0, 0, 0, 0}
};


struct show_var_st status_vars[]= {
  {"Aborted_clients",          (char*) &aborted_threads,        SHOW_LONG},
  {"Aborted_connects",         (char*) &aborted_connects,       SHOW_LONG},
  {"Binlog_cache_disk_use",    (char*) &binlog_cache_disk_use,  SHOW_LONG},
  {"Binlog_cache_use",         (char*) &binlog_cache_use,       SHOW_LONG},
  {"Bytes_received",           (char*) offsetof(STATUS_VAR, bytes_received), SHOW_LONG_STATUS},
  {"Bytes_sent",               (char*) offsetof(STATUS_VAR, bytes_sent), SHOW_LONG_STATUS},
  {"Com_admin_commands",       (char*) offsetof(STATUS_VAR, com_other), SHOW_LONG_STATUS},
  {"Com_alter_db",	       (char*) offsetof(STATUS_VAR, com_stat[(uint) SQLCOM_ALTER_DB]), SHOW_LONG_STATUS},
  {"Com_alter_table",	       (char*) offsetof(STATUS_VAR, com_stat[(uint) SQLCOM_ALTER_TABLE]), SHOW_LONG_STATUS},
  {"Com_analyze",	       (char*) offsetof(STATUS_VAR, com_stat[(uint) SQLCOM_ANALYZE]), SHOW_LONG_STATUS},
  {"Com_backup_table",	       (char*) offsetof(STATUS_VAR, com_stat[(uint) SQLCOM_BACKUP_TABLE]), SHOW_LONG_STATUS},
  {"Com_begin",		       (char*) offsetof(STATUS_VAR, com_stat[(uint) SQLCOM_BEGIN]), SHOW_LONG_STATUS},
  {"Com_change_db",	       (char*) offsetof(STATUS_VAR, com_stat[(uint) SQLCOM_CHANGE_DB]), SHOW_LONG_STATUS},
  {"Com_change_master",	       (char*) offsetof(STATUS_VAR, com_stat[(uint) SQLCOM_CHANGE_MASTER]), SHOW_LONG_STATUS},
  {"Com_check",		       (char*) offsetof(STATUS_VAR, com_stat[(uint) SQLCOM_CHECK]), SHOW_LONG_STATUS},
  {"Com_checksum",	       (char*) offsetof(STATUS_VAR, com_stat[(uint) SQLCOM_CHECKSUM]), SHOW_LONG_STATUS},
  {"Com_commit",	       (char*) offsetof(STATUS_VAR, com_stat[(uint) SQLCOM_COMMIT]), SHOW_LONG_STATUS},
  {"Com_create_db",	       (char*) offsetof(STATUS_VAR, com_stat[(uint) SQLCOM_CREATE_DB]), SHOW_LONG_STATUS},
  {"Com_create_function",      (char*) offsetof(STATUS_VAR, com_stat[(uint) SQLCOM_CREATE_FUNCTION]), SHOW_LONG_STATUS},
  {"Com_create_index",	       (char*) offsetof(STATUS_VAR, com_stat[(uint) SQLCOM_CREATE_INDEX]), SHOW_LONG_STATUS},
  {"Com_create_table",	       (char*) offsetof(STATUS_VAR, com_stat[(uint) SQLCOM_CREATE_TABLE]), SHOW_LONG_STATUS},
  {"Com_dealloc_sql",          (char*) offsetof(STATUS_VAR, com_stat[(uint) SQLCOM_DEALLOCATE_PREPARE]), SHOW_LONG_STATUS},
  {"Com_delete",	       (char*) offsetof(STATUS_VAR, com_stat[(uint) SQLCOM_DELETE]), SHOW_LONG_STATUS},
  {"Com_delete_multi",	       (char*) offsetof(STATUS_VAR, com_stat[(uint) SQLCOM_DELETE_MULTI]), SHOW_LONG_STATUS},
  {"Com_do",                   (char*) offsetof(STATUS_VAR, com_stat[(uint) SQLCOM_DO]), SHOW_LONG_STATUS},
  {"Com_drop_db",	       (char*) offsetof(STATUS_VAR, com_stat[(uint) SQLCOM_DROP_DB]), SHOW_LONG_STATUS},
  {"Com_drop_function",	       (char*) offsetof(STATUS_VAR, com_stat[(uint) SQLCOM_DROP_FUNCTION]), SHOW_LONG_STATUS},
  {"Com_drop_index",	       (char*) offsetof(STATUS_VAR, com_stat[(uint) SQLCOM_DROP_INDEX]), SHOW_LONG_STATUS},
  {"Com_drop_table",	       (char*) offsetof(STATUS_VAR, com_stat[(uint) SQLCOM_DROP_TABLE]), SHOW_LONG_STATUS},
  {"Com_drop_user",	       (char*) offsetof(STATUS_VAR, com_stat[(uint) SQLCOM_DROP_USER]), SHOW_LONG_STATUS},
  {"Com_execute_sql",          (char*) offsetof(STATUS_VAR, com_stat[(uint) SQLCOM_EXECUTE]), SHOW_LONG_STATUS},
  {"Com_flush",		       (char*) offsetof(STATUS_VAR, com_stat[(uint) SQLCOM_FLUSH]), SHOW_LONG_STATUS},
  {"Com_grant",		       (char*) offsetof(STATUS_VAR, com_stat[(uint) SQLCOM_GRANT]), SHOW_LONG_STATUS},
  {"Com_ha_close",	       (char*) offsetof(STATUS_VAR, com_stat[(uint) SQLCOM_HA_CLOSE]), SHOW_LONG_STATUS},
  {"Com_ha_open",	       (char*) offsetof(STATUS_VAR, com_stat[(uint) SQLCOM_HA_OPEN]), SHOW_LONG_STATUS},
  {"Com_ha_read",	       (char*) offsetof(STATUS_VAR, com_stat[(uint) SQLCOM_HA_READ]), SHOW_LONG_STATUS},
  {"Com_help",                 (char*) offsetof(STATUS_VAR, com_stat[(uint) SQLCOM_HELP]), SHOW_LONG_STATUS},
  {"Com_insert",	       (char*) offsetof(STATUS_VAR, com_stat[(uint) SQLCOM_INSERT]), SHOW_LONG_STATUS},
  {"Com_insert_select",	       (char*) offsetof(STATUS_VAR, com_stat[(uint) SQLCOM_INSERT_SELECT]), SHOW_LONG_STATUS},
  {"Com_kill",		       (char*) offsetof(STATUS_VAR, com_stat[(uint) SQLCOM_KILL]), SHOW_LONG_STATUS},
  {"Com_load",		       (char*) offsetof(STATUS_VAR, com_stat[(uint) SQLCOM_LOAD]), SHOW_LONG_STATUS},
  {"Com_load_master_data",     (char*) offsetof(STATUS_VAR, com_stat[(uint) SQLCOM_LOAD_MASTER_DATA]), SHOW_LONG_STATUS},
  {"Com_load_master_table",    (char*) offsetof(STATUS_VAR, com_stat[(uint) SQLCOM_LOAD_MASTER_TABLE]), SHOW_LONG_STATUS},
  {"Com_lock_tables",	       (char*) offsetof(STATUS_VAR, com_stat[(uint) SQLCOM_LOCK_TABLES]), SHOW_LONG_STATUS},
  {"Com_optimize",	       (char*) offsetof(STATUS_VAR, com_stat[(uint) SQLCOM_OPTIMIZE]), SHOW_LONG_STATUS},
  {"Com_preload_keys",	       (char*) offsetof(STATUS_VAR, com_stat[(uint) SQLCOM_PRELOAD_KEYS]), SHOW_LONG_STATUS},
  {"Com_prepare_sql",          (char*) offsetof(STATUS_VAR, com_stat[(uint) SQLCOM_PREPARE]), SHOW_LONG_STATUS},
  {"Com_purge",		       (char*) offsetof(STATUS_VAR, com_stat[(uint) SQLCOM_PURGE]), SHOW_LONG_STATUS},
  {"Com_purge_before_date",    (char*) offsetof(STATUS_VAR, com_stat[(uint) SQLCOM_PURGE_BEFORE]), SHOW_LONG_STATUS},
  {"Com_rename_table",	       (char*) offsetof(STATUS_VAR, com_stat[(uint) SQLCOM_RENAME_TABLE]), SHOW_LONG_STATUS},
  {"Com_repair",	       (char*) offsetof(STATUS_VAR, com_stat[(uint) SQLCOM_REPAIR]), SHOW_LONG_STATUS},
  {"Com_replace",	       (char*) offsetof(STATUS_VAR, com_stat[(uint) SQLCOM_REPLACE]), SHOW_LONG_STATUS},
  {"Com_replace_select",       (char*) offsetof(STATUS_VAR, com_stat[(uint) SQLCOM_REPLACE_SELECT]), SHOW_LONG_STATUS},
  {"Com_reset",		       (char*) offsetof(STATUS_VAR, com_stat[(uint) SQLCOM_RESET]), SHOW_LONG_STATUS},
  {"Com_restore_table",	       (char*) offsetof(STATUS_VAR, com_stat[(uint) SQLCOM_RESTORE_TABLE]), SHOW_LONG_STATUS},
  {"Com_revoke",	       (char*) offsetof(STATUS_VAR, com_stat[(uint) SQLCOM_REVOKE]), SHOW_LONG_STATUS},
  {"Com_revoke_all",	       (char*) offsetof(STATUS_VAR, com_stat[(uint) SQLCOM_REVOKE_ALL]), SHOW_LONG_STATUS},
  {"Com_rollback",	       (char*) offsetof(STATUS_VAR, com_stat[(uint) SQLCOM_ROLLBACK]), SHOW_LONG_STATUS},
  {"Com_savepoint",	       (char*) offsetof(STATUS_VAR, com_stat[(uint) SQLCOM_SAVEPOINT]), SHOW_LONG_STATUS},
  {"Com_select",	       (char*) offsetof(STATUS_VAR, com_stat[(uint) SQLCOM_SELECT]), SHOW_LONG_STATUS},
  {"Com_set_option",	       (char*) offsetof(STATUS_VAR, com_stat[(uint) SQLCOM_SET_OPTION]), SHOW_LONG_STATUS},
  {"Com_show_binlog_events",   (char*) offsetof(STATUS_VAR, com_stat[(uint) SQLCOM_SHOW_BINLOG_EVENTS]), SHOW_LONG_STATUS},
  {"Com_show_binlogs",	       (char*) offsetof(STATUS_VAR, com_stat[(uint) SQLCOM_SHOW_BINLOGS]), SHOW_LONG_STATUS},
  {"Com_show_charsets",	       (char*) offsetof(STATUS_VAR, com_stat[(uint) SQLCOM_SHOW_CHARSETS]), SHOW_LONG_STATUS},
  {"Com_show_collations",      (char*) offsetof(STATUS_VAR, com_stat[(uint) SQLCOM_SHOW_COLLATIONS]), SHOW_LONG_STATUS},
  {"Com_show_column_types",    (char*) offsetof(STATUS_VAR, com_stat[(uint) SQLCOM_SHOW_COLUMN_TYPES]), SHOW_LONG_STATUS},
  {"Com_show_create_db",       (char*) offsetof(STATUS_VAR, com_stat[(uint) SQLCOM_SHOW_CREATE_DB]), SHOW_LONG_STATUS},
  {"Com_show_create_table",    (char*) offsetof(STATUS_VAR, com_stat[(uint) SQLCOM_SHOW_CREATE]), SHOW_LONG_STATUS},
  {"Com_show_databases",       (char*) offsetof(STATUS_VAR, com_stat[(uint) SQLCOM_SHOW_DATABASES]), SHOW_LONG_STATUS},
  {"Com_show_errors",	       (char*) offsetof(STATUS_VAR, com_stat[(uint) SQLCOM_SHOW_ERRORS]), SHOW_LONG_STATUS},
  {"Com_show_fields",	       (char*) offsetof(STATUS_VAR, com_stat[(uint) SQLCOM_SHOW_FIELDS]), SHOW_LONG_STATUS},
  {"Com_show_grants",	       (char*) offsetof(STATUS_VAR, com_stat[(uint) SQLCOM_SHOW_GRANTS]), SHOW_LONG_STATUS},
  {"Com_show_innodb_status",   (char*) offsetof(STATUS_VAR, com_stat[(uint) SQLCOM_SHOW_INNODB_STATUS]), SHOW_LONG_STATUS},
  {"Com_show_keys",	       (char*) offsetof(STATUS_VAR, com_stat[(uint) SQLCOM_SHOW_KEYS]), SHOW_LONG_STATUS},
  {"Com_show_logs",	       (char*) offsetof(STATUS_VAR, com_stat[(uint) SQLCOM_SHOW_LOGS]), SHOW_LONG_STATUS},
  {"Com_show_master_status",   (char*) offsetof(STATUS_VAR, com_stat[(uint) SQLCOM_SHOW_MASTER_STAT]), SHOW_LONG_STATUS},
  {"Com_show_ndb_status",      (char*) offsetof(STATUS_VAR, com_stat[(uint) SQLCOM_SHOW_NDBCLUSTER_STATUS]), SHOW_LONG_STATUS},
  {"Com_show_new_master",      (char*) offsetof(STATUS_VAR, com_stat[(uint) SQLCOM_SHOW_NEW_MASTER]), SHOW_LONG_STATUS},
  {"Com_show_open_tables",     (char*) offsetof(STATUS_VAR, com_stat[(uint) SQLCOM_SHOW_OPEN_TABLES]), SHOW_LONG_STATUS},
  {"Com_show_privileges",      (char*) offsetof(STATUS_VAR, com_stat[(uint) SQLCOM_SHOW_PRIVILEGES]), SHOW_LONG_STATUS},
  {"Com_show_processlist",     (char*) offsetof(STATUS_VAR, com_stat[(uint) SQLCOM_SHOW_PROCESSLIST]), SHOW_LONG_STATUS},
  {"Com_show_slave_hosts",     (char*) offsetof(STATUS_VAR, com_stat[(uint) SQLCOM_SHOW_SLAVE_HOSTS]), SHOW_LONG_STATUS},
  {"Com_show_slave_status",    (char*) offsetof(STATUS_VAR, com_stat[(uint) SQLCOM_SHOW_SLAVE_STAT]), SHOW_LONG_STATUS},
  {"Com_show_status",	       (char*) offsetof(STATUS_VAR, com_stat[(uint) SQLCOM_SHOW_STATUS]), SHOW_LONG_STATUS},
  {"Com_show_storage_engines", (char*) offsetof(STATUS_VAR, com_stat[(uint) SQLCOM_SHOW_STORAGE_ENGINES]), SHOW_LONG_STATUS},
  {"Com_show_tables",	       (char*) offsetof(STATUS_VAR, com_stat[(uint) SQLCOM_SHOW_TABLES]), SHOW_LONG_STATUS},
  {"Com_show_triggers",	       (char*) offsetof(STATUS_VAR, com_stat[(uint) SQLCOM_SHOW_TRIGGERS]), SHOW_LONG_STATUS},
  {"Com_show_variables",       (char*) offsetof(STATUS_VAR, com_stat[(uint) SQLCOM_SHOW_VARIABLES]), SHOW_LONG_STATUS},
  {"Com_show_warnings",        (char*) offsetof(STATUS_VAR, com_stat[(uint) SQLCOM_SHOW_WARNS]), SHOW_LONG_STATUS},
  {"Com_slave_start",	       (char*) offsetof(STATUS_VAR, com_stat[(uint) SQLCOM_SLAVE_START]), SHOW_LONG_STATUS},
  {"Com_slave_stop",	       (char*) offsetof(STATUS_VAR, com_stat[(uint) SQLCOM_SLAVE_STOP]), SHOW_LONG_STATUS},
  {"Com_stmt_close",           (char*) offsetof(STATUS_VAR, com_stmt_close), SHOW_LONG_STATUS},
  {"Com_stmt_execute",         (char*) offsetof(STATUS_VAR, com_stmt_execute), SHOW_LONG_STATUS},
  {"Com_stmt_fetch",           (char*) offsetof(STATUS_VAR, com_stmt_fetch), SHOW_LONG_STATUS},
  {"Com_stmt_prepare",         (char*) offsetof(STATUS_VAR, com_stmt_prepare), SHOW_LONG_STATUS},
  {"Com_stmt_reset",           (char*) offsetof(STATUS_VAR, com_stmt_reset), SHOW_LONG_STATUS},
  {"Com_stmt_send_long_data",  (char*) offsetof(STATUS_VAR, com_stmt_send_long_data), SHOW_LONG_STATUS},
  {"Com_truncate",	       (char*) offsetof(STATUS_VAR, com_stat[(uint) SQLCOM_TRUNCATE]), SHOW_LONG_STATUS},
  {"Com_unlock_tables",	       (char*) offsetof(STATUS_VAR, com_stat[(uint) SQLCOM_UNLOCK_TABLES]), SHOW_LONG_STATUS},
  {"Com_update",	       (char*) offsetof(STATUS_VAR, com_stat[(uint) SQLCOM_UPDATE]), SHOW_LONG_STATUS},
  {"Com_update_multi",	       (char*) offsetof(STATUS_VAR, com_stat[(uint) SQLCOM_UPDATE_MULTI]), SHOW_LONG_STATUS},
  {"Com_xa_commit",            (char*) offsetof(STATUS_VAR, com_stat[(uint) SQLCOM_XA_COMMIT]),SHOW_LONG_STATUS},
  {"Com_xa_end",               (char*) offsetof(STATUS_VAR, com_stat[(uint) SQLCOM_XA_END]),SHOW_LONG_STATUS},
  {"Com_xa_prepare",           (char*) offsetof(STATUS_VAR, com_stat[(uint) SQLCOM_XA_PREPARE]),SHOW_LONG_STATUS},
  {"Com_xa_recover",           (char*) offsetof(STATUS_VAR, com_stat[(uint) SQLCOM_XA_RECOVER]),SHOW_LONG_STATUS},
  {"Com_xa_rollback",          (char*) offsetof(STATUS_VAR, com_stat[(uint) SQLCOM_XA_ROLLBACK]),SHOW_LONG_STATUS},
  {"Com_xa_start",             (char*) offsetof(STATUS_VAR, com_stat[(uint) SQLCOM_XA_START]),SHOW_LONG_STATUS},
  {"Compression",              (char*) 0,                        SHOW_NET_COMPRESSION},
  {"Connections",              (char*) &thread_id,              SHOW_LONG_CONST},
  {"Created_tmp_disk_tables",  (char*) offsetof(STATUS_VAR, created_tmp_disk_tables), SHOW_LONG_STATUS},
  {"Created_tmp_files",	       (char*) &my_tmp_file_created,	SHOW_LONG},
  {"Created_tmp_tables",       (char*) offsetof(STATUS_VAR, created_tmp_tables), SHOW_LONG_STATUS},
  {"Delayed_errors",           (char*) &delayed_insert_errors,  SHOW_LONG},
  {"Delayed_insert_threads",   (char*) &delayed_insert_threads, SHOW_LONG_CONST},
  {"Delayed_writes",           (char*) &delayed_insert_writes,  SHOW_LONG},
  {"Flush_commands",           (char*) &refresh_version,        SHOW_LONG_CONST},
  {"Handler_commit",           (char*) offsetof(STATUS_VAR, ha_commit_count), SHOW_LONG_STATUS},
  {"Handler_delete",           (char*) offsetof(STATUS_VAR, ha_delete_count), SHOW_LONG_STATUS},
  {"Handler_discover",         (char*) offsetof(STATUS_VAR, ha_discover_count), SHOW_LONG_STATUS},
  {"Handler_prepare",          (char*) offsetof(STATUS_VAR, ha_prepare_count),  SHOW_LONG_STATUS},
  {"Handler_read_first",       (char*) offsetof(STATUS_VAR, ha_read_first_count), SHOW_LONG_STATUS},
  {"Handler_read_key",         (char*) offsetof(STATUS_VAR, ha_read_key_count), SHOW_LONG_STATUS},
  {"Handler_read_next",        (char*) offsetof(STATUS_VAR, ha_read_next_count), SHOW_LONG_STATUS},
  {"Handler_read_prev",        (char*) offsetof(STATUS_VAR, ha_read_prev_count), SHOW_LONG_STATUS},
  {"Handler_read_rnd",         (char*) offsetof(STATUS_VAR, ha_read_rnd_count), SHOW_LONG_STATUS},
  {"Handler_read_rnd_next",    (char*) offsetof(STATUS_VAR, ha_read_rnd_next_count), SHOW_LONG_STATUS},
  {"Handler_rollback",         (char*) offsetof(STATUS_VAR, ha_rollback_count), SHOW_LONG_STATUS},
  {"Handler_savepoint",        (char*) offsetof(STATUS_VAR, ha_savepoint_count), SHOW_LONG_STATUS},
  {"Handler_savepoint_rollback",(char*) offsetof(STATUS_VAR, ha_savepoint_rollback_count), SHOW_LONG_STATUS},
  {"Handler_update",           (char*) offsetof(STATUS_VAR, ha_update_count), SHOW_LONG_STATUS},
  {"Handler_write",            (char*) offsetof(STATUS_VAR, ha_write_count), SHOW_LONG_STATUS},
#ifdef HAVE_INNOBASE_DB
  {"Innodb_",                  (char*) &innodb_status_variables, SHOW_VARS},
#endif /*HAVE_INNOBASE_DB*/
  {"Key_blocks_not_flushed",   (char*) &dflt_key_cache_var.global_blocks_changed, SHOW_KEY_CACHE_LONG},
  {"Key_blocks_unused",        (char*) &dflt_key_cache_var.blocks_unused, SHOW_KEY_CACHE_CONST_LONG},
  {"Key_blocks_used",          (char*) &dflt_key_cache_var.blocks_used, SHOW_KEY_CACHE_CONST_LONG},
  {"Key_read_requests",        (char*) &dflt_key_cache_var.global_cache_r_requests, SHOW_KEY_CACHE_LONGLONG},
  {"Key_reads",                (char*) &dflt_key_cache_var.global_cache_read, SHOW_KEY_CACHE_LONGLONG},
  {"Key_write_requests",       (char*) &dflt_key_cache_var.global_cache_w_requests, SHOW_KEY_CACHE_LONGLONG},
  {"Key_writes",               (char*) &dflt_key_cache_var.global_cache_write, SHOW_KEY_CACHE_LONGLONG},
  {"Last_query_cost",          (char*) offsetof(STATUS_VAR, last_query_cost), SHOW_DOUBLE_STATUS},
  {"Max_used_connections",     (char*) &max_used_connections,  SHOW_LONG},
#ifdef HAVE_NDBCLUSTER_DB
  {"Ndb_",                     (char*) &ndb_status_variables,   SHOW_VARS},
#endif /*HAVE_NDBCLUSTER_DB*/
  {"Not_flushed_delayed_rows", (char*) &delayed_rows_in_use,    SHOW_LONG_CONST},
  {"Open_files",               (char*) &my_file_opened,         SHOW_LONG_CONST},
  {"Open_streams",             (char*) &my_stream_opened,       SHOW_LONG_CONST},
  {"Open_tables",              (char*) 0,                       SHOW_OPENTABLES},
  {"Opened_tables",            (char*) offsetof(STATUS_VAR, opened_tables), SHOW_LONG_STATUS},
#ifdef HAVE_QUERY_CACHE
  {"Qcache_free_blocks",       (char*) &query_cache.free_memory_blocks, SHOW_LONG_CONST},
  {"Qcache_free_memory",       (char*) &query_cache.free_memory, SHOW_LONG_CONST},
  {"Qcache_hits",              (char*) &query_cache.hits,       SHOW_LONG},
  {"Qcache_inserts",           (char*) &query_cache.inserts,    SHOW_LONG},
  {"Qcache_lowmem_prunes",     (char*) &query_cache.lowmem_prunes, SHOW_LONG},
  {"Qcache_not_cached",        (char*) &query_cache.refused,    SHOW_LONG},
  {"Qcache_queries_in_cache",  (char*) &query_cache.queries_in_cache, SHOW_LONG_CONST},
  {"Qcache_total_blocks",      (char*) &query_cache.total_blocks, SHOW_LONG_CONST},
#endif /*HAVE_QUERY_CACHE*/
  {"Questions",                (char*) 0,                       SHOW_QUESTION},
  {"Rpl_status",               (char*) 0,                 SHOW_RPL_STATUS},
  {"Select_full_join",         (char*) offsetof(STATUS_VAR, select_full_join_count), SHOW_LONG_STATUS},
  {"Select_full_range_join",   (char*) offsetof(STATUS_VAR, select_full_range_join_count), SHOW_LONG_STATUS},
  {"Select_range",             (char*) offsetof(STATUS_VAR, select_range_count), SHOW_LONG_STATUS},
  {"Select_range_check",       (char*) offsetof(STATUS_VAR, select_range_check_count), SHOW_LONG_STATUS},
  {"Select_scan",	       (char*) offsetof(STATUS_VAR, select_scan_count), SHOW_LONG_STATUS},
  {"Slave_open_temp_tables",   (char*) &slave_open_temp_tables, SHOW_LONG},
  {"Slave_retried_transactions",(char*) 0,                      SHOW_SLAVE_RETRIED_TRANS},
  {"Slave_running",            (char*) 0,                       SHOW_SLAVE_RUNNING},
  {"Slow_launch_threads",      (char*) &slow_launch_threads,    SHOW_LONG},
  {"Slow_queries",             (char*) offsetof(STATUS_VAR, long_query_count), SHOW_LONG_STATUS},
  {"Sort_merge_passes",	       (char*) offsetof(STATUS_VAR, filesort_merge_passes), SHOW_LONG_STATUS},
  {"Sort_range",	       (char*) offsetof(STATUS_VAR, filesort_range_count), SHOW_LONG_STATUS},
  {"Sort_rows",		       (char*) offsetof(STATUS_VAR, filesort_rows), SHOW_LONG_STATUS},
  {"Sort_scan",		       (char*) offsetof(STATUS_VAR, filesort_scan_count), SHOW_LONG_STATUS},
#ifdef HAVE_OPENSSL
  {"Ssl_accept_renegotiates",  (char*) 0, 	SHOW_SSL_CTX_SESS_ACCEPT_RENEGOTIATE},
  {"Ssl_accepts",              (char*) 0,  	SHOW_SSL_CTX_SESS_ACCEPT},
  {"Ssl_callback_cache_hits",  (char*) 0,	SHOW_SSL_CTX_SESS_CB_HITS},
  {"Ssl_cipher",               (char*) 0,  	SHOW_SSL_GET_CIPHER},
  {"Ssl_cipher_list",          (char*) 0,  	SHOW_SSL_GET_CIPHER_LIST},
  {"Ssl_client_connects",      (char*) 0,	SHOW_SSL_CTX_SESS_CONNECT},
  {"Ssl_connect_renegotiates", (char*) 0, 	SHOW_SSL_CTX_SESS_CONNECT_RENEGOTIATE},
  {"Ssl_ctx_verify_depth",     (char*) 0,	SHOW_SSL_CTX_GET_VERIFY_DEPTH},
  {"Ssl_ctx_verify_mode",      (char*) 0,	SHOW_SSL_CTX_GET_VERIFY_MODE},
  {"Ssl_default_timeout",      (char*) 0,  	SHOW_SSL_GET_DEFAULT_TIMEOUT},
  {"Ssl_finished_accepts",     (char*) 0,  	SHOW_SSL_CTX_SESS_ACCEPT_GOOD},
  {"Ssl_finished_connects",    (char*) 0,  	SHOW_SSL_CTX_SESS_CONNECT_GOOD},
  {"Ssl_session_cache_hits",   (char*) 0,	SHOW_SSL_CTX_SESS_HITS},
  {"Ssl_session_cache_misses", (char*) 0,	SHOW_SSL_CTX_SESS_MISSES},
  {"Ssl_session_cache_mode",   (char*) 0,	SHOW_SSL_CTX_GET_SESSION_CACHE_MODE},
  {"Ssl_session_cache_overflows", (char*) 0,	SHOW_SSL_CTX_SESS_CACHE_FULL},
  {"Ssl_session_cache_size",   (char*) 0,	SHOW_SSL_CTX_SESS_GET_CACHE_SIZE},
  {"Ssl_session_cache_timeouts", (char*) 0,	SHOW_SSL_CTX_SESS_TIMEOUTS},
  {"Ssl_sessions_reused",      (char*) 0,	SHOW_SSL_SESSION_REUSED},
  {"Ssl_used_session_cache_entries",(char*) 0,	SHOW_SSL_CTX_SESS_NUMBER},
  {"Ssl_verify_depth",         (char*) 0,	SHOW_SSL_GET_VERIFY_DEPTH},
  {"Ssl_verify_mode",          (char*) 0,	SHOW_SSL_GET_VERIFY_MODE},
  {"Ssl_version",   	       (char*) 0,  	SHOW_SSL_GET_VERSION},
#endif /* HAVE_OPENSSL */
  {"Table_locks_immediate",    (char*) &locks_immediate,        SHOW_LONG},
  {"Table_locks_waited",       (char*) &locks_waited,           SHOW_LONG},
#ifdef HAVE_MMAP
  {"Tc_log_max_pages_used",    (char*) &tc_log_max_pages_used,  SHOW_LONG},
  {"Tc_log_page_size",         (char*) &tc_log_page_size,       SHOW_LONG},
  {"Tc_log_page_waits",        (char*) &tc_log_page_waits,      SHOW_LONG},
#endif
  {"Threads_cached",           (char*) &cached_thread_count,    SHOW_LONG_CONST},
  {"Threads_connected",        (char*) &thread_count,           SHOW_INT_CONST},
  {"Threads_created",	       (char*) &thread_created,		SHOW_LONG_CONST},
  {"Threads_running",          (char*) &thread_running,         SHOW_INT_CONST},
  {"Uptime",                   (char*) 0,                       SHOW_STARTTIME},
  {NullS, NullS, SHOW_LONG}
};

static void print_version(void)
{
  set_server_version();
  printf("%s  Ver %s for %s on %s (%s)\n",my_progname,
	 server_version,SYSTEM_TYPE,MACHINE_TYPE, MYSQL_COMPILATION_COMMENT);
}

static void usage(void)
{
  if (!(default_charset_info= get_charset_by_csname(default_character_set_name,
					           MY_CS_PRIMARY,
						   MYF(MY_WME))))
    exit(1);
  if (!default_collation_name)
    default_collation_name= (char*) default_charset_info->name;
  print_version();
  puts("\
Copyright (C) 2000 MySQL AB, by Monty and others\n\
This software comes with ABSOLUTELY NO WARRANTY. This is free software,\n\
and you are welcome to modify and redistribute it under the GPL license\n\n\
Starts the MySQL database server\n");

  printf("Usage: %s [OPTIONS]\n", my_progname);
  if (!opt_verbose)
    puts("\nFor more help options (several pages), use mysqld --verbose --help\n");
  else
  {
#ifdef __WIN__
  puts("NT and Win32 specific options:\n\
  --install                     Install the default service (NT)\n\
  --install-manual              Install the default service started manually (NT)\n\
  --install service_name        Install an optional service (NT)\n\
  --install-manual service_name Install an optional service started manually (NT)\n\
  --remove                      Remove the default service from the service list (NT)\n\
  --remove service_name         Remove the service_name from the service list (NT)\n\
  --enable-named-pipe           Only to be used for the	default server (NT)\n\
  --standalone                  Dummy option to start as a standalone server (NT)\
");
  puts("");
#endif
  print_defaults(MYSQL_CONFIG_NAME,load_default_groups);
  puts("");
  fix_paths();
  set_ports();

  my_print_help(my_long_options);
  my_print_variables(my_long_options);

  puts("\n\
To see what values a running MySQL server is using, type\n\
'mysqladmin variables' instead of 'mysqld --verbose --help'.\n");
  }
}


/*
  Initialize all MySQL global variables to default values

  SYNOPSIS
    mysql_init_variables()

  NOTES
    The reason to set a lot of global variables to zero is to allow one to
    restart the embedded server with a clean environment
    It's also needed on some exotic platforms where global variables are
    not set to 0 when a program starts.

    We don't need to set numeric variables refered to in my_long_options
    as these are initialized by my_getopt.
*/

static void mysql_init_variables(void)
{
  /* Things reset to zero */
  opt_skip_slave_start= opt_reckless_slave = 0;
  mysql_home[0]= pidfile_name[0]= log_error_file[0]= 0;
  opt_log= opt_update_log= opt_slow_log= 0;
  opt_bin_log= 0;
  opt_disable_networking= opt_skip_show_db=0;
  opt_logname= opt_update_logname= opt_binlog_index_name= opt_slow_logname= 0;
  opt_tc_log_file= (char *)"tc.log";      // no hostname in tc_log file name !
  opt_secure_auth= 0;
  opt_bootstrap= opt_myisam_log= 0;
  mqh_used= 0;
  segfaulted= kill_in_progress= 0;
  cleanup_done= 0;
  defaults_argv= 0;
  server_id_supplied= 0;
  test_flags= select_errors= dropping_tables= ha_open_options=0;
  thread_count= thread_running= kill_cached_threads= wake_thread=0;
  slave_open_temp_tables= 0;
  cached_thread_count= 0;
  opt_endinfo= using_udf_functions= 0;
  opt_using_transactions= using_update_log= 0;
  abort_loop= select_thread_in_use= signal_thread_in_use= 0;
  ready_to_exit= shutdown_in_progress= grant_option= 0;
  aborted_threads= aborted_connects= 0;
  delayed_insert_threads= delayed_insert_writes= delayed_rows_in_use= 0;
  delayed_insert_errors= thread_created= 0;
  specialflag= 0;
  binlog_cache_use=  binlog_cache_disk_use= 0;
  max_used_connections= slow_launch_threads = 0;
  mysqld_user= mysqld_chroot= opt_init_file= opt_bin_logname = 0;
  errmesg= 0;
  mysqld_unix_port= opt_mysql_tmpdir= my_bind_addr_str= NullS;
  bzero((gptr) &mysql_tmpdir_list, sizeof(mysql_tmpdir_list));
  bzero((char *) &global_status_var, sizeof(global_status_var));
  opt_large_pages= 0;
  key_map_full.set_all();

  /* Character sets */
  system_charset_info= &my_charset_utf8_general_ci;
  files_charset_info= &my_charset_utf8_general_ci;
  national_charset_info= &my_charset_utf8_general_ci;
  table_alias_charset= &my_charset_bin;
  character_set_filesystem= &my_charset_bin;

  opt_date_time_formats[0]= opt_date_time_formats[1]= opt_date_time_formats[2]= 0;

  /* Things with default values that are not zero */
  delay_key_write_options= (uint) DELAY_KEY_WRITE_ON;
  opt_specialflag= SPECIAL_ENGLISH;
  unix_sock= ip_sock= INVALID_SOCKET;
  mysql_home_ptr= mysql_home;
  pidfile_name_ptr= pidfile_name;
  log_error_file_ptr= log_error_file;
  language_ptr= language;
  mysql_data_home= mysql_real_data_home;
  thd_startup_options= (OPTION_UPDATE_LOG | OPTION_AUTO_IS_NULL |
			OPTION_BIN_LOG | OPTION_QUOTE_SHOW_CREATE |
			OPTION_SQL_NOTES);
  protocol_version= PROTOCOL_VERSION;
  what_to_log= ~ (1L << (uint) COM_TIME);
  refresh_version= flush_version= 1L;	/* Increments on each reload */
  query_id= thread_id= 1L;
  strmov(server_version, MYSQL_SERVER_VERSION);
  myisam_recover_options_str= sql_mode_str= "OFF";
  myisam_stats_method_str= "nulls_unequal";
  my_bind_addr = htonl(INADDR_ANY);
  threads.empty();
  thread_cache.empty();
  key_caches.empty();
  if (!(dflt_key_cache= get_or_create_key_cache(default_key_cache_base.str,
					       default_key_cache_base.length)))
    exit(1);
  multi_keycache_init(); /* set key_cache_hash.default_value = dflt_key_cache */

  /* Initialize structures that is used when processing options */
  replicate_rewrite_db.empty();
  replicate_do_db.empty();
  replicate_ignore_db.empty();
  binlog_do_db.empty();
  binlog_ignore_db.empty();

  /* Set directory paths */
  strmake(language, LANGUAGE, sizeof(language)-1);
  strmake(mysql_real_data_home, get_relative_path(DATADIR),
	  sizeof(mysql_real_data_home)-1);
  mysql_data_home_buff[0]=FN_CURLIB;	// all paths are relative from here
  mysql_data_home_buff[1]=0;

  /* Replication parameters */
  master_user= (char*) "test";
  master_password= master_host= 0;
  master_info_file= (char*) "master.info",
    relay_log_info_file= (char*) "relay-log.info";
  master_ssl_key= master_ssl_cert= master_ssl_ca=
    master_ssl_capath= master_ssl_cipher= 0;
  report_user= report_password = report_host= 0;	/* TO BE DELETED */
  opt_relay_logname= opt_relaylog_index_name= 0;

  /* Variables in libraries */
  charsets_dir= 0;
  default_character_set_name= (char*) MYSQL_DEFAULT_CHARSET_NAME;
  default_collation_name= compiled_default_collation_name;
  sys_charset_system.value= (char*) system_charset_info->csname;
  character_set_filesystem_name= (char*) "binary";


  /* Set default values for some option variables */
  global_system_variables.table_type=   DB_TYPE_MYISAM;
  global_system_variables.tx_isolation= ISO_REPEATABLE_READ;
  global_system_variables.select_limit= (ulonglong) HA_POS_ERROR;
  max_system_variables.select_limit=    (ulonglong) HA_POS_ERROR;
  global_system_variables.max_join_size= (ulonglong) HA_POS_ERROR;
  max_system_variables.max_join_size=   (ulonglong) HA_POS_ERROR;
  global_system_variables.old_passwords= 0;

  /*
    Default behavior for 4.1 and 5.0 is to treat NULL values as unequal
    when collecting index statistics for MyISAM tables.
  */
  global_system_variables.myisam_stats_method= MI_STATS_METHOD_NULLS_NOT_EQUAL;

  /* Variables that depends on compile options */
#ifndef DBUG_OFF
  default_dbug_option=IF_WIN("d:t:i:O,\\mysqld.trace",
			     "d:t:i:o,/tmp/mysqld.trace");
#endif
  opt_error_log= IF_WIN(1,0);
#ifdef HAVE_BERKELEY_DB
  have_berkeley_db= SHOW_OPTION_YES;
#else
  have_berkeley_db= SHOW_OPTION_NO;
#endif
#ifdef HAVE_INNOBASE_DB
  have_innodb=SHOW_OPTION_YES;
#else
  have_innodb=SHOW_OPTION_NO;
#endif
  have_isam=SHOW_OPTION_NO;
#ifdef HAVE_EXAMPLE_DB
  have_example_db= SHOW_OPTION_YES;
#else
  have_example_db= SHOW_OPTION_NO;
#endif
#if defined(HAVE_ARCHIVE_DB)
  have_archive_db= SHOW_OPTION_YES;
#else
  have_archive_db= SHOW_OPTION_NO;
#endif
#ifdef HAVE_BLACKHOLE_DB
  have_blackhole_db= SHOW_OPTION_YES;
#else
  have_blackhole_db= SHOW_OPTION_NO;
#endif
#ifdef HAVE_FEDERATED_DB
  have_federated_db= SHOW_OPTION_YES;
#else
  have_federated_db= SHOW_OPTION_NO;
#endif
#ifdef HAVE_CSV_DB
  have_csv_db= SHOW_OPTION_YES;
#else
  have_csv_db= SHOW_OPTION_NO;
#endif
#ifdef HAVE_NDBCLUSTER_DB
  have_ndbcluster=SHOW_OPTION_DISABLED;
#else
  have_ndbcluster=SHOW_OPTION_NO;
#endif
#ifdef USE_RAID
  have_raid=SHOW_OPTION_YES;
#else
  have_raid=SHOW_OPTION_NO;
#endif
#ifdef HAVE_OPENSSL
  have_openssl=SHOW_OPTION_YES;
#else
  have_openssl=SHOW_OPTION_NO;
#endif
#ifdef HAVE_BROKEN_REALPATH
  have_symlink=SHOW_OPTION_NO;
#else
  have_symlink=SHOW_OPTION_YES;
#endif
#ifdef HAVE_DLOPEN
  have_dlopen=SHOW_OPTION_YES;
#else
  have_dlopen=SHOW_OPTION_NO;
#endif
#ifdef HAVE_QUERY_CACHE
  have_query_cache=SHOW_OPTION_YES;
#else
  have_query_cache=SHOW_OPTION_NO;
#endif
#ifdef HAVE_SPATIAL
  have_geometry=SHOW_OPTION_YES;
#else
  have_geometry=SHOW_OPTION_NO;
#endif
#ifdef HAVE_RTREE_KEYS
  have_rtree_keys=SHOW_OPTION_YES;
#else
  have_rtree_keys=SHOW_OPTION_NO;
#endif
#ifdef HAVE_CRYPT
  have_crypt=SHOW_OPTION_YES;
#else
  have_crypt=SHOW_OPTION_NO;
#endif
#ifdef HAVE_COMPRESS
  have_compress= SHOW_OPTION_YES;
#else
  have_compress= SHOW_OPTION_NO;
#endif
#ifdef HAVE_LIBWRAP
  libwrapName= NullS;
#endif
#ifdef HAVE_OPENSSL
  des_key_file = 0;
  ssl_acceptor_fd= 0;
#endif
#ifdef HAVE_SMEM
  shared_memory_base_name= default_shared_memory_base_name;
#endif
#if !defined(my_pthread_setprio) && !defined(HAVE_PTHREAD_SETSCHEDPARAM)
  opt_specialflag |= SPECIAL_NO_PRIOR;
#endif

#if defined(__WIN__) || defined(__NETWARE__)
  /* Allow Win32 and NetWare users to move MySQL anywhere */
  {
    char prg_dev[LIBLEN];
    my_path(prg_dev,my_progname,"mysql/bin");
    strcat(prg_dev,"/../");			// Remove 'bin' to get base dir
    cleanup_dirname(mysql_home,prg_dev);
  }
#else
  const char *tmpenv;
  if (!(tmpenv = getenv("MY_BASEDIR_VERSION")))
    tmpenv = DEFAULT_MYSQL_HOME;
  (void) strmake(mysql_home, tmpenv, sizeof(mysql_home)-1);
#endif
}


static my_bool
get_one_option(int optid, const struct my_option *opt __attribute__((unused)),
	       char *argument)
{
  switch(optid) {
  case '#':
#ifndef DBUG_OFF
    DBUG_PUSH(argument ? argument : default_dbug_option);
#endif
    opt_endinfo=1;				/* unireg: memory allocation */
    break;
  case 'a':
    global_system_variables.sql_mode= fix_sql_mode(MODE_ANSI);
    global_system_variables.tx_isolation= ISO_SERIALIZABLE;
    break;
  case 'b':
    strmake(mysql_home,argument,sizeof(mysql_home)-1);
    break;
  case 'C':
    if (default_collation_name == compiled_default_collation_name)
      default_collation_name= 0;
    break;
  case 'l':
    opt_log=1;
    break;
  case 'h':
    strmake(mysql_real_data_home,argument, sizeof(mysql_real_data_home)-1);
    /* Correct pointer set by my_getopt (for embedded library) */
    mysql_data_home= mysql_real_data_home;
    break;
  case 'u':
    if (!mysqld_user || !strcmp(mysqld_user, argument))
      mysqld_user= argument;
    else
      sql_print_warning("Ignoring user change to '%s' because the user was set to '%s' earlier on the command line\n", argument, mysqld_user);
    break;
  case 'L':
    strmake(language, argument, sizeof(language)-1);
    break;
#ifdef HAVE_REPLICATION
  case OPT_SLAVE_SKIP_ERRORS:
    init_slave_skip_errors(argument);
    break;
#endif
  case OPT_SAFEMALLOC_MEM_LIMIT:
#if !defined(DBUG_OFF) && defined(SAFEMALLOC)
    sf_malloc_mem_limit = atoi(argument);
#endif
    break;
#include <sslopt-case.h>
  case 'V':
    print_version();
    exit(0);
  case 'W':
    if (!argument)
      global_system_variables.log_warnings++;
    else if (argument == disabled_my_option)
      global_system_variables.log_warnings= 0L;
    else
      global_system_variables.log_warnings= atoi(argument);
    break;
  case 'T':
    test_flags= argument ? (uint) atoi(argument) : 0;
    test_flags&= ~TEST_NO_THREADS;
    opt_endinfo=1;
    break;
  case (int) OPT_BIG_TABLES:
    thd_startup_options|=OPTION_BIG_TABLES;
    break;
  case (int) OPT_ISAM_LOG:
    opt_myisam_log=1;
    break;
  case (int) OPT_UPDATE_LOG:
    opt_update_log=1;
    break;
  case (int) OPT_BIN_LOG:
    opt_bin_log= test(argument != disabled_my_option);
    break;
  case (int) OPT_ERROR_LOG_FILE:
    opt_error_log= 1;
    break;
#ifdef HAVE_REPLICATION
  case (int) OPT_INIT_RPL_ROLE:
  {
    int role;
    if ((role=find_type(argument, &rpl_role_typelib, 2)) <= 0)
    {
      fprintf(stderr, "Unknown replication role: %s\n", argument);
      exit(1);
    }
    rpl_status = (role == 1) ?  RPL_AUTH_MASTER : RPL_IDLE_SLAVE;
    break;
  }
  case (int)OPT_REPLICATE_IGNORE_DB:
  {
    i_string *db = new i_string(argument);
    replicate_ignore_db.push_back(db);
    break;
  }
  case (int)OPT_REPLICATE_DO_DB:
  {
    i_string *db = new i_string(argument);
    replicate_do_db.push_back(db);
    break;
  }
  case (int)OPT_REPLICATE_REWRITE_DB:
  {
    char* key = argument,*p, *val;

    if (!(p= strstr(argument, "->")))
    {
      fprintf(stderr,
	      "Bad syntax in replicate-rewrite-db - missing '->'!\n");
      exit(1);
    }
    val= p--;
    while (my_isspace(mysqld_charset, *p) && p > argument)
      *p-- = 0;
    if (p == argument)
    {
      fprintf(stderr,
	      "Bad syntax in replicate-rewrite-db - empty FROM db!\n");
      exit(1);
    }
    *val= 0;
    val+= 2;
    while (*val && my_isspace(mysqld_charset, *val))
      *val++;
    if (!*val)
    {
      fprintf(stderr,
	      "Bad syntax in replicate-rewrite-db - empty TO db!\n");
      exit(1);
    }

    i_string_pair *db_pair = new i_string_pair(key, val);
    replicate_rewrite_db.push_back(db_pair);
    break;
  }

  case (int)OPT_BINLOG_IGNORE_DB:
  {
    i_string *db = new i_string(argument);
    binlog_ignore_db.push_back(db);
    break;
  }
  case (int)OPT_BINLOG_DO_DB:
  {
    i_string *db = new i_string(argument);
    binlog_do_db.push_back(db);
    break;
  }
  case (int)OPT_REPLICATE_DO_TABLE:
  {
    if (!do_table_inited)
      init_table_rule_hash(&replicate_do_table, &do_table_inited);
    if (add_table_rule(&replicate_do_table, argument))
    {
      fprintf(stderr, "Could not add do table rule '%s'!\n", argument);
      exit(1);
    }
    table_rules_on = 1;
    break;
  }
  case (int)OPT_REPLICATE_WILD_DO_TABLE:
  {
    if (!wild_do_table_inited)
      init_table_rule_array(&replicate_wild_do_table,
			    &wild_do_table_inited);
    if (add_wild_table_rule(&replicate_wild_do_table, argument))
    {
      fprintf(stderr, "Could not add do table rule '%s'!\n", argument);
      exit(1);
    }
    table_rules_on = 1;
    break;
  }
  case (int)OPT_REPLICATE_WILD_IGNORE_TABLE:
  {
    if (!wild_ignore_table_inited)
      init_table_rule_array(&replicate_wild_ignore_table,
			    &wild_ignore_table_inited);
    if (add_wild_table_rule(&replicate_wild_ignore_table, argument))
    {
      fprintf(stderr, "Could not add ignore table rule '%s'!\n", argument);
      exit(1);
    }
    table_rules_on = 1;
    break;
  }
  case (int)OPT_REPLICATE_IGNORE_TABLE:
  {
    if (!ignore_table_inited)
      init_table_rule_hash(&replicate_ignore_table, &ignore_table_inited);
    if (add_table_rule(&replicate_ignore_table, argument))
    {
      fprintf(stderr, "Could not add ignore table rule '%s'!\n", argument);
      exit(1);
    }
    table_rules_on = 1;
    break;
  }
#endif /* HAVE_REPLICATION */
  case (int) OPT_SLOW_QUERY_LOG:
    opt_slow_log=1;
    break;
  case (int) OPT_SKIP_NEW:
    opt_specialflag|= SPECIAL_NO_NEW_FUNC;
    delay_key_write_options= (uint) DELAY_KEY_WRITE_NONE;
    myisam_concurrent_insert=0;
    myisam_recover_options= HA_RECOVER_NONE;
    sp_automatic_privileges=0;
    my_use_symdir=0;
    ha_open_options&= ~(HA_OPEN_ABORT_IF_CRASHED | HA_OPEN_DELAY_KEY_WRITE);
#ifdef HAVE_QUERY_CACHE
    query_cache_size=0;
#endif
    break;
  case (int) OPT_SAFE:
    opt_specialflag|= SPECIAL_SAFE_MODE;
    delay_key_write_options= (uint) DELAY_KEY_WRITE_NONE;
    myisam_recover_options= HA_RECOVER_DEFAULT;
    ha_open_options&= ~(HA_OPEN_DELAY_KEY_WRITE);
    break;
  case (int) OPT_SKIP_PRIOR:
    opt_specialflag|= SPECIAL_NO_PRIOR;
    break;
  case (int) OPT_SKIP_LOCK:
    opt_external_locking=0;
    break;
  case (int) OPT_SKIP_HOST_CACHE:
    opt_specialflag|= SPECIAL_NO_HOST_CACHE;
    break;
  case (int) OPT_SKIP_RESOLVE:
    opt_specialflag|=SPECIAL_NO_RESOLVE;
    break;
  case (int) OPT_SKIP_NETWORKING:
#if defined(__NETWARE__)
    sql_perror("Can't start server: skip-networking option is currently not supported on NetWare");
    exit(1);
#endif
    opt_disable_networking=1;
    mysqld_port=0;
    break;
  case (int) OPT_SKIP_SHOW_DB:
    opt_skip_show_db=1;
    opt_specialflag|=SPECIAL_SKIP_SHOW_DB;
    break;
#ifdef ONE_THREAD
  case (int) OPT_ONE_THREAD:
    test_flags |= TEST_NO_THREADS;
#endif
    break;
  case (int) OPT_WANT_CORE:
    test_flags |= TEST_CORE_ON_SIGNAL;
    break;
  case (int) OPT_SKIP_STACK_TRACE:
    test_flags|=TEST_NO_STACKTRACE;
    break;
  case (int) OPT_SKIP_SYMLINKS:
    my_use_symdir=0;
    break;
  case (int) OPT_BIND_ADDRESS:
    if ((my_bind_addr= (ulong) inet_addr(argument)) == INADDR_NONE)
    {
      struct hostent *ent;
      if (argument[0])
	ent=gethostbyname(argument);
      else
      {
	char myhostname[255];
	if (gethostname(myhostname,sizeof(myhostname)) < 0)
	{
	  sql_perror("Can't start server: cannot get my own hostname!");
	  exit(1);
	}
	ent=gethostbyname(myhostname);
      }
      if (!ent)
      {
	sql_perror("Can't start server: cannot resolve hostname!");
	exit(1);
      }
      my_bind_addr = (ulong) ((in_addr*)ent->h_addr_list[0])->s_addr;
    }
    break;
  case (int) OPT_PID_FILE:
    strmake(pidfile_name, argument, sizeof(pidfile_name)-1);
    break;
#ifdef __WIN__
  case (int) OPT_STANDALONE:		/* Dummy option for NT */
    break;
#endif
  case OPT_CONSOLE:
    if (opt_console)
      opt_error_log= 0;			// Force logs to stdout
    break;
  case (int) OPT_FLUSH:
    myisam_flush=1;
    flush_time=0;			// No auto flush
    break;
  case OPT_LOW_PRIORITY_UPDATES:
    thr_upgraded_concurrent_insert_lock= TL_WRITE_LOW_PRIORITY;
    global_system_variables.low_priority_updates=1;
    break;
  case OPT_BOOTSTRAP:
    opt_noacl=opt_bootstrap=1;
    break;
  case OPT_STORAGE_ENGINE:
  {
    if ((enum db_type)((global_system_variables.table_type=
                        ha_resolve_by_name(argument, strlen(argument)))) ==
        DB_TYPE_UNKNOWN)
    {
      fprintf(stderr,"Unknown/unsupported table type: %s\n",argument);
      exit(1);
    }
    break;
  }
  case OPT_SERVER_ID:
    server_id_supplied = 1;
    break;
  case OPT_DELAY_KEY_WRITE_ALL:
    if (argument != disabled_my_option)
      argument= (char*) "ALL";
    /* Fall through */
  case OPT_DELAY_KEY_WRITE:
    if (argument == disabled_my_option)
      delay_key_write_options= (uint) DELAY_KEY_WRITE_NONE;
    else if (! argument)
      delay_key_write_options= (uint) DELAY_KEY_WRITE_ON;
    else
    {
      int type;
      if ((type=find_type(argument, &delay_key_write_typelib, 2)) <= 0)
      {
	fprintf(stderr,"Unknown delay_key_write type: %s\n",argument);
	exit(1);
      }
      delay_key_write_options= (uint) type-1;
    }
    break;
  case OPT_CHARSETS_DIR:
    strmake(mysql_charsets_dir, argument, sizeof(mysql_charsets_dir)-1);
    charsets_dir = mysql_charsets_dir;
    break;
  case OPT_TX_ISOLATION:
  {
    int type;
    if ((type=find_type(argument, &tx_isolation_typelib, 2)) <= 0)
    {
      fprintf(stderr,"Unknown transaction isolation type: %s\n",argument);
      exit(1);
    }
    global_system_variables.tx_isolation= (type-1);
    break;
  }
  case OPT_MERGE:
    if (opt_merge)
      have_merge_db= SHOW_OPTION_YES;
    else
      have_merge_db= SHOW_OPTION_DISABLED;
#ifdef HAVE_BERKELEY_DB
  case OPT_BDB_NOSYNC:
    /* Deprecated option */
    opt_sync_bdb_logs= 0;
    /* Fall through */
  case OPT_BDB_SYNC:
    if (!opt_sync_bdb_logs)
      berkeley_env_flags|= DB_TXN_NOSYNC;
    else
      berkeley_env_flags&= ~DB_TXN_NOSYNC;
    break;
  case OPT_BDB_NO_RECOVER:
    berkeley_init_flags&= ~(DB_RECOVER);
    break;
  case OPT_BDB_LOCK:
  {
    int type;
    if ((type=find_type(argument, &berkeley_lock_typelib, 2)) > 0)
      berkeley_lock_type=berkeley_lock_types[type-1];
    else
    {
      int err;
      char *end;
      uint length= strlen(argument);
      long value= my_strntol(&my_charset_latin1, argument, length, 10, &end, &err);
      if (end == argument+length)
	berkeley_lock_scan_time= value;
      else
      {
	fprintf(stderr,"Unknown lock type: %s\n",argument);
	exit(1);
      }
    }
    break;
  }
  case OPT_BDB_SHARED:
    berkeley_init_flags&= ~(DB_PRIVATE);
    berkeley_shared_data= 1;
    break;
#endif /* HAVE_BERKELEY_DB */
  case OPT_BDB:
#ifdef HAVE_BERKELEY_DB
    if (opt_bdb)
      have_berkeley_db= SHOW_OPTION_YES;
    else
      have_berkeley_db= SHOW_OPTION_DISABLED;
#endif
    break;
  case OPT_NDBCLUSTER:
#ifdef HAVE_NDBCLUSTER_DB
    if (opt_ndbcluster)
      have_ndbcluster= SHOW_OPTION_YES;
    else
      have_ndbcluster= SHOW_OPTION_DISABLED;
#endif
    break;
#ifdef HAVE_NDBCLUSTER_DB
  case OPT_NDB_MGMD:
  case OPT_NDB_NODEID:
  {
    int len= my_snprintf(opt_ndb_constrbuf+opt_ndb_constrbuf_len,
			 sizeof(opt_ndb_constrbuf)-opt_ndb_constrbuf_len,
			 "%s%s%s",opt_ndb_constrbuf_len > 0 ? ",":"",
			 optid == OPT_NDB_NODEID ? "nodeid=" : "",
			 argument);
    opt_ndb_constrbuf_len+= len;
  }
  /* fall through to add the connectstring to the end
   * and set opt_ndbcluster_connectstring
   */
  case OPT_NDB_CONNECTSTRING:
    if (opt_ndb_connectstring && opt_ndb_connectstring[0])
      my_snprintf(opt_ndb_constrbuf+opt_ndb_constrbuf_len,
		  sizeof(opt_ndb_constrbuf)-opt_ndb_constrbuf_len,
		  "%s%s", opt_ndb_constrbuf_len > 0 ? ",":"",
		  opt_ndb_connectstring);
    else
      opt_ndb_constrbuf[opt_ndb_constrbuf_len]= 0;
    opt_ndbcluster_connectstring= opt_ndb_constrbuf;
    break;
#endif
  case OPT_INNODB:
#ifdef HAVE_INNOBASE_DB
    if (opt_innodb)
      have_innodb= SHOW_OPTION_YES;
    else
      have_innodb= SHOW_OPTION_DISABLED;
#endif
    break;
  case OPT_INNODB_DATA_FILE_PATH:
#ifdef HAVE_INNOBASE_DB
    innobase_data_file_path= argument;
#endif
    break;
#ifdef HAVE_INNOBASE_DB
  case OPT_INNODB_LOG_ARCHIVE:
    innobase_log_archive= argument ? test(atoi(argument)) : 1;
    break;
#endif /* HAVE_INNOBASE_DB */
  case OPT_MYISAM_RECOVER:
  {
    if (!argument || !argument[0])
    {
      myisam_recover_options=    HA_RECOVER_DEFAULT;
      myisam_recover_options_str= myisam_recover_typelib.type_names[0];
    }
    else
    {
      myisam_recover_options_str=argument;
      if ((myisam_recover_options=
	   find_bit_type(argument, &myisam_recover_typelib)) == ~(ulong) 0)
      {
	fprintf(stderr, "Unknown option to myisam-recover: %s\n",argument);
	exit(1);
      }
    }
    ha_open_options|=HA_OPEN_ABORT_IF_CRASHED;
    break;
  }
  case OPT_CONCURRENT_INSERT:
    /* The following code is mainly here to emulate old behavior */
    if (!argument)                      /* --concurrent-insert */
      myisam_concurrent_insert= 1;
    else if (argument == disabled_my_option)
      myisam_concurrent_insert= 0;      /* --skip-concurrent-insert */
    break;
  case OPT_TC_HEURISTIC_RECOVER:
  {
    if ((tc_heuristic_recover=find_type(argument,
                                        &tc_heuristic_recover_typelib, 2)) <=0)
    {
      fprintf(stderr, "Unknown option to tc-heuristic-recover: %s\n",argument);
      exit(1);
    }
  }
  case OPT_MYISAM_STATS_METHOD:
  {
    ulong method_conv;
    int method;
    LINT_INIT(method_conv);

    myisam_stats_method_str= argument;
    if ((method=find_type(argument, &myisam_stats_method_typelib, 2)) <= 0)
    {
      fprintf(stderr, "Invalid value of myisam_stats_method: %s.\n", argument);
      exit(1);
    }
    switch (method-1) {
    case 2:
      method_conv= MI_STATS_METHOD_IGNORE_NULLS;
      break;
    case 1:
      method_conv= MI_STATS_METHOD_NULLS_EQUAL;
      break;
    case 0:
    default:
      method_conv= MI_STATS_METHOD_NULLS_NOT_EQUAL;
      break;
    }
    global_system_variables.myisam_stats_method= method_conv;
    break;
  }
  case OPT_SQL_MODE:
  {
    sql_mode_str= argument;
    if ((global_system_variables.sql_mode=
         find_bit_type(argument, &sql_mode_typelib)) == ~(ulong) 0)
    {
      fprintf(stderr, "Unknown option to sql-mode: %s\n", argument);
      exit(1);
    }
    global_system_variables.sql_mode= fix_sql_mode(global_system_variables.
						   sql_mode);
    break;
  }
  case OPT_FT_BOOLEAN_SYNTAX:
    if (ft_boolean_check_syntax_string((byte*) argument))
    {
      fprintf(stderr, "Invalid ft-boolean-syntax string: %s\n", argument);
      exit(1);
    }
    strmake(ft_boolean_syntax, argument, sizeof(ft_boolean_syntax)-1);
    break;
  case OPT_SKIP_SAFEMALLOC:
#ifdef SAFEMALLOC
    sf_malloc_quick=1;
#endif
    break;
  case OPT_LOWER_CASE_TABLE_NAMES:
    lower_case_table_names= argument ? atoi(argument) : 1;
    lower_case_table_names_used= 1;
    break;
  }
  return 0;
}
	/* Initiates DEBUG - but no debugging here ! */

static gptr *
mysql_getopt_value(const char *keyname, uint key_length,
		   const struct my_option *option)
{
  switch (option->id) {
  case OPT_KEY_BUFFER_SIZE:
  case OPT_KEY_CACHE_BLOCK_SIZE:
  case OPT_KEY_CACHE_DIVISION_LIMIT:
  case OPT_KEY_CACHE_AGE_THRESHOLD:
  {
    KEY_CACHE *key_cache;
    if (!(key_cache= get_or_create_key_cache(keyname, key_length)))
      exit(1);
    switch (option->id) {
    case OPT_KEY_BUFFER_SIZE:
      return (gptr*) &key_cache->param_buff_size;
    case OPT_KEY_CACHE_BLOCK_SIZE:
      return (gptr*) &key_cache->param_block_size;
    case OPT_KEY_CACHE_DIVISION_LIMIT:
      return (gptr*) &key_cache->param_division_limit;
    case OPT_KEY_CACHE_AGE_THRESHOLD:
      return (gptr*) &key_cache->param_age_threshold;
    }
  }
  }
 return option->value;
}


static void option_error_reporter(enum loglevel level, const char *format, ...)
{
  va_list args;
  va_start(args, format);
  vprint_msg_to_log(level, format, args);
  va_end(args);
}


static void get_options(int argc,char **argv)
{
  int ho_error;

  my_getopt_register_get_addr(mysql_getopt_value);
  strmake(def_ft_boolean_syntax, ft_boolean_syntax,
	  sizeof(ft_boolean_syntax)-1);
  my_getopt_error_reporter= option_error_reporter;
  if ((ho_error= handle_options(&argc, &argv, my_long_options,
                                get_one_option)))
    exit(ho_error);

#ifndef HAVE_NDBCLUSTER_DB
  if (opt_ndbcluster)
    sql_print_warning("this binary does not contain NDBCLUSTER storage engine");
#endif
#ifndef HAVE_INNOBASE_DB
  if (opt_innodb)
    sql_print_warning("this binary does not contain INNODB storage engine");
#endif
#ifndef HAVE_ISAM
  if (opt_isam)
    sql_print_warning("this binary does not contain ISAM storage engine");
#endif
#ifndef HAVE_BERKELEY_DB
  if (opt_bdb)
    sql_print_warning("this binary does not contain BDB storage engine");
#endif
  if ((opt_log_slow_admin_statements || opt_log_queries_not_using_indexes) &&
      !opt_slow_log)
    sql_print_warning("options --log-slow-admin-statements and --log-queries-not-using-indexes have no effect if --log-slow-queries is not set");

  if (argc > 0)
  {
    fprintf(stderr, "%s: Too many arguments (first extra is '%s').\nUse --help to get a list of available options\n", my_progname, *argv);
    /* FIXME add EXIT_TOO_MANY_ARGUMENTS to "mysys_err.h" and return that code? */
    exit(1);
  }

  if (opt_help)
  {
    usage();
    exit(0);
  }
#if defined(HAVE_BROKEN_REALPATH)
  my_use_symdir=0;
  my_disable_symlinks=1;
  have_symlink=SHOW_OPTION_NO;
#else
  if (!my_use_symdir)
  {
    my_disable_symlinks=1;
    have_symlink=SHOW_OPTION_DISABLED;
  }
#endif
  if (opt_debugging)
  {
    /* Allow break with SIGINT, no core or stack trace */
    test_flags|= TEST_SIGINT | TEST_NO_STACKTRACE;
    test_flags&= ~TEST_CORE_ON_SIGNAL;
  }
  /* Set global MyISAM variables from delay_key_write_options */
  fix_delay_key_write((THD*) 0, OPT_GLOBAL);

#ifndef EMBEDDED_LIBRARY
  if (mysqld_chroot)
    set_root(mysqld_chroot);
#else
  max_allowed_packet= global_system_variables.max_allowed_packet;
  net_buffer_length= global_system_variables.net_buffer_length;
#endif
  fix_paths();

  /*
    Set some global variables from the global_system_variables
    In most cases the global variables will not be used
  */
  my_disable_locking= myisam_single_user= test(opt_external_locking == 0);
  my_default_record_cache_size=global_system_variables.read_buff_size;
  myisam_max_temp_length=
    (my_off_t) global_system_variables.myisam_max_sort_file_size;

  /* Set global variables based on startup options */
  myisam_block_size=(uint) 1 << my_bit_log2(opt_myisam_block_size);

  if (opt_short_log_format)
    opt_specialflag|= SPECIAL_SHORT_LOG_FORMAT;
  if (opt_log_queries_not_using_indexes)
    opt_specialflag|= SPECIAL_LOG_QUERIES_NOT_USING_INDEXES;

  if (init_global_datetime_format(MYSQL_TIMESTAMP_DATE,
				  &global_system_variables.date_format) ||
      init_global_datetime_format(MYSQL_TIMESTAMP_TIME,
				  &global_system_variables.time_format) ||
      init_global_datetime_format(MYSQL_TIMESTAMP_DATETIME,
				  &global_system_variables.datetime_format))
    exit(1);
}


/*
  Create version name for running mysqld version
  We automaticly add suffixes -debug, -embedded and -log to the version
  name to make the version more descriptive.
  (MYSQL_SERVER_SUFFIX is set by the compilation environment)
*/

static void set_server_version(void)
{
  char *end= strxmov(server_version, MYSQL_SERVER_VERSION,
                     MYSQL_SERVER_SUFFIX_STR, NullS);
#ifdef EMBEDDED_LIBRARY
  end= strmov(end, "-embedded");
#endif
#ifndef DBUG_OFF
  if (!strstr(MYSQL_SERVER_SUFFIX_STR, "-debug"))
    end= strmov(end, "-debug");
#endif
  if (opt_log || opt_update_log || opt_slow_log || opt_bin_log)
    strmov(end, "-log");                        // This may slow down system
}


static char *get_relative_path(const char *path)
{
  if (test_if_hard_path(path) &&
      is_prefix(path,DEFAULT_MYSQL_HOME) &&
      strcmp(DEFAULT_MYSQL_HOME,FN_ROOTDIR))
  {
    path+=(uint) strlen(DEFAULT_MYSQL_HOME);
    while (*path == FN_LIBCHAR)
      path++;
  }
  return (char*) path;
}


/*
  Fix filename and replace extension where 'dir' is relative to
  mysql_real_data_home.
  Return 1 if len(path) > FN_REFLEN
*/

bool
fn_format_relative_to_data_home(my_string to, const char *name,
				const char *dir, const char *extension)
{
  char tmp_path[FN_REFLEN];
  if (!test_if_hard_path(dir))
  {
    strxnmov(tmp_path,sizeof(tmp_path)-1, mysql_real_data_home,
	     dir, NullS);
    dir=tmp_path;
  }
  return !fn_format(to, name, dir, extension,
		    MY_REPLACE_EXT | MY_UNPACK_FILENAME | MY_SAFE_PATH);
}


static void fix_paths(void)
{
  char buff[FN_REFLEN],*pos;
  convert_dirname(mysql_home,mysql_home,NullS);
  /* Resolve symlinks to allow 'mysql_home' to be a relative symlink */
  my_realpath(mysql_home,mysql_home,MYF(0));
  /* Ensure that mysql_home ends in FN_LIBCHAR */
  pos=strend(mysql_home);
  if (pos[-1] != FN_LIBCHAR)
  {
    pos[0]= FN_LIBCHAR;
    pos[1]= 0;
  }
  convert_dirname(mysql_real_data_home,mysql_real_data_home,NullS);
  convert_dirname(language,language,NullS);
  (void) my_load_path(mysql_home,mysql_home,""); // Resolve current dir
  (void) my_load_path(mysql_real_data_home,mysql_real_data_home,mysql_home);
  (void) my_load_path(pidfile_name,pidfile_name,mysql_real_data_home);

  char *sharedir=get_relative_path(SHAREDIR);
  if (test_if_hard_path(sharedir))
    strmake(buff,sharedir,sizeof(buff)-1);		/* purecov: tested */
  else
    strxnmov(buff,sizeof(buff)-1,mysql_home,sharedir,NullS);
  convert_dirname(buff,buff,NullS);
  (void) my_load_path(language,language,buff);

  /* If --character-sets-dir isn't given, use shared library dir */
  if (charsets_dir != mysql_charsets_dir)
  {
    strxnmov(mysql_charsets_dir, sizeof(mysql_charsets_dir)-1, buff,
	     CHARSET_DIR, NullS);
  }
  (void) my_load_path(mysql_charsets_dir, mysql_charsets_dir, buff);
  convert_dirname(mysql_charsets_dir, mysql_charsets_dir, NullS);
  charsets_dir=mysql_charsets_dir;

  if (init_tmpdir(&mysql_tmpdir_list, opt_mysql_tmpdir))
    exit(1);
#ifdef HAVE_REPLICATION
  if (!slave_load_tmpdir)
  {
    if (!(slave_load_tmpdir = (char*) my_strdup(mysql_tmpdir, MYF(MY_FAE))))
      exit(1);
  }
#endif /* HAVE_REPLICATION */
}


/*
  Return a bitfield from a string of substrings separated by ','
  returns ~(ulong) 0 on error.
*/

static ulong find_bit_type(const char *x, TYPELIB *bit_lib)
{
  bool found_end;
  int  found_count;
  const char *end,*i,*j;
  const char **array, *pos;
  ulong found,found_int,bit;
  DBUG_ENTER("find_bit_type");
  DBUG_PRINT("enter",("x: '%s'",x));

  found=0;
  found_end= 0;
  pos=(my_string) x;
  while (*pos == ' ') pos++;
  found_end= *pos == 0;
  while (!found_end)
  {
    if (!*(end=strcend(pos,',')))		/* Let end point at fieldend */
    {
      while (end > pos && end[-1] == ' ')
	end--;					/* Skip end-space */
      found_end=1;
    }
    found_int=0; found_count=0;
    for (array=bit_lib->type_names, bit=1 ; (i= *array++) ; bit<<=1)
    {
      j=pos;
      while (j != end)
      {
	if (my_toupper(mysqld_charset,*i++) !=
            my_toupper(mysqld_charset,*j++))
	  goto skip;
      }
      found_int=bit;
      if (! *i)
      {
	found_count=1;
	break;
      }
      else if (j != pos)			// Half field found
      {
	found_count++;				// Could be one of two values
      }
skip: ;
    }
    if (found_count != 1)
      DBUG_RETURN(~(ulong) 0);				// No unique value
    found|=found_int;
    pos=end+1;
  }

  DBUG_PRINT("exit",("bit-field: %ld",(ulong) found));
  DBUG_RETURN(found);
} /* find_bit_type */


/*
  Check if file system used for databases is case insensitive

  SYNOPSIS
    test_if_case_sensitive()
    dir_name			Directory to test

  RETURN
    -1  Don't know (Test failed)
    0   File system is case sensitive
    1   File system is case insensitive
*/

static int test_if_case_insensitive(const char *dir_name)
{
  int result= 0;
  File file;
  char buff[FN_REFLEN], buff2[FN_REFLEN];
  MY_STAT stat_info;
  DBUG_ENTER("test_if_case_insensitive");

  fn_format(buff, glob_hostname, dir_name, ".lower-test",
	    MY_UNPACK_FILENAME | MY_REPLACE_EXT | MY_REPLACE_DIR);
  fn_format(buff2, glob_hostname, dir_name, ".LOWER-TEST",
	    MY_UNPACK_FILENAME | MY_REPLACE_EXT | MY_REPLACE_DIR);
  (void) my_delete(buff2, MYF(0));
  if ((file= my_create(buff, 0666, O_RDWR, MYF(0))) < 0)
  {
    sql_print_warning("Can't create test file %s", buff);
    DBUG_RETURN(-1);
  }
  my_close(file, MYF(0));
  if (my_stat(buff2, &stat_info, MYF(0)))
    result= 1;					// Can access file
  (void) my_delete(buff, MYF(MY_WME));
  DBUG_PRINT("exit", ("result: %d", result));
  DBUG_RETURN(result);
}


/* Create file to store pid number */

static void create_pid_file()
{
  File file;
  if ((file = my_create(pidfile_name,0664,
			O_WRONLY | O_TRUNC, MYF(MY_WME))) >= 0)
  {
    char buff[21], *end;
    end= int10_to_str((long) getpid(), buff, 10);
    *end++= '\n';
    if (!my_write(file, (byte*) buff, (uint) (end-buff), MYF(MY_WME | MY_NABP)))
    {
      (void) my_close(file, MYF(0));
      return;
    }
    (void) my_close(file, MYF(0));
  }
  sql_perror("Can't start server: can't create PID file");
  exit(1);
}


/* Clear most status variables */
void refresh_status(THD *thd)
{
  pthread_mutex_lock(&LOCK_status);

  /* We must update the global status before cleaning up the thread */
  add_to_status(&global_status_var, &thd->status_var);
  bzero((char*) &thd->status_var, sizeof(thd->status_var));

  for (struct show_var_st *ptr=status_vars; ptr->name; ptr++)
  {
    if (ptr->type == SHOW_LONG)
      *(ulong*) ptr->value= 0;
  }
  /* Reset the counters of all key caches (default and named). */
  process_key_caches(reset_key_cache_counters);
  pthread_mutex_unlock(&LOCK_status);

  /*
    Set max_used_connections to the number of currently open
    connections.  Lock LOCK_thread_count out of LOCK_status to avoid
    deadlocks.  Status reset becomes not atomic, but status data is
    not exact anyway.
  */
  pthread_mutex_lock(&LOCK_thread_count);
  max_used_connections= thread_count-delayed_insert_threads;
  pthread_mutex_unlock(&LOCK_thread_count);
}


/*****************************************************************************
  Instantiate have_xyx for missing storage engines
*****************************************************************************/
#undef have_berkeley_db
#undef have_innodb
#undef have_ndbcluster
#undef have_example_db
#undef have_archive_db
#undef have_csv_db
#undef have_federated_db
#undef have_partition_db
#undef have_blackhole_db

SHOW_COMP_OPTION have_berkeley_db= SHOW_OPTION_NO;
SHOW_COMP_OPTION have_innodb= SHOW_OPTION_NO;
SHOW_COMP_OPTION have_ndbcluster= SHOW_OPTION_NO;
SHOW_COMP_OPTION have_example_db= SHOW_OPTION_NO;
SHOW_COMP_OPTION have_archive_db= SHOW_OPTION_NO;
SHOW_COMP_OPTION have_csv_db= SHOW_OPTION_NO;
SHOW_COMP_OPTION have_federated_db= SHOW_OPTION_NO;
SHOW_COMP_OPTION have_partition_db= SHOW_OPTION_NO;
SHOW_COMP_OPTION have_blackhole_db= SHOW_OPTION_NO;


/*****************************************************************************
  Instantiate templates
*****************************************************************************/

#ifdef HAVE_EXPLICIT_TEMPLATE_INSTANTIATION
/* Used templates */
template class I_List<THD>;
template class I_List_iterator<THD>;
template class I_List<i_string>;
template class I_List<i_string_pair>;
template class I_List<NAMED_LIST>;
template class I_List<Statement>;
template class I_List_iterator<Statement>;
#endif<|MERGE_RESOLUTION|>--- conflicted
+++ resolved
@@ -5967,18 +5967,13 @@
    0, 0, 0, 0},
   {"table_cache", OPT_TABLE_CACHE,
    "The number of open tables for all threads.", (gptr*) &table_cache_size,
-<<<<<<< HEAD
-   (gptr*) &table_cache_size, 0, GET_ULONG, REQUIRED_ARG, 64, 1, 512*1024L,
-   0, 1, 0},
+   (gptr*) &table_cache_size, 0, GET_ULONG, REQUIRED_ARG,
+   TABLE_OPEN_CACHE_DEFAULT, 1, 512*1024L, 0, 1, 0},
   {"table_lock_wait_timeout", OPT_TABLE_LOCK_WAIT_TIMEOUT, "Timeout in "
     "seconds to wait for a table level lock before returning an error. Used"
      " only if the connection has active cursors.",
    (gptr*) &table_lock_wait_timeout, (gptr*) &table_lock_wait_timeout,
    0, GET_ULONG, REQUIRED_ARG, 50, 1, 1024 * 1024 * 1024, 0, 1, 0},
-=======
-   (gptr*) &table_cache_size, 0, GET_ULONG, REQUIRED_ARG,
-   TABLE_OPEN_CACHE_DEFAULT, 1, 512*1024L, 0, 1, 0},
->>>>>>> 1bfe00e0
   {"thread_cache_size", OPT_THREAD_CACHE_SIZE,
    "How many threads we should keep in a cache for reuse.",
    (gptr*) &thread_cache_size, (gptr*) &thread_cache_size, 0, GET_ULONG,
