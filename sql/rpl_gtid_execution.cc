--- conflicted
+++ resolved
@@ -80,7 +80,6 @@
       thd->variables.gtid_next.set_automatic();
       break;
 
-<<<<<<< HEAD
     case ANONYMOUS_GTID:
       if (global_gtid_mode.get() == Gtid_mode::ON) {
         my_error(ER_CANT_SET_GTID_NEXT_TO_ANONYMOUS_WHEN_GTID_MODE_IS_ON,
@@ -98,67 +97,11 @@
       thd->owned_gtid.gno = 0;
       gtid_state->acquire_anonymous_ownership();
       break;
-=======
-    thd->variables.gtid_next.set_anonymous();
-    thd->owned_gtid.sidno= THD::OWNED_SIDNO_ANONYMOUS;
-    thd->owned_gtid.gno= 0;
-    gtid_state->acquire_anonymous_ownership();
-  }
-  else
-  {
-    assert(spec.type == GTID_GROUP);
-    assert(spec.gtid.sidno >= 1);
-    assert(spec.gtid.gno >= 1);
-    assert(spec.gtid.gno < GNO_END);
-    while (true)
-    {
-      // loop invariant: we should always hold global_sid_lock.rdlock
-      assert(lock_count == 1);
-      global_sid_lock->assert_some_lock();
-
-      if (get_gtid_mode(GTID_MODE_LOCK_SID) == GTID_MODE_OFF)
-      {
-        my_error(ER_CANT_SET_GTID_NEXT_TO_GTID_WHEN_GTID_MODE_IS_OFF, MYF(0));
-        goto err;
-      }
-
-      // acquire lock before checking conditions
-      gtid_state->lock_sidno(spec.gtid.sidno);
-      lock_count= 2;
-
-      // GTID already logged
-      if (gtid_state->is_executed(spec.gtid))
-      {
-        thd->variables.gtid_next= spec;
-        /*
-          Don't skip the statement here, skip it in
-          gtid_pre_statement_checks.
-        */
-        break;
-      }
-
-      // GTID not owned by anyone: acquire ownership
-      if (!gtid_state->is_owned(spec.gtid))
-      {
-        // acquire_ownership can't fail
-        gtid_state->acquire_ownership(thd, spec.gtid);
-        thd->variables.gtid_next= spec;
-        assert(thd->owned_gtid.sidno >= 1);
-        assert(thd->owned_gtid.gno >= 1);
-        assert(thd->owned_gtid.gno < GNO_END);
-        break;
-      }
-      // GTID owned by someone (other thread)
-      else
-      {
-        // The call below releases the read lock on global_sid_lock and
-        // the mutex lock on SIDNO.
-        gtid_state->wait_for_gtid(thd, spec.gtid);
->>>>>>> 2bfd958b
 
     case ASSIGNED_GTID:
       assert(spec.gtid.sidno >= 1);
       assert(spec.gtid.gno >= 1);
+      assert(spec.gtid.gno < GNO_END);
       while (true) {
         // loop invariant: we should always hold global_sid_lock.rdlock
         assert(lock_count == 1);
@@ -189,6 +132,7 @@
           thd->variables.gtid_next = spec;
           assert(thd->owned_gtid.sidno >= 1);
           assert(thd->owned_gtid.gno >= 1);
+          assert(thd->owned_gtid.gno < GNO_END);
           break;
         }
         // GTID owned by someone (other thread)
@@ -505,7 +449,7 @@
 
   DBUG_PRINT("info",
              ("gtid_next->type=%d "
-              "owned_gtid.{sidno,gno}={%d,%lld}",
+              "owned_gtid.{sidno,gno}={%d,%" PRId64 "}",
               gtid_next->type, thd->owned_gtid.sidno, thd->owned_gtid.gno));
   assert(gtid_next->type != AUTOMATIC_GTID || thd->owned_gtid_is_empty());
 
@@ -568,7 +512,7 @@
   const Gtid_set *gtid_next_list = thd->get_gtid_next_list_const();
 
   DBUG_PRINT("info", ("gtid_next_list=%p gtid_next->type=%d "
-                      "thd->owned_gtid.gtid.{sidno,gno}={%d,%lld} "
+                      "thd->owned_gtid.gtid.{sidno,gno}={%d,%" PRId64 "} "
                       "thd->thread_id=%u",
                       gtid_next_list, gtid_next->type, thd->owned_gtid.sidno,
                       thd->owned_gtid.gno, thd->thread_id()));
