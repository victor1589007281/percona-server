--- conflicted
+++ resolved
@@ -1,8 +1,4 @@
-<<<<<<< HEAD
-/* Copyright (c) 2011, 2018, Oracle and/or its affiliates. All rights reserved.
-=======
 /* Copyright (c) 2011, 2019, Oracle and/or its affiliates. All rights reserved.
->>>>>>> 4869291f
 
    This program is free software; you can redistribute it and/or modify
    it under the terms of the GNU General Public License, version 2.0,
@@ -250,11 +246,7 @@
       if (str[len - 1] == 0)
         return static_cast<char *>(memdup_root(root, str, len));
 
-<<<<<<< HEAD
-      char *ret = static_cast<char *>(alloc_root(root, len + 1));
-=======
       char *ret = static_cast<char *>(root->Alloc(len + 1));
->>>>>>> 4869291f
       if (ret != NULL) {
         memcpy(ret, str, len);
         ret[len] = 0;
