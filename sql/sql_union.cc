--- conflicted
+++ resolved
@@ -129,11 +129,7 @@
 
   if (! (table= create_tmp_table(thd_arg, &tmp_table_param, *column_types,
                                  (ORDER*) 0, is_union_distinct, 1,
-<<<<<<< HEAD
-                                 options, HA_POS_ERROR, alias)))
-=======
                                  options, HA_POS_ERROR, (char*) table_alias)))
->>>>>>> 20ca15d4
     return TRUE;
   table->file->extra(HA_EXTRA_WRITE_CACHE);
   table->file->extra(HA_EXTRA_IGNORE_DUP_KEY);
