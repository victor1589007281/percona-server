--- conflicted
+++ resolved
@@ -2353,6 +2353,16 @@
     }
   }
 
+  void save_prepared_rename_key(NDB_SHARE_KEY* key)
+  {
+    m_prepared_rename_key = key;
+  }
+
+  NDB_SHARE_KEY* get_prepared_rename_key() const
+  {
+    return m_prepared_rename_key;
+  }
+
 private:
 
   // Map from nodeid to position in subscriber bitmaps array
@@ -2380,19 +2390,6 @@
 
 }; //class Ndb_schema_dist_data
 
-<<<<<<< HEAD
-  void save_prepared_rename_key(NDB_SHARE_KEY* key)
-  {
-    m_prepared_rename_key = key;
-  }
-
-  NDB_SHARE_KEY* get_prepared_rename_key() const {
-    return m_prepared_rename_key;
-  }
-
-};
-=======
->>>>>>> 9a70ba0d
 
 #include "ndb_local_schema.h"
 
@@ -3035,35 +3032,7 @@
       DBUG_VOID_RETURN;
     }
 
-<<<<<<< HEAD
-    // Build bitmask of subscribers
-    MY_BITMAP servers;
-    bitmap_init(&servers, 0, 256, FALSE);
-    bitmap_clear_all(&servers);
-    bitmap_set_bit(&servers, own_nodeid()); // "we" are always alive
-    m_schema_dist_data.get_subscriber_bitmask(&servers);
-    assert(bitmap_is_set(&servers, schema->node_id)); // From known subscriber?
-
-    /*
-      Copy the latest slock info into the ndb_schema_object so that
-      waiter can check if all nodes it's waiting for has answered
-    */
-    native_mutex_lock(&ndb_schema_object->mutex);
-    if (opt_ndb_extra_logging > 19)
-    {
-      sql_print_information("NDB: CLEAR_SLOCK key: %s(%u/%u) from"
-                            " %x%x to %x%x",
-                            key, schema->id, schema->version,
-                            ndb_schema_object->slock[0],
-                            ndb_schema_object->slock[1],
-                            schema->slock_buf[0],
-                            schema->slock_buf[1]);
-    }
-    memcpy(ndb_schema_object->slock, schema->slock_buf,
-           sizeof(ndb_schema_object->slock));
-=======
     pthread_mutex_lock(&ndb_schema_object->mutex);
->>>>>>> 9a70ba0d
     DBUG_DUMP("ndb_schema_object->slock_bitmap.bitmap",
               (uchar*)ndb_schema_object->slock_bitmap.bitmap,
               no_bytes_in_map(&ndb_schema_object->slock_bitmap));
