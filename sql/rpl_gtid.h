/* Copyright (c) 2011, 2019, Oracle and/or its affiliates. All rights reserved.

   This program is free software; you can redistribute it and/or modify
   it under the terms of the GNU General Public License, version 2.0,
   as published by the Free Software Foundation.

   This program is also distributed with certain software (including
   but not limited to OpenSSL) that is licensed under separate terms,
   as designated in a particular file or component or in included license
   documentation.  The authors of MySQL hereby grant you an additional
   permission to link the program and your derivative works with the
   separately licensed software that they have included with MySQL.

   This program is distributed in the hope that it will be useful,
   but WITHOUT ANY WARRANTY; without even the implied warranty of
   MERCHANTABILITY or FITNESS FOR A PARTICULAR PURPOSE.  See the
   GNU General Public License, version 2.0, for more details.

   You should have received a copy of the GNU General Public License
   along with this program; if not, write to the Free Software
   Foundation, Inc., 51 Franklin St, Fifth Floor, Boston, MA 02110-1301  USA */

#ifndef RPL_GTID_H_INCLUDED
#define RPL_GTID_H_INCLUDED

#include <atomic>
#include <list>

#include "libbinlogevents/include/uuid.h"
#include "map_helpers.h"
#include "my_dbug.h"
#include "my_thread_local.h"
#include "mysql/psi/mysql_cond.h"
#include "mysql/psi/mysql_rwlock.h"  // mysql_rwlock_t
#include "prealloced_array.h"        // Prealloced_array
#include "sql/rpl_reporting.h"       // MAX_SLAVE_ERRMSG
#include "template_utils.h"
#include "typelib.h"

struct TABLE_LIST;
class THD;

/**
  Report an error from code that can be linked into either the server
  or mysqlbinlog.  There is no common error reporting mechanism, so we
  have to duplicate the error message (write it out in the source file
  for mysqlbinlog, write it in share/errmsg-utf8.txt for the server).

  @param MYSQLBINLOG_ERROR arguments to mysqlbinlog's 'error'
  function, including the function call parentheses
  @param SERVER_ERROR arguments to my_error, including the function
  call parentheses.
*/
#ifndef MYSQL_SERVER
#define BINLOG_ERROR(MYSQLBINLOG_ERROR, SERVER_ERROR) error MYSQLBINLOG_ERROR
#else
#define BINLOG_ERROR(MYSQLBINLOG_ERROR, SERVER_ERROR) my_error SERVER_ERROR
#endif

extern PSI_memory_key key_memory_Gtid_set_to_string;
extern PSI_memory_key key_memory_Owned_gtids_to_string;
extern PSI_memory_key key_memory_Gtid_state_to_string;
extern PSI_memory_key key_memory_Gtid_cache_to_string;
extern PSI_memory_key key_memory_Gtid_set_Interval_chunk;
extern PSI_memory_key key_memory_Gtid_state_group_commit_sidno;

extern std::atomic<ulong> gtid_mode_counter;

/**
  This macro is used to check that the given character, pointed to by the
  character pointer, is a space or not.
*/
#define SKIP_WHITESPACE() \
  while (my_isspace(&my_charset_utf8_general_ci, *s)) s++
/*
  This macro must be used to filter out parts of the code that
  is not used now but may be useful in future. In other words,
  we want to keep such code until we make up our minds on whether
  it should be removed or not.
*/
#undef NON_DISABLED_GTID

/*
  This macro must be used to filter out parts of the code that
  is not used now but we are not sure if there is a bug around
  them. In other words, we want to keep such code until we have
  time to investigate it.
*/
#undef NON_ERROR_GTID

#ifdef MYSQL_SERVER
class String;
class THD;
#endif  // ifdef MYSQL_SERVER

/// Type of SIDNO (source ID number, first component of GTID)
typedef int rpl_sidno;
/// Type of GNO, the second (numeric) component of GTID
typedef long long int rpl_gno;
typedef int64 rpl_binlog_pos;

/**
  Generic return type for many functions that can succeed or fail.

  This is used in conjuction with the macros below for functions where
  the return status either indicates "success" or "failure".  It
  provides the following features:

   - The macros can be used to conveniently propagate errors from
     called functions back to the caller.

   - If a function is expected to print an error using my_error before
     it returns an error status, then the macros assert that my_error
     has been called.

   - Does a DBUG_PRINT before returning failure.
*/
enum enum_return_status {
  /// The function completed successfully.
  RETURN_STATUS_OK = 0,
  /// The function completed with error but did not report it.
  RETURN_STATUS_UNREPORTED_ERROR = 1,
  /// The function completed with error and has called my_error.
  RETURN_STATUS_REPORTED_ERROR = 2
};

/**
  @def __CHECK_RETURN_STATUS
  Lowest level macro used in the PROPAGATE_* and RETURN_* macros
  below.

  If DBUG_OFF is defined, does nothing. Otherwise, if STATUS is
  RETURN_STATUS_OK, does nothing; otherwise, make a dbug printout and
  (if ALLOW_UNREPORTED==0) assert that STATUS !=
  RETURN_STATUS_UNREPORTED.

  @param STATUS The status to return.
  @param ACTION A text that describes what we are doing: either
  "Returning" or "Propagating" (used in DBUG_PRINT macros)
  @param STATUS_NAME The stringified version of the STATUS (used in
  DBUG_PRINT macros).
  @param ALLOW_UNREPORTED If false, the macro asserts that STATUS is
  not RETURN_STATUS_UNREPORTED_ERROR.
*/
#ifdef DBUG_OFF
#define __CHECK_RETURN_STATUS(STATUS, ACTION, STATUS_NAME, ALLOW_UNREPORTED)
#else
extern void check_return_status(enum_return_status status, const char *action,
                                const char *status_name, int allow_unreported);
#define __CHECK_RETURN_STATUS(STATUS, ACTION, STATUS_NAME, ALLOW_UNREPORTED) \
  check_return_status(STATUS, ACTION, STATUS_NAME, ALLOW_UNREPORTED);
#endif
/**
  Low-level macro that checks if STATUS is RETURN_STATUS_OK; if it is
  not, then RETURN_VALUE is returned.
  @see __DO_RETURN_STATUS
*/
#define __PROPAGATE_ERROR(STATUS, RETURN_VALUE, ALLOW_UNREPORTED)             \
  do {                                                                        \
    enum_return_status __propagate_error_status = STATUS;                     \
    if (__propagate_error_status != RETURN_STATUS_OK) {                       \
      __CHECK_RETURN_STATUS(__propagate_error_status, "Propagating", #STATUS, \
                            ALLOW_UNREPORTED);                                \
      DBUG_RETURN(RETURN_VALUE);                                              \
    }                                                                         \
  } while (0)
/// Low-level macro that returns STATUS. @see __DO_RETURN_STATUS
#define __RETURN_STATUS(STATUS, ALLOW_UNREPORTED)                       \
  do {                                                                  \
    enum_return_status __return_status_status = STATUS;                 \
    __CHECK_RETURN_STATUS(__return_status_status, "Returning", #STATUS, \
                          ALLOW_UNREPORTED);                            \
    DBUG_RETURN(__return_status_status);                                \
  } while (0)
/**
  If STATUS (of type enum_return_status) returns RETURN_STATUS_OK,
  does nothing; otherwise, does a DBUG_PRINT and returns STATUS.
*/
#define PROPAGATE_ERROR(STATUS) \
  __PROPAGATE_ERROR(STATUS, __propagate_error_status, true)
/**
  If STATUS (of type enum_return_status) returns RETURN_STATUS_OK,
  does nothing; otherwise asserts that STATUS ==
  RETURN_STATUS_REPORTED_ERROR, does a DBUG_PRINT, and returns STATUS.
*/
#define PROPAGATE_REPORTED_ERROR(STATUS) \
  __PROPAGATE_ERROR(STATUS, __propagate_error_status, false)
/**
  If STATUS (of type enum_return_status) returns RETURN_STATUS_OK,
  does nothing; otherwise asserts that STATUS ==
  RETURN_STATUS_REPORTED_ERROR, does a DBUG_PRINT, and returns 1.
*/
#define PROPAGATE_REPORTED_ERROR_INT(STATUS) __PROPAGATE_ERROR(STATUS, 1, false)
/**
  If STATUS returns something else than RETURN_STATUS_OK, does a
  DBUG_PRINT.  Then, returns STATUS.
*/
#define RETURN_STATUS(STATUS) __RETURN_STATUS(STATUS, true)
/**
  Asserts that STATUS is not RETURN_STATUS_UNREPORTED_ERROR.  Then, if
  STATUS is RETURN_STATUS_REPORTED_ERROR, does a DBUG_PRINT.  Then,
  returns STATUS.
*/
#define RETURN_REPORTED_STATUS(STATUS) __RETURN_STATUS(STATUS, false)
/// Returns RETURN_STATUS_OK.
#define RETURN_OK DBUG_RETURN(RETURN_STATUS_OK)
/// Does a DBUG_PRINT and returns RETURN_STATUS_REPORTED_ERROR.
#define RETURN_REPORTED_ERROR RETURN_STATUS(RETURN_STATUS_REPORTED_ERROR)
/// Does a DBUG_PRINT and returns RETURN_STATUS_UNREPORTED_ERROR.
#define RETURN_UNREPORTED_ERROR RETURN_STATUS(RETURN_STATUS_UNREPORTED_ERROR)

/**
  enum to map the result of Uuid::parse to the above Macros
*/
inline enum_return_status map_macro_enum(int status) {
  DBUG_ENTER("map status error with the return value of uuid::parse_method");
  if (status == 0)
    RETURN_OK;
  else
    RETURN_UNREPORTED_ERROR;
}

/// Possible values for @@GLOBAL.GTID_MODE.
enum enum_gtid_mode {
  /**
    New transactions are anonymous. Replicated transactions must be
    anonymous; replicated GTID-transactions generate an error.
  */
  GTID_MODE_OFF = 0,
  DEFAULT_GTID_MODE = GTID_MODE_OFF,
  /**
    New transactions are anonyomus. Replicated transactions can be
    either anonymous or GTID-transactions.
  */
  GTID_MODE_OFF_PERMISSIVE = 1,
  /**
    New transactions are GTID-transactions. Replicated transactions
    can be either anonymous or GTID-transactions.
  */
  GTID_MODE_ON_PERMISSIVE = 2,
  /**
    New transactions are GTID-transactions. Replicated transactions
    must be GTID-transactions; replicated anonymous transactions
    generate an error.
  */
  GTID_MODE_ON = 3
};

/**
  The gtid_mode.

  Please do not access this directly - use the getters and setters
  defined below.

  It is ulong rather than enum_gtid_mode because of how sys_vars are
  updated.
*/
extern ulong _gtid_mode;
/**
  Strings holding the enumeration values for gtid_mode. Use
  get_gtid_mode_string instead of accessing this directly.
*/
extern const char *gtid_mode_names[];
/**
  'Typelib' for the mode names. Use get_gtid_mode_string instead
  of accessing this directly.
*/
extern TYPELIB gtid_mode_typelib;

/**
  Return the given string GTID_MODE as an enumeration value.

  @param string The string to decode.

  @param[out] error If the string does not represent a valid
  GTID_MODE, this is set to true, otherwise it is left untouched.

  @return The GTID_MODE.
*/
inline enum_gtid_mode get_gtid_mode(const char *string, bool *error) {
  int ret = find_type(string, &gtid_mode_typelib, 1);
  if (ret == 0) {
    *error = true;
    return GTID_MODE_OFF;
  } else
    return (enum_gtid_mode)(ret - 1);
}
/// Return the given GTID_MODE as a string.
inline const char *get_gtid_mode_string(enum_gtid_mode gtid_mode_arg) {
  return gtid_mode_names[gtid_mode_arg];
}

/**
  Locks needed to access gtid_mode.

  When writing, all these locks must be held (for the rwlocks, the
  wrlock must be held).

  When reading, one of them must be held (for the wrlocks, the rdlock
  suffices).
*/
enum enum_gtid_mode_lock {
  /// No lock held.
  GTID_MODE_LOCK_NONE,
  /// The specific gtid_mode_lock is held.
  GTID_MODE_LOCK_GTID_MODE,
  /// global_sid_lock held.
  GTID_MODE_LOCK_SID,
  /// read or write lock on channel_map lock is held.
  GTID_MODE_LOCK_CHANNEL_MAP
  /*
    Currently, no function that calls get_gtid_mode needs
    this. Uncomment this, and uncomment the case in get_gtid_mode, if it
    is ever needed.

    /// mysql_bin_log.get_log_lock() held.
    GTID_MODE_LOCK_LOG
  */
};
/**
  Return the current GTID_MODE as an enumeration value.

  This variable can be read while holding any one of the locks
  enumerated in enum_gtid_mode_lock (see above).

  When the variable is updated by a SET GTID_MODE statement, all these
  locks will be taken (the wrlock on global_sid_map).

  To avoid the mistake of reading the GTID_MODE with no lock, the
  caller has to pass the lock type as a parameter.  The function will
  assert that the corresponding lock is held.  If no lock is held, it
  will acquire and release global_sid_lock.rdlock.

  @param have_lock The lock type held by the caller.
*/
enum_gtid_mode get_gtid_mode(enum_gtid_mode_lock have_lock);

#ifndef DBUG_OFF
/**
  Return the current GTID_MODE as a string. Used only for debugging.

  @param have_lock Pass this parameter to get_gtid_mode(bool).
*/
inline const char *get_gtid_mode_string(enum_gtid_mode_lock have_lock) {
  return get_gtid_mode_string(get_gtid_mode(have_lock));
}
#endif  // ifndef DBUG_OFF

/**
  Possible values for ENFORCE_GTID_CONSISTENCY.
*/
enum enum_gtid_consistency_mode {
  GTID_CONSISTENCY_MODE_OFF = 0,
  GTID_CONSISTENCY_MODE_ON = 1,
  GTID_CONSISTENCY_MODE_WARN = 2
};
/**
  Strings holding the enumeration values for
  gtid_consistency_mode_names.  Use get_gtid_consistency_mode_string
  instead of accessing this directly.
*/
extern const char *gtid_consistency_mode_names[];
/**
  Current value for ENFORCE_GTID_CONSISTENCY.
  Don't use this directly; use get_gtid_consistency_mode.
*/
extern ulong _gtid_consistency_mode;
/**
  Return the current value of ENFORCE_GTID_CONSISTENCY.

  Caller must hold global_sid_lock.rdlock.
*/
enum_gtid_consistency_mode get_gtid_consistency_mode();
/// Return the given GTID_CONSISTENCY_MODE as a string.
inline const char *get_gtid_consistency_mode_string(
    enum_gtid_consistency_mode mode) {
  return gtid_consistency_mode_names[(int)mode];
}
/**
  Return the current value of ENFORCE_GTID_CONSISTENCY as a string.

  Caller must hold global_sid_lock.rdlock.
*/
inline const char *get_gtid_consistency_mode_string() {
  return get_gtid_consistency_mode_string(get_gtid_consistency_mode());
}

/// The maximum value of GNO
const rpl_gno MAX_GNO = LLONG_MAX;
/// The length of MAX_GNO when printed in decimal.
const int MAX_GNO_TEXT_LENGTH = 19;
/// The maximal possible length of thread_id when printed in decimal.
const int MAX_THREAD_ID_TEXT_LENGTH = 19;

/**
  Parse a GNO from a string.

  @param s Pointer to the string. *s will advance to the end of the
  parsed GNO, if a correct GNO is found.
  @retval GNO if a correct GNO (i.e., 0 or positive number) was found.
  @retval -1 otherwise.
*/
rpl_gno parse_gno(const char **s);
/**
  Formats a GNO as a string.

  @param s The buffer.
  @param gno The GNO.
  @return Length of the generated string.
*/
int format_gno(char *s, rpl_gno gno);

typedef binary_log::Uuid rpl_sid;

/**
  This has the functionality of mysql_rwlock_t, with two differences:
  1. It has additional operations to check if the read and/or write lock
     is held at the moment.
  2. It is wrapped in an object-oriented interface.

  Note that the assertions do not check whether *this* thread has
  taken the lock (that would be more complicated as it would require a
  dynamic data structure).  Luckily, it is still likely that the
  assertions find bugs where a thread forgot to take a lock, because
  most of the time most locks are only used by one thread at a time.

  The assertions are no-ops when DBUG is off.
*/
class Checkable_rwlock {
 public:
  /// Initialize this Checkable_rwlock.
  Checkable_rwlock(
#if defined(HAVE_PSI_INTERFACE)
      PSI_rwlock_key psi_key MY_ATTRIBUTE((unused)) = 0
#endif
  ) {
#ifndef DBUG_OFF
    lock_state.store(0);
    dbug_trace = true;
#else
    is_write_lock = false;
#endif
#if defined(HAVE_PSI_INTERFACE)
    mysql_rwlock_init(psi_key, &rwlock);
#else
    mysql_rwlock_init(0, &rwlock);
#endif
  }
  /// Destroy this Checkable_lock.
  ~Checkable_rwlock() { mysql_rwlock_destroy(&rwlock); }

  /// Acquire the read lock.
  inline void rdlock() {
    mysql_rwlock_rdlock(&rwlock);
    assert_no_wrlock();
#ifndef DBUG_OFF
    if (dbug_trace) DBUG_PRINT("info", ("%p.rdlock()", this));
    ++lock_state;
#endif
  }
  /// Acquire the write lock.
  inline void wrlock() {
    mysql_rwlock_wrlock(&rwlock);
    assert_no_lock();
#ifndef DBUG_OFF
    if (dbug_trace) DBUG_PRINT("info", ("%p.wrlock()", this));
    lock_state.store(-1);
#else
    is_write_lock = true;
#endif
  }
  /// Release the lock (whether it is a write or read lock).
  inline void unlock() {
    assert_some_lock();
#ifndef DBUG_OFF
    if (dbug_trace) DBUG_PRINT("info", ("%p.unlock()", this));
    int val = lock_state.load();
    if (val > 0)
      --lock_state;
    else if (val == -1)
      lock_state.store(0);
    else
      DBUG_ASSERT(0);
#else
    is_write_lock = false;
#endif
    mysql_rwlock_unlock(&rwlock);
  }
  /**
    Return true if the write lock is held. Must only be called by
    threads that hold a lock.
  */
  inline bool is_wrlock() {
    assert_some_lock();
#ifndef DBUG_OFF
    return get_state() == -1;
#else
    return is_write_lock;
#endif
  }

  /**
    Return 0 if the write lock is held, otherwise an error will be returned.
  */
  inline int trywrlock() {
    int ret = mysql_rwlock_trywrlock(&rwlock);

    if (ret == 0) {
      assert_no_lock();
#ifndef DBUG_OFF
      if (dbug_trace) DBUG_PRINT("info", ("%p.wrlock()", this));
      lock_state.store(-1);
#else
      is_write_lock = true;
#endif
    }

    return ret;
  }

  /// Assert that some thread holds either the read or the write lock.
  inline void assert_some_lock() const { DBUG_ASSERT(get_state() != 0); }
  /// Assert that some thread holds the read lock.
  inline void assert_some_rdlock() const { DBUG_ASSERT(get_state() > 0); }
  /// Assert that some thread holds the write lock.
  inline void assert_some_wrlock() const { DBUG_ASSERT(get_state() == -1); }
  /// Assert that no thread holds the write lock.
  inline void assert_no_wrlock() const { DBUG_ASSERT(get_state() >= 0); }
  /// Assert that no thread holds the read lock.
  inline void assert_no_rdlock() const { DBUG_ASSERT(get_state() <= 0); }
  /// Assert that no thread holds read or write lock.
  inline void assert_no_lock() const { DBUG_ASSERT(get_state() == 0); }

#ifndef DBUG_OFF

  /// If enabled, print any lock/unlock operations to the DBUG trace.
  bool dbug_trace;

 private:
  /**
    The state of the lock:
    0 - not locked
    -1 - write locked
    >0 - read locked by that many threads
  */
  std::atomic<int32> lock_state;
  /// Read lock_state atomically and return the value.
  inline int32 get_state() const { return lock_state.load(); }

#else

 private:
  bool is_write_lock;

#endif
  /// The rwlock.
  mysql_rwlock_t rwlock;
};

/// Protects Gtid_state.  See comment above gtid_state for details.
extern Checkable_rwlock *global_sid_lock;

/// One of the locks that protects GTID_MODE.  See
/// get_gtid_mode(enum_gtid_mode_lock).
extern Checkable_rwlock *gtid_mode_lock;

/**
  Represents a bidirectional map between SID and SIDNO.

  SIDNOs are always numbers greater or equal to 1.

  This data structure OPTIONALLY knows of a read-write lock that
  protects the number of SIDNOs.  The lock is provided by the invoker
  of the constructor and it is generally the caller's responsibility
  to acquire the read lock.  If the lock is not NULL, access methods
  assert that the caller already holds the read (or write) lock.  If
  the lock is not NULL and a method of this class grows the number of
  SIDNOs, then the method temporarily upgrades this lock to a write
  lock and then degrades it to a read lock again; there will be a
  short period when the lock is not held at all.
*/
class Sid_map {
 public:
  /**
    Create this Sid_map.

    @param sid_lock Read-write lock that protects updates to the
    number of SIDNOs.
  */
  Sid_map(Checkable_rwlock *sid_lock);
  /// Destroy this Sid_map.
  ~Sid_map();
  /**
    Clears this Sid_map (for RESET SLAVE)

    @return RETURN_STATUS_OK or RETURN_STAUTS_REPORTED_ERROR
  */
  enum_return_status clear();
  /**
    Add the given SID to this map if it does not already exist.

    The caller must hold the read lock or write lock on sid_lock
    before invoking this function.  If the SID does not exist in this
    map, it will release the read lock, take a write lock, update the
    map, release the write lock, and take the read lock again.

    @param sid The SID.
    @retval SIDNO The SIDNO for the SID (a new SIDNO if the SID did
    not exist, an existing if it did exist).
    @retval negative Error. This function calls my_error.
  */
  rpl_sidno add_sid(const rpl_sid &sid);
  /**
    Get the SIDNO for a given SID

    The caller must hold the read lock on sid_lock before invoking
    this function.

    @param sid The SID.
    @retval SIDNO if the given SID exists in this map.
    @retval 0 if the given SID does not exist in this map.
  */
  rpl_sidno sid_to_sidno(const rpl_sid &sid) const {
<<<<<<< HEAD
    if (sid_lock != NULL) sid_lock->assert_some_lock();
=======
    if (sid_lock != nullptr) sid_lock->assert_some_lock();
>>>>>>> 4869291f
    const auto it = _sid_to_sidno.find(sid);
    if (it == _sid_to_sidno.end()) return 0;
    return it->second->sidno;
  }
  /**
    Get the SID for a given SIDNO.

    Raises an assertion if the SIDNO is not valid.

    If need_lock is true, acquires sid_lock->rdlock; otherwise asserts
    that it is held already.

    @param sidno The SIDNO.
    @param need_lock If true, and sid_lock!=NULL, this function will
    acquire sid_lock before looking up the sid, and then release
    it. If false, and sid_lock!=NULL, this function will assert the
    sid_lock is already held. If sid_lock==NULL, nothing is done
    w.r.t. locking.
    @retval NULL The SIDNO does not exist in this map.
    @retval pointer Pointer to the SID.  The data is shared with this
    Sid_map, so should not be modified.  It is safe to read the data
    even after this Sid_map is modified, but not if this Sid_map is
    destroyed.
  */
  const rpl_sid &sidno_to_sid(rpl_sidno sidno, bool need_lock = false) const {
<<<<<<< HEAD
    if (sid_lock != NULL) {
=======
    if (sid_lock != nullptr) {
>>>>>>> 4869291f
      if (need_lock)
        sid_lock->rdlock();
      else
        sid_lock->assert_some_lock();
    }
    DBUG_ASSERT(sidno >= 1 && sidno <= get_max_sidno());
    const rpl_sid &ret = (_sidno_to_sid[sidno - 1])->sid;
<<<<<<< HEAD
    if (sid_lock != NULL && need_lock) sid_lock->unlock();
=======
    if (sid_lock != nullptr && need_lock) sid_lock->unlock();
>>>>>>> 4869291f
    return ret;
  }
  /**
    Return the n'th smallest sidno, in the order of the SID's UUID.

    The caller must hold the read or write lock on sid_lock before
    invoking this function.

    @param n A number in the interval [0, get_max_sidno()-1], inclusively.
  */
  rpl_sidno get_sorted_sidno(rpl_sidno n) const {
<<<<<<< HEAD
    if (sid_lock != NULL) sid_lock->assert_some_lock();
=======
    if (sid_lock != nullptr) sid_lock->assert_some_lock();
>>>>>>> 4869291f
    return _sorted[n];
  }
  /**
    Return the biggest sidno in this Sid_map.

    The caller must hold the read or write lock on sid_lock before
    invoking this function.
  */
  rpl_sidno get_max_sidno() const {
<<<<<<< HEAD
    if (sid_lock != NULL) sid_lock->assert_some_lock();
=======
    if (sid_lock != nullptr) sid_lock->assert_some_lock();
>>>>>>> 4869291f
    return static_cast<rpl_sidno>(_sidno_to_sid.size());
  }

  /// Return the sid_lock.
  Checkable_rwlock *get_sid_lock() const { return sid_lock; }

  /**
    Deep copy this Sid_map to dest.

    The caller must hold:
     * the read lock on this sid_lock
     * the write lock on the dest sid_lock
    before invoking this function.

    @param[out] dest The Sid_map to which the sids and sidnos will
                     be copied.
    @return RETURN_STATUS_OK or RETURN_STATUS_REPORTED_ERROR.
  */
  enum_return_status copy(Sid_map *dest);

 private:
  /// Node pointed to by both the hash and the array.
  struct Node {
    rpl_sidno sidno;
    rpl_sid sid;
  };

  static const uchar *sid_map_get_key(const uchar *ptr, size_t *length) {
    const Node *node = pointer_cast<const Node *>(ptr);
    *length = binary_log::Uuid::BYTE_LENGTH;
    return node->sid.bytes;
  }

  /**
    Create a Node from the given SIDNO and SID and add it to
    _sidno_to_sid, _sid_to_sidno, and _sorted.

    The caller must hold the write lock on sid_lock before invoking
    this function.

    @param sidno The SIDNO to add.
    @param sid The SID to add.
    @return RETURN_STATUS_OK or RETURN_STATUS_REPORTED_ERROR.
  */
  enum_return_status add_node(rpl_sidno sidno, const rpl_sid &sid);

  /// Read-write lock that protects updates to the number of SIDNOs.
  mutable Checkable_rwlock *sid_lock;

  /**
    Array that maps SIDNO to SID; the element at index N points to a
    Node with SIDNO N-1.
  */
  Prealloced_array<Node *, 8> _sidno_to_sid;
  /**
    Hash that maps SID to SIDNO.
  */
  malloc_unordered_map<rpl_sid, unique_ptr_my_free<Node>, binary_log::Hash_Uuid>
      _sid_to_sidno{key_memory_Sid_map_Node};
  /**
    Array that maps numbers in the interval [0, get_max_sidno()-1] to
    SIDNOs, in order of increasing SID.

    @see Sid_map::get_sorted_sidno.
  */
  Prealloced_array<rpl_sidno, 8> _sorted;
};

extern Sid_map *global_sid_map;

/**
  Represents a growable array where each element contains a mutex and
  a condition variable.

  Each element can be locked, unlocked, broadcast, or waited for, and
  it is possible to call "THD::enter_cond" for the condition.  The
  allowed indexes range from 0, inclusive, to get_max_index(),
  inclusive.  Initially there are zero elements (and get_max_index()
  returns -1); more elements can be allocated by calling
  ensure_index().

  This data structure has a read-write lock that protects the number
  of elements.  The lock is provided by the invoker of the constructor
  and it is generally the caller's responsibility to acquire the read
  lock.  Access methods assert that the caller already holds the read
  (or write) lock.  If a method of this class grows the number of
  elements, then the method temporarily upgrades this lock to a write
  lock and then degrades it to a read lock again; there will be a
  short period when the lock is not held at all.
*/
class Mutex_cond_array {
 public:
  /**
    Create a new Mutex_cond_array.

    @param global_lock Read-write lock that protects updates to the
    number of elements.
  */
  Mutex_cond_array(Checkable_rwlock *global_lock);
  /// Destroy this object.
  ~Mutex_cond_array();
  /// Lock the n'th mutex.
  inline void lock(int n) const {
    assert_not_owner(n);
    mysql_mutex_lock(&get_mutex_cond(n)->mutex);
  }
  /// Unlock the n'th mutex.
  inline void unlock(int n) const {
    assert_owner(n);
    mysql_mutex_unlock(&get_mutex_cond(n)->mutex);
  }
  /// Broadcast the n'th condition.
  inline void broadcast(int n) const {
    mysql_cond_broadcast(&get_mutex_cond(n)->cond);
  }
  /**
    Assert that this thread owns the n'th mutex.
    This is a no-op if DBUG_OFF is on.
  */
  inline void assert_owner(int n MY_ATTRIBUTE((unused))) const {
#ifndef DBUG_OFF
    mysql_mutex_assert_owner(&get_mutex_cond(n)->mutex);
#endif
  }
  /**
    Assert that this thread does not own the n'th mutex.
    This is a no-op if DBUG_OFF is on.
  */
  inline void assert_not_owner(int n MY_ATTRIBUTE((unused))) const {
#ifndef DBUG_OFF
    mysql_mutex_assert_not_owner(&get_mutex_cond(n)->mutex);
#endif
  }

  /**
    Wait for signal on the n'th condition variable.

    The caller must hold the read lock or write lock on sid_lock, as
    well as the nth mutex lock, before invoking this function.  The
    sid_lock will be released, whereas the mutex will be released
    during the wait and (atomically) re-acquired when the wait ends
    or the timeout is reached.

    @param[in] thd THD object for the calling thread.
    @param[in] sidno Condition variable to wait for.
    @param[in] abstime The absolute point in time when the wait times
    out and stops, or NULL to wait indefinitely.

    @retval false Success.
    @retval true Failure: either timeout or thread was killed.  If
    thread was killed, the error has been generated.
  */
  inline bool wait(const THD *thd, int sidno, struct timespec *abstime) const {
    DBUG_ENTER("Mutex_cond_array::wait");
    int error = 0;
    Mutex_cond *mutex_cond = get_mutex_cond(sidno);
    global_lock->unlock();
    mysql_mutex_assert_owner(&mutex_cond->mutex);
    if (is_thd_killed(thd)) DBUG_RETURN(true);
<<<<<<< HEAD
    if (abstime != NULL)
=======
    if (abstime != nullptr)
>>>>>>> 4869291f
      error =
          mysql_cond_timedwait(&mutex_cond->cond, &mutex_cond->mutex, abstime);
    else
      mysql_cond_wait(&mutex_cond->cond, &mutex_cond->mutex);
    mysql_mutex_assert_owner(&mutex_cond->mutex);
    DBUG_RETURN(is_timeout(error));
  }
#ifdef MYSQL_SERVER
  /// Execute THD::enter_cond for the n'th condition variable.
  void enter_cond(THD *thd, int n, PSI_stage_info *stage,
                  PSI_stage_info *old_stage) const;
#endif  // ifdef MYSQL_SERVER
  /// Return the greatest addressable index in this Mutex_cond_array.
  inline int get_max_index() const {
    global_lock->assert_some_lock();
    return static_cast<int>(m_array.size() - 1);
  }
  /**
    Grows the array so that the given index fits.

    If the array is grown, the global_lock is temporarily upgraded to
    a write lock and then degraded again; there will be a
    short period when the lock is not held at all.

    @param n The index.
    @return RETURN_OK or RETURN_REPORTED_ERROR
  */
  enum_return_status ensure_index(int n);

 private:
  /**
    Return true if the given THD is killed.

    @param[in] thd -  The thread object
    @retval true  - thread is killed
            false - thread not killed
  */
  bool is_thd_killed(const THD *thd) const;
  /// A mutex/cond pair.
  struct Mutex_cond {
    mysql_mutex_t mutex;
    mysql_cond_t cond;
  };
  /// Return the Nth Mutex_cond object
  inline Mutex_cond *get_mutex_cond(int n) const {
    global_lock->assert_some_lock();
    DBUG_ASSERT(n <= get_max_index());
    Mutex_cond *ret = m_array[n];
    DBUG_ASSERT(ret);
    return ret;
  }
  /// Read-write lock that protects updates to the number of elements.
  mutable Checkable_rwlock *global_lock;
  Prealloced_array<Mutex_cond *, 8> m_array;
};

/**
  Holds information about a GTID interval: the sidno, the first gno
  and the last gno of this interval.
*/
struct Gtid_interval {
  /* SIDNO of this Gtid interval. */
  rpl_sidno sidno;
  /* The first GNO of this Gtid interval. */
  rpl_gno gno_start;
  /* The last GNO of this Gtid interval. */
  rpl_gno gno_end;
  void set(rpl_sidno sid_no, rpl_gno start, rpl_gno end) {
    sidno = sid_no;
    gno_start = start;
    gno_end = end;
  }
};

/**
  TODO: Move this structure to libbinlogevents/include/control_events.h
        when we start using C++11.
  Holds information about a GTID: the sidno and the gno.

  This is a POD. It has to be a POD because it is part of
  Gtid_specification, which has to be a POD because it is used in
  THD::variables.
*/
struct Gtid {
  /// SIDNO of this Gtid.
  rpl_sidno sidno;
  /// GNO of this Gtid.
  rpl_gno gno;

  /// Set both components to 0.
  void clear() {
    sidno = 0;
    gno = 0;
  }
  /// Set both components to the given, positive values.
  void set(rpl_sidno sidno_arg, rpl_gno gno_arg) {
    DBUG_ASSERT(sidno_arg > 0);
    DBUG_ASSERT(gno_arg > 0);
    sidno = sidno_arg;
    gno = gno_arg;
  }
  /**
    Return true if sidno is zero (and assert that gno is zero too in
    this case).
  */
  bool is_empty() const {
    // check that gno is not set inconsistently
    if (sidno <= 0)
      DBUG_ASSERT(gno == 0);
    else
      DBUG_ASSERT(gno > 0);
    return sidno == 0;
  }
  /**
    The maximal length of the textual representation of a SID, not
    including the terminating '\0'.
  */
  static const int MAX_TEXT_LENGTH =
      binary_log::Uuid::TEXT_LENGTH + 1 + MAX_GNO_TEXT_LENGTH;
  /**
    Return true if parse() would succeed, but don't store the
    result anywhere.
  */
  static bool is_valid(const char *text);
  /**
    Convert a Gtid to a string.
    @param sid the sid to use. This overrides the sidno of this Gtid.
    @param[out] buf Buffer to store the Gtid in (normally
    MAX_TEXT_LENGTH+1 bytes long).
    @return Length of the string, not counting '\0'.
  */
  int to_string(const rpl_sid &sid, char *buf) const;
  /**
    Convert this Gtid to a string.
    @param sid_map sid_map to use when converting sidno to a SID.
    @param[out] buf Buffer to store the Gtid in (normally
    MAX_TEXT_LENGTH+1 bytes long).
    @param need_lock If true, the function will acquire sid_map->sid_lock;
    otherwise it will assert that the lock is held.
    @return Length of the string, not counting '\0'.
  */
  int to_string(const Sid_map *sid_map, char *buf,
                bool need_lock = false) const;
  /// Returns true if this Gtid has the same sid and gno as 'other'.
  bool equals(const Gtid &other) const {
    return sidno == other.sidno && gno == other.gno;
  }
  /**
    Parses the given string and stores in this Gtid.

    @param sid_map sid_map to use when converting SID to a sidno.
    @param text The text to parse
    @return RETURN_STATUS_OK or RETURN_STATUS_REPORTED_ERROR.
  */
  enum_return_status parse(Sid_map *sid_map, const char *text);

#ifndef DBUG_OFF
  /// Debug only: print this Gtid to stdout.
  void print(const Sid_map *sid_map) const {
    char buf[MAX_TEXT_LENGTH + 1];
    to_string(sid_map, buf);
    printf("%s\n", buf);
  }
#endif
  /// Print this Gtid to the trace file if debug is enabled; no-op otherwise.
  void dbug_print(const Sid_map *sid_map MY_ATTRIBUTE((unused)),
                  const char *text MY_ATTRIBUTE((unused)) = "",
                  bool need_lock MY_ATTRIBUTE((unused)) = false) const {
#ifndef DBUG_OFF
    char buf[MAX_TEXT_LENGTH + 1];
    to_string(sid_map, buf, need_lock);
    DBUG_PRINT("info", ("%s%s%s", text, *text ? ": " : "", buf));
#endif
  }
};

/// Structure to store the GTID and timing information.
struct Trx_monitoring_info {
  /// GTID being monitored.
  Gtid gtid;
  /// OCT of the GTID being monitored.
  ulonglong original_commit_timestamp;
  /// ICT of the GTID being monitored.
  ulonglong immediate_commit_timestamp;
  /// When the GTID transaction started to be processed.
  ulonglong start_time;
  /// When the GTID transaction finished to be processed.
  ulonglong end_time;
  /// True if the GTID is being applied but will be skipped.
  bool skipped;
  /// True when this information contains useful data.
  bool is_info_set;
  /// Number of the last transient error of this transaction
  uint last_transient_error_number;
  /// Message of the last transient error of this transaction
  char last_transient_error_message[MAX_SLAVE_ERRMSG];
  /// Timestamp in microseconds of the last transient error of this transaction
  ulonglong last_transient_error_timestamp;
  /// Number of times this transaction was retried
  ulong transaction_retries;
  /// True when the transaction is retrying
  bool is_retrying;

  /// Constructor
  Trx_monitoring_info();
  /// Copy constructor
  Trx_monitoring_info(const Trx_monitoring_info &info);

  Trx_monitoring_info &operator=(const Trx_monitoring_info &) = default;

  /// Clear all fields of the structure.
  void clear();

  /**
    Copies this transaction monitoring information to the output parameters
    passed as input, which are the corresponding fields in a replication
    performance schema table.

    @param[in]  sid_map                  The SID map for the GTID.
    @param[out] gtid_arg                 GTID field in the PS table.
    @param[out] gtid_length_arg          Length of the GTID as string.
    @param[out] original_commit_ts_arg   The original commit timestamp.
    @param[out] immediate_commit_ts_arg  The immediate commit timestamp.
    @param[out] start_time_arg           The start time field.
  */
  void copy_to_ps_table(Sid_map *sid_map, char *gtid_arg, uint *gtid_length_arg,
                        ulonglong *original_commit_ts_arg,
                        ulonglong *immediate_commit_ts_arg,
                        ulonglong *start_time_arg);

  /**
    Copies this transaction monitoring information to the output parameters
    passed as input, which are the corresponding fields in a replication
    performance schema table.

    @param[in]  sid_map                  The SID map for the GTID.
    @param[out] gtid_arg                 GTID field in the PS table.
    @param[out] gtid_length_arg          Length of the GTID as string.
    @param[out] original_commit_ts_arg   The original commit timestamp.
    @param[out] immediate_commit_ts_arg  The immediate commit timestamp.
    @param[out] start_time_arg           The start time field.
    @param[out] end_time_arg             The end time field. This can be null
                                         when the PS table fields are for the
                                         "still processing" information.
  */
  void copy_to_ps_table(Sid_map *sid_map, char *gtid_arg, uint *gtid_length_arg,
                        ulonglong *original_commit_ts_arg,
                        ulonglong *immediate_commit_ts_arg,
                        ulonglong *start_time_arg, ulonglong *end_time_arg);

  /**
    Copies this transaction monitoring information to the output parameters
    passed as input, which are the corresponding fields in a replication
    performance schema table.

    @param[in]  sid_map                          The SID map for the GTID.
    @param[out] gtid_arg                         GTID field in the PS table.
    @param[out] gtid_length_arg                  Length of the GTID as string.
    @param[out] original_commit_ts_arg           The original commit timestamp.
    @param[out] immediate_commit_ts_arg          The immediate commit timestamp.
    @param[out] start_time_arg                   The start time field.
    @param[out] last_transient_errno_arg         The last transient error
                                                 number.
    @param[out] last_transient_errmsg_arg        The last transient error
                                                 message.
    @param[out] last_transient_errmsg_length_arg Length of the last transient
                                                 error message.
    @param[out] last_transient_timestamp_arg     The last transient error
                                                 timestamp.
    @param[out] retries_count_arg                The total number of retries for
                                                 this transaction.
  */
  void copy_to_ps_table(
      Sid_map *sid_map, char *gtid_arg, uint *gtid_length_arg,
      ulonglong *original_commit_ts_arg, ulonglong *immediate_commit_ts_arg,
      ulonglong *start_time_arg, uint *last_transient_errno_arg,
      char *last_transient_errmsg_arg, uint *last_transient_errmsg_length_arg,
      ulonglong *last_transient_timestamp_arg, ulong *retries_count_arg);

  /**
    Copies this transaction monitoring information to the output parameters
    passed as input, which are the corresponding fields in a replication
    performance schema table.

    @param[in]  sid_map                          The SID map for the GTID.
    @param[out] gtid_arg                         GTID field in the PS table.
    @param[out] gtid_length_arg                  Length of the GTID as string.
    @param[out] original_commit_ts_arg           The original commit timestamp.
    @param[out] immediate_commit_ts_arg          The immediate commit timestamp.
    @param[out] start_time_arg                   The start time field.
    @param[out] end_time_arg                     The end time field. This can be
                                                 null when the PS table fields
                                                 are for the "still processing"
                                                 information.
    @param[out] last_transient_errno_arg         The last transient error
                                                 number.
    @param[out] last_transient_errmsg_arg        The last transient error
                                                 message.
    @param[out] last_transient_errmsg_length_arg Length of the last transient
                                                 error message.
    @param[out] last_transient_timestamp_arg     The last transient error
                                                 timestamp.
    @param[out] retries_count_arg                The total number of retries for
                                                 this transaction.
  */
  void copy_to_ps_table(Sid_map *sid_map, char *gtid_arg, uint *gtid_length_arg,
                        ulonglong *original_commit_ts_arg,
                        ulonglong *immediate_commit_ts_arg,
                        ulonglong *start_time_arg, ulonglong *end_time_arg,
                        uint *last_transient_errno_arg,
                        char *last_transient_errmsg_arg,
                        uint *last_transient_errmsg_length_arg,
                        ulonglong *last_transient_timestamp_arg,
                        ulong *retries_count_arg);
};

/**
  Stores information to monitor a transaction during the different replication
  stages.
*/
class Gtid_monitoring_info {
 public:
  /**
    Create this GTID monitoring info object.

    @param atomic_mutex_arg When specified, this object will rely on the mutex
                            to arbitrate the read/update access to object data.
                            This will be used by the receiver thread, relying
                            on mi->data_lock. When no mutex is specified, the
                            object will rely on its own atomic mechanism.
  */
<<<<<<< HEAD
  Gtid_monitoring_info(mysql_mutex_t *atomic_mutex_arg = NULL);
=======
  Gtid_monitoring_info(mysql_mutex_t *atomic_mutex_arg = nullptr);
>>>>>>> 4869291f

  /// Destroy this GTID monitoring info object.
  ~Gtid_monitoring_info();

 protected:
  /// Holds information about transaction being processed.
  Trx_monitoring_info *processing_trx;
  /// Holds information about the last processed transaction.
  Trx_monitoring_info *last_processed_trx;

 private:
  /**
    Mutex arbitrating the atomic access to the object.

    Some Gtid_monitoring_info will rely on replication thread locks
    (i.e.: the Master_info's one rely on mi->data_lock, that is already
    acquired every time the Gtid_monitoring_info needs to be updated).

    Other Gtid_monitoring_info will rely on an atomic lock implemented
    in this class to avoid overlapped reads and writes over the information.
    (i.e.: the Relay_log_info's one sometimes is updated without rli locks).

    When atomic_mutex is NULL, the object will rely on its own atomic
    mechanism.
  */
  mysql_mutex_t *atomic_mutex;

  /// The atomic locked flag.
  std::atomic<bool> atomic_locked{false};
#ifndef DBUG_OFF
  /// Flag to assert the atomic lock behavior.
  bool is_locked = false;
#endif

 public:
  /**
    Lock this object when no thread mutex is used to arbitrate the access.
  */
  void atomic_lock();
  /**
    Unlock this object when no thread mutex is used to arbitrate the access.
  */
  void atomic_unlock();
  /**
    Clear all monitoring information.
  */
  void clear();
  /**
    Clear only the processing_trx monitoring info.
  */
  void clear_processing_trx();
  /**
    Clear only the last_processed_trx monitoring info.
  */
  void clear_last_processed_trx();
  /**
    Sets the initial monitoring information.

    @param gtid_arg         The Gtid to be stored.
    @param original_ts_arg  The original commit timestamp of the GTID.
    @param immediate_ts_arg The immediate commit timestamp of the GTID.
    @param skipped_arg      True if the GTID was already applied.
                            This only make sense for applier threads.
                            That's why it is false by default.
  */
  void start(Gtid gtid_arg, ulonglong original_ts_arg,
             ulonglong immediate_ts_arg, bool skipped_arg = false);

  /**
    Sets the final information, copy processing info to last_processed
    and clears processing info.
  */
  void finish();
  /**
    Copies both processing_trx and last_processed_trx info to other
    Trx_monitoring_info structures.

    @param[out] processing_dest     The destination of processing_trx.
    @param[out] last_processed_dest The destination of last_processed_trx.
  */
  void copy_info_to(Trx_monitoring_info *processing_dest,
                    Trx_monitoring_info *last_processed_dest);
  /**
    Copies all monitoring info to other Gtid_monitoring_info object.

    @param[out] dest     The destination Gtid_monitoring_info.
  */
  void copy_info_to(Gtid_monitoring_info *dest);
  /// Returns true if the processing_trx is set, false otherwise.
  bool is_processing_trx_set();
  /// Returns the GTID of the processing_trx.
  const Gtid *get_processing_trx_gtid();
  /**
    Stores the information about the last transient error in the current
    transaction, namely: the error number, message and total number of retries.
    It also sets the timestamp for this error.

    @param transient_errno_arg        The number of the transient error in this
                                      transaction.
    @param transient_err_message_arg  The message of this transient error.
    @param trans_retries_arg          The number of times this transaction has
                                      been retried.
  */
  void store_transient_error(uint transient_errno_arg,
                             const char *transient_err_message_arg,
                             ulong trans_retries_arg);
};

/**
  Represents a set of GTIDs.

  This is structured as an array, indexed by SIDNO, where each element
  contains a linked list of intervals.

  This data structure OPTIONALLY knows of a Sid_map that gives a
  correspondence between SIDNO and SID.  If the Sid_map is NULL, then
  operations that require a Sid_map - printing and parsing - raise an
  assertion.

  This data structure OPTIONALLY knows of a read-write lock that
  protects the number of SIDNOs.  The lock is provided by the invoker
  of the constructor and it is generally the caller's responsibility
  to acquire the read lock.  If the lock is not NULL, access methods
  assert that the caller already holds the read (or write) lock.  If
  the lock is not NULL and a method of this class grows the number of
  SIDNOs, then the method temporarily upgrades this lock to a write
  lock and then degrades it to a read lock again; there will be a
  short period when the lock is not held at all.
*/
class Gtid_set {
 public:
  static PSI_mutex_key key_gtid_executed_free_intervals_mutex;
  /**
    Constructs a new, empty Gtid_set.

    @param sid_map The Sid_map to use, or NULL if this Gtid_set
    should not have a Sid_map.
    @param sid_lock Read-write lock that protects updates to the
    number of SIDs. This may be NULL if such changes do not need to be
    protected.
  */
<<<<<<< HEAD
  Gtid_set(Sid_map *sid_map, Checkable_rwlock *sid_lock = NULL);
=======
  Gtid_set(Sid_map *sid_map, Checkable_rwlock *sid_lock = nullptr);
>>>>>>> 4869291f
  /**
    Constructs a new Gtid_set that contains the gtids in the given
    string, in the same format as add_gtid_text(char *).

    @param sid_map The Sid_map to use for SIDs.
    @param text The text to parse.
    @param status Will be set to RETURN_STATUS_OK on success or
    RETURN_STATUS_REPORTED_ERROR on error.
    @param sid_lock Read/write lock to protect changes in the number
    of SIDs with. This may be NULL if such changes do not need to be
    protected.
    If sid_lock != NULL, then the read lock on sid_lock must be held
    before calling this function. If the array is grown, sid_lock is
    temporarily upgraded to a write lock and then degraded again;
    there will be a short period when the lock is not held at all.
  */
  Gtid_set(Sid_map *sid_map, const char *text, enum_return_status *status,
<<<<<<< HEAD
           Checkable_rwlock *sid_lock = NULL);
=======
           Checkable_rwlock *sid_lock = nullptr);
>>>>>>> 4869291f

 private:
  /// Worker for the constructor.
  void init();

 public:
  /// Destroy this Gtid_set.
  ~Gtid_set();
  /**
    Removes all gtids from this Gtid_set.

    This does not deallocate anything: if gtids are added later,
    existing allocated memory will be re-used.
  */
  void clear();
  /**
    Removes all gtids from this Gtid_set and clear all the sidnos
    used by the Gtid_set and it's SID map.

    This does not deallocate anything: if gtids are added later,
    existing allocated memory will be re-used.
  */
  void clear_set_and_sid_map();
  /**
    Adds the given GTID to this Gtid_set.

    The SIDNO must exist in the Gtid_set before this function is called.

    @param sidno SIDNO of the GTID to add.
    @param gno GNO of the GTID to add.
  */
  void _add_gtid(rpl_sidno sidno, rpl_gno gno) {
    DBUG_ENTER("Gtid_set::_add_gtid(sidno, gno)");
    Interval_iterator ivit(this, sidno);
    Free_intervals_lock lock(this);
    add_gno_interval(&ivit, gno, gno + 1, &lock);
    DBUG_VOID_RETURN;
  }
  /**
    Removes the given GTID from this Gtid_set.

    @param sidno SIDNO of the GTID to remove.
    @param gno GNO of the GTID to remove.
  */
  void _remove_gtid(rpl_sidno sidno, rpl_gno gno) {
    DBUG_ENTER("Gtid_set::_remove_gtid(rpl_sidno, rpl_gno)");
    if (sidno <= get_max_sidno()) {
      Interval_iterator ivit(this, sidno);
      Free_intervals_lock lock(this);
      remove_gno_interval(&ivit, gno, gno + 1, &lock);
    }
    DBUG_VOID_RETURN;
  }
  /**
    Adds the given GTID to this Gtid_set.

    The SIDNO must exist in the Gtid_set before this function is called.

    @param gtid Gtid to add.
  */
  void _add_gtid(const Gtid &gtid) { _add_gtid(gtid.sidno, gtid.gno); }
  /**
    Removes the given GTID from this Gtid_set.

    @param gtid Gtid to remove.
   */
  void _remove_gtid(const Gtid &gtid) { _remove_gtid(gtid.sidno, gtid.gno); }
  /**
    Adds all gtids from the given Gtid_set to this Gtid_set.

    If sid_lock != NULL, then the read lock must be held before
    calling this function. If a new sidno is added so that the array
    of lists of intervals is grown, sid_lock is temporarily upgraded
    to a write lock and then degraded again; there will be a short
    period when the lock is not held at all.

    @param other The Gtid_set to add.
    @return RETURN_STATUS_OK or RETURN_STATUS_REPORTED_ERROR.
  */
  enum_return_status add_gtid_set(const Gtid_set *other);
  /**
    Removes all gtids in the given Gtid_set from this Gtid_set.

    @param other The Gtid_set to remove.
  */
  void remove_gtid_set(const Gtid_set *other);
  /**
    Removes all intervals of 'other' for a given SIDNO, from 'this'.

    Example:
    this = A:1-100, B:1-100
    other = A:1-100, B:1-50, C:1-100
    this.remove_intervals_for_sidno(other, B) = A:1-100, B:51-100

    It is not required that the intervals exist in this Gtid_set.

    @param other The set to remove.
    @param sidno The sidno to remove.
  */
  void remove_intervals_for_sidno(Gtid_set *other, rpl_sidno sidno);
  /**
    Adds the set of GTIDs represented by the given string to this Gtid_set.

    The string must have the format of a comma-separated list of zero
    or more of the following items:

       XXXXXXXX-XXXX-XXXX-XXXX-XXXXXXXXXXXX(:NUMBER+(-NUMBER)?)*
       | ANONYMOUS

       Each X is a hexadecimal digit (upper- or lowercase).
       NUMBER is a decimal, 0xhex, or 0oct number.

       The start of an interval must be greater than 0. The end of an
       interval may be 0, but any interval that has an endpoint that
       is smaller than the start is discarded.

    The string can start with an optional '+' appender qualifier
    which triggers @c executed_gtids and @c lost_gtids set examination
    on the matter of disjointness with the one being added.

    If sid_lock != NULL, then the read lock on sid_lock must be held
    before calling this function. If a new sidno is added so that the
    array of lists of intervals is grown, sid_lock is temporarily
    upgraded to a write lock and then degraded again; there will be a
    short period when the lock is not held at all.

    @param text The string to parse.
    @param [in,out] anonymous If this is NULL, ANONYMOUS is not
    allowed.  If this is not NULL, it will be set to true if the
    anonymous GTID was found; false otherwise.
    @param[in,out] starts_with_plus If this is not NULL, the string may
    optionally begin with a '+' character, and *starts_with_plus will
    be set to true if the plus character is present. If this is NULL,
    no plus is allowed at the begin of the string.

    @return RETURN_STATUS_OK or RETURN_STATUS_REPORTED_ERROR.
  */
<<<<<<< HEAD
  enum_return_status add_gtid_text(const char *text, bool *anonymous = NULL,
                                   bool *starts_with_plus = NULL);
=======
  enum_return_status add_gtid_text(const char *text, bool *anonymous = nullptr,
                                   bool *starts_with_plus = nullptr);
>>>>>>> 4869291f
  /**
    Decodes a Gtid_set from the given string.

    @param encoded The string to parse.
    @param length The number of bytes.
    @param actual_length If this is not NULL, it is set to the number
    of bytes used by the encoding (which may be less than 'length').
    If this is NULL, an error is generated if the encoding is shorter
    than the given 'length'.
    @return RETURN_STATUS_OK or RETURN_STATUS_REPORTED_ERROR.
  */
  enum_return_status add_gtid_encoding(const uchar *encoded, size_t length,
<<<<<<< HEAD
                                       size_t *actual_length = NULL);
=======
                                       size_t *actual_length = nullptr);
>>>>>>> 4869291f
  /// Return true iff the given GTID exists in this set.
  bool contains_gtid(rpl_sidno sidno, rpl_gno gno) const;
  /// Return true iff the given GTID exists in this set.
  bool contains_gtid(const Gtid &gtid) const {
    return contains_gtid(gtid.sidno, gtid.gno);
  }
  // Get last gno or 0 if this set is empty.
  rpl_gno get_last_gno(rpl_sidno sidno) const;
  /// Returns the maximal sidno that this Gtid_set currently has space for.
  rpl_sidno get_max_sidno() const {
    if (sid_lock) sid_lock->assert_some_lock();
    return static_cast<rpl_sidno>(m_intervals.size());
  }
  /**
    Allocates space for all sidnos up to the given sidno in the array of
    intervals. The sidno must exist in the Sid_map associated with this
    Gtid_set.

    If sid_lock != NULL, then the read lock on sid_lock must be held
    before calling this function. If the array is grown, sid_lock is
    temporarily upgraded to a write lock and then degraded again;
    there will be a short period when the lock is not held at all.

    @param sidno The SIDNO.
    @return RETURN_STATUS_OK or RETURN_STATUS_REPORTED_ERROR.
  */
  enum_return_status ensure_sidno(rpl_sidno sidno);
  /// Returns true if this Gtid_set is a subset of the other Gtid_set.
  bool is_subset(const Gtid_set *super) const;
  /// Returns true if this Gtid_set is a non equal subset of the other Gtid_set.
  bool is_subset_not_equals(const Gtid_set *super) const {
    return (is_subset(super) && !equals(super));
  }

  /**
    Returns true if this Gtid_set is a subset of the given gtid_set
    on the given superset_sidno and subset_sidno.

    @param super          Gtid_set with which this->gtid_set needs to be
                           compared
    @param superset_sidno The sidno that will be compared, relative to
                           super->sid_map.
    @param subset_sidno   The sidno that will be compared, relative to
                           this->sid_map.
    @return true          If 'this' Gtid_set is subset of given
                           'super' Gtid_set.
            false         If 'this' Gtid_set is *not* subset of given
                           'super' Gtid_set.
  */
  bool is_subset_for_sid(const Gtid_set *super, rpl_sidno superset_sidno,
                         rpl_sidno subset_sidno) const;
  /// Returns true if there is a least one element of this Gtid_set in
  /// the other Gtid_set.
  bool is_intersection_nonempty(const Gtid_set *other) const;
  /**
    Add the intersection of this Gtid_set and the other Gtid_set to result.

    @param other The Gtid_set to intersect with this Gtid_set
    @param result Gtid_set where the result will be stored.
    @return RETURN_STATUS_OK or RETURN_STATUS_REPORTED_ERROR.
  */
  enum_return_status intersection(const Gtid_set *other, Gtid_set *result);
  /// Returns true if this Gtid_set is empty.
  bool is_empty() const {
    Gtid_iterator git(this);
    return git.get().sidno == 0;
  }

  /**
    What is the count of all the GTIDs in all intervals for a sidno

    @param sidno  The sidno that contains the intervals

    @return the number of all GTIDs in all intervals
  */
  ulonglong get_interval_count(rpl_sidno sidno) const {
    Const_interval_iterator ivit(this, sidno);
    ulonglong ret = 0;
    while (ivit.get() != nullptr) {
      ret += ivit.get()->end - ivit.get()->start;
      ivit.next();
    }
    return ret;
  }

  /**
    What is the count of all the GTIDs for all sidno

    @return the number of all GTIDs
  */
  ulonglong get_gtid_number() const {
    if (sid_lock != nullptr) sid_lock->assert_some_wrlock();
    rpl_sidno max_sidno = get_max_sidno();
    ulonglong ret = 0;
    for (rpl_sidno sidno = 1; sidno <= max_sidno; sidno++)
      ret += get_interval_count(sidno);
    return ret;
  }

  /**
    Returns true if this Gtid_set contains at least one GTID with
    the given SIDNO.

    @param sidno The SIDNO to test.
    @retval true The SIDNO is less than or equal to the max SIDNO, and
    there is at least one GTID with this SIDNO.
    @retval false The SIDNO is greater than the max SIDNO, or there is
    no GTID with this SIDNO.
  */
  bool contains_sidno(rpl_sidno sidno) const {
    DBUG_ASSERT(sidno >= 1);
    if (sidno > get_max_sidno()) return false;
    Const_interval_iterator ivit(this, sidno);
    return ivit.get() != nullptr;
  }
  /**
    Returns true if the given string is a valid specification of a
    Gtid_set, false otherwise.
  */
  static bool is_valid(const char *text);

  /**
    Class Gtid_set::String_format defines the separators used by
    Gtid_set::to_string.
  */
  struct String_format {
    /// The generated string begins with this.
    const char *begin;
    /// The generated string begins with this.
    const char *end;
    /// In 'SID:GNO', this is the ':'
    const char *sid_gno_separator;
    /// In 'SID:GNO-GNO', this is the '-'
    const char *gno_start_end_separator;
    /// In 'SID:GNO:GNO', this is the second ':'
    const char *gno_gno_separator;
    /// In 'SID:GNO,SID:GNO', this is the ','
    const char *gno_sid_separator;
    /// If the set is empty and this is not NULL, then this string is generated.
    const char *empty_set_string;
    /// The following fields are the lengths of each field above.
    const int begin_length;
    const int end_length;
    const int sid_gno_separator_length;
    const int gno_start_end_separator_length;
    const int gno_gno_separator_length;
    const int gno_sid_separator_length;
    const int empty_set_string_length;
  };
  /**
    Returns the length of the output from to_string.

    @warning This does not include the trailing '\0', so your buffer
    needs space for get_string_length() + 1 characters.

    @param string_format String_format object that specifies
    separators in the resulting text.
    @return The length.
  */
<<<<<<< HEAD
  size_t get_string_length(const String_format *string_format = NULL) const;
=======
  size_t get_string_length(const String_format *string_format = nullptr) const;
>>>>>>> 4869291f
  /**
    Formats this Gtid_set as a string and saves in a given buffer.

    @param[out] buf Pointer to the buffer where the string should be
    stored. This should have size at least get_string_length()+1.
    @param need_lock If this Gtid_set has a sid_lock, then the write
    lock must be held while generating the string. If this parameter
    is true, then this function acquires and releases the lock;
    otherwise it asserts that the caller holds the lock.
    @param string_format String_format object that specifies
    separators in the resulting text.
    @return Length of the generated string.
  */
  size_t to_string(char *buf, bool need_lock = false,
<<<<<<< HEAD
                   const String_format *string_format = NULL) const;
=======
                   const String_format *string_format = nullptr) const;
>>>>>>> 4869291f

  /**
    Formats a Gtid_set as a string and saves in a newly allocated buffer.
    @param[out] buf Pointer to pointer to string. The function will
    set it to point to the newly allocated buffer, or NULL on out of memory.
    @param need_lock If this Gtid_set has a sid_lock, then the write
    lock must be held while generating the string. If this parameter
    is true, then this function acquires and releases the lock;
    otherwise it asserts that the caller holds the lock.
    @param string_format Specifies how to format the string.
    @retval Length of the generated string, or -1 on out of memory.
  */
  long to_string(char **buf, bool need_lock = false,
<<<<<<< HEAD
                 const String_format *string_format = NULL) const;
=======
                 const String_format *string_format = nullptr) const;
>>>>>>> 4869291f
#ifndef DBUG_OFF
  /// Debug only: Print this Gtid_set to stdout.

  /// For use with C `printf`
  void print(bool need_lock = false,
<<<<<<< HEAD
             const Gtid_set::String_format *sf = NULL) const {
=======
             const Gtid_set::String_format *sf = nullptr) const {
>>>>>>> 4869291f
    char *str;
    to_string(&str, need_lock, sf);
    printf("%s\n", str ? str : "out of memory in Gtid_set::print");
    my_free(str);
  }

  /// For use with C++ `std::ostream`
  inline friend std::ostream &operator<<(std::ostream &os, const Gtid_set &in) {
    char *str;
    in.to_string(&str, true, nullptr);
    os << std::string(str) << std::flush;
    my_free(str);
    return os;
  }
#endif
  /**
    Print this Gtid_set to the trace file if debug is enabled; no-op
    otherwise.
  */
<<<<<<< HEAD
  void dbug_print(
      const char *text MY_ATTRIBUTE((unused)) = "",
      bool need_lock MY_ATTRIBUTE((unused)) = false,
      const Gtid_set::String_format *sf MY_ATTRIBUTE((unused)) = NULL) const {
=======
  void dbug_print(const char *text MY_ATTRIBUTE((unused)) = "",
                  bool need_lock MY_ATTRIBUTE((unused)) = false,
                  const Gtid_set::String_format *sf MY_ATTRIBUTE((unused)) =
                      nullptr) const {
>>>>>>> 4869291f
#ifndef DBUG_OFF
    char *str;
    to_string(&str, need_lock, sf);
    DBUG_PRINT("info", ("%s%s'%s'", text, *text ? ": " : "",
                        str ? str : "out of memory in Gtid_set::dbug_print"));
    my_free(str);
#endif
  }
  /**
    Gets all gtid intervals from this Gtid_set.

    @param[out] gtid_intervals Store all gtid intervals from this Gtid_set.
  */
  void get_gtid_intervals(std::list<Gtid_interval> *gtid_intervals) const;
  /**
    The default String_format: the format understood by
    add_gtid_text(const char *).
  */
  static const String_format default_string_format;
  /**
    String_format useful to generate an SQL string: the string is
    wrapped in single quotes and there is a newline between SIDs.
  */
  static const String_format sql_string_format;
  /**
    String_format for printing the Gtid_set commented: the string is
    not quote-wrapped, and every SID is on a new line with a leading '# '.
  */
  static const String_format commented_string_format;

  /// Return the Sid_map associated with this Gtid_set.
  Sid_map *get_sid_map() const { return sid_map; }

  /**
    Represents one element in the linked list of intervals associated
    with a SIDNO.
  */
  struct Interval {
   public:
    /// The first GNO of this interval.
    rpl_gno start;
    /// The first GNO after this interval.
    rpl_gno end;
    /// Return true iff this interval is equal to the given interval.
    bool equals(const Interval &other) const {
      return start == other.start && end == other.end;
    }
    /// Pointer to next interval in list.
    Interval *next;
  };

  /**
    Provides an array of Intervals that this Gtid_set can use when
    gtids are subsequently added.  This can be used as an
    optimization, to reduce allocation for sets that have a known
    number of intervals.

    @param n_intervals The number of intervals to add.
    @param intervals_param Array of n_intervals intervals.
  */
  void add_interval_memory(int n_intervals, Interval *intervals_param) {
<<<<<<< HEAD
    if (sid_lock != NULL) mysql_mutex_lock(&free_intervals_mutex);
    add_interval_memory_lock_taken(n_intervals, intervals_param);
    if (sid_lock != NULL) mysql_mutex_unlock(&free_intervals_mutex);
=======
    if (sid_lock != nullptr) mysql_mutex_lock(&free_intervals_mutex);
    add_interval_memory_lock_taken(n_intervals, intervals_param);
    if (sid_lock != nullptr) mysql_mutex_unlock(&free_intervals_mutex);
>>>>>>> 4869291f
  }

  /**
    Iterator over intervals for a given SIDNO.

    This is an abstract template class, used as a common base class
    for Const_interval_iterator and Interval_iterator.

    The iterator always points to an interval pointer.  The interval
    pointer is either the initial pointer into the list, or the next
    pointer of one of the intervals in the list.
  */
  template <typename Gtid_set_p, typename Interval_p>
  class Interval_iterator_base {
   public:
    /**
      Construct a new iterator over the GNO intervals for a given Gtid_set.

      @param gtid_set The Gtid_set.
      @param sidno The SIDNO.
    */
    Interval_iterator_base(Gtid_set_p gtid_set, rpl_sidno sidno) {
      DBUG_ASSERT(sidno >= 1 && sidno <= gtid_set->get_max_sidno());
      init(gtid_set, sidno);
    }
    /// Construct a new iterator over the free intervals of a Gtid_set.
    Interval_iterator_base(Gtid_set_p gtid_set) {
      p = const_cast<Interval_p *>(&gtid_set->free_intervals);
    }
    /// Reset this iterator.
    inline void init(Gtid_set_p gtid_set, rpl_sidno sidno) {
      p = const_cast<Interval_p *>(&gtid_set->m_intervals[sidno - 1]);
    }
    /// Advance current_elem one step.
    inline void next() {
<<<<<<< HEAD
      DBUG_ASSERT(*p != NULL);
=======
      DBUG_ASSERT(*p != nullptr);
>>>>>>> 4869291f
      p = const_cast<Interval_p *>(&(*p)->next);
    }
    /// Return current_elem.
    inline Interval_p get() const { return *p; }

   protected:
    /**
      Holds the address of the 'next' pointer of the previous element,
      or the address of the initial pointer into the list, if the
      current element is the first element.
    */
    Interval_p *p;
  };

  /**
    Iterator over intervals of a const Gtid_set.
  */
  class Const_interval_iterator
      : public Interval_iterator_base<const Gtid_set *, const Interval *> {
   public:
    /// Create this Const_interval_iterator.
    Const_interval_iterator(const Gtid_set *gtid_set, rpl_sidno sidno)
        : Interval_iterator_base<const Gtid_set *, const Interval *>(gtid_set,
                                                                     sidno) {}
    /// Create this Const_interval_iterator.
    Const_interval_iterator(const Gtid_set *gtid_set)
        : Interval_iterator_base<const Gtid_set *, const Interval *>(gtid_set) {
    }
  };

  /**
    Iterator over intervals of a non-const Gtid_set, with additional
    methods to modify the Gtid_set.
  */
  class Interval_iterator
      : public Interval_iterator_base<Gtid_set *, Interval *> {
   public:
    /// Create this Interval_iterator.
    Interval_iterator(Gtid_set *gtid_set, rpl_sidno sidno)
        : Interval_iterator_base<Gtid_set *, Interval *>(gtid_set, sidno) {}
    /// Destroy this Interval_iterator.
    Interval_iterator(Gtid_set *gtid_set)
        : Interval_iterator_base<Gtid_set *, Interval *>(gtid_set) {}

   private:
    /**
      Set current_elem to the given Interval but do not touch the
      next pointer of the given Interval.
    */
    inline void set(Interval *iv) { *p = iv; }
    /// Insert the given element before current_elem.
    inline void insert(Interval *iv) {
      iv->next = *p;
      set(iv);
    }
    /// Remove current_elem.
    inline void remove(Gtid_set *gtid_set) {
<<<<<<< HEAD
      DBUG_ASSERT(get() != NULL);
=======
      DBUG_ASSERT(get() != nullptr);
>>>>>>> 4869291f
      Interval *next = (*p)->next;
      gtid_set->put_free_interval(*p);
      set(next);
    }
    /**
      Only Gtid_set is allowed to use set/insert/remove.

      They are not safe to use from other code because: (1) very easy
      to make a mistakes (2) they don't clear cached_string_format or
      cached_string_length.
    */
    friend class Gtid_set;
  };

  /**
    Iterator over all gtids in a Gtid_set.  This is a const
    iterator; it does not allow modification of the Gtid_set.
  */
  class Gtid_iterator {
   public:
    Gtid_iterator(const Gtid_set *gs) : gtid_set(gs), sidno(0), ivit(gs) {
<<<<<<< HEAD
      if (gs->sid_lock != NULL) gs->sid_lock->assert_some_wrlock();
=======
      if (gs->sid_lock != nullptr) gs->sid_lock->assert_some_wrlock();
>>>>>>> 4869291f
      next_sidno();
    }
    /// Advance to next gtid.
    inline void next() {
      DBUG_ASSERT(gno > 0 && sidno > 0);
      // go to next GTID in current interval
      gno++;
      // end of interval? then go to next interval for this sidno
      if (gno == ivit.get()->end) {
        ivit.next();
        const Interval *iv = ivit.get();
        // last interval for this sidno? then go to next sidno
<<<<<<< HEAD
        if (iv == NULL) {
=======
        if (iv == nullptr) {
>>>>>>> 4869291f
          next_sidno();
          // last sidno? then don't try more
          if (sidno == 0) return;
          iv = ivit.get();
        }
        gno = iv->start;
      }
    }
    /// Return next gtid, or {0,0} if we reached the end.
    inline Gtid get() const {
      Gtid ret = {sidno, gno};
      return ret;
    }

   private:
    /// Find the next sidno that has one or more intervals.
    inline void next_sidno() {
      const Interval *iv;
      do {
        sidno++;
        if (sidno > gtid_set->get_max_sidno()) {
          sidno = 0;
          gno = 0;
          return;
        }
        ivit.init(gtid_set, sidno);
        iv = ivit.get();
<<<<<<< HEAD
      } while (iv == NULL);
=======
      } while (iv == nullptr);
>>>>>>> 4869291f
      gno = iv->start;
    }
    /// The Gtid_set we iterate over.
    const Gtid_set *gtid_set;
    /**
      The SIDNO of the current element, or 0 if the iterator is past
      the last element.
    */
    rpl_sidno sidno;
    /**
      The GNO of the current element, or 0 if the iterator is past the
      last element.
    */
    rpl_gno gno;
    /// Iterator over the intervals for the current SIDNO.
    Const_interval_iterator ivit;
  };

 public:
  /**
    Encodes this Gtid_set as a binary string.
  */
  void encode(uchar *buf) const;
  /**
    Returns the length of this Gtid_set when encoded using the
    encode() function.
  */
  size_t get_encoded_length() const;

 private:
  /**
    Contains a list of intervals allocated by this Gtid_set.  When a
    method of this class needs a new interval and there are no more
    free intervals, a new Interval_chunk is allocated and the
    intervals of it are added to the list of free intervals.
  */
  struct Interval_chunk {
    Interval_chunk *next;
    Interval intervals[1];
  };
  /// The default number of intervals in an Interval_chunk.
  static const int CHUNK_GROW_SIZE = 8;

  /**
    Return true if the given sidno of this Gtid_set contains the same
    intervals as the given sidno of the other Gtid_set.

    @param sidno SIDNO to check for this Gtid_set.
    @param other Other Gtid_set
    @param other_sidno SIDNO to check in other.
    @return true if equal, false is not equal.
  */
  bool sidno_equals(rpl_sidno sidno, const Gtid_set *other,
                    rpl_sidno other_sidno) const;
  /// Returns true if this Gtid_set is equal to the other Gtid_set.
  bool equals(const Gtid_set *other) const;

  /// Return the number of intervals for the given sidno.
  int get_n_intervals(rpl_sidno sidno) const {
    Const_interval_iterator ivit(this, sidno);
    int ret = 0;
<<<<<<< HEAD
    while (ivit.get() != NULL) {
=======
    while (ivit.get() != nullptr) {
>>>>>>> 4869291f
      ret++;
      ivit.next();
    }
    return ret;
  }
  /// Return the number of intervals in this Gtid_set.
  int get_n_intervals() const {
<<<<<<< HEAD
    if (sid_lock != NULL) sid_lock->assert_some_wrlock();
=======
    if (sid_lock != nullptr) sid_lock->assert_some_wrlock();
>>>>>>> 4869291f
    rpl_sidno max_sidno = get_max_sidno();
    int ret = 0;
    for (rpl_sidno sidno = 1; sidno < max_sidno; sidno++)
      ret += get_n_intervals(sidno);
    return ret;
  }
  /**
    Allocates a new chunk of Intervals and adds them to the list of
    unused intervals.

    @param size The number of intervals in this chunk
  */
  void create_new_chunk(int size);
  /**
    Returns a fresh new Interval object.

    This usually does not require any real allocation, it only pops
    the first interval from the list of free intervals.  If there are
    no free intervals, it calls create_new_chunk.

    @param out The resulting Interval* will be stored here.
  */
  void get_free_interval(Interval **out);
  /**
    Puts the given interval in the list of free intervals.  Does not
    unlink it from its place in any other list.
  */
  void put_free_interval(Interval *iv);
  /**
    Like add_interval_memory, but does not acquire
    free_intervals_mutex.
    @see Gtid_set::add_interval_memory
  */
  void add_interval_memory_lock_taken(int n_ivs, Interval *ivs);

  /// Read-write lock that protects updates to the number of SIDs.
  mutable Checkable_rwlock *sid_lock;
  /**
    Lock protecting the list of free intervals.  This lock is only
    used if sid_lock is not NULL.
  */
  mysql_mutex_t free_intervals_mutex;
  /**
    Class representing a lock on free_intervals_mutex.

    This is used by the add_* and remove_* functions.  The lock is
    declared by the top-level function and a pointer to the lock is
    passed down to low-level functions. If the low-level function
    decides to access the free intervals list, then it acquires the
    lock.  The lock is then automatically released by the destructor
    when the top-level function returns.

    The lock is not taken if Gtid_set->sid_lock == NULL; such
    Gtid_sets are assumed to be thread-local.
  */
  class Free_intervals_lock {
   public:
    /// Create a new lock, but do not acquire it.
    Free_intervals_lock(Gtid_set *_gtid_set)
        : gtid_set(_gtid_set), locked(false) {}
    /// Lock the lock if it is not already locked.
    void lock_if_not_locked() {
      if (gtid_set->sid_lock && !locked) {
        mysql_mutex_lock(&gtid_set->free_intervals_mutex);
        locked = true;
      }
    }
    /// Lock the lock if it is locked.
    void unlock_if_locked() {
      if (gtid_set->sid_lock && locked) {
        mysql_mutex_unlock(&gtid_set->free_intervals_mutex);
        locked = false;
      }
    }
    /// Destroy this object and unlock the lock if it is locked.
    ~Free_intervals_lock() { unlock_if_locked(); }

   private:
    Gtid_set *gtid_set;
    bool locked;
  };
  void assert_free_intervals_locked() {
<<<<<<< HEAD
    if (sid_lock != NULL) mysql_mutex_assert_owner(&free_intervals_mutex);
=======
    if (sid_lock != nullptr) mysql_mutex_assert_owner(&free_intervals_mutex);
>>>>>>> 4869291f
  }

  /**
    Adds the interval (start, end) to the given Interval_iterator.

    This is the lowest-level function that adds gtids; this is where
    Interval objects are added, grown, or merged.

    @param ivitp Pointer to iterator.  After this function returns,
    the current_element of the iterator will be the interval that
    contains start and end.
    @param start The first GNO in the interval.
    @param end The first GNO after the interval.
    @param lock If this function has to add or remove an interval,
    then this lock will be taken unless it is already taken.  This
    mechanism means that the lock will be taken lazily by
    e.g. add_gtid_set() the first time that the list of free intervals
    is accessed, and automatically released when add_gtid_set()
    returns.
  */
  void add_gno_interval(Interval_iterator *ivitp, rpl_gno start, rpl_gno end,
                        Free_intervals_lock *lock);
  /**
    Removes the interval (start, end) from the given
    Interval_iterator. This is the lowest-level function that removes
    gtids; this is where Interval objects are removed, truncated, or
    split.

    It is not required that the gtids in the interval exist in this
    Gtid_set.

    @param ivitp Pointer to iterator.  After this function returns,
    the current_element of the iterator will be the next interval
    after end.
    @param start The first GNO in the interval.
    @param end The first GNO after the interval.
    @param lock If this function has to add or remove an interval,
    then this lock will be taken unless it is already taken.  This
    mechanism means that the lock will be taken lazily by
    e.g. add_gtid_set() the first time that the list of free intervals
    is accessed, and automatically released when add_gtid_set()
    returns.
  */
  void remove_gno_interval(Interval_iterator *ivitp, rpl_gno start, rpl_gno end,
                           Free_intervals_lock *lock);
  /**
    Adds a list of intervals to the given SIDNO.

    The SIDNO must exist in the Gtid_set before this function is called.

    @param sidno The SIDNO to which intervals will be added.
    @param ivit Iterator over the intervals to add. This is typically
    an iterator over some other Gtid_set.
    @param lock If this function has to add or remove an interval,
    then this lock will be taken unless it is already taken.  This
    mechanism means that the lock will be taken lazily by
    e.g. add_gtid_set() the first time that the list of free intervals
    is accessed, and automatically released when add_gtid_set()
    returns.
  */
  void add_gno_intervals(rpl_sidno sidno, Const_interval_iterator ivit,
                         Free_intervals_lock *lock);
  /**
    Removes a list of intervals from the given SIDNO.

    It is not required that the intervals exist in this Gtid_set.

    @param sidno The SIDNO from which intervals will be removed.
    @param ivit Iterator over the intervals to remove. This is typically
    an iterator over some other Gtid_set.
    @param lock If this function has to add or remove an interval,
    then this lock will be taken unless it is already taken.  This
    mechanism means that the lock will be taken lazily by
    e.g. add_gtid_set() the first time that the list of free intervals
    is accessed, and automatically released when add_gtid_set()
    returns.
  */
  void remove_gno_intervals(rpl_sidno sidno, Const_interval_iterator ivit,
                            Free_intervals_lock *lock);

  /// Returns true if every interval of sub is a subset of some
  /// interval of super.
  static bool is_interval_subset(Const_interval_iterator *sub,
                                 Const_interval_iterator *super);
  /// Returns true if at least one sidno in ivit1 is also in ivit2.
  static bool is_interval_intersection_nonempty(Const_interval_iterator *ivit1,
                                                Const_interval_iterator *ivit2);

  /// Sid_map associated with this Gtid_set.
  Sid_map *sid_map;
  /**
    Array where the N'th element contains the head pointer to the
    intervals of SIDNO N+1.
  */
  Prealloced_array<Interval *, 8> m_intervals;
  /// Linked list of free intervals.
  Interval *free_intervals;
  /// Linked list of chunks.
  Interval_chunk *chunks;
  /// If the string is cached.
  mutable bool has_cached_string_length;
  /// The string length.
  mutable size_t cached_string_length;
  /// The String_format that was used when cached_string_length was computed.
  mutable const String_format *cached_string_format;
#ifndef DBUG_OFF
  /**
    The number of chunks.  Used only to check some invariants when
    DBUG is on.
  */
  int n_chunks;
#endif
  /// Used by unit tests that need to access private members.
#ifdef FRIEND_OF_GTID_SET
  friend FRIEND_OF_GTID_SET;
#endif
  /// Only Free_intervals_lock is allowed to access free_intervals_mutex.
  friend class Gtid_set::Free_intervals_lock;
};

/**
  Holds information about a Gtid_set.  Can also be NULL.

  This is used as backend storage for @@session.gtid_next_list.  The
  idea is that we allow the user to set this to NULL, but we keep the
  Gtid_set object so that we can re-use the allocated memory and
  avoid costly allocations later.

  This is stored in struct system_variables (defined in sql_class.h),
  which is cleared using memset(0); hence the negated form of
  is_non_null.

  The convention is: if is_non_null is false, then the value of the
  session variable is NULL, and the field gtid_set may be NULL or
  non-NULL.  If is_non_null is true, then the value of the session
  variable is not NULL, and the field gtid_set has to be non-NULL.

  This is a POD. It has to be a POD because it is stored in
  THD::variables.
*/
struct Gtid_set_or_null {
  /// Pointer to the Gtid_set.
  Gtid_set *gtid_set;
  /// True if this Gtid_set is NULL.
  bool is_non_null;
  /// Return NULL if this is NULL, otherwise return the Gtid_set.
  inline Gtid_set *get_gtid_set() const {
<<<<<<< HEAD
    DBUG_ASSERT(!(is_non_null && gtid_set == NULL));
    return is_non_null ? gtid_set : NULL;
=======
    DBUG_ASSERT(!(is_non_null && gtid_set == nullptr));
    return is_non_null ? gtid_set : nullptr;
>>>>>>> 4869291f
  }
  /**
    Do nothing if this object is non-null; set to empty set otherwise.

    @return NULL if out of memory; Gtid_set otherwise.
  */
  Gtid_set *set_non_null(Sid_map *sm) {
    if (!is_non_null) {
<<<<<<< HEAD
      if (gtid_set == NULL)
=======
      if (gtid_set == nullptr)
>>>>>>> 4869291f
        gtid_set = new Gtid_set(sm);
      else
        gtid_set->clear();
    }
<<<<<<< HEAD
    is_non_null = (gtid_set != NULL);
=======
    is_non_null = (gtid_set != nullptr);
>>>>>>> 4869291f
    return gtid_set;
  }
  /// Set this Gtid_set to NULL.
  inline void set_null() { is_non_null = false; }
};

/**
  Represents the set of GTIDs that are owned by some thread.

  This data structure has a read-write lock that protects the number
  of SIDNOs.  The lock is provided by the invoker of the constructor
  and it is generally the caller's responsibility to acquire the read
  lock.  Access methods assert that the caller already holds the read
  (or write) lock.  If a method of this class grows the number of
  SIDNOs, then the method temporarily upgrades this lock to a write
  lock and then degrades it to a read lock again; there will be a
  short period when the lock is not held at all.

  The internal representation is a multi-valued map from GTIDs to
  threads, mapping GTIDs to one or more threads that owns it.

  In Group Replication multiple threads can own a GTID whereas if GR
  is disabeld there is at most one owner per GTID.
*/
class Owned_gtids {
 public:
  /**
    Constructs a new, empty Owned_gtids object.

    @param sid_lock Read-write lock that protects updates to the
    number of SIDs.
  */
  Owned_gtids(Checkable_rwlock *sid_lock);
  /// Destroys this Owned_gtids.
  ~Owned_gtids();
  /**
    Add a GTID to this Owned_gtids.

    @param gtid The Gtid to add.
    @param owner The my_thread_id of the gtid to add.
    @return RETURN_STATUS_OK or RETURN_STATUS_REPORTED_ERROR.
  */
  enum_return_status add_gtid_owner(const Gtid &gtid, my_thread_id owner);

  /*
    Fill all gtids into the given Gtid_set object. It doesn't clear the given
    gtid set before filling its owned gtids into it.
  */
  void get_gtids(Gtid_set &gtid_set) const;
  /**
    Removes the given GTID.

    If the gtid does not exist in this Owned_gtids object, does
    nothing.

    @param gtid The Gtid.
    @param owner thread_id of the owner thread
  */
  void remove_gtid(const Gtid &gtid, const my_thread_id owner);
  /**
    Ensures that this Owned_gtids object can accomodate SIDNOs up to
    the given SIDNO.

    If this Owned_gtids object needs to be resized, then the lock
    will be temporarily upgraded to a write lock and then degraded to
    a read lock again; there will be a short period when the lock is
    not held at all.

    @param sidno The SIDNO.
    @return RETURN_STATUS_OK or RETURN_STATUS_REPORTED_ERROR.
  */
  enum_return_status ensure_sidno(rpl_sidno sidno);
  /// Returns true if there is a least one element of this Owned_gtids
  /// set in the other Gtid_set.
  bool is_intersection_nonempty(const Gtid_set *other) const;
  /// Returns true if this Owned_gtids is empty.
  bool is_empty() const {
    Gtid_iterator git(this);
    return git.get().sidno == 0;
  }
  /// Returns the maximal sidno that this Owned_gtids currently has space for.
  rpl_sidno get_max_sidno() const {
    sid_lock->assert_some_lock();
    return static_cast<rpl_sidno>(sidno_to_hash.size());
  }

  /**
    Write a string representation of this Owned_gtids to the given buffer.

    @param out Buffer to write to.
    @return Number of characters written.
  */
  int to_string(char *out) const {
    char *p = out;
    rpl_sidno max_sidno = get_max_sidno();
    rpl_sidno sid_map_max_sidno = global_sid_map->get_max_sidno();
    for (rpl_sidno sid_i = 0; sid_i < sid_map_max_sidno; sid_i++) {
      rpl_sidno sidno = global_sid_map->get_sorted_sidno(sid_i);
      if (sidno > max_sidno) continue;
      bool printed_sid = false;
      for (const auto &key_and_value : *get_hash(sidno)) {
        Node *node = key_and_value.second.get();
<<<<<<< HEAD
        DBUG_ASSERT(node != NULL);
=======
        DBUG_ASSERT(node != nullptr);
>>>>>>> 4869291f
        if (!printed_sid) {
          p += global_sid_map->sidno_to_sid(sidno).to_string(p);
          printed_sid = true;
        }
        p += sprintf(p, ":%lld#%u", node->gno, node->owner);
      }
    }
    *p = 0;
    return (int)(p - out);
  }

  /**
    Return an upper bound on the length of the string representation
    of this Owned_gtids.  The actual length may be smaller.  This
    includes the trailing '\0'.
  */
  size_t get_max_string_length() const {
    rpl_sidno max_sidno = get_max_sidno();
    size_t ret = 0;
    for (rpl_sidno sidno = 1; sidno <= max_sidno; sidno++) {
      size_t records = get_hash(sidno)->size();
      if (records > 0)
        ret +=
            binary_log::Uuid::TEXT_LENGTH +
            records * (1 + MAX_GNO_TEXT_LENGTH + 1 + MAX_THREAD_ID_TEXT_LENGTH);
    }
    return 1 + ret;
  }

  /**
    Return true if the given thread is the owner of any gtids.
  */
  bool thread_owns_anything(my_thread_id thd_id) const {
    Gtid_iterator git(this);
    Node *node = git.get_node();
<<<<<<< HEAD
    while (node != NULL) {
=======
    while (node != nullptr) {
>>>>>>> 4869291f
      if (node->owner == thd_id) return true;
      git.next();
      node = git.get_node();
    }
    return false;
  }

#ifndef DBUG_OFF
  /**
    Debug only: return a newly allocated string representation of
    this Owned_gtids.
  */
  char *to_string() const {
    char *str = (char *)my_malloc(key_memory_Owned_gtids_to_string,
                                  get_max_string_length(), MYF(MY_WME));
<<<<<<< HEAD
    DBUG_ASSERT(str != NULL);
=======
    DBUG_ASSERT(str != nullptr);
>>>>>>> 4869291f
    to_string(str);
    return str;
  }
  /// Debug only: print this Owned_gtids to stdout.
  void print() const {
    char *str = to_string();
    printf("%s\n", str);
    my_free(str);
  }
#endif
  /**
    Print this Owned_gtids to the trace file if debug is enabled; no-op
    otherwise.
  */
  void dbug_print(const char *text MY_ATTRIBUTE((unused)) = "") const {
#ifndef DBUG_OFF
    char *str = to_string();
    DBUG_PRINT("info", ("%s%s%s", text, *text ? ": " : "", str));
    my_free(str);
#endif
  }

  /**
    If thd_id==0, returns true when gtid is not owned by any thread.
    If thd_id!=0, returns true when gtid is owned by that thread.
  */
  bool is_owned_by(const Gtid &gtid, const my_thread_id thd_id) const;

 private:
  /// Represents one owned GTID.
  struct Node {
    /// GNO of the GTID.
    rpl_gno gno;
    /// Owner of the GTID.
    my_thread_id owner;
  };
  /// Read-write lock that protects updates to the number of SIDs.
  mutable Checkable_rwlock *sid_lock;
  /// Returns the hash for the given SIDNO.
  malloc_unordered_multimap<rpl_gno, unique_ptr_my_free<Node>> *get_hash(
      rpl_sidno sidno) const {
    DBUG_ASSERT(sidno >= 1 && sidno <= get_max_sidno());
    sid_lock->assert_some_lock();
    return sidno_to_hash[sidno - 1];
  }
  /// Return true iff this Owned_gtids object contains the given gtid.
  bool contains_gtid(const Gtid &gtid) const;

  /// Growable array of hashes.
  Prealloced_array<
      malloc_unordered_multimap<rpl_gno, unique_ptr_my_free<Node>> *, 8>
      sidno_to_hash;

 public:
  /**
    Iterator over all gtids in a Owned_gtids set.  This is a const
    iterator; it does not allow modification of the set.
  */
  class Gtid_iterator {
   public:
    Gtid_iterator(const Owned_gtids *og)
<<<<<<< HEAD
        : owned_gtids(og), sidno(1), hash(NULL), node(NULL) {
=======
        : owned_gtids(og), sidno(1), hash(nullptr), node(nullptr) {
>>>>>>> 4869291f
      max_sidno = owned_gtids->get_max_sidno();
      if (sidno <= max_sidno) {
        hash = owned_gtids->get_hash(sidno);
        node_it = hash->begin();
      }
      next();
    }
    /// Advance to next GTID.
    inline void next() {
#ifndef DBUG_OFF
      if (owned_gtids->sid_lock) owned_gtids->sid_lock->assert_some_wrlock();
#endif

      while (sidno <= max_sidno) {
<<<<<<< HEAD
        DBUG_ASSERT(hash != NULL);
        if (node_it != hash->end()) {
          node = node_it->second.get();
          DBUG_ASSERT(node != NULL);
=======
        DBUG_ASSERT(hash != nullptr);
        if (node_it != hash->end()) {
          node = node_it->second.get();
          DBUG_ASSERT(node != nullptr);
>>>>>>> 4869291f
          // Jump to next node on next iteration.
          ++node_it;
          return;
        }

        // hash is initialized on constructor or in previous iteration
        // for current SIDNO, so we must increment for next iteration.
        sidno++;
        if (sidno <= max_sidno) {
          hash = owned_gtids->get_hash(sidno);
          node_it = hash->begin();
        }
      }
<<<<<<< HEAD
      node = NULL;
=======
      node = nullptr;
>>>>>>> 4869291f
    }
    /// Return next GTID, or {0,0} if we reached the end.
    inline Gtid get() const {
      Gtid ret = {0, 0};
      if (node) {
        ret.sidno = sidno;
        ret.gno = node->gno;
      }
      return ret;
    }
    /// Return the current GTID Node, or NULL if we reached the end.
    inline Node *get_node() const { return node; }

   private:
    /// The Owned_gtids set we iterate over.
    const Owned_gtids *owned_gtids;
    /// The SIDNO of the current element, or 1 in the initial iteration.
    rpl_sidno sidno;
    /// Max SIDNO of the current iterator.
    rpl_sidno max_sidno;
    /// Current SIDNO hash.
    malloc_unordered_multimap<rpl_gno, unique_ptr_my_free<Node>> *hash;
    /// Current node iterator on current SIDNO hash.
    malloc_unordered_multimap<rpl_gno, unique_ptr_my_free<Node>>::const_iterator
        node_it;
    /// Current node on current SIDNO hash.
    Node *node;
  };
};

/**
  Represents the server's GTID state: the set of committed GTIDs, the
  set of lost gtids, the set of owned gtids, the owner of each owned
  gtid, and a Mutex_cond_array that protects updates to gtids of
  each SIDNO.

  Locking:

  This data structure has a read-write lock that protects the number
  of SIDNOs, and a Mutex_cond_array that contains one mutex per SIDNO.
  The rwlock is always the global_sid_lock.

  Access methods generally assert that the caller already holds the
  appropriate lock:

   - before accessing any global data, hold at least the rdlock.

   - before accessing a specific SIDNO in a Gtid_set or Owned_gtids
     (e.g., calling Gtid_set::_add_gtid(Gtid)), hold either the rdlock
     and the SIDNO's mutex lock; or the wrlock.  If you need to hold
     multiple mutexes, they must be acquired in order of increasing
     SIDNO.

   - before starting an operation that needs to access all SIDs
     (e.g. Gtid_set::to_string()), hold the wrlock.

  The access type (read/write) does not matter; the write lock only
  implies that the entire data structure is locked whereas the read
  lock implies that everything except SID-specific data is locked.
*/
class Gtid_state {
 public:
  /**
    Constructs a new Gtid_state object.

    @param _sid_lock Read-write lock that protects updates to the
    number of SIDs.
    @param _sid_map Sid_map used by this Gtid_state.
  */
  Gtid_state(Checkable_rwlock *_sid_lock, Sid_map *_sid_map)
      : sid_lock(_sid_lock),
        sid_map(_sid_map),
        sid_locks(sid_lock),
        lost_gtids(sid_map, sid_lock),
        executed_gtids(sid_map, sid_lock),
        gtids_only_in_table(sid_map, sid_lock),
        previous_gtids_logged(sid_map, sid_lock),
        owned_gtids(sid_lock),
        commit_group_sidnos(key_memory_Gtid_state_group_commit_sidno) {}
  /**
    Add @@GLOBAL.SERVER_UUID to this binlog's Sid_map.

    This can't be done in the constructor because the constructor is
    invoked at server startup before SERVER_UUID is initialized.

    The caller must hold the read lock or write lock on sid_locks
    before invoking this function.

    @retval 0 Success
    @retval 1 Error (out of memory or IO error).
  */
  int init();
  /**
    Reset the state and persistor after RESET MASTER: remove all logged
    and lost gtids, but keep owned gtids as they are.

    The caller must hold the write lock on sid_lock before calling
    this function.

    @param  thd Thread requesting to reset the persistor

    @retval 0  Success
    @retval -1 Error
  */
  int clear(THD *thd);
  /**
    Returns true if the given GTID is logged.

    @param gtid The Gtid to check.

    @retval true The gtid is logged in the binary log.
    @retval false The gtid is not logged in the binary log.
  */
  bool is_executed(const Gtid &gtid) const {
    DBUG_ENTER("Gtid_state::is_executed");
    bool ret = executed_gtids.contains_gtid(gtid);
    DBUG_RETURN(ret);
  }
  /**
    Returns true if GTID is owned, otherwise returns 0.

    @param gtid The Gtid to check.
    @return true if some thread owns the gtid, false if the gtid is
    not owned
  */
  bool is_owned(const Gtid &gtid) const {
    return !owned_gtids.is_owned_by(gtid, 0);
  }
#ifdef MYSQL_SERVER
  /**
    Acquires ownership of the given GTID, on behalf of the given thread.

    The caller must lock the SIDNO before invoking this function.

    @param thd The thread that will own the GTID.
    @param gtid The Gtid to acquire ownership of.
    @return RETURN_STATUS_OK or RETURN_STATUS_REPORTED_ERROR.
  */
  enum_return_status acquire_ownership(THD *thd, const Gtid &gtid);
  /**
    This function updates both the THD and the Gtid_state to reflect that
    the transaction set of transactions has ended, and it does this for the
    whole commit group (by following the thd->next_to_commit pointer).

    It will:

    - Clean up the thread state when a thread owned GTIDs is empty.
    - Release ownership of all GTIDs owned by the THDs. This removes
      the GTIDs from Owned_gtids and clears the ownership status in the
      THDs object.
    - Add the owned GTIDs to executed_gtids when the thread is committing.
    - Decrease counters of GTID-violating transactions.
    - Send a broadcast on the condition variable for every sidno for
      which we released ownership.

    @param first_thd The first thread of the group commit that needs GTIDs to
                     be updated.
  */
  void update_commit_group(THD *first_thd);
  /**
    Remove the GTID owned by thread from owned GTIDs, stating that
    thd->owned_gtid was committed.

    This will:
     - remove owned GTID from owned_gtids;
     - remove all owned GTIDS from thd->owned_gtid and thd->owned_gtid_set;

    @param thd Thread for which owned gtids are updated.
  */
  void update_on_commit(THD *thd);
  /**
    Update the state after the given thread has rollbacked.

    This will:
     - release ownership of all GTIDs owned by the THD;
     - remove owned GTID from owned_gtids;
     - remove all owned GTIDS from thd->owned_gtid and thd->owned_gtid_set;
     - send a broadcast on the condition variable for every sidno for
       which we released ownership.

    @param thd Thread for which owned gtids are updated.
  */
  void update_on_rollback(THD *thd);

  /**
    Acquire anonymous ownership.

    The caller must hold either sid_lock.rdlock or
    sid_lock.wrlock. (The caller must have taken the lock and checked
    that gtid_mode!=ON before calling this function, or else the
    gtid_mode could have changed to ON by a concurrent SET GTID_MODE.)
  */
  void acquire_anonymous_ownership() {
    DBUG_ENTER("Gtid_state::acquire_anonymous_ownership");
    sid_lock->assert_some_lock();
    DBUG_ASSERT(get_gtid_mode(GTID_MODE_LOCK_SID) != GTID_MODE_ON);
#ifndef DBUG_OFF
    int32 new_value =
#endif
        ++atomic_anonymous_gtid_count;
    DBUG_PRINT("info",
               ("atomic_anonymous_gtid_count increased to %d", new_value));
    DBUG_ASSERT(new_value >= 1);
    DBUG_VOID_RETURN;
  }

  /// Release anonymous ownership.
  void release_anonymous_ownership() {
    DBUG_ENTER("Gtid_state::release_anonymous_ownership");
    sid_lock->assert_some_lock();
    DBUG_ASSERT(get_gtid_mode(GTID_MODE_LOCK_SID) != GTID_MODE_ON);
#ifndef DBUG_OFF
    int32 new_value =
#endif
        --atomic_anonymous_gtid_count;
    DBUG_PRINT("info",
               ("atomic_anonymous_gtid_count decreased to %d", new_value));
    DBUG_ASSERT(new_value >= 0);
    DBUG_VOID_RETURN;
  }

  /// Return the number of clients that hold anonymous ownership.
  int32 get_anonymous_ownership_count() { return atomic_anonymous_gtid_count; }

  /**
    Increase the global counter when starting a GTID-violating
    transaction having GTID_NEXT=AUTOMATIC.
  */
  void begin_automatic_gtid_violating_transaction() {
    DBUG_ENTER("Gtid_state::begin_automatic_gtid_violating_transaction");
    DBUG_ASSERT(get_gtid_mode(GTID_MODE_LOCK_SID) <= GTID_MODE_OFF_PERMISSIVE);
    DBUG_ASSERT(get_gtid_consistency_mode() != GTID_CONSISTENCY_MODE_ON);
#ifndef DBUG_OFF
    int32 new_value =
#endif
        ++atomic_automatic_gtid_violation_count;
    DBUG_PRINT(
        "info",
        ("ongoing_automatic_gtid_violating_transaction_count increased to %d",
         new_value));
    DBUG_ASSERT(new_value >= 1);
    DBUG_VOID_RETURN;
  }

  /**
    Decrease the global counter when ending a GTID-violating
    transaction having GTID_NEXT=AUTOMATIC.
  */
  void end_automatic_gtid_violating_transaction() {
    DBUG_ENTER("Gtid_state::end_automatic_gtid_violating_transaction");
#ifndef DBUG_OFF
    global_sid_lock->rdlock();
    DBUG_ASSERT(get_gtid_mode(GTID_MODE_LOCK_SID) <= GTID_MODE_OFF_PERMISSIVE);
    DBUG_ASSERT(get_gtid_consistency_mode() != GTID_CONSISTENCY_MODE_ON);
    global_sid_lock->unlock();
    int32 new_value =
#endif
        --atomic_automatic_gtid_violation_count;
    DBUG_PRINT(
        "info",
        ("ongoing_automatic_gtid_violating_transaction_count decreased to %d",
         new_value));
    DBUG_ASSERT(new_value >= 0);
    DBUG_VOID_RETURN;
  }

  /**
    Return the number of ongoing GTID-violating transactions having
    GTID_NEXT=AUTOMATIC.
  */
  int32 get_automatic_gtid_violating_transaction_count() {
    return atomic_automatic_gtid_violation_count;
  }

  /**
    Increase the global counter when starting a GTID-violating
    transaction having GTID_NEXT=ANONYMOUS.
  */
  void begin_anonymous_gtid_violating_transaction() {
    DBUG_ENTER("Gtid_state::begin_anonymous_gtid_violating_transaction");
    DBUG_ASSERT(get_gtid_mode(GTID_MODE_LOCK_SID) != GTID_MODE_ON);
    DBUG_ASSERT(get_gtid_consistency_mode() != GTID_CONSISTENCY_MODE_ON);
#ifndef DBUG_OFF
    int32 new_value =
#endif
        ++atomic_anonymous_gtid_violation_count;
    DBUG_PRINT("info", ("atomic_anonymous_gtid_violation_count increased to %d",
                        new_value));
    DBUG_ASSERT(new_value >= 1);
    DBUG_VOID_RETURN;
  }

  /**
    Decrease the global counter when ending a GTID-violating
    transaction having GTID_NEXT=ANONYMOUS.
  */
  void end_anonymous_gtid_violating_transaction() {
    DBUG_ENTER("Gtid_state::end_anonymous_gtid_violating_transaction");
#ifndef DBUG_OFF
    global_sid_lock->rdlock();
    DBUG_ASSERT(get_gtid_mode(GTID_MODE_LOCK_SID) != GTID_MODE_ON);
    DBUG_ASSERT(get_gtid_consistency_mode() != GTID_CONSISTENCY_MODE_ON);
    global_sid_lock->unlock();
    int32 new_value =
#endif
        --atomic_anonymous_gtid_violation_count;
    DBUG_PRINT(
        "info",
        ("ongoing_anonymous_gtid_violating_transaction_count decreased to %d",
         new_value));
    DBUG_ASSERT(new_value >= 0);
    DBUG_VOID_RETURN;
  }

  void end_gtid_violating_transaction(THD *thd);

  /**
    Return the number of ongoing GTID-violating transactions having
    GTID_NEXT=AUTOMATIC.
  */
  int32 get_anonymous_gtid_violating_transaction_count() {
    return atomic_anonymous_gtid_violation_count;
  }

  /**
    Increase the global counter when starting a call to
    WAIT_FOR_EXECUTED_GTID_SET or WAIT_UNTIL_SQL_THREAD_AFTER_GTIDS.
  */
  void begin_gtid_wait(
      enum_gtid_mode_lock gtid_mode_lock MY_ATTRIBUTE((unused))) {
    DBUG_ENTER("Gtid_state::begin_gtid_wait");
    DBUG_ASSERT(get_gtid_mode(gtid_mode_lock) != GTID_MODE_OFF);
#ifndef DBUG_OFF
    int32 new_value =
#endif
        ++atomic_gtid_wait_count;
    DBUG_PRINT("info", ("atomic_gtid_wait_count changed from %d to %d",
                        new_value - 1, new_value));
    DBUG_ASSERT(new_value >= 1);
    DBUG_VOID_RETURN;
  }

  /**
    Decrease the global counter when ending a call to
    WAIT_FOR_EXECUTED_GTID_SET or WAIT_UNTIL_SQL_THREAD_AFTER_GTIDS.
  */
  void end_gtid_wait() {
    DBUG_ENTER("Gtid_state::end_gtid_wait");
    DBUG_ASSERT(get_gtid_mode(GTID_MODE_LOCK_NONE) != GTID_MODE_OFF);
#ifndef DBUG_OFF
    int32 new_value =
#endif
        --atomic_gtid_wait_count;
    DBUG_PRINT("info", ("atomic_gtid_wait_count changed from %d to %d",
                        new_value + 1, new_value));
    DBUG_ASSERT(new_value >= 0);
    DBUG_VOID_RETURN;
  }

  /**
    Return the number of clients that have an ongoing call to
    WAIT_FOR_EXECUTED_GTID_SET or WAIT_UNTIL_SQL_THREAD_AFTER_GTIDS.
  */
  int32 get_gtid_wait_count() { return atomic_gtid_wait_count; }

#endif  // ifdef MYSQL_SERVER
 private:
  /**
    Computes the next available GNO.

    @param sidno The GTID's SIDNO.

    @retval -1 The range of GNOs was exhausted (i.e., more than 1<<63-1
    GTIDs with the same UUID have been generated).
    @retval >0 The GNO for the GTID.
  */
  rpl_gno get_automatic_gno(rpl_sidno sidno) const;
  /**
    The next_free_gno variable will be set with the supposed next free GNO
    every time a new GNO is delivered automatically or when a transaction is
    rolled back, releasing a GNO smaller than the last one delivered.
    It was introduced in an optimization of Gtid_state::get_automatic_gno and
    Gtid_state::generate_automatic_gtid functions.

    Locking scheme

    This variable can be read and modified in four places:
    - During server startup, holding global_sid_lock.wrlock;
    - By a client thread holding global_sid_lock.wrlock (doing a RESET MASTER);
    - By a client thread calling MYSQL_BIN_LOG::write_gtid function (often the
      group commit FLUSH stage leader). It will call
      Gtid_state::generate_automatic_gtid, that will acquire
      global_sid_lock.rdlock and lock_sidno(get_server_sidno()) when getting a
      new automatically generated GTID;
    - By a client thread rolling back, holding global_sid_lock.rdlock
      and lock_sidno(get_server_sidno()).
  */
  rpl_gno next_free_gno;

 public:
  /**
    Return the last executed GNO for a given SIDNO, e.g.
    for the following set: UUID:1-10, UUID:12, UUID:15-20
    20 will be returned.

    @param sidno The GTID's SIDNO.

    @retval The GNO or 0 if set is empty.
  */
  rpl_gno get_last_executed_gno(rpl_sidno sidno) const;
  /**
    Generates the GTID (or ANONYMOUS, if GTID_MODE = OFF or
    OFF_PERMISSIVE) for the THD, and acquires ownership.

    @param thd The thread.
    @param specified_sidno Externaly generated sidno.
    @param specified_gno   Externaly generated gno.
    @param[in,out] locked_sidno This parameter should be used when there is
                                a need of generating many GTIDs without having
                                to acquire/release a sidno_lock many times.
                                The caller must hold global_sid_lock and unlock
                                the locked_sidno after invocation when
                                locked_sidno > 0 if locked_sidno!=NULL.
                                The caller must not hold global_sid_lock when
                                locked_sidno==NULL.
                                See comments on function code to more details.

    @return RETURN_STATUS_OK or RETURN_STATUS_ERROR. Error can happen
    in case of out of memory or if the range of GNOs was exhausted.
  */
  enum_return_status generate_automatic_gtid(THD *thd,
                                             rpl_sidno specified_sidno = 0,
                                             rpl_gno specified_gno = 0,
<<<<<<< HEAD
                                             rpl_sidno *locked_sidno = NULL);
=======
                                             rpl_sidno *locked_sidno = nullptr);
>>>>>>> 4869291f

  /// Locks a mutex for the given SIDNO.
  void lock_sidno(rpl_sidno sidno) { sid_locks.lock(sidno); }
  /// Unlocks a mutex for the given SIDNO.
  void unlock_sidno(rpl_sidno sidno) { sid_locks.unlock(sidno); }
  /// Broadcasts updates for the given SIDNO.
  void broadcast_sidno(rpl_sidno sidno) { sid_locks.broadcast(sidno); }
  /// Assert that we own the given SIDNO.
  void assert_sidno_lock_owner(rpl_sidno sidno) {
    sid_locks.assert_owner(sidno);
  }
#ifdef MYSQL_SERVER
  /**
    Wait for a signal on the given SIDNO.

    NOTE: This releases a lock!

    This requires that the caller holds a read lock on sid_lock.  It
    will release the lock before waiting; neither global_sid_lock nor
    the mutex lock on SIDNO will not be held when this function
    returns.

    @param thd THD object of the caller.
    @param sidno Sidno to wait for.
    @param[in] abstime The absolute point in time when the wait times
    out and stops, or NULL to wait indefinitely.

    @retval false Success.
    @retval true Failure: either timeout or thread was killed.  If
    thread was killed, the error has been generated.
  */
  bool wait_for_sidno(THD *thd, rpl_sidno sidno, struct timespec *abstime);
  /**
    This is only a shorthand for wait_for_sidno, which contains
    additional debug printouts and assertions for the case when the
    caller waits for one specific GTID.
  */
  bool wait_for_gtid(THD *thd, const Gtid &gtid,
<<<<<<< HEAD
                     struct timespec *abstime = NULL);
=======
                     struct timespec *abstime = nullptr);
>>>>>>> 4869291f
  /**
    Wait until the given Gtid_set is included in @@GLOBAL.GTID_EXECUTED.

    @param thd The calling thread.
    @param gtid_set Gtid_set to wait for.
    @param[in] timeout The maximum number of milliseconds that the
    function should wait, or 0 to wait indefinitely.

    @retval false Success.
    @retval true Failure: either timeout or thread was killed.  If
    thread was killed, the error has been generated.
   */
  bool wait_for_gtid_set(THD *thd, Gtid_set *gtid_set, double timeout);
#endif  // ifdef MYSQL_SERVER
  /**
    Locks one mutex for each SIDNO where the given Gtid_set has at
    least one GTID.  Locks are acquired in order of increasing SIDNO.
  */
  void lock_sidnos(const Gtid_set *set);
  /**
    Unlocks the mutex for each SIDNO where the given Gtid_set has at
    least one GTID.
  */
  void unlock_sidnos(const Gtid_set *set);
  /**
    Broadcasts the condition variable for each SIDNO where the given
    Gtid_set has at least one GTID.
  */
  void broadcast_sidnos(const Gtid_set *set);
  /**
    Ensure that owned_gtids, executed_gtids, lost_gtids, gtids_only_in_table,
    previous_gtids_logged and sid_locks have room for at least as many SIDNOs
    as sid_map.

    This function must only be called in one place:
    Sid_map::add_sid().

    Requires that the write lock on sid_locks is held.  If any object
    needs to be resized, then the lock will be temporarily upgraded to
    a write lock and then degraded to a read lock again; there will be
    a short period when the lock is not held at all.

    @return RETURN_STATUS_OK or RETURN_STATUS_REPORTED_ERROR.
  */
  enum_return_status ensure_sidno();

  /**
    Adds the given Gtid_set to lost_gtids and executed_gtids.
    lost_gtids must be a subset of executed_gtids.
    purged_gtid and executed_gtid sets are appened with the argument set
    provided the latter is disjoint with gtid_executed owned_gtids.

    Requires that the caller holds global_sid_lock.wrlock.

    @param[in,out] gtid_set The gtid_set to add. If the gtid_set
    does not start with a plus sign (starts_with_plus is false),
    @@GLOBAL.GTID_PURGED will be removed from the gtid_set.
    @param starts_with_plus If true, the gtid_set passed is required to
    be disjoint from @@GLOBAL.GTID_PURGED; if false, the gtid_set passed
    is required to be a superset of @@GLOBAL.GTID_PURGED.
    @return RETURN_STATUS_OK or RETURN_STATUS_REPORTED_ERROR.
   */
  enum_return_status add_lost_gtids(Gtid_set *gtid_set, bool starts_with_plus);
<<<<<<< HEAD
=======

  /** Updates previously logged GTID set before writing to table. */
  void update_prev_gtids(Gtid_set *write_gtid_set);

>>>>>>> 4869291f
  /// Return a pointer to the Gtid_set that contains the lost gtids.
  const Gtid_set *get_lost_gtids() const { return &lost_gtids; }
  /*
    Return a pointer to the Gtid_set that contains the stored gtids
    in gtid_executed table.
  */
  const Gtid_set *get_executed_gtids() const { return &executed_gtids; }
  /*
    Return a pointer to the Gtid_set that contains the stored gtids
    only in gtid_executed table, not in binlog files.
  */
  const Gtid_set *get_gtids_only_in_table() const {
    return &gtids_only_in_table;
  }
  /*
    Return a pointer to the Gtid_set that contains the previous stored
    gtids in the last binlog file.
  */
  const Gtid_set *get_previous_gtids_logged() const {
    return &previous_gtids_logged;
  }
  /// Return a pointer to the Owned_gtids that contains the owned gtids.
  const Owned_gtids *get_owned_gtids() const { return &owned_gtids; }
  /// Return the server's SID's SIDNO
  rpl_sidno get_server_sidno() const { return server_sidno; }
  /// Return the server's SID
  const rpl_sid &get_server_sid() const {
    return global_sid_map->sidno_to_sid(server_sidno);
  }
#ifndef DBUG_OFF
  /**
    Debug only: Returns an upper bound on the length of the string
    generated by to_string(), not counting '\0'.  The actual length
    may be shorter.
  */
  size_t get_max_string_length() const {
    return owned_gtids.get_max_string_length() +
           executed_gtids.get_string_length() + lost_gtids.get_string_length() +
           gtids_only_in_table.get_string_length() +
           previous_gtids_logged.get_string_length() + 150;
  }
  /// Debug only: Generate a string in the given buffer and return the length.
  int to_string(char *buf) const {
    char *p = buf;
    p += sprintf(p, "Executed GTIDs:\n");
    p += executed_gtids.to_string(p);
    p += sprintf(p, "\nOwned GTIDs:\n");
    p += owned_gtids.to_string(p);
    p += sprintf(p, "\nLost GTIDs:\n");
    p += lost_gtids.to_string(p);
    p += sprintf(p, "\nGTIDs only_in_table:\n");
    p += lost_gtids.to_string(p);
    return (int)(p - buf);
  }
  /// Debug only: return a newly allocated string, or NULL on out-of-memory.
  char *to_string() const {
    char *str = (char *)my_malloc(key_memory_Gtid_state_to_string,
                                  get_max_string_length(), MYF(MY_WME));
    to_string(str);
    return str;
  }
  /// Debug only: print this Gtid_state to stdout.
  void print() const {
    char *str = to_string();
    printf("%s", str);
    my_free(str);
  }
#endif
  /**
    Print this Gtid_state to the trace file if debug is enabled; no-op
    otherwise.
  */
  void dbug_print(const char *text MY_ATTRIBUTE((unused)) = "") const {
#ifndef DBUG_OFF
    sid_lock->assert_some_wrlock();
    char *str = to_string();
    DBUG_PRINT("info", ("%s%s%s", text, *text ? ": " : "", str));
    my_free(str);
#endif
  }
  /**
    Save gtid owned by the thd into executed_gtids variable
    and gtid_executed table.

    @param thd Session to commit
    @retval
        0    OK
    @retval
        -1   Error
  */
  int save(THD *thd);
  /**
    Insert the gtid set into table.

    @param gtid_set  contains a set of gtid, which holds
                     the sidno and the gno.

    @retval
      0    OK
    @retval
      -1   Error
  */
  int save(const Gtid_set *gtid_set);
  /**
    Save the set of gtids logged in the last binlog into gtid_executed table.

    @retval
      0    OK
    @retval
      -1   Error
  */
  int save_gtids_of_last_binlog_into_table();
  /**
    Fetch gtids from gtid_executed table and store them into
    gtid_executed set.

    @retval
      0    OK
    @retval
      1    The table was not found.
    @retval
      -1   Error
  */
  int read_gtid_executed_from_table();
  /**
    Compress the gtid_executed table, read each row by the PK(sid, gno_start)
    in increasing order, compress the first consecutive gtids range
    (delete consecutive gtids from the second consecutive gtid, then
    update the first gtid) within a single transaction.

    @param  thd Thread requesting to compress the table

    @retval
      0    OK
    @retval
      1    The table was not found.
    @retval
      -1   Error
  */
  int compress(THD *thd);
#ifdef MYSQL_SERVER
  /**
    Push a warning to client if user is modifying the gtid_executed
    table explicitly by a non-XA transaction. Push an error to client
    if user is modifying it explicitly by a XA transaction.

    @param thd Thread requesting to access the table
    @param table The table is being accessed.

    @retval 0 No warning or error was pushed to the client.
    @retval 1 Push a warning to client.
    @retval 2 Push an error to client.
  */
  int warn_or_err_on_modify_gtid_table(THD *thd, TABLE_LIST *table);
#endif

 private:
  /**
    Remove the GTID owned by thread from owned GTIDs.

    This will:

    - Clean up the thread state if the thread owned GTIDs is empty.
    - Release ownership of all GTIDs owned by the THD. This removes
      the GTID from Owned_gtids and clears the ownership status in the
      THD object.
    - Add the owned GTID to executed_gtids if the is_commit flag is
      set.
    - Decrease counters of GTID-violating transactions.
    - Send a broadcast on the condition variable for every sidno for
      which we released ownership.

    @param[in] thd Thread for which owned gtids are updated.
    @param[in] is_commit If true, the update is for a commit (not a rollback).
  */
  void update_gtids_impl(THD *thd, bool is_commit);
#ifdef HAVE_GTID_NEXT_LIST
  /// Lock all SIDNOs owned by the given THD.
  void lock_owned_sidnos(const THD *thd);
#endif
  /// Unlock all SIDNOs owned by the given THD.
  void unlock_owned_sidnos(const THD *thd);
  /// Broadcast the condition for all SIDNOs owned by the given THD.
  void broadcast_owned_sidnos(const THD *thd);
  /// Read-write lock that protects updates to the number of SIDs.
  mutable Checkable_rwlock *sid_lock;
  /// The Sid_map used by this Gtid_state.
  mutable Sid_map *sid_map;
  /// Contains one mutex/cond pair for every SIDNO.
  Mutex_cond_array sid_locks;
  /**
    The set of GTIDs that existed in some previously purged binary log.
    This is always a subset of executed_gtids.
  */
  Gtid_set lost_gtids;
  /*
    The set of GTIDs that has been executed and
    stored into gtid_executed table.
  */
  Gtid_set executed_gtids;
  /*
    The set of GTIDs that exists only in gtid_executed table, not in
    binlog files.
  */
  Gtid_set gtids_only_in_table;
  /* The previous GTIDs in the last binlog. */
  Gtid_set previous_gtids_logged;
  /// The set of GTIDs that are owned by some thread.
  Owned_gtids owned_gtids;
  /// The SIDNO for this server.
  rpl_sidno server_sidno;

  /// The number of anonymous transactions owned by any client.
  std::atomic<int32> atomic_anonymous_gtid_count{0};
  /// The number of GTID-violating transactions that use GTID_NEXT=AUTOMATIC.
  std::atomic<int32> atomic_automatic_gtid_violation_count{0};
  /// The number of GTID-violating transactions that use GTID_NEXT=AUTOMATIC.
  std::atomic<int32> atomic_anonymous_gtid_violation_count{0};
  /// The number of clients that are executing
  /// WAIT_FOR_EXECUTED_GTID_SET or WAIT_UNTIL_SQL_THREAD_AFTER_GTIDS.
  std::atomic<int32> atomic_gtid_wait_count{0};

  /// Used by unit tests that need to access private members.
#ifdef FRIEND_OF_GTID_STATE
  friend FRIEND_OF_GTID_STATE;
#endif

  /**
    This is a sub task of update_on_rollback responsible only to handle
    the case of a thread that needs to skip GTID operations when it has
    "failed to commit".

    Administrative commands [CHECK|REPAIR|OPTIMIZE|ANALYZE] TABLE
    are written to the binary log even when they fail.  When the
    commands fail, they will call update_on_rollback; later they will
    write the binary log.  But we must not do any of the things in
    update_gtids_impl if we are going to write the binary log.  So
    these statements set the skip_gtid_rollback flag, which tells
    update_on_rollback to return early.  When the statements are
    written to the binary log they will call update_on_commit as
    usual.

    @param[in] thd - Thread to be evaluated.

    @retval true The transaction should skip the rollback, false otherwise.
  */
  bool update_gtids_impl_check_skip_gtid_rollback(THD *thd);
  /**
    This is a sub task of update_gtids_impl responsible only to handle
    the case of a thread that owns nothing and does not violate GTID
    consistency.

    If the THD does not own anything, there is nothing to do, so we can do an
    early return of the update process. Except if there is a GTID consistency
    violation; then we need to decrease the counter, so then we can continue
    executing inside update_gtids_impl.

    @param[in] thd - Thread to be evaluated.
    @retval true The transaction can be skipped because it owns nothing and
                 does not violate GTID consistency, false otherwise.
  */
  bool update_gtids_impl_do_nothing(THD *thd);
  /**
    This is a sub task of update_gtids_impl responsible only to evaluate
    if the thread is committing in the middle of a statement by checking
    THD's is_commit_in_middle_of_statement flag.

    This flag is true for anonymous transactions, when the
    'transaction' has been split into multiple transactions in the
    binlog, and the present transaction is not the last one.

    This means two things:

    - We should not release anonymous ownership in case
      gtid_next=anonymous.  If we did, it would be possible for user
      to set GTID_MODE=ON from a concurrent transaction, making it
      impossible to commit the current transaction.

    - We should not decrease the counters for GTID-violating
      statements.  If we did, it would be possible for a concurrent
      client to set ENFORCE_GTID_CONSISTENCY=ON despite there is an
      ongoing transaction that violates GTID consistency.

    The flag is set in two cases:

     1. We are committing the statement cache when there are more
        changes in the transaction cache.

        This happens either because a single statement in the
        beginning of a transaction updates both transactional and
        non-transactional tables, or because we are committing a
        non-transactional update in the middle of a transaction when
        binlog_direct_non_transactional_updates=1.

        In this case, the flag is set further down in this function.

     2. The statement is one of the special statements that may
        generate multiple transactions: CREATE...SELECT, DROP TABLE,
        DROP DATABASE. See comment for THD::owned_gtid in
        sql/sql_class.h.

        In this case, the THD::is_commit_in_middle_of_statement flag
        is set by the caller and the flag becomes true here.

    @param[in] thd - Thread to be evaluated.
    @return The value of thread's is_commit_in_middle_of_statement flag.
  */
  bool update_gtids_impl_begin(THD *thd);
  /**
    Handle the case that the thread own a set of GTIDs.

    This is a sub task of update_gtids_impl responsible only to handle
    the case of a thread with a set of GTIDs being updated.

    - Release ownership of the GTIDs owned by the THD. This removes
      the GTID from Owned_gtids and clears the ownership status in the
      THD object.
    - Add the owned GTIDs to executed_gtids if the is_commit flag is set.
    - Send a broadcast on the condition variable for the sidno which we
      released ownership.

    @param[in] thd - Thread for which owned GTID set should be updated.
    @param[in] is_commit - If the thread is being updated by a commit.
  */
  void update_gtids_impl_own_gtid_set(THD *thd, bool is_commit);
  /**
    Lock a given sidno of a transaction being updated.

    This is a sub task of update_gtids_impl responsible only to lock the
    sidno of the GTID being updated.

    @param[in] sidno - The sidno to be locked.
  */
  void update_gtids_impl_lock_sidno(rpl_sidno sidno);
  /**

    Locks the sidnos of all the GTIDs of the commit group starting on the
    transaction passed as parameter.

    This is a sub task of update_commit_group responsible only to lock the
    sidno(s) of the GTID(s) being updated.

    The function should follow thd->next_to_commit to lock all sidnos of all
    transactions being updated in a group.

    @param[in] thd - Thread that owns the GTID(s) to be updated or leader
                     of the commit group in the case of a commit group
                     update.
  */
  void update_gtids_impl_lock_sidnos(THD *thd);
  /**
    Handle the case that the thread own a single non-anonymous GTID.

    This is a sub task of update_gtids_impl responsible only to handle
    the case of a thread with a single non-anonymous GTID being updated
    either for commit or rollback.

    - Release ownership of the GTID owned by the THD. This removes
      the GTID from Owned_gtids and clears the ownership status in the
      THD object.
    - Add the owned GTID to executed_gtids if the is_commit flag is set.
    - Send a broadcast on the condition variable for the sidno which we
      released ownership.

    @param[in] thd - Thread to be updated that owns single non-anonymous GTID.
    @param[in] is_commit - If the thread is being updated by a commit.
  */
  void update_gtids_impl_own_gtid(THD *thd, bool is_commit);
  /**
    Unlock a given sidno after broadcasting its changes.

    This is a sub task of update_gtids_impl responsible only to
    unlock the sidno of the GTID being updated after broadcasting
    its changes.

    @param[in] sidno - The sidno to be broadcasted and unlocked.
  */
  void update_gtids_impl_broadcast_and_unlock_sidno(rpl_sidno sidno);
  /**
    Unlocks all locked sidnos after broadcasting their changes.

    This is a sub task of update_commit_group responsible only to
    unlock the sidno(s) of the GTID(s) being updated after broadcasting
    their changes.
  */
  void update_gtids_impl_broadcast_and_unlock_sidnos();
  /**
    Handle the case that the thread owns ANONYMOUS GTID.

    This is a sub task of update_gtids_impl responsible only to handle
    the case of a thread with an ANONYMOUS GTID being updated.

    - Release ownership of the anonymous GTID owned by the THD and clears
      the ownership status in the THD object.
    - Decrease counters of GTID-violating transactions.

    @param[in] thd - Thread to be updated that owns anonymous GTID.
    @param[in,out] more_trx - If the 'transaction' has been split into
                              multiple transactions in the binlog.
                              This is firstly assigned with the return of
                              Gtid_state::update_gtids_impl_begin function, and
                              its value can be set to true when
                              Gtid_state::update_gtids_impl_anonymous_gtid
                              detects more content on the transaction cache.
  */
  void update_gtids_impl_own_anonymous(THD *thd, bool *more_trx);
  /**
    Handle the case that the thread owns nothing.

    This is a sub task of update_gtids_impl responsible only to handle
    the case of a thread that owns nothing being updated.

    There are two cases when this happens:
    - Normally, it is a rollback of an automatic transaction, so
      the is_commit is false and gtid_next=automatic.
    - There is also a corner case. This case may happen for a transaction
      that uses GTID_NEXT=AUTOMATIC, and violates GTID_CONSISTENCY, and
      commits changes to the database, but does not write to the binary log,
      so that no GTID is generated. An example is CREATE TEMPORARY TABLE
      inside a transaction when binlog_format=row. Despite the thread does
      not own anything, the GTID consistency violation makes it necessary to
      call end_gtid_violating_transaction. Therefore
      MYSQL_BIN_LOG::gtid_end_transaction will call
      gtid_state->update_on_commit in this case, and subsequently we will
      reach this case.

    @param[in] thd - Thread to be updated that owns anonymous GTID.
  */
  void update_gtids_impl_own_nothing(THD *thd);
  /**
    Handle the final part of update_gtids_impl.

    This is a sub task of update_gtids_impl responsible only to handle
    the call to end_gtid_violating_transaction function when there is no
    more transactions split after the current transaction.

    @param[in] thd - Thread for which owned GTID is updated.
    @param[in] more_trx - This is the value returned from
                          Gtid_state::update_gtids_impl_begin and can be
                          changed for transactions owning anonymous GTID at
                          Gtid_state::update_gtids_impl_own_anonymous.
  */
  void update_gtids_impl_end(THD *thd, bool more_trx);
  /**
    This array is used by Gtid_state_update_gtids_impl* functions.

    The array items (one per sidno of the sid_map) will be set as true for
    each sidno that requires to be locked when updating a set of GTIDs
    (at Gtid_set::update_gtids_impl_lock_sidnos).

    The array items will be set false at
    Gtid_set::update_gtids_impl_broadcast_and_unlock_sidnos.

    It is used to so that lock, unlock, and broadcast operations are only
    called once per sidno per commit group, instead of once per transaction.

    Its access is protected by:
    - global_sid_lock->wrlock when growing and cleaning up;
    - MYSQL_BIN_LOG::LOCK_commit when setting true/false on array items.
  */
  Prealloced_array<bool, 8> commit_group_sidnos;
  /**
    Ensure that commit_group_sidnos have room for the SIDNO passed as
    parameter.

    This function must only be called in one place:
    Gtid_state::ensure_sidno().

    @param sidno The SIDNO.
    @return RETURN_STATUS_OK or RETURN_STATUS_REPORTED_ERROR.
  */
  enum_return_status ensure_commit_group_sidnos(rpl_sidno sidno);
};

/*
  BUG# #18089914 - REFACTORING: RENAME GROUP TO GTID
  changed AUTOMATIC_GROUP to AUTOMATIC_GTID
  changed ANONYMOUS_GROUP to ANONYMOUS_GTID
  changed INVALID_GROUP   to INVALID_GTID
  changed UNDEFINED_GROUP to UNDEFINED_GTID
  changed GTID_GROUPto ASSIGNED_GTID
  changed NOT_YET_DETERMINED_GROUP to NOT_YET_DETERMINED_GTID
*/

/**
  Enumeration of different types of values for Gtid_specification,
  i.e, the different internal states that @@session.gtid_next can be in.
*/
enum enum_gtid_type {
  /**
    Specifies that the GTID has not been generated yet; it will be
    generated on commit.  It will depend on the GTID_MODE: if
    GTID_MODE<=OFF_PERMISSIVE, then the transaction will be anonymous;
    if GTID_MODE>=ON_PERMISSIVE, then the transaction will be assigned
    a new GTID.

    This is the default value: thd->variables.gtid_next has this state
    when GTID_NEXT="AUTOMATIC".

    It is important that AUTOMATIC_GTID==0 so that the default value
    for thd->variables->gtid_next.type is AUTOMATIC_GTID.
  */
  AUTOMATIC_GTID = 0,
  /**
    Specifies that the transaction has been assigned a GTID (UUID:NUMBER).

    thd->variables.gtid_next has this state when GTID_NEXT="UUID:NUMBER".

    This is the state of GTID-transactions replicated to the slave.
  */
  ASSIGNED_GTID,
  /**
    Specifies that the transaction is anonymous, i.e., it does not
    have a GTID and will never be assigned one.

    thd->variables.gtid_next has this state when GTID_NEXT="ANONYMOUS".

    This is the state of any transaction generated on a pre-GTID
    server, or on a server with GTID_MODE==OFF.
  */
  ANONYMOUS_GTID,
  /**
    GTID_NEXT is set to this state after a transaction with
    GTID_NEXT=='UUID:NUMBER' is committed.

    This is used to protect against a special case of unsafe
    non-transactional updates.

    Background: Non-transactional updates are allowed as long as they
    are sane.  Non-transactional updates must be single-statement
    transactions; they must not be mixed with transactional updates in
    the same statement or in the same transaction.  Since
    non-transactional updates must be logged separately from
    transactional updates, a single mixed statement would generate two
    different transactions.

    Problematic case: Consider a transaction, Tx1, that updates two
    transactional tables on the master, t1 and t2. Then slave (s1) later
    replays Tx1. However, t2 is a non-transactional table at s1. As such, s1
    will report an error because it cannot split Tx1 into two different
    transactions. Had no error been reported, then Tx1 would be split into Tx1
    and Tx2, potentially causing severe harm in case some form of fail-over
    procedure is later engaged by s1.

    To detect this case on the slave and generate an appropriate error
    message rather than causing an inconsistency in the GTID state, we
    do as follows.  When committing a transaction that has
    GTID_NEXT==UUID:NUMBER, we set GTID_NEXT to UNDEFINED_GTID.  When
    the next part of the transaction is being processed, an error is
    generated, because it is not allowed to execute a transaction when
    GTID_NEXT==UNDEFINED.  In the normal case, the error is not
    generated, because there will always be a Gtid_log_event after the
    next transaction.
  */
  UNDEFINED_GTID,
  /*
    GTID_NEXT is set to this state by the slave applier thread when it
    reads a Format_description_log_event that does not originate from
    this server.

    Background: when the slave applier thread reads a relay log that
    comes from a pre-GTID master, it must preserve the transactions as
    anonymous transactions, even if GTID_MODE>=ON_PERMISSIVE.  This
    may happen, e.g., if the relay log was received when master and
    slave had GTID_MODE=OFF or when master and slave were old, and the
    relay log is applied when slave has GTID_MODE>=ON_PERMISSIVE.

    So the slave thread should set GTID_NEXT=ANONYMOUS for the next
    transaction when it starts to process an old binary log.  However,
    there is no way for the slave to tell if the binary log is old,
    until it sees the first transaction.  If the first transaction
    begins with a Gtid_log_event, we have the GTID there; if it begins
    with query_log_event, row events, etc, then this is an old binary
log.  So at the time the binary log begins, we just set
    GTID_NEXT=NOT_YET_DETERMINED_GTID.  If it remains
    NOT_YET_DETERMINED when the next transaction begins,
    gtid_pre_statement_checks will automatically turn it into an
    anonymous transaction.  If a Gtid_log_event comes across before
    the next transaction starts, then the Gtid_log_event will just set
    GTID_NEXT='UUID:NUMBER' accordingly.
  */
  NOT_YET_DETERMINED_GTID
};
/// Global state of GTIDs.
extern Gtid_state *gtid_state;

/**
  This struct represents a specification of a GTID for a statement to
  be executed: either "AUTOMATIC", "ANONYMOUS", or "SID:GNO".

  This is a POD. It has to be a POD because it is used in THD::variables.
*/
struct Gtid_specification {
  /// The type of this GTID
  enum_gtid_type type;
  /**
    The GTID:
    { SIDNO, GNO } if type == GTID;
    { 0, 0 } if type == AUTOMATIC or ANONYMOUS.
  */
  Gtid gtid;
  /// Set the type to ASSIGNED_GTID and SID, GNO to the given values.
  void set(rpl_sidno sidno, rpl_gno gno) {
    gtid.set(sidno, gno);
    type = ASSIGNED_GTID;
  }
  /// Set the type to ASSIGNED_GTID and SID, GNO to the given Gtid.
  void set(const Gtid &gtid_param) { set(gtid_param.sidno, gtid_param.gno); }
  /// Set the type to AUTOMATIC_GTID.
  void set_automatic() { type = AUTOMATIC_GTID; }
  /// Set the type to ANONYMOUS_GTID.
  void set_anonymous() { type = ANONYMOUS_GTID; }
  /// Set the type to NOT_YET_DETERMINED_GTID.
  void set_not_yet_determined() { type = NOT_YET_DETERMINED_GTID; }
  /// Set to undefined. Must only be called if the type is ASSIGNED_GTID.
  void set_undefined() {
    DBUG_ASSERT(type == ASSIGNED_GTID);
    type = UNDEFINED_GTID;
  }
  /// Return true if this Gtid_specification is equal to 'other'.
  bool equals(const Gtid_specification &other) const {
    return (type == other.type &&
            (type != ASSIGNED_GTID || gtid.equals(other.gtid)));
  }
  /**
    Return true if this Gtid_specification is a ASSIGNED_GTID with the
    same SID, GNO as 'other_gtid'.
  */
  bool equals(const Gtid &other_gtid) const {
    return type == ASSIGNED_GTID && gtid.equals(other_gtid);
  }
#ifdef MYSQL_SERVER
  /**
    Parses the given string and stores in this Gtid_specification.

    @param sid_map sid_map to use when converting SID to a sidno.
    @param text The text to parse
    @return RETURN_STATUS_OK or RETURN_STATUS_REPORTED_ERROR.
  */
  enum_return_status parse(Sid_map *sid_map, const char *text);
  /// Returns true if the given string is a valid Gtid_specification.
  static bool is_valid(const char *text);
#endif
  static const int MAX_TEXT_LENGTH = Gtid::MAX_TEXT_LENGTH;
  /**
    Writes this Gtid_specification to the given string buffer.

    @param sid_map Sid_map to use if the type of this
    Gtid_specification is ASSIGNED_GTID.
    @param [out] buf The buffer
    @param need_lock If true, this function acquires global_sid_lock
    before looking up the sidno in sid_map, and then releases it. If
    false, this function asserts that the lock is held by the caller.
    @retval The number of characters written.
  */
  int to_string(const Sid_map *sid_map, char *buf,
                bool need_lock = false) const;
  /**
    Writes this Gtid_specification to the given string buffer.

    @param sid SID to use if the type of this Gtid_specification is
    ASSIGNED_GTID.  Can be NULL if this Gtid_specification is
    ANONYMOUS_GTID or AUTOMATIC_GTID.
    @param[out] buf The buffer
    @retval The number of characters written.
  */
  int to_string(const rpl_sid *sid, char *buf) const;
#ifndef DBUG_OFF
  /// Debug only: print this Gtid_specification to stdout.
  void print() const {
    char buf[MAX_TEXT_LENGTH + 1];
    to_string(global_sid_map, buf);
    printf("%s\n", buf);
  }
#endif
  /**
    Print this Gtid_specification to the trace file if debug is
    enabled; no-op otherwise.
  */
  void dbug_print(const char *text MY_ATTRIBUTE((unused)) = "",
                  bool need_lock MY_ATTRIBUTE((unused)) = false) const {
#ifndef DBUG_OFF
    char buf[MAX_TEXT_LENGTH + 1];
    to_string(global_sid_map, buf, need_lock);
    DBUG_PRINT("info", ("%s%s%s", text, *text ? ": " : "", buf));
#endif
  }
};

/**
  Indicates if a statement should be skipped or not. Used as return
  value from gtid_before_statement.
*/
enum enum_gtid_statement_status {
  /// Statement can execute.
  GTID_STATEMENT_EXECUTE,
  /// Statement should be cancelled.
  GTID_STATEMENT_CANCEL,
  /**
    Statement should be skipped, but there may be an implicit commit
    after the statement if gtid_commit is set.
  */
  GTID_STATEMENT_SKIP
};

#ifdef MYSQL_SERVER
/**
  Perform GTID-related checks before executing a statement:

  - Check that the current statement does not contradict
    enforce_gtid_consistency.

  - Check that there is no implicit commit in a transaction when
    GTID_NEXT==UUID:NUMBER.

  - Change thd->variables.gtid_next.type to ANONYMOUS_GTID if it is
    currently NOT_YET_DETERMINED_GTID.

  - Check whether the statement should be cancelled.

  @param thd THD object for the session.

  @retval GTID_STATEMENT_EXECUTE The normal case: the checks
  succeeded, and statement can execute.

  @retval GTID_STATEMENT_CANCEL The checks failed; an
  error has be generated and the statement must stop.

  @retval GTID_STATEMENT_SKIP The checks succeeded, but the GTID has
  already been executed (exists in GTID_EXECUTED). So the statement
  must not execute; however, if there are implicit commits, then the
  implicit commits must execute.
*/
enum_gtid_statement_status gtid_pre_statement_checks(THD *thd);

/**
  Perform GTID-related checks before executing a statement, but after
  executing an implicit commit before the statement, if any:

  If gtid_next=anonymous, but the thread does not hold anonymous
  ownership, then acquire anonymous ownership. (Do this only if this
  is not an 'innocent' statement, i.e., SET/SHOW/DO/SELECT that does
  not invoke a stored function.)

  It is important that this is done after the implicit commit, because
  the implicit commit may release anonymous ownership.

  @param thd THD object for the session

  @retval false Success.

  @retval true Error. Error can happen if GTID_MODE=ON.  The error has
  been reported by (a function called by) this function.
*/
bool gtid_pre_statement_post_implicit_commit_checks(THD *thd);

/**
  Acquire ownership of the given Gtid_specification.

  The Gtid_specification must be of type ASSIGNED_GTID or ANONYMOUS_GTID.

  The caller must hold global_sid_lock (normally the rdlock).  The
  lock may be temporarily released and acquired again. In the end,
  the lock will be released, so the caller should *not* release the
  lock.

  The function will try to acquire ownership of the GTID and update
  both THD::gtid_next, Gtid_state::owned_gtids, and
  THD::owned_gtid / THD::owned_sid.

  @param thd The thread that acquires ownership.

  @param spec The Gtid_specification.

  @retval false Success: either we have acquired ownership of the
  GTID, or it is already included in GTID_EXECUTED and will be
  skipped.

  @retval true Failure; the thread was killed or an error occurred.
  The error has been reported using my_error.
*/
bool set_gtid_next(THD *thd, const Gtid_specification &spec);
#ifdef HAVE_GTID_NEXT_LIST
int gtid_acquire_ownership_multiple(THD *thd);
#endif

/**
  Check if current transaction should be skipped, that is, if GTID_NEXT
  was already logged.

  @param  thd    The calling thread.

  @retval true   Transaction was already logged.
  @retval false  Transaction must be executed.
*/
bool is_already_logged_transaction(const THD *thd);

/**
  Return sidno for a given sid, see Sid_map::add_sid() for details.
*/
rpl_sidno get_sidno_from_global_sid_map(rpl_sid sid);

/**
  Return last gno for a given sidno, see
  Gtid_state::get_last_executed_gno() for details.
*/
rpl_gno get_last_executed_gno(rpl_sidno sidno);

void gtid_set_performance_schema_values(const THD *thd);

/**
  If gtid_next=ANONYMOUS or NOT_YET_DETERMINED, but the thread does
  not hold anonymous ownership, acquire anonymous ownership.

  @param thd Thread.

  @retval true Error (can happen if gtid_mode=ON and
  gtid_next=anonymous). The error has already been reported using
  my_error.

  @retval false Success.
*/
bool gtid_reacquire_ownership_if_anonymous(THD *thd);

/**
  The function commits or rolls back the gtid state if it needs to.
  It's supposed to be invoked at the end of transaction commit or
  rollback, as well as as at the end of XA prepare.

  @param thd       Thread context
  @param needs_to  The actual work will be done when the parameter is true
  @param do_commit When true the gtid state changes are committed, otherwise
                   they are rolled back.
*/

inline void gtid_state_commit_or_rollback(THD *thd, bool needs_to,
                                          bool do_commit) {
  if (needs_to) {
    if (do_commit)
      gtid_state->update_on_commit(thd);
    else
      gtid_state->update_on_rollback(thd);
  }
}

#endif  // ifdef MYSQL_SERVER

/**
  An optimized way of checking GTID_MODE without acquiring locks every time.

  GTID_MODE is a global variable that should not be changed often, but the
  access to it is protected by any of the four locks described at
  enum_gtid_mode_lock.

  Every time a channel receiver thread connects to a master, and every time
  a Gtid_log_event or an Anonymous_gtid_log_event is queued by a receiver
  thread, there must be checked if the current GTID_MODE is compatible with
  the operation.

  There are some places where the verification is performed while already
  holding one of the above mentioned locks, but there are other places that
  rely on no lock and will rely on the global_sid_lock, blocking any other
  GTID operation relying on the global_sid_map.

  In order to avoid acquiring lock to check a variable that is not changed
  often, there is a global (atomic) counter of how many times the GTID_MODE
  was changed since the server startup.

  This class holds a copy of the last GTID_MODE to be returned without the
  need of acquiring locks if the local GTID mode counter has the same value
  as the global atomic counter.
*/
class Gtid_mode_copy {
 public:
  /**
    Return the current server GTID_MODE without acquiring locks if possible.

    @param have_lock The lock type held by the caller.
  */
  enum_gtid_mode get_gtid_mode_from_copy(enum_gtid_mode_lock have_lock) {
    ulong current_gtid_mode_counter = gtid_mode_counter;
    // Update out copy of GTID_MODE if needed
    if (m_gtid_mode_counter != current_gtid_mode_counter) {
      m_gtid_mode = get_gtid_mode(have_lock);
      m_gtid_mode_counter = current_gtid_mode_counter;
    }
    return m_gtid_mode;
  }

 private:
  /// The copy of the atomic counter of the last time we copied the GTID_MODE
  ulong m_gtid_mode_counter = 0;
  /// Local copy of the GTID_MODE
  enum_gtid_mode m_gtid_mode = DEFAULT_GTID_MODE;
};

#endif /* RPL_GTID_H_INCLUDED */<|MERGE_RESOLUTION|>--- conflicted
+++ resolved
@@ -621,11 +621,7 @@
     @retval 0 if the given SID does not exist in this map.
   */
   rpl_sidno sid_to_sidno(const rpl_sid &sid) const {
-<<<<<<< HEAD
-    if (sid_lock != NULL) sid_lock->assert_some_lock();
-=======
     if (sid_lock != nullptr) sid_lock->assert_some_lock();
->>>>>>> 4869291f
     const auto it = _sid_to_sidno.find(sid);
     if (it == _sid_to_sidno.end()) return 0;
     return it->second->sidno;
@@ -651,11 +647,7 @@
     destroyed.
   */
   const rpl_sid &sidno_to_sid(rpl_sidno sidno, bool need_lock = false) const {
-<<<<<<< HEAD
-    if (sid_lock != NULL) {
-=======
     if (sid_lock != nullptr) {
->>>>>>> 4869291f
       if (need_lock)
         sid_lock->rdlock();
       else
@@ -663,11 +655,7 @@
     }
     DBUG_ASSERT(sidno >= 1 && sidno <= get_max_sidno());
     const rpl_sid &ret = (_sidno_to_sid[sidno - 1])->sid;
-<<<<<<< HEAD
-    if (sid_lock != NULL && need_lock) sid_lock->unlock();
-=======
     if (sid_lock != nullptr && need_lock) sid_lock->unlock();
->>>>>>> 4869291f
     return ret;
   }
   /**
@@ -679,11 +667,7 @@
     @param n A number in the interval [0, get_max_sidno()-1], inclusively.
   */
   rpl_sidno get_sorted_sidno(rpl_sidno n) const {
-<<<<<<< HEAD
-    if (sid_lock != NULL) sid_lock->assert_some_lock();
-=======
     if (sid_lock != nullptr) sid_lock->assert_some_lock();
->>>>>>> 4869291f
     return _sorted[n];
   }
   /**
@@ -693,11 +677,7 @@
     invoking this function.
   */
   rpl_sidno get_max_sidno() const {
-<<<<<<< HEAD
-    if (sid_lock != NULL) sid_lock->assert_some_lock();
-=======
     if (sid_lock != nullptr) sid_lock->assert_some_lock();
->>>>>>> 4869291f
     return static_cast<rpl_sidno>(_sidno_to_sid.size());
   }
 
@@ -857,11 +837,7 @@
     global_lock->unlock();
     mysql_mutex_assert_owner(&mutex_cond->mutex);
     if (is_thd_killed(thd)) DBUG_RETURN(true);
-<<<<<<< HEAD
-    if (abstime != NULL)
-=======
     if (abstime != nullptr)
->>>>>>> 4869291f
       error =
           mysql_cond_timedwait(&mutex_cond->cond, &mutex_cond->mutex, abstime);
     else
@@ -1193,11 +1169,7 @@
                             on mi->data_lock. When no mutex is specified, the
                             object will rely on its own atomic mechanism.
   */
-<<<<<<< HEAD
-  Gtid_monitoring_info(mysql_mutex_t *atomic_mutex_arg = NULL);
-=======
   Gtid_monitoring_info(mysql_mutex_t *atomic_mutex_arg = nullptr);
->>>>>>> 4869291f
 
   /// Destroy this GTID monitoring info object.
   ~Gtid_monitoring_info();
@@ -1339,11 +1311,7 @@
     number of SIDs. This may be NULL if such changes do not need to be
     protected.
   */
-<<<<<<< HEAD
-  Gtid_set(Sid_map *sid_map, Checkable_rwlock *sid_lock = NULL);
-=======
   Gtid_set(Sid_map *sid_map, Checkable_rwlock *sid_lock = nullptr);
->>>>>>> 4869291f
   /**
     Constructs a new Gtid_set that contains the gtids in the given
     string, in the same format as add_gtid_text(char *).
@@ -1361,11 +1329,7 @@
     there will be a short period when the lock is not held at all.
   */
   Gtid_set(Sid_map *sid_map, const char *text, enum_return_status *status,
-<<<<<<< HEAD
-           Checkable_rwlock *sid_lock = NULL);
-=======
            Checkable_rwlock *sid_lock = nullptr);
->>>>>>> 4869291f
 
  private:
   /// Worker for the constructor.
@@ -1503,13 +1467,8 @@
 
     @return RETURN_STATUS_OK or RETURN_STATUS_REPORTED_ERROR.
   */
-<<<<<<< HEAD
-  enum_return_status add_gtid_text(const char *text, bool *anonymous = NULL,
-                                   bool *starts_with_plus = NULL);
-=======
   enum_return_status add_gtid_text(const char *text, bool *anonymous = nullptr,
                                    bool *starts_with_plus = nullptr);
->>>>>>> 4869291f
   /**
     Decodes a Gtid_set from the given string.
 
@@ -1522,11 +1481,7 @@
     @return RETURN_STATUS_OK or RETURN_STATUS_REPORTED_ERROR.
   */
   enum_return_status add_gtid_encoding(const uchar *encoded, size_t length,
-<<<<<<< HEAD
-                                       size_t *actual_length = NULL);
-=======
                                        size_t *actual_length = nullptr);
->>>>>>> 4869291f
   /// Return true iff the given GTID exists in this set.
   bool contains_gtid(rpl_sidno sidno, rpl_gno gno) const;
   /// Return true iff the given GTID exists in this set.
@@ -1686,11 +1641,7 @@
     separators in the resulting text.
     @return The length.
   */
-<<<<<<< HEAD
-  size_t get_string_length(const String_format *string_format = NULL) const;
-=======
   size_t get_string_length(const String_format *string_format = nullptr) const;
->>>>>>> 4869291f
   /**
     Formats this Gtid_set as a string and saves in a given buffer.
 
@@ -1705,11 +1656,7 @@
     @return Length of the generated string.
   */
   size_t to_string(char *buf, bool need_lock = false,
-<<<<<<< HEAD
-                   const String_format *string_format = NULL) const;
-=======
                    const String_format *string_format = nullptr) const;
->>>>>>> 4869291f
 
   /**
     Formats a Gtid_set as a string and saves in a newly allocated buffer.
@@ -1723,21 +1670,13 @@
     @retval Length of the generated string, or -1 on out of memory.
   */
   long to_string(char **buf, bool need_lock = false,
-<<<<<<< HEAD
-                 const String_format *string_format = NULL) const;
-=======
                  const String_format *string_format = nullptr) const;
->>>>>>> 4869291f
 #ifndef DBUG_OFF
   /// Debug only: Print this Gtid_set to stdout.
 
   /// For use with C `printf`
   void print(bool need_lock = false,
-<<<<<<< HEAD
-             const Gtid_set::String_format *sf = NULL) const {
-=======
              const Gtid_set::String_format *sf = nullptr) const {
->>>>>>> 4869291f
     char *str;
     to_string(&str, need_lock, sf);
     printf("%s\n", str ? str : "out of memory in Gtid_set::print");
@@ -1757,17 +1696,10 @@
     Print this Gtid_set to the trace file if debug is enabled; no-op
     otherwise.
   */
-<<<<<<< HEAD
-  void dbug_print(
-      const char *text MY_ATTRIBUTE((unused)) = "",
-      bool need_lock MY_ATTRIBUTE((unused)) = false,
-      const Gtid_set::String_format *sf MY_ATTRIBUTE((unused)) = NULL) const {
-=======
   void dbug_print(const char *text MY_ATTRIBUTE((unused)) = "",
                   bool need_lock MY_ATTRIBUTE((unused)) = false,
                   const Gtid_set::String_format *sf MY_ATTRIBUTE((unused)) =
                       nullptr) const {
->>>>>>> 4869291f
 #ifndef DBUG_OFF
     char *str;
     to_string(&str, need_lock, sf);
@@ -1829,15 +1761,9 @@
     @param intervals_param Array of n_intervals intervals.
   */
   void add_interval_memory(int n_intervals, Interval *intervals_param) {
-<<<<<<< HEAD
-    if (sid_lock != NULL) mysql_mutex_lock(&free_intervals_mutex);
-    add_interval_memory_lock_taken(n_intervals, intervals_param);
-    if (sid_lock != NULL) mysql_mutex_unlock(&free_intervals_mutex);
-=======
     if (sid_lock != nullptr) mysql_mutex_lock(&free_intervals_mutex);
     add_interval_memory_lock_taken(n_intervals, intervals_param);
     if (sid_lock != nullptr) mysql_mutex_unlock(&free_intervals_mutex);
->>>>>>> 4869291f
   }
 
   /**
@@ -1873,11 +1799,7 @@
     }
     /// Advance current_elem one step.
     inline void next() {
-<<<<<<< HEAD
-      DBUG_ASSERT(*p != NULL);
-=======
       DBUG_ASSERT(*p != nullptr);
->>>>>>> 4869291f
       p = const_cast<Interval_p *>(&(*p)->next);
     }
     /// Return current_elem.
@@ -1935,11 +1857,7 @@
     }
     /// Remove current_elem.
     inline void remove(Gtid_set *gtid_set) {
-<<<<<<< HEAD
-      DBUG_ASSERT(get() != NULL);
-=======
       DBUG_ASSERT(get() != nullptr);
->>>>>>> 4869291f
       Interval *next = (*p)->next;
       gtid_set->put_free_interval(*p);
       set(next);
@@ -1961,11 +1879,7 @@
   class Gtid_iterator {
    public:
     Gtid_iterator(const Gtid_set *gs) : gtid_set(gs), sidno(0), ivit(gs) {
-<<<<<<< HEAD
-      if (gs->sid_lock != NULL) gs->sid_lock->assert_some_wrlock();
-=======
       if (gs->sid_lock != nullptr) gs->sid_lock->assert_some_wrlock();
->>>>>>> 4869291f
       next_sidno();
     }
     /// Advance to next gtid.
@@ -1978,11 +1892,7 @@
         ivit.next();
         const Interval *iv = ivit.get();
         // last interval for this sidno? then go to next sidno
-<<<<<<< HEAD
-        if (iv == NULL) {
-=======
         if (iv == nullptr) {
->>>>>>> 4869291f
           next_sidno();
           // last sidno? then don't try more
           if (sidno == 0) return;
@@ -2010,11 +1920,7 @@
         }
         ivit.init(gtid_set, sidno);
         iv = ivit.get();
-<<<<<<< HEAD
-      } while (iv == NULL);
-=======
       } while (iv == nullptr);
->>>>>>> 4869291f
       gno = iv->start;
     }
     /// The Gtid_set we iterate over.
@@ -2076,11 +1982,7 @@
   int get_n_intervals(rpl_sidno sidno) const {
     Const_interval_iterator ivit(this, sidno);
     int ret = 0;
-<<<<<<< HEAD
-    while (ivit.get() != NULL) {
-=======
     while (ivit.get() != nullptr) {
->>>>>>> 4869291f
       ret++;
       ivit.next();
     }
@@ -2088,11 +1990,7 @@
   }
   /// Return the number of intervals in this Gtid_set.
   int get_n_intervals() const {
-<<<<<<< HEAD
-    if (sid_lock != NULL) sid_lock->assert_some_wrlock();
-=======
     if (sid_lock != nullptr) sid_lock->assert_some_wrlock();
->>>>>>> 4869291f
     rpl_sidno max_sidno = get_max_sidno();
     int ret = 0;
     for (rpl_sidno sidno = 1; sidno < max_sidno; sidno++)
@@ -2175,11 +2073,7 @@
     bool locked;
   };
   void assert_free_intervals_locked() {
-<<<<<<< HEAD
-    if (sid_lock != NULL) mysql_mutex_assert_owner(&free_intervals_mutex);
-=======
     if (sid_lock != nullptr) mysql_mutex_assert_owner(&free_intervals_mutex);
->>>>>>> 4869291f
   }
 
   /**
@@ -2327,13 +2221,8 @@
   bool is_non_null;
   /// Return NULL if this is NULL, otherwise return the Gtid_set.
   inline Gtid_set *get_gtid_set() const {
-<<<<<<< HEAD
-    DBUG_ASSERT(!(is_non_null && gtid_set == NULL));
-    return is_non_null ? gtid_set : NULL;
-=======
     DBUG_ASSERT(!(is_non_null && gtid_set == nullptr));
     return is_non_null ? gtid_set : nullptr;
->>>>>>> 4869291f
   }
   /**
     Do nothing if this object is non-null; set to empty set otherwise.
@@ -2342,20 +2231,12 @@
   */
   Gtid_set *set_non_null(Sid_map *sm) {
     if (!is_non_null) {
-<<<<<<< HEAD
-      if (gtid_set == NULL)
-=======
       if (gtid_set == nullptr)
->>>>>>> 4869291f
         gtid_set = new Gtid_set(sm);
       else
         gtid_set->clear();
     }
-<<<<<<< HEAD
-    is_non_null = (gtid_set != NULL);
-=======
     is_non_null = (gtid_set != nullptr);
->>>>>>> 4869291f
     return gtid_set;
   }
   /// Set this Gtid_set to NULL.
@@ -2458,11 +2339,7 @@
       bool printed_sid = false;
       for (const auto &key_and_value : *get_hash(sidno)) {
         Node *node = key_and_value.second.get();
-<<<<<<< HEAD
-        DBUG_ASSERT(node != NULL);
-=======
         DBUG_ASSERT(node != nullptr);
->>>>>>> 4869291f
         if (!printed_sid) {
           p += global_sid_map->sidno_to_sid(sidno).to_string(p);
           printed_sid = true;
@@ -2498,11 +2375,7 @@
   bool thread_owns_anything(my_thread_id thd_id) const {
     Gtid_iterator git(this);
     Node *node = git.get_node();
-<<<<<<< HEAD
-    while (node != NULL) {
-=======
     while (node != nullptr) {
->>>>>>> 4869291f
       if (node->owner == thd_id) return true;
       git.next();
       node = git.get_node();
@@ -2518,11 +2391,7 @@
   char *to_string() const {
     char *str = (char *)my_malloc(key_memory_Owned_gtids_to_string,
                                   get_max_string_length(), MYF(MY_WME));
-<<<<<<< HEAD
-    DBUG_ASSERT(str != NULL);
-=======
     DBUG_ASSERT(str != nullptr);
->>>>>>> 4869291f
     to_string(str);
     return str;
   }
@@ -2584,11 +2453,7 @@
   class Gtid_iterator {
    public:
     Gtid_iterator(const Owned_gtids *og)
-<<<<<<< HEAD
-        : owned_gtids(og), sidno(1), hash(NULL), node(NULL) {
-=======
         : owned_gtids(og), sidno(1), hash(nullptr), node(nullptr) {
->>>>>>> 4869291f
       max_sidno = owned_gtids->get_max_sidno();
       if (sidno <= max_sidno) {
         hash = owned_gtids->get_hash(sidno);
@@ -2603,17 +2468,10 @@
 #endif
 
       while (sidno <= max_sidno) {
-<<<<<<< HEAD
-        DBUG_ASSERT(hash != NULL);
-        if (node_it != hash->end()) {
-          node = node_it->second.get();
-          DBUG_ASSERT(node != NULL);
-=======
         DBUG_ASSERT(hash != nullptr);
         if (node_it != hash->end()) {
           node = node_it->second.get();
           DBUG_ASSERT(node != nullptr);
->>>>>>> 4869291f
           // Jump to next node on next iteration.
           ++node_it;
           return;
@@ -2627,11 +2485,7 @@
           node_it = hash->begin();
         }
       }
-<<<<<<< HEAD
-      node = NULL;
-=======
       node = nullptr;
->>>>>>> 4869291f
     }
     /// Return next GTID, or {0,0} if we reached the end.
     inline Gtid get() const {
@@ -3065,11 +2919,7 @@
   enum_return_status generate_automatic_gtid(THD *thd,
                                              rpl_sidno specified_sidno = 0,
                                              rpl_gno specified_gno = 0,
-<<<<<<< HEAD
-                                             rpl_sidno *locked_sidno = NULL);
-=======
                                              rpl_sidno *locked_sidno = nullptr);
->>>>>>> 4869291f
 
   /// Locks a mutex for the given SIDNO.
   void lock_sidno(rpl_sidno sidno) { sid_locks.lock(sidno); }
@@ -3108,11 +2958,7 @@
     caller waits for one specific GTID.
   */
   bool wait_for_gtid(THD *thd, const Gtid &gtid,
-<<<<<<< HEAD
-                     struct timespec *abstime = NULL);
-=======
                      struct timespec *abstime = nullptr);
->>>>>>> 4869291f
   /**
     Wait until the given Gtid_set is included in @@GLOBAL.GTID_EXECUTED.
 
@@ -3176,13 +3022,10 @@
     @return RETURN_STATUS_OK or RETURN_STATUS_REPORTED_ERROR.
    */
   enum_return_status add_lost_gtids(Gtid_set *gtid_set, bool starts_with_plus);
-<<<<<<< HEAD
-=======
 
   /** Updates previously logged GTID set before writing to table. */
   void update_prev_gtids(Gtid_set *write_gtid_set);
 
->>>>>>> 4869291f
   /// Return a pointer to the Gtid_set that contains the lost gtids.
   const Gtid_set *get_lost_gtids() const { return &lost_gtids; }
   /*
