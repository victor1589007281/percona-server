<<<<<<< HEAD
/* Copyright (c) 2000, 2010, Oracle and/or its affiliates. All rights reserved.
=======
/* Copyright (c) 2000, 2011, Oracle and/or its affiliates. All rights reserved.
>>>>>>> fcf11a4c

   This program is free software; you can redistribute it and/or modify
   it under the terms of the GNU General Public License as published by
   the Free Software Foundation; version 2 of the License.

   This program is distributed in the hope that it will be useful,
   but WITHOUT ANY WARRANTY; without even the implied warranty of
   MERCHANTABILITY or FITNESS FOR A PARTICULAR PURPOSE.  See the
   GNU General Public License for more details.

   You should have received a copy of the GNU General Public License
   along with this program; if not, write to the Free Software Foundation,
   51 Franklin Street, Suite 500, Boston, MA 02110-1335 USA */


/* HANDLER ... commands - direct access to ISAM */

/* TODO:
  HANDLER blabla OPEN [ AS foobar ] [ (column-list) ]

  the most natural (easiest, fastest) way to do it is to
  compute List<Item> field_list not in mysql_ha_read
  but in mysql_ha_open, and then store it in TABLE structure.

  The problem here is that mysql_parse calls free_item to free all the
  items allocated at the end of every query. The workaround would to
  keep two item lists per THD - normal free_list and handler_items.
  The second is to be freeed only on thread end. mysql_ha_open should
  then do { handler_items=concat(handler_items, free_list); free_list=0; }

  But !!! do_command calls free_root at the end of every query and frees up
  all the sql_alloc'ed memory. It's harder to work around...
*/

/*
  The information about open HANDLER objects is stored in a HASH.
  It holds objects of type TABLE_LIST, which are indexed by table
  name/alias, and allows us to quickly find a HANDLER table for any
  operation at hand - be it HANDLER READ or HANDLER CLOSE.

  It also allows us to maintain an "open" HANDLER even in cases
  when there is no physically open cursor. E.g. a FLUSH TABLE
  statement in this or some other connection demands that all open
  HANDLERs against the flushed table are closed. In order to
  preserve the information about an open HANDLER, we don't perform
  a complete HANDLER CLOSE, but only close the TABLE object.  The
  corresponding TABLE_LIST is kept in the cache with 'table'
  pointer set to NULL. The table will be reopened on next access
  (this, however, leads to loss of cursor position, unless the
  cursor points at the first record).
*/

#include "sql_priv.h"
#include "sql_handler.h"
#include "unireg.h"                    // REQUIRED: for other includes
#include "sql_base.h"                           // close_thread_tables
#include "lock.h"                               // mysql_unlock_tables
#include "key.h"                                // key_copy
#include "sql_base.h"                           // insert_fields
#include "sql_select.h"
#include "transaction.h"
#include "sql_parse.h"                          // check_table_access

#define HANDLER_TABLES_HASH_SIZE 120

static enum enum_ha_read_modes rkey_to_rnext[]=
{ RNEXT_SAME, RNEXT, RPREV, RNEXT, RPREV, RNEXT, RPREV, RPREV };

static bool mysql_ha_open_table(THD *thd, TABLE_LIST *table);

/*
  Get hash key and hash key length.

  SYNOPSIS
    mysql_ha_hash_get_key()
    tables                      Pointer to the hash object.
    key_len_p   (out)           Pointer to the result for key length.
    first                       Unused.

  DESCRIPTION
    The hash object is an TABLE_LIST struct.
    The hash key is the alias name.
    The hash key length is the alias name length plus one for the
    terminateing NUL character.

  RETURN
    Pointer to the TABLE_LIST struct.
*/

static char *mysql_ha_hash_get_key(TABLE_LIST *tables, size_t *key_len_p,
                                   my_bool first __attribute__((unused)))
{
  *key_len_p= strlen(tables->alias) + 1 ; /* include '\0' in comparisons */
  return tables->alias;
}


/*
  Free an hash object.

  SYNOPSIS
    mysql_ha_hash_free()
    tables                      Pointer to the hash object.

  DESCRIPTION
    The hash object is an TABLE_LIST struct.

  RETURN
    Nothing
*/

static void mysql_ha_hash_free(TABLE_LIST *tables)
{
  my_free(tables);
}

/**
  Close a HANDLER table.

  @param thd Thread identifier.
  @param tables A list of tables with the first entry to close.

  @note Though this function takes a list of tables, only the first list entry
  will be closed.
  @note Broadcasts refresh if it closed a table with old version.
*/

static void mysql_ha_close_table(THD *thd, TABLE_LIST *tables)
{

  if (tables->table && !tables->table->s->tmp_table)
  {
    /* Non temporary table. */
    tables->table->file->ha_index_or_rnd_end();
    tables->table->open_by_handler= 0;
    (void) close_thread_table(thd, &tables->table);
    thd->mdl_context.release_lock(tables->mdl_request.ticket);
  }
  else if (tables->table)
  {
    /* Must be a temporary table */
    TABLE *table= tables->table;
    table->file->ha_index_or_rnd_end();
    table->query_id= thd->query_id;
    table->open_by_handler= 0;
    mark_tmp_table_for_reuse(table);
  }

  /* Mark table as closed, ready for re-open if necessary. */
  tables->table= NULL;
  /* Safety, cleanup the pointer to satisfy MDL assertions. */
  tables->mdl_request.ticket= NULL;
}


/**
  Execute a HANDLER OPEN statement.

  @param  thd   The current thread.

  @retval FALSE on success.
  @retval TRUE on failure.
*/

bool Sql_cmd_handler_open::execute(THD *thd)
{
  TABLE_LIST    *hash_tables = NULL;
  char          *db, *name, *alias;
  uint          dblen, namelen, aliaslen;
  TABLE_LIST    *tables= (TABLE_LIST*) thd->lex->select_lex.table_list.first;
  DBUG_ENTER("Sql_cmd_handler_open::execute");
  DBUG_PRINT("enter",("'%s'.'%s' as '%s'",
                      tables->db, tables->table_name, tables->alias));

  if (thd->locked_tables_mode)
  {
    my_error(ER_LOCK_OR_ACTIVE_TRANSACTION, MYF(0));
    DBUG_RETURN(TRUE);
  }
  if (tables->schema_table)
  {
    my_error(ER_WRONG_USAGE, MYF(0), "HANDLER OPEN",
             INFORMATION_SCHEMA_NAME.str);
    DBUG_PRINT("exit",("ERROR"));
    DBUG_RETURN(TRUE);
  }

  if (! my_hash_inited(&thd->handler_tables_hash))
  {
    /*
      HASH entries are of type TABLE_LIST.
    */
    if (my_hash_init(&thd->handler_tables_hash, &my_charset_latin1,
                     HANDLER_TABLES_HASH_SIZE, 0, 0,
                     (my_hash_get_key) mysql_ha_hash_get_key,
                     (my_hash_free_key) mysql_ha_hash_free, 0))
    {
      DBUG_PRINT("exit",("ERROR"));
      DBUG_RETURN(TRUE);
    }
  }
  else
  {
    /*
      Otherwise we might have handler with the same name already.

      Note that it is safe to disclose this information before doing privilege
      check. Current user can always find out that handler is open by using
      HANDLER ... READ command, which doesn't requires any privileges.
    */
    if (my_hash_search(&thd->handler_tables_hash, (uchar*) tables->alias,
                       strlen(tables->alias) + 1))
    {
      DBUG_PRINT("info",("duplicate '%s'", tables->alias));
      DBUG_PRINT("exit",("ERROR"));
      my_error(ER_NONUNIQ_TABLE, MYF(0), tables->alias);
      DBUG_RETURN(TRUE);
    }
  }

  /* copy the TABLE_LIST struct */
  dblen= strlen(tables->db) + 1;
  namelen= strlen(tables->table_name) + 1;
  aliaslen= strlen(tables->alias) + 1;
  if (!(my_multi_malloc(MYF(MY_WME),
                        &hash_tables, (uint) sizeof(*hash_tables),
                        &db, (uint) dblen,
                        &name, (uint) namelen,
                        &alias, (uint) aliaslen,
                        NullS)))
  {
    DBUG_PRINT("exit",("ERROR"));
    DBUG_RETURN(TRUE);
  }
  /* structure copy */
  *hash_tables= *tables;
  hash_tables->db= db;
  hash_tables->table_name= name;
  hash_tables->alias= alias;
  memcpy(hash_tables->db, tables->db, dblen);
  memcpy(hash_tables->table_name, tables->table_name, namelen);
  memcpy(hash_tables->alias, tables->alias, aliaslen);
  /*
    We can't request lock with explicit duration for this table
    right from the start as open_tables() can't handle properly
    back-off for such locks.
  */
  hash_tables->mdl_request.init(MDL_key::TABLE, db, name, MDL_SHARED,
                                MDL_TRANSACTION);
  /* for now HANDLER can be used only for real TABLES */
  hash_tables->required_type= FRMTYPE_TABLE;

  /* add to hash */
  if (my_hash_insert(&thd->handler_tables_hash, (uchar*) hash_tables))
  {
    my_free(hash_tables);
    DBUG_PRINT("exit",("ERROR"));
    DBUG_RETURN(TRUE);
  }

  if (open_temporary_tables(thd, hash_tables) ||
      check_table_access(thd, SELECT_ACL, hash_tables, FALSE, UINT_MAX,
                         FALSE) ||
      mysql_ha_open_table(thd, hash_tables))

  {
    my_hash_delete(&thd->handler_tables_hash, (uchar*) hash_tables);
    DBUG_PRINT("exit",("ERROR"));
    DBUG_RETURN(TRUE);
  }

  my_ok(thd);

  DBUG_PRINT("exit",("OK"));
  DBUG_RETURN(FALSE);
}


/**
  Auxiliary function which opens or re-opens table for HANDLER statements.

  @param thd          Thread context..
  @param hash_tables  Table list element for table to open.

  @retval FALSE - Success.
  @retval TRUE  - Failure.
*/

static bool mysql_ha_open_table(THD *thd, TABLE_LIST *hash_tables)
{
  TABLE         *backup_open_tables;
  MDL_savepoint mdl_savepoint;
  uint          counter;
  bool          error;

  DBUG_ENTER("mysql_ha_open_table");

  DBUG_ASSERT(!thd->locked_tables_mode);

  /*
    Save and reset the open_tables list so that open_tables() won't
    be able to access (or know about) the previous list. And on return
    from open_tables(), thd->open_tables will contain only the opened
    table.

    See open_table() back-off comments for more details.
  */
  backup_open_tables= thd->open_tables;
  thd->set_open_tables(NULL);
  mdl_savepoint= thd->mdl_context.mdl_savepoint();

  /*
    'hash_tables->table' must be NULL, unless there is pre-opened
    temporary table. open_tables() will set it if successful.
  */
  DBUG_ASSERT(! hash_tables->table || is_temporary_table(hash_tables));

  error= open_tables(thd, &hash_tables, &counter, 0);

  if (! error &&
      ! (hash_tables->table->file->ha_table_flags() & HA_CAN_SQL_HANDLER))
  {
    my_error(ER_ILLEGAL_HA, MYF(0), hash_tables->alias);
    error= TRUE;
  }
  if (!error &&
      hash_tables->mdl_request.ticket &&
      thd->mdl_context.has_lock(mdl_savepoint,
                                hash_tables->mdl_request.ticket))
  {
    /* The ticket returned is within a savepoint. Make a copy.  */
    error= thd->mdl_context.clone_ticket(&hash_tables->mdl_request);
    hash_tables->table->mdl_ticket= hash_tables->mdl_request.ticket;
  }
  if (error)
  {
    /*
      No need to rollback statement transaction, it's not started.
      If called for re-open, no need to rollback either,
      it will be done at statement end.
    */
    DBUG_ASSERT(thd->transaction.stmt.is_empty());
    close_thread_tables(thd);
    thd->mdl_context.rollback_to_savepoint(mdl_savepoint);
    thd->set_open_tables(backup_open_tables);
    hash_tables->table= NULL;
    /* Safety, cleanup the pointer to satisfy MDL assertions. */
    hash_tables->mdl_request.ticket= NULL;
    DBUG_PRINT("exit",("ERROR"));
    DBUG_RETURN(TRUE);
  }
  thd->set_open_tables(backup_open_tables);
  if (hash_tables->mdl_request.ticket)
  {
    thd->mdl_context.set_lock_duration(hash_tables->mdl_request.ticket,
                                       MDL_EXPLICIT);
    thd->mdl_context.set_needs_thr_lock_abort(TRUE);
  }

  /*
    Assert that the above check prevents opening of views and merge tables.
    For temporary tables, TABLE::next can be set even if only one table
    was opened for HANDLER as it is used to link them together
    (see thd->temporary_tables).
  */
  DBUG_ASSERT(hash_tables->table->next == NULL ||
              hash_tables->table->s->tmp_table);
  /*
    If it's a temp table, don't reset table->query_id as the table is
    being used by this handler. For non-temp tables we use this flag
    in asserts.
  */
  hash_tables->table->open_by_handler= 1;

  DBUG_PRINT("exit",("OK"));
  DBUG_RETURN(FALSE);
}


/**
  Execute a HANDLER CLOSE statement.

  @param  thd   The current thread.

  @note  Closes the table that is associated (on the handler tables hash)
         with the name (TABLE_LIST::alias) of the specified table.

  @retval FALSE on success.
  @retval TRUE on failure.
*/

bool Sql_cmd_handler_close::execute(THD *thd)
{
  TABLE_LIST    *tables= (TABLE_LIST*) thd->lex->select_lex.table_list.first;
  TABLE_LIST    *hash_tables;
  DBUG_ENTER("Sql_cmd_handler_close::execute");
  DBUG_PRINT("enter",("'%s'.'%s' as '%s'",
                      tables->db, tables->table_name, tables->alias));

  if (thd->locked_tables_mode)
  {
    my_error(ER_LOCK_OR_ACTIVE_TRANSACTION, MYF(0));
    DBUG_RETURN(TRUE);
  }
  if ((hash_tables= (TABLE_LIST*) my_hash_search(&thd->handler_tables_hash,
                                                 (uchar*) tables->alias,
                                                 strlen(tables->alias) + 1)))
  {
    mysql_ha_close_table(thd, hash_tables);
    my_hash_delete(&thd->handler_tables_hash, (uchar*) hash_tables);
  }
  else
  {
    my_error(ER_UNKNOWN_TABLE, MYF(0), tables->alias, "HANDLER");
    DBUG_PRINT("exit",("ERROR"));
    DBUG_RETURN(TRUE);
  }

  /*
    Mark MDL_context as no longer breaking protocol if we have
    closed last HANDLER.
  */
  if (! thd->handler_tables_hash.records)
    thd->mdl_context.set_needs_thr_lock_abort(FALSE);

  my_ok(thd);
  DBUG_PRINT("exit", ("OK"));
  DBUG_RETURN(FALSE);
}


/**
  A helper class to process an error from mysql_lock_tables().
  HANDLER READ statement's attempt to lock the subject table
  may get aborted if there is a pending DDL. In that case
  we close the table, reopen it, and try to read again.
  This is implicit and obscure, since HANDLER position
  is lost in the process, but it's the legacy server
  behaviour we should preserve.
*/

class Sql_handler_lock_error_handler: public Internal_error_handler
{
public:
  virtual
  bool handle_condition(THD *thd,
                        uint sql_errno,
                        const char *sqlstate,
                        MYSQL_ERROR::enum_warning_level level,
                        const char* msg,
                        MYSQL_ERROR **cond_hdl);

  bool need_reopen() const { return m_need_reopen; };
  void init() { m_need_reopen= FALSE; };
private:
  bool m_need_reopen;
};


/**
  Handle an error from mysql_lock_tables().
  Ignore ER_LOCK_ABORTED errors.
*/

bool
Sql_handler_lock_error_handler::
handle_condition(THD *thd,
                 uint sql_errno,
                 const char *sqlstate,
                 MYSQL_ERROR::enum_warning_level level,
                 const char* msg,
                 MYSQL_ERROR **cond_hdl)
{
  *cond_hdl= NULL;
  if (sql_errno == ER_LOCK_ABORTED)
    m_need_reopen= TRUE;

  return m_need_reopen;
}


/**
  Execute a HANDLER READ statement.

  @param  thd   The current thread.

  @note  Closes the table that is associated (on the handler tables hash)
         with the name (TABLE_LIST::alias) of the specified table.

  @retval FALSE on success.
  @retval TRUE on failure.
*/

bool Sql_cmd_handler_read::execute(THD *thd)
{
  TABLE_LIST    *hash_tables;
  TABLE         *table, *backup_open_tables;
  MYSQL_LOCK    *lock;
  List<Item>	list;
  Protocol	*protocol= thd->protocol;
  char		buff[MAX_FIELD_WIDTH];
  String	buffer(buff, sizeof(buff), system_charset_info);
  int           error, keyno= -1;
  uint          num_rows;
  uchar		*UNINIT_VAR(key);
  uint		UNINIT_VAR(key_len);
  Sql_handler_lock_error_handler sql_handler_lock_error;
  LEX           *lex= thd->lex;
  SELECT_LEX    *select_lex= &lex->select_lex;
  SELECT_LEX_UNIT *unit= &lex->unit;
  TABLE_LIST    *tables= select_lex->table_list.first;
  enum enum_ha_read_modes mode= m_read_mode;
  Item          *cond= select_lex->where;
  ha_rows select_limit_cnt, offset_limit_cnt;
  DBUG_ENTER("Sql_cmd_handler_read::execute");
  DBUG_PRINT("enter",("'%s'.'%s' as '%s'",
                      tables->db, tables->table_name, tables->alias));

  if (thd->locked_tables_mode)
  {
    my_error(ER_LOCK_OR_ACTIVE_TRANSACTION, MYF(0));
    DBUG_RETURN(TRUE);
  }

  /*
    There is no need to check for table permissions here, because
    if a user has no permissions to read a table, he won't be
    able to open it (with SQLCOM_HA_OPEN) in the first place.
  */

  /* Get limit counters from SELECT_LEX. */
  unit->set_limit(select_lex);
  select_limit_cnt= unit->select_limit_cnt;
  offset_limit_cnt= unit->offset_limit_cnt;

  select_lex->context.resolve_in_table_list_only(tables);
  list.push_front(new Item_field(&select_lex->context,
                                 NULL, NULL, "*"));
  List_iterator<Item> it(list);
  it++;

retry:
  if ((hash_tables= (TABLE_LIST*) my_hash_search(&thd->handler_tables_hash,
                                                 (uchar*) tables->alias,
                                                 strlen(tables->alias) + 1)))
  {
    table= hash_tables->table;
    DBUG_PRINT("info-in-hash",("'%s'.'%s' as '%s' table: 0x%lx",
                               hash_tables->db, hash_tables->table_name,
                               hash_tables->alias, (long) table));
    if (!table)
    {
      /*
        The handler table has been closed. Re-open it.
      */
      if (mysql_ha_open_table(thd, hash_tables))
      {
        DBUG_PRINT("exit",("reopen failed"));
        goto err0;
      }

      table= hash_tables->table;
      DBUG_PRINT("info",("re-opened '%s'.'%s' as '%s' tab %p",
                         hash_tables->db, hash_tables->table_name,
                         hash_tables->alias, table));
    }
  }
  else
    table= NULL;

  if (!table)
  {
    my_error(ER_UNKNOWN_TABLE, MYF(0), tables->alias, "HANDLER");
    goto err0;
  }

  /* save open_tables state */
  backup_open_tables= thd->open_tables;
  /* Always a one-element list, see mysql_ha_open(). */
  DBUG_ASSERT(hash_tables->table->next == NULL ||
              hash_tables->table->s->tmp_table);
  /*
    mysql_lock_tables() needs thd->open_tables to be set correctly to
    be able to handle aborts properly.
  */
  thd->set_open_tables(hash_tables->table);


  sql_handler_lock_error.init();
  thd->push_internal_handler(&sql_handler_lock_error);

  lock= mysql_lock_tables(thd, &thd->open_tables, 1, 0);

  thd->pop_internal_handler();
  /*
    In 5.1 and earlier, mysql_lock_tables() could replace the TABLE
    object with another one (reopen it). This is no longer the case
    with new MDL.
  */
  DBUG_ASSERT(hash_tables->table == thd->open_tables);
  /* Restore previous context. */
  thd->set_open_tables(backup_open_tables);

  if (sql_handler_lock_error.need_reopen())
  {
    DBUG_ASSERT(!lock && !thd->is_error());
    /*
      Always close statement transaction explicitly,
      so that the engine doesn't have to count locks.
    */
    trans_rollback_stmt(thd);
    mysql_ha_close_table(thd, hash_tables);
    goto retry;
  }

  if (!lock)
    goto err0; // mysql_lock_tables() printed error message already

  // Always read all columns
  hash_tables->table->read_set= &hash_tables->table->s->all_set;
  tables->table= hash_tables->table;

  if (cond)
  {
    if (table->query_id != thd->query_id)
      cond->cleanup();                          // File was reopened
    if ((!cond->fixed &&
	 cond->fix_fields(thd, &cond)) || cond->check_cols(1))
      goto err;
  }

  if (m_key_name)
  {
    keyno= find_type((char*) m_key_name,
                     &table->s->keynames,
                     FIND_TYPE_NO_PREFIX) - 1;
    if (keyno < 0)
    {
      my_error(ER_KEY_DOES_NOT_EXITS, MYF(0), m_key_name, tables->alias);
      goto err;
    }
    /* Check if the same index involved. */
    if ((uint) keyno != table->file->get_index())
    {
      if (mode == RNEXT)
        mode= RFIRST;
      else if (mode == RPREV)
        mode= RLAST;
    }
  }

  if (insert_fields(thd, &select_lex->context,
                    tables->db, tables->alias, &it, 0))
    goto err;

  protocol->send_result_set_metadata(&list, Protocol::SEND_NUM_ROWS | Protocol::SEND_EOF);

  /*
    In ::external_lock InnoDB resets the fields which tell it that
    the handle is used in the HANDLER interface. Tell it again that
    we are using it for HANDLER.
  */

  table->file->init_table_handle_for_HANDLER();

  for (num_rows=0; num_rows < select_limit_cnt; )
  {
    switch (mode) {
    case RNEXT:
      if (table->file->inited != handler::NONE)
      {
        if (m_key_name)
        {
          /* Check if we read from the same index. */
          DBUG_ASSERT((uint) keyno == table->file->get_index());
          error= table->file->ha_index_next(table->record[0]);
        }
        else
        {
          error= table->file->ha_rnd_next(table->record[0]);
        }
        break;
      }
      /* else fall through */
    case RFIRST:
      if (m_key_name)
      {
        table->file->ha_index_or_rnd_end();
        table->file->ha_index_init(keyno, 1);
        error= table->file->ha_index_first(table->record[0]);
      }
      else
      {
        table->file->ha_index_or_rnd_end();
	if (!(error= table->file->ha_rnd_init(1)))
          error= table->file->ha_rnd_next(table->record[0]);
      }
      mode=RNEXT;
      break;
    case RPREV:
      DBUG_ASSERT(m_key_name != 0);
      /* Check if we read from the same index. */
      DBUG_ASSERT((uint) keyno == table->file->get_index());
      if (table->file->inited != handler::NONE)
      {
        error= table->file->ha_index_prev(table->record[0]);
        break;
      }
      /* else fall through */
    case RLAST:
      DBUG_ASSERT(m_key_name != 0);
      table->file->ha_index_or_rnd_end();
      table->file->ha_index_init(keyno, 1);
      error= table->file->ha_index_last(table->record[0]);
      mode=RPREV;
      break;
    case RNEXT_SAME:
      /* Continue scan on "(keypart1,keypart2,...)=(c1, c2, ...)  */
<<<<<<< HEAD
      DBUG_ASSERT(keyname != 0);
=======
      DBUG_ASSERT(m_key_name != 0);
>>>>>>> fcf11a4c
      error= table->file->ha_index_next_same(table->record[0], key, key_len);
      break;
    case RKEY:
    {
      DBUG_ASSERT(m_key_name != 0);
      KEY *keyinfo=table->key_info+keyno;
      KEY_PART_INFO *key_part=keyinfo->key_part;
      if (m_key_expr->elements > keyinfo->key_parts)
      {
	my_error(ER_TOO_MANY_KEY_PARTS, MYF(0), keyinfo->key_parts);
	goto err;
      }
      List_iterator<Item> it_ke(*m_key_expr);
      Item *item;
      key_part_map keypart_map;
      for (keypart_map= key_len=0 ; (item=it_ke++) ; key_part++)
      {
        my_bitmap_map *old_map;
	// 'item' can be changed by fix_fields() call
        if ((!item->fixed &&
             item->fix_fields(thd, it_ke.ref())) ||
	    (item= *it_ke.ref())->check_cols(1))
	  goto err;
	if (item->used_tables() & ~RAND_TABLE_BIT)
        {
          my_error(ER_WRONG_ARGUMENTS,MYF(0),"HANDLER ... READ");
	  goto err;
        }
        old_map= dbug_tmp_use_all_columns(table, table->write_set);
	(void) item->save_in_field(key_part->field, 1);
        dbug_tmp_restore_column_map(table->write_set, old_map);
	key_len+=key_part->store_length;
        keypart_map= (keypart_map << 1) | 1;
      }

      if (!(key= (uchar*) thd->calloc(ALIGN_SIZE(key_len))))
	goto err;
      table->file->ha_index_or_rnd_end();
      table->file->ha_index_init(keyno, 1);
      key_copy(key, table->record[0], table->key_info + keyno, key_len);
      error= table->file->ha_index_read_map(table->record[0],
<<<<<<< HEAD
                                            key, keypart_map, ha_rkey_mode);
      mode=rkey_to_rnext[(int)ha_rkey_mode];
=======
                                            key, keypart_map, m_rkey_mode);
      mode=rkey_to_rnext[(int)m_rkey_mode];
>>>>>>> fcf11a4c
      break;
    }
    default:
      my_message(ER_ILLEGAL_HA, ER(ER_ILLEGAL_HA), MYF(0));
      goto err;
    }

    if (error)
    {
      if (error == HA_ERR_RECORD_DELETED)
        continue;
      if (error != HA_ERR_KEY_NOT_FOUND && error != HA_ERR_END_OF_FILE)
      {
        sql_print_error("mysql_ha_read: Got error %d when reading table '%s'",
                        error, tables->table_name);
        table->file->print_error(error,MYF(0));
        goto err;
      }
      goto ok;
    }
    if (cond && !cond->val_int())
    {
      if (thd->is_error())
        goto err;
      continue;
    }
    if (num_rows >= offset_limit_cnt)
    {
      protocol->prepare_for_resend();

      if (protocol->send_result_set_row(&list))
        goto err;

      protocol->write();
    }
    num_rows++;
  }
ok:
  /*
    Always close statement transaction explicitly,
    so that the engine doesn't have to count locks.
  */
  trans_commit_stmt(thd);
  mysql_unlock_tables(thd,lock);
  my_eof(thd);
  DBUG_PRINT("exit",("OK"));
  DBUG_RETURN(FALSE);

err:
  trans_rollback_stmt(thd);
  mysql_unlock_tables(thd,lock);
err0:
  DBUG_PRINT("exit",("ERROR"));
  DBUG_RETURN(TRUE);
}


/**
  Scan the handler tables hash for matching tables.

  @param thd Thread identifier.
  @param tables The list of tables to remove.

  @return Pointer to head of linked list (TABLE_LIST::next_local) of matching
          TABLE_LIST elements from handler_tables_hash. Otherwise, NULL if no
          table was matched.
*/

static TABLE_LIST *mysql_ha_find(THD *thd, TABLE_LIST *tables)
{
  TABLE_LIST *hash_tables, *head= NULL, *first= tables;
  DBUG_ENTER("mysql_ha_find");

  /* search for all handlers with matching table names */
  for (uint i= 0; i < thd->handler_tables_hash.records; i++)
  {
    hash_tables= (TABLE_LIST*) my_hash_element(&thd->handler_tables_hash, i);
    for (tables= first; tables; tables= tables->next_local)
    {
      if ((! *tables->db ||
          ! my_strcasecmp(&my_charset_latin1, hash_tables->db, tables->db)) &&
          ! my_strcasecmp(&my_charset_latin1, hash_tables->table_name,
                          tables->table_name))
        break;
    }
    if (tables)
    {
      hash_tables->next_local= head;
      head= hash_tables;
    }
  }

  DBUG_RETURN(head);
}


/**
  Remove matching tables from the HANDLER's hash table.

  @param thd Thread identifier.
  @param tables The list of tables to remove.

  @note Broadcasts refresh if it closed a table with old version.
*/

void mysql_ha_rm_tables(THD *thd, TABLE_LIST *tables)
{
  TABLE_LIST *hash_tables, *next;
  DBUG_ENTER("mysql_ha_rm_tables");

  DBUG_ASSERT(tables);

  hash_tables= mysql_ha_find(thd, tables);

  while (hash_tables)
  {
    next= hash_tables->next_local;
    if (hash_tables->table)
      mysql_ha_close_table(thd, hash_tables);
    my_hash_delete(&thd->handler_tables_hash, (uchar*) hash_tables);
    hash_tables= next;
  }

  /*
    Mark MDL_context as no longer breaking protocol if we have
    closed last HANDLER.
  */
  if (! thd->handler_tables_hash.records)
    thd->mdl_context.set_needs_thr_lock_abort(FALSE);

  DBUG_VOID_RETURN;
}


/**
  Close cursors of matching tables from the HANDLER's hash table.

  @param thd Thread identifier.
  @param tables The list of tables to flush.
*/

void mysql_ha_flush_tables(THD *thd, TABLE_LIST *all_tables)
{
  DBUG_ENTER("mysql_ha_flush_tables");

  for (TABLE_LIST *table_list= all_tables; table_list;
       table_list= table_list->next_global)
  {
    TABLE_LIST *hash_tables= mysql_ha_find(thd, table_list);
    /* Close all aliases of the same table. */
    while (hash_tables)
    {
      TABLE_LIST *next_local= hash_tables->next_local;
      if (hash_tables->table)
        mysql_ha_close_table(thd, hash_tables);
      hash_tables= next_local;
    }
  }

  DBUG_VOID_RETURN;
}


/**
  Flush (close and mark for re-open) all tables that should be should
  be reopen.

  @param thd Thread identifier.

  @note Broadcasts refresh if it closed a table with old version.
*/

void mysql_ha_flush(THD *thd)
{
  TABLE_LIST *hash_tables;
  DBUG_ENTER("mysql_ha_flush");

  mysql_mutex_assert_not_owner(&LOCK_open);

  /*
    Don't try to flush open HANDLERs when we're working with
    system tables. The main MDL context is backed up and we can't
    properly release HANDLER locks stored there.
  */
  if (thd->state_flags & Open_tables_state::BACKUPS_AVAIL)
    DBUG_VOID_RETURN;

  for (uint i= 0; i < thd->handler_tables_hash.records; i++)
  {
    hash_tables= (TABLE_LIST*) my_hash_element(&thd->handler_tables_hash, i);
    /*
      TABLE::mdl_ticket is 0 for temporary tables so we need extra check.
    */
    if (hash_tables->table &&
        ((hash_tables->table->mdl_ticket &&
         hash_tables->table->mdl_ticket->has_pending_conflicting_lock()) ||
         (!hash_tables->table->s->tmp_table &&
          hash_tables->table->s->has_old_version())))
      mysql_ha_close_table(thd, hash_tables);
  }

  DBUG_VOID_RETURN;
}


/**
  Close all HANDLER's tables.

  @param thd Thread identifier.

  @note Broadcasts refresh if it closed a table with old version.
*/

void mysql_ha_cleanup(THD *thd)
{
  TABLE_LIST *hash_tables;
  DBUG_ENTER("mysql_ha_cleanup");

  for (uint i= 0; i < thd->handler_tables_hash.records; i++)
  {
    hash_tables= (TABLE_LIST*) my_hash_element(&thd->handler_tables_hash, i);
    if (hash_tables->table)
      mysql_ha_close_table(thd, hash_tables);
  }

  my_hash_free(&thd->handler_tables_hash);

  DBUG_VOID_RETURN;
}


/**
  Set explicit duration for metadata locks corresponding to open HANDLERs
  to protect them from being released at the end of transaction.

  @param thd Thread identifier.
*/

void mysql_ha_set_explicit_lock_duration(THD *thd)
{
  TABLE_LIST *hash_tables;
  DBUG_ENTER("mysql_ha_set_explicit_lock_duration");

  for (uint i= 0; i < thd->handler_tables_hash.records; i++)
  {
    hash_tables= (TABLE_LIST*) my_hash_element(&thd->handler_tables_hash, i);
    if (hash_tables->table && hash_tables->table->mdl_ticket)
      thd->mdl_context.set_lock_duration(hash_tables->table->mdl_ticket,
                                         MDL_EXPLICIT);
  }
  DBUG_VOID_RETURN;
}
<|MERGE_RESOLUTION|>--- conflicted
+++ resolved
@@ -1,8 +1,4 @@
-<<<<<<< HEAD
-/* Copyright (c) 2000, 2010, Oracle and/or its affiliates. All rights reserved.
-=======
 /* Copyright (c) 2000, 2011, Oracle and/or its affiliates. All rights reserved.
->>>>>>> fcf11a4c
 
    This program is free software; you can redistribute it and/or modify
    it under the terms of the GNU General Public License as published by
@@ -721,11 +717,7 @@
       break;
     case RNEXT_SAME:
       /* Continue scan on "(keypart1,keypart2,...)=(c1, c2, ...)  */
-<<<<<<< HEAD
-      DBUG_ASSERT(keyname != 0);
-=======
       DBUG_ASSERT(m_key_name != 0);
->>>>>>> fcf11a4c
       error= table->file->ha_index_next_same(table->record[0], key, key_len);
       break;
     case RKEY:
@@ -767,13 +759,8 @@
       table->file->ha_index_init(keyno, 1);
       key_copy(key, table->record[0], table->key_info + keyno, key_len);
       error= table->file->ha_index_read_map(table->record[0],
-<<<<<<< HEAD
-                                            key, keypart_map, ha_rkey_mode);
-      mode=rkey_to_rnext[(int)ha_rkey_mode];
-=======
                                             key, keypart_map, m_rkey_mode);
       mode=rkey_to_rnext[(int)m_rkey_mode];
->>>>>>> fcf11a4c
       break;
     }
     default:
