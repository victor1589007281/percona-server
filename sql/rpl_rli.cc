--- conflicted
+++ resolved
@@ -1268,7 +1268,7 @@
     mysql_mutex_assert_not_owner(&data_lock);
     if (thd->backup_binlog_lock.acquire_protection(thd, MDL_EXPLICIT,
                                                    timeout))
-      return 1;
+      DBUG_RETURN(1);
 
     binlog_prot_acquired= true;
   }
@@ -1286,17 +1286,6 @@
   if (!inited)
   {
     DBUG_PRINT("info", ("inited == 0"));
-<<<<<<< HEAD
-
-    if (binlog_prot_acquired)
-    {
-      DBUG_PRINT("debug", ("Releasing binlog protection lock"));
-      thd->backup_binlog_lock.release_protection(thd);
-    }
-
-    DBUG_RETURN(0);
-  }
-=======
     if (error_on_rli_init_info)
     {
       ln_without_channel_name= relay_log.generate_name(opt_relay_logname,
@@ -1309,7 +1298,6 @@
         char index_file_withoutext[FN_REFLEN];
         relay_log.generate_name(opt_relaylog_index_name,"",
                                 index_file_withoutext);
->>>>>>> a533e2c7
 
         log_index_name= add_channel_to_relay_log_name(relay_bin_index_channel,
                                                       FN_REFLEN,
@@ -1322,6 +1310,11 @@
       {
         sql_print_error("Unable to purge relay log files. Failed to open relay "
                         "log index file:%s.", relay_log.get_index_fname());
+        if (binlog_prot_acquired)
+        {
+          DBUG_PRINT("debug", ("Releasing binlog protection lock"));
+          thd->backup_binlog_lock.release_protection(thd);
+        }
         DBUG_RETURN(1);
       }
       mysql_mutex_lock(&mi->data_lock);
@@ -1337,13 +1330,25 @@
         mysql_mutex_unlock(&mi->data_lock);
         sql_print_error("Unable to purge relay log files. Failed to open relay "
                         "log file:%s.", relay_log.get_log_fname());
+        if (binlog_prot_acquired)
+        {
+          DBUG_PRINT("debug", ("Releasing binlog protection lock"));
+          thd->backup_binlog_lock.release_protection(thd);
+        }
         DBUG_RETURN(1);
       }
       mysql_mutex_unlock(log_lock);
       mysql_mutex_unlock(&mi->data_lock);
     }
     else
+    {
+      if (binlog_prot_acquired)
+      {
+        DBUG_PRINT("debug", ("Releasing binlog protection lock"));
+        thd->backup_binlog_lock.release_protection(thd);
+      }
       DBUG_RETURN(0);
+    }
   }
   else
   {
