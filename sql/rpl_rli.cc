--- conflicted
+++ resolved
@@ -270,18 +270,6 @@
 
     New seconds_behind_master timestamp is installed.
 
-<<<<<<< HEAD
-   @param shift          number of bits to shift by Worker due to the
-                         current checkpoint change.
-   @param new_ts         new seconds_behind_master timestamp value
-                         unless NULL. NULL could be due to FD event
-                         or fake rotate event.
-   @param need_data_lock False if caller has locked @c data_lock
-*/
-void Relay_log_info::reset_notified_checkpoint(ulong shift,
-                                               const time_t *const new_ts,
-                                               bool need_data_lock)
-=======
    @param shift            number of bits to shift by Worker due to the
                            current checkpoint change.
    @param new_ts           new seconds_behind_master timestamp value
@@ -294,7 +282,6 @@
 void Relay_log_info::reset_notified_checkpoint(ulong shift, time_t new_ts,
                                                bool need_data_lock,
                                                bool update_timestamp)
->>>>>>> df0bc0a6
 {
   /*
     If this is not a parallel execution we return immediately.
@@ -346,7 +333,7 @@
       mysql_mutex_lock(&data_lock);
     else
       mysql_mutex_assert_owner(&data_lock);
-    last_master_timestamp= *new_ts;
+    last_master_timestamp= new_ts;
     if (need_data_lock)
       mysql_mutex_unlock(&data_lock);
   }
