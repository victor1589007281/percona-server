--- conflicted
+++ resolved
@@ -60,15 +60,10 @@
   SQLCOM_REPAIR, SQLCOM_REPLACE, SQLCOM_REPLACE_SELECT,
   SQLCOM_CREATE_FUNCTION, SQLCOM_DROP_FUNCTION,
   SQLCOM_REVOKE,SQLCOM_OPTIMIZE, SQLCOM_CHECK, SQLCOM_PRELOAD_KEYS,
-<<<<<<< HEAD
-  SQLCOM_FLUSH, SQLCOM_KILL,  SQLCOM_ANALYZE,
+  SQLCOM_FLUSH, SQLCOM_KILL, SQLCOM_ANALYZE,
   SQLCOM_ROLLBACK, SQLCOM_ROLLBACK_TO_SAVEPOINT,
   SQLCOM_COMMIT, SQLCOM_SAVEPOINT,
   SQLCOM_SLAVE_START, SQLCOM_SLAVE_STOP,
-=======
-  SQLCOM_FLUSH, SQLCOM_KILL, SQLCOM_ANALYZE,
-  SQLCOM_ROLLBACK, SQLCOM_COMMIT, SQLCOM_SLAVE_START, SQLCOM_SLAVE_STOP,
->>>>>>> 2fcab1c2
   SQLCOM_BEGIN, SQLCOM_LOAD_MASTER_TABLE, SQLCOM_CHANGE_MASTER,
   SQLCOM_RENAME_TABLE, SQLCOM_BACKUP_TABLE, SQLCOM_RESTORE_TABLE,
   SQLCOM_RESET, SQLCOM_PURGE, SQLCOM_PURGE_BEFORE, SQLCOM_SHOW_BINLOGS,
@@ -516,15 +511,7 @@
   SQL_LIST	      proc_list, auxilliary_table_list, save_list;
   TYPELIB	      *interval;
   create_field	      *last_field;
-<<<<<<< HEAD
   char		      *savepoint_name;		// Transaction savepoint id
-  Item *default_value, *comment;
-  uint uint_geom_type;
-  LEX_USER *grant_user;
-  gptr yacc_yyss,yacc_yyvs;
-  THD *thd;
-=======
->>>>>>> 2fcab1c2
   udf_func udf;
   HA_CHECK_OPT   check_opt;			// check/repair options
   HA_CREATE_INFO create_info;
