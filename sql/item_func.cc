--- conflicted
+++ resolved
@@ -521,25 +521,6 @@
 }
 
 
-<<<<<<< HEAD
-=======
-void Item_func_sp::fix_after_pullout(SELECT_LEX *parent_select,
-                                     SELECT_LEX *removed_select)
-{
-  Item_func::fix_after_pullout(parent_select, removed_select);
-
-  /*
-    Prevents function from being evaluated before it is locked.
-    @todo - make this dependent on READS SQL or MODIFIES SQL.
-            Due to a limitation in how functions are evaluated, we need to
-            ensure that we are in a prelocked mode even though the function
-            doesn't reference any tables.
-  */
-  used_tables_cache|= PARAM_TABLE_BIT;
-}
-
-
->>>>>>> 59c8c88f
 table_map Item_func::used_tables() const
 {
   return used_tables_cache;
@@ -8890,14 +8871,6 @@
 
   res= Item_func::fix_fields(thd, ref);
 
-  /* These is reset/set by Item_func::fix_fields. */
-<<<<<<< HEAD
-  if (!m_sp->m_chistics->detistic || !tables_locked_cache)
-    const_item_cache= false;
-=======
-  with_stored_program= true;
->>>>>>> 59c8c88f
-
   if (res)
     DBUG_RETURN(res);
 
@@ -8948,8 +8921,6 @@
             doesn't reference any tables.
   */
   used_tables_cache|= PARAM_TABLE_BIT;
-
-  const_item_cache= used_tables_cache == 0;
 }
 
 
