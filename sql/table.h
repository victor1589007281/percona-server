--- conflicted
+++ resolved
@@ -907,17 +907,15 @@
   */
   dd::Table *tmp_table_def{nullptr};
 
-<<<<<<< HEAD
-  /// For materialized derived tables; @see add_derived_key().
-  SELECT_LEX *owner_of_possible_tmp_keys{nullptr};
-=======
   /**
     True in the case if tokudb read-free-replication is used for the table
     without explicit pk and corresponding warning was issued to disable
     repeated warning.
   */
   bool rfr_lookup_warning;
->>>>>>> 333b4508
+
+  /// For materialized derived tables; @see add_derived_key().
+  SELECT_LEX *owner_of_possible_tmp_keys{nullptr};
 
   /**
     Arrays with descriptions of foreign keys in which this table participates
@@ -1750,14 +1748,10 @@
   */
   void cleanup_gc_items();
 
-<<<<<<< HEAD
 #ifndef DBUG_OFF
   void set_tmp_table_seq_id(uint arg) { tmp_table_seq_id = arg; }
 #endif
   /**
-    Update covering keys depending on max read key length.
-=======
-  /**
     Checks if TABLE has at least one field with
     COLUMN_FORMAT_TYPE_COMPRESSED flag.
   */
@@ -1774,25 +1768,10 @@
     Updates zip_dict_name in the TABLE's field definitions based on the
     values from the supplied list of Create_field objects.
   */
-  void update_compressed_columns_info(const List<Create_field>& fields);
-
-private:
-  bool should_binlog_drop_if_temp_flag;
-
-public:
-  void set_binlog_drop_if_temp(bool should_binlog)
-  {
-    should_binlog_drop_if_temp_flag= should_binlog;
-  }
-
-  bool should_binlog_drop_if_temp(void) const
-  {
-    return should_binlog_drop_if_temp_flag;
-  }
-
-  /**
-   Check if table contains any records.
->>>>>>> 333b4508
+  void update_compressed_columns_info(const List<Create_field> &fields);
+
+  /**
+    Update covering keys depending on max read key length.
 
     Update available covering keys for the table, based on a constrained field
     and the identified covering prefix keys: If the matched part of field is
@@ -2377,7 +2356,6 @@
                              const char *table_name_arg,
                              size_t table_name_length_arg,
                              const char *alias_arg,
-<<<<<<< HEAD
                              enum thr_lock_type lock_type_arg) {
     *this = TABLE_LIST();
     m_map = 1;
@@ -2389,26 +2367,6 @@
     m_lock_descriptor.type = lock_type_arg;
     MDL_REQUEST_INIT(&mdl_request, MDL_key::TABLE, db, table_name,
                      mdl_type_for_dml(m_lock_descriptor.type), MDL_TRANSACTION);
-=======
-                             enum thr_lock_type lock_type_arg,
-                             enum enum_mdl_type mdl_type_arg)
-  {
-    memset(static_cast<void*>(this), 0, sizeof(*this));
-    m_map= 1;
-    db= (char*) db_name_arg;
-    db_length= db_length_arg;
-    table_name= (char*) table_name_arg;
-    table_name_length= table_name_length_arg;
-    alias= (char*) alias_arg;
-    lock_type= lock_type_arg;
-    MDL_REQUEST_INIT(&mdl_request,
-                     MDL_key::TABLE, db, table_name,
-                     mdl_type_arg,
-                     MDL_TRANSACTION);
-    callback_func= 0;
-    opt_hints_table= NULL;
-    opt_hints_qb= NULL;
->>>>>>> 333b4508
   }
 
   /**
