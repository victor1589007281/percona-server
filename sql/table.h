--- conflicted
+++ resolved
@@ -693,15 +693,12 @@
   LEX_STRING comment{nullptr, 0};      /* Comment about table */
   LEX_STRING compress{nullptr, 0};     /* Compression algorithm */
   LEX_STRING encrypt_type{nullptr, 0}; /* encryption algorithm */
-<<<<<<< HEAD
 
   /** Secondary storage engine. */
   LEX_STRING secondary_engine{nullptr, 0};
 
-=======
   uint32_t encryption_key_id{0};
   bool was_encryption_key_id_set{false};
->>>>>>> 3637583b
   const CHARSET_INFO *table_charset{
       nullptr}; /* Default charset of string fields */
 
