<<<<<<< HEAD
/* Copyright (c) 2013, 2017, Oracle and/or its affiliates. All rights reserved.
=======
/* Copyright (c) 2013, 2019, Oracle and/or its affiliates. All rights reserved.
>>>>>>> 4869291f

   This program is free software; you can redistribute it and/or modify
   it under the terms of the GNU General Public License, version 2.0,
   as published by the Free Software Foundation.

   This program is also distributed with certain software (including
   but not limited to OpenSSL) that is licensed under separate terms,
   as designated in a particular file or component or in included license
   documentation.  The authors of MySQL hereby grant you an additional
   permission to link the program and your derivative works with the
   separately licensed software that they have included with MySQL.

   This program is distributed in the hope that it will be useful,
   but WITHOUT ANY WARRANTY; without even the implied warranty of
   MERCHANTABILITY or FITNESS FOR A PARTICULAR PURPOSE.  See the
   GNU General Public License, version 2.0, for more details.

   You should have received a copy of the GNU General Public License
   along with this program; if not, write to the Free Software
   Foundation, Inc., 51 Franklin St, Fifth Floor, Boston, MA 02110-1301  USA */

#ifndef PARSE_TREE_HELPERS_INCLUDED
#define PARSE_TREE_HELPERS_INCLUDED

#include <stddef.h>
#include <sys/types.h>
#include <new>

#include "lex_string.h"
#include "m_ctype.h"
#include "my_dbug.h"
#include "my_inttypes.h"
#include "mysql_time.h"
#include "sql/item.h"
#include "sql/item_func.h"  // Item etc.
#include "sql/mem_root_array.h"
#include "sql/parse_tree_node_base.h"
#include "sql/resourcegroups/resource_group_basic_types.h"  // resourcegroups::Range
#include "sql/set_var.h"                                    // enum_var_type
#include "sql/sql_list.h"

class String;
class THD;
class my_decimal;
struct MEM_ROOT;
struct handlerton;

/**
  Base class for parse-time Item objects

  Parse-time Item objects are placeholders for real Item objects: in some
  cases it is not easy or even possible to decide what exact Item class object
  we need to allocate in the parser. Parse-time Item objects are intended
  to defer real Item object allocation to the contextualization phase (see
  the Item::itemize() function).

  This wrapper class overrides abstract virtual functions of the parent
  class with dummy wrappers to make C++ compiler happy.
*/
class Parse_tree_item : public Item {
 public:
  explicit Parse_tree_item(const POS &pos) : Item(pos) {}

  virtual enum Type type() const { return INVALID_ITEM; }
  virtual double val_real() {
    DBUG_ASSERT(0);
    return 0;
  }
  virtual longlong val_int() {
    DBUG_ASSERT(0);
    return 0;
  }
  virtual String *val_str(String *) {
    DBUG_ASSERT(0);
    return NULL;
  }
  virtual my_decimal *val_decimal(my_decimal *) {
    DBUG_ASSERT(0);
    return NULL;
  }
  virtual bool get_date(MYSQL_TIME *, uint) {
    DBUG_ASSERT(0);
    return false;
  }
  virtual bool get_time(MYSQL_TIME *) {
    DBUG_ASSERT(0);
    return false;
  }
};

/**
  Wrapper class for an Item list head, used to allocate Item lists in the parser
  in a context-independent way
*/
class PT_item_list : public Parse_tree_node {
  typedef Parse_tree_node super;

 public:
  List<Item> value;

  virtual bool contextualize(Parse_context *pc) {
    if (super::contextualize(pc)) return true;
    List_iterator<Item> it(value);
    Item *item;
    while ((item = it++)) {
      if (item->itemize(pc, &item)) return true;
      it.replace(item);
    }
    return false;
  }

  bool is_empty() const { return value.is_empty(); }
  uint elements() const { return value.elements; }

  bool push_back(Item *item) {
    /*
     Item may be NULL in case of OOM: just ignore it and check thd->is_error()
     in the caller code.
    */
    return item == NULL || value.push_back(item);
  }

  bool push_front(Item *item) {
    /*
     Item may be NULL in case of OOM: just ignore it and check thd->is_error()
     in the caller code.
    */
    return item == NULL || value.push_front(item);
  }

  Item *pop_front() {
    DBUG_ASSERT(!is_empty());
    return value.pop();
  }

  Item *operator[](uint index) const { return value[index]; }
};

/**
  Contextualize a Mem_root_array of parse tree nodes of the type PTN

  @tparam Context       Parse context.
  @tparam Array         Array of parse tree nodes.

  @param[in,out] pc     Parse context.
  @param[in,out] array  Array of nodes to contextualize.

  @return false on success.
*/
template <typename Context, typename Array>
bool contextualize_array(Context *pc, Array *array) {
  for (auto it : *array) {
    if (pc->thd->lex->will_contextualize && it->contextualize(pc)) return true;
  }
  return false;
}

/**
  Helper function to imitate dynamic_cast for Item_cond hierarchy.

  Template parameter @p To is the destination type (@c Item_cond_and etc.)
  Template parameter @p Tag is the Functype tag to compare from->functype() with

  @param from   source item

  @return typecasted item of the type To or NULL
*/
template <class To, Item_func::Functype Tag>
To *item_cond_cast(Item *const from) {
  return ((from->type() == Item::COND_ITEM &&
           static_cast<Item_func *>(from)->functype() == Tag)
              ? static_cast<To *>(from)
              : NULL);
}

/**
  Flatten associative operators at parse time

  This function flattens AND and OR operators at parse time if applicable,
  otherwise it creates new Item_cond_and or Item_cond_or respectively.

  Template parameter @p Class is @c Item_cond_and or @c Item_cond_or
  Template parameter @p Tag is @c COND_AND_FUNC (for @c Item_cond_and) or @c
  COND_OR_FUNC otherwise

  @param mem_root       MEM_ROOT
  @param pos            parse location
  @param left           left argument of the operator
  @param right          right argument of the operator

  @return resulting parse tree Item
*/
template <class Class, Item_func::Functype Tag>
Item *flatten_associative_operator(MEM_ROOT *mem_root, const POS &pos,
                                   Item *left, Item *right) {
  if (left == NULL || right == NULL) return NULL;
  Class *left_func = item_cond_cast<Class, Tag>(left);
  Class *right_func = item_cond_cast<Class, Tag>(right);
  if (left_func) {
    if (right_func) {
      // (X1 op X2) op (Y1 op Y2) ==> op (X1, X2, Y1, Y2)
      right_func->add_at_head(left_func->argument_list());
      return right;
    } else {
      // (X1 op X2) op Y ==> op (X1, X2, Y)
      left_func->add(right);
      return left;
    }
  } else if (right_func) {
    //  X op (Y1 op Y2) ==> op (X, Y1, Y2)
    right_func->add_at_head(left);
    return right;
  } else {
    /* X op Y */
    return new (mem_root) Class(pos, left, right);
  }
}

Item_splocal *create_item_for_sp_var(THD *thd, LEX_STRING name,
                                     class sp_variable *spv,
                                     const char *query_start_ptr,
                                     const char *start, const char *end);

bool find_sys_var_null_base(THD *thd, struct sys_var_with_base *tmp);
bool set_system_variable(THD *thd, struct sys_var_with_base *tmp,
                         enum enum_var_type var_type, Item *val);
LEX_STRING make_string(THD *thd, const char *start_ptr, const char *end_ptr);
bool set_trigger_new_row(Parse_context *pc, LEX_STRING trigger_field_name,
                         Item *expr_item, LEX_STRING expr_query);
void sp_create_assignment_lex(THD *thd, const char *option_ptr);
bool sp_create_assignment_instr(THD *thd, const char *expr_end_ptr);
<<<<<<< HEAD
bool resolve_engine(THD *thd, const LEX_STRING &name, bool is_temp_table,
=======
bool resolve_engine(THD *thd, const LEX_CSTRING &name, bool is_temp_table,
>>>>>>> 4869291f
                    bool strict, handlerton **ret);
bool apply_privileges(
    THD *thd, const Mem_root_array<class PT_role_or_privilege *> &privs);

inline bool is_identifier(const char *str, const char *ident) {
  return !my_strcasecmp(system_charset_info, str, ident);
}

inline bool is_identifier(const LEX_STRING &str, const char *ident) {
  return is_identifier(str.str, ident);
}
bool is_key_cache_variable_suffix(const char *suffix);

bool validate_vcpu_range(const resourcegroups::Range &range);
bool validate_resource_group_priority(THD *thd, int *priority,
                                      const LEX_CSTRING &name,
                                      const resourcegroups::Type &type);
bool check_resource_group_support();
bool check_resource_group_name_len(const LEX_CSTRING &name);
#endif /* PARSE_TREE_HELPERS_INCLUDED */<|MERGE_RESOLUTION|>--- conflicted
+++ resolved
@@ -1,8 +1,4 @@
-<<<<<<< HEAD
-/* Copyright (c) 2013, 2017, Oracle and/or its affiliates. All rights reserved.
-=======
 /* Copyright (c) 2013, 2019, Oracle and/or its affiliates. All rights reserved.
->>>>>>> 4869291f
 
    This program is free software; you can redistribute it and/or modify
    it under the terms of the GNU General Public License, version 2.0,
@@ -234,11 +230,7 @@
                          Item *expr_item, LEX_STRING expr_query);
 void sp_create_assignment_lex(THD *thd, const char *option_ptr);
 bool sp_create_assignment_instr(THD *thd, const char *expr_end_ptr);
-<<<<<<< HEAD
-bool resolve_engine(THD *thd, const LEX_STRING &name, bool is_temp_table,
-=======
 bool resolve_engine(THD *thd, const LEX_CSTRING &name, bool is_temp_table,
->>>>>>> 4869291f
                     bool strict, handlerton **ret);
 bool apply_privileges(
     THD *thd, const Mem_root_array<class PT_role_or_privilege *> &privs);
