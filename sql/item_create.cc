--- conflicted
+++ resolved
@@ -27,7 +27,6 @@
   Functions to create an item. Used by sql_yacc.yy
 */
 
-<<<<<<< HEAD
 #include "sql/item_create.h"
 
 #include <errno.h>
@@ -52,16 +51,17 @@
 #include "mysql_time.h"
 #include "mysqld_error.h"
 #include "sql/item.h"
-#include "sql/item_cmpfunc.h"      // Item_func_any_value
-#include "sql/item_func.h"         // Item_func_udf_str
-#include "sql/item_geofunc.h"      // Item_func_area
-#include "sql/item_inetfunc.h"     // Item_func_inet_ntoa
-#include "sql/item_json_func.h"    // Item_func_json
-#include "sql/item_regexp_func.h"  // Item_func_regexp_xxx
-#include "sql/item_strfunc.h"      // Item_func_aes_encrypt
-#include "sql/item_sum.h"          // Item_sum_udf_str
-#include "sql/item_timefunc.h"     // Item_func_add_time
-#include "sql/item_xmlfunc.h"      // Item_func_xml_extractvalue
+#include "sql/item_cmpfunc.h"       // Item_func_any_value
+#include "sql/item_func.h"          // Item_func_udf_str
+#include "sql/item_geofunc.h"       // Item_func_area
+#include "sql/item_inetfunc.h"      // Item_func_inet_ntoa
+#include "sql/item_json_func.h"     // Item_func_json
+#include "sql/item_keyring_func.h"  // Item_func_rotate_system_key
+#include "sql/item_regexp_func.h"   // Item_func_regexp_xxx
+#include "sql/item_strfunc.h"       // Item_func_aes_encrypt
+#include "sql/item_sum.h"           // Item_sum_udf_str
+#include "sql/item_timefunc.h"      // Item_func_add_time
+#include "sql/item_xmlfunc.h"       // Item_func_xml_extractvalue
 #include "sql/my_decimal.h"
 #include "sql/parse_location.h"
 #include "sql/parse_tree_helpers.h"  // PT_item_list
@@ -74,29 +74,6 @@
 #include "sql/sql_udf.h"
 #include "sql/system_variables.h"
 #include "sql_string.h"
-=======
-#include "item_create.h"
-
-#include "item_cmpfunc.h"        // Item_func_any_value
-#include "item_func.h"           // Item_func_udf_str
-#include "item_geofunc.h"        // Item_func_area
-#include "item_inetfunc.h"       // Item_func_inet_ntoa
-#include "item_json_func.h"      // Item_func_json
-#include "item_strfunc.h"        // Item_func_aes_encrypt
-#include "item_sum.h"            // Item_sum_udf_str
-#include "item_timefunc.h"       // Item_func_add_time
-#include "item_xmlfunc.h"        // Item_func_xml_extractvalue
-#include "item_keyring_func.h"   // Item_func_rotate_system_key
-#include "parse_tree_helpers.h"  // PT_item_list
-#include "sql_class.h"           // THD
-#include "sql_time.h"            // str_to_datetime
-
-/*
-=============================================================================
-  LOCAL DECLARATIONS
-=============================================================================
-*/
->>>>>>> 333b4508
 
 /**
   @addtogroup GROUP_PARSER
@@ -1294,7 +1271,6 @@
 #define SQL_FN_LIST_INTERNAL_V(F, MIN, MAX) \
   &Internal_function_factory<List_instantiator<F, MIN, MAX>>::s_singleton
 
-<<<<<<< HEAD
 /**
   MySQL native functions.
   MAINTAINER:
@@ -1308,6898 +1284,6 @@
   This can't be constexpr because
   - std::pair does not have a constexpr constructor in C++11, not until C++14.
   - Sun Studio does not allow the Create_func pointer to be constexpr.
-=======
-protected:
-  Create_func_dayname() {}
-  virtual ~Create_func_dayname() {}
-};
-
-
-class Create_func_dayofmonth : public Create_func_arg1
-{
-public:
-  virtual Item *create(THD *thd, Item *arg1);
-
-  static Create_func_dayofmonth s_singleton;
-
-protected:
-  Create_func_dayofmonth() {}
-  virtual ~Create_func_dayofmonth() {}
-};
-
-
-class Create_func_dayofweek : public Create_func_arg1
-{
-public:
-  virtual Item *create(THD *thd, Item *arg1);
-
-  static Create_func_dayofweek s_singleton;
-
-protected:
-  Create_func_dayofweek() {}
-  virtual ~Create_func_dayofweek() {}
-};
-
-
-class Create_func_dayofyear : public Create_func_arg1
-{
-public:
-  virtual Item *create(THD *thd, Item *arg1);
-
-  static Create_func_dayofyear s_singleton;
-
-protected:
-  Create_func_dayofyear() {}
-  virtual ~Create_func_dayofyear() {}
-};
-
-
-class Create_func_decode : public Create_func_arg2
-{
-public:
-  virtual Item *create(THD *thd, Item *arg1, Item *arg2);
-
-  static Create_func_decode s_singleton;
-
-protected:
-  Create_func_decode() {}
-  virtual ~Create_func_decode() {}
-};
-
-
-class Create_func_degrees : public Create_func_arg1
-{
-public:
-  virtual Item *create(THD *thd, Item *arg1);
-
-  static Create_func_degrees s_singleton;
-
-protected:
-  Create_func_degrees() {}
-  virtual ~Create_func_degrees() {}
-};
-
-
-class Create_func_des_decrypt : public Create_native_func
-{
-public:
-  virtual Item *create_native(THD *thd, LEX_STRING name,
-                              PT_item_list *item_list);
-
-  static Create_func_des_decrypt s_singleton;
-
-protected:
-  Create_func_des_decrypt() {}
-  virtual ~Create_func_des_decrypt() {}
-};
-
-
-class Create_func_des_encrypt : public Create_native_func
-{
-public:
-  virtual Item *create_native(THD *thd, LEX_STRING name,
-                              PT_item_list *item_list);
-
-  static Create_func_des_encrypt s_singleton;
-
-protected:
-  Create_func_des_encrypt() {}
-  virtual ~Create_func_des_encrypt() {}
-};
-
-
-class Create_func_dimension : public Create_func_arg1
-{
-public:
-  virtual Item *create(THD *thd, Item *arg1);
-
-  static Create_func_dimension s_singleton;
-
-protected:
-  Create_func_dimension() {}
-  virtual ~Create_func_dimension() {}
-};
-
-
-class Create_func_dimension_deprecated : public Create_func_dimension
-{
-public:
-  virtual Item *create(THD *thd, Item *arg1)
-  {
-    push_deprecated_warn(current_thd, "DIMENSION", "ST_DIMENSION");
-    return Create_func_dimension::create(thd, arg1);
-  }
-
-  static Create_func_dimension_deprecated s_singleton;
-};
-Create_func_dimension_deprecated Create_func_dimension_deprecated::s_singleton;
-
-
-class Create_func_mbr_disjoint : public Create_func_arg2
-{
-public:
-  virtual Item *create(THD *thd, Item *arg1, Item *arg2);
-
-  static Create_func_mbr_disjoint s_singleton;
-
-protected:
-  Create_func_mbr_disjoint() {}
-  virtual ~Create_func_mbr_disjoint() {}
-};
-
-
-class Create_func_disjoint : public Create_func_arg2
-{
-public:
-  virtual Item *create(THD *thd, Item *arg1, Item *arg2);
-
-  static Create_func_disjoint s_singleton;
-
-protected:
-  Create_func_disjoint() {}
-  virtual ~Create_func_disjoint() {}
-};
-
-
-class Create_func_distance : public Create_native_func
-{
-public:
-  virtual Item *create_native(THD *thd, LEX_STRING name,
-                              PT_item_list *item_list);
-
-  static Create_func_distance s_singleton;
-
-protected:
-  Create_func_distance() {}
-  virtual ~Create_func_distance() {}
-};
-
-
-class Create_func_distance_sphere : public Create_native_func
-{
-public:
-  virtual Item *create_native(THD *thd, LEX_STRING name,
-                              PT_item_list *item_list);
-
-  static Create_func_distance_sphere s_singleton;
-
-protected:
-  Create_func_distance_sphere() {}
-  virtual ~Create_func_distance_sphere() {}
-};
-
-
-class Create_func_distance_deprecated : public Create_func_distance
-{
-public:
-  virtual Item *create_native(THD *thd, LEX_STRING name,
-                              PT_item_list *item_list)
-  {
-    push_deprecated_warn(thd, "DISTANCE", "ST_DISTANCE");
-    return Create_func_distance::create_native(thd, name, item_list);
-  }
-
-  static Create_func_distance_deprecated s_singleton;
-};
-Create_func_distance_deprecated Create_func_distance_deprecated::s_singleton;
-
-
-class Create_func_elt : public Create_native_func
-{
-public:
-  virtual Item *create_native(THD *thd, LEX_STRING name,
-                              PT_item_list *item_list);
-
-  static Create_func_elt s_singleton;
-
-protected:
-  Create_func_elt() {}
-  virtual ~Create_func_elt() {}
-};
-
-
-class Create_func_encode : public Create_func_arg2
-{
-public:
-  virtual Item *create(THD *thd, Item *arg1, Item *arg2);
-
-  static Create_func_encode s_singleton;
-
-protected:
-  Create_func_encode() {}
-  virtual ~Create_func_encode() {}
-};
-
-
-class Create_func_encrypt : public Create_native_func
-{
-public:
-  virtual Item *create_native(THD *thd, LEX_STRING name,
-                              PT_item_list *item_list);
-
-  static Create_func_encrypt s_singleton;
-
-protected:
-  Create_func_encrypt() {}
-  virtual ~Create_func_encrypt() {}
-};
-
-
-class Create_func_endpoint : public Create_func_arg1
-{
-public:
-  virtual Item *create(THD *thd, Item *arg1);
-
-  static Create_func_endpoint s_singleton;
-
-protected:
-  Create_func_endpoint() {}
-  virtual ~Create_func_endpoint() {}
-};
-
-
-class Create_func_endpoint_deprecated : public Create_func_endpoint
-{
-public:
-  virtual Item *create(THD *thd, Item *arg1)
-  {
-    push_deprecated_warn(thd, "ENDPOINT", "ST_ENDPOINT");
-    return Create_func_endpoint::create(thd, arg1);
-  }
-
-  static Create_func_endpoint_deprecated s_singleton;
-};
-Create_func_endpoint_deprecated Create_func_endpoint_deprecated::s_singleton;
-
-
-class Create_func_envelope : public Create_func_arg1
-{
-public:
-  virtual Item *create(THD *thd, Item *arg1);
-
-  static Create_func_envelope s_singleton;
-
-protected:
-  Create_func_envelope() {}
-  virtual ~Create_func_envelope() {}
-};
-
-
-class Create_func_envelope_deprecated : public Create_func_envelope
-{
-public:
-  virtual Item *create(THD *thd, Item *arg1)
-  {
-    push_deprecated_warn(thd, "ENVELOPE", "ST_ENVELOPE");
-    return Create_func_envelope::create(thd, arg1);
-  }
-
-  static Create_func_envelope_deprecated s_singleton;
-};
-Create_func_envelope_deprecated Create_func_envelope_deprecated::s_singleton;
-
-
-class Create_func_mbr_equals : public Create_func_arg2
-{
-public:
-  virtual Item *create(THD *thd, Item *arg1, Item *arg2);
-
-  static Create_func_mbr_equals s_singleton;
-
-protected:
-  Create_func_mbr_equals() {}
-  virtual ~Create_func_mbr_equals() {}
-};
-
-
-class Create_func_mbr_equal_deprecated : public Create_func_mbr_equals
-{
-public:
-  virtual Item *create(THD *thd, Item *arg1, Item *arg2)
-  {
-    push_deprecated_warn(thd, "MBREQUAL", "MBREQUALS");
-    return Create_func_mbr_equals::create(thd, arg1, arg2);
-  }
-
-  static Create_func_mbr_equal_deprecated s_singleton;
-};
-Create_func_mbr_equal_deprecated Create_func_mbr_equal_deprecated::s_singleton;
-
-
-class Create_func_equals_deprecated : public Create_func_mbr_equals
-{
-public:
-  virtual Item *create(THD *thd, Item *arg1, Item *arg2)
-  {
-    push_deprecated_warn(thd, "EQUALS", "MBREQUALS");
-    return Create_func_mbr_equals::create(thd, arg1, arg2);
-  }
-
-  static Create_func_equals_deprecated s_singleton;
-};
-Create_func_equals_deprecated Create_func_equals_deprecated::s_singleton;
-
-
-class Create_func_equals : public Create_func_arg2
-{
-public:
-  virtual Item *create(THD *thd, Item *arg1, Item *arg2);
-
-  static Create_func_equals s_singleton;
-
-protected:
-  Create_func_equals() {}
-  virtual ~Create_func_equals() {}
-};
-
-
-class Create_func_exp : public Create_func_arg1
-{
-public:
-  virtual Item *create(THD *thd, Item *arg1);
-
-  static Create_func_exp s_singleton;
-
-protected:
-  Create_func_exp() {}
-  virtual ~Create_func_exp() {}
-};
-
-
-class Create_func_export_set : public Create_native_func
-{
-public:
-  virtual Item *create_native(THD *thd, LEX_STRING name,
-                              PT_item_list *item_list);
-
-  static Create_func_export_set s_singleton;
-
-protected:
-  Create_func_export_set() {}
-  virtual ~Create_func_export_set() {}
-};
-
-
-class Create_func_exteriorring : public Create_func_arg1
-{
-public:
-  virtual Item *create(THD *thd, Item *arg1);
-
-  static Create_func_exteriorring s_singleton;
-
-protected:
-  Create_func_exteriorring() {}
-  virtual ~Create_func_exteriorring() {}
-};
-
-
-class Create_func_exteriorring_deprecated : public Create_func_exteriorring
-{
-public:
-  virtual Item *create(THD *thd, Item *arg1)
-  {
-    push_deprecated_warn(thd, "EXTERIORRING", "ST_EXTERIORRING");
-    return Create_func_exteriorring::create(thd, arg1);
-  }
-
-  static Create_func_exteriorring_deprecated s_singleton;
-};
-Create_func_exteriorring_deprecated Create_func_exteriorring_deprecated::s_singleton;
-
-
-class Create_func_field : public Create_native_func
-{
-public:
-  virtual Item *create_native(THD *thd, LEX_STRING name,
-                              PT_item_list *item_list);
-
-  static Create_func_field s_singleton;
-
-protected:
-  Create_func_field() {}
-  virtual ~Create_func_field() {}
-};
-
-
-class Create_func_find_in_set : public Create_func_arg2
-{
-public:
-  virtual Item *create(THD *thd, Item *arg1, Item *arg2);
-
-  static Create_func_find_in_set s_singleton;
-
-protected:
-  Create_func_find_in_set() {}
-  virtual ~Create_func_find_in_set() {}
-};
-
-
-class Create_func_floor : public Create_func_arg1
-{
-public:
-  virtual Item *create(THD *thd, Item *arg1);
-
-  static Create_func_floor s_singleton;
-
-protected:
-  Create_func_floor() {}
-  virtual ~Create_func_floor() {}
-};
-
-
-class Create_func_found_rows : public Create_func_arg0
-{
-public:
-  virtual Item *create(THD *thd);
-
-  static Create_func_found_rows s_singleton;
-
-protected:
-  Create_func_found_rows() {}
-  virtual ~Create_func_found_rows() {}
-};
-
-
-class Create_func_from_base64 : public Create_func_arg1
-{
-public:
-  virtual Item *create(THD *thd, Item *arg1);
-
-  static Create_func_from_base64 s_singleton;
-
-protected:
-  Create_func_from_base64() {}
-  virtual ~Create_func_from_base64() {}
-};
-
-
-class Create_func_from_days : public Create_func_arg1
-{
-public:
-  virtual Item *create(THD *thd, Item *arg1);
-
-  static Create_func_from_days s_singleton;
-
-protected:
-  Create_func_from_days() {}
-  virtual ~Create_func_from_days() {}
-};
-
-
-class Create_func_from_unixtime : public Create_native_func
-{
-public:
-  virtual Item *create_native(THD *thd, LEX_STRING name,
-                              PT_item_list *item_list);
-
-  static Create_func_from_unixtime s_singleton;
-
-protected:
-  Create_func_from_unixtime() {}
-  virtual ~Create_func_from_unixtime() {}
-};
-
-
-class Create_func_geohash : public Create_native_func
-{
-public:
-  virtual Item *create_native(THD *thd, LEX_STRING name,
-                              PT_item_list *item_list);
-
-  static Create_func_geohash s_singleton;
-
-protected:
-  Create_func_geohash() {}
-  virtual ~Create_func_geohash() {}
-};
-
-
-class Create_func_geometry_from_text : public Create_native_func
-{
-public:
-  virtual Item *create_native(THD *thd, LEX_STRING name,
-                              PT_item_list *item_list);
-
-  static Create_func_geometry_from_text s_singleton;
-
-protected:
-  Create_func_geometry_from_text() {}
-  virtual ~Create_func_geometry_from_text() {}
-};
-
-
-class Create_func_geomcollfromtext_deprecated : public Create_func_geometry_from_text
-{
-public:
-  virtual Item *create_native(THD *thd, LEX_STRING name,
-                              PT_item_list *item_list)
-  {
-    push_deprecated_warn(thd, "GEOMCOLLFROMTEXT", "ST_GEOMCOLLFROMTEXT");
-    return Create_func_geometry_from_text::create_native(thd, name, item_list);
-  }
-
-  static Create_func_geomcollfromtext_deprecated s_singleton;
-};
-Create_func_geomcollfromtext_deprecated Create_func_geomcollfromtext_deprecated::s_singleton;
-
-
-class Create_func_geometrycollectionfromtext_deprecated : public Create_func_geometry_from_text
-{
-public:
-  virtual Item *create_native(THD *thd, LEX_STRING name,
-                              PT_item_list *item_list)
-  {
-    push_deprecated_warn(thd, "GEOMETRYCOLLECTIONFROMTEXT", "ST_GEOMETRYCOLLECTIONFROMTEXT");
-    return Create_func_geometry_from_text::create_native(thd, name, item_list);
-  }
-
-  static Create_func_geometrycollectionfromtext_deprecated s_singleton;
-};
-Create_func_geometrycollectionfromtext_deprecated Create_func_geometrycollectionfromtext_deprecated::s_singleton;
-
-
-class Create_func_geometryfromtext_deprecated : public Create_func_geometry_from_text
-{
-public:
-  virtual Item *create_native(THD *thd, LEX_STRING name,
-                              PT_item_list *item_list)
-  {
-    push_deprecated_warn(thd, "GEOMETRYFROMTEXT", "ST_GEOMETRYFROMTEXT");
-    return Create_func_geometry_from_text::create_native(thd, name, item_list);
-  }
-
-  static Create_func_geometryfromtext_deprecated s_singleton;
-};
-Create_func_geometryfromtext_deprecated Create_func_geometryfromtext_deprecated::s_singleton;
-
-
-class Create_func_geomfromtext_deprecated : public Create_func_geometry_from_text
-{
-public:
-  virtual Item *create_native(THD *thd, LEX_STRING name,
-                              PT_item_list *item_list)
-  {
-    push_deprecated_warn(thd, "GEOMFROMTEXT", "ST_GEOMFROMTEXT");
-    return Create_func_geometry_from_text::create_native(thd, name, item_list);
-  }
-
-  static Create_func_geomfromtext_deprecated s_singleton;
-};
-Create_func_geomfromtext_deprecated Create_func_geomfromtext_deprecated::s_singleton;
-
-
-class Create_func_linefromtext_deprecated : public Create_func_geometry_from_text
-{
-public:
-  virtual Item *create_native(THD *thd, LEX_STRING name,
-                              PT_item_list *item_list)
-  {
-    push_deprecated_warn(thd, "LINEFROMTEXT", "ST_LINEFROMTEXT");
-    return Create_func_geometry_from_text::create_native(thd, name, item_list);
-  }
-
-  static Create_func_linefromtext_deprecated s_singleton;
-};
-Create_func_linefromtext_deprecated Create_func_linefromtext_deprecated::s_singleton;
-
-
-class Create_func_linestringfromtext_deprecated : public Create_func_geometry_from_text
-{
-public:
-  virtual Item *create_native(THD *thd, LEX_STRING name,
-                              PT_item_list *item_list)
-  {
-    push_deprecated_warn(thd, "LINESTRINGFROMTEXT", "ST_LINESTRINGFROMTEXT");
-    return Create_func_geometry_from_text::create_native(thd, name, item_list);
-  }
-
-  static Create_func_linestringfromtext_deprecated s_singleton;
-};
-Create_func_linestringfromtext_deprecated Create_func_linestringfromtext_deprecated::s_singleton;
-
-
-class Create_func_mlinefromtext_deprecated : public Create_func_geometry_from_text
-{
-public:
-  virtual Item *create_native(THD *thd, LEX_STRING name,
-                              PT_item_list *item_list)
-  {
-    push_deprecated_warn(thd, "MLINEFROMTEXT", "ST_MLINEFROMTEXT");
-    return Create_func_geometry_from_text::create_native(thd, name, item_list);
-  }
-
-  static Create_func_mlinefromtext_deprecated s_singleton;
-};
-Create_func_mlinefromtext_deprecated Create_func_mlinefromtext_deprecated::s_singleton;
-
-
-class Create_func_mpointfromtext_deprecated : public Create_func_geometry_from_text
-{
-public:
-  virtual Item *create_native(THD *thd, LEX_STRING name,
-                              PT_item_list *item_list)
-  {
-    push_deprecated_warn(thd, "MPOINTFROMTEXT", "ST_MPOINTFROMTEXT");
-    return Create_func_geometry_from_text::create_native(thd, name, item_list);
-  }
-
-  static Create_func_mpointfromtext_deprecated s_singleton;
-};
-Create_func_mpointfromtext_deprecated Create_func_mpointfromtext_deprecated::s_singleton;
-
-
-class Create_func_mpolyfromtext_deprecated : public Create_func_geometry_from_text
-{
-public:
-  virtual Item *create_native(THD *thd, LEX_STRING name,
-                              PT_item_list *item_list)
-  {
-    push_deprecated_warn(thd, "MPOLYFROMTEXT", "ST_MPOLYFROMTEXT");
-    return Create_func_geometry_from_text::create_native(thd, name, item_list);
-  }
-
-  static Create_func_mpolyfromtext_deprecated s_singleton;
-};
-Create_func_mpolyfromtext_deprecated Create_func_mpolyfromtext_deprecated::s_singleton;
-
-
-class Create_func_multilinestringfromtext_deprecated : public Create_func_geometry_from_text
-{
-public:
-  virtual Item *create_native(THD *thd, LEX_STRING name,
-                              PT_item_list *item_list)
-  {
-    push_deprecated_warn(thd, "MULTILINESTRINGFROMTEXT", "ST_MULTILINESTRINGFROMTEXT");
-    return Create_func_geometry_from_text::create_native(thd, name, item_list);
-  }
-
-  static Create_func_multilinestringfromtext_deprecated s_singleton;
-};
-Create_func_multilinestringfromtext_deprecated Create_func_multilinestringfromtext_deprecated::s_singleton;
-
-
-class Create_func_multipointfromtext_deprecated : public Create_func_geometry_from_text
-{
-public:
-  virtual Item *create_native(THD *thd, LEX_STRING name,
-                              PT_item_list *item_list)
-  {
-    push_deprecated_warn(thd, "MULTIPOINTFROMTEXT", "ST_MULTIPOINTFROMTEXT");
-    return Create_func_geometry_from_text::create_native(thd, name, item_list);
-  }
-
-  static Create_func_multipointfromtext_deprecated s_singleton;
-};
-Create_func_multipointfromtext_deprecated Create_func_multipointfromtext_deprecated::s_singleton;
-
-
-class Create_func_multipolygonfromtext_deprecated : public Create_func_geometry_from_text
-{
-public:
-  virtual Item *create_native(THD *thd, LEX_STRING name,
-                              PT_item_list *item_list)
-  {
-    push_deprecated_warn(thd, "MULTIPOLYGONFROMTEXT", "ST_MULTIPOLYGONFROMTEXT");
-    return Create_func_geometry_from_text::create_native(thd, name, item_list);
-  }
-
-  static Create_func_multipolygonfromtext_deprecated s_singleton;
-};
-Create_func_multipolygonfromtext_deprecated Create_func_multipolygonfromtext_deprecated::s_singleton;
-
-
-class Create_func_pointfromtext_deprecated : public Create_func_geometry_from_text
-{
-public:
-  virtual Item *create_native(THD *thd, LEX_STRING name,
-                              PT_item_list *item_list)
-  {
-    push_deprecated_warn(thd, "POINTFROMTEXT", "ST_POINTFROMTEXT");
-    return Create_func_geometry_from_text::create_native(thd, name, item_list);
-  }
-
-  static Create_func_pointfromtext_deprecated s_singleton;
-};
-Create_func_pointfromtext_deprecated Create_func_pointfromtext_deprecated::s_singleton;
-
-
-class Create_func_polyfromtext_deprecated : public Create_func_geometry_from_text
-{
-public:
-  virtual Item *create_native(THD *thd, LEX_STRING name,
-                              PT_item_list *item_list)
-  {
-    push_deprecated_warn(thd, "POLYFROMTEXT", "ST_POLYFROMTEXT");
-    return Create_func_geometry_from_text::create_native(thd, name, item_list);
-  }
-
-  static Create_func_polyfromtext_deprecated s_singleton;
-};
-Create_func_polyfromtext_deprecated Create_func_polyfromtext_deprecated::s_singleton;
-
-
-class Create_func_polygonfromtext_deprecated : public Create_func_geometry_from_text
-{
-public:
-  virtual Item *create_native(THD *thd, LEX_STRING name,
-                              PT_item_list *item_list)
-  {
-    push_deprecated_warn(thd, "POLYGONFROMTEXT", "ST_POLYGONFROMTEXT");
-    return Create_func_geometry_from_text::create_native(thd, name, item_list);
-  }
-
-  static Create_func_polygonfromtext_deprecated s_singleton;
-};
-Create_func_polygonfromtext_deprecated Create_func_polygonfromtext_deprecated::s_singleton;
-
-
-class Create_func_geometry_from_wkb : public Create_native_func
-{
-public:
-  virtual Item *create_native(THD *thd, LEX_STRING name,
-                              PT_item_list *item_list);
-
-  static Create_func_geometry_from_wkb s_singleton;
-
-protected:
-  Create_func_geometry_from_wkb() {}
-  virtual ~Create_func_geometry_from_wkb() {}
-};
-
-
-class Create_func_geomcollfromwkb_deprecated : public Create_func_geometry_from_wkb
-{
-public:
-  virtual Item *create_native(THD *thd, LEX_STRING name,
-                              PT_item_list *item_list)
-  {
-    push_deprecated_warn(thd, "GEOMCOLLFROMWKB", "ST_GEOMCOLLFROMWKB");
-    return Create_func_geometry_from_wkb::create_native(thd, name, item_list);
-  }
-
-  static Create_func_geomcollfromwkb_deprecated s_singleton;
-};
-Create_func_geomcollfromwkb_deprecated Create_func_geomcollfromwkb_deprecated::s_singleton;
-
-
-class Create_func_geometrycollectionfromwkb_deprecated : public Create_func_geometry_from_wkb
-{
-public:
-  virtual Item *create_native(THD *thd, LEX_STRING name,
-                              PT_item_list *item_list)
-  {
-    push_deprecated_warn(thd, "GEOMETRYCOLLECTIONFROMWKB", "ST_GEOMETRYCOLLECTIONFROMWKB");
-    return Create_func_geometry_from_wkb::create_native(thd, name, item_list);
-  }
-
-  static Create_func_geometrycollectionfromwkb_deprecated s_singleton;
-};
-Create_func_geometrycollectionfromwkb_deprecated Create_func_geometrycollectionfromwkb_deprecated::s_singleton;
-
-
-class Create_func_geometryfromwkb_deprecated : public Create_func_geometry_from_wkb
-{
-public:
-  virtual Item *create_native(THD *thd, LEX_STRING name,
-                              PT_item_list *item_list)
-  {
-    push_deprecated_warn(thd, "GEOMETRYFROMWKB", "ST_GEOMETRYFROMWKB");
-    return Create_func_geometry_from_wkb::create_native(thd, name, item_list);
-  }
-
-  static Create_func_geometryfromwkb_deprecated s_singleton;
-};
-Create_func_geometryfromwkb_deprecated Create_func_geometryfromwkb_deprecated::s_singleton;
-
-
-class Create_func_geomfromwkb_deprecated : public Create_func_geometry_from_wkb
-{
-public:
-  virtual Item *create_native(THD *thd, LEX_STRING name,
-                              PT_item_list *item_list)
-  {
-    push_deprecated_warn(thd, "GEOMFROMWKB", "ST_GEOMFROMWKB");
-    return Create_func_geometry_from_wkb::create_native(thd, name, item_list);
-  }
-
-  static Create_func_geomfromwkb_deprecated s_singleton;
-};
-Create_func_geomfromwkb_deprecated Create_func_geomfromwkb_deprecated::s_singleton;
-
-
-class Create_func_linefromwkb_deprecated : public Create_func_geometry_from_wkb
-{
-public:
-  virtual Item *create_native(THD *thd, LEX_STRING name,
-                              PT_item_list *item_list)
-  {
-    push_deprecated_warn(thd, "LINEFROMWKB", "ST_LINEFROMWKB");
-    return Create_func_geometry_from_wkb::create_native(thd, name, item_list);
-  }
-
-  static Create_func_linefromwkb_deprecated s_singleton;
-};
-Create_func_linefromwkb_deprecated Create_func_linefromwkb_deprecated::s_singleton;
-
-
-class Create_func_linestringfromwkb_deprecated : public Create_func_geometry_from_wkb
-{
-public:
-  virtual Item *create_native(THD *thd, LEX_STRING name,
-                              PT_item_list *item_list)
-  {
-    push_deprecated_warn(thd, "LINESTRINGFROMWKB", "ST_LINESTRINGFROMWKB");
-    return Create_func_geometry_from_wkb::create_native(thd, name, item_list);
-  }
-
-  static Create_func_linestringfromwkb_deprecated s_singleton;
-};
-Create_func_linestringfromwkb_deprecated Create_func_linestringfromwkb_deprecated::s_singleton;
-
-
-class Create_func_mlinefromwkb_deprecated : public Create_func_geometry_from_wkb
-{
-public:
-  virtual Item *create_native(THD *thd, LEX_STRING name,
-                              PT_item_list *item_list)
-  {
-    push_deprecated_warn(thd, "MLINEFROMWKB", "ST_MLINEFROMWKB");
-    return Create_func_geometry_from_wkb::create_native(thd, name, item_list);
-  }
-
-  static Create_func_mlinefromwkb_deprecated s_singleton;
-};
-Create_func_mlinefromwkb_deprecated Create_func_mlinefromwkb_deprecated::s_singleton;
-
-
-class Create_func_mpointfromwkb_deprecated : public Create_func_geometry_from_wkb
-{
-public:
-  virtual Item *create_native(THD *thd, LEX_STRING name,
-                              PT_item_list *item_list)
-  {
-    push_deprecated_warn(thd, "MPOINTFROMWKB", "ST_MPOINTFROMWKB");
-    return Create_func_geometry_from_wkb::create_native(thd, name, item_list);
-  }
-
-  static Create_func_mpointfromwkb_deprecated s_singleton;
-};
-Create_func_mpointfromwkb_deprecated Create_func_mpointfromwkb_deprecated::s_singleton;
-
-
-class Create_func_mpolyfromwkb_deprecated : public Create_func_geometry_from_wkb
-{
-public:
-  virtual Item *create_native(THD *thd, LEX_STRING name,
-                              PT_item_list *item_list)
-  {
-    push_deprecated_warn(thd, "MPOLYFROMWKB", "ST_MPOLYFROMWKB");
-    return Create_func_geometry_from_wkb::create_native(thd, name, item_list);
-  }
-
-  static Create_func_mpolyfromwkb_deprecated s_singleton;
-};
-Create_func_mpolyfromwkb_deprecated Create_func_mpolyfromwkb_deprecated::s_singleton;
-
-
-class Create_func_multilinestringfromwkb_deprecated : public Create_func_geometry_from_wkb
-{
-public:
-  virtual Item *create_native(THD *thd, LEX_STRING name,
-                              PT_item_list *item_list)
-  {
-    push_deprecated_warn(thd, "MULTILINESTRINGFROMWKB", "ST_MULTILINESTRINGFROMWKB");
-    return Create_func_geometry_from_wkb::create_native(thd, name, item_list);
-  }
-
-  static Create_func_multilinestringfromwkb_deprecated s_singleton;
-};
-Create_func_multilinestringfromwkb_deprecated Create_func_multilinestringfromwkb_deprecated::s_singleton;
-
-
-class Create_func_multipointfromwkb_deprecated : public Create_func_geometry_from_wkb
-{
-public:
-  virtual Item *create_native(THD *thd, LEX_STRING name,
-                              PT_item_list *item_list)
-  {
-    push_deprecated_warn(thd, "MULTIPOINTFROMWKB", "ST_MULTIPOINTFROMWKB");
-    return Create_func_geometry_from_wkb::create_native(thd, name, item_list);
-  }
-
-  static Create_func_multipointfromwkb_deprecated s_singleton;
-};
-Create_func_multipointfromwkb_deprecated Create_func_multipointfromwkb_deprecated::s_singleton;
-
-
-class Create_func_multipolygonfromwkb_deprecated : public Create_func_geometry_from_wkb
-{
-public:
-  virtual Item *create_native(THD *thd, LEX_STRING name,
-                              PT_item_list *item_list)
-  {
-    push_deprecated_warn(thd, "MULTIPOLYGONFROMWKB", "ST_MULTIPOLYGONFROMWKB");
-    return Create_func_geometry_from_wkb::create_native(thd, name, item_list);
-  }
-
-  static Create_func_multipolygonfromwkb_deprecated s_singleton;
-};
-Create_func_multipolygonfromwkb_deprecated Create_func_multipolygonfromwkb_deprecated::s_singleton;
-
-
-class Create_func_pointfromwkb_deprecated : public Create_func_geometry_from_wkb
-{
-public:
-  virtual Item *create_native(THD *thd, LEX_STRING name,
-                              PT_item_list *item_list)
-  {
-    push_deprecated_warn(thd, "POINTFROMWKB", "ST_POINTFROMWKB");
-    return Create_func_geometry_from_wkb::create_native(thd, name, item_list);
-  }
-
-  static Create_func_pointfromwkb_deprecated s_singleton;
-};
-Create_func_pointfromwkb_deprecated Create_func_pointfromwkb_deprecated::s_singleton;
-
-
-class Create_func_polyfromwkb_deprecated : public Create_func_geometry_from_wkb
-{
-public:
-  virtual Item *create_native(THD *thd, LEX_STRING name,
-                              PT_item_list *item_list)
-  {
-    push_deprecated_warn(thd, "POLYFROMWKB", "ST_POLYFROMWKB");
-    return Create_func_geometry_from_wkb::create_native(thd, name, item_list);
-  }
-
-  static Create_func_polyfromwkb_deprecated s_singleton;
-};
-Create_func_polyfromwkb_deprecated Create_func_polyfromwkb_deprecated::s_singleton;
-
-
-class Create_func_polygonfromwkb_deprecated : public Create_func_geometry_from_wkb
-{
-public:
-  virtual Item *create_native(THD *thd, LEX_STRING name,
-                              PT_item_list *item_list)
-  {
-    push_deprecated_warn(thd, "POLYGONFROMWKB", "ST_POLYGONFROMWKB");
-    return Create_func_geometry_from_wkb::create_native(thd, name, item_list);
-  }
-
-  static Create_func_polygonfromwkb_deprecated s_singleton;
-};
-Create_func_polygonfromwkb_deprecated Create_func_polygonfromwkb_deprecated::s_singleton;
-
-
-class Create_func_geometry_type : public Create_func_arg1
-{
-public:
-  virtual Item *create(THD *thd, Item *arg1);
-
-  static Create_func_geometry_type s_singleton;
-
-protected:
-  Create_func_geometry_type() {}
-  virtual ~Create_func_geometry_type() {}
-};
-
-
-class Create_func_geometry_type_deprecated : public Create_func_geometry_type
-{
-public:
-  virtual Item *create(THD *thd, Item *arg1)
-  {
-    push_deprecated_warn(thd, "GEOMETRYTYPE", "ST_GEOMETRYTYPE");
-    return Create_func_geometry_type::create(thd, arg1);
-  }
-
-  static Create_func_geometry_type_deprecated s_singleton;
-};
-Create_func_geometry_type_deprecated Create_func_geometry_type_deprecated::s_singleton;
-
-
-class Create_func_geometryn : public Create_func_arg2
-{
-public:
-  virtual Item *create(THD *thd, Item *arg1, Item *arg2);
-
-  static Create_func_geometryn s_singleton;
-
-protected:
-  Create_func_geometryn() {}
-  virtual ~Create_func_geometryn() {}
-};
-
-
-class Create_func_geometryn_deprecated : public Create_func_geometryn
-{
-public:
-  virtual Item *create(THD *thd, Item *arg1, Item *arg2)
-  {
-    push_deprecated_warn(thd, "GEOMETRYN", "ST_GEOMETRYN");
-    return Create_func_geometryn::create(thd, arg1, arg2);
-  }
-
-  static Create_func_geometryn_deprecated s_singleton;
-};
-Create_func_geometryn_deprecated Create_func_geometryn_deprecated::s_singleton;
-
-
-class Create_func_geomfromgeojson : public Create_native_func
-{
-public:
-  virtual Item *create_native(THD *thd, LEX_STRING name,
-                              PT_item_list *item_list);
-
-  static Create_func_geomfromgeojson s_singleton;
-
-protected:
-  Create_func_geomfromgeojson() {}
-  virtual ~Create_func_geomfromgeojson() {}
-};
-
-
-class Create_func_get_lock : public Create_func_arg2
-{
-public:
-  virtual Item *create(THD *thd, Item *arg1, Item *arg2);
-
-  static Create_func_get_lock s_singleton;
-
-protected:
-  Create_func_get_lock() {}
-  virtual ~Create_func_get_lock() {}
-};
-
-
-class Create_func_glength : public Create_func_arg1
-{
-public:
-  virtual Item *create(THD *thd, Item *arg1);
-
-  static Create_func_glength s_singleton;
-
-protected:
-  Create_func_glength() {}
-  virtual ~Create_func_glength() {}
-};
-
-
-class Create_func_glength_deprecated : public Create_func_glength
-{
-public:
-  virtual Item *create(THD *thd, Item *arg1)
-  {
-    push_deprecated_warn(thd, "GLENGTH", "ST_LENGTH");
-    return Create_func_glength::create(thd, arg1);
-  }
-
-  static Create_func_glength_deprecated s_singleton;
-};
-Create_func_glength_deprecated Create_func_glength_deprecated::s_singleton;
-
-
-class Create_func_greatest : public Create_native_func
-{
-public:
-  virtual Item *create_native(THD *thd, LEX_STRING name,
-                              PT_item_list *item_list);
-
-  static Create_func_greatest s_singleton;
-
-protected:
-  Create_func_greatest() {}
-  virtual ~Create_func_greatest() {}
-};
-
-
-class Create_func_gtid_subtract : public Create_func_arg2
-{
-public:
-  virtual Item *create(THD *thd, Item *arg1, Item *arg2);
-
-  static Create_func_gtid_subtract s_singleton;
-
-protected:
-  Create_func_gtid_subtract() {}
-  virtual ~Create_func_gtid_subtract() {}
-};
-
-
-class Create_func_gtid_subset : public Create_func_arg2
-{
-public:
-  virtual Item *create(THD *thd, Item *arg1, Item *arg2);
-
-  static Create_func_gtid_subset s_singleton;
-
-protected:
-  Create_func_gtid_subset() {}
-  virtual ~Create_func_gtid_subset() {}
-};
-
-
-class Create_func_hex : public Create_func_arg1
-{
-public:
-  virtual Item *create(THD *thd, Item *arg1);
-
-  static Create_func_hex s_singleton;
-
-protected:
-  Create_func_hex() {}
-  virtual ~Create_func_hex() {}
-};
-
-
-class Create_func_ifnull : public Create_func_arg2
-{
-public:
-  virtual Item *create(THD *thd, Item *arg1, Item *arg2);
-
-  static Create_func_ifnull s_singleton;
-
-protected:
-  Create_func_ifnull() {}
-  virtual ~Create_func_ifnull() {}
-};
-
-
-class Create_func_inet_ntoa : public Create_func_arg1
-{
-public:
-  virtual Item *create(THD *thd, Item *arg1);
-
-  static Create_func_inet_ntoa s_singleton;
-
-protected:
-  Create_func_inet_ntoa() {}
-  virtual ~Create_func_inet_ntoa() {}
-};
-
-
-class Create_func_inet_aton : public Create_func_arg1
-{
-public:
-  virtual Item *create(THD *thd, Item *arg1);
-
-  static Create_func_inet_aton s_singleton;
-
-protected:
-  Create_func_inet_aton() {}
-  virtual ~Create_func_inet_aton() {}
-};
-
-
-class Create_func_inet6_aton : public Create_func_arg1
-{
-public:
-  virtual Item *create(THD *thd, Item *arg1);
-
-  static Create_func_inet6_aton s_singleton;
-
-protected:
-  Create_func_inet6_aton() {}
-  virtual ~Create_func_inet6_aton() {}
-};
-
-
-class Create_func_inet6_ntoa : public Create_func_arg1
-{
-public:
-  virtual Item *create(THD *thd, Item *arg1);
-
-  static Create_func_inet6_ntoa s_singleton;
-
-protected:
-  Create_func_inet6_ntoa() {}
-  virtual ~Create_func_inet6_ntoa() {}
-};
-
-
-class Create_func_is_ipv4 : public Create_func_arg1
-{
-public:
-  virtual Item *create(THD *thd, Item *arg1);
-
-  static Create_func_is_ipv4 s_singleton;
-
-protected:
-  Create_func_is_ipv4() {}
-  virtual ~Create_func_is_ipv4() {}
-};
-
-
-class Create_func_is_ipv6 : public Create_func_arg1
-{
-public:
-  virtual Item *create(THD *thd, Item *arg1);
-
-  static Create_func_is_ipv6 s_singleton;
-
-protected:
-  Create_func_is_ipv6() {}
-  virtual ~Create_func_is_ipv6() {}
-};
-
-class Create_func_rotate_system_key : public Create_func_arg1
-{
-public:
-  virtual Item *create(THD *thd, Item *arg1);
-
-  static Create_func_rotate_system_key s_singleton;
-
-protected:
-  Create_func_rotate_system_key() {}
-  virtual ~Create_func_rotate_system_key() {}
-};
-
-class Create_func_is_ipv4_compat : public Create_func_arg1
-{
-public:
-  virtual Item *create(THD *thd, Item *arg1);
-
-  static Create_func_is_ipv4_compat s_singleton;
-
-protected:
-  Create_func_is_ipv4_compat() {}
-  virtual ~Create_func_is_ipv4_compat() {}
-};
-
-
-class Create_func_is_ipv4_mapped : public Create_func_arg1
-{
-public:
-  virtual Item *create(THD *thd, Item *arg1);
-
-  static Create_func_is_ipv4_mapped s_singleton;
-
-protected:
-  Create_func_is_ipv4_mapped() {}
-  virtual ~Create_func_is_ipv4_mapped() {}
-};
-
-
-class Create_func_instr : public Create_func_arg2
-{
-public:
-  virtual Item *create(THD *thd, Item *arg1, Item *arg2);
-
-  static Create_func_instr s_singleton;
-
-protected:
-  Create_func_instr() {}
-  virtual ~Create_func_instr() {}
-};
-
-
-class Create_func_interiorringn : public Create_func_arg2
-{
-public:
-  virtual Item *create(THD *thd, Item *arg1, Item *arg2);
-
-  static Create_func_interiorringn s_singleton;
-
-protected:
-  Create_func_interiorringn() {}
-  virtual ~Create_func_interiorringn() {}
-};
-
-
-class Create_func_interiorringn_deprecated : public Create_func_interiorringn
-{
-public:
-  virtual Item *create(THD *thd, Item *arg1, Item *arg2)
-  {
-    push_deprecated_warn(thd, "INTERIORRINGN", "ST_INTERIORRINGN");
-    return Create_func_interiorringn::create(thd, arg1, arg2);
-  }
-
-  static Create_func_interiorringn_deprecated s_singleton;
-};
-Create_func_interiorringn_deprecated Create_func_interiorringn_deprecated::s_singleton;
-
-
-class Create_func_mbr_intersects : public Create_func_arg2
-{
-public:
-  virtual Item *create(THD *thd, Item *arg1, Item *arg2);
-
-  static Create_func_mbr_intersects s_singleton;
-
-protected:
-  Create_func_mbr_intersects() {}
-  virtual ~Create_func_mbr_intersects() {}
-};
-
-
-class Create_func_intersects_deprecated : public Create_func_mbr_intersects
-{
-public:
-  virtual Item *create(THD *thd, Item *arg1, Item *arg2)
-  {
-    push_deprecated_warn(thd, "INTERSECTS", "MBRINTERSECTS");
-    return Create_func_mbr_intersects::create(thd, arg1, arg2);
-  }
-
-  static Create_func_intersects_deprecated s_singleton;
-};
-Create_func_intersects_deprecated Create_func_intersects_deprecated::s_singleton;
-
-
-class Create_func_intersects : public Create_func_arg2
-{
-public:
-  virtual Item *create(THD *thd, Item *arg1, Item *arg2);
-
-  static Create_func_intersects s_singleton;
-
-protected:
-  Create_func_intersects() {}
-  virtual ~Create_func_intersects() {}
-};
-
-
-class Create_func_intersection : public Create_func_arg2
-{
-public:
-  virtual Item* create(THD *thd, Item *arg1, Item *arg2);
-
-  static Create_func_intersection s_singleton;
-
-protected:
-  Create_func_intersection() {}
-  virtual ~Create_func_intersection() {}
-};
-
-
-class Create_func_difference : public Create_func_arg2
-{
-public:
-  virtual Item* create(THD *thd, Item *arg1, Item *arg2);
-
-  static Create_func_difference s_singleton;
-
-protected:
-  Create_func_difference() {}
-  virtual ~Create_func_difference() {}
-};
-
-
-class Create_func_union : public Create_func_arg2
-{
-public:
-  virtual Item* create(THD *thd, Item *arg1, Item *arg2);
-
-  static Create_func_union s_singleton;
-
-protected:
-  Create_func_union() {}
-  virtual ~Create_func_union() {}
-};
-
-
-class Create_func_symdifference : public Create_func_arg2
-{
-public:
-  virtual Item* create(THD *thd, Item *arg1, Item *arg2);
-
-  static Create_func_symdifference s_singleton;
-
-protected:
-  Create_func_symdifference() {}
-  virtual ~Create_func_symdifference() {}
-};
-
-
-class Create_func_buffer : public Create_native_func
-{
-public:
-  virtual Item *create_native(THD *thd, LEX_STRING name,
-                              PT_item_list *item_list);
-
-  static Create_func_buffer s_singleton;
-
-protected:
-  Create_func_buffer() {}
-  virtual ~Create_func_buffer() {}
-};
-
-
-class Create_func_buffer_deprecated : public Create_func_buffer
-{
-public:
-  virtual Item *create_native(THD *thd, LEX_STRING name,
-                              PT_item_list *item_list)
-  {
-    push_deprecated_warn(current_thd, "BUFFER", "ST_BUFFER");
-    return Create_func_buffer::create_native(thd, name, item_list);
-  }
-
-  static Create_func_buffer_deprecated s_singleton;
-};
-Create_func_buffer_deprecated Create_func_buffer_deprecated::s_singleton;
-
-
-class Create_func_is_free_lock : public Create_func_arg1
-{
-public:
-  virtual Item *create(THD *thd, Item *arg1);
-
-  static Create_func_is_free_lock s_singleton;
-
-protected:
-  Create_func_is_free_lock() {}
-  virtual ~Create_func_is_free_lock() {}
-};
-
-
-class Create_func_is_used_lock : public Create_func_arg1
-{
-public:
-  virtual Item *create(THD *thd, Item *arg1);
-
-  static Create_func_is_used_lock s_singleton;
-
-protected:
-  Create_func_is_used_lock() {}
-  virtual ~Create_func_is_used_lock() {}
-};
-
-
-class Create_func_isclosed : public Create_func_arg1
-{
-public:
-  virtual Item *create(THD *thd, Item *arg1);
-
-  static Create_func_isclosed s_singleton;
-
-protected:
-  Create_func_isclosed() {}
-  virtual ~Create_func_isclosed() {}
-};
-
-
-class Create_func_isclosed_deprecated : public Create_func_isclosed
-{
-public:
-  virtual Item *create(THD *thd, Item *arg1)
-  {
-    push_deprecated_warn(thd, "ISCLOSED", "ST_ISCLOSED");
-    return Create_func_isclosed::create(thd, arg1);
-  }
-
-  static Create_func_isclosed_deprecated s_singleton;
-};
-Create_func_isclosed_deprecated Create_func_isclosed_deprecated::s_singleton;
-
-
-class Create_func_isempty : public Create_func_arg1
-{
-public:
-  virtual Item *create(THD *thd, Item *arg1);
-
-  static Create_func_isempty s_singleton;
-
-protected:
-  Create_func_isempty() {}
-  virtual ~Create_func_isempty() {}
-};
-
-
-class Create_func_isempty_deprecated : public Create_func_isempty
-{
-public:
-  virtual Item *create(THD *thd, Item *arg1)
-  {
-    push_deprecated_warn(thd, "ISEMPTY", "ST_ISEMPTY");
-    return Create_func_isempty::create(thd, arg1);
-  }
-
-  static Create_func_isempty_deprecated s_singleton;
-};
-Create_func_isempty_deprecated Create_func_isempty_deprecated::s_singleton;
-
-
-class Create_func_isnull : public Create_func_arg1
-{
-public:
-  virtual Item *create(THD *thd, Item *arg1);
-
-  static Create_func_isnull s_singleton;
-
-protected:
-  Create_func_isnull() {}
-  virtual ~Create_func_isnull() {}
-};
-
-
-class Create_func_issimple : public Create_func_arg1
-{
-public:
-  virtual Item *create(THD *thd, Item *arg1);
-
-  static Create_func_issimple s_singleton;
-
-protected:
-  Create_func_issimple() {}
-  virtual ~Create_func_issimple() {}
-};
-
-class Create_func_json_valid : public Create_func_arg1
-{
-public:
-  virtual Item *create(THD *thd, Item *arg1);
-
-  static Create_func_json_valid s_singleton;
-protected:
-  Create_func_json_valid() {}
-  virtual ~Create_func_json_valid() {}
-};
-
-class Create_func_json_contains : public Create_native_func
-{
-public:
-  virtual Item *create_native(THD *thd, LEX_STRING name, PT_item_list *item_list);
-
-  static Create_func_json_contains s_singleton;
-protected:
-  Create_func_json_contains() {}
-  virtual ~Create_func_json_contains() {}
-};
-
-class Create_func_json_contains_path : public Create_native_func
-{
-public:
-  virtual Item *create_native(THD *thd, LEX_STRING name, PT_item_list *item_list);
-
-  static Create_func_json_contains_path s_singleton;
-protected:
-  Create_func_json_contains_path() {}
-  virtual ~Create_func_json_contains_path() {}
-};
-
-class Create_func_json_length : public Create_native_func
-{
-public:
-  virtual Item *create_native(THD *thd, LEX_STRING name, PT_item_list *item_list);
-
-  static Create_func_json_length s_singleton;
-
-protected:
-  Create_func_json_length() {}
-  virtual ~Create_func_json_length() {}
-};
-
-class Create_func_json_depth : public Create_native_func
-{
-public:
-  virtual Item *create_native(THD *thd, LEX_STRING name, PT_item_list *item_list);
-
-  static Create_func_json_depth s_singleton;
-
-protected:
-  Create_func_json_depth() {}
-  virtual ~Create_func_json_depth() {}
-};
-
-class Create_func_json_type : public Create_func_arg1
-{
-public:
-  virtual Item *create(THD *thd, Item *arg1);
-
-  static Create_func_json_type s_singleton;
-protected:
-  Create_func_json_type() {}
-  virtual ~Create_func_json_type() {}
-};
-
-class Create_func_json_keys : public Create_native_func
-{
-public:
-  virtual Item *create_native(THD *thd, LEX_STRING name,
-                              PT_item_list *item_list);
-
-  static Create_func_json_keys s_singleton;
-protected:
-  Create_func_json_keys() {}
-  virtual ~Create_func_json_keys() {}
-};
-
-class Create_func_json_extract : public Create_native_func
-{
-public:
-  virtual Item *create_native(THD *thd, LEX_STRING name,
-                              PT_item_list *item_list);
-
-  static Create_func_json_extract s_singleton;
-protected:
-  Create_func_json_extract() {}
-  virtual ~Create_func_json_extract() {}
-};
-
-class Create_func_json_array_append : public Create_native_func
-{
-public:
-  virtual Item *create_native(THD *thd, LEX_STRING name,
-                              PT_item_list *item_list);
-
-  static Create_func_json_array_append s_singleton;
-
-protected:
-  Create_func_json_array_append() {}
-  virtual ~Create_func_json_array_append() {}
-
-};
-
-class Create_func_json_insert : public Create_native_func
-{
-public:
-  virtual Item *create_native(THD *thd, LEX_STRING name,
-                              PT_item_list *item_list);
-
-  static Create_func_json_insert s_singleton;
-
-protected:
-  Create_func_json_insert() {}
-  virtual ~Create_func_json_insert() {}
-
-};
-
-class Create_func_json_array_insert : public Create_native_func
-{
-public:
-  virtual Item *create_native(THD *thd, LEX_STRING name,
-                              PT_item_list *item_list);
-
-  static Create_func_json_array_insert s_singleton;
-
-protected:
-  Create_func_json_array_insert() {}
-  virtual ~Create_func_json_array_insert() {}
-
-};
-
-class Create_func_json_row_object : public Create_native_func
-{
-public:
-  virtual Item *create_native(THD *thd, LEX_STRING name,
-                              PT_item_list *item_list);
-
-  static Create_func_json_row_object s_singleton;
-
-protected:
-  Create_func_json_row_object() {}
-  virtual ~Create_func_json_row_object() {}
-
-};
-
-class Create_func_json_search : public Create_native_func
-{
-public:
-  virtual Item *create_native(THD *thd, LEX_STRING name,
-                              PT_item_list *item_list);
-
-  static Create_func_json_search s_singleton;
-
-protected:
-  Create_func_json_search() {}
-  virtual ~Create_func_json_search() {}
-
-};
-
-class Create_func_json_set : public Create_native_func
-{
-public:
-  virtual Item *create_native(THD *thd, LEX_STRING name,
-                              PT_item_list *item_list);
-
-  static Create_func_json_set s_singleton;
-
-protected:
-  Create_func_json_set() {}
-  virtual ~Create_func_json_set() {}
-
-};
-
-class Create_func_json_replace : public Create_native_func
-{
-public:
-  virtual Item *create_native(THD *thd, LEX_STRING name,
-                              PT_item_list *item_list);
-
-  static Create_func_json_replace s_singleton;
-
-protected:
-  Create_func_json_replace() {}
-  virtual ~Create_func_json_replace() {}
-
-};
-
-class Create_func_json_array : public Create_native_func
-{
-public:
-  virtual Item *create_native(THD *thd, LEX_STRING name,
-                              PT_item_list *item_list);
-
-  static Create_func_json_array s_singleton;
-
-protected:
-  Create_func_json_array() {}
-  virtual ~Create_func_json_array() {}
-
-};
-
-class Create_func_json_remove : public Create_native_func
-{
-public:
-  virtual Item *create_native(THD *thd, LEX_STRING name,
-                              PT_item_list *item_list);
-
-  static Create_func_json_remove s_singleton;
-
-protected:
-  Create_func_json_remove() {}
-  virtual ~Create_func_json_remove() {}
-};
-
-class Create_func_isvalid : public Create_func_arg1
-{
-public:
-  virtual Item *create(THD *thd, Item *arg1);
-
-  static Create_func_isvalid s_singleton;
-
-protected:
-  Create_func_isvalid() {}
-  virtual ~Create_func_isvalid() {}
-};
-
-
-class Create_func_validate : public Create_func_arg1
-{
-public:
-  virtual Item* create(THD *thd, Item *arg1);
-
-  static Create_func_validate s_singleton;
-
-protected:
-  Create_func_validate() {}
-  virtual ~Create_func_validate() {}
-};
-
-
-class Create_func_issimple_deprecated : public Create_func_issimple
-{
-public:
-  virtual Item *create(THD *thd, Item *arg1)
-  {
-    push_deprecated_warn(thd, "ISSIMPLE", "ST_ISSIMPLE");
-    return Create_func_issimple::create(thd, arg1);
-  }
-
-  static Create_func_issimple_deprecated s_singleton;
-};
-Create_func_issimple_deprecated Create_func_issimple_deprecated::s_singleton;
-
-
-class Create_func_json_merge : public Create_native_func
-{
-public:
-  virtual Item *create_native(THD *thd, LEX_STRING name,
-                              PT_item_list *item_list);
-
-  static Create_func_json_merge s_singleton;
-
-protected:
-  Create_func_json_merge() {}
-  virtual ~Create_func_json_merge() {}
-};
-
-class Create_func_json_quote : public Create_native_func
-{
-public:
-  virtual Item *create_native(THD *thd, LEX_STRING name,
-                              PT_item_list *item_list);
-
-  static Create_func_json_quote s_singleton;
-
-protected:
-  Create_func_json_quote() {}
-  virtual ~Create_func_json_quote() {}
-};
-
-class Create_func_json_unquote : public Create_native_func
-{
-public:
-  virtual Item *create_native(THD *thd, LEX_STRING name,
-                              PT_item_list *item_list);
-
-  static Create_func_json_unquote s_singleton;
-
-protected:
-  Create_func_json_unquote() {}
-  virtual ~Create_func_json_unquote() {}
-};
-
-class Create_func_latfromgeohash : public Create_func_arg1
-{
-public:
-  virtual Item *create(THD *thd, Item *arg1);
-
-  static Create_func_latfromgeohash s_singleton;
-
-protected:
-  Create_func_latfromgeohash() {}
-  virtual ~Create_func_latfromgeohash() {}
-};
-
-
-class Create_func_longfromgeohash : public Create_func_arg1
-{
-public:
-  virtual Item *create(THD *thd, Item *arg1);
-
-  static Create_func_longfromgeohash s_singleton;
-
-protected:
-  Create_func_longfromgeohash() {}
-  virtual ~Create_func_longfromgeohash() {}
-};
-
-
-class Create_func_last_day : public Create_func_arg1
-{
-public:
-  virtual Item *create(THD *thd, Item *arg1);
-
-  static Create_func_last_day s_singleton;
-
-protected:
-  Create_func_last_day() {}
-  virtual ~Create_func_last_day() {}
-};
-
-
-class Create_func_last_insert_id : public Create_native_func
-{
-public:
-  virtual Item *create_native(THD *thd, LEX_STRING name,
-                              PT_item_list *item_list);
-
-  static Create_func_last_insert_id s_singleton;
-
-protected:
-  Create_func_last_insert_id() {}
-  virtual ~Create_func_last_insert_id() {}
-};
-
-
-class Create_func_lower : public Create_func_arg1
-{
-public:
-  virtual Item *create(THD *thd, Item *arg1);
-
-  static Create_func_lower s_singleton;
-
-protected:
-  Create_func_lower() {}
-  virtual ~Create_func_lower() {}
-};
-
-
-class Create_func_least : public Create_native_func
-{
-public:
-  virtual Item *create_native(THD *thd, LEX_STRING name,
-                              PT_item_list *item_list);
-
-  static Create_func_least s_singleton;
-
-protected:
-  Create_func_least() {}
-  virtual ~Create_func_least() {}
-};
-
-
-class Create_func_length : public Create_func_arg1
-{
-public:
-  virtual Item *create(THD *thd, Item *arg1);
-
-  static Create_func_length s_singleton;
-
-protected:
-  Create_func_length() {}
-  virtual ~Create_func_length() {}
-};
-
-
-#ifndef DBUG_OFF
-class Create_func_like_range_min : public Create_func_arg2
-{
-public:
-  virtual Item *create(THD *thd, Item *arg1, Item *arg2);
-
-  static Create_func_like_range_min s_singleton;
-
-protected:
-  Create_func_like_range_min() {}
-  virtual ~Create_func_like_range_min() {}
-};
-
-
-class Create_func_like_range_max : public Create_func_arg2
-{
-public:
-  virtual Item *create(THD *thd, Item *arg1, Item *arg2);
-
-  static Create_func_like_range_max s_singleton;
-
-protected:
-  Create_func_like_range_max() {}
-  virtual ~Create_func_like_range_max() {}
-};
-#endif
-
-
-class Create_func_ln : public Create_func_arg1
-{
-public:
-  virtual Item *create(THD *thd, Item *arg1);
-
-  static Create_func_ln s_singleton;
-
-protected:
-  Create_func_ln() {}
-  virtual ~Create_func_ln() {}
-};
-
-
-class Create_func_load_file : public Create_func_arg1
-{
-public:
-  virtual Item *create(THD *thd, Item *arg1);
-
-  static Create_func_load_file s_singleton;
-
-protected:
-  Create_func_load_file() {}
-  virtual ~Create_func_load_file() {}
-};
-
-
-class Create_func_locate : public Create_native_func
-{
-public:
-  virtual Item *create_native(THD *thd, LEX_STRING name,
-                              PT_item_list *item_list);
-
-  static Create_func_locate s_singleton;
-
-protected:
-  Create_func_locate() {}
-  virtual ~Create_func_locate() {}
-};
-
-
-class Create_func_log : public Create_native_func
-{
-public:
-  virtual Item *create_native(THD *thd, LEX_STRING name,
-                              PT_item_list *item_list);
-
-  static Create_func_log s_singleton;
-
-protected:
-  Create_func_log() {}
-  virtual ~Create_func_log() {}
-};
-
-
-class Create_func_log10 : public Create_func_arg1
-{
-public:
-  virtual Item *create(THD *thd, Item *arg1);
-
-  static Create_func_log10 s_singleton;
-
-protected:
-  Create_func_log10() {}
-  virtual ~Create_func_log10() {}
-};
-
-
-class Create_func_log2 : public Create_func_arg1
-{
-public:
-  virtual Item *create(THD *thd, Item *arg1);
-
-  static Create_func_log2 s_singleton;
-
-protected:
-  Create_func_log2() {}
-  virtual ~Create_func_log2() {}
-};
-
-
-class Create_func_lpad : public Create_func_arg3
-{
-public:
-  virtual Item *create(THD *thd, Item *arg1, Item *arg2, Item *arg3);
-
-  static Create_func_lpad s_singleton;
-
-protected:
-  Create_func_lpad() {}
-  virtual ~Create_func_lpad() {}
-};
-
-
-class Create_func_ltrim : public Create_func_arg1
-{
-public:
-  virtual Item *create(THD *thd, Item *arg1);
-
-  static Create_func_ltrim s_singleton;
-
-protected:
-  Create_func_ltrim() {}
-  virtual ~Create_func_ltrim() {}
-};
-
-
-class Create_func_makedate : public Create_func_arg2
-{
-public:
-  virtual Item *create(THD *thd, Item *arg1, Item *arg2);
-
-  static Create_func_makedate s_singleton;
-
-protected:
-  Create_func_makedate() {}
-  virtual ~Create_func_makedate() {}
-};
-
-
-class Create_func_make_envelope : public Create_func_arg2
-{
-public:
-  virtual Item *create(THD *thd, Item *arg1, Item *arg2);
-
-  static Create_func_make_envelope s_singleton;
-
-protected:
-  Create_func_make_envelope() {}
-  virtual ~Create_func_make_envelope() {}
-};
-
-
-class Create_func_maketime : public Create_func_arg3
-{
-public:
-  virtual Item *create(THD *thd, Item *arg1, Item *arg2, Item *arg3);
-
-  static Create_func_maketime s_singleton;
-
-protected:
-  Create_func_maketime() {}
-  virtual ~Create_func_maketime() {}
-};
-
-
-class Create_func_make_set : public Create_native_func
-{
-public:
-  virtual Item *create_native(THD *thd, LEX_STRING name,
-                              PT_item_list *item_list);
-
-  static Create_func_make_set s_singleton;
-
-protected:
-  Create_func_make_set() {}
-  virtual ~Create_func_make_set() {}
-};
-
-
-class Create_func_master_pos_wait : public Create_native_func
-{
-public:
-  virtual Item *create_native(THD *thd, LEX_STRING name,
-                              PT_item_list *item_list);
-
-  static Create_func_master_pos_wait s_singleton;
-
-protected:
-  Create_func_master_pos_wait() {}
-  virtual ~Create_func_master_pos_wait() {}
-};
-
-class Create_func_executed_gtid_set_wait : public Create_native_func
-{
-public:
-  virtual Item *create_native(THD *thd, LEX_STRING name,
-                              PT_item_list *item_list);
-
-  static Create_func_executed_gtid_set_wait s_singleton;
-
-protected:
-  Create_func_executed_gtid_set_wait() {}
-  virtual ~Create_func_executed_gtid_set_wait() {}
-};
-
-class Create_func_master_gtid_set_wait : public Create_native_func
-{
-public:
-  virtual Item *create_native(THD *thd, LEX_STRING name,
-                              PT_item_list *item_list);
-
-  static Create_func_master_gtid_set_wait s_singleton;
-
-protected:
-  Create_func_master_gtid_set_wait() {}
-  virtual ~Create_func_master_gtid_set_wait() {}
-};
-
-class Create_func_md5 : public Create_func_arg1
-{
-public:
-  virtual Item *create(THD *thd, Item *arg1);
-
-  static Create_func_md5 s_singleton;
-
-protected:
-  Create_func_md5() {}
-  virtual ~Create_func_md5() {}
-};
-
-
-class Create_func_monthname : public Create_func_arg1
-{
-public:
-  virtual Item *create(THD *thd, Item *arg1);
-
-  static Create_func_monthname s_singleton;
-
-protected:
-  Create_func_monthname() {}
-  virtual ~Create_func_monthname() {}
-};
-
-
-class Create_func_name_const : public Create_func_arg2
-{
-public:
-  virtual Item *create(THD *thd, Item *arg1, Item *arg2);
-
-  static Create_func_name_const s_singleton;
-
-protected:
-  Create_func_name_const() {}
-  virtual ~Create_func_name_const() {}
-};
-
-
-class Create_func_nullif : public Create_func_arg2
-{
-public:
-  virtual Item *create(THD *thd, Item *arg1, Item *arg2);
-
-  static Create_func_nullif s_singleton;
-
-protected:
-  Create_func_nullif() {}
-  virtual ~Create_func_nullif() {}
-};
-
-
-class Create_func_numgeometries : public Create_func_arg1
-{
-public:
-  virtual Item *create(THD *thd, Item *arg1);
-
-  static Create_func_numgeometries s_singleton;
-
-protected:
-  Create_func_numgeometries() {}
-  virtual ~Create_func_numgeometries() {}
-};
-
-
-class Create_func_numgeometries_deprecated : public Create_func_numgeometries
-{
-public:
-  virtual Item *create(THD *thd, Item *arg1)
-  {
-    push_deprecated_warn(thd, "NUMGEOMETRIES", "ST_NUMGEOMETRIES");
-    return Create_func_numgeometries::create(thd, arg1);
-  }
-
-  static Create_func_numgeometries_deprecated s_singleton;
-};
-Create_func_numgeometries_deprecated Create_func_numgeometries_deprecated::s_singleton;
-
-
-class Create_func_numinteriorring : public Create_func_arg1
-{
-public:
-  virtual Item *create(THD *thd, Item *arg1);
-
-  static Create_func_numinteriorring s_singleton;
-
-protected:
-  Create_func_numinteriorring() {}
-  virtual ~Create_func_numinteriorring() {}
-};
-
-
-class Create_func_numinteriorring_deprecated : public Create_func_numinteriorring
-{
-public:
-  virtual Item *create(THD *thd, Item *arg1)
-  {
-    push_deprecated_warn(thd, "NUMINTERIORRINGS", "ST_NUMINTERIORRINGS");
-    return Create_func_numinteriorring::create(thd, arg1);
-  }
-
-  static Create_func_numinteriorring_deprecated s_singleton;
-};
-Create_func_numinteriorring_deprecated Create_func_numinteriorring_deprecated::s_singleton;
-
-
-class Create_func_numpoints : public Create_func_arg1
-{
-public:
-  virtual Item *create(THD *thd, Item *arg1);
-
-  static Create_func_numpoints s_singleton;
-
-protected:
-  Create_func_numpoints() {}
-  virtual ~Create_func_numpoints() {}
-};
-
-
-class Create_func_numpoints_deprecated : public Create_func_numpoints
-{
-public:
-  virtual Item *create(THD *thd, Item *arg1)
-  {
-    push_deprecated_warn(thd, "NUMPOINTS", "ST_NUMPOINTS");
-    return Create_func_numpoints::create(thd, arg1);
-  }
-
-  static Create_func_numpoints_deprecated s_singleton;
-};
-Create_func_numpoints_deprecated Create_func_numpoints_deprecated::s_singleton;
-
-
-class Create_func_oct : public Create_func_arg1
-{
-public:
-  virtual Item *create(THD *thd, Item *arg1);
-
-  static Create_func_oct s_singleton;
-
-protected:
-  Create_func_oct() {}
-  virtual ~Create_func_oct() {}
-};
-
-
-class Create_func_ord : public Create_func_arg1
-{
-public:
-  virtual Item *create(THD *thd, Item *arg1);
-
-  static Create_func_ord s_singleton;
-
-protected:
-  Create_func_ord() {}
-  virtual ~Create_func_ord() {}
-};
-
-
-class Create_func_mbr_overlaps : public Create_func_arg2
-{
-public:
-  virtual Item *create(THD *thd, Item *arg1, Item *arg2);
-
-  static Create_func_mbr_overlaps s_singleton;
-
-protected:
-  Create_func_mbr_overlaps() {}
-  virtual ~Create_func_mbr_overlaps() {}
-};
-
-
-class Create_func_mbr_overlaps_deprecated : public Create_func_mbr_overlaps
-{
-public:
-  virtual Item *create(THD *thd, Item *arg1, Item *arg2)
-  {
-    push_deprecated_warn(thd, "OVERLAPS", "MBROVERLAPS");
-    return Create_func_mbr_overlaps::create(thd, arg1, arg2);
-  }
-
-  static Create_func_mbr_overlaps_deprecated s_singleton;
-};
-Create_func_mbr_overlaps_deprecated Create_func_mbr_overlaps_deprecated::s_singleton;
-
-
-class Create_func_overlaps : public Create_func_arg2
-{
-public:
-  virtual Item *create(THD *thd, Item *arg1, Item *arg2);
-
-  static Create_func_overlaps s_singleton;
-
-protected:
-  Create_func_overlaps() {}
-  virtual ~Create_func_overlaps() {}
-};
-
-
-class Create_func_period_add : public Create_func_arg2
-{
-public:
-  virtual Item *create(THD *thd, Item *arg1, Item *arg2);
-
-  static Create_func_period_add s_singleton;
-
-protected:
-  Create_func_period_add() {}
-  virtual ~Create_func_period_add() {}
-};
-
-
-class Create_func_period_diff : public Create_func_arg2
-{
-public:
-  virtual Item *create(THD *thd, Item *arg1, Item *arg2);
-
-  static Create_func_period_diff s_singleton;
-
-protected:
-  Create_func_period_diff() {}
-  virtual ~Create_func_period_diff() {}
-};
-
-
-class Create_func_pi : public Create_func_arg0
-{
-public:
-  virtual Item *create(THD *thd);
-
-  static Create_func_pi s_singleton;
-
-protected:
-  Create_func_pi() {}
-  virtual ~Create_func_pi() {}
-};
-
-
-class Create_func_pointfromgeohash : public Create_func_arg2
-{
-public:
-  virtual Item *create(THD *thd, Item *arg1, Item *arg2);
-
-  static Create_func_pointfromgeohash s_singleton;
-
-protected:
-  Create_func_pointfromgeohash() {}
-  virtual ~Create_func_pointfromgeohash() {}
-};
-
-
-class Create_func_pointn : public Create_func_arg2
-{
-public:
-  virtual Item *create(THD *thd, Item *arg1, Item *arg2);
-
-  static Create_func_pointn s_singleton;
-
-protected:
-  Create_func_pointn() {}
-  virtual ~Create_func_pointn() {}
-};
-
-
-class Create_func_pointn_deprecated : public Create_func_pointn
-{
-public:
-  virtual Item *create(THD *thd, Item *arg1, Item *arg2)
-  {
-    push_deprecated_warn(thd, "POINTN", "ST_POINTN");
-    return Create_func_pointn::create(thd, arg1, arg2);
-  }
-
-  static Create_func_pointn_deprecated s_singleton;
-};
-Create_func_pointn_deprecated Create_func_pointn_deprecated::s_singleton;
-
-
-class Create_func_pow : public Create_func_arg2
-{
-public:
-  virtual Item *create(THD *thd, Item *arg1, Item *arg2);
-
-  static Create_func_pow s_singleton;
-
-protected:
-  Create_func_pow() {}
-  virtual ~Create_func_pow() {}
-};
-
-
-class Create_func_quote : public Create_func_arg1
-{
-public:
-  virtual Item *create(THD *thd, Item *arg1);
-
-  static Create_func_quote s_singleton;
-
-protected:
-  Create_func_quote() {}
-  virtual ~Create_func_quote() {}
-};
-
-
-class Create_func_radians : public Create_func_arg1
-{
-public:
-  virtual Item *create(THD *thd, Item *arg1);
-
-  static Create_func_radians s_singleton;
-
-protected:
-  Create_func_radians() {}
-  virtual ~Create_func_radians() {}
-};
-
-
-class Create_func_rand : public Create_native_func
-{
-public:
-  virtual Item *create_native(THD *thd, LEX_STRING name,
-                              PT_item_list *item_list);
-
-  static Create_func_rand s_singleton;
-
-protected:
-  Create_func_rand() {}
-  virtual ~Create_func_rand() {}
-};
-
-
-class Create_func_release_all_locks : public Create_func_arg0
-{
-public:
-  virtual Item *create(THD *thd);
-
-  static Create_func_release_all_locks s_singleton;
-
-protected:
-  Create_func_release_all_locks() {}
-  virtual ~Create_func_release_all_locks() {}
-};
-
-
-class Create_func_release_lock : public Create_func_arg1
-{
-public:
-  virtual Item *create(THD *thd, Item *arg1);
-
-  static Create_func_release_lock s_singleton;
-
-protected:
-  Create_func_release_lock() {}
-  virtual ~Create_func_release_lock() {}
-};
-
-
-class Create_func_reverse : public Create_func_arg1
-{
-public:
-  virtual Item *create(THD *thd, Item *arg1);
-
-  static Create_func_reverse s_singleton;
-
-protected:
-  Create_func_reverse() {}
-  virtual ~Create_func_reverse() {}
-};
-
-
-class Create_func_round : public Create_native_func
-{
-public:
-  virtual Item *create_native(THD *thd, LEX_STRING name,
-                              PT_item_list *item_list);
-
-  static Create_func_round s_singleton;
-
-protected:
-  Create_func_round() {}
-  virtual ~Create_func_round() {}
-};
-
-
-class Create_func_rpad : public Create_func_arg3
-{
-public:
-  virtual Item *create(THD *thd, Item *arg1, Item *arg2, Item *arg3);
-
-  static Create_func_rpad s_singleton;
-
-protected:
-  Create_func_rpad() {}
-  virtual ~Create_func_rpad() {}
-};
-
-
-class Create_func_rtrim : public Create_func_arg1
-{
-public:
-  virtual Item *create(THD *thd, Item *arg1);
-
-  static Create_func_rtrim s_singleton;
-
-protected:
-  Create_func_rtrim() {}
-  virtual ~Create_func_rtrim() {}
-};
-
-
-class Create_func_sec_to_time : public Create_func_arg1
-{
-public:
-  virtual Item *create(THD *thd, Item *arg1);
-
-  static Create_func_sec_to_time s_singleton;
-
-protected:
-  Create_func_sec_to_time() {}
-  virtual ~Create_func_sec_to_time() {}
-};
-
-
-class Create_func_sha : public Create_func_arg1
-{
-public:
-  virtual Item *create(THD *thd, Item *arg1);
-
-  static Create_func_sha s_singleton;
-
-protected:
-  Create_func_sha() {}
-  virtual ~Create_func_sha() {}
-};
-
-
-class Create_func_sha2 : public Create_func_arg2
-{
-public:
-  virtual Item* create(THD *thd, Item *arg1, Item *arg2);
-
-  static Create_func_sha2 s_singleton;
-
-protected:
-  Create_func_sha2() {}
-  virtual ~Create_func_sha2() {}
-};
-
-
-class Create_func_sign : public Create_func_arg1
-{
-public:
-  virtual Item *create(THD *thd, Item *arg1);
-
-  static Create_func_sign s_singleton;
-
-protected:
-  Create_func_sign() {}
-  virtual ~Create_func_sign() {}
-};
-
-
-class Create_func_sin : public Create_func_arg1
-{
-public:
-  virtual Item *create(THD *thd, Item *arg1);
-
-  static Create_func_sin s_singleton;
-
-protected:
-  Create_func_sin() {}
-  virtual ~Create_func_sin() {}
-};
-
-
-class Create_func_sleep : public Create_func_arg1
-{
-public:
-  virtual Item *create(THD *thd, Item *arg1);
-
-  static Create_func_sleep s_singleton;
-
-protected:
-  Create_func_sleep() {}
-  virtual ~Create_func_sleep() {}
-};
-
-
-class Create_func_soundex : public Create_func_arg1
-{
-public:
-  virtual Item *create(THD *thd, Item *arg1);
-
-  static Create_func_soundex s_singleton;
-
-protected:
-  Create_func_soundex() {}
-  virtual ~Create_func_soundex() {}
-};
-
-
-class Create_func_space : public Create_func_arg1
-{
-public:
-  virtual Item *create(THD *thd, Item *arg1);
-
-  static Create_func_space s_singleton;
-
-protected:
-  Create_func_space() {}
-  virtual ~Create_func_space() {}
-};
-
-
-class Create_func_sqrt : public Create_func_arg1
-{
-public:
-  virtual Item *create(THD *thd, Item *arg1);
-
-  static Create_func_sqrt s_singleton;
-
-protected:
-  Create_func_sqrt() {}
-  virtual ~Create_func_sqrt() {}
-};
-
-
-class Create_func_simplify : public Create_func_arg2
-{
-public:
-  virtual Item *create(THD *thd, Item *arg1, Item *arg2);
-
-  static Create_func_simplify s_singleton;
-
-protected:
-  Create_func_simplify() {}
-  virtual ~Create_func_simplify() {}
-};
-
-
-class Create_func_srid : public Create_func_arg1
-{
-public:
-  virtual Item *create(THD *thd, Item *arg1);
-
-  static Create_func_srid s_singleton;
-
-protected:
-  Create_func_srid() {}
-  virtual ~Create_func_srid() {}
-};
-
-
-class Create_func_srid_deprecated : public Create_func_srid
-{
-public:
-  virtual Item *create(THD *thd, Item *arg1)
-  {
-    push_deprecated_warn(thd, "SRID", "ST_SRID");
-    return Create_func_srid::create(thd, arg1);
-  }
-
-  static Create_func_srid_deprecated s_singleton;
-};
-Create_func_srid_deprecated Create_func_srid_deprecated::s_singleton;
-
-
-class Create_func_startpoint : public Create_func_arg1
-{
-public:
-  virtual Item *create(THD *thd, Item *arg1);
-
-  static Create_func_startpoint s_singleton;
-
-protected:
-  Create_func_startpoint() {}
-  virtual ~Create_func_startpoint() {}
-};
-
-
-class Create_func_startpoint_deprecated : public Create_func_startpoint
-{
-public:
-  virtual Item *create(THD *thd, Item *arg1)
-  {
-    push_deprecated_warn(thd, "STARTPOINT", "ST_STARTPOINT");
-    return Create_func_startpoint::create(thd, arg1);
-  }
-
-  static Create_func_startpoint_deprecated s_singleton;
-};
-Create_func_startpoint_deprecated Create_func_startpoint_deprecated::s_singleton;
-
-
-class Create_func_str_to_date : public Create_func_arg2
-{
-public:
-  virtual Item *create(THD *thd, Item *arg1, Item *arg2);
-
-  static Create_func_str_to_date s_singleton;
-
-protected:
-  Create_func_str_to_date() {}
-  virtual ~Create_func_str_to_date() {}
-};
-
-
-class Create_func_strcmp : public Create_func_arg2
-{
-public:
-  virtual Item *create(THD *thd, Item *arg1, Item *arg2);
-
-  static Create_func_strcmp s_singleton;
-
-protected:
-  Create_func_strcmp() {}
-  virtual ~Create_func_strcmp() {}
-};
-
-
-class Create_func_substr_index : public Create_func_arg3
-{
-public:
-  virtual Item *create(THD *thd, Item *arg1, Item *arg2, Item *arg3);
-
-  static Create_func_substr_index s_singleton;
-
-protected:
-  Create_func_substr_index() {}
-  virtual ~Create_func_substr_index() {}
-};
-
-
-class Create_func_subtime : public Create_func_arg2
-{
-public:
-  virtual Item *create(THD *thd, Item *arg1, Item *arg2);
-
-  static Create_func_subtime s_singleton;
-
-protected:
-  Create_func_subtime() {}
-  virtual ~Create_func_subtime() {}
-};
-
-
-class Create_func_tan : public Create_func_arg1
-{
-public:
-  virtual Item *create(THD *thd, Item *arg1);
-
-  static Create_func_tan s_singleton;
-
-protected:
-  Create_func_tan() {}
-  virtual ~Create_func_tan() {}
-};
-
-
-class Create_func_time_format : public Create_func_arg2
-{
-public:
-  virtual Item *create(THD *thd, Item *arg1, Item *arg2);
-
-  static Create_func_time_format s_singleton;
-
-protected:
-  Create_func_time_format() {}
-  virtual ~Create_func_time_format() {}
-};
-
-
-class Create_func_time_to_sec : public Create_func_arg1
-{
-public:
-  virtual Item *create(THD *thd, Item *arg1);
-
-  static Create_func_time_to_sec s_singleton;
-
-protected:
-  Create_func_time_to_sec() {}
-  virtual ~Create_func_time_to_sec() {}
-};
-
-
-class Create_func_timediff : public Create_func_arg2
-{
-public:
-  virtual Item *create(THD *thd, Item *arg1, Item *arg2);
-
-  static Create_func_timediff s_singleton;
-
-protected:
-  Create_func_timediff() {}
-  virtual ~Create_func_timediff() {}
-};
-
-
-class Create_func_to_base64 : public Create_func_arg1
-{
-public:
-  virtual Item *create(THD *thd, Item *arg1);
-
-  static Create_func_to_base64 s_singleton;
-
-protected:
-  Create_func_to_base64() {}
-  virtual ~Create_func_to_base64() {}
-};
-
-
-class Create_func_to_days : public Create_func_arg1
-{
-public:
-  virtual Item *create(THD *thd, Item *arg1);
-
-  static Create_func_to_days s_singleton;
-
-protected:
-  Create_func_to_days() {}
-  virtual ~Create_func_to_days() {}
-};
-
-class Create_func_to_seconds : public Create_func_arg1
-{
-public:
-  virtual Item* create(THD *thd, Item *arg1);
-
-  static Create_func_to_seconds s_singleton;
-
-protected:
-  Create_func_to_seconds() {}
-  virtual ~Create_func_to_seconds() {}
-};
-
-
-class Create_func_touches : public Create_func_arg2
-{
-public:
-  virtual Item *create(THD *thd, Item *arg1, Item *arg2);
-
-  static Create_func_touches s_singleton;
-
-protected:
-  Create_func_touches() {}
-  virtual ~Create_func_touches() {}
-};
-
-
-class Create_func_mbr_touches : public Create_func_arg2
-{
-public:
-  virtual Item *create(THD *thd, Item *arg1, Item *arg2);
-
-  static Create_func_mbr_touches s_singleton;
-
-protected:
-  Create_func_mbr_touches() {}
-  virtual ~Create_func_mbr_touches() {}
-};
-
-
-class Create_func_touches_deprecated : public Create_func_touches
-{
-public:
-  virtual Item *create(THD *thd, Item *arg1, Item *arg2)
-  {
-    push_deprecated_warn(thd, "TOUCHES", "ST_TOUCHES");
-    return Create_func_touches::create(thd, arg1, arg2);
-  }
-
-  static Create_func_touches_deprecated s_singleton;
-};
-Create_func_touches_deprecated Create_func_touches_deprecated::s_singleton;
-
-
-class Create_func_upper : public Create_func_arg1
-{
-public:
-  virtual Item *create(THD *thd, Item *arg1);
-
-  static Create_func_upper s_singleton;
-
-protected:
-  Create_func_upper() {}
-  virtual ~Create_func_upper() {}
-};
-
-
-class Create_func_uncompress : public Create_func_arg1
-{
-public:
-  virtual Item *create(THD *thd, Item *arg1);
-
-  static Create_func_uncompress s_singleton;
-
-protected:
-  Create_func_uncompress() {}
-  virtual ~Create_func_uncompress() {}
-};
-
-
-class Create_func_uncompressed_length : public Create_func_arg1
-{
-public:
-  virtual Item *create(THD *thd, Item *arg1);
-
-  static Create_func_uncompressed_length s_singleton;
-
-protected:
-  Create_func_uncompressed_length() {}
-  virtual ~Create_func_uncompressed_length() {}
-};
-
-
-class Create_func_unhex : public Create_func_arg1
-{
-public:
-  virtual Item *create(THD *thd, Item *arg1);
-
-  static Create_func_unhex s_singleton;
-
-protected:
-  Create_func_unhex() {}
-  virtual ~Create_func_unhex() {}
-};
-
-
-class Create_func_unix_timestamp : public Create_native_func
-{
-public:
-  virtual Item *create_native(THD *thd, LEX_STRING name,
-                              PT_item_list *item_list);
-
-  static Create_func_unix_timestamp s_singleton;
-
-protected:
-  Create_func_unix_timestamp() {}
-  virtual ~Create_func_unix_timestamp() {}
-};
-
-
-class Create_func_uuid : public Create_func_arg0
-{
-public:
-  virtual Item *create(THD *thd);
-
-  static Create_func_uuid s_singleton;
-
-protected:
-  Create_func_uuid() {}
-  virtual ~Create_func_uuid() {}
-};
-
-
-class Create_func_uuid_short : public Create_func_arg0
-{
-public:
-  virtual Item *create(THD *thd);
-
-  static Create_func_uuid_short s_singleton;
-
-protected:
-  Create_func_uuid_short() {}
-  virtual ~Create_func_uuid_short() {}
-};
-
-
-class Create_func_validate_password_strength : public Create_func_arg1
-{
-public:
-  virtual Item *create(THD *thd, Item *arg1);
-
-  static Create_func_validate_password_strength s_singleton;
-
-protected:
-  Create_func_validate_password_strength() {}
-  virtual ~Create_func_validate_password_strength() {}
-};
-
-
-class Create_func_version : public Create_func_arg0
-{
-public:
-  virtual Item *create(THD *thd);
-
-  static Create_func_version s_singleton;
-
-protected:
-  Create_func_version() {}
-  virtual ~Create_func_version() {}
-};
-
-
-class Create_func_weekday : public Create_func_arg1
-{
-public:
-  virtual Item *create(THD *thd, Item *arg1);
-
-  static Create_func_weekday s_singleton;
-
-protected:
-  Create_func_weekday() {}
-  virtual ~Create_func_weekday() {}
-};
-
-
-class Create_func_weekofyear : public Create_func_arg1
-{
-public:
-  virtual Item *create(THD *thd, Item *arg1);
-
-  static Create_func_weekofyear s_singleton;
-
-protected:
-  Create_func_weekofyear() {}
-  virtual ~Create_func_weekofyear() {}
-};
-
-
-class Create_func_mbr_within : public Create_func_arg2
-{
-public:
-  virtual Item *create(THD *thd, Item *arg1, Item *arg2);
-
-  static Create_func_mbr_within s_singleton;
-
-protected:
-  Create_func_mbr_within() {}
-  virtual ~Create_func_mbr_within() {}
-};
-
-
-class Create_func_within_deprecated : public Create_func_mbr_within
-{
-public:
-  virtual Item *create(THD *thd, Item *arg1, Item *arg2)
-  {
-    push_deprecated_warn(thd, "WITHIN", "MBRWITHIN");
-    return Create_func_mbr_within::create(thd, arg1, arg2);
-  }
-
-  static Create_func_within_deprecated s_singleton;
-};
-Create_func_within_deprecated Create_func_within_deprecated::s_singleton;
-
-
-class Create_func_within : public Create_func_arg2
-{
-public:
-  virtual Item *create(THD *thd, Item *arg1, Item *arg2);
-
-  static Create_func_within s_singleton;
-
-protected:
-  Create_func_within() {}
-  virtual ~Create_func_within() {}
-};
-
-
-class Create_func_x : public Create_func_arg1
-{
-public:
-  virtual Item *create(THD *thd, Item *arg1);
-
-  static Create_func_x s_singleton;
-
-protected:
-  Create_func_x() {}
-  virtual ~Create_func_x() {}
-};
-
-
-class Create_func_x_deprecated : public Create_func_x
-{
-public:
-  virtual Item *create(THD *thd, Item *arg1)
-  {
-    push_deprecated_warn(thd, "X", "ST_X");
-    return Create_func_x::create(thd, arg1);
-  }
-
-  static Create_func_x_deprecated s_singleton;
-};
-Create_func_x_deprecated Create_func_x_deprecated::s_singleton;
-
-
-class Create_func_xml_extractvalue : public Create_func_arg2
-{
-public:
-  virtual Item *create(THD *thd, Item *arg1, Item *arg2);
-
-  static Create_func_xml_extractvalue s_singleton;
-
-protected:
-  Create_func_xml_extractvalue() {}
-  virtual ~Create_func_xml_extractvalue() {}
-};
-
-
-class Create_func_xml_update : public Create_func_arg3
-{
-public:
-  virtual Item *create(THD *thd, Item *arg1, Item *arg2, Item *arg3);
-
-  static Create_func_xml_update s_singleton;
-
-protected:
-  Create_func_xml_update() {}
-  virtual ~Create_func_xml_update() {}
-};
-
-
-class Create_func_y : public Create_func_arg1
-{
-public:
-  virtual Item *create(THD *thd, Item *arg1);
-
-  static Create_func_y s_singleton;
-
-protected:
-  Create_func_y() {}
-  virtual ~Create_func_y() {}
-};
-
-
-class Create_func_y_deprecated : public Create_func_y
-{
-public:
-  virtual Item *create(THD *thd, Item *arg1)
-  {
-    push_deprecated_warn(thd, "Y", "ST_Y");
-    return Create_func_y::create(thd, arg1);
-  }
-
-  static Create_func_y_deprecated s_singleton;
-};
-Create_func_y_deprecated Create_func_y_deprecated::s_singleton;
-
-
-class Create_func_year_week : public Create_native_func
-{
-public:
-  virtual Item *create_native(THD *thd, LEX_STRING name,
-                              PT_item_list *item_list);
-
-  static Create_func_year_week s_singleton;
-
-protected:
-  Create_func_year_week() {}
-  virtual ~Create_func_year_week() {}
-};
-
-
-/*
-=============================================================================
-  IMPLEMENTATION
-=============================================================================
-*/
-
-Item*
-Create_qfunc::create_func(THD *thd, LEX_STRING name, PT_item_list *item_list)
-{
-  return create(thd, NULL_STR, name, false, item_list);
-}
-
-
-#ifdef HAVE_DLOPEN
-Create_udf_func Create_udf_func::s_singleton;
-
-Item*
-Create_udf_func::create_func(THD *thd, LEX_STRING name, PT_item_list *item_list)
-{
-  udf_func *udf= find_udf(name.str, name.length);
-  DBUG_ASSERT(udf);
-  return create(thd, udf, item_list);
-}
-
-
-Item*
-Create_udf_func::create(THD *thd, udf_func *udf, PT_item_list *item_list)
-{
-  DBUG_ENTER("Create_udf_func::create");
-
-  DBUG_ASSERT(   (udf->type == UDFTYPE_FUNCTION)
-              || (udf->type == UDFTYPE_AGGREGATE));
-
-  Item *func= NULL;
-  POS pos;
-
-  switch(udf->returns) {
-  case STRING_RESULT:
-    if (udf->type == UDFTYPE_FUNCTION)
-      func= new (thd->mem_root) Item_func_udf_str(pos, udf, item_list);
-    else
-      func= new (thd->mem_root) Item_sum_udf_str(pos, udf, item_list);
-    break;
-  case REAL_RESULT:
-    if (udf->type == UDFTYPE_FUNCTION)
-      func= new (thd->mem_root) Item_func_udf_float(pos, udf, item_list);
-    else
-      func= new (thd->mem_root) Item_sum_udf_float(pos, udf, item_list);
-    break;
-  case INT_RESULT:
-    if (udf->type == UDFTYPE_FUNCTION)
-      func= new (thd->mem_root) Item_func_udf_int(pos, udf, item_list);
-    else
-      func= new (thd->mem_root) Item_sum_udf_int(pos, udf, item_list);
-    break;
-  case DECIMAL_RESULT:
-    if (udf->type == UDFTYPE_FUNCTION)
-      func= new (thd->mem_root) Item_func_udf_decimal(pos, udf, item_list);
-    else
-      func= new (thd->mem_root) Item_sum_udf_decimal(pos, udf, item_list);
-    break;
-  default:
-    my_error(ER_NOT_SUPPORTED_YET, MYF(0), "UDF return type");
-  }
-  DBUG_RETURN(func);
-}
-#endif /* HAVE_DLOPEN */
-
-
-Create_sp_func Create_sp_func::s_singleton;
-
-Item*
-Create_sp_func::create(THD *thd, LEX_STRING db, LEX_STRING name,
-                       bool use_explicit_name, PT_item_list *item_list)
-{
-
-  return new (thd->mem_root) Item_func_sp(POS(), db, name,
-                                          use_explicit_name, item_list);
-}
-
-
-Item*
-Create_native_func::create_func(THD *thd, LEX_STRING name,
-                                PT_item_list *item_list)
-{
-  return create_native(thd, name, item_list);
-}
-
-
-Item*
-Create_func_arg0::create_func(THD *thd, LEX_STRING name,
-                              PT_item_list *item_list)
-{
-  if (item_list != NULL)
-  {
-    my_error(ER_WRONG_PARAMCOUNT_TO_NATIVE_FCT, MYF(0), name.str);
-    return NULL;
-  }
-
-  return create(thd);
-}
-
-
-Item*
-Create_func_arg1::create_func(THD *thd, LEX_STRING name,
-                              PT_item_list *item_list)
-{
-  int arg_count= 0;
-
-  if (item_list)
-    arg_count= item_list->elements();
-
-  if (arg_count != 1)
-  {
-    my_error(ER_WRONG_PARAMCOUNT_TO_NATIVE_FCT, MYF(0), name.str);
-    return NULL;
-  }
-
-  Item *param_1= item_list->pop_front();
-  return create(thd, param_1);
-}
-
-
-Item*
-Create_func_arg2::create_func(THD *thd, LEX_STRING name,
-                              PT_item_list *item_list)
-{
-  int arg_count= 0;
-
-  if (item_list)
-    arg_count= item_list->elements();
-
-  if (arg_count != 2)
-  {
-    my_error(ER_WRONG_PARAMCOUNT_TO_NATIVE_FCT, MYF(0), name.str);
-    return NULL;
-  }
-
-  Item *param_1= item_list->pop_front();
-  Item *param_2= item_list->pop_front();
-  return create(thd, param_1, param_2);
-}
-
-
-Item*
-Create_func_arg3::create_func(THD *thd, LEX_STRING name,
-                              PT_item_list *item_list)
-{
-  int arg_count= 0;
-
-  if (item_list)
-    arg_count= item_list->elements();
-
-  if (arg_count != 3)
-  {
-    my_error(ER_WRONG_PARAMCOUNT_TO_NATIVE_FCT, MYF(0), name.str);
-    return NULL;
-  }
-
-  Item *param_1= item_list->pop_front();
-  Item *param_2= item_list->pop_front();
-  Item *param_3= item_list->pop_front();
-  return create(thd, param_1, param_2, param_3);
-}
-
-
-Create_func_abs Create_func_abs::s_singleton;
-
-Item*
-Create_func_abs::create(THD *thd, Item *arg1)
-{
-  return new (thd->mem_root) Item_func_abs(POS(), arg1);
-}
-
-
-Create_func_acos Create_func_acos::s_singleton;
-
-Item*
-Create_func_acos::create(THD *thd, Item *arg1)
-{
-  return new (thd->mem_root) Item_func_acos(POS(), arg1);
-}
-
-
-Create_func_addtime Create_func_addtime::s_singleton;
-
-Item*
-Create_func_addtime::create(THD *thd, Item *arg1, Item *arg2)
-{
-  return new (thd->mem_root) Item_func_add_time(POS(), arg1, arg2, 0, 0);
-}
-
-
-Create_func_aes_encrypt Create_func_aes_encrypt::s_singleton;
-
-
-Create_func_aes_decrypt Create_func_aes_decrypt::s_singleton;
-
-
-Create_func_random_bytes Create_func_random_bytes::s_singleton;
-
-
-Create_func_any_value Create_func_any_value::s_singleton;
-
-Create_func_area Create_func_area::s_singleton;
-
-Item*
-Create_func_area::create(THD *thd, Item *arg1)
-{
-  return new (thd->mem_root) Item_func_area(POS(), arg1);
-}
-
-
-Create_func_as_geojson Create_func_as_geojson::s_singleton;
-
-Item*
-Create_func_as_geojson::create_native(THD *thd, LEX_STRING name,
-                                      PT_item_list *item_list)
-{
-  Item* func= NULL;
-  int arg_count= 0;
-
-  if (item_list != NULL)
-    arg_count= item_list->elements();
-
-  switch (arg_count)
-  {
-  case 1:
-    {
-      Item *geometry= item_list->pop_front();
-      func= new (thd->mem_root) Item_func_as_geojson(thd, POS(), geometry);
-      break;
-    }
-  case 2:
-    {
-      Item *geometry= item_list->pop_front();
-      Item *maxdecimaldigits= item_list->pop_front();
-      func= new (thd->mem_root) Item_func_as_geojson(thd, POS(), geometry,
-                                                     maxdecimaldigits);
-      break;
-    }
-  case 3:
-    {
-      Item *geometry= item_list->pop_front();
-      Item *maxdecimaldigits= item_list->pop_front();
-      Item *options= item_list->pop_front();
-      func= new (thd->mem_root) Item_func_as_geojson(thd, POS(), geometry,
-                                                     maxdecimaldigits, options);
-      break;
-    }
-  default:
-    {
-      my_error(ER_WRONG_PARAMCOUNT_TO_NATIVE_FCT, MYF(0), name.str);
-      break;
-    }
-  }
-
-  return func;
-}
-
-
-Create_func_as_wkb Create_func_as_wkb::s_singleton;
-
-Item*
-Create_func_as_wkb::create(THD *thd, Item *arg1)
-{
-  return new (thd->mem_root) Item_func_as_wkb(POS(), arg1);
-}
-
-
-Create_func_as_wkt Create_func_as_wkt::s_singleton;
-
-Item*
-Create_func_as_wkt::create(THD *thd, Item *arg1)
-{
-  return new (thd->mem_root) Item_func_as_wkt(POS(), arg1);
-}
-
-
-Create_func_asin Create_func_asin::s_singleton;
-
-Item*
-Create_func_asin::create(THD *thd, Item *arg1)
-{
-  return new (thd->mem_root) Item_func_asin(POS(), arg1);
-}
-
-
-Create_func_atan Create_func_atan::s_singleton;
-
-Item*
-Create_func_atan::create_native(THD *thd, LEX_STRING name,
-                                PT_item_list *item_list)
-{
-  Item* func= NULL;
-  int arg_count= 0;
-
-  if (item_list != NULL)
-    arg_count= item_list->elements();
-
-  switch (arg_count) {
-  case 1:
-  {
-    Item *param_1= item_list->pop_front();
-    func= new (thd->mem_root) Item_func_atan(POS(), param_1);
-    break;
-  }
-  case 2:
-  {
-    Item *param_1= item_list->pop_front();
-    Item *param_2= item_list->pop_front();
-    func= new (thd->mem_root) Item_func_atan(POS(), param_1, param_2);
-    break;
-  }
-  default:
-  {
-    my_error(ER_WRONG_PARAMCOUNT_TO_NATIVE_FCT, MYF(0), name.str);
-    break;
-  }
-  }
-
-  return func;
-}
-
-
-Create_func_benchmark Create_func_benchmark::s_singleton;
-
-Item*
-Create_func_benchmark::create(THD *thd, Item *arg1, Item *arg2)
-{
-  return new (thd->mem_root) Item_func_benchmark(POS(), arg1, arg2);
-}
-
-
-Create_func_bin Create_func_bin::s_singleton;
-
-Item*
-Create_func_bin::create(THD *thd, Item *arg1)
-{
-  POS pos;
-  Item *i10= new (thd->mem_root) Item_int(pos, 10, 2);
-  Item *i2= new (thd->mem_root) Item_int(pos, 2, 1);
-  return new (thd->mem_root) Item_func_conv(pos, arg1, i10, i2);
-}
-
-
-Create_func_bit_count Create_func_bit_count::s_singleton;
-
-Item*
-Create_func_bit_count::create(THD *thd, Item *arg1)
-{
-  return new (thd->mem_root) Item_func_bit_count(POS(), arg1);
-}
-
-
-Create_func_bit_length Create_func_bit_length::s_singleton;
-
-Item*
-Create_func_bit_length::create(THD *thd, Item *arg1)
-{
-  return new (thd->mem_root) Item_func_bit_length(POS(), arg1);
-}
-
-
-Create_func_buffer_strategy Create_func_buffer_strategy::s_singleton;
-
-Item*
-Create_func_buffer_strategy::create_native(THD *thd, LEX_STRING name,
-                                           PT_item_list *item_list)
-{
-  int arg_count= 0;
-
-  if (item_list != NULL)
-    arg_count= item_list->elements();
-
-  if (arg_count < 1 || arg_count > 2)
-  {
-    my_error(ER_WRONG_PARAMCOUNT_TO_NATIVE_FCT, MYF(0), name.str);
-    return NULL;
-  }
-
-  return new (thd->mem_root) Item_func_buffer_strategy(POS(), item_list);
-}
-
-
-Create_func_ceiling Create_func_ceiling::s_singleton;
-
-Item*
-Create_func_ceiling::create(THD *thd, Item *arg1)
-{
-  return new (thd->mem_root) Item_func_ceiling(POS(), arg1);
-}
-
-
-Create_func_centroid Create_func_centroid::s_singleton;
-
-Item*
-Create_func_centroid::create(THD *thd, Item *arg1)
-{
-  return new (thd->mem_root) Item_func_centroid(POS(), arg1);
-}
-
-
-Create_func_convex_hull Create_func_convex_hull::s_singleton;
-
-Item*
-Create_func_convex_hull::create(THD *thd, Item *arg1)
-{
-  return new (thd->mem_root) Item_func_convex_hull(POS(), arg1);
-}
-
-Create_func_char_length Create_func_char_length::s_singleton;
-
-Item*
-Create_func_char_length::create(THD *thd, Item *arg1)
-{
-  return new (thd->mem_root) Item_func_char_length(POS(), arg1);
-}
-
-
-Create_func_coercibility Create_func_coercibility::s_singleton;
-
-Item*
-Create_func_coercibility::create(THD *thd, Item *arg1)
-{
-  return new (thd->mem_root) Item_func_coercibility(POS(), arg1);
-}
-
-
-Create_func_concat Create_func_concat::s_singleton;
-
-Item*
-Create_func_concat::create_native(THD *thd, LEX_STRING name,
-                                  PT_item_list *item_list)
-{
-  int arg_count= 0;
-
-  if (item_list != NULL)
-    arg_count= item_list->elements();
-
-  if (arg_count < 1)
-  {
-    my_error(ER_WRONG_PARAMCOUNT_TO_NATIVE_FCT, MYF(0), name.str);
-    return NULL;
-  }
-
-  return new (thd->mem_root) Item_func_concat(POS(), item_list);
-}
-
-
-Create_func_concat_ws Create_func_concat_ws::s_singleton;
-
-Item*
-Create_func_concat_ws::create_native(THD *thd, LEX_STRING name,
-                                     PT_item_list *item_list)
-{
-  int arg_count= 0;
-
-  if (item_list != NULL)
-    arg_count= item_list->elements();
-
-  /* "WS" stands for "With Separator": this function takes 2+ arguments */
-  if (arg_count < 2)
-  {
-    my_error(ER_WRONG_PARAMCOUNT_TO_NATIVE_FCT, MYF(0), name.str);
-    return NULL;
-  }
-
-  return new (thd->mem_root) Item_func_concat_ws(POS(), item_list);
-}
-
-
-Create_func_compress Create_func_compress::s_singleton;
-
-Item*
-Create_func_compress::create(THD *thd, Item *arg1)
-{
-  return new (thd->mem_root) Item_func_compress(POS(), arg1);
-}
-
-
-Create_func_connection_id Create_func_connection_id::s_singleton;
-
-Item*
-Create_func_connection_id::create(THD *thd)
-{
-  return new (thd->mem_root) Item_func_connection_id(POS());
-}
-
-
-Create_func_mbr_covered_by Create_func_mbr_covered_by::s_singleton;
-
-Item*
-Create_func_mbr_covered_by::create(THD *thd, Item *arg1, Item *arg2)
-{
-  return new (thd->mem_root)
-    Item_func_spatial_mbr_rel(POS(), arg1, arg2, Item_func::SP_COVEREDBY_FUNC);
-}
-
-
-Create_func_mbr_covers Create_func_mbr_covers::s_singleton;
-
-Item*
-Create_func_mbr_covers::create(THD *thd, Item *arg1, Item *arg2)
-{
-  return new (thd->mem_root)
-    Item_func_spatial_mbr_rel(POS(), arg1, arg2, Item_func::SP_COVERS_FUNC);
-}
-
-
-Create_func_mbr_contains Create_func_mbr_contains::s_singleton;
-
-Item*
-Create_func_mbr_contains::create(THD *thd, Item *arg1, Item *arg2)
-{
-  return new (thd->mem_root) Item_func_spatial_mbr_rel(POS(), arg1, arg2,
-                               Item_func::SP_CONTAINS_FUNC);
-}
-
-
-Create_func_contains Create_func_contains::s_singleton;
-
-Item*
-Create_func_contains::create(THD *thd, Item *arg1, Item *arg2)
-{
-  return new (thd->mem_root) Item_func_spatial_rel(POS(), arg1, arg2,
-                                                   Item_func::SP_CONTAINS_FUNC);
-}
-
-
-Create_func_conv Create_func_conv::s_singleton;
-
-Item*
-Create_func_conv::create(THD *thd, Item *arg1, Item *arg2, Item *arg3)
-{
-  return new (thd->mem_root) Item_func_conv(POS(), arg1, arg2, arg3);
-}
-
-
-Create_func_convert_tz Create_func_convert_tz::s_singleton;
-
-Item*
-Create_func_convert_tz::create(THD *thd, Item *arg1, Item *arg2, Item *arg3)
-{
-  return new (thd->mem_root) Item_func_convert_tz(POS(), arg1, arg2, arg3);
-}
-
-
-Create_func_cos Create_func_cos::s_singleton;
-
-Item*
-Create_func_cos::create(THD *thd, Item *arg1)
-{
-  return new (thd->mem_root) Item_func_cos(POS(), arg1);
-}
-
-
-Create_func_cot Create_func_cot::s_singleton;
-
-Item*
-Create_func_cot::create(THD *thd, Item *arg1)
-{
-  return new (thd->mem_root) Item_func_cot(POS(), arg1);
-}
-
-
-Create_func_crc32 Create_func_crc32::s_singleton;
-
-Item*
-Create_func_crc32::create(THD *thd, Item *arg1)
-{
-  return new (thd->mem_root) Item_func_crc32(POS(), arg1);
-}
-
-
-Create_func_crosses Create_func_crosses::s_singleton;
-
-Item*
-Create_func_crosses::create(THD *thd, Item *arg1, Item *arg2)
-{
-  return new (thd->mem_root) Item_func_spatial_rel(POS(), arg1, arg2,
-                                                   Item_func::SP_CROSSES_FUNC);
-}
-
-
-Create_func_date_format Create_func_date_format::s_singleton;
-
-Item*
-Create_func_date_format::create(THD *thd, Item *arg1, Item *arg2)
-{
-  return new (thd->mem_root) Item_func_date_format(POS(), arg1, arg2, 0);
-}
-
-
-Create_func_datediff Create_func_datediff::s_singleton;
-
-Item*
-Create_func_datediff::create(THD *thd, Item *arg1, Item *arg2)
-{
-  Item *i1= new (thd->mem_root) Item_func_to_days(POS(), arg1);
-  Item *i2= new (thd->mem_root) Item_func_to_days(POS(), arg2);
-
-  return new (thd->mem_root) Item_func_minus(POS(), i1, i2);
-}
-
-
-Create_func_dayname Create_func_dayname::s_singleton;
-
-Item*
-Create_func_dayname::create(THD *thd, Item *arg1)
-{
-  return new (thd->mem_root) Item_func_dayname(POS(), arg1);
-}
-
-
-Create_func_dayofmonth Create_func_dayofmonth::s_singleton;
-
-Item*
-Create_func_dayofmonth::create(THD *thd, Item *arg1)
-{
-  return new (thd->mem_root) Item_func_dayofmonth(POS(), arg1);
-}
-
-
-Create_func_dayofweek Create_func_dayofweek::s_singleton;
-
-Item*
-Create_func_dayofweek::create(THD *thd, Item *arg1)
-{
-  return new (thd->mem_root) Item_func_weekday(POS(), arg1, 1);
-}
-
-
-Create_func_dayofyear Create_func_dayofyear::s_singleton;
-
-Item*
-Create_func_dayofyear::create(THD *thd, Item *arg1)
-{
-  return new (thd->mem_root) Item_func_dayofyear(POS(), arg1);
-}
-
-
-Create_func_decode Create_func_decode::s_singleton;
-
-Item*
-Create_func_decode::create(THD *thd, Item *arg1, Item *arg2)
-{
-  return new (thd->mem_root) Item_func_decode(POS(), arg1, arg2);
-}
-
-
-Create_func_degrees Create_func_degrees::s_singleton;
-
-Item*
-Create_func_degrees::create(THD *thd, Item *arg1)
-{
-  return new (thd->mem_root) Item_func_units(POS(), (char*) "degrees", arg1,
-                                             180/M_PI, 0.0);
-}
-
-
-Create_func_des_decrypt Create_func_des_decrypt::s_singleton;
-
-Item*
-Create_func_des_decrypt::create_native(THD *thd, LEX_STRING name,
-                                       PT_item_list *item_list)
-{
-  Item *func= NULL;
-  int arg_count= 0;
-
-  if (item_list != NULL)
-    arg_count= item_list->elements();
-
-  switch (arg_count) {
-  case 1:
-  {
-    Item *param_1= item_list->pop_front();
-    func= new (thd->mem_root) Item_func_des_decrypt(POS(), param_1);
-    break;
-  }
-  case 2:
-  {
-    Item *param_1= item_list->pop_front();
-    Item *param_2= item_list->pop_front();
-    func= new (thd->mem_root) Item_func_des_decrypt(POS(), param_1, param_2);
-    break;
-  }
-  default:
-  {
-    my_error(ER_WRONG_PARAMCOUNT_TO_NATIVE_FCT, MYF(0), name.str);
-    break;
-  }
-  }
-
-  if (!thd->is_error())
-    push_deprecated_warn(thd, "DES_DECRYPT", "AES_DECRYPT");
-
-  return func;
-}
-
-
-Create_func_des_encrypt Create_func_des_encrypt::s_singleton;
-
-Item*
-Create_func_des_encrypt::create_native(THD *thd, LEX_STRING name,
-                                       PT_item_list *item_list)
-{
-  Item *func= NULL;
-  int arg_count= 0;
-
-  if (item_list != NULL)
-    arg_count= item_list->elements();
-
-  switch (arg_count) {
-  case 1:
-  {
-    Item *param_1= item_list->pop_front();
-    func= new (thd->mem_root) Item_func_des_encrypt(POS(), param_1);
-    break;
-  }
-  case 2:
-  {
-    Item *param_1= item_list->pop_front();
-    Item *param_2= item_list->pop_front();
-    func= new (thd->mem_root) Item_func_des_encrypt(POS(), param_1, param_2);
-    break;
-  }
-  default:
-  {
-    my_error(ER_WRONG_PARAMCOUNT_TO_NATIVE_FCT, MYF(0), name.str);
-    break;
-  }
-  }
-
-  if (!thd->is_error())
-    push_deprecated_warn(thd, "DES_ENCRYPT", "AES_ENCRYPT");
-
-  return func;
-}
-
-
-Create_func_dimension Create_func_dimension::s_singleton;
-
-Item*
-Create_func_dimension::create(THD *thd, Item *arg1)
-{
-  return new (thd->mem_root) Item_func_dimension(POS(), arg1);
-}
-
-
-Create_func_mbr_disjoint Create_func_mbr_disjoint::s_singleton;
-
-Item*
-Create_func_mbr_disjoint::create(THD *thd, Item *arg1, Item *arg2)
-{
-  return new (thd->mem_root) Item_func_spatial_mbr_rel(POS(), arg1, arg2,
-                               Item_func::SP_DISJOINT_FUNC);
-}
-
-
-class Create_func_disjoint_deprecated : public Create_func_mbr_disjoint
-{
-public:
-  virtual Item *create(THD *thd, Item *arg1, Item *arg2)
-  {
-    push_deprecated_warn(thd, "DISJOINT", "MBRDISJOINT");
-    return Create_func_mbr_disjoint::create(thd, arg1, arg2);
-  }
-
-  static Create_func_disjoint_deprecated s_singleton;
-};
-Create_func_disjoint_deprecated Create_func_disjoint_deprecated::s_singleton;
-
-
-Create_func_disjoint Create_func_disjoint::s_singleton;
-
-Item*
-Create_func_disjoint::create(THD *thd, Item *arg1, Item *arg2)
-{
-  return new (thd->mem_root) Item_func_spatial_rel(POS(), arg1, arg2,
-                                                   Item_func::SP_DISJOINT_FUNC);
-}
-
-
-Create_func_distance Create_func_distance::s_singleton;
-
-Item *
-Create_func_distance::create_native(THD *thd, LEX_STRING name,
-                                    PT_item_list *item_list)
-{
-  int arg_count= 0;
-
-  if (item_list != NULL)
-    arg_count= item_list->elements();
-  if (arg_count != 2)
-  {
-    my_error(ER_WRONG_PARAMCOUNT_TO_NATIVE_FCT, MYF(0), name.str);
-    return NULL;
-  }
-  return new (thd->mem_root) Item_func_distance(POS(), item_list, false);
-}
-
-
-Create_func_distance_sphere Create_func_distance_sphere::s_singleton;
-
-Item *
-Create_func_distance_sphere::create_native(THD *thd, LEX_STRING name,
-                                           PT_item_list *item_list)
-{
-  int arg_count= 0;
-
-  if (item_list != NULL)
-    arg_count= item_list->elements();
-  if (arg_count < 2 || arg_count > 3)
-  {
-    my_error(ER_WRONG_PARAMCOUNT_TO_NATIVE_FCT, MYF(0), name.str);
-    return NULL;
-  }
-  return new (thd->mem_root) Item_func_distance(POS(), item_list, true);
-}
-
-
-Create_func_elt Create_func_elt::s_singleton;
-
-Item*
-Create_func_elt::create_native(THD *thd, LEX_STRING name,
-                               PT_item_list *item_list)
-{
-  int arg_count= 0;
-
-  if (item_list != NULL)
-    arg_count= item_list->elements();
-
-  if (arg_count < 2)
-  {
-    my_error(ER_WRONG_PARAMCOUNT_TO_NATIVE_FCT, MYF(0), name.str);
-    return NULL;
-  }
-
-  return new (thd->mem_root) Item_func_elt(POS(), item_list);
-}
-
-
-Create_func_encode Create_func_encode::s_singleton;
-
-Item*
-Create_func_encode::create(THD *thd, Item *arg1, Item *arg2)
-{
-  return new (thd->mem_root) Item_func_encode(POS(), arg1, arg2);
-}
-
-
-Create_func_encrypt Create_func_encrypt::s_singleton;
-
-Item*
-Create_func_encrypt::create_native(THD *thd, LEX_STRING name,
-                                   PT_item_list *item_list)
-{
-  Item *func= NULL;
-  int arg_count= 0;
-
-  if (item_list != NULL)
-    arg_count= item_list->elements();
-
-  switch (arg_count) {
-  case 1:
-  {
-    Item *param_1= item_list->pop_front();
-    func= new (thd->mem_root) Item_func_encrypt(POS(), param_1);
-    break;
-  }
-  case 2:
-  {
-    Item *param_1= item_list->pop_front();
-    Item *param_2= item_list->pop_front();
-    func= new (thd->mem_root) Item_func_encrypt(POS(), param_1, param_2);
-    break;
-  }
-  default:
-  {
-    my_error(ER_WRONG_PARAMCOUNT_TO_NATIVE_FCT, MYF(0), name.str);
-    break;
-  }
-  }
-
-  if (!thd->is_error())
-    push_deprecated_warn(thd, "ENCRYPT", "AES_ENCRYPT");
-
-  return func;
-}
-
-
-Create_func_endpoint Create_func_endpoint::s_singleton;
-
-Item*
-Create_func_endpoint::create(THD *thd, Item *arg1)
-{
-  return new (thd->mem_root) Item_func_spatial_decomp(POS(), arg1,
-                                                      Item_func::SP_ENDPOINT);
-}
-
-
-Create_func_envelope Create_func_envelope::s_singleton;
-
-Item*
-Create_func_envelope::create(THD *thd, Item *arg1)
-{
-  return new (thd->mem_root) Item_func_envelope(POS(), arg1);
-}
-
-
-Create_func_mbr_equals Create_func_mbr_equals::s_singleton;
-
-Item*
-Create_func_mbr_equals::create(THD *thd, Item *arg1, Item *arg2)
-{
-  return new (thd->mem_root) Item_func_spatial_mbr_rel(POS(), arg1, arg2,
-                               Item_func::SP_EQUALS_FUNC);
-}
-
-
-Create_func_equals Create_func_equals::s_singleton;
-
-Item*
-Create_func_equals::create(THD *thd, Item *arg1, Item *arg2)
-{
-  return new (thd->mem_root) Item_func_spatial_rel(POS(), arg1, arg2,
-                               Item_func::SP_EQUALS_FUNC);
-}
-
-
-Create_func_exp Create_func_exp::s_singleton;
-
-Item*
-Create_func_exp::create(THD *thd, Item *arg1)
-{
-  return new (thd->mem_root) Item_func_exp(POS(), arg1);
-}
-
-
-Create_func_export_set Create_func_export_set::s_singleton;
-
-Item*
-Create_func_export_set::create_native(THD *thd, LEX_STRING name,
-                                      PT_item_list *item_list)
-{
-  Item *func= NULL;
-  int arg_count= 0;
-
-  if (item_list != NULL)
-    arg_count= item_list->elements();
-
-  POS pos;
-  switch (arg_count) {
-  case 3:
-  {
-    Item *param_1= item_list->pop_front();
-    Item *param_2= item_list->pop_front();
-    Item *param_3= item_list->pop_front();
-    func= new (thd->mem_root) Item_func_export_set(pos, param_1, param_2,
-                                                   param_3);
-    break;
-  }
-  case 4:
-  {
-    Item *param_1= item_list->pop_front();
-    Item *param_2= item_list->pop_front();
-    Item *param_3= item_list->pop_front();
-    Item *param_4= item_list->pop_front();
-    func= new (thd->mem_root) Item_func_export_set(pos, param_1, param_2,
-                                                   param_3, param_4);
-    break;
-  }
-  case 5:
-  {
-    Item *param_1= item_list->pop_front();
-    Item *param_2= item_list->pop_front();
-    Item *param_3= item_list->pop_front();
-    Item *param_4= item_list->pop_front();
-    Item *param_5= item_list->pop_front();
-    func= new (thd->mem_root) Item_func_export_set(pos, param_1,
-                                                   param_2, param_3,
-                                                   param_4, param_5);
-    break;
-  }
-  default:
-  {
-    my_error(ER_WRONG_PARAMCOUNT_TO_NATIVE_FCT, MYF(0), name.str);
-    break;
-  }
-  }
-
-  return func;
-}
-
-
-Create_func_exteriorring Create_func_exteriorring::s_singleton;
-
-Item*
-Create_func_exteriorring::create(THD *thd, Item *arg1)
-{
-  return new (thd->mem_root) Item_func_spatial_decomp(POS(), arg1,
-                                                      Item_func::SP_EXTERIORRING);
-}
-
-
-Create_func_field Create_func_field::s_singleton;
-
-Item*
-Create_func_field::create_native(THD *thd, LEX_STRING name,
-                                 PT_item_list *item_list)
-{
-  int arg_count= 0;
-
-  if (item_list != NULL)
-    arg_count= item_list->elements();
-
-  if (arg_count < 2)
-  {
-    my_error(ER_WRONG_PARAMCOUNT_TO_NATIVE_FCT, MYF(0), name.str);
-    return NULL;
-  }
-
-  return new (thd->mem_root) Item_func_field(POS(), item_list);
-}
-
-
-Create_func_find_in_set Create_func_find_in_set::s_singleton;
-
-Item*
-Create_func_find_in_set::create(THD *thd, Item *arg1, Item *arg2)
-{
-  return new (thd->mem_root) Item_func_find_in_set(POS(), arg1, arg2);
-}
-
-
-Create_func_floor Create_func_floor::s_singleton;
-
-Item*
-Create_func_floor::create(THD *thd, Item *arg1)
-{
-  return new (thd->mem_root) Item_func_floor(POS(), arg1);
-}
-
-
-Create_func_found_rows Create_func_found_rows::s_singleton;
-
-Item*
-Create_func_found_rows::create(THD *thd)
-{
-  return new (thd->mem_root) Item_func_found_rows(POS());
-}
-
-
-Create_func_from_base64 Create_func_from_base64::s_singleton;
-
-Item*
-Create_func_from_base64::create(THD *thd, Item *arg1)
-{
-  return new (thd->mem_root) Item_func_from_base64(POS(), arg1);
-}
-
-
-Create_func_from_days Create_func_from_days::s_singleton;
-
-Item*
-Create_func_from_days::create(THD *thd, Item *arg1)
-{
-  return new (thd->mem_root) Item_func_from_days(POS(), arg1);
-}
-
-
-Create_func_from_unixtime Create_func_from_unixtime::s_singleton;
-
-Item*
-Create_func_from_unixtime::create_native(THD *thd, LEX_STRING name,
-                                         PT_item_list *item_list)
-{
-  Item *func= NULL;
-  int arg_count= 0;
-
-  if (item_list != NULL)
-    arg_count= item_list->elements();
-
-  switch (arg_count) {
-  case 1:
-  {
-    Item *param_1= item_list->pop_front();
-    func= new (thd->mem_root) Item_func_from_unixtime(POS(), param_1);
-    break;
-  }
-  case 2:
-  {
-    Item *param_1= item_list->pop_front();
-    Item *param_2= item_list->pop_front();
-    Item *ut= new (thd->mem_root) Item_func_from_unixtime(POS(), param_1);
-    func= new (thd->mem_root) Item_func_date_format(POS(), ut, param_2, 0);
-    break;
-  }
-  default:
-  {
-    my_error(ER_WRONG_PARAMCOUNT_TO_NATIVE_FCT, MYF(0), name.str);
-    break;
-  }
-  }
-
-  return func;
-}
-
-
-Create_func_geohash Create_func_geohash::s_singleton;
-
-Item*
-Create_func_geohash::create_native(THD *thd, LEX_STRING name,
-PT_item_list *item_list)
-{
-  Item *func= NULL;
-  int arg_count= 0;
-
-  if (item_list != NULL)
-    arg_count= item_list->elements();
-
-  switch (arg_count)
-  {
-  case 2:
-    {
-      Item *param_1= item_list->pop_front();
-      Item *param_2= item_list->pop_front();
-      func= new (thd->mem_root) Item_func_geohash(POS(), param_1, param_2);
-      break;
-    }
-  case 3:
-    {
-      Item *param_1= item_list->pop_front();
-      Item *param_2= item_list->pop_front();
-      Item *param_3= item_list->pop_front();
-      func= new (thd->mem_root) Item_func_geohash(POS(), param_1, param_2,
-                                                  param_3);
-      break;
-    }
-  default:
-    {
-      my_error(ER_WRONG_PARAMCOUNT_TO_NATIVE_FCT, MYF(0), name.str);
-      break;
-    }
-  }
-
-  return func;
-}
-
-
-Create_func_geometry_from_text Create_func_geometry_from_text::s_singleton;
-
-Item*
-Create_func_geometry_from_text::create_native(THD *thd, LEX_STRING name,
-                                              PT_item_list *item_list)
-{
-  Item *func= NULL;
-  int arg_count= 0;
-
-  if (item_list != NULL)
-    arg_count= item_list->elements();
-
-  POS pos;
-  switch (arg_count) {
-  case 1:
-  {
-    Item *param_1= item_list->pop_front();
-    func= new (thd->mem_root) Item_func_geometry_from_text(pos, param_1);
-    break;
-  }
-  case 2:
-  {
-    Item *param_1= item_list->pop_front();
-    Item *param_2= item_list->pop_front();
-    func= new (thd->mem_root) Item_func_geometry_from_text(pos, param_1, param_2);
-    break;
-  }
-  default:
-  {
-    my_error(ER_WRONG_PARAMCOUNT_TO_NATIVE_FCT, MYF(0), name.str);
-    break;
-  }
-  }
-
-  return func;
-}
-
-
-Create_func_geometry_from_wkb Create_func_geometry_from_wkb::s_singleton;
-
-Item*
-Create_func_geometry_from_wkb::create_native(THD *thd, LEX_STRING name,
-                                             PT_item_list *item_list)
-{
-  Item *func= NULL;
-  int arg_count= 0;
-
-  if (item_list != NULL)
-    arg_count= item_list->elements();
-
-  POS pos;
-  switch (arg_count) {
-  case 1:
-  {
-    Item *param_1= item_list->pop_front();
-    func= new (thd->mem_root) Item_func_geometry_from_wkb(pos, param_1);
-    break;
-  }
-  case 2:
-  {
-    Item *param_1= item_list->pop_front();
-    Item *param_2= item_list->pop_front();
-    func= new (thd->mem_root) Item_func_geometry_from_wkb(pos, param_1, param_2);
-    break;
-  }
-  default:
-  {
-    my_error(ER_WRONG_PARAMCOUNT_TO_NATIVE_FCT, MYF(0), name.str);
-    break;
-  }
-  }
-
-  return func;
-}
-
-
-Create_func_geometry_type Create_func_geometry_type::s_singleton;
-
-Item*
-Create_func_geometry_type::create(THD *thd, Item *arg1)
-{
-  return new (thd->mem_root) Item_func_geometry_type(POS(), arg1);
-}
-
-
-Create_func_geometryn Create_func_geometryn::s_singleton;
-
-Item*
-Create_func_geometryn::create(THD *thd, Item *arg1, Item *arg2)
-{
-  return new (thd->mem_root) Item_func_spatial_decomp_n(POS(), arg1, arg2,
-                                                        Item_func::SP_GEOMETRYN);
-}
-
-
-Create_func_geomfromgeojson Create_func_geomfromgeojson::s_singleton;
-
-Item*
-Create_func_geomfromgeojson::create_native(THD *thd, LEX_STRING name,
-                                           PT_item_list *item_list)
-{
-  Item *func= NULL;
-  int arg_count= 0;
-
-  if (item_list != NULL)
-    arg_count= item_list->elements();
-
-  POS pos;
-  switch (arg_count)
-  {
-  case 1:
-    {
-      Item *geojson_str= item_list->pop_front();
-      func= new (thd->mem_root) Item_func_geomfromgeojson(pos, geojson_str);
-      break;
-    }
-  case 2:
-    {
-      Item *geojson_str= item_list->pop_front();
-      Item *options= item_list->pop_front();
-      func= new (thd->mem_root) Item_func_geomfromgeojson(pos, geojson_str,
-                                                          options);
-      break;
-    }
-  case 3:
-    {
-      Item *geojson_str= item_list->pop_front();
-      Item *options= item_list->pop_front();
-      Item *srid= item_list->pop_front();
-      func= new (thd->mem_root) Item_func_geomfromgeojson(pos, geojson_str,
-                                                          options, srid);
-      break;
-    }
-  default:
-    {
-      my_error(ER_WRONG_PARAMCOUNT_TO_NATIVE_FCT, MYF(0), name.str);
-      break;
-    }
-  }
-
-  return func;
-}
-
-
-Create_func_get_lock Create_func_get_lock::s_singleton;
-
-Item*
-Create_func_get_lock::create(THD *thd, Item *arg1, Item *arg2)
-{
-  return new (thd->mem_root) Item_func_get_lock(POS(), arg1, arg2);
-}
-
-
-Create_func_glength Create_func_glength::s_singleton;
-
-Item*
-Create_func_glength::create(THD *thd, Item *arg1)
-{
-  return new (thd->mem_root) Item_func_glength(POS(), arg1);
-}
-
-
-Create_func_greatest Create_func_greatest::s_singleton;
-
-Item*
-Create_func_greatest::create_native(THD *thd, LEX_STRING name,
-                                    PT_item_list *item_list)
-{
-  int arg_count= 0;
-
-  if (item_list != NULL)
-    arg_count= item_list->elements();
-
-  if (arg_count < 2)
-  {
-    my_error(ER_WRONG_PARAMCOUNT_TO_NATIVE_FCT, MYF(0), name.str);
-    return NULL;
-  }
-
-  return new (thd->mem_root) Item_func_max(POS(), item_list);
-}
-
-
-Create_func_gtid_subtract Create_func_gtid_subtract::s_singleton;
-
-Item*
-Create_func_gtid_subtract::create(THD *thd, Item *arg1, Item *arg2)
-{
-  return new (thd->mem_root) Item_func_gtid_subtract(POS(), arg1, arg2);
-}
-
-
-Create_func_gtid_subset Create_func_gtid_subset::s_singleton;
-
-Item*
-Create_func_gtid_subset::create(THD *thd, Item *arg1, Item *arg2)
-{
-  return new (thd->mem_root) Item_func_gtid_subset(POS(), arg1, arg2);
-}
-
-
-Create_func_hex Create_func_hex::s_singleton;
-
-Item*
-Create_func_hex::create(THD *thd, Item *arg1)
-{
-  return new (thd->mem_root) Item_func_hex(POS(), arg1);
-}
-
-
-Create_func_ifnull Create_func_ifnull::s_singleton;
-
-Item*
-Create_func_ifnull::create(THD *thd, Item *arg1, Item *arg2)
-{
-  return new (thd->mem_root) Item_func_ifnull(POS(), arg1, arg2);
-}
-
-
-Create_func_inet_ntoa Create_func_inet_ntoa::s_singleton;
-
-Item*
-Create_func_inet_ntoa::create(THD *thd, Item *arg1)
-{
-  return new (thd->mem_root) Item_func_inet_ntoa(POS(), arg1);
-}
-
-
-Create_func_inet6_aton Create_func_inet6_aton::s_singleton;
-
-Item*
-Create_func_inet6_aton::create(THD *thd, Item *arg1)
-{
-  return new (thd->mem_root) Item_func_inet6_aton(POS(), arg1);
-}
-
-
-Create_func_inet6_ntoa Create_func_inet6_ntoa::s_singleton;
-
-Item*
-Create_func_inet6_ntoa::create(THD *thd, Item *arg1)
-{
-  return new (thd->mem_root) Item_func_inet6_ntoa(POS(), arg1);
-}
-
-
-Create_func_inet_aton Create_func_inet_aton::s_singleton;
-
-Item*
-Create_func_inet_aton::create(THD *thd, Item *arg1)
-{
-  return new (thd->mem_root) Item_func_inet_aton(POS(), arg1);
-}
-
-
-Create_func_is_ipv4 Create_func_is_ipv4::s_singleton;
-
-Item*
-Create_func_is_ipv4::create(THD *thd, Item *arg1)
-{
-  return new (thd->mem_root) Item_func_is_ipv4(POS(), arg1);
-}
-
-Create_func_rotate_system_key Create_func_rotate_system_key::s_singleton;
-
-Item*
-Create_func_rotate_system_key::create(THD *thd, Item *arg1)
-{
-  return new (thd->mem_root) Item_func_rotate_system_key(POS(), arg1);
-}
-
-Create_func_is_ipv6 Create_func_is_ipv6::s_singleton;
-
-Item*
-Create_func_is_ipv6::create(THD *thd, Item *arg1)
-{
-  return new (thd->mem_root) Item_func_is_ipv6(POS(), arg1);
-}
-
-
-Create_func_is_ipv4_compat Create_func_is_ipv4_compat::s_singleton;
-
-Item*
-Create_func_is_ipv4_compat::create(THD *thd, Item *arg1)
-{
-  return new (thd->mem_root) Item_func_is_ipv4_compat(POS(), arg1);
-}
-
-
-Create_func_is_ipv4_mapped Create_func_is_ipv4_mapped::s_singleton;
-
-Item*
-Create_func_is_ipv4_mapped::create(THD *thd, Item *arg1)
-{
-  return new (thd->mem_root) Item_func_is_ipv4_mapped(POS(), arg1);
-}
-
-
-Create_func_instr Create_func_instr::s_singleton;
-
-Item*
-Create_func_instr::create(THD *thd, Item *arg1, Item *arg2)
-{
-  return new (thd->mem_root) Item_func_instr(POS(), arg1, arg2);
-}
-
-
-Create_func_interiorringn Create_func_interiorringn::s_singleton;
-
-Item*
-Create_func_interiorringn::create(THD *thd, Item *arg1, Item *arg2)
-{
-  return new (thd->mem_root) Item_func_spatial_decomp_n(POS(), arg1, arg2,
-                                                        Item_func::SP_INTERIORRINGN);
-}
-
-
-Create_func_mbr_intersects Create_func_mbr_intersects::s_singleton;
-
-Item*
-Create_func_mbr_intersects::create(THD *thd, Item *arg1, Item *arg2)
-{
-  return new (thd->mem_root) Item_func_spatial_mbr_rel(POS(), arg1, arg2,
-                               Item_func::SP_INTERSECTS_FUNC);
-}
-
-
-Create_func_intersects Create_func_intersects::s_singleton;
-
-Item*
-Create_func_intersects::create(THD *thd, Item *arg1, Item *arg2)
-{
-  return new (thd->mem_root) Item_func_spatial_rel(POS(), arg1, arg2,
-                                                   Item_func::SP_INTERSECTS_FUNC);
-}
-
-
-Create_func_intersection Create_func_intersection::s_singleton;
-
-Item*
-Create_func_intersection::create(THD *thd, Item *arg1, Item *arg2)
-{
-  return new (thd->mem_root) Item_func_spatial_operation(POS(), arg1, arg2,
-                               Item_func_spatial_operation::op_intersection);
-}
-
-
-Create_func_difference Create_func_difference::s_singleton;
-
-Item*
-Create_func_difference::create(THD *thd, Item *arg1, Item *arg2)
-{
-  return new (thd->mem_root) Item_func_spatial_operation(POS(), arg1, arg2,
-                               Item_func_spatial_operation::op_difference);
-}
-
-
-Create_func_union Create_func_union::s_singleton;
-
-Item*
-Create_func_union::create(THD *thd, Item *arg1, Item *arg2)
-{
-  return new (thd->mem_root) Item_func_spatial_operation(POS(), arg1, arg2,
-                               Item_func_spatial_operation::op_union);
-}
-
-
-Create_func_symdifference Create_func_symdifference::s_singleton;
-
-Item*
-Create_func_symdifference::create(THD *thd, Item *arg1, Item *arg2)
-{
-  return new (thd->mem_root) Item_func_spatial_operation(POS(), arg1, arg2,
-                               Item_func_spatial_operation::op_symdifference);
-}
-
-
-Create_func_buffer Create_func_buffer::s_singleton;
-
-Item*
-Create_func_buffer::create_native(THD *thd, LEX_STRING name,
-                                  PT_item_list *item_list)
-{
-  int arg_count= 0;
-
-  if (item_list != NULL)
-    arg_count= item_list->elements();
-
-  if (arg_count < 2 || arg_count > 5)
-  {
-    my_error(ER_WRONG_PARAMCOUNT_TO_NATIVE_FCT, MYF(0), name.str);
-    return NULL;
-  }
-  return new (thd->mem_root) Item_func_buffer(POS(), item_list);
-
-}
-
-
-Create_func_is_free_lock Create_func_is_free_lock::s_singleton;
-
-Item*
-Create_func_is_free_lock::create(THD *thd, Item *arg1)
-{
-  return new (thd->mem_root) Item_func_is_free_lock(POS(), arg1);
-}
-
-
-Create_func_is_used_lock Create_func_is_used_lock::s_singleton;
-
-Item*
-Create_func_is_used_lock::create(THD *thd, Item *arg1)
-{
-  return new (thd->mem_root) Item_func_is_used_lock(POS(), arg1);
-}
-
-
-Create_func_isclosed Create_func_isclosed::s_singleton;
-
-Item*
-Create_func_isclosed::create(THD *thd, Item *arg1)
-{
-  return new (thd->mem_root) Item_func_isclosed(POS(), arg1);
-}
-
-
-Create_func_isempty Create_func_isempty::s_singleton;
-
-Item*
-Create_func_isempty::create(THD *thd, Item *arg1)
-{
-  return new (thd->mem_root) Item_func_isempty(POS(), arg1);
-}
-
-
-Create_func_isnull Create_func_isnull::s_singleton;
-
-Item*
-Create_func_isnull::create(THD *thd, Item *arg1)
-{
-  return new (thd->mem_root) Item_func_isnull(POS(), arg1);
-}
-
-
-Create_func_issimple Create_func_issimple::s_singleton;
-
-Item*
-Create_func_issimple::create(THD *thd, Item *arg1)
-{
-  return new (thd->mem_root) Item_func_issimple(POS(), arg1);
-}
-
-
-Create_func_json_valid Create_func_json_valid::s_singleton;
-
-Item*
-Create_func_json_valid::create(THD *thd, Item *arg1)
-{
-  return new (thd->mem_root) Item_func_json_valid(POS(), arg1);
-}
-
-Create_func_json_contains Create_func_json_contains::s_singleton;
-
-Item*
-Create_func_json_contains::create_native(THD *thd, LEX_STRING name,
-                                         PT_item_list *item_list)
-{
-  Item* func= NULL;
-  int arg_count= 0;
-
-  if (item_list != NULL)
-    arg_count= item_list->elements();
-
-  if (arg_count == 2 || arg_count == 3)
-  {
-    func= new (thd->mem_root) Item_func_json_contains(thd, POS(), item_list);
-  }
-  else
-  {
-    my_error(ER_WRONG_PARAMCOUNT_TO_NATIVE_FCT, MYF(0), name.str);
-  }
-
-  return func;
-}
-
-Create_func_json_contains_path Create_func_json_contains_path::s_singleton;
-
-Item*
-Create_func_json_contains_path::create_native(THD *thd, LEX_STRING name,
-                                              PT_item_list *item_list)
-{
-  Item* func= NULL;
-  int arg_count= 0;
-
-  if (item_list != NULL)
-    arg_count= item_list->elements();
-
-  if (!(arg_count >= 3))
-  {
-    my_error(ER_WRONG_PARAMCOUNT_TO_NATIVE_FCT, MYF(0), name.str);
-  }
-  else
-  {
-    func= new (thd->mem_root) Item_func_json_contains_path(thd, POS(), item_list);
-  }
-
-  return func;
-}
-
-Create_func_json_length Create_func_json_length::s_singleton;
-
-Item*
-Create_func_json_length::create_native(THD *thd, LEX_STRING name,
-                                PT_item_list *item_list)
-{
-  Item* func= NULL;
-  int arg_count= 0;
-
-  if (item_list != NULL)
-    arg_count= item_list->elements();
-
-  switch (arg_count) {
-  case 1:
-  {
-    Item *param_1= item_list->pop_front();
-    func= new (thd->mem_root) Item_func_json_length(thd, POS(), param_1);
-    break;
-  }
-  case 2:
-  {
-    Item *param_1= item_list->pop_front();
-    Item *param_2= item_list->pop_front();
-    func= new (thd->mem_root) Item_func_json_length(thd, POS(), param_1, param_2);
-    break;
-  }
-  default:
-  {
-    my_error(ER_WRONG_PARAMCOUNT_TO_NATIVE_FCT, MYF(0), name.str);
-    break;
-  }
-  }
-
-  return func;
-}
-
-Create_func_json_depth Create_func_json_depth::s_singleton;
-
-Item*
-Create_func_json_depth::create_native(THD *thd, LEX_STRING name,
-                                PT_item_list *item_list)
-{
-  Item* func= NULL;
-  int arg_count= 0;
-
-  if (item_list != NULL)
-  {
-    arg_count= item_list->elements();
-  }
-
-  if (arg_count != 1)
-  {
-    my_error(ER_WRONG_PARAMCOUNT_TO_NATIVE_FCT, MYF(0), name.str);
-  }
-  else
-  {
-    Item *param_1= item_list->pop_front();
-
-    func= new (thd->mem_root) Item_func_json_depth(POS(), param_1);
-  }
-
-  return func;
-}
-
-Create_func_json_type Create_func_json_type::s_singleton;
-
-Item*
-Create_func_json_type::create(THD *thd, Item *arg1)
-{
-  return new (thd->mem_root) Item_func_json_type(POS(), arg1);
-}
-
-Create_func_json_keys Create_func_json_keys::s_singleton;
-
-Item*
-Create_func_json_keys::create_native(THD *thd, LEX_STRING name,
-                                     PT_item_list *item_list)
-{
-  Item* func= NULL;
-  int arg_count= 0;
-
-  if (item_list != NULL)
-    arg_count= item_list->elements();
-
-  switch (arg_count)
-  {
-  case 1:
-    {
-      Item *param_1= item_list->pop_front();
-      func= new (thd->mem_root) Item_func_json_keys(thd, POS(), param_1);
-      break;
-    }
-  case 2:
-    {
-      Item *param_1= item_list->pop_front();
-      Item *param_2= item_list->pop_front();
-      func= new (thd->mem_root) Item_func_json_keys(thd, POS(),
-                                                    param_1, param_2);
-      break;
-    }
-  default:
-    my_error(ER_WRONG_PARAMCOUNT_TO_NATIVE_FCT, MYF(0), name.str);
-    break;
-  }
-
-  return func;
-}
-
-Create_func_json_extract Create_func_json_extract::s_singleton;
-
-Item*
-Create_func_json_extract::create_native(THD *thd, LEX_STRING name,
-                                     PT_item_list *item_list)
-{
-  Item* func= NULL;
-  int arg_count= 0;
-
-  if (item_list != NULL)
-    arg_count= item_list->elements();
-
-  if (arg_count < 2)
-  {
-    my_error(ER_WRONG_PARAMCOUNT_TO_NATIVE_FCT, MYF(0), name.str);
-  }
-  else
-  {
-    func= new (thd->mem_root) Item_func_json_extract(thd, POS(), item_list);
-  }
-
-  return func;
-}
-
-Create_func_json_array_append Create_func_json_array_append::s_singleton;
-
-Item*
-Create_func_json_array_append::create_native(THD *thd, LEX_STRING name,
-                                     PT_item_list *item_list)
-{
-  Item* func= NULL;
-  int arg_count= 0;
-
-  if (item_list != NULL)
-    arg_count= item_list->elements();
-
-  if (arg_count < 3)
-  {
-    my_error(ER_WRONG_PARAMCOUNT_TO_NATIVE_FCT, MYF(0), name.str);
-  }
-
-  if (arg_count % 2 == 0) // 3,5,7, ..., (k*2)+1 args allowed
-  {
-    my_error(ER_WRONG_PARAMCOUNT_TO_NATIVE_FCT, MYF(0), name.str);
-  }
-  else
-  {
-    func= new (thd->mem_root) Item_func_json_array_append(thd, POS(), item_list);
-  }
-
-  return func;
-}
-
-Create_func_json_insert Create_func_json_insert::s_singleton;
-
-Item*
-Create_func_json_insert::create_native(THD *thd, LEX_STRING name,
-                                     PT_item_list *item_list)
-{
-  Item* func= NULL;
-  int arg_count= 0;
-
-  if (item_list != NULL)
-    arg_count= item_list->elements();
-
-  if (arg_count < 3)
-  {
-    my_error(ER_WRONG_PARAMCOUNT_TO_NATIVE_FCT, MYF(0), name.str);
-  }
-
-  if (arg_count % 2 == 0) // 3,5,7, ..., (k*2)+1 args allowed
-  {
-    my_error(ER_WRONG_PARAMCOUNT_TO_NATIVE_FCT, MYF(0), name.str);
-  }
-  else
-  {
-    func= new (thd->mem_root) Item_func_json_insert(thd, POS(), item_list);
-  }
-
-  return func;
-}
-
-Create_func_json_array_insert Create_func_json_array_insert::s_singleton;
-
-Item*
-Create_func_json_array_insert::create_native(THD *thd,
-                                             LEX_STRING name,
-                                             PT_item_list *item_list)
-{
-  Item *func= NULL;
-  int arg_count= 0;
-
-  if (item_list != NULL)
-    arg_count= item_list->elements();
-
-  if (arg_count < 3)
-  {
-    my_error(ER_WRONG_PARAMCOUNT_TO_NATIVE_FCT, MYF(0), name.str);
-    return NULL;
-  }
-
-  if (arg_count % 2 == 0) // 3,5,7, ..., (k*2)+1 args allowed
-  {
-    my_error(ER_WRONG_PARAMCOUNT_TO_NATIVE_FCT, MYF(0), name.str);
-  }
-  else
-  {
-    func= new (thd->mem_root) Item_func_json_array_insert(thd,
-                                                          POS(),
-                                                          item_list);
-  }
-
-  return func;
-}
-
-Create_func_json_row_object Create_func_json_row_object::s_singleton;
-
-Item*
-Create_func_json_row_object::create_native(THD *thd, LEX_STRING name,
-                                     PT_item_list *item_list)
-{
-  Item* func= NULL;
-  int arg_count= 0;
-
-  if (item_list != NULL)
-    arg_count= item_list->elements();
-
-  if (arg_count % 2 != 0) // arguments come in pairs
-  {
-    my_error(ER_WRONG_PARAMCOUNT_TO_NATIVE_FCT, MYF(0), name.str);
-  }
-  else
-  {
-    func= new (thd->mem_root) Item_func_json_row_object(thd, POS(), item_list);
-  }
-
-  return func;
-}
-
-Create_func_json_search Create_func_json_search::s_singleton;
-
-Item*
-Create_func_json_search::create_native(THD *thd, LEX_STRING name,
-                                     PT_item_list *item_list)
-{
-  Item* func= NULL;
-  int arg_count= 0;
-
-  if (item_list != NULL)
-    arg_count= item_list->elements();
-
-  if (arg_count < 3)
-  {
-    my_error(ER_WRONG_PARAMCOUNT_TO_NATIVE_FCT, MYF(0), name.str);
-  }
-  else
-  {
-    func= new (thd->mem_root) Item_func_json_search(thd, POS(), item_list);
-  }
-
-  return func;
-}
-
-Create_func_json_set Create_func_json_set::s_singleton;
-
-Item*
-Create_func_json_set::create_native(THD *thd, LEX_STRING name,
-                                     PT_item_list *item_list)
-{
-  Item* func= NULL;
-  int arg_count= 0;
-
-  if (item_list != NULL)
-    arg_count= item_list->elements();
-
-  if (arg_count < 3)
-  {
-    my_error(ER_WRONG_PARAMCOUNT_TO_NATIVE_FCT, MYF(0), name.str);
-  }
-
-  if (arg_count % 2 == 0) // 3,5,7, ..., (k*2)+1 args allowed
-  {
-    my_error(ER_WRONG_PARAMCOUNT_TO_NATIVE_FCT, MYF(0), name.str);
-  }
-  else
-  {
-    func= new (thd->mem_root) Item_func_json_set(thd, POS(), item_list);
-  }
-
-  return func;
-}
-
-Create_func_json_replace Create_func_json_replace::s_singleton;
-
-Item*
-Create_func_json_replace::create_native(THD *thd, LEX_STRING name,
-                                     PT_item_list *item_list)
-{
-  Item* func= NULL;
-  int arg_count= 0;
-
-  if (item_list != NULL)
-    arg_count= item_list->elements();
-
-  if (arg_count < 3)
-  {
-    my_error(ER_WRONG_PARAMCOUNT_TO_NATIVE_FCT, MYF(0), name.str);
-  }
-
-  if (arg_count % 2 == 0) // 3,5,7, ..., (k*2)+1 args allowed
-  {
-    my_error(ER_WRONG_PARAMCOUNT_TO_NATIVE_FCT, MYF(0), name.str);
-  }
-  else
-  {
-    func= new (thd->mem_root) Item_func_json_replace(thd, POS(), item_list);
-  }
-
-  return func;
-}
-
-Create_func_json_array Create_func_json_array::s_singleton;
-
-Item*
-Create_func_json_array::create_native(THD *thd, LEX_STRING name,
-                                     PT_item_list *item_list)
-{
-  return new (thd->mem_root) Item_func_json_array(thd, POS(), item_list);
-}
-
-Create_func_json_remove Create_func_json_remove::s_singleton;
-
-Item*
-Create_func_json_remove::create_native(THD *thd, LEX_STRING name,
-                                     PT_item_list *item_list)
-{
-  Item* func= NULL;
-  int arg_count= 0;
-
-  if (item_list != NULL)
-  {
-    arg_count= item_list->elements();
-  }
-
-  if (arg_count < 2)
-  {
-    my_error(ER_WRONG_PARAMCOUNT_TO_NATIVE_FCT, MYF(0), name.str);
-  }
-  else
-  {
-    func= new (thd->mem_root) Item_func_json_remove(thd, POS(), item_list);
-  }
-
-  return func;
-}
-
-Create_func_isvalid Create_func_isvalid::s_singleton;
-
-Item*
-Create_func_isvalid::create(THD *thd, Item *arg1)
-{
-  return new (thd->mem_root) Item_func_isvalid(POS(), arg1);
-}
-
-
-Create_func_validate Create_func_validate::s_singleton;
-
-Item*
-Create_func_validate::create(THD *thd, Item *arg1)
-{
-  return new (thd->mem_root) Item_func_validate(POS(), arg1);
-}
-
-
-Create_func_json_merge Create_func_json_merge::s_singleton;
-
-Item*
-Create_func_json_merge::create_native(THD *thd, LEX_STRING name,
-                                     PT_item_list *item_list)
-{
-  Item* func= NULL;
-  int arg_count= 0;
-
-  if (item_list != NULL)
-  {
-    arg_count= item_list->elements();
-  }
-
-  if (arg_count < 2)
-  {
-    my_error(ER_WRONG_PARAMCOUNT_TO_NATIVE_FCT, MYF(0), name.str);
-  }
-  else
-  {
-    func= new (thd->mem_root) Item_func_json_merge(thd, POS(), item_list);
-  }
-
-  return func;
-}
-
-Create_func_json_quote Create_func_json_quote::s_singleton;
-
-Item*
-Create_func_json_quote::create_native(THD *thd, LEX_STRING name,
-                                     PT_item_list *item_list)
-{
-  Item* func= NULL;
-  int arg_count= 0;
-
-  if (item_list != NULL)
-  {
-    arg_count= item_list->elements();
-  }
-
-  if (arg_count != 1)
-  {
-    my_error(ER_WRONG_PARAMCOUNT_TO_NATIVE_FCT, MYF(0), name.str);
-  }
-  else
-  {
-    func= new (thd->mem_root) Item_func_json_quote(POS(), item_list);
-  }
-
-  return func;
-}
-
-Create_func_json_unquote Create_func_json_unquote::s_singleton;
-
-Item*
-Create_func_json_unquote::create_native(THD *thd, LEX_STRING name,
-                                     PT_item_list *item_list)
-{
-  Item* func= NULL;
-  int arg_count= 0;
-
-  if (item_list != NULL)
-  {
-    arg_count= item_list->elements();
-  }
-
-  if (arg_count != 1)
-  {
-    my_error(ER_WRONG_PARAMCOUNT_TO_NATIVE_FCT, MYF(0), name.str);
-  }
-  else
-  {
-    func= new (thd->mem_root) Item_func_json_unquote(POS(), item_list);
-  }
-
-  return func;
-}
-
-Create_func_last_day Create_func_last_day::s_singleton;
-
-Item*
-Create_func_last_day::create(THD *thd, Item *arg1)
-{
-  return new (thd->mem_root) Item_func_last_day(POS(), arg1);
-}
-
-
-Create_func_latfromgeohash Create_func_latfromgeohash::s_singleton;
-
-Item*
-Create_func_latfromgeohash::create(THD *thd, Item *arg1)
-{
-  return new (thd->mem_root) Item_func_latfromgeohash(POS(), arg1);
-}
-
-
-Create_func_last_insert_id Create_func_last_insert_id::s_singleton;
-
-Item*
-Create_func_last_insert_id::create_native(THD *thd, LEX_STRING name,
-                                          PT_item_list *item_list)
-{
-  Item *func= NULL;
-  int arg_count= 0;
-
-  if (item_list != NULL)
-    arg_count= item_list->elements();
-
-  POS pos;
-  switch (arg_count) {
-  case 0:
-  {
-    func= new (thd->mem_root) Item_func_last_insert_id(pos);
-    break;
-  }
-  case 1:
-  {
-    Item *param_1= item_list->pop_front();
-    func= new (thd->mem_root) Item_func_last_insert_id(pos, param_1);
-    break;
-  }
-  default:
-  {
-    my_error(ER_WRONG_PARAMCOUNT_TO_NATIVE_FCT, MYF(0), name.str);
-    break;
-  }
-  }
-
-  return func;
-}
-
-
-Create_func_lower Create_func_lower::s_singleton;
-
-Item*
-Create_func_lower::create(THD *thd, Item *arg1)
-{
-  return new (thd->mem_root) Item_func_lower(POS(), arg1);
-}
-
-
-Create_func_least Create_func_least::s_singleton;
-
-Item*
-Create_func_least::create_native(THD *thd, LEX_STRING name,
-                                 PT_item_list *item_list)
-{
-  int arg_count= 0;
-
-  if (item_list != NULL)
-    arg_count= item_list->elements();
-
-  if (arg_count < 2)
-  {
-    my_error(ER_WRONG_PARAMCOUNT_TO_NATIVE_FCT, MYF(0), name.str);
-    return NULL;
-  }
-
-  return new (thd->mem_root) Item_func_min(POS(), item_list);
-}
-
-
-Create_func_length Create_func_length::s_singleton;
-
-Item*
-Create_func_length::create(THD *thd, Item *arg1)
-{
-  return new (thd->mem_root) Item_func_length(POS(), arg1);
-}
-
-
-#ifndef DBUG_OFF
-Create_func_like_range_min Create_func_like_range_min::s_singleton;
-
-Item*
-Create_func_like_range_min::create(THD *thd, Item *arg1, Item *arg2)
-{
-  return new (thd->mem_root) Item_func_like_range_min(POS(), arg1, arg2);
-}
-
-
-Create_func_like_range_max Create_func_like_range_max::s_singleton;
-
-Item*
-Create_func_like_range_max::create(THD *thd, Item *arg1, Item *arg2)
-{
-  return new (thd->mem_root) Item_func_like_range_max(POS(), arg1, arg2);
-}
-#endif
-
-
-Create_func_ln Create_func_ln::s_singleton;
-
-Item*
-Create_func_ln::create(THD *thd, Item *arg1)
-{
-  return new (thd->mem_root) Item_func_ln(POS(), arg1);
-}
-
-
-Create_func_load_file Create_func_load_file::s_singleton;
-
-Item*
-Create_func_load_file::create(THD *thd, Item *arg1)
-{
-  return new (thd->mem_root) Item_load_file(POS(), arg1);
-}
-
-
-Create_func_locate Create_func_locate::s_singleton;
-
-Item*
-Create_func_locate::create_native(THD *thd, LEX_STRING name,
-                                  PT_item_list *item_list)
-{
-  Item *func= NULL;
-  int arg_count= 0;
-
-  if (item_list != NULL)
-    arg_count= item_list->elements();
-
-  POS pos;
-  switch (arg_count) {
-  case 2:
-  {
-    Item *param_1= item_list->pop_front();
-    Item *param_2= item_list->pop_front();
-    /* Yes, parameters in that order : 2, 1 */
-    func= new (thd->mem_root) Item_func_locate(pos, param_2, param_1);
-    break;
-  }
-  case 3:
-  {
-    Item *param_1= item_list->pop_front();
-    Item *param_2= item_list->pop_front();
-    Item *param_3= item_list->pop_front();
-    /* Yes, parameters in that order : 2, 1, 3 */
-    func= new (thd->mem_root) Item_func_locate(pos, param_2, param_1, param_3);
-    break;
-  }
-  default:
-  {
-    my_error(ER_WRONG_PARAMCOUNT_TO_NATIVE_FCT, MYF(0), name.str);
-    break;
-  }
-  }
-
-  return func;
-}
-
-
-Create_func_log Create_func_log::s_singleton;
-
-Item*
-Create_func_log::create_native(THD *thd, LEX_STRING name,
-                               PT_item_list *item_list)
-{
-  Item *func= NULL;
-  int arg_count= 0;
-
-  if (item_list != NULL)
-    arg_count= item_list->elements();
-
-  switch (arg_count) {
-  case 1:
-  {
-    Item *param_1= item_list->pop_front();
-    func= new (thd->mem_root) Item_func_log(POS(), param_1);
-    break;
-  }
-  case 2:
-  {
-    Item *param_1= item_list->pop_front();
-    Item *param_2= item_list->pop_front();
-    func= new (thd->mem_root) Item_func_log(POS(), param_1, param_2);
-    break;
-  }
-  default:
-  {
-    my_error(ER_WRONG_PARAMCOUNT_TO_NATIVE_FCT, MYF(0), name.str);
-    break;
-  }
-  }
-
-  return func;
-}
-
-
-Create_func_log10 Create_func_log10::s_singleton;
-
-Item*
-Create_func_log10::create(THD *thd, Item *arg1)
-{
-  return new (thd->mem_root) Item_func_log10(POS(), arg1);
-}
-
-
-Create_func_log2 Create_func_log2::s_singleton;
-
-Item*
-Create_func_log2::create(THD *thd, Item *arg1)
-{
-  return new (thd->mem_root) Item_func_log2(POS(), arg1);
-}
-
-
-Create_func_longfromgeohash Create_func_longfromgeohash::s_singleton;
-
-Item*
-Create_func_longfromgeohash::create(THD *thd, Item *arg1)
-{
-  return new (thd->mem_root) Item_func_longfromgeohash(POS(), arg1);
-}
-
-
-Create_func_lpad Create_func_lpad::s_singleton;
-
-Item*
-Create_func_lpad::create(THD *thd, Item *arg1, Item *arg2, Item *arg3)
-{
-  return new (thd->mem_root) Item_func_lpad(POS(), arg1, arg2, arg3);
-}
-
-
-Create_func_ltrim Create_func_ltrim::s_singleton;
-
-Item*
-Create_func_ltrim::create(THD *thd, Item *arg1)
-{
-  return new (thd->mem_root) Item_func_trim(POS(), arg1,
-                                            Item_func_trim::TRIM_LTRIM);
-}
-
-
-Create_func_makedate Create_func_makedate::s_singleton;
-
-Item*
-Create_func_makedate::create(THD *thd, Item *arg1, Item *arg2)
-{
-  return new (thd->mem_root) Item_func_makedate(POS(), arg1, arg2);
-}
-
-
-Create_func_make_envelope Create_func_make_envelope::s_singleton;
-
-Item*
-Create_func_make_envelope::create(THD *thd, Item *arg1, Item *arg2)
-{
-  return new (thd->mem_root) Item_func_make_envelope(POS(), arg1, arg2);
-}
-
-
-Create_func_maketime Create_func_maketime::s_singleton;
-
-Item*
-Create_func_maketime::create(THD *thd, Item *arg1, Item *arg2, Item *arg3)
-{
-  return new (thd->mem_root) Item_func_maketime(POS(), arg1, arg2, arg3);
-}
-
-
-Create_func_make_set Create_func_make_set::s_singleton;
-
-Item*
-Create_func_make_set::create_native(THD *thd, LEX_STRING name,
-                                    PT_item_list *item_list)
-{
-  int arg_count= 0;
-
-  if (item_list != NULL)
-    arg_count= item_list->elements();
-
-  if (arg_count < 2)
-  {
-    my_error(ER_WRONG_PARAMCOUNT_TO_NATIVE_FCT, MYF(0), name.str);
-    return NULL;
-  }
-
-  Item *param_1= item_list->pop_front();
-  return new (thd->mem_root) Item_func_make_set(POS(), param_1,
-                                                item_list);
-}
-
-
-Create_func_master_pos_wait Create_func_master_pos_wait::s_singleton;
-
-Item*
-Create_func_master_pos_wait::create_native(THD *thd, LEX_STRING name,
-                                           PT_item_list *item_list)
-
-{
-  Item *func= NULL;
-  int arg_count= 0;
-
-  if (item_list != NULL)
-    arg_count= item_list->elements();
-
-  POS pos;
-  switch (arg_count) {
-  case 2:
-  {
-    Item *param_1= item_list->pop_front();
-    Item *param_2= item_list->pop_front();
-    func= new (thd->mem_root) Item_master_pos_wait(pos, param_1, param_2);
-    break;
-  }
-  case 3:
-  {
-    Item *param_1= item_list->pop_front();
-    Item *param_2= item_list->pop_front();
-    Item *param_3= item_list->pop_front();
-    func= new (thd->mem_root) Item_master_pos_wait(pos, param_1, param_2, param_3);
-    break;
-  }
-  case 4:
-  {
-    Item *param_1= item_list->pop_front();
-    Item *param_2= item_list->pop_front();
-    Item *param_3= item_list->pop_front();
-    Item *param_4= item_list->pop_front();
-    func= new (thd->mem_root) Item_master_pos_wait(pos, param_1, param_2, param_3,
-                                                   param_4);
-    break;
-  }
-  default:
-  {
-    my_error(ER_WRONG_PARAMCOUNT_TO_NATIVE_FCT, MYF(0), name.str);
-    break;
-  }
-  }
-
-  return func;
-}
-
-Create_func_master_gtid_set_wait Create_func_master_gtid_set_wait::s_singleton;
-
-Item*
-Create_func_master_gtid_set_wait::create_native(THD *thd, LEX_STRING name,
-                                                PT_item_list *item_list)
-
-{
-  Item *func= NULL;
-  int arg_count= 0;
-
-  if (item_list != NULL)
-    arg_count= item_list->elements();
-
-  POS pos;
-  switch (arg_count) {
-  case 1:
-  {
-    Item *param_1= item_list->pop_front();
-    func= new (thd->mem_root) Item_master_gtid_set_wait(pos, param_1);
-    break;
-  }
-  case 2:
-  {
-    Item *param_1= item_list->pop_front();
-    Item *param_2= item_list->pop_front();
-    func= new (thd->mem_root) Item_master_gtid_set_wait(pos, param_1, param_2);
-    break;
-  }
-  case 3:
-  {
-    Item *param_1= item_list->pop_front();
-    Item *param_2= item_list->pop_front();
-    Item *param_3= item_list->pop_front();
-    func= new (thd->mem_root) Item_master_gtid_set_wait(pos, param_1, param_2,
-                                                        param_3);
-    break;
-  }
-  default:
-  {
-    my_error(ER_WRONG_PARAMCOUNT_TO_NATIVE_FCT, MYF(0), name.str);
-    break;
-  }
-  }
-
-  return func;
-}
-
-Create_func_executed_gtid_set_wait Create_func_executed_gtid_set_wait::s_singleton;
-
-Item*
-Create_func_executed_gtid_set_wait::create_native(THD *thd, LEX_STRING name,
-                                                  PT_item_list *item_list)
-
-{
-  Item *func= NULL;
-  int arg_count= 0;
-
-  if (item_list != NULL)
-    arg_count= item_list->elements();
-
-  POS pos;
-  switch (arg_count) {
-  case 1:
-  {
-    Item *param_1= item_list->pop_front();
-    func= new (thd->mem_root) Item_wait_for_executed_gtid_set(pos, param_1);
-    break;
-  }
-  case 2:
-  {
-    Item *param_1= item_list->pop_front();
-    Item *param_2= item_list->pop_front();
-    func= new (thd->mem_root) Item_wait_for_executed_gtid_set(pos, param_1, param_2);
-    break;
-  }
-  default:
-  {
-    my_error(ER_WRONG_PARAMCOUNT_TO_NATIVE_FCT, MYF(0), name.str);
-    break;
-  }
-  }
-
-  return func;
-}
-
-Create_func_md5 Create_func_md5::s_singleton;
-
-Item*
-Create_func_md5::create(THD *thd, Item *arg1)
-{
-  return new (thd->mem_root) Item_func_md5(POS(), arg1);
-}
-
-
-Create_func_monthname Create_func_monthname::s_singleton;
-
-Item*
-Create_func_monthname::create(THD *thd, Item *arg1)
-{
-  return new (thd->mem_root) Item_func_monthname(POS(), arg1);
-}
-
-
-Create_func_name_const Create_func_name_const::s_singleton;
-
-Item*
-Create_func_name_const::create(THD *thd, Item *arg1, Item *arg2)
-{
-  return new (thd->mem_root) Item_name_const(POS(), arg1, arg2);
-}
-
-
-Create_func_nullif Create_func_nullif::s_singleton;
-
-Item*
-Create_func_nullif::create(THD *thd, Item *arg1, Item *arg2)
-{
-  return new (thd->mem_root) Item_func_nullif(POS(), arg1, arg2);
-}
-
-
-Create_func_numgeometries Create_func_numgeometries::s_singleton;
-
-Item*
-Create_func_numgeometries::create(THD *thd, Item *arg1)
-{
-  return new (thd->mem_root) Item_func_numgeometries(POS(), arg1);
-}
-
-
-Create_func_numinteriorring Create_func_numinteriorring::s_singleton;
-
-Item*
-Create_func_numinteriorring::create(THD *thd, Item *arg1)
-{
-  return new (thd->mem_root) Item_func_numinteriorring(POS(), arg1);
-}
-
-
-Create_func_numpoints Create_func_numpoints::s_singleton;
-
-Item*
-Create_func_numpoints::create(THD *thd, Item *arg1)
-{
-  return new (thd->mem_root) Item_func_numpoints(POS(), arg1);
-}
-
-
-Create_func_oct Create_func_oct::s_singleton;
-
-Item*
-Create_func_oct::create(THD *thd, Item *arg1)
-{
-  Item *i10= new (thd->mem_root) Item_int(POS(), 10,2);
-  Item *i8= new (thd->mem_root) Item_int(POS(), 8,1);
-  return new (thd->mem_root) Item_func_conv(POS(), arg1, i10, i8);
-}
-
-
-Create_func_ord Create_func_ord::s_singleton;
-
-Item*
-Create_func_ord::create(THD *thd, Item *arg1)
-{
-  return new (thd->mem_root) Item_func_ord(POS(), arg1);
-}
-
-
-Create_func_mbr_overlaps Create_func_mbr_overlaps::s_singleton;
-
-Item*
-Create_func_mbr_overlaps::create(THD *thd, Item *arg1, Item *arg2)
-{
-  return new (thd->mem_root) Item_func_spatial_mbr_rel(POS(), arg1, arg2,
-                               Item_func::SP_OVERLAPS_FUNC);
-}
-
-
-Create_func_overlaps Create_func_overlaps::s_singleton;
-
-Item*
-Create_func_overlaps::create(THD *thd, Item *arg1, Item *arg2)
-{
-  return new (thd->mem_root) Item_func_spatial_rel(POS(), arg1, arg2,
-                                                   Item_func::SP_OVERLAPS_FUNC);
-}
-
-
-Create_func_period_add Create_func_period_add::s_singleton;
-
-Item*
-Create_func_period_add::create(THD *thd, Item *arg1, Item *arg2)
-{
-  return new (thd->mem_root) Item_func_period_add(POS(), arg1, arg2);
-}
-
-
-Create_func_period_diff Create_func_period_diff::s_singleton;
-
-Item*
-Create_func_period_diff::create(THD *thd, Item *arg1, Item *arg2)
-{
-  return new (thd->mem_root) Item_func_period_diff(POS(), arg1, arg2);
-}
-
-
-Create_func_pi Create_func_pi::s_singleton;
-
-Item*
-Create_func_pi::create(THD *thd)
-{
-  return new (thd->mem_root) Item_static_float_func(POS(),
-                                                    NAME_STRING("pi()"),
-                                                    M_PI, 6, 8);
-}
-
-
-Create_func_pointfromgeohash Create_func_pointfromgeohash::s_singleton;
-
-Item*
-Create_func_pointfromgeohash::create(THD *thd, Item *arg1, Item *arg2)
-{
-  return new (thd->mem_root) Item_func_pointfromgeohash(POS(), arg1, arg2);
-}
-
-
-Create_func_pointn Create_func_pointn::s_singleton;
-
-Item*
-Create_func_pointn::create(THD *thd, Item *arg1, Item *arg2)
-{
-  return new (thd->mem_root) Item_func_spatial_decomp_n(POS(), arg1, arg2,
-                                                        Item_func::SP_POINTN);
-}
-
-
-Create_func_pow Create_func_pow::s_singleton;
-
-Item*
-Create_func_pow::create(THD *thd, Item *arg1, Item *arg2)
-{
-  return new (thd->mem_root) Item_func_pow(POS(), arg1, arg2);
-}
-
-
-Create_func_quote Create_func_quote::s_singleton;
-
-Item*
-Create_func_quote::create(THD *thd, Item *arg1)
-{
-  return new (thd->mem_root) Item_func_quote(POS(), arg1);
-}
-
-
-Create_func_radians Create_func_radians::s_singleton;
-
-Item*
-Create_func_radians::create(THD *thd, Item *arg1)
-{
-  return new (thd->mem_root) Item_func_units(POS(), (char*) "radians", arg1,
-                                             M_PI/180, 0.0);
-}
-
-
-Create_func_rand Create_func_rand::s_singleton;
-
-Item*
-Create_func_rand::create_native(THD *thd, LEX_STRING name,
-                                PT_item_list *item_list)
-{
-  Item *func= NULL;
-  int arg_count= 0;
-
-  if (item_list != NULL)
-    arg_count= item_list->elements();
-
-  switch (arg_count) {
-  case 0:
-  {
-    func= new (thd->mem_root) Item_func_rand(POS());
-    break;
-  }
-  case 1:
-  {
-    Item *param_1= item_list->pop_front();
-    func= new (thd->mem_root) Item_func_rand(POS(), param_1);
-    break;
-  }
-  default:
-  {
-    my_error(ER_WRONG_PARAMCOUNT_TO_NATIVE_FCT, MYF(0), name.str);
-    break;
-  }
-  }
-
-  return func;
-}
-
-
-Create_func_release_all_locks Create_func_release_all_locks::s_singleton;
-
-Item*
-Create_func_release_all_locks::create(THD *thd)
-{
-  return new (thd->mem_root) Item_func_release_all_locks(POS());
-}
-
-
-Create_func_release_lock Create_func_release_lock::s_singleton;
-
-Item*
-Create_func_release_lock::create(THD *thd, Item *arg1)
-{
-  return new (thd->mem_root) Item_func_release_lock(POS(), arg1);
-}
-
-
-Create_func_reverse Create_func_reverse::s_singleton;
-
-Item*
-Create_func_reverse::create(THD *thd, Item *arg1)
-{
-  return new (thd->mem_root) Item_func_reverse(POS(), arg1);
-}
-
-
-Create_func_round Create_func_round::s_singleton;
-
-Item*
-Create_func_round::create_native(THD *thd, LEX_STRING name,
-                                 PT_item_list *item_list)
-{
-  Item *func= NULL;
-  int arg_count= 0;
-
-  if (item_list != NULL)
-    arg_count= item_list->elements();
-
-  switch (arg_count) {
-  case 1:
-  {
-    Item *param_1= item_list->pop_front();
-    Item *i0 = new (thd->mem_root) Item_int_0(POS());
-    func= new (thd->mem_root) Item_func_round(POS(), param_1, i0, 0);
-    break;
-  }
-  case 2:
-  {
-    Item *param_1= item_list->pop_front();
-    Item *param_2= item_list->pop_front();
-    func= new (thd->mem_root) Item_func_round(POS(), param_1, param_2, 0);
-    break;
-  }
-  default:
-  {
-    my_error(ER_WRONG_PARAMCOUNT_TO_NATIVE_FCT, MYF(0), name.str);
-    break;
-  }
-  }
-
-  return func;
-}
-
-
-Create_func_rpad Create_func_rpad::s_singleton;
-
-Item*
-Create_func_rpad::create(THD *thd, Item *arg1, Item *arg2, Item *arg3)
-{
-  return new (thd->mem_root) Item_func_rpad(POS(), arg1, arg2, arg3);
-}
-
-
-Create_func_rtrim Create_func_rtrim::s_singleton;
-
-Item*
-Create_func_rtrim::create(THD *thd, Item *arg1)
-{
-  return new (thd->mem_root) Item_func_trim(POS(), arg1,
-                                            Item_func_trim::TRIM_RTRIM);
-}
-
-
-Create_func_sec_to_time Create_func_sec_to_time::s_singleton;
-
-Item*
-Create_func_sec_to_time::create(THD *thd, Item *arg1)
-{
-  return new (thd->mem_root) Item_func_sec_to_time(POS(), arg1);
-}
-
-
-Create_func_sha Create_func_sha::s_singleton;
-
-Item*
-Create_func_sha::create(THD *thd, Item *arg1)
-{
-  return new (thd->mem_root) Item_func_sha(POS(), arg1);
-}
-
-
-Create_func_sha2 Create_func_sha2::s_singleton;
-
-Item*
-Create_func_sha2::create(THD *thd, Item *arg1, Item *arg2)
-{
-  return new (thd->mem_root) Item_func_sha2(POS(), arg1, arg2);
-}
-
-
-Create_func_sign Create_func_sign::s_singleton;
-
-Item*
-Create_func_sign::create(THD *thd, Item *arg1)
-{
-  return new (thd->mem_root) Item_func_sign(POS(), arg1);
-}
-
-
-Create_func_simplify Create_func_simplify::s_singleton;
-
-Item*
-Create_func_simplify::create(THD *thd, Item *arg1, Item *arg2)
-{
-  return new (thd->mem_root) Item_func_simplify(POS(), arg1, arg2);
-}
-
-
-Create_func_sin Create_func_sin::s_singleton;
-
-Item*
-Create_func_sin::create(THD *thd, Item *arg1)
-{
-  return new (thd->mem_root) Item_func_sin(POS(), arg1);
-}
-
-
-Create_func_sleep Create_func_sleep::s_singleton;
-
-Item*
-Create_func_sleep::create(THD *thd, Item *arg1)
-{
-  return new (thd->mem_root) Item_func_sleep(POS(), arg1);
-}
-
-
-Create_func_soundex Create_func_soundex::s_singleton;
-
-Item*
-Create_func_soundex::create(THD *thd, Item *arg1)
-{
-  return new (thd->mem_root) Item_func_soundex(POS(), arg1);
-}
-
-
-Create_func_space Create_func_space::s_singleton;
-
-Item*
-Create_func_space::create(THD *thd, Item *arg1)
-{
-  return new (thd->mem_root) Item_func_space(POS(), arg1);
-}
-
-
-Create_func_sqrt Create_func_sqrt::s_singleton;
-
-Item*
-Create_func_sqrt::create(THD *thd, Item *arg1)
-{
-  return new (thd->mem_root) Item_func_sqrt(POS(), arg1);
-}
-
-
-Create_func_srid Create_func_srid::s_singleton;
-
-Item*
-Create_func_srid::create(THD *thd, Item *arg1)
-{
-  return new (thd->mem_root) Item_func_srid(POS(), arg1);
-}
-
-
-Create_func_startpoint Create_func_startpoint::s_singleton;
-
-Item*
-Create_func_startpoint::create(THD *thd, Item *arg1)
-{
-  return new (thd->mem_root) Item_func_spatial_decomp(POS(), arg1,
-                                                      Item_func::SP_STARTPOINT);
-}
-
-
-Create_func_str_to_date Create_func_str_to_date::s_singleton;
-
-Item*
-Create_func_str_to_date::create(THD *thd, Item *arg1, Item *arg2)
-{
-  return new (thd->mem_root) Item_func_str_to_date(POS(), arg1, arg2);
-}
-
-
-Create_func_strcmp Create_func_strcmp::s_singleton;
-
-Item*
-Create_func_strcmp::create(THD *thd, Item *arg1, Item *arg2)
-{
-  return new (thd->mem_root) Item_func_strcmp(POS(), arg1, arg2);
-}
-
-
-Create_func_substr_index Create_func_substr_index::s_singleton;
-
-Item*
-Create_func_substr_index::create(THD *thd, Item *arg1, Item *arg2, Item *arg3)
-{
-  return new (thd->mem_root) Item_func_substr_index(POS(), arg1, arg2,
-                                                    arg3);
-}
-
-
-Create_func_subtime Create_func_subtime::s_singleton;
-
-Item*
-Create_func_subtime::create(THD *thd, Item *arg1, Item *arg2)
-{
-  return new (thd->mem_root) Item_func_add_time(POS(), arg1, arg2, 0, 1);
-}
-
-
-Create_func_tan Create_func_tan::s_singleton;
-
-Item*
-Create_func_tan::create(THD *thd, Item *arg1)
-{
-  return new (thd->mem_root) Item_func_tan(POS(), arg1);
-}
-
-
-Create_func_time_format Create_func_time_format::s_singleton;
-
-Item*
-Create_func_time_format::create(THD *thd, Item *arg1, Item *arg2)
-{
-  return new (thd->mem_root) Item_func_date_format(POS(), arg1, arg2, 1);
-}
-
-
-Create_func_time_to_sec Create_func_time_to_sec::s_singleton;
-
-Item*
-Create_func_time_to_sec::create(THD *thd, Item *arg1)
-{
-  return new (thd->mem_root) Item_func_time_to_sec(POS(), arg1);
-}
-
-
-Create_func_timediff Create_func_timediff::s_singleton;
-
-Item*
-Create_func_timediff::create(THD *thd, Item *arg1, Item *arg2)
-{
-  return new (thd->mem_root) Item_func_timediff(POS(), arg1, arg2);
-}
-
-
-Create_func_to_base64 Create_func_to_base64::s_singleton;
-
-Item*
-Create_func_to_base64::create(THD *thd, Item *arg1)
-{
-  return new (thd->mem_root) Item_func_to_base64(POS(), arg1);
-}
-
-
-Create_func_to_days Create_func_to_days::s_singleton;
-
-Item*
-Create_func_to_days::create(THD *thd, Item *arg1)
-{
-  return new (thd->mem_root) Item_func_to_days(POS(), arg1);
-}
-
-
-Create_func_to_seconds Create_func_to_seconds::s_singleton;
-
-Item*
-Create_func_to_seconds::create(THD *thd, Item *arg1)
-{
-  return new (thd->mem_root) Item_func_to_seconds(POS(), arg1);
-}
-
-
-Create_func_mbr_touches Create_func_mbr_touches::s_singleton;
-
-Item*
-Create_func_mbr_touches::create(THD *thd, Item *arg1, Item *arg2)
-{
-  return new (thd->mem_root)
-    Item_func_spatial_mbr_rel(POS(), arg1, arg2,
-                              Item_func::SP_TOUCHES_FUNC);
-}
-
-
-Create_func_touches Create_func_touches::s_singleton;
-
-Item*
-Create_func_touches::create(THD *thd, Item *arg1, Item *arg2)
-{
-  return new (thd->mem_root) Item_func_spatial_rel(POS(), arg1, arg2,
-                                                   Item_func::SP_TOUCHES_FUNC);
-}
-
-
-Create_func_upper Create_func_upper::s_singleton;
-
-Item*
-Create_func_upper::create(THD *thd, Item *arg1)
-{
-  return new (thd->mem_root) Item_func_upper(POS(), arg1);
-}
-
-
-Create_func_uncompress Create_func_uncompress::s_singleton;
-
-Item*
-Create_func_uncompress::create(THD *thd, Item *arg1)
-{
-  return new (thd->mem_root) Item_func_uncompress(POS(), arg1);
-}
-
-
-Create_func_uncompressed_length Create_func_uncompressed_length::s_singleton;
-
-Item*
-Create_func_uncompressed_length::create(THD *thd, Item *arg1)
-{
-  return new (thd->mem_root) Item_func_uncompressed_length(POS(), arg1);
-}
-
-
-Create_func_unhex Create_func_unhex::s_singleton;
-
-Item*
-Create_func_unhex::create(THD *thd, Item *arg1)
-{
-  return new (thd->mem_root) Item_func_unhex(POS(), arg1);
-}
-
-
-Create_func_unix_timestamp Create_func_unix_timestamp::s_singleton;
-
-Item*
-Create_func_unix_timestamp::create_native(THD *thd, LEX_STRING name,
-                                          PT_item_list *item_list)
-{
-  Item *func= NULL;
-  int arg_count= 0;
-
-  if (item_list != NULL)
-    arg_count= item_list->elements();
-
-  switch (arg_count) {
-  case 0:
-  {
-    func= new (thd->mem_root) Item_func_unix_timestamp(POS());
-    break;
-  }
-  case 1:
-  {
-    Item *param_1= item_list->pop_front();
-    func= new (thd->mem_root) Item_func_unix_timestamp(POS(), param_1);
-    break;
-  }
-  default:
-  {
-    my_error(ER_WRONG_PARAMCOUNT_TO_NATIVE_FCT, MYF(0), name.str);
-    break;
-  }
-  }
-
-  return func;
-}
-
-
-Create_func_uuid Create_func_uuid::s_singleton;
-
-Item*
-Create_func_uuid::create(THD *thd)
-{
-  return new (thd->mem_root) Item_func_uuid(POS());
-}
-
-
-Create_func_uuid_short Create_func_uuid_short::s_singleton;
-
-Item*
-Create_func_uuid_short::create(THD *thd)
-{
-  return new (thd->mem_root) Item_func_uuid_short(POS());
-}
-
-
-Create_func_validate_password_strength
-                     Create_func_validate_password_strength::s_singleton;
-
-Item*
-Create_func_validate_password_strength::create(THD *thd, Item *arg1)
-{
-  return new (thd->mem_root) Item_func_validate_password_strength(POS(),
-                                                                  arg1);
-}
-
-
-Create_func_version Create_func_version::s_singleton;
-
-Item*
-Create_func_version::create(THD *thd)
-{
-  return new (thd->mem_root) Item_func_version(POS());
-}
-
-
-Create_func_weekday Create_func_weekday::s_singleton;
-
-Item*
-Create_func_weekday::create(THD *thd, Item *arg1)
-{
-  return new (thd->mem_root) Item_func_weekday(POS(), arg1, 0);
-}
-
-
-Create_func_weekofyear Create_func_weekofyear::s_singleton;
-
-Item*
-Create_func_weekofyear::create(THD *thd, Item *arg1)
-{
-  Item *i1= new (thd->mem_root) Item_int(POS(), NAME_STRING("0"), 3, 1);
-  return new (thd->mem_root) Item_func_week(POS(), arg1, i1);
-}
-
-
-Create_func_mbr_within Create_func_mbr_within::s_singleton;
-
-Item*
-Create_func_mbr_within::create(THD *thd, Item *arg1, Item *arg2)
-{
-  return new (thd->mem_root) Item_func_spatial_mbr_rel(POS(), arg1, arg2,
-                               Item_func::SP_WITHIN_FUNC);
-}
-
-
-Create_func_within Create_func_within::s_singleton;
-
-Item*
-Create_func_within::create(THD *thd, Item *arg1, Item *arg2)
-{
-  return new (thd->mem_root) Item_func_spatial_rel(POS(), arg1, arg2,
-                                                   Item_func::SP_WITHIN_FUNC);
-}
-
-
-Create_func_x Create_func_x::s_singleton;
-
-Item*
-Create_func_x::create(THD *thd, Item *arg1)
-{
-  return new (thd->mem_root) Item_func_x(POS(), arg1);
-}
-
-
-Create_func_xml_extractvalue Create_func_xml_extractvalue::s_singleton;
-
-Item*
-Create_func_xml_extractvalue::create(THD *thd, Item *arg1, Item *arg2)
-{
-  return new (thd->mem_root) Item_func_xml_extractvalue(POS(), arg1,
-                                                        arg2);
-}
-
-
-Create_func_xml_update Create_func_xml_update::s_singleton;
-
-Item*
-Create_func_xml_update::create(THD *thd, Item *arg1, Item *arg2, Item *arg3)
-{
-  return new (thd->mem_root) Item_func_xml_update(POS(), arg1, arg2,
-                                                  arg3);
-}
-
-
-Create_func_y Create_func_y::s_singleton;
-
-Item*
-Create_func_y::create(THD *thd, Item *arg1)
-{
-  return new (thd->mem_root) Item_func_y(POS(), arg1);
-}
-
-
-Create_func_year_week Create_func_year_week::s_singleton;
-
-Item*
-Create_func_year_week::create_native(THD *thd, LEX_STRING name,
-                                     PT_item_list *item_list)
-{
-  Item *func= NULL;
-  int arg_count= 0;
-
-  if (item_list != NULL)
-    arg_count= item_list->elements();
-
-  switch (arg_count) {
-  case 1:
-  {
-    Item *param_1= item_list->pop_front();
-    Item *i0= new (thd->mem_root) Item_int_0(POS());
-    func= new (thd->mem_root) Item_func_yearweek(POS(), param_1, i0);
-    break;
-  }
-  case 2:
-  {
-    Item *param_1= item_list->pop_front();
-    Item *param_2= item_list->pop_front();
-    func= new (thd->mem_root) Item_func_yearweek(POS(), param_1, param_2);
-    break;
-  }
-  default:
-  {
-    my_error(ER_WRONG_PARAMCOUNT_TO_NATIVE_FCT, MYF(0), name.str);
-    break;
-  }
-  }
-
-  return func;
-}
-
-
-struct Native_func_registry
-{
-  LEX_STRING name;
-  Create_func *builder;
-};
-
-#define BUILDER(F) & F::s_singleton
-
-#define GEOM_BUILDER(F) & F::s_singleton
-
-/*
-  MySQL native functions.
-  MAINTAINER:
-  - Keep sorted for human lookup. At runtime, a hash table is used.
-  - do **NOT** conditionally (#ifdef, #ifndef) define a function *NAME*:
-    doing so will cause user code that works against a --without-XYZ binary
-    to fail with name collisions against a --with-XYZ binary.
-    Use something similar to GEOM_BUILDER instead.
-  - keep 1 line per entry, it makes grep | sort easier
-*/
-
-static Native_func_registry func_array[] =
-{
-  { { C_STRING_WITH_LEN("ABS") }, BUILDER(Create_func_abs)},
-  { { C_STRING_WITH_LEN("ACOS") }, BUILDER(Create_func_acos)},
-  { { C_STRING_WITH_LEN("ADDTIME") }, BUILDER(Create_func_addtime)},
-  { { C_STRING_WITH_LEN("AES_DECRYPT") }, BUILDER(Create_func_aes_decrypt)},
-  { { C_STRING_WITH_LEN("AES_ENCRYPT") }, BUILDER(Create_func_aes_encrypt)},
-  { { C_STRING_WITH_LEN("ANY_VALUE") }, BUILDER(Create_func_any_value)},
-  { { C_STRING_WITH_LEN("AREA") }, GEOM_BUILDER(Create_func_area_deprecated)},
-  { { C_STRING_WITH_LEN("ASBINARY") }, GEOM_BUILDER(Create_func_as_binary_deprecated)},
-  { { C_STRING_WITH_LEN("ASIN") }, BUILDER(Create_func_asin)},
-  { { C_STRING_WITH_LEN("ASTEXT") }, GEOM_BUILDER(Create_func_as_text_deprecated)},
-  { { C_STRING_WITH_LEN("ASWKB") }, GEOM_BUILDER(Create_func_as_wkb_deprecated)},
-  { { C_STRING_WITH_LEN("ASWKT") }, GEOM_BUILDER(Create_func_as_wkt_deprecated)},
-  { { C_STRING_WITH_LEN("ATAN") }, BUILDER(Create_func_atan)},
-  { { C_STRING_WITH_LEN("ATAN2") }, BUILDER(Create_func_atan)},
-  { { C_STRING_WITH_LEN("BENCHMARK") }, BUILDER(Create_func_benchmark)},
-  { { C_STRING_WITH_LEN("BIN") }, BUILDER(Create_func_bin)},
-  { { C_STRING_WITH_LEN("BIT_COUNT") }, BUILDER(Create_func_bit_count)},
-  { { C_STRING_WITH_LEN("BUFFER") }, GEOM_BUILDER(Create_func_buffer_deprecated)},
-  { { C_STRING_WITH_LEN("BIT_LENGTH") }, BUILDER(Create_func_bit_length)},
-  { { C_STRING_WITH_LEN("CEIL") }, BUILDER(Create_func_ceiling)},
-  { { C_STRING_WITH_LEN("CEILING") }, BUILDER(Create_func_ceiling)},
-  { { C_STRING_WITH_LEN("CENTROID") }, GEOM_BUILDER(Create_func_centroid_deprecated)},
-  { { C_STRING_WITH_LEN("CHARACTER_LENGTH") }, BUILDER(Create_func_char_length)},
-  { { C_STRING_WITH_LEN("CHAR_LENGTH") }, BUILDER(Create_func_char_length)},
-  { { C_STRING_WITH_LEN("COERCIBILITY") }, BUILDER(Create_func_coercibility)},
-  { { C_STRING_WITH_LEN("COMPRESS") }, BUILDER(Create_func_compress)},
-  { { C_STRING_WITH_LEN("CONCAT") }, BUILDER(Create_func_concat)},
-  { { C_STRING_WITH_LEN("CONCAT_WS") }, BUILDER(Create_func_concat_ws)},
-  { { C_STRING_WITH_LEN("CONNECTION_ID") }, BUILDER(Create_func_connection_id)},
-  { { C_STRING_WITH_LEN("CONV") }, BUILDER(Create_func_conv)},
-  { { C_STRING_WITH_LEN("CONVERT_TZ") }, BUILDER(Create_func_convert_tz)},
-  { { C_STRING_WITH_LEN("CONVEXHULL") }, GEOM_BUILDER(Create_func_convex_hull_deprecated)},
-  { { C_STRING_WITH_LEN("COS") }, BUILDER(Create_func_cos)},
-  { { C_STRING_WITH_LEN("COT") }, BUILDER(Create_func_cot)},
-  { { C_STRING_WITH_LEN("CRC32") }, BUILDER(Create_func_crc32)},
-  { { C_STRING_WITH_LEN("CROSSES") }, GEOM_BUILDER(Create_func_crosses_deprecated)},
-  { { C_STRING_WITH_LEN("DATEDIFF") }, BUILDER(Create_func_datediff)},
-  { { C_STRING_WITH_LEN("DATE_FORMAT") }, BUILDER(Create_func_date_format)},
-  { { C_STRING_WITH_LEN("DAYNAME") }, BUILDER(Create_func_dayname)},
-  { { C_STRING_WITH_LEN("DAYOFMONTH") }, BUILDER(Create_func_dayofmonth)},
-  { { C_STRING_WITH_LEN("DAYOFWEEK") }, BUILDER(Create_func_dayofweek)},
-  { { C_STRING_WITH_LEN("DAYOFYEAR") }, BUILDER(Create_func_dayofyear)},
-  { { C_STRING_WITH_LEN("DECODE") }, BUILDER(Create_func_decode)},
-  { { C_STRING_WITH_LEN("DEGREES") }, BUILDER(Create_func_degrees)},
-  { { C_STRING_WITH_LEN("DES_DECRYPT") }, BUILDER(Create_func_des_decrypt)},
-  { { C_STRING_WITH_LEN("DES_ENCRYPT") }, BUILDER(Create_func_des_encrypt)},
-  { { C_STRING_WITH_LEN("DIMENSION") }, GEOM_BUILDER(Create_func_dimension_deprecated)},
-  { { C_STRING_WITH_LEN("DISJOINT") }, GEOM_BUILDER(Create_func_disjoint_deprecated)},
-  { { C_STRING_WITH_LEN("DISTANCE") }, GEOM_BUILDER(Create_func_distance_deprecated)},
-  { { C_STRING_WITH_LEN("ELT") }, BUILDER(Create_func_elt)},
-  { { C_STRING_WITH_LEN("ENCODE") }, BUILDER(Create_func_encode)},
-  { { C_STRING_WITH_LEN("ENCRYPT") }, BUILDER(Create_func_encrypt)},
-  { { C_STRING_WITH_LEN("ENDPOINT") }, GEOM_BUILDER(Create_func_endpoint_deprecated)},
-  { { C_STRING_WITH_LEN("ENVELOPE") }, GEOM_BUILDER(Create_func_envelope_deprecated)},
-  { { C_STRING_WITH_LEN("EQUALS") }, GEOM_BUILDER(Create_func_equals_deprecated)},
-  { { C_STRING_WITH_LEN("EXP") }, BUILDER(Create_func_exp)},
-  { { C_STRING_WITH_LEN("EXPORT_SET") }, BUILDER(Create_func_export_set)},
-  { { C_STRING_WITH_LEN("EXTERIORRING") }, GEOM_BUILDER(Create_func_exteriorring_deprecated)},
-  { { C_STRING_WITH_LEN("EXTRACTVALUE") }, BUILDER(Create_func_xml_extractvalue)},
-  { { C_STRING_WITH_LEN("FIELD") }, BUILDER(Create_func_field)},
-  { { C_STRING_WITH_LEN("FIND_IN_SET") }, BUILDER(Create_func_find_in_set)},
-  { { C_STRING_WITH_LEN("FLOOR") }, BUILDER(Create_func_floor)},
-  { { C_STRING_WITH_LEN("FOUND_ROWS") }, BUILDER(Create_func_found_rows)},
-  { { C_STRING_WITH_LEN("FROM_BASE64") }, BUILDER(Create_func_from_base64)},
-  { { C_STRING_WITH_LEN("FROM_DAYS") }, BUILDER(Create_func_from_days)},
-  { { C_STRING_WITH_LEN("FROM_UNIXTIME") }, BUILDER(Create_func_from_unixtime)},
-  { { C_STRING_WITH_LEN("GEOMCOLLFROMTEXT") }, GEOM_BUILDER(Create_func_geomcollfromtext_deprecated)},
-  { { C_STRING_WITH_LEN("GEOMCOLLFROMWKB") }, GEOM_BUILDER(Create_func_geomcollfromwkb_deprecated)},
-  { { C_STRING_WITH_LEN("GEOMETRYCOLLECTIONFROMTEXT") }, GEOM_BUILDER(Create_func_geometrycollectionfromtext_deprecated)},
-  { { C_STRING_WITH_LEN("GEOMETRYCOLLECTIONFROMWKB") }, GEOM_BUILDER(Create_func_geometrycollectionfromwkb_deprecated)},
-  { { C_STRING_WITH_LEN("GEOMETRYFROMTEXT") }, GEOM_BUILDER(Create_func_geometryfromtext_deprecated)},
-  { { C_STRING_WITH_LEN("GEOMETRYFROMWKB") }, GEOM_BUILDER(Create_func_geometryfromwkb_deprecated)},
-  { { C_STRING_WITH_LEN("GEOMETRYN") }, GEOM_BUILDER(Create_func_geometryn_deprecated)},
-  { { C_STRING_WITH_LEN("GEOMETRYTYPE") }, GEOM_BUILDER(Create_func_geometry_type_deprecated)},
-  { { C_STRING_WITH_LEN("GEOMFROMTEXT") }, GEOM_BUILDER(Create_func_geomfromtext_deprecated)},
-  { { C_STRING_WITH_LEN("GEOMFROMWKB") }, GEOM_BUILDER(Create_func_geomfromwkb_deprecated)},
-  { { C_STRING_WITH_LEN("GET_LOCK") }, BUILDER(Create_func_get_lock)},
-  { { C_STRING_WITH_LEN("GLENGTH") }, GEOM_BUILDER(Create_func_glength_deprecated)},
-  { { C_STRING_WITH_LEN("GREATEST") }, BUILDER(Create_func_greatest)},
-  { { C_STRING_WITH_LEN("GTID_SUBTRACT") }, BUILDER(Create_func_gtid_subtract) },
-  { { C_STRING_WITH_LEN("GTID_SUBSET") }, BUILDER(Create_func_gtid_subset) },
-  { { C_STRING_WITH_LEN("HEX") }, BUILDER(Create_func_hex)},
-  { { C_STRING_WITH_LEN("IFNULL") }, BUILDER(Create_func_ifnull)},
-  { { C_STRING_WITH_LEN("INET_ATON") }, BUILDER(Create_func_inet_aton)},
-  { { C_STRING_WITH_LEN("INET_NTOA") }, BUILDER(Create_func_inet_ntoa)},
-  { { C_STRING_WITH_LEN("INET6_ATON") }, BUILDER(Create_func_inet6_aton)},
-  { { C_STRING_WITH_LEN("INET6_NTOA") }, BUILDER(Create_func_inet6_ntoa)},
-  { { C_STRING_WITH_LEN("IS_IPV4") }, BUILDER(Create_func_is_ipv4)},
-  { { C_STRING_WITH_LEN("IS_IPV6") }, BUILDER(Create_func_is_ipv6)},
-  { { C_STRING_WITH_LEN("IS_IPV4_COMPAT") }, BUILDER(Create_func_is_ipv4_compat)},
-  { { C_STRING_WITH_LEN("IS_IPV4_MAPPED") }, BUILDER(Create_func_is_ipv4_mapped)},
-  { { C_STRING_WITH_LEN("INSTR") }, BUILDER(Create_func_instr)},
-  { { C_STRING_WITH_LEN("INTERIORRINGN") }, GEOM_BUILDER(Create_func_interiorringn_deprecated)},
-  { { C_STRING_WITH_LEN("INTERSECTS") }, GEOM_BUILDER(Create_func_intersects_deprecated)},
-  { { C_STRING_WITH_LEN("ISCLOSED") }, GEOM_BUILDER(Create_func_isclosed_deprecated)},
-  { { C_STRING_WITH_LEN("ISEMPTY") }, GEOM_BUILDER(Create_func_isempty_deprecated)},
-  { { C_STRING_WITH_LEN("ISNULL") }, BUILDER(Create_func_isnull)},
-  { { C_STRING_WITH_LEN("ISSIMPLE") }, GEOM_BUILDER(Create_func_issimple_deprecated)},
-  { { C_STRING_WITH_LEN("JSON_VALID") }, BUILDER(Create_func_json_valid)},
-  { { C_STRING_WITH_LEN("JSON_CONTAINS") }, BUILDER(Create_func_json_contains)},
-  { { C_STRING_WITH_LEN("JSON_CONTAINS_PATH") }, BUILDER(Create_func_json_contains_path)},
-  { { C_STRING_WITH_LEN("JSON_LENGTH") }, BUILDER(Create_func_json_length)},
-  { { C_STRING_WITH_LEN("JSON_DEPTH") }, BUILDER(Create_func_json_depth)},
-  { { C_STRING_WITH_LEN("JSON_TYPE") }, BUILDER(Create_func_json_type)},
-  { { C_STRING_WITH_LEN("JSON_KEYS") }, BUILDER(Create_func_json_keys)},
-  { { C_STRING_WITH_LEN("JSON_EXTRACT") }, BUILDER(Create_func_json_extract)},
-  { { C_STRING_WITH_LEN("JSON_ARRAY_APPEND") }, BUILDER(Create_func_json_array_append)},
-  { { C_STRING_WITH_LEN("JSON_INSERT") }, BUILDER(Create_func_json_insert)},
-  { { C_STRING_WITH_LEN("JSON_ARRAY_INSERT") }, BUILDER(Create_func_json_array_insert)},
-  { { C_STRING_WITH_LEN("JSON_OBJECT") }, BUILDER(Create_func_json_row_object)},
-  { { C_STRING_WITH_LEN("JSON_SEARCH") }, BUILDER(Create_func_json_search)},
-  { { C_STRING_WITH_LEN("JSON_SET") }, BUILDER(Create_func_json_set)},
-  { { C_STRING_WITH_LEN("JSON_REPLACE") }, BUILDER(Create_func_json_replace)},
-  { { C_STRING_WITH_LEN("JSON_ARRAY") }, BUILDER(Create_func_json_array)},
-  { { C_STRING_WITH_LEN("JSON_REMOVE") }, BUILDER(Create_func_json_remove)},
-  { { C_STRING_WITH_LEN("JSON_MERGE") }, BUILDER(Create_func_json_merge)},
-  { { C_STRING_WITH_LEN("JSON_QUOTE") }, BUILDER(Create_func_json_quote)},
-  { { C_STRING_WITH_LEN("JSON_UNQUOTE") }, BUILDER(Create_func_json_unquote)},
-  { { C_STRING_WITH_LEN("IS_FREE_LOCK") }, BUILDER(Create_func_is_free_lock)},
-  { { C_STRING_WITH_LEN("IS_USED_LOCK") }, BUILDER(Create_func_is_used_lock)},
-  { { C_STRING_WITH_LEN("LAST_DAY") }, BUILDER(Create_func_last_day)},
-  { { C_STRING_WITH_LEN("LAST_INSERT_ID") }, BUILDER(Create_func_last_insert_id)},
-  { { C_STRING_WITH_LEN("LCASE") }, BUILDER(Create_func_lower)},
-  { { C_STRING_WITH_LEN("LEAST") }, BUILDER(Create_func_least)},
-  { { C_STRING_WITH_LEN("LENGTH") }, BUILDER(Create_func_length)},
-#ifndef DBUG_OFF
-  { { C_STRING_WITH_LEN("LIKE_RANGE_MIN") }, BUILDER(Create_func_like_range_min)},
-  { { C_STRING_WITH_LEN("LIKE_RANGE_MAX") }, BUILDER(Create_func_like_range_max)},
-#endif
-  { { C_STRING_WITH_LEN("LINEFROMTEXT") }, GEOM_BUILDER(Create_func_linefromtext_deprecated)},
-  { { C_STRING_WITH_LEN("LINEFROMWKB") }, GEOM_BUILDER(Create_func_linefromwkb_deprecated)},
-  { { C_STRING_WITH_LEN("LINESTRINGFROMTEXT") }, GEOM_BUILDER(Create_func_linestringfromtext_deprecated)},
-  { { C_STRING_WITH_LEN("LINESTRINGFROMWKB") }, GEOM_BUILDER(Create_func_linestringfromwkb_deprecated)},
-  { { C_STRING_WITH_LEN("LN") }, BUILDER(Create_func_ln)},
-  { { C_STRING_WITH_LEN("LOAD_FILE") }, BUILDER(Create_func_load_file)},
-  { { C_STRING_WITH_LEN("LOCATE") }, BUILDER(Create_func_locate)},
-  { { C_STRING_WITH_LEN("LOG") }, BUILDER(Create_func_log)},
-  { { C_STRING_WITH_LEN("LOG10") }, BUILDER(Create_func_log10)},
-  { { C_STRING_WITH_LEN("LOG2") }, BUILDER(Create_func_log2)},
-  { { C_STRING_WITH_LEN("LOWER") }, BUILDER(Create_func_lower)},
-  { { C_STRING_WITH_LEN("LPAD") }, BUILDER(Create_func_lpad)},
-  { { C_STRING_WITH_LEN("LTRIM") }, BUILDER(Create_func_ltrim)},
-  { { C_STRING_WITH_LEN("MAKEDATE") }, BUILDER(Create_func_makedate)},
-  { { C_STRING_WITH_LEN("MAKETIME") }, BUILDER(Create_func_maketime)},
-  { { C_STRING_WITH_LEN("MAKE_SET") }, BUILDER(Create_func_make_set)},
-  { { C_STRING_WITH_LEN("MASTER_POS_WAIT") }, BUILDER(Create_func_master_pos_wait)},
-  { { C_STRING_WITH_LEN("MBRCONTAINS") }, GEOM_BUILDER(Create_func_mbr_contains)},
-  { { C_STRING_WITH_LEN("MBRCOVEREDBY") }, GEOM_BUILDER(Create_func_mbr_covered_by)},
-  { { C_STRING_WITH_LEN("MBRCOVERS") }, GEOM_BUILDER(Create_func_mbr_covers)},
-  { { C_STRING_WITH_LEN("MBRDISJOINT") }, GEOM_BUILDER(Create_func_mbr_disjoint)},
-  { { C_STRING_WITH_LEN("MBREQUAL") }, GEOM_BUILDER(Create_func_mbr_equal_deprecated)},
-  { { C_STRING_WITH_LEN("MBREQUALS") }, GEOM_BUILDER(Create_func_mbr_equals)},
-  { { C_STRING_WITH_LEN("MBRINTERSECTS") }, GEOM_BUILDER(Create_func_mbr_intersects)},
-  { { C_STRING_WITH_LEN("MBROVERLAPS") }, GEOM_BUILDER(Create_func_mbr_overlaps)},
-  { { C_STRING_WITH_LEN("MBRTOUCHES") }, GEOM_BUILDER(Create_func_mbr_touches)},
-  { { C_STRING_WITH_LEN("MBRWITHIN") }, GEOM_BUILDER(Create_func_mbr_within)},
-  { { C_STRING_WITH_LEN("MD5") }, BUILDER(Create_func_md5)},
-  { { C_STRING_WITH_LEN("MLINEFROMTEXT") }, GEOM_BUILDER(Create_func_mlinefromtext_deprecated)},
-  { { C_STRING_WITH_LEN("MLINEFROMWKB") }, GEOM_BUILDER(Create_func_mlinefromwkb_deprecated)},
-  { { C_STRING_WITH_LEN("MONTHNAME") }, BUILDER(Create_func_monthname)},
-  { { C_STRING_WITH_LEN("MPOINTFROMTEXT") }, GEOM_BUILDER(Create_func_mpointfromtext_deprecated)},
-  { { C_STRING_WITH_LEN("MPOINTFROMWKB") }, GEOM_BUILDER(Create_func_mpointfromwkb_deprecated)},
-  { { C_STRING_WITH_LEN("MPOLYFROMTEXT") }, GEOM_BUILDER(Create_func_mpolyfromtext_deprecated)},
-  { { C_STRING_WITH_LEN("MPOLYFROMWKB") }, GEOM_BUILDER(Create_func_mpolyfromwkb_deprecated)},
-  { { C_STRING_WITH_LEN("MULTILINESTRINGFROMTEXT") }, GEOM_BUILDER(Create_func_multilinestringfromtext_deprecated)},
-  { { C_STRING_WITH_LEN("MULTILINESTRINGFROMWKB") }, GEOM_BUILDER(Create_func_multilinestringfromwkb_deprecated)},
-  { { C_STRING_WITH_LEN("MULTIPOINTFROMTEXT") }, GEOM_BUILDER(Create_func_multipointfromtext_deprecated)},
-  { { C_STRING_WITH_LEN("MULTIPOINTFROMWKB") }, GEOM_BUILDER(Create_func_multipointfromwkb_deprecated)},
-  { { C_STRING_WITH_LEN("MULTIPOLYGONFROMTEXT") }, GEOM_BUILDER(Create_func_multipolygonfromtext_deprecated)},
-  { { C_STRING_WITH_LEN("MULTIPOLYGONFROMWKB") }, GEOM_BUILDER(Create_func_multipolygonfromwkb_deprecated)},
-  { { C_STRING_WITH_LEN("NAME_CONST") }, BUILDER(Create_func_name_const)},
-  { { C_STRING_WITH_LEN("NULLIF") }, BUILDER(Create_func_nullif)},
-  { { C_STRING_WITH_LEN("NUMGEOMETRIES") }, GEOM_BUILDER(Create_func_numgeometries_deprecated)},
-  { { C_STRING_WITH_LEN("NUMINTERIORRINGS") }, GEOM_BUILDER(Create_func_numinteriorring_deprecated)},
-  { { C_STRING_WITH_LEN("NUMPOINTS") }, GEOM_BUILDER(Create_func_numpoints_deprecated)},
-  { { C_STRING_WITH_LEN("OCT") }, BUILDER(Create_func_oct)},
-  { { C_STRING_WITH_LEN("OCTET_LENGTH") }, BUILDER(Create_func_length)},
-  { { C_STRING_WITH_LEN("ORD") }, BUILDER(Create_func_ord)},
-  { { C_STRING_WITH_LEN("OVERLAPS") }, GEOM_BUILDER(Create_func_mbr_overlaps_deprecated)},
-  { { C_STRING_WITH_LEN("PERIOD_ADD") }, BUILDER(Create_func_period_add)},
-  { { C_STRING_WITH_LEN("PERIOD_DIFF") }, BUILDER(Create_func_period_diff)},
-  { { C_STRING_WITH_LEN("PI") }, BUILDER(Create_func_pi)},
-  { { C_STRING_WITH_LEN("POINTFROMTEXT") }, GEOM_BUILDER(Create_func_pointfromtext_deprecated)},
-  { { C_STRING_WITH_LEN("POINTFROMWKB") }, GEOM_BUILDER(Create_func_pointfromwkb_deprecated)},
-  { { C_STRING_WITH_LEN("POINTN") }, GEOM_BUILDER(Create_func_pointn_deprecated)},
-  { { C_STRING_WITH_LEN("POLYFROMTEXT") }, GEOM_BUILDER(Create_func_polyfromtext_deprecated)},
-  { { C_STRING_WITH_LEN("POLYFROMWKB") }, GEOM_BUILDER(Create_func_polyfromwkb_deprecated)},
-  { { C_STRING_WITH_LEN("POLYGONFROMTEXT") }, GEOM_BUILDER(Create_func_polygonfromtext_deprecated)},
-  { { C_STRING_WITH_LEN("POLYGONFROMWKB") }, GEOM_BUILDER(Create_func_polygonfromwkb_deprecated)},
-  { { C_STRING_WITH_LEN("POW") }, BUILDER(Create_func_pow)},
-  { { C_STRING_WITH_LEN("POWER") }, BUILDER(Create_func_pow)},
-  { { C_STRING_WITH_LEN("QUOTE") }, BUILDER(Create_func_quote)},
-  { { C_STRING_WITH_LEN("RADIANS") }, BUILDER(Create_func_radians)},
-  { { C_STRING_WITH_LEN("RAND") }, BUILDER(Create_func_rand)},
-  { { C_STRING_WITH_LEN("RANDOM_BYTES") }, BUILDER(Create_func_random_bytes) },
-  { { C_STRING_WITH_LEN("RELEASE_ALL_LOCKS") }, BUILDER(Create_func_release_all_locks) },
-  { { C_STRING_WITH_LEN("RELEASE_LOCK") }, BUILDER(Create_func_release_lock) },
-  { { C_STRING_WITH_LEN("REVERSE") }, BUILDER(Create_func_reverse)},
-  { { C_STRING_WITH_LEN("ROTATE_SYSTEM_KEY") }, BUILDER(Create_func_rotate_system_key)},
-  { { C_STRING_WITH_LEN("ROUND") }, BUILDER(Create_func_round)},
-  { { C_STRING_WITH_LEN("RPAD") }, BUILDER(Create_func_rpad)},
-  { { C_STRING_WITH_LEN("RTRIM") }, BUILDER(Create_func_rtrim)},
-  { { C_STRING_WITH_LEN("SEC_TO_TIME") }, BUILDER(Create_func_sec_to_time)},
-  { { C_STRING_WITH_LEN("SHA") }, BUILDER(Create_func_sha)},
-  { { C_STRING_WITH_LEN("SHA1") }, BUILDER(Create_func_sha)},
-  { { C_STRING_WITH_LEN("SHA2") }, BUILDER(Create_func_sha2)},
-  { { C_STRING_WITH_LEN("SIGN") }, BUILDER(Create_func_sign)},
-  { { C_STRING_WITH_LEN("SIN") }, BUILDER(Create_func_sin)},
-  { { C_STRING_WITH_LEN("SLEEP") }, BUILDER(Create_func_sleep)},
-  { { C_STRING_WITH_LEN("SOUNDEX") }, BUILDER(Create_func_soundex)},
-  { { C_STRING_WITH_LEN("SPACE") }, BUILDER(Create_func_space)},
-  { { C_STRING_WITH_LEN("WAIT_FOR_EXECUTED_GTID_SET") }, BUILDER(Create_func_executed_gtid_set_wait)},
-  { { C_STRING_WITH_LEN("WAIT_UNTIL_SQL_THREAD_AFTER_GTIDS") }, BUILDER(Create_func_master_gtid_set_wait)},
-  { { C_STRING_WITH_LEN("SQRT") }, BUILDER(Create_func_sqrt)},
-  { { C_STRING_WITH_LEN("SRID") }, GEOM_BUILDER(Create_func_srid_deprecated)},
-  { { C_STRING_WITH_LEN("STARTPOINT") }, GEOM_BUILDER(Create_func_startpoint_deprecated)},
-  { { C_STRING_WITH_LEN("STRCMP") }, BUILDER(Create_func_strcmp)},
-  { { C_STRING_WITH_LEN("STR_TO_DATE") }, BUILDER(Create_func_str_to_date)},
-  { { C_STRING_WITH_LEN("ST_AREA") }, GEOM_BUILDER(Create_func_area)},
-  { { C_STRING_WITH_LEN("ST_ASBINARY") }, GEOM_BUILDER(Create_func_as_wkb)},
-  { { C_STRING_WITH_LEN("ST_ASGEOJSON") }, GEOM_BUILDER(Create_func_as_geojson)},
-  { { C_STRING_WITH_LEN("ST_ASTEXT") }, GEOM_BUILDER(Create_func_as_wkt)},
-  { { C_STRING_WITH_LEN("ST_ASWKB") }, GEOM_BUILDER(Create_func_as_wkb)},
-  { { C_STRING_WITH_LEN("ST_ASWKT") }, GEOM_BUILDER(Create_func_as_wkt)},
-  { { C_STRING_WITH_LEN("ST_BUFFER") }, GEOM_BUILDER(Create_func_buffer)},
-  { { C_STRING_WITH_LEN("ST_BUFFER_STRATEGY") }, GEOM_BUILDER(Create_func_buffer_strategy)},
-  { { C_STRING_WITH_LEN("ST_CENTROID") }, GEOM_BUILDER(Create_func_centroid)},
-  { { C_STRING_WITH_LEN("ST_CONTAINS") }, GEOM_BUILDER(Create_func_contains)},
-  { { C_STRING_WITH_LEN("ST_CONVEXHULL") }, GEOM_BUILDER(Create_func_convex_hull)},
-  { { C_STRING_WITH_LEN("ST_CROSSES") }, GEOM_BUILDER(Create_func_crosses)},
-  { { C_STRING_WITH_LEN("ST_DIFFERENCE") }, GEOM_BUILDER(Create_func_difference)},
-  { { C_STRING_WITH_LEN("ST_DIMENSION") }, GEOM_BUILDER(Create_func_dimension)},
-  { { C_STRING_WITH_LEN("ST_DISJOINT") }, GEOM_BUILDER(Create_func_disjoint)},
-  { { C_STRING_WITH_LEN("ST_DISTANCE") }, GEOM_BUILDER(Create_func_distance)},
-  { { C_STRING_WITH_LEN("ST_DISTANCE_SPHERE") }, GEOM_BUILDER(Create_func_distance_sphere)},
-  { { C_STRING_WITH_LEN("ST_ENDPOINT") }, GEOM_BUILDER(Create_func_endpoint)},
-  { { C_STRING_WITH_LEN("ST_ENVELOPE") }, GEOM_BUILDER(Create_func_envelope)},
-  { { C_STRING_WITH_LEN("ST_EQUALS") }, GEOM_BUILDER(Create_func_equals)},
-  { { C_STRING_WITH_LEN("ST_EXTERIORRING") }, GEOM_BUILDER(Create_func_exteriorring)},
-  { { C_STRING_WITH_LEN("ST_GEOHASH") }, GEOM_BUILDER(Create_func_geohash)},
-  { { C_STRING_WITH_LEN("ST_GEOMCOLLFROMTEXT") }, GEOM_BUILDER(Create_func_geometry_from_text)},
-  { { C_STRING_WITH_LEN("ST_GEOMCOLLFROMTXT") }, GEOM_BUILDER(Create_func_geometry_from_text)},
-  { { C_STRING_WITH_LEN("ST_GEOMCOLLFROMWKB") }, GEOM_BUILDER(Create_func_geometry_from_wkb)},
-  { { C_STRING_WITH_LEN("ST_GEOMETRYCOLLECTIONFROMTEXT") }, GEOM_BUILDER(Create_func_geometry_from_text)},
-  { { C_STRING_WITH_LEN("ST_GEOMETRYCOLLECTIONFROMWKB") }, GEOM_BUILDER(Create_func_geometry_from_wkb)},
-  { { C_STRING_WITH_LEN("ST_GEOMETRYFROMTEXT") }, GEOM_BUILDER(Create_func_geometry_from_text)},
-  { { C_STRING_WITH_LEN("ST_GEOMETRYFROMWKB") }, GEOM_BUILDER(Create_func_geometry_from_wkb)},
-  { { C_STRING_WITH_LEN("ST_GEOMETRYN") }, GEOM_BUILDER(Create_func_geometryn)},
-  { { C_STRING_WITH_LEN("ST_GEOMETRYTYPE") }, GEOM_BUILDER(Create_func_geometry_type)},
-  { { C_STRING_WITH_LEN("ST_GEOMFROMGEOJSON") }, GEOM_BUILDER(Create_func_geomfromgeojson)},
-  { { C_STRING_WITH_LEN("ST_GEOMFROMTEXT") }, GEOM_BUILDER(Create_func_geometry_from_text)},
-  { { C_STRING_WITH_LEN("ST_GEOMFROMWKB") }, GEOM_BUILDER(Create_func_geometry_from_wkb)},
-  { { C_STRING_WITH_LEN("ST_INTERIORRINGN") }, GEOM_BUILDER(Create_func_interiorringn)},
-  { { C_STRING_WITH_LEN("ST_INTERSECTS") }, GEOM_BUILDER(Create_func_intersects)},
-  { { C_STRING_WITH_LEN("ST_INTERSECTION") }, GEOM_BUILDER(Create_func_intersection)},
-  { { C_STRING_WITH_LEN("ST_ISCLOSED") }, GEOM_BUILDER(Create_func_isclosed)},
-  { { C_STRING_WITH_LEN("ST_ISEMPTY") }, GEOM_BUILDER(Create_func_isempty)},
-  { { C_STRING_WITH_LEN("ST_ISSIMPLE") }, GEOM_BUILDER(Create_func_issimple)},
-  { { C_STRING_WITH_LEN("ST_ISVALID") }, GEOM_BUILDER(Create_func_isvalid)},
-  { { C_STRING_WITH_LEN("ST_LATFROMGEOHASH") }, GEOM_BUILDER(Create_func_latfromgeohash)},
-  { { C_STRING_WITH_LEN("ST_LENGTH") }, GEOM_BUILDER(Create_func_glength)},
-  { { C_STRING_WITH_LEN("ST_LINEFROMTEXT") }, GEOM_BUILDER(Create_func_geometry_from_text)},
-  { { C_STRING_WITH_LEN("ST_LINEFROMWKB") }, GEOM_BUILDER(Create_func_geometry_from_wkb)},
-  { { C_STRING_WITH_LEN("ST_LINESTRINGFROMTEXT") }, GEOM_BUILDER(Create_func_geometry_from_text)},
-  { { C_STRING_WITH_LEN("ST_LINESTRINGFROMWKB") }, GEOM_BUILDER(Create_func_geometry_from_wkb)},
-  { { C_STRING_WITH_LEN("ST_LONGFROMGEOHASH") }, GEOM_BUILDER(Create_func_longfromgeohash)},
-  { { C_STRING_WITH_LEN("ST_MAKEENVELOPE") }, GEOM_BUILDER(Create_func_make_envelope)},
-  { { C_STRING_WITH_LEN("ST_MLINEFROMTEXT") }, GEOM_BUILDER(Create_func_geometry_from_text)},
-  { { C_STRING_WITH_LEN("ST_MLINEFROMWKB") }, GEOM_BUILDER(Create_func_geometry_from_wkb)},
-  { { C_STRING_WITH_LEN("ST_MPOINTFROMTEXT") }, GEOM_BUILDER(Create_func_geometry_from_text)},
-  { { C_STRING_WITH_LEN("ST_MPOINTFROMWKB") }, GEOM_BUILDER(Create_func_geometry_from_wkb)},
-  { { C_STRING_WITH_LEN("ST_MPOLYFROMTEXT") }, GEOM_BUILDER(Create_func_geometry_from_text)},
-  { { C_STRING_WITH_LEN("ST_MPOLYFROMWKB") }, GEOM_BUILDER(Create_func_geometry_from_wkb)},
-  { { C_STRING_WITH_LEN("ST_MULTILINESTRINGFROMTEXT") }, GEOM_BUILDER(Create_func_geometry_from_text)},
-  { { C_STRING_WITH_LEN("ST_MULTILINESTRINGFROMWKB") }, GEOM_BUILDER(Create_func_geometry_from_wkb)},
-  { { C_STRING_WITH_LEN("ST_MULTIPOINTFROMTEXT") }, GEOM_BUILDER(Create_func_geometry_from_text)},
-  { { C_STRING_WITH_LEN("ST_MULTIPOINTFROMWKB") }, GEOM_BUILDER(Create_func_geometry_from_wkb)},
-  { { C_STRING_WITH_LEN("ST_MULTIPOLYGONFROMTEXT") }, GEOM_BUILDER(Create_func_geometry_from_text)},
-  { { C_STRING_WITH_LEN("ST_MULTIPOLYGONFROMWKB") }, GEOM_BUILDER(Create_func_geometry_from_wkb)},
-  { { C_STRING_WITH_LEN("ST_NUMGEOMETRIES") }, GEOM_BUILDER(Create_func_numgeometries)},
-  { { C_STRING_WITH_LEN("ST_NUMINTERIORRING") }, GEOM_BUILDER(Create_func_numinteriorring)},
-  { { C_STRING_WITH_LEN("ST_NUMINTERIORRINGS") }, GEOM_BUILDER(Create_func_numinteriorring)},
-  { { C_STRING_WITH_LEN("ST_NUMPOINTS") }, GEOM_BUILDER(Create_func_numpoints)},
-  { { C_STRING_WITH_LEN("ST_OVERLAPS") }, GEOM_BUILDER(Create_func_overlaps)},
-  { { C_STRING_WITH_LEN("ST_POINTFROMGEOHASH") }, GEOM_BUILDER(Create_func_pointfromgeohash)},
-  { { C_STRING_WITH_LEN("ST_POINTFROMTEXT") }, GEOM_BUILDER(Create_func_geometry_from_text)},
-  { { C_STRING_WITH_LEN("ST_POINTFROMWKB") }, GEOM_BUILDER(Create_func_geometry_from_wkb)},
-  { { C_STRING_WITH_LEN("ST_POINTN") }, GEOM_BUILDER(Create_func_pointn)},
-  { { C_STRING_WITH_LEN("ST_POLYFROMTEXT") }, GEOM_BUILDER(Create_func_geometry_from_text)},
-  { { C_STRING_WITH_LEN("ST_POLYFROMWKB") }, GEOM_BUILDER(Create_func_geometry_from_wkb)},
-  { { C_STRING_WITH_LEN("ST_POLYGONFROMTEXT") }, GEOM_BUILDER(Create_func_geometry_from_text)},
-  { { C_STRING_WITH_LEN("ST_POLYGONFROMWKB") }, GEOM_BUILDER(Create_func_geometry_from_wkb)},
-  { { C_STRING_WITH_LEN("ST_SIMPLIFY") }, GEOM_BUILDER(Create_func_simplify)},
-  { { C_STRING_WITH_LEN("ST_SRID") }, GEOM_BUILDER(Create_func_srid)},
-  { { C_STRING_WITH_LEN("ST_STARTPOINT") }, GEOM_BUILDER(Create_func_startpoint)},
-  { { C_STRING_WITH_LEN("ST_SYMDIFFERENCE") }, GEOM_BUILDER(Create_func_symdifference)},
-  { { C_STRING_WITH_LEN("ST_TOUCHES") }, GEOM_BUILDER(Create_func_touches)},
-  { { C_STRING_WITH_LEN("ST_UNION") }, GEOM_BUILDER(Create_func_union)},
-  { { C_STRING_WITH_LEN("ST_VALIDATE") }, GEOM_BUILDER(Create_func_validate)},
-  { { C_STRING_WITH_LEN("ST_WITHIN") }, GEOM_BUILDER(Create_func_within)},
-  { { C_STRING_WITH_LEN("ST_X") }, GEOM_BUILDER(Create_func_x)},
-  { { C_STRING_WITH_LEN("ST_Y") }, GEOM_BUILDER(Create_func_y)},
-  { { C_STRING_WITH_LEN("SUBSTRING_INDEX") }, BUILDER(Create_func_substr_index)},
-  { { C_STRING_WITH_LEN("SUBTIME") }, BUILDER(Create_func_subtime)},
-  { { C_STRING_WITH_LEN("TAN") }, BUILDER(Create_func_tan)},
-  { { C_STRING_WITH_LEN("TIMEDIFF") }, BUILDER(Create_func_timediff)},
-  { { C_STRING_WITH_LEN("TIME_FORMAT") }, BUILDER(Create_func_time_format)},
-  { { C_STRING_WITH_LEN("TIME_TO_SEC") }, BUILDER(Create_func_time_to_sec)},
-  { { C_STRING_WITH_LEN("TOUCHES") }, GEOM_BUILDER(Create_func_touches_deprecated)},
-  { { C_STRING_WITH_LEN("TO_BASE64") }, BUILDER(Create_func_to_base64)},
-  { { C_STRING_WITH_LEN("TO_DAYS") }, BUILDER(Create_func_to_days)},
-  { { C_STRING_WITH_LEN("TO_SECONDS") }, BUILDER(Create_func_to_seconds)},
-  { { C_STRING_WITH_LEN("UCASE") }, BUILDER(Create_func_upper)},
-  { { C_STRING_WITH_LEN("UNCOMPRESS") }, BUILDER(Create_func_uncompress)},
-  { { C_STRING_WITH_LEN("UNCOMPRESSED_LENGTH") }, BUILDER(Create_func_uncompressed_length)},
-  { { C_STRING_WITH_LEN("UNHEX") }, BUILDER(Create_func_unhex)},
-  { { C_STRING_WITH_LEN("UNIX_TIMESTAMP") }, BUILDER(Create_func_unix_timestamp)},
-  { { C_STRING_WITH_LEN("UPDATEXML") }, BUILDER(Create_func_xml_update)},
-  { { C_STRING_WITH_LEN("UPPER") }, BUILDER(Create_func_upper)},
-  { { C_STRING_WITH_LEN("UUID") }, BUILDER(Create_func_uuid)},
-  { { C_STRING_WITH_LEN("UUID_SHORT") }, BUILDER(Create_func_uuid_short)},
-  { { C_STRING_WITH_LEN("VALIDATE_PASSWORD_STRENGTH") }, BUILDER(Create_func_validate_password_strength)},
-  { { C_STRING_WITH_LEN("VERSION") }, BUILDER(Create_func_version)},
-  { { C_STRING_WITH_LEN("WEEKDAY") }, BUILDER(Create_func_weekday)},
-  { { C_STRING_WITH_LEN("WEEKOFYEAR") }, BUILDER(Create_func_weekofyear)},
-  { { C_STRING_WITH_LEN("WITHIN") }, GEOM_BUILDER(Create_func_within_deprecated)},
-  { { C_STRING_WITH_LEN("X") }, GEOM_BUILDER(Create_func_x_deprecated)},
-  { { C_STRING_WITH_LEN("Y") }, GEOM_BUILDER(Create_func_y_deprecated)},
-  { { C_STRING_WITH_LEN("YEARWEEK") }, BUILDER(Create_func_year_week)},
-
-  { {0, 0}, NULL}
-};
-
-static HASH native_functions_hash;
-
-extern "C" uchar*
-get_native_fct_hash_key(const uchar *buff, size_t *length,
-                        my_bool /* unused */)
-{
-  Native_func_registry *func= (Native_func_registry*) buff;
-  *length= func->name.length;
-  return (uchar*) func->name.str;
-}
-
-/*
-  Load the hash table for native functions.
-  Note: this code is not thread safe, and is intended to be used at server
-  startup only (before going multi-threaded)
->>>>>>> 333b4508
 */
 static const std::pair<const char *, Create_func *> func_array[] = {
     {"ABS", SQL_FN(Item_func_abs, 1)},
@@ -8357,6 +1441,7 @@
     {"RELEASE_LOCK", SQL_FN(Item_func_release_lock, 1)},
     {"REVERSE", SQL_FN(Item_func_reverse, 1)},
     {"ROLES_GRAPHML", SQL_FN(Item_func_roles_graphml, 0)},
+    {"ROTATE_SYSTEM_KEY", SQL_FN(Item_func_rotate_system_key, 1)},
     {"ROUND", SQL_FACTORY(Round_instantiator)},
     {"RPAD", SQL_FN(Item_func_rpad, 3)},
     {"RTRIM", SQL_FN(Item_func_rtrim, 1)},
