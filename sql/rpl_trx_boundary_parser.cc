/* Copyright (c) 2015, 2019, Oracle and/or its affiliates. All rights reserved.

   This program is free software; you can redistribute it and/or modify
   it under the terms of the GNU General Public License, version 2.0,
   as published by the Free Software Foundation.

   This program is also distributed with certain software (including
   but not limited to OpenSSL) that is licensed under separate terms,
   as designated in a particular file or component or in included license
   documentation.  The authors of MySQL hereby grant you an additional
   permission to link the program and your derivative works with the
   separately licensed software that they have included with MySQL.

   This program is distributed in the hope that it will be useful,
   but WITHOUT ANY WARRANTY; without even the implied warranty of
   MERCHANTABILITY or FITNESS FOR A PARTICULAR PURPOSE.  See the
   GNU General Public License, version 2.0, for more details.

   You should have received a copy of the GNU General Public License
   along with this program; if not, write to the Free Software
   Foundation, Inc., 51 Franklin St, Fifth Floor, Boston, MA 02110-1301  USA */

#include "sql/rpl_trx_boundary_parser.h"

#include <string.h>
#include <sys/types.h>

#include "binlog_event.h"
#include "m_string.h"
#include "my_byteorder.h"
#include "my_dbug.h"
#include "my_loglevel.h"
#include "mysql/components/services/log_builtins.h"
#include "mysqld_error.h"
#include "sql/log.h"
#include "sql/log_event.h"  // Log_event

#ifndef DBUG_OFF
/* Event parser state names */
static const char *event_parser_state_names[] = {"None", "GTID", "DDL", "DML",
                                                 "Error"};
#endif

/*
  -----------------------------------------
  Transaction_boundary_parser class methods
  -----------------------------------------
*/

/**
   Reset the transaction boundary parser.

   This method initialize the boundary parser state.
*/
void Transaction_boundary_parser::reset() {
  DBUG_ENTER("Transaction_boundary_parser::reset");
  DBUG_PRINT("info", ("transaction boundary parser is changing state "
                      "from '%s' to '%s'",
                      event_parser_state_names[current_parser_state],
                      event_parser_state_names[EVENT_PARSER_NONE]));
  current_parser_state = EVENT_PARSER_NONE;
  last_parser_state = EVENT_PARSER_NONE;
  DBUG_VOID_RETURN;
}

/**
   Feed the transaction boundary parser with a Log_event of any type,
   serialized into a char* buffer.

   @param buf            Pointer to the event buffer.
   @param length         The size of the event buffer.
   @param fd_event       The description event of the master which logged
                         the event.
   @param throw_warnings If the function should throw warning messages while
                         updating the boundary parser state.
                         While initializing the Relay_log_info the
                         relay log is scanned backwards and this could
                         generate false warnings. So, in this case, we
                         don't want to throw warnings.

   @return  false if the transaction boundary parser accepted the event.
            true if the transaction boundary parser didn't accepted the event.
*/
bool Transaction_boundary_parser::feed_event(
    const char *buf, size_t length, const Format_description_event *fd_event,
    bool throw_warnings) {
  DBUG_ENTER("Transaction_boundary_parser::feed_event");
  enum_event_boundary_type event_boundary_type =
      get_event_boundary_type(buf, length, fd_event, throw_warnings);
  DBUG_RETURN(update_state(event_boundary_type, throw_warnings));
}

/**
   Get the boundary type for a given Log_event of any type,
   serialized into a char* buffer, based on event parser logic.

   @param buf               Pointer to the event buffer.
   @param length            The size of the event buffer.
   @param fd_event          The description event of the master which logged
                            the event.
   @param throw_warnings    If the function should throw warnings getting the
                            event boundary type.
                            Please see comments on this at feed_event().

   @return  the transaction boundary type of the event.
*/
Transaction_boundary_parser::enum_event_boundary_type
Transaction_boundary_parser::get_event_boundary_type(
    const char *buf, size_t length, const Format_description_event *fd_event,
    bool throw_warnings) {
  DBUG_ENTER("Transaction_boundary_parser::get_event_boundary_type");

  Log_event_type event_type;
  enum_event_boundary_type boundary_type = EVENT_BOUNDARY_TYPE_ERROR;
  uint header_size = fd_event->common_header_len;

  /* Error if the event content is smaller than header size for the format */
  if (length < header_size) goto end;

<<<<<<< HEAD
  event_type =
      (Log_event_type) static_cast<unsigned char>(buf[EVENT_TYPE_OFFSET]);
=======
  event_type = (Log_event_type)buf[EVENT_TYPE_OFFSET];
>>>>>>> 4869291f
  DBUG_PRINT("info", ("trx boundary parser was fed with an event of type %s",
                      Log_event::get_type_str(event_type)));

  switch (event_type) {
    case binary_log::GTID_LOG_EVENT:
    case binary_log::ANONYMOUS_GTID_LOG_EVENT:
      boundary_type = EVENT_BOUNDARY_TYPE_GTID;
      break;

    /*
      There are four types of queries that we have to deal with: BEGIN, COMMIT,
      ROLLBACK and the rest.
    */
    case binary_log::QUERY_EVENT: {
      const char *query = nullptr;
      size_t qlen = 0;
      /* Get the query to let us check for BEGIN/COMMIT/ROLLBACK */
      qlen = Query_log_event::get_query(buf, length, fd_event, &query);
      if (qlen == 0) {
<<<<<<< HEAD
        DBUG_ASSERT(query == NULL);
=======
        DBUG_ASSERT(query == nullptr);
>>>>>>> 4869291f
        boundary_type = EVENT_BOUNDARY_TYPE_ERROR;
        break;
      }

      /*
        BEGIN is always the begin of a DML transaction.
      */
      if (!strncmp(query, "BEGIN", qlen) ||
          !strncmp(query, STRING_WITH_LEN("XA START")))
        boundary_type = EVENT_BOUNDARY_TYPE_BEGIN_TRX;
      /*
        COMMIT and ROLLBACK are always the end of a transaction.
      */
      else if (!strncmp(query, "COMMIT", qlen) ||
               (!native_strncasecmp(query, STRING_WITH_LEN("ROLLBACK")) &&
                native_strncasecmp(query, STRING_WITH_LEN("ROLLBACK TO "))))
        boundary_type = EVENT_BOUNDARY_TYPE_END_TRX;
      /*
        XA ROLLBACK is always the end of a XA transaction.
      */
      else if (!native_strncasecmp(query, STRING_WITH_LEN("XA ROLLBACK")))
        boundary_type = EVENT_BOUNDARY_TYPE_END_XA_TRX;
      /*
        If the query is not (BEGIN | XA START | COMMIT | [XA] ROLLBACK), it can
        be considered an ordinary statement.
      */
      else
        boundary_type = EVENT_BOUNDARY_TYPE_STATEMENT;

      break;
    }

    /*
      XID events are always the end of a transaction.
    */
    case binary_log::XID_EVENT:
      boundary_type = EVENT_BOUNDARY_TYPE_END_TRX;
      break;
    /*
      XA_prepare event ends XA-prepared group of events (prepared XA
      transaction).
    */
    case binary_log::XA_PREPARE_LOG_EVENT:
      boundary_type = EVENT_BOUNDARY_TYPE_END_TRX;
      break;

    /*
      Intvar, Rand and User_var events are always considered as pre-statements.
    */
    case binary_log::INTVAR_EVENT:
    case binary_log::RAND_EVENT:
    case binary_log::USER_VAR_EVENT:
      boundary_type = EVENT_BOUNDARY_TYPE_PRE_STATEMENT;
      break;

    /*
      The following event types are always considered as statements
      because they will always be wrapped between BEGIN/COMMIT.
    */
    case binary_log::EXECUTE_LOAD_QUERY_EVENT:
    case binary_log::TABLE_MAP_EVENT:
    case binary_log::APPEND_BLOCK_EVENT:
    case binary_log::BEGIN_LOAD_QUERY_EVENT:
    case binary_log::ROWS_QUERY_LOG_EVENT:
    case binary_log::WRITE_ROWS_EVENT:
    case binary_log::UPDATE_ROWS_EVENT:
    case binary_log::DELETE_ROWS_EVENT:
    case binary_log::WRITE_ROWS_EVENT_V1:
    case binary_log::UPDATE_ROWS_EVENT_V1:
    case binary_log::DELETE_ROWS_EVENT_V1:
    case binary_log::VIEW_CHANGE_EVENT:
    case binary_log::PARTIAL_UPDATE_ROWS_EVENT:
      boundary_type = EVENT_BOUNDARY_TYPE_STATEMENT;
      break;

    /*
      Incident events have their own boundary type.
    */
    case binary_log::INCIDENT_EVENT:
      boundary_type = EVENT_BOUNDARY_TYPE_INCIDENT;
      break;

    /*
      Rotate, Format_description and Heartbeat should be ignored.
      Also, any other kind of event not listed in the "cases" above
      will be ignored.
    */
    case binary_log::ROTATE_EVENT:
    case binary_log::FORMAT_DESCRIPTION_EVENT:
    case binary_log::HEARTBEAT_LOG_EVENT:
    case binary_log::PREVIOUS_GTIDS_LOG_EVENT:
    case binary_log::STOP_EVENT:
    case binary_log::SLAVE_EVENT:
    case binary_log::DELETE_FILE_EVENT:
    case binary_log::TRANSACTION_CONTEXT_EVENT:
<<<<<<< HEAD
    case binary_log::START_5_7_ENCRYPTION_EVENT:
=======
>>>>>>> 4869291f
      boundary_type = EVENT_BOUNDARY_TYPE_IGNORE;
      break;

    /*
      If the event is none of above supported event types, this is probably
      an event type unsupported by this server version. So, we must check if
      this event is ignorable or not.
    */
    default:
      if (uint2korr(buf + FLAGS_OFFSET) & LOG_EVENT_IGNORABLE_F)
        boundary_type = EVENT_BOUNDARY_TYPE_IGNORE;
      else {
        boundary_type = EVENT_BOUNDARY_TYPE_ERROR;
        if (throw_warnings)
          LogErr(WARNING_LEVEL, ER_RPL_UNSUPPORTED_UNIGNORABLE_EVENT_IN_STREAM);
      }
  } /* End of switch(event_type) */

end:
  DBUG_RETURN(boundary_type);
}

/**
   Update the boundary parser state based on a given boundary type.

   @param event_boundary_type The event boundary type of the event used to
                              fed the boundary parser.
   @param throw_warnings      If the function should throw warnings while
                              updating the boundary parser state.
                              Please see comments on this at feed_event().

   @return  false State updated successfully.
            true  There was an error updating the state.
*/
bool Transaction_boundary_parser::update_state(
    enum_event_boundary_type event_boundary_type, bool throw_warnings) {
  DBUG_ENTER("Transaction_boundary_parser::update_state");

  enum_event_parser_state new_parser_state = EVENT_PARSER_NONE;

  bool error = false;

  switch (event_boundary_type) {
    /*
      GTIDs are always the start of a transaction stream.
    */
    case EVENT_BOUNDARY_TYPE_GTID:
      /* In any case, we will update the state to GTID */
      new_parser_state = EVENT_PARSER_GTID;
      /* The following switch is mostly to differentiate the warning messages */
      switch (current_parser_state) {
        case EVENT_PARSER_GTID:
        case EVENT_PARSER_DDL:
        case EVENT_PARSER_DML:
          if (throw_warnings)
            LogErr(WARNING_LEVEL, ER_RPL_GTID_LOG_EVENT_IN_STREAM,
                   current_parser_state == EVENT_PARSER_GTID
                       ? "after a GTID_LOG_EVENT or an ANONYMOUS_GTID_LOG_EVENT"
                       : current_parser_state == EVENT_PARSER_DDL
                             ? "in the middle of a DDL"
                             : "in the middle of a DML"); /* EVENT_PARSER_DML */
          error = true;
          break;
        case EVENT_PARSER_ERROR: /* we probably threw a warning before */
          error = true;
          /* FALL THROUGH */
        case EVENT_PARSER_NONE:
          break;
      }
      break;

    /*
      There are four types of queries that we have to deal with: BEGIN, COMMIT,
      ROLLBACK and the rest.
    */
    case EVENT_BOUNDARY_TYPE_BEGIN_TRX:
      /* In any case, we will update the state to DML */
      new_parser_state = EVENT_PARSER_DML;
      /* The following switch is mostly to differentiate the warning messages */
      switch (current_parser_state) {
        case EVENT_PARSER_DDL:
        case EVENT_PARSER_DML:
          if (throw_warnings)
            LogErr(WARNING_LEVEL, ER_RPL_UNEXPECTED_BEGIN_IN_STREAM,
                   current_parser_state == EVENT_PARSER_DDL ? "DDL" : "DML");
          error = true;
          break;
        case EVENT_PARSER_ERROR: /* we probably threw a warning before */
          error = true;
          /* FALL THROUGH */
        case EVENT_PARSER_NONE:
        case EVENT_PARSER_GTID:
          break;
      }
      break;

    case EVENT_BOUNDARY_TYPE_END_TRX:
      /* In any case, we will update the state to NONE */
      new_parser_state = EVENT_PARSER_NONE;
      /* The following switch is mostly to differentiate the warning messages */
      switch (current_parser_state) {
        case EVENT_PARSER_NONE:
        case EVENT_PARSER_GTID:
        case EVENT_PARSER_DDL:
          if (throw_warnings)
            LogErr(WARNING_LEVEL,
                   ER_RPL_UNEXPECTED_COMMIT_ROLLBACK_OR_XID_LOG_EVENT_IN_STREAM,
                   current_parser_state == EVENT_PARSER_NONE
                       ? "outside a transaction"
                       : current_parser_state == EVENT_PARSER_GTID
                             ? "after a GTID_LOG_EVENT"
                             : "in the middle of a DDL"); /* EVENT_PARSER_DDL */
          error = true;
          break;
        case EVENT_PARSER_ERROR: /* we probably threw a warning before */
          error = true;
          /* FALL THROUGH */
        case EVENT_PARSER_DML:
          break;
      }
      break;

    case EVENT_BOUNDARY_TYPE_END_XA_TRX:
      /* In any case, we will update the state to NONE */
      new_parser_state = EVENT_PARSER_NONE;
      /* The following switch is mostly to differentiate the warning messages */
      switch (current_parser_state) {
        case EVENT_PARSER_NONE:
        case EVENT_PARSER_DDL:
          if (throw_warnings)
            LogErr(WARNING_LEVEL, ER_RPL_UNEXPECTED_XA_ROLLBACK_IN_STREAM,
                   current_parser_state == EVENT_PARSER_NONE
                       ? "outside a transaction"
                       : "in the middle of a DDL"); /* EVENT_PARSER_DDL */
          error = true;
          break;
        case EVENT_PARSER_ERROR: /* we probably threw a warning before */
          error = true;
          /* FALL THROUGH */
        case EVENT_PARSER_DML:
        /* XA ROLLBACK can appear after a GTID event */
        case EVENT_PARSER_GTID:
          break;
      }
      break;

    case EVENT_BOUNDARY_TYPE_STATEMENT:
      switch (current_parser_state) {
        case EVENT_PARSER_NONE:
          new_parser_state = EVENT_PARSER_NONE;
          break;
        case EVENT_PARSER_GTID:
        case EVENT_PARSER_DDL:
          new_parser_state = EVENT_PARSER_NONE;
          break;
        case EVENT_PARSER_DML:
          new_parser_state = current_parser_state;
          break;
        case EVENT_PARSER_ERROR: /* we probably threw a warning before */
          error = true;
          break;
      }
      break;

    /*
      Intvar, Rand and User_var events might be inside of a transaction stream
      if any Intvar, Rand and User_var was fed before, if BEGIN was fed before
      or if GTID was fed before. In the case of no GTID, no BEGIN and no
      previous Intvar, Rand or User_var it will be considered the start of a
      transaction stream.
    */
    case EVENT_BOUNDARY_TYPE_PRE_STATEMENT:
      switch (current_parser_state) {
        case EVENT_PARSER_NONE:
        case EVENT_PARSER_GTID:
          new_parser_state = EVENT_PARSER_DDL;
          break;
        case EVENT_PARSER_DDL:
        case EVENT_PARSER_DML:
          new_parser_state = current_parser_state;
          break;
        case EVENT_PARSER_ERROR: /* we probably threw a warning before */
          error = true;
          break;
      }
      break;

    /*
      Incident events can happen without a GTID (before BUG#19594845 fix) or
      with its own GTID in order to be skipped. In any case, it should always
      mark "the end" of a transaction.
    */
    case EVENT_BOUNDARY_TYPE_INCIDENT:
      /* In any case, we will update the state to NONE */
      new_parser_state = EVENT_PARSER_NONE;
      break;

    /*
      Rotate, Format_description and Heartbeat should be ignored.
      The rotate might be fake, like when the IO thread receives from dump
      thread Previous_gtid and Heartbeat events due to reconnection/auto
      positioning.
    */
    case EVENT_BOUNDARY_TYPE_IGNORE:
      new_parser_state = current_parser_state;
      break;

    case EVENT_BOUNDARY_TYPE_ERROR:
      error = true;
      new_parser_state = EVENT_PARSER_ERROR;
      break;
  }

  DBUG_PRINT("info", ("transaction boundary parser is changing state "
                      "from '%s' to '%s'",
                      event_parser_state_names[current_parser_state],
                      event_parser_state_names[new_parser_state]));

  last_parser_state = current_parser_state;
  current_parser_state = new_parser_state;

  DBUG_RETURN(error);
}<|MERGE_RESOLUTION|>--- conflicted
+++ resolved
@@ -117,12 +117,8 @@
   /* Error if the event content is smaller than header size for the format */
   if (length < header_size) goto end;
 
-<<<<<<< HEAD
   event_type =
       (Log_event_type) static_cast<unsigned char>(buf[EVENT_TYPE_OFFSET]);
-=======
-  event_type = (Log_event_type)buf[EVENT_TYPE_OFFSET];
->>>>>>> 4869291f
   DBUG_PRINT("info", ("trx boundary parser was fed with an event of type %s",
                       Log_event::get_type_str(event_type)));
 
@@ -142,11 +138,7 @@
       /* Get the query to let us check for BEGIN/COMMIT/ROLLBACK */
       qlen = Query_log_event::get_query(buf, length, fd_event, &query);
       if (qlen == 0) {
-<<<<<<< HEAD
-        DBUG_ASSERT(query == NULL);
-=======
         DBUG_ASSERT(query == nullptr);
->>>>>>> 4869291f
         boundary_type = EVENT_BOUNDARY_TYPE_ERROR;
         break;
       }
@@ -242,10 +234,7 @@
     case binary_log::SLAVE_EVENT:
     case binary_log::DELETE_FILE_EVENT:
     case binary_log::TRANSACTION_CONTEXT_EVENT:
-<<<<<<< HEAD
     case binary_log::START_5_7_ENCRYPTION_EVENT:
-=======
->>>>>>> 4869291f
       boundary_type = EVENT_BOUNDARY_TYPE_IGNORE;
       break;
 
