/* Copyright (C) 2000-2003 MySQL AB & MySQL Finland AB & TCX DataKonsult AB

   This program is free software; you can redistribute it and/or modify
   it under the terms of the GNU General Public License as published by
   the Free Software Foundation; either version 2 of the License, or
   (at your option) any later version.

   This program is distributed in the hope that it will be useful,
   but WITHOUT ANY WARRANTY; without even the implied warranty of
   MERCHANTABILITY or FITNESS FOR A PARTICULAR PURPOSE.  See the
   GNU General Public License for more details.

   You should have received a copy of the GNU General Public License
   along with this program; if not, write to the Free Software
   Foundation, Inc., 59 Temple Place, Suite 330, Boston, MA  02111-1307  USA */


/* mysql_select and join optimization */

#ifdef __GNUC__
#pragma implementation				// gcc: Class implementation
#endif

#include "mysql_priv.h"
#include "sql_select.h"

#include "opt_ft.h"

#include <m_ctype.h>
#include <hash.h>
#include <ft_global.h>

const char *join_type_str[]={ "UNKNOWN","system","const","eq_ref","ref",
			      "MAYBE_REF","ALL","range","index","fulltext",
			      "ref_or_null","unique_subquery","index_subquery"
};

static void optimize_keyuse(JOIN *join, DYNAMIC_ARRAY *keyuse_array);
static bool make_join_statistics(JOIN *join,TABLE_LIST *tables,COND *conds,
				 DYNAMIC_ARRAY *keyuse);
static bool update_ref_and_keys(THD *thd, DYNAMIC_ARRAY *keyuse,
				JOIN_TAB *join_tab,
                                uint tables, COND *conds,
				table_map table_map, SELECT_LEX *select_lex);
static int sort_keyuse(KEYUSE *a,KEYUSE *b);
static void set_position(JOIN *join,uint index,JOIN_TAB *table,KEYUSE *key);
static bool create_ref_for_key(JOIN *join, JOIN_TAB *j, KEYUSE *org_keyuse,
			       table_map used_tables);
static void find_best_combination(JOIN *join,table_map rest_tables);
static void find_best(JOIN *join,table_map rest_tables,uint index,
		      double record_count,double read_time);
static uint cache_record_length(JOIN *join,uint index);
static double prev_record_reads(JOIN *join,table_map found_ref);
static bool get_best_combination(JOIN *join);
static store_key *get_store_key(THD *thd,
				KEYUSE *keyuse, table_map used_tables,
				KEY_PART_INFO *key_part, char *key_buff,
				uint maybe_null);
static bool make_simple_join(JOIN *join,TABLE *tmp_table);
static bool make_join_select(JOIN *join,SQL_SELECT *select,COND *item);
static void make_join_readinfo(JOIN *join,uint options);
static void join_free(JOIN *join, bool full);
static bool only_eq_ref_tables(JOIN *join, ORDER *order, table_map tables);
static void update_depend_map(JOIN *join);
static void update_depend_map(JOIN *join, ORDER *order);
static ORDER *remove_const(JOIN *join,ORDER *first_order,COND *cond,
			   bool *simple_order);
static int return_zero_rows(JOIN *join, select_result *res,TABLE_LIST *tables,
			    List<Item> &fields, bool send_row,
			    uint select_options, const char *info,
			    Item *having, Procedure *proc,
			    SELECT_LEX_UNIT *unit);
static COND *optimize_cond(COND *conds,Item::cond_result *cond_value);
static COND *remove_eq_conds(COND *cond,Item::cond_result *cond_value);
static bool const_expression_in_where(COND *conds,Item *item, Item **comp_item);
static bool open_tmp_table(TABLE *table);
static bool create_myisam_tmp_table(TABLE *table,TMP_TABLE_PARAM *param,
				    ulong options);
static int do_select(JOIN *join,List<Item> *fields,TABLE *tmp_table,
		     Procedure *proc);
static int sub_select_cache(JOIN *join,JOIN_TAB *join_tab,bool end_of_records);
static int sub_select(JOIN *join,JOIN_TAB *join_tab,bool end_of_records);
static int flush_cached_records(JOIN *join,JOIN_TAB *join_tab,bool skipp_last);
static int end_send(JOIN *join, JOIN_TAB *join_tab, bool end_of_records);
static int end_send_group(JOIN *join, JOIN_TAB *join_tab,bool end_of_records);
static int end_write(JOIN *join, JOIN_TAB *join_tab, bool end_of_records);
static int end_update(JOIN *join, JOIN_TAB *join_tab, bool end_of_records);
static int end_unique_update(JOIN *join,JOIN_TAB *join_tab,
			     bool end_of_records);
static int end_write_group(JOIN *join, JOIN_TAB *join_tab,
			   bool end_of_records);
static int test_if_group_changed(List<Item_buff> &list);
static int join_read_const_table(JOIN_TAB *tab, POSITION *pos);
static int join_read_system(JOIN_TAB *tab);
static int join_read_const(JOIN_TAB *tab);
static int join_read_key(JOIN_TAB *tab);
static int join_read_always_key(JOIN_TAB *tab);
static int join_read_last_key(JOIN_TAB *tab);
static int join_no_more_records(READ_RECORD *info);
static int join_read_next(READ_RECORD *info);
static int join_init_quick_read_record(JOIN_TAB *tab);
static int test_if_quick_select(JOIN_TAB *tab);
static int join_init_read_record(JOIN_TAB *tab);
static int join_read_first(JOIN_TAB *tab);
static int join_read_next(READ_RECORD *info);
static int join_read_next_same(READ_RECORD *info);
static int join_read_last(JOIN_TAB *tab);
static int join_read_prev_same(READ_RECORD *info);
static int join_read_prev(READ_RECORD *info);
static int join_ft_read_first(JOIN_TAB *tab);
static int join_ft_read_next(READ_RECORD *info);
static int join_read_always_key_or_null(JOIN_TAB *tab);
static int join_read_next_same_or_null(READ_RECORD *info);
static COND *make_cond_for_table(COND *cond,table_map table,
				 table_map used_table);
static Item* part_of_refkey(TABLE *form,Field *field);
static uint find_shortest_key(TABLE *table, key_map usable_keys);
static bool test_if_skip_sort_order(JOIN_TAB *tab,ORDER *order,
				    ha_rows select_limit, bool no_changes);
static int create_sort_index(THD *thd, JOIN *join, ORDER *order,
			     ha_rows filesort_limit, ha_rows select_limit);
static int remove_duplicates(JOIN *join,TABLE *entry,List<Item> &fields,
			     Item *having);
static int remove_dup_with_compare(THD *thd, TABLE *entry, Field **field,
				   ulong offset,Item *having);
static int remove_dup_with_hash_index(THD *thd, TABLE *table,
				      uint field_count, Field **first_field,
				      ulong key_length,Item *having);
static int join_init_cache(THD *thd,JOIN_TAB *tables,uint table_count);
static ulong used_blob_length(CACHE_FIELD **ptr);
static bool store_record_in_cache(JOIN_CACHE *cache);
static void reset_cache(JOIN_CACHE *cache);
static void read_cached_record(JOIN_TAB *tab);
static bool cmp_buffer_with_ref(JOIN_TAB *tab);
static bool setup_new_fields(THD *thd,TABLE_LIST *tables,List<Item> &fields,
			     List<Item> &all_fields,ORDER *new_order);
static ORDER *create_distinct_group(THD *thd, ORDER *order,
				    List<Item> &fields,
				    bool *all_order_by_fields_used);
static bool test_if_subpart(ORDER *a,ORDER *b);
static TABLE *get_sort_by_table(ORDER *a,ORDER *b,TABLE_LIST *tables);
static void calc_group_buffer(JOIN *join,ORDER *group);
static bool make_group_fields(JOIN *main_join, JOIN *curr_join);
static bool alloc_group_fields(JOIN *join,ORDER *group);
// Create list for using with tempory table
static bool change_to_use_tmp_fields(THD *thd, Item **ref_pointer_array,
				     List<Item> &new_list1,
				     List<Item> &new_list2,
				     uint elements, List<Item> &items);
// Create list for using with tempory table
static bool change_refs_to_tmp_fields(THD *thd, Item **ref_pointer_array,
				      List<Item> &new_list1,
				      List<Item> &new_list2,
				      uint elements, List<Item> &items);
static void init_tmptable_sum_functions(Item_sum **func);
static void update_tmptable_sum_func(Item_sum **func,TABLE *tmp_table);
static void copy_sum_funcs(Item_sum **func_ptr);
static bool add_ref_to_table_cond(THD *thd, JOIN_TAB *join_tab);
static bool init_sum_functions(Item_sum **func, Item_sum **end);
static bool update_sum_func(Item_sum **func);
static void select_describe(JOIN *join, bool need_tmp_table,bool need_order,
			    bool distinct, const char *message=NullS);
static Item *remove_additional_cond(Item* conds);


/*
  This handles SELECT with and without UNION
*/

int handle_select(THD *thd, LEX *lex, select_result *result)
{
  int res;
  register SELECT_LEX *select_lex = &lex->select_lex;
  DBUG_ENTER("handle_select");

  fix_tables_pointers(lex->all_selects_list);
  if (select_lex->next_select())
    res=mysql_union(thd, lex, result, &lex->unit, 0);
  else
    res= mysql_select(thd, &select_lex->ref_pointer_array,
		      (TABLE_LIST*) select_lex->table_list.first,
		      select_lex->with_wild, select_lex->item_list,
		      select_lex->where,
		      select_lex->order_list.elements +
		      select_lex->group_list.elements,
		      (ORDER*) select_lex->order_list.first,
		      (ORDER*) select_lex->group_list.first,
		      select_lex->having,
		      (ORDER*) lex->proc_list.first,
		      select_lex->options | thd->options,
		      result, &(lex->unit), &(lex->select_lex), 0);

  /* Don't set res if it's -1 as we may want this later */
  DBUG_PRINT("info",("res: %d  report_error: %d", res,
		     thd->net.report_error));
  if (thd->net.report_error)
    res= 1;
  if (res)
  {
    if (result)
    {
      result->send_error(0, NullS);
      result->abort();
    }
    else
      send_error(thd, 0, NullS);
    res= 1;					// Error sent to client
  }
<<<<<<< HEAD
  delete result;
  DBUG_RETURN(res);
=======
  if (result != lex->result)
    delete result;
  return res;
>>>>>>> 70ea5036
}


void relink_tables(SELECT_LEX *select_lex)
{
  for (TABLE_LIST *cursor= (TABLE_LIST *) select_lex->table_list.first;
       cursor;
       cursor=cursor->next)
    if (cursor->table_list)
      cursor->table= cursor->table_list->table;
}


void fix_tables_pointers(SELECT_LEX *select_lex)
{
  if (select_lex->next_select_in_list())
  {
    /* Fix tables 'to-be-unioned-from' list to point at opened tables */
    for (SELECT_LEX *sl= select_lex;
	 sl;
	 sl= sl->next_select_in_list())
      relink_tables(sl);
  }
}

void fix_tables_pointers(SELECT_LEX_UNIT *unit)
{
  for (SELECT_LEX *sl= unit->first_select(); sl; sl= sl->next_select())
  {
    relink_tables(sl);
    for (SELECT_LEX_UNIT *un= sl->first_inner_unit(); un; un= un->next_unit())
      fix_tables_pointers(un);
  }
}


/*
  Function to setup clauses without sum functions
*/
inline int setup_without_group(THD *thd, Item **ref_pointer_array,
			       TABLE_LIST *tables,
			       List<Item> &fields,
			       List<Item> &all_fields,
			       COND **conds,
			       ORDER *order,
			       ORDER *group, bool *hidden_group_fields)
{
  bool save_allow_sum_func= thd->allow_sum_func;
  thd->allow_sum_func= 0;
  int res= (setup_conds(thd, tables, conds) ||
	    setup_order(thd, ref_pointer_array, tables, fields, all_fields,
			order) ||
	    setup_group(thd, ref_pointer_array, tables, fields, all_fields,
			group, hidden_group_fields));
  thd->allow_sum_func= save_allow_sum_func;
  return res;
}

/*****************************************************************************
  Check fields, find best join, do the select and output fields.
  mysql_select assumes that all tables are already opened
*****************************************************************************/

/*
  Prepare of whole select (including subselect in future).
  return -1 on error
          0 on success
*/
int
JOIN::prepare(Item ***rref_pointer_array,
	      TABLE_LIST *tables_init,
	      uint wild_num, COND *conds_init, uint og_num,
	      ORDER *order_init, ORDER *group_init,
	      Item *having_init,
	      ORDER *proc_param_init, SELECT_LEX *select,
	      SELECT_LEX_UNIT *unit,
	      bool tables_and_fields_initied)
{
  DBUG_ENTER("JOIN::prepare");

  conds= conds_init;
  order= order_init;
  group_list= group_init;
  having= having_init;
  proc_param= proc_param_init;
  tables_list= tables_init;
  select_lex= select;
  select_lex->join= this;
  union_part= (unit->first_select()->next_select() != 0);

  /* Check that all tables, fields, conds and order are ok */

  if ((tables_and_fields_initied ? 0 : (setup_tables(tables_list) ||
					setup_wild(thd, tables_list, 
						   fields_list,
						   &all_fields, wild_num))) ||
      select_lex->setup_ref_array(thd, og_num) ||
      setup_fields(thd, (*rref_pointer_array), tables_list, fields_list, 1,
		   &all_fields, 1) ||
      setup_without_group(thd, (*rref_pointer_array), tables_list, fields_list,
			  all_fields, &conds, order, group_list, 
			  &hidden_group_fields))
    DBUG_RETURN(-1);				/* purecov: inspected */

  ref_pointer_array= *rref_pointer_array;
  
  if (having)
  {
    thd->where="having clause";
    thd->allow_sum_func=1;
    select_lex->having_fix_field= 1;
    bool having_fix_rc= (having->fix_fields(thd, tables_list, &having) ||
			 having->check_cols(1));
    select_lex->having_fix_field= 0;
    if (having_fix_rc || thd->net.report_error)
      DBUG_RETURN(-1);				/* purecov: inspected */
    if (having->with_sum_func)
      having->split_sum_func(ref_pointer_array, all_fields);
  }

  // Is it subselect
  {
    Item_subselect *subselect;
    if ((subselect= select_lex->master_unit()->item) &&
	select_lex->linkage != GLOBAL_OPTIONS_TYPE)
    {
      Item_subselect::trans_res res;
      if ((res= subselect->select_transformer(this)) !=
	  Item_subselect::RES_OK)
	DBUG_RETURN((res == Item_subselect::RES_ERROR));
    }
  }

  if (setup_ftfuncs(select_lex)) /* should be after having->fix_fields */
    DBUG_RETURN(-1);
  

  /*
    Check if one one uses a not constant column with group functions
    and no GROUP BY.
    TODO:  Add check of calculation of GROUP functions and fields:
	   SELECT COUNT(*)+table.col1 from table1;
  */
  {
    if (!group_list)
    {
      uint flag=0;
      List_iterator_fast<Item> it(fields_list);
      Item *item;
      while ((item= it++))
      {
	if (item->with_sum_func)
	  flag|=1;
	else if (!(flag & 2) && !item->const_item())
	  flag|=2;
      }
      if (flag == 3)
      {
	my_error(ER_MIX_OF_GROUP_FUNC_AND_FIELDS,MYF(0));
	DBUG_RETURN(-1);
      }
    }
    TABLE_LIST *table;
    for (table=tables_list ; table ; table=table->next)
      tables++;
  }
  {
    /* Caclulate the number of groups */
    send_group_parts= 0;
    for (ORDER *group= group_list ; group ; group= group->next)
      send_group_parts++;
  }
  
  procedure= setup_procedure(thd, proc_param, result, fields_list, &error);
  if (error)
    goto err;					/* purecov: inspected */
  if (procedure)
  {
    if (setup_new_fields(thd, tables_list, fields_list, all_fields,
			 procedure->param_fields))
	goto err;				/* purecov: inspected */
    if (procedure->group)
    {
      if (!test_if_subpart(procedure->group,group_list))
      {						/* purecov: inspected */
	my_message(0,"Can't handle procedures with differents groups yet",
		   MYF(0));			/* purecov: inspected */
	goto err;				/* purecov: inspected */
      }
    }
#ifdef NOT_NEEDED
    else if (!group_list && procedure->flags & PROC_GROUP)
    {
      my_message(0,"Select must have a group with this procedure",MYF(0));
      goto err;
    }
#endif
    if (order && (procedure->flags & PROC_NO_SORT))
    {						/* purecov: inspected */
      my_message(0,"Can't use order with this procedure",MYF(0)); /* purecov: inspected */
      goto err;					/* purecov: inspected */
    }
  }

  /* Init join struct */
  count_field_types(&tmp_table_param, all_fields, 0);
  ref_pointer_array_size= all_fields.elements*sizeof(Item*);
  this->group= group_list != 0;
  row_limit= ((select_distinct || order || group_list) ? HA_POS_ERROR :
	      unit->select_limit_cnt);
  /* select_limit is used to decide if we are likely to scan the whole table */
  select_limit= unit->select_limit_cnt;
  if (having || (select_options & OPTION_FOUND_ROWS))
    select_limit= HA_POS_ERROR;
  do_send_rows = (unit->select_limit_cnt) ? 1 : 0;
  this->unit= unit;

#ifdef RESTRICTED_GROUP
  if (sum_func_count && !group_list && (func_count || field_count))
  {
    my_message(ER_WRONG_SUM_SELECT,ER(ER_WRONG_SUM_SELECT),MYF(0));
    goto err;
  }
#endif
  if (!procedure && result->prepare(fields_list, unit))
    goto err;					/* purecov: inspected */

  if (select_lex->olap == ROLLUP_TYPE && rollup_init())
    goto err;
  if (alloc_func_list())
    goto err;

  DBUG_RETURN(0); // All OK

err:
  delete procedure;				/* purecov: inspected */
  procedure= 0;
  DBUG_RETURN(-1);				/* purecov: inspected */
}

/*
  test if it is known for optimisation IN subquery

  SYNOPSYS
    JOIN::test_in_subselect
    where - pointer for variable in which conditions should be
            stored if subquery is known

  RETURN
    1 - known
    0 - unknown
*/

bool JOIN::test_in_subselect(Item **where)
{
  if (conds->type() == Item::FUNC_ITEM &&
      ((Item_func *)this->conds)->functype() == Item_func::EQ_FUNC &&
      ((Item_func *)conds)->arguments()[0]->type() == Item::REF_ITEM &&
      ((Item_func *)conds)->arguments()[1]->type() == Item::FIELD_ITEM)
  {
    join_tab->info= "Using index";
    *where= 0;
    return 1;
  }
  if (conds->type() == Item::COND_ITEM &&
      ((class Item_func *)this->conds)->functype() ==
      Item_func::COND_AND_FUNC)
  {
    if ((*where= remove_additional_cond(conds)))
      join_tab->info= "Using index; Using where";
    else
      join_tab->info= "Using index";
    return 1;
  }
  return 0;
}


/*
  global select optimisation.
  return 0 - success
         1 - error
  error code saved in field 'error'
*/
int
JOIN::optimize()
{
  DBUG_ENTER("JOIN::optimize");
  // to prevent double initialization on EXPLAIN
  if (optimized)
    DBUG_RETURN(0);
  optimized= 1;

  // Ignore errors of execution if option IGNORE present
  if (thd->lex->duplicates == DUP_IGNORE)
    thd->lex->current_select->no_error= 1;
#ifdef HAVE_REF_TO_FIELDS			// Not done yet
  /* Add HAVING to WHERE if possible */
  if (having && !group_list && !sum_func_count)
  {
    if (!conds)
    {
      conds= having;
      having= 0;
    }
    else if ((conds=new Item_cond_and(conds,having)))
    {
      conds->fix_fields(thd, tables_list, &conds);
      conds->change_ref_to_fields(thd, tables_list);
      conds->top_level_item();
      having= 0;
    }
  }
#endif

  conds= optimize_cond(conds,&cond_value);
  if (thd->net.report_error)
  {
    error= 1; 
    DBUG_PRINT("error",("Error from optimize_cond"));
    DBUG_RETURN(1);
  }

  if (cond_value == Item::COND_FALSE ||
      (!unit->select_limit_cnt && !(select_options & OPTION_FOUND_ROWS)))
  {						/* Impossible cond */
    zero_result_cause= "Impossible WHERE";
    error= 0;
    DBUG_RETURN(0);
  }

  /* Optimize count(*), min() and max() */
  if (tables_list && tmp_table_param.sum_func_count && ! group_list)
  {
    int res;
    /*
      opt_sum_query() returns -1 if no rows match to the WHERE conditions,
      or 1 if all items were resolved, or 0, or an error number HA_ERR_...
    */
    if ((res=opt_sum_query(tables_list, all_fields, conds)))
    {
      if (res > 1)
      {
	DBUG_RETURN(1);
      }
      if (res < 0)
      {
	zero_result_cause= "No matching min/max row";
	error=0; 
	DBUG_RETURN(0);
      }
      zero_result_cause= "Select tables optimized away";
      tables_list= 0;				// All tables resolved
    }
  }
  if (!tables_list)
  {
    error= 0;
    DBUG_RETURN(0);
  }
  error= -1;					// Error is sent to client
  sort_by_table= get_sort_by_table(order, group_list, tables_list);

  /* Calculate how to do the join */
  thd->proc_info= "statistics";
  if (make_join_statistics(this, tables_list, conds, &keyuse) ||
      thd->is_fatal_error)
  {
    DBUG_PRINT("error",("Error: make_join_statistics() failed"));
    DBUG_RETURN(1);
  }

  /* Remove distinct if only const tables */
  select_distinct= select_distinct && (const_tables != tables);
  thd->proc_info= "preparing";
  if (result->initialize_tables(this))
  {
    DBUG_PRINT("error",("Error: initialize_tables() failed"));
    DBUG_RETURN(1);				// error == -1
  }
  if (const_table_map != found_const_table_map &&
      !(select_options & SELECT_DESCRIBE))
  {
    zero_result_cause= "no matching row in const table";
    DBUG_PRINT("error",("Error: %s", zero_result_cause));
    select_options= 0; //TODO why option in return_zero_rows was droped
    error= 0;
    DBUG_RETURN(0);
  }
  if (!(thd->options & OPTION_BIG_SELECTS) &&
      best_read > (double) thd->variables.max_join_size &&
      !(select_options & SELECT_DESCRIBE))
  {						/* purecov: inspected */
    my_message(ER_TOO_BIG_SELECT, ER(ER_TOO_BIG_SELECT), MYF(0));
    error= 1;					/* purecov: inspected */
    DBUG_RETURN(1);
  }
  if (const_tables && !thd->locked_tables &&
      !(select_options & SELECT_NO_UNLOCK))
  {
    TABLE **table, **end;
    for (table=this->table, end=table + const_tables ;
	 table != end;
	 table++)
    {
      /* BDB tables require that we call index_end() before doing an unlock */
      if ((*table)->key_read)
      {
	(*table)->key_read=0;
	(*table)->file->extra(HA_EXTRA_NO_KEYREAD);
      }
      (*table)->file->index_end();
    }
    mysql_unlock_some_tables(thd, this->table, const_tables);
  }
  if (!conds && outer_join)
  {
    /* Handle the case where we have an OUTER JOIN without a WHERE */
    conds=new Item_int((longlong) 1,1);	// Always true
  }
  select=make_select(*table, const_table_map,
		     const_table_map, conds, &error);
  if (error)
  {						/* purecov: inspected */
    error= -1;					/* purecov: inspected */
    DBUG_PRINT("error",("Error: make_select() failed"));
    DBUG_RETURN(1);
  }
  if (make_join_select(this, select, conds))
  {
    zero_result_cause=
      "Impossible WHERE noticed after reading const tables";
    DBUG_RETURN(0);				// error == 0
  }

  error= -1;					/* if goto err */

  /* Optimize distinct away if possible */
  {
    ORDER *org_order= order;
    order=remove_const(this, order,conds,&simple_order);
    /*
      If we are using ORDER BY NULL or ORDER BY const_expression,
      return result in any order (even if we are using a GROUP BY)
    */
    if (!order && org_order)
      skip_sort_order= 1;
  }
  order= remove_const(this, order, conds, &simple_order);
  if (group_list || tmp_table_param.sum_func_count)
  {
    if (! hidden_group_fields)
      select_distinct=0;
  }
  else if (select_distinct && tables - const_tables == 1)
  {
    /*
      We are only using one table. In this case we change DISTINCT to a
      GROUP BY query if:
      - The GROUP BY can be done through indexes (no sort) and the ORDER
        BY only uses selected fields.
	(In this case we can later optimize away GROUP BY and ORDER BY)
      - We are scanning the whole table without LIMIT
        This can happen if:
        - We are using CALC_FOUND_ROWS
        - We are using an ORDER BY that can't be optimized away.

      We don't want to use this optimization when we are using LIMIT
      because in this case we can just create a temporary table that
      holds LIMIT rows and stop when this table is full.
    */
    JOIN_TAB *tab= &join_tab[const_tables];
    bool all_order_fields_used;
    if (order)
      skip_sort_order= test_if_skip_sort_order(tab, order, select_limit, 1);
    if ((group_list=create_distinct_group(thd, order, fields_list,
				          &all_order_fields_used)))
    {
      bool skip_group= (skip_sort_order &&
			test_if_skip_sort_order(tab, group_list, select_limit,
						1) != 0);
      if ((skip_group && all_order_fields_used) ||
	  select_limit == HA_POS_ERROR ||
	  (order && !skip_sort_order))
      {
	/*  Change DISTINCT to GROUP BY */
	select_distinct= 0;
	no_order= !order;
	if (all_order_fields_used)
	{
	  if (order && skip_sort_order)
	  {
	    /*
	      Force MySQL to read the table in sorted order to get result in
	      ORDER BY order.
	    */	    
	    tmp_table_param.quick_group=0;
	  }
	  order=0;
        }
	group=1;				// For end_write_group
      }
      else
	group_list= 0;
    }
    else if (thd->is_fatal_error)			// End of memory
      DBUG_RETURN(1);
  }
  simple_group= 0;
  if (rollup.state == ROLLUP::STATE_NONE)
    group_list= remove_const(this, group_list, conds, &simple_group);
  if (!group_list && group)
  {
    order=0;					// The output has only one row
    simple_order=1;
  }

  calc_group_buffer(this, group_list);
  send_group_parts= tmp_table_param.group_parts; /* Save org parts */
  if (procedure && procedure->group)
  {
    group_list= procedure->group= remove_const(this, procedure->group, conds,
					       &simple_group);
    calc_group_buffer(this, group_list);
  }

  if (test_if_subpart(group_list, order) ||
      (!group_list && tmp_table_param.sum_func_count))
    order=0;

  // Can't use sort on head table if using row cache
  if (full_join)
  {
    if (group_list)
      simple_group=0;
    if (order)
      simple_order=0;
  }

  /*
    Check if we need to create a temporary table.
    This has to be done if all tables are not already read (const tables)
    and one of the following conditions holds:
    - We are using DISTINCT (simple distinct's are already optimized away)
    - We are using an ORDER BY or GROUP BY on fields not in the first table
    - We are using different ORDER BY and GROUP BY orders
    - The user wants us to buffer the result.
  */
  need_tmp= (const_tables != tables &&
	     ((select_distinct || !simple_order || !simple_group) ||
	      (group_list && order) ||
	      test(select_options & OPTION_BUFFER_RESULT)));

  // No cache for MATCH
  make_join_readinfo(this,
		     (select_options & (SELECT_DESCRIBE |
					SELECT_NO_JOIN_CACHE)) |
		     (select_lex->ftfunc_list->elements ? 
		      SELECT_NO_JOIN_CACHE : 0));

  /*
    is this simple IN subquery?
  */
  if (!group_list && !order &&
      unit->item && unit->item->substype() == Item_subselect::IN_SUBS &&
      tables == 1 && conds &&
      !unit->first_select()->next_select())
  {
    if (!having)
    {
      Item *where= 0;
      if (join_tab[0].type == JT_EQ_REF &&
	  join_tab[0].ref.items[0]->name == in_left_expr_name)
      {
	if (test_in_subselect(&where))
	{
	  join_tab[0].type= JT_UNIQUE_SUBQUERY;
	  error= 0;
	  DBUG_RETURN(unit->item->
		      change_engine(new
				    subselect_uniquesubquery_engine(thd,
								    join_tab,
								    unit->item,
								    where)));
	}
      }
      else if (join_tab[0].type == JT_REF &&
	       join_tab[0].ref.items[0]->name == in_left_expr_name)
      {
	if (test_in_subselect(&where))
	{
	  join_tab[0].type= JT_INDEX_SUBQUERY;
	  error= 0;
	  DBUG_RETURN(unit->item->
		      change_engine(new
				    subselect_indexsubquery_engine(thd,
								   join_tab,
								   unit->item,
								   where,
								   0)));
	}
      }
    } else if (join_tab[0].type == JT_REF_OR_NULL &&
	       join_tab[0].ref.items[0]->name == in_left_expr_name &&
	       having->type() == Item::FUNC_ITEM &&
	       ((Item_func *) having)->functype() ==
	       Item_func::ISNOTNULLTEST_FUNC)
    {
      join_tab[0].type= JT_INDEX_SUBQUERY;
      error= 0;

      if ((conds= remove_additional_cond(conds)))
	join_tab->info= "Using index; Using where";
      else
	join_tab->info= "Using index";
 
      DBUG_RETURN(unit->item->
		  change_engine(new subselect_indexsubquery_engine(thd,
								   join_tab,
								   unit->item,
								   conds,
								   1)));
    }
	       
  }
  /*
    Need to tell Innobase that to play it safe, it should fetch all
    columns of the tables: this is because MySQL may build row
    pointers for the rows, and for all columns of the primary key the
    field->query_id has not necessarily been set to thd->query_id by
    MySQL.
  */

#ifdef HAVE_INNOBASE_DB
  if (need_tmp || select_distinct || group_list || order)
  {
    for (uint i_h = const_tables; i_h < tables; i_h++)
    {
      TABLE* table_h = join_tab[i_h].table;
      if (table_h->db_type == DB_TYPE_INNODB)
	table_h->file->extra(HA_EXTRA_RETRIEVE_ALL_COLS);
    }
  }
#endif

  DBUG_EXECUTE("info",TEST_join(this););
  /*
    Because filesort always does a full table scan or a quick range scan
    we must add the removed reference to the select for the table.
    We only need to do this when we have a simple_order or simple_group
    as in other cases the join is done before the sort.
  */
  if ((order || group_list) && join_tab[const_tables].type != JT_ALL &&
      join_tab[const_tables].type != JT_FT &&
      (order && simple_order || group_list && simple_group))
  {
    if (add_ref_to_table_cond(thd,&join_tab[const_tables]))
      DBUG_RETURN(1);
  }

  if (!(select_options & SELECT_BIG_RESULT) &&
      ((group_list && const_tables != tables &&
	(!simple_group ||
	 !test_if_skip_sort_order(&join_tab[const_tables], group_list,
				  unit->select_limit_cnt,
				  0))) ||
       select_distinct) &&
      tmp_table_param.quick_group && !procedure)
  {
    need_tmp=1; simple_order=simple_group=0;	// Force tmp table without sort
  }

  if (select_options & SELECT_DESCRIBE)
  {
    error= 0;
    DBUG_RETURN(0);
  }
  tmp_having= having;
  having= 0;

  /* Perform FULLTEXT search before all regular searches */
  init_ftfuncs(thd, select_lex, test(order));
  /* Create a tmp table if distinct or if the sort is too complicated */
  if (need_tmp)
  {
    DBUG_PRINT("info",("Creating tmp table"));
    thd->proc_info="Creating tmp table";

    init_items_ref_array();
    
    tmp_table_param.hidden_field_count= (all_fields.elements -
					 fields_list.elements);
    if (!(exec_tmp_table1 =
	  create_tmp_table(thd, &tmp_table_param, all_fields,
			   ((!simple_group && !procedure &&
			     !(test_flags & TEST_NO_KEY_GROUP)) ?
			    group_list : (ORDER*) 0),
			   group_list ? 0 : select_distinct,
			   group_list && simple_group,
			   select_options,
			   (order == 0 || skip_sort_order) ? select_limit :
			   HA_POS_ERROR,
			   (char *) "")))
      DBUG_RETURN(1);

    /*
      We don't have to store rows in temp table that doesn't match HAVING if:
      - we are sorting the table and writing complete group rows to the
        temp table.
      - We are using DISTINCT without resolving the distinct as a GROUP BY
        on all columns.
      
      If having is not handled here, it will be checked before the row
      is sent to the client.
    */    
    if (having && 
	(sort_and_group || (exec_tmp_table1->distinct && !group_list)))
      having= tmp_having;

    /* if group or order on first table, sort first */
    if (group_list && simple_group)
    {
      DBUG_PRINT("info",("Sorting for group"));
      thd->proc_info="Sorting for group";
      if (create_sort_index(thd, this, group_list,
			    HA_POS_ERROR, HA_POS_ERROR) ||
	  alloc_group_fields(this, group_list) ||
	  make_sum_func_list(all_fields, fields_list, 1))
	DBUG_RETURN(1);
      group_list=0;
    }
    else
    {
      if (make_sum_func_list(all_fields, fields_list, 0))
	DBUG_RETURN(1);
      if (!group_list && ! exec_tmp_table1->distinct && order && simple_order)
      {
	DBUG_PRINT("info",("Sorting for order"));
	thd->proc_info="Sorting for order";
	if (create_sort_index(thd, this, order,
                              HA_POS_ERROR, HA_POS_ERROR))
	  DBUG_RETURN(1);
	order=0;
      }
    }
    
    /*
      Optimize distinct when used on some of the tables
      SELECT DISTINCT t1.a FROM t1,t2 WHERE t1.b=t2.b
      In this case we can stop scanning t2 when we have found one t1.a
    */

    if (exec_tmp_table1->distinct)
    {
      table_map used_tables= thd->used_tables;
      JOIN_TAB *join_tab= this->join_tab+tables-1;
      do
      {
	if (used_tables & join_tab->table->map)
	  break;
	join_tab->not_used_in_distinct=1;
      } while (join_tab-- != this->join_tab);
      /* Optimize "select distinct b from t1 order by key_part_1 limit #" */
      if (order && skip_sort_order)
      {
 	/* Should always succeed */
	if (test_if_skip_sort_order(&this->join_tab[const_tables],
				    order, unit->select_limit_cnt, 0))
	  order=0;
      }
    }
    
    if (select_lex != &thd->lex->select_lex &&
	select_lex->linkage != DERIVED_TABLE_TYPE)
    {
      if (!(tmp_join= (JOIN*)thd->alloc(sizeof(JOIN))))
	DBUG_RETURN(-1);
      error= 0;				// Ensure that tmp_join.error= 0
      restore_tmp();
    }
  }

  error= 0;
  DBUG_RETURN(0);
}

/*
  Restore values in temporary join
*/

void JOIN::restore_tmp()
{
  memcpy(tmp_join, this, (size_t) sizeof(JOIN));
}


int
JOIN::reinit()
{
  DBUG_ENTER("JOIN::reinit");
  /* TODO move to unit reinit */
  unit->offset_limit_cnt =select_lex->offset_limit;
  unit->select_limit_cnt =select_lex->select_limit+select_lex->offset_limit;
  if (unit->select_limit_cnt < select_lex->select_limit)
    unit->select_limit_cnt= HA_POS_ERROR;		// no limit
  if (unit->select_limit_cnt == HA_POS_ERROR)
    select_lex->options&= ~OPTION_FOUND_ROWS;
  
  if (setup_tables(tables_list))
    DBUG_RETURN(1);
  
  /* Reset of sum functions */
  first_record= 0;

  if (exec_tmp_table1)
  {
    exec_tmp_table1->file->extra(HA_EXTRA_RESET_STATE);
    exec_tmp_table1->file->delete_all_rows();
    free_io_cache(exec_tmp_table1);
    filesort_free_buffers(exec_tmp_table1);
  }
  if (exec_tmp_table2)
  {
    exec_tmp_table2->file->extra(HA_EXTRA_RESET_STATE);
    exec_tmp_table2->file->delete_all_rows();
    free_io_cache(exec_tmp_table2);
    filesort_free_buffers(exec_tmp_table2);
  }
  if (items0)
    set_items_ref_array(items0);

  if (tmp_join)
    restore_tmp();

  DBUG_RETURN(0);
}

/*
  Exec select
*/
void
JOIN::exec()
{
  int      tmp_error;
  DBUG_ENTER("JOIN::exec");
  
  error= 0;
  thd->limit_found_rows= thd->examined_row_count= 0;
  if (procedure)
  {
    if (procedure->change_columns(fields_list) ||
	result->prepare(fields_list, unit))
      DBUG_VOID_RETURN;
  }

  if (!tables_list)
  {                                           // Only test of functions
    if (select_options & SELECT_DESCRIBE)
      select_describe(this, false, false, false,
		      (zero_result_cause?zero_result_cause:"No tables used"));
    else
    {
      result->send_fields(fields_list,1);
      if (!having || having->val_int())
      {
	if (do_send_rows && (procedure ? (procedure->send_row(fields_list) ||
                                          procedure->end_of_records())
                                       : result->send_data(fields_list)))
	  error= 1;
	else
	{
	  error= (int) result->send_eof();
	  send_records=1;
	}
      }
      else
	error=(int) result->send_eof();
    }
    DBUG_VOID_RETURN;
  }

  if (zero_result_cause)
  {
    (void) return_zero_rows(this, result, tables_list, fields_list,
			    tmp_table_param.sum_func_count != 0 &&
			    !group_list,
			    select_options,
			    zero_result_cause,
			    having, procedure,
			    unit);
    DBUG_VOID_RETURN;
  }

  if (select_options & SELECT_DESCRIBE)
  {
    if (!order && !no_order)
      order=group_list;
    if (order &&
	(const_tables == tables ||
 	 ((simple_order || skip_sort_order) &&
	  test_if_skip_sort_order(&join_tab[const_tables], order,
				  select_limit, 0))))
      order=0;
    having= tmp_having;
    select_describe(this, need_tmp,
		    order != 0 && !skip_sort_order,
		    select_distinct);
    DBUG_VOID_RETURN;
  }

  JOIN *curr_join= this;
  List<Item> *curr_all_fields= &all_fields;
  List<Item> *curr_fields_list= &fields_list;
  TABLE *curr_tmp_table= 0;

  /* Create a tmp table if distinct or if the sort is too complicated */
  if (need_tmp)
  {
    if (tmp_join)
      curr_join= tmp_join;
    curr_tmp_table= exec_tmp_table1;

    /* Copy data to the temporary table */
    thd->proc_info= "Copying to tmp table";
    
    if ((tmp_error= do_select(curr_join, (List<Item> *) 0, curr_tmp_table, 0)))
    {
      error= tmp_error;
      DBUG_VOID_RETURN;
    }
    curr_tmp_table->file->info(HA_STATUS_VARIABLE);
    
    if (curr_join->having)
      curr_join->having= curr_join->tmp_having= 0; // Allready done
    
    /* Change sum_fields reference to calculated fields in tmp_table */
    curr_join->all_fields= *curr_all_fields;
    if (!items1)
    {
      items1= items0 + all_fields.elements;
      if (sort_and_group || curr_tmp_table->group)
      {
	if (change_to_use_tmp_fields(thd, items1,
				     tmp_fields_list1, tmp_all_fields1,
				     fields_list.elements, all_fields))
	  DBUG_VOID_RETURN;
      }
      else
      {
	if (change_refs_to_tmp_fields(thd, items1,
				      tmp_fields_list1, tmp_all_fields1,
				      fields_list.elements, all_fields))
	  DBUG_VOID_RETURN;
      }
      curr_join->tmp_all_fields1= tmp_all_fields1;
      curr_join->tmp_fields_list1= tmp_fields_list1;
      curr_join->items1= items1;
    }
    curr_all_fields= &tmp_all_fields1;
    curr_fields_list= &tmp_fields_list1;
    set_items_ref_array(items1);
    
    if (sort_and_group || curr_tmp_table->group)
    {
      curr_join->tmp_table_param.field_count+= 
	curr_join->tmp_table_param.sum_func_count+
	curr_join->tmp_table_param.func_count;
      curr_join->tmp_table_param.sum_func_count= 
	curr_join->tmp_table_param.func_count= 0;
    }
    else
    {
      curr_join->tmp_table_param.field_count+= 
	curr_join->tmp_table_param.func_count;
      curr_join->tmp_table_param.func_count= 0;
    }
    
    // procedure can't be used inside subselect => we do nothing special for it
    if (procedure)
      procedure->update_refs();
    
    if (curr_tmp_table->group)
    {						// Already grouped
      if (!curr_join->order && !curr_join->no_order && !skip_sort_order)
	curr_join->order= curr_join->group_list;  /* order by group */
      curr_join->group_list= 0;
    }
    
    /*
      If we have different sort & group then we must sort the data by group
      and copy it to another tmp table
      This code is also used if we are using distinct something
      we haven't been able to store in the temporary table yet
      like SEC_TO_TIME(SUM(...)).
    */

    if (curr_join->group_list && (!test_if_subpart(curr_join->group_list,
						   curr_join->order) || 
				  curr_join->select_distinct) ||
	(curr_join->select_distinct &&
	 curr_join->tmp_table_param.using_indirect_summary_function))
    {					/* Must copy to another table */
      DBUG_PRINT("info",("Creating group table"));
      
      /* Free first data from old join */
      join_free(curr_join, 0);
      if (make_simple_join(curr_join, curr_tmp_table))
	DBUG_VOID_RETURN;
      calc_group_buffer(curr_join, group_list);
      count_field_types(&curr_join->tmp_table_param,
			curr_join->tmp_all_fields1,
			curr_join->select_distinct && !curr_join->group_list);
      curr_join->tmp_table_param.hidden_field_count= 
	(curr_join->tmp_all_fields1.elements-
	 curr_join->tmp_fields_list1.elements);
      
      
      if (exec_tmp_table2)
	curr_tmp_table= exec_tmp_table2;
      else
      {
	/* group data to new table */
	if (!(curr_tmp_table=
	      exec_tmp_table2= create_tmp_table(thd,
						&curr_join->tmp_table_param,
						*curr_all_fields,
						(ORDER*) 0,
						curr_join->select_distinct && 
						!curr_join->group_list,
						1, curr_join->select_options,
						HA_POS_ERROR,
						(char *) "")))
	  DBUG_VOID_RETURN;
	curr_join->exec_tmp_table2= exec_tmp_table2;
      }
      if (curr_join->group_list)
      {
	thd->proc_info= "Creating sort index";
	if (create_sort_index(thd, curr_join, curr_join->group_list,
			      HA_POS_ERROR, HA_POS_ERROR) ||
	    make_group_fields(this, curr_join))
	{
	  DBUG_VOID_RETURN;
	}
	curr_join->group_list= 0;
      }
      
      thd->proc_info="Copying to group table";
      tmp_error= -1;
      if (curr_join != this)
      {
	if (sum_funcs2)
	{
	  curr_join->sum_funcs= sum_funcs2;
	  curr_join->sum_funcs_end= sum_funcs_end2; 
	}
	else
	{
	  curr_join->alloc_func_list();
	  sum_funcs2= curr_join->sum_funcs;
	  sum_funcs_end2= curr_join->sum_funcs_end;
	}
      }
      if (curr_join->make_sum_func_list(*curr_all_fields, *curr_fields_list,
					1) ||
	  (tmp_error= do_select(curr_join, (List<Item> *) 0, curr_tmp_table,
				0)))
      {
	error= tmp_error;
	DBUG_VOID_RETURN;
      }
      end_read_record(&curr_join->join_tab->read_record);
      curr_join->const_tables= curr_join->tables; // Mark free for join_free()
      curr_join->join_tab[0].table= 0;           // Table is freed
      
      // No sum funcs anymore
      if (!items2)
      {
	items2= items1 + all_fields.elements;
	if (change_to_use_tmp_fields(thd, items2,
				     tmp_fields_list2, tmp_all_fields2, 
				     fields_list.elements, tmp_all_fields1))
	  DBUG_VOID_RETURN;
	curr_join->tmp_fields_list2= tmp_fields_list2;
	curr_join->tmp_all_fields2= tmp_all_fields2;
      }
      curr_fields_list= &curr_join->tmp_fields_list2;
      curr_all_fields= &curr_join->tmp_all_fields2;
      set_items_ref_array(items2);
      curr_join->tmp_table_param.field_count+= 
	curr_join->tmp_table_param.sum_func_count;
      curr_join->tmp_table_param.sum_func_count= 0;
    }
    if (curr_tmp_table->distinct)
      curr_join->select_distinct=0;		/* Each row is unique */
    
    join_free(curr_join, 0);			/* Free quick selects */
    if (select_distinct && ! group_list)
    {
      thd->proc_info="Removing duplicates";
      if (curr_join->tmp_having)
	curr_join->tmp_having->update_used_tables();
      if (remove_duplicates(curr_join, curr_tmp_table,
			    curr_join->fields_list, curr_join->tmp_having))
	DBUG_VOID_RETURN;
      curr_join->tmp_having=0;
      curr_join->select_distinct=0;
    }
    curr_tmp_table->reginfo.lock_type= TL_UNLOCK;
    if (make_simple_join(curr_join, curr_tmp_table))
      DBUG_VOID_RETURN;
    calc_group_buffer(curr_join, curr_join->group_list);
    count_field_types(&curr_join->tmp_table_param, *curr_all_fields, 0);
    
  }
  if (procedure)
    count_field_types(&curr_join->tmp_table_param, *curr_all_fields, 0);
  
  if (curr_join->group || curr_join->tmp_table_param.sum_func_count ||
      (procedure && (procedure->flags & PROC_GROUP)))
  {
    if (make_group_fields(this, curr_join))
    {
      DBUG_VOID_RETURN;
    }
    if (!items3)
    {
      if (!items0)
	init_items_ref_array();
      items3= ref_pointer_array + (all_fields.elements*4);
      setup_copy_fields(thd, &curr_join->tmp_table_param,
			items3, tmp_fields_list3, tmp_all_fields3,
			curr_fields_list->elements, *curr_all_fields);
      tmp_table_param.save_copy_funcs= curr_join->tmp_table_param.copy_funcs;
      tmp_table_param.save_copy_field= curr_join->tmp_table_param.copy_field;
      tmp_table_param.save_copy_field_end=
	curr_join->tmp_table_param.copy_field_end;
      curr_join->tmp_all_fields3= tmp_all_fields3;
      curr_join->tmp_fields_list3= tmp_fields_list3;
    }
    else
    {
      curr_join->tmp_table_param.copy_funcs= tmp_table_param.save_copy_funcs;
      curr_join->tmp_table_param.copy_field= tmp_table_param.save_copy_field;
      curr_join->tmp_table_param.copy_field_end=
	tmp_table_param.save_copy_field_end;
    }
    curr_fields_list= &tmp_fields_list3;
    curr_all_fields= &tmp_all_fields3;
    set_items_ref_array(items3);

    if (curr_join->make_sum_func_list(*curr_all_fields, *curr_fields_list,
				      1) || thd->is_fatal_error)
      DBUG_VOID_RETURN;
  }
  if (curr_join->group_list || curr_join->order)
  {
    DBUG_PRINT("info",("Sorting for send_fields"));
    thd->proc_info="Sorting result";
    /* If we have already done the group, add HAVING to sorted table */
    if (curr_join->tmp_having && ! curr_join->group_list && 
	! curr_join->sort_and_group)
    {
      // Some tables may have been const
      curr_join->tmp_having->update_used_tables();
      JOIN_TAB *table= &curr_join->join_tab[curr_join->const_tables];
      table_map used_tables= curr_join->const_table_map | table->table->map;

      Item* sort_table_cond= make_cond_for_table(curr_join->tmp_having,
						 used_tables,
						 used_tables);
      if (sort_table_cond)
      {
	if (!table->select)
	  if (!(table->select= new SQL_SELECT))
	    DBUG_VOID_RETURN;
	if (!table->select->cond)
	  table->select->cond= sort_table_cond;
	else					// This should never happen
	  if (!(table->select->cond= new Item_cond_and(table->select->cond,
						       sort_table_cond)))
	    DBUG_VOID_RETURN;
	table->select_cond=table->select->cond;
	table->select_cond->top_level_item();
	DBUG_EXECUTE("where",print_where(table->select->cond,
					 "select and having"););
	curr_join->tmp_having= make_cond_for_table(curr_join->tmp_having,
						   ~ (table_map) 0,
						   ~used_tables);
	DBUG_EXECUTE("where",print_where(conds,"having after sort"););
      }
    }
    {
      if (group)
	curr_join->select_limit= HA_POS_ERROR;
      else
      {
	/*
	  We can abort sorting after thd->select_limit rows if we there is no
	  WHERE clause for any tables after the sorted one.
	*/
	JOIN_TAB *table= &curr_join->join_tab[curr_join->const_tables+1];
	JOIN_TAB *end_table= &curr_join->join_tab[tables];
	for (; table < end_table ; table++)
	{
	  /*
	    table->keyuse is set in the case there was an original WHERE clause
	    on the table that was optimized away.
	    table->on_expr tells us that it was a LEFT JOIN and there will be
	    at least one row generated from the table.
	  */
	  if (table->select_cond || (table->keyuse && !table->on_expr))
	  {
	    /* We have to sort all rows */
	    curr_join->select_limit= HA_POS_ERROR;
	    break;
	  }
	}
      }
      if (create_sort_index(thd, curr_join,
			    curr_join->group_list ? 
			    curr_join->group_list : curr_join->order,
			    curr_join->select_limit, unit->select_limit_cnt))
	DBUG_VOID_RETURN;
    }
  }
  curr_join->having= curr_join->tmp_having;
  thd->proc_info="Sending data";
  error= thd->net.report_error ||
    do_select(curr_join, curr_fields_list, NULL, procedure);
  thd->limit_found_rows= curr_join->send_records;
  thd->examined_row_count= curr_join->examined_rows;
  DBUG_VOID_RETURN;
}


/*
  Clean up join. Return error that hold JOIN.
*/

int
JOIN::cleanup()
{
  DBUG_ENTER("JOIN::cleanup");
  select_lex->join= 0;

  if (tmp_join)
  {
    if (join_tab != tmp_join->join_tab)
    {
      JOIN_TAB *tab, *end;
      for (tab= join_tab, end= tab+tables ; tab != end ; tab++)
      {
	delete tab->select;
	delete tab->quick;
	tab->select=0;
	tab->quick=0;
	x_free(tab->cache.buff);
	tab->cache.buff= 0;
      }
    }
    tmp_join->tmp_join= 0;
    DBUG_RETURN(tmp_join->cleanup());
  }

  lock=0;                                     // It's faster to unlock later
  join_free(this, 1);
   if (exec_tmp_table1)
     free_tmp_table(thd, exec_tmp_table1);
   if (exec_tmp_table2)
     free_tmp_table(thd, exec_tmp_table2);
  delete select;
  delete_dynamic(&keyuse);
  delete procedure;
  for (SELECT_LEX_UNIT *unit= select_lex->first_inner_unit();
       unit != 0;
       unit= unit->next_unit())
  {
    error|= unit->cleanup();
  }
  DBUG_RETURN(error);
}


int
mysql_select(THD *thd, Item ***rref_pointer_array,
	     TABLE_LIST *tables, uint wild_num, List<Item> &fields, 
	     COND *conds, uint og_num,  ORDER *order, ORDER *group,
	     Item *having, ORDER *proc_param, ulong select_options,
	     select_result *result, SELECT_LEX_UNIT *unit,
	     SELECT_LEX *select_lex,  bool tables_and_fields_initied)
{
  int err;
  bool free_join= 1;
  DBUG_ENTER("mysql_select");

  JOIN *join;
  if (select_lex->join != 0)
  {
    join= select_lex->join;
    if (select_lex->linkage != GLOBAL_OPTIONS_TYPE)
    {
      //here is EXPLAIN of subselect or derived table
      join->result= result;
      if (!join->procedure && result->prepare(join->fields_list, unit))
      {
	DBUG_RETURN(-1);
      }
    }
    else
    {
      if (join->prepare(rref_pointer_array, tables, wild_num,
			conds, og_num, order, group, having, proc_param,
			select_lex, unit, tables_and_fields_initied))
      {
	goto err;
      }
    }
    join->select_options= select_options;
    free_join= 0;
  }
  else
  {
    join= new JOIN(thd, fields, select_options, result);
    thd->proc_info="init";
    thd->used_tables=0;                         // Updated by setup_fields
    if (join->prepare(rref_pointer_array, tables, wild_num,
		      conds, og_num, order, group, having, proc_param,
		      select_lex, unit, tables_and_fields_initied))
    {
      goto err;
    }
  }

  if ((err= join->optimize()))
  {
    goto err;					// 1
  }

  if (thd->net.report_error)
    goto err;

  join->exec();

err:
  if (free_join)
  {
    JOIN *curr_join= (join->need_tmp&&join->tmp_join?
		      (join->tmp_join->error=join->error,join->tmp_join):
		      join);
    
    thd->proc_info="end";
    err= join->cleanup();
    if (thd->net.report_error)
      err= -1;
    delete join;
    DBUG_RETURN(err);
  }
  DBUG_RETURN(join->error);
}

/*****************************************************************************
  Create JOIN_TABS, make a guess about the table types,
  Approximate how many records will be used in each table
*****************************************************************************/

static ha_rows get_quick_record_count(THD *thd, SQL_SELECT *select,
				      TABLE *table,
				      key_map keys,ha_rows limit)
{
  int error;
  DBUG_ENTER("get_quick_record_count");
  if (select)
  {
    select->head=table;
    table->reginfo.impossible_range=0;
    if ((error=select->test_quick_select(thd, keys,(table_map) 0,limit))
	== 1)
      DBUG_RETURN(select->quick->records);
    if (error == -1)
    {
      table->reginfo.impossible_range=1;
      DBUG_RETURN(0);
    }
    DBUG_PRINT("warning",("Couldn't use record count on const keypart"));
  }
  DBUG_RETURN(HA_POS_ERROR);			/* This shouldn't happend */
}


/*
  Calculate the best possible join and initialize the join structure

  RETURN VALUES
  0	ok
  1	Fatal error
*/

static bool
make_join_statistics(JOIN *join,TABLE_LIST *tables,COND *conds,
		     DYNAMIC_ARRAY *keyuse_array)
{
  int error;
  uint i,table_count,const_count,key;
  table_map found_const_table_map, all_table_map, found_ref, refs;
  key_map const_ref, eq_part;
  TABLE **table_vector;
  JOIN_TAB *stat,*stat_end,*s,**stat_ref;
  KEYUSE *keyuse,*start_keyuse;
  table_map outer_join=0;
  JOIN_TAB *stat_vector[MAX_TABLES+1];
  DBUG_ENTER("make_join_statistics");

  table_count=join->tables;
  stat=(JOIN_TAB*) join->thd->calloc(sizeof(JOIN_TAB)*table_count);
  stat_ref=(JOIN_TAB**) join->thd->alloc(sizeof(JOIN_TAB*)*MAX_TABLES);
  table_vector=(TABLE**) join->thd->alloc(sizeof(TABLE*)*(table_count*2));
  if (!stat || !stat_ref || !table_vector)
    DBUG_RETURN(1);				// Eom /* purecov: inspected */

  join->best_ref=stat_vector;

  stat_end=stat+table_count;
  found_const_table_map= all_table_map=0;
  const_count=0;

  for (s=stat,i=0 ; tables ; s++,tables=tables->next,i++)
  {
    TABLE *table;
    stat_vector[i]=s;
    table_vector[i]=s->table=table=tables->table;
    table->file->info(HA_STATUS_VARIABLE | HA_STATUS_NO_LOCK);// record count
    table->quick_keys=0;
    table->reginfo.join_tab=s;
    table->reginfo.not_exists_optimize=0;
    bzero((char*) table->const_key_parts, sizeof(key_part_map)*table->keys);
    all_table_map|= table->map;
    s->join=join;
    s->info=0;					// For describe
    if ((s->on_expr=tables->on_expr))
    {
      /* Left join */
      if (!table->file->records)
      {						// Empty table
	s->key_dependent=s->dependent=0;	// Ignore LEFT JOIN depend.
	set_position(join,const_count++,s,(KEYUSE*) 0);
	continue;
      }
      s->key_dependent=s->dependent=
	s->on_expr->used_tables() & ~(table->map);
      if (table->outer_join & JOIN_TYPE_LEFT)
	s->dependent|=stat_vector[i-1]->dependent | table_vector[i-1]->map;
      if (tables->outer_join & JOIN_TYPE_RIGHT)
	s->dependent|=tables->next->table->map;
      outer_join|=table->map;
      continue;
    }
    if (tables->straight)			// We don't have to move this
      s->dependent= table_vector[i-1]->map | stat_vector[i-1]->dependent;
    else
      s->dependent=(table_map) 0;
    s->key_dependent=(table_map) 0;
    if ((table->system || table->file->records <= 1) && ! s->dependent &&
	!(table->file->table_flags() & HA_NOT_EXACT_COUNT) &&
        !table->fulltext_searched)
    {
      set_position(join,const_count++,s,(KEYUSE*) 0);
    }
  }
  stat_vector[i]=0;
  join->outer_join=outer_join;

  /*
    If outer join: Re-arrange tables in stat_vector so that outer join
    tables are after all tables it is dependent of.
    For example: SELECT * from A LEFT JOIN B ON B.c=C.c, C WHERE A.C=C.C
    Will shift table B after table C.
  */
  if (outer_join)
  {
    table_map used_tables=0L;
    for (i=0 ; i < join->tables-1 ; i++)
    {
      if (stat_vector[i]->dependent & ~used_tables)
      {
	JOIN_TAB *save= stat_vector[i];
	uint j;
	for (j=i+1;
	     j < join->tables && stat_vector[j]->dependent & ~used_tables;
	     j++)
	{
	  JOIN_TAB *tmp=stat_vector[j];		// Move element up
	  stat_vector[j]=save;
	  save=tmp;
	}
	if (j == join->tables)
	{
	  join->tables=0;			// Don't use join->table
	  my_error(ER_WRONG_OUTER_JOIN,MYF(0));
	  DBUG_RETURN(1);
	}
	stat_vector[i]=stat_vector[j];
	stat_vector[j]=save;
      }
      used_tables|= stat_vector[i]->table->map;
    }
  }

  if (conds || outer_join)
    if (update_ref_and_keys(join->thd, keyuse_array, stat, join->tables,
                            conds, ~outer_join, join->select_lex))
      DBUG_RETURN(1);

  /* Read tables with 0 or 1 rows (system tables) */
  join->const_table_map= 0;

  for (POSITION *p_pos=join->positions, *p_end=p_pos+const_count;
       p_pos < p_end ;
       p_pos++)
  {
    int tmp;
    s= p_pos->table;
    s->type=JT_SYSTEM;
    join->const_table_map|=s->table->map;
    if ((tmp=join_read_const_table(s, p_pos)))
    {
      if (tmp > 0)
	DBUG_RETURN(1);			// Fatal error
    }
    else
      found_const_table_map|= s->table->map;
  }

  /* loop until no more const tables are found */
  int ref_changed;
  do
  {
    ref_changed = 0;
    found_ref=0;

    /*
      We only have to loop from stat_vector + const_count as
      set_position() will move all const_tables first in stat_vector
    */

    for (JOIN_TAB **pos=stat_vector+const_count ; (s= *pos) ; pos++)
    {
      TABLE *table=s->table;
      if (s->dependent)				// If dependent on some table
      {
	// All dep. must be constants
	if (s->dependent & ~(found_const_table_map))
	  continue;
	if (table->file->records <= 1L &&
	    !(table->file->table_flags() & HA_NOT_EXACT_COUNT))
	{					// system table
	  int tmp= 0;
	  s->type=JT_SYSTEM;
	  join->const_table_map|=table->map;
	  set_position(join,const_count++,s,(KEYUSE*) 0);
	  if ((tmp= join_read_const_table(s,join->positions+const_count-1)))
	  {
	    if (tmp > 0)
	      DBUG_RETURN(1);			// Fatal error
	  }
	  else
	    found_const_table_map|= table->map;
	  continue;
	}
      }
      /* check if table can be read by key or table only uses const refs */
      if ((keyuse=s->keyuse))
      {
	s->type= JT_REF;
	while (keyuse->table == table)
	{
	  start_keyuse=keyuse;
	  key=keyuse->key;
	  s->keys|= (key_map) 1 << key;		// QQ: remove this ?

	  refs=const_ref=0;
	  eq_part=0;
	  do
	  {
	    if (keyuse->val->type() != Item::NULL_ITEM && !keyuse->optimize)
	    {
	      if (!((~found_const_table_map) & keyuse->used_tables))
		const_ref|= (key_map) 1 << keyuse->keypart;
	      else
		refs|=keyuse->used_tables;
	      eq_part|= (key_map) 1 << keyuse->keypart;
	    }
	    keyuse++;
	  } while (keyuse->table == table && keyuse->key == key);

	  if (eq_part == PREV_BITS(uint,table->key_info[key].key_parts) &&
	      (table->key_info[key].flags & HA_NOSAME) &&
              !table->fulltext_searched)
	  {
	    if (const_ref == eq_part)
	    {					// Found everything for ref.
	      int tmp;
	      ref_changed = 1;
	      s->type= JT_CONST;
	      join->const_table_map|=table->map;
	      set_position(join,const_count++,s,start_keyuse);
	      if (create_ref_for_key(join, s, start_keyuse,
				     found_const_table_map))
		DBUG_RETURN(1);
	      if ((tmp=join_read_const_table(s,
					     join->positions+const_count-1)))
	      {
		if (tmp > 0)
		  DBUG_RETURN(1);			// Fatal error
	      }
	      else
		found_const_table_map|= table->map;
	      break;
	    }
	    else
	      found_ref|= refs;		// Table is const if all refs are const
	  }
	}
      }
    }
  } while (join->const_table_map & found_ref && ref_changed);

  /* Calc how many (possible) matched records in each table */

  for (s=stat ; s < stat_end ; s++)
  {
    if (s->type == JT_SYSTEM || s->type == JT_CONST)
    {
      /* Only one matching row */
      s->found_records=s->records=s->read_time=1; s->worst_seeks=1.0;
      continue;
    }
    /* Approximate found rows and time to read them */
    s->found_records=s->records=s->table->file->records;
    s->read_time=(ha_rows) s->table->file->scan_time();

    /*
      Set a max range of how many seeks we can expect when using keys
      This is can't be to high as otherwise we are likely to use
      table scan.
    */
    s->worst_seeks= min((double) s->found_records / 10,
			(double) s->read_time*3);
    if (s->worst_seeks < 2.0)			// Fix for small tables
      s->worst_seeks=2.0;

    if (s->const_keys)
    {
      ha_rows records;
      SQL_SELECT *select;
      select= make_select(s->table, found_const_table_map,
			  found_const_table_map,
			  s->on_expr ? s->on_expr : conds,
			  &error);
      records= get_quick_record_count(join->thd, select, s->table,
				      s->const_keys, join->row_limit);
      s->quick=select->quick;
      s->needed_reg=select->needed_reg;
      select->quick=0;
      if (records == 0 && s->table->reginfo.impossible_range)
      {
	/*
	  Impossible WHERE or ON expression
	  In case of ON, we mark that the we match one empty NULL row.
	  In case of WHERE, don't set found_const_table_map to get the
	  caller to abort with a zero row result.
	*/
	join->const_table_map|= s->table->map;
	set_position(join,const_count++,s,(KEYUSE*) 0);
	s->type= JT_CONST;
	if (s->on_expr)
	{
	  /* Generate empty row */
	  s->info= "Impossible ON condition";
	  found_const_table_map|= s->table->map;
	  s->type= JT_CONST;
	  mark_as_null_row(s->table);		// All fields are NULL
	}
      }
      if (records != HA_POS_ERROR)
      {
	s->found_records=records;
	s->read_time= (ha_rows) (s->quick ? s->quick->read_time : 0.0);
      }
      delete select;
    }
  }

  /* Find best combination and return it */
  join->join_tab=stat;
  join->map2table=stat_ref;
  join->table= join->all_tables=table_vector;
  join->const_tables=const_count;
  join->found_const_table_map=found_const_table_map;

  if (join->const_tables != join->tables)
  {
    optimize_keyuse(join, keyuse_array);
    find_best_combination(join,all_table_map & ~join->const_table_map);
  }
  else
  {
    memcpy((gptr) join->best_positions,(gptr) join->positions,
	   sizeof(POSITION)*join->const_tables);
    join->best_read=1.0;
  }
  DBUG_RETURN(join->thd->killed || get_best_combination(join));
}


/*****************************************************************************
  Check with keys are used and with tables references with tables
  Updates in stat:
	  keys	     Bitmap of all used keys
	  const_keys Bitmap of all keys with may be used with quick_select
	  keyuse     Pointer to possible keys
*****************************************************************************/

typedef struct key_field_t {		// Used when finding key fields
  Field		*field;
  Item		*val;			// May be empty if diff constant
  uint		level;
  uint		optimize;
  bool		eq_func;
} KEY_FIELD;

/* Values in optimize */
#define KEY_OPTIMIZE_EXISTS		1
#define KEY_OPTIMIZE_REF_OR_NULL	2

/*
  Merge new key definitions to old ones, remove those not used in both

  This is called for OR between different levels

  To be able to do 'ref_or_null' we merge a comparison of a column
  and 'column IS NULL' to one test.  This is useful for sub select queries
  that are internally transformed to something like:

  SELECT * FROM t1 WHERE t1.key=outer_ref_field or t1.key IS NULL 
*/

static KEY_FIELD *
merge_key_fields(KEY_FIELD *start,KEY_FIELD *new_fields,KEY_FIELD *end,
		 uint and_level)
{
  if (start == new_fields)
    return start;				// Impossible or
  if (new_fields == end)
    return start;				// No new fields, skip all

  KEY_FIELD *first_free=new_fields;

  /* Mark all found fields in old array */
  for (; new_fields != end ; new_fields++)
  {
    for (KEY_FIELD *old=start ; old != first_free ; old++)
    {
      if (old->field == new_fields->field)
      {
	if (new_fields->val->used_tables())
	{
	  /*
	    If the value matches, we can use the key reference.
	    If not, we keep it until we have examined all new values
	  */
	  if (old->val->eq(new_fields->val, old->field->binary()))
	  {
	    old->level= and_level;
	    old->optimize= ((old->optimize & new_fields->optimize &
			     KEY_OPTIMIZE_EXISTS) |
			    ((old->optimize | new_fields->optimize) &
			     KEY_OPTIMIZE_REF_OR_NULL));
	  }
	}
	else if (old->eq_func && new_fields->eq_func &&
		 old->val->eq(new_fields->val, old->field->binary()))
		 
	{
	  old->level= and_level;
	  old->optimize= ((old->optimize & new_fields->optimize &
			   KEY_OPTIMIZE_EXISTS) |
			  ((old->optimize | new_fields->optimize) &
			   KEY_OPTIMIZE_REF_OR_NULL));
	}
	else if (old->eq_func && new_fields->eq_func &&
		 (old->val->is_null() || new_fields->val->is_null()))
	{
	  /* field = expression OR field IS NULL */
	  old->level= and_level;
	  old->optimize= KEY_OPTIMIZE_REF_OR_NULL;
	  /* Remember the NOT NULL value */
	  if (old->val->is_null())
	    old->val= new_fields->val;
	}
	else
	{
	  /*
	    We are comparing two different const.  In this case we can't
	    use a key-lookup on this so it's better to remove the value
	    and let the range optimzier handle it
	  */
	  if (old == --first_free)		// If last item
	    break;
	  *old= *first_free;			// Remove old value
	  old--;				// Retry this value
	}
      }
    }
  }
  /* Remove all not used items */
  for (KEY_FIELD *old=start ; old != first_free ;)
  {
    if (old->level != and_level)
    {						// Not used in all levels
      if (old == --first_free)
	break;
      *old= *first_free;			// Remove old value
      continue;
    }
    old++;
  }
  return first_free;
}


/*
  Add a possible key to array of possible keys if it's usable as a key

  SYNPOSIS
    add_key_field()
    key_fields			Pointer to add key, if usable
    and_level			And level, to be stored in KEY_FIELD
    field			Field used in comparision
    eq_func			True if we used =, <=> or IS NULL
    value			Value used for comparison with field
				Is NULL for BETWEEN and IN    
    usable_tables		Tables which can be used for key optimization

  NOTES
    If we are doing a NOT NULL comparison on a NOT NULL field in a outer join
    table, we store this to be able to do not exists optimization later.

  RETURN
    *key_fields is incremented if we stored a key in the array
*/

static void
add_key_field(KEY_FIELD **key_fields,uint and_level,
	      Field *field,bool eq_func,Item **value, uint num_values,
	      table_map usable_tables)
{
  uint exists_optimize= 0;
  if (!(field->flags & PART_KEY_FLAG))
  {
    // Don't remove column IS NULL on a LEFT JOIN table
    if (!eq_func || (*value)->type() != Item::NULL_ITEM ||
        !field->table->maybe_null || field->null_ptr)
      return;					// Not a key. Skip it
    exists_optimize= KEY_OPTIMIZE_EXISTS;
  }
  else
  {
    table_map used_tables=0;
    bool optimizable=0;
    for (uint i=0; i<num_values; i++)
    {
      used_tables|=(*value)->used_tables();
      if (!((*value)->used_tables() & (field->table->map | RAND_TABLE_BIT)))
        optimizable=1;
    }
    if (!optimizable)
      return;
    if (!(usable_tables & field->table->map))
    {
      if (!eq_func || (*value)->type() != Item::NULL_ITEM ||
          !field->table->maybe_null || field->null_ptr)
	return;					// Can't use left join optimize
      exists_optimize= KEY_OPTIMIZE_EXISTS;
    }
    else
    {
      JOIN_TAB *stat=field->table->reginfo.join_tab;
      key_map possible_keys= (field->key_start &
			      field->table->keys_in_use_for_query);
      stat[0].keys|= possible_keys;		// Add possible keys

      /*
	Save the following cases:
	Field op constant
	Field LIKE constant where constant doesn't start with a wildcard
	Field = field2 where field2 is in a different table
	Field op formula
	Field IS NULL
	Field IS NOT NULL
         Field BETWEEN ...
         Field IN ...
      */
      stat[0].key_dependent|=used_tables;

      bool is_const=1;
      for (uint i=0; i<num_values; i++)
        is_const&= (*value)->const_item();
      if (is_const)
        stat[0].const_keys |= possible_keys;
      /*
	We can't always use indexes when comparing a string index to a
	number. cmp_type() is checked to allow compare of dates to numbers.
        eq_func is NEVER true when num_values > 1
       */
      if (!eq_func ||
	  field->result_type() == STRING_RESULT &&
	  (*value)->result_type() != STRING_RESULT &&
	  field->cmp_type() != (*value)->result_type())
	return;
    }
  }
  DBUG_ASSERT(num_values == 1);
  /*
    For the moment eq_func is always true. This slot is reserved for future
    extensions where we want to remembers other things than just eq comparisons
  */
  DBUG_ASSERT(eq_func);
  /* Store possible eq field */
  (*key_fields)->field=		field;
  (*key_fields)->eq_func=	eq_func;
  (*key_fields)->val=		*value;
  (*key_fields)->level=		and_level;
  (*key_fields)->optimize=	exists_optimize;
  (*key_fields)++;
}


static void
add_key_fields(JOIN_TAB *stat,KEY_FIELD **key_fields,uint *and_level,
	       COND *cond, table_map usable_tables)
{
  if (cond->type() == Item_func::COND_ITEM)
  {
    List_iterator_fast<Item> li(*((Item_cond*) cond)->argument_list());
    KEY_FIELD *org_key_fields= *key_fields;

    if (((Item_cond*) cond)->functype() == Item_func::COND_AND_FUNC)
    {
      Item *item;
      while ((item=li++))
	add_key_fields(stat,key_fields,and_level,item,usable_tables);
      for (; org_key_fields != *key_fields ; org_key_fields++)
	org_key_fields->level= *and_level;
    }
    else
    {
      (*and_level)++;
      add_key_fields(stat,key_fields,and_level,li++,usable_tables);
      Item *item;
      while ((item=li++))
      {
	KEY_FIELD *start_key_fields= *key_fields;
	(*and_level)++;
	add_key_fields(stat,key_fields,and_level,item,usable_tables);
	*key_fields=merge_key_fields(org_key_fields,start_key_fields,
				     *key_fields,++(*and_level));
      }
    }
    return;
  }
  /* If item is of type 'field op field/constant' add it to key_fields */

  if (cond->type() != Item::FUNC_ITEM)
    return;
  Item_func *cond_func= (Item_func*) cond;
  switch (cond_func->select_optimize()) {
  case Item_func::OPTIMIZE_NONE:
    break;
  case Item_func::OPTIMIZE_KEY:
    // BETWEEN or IN
    if (cond_func->key_item()->real_item()->type() == Item::FIELD_ITEM &&
	!(cond_func->used_tables() & OUTER_REF_TABLE_BIT))
      add_key_field(key_fields,*and_level,
		    ((Item_field*) (cond_func->key_item()->real_item()))->
		    field, 0,
                    cond_func->arguments()+1, cond_func->argument_count()-1,
                    usable_tables);
    break;
  case Item_func::OPTIMIZE_OP:
  {
    bool equal_func=(cond_func->functype() == Item_func::EQ_FUNC ||
		     cond_func->functype() == Item_func::EQUAL_FUNC);

    if (cond_func->arguments()[0]->real_item()->type() == Item::FIELD_ITEM &&
	!(cond_func->arguments()[0]->used_tables() & OUTER_REF_TABLE_BIT))
    {
      add_key_field(key_fields,*and_level,
		    ((Item_field*) (cond_func->arguments()[0])->real_item())
		    ->field,
		    equal_func,
                    cond_func->arguments()+1, 1, usable_tables);
    }
    if (cond_func->arguments()[1]->real_item()->type() == Item::FIELD_ITEM &&
	cond_func->functype() != Item_func::LIKE_FUNC &&
	!(cond_func->arguments()[1]->used_tables() & OUTER_REF_TABLE_BIT))
    {
      add_key_field(key_fields,*and_level,
		    ((Item_field*) (cond_func->arguments()[1])->real_item())
		    ->field,
		    equal_func,
		    cond_func->arguments(),1,usable_tables);
    }
    break;
  }
  case Item_func::OPTIMIZE_NULL:
    /* column_name IS [NOT] NULL */
    if (cond_func->arguments()[0]->real_item()->type() == Item::FIELD_ITEM &&
	!(cond_func->used_tables() & OUTER_REF_TABLE_BIT))
    {
      Item *tmp=new Item_null;
      if (!tmp)					// Should never be true
	return;
      add_key_field(key_fields,*and_level,
		    ((Item_field*) (cond_func->arguments()[0])->real_item())
		    ->field,
		    cond_func->functype() == Item_func::ISNULL_FUNC,
		    &tmp, 1, usable_tables);
    }
    break;
  }
  return;
}

/*
  Add all keys with uses 'field' for some keypart
  If field->and_level != and_level then only mark key_part as const_part
*/

static uint
max_part_bit(key_map bits)
{
  uint found;
  for (found=0; bits & 1 ; found++,bits>>=1) ;
  return found;
}


static void
add_key_part(DYNAMIC_ARRAY *keyuse_array,KEY_FIELD *key_field)
{
  Field *field=key_field->field;
  TABLE *form= field->table;
  KEYUSE keyuse;

  if (key_field->eq_func && !(key_field->optimize & KEY_OPTIMIZE_EXISTS))
  {
    for (uint key=0 ; key < form->keys ; key++)
    {
      if (!(form->keys_in_use_for_query & (((key_map) 1) << key)))
	continue;
      if (form->key_info[key].flags & HA_FULLTEXT)
	continue;    // ToDo: ft-keys in non-ft queries.   SerG

      uint key_parts= (uint) form->key_info[key].key_parts;
      for (uint part=0 ; part <  key_parts ; part++)
      {
	if (field->eq(form->key_info[key].key_part[part].field))
	{
	  keyuse.table= field->table;
	  keyuse.val =  key_field->val;
	  keyuse.key =  key;
	  keyuse.keypart=part;
	  keyuse.keypart_map= (key_part_map) 1 << part;
	  keyuse.used_tables=key_field->val->used_tables();
	  keyuse.optimize= key_field->optimize & KEY_OPTIMIZE_REF_OR_NULL;
	  VOID(insert_dynamic(keyuse_array,(gptr) &keyuse));
	}
      }
    }
  }
  /* Mark that we can optimize LEFT JOIN */
  if (key_field->val->type() == Item::NULL_ITEM &&
      !key_field->field->real_maybe_null())
    key_field->field->table->reginfo.not_exists_optimize=1;
}


#define FT_KEYPART   (MAX_REF_PARTS+10)

static void
add_ft_keys(DYNAMIC_ARRAY *keyuse_array,
            JOIN_TAB *stat,COND *cond,table_map usable_tables)
{
  Item_func_match *cond_func=NULL;

  if (!cond)
    return;

  if (cond->type() == Item::FUNC_ITEM)
  {
    Item_func *func=(Item_func *)cond;
    Item_func::Functype functype=  func->functype();
    if (functype == Item_func::FT_FUNC)
      cond_func=(Item_func_match *)cond;
    else if (func->arg_count == 2)
    {
      Item_func *arg0=(Item_func *)(func->arguments()[0]),
                *arg1=(Item_func *)(func->arguments()[1]);
      if (arg1->const_item()  &&
          ((functype == Item_func::GE_FUNC && arg1->val()> 0) ||
           (functype == Item_func::GT_FUNC && arg1->val()>=0))  &&
           arg0->type() == Item::FUNC_ITEM            &&
           arg0->functype() == Item_func::FT_FUNC)
        cond_func=(Item_func_match *) arg0;
      else if (arg0->const_item() &&
               ((functype == Item_func::LE_FUNC && arg0->val()> 0) ||
                (functype == Item_func::LT_FUNC && arg0->val()>=0)) &&
                arg1->type() == Item::FUNC_ITEM          &&
                arg1->functype() == Item_func::FT_FUNC)
        cond_func=(Item_func_match *) arg1;
    }
  }
  else if (cond->type() == Item::COND_ITEM)
  {
    List_iterator_fast<Item> li(*((Item_cond*) cond)->argument_list());

    if (((Item_cond*) cond)->functype() == Item_func::COND_AND_FUNC)
    {
      Item *item;
      while ((item=li++))
        add_ft_keys(keyuse_array,stat,item,usable_tables);
    }
  }

  if (!cond_func || cond_func->key == NO_SUCH_KEY ||
      !(usable_tables & cond_func->table->map))
    return;

  KEYUSE keyuse;
  keyuse.table= cond_func->table;
  keyuse.val =  cond_func;
  keyuse.key =  cond_func->key;
  keyuse.keypart= FT_KEYPART;
  keyuse.used_tables=cond_func->key_item()->used_tables();
  VOID(insert_dynamic(keyuse_array,(gptr) &keyuse));
}


static int
sort_keyuse(KEYUSE *a,KEYUSE *b)
{
  int res;
  if (a->table->tablenr != b->table->tablenr)
    return (int) (a->table->tablenr - b->table->tablenr);
  if (a->key != b->key)
    return (int) (a->key - b->key);
  if (a->keypart != b->keypart)
    return (int) (a->keypart - b->keypart);
  // Place const values before other ones
  if ((res= test((a->used_tables & ~OUTER_REF_TABLE_BIT)) -
       test((b->used_tables & ~OUTER_REF_TABLE_BIT))))
    return res;
  /* Place rows that are not 'OPTIMIZE_REF_OR_NULL' first */
  return (int) ((a->optimize & KEY_OPTIMIZE_REF_OR_NULL) -
		(b->optimize & KEY_OPTIMIZE_REF_OR_NULL));
}


/*
  Update keyuse array with all possible keys we can use to fetch rows
  join_tab is a array in tablenr_order
  stat is a reference array in 'prefered' order.
*/

static bool
update_ref_and_keys(THD *thd, DYNAMIC_ARRAY *keyuse,JOIN_TAB *join_tab,
		    uint tables, COND *cond, table_map normal_tables,
		    SELECT_LEX *select_lex)
{
  uint	and_level,i,found_eq_constant;
  KEY_FIELD *key_fields,*end;

  if (!(key_fields=(KEY_FIELD*)
	thd->alloc(sizeof(key_fields[0])*
		   (thd->lex->current_select->cond_count+1)*2)))
    return TRUE; /* purecov: inspected */
  and_level=0; end=key_fields;
  if (cond)
    add_key_fields(join_tab,&end,&and_level,cond,normal_tables);
  for (i=0 ; i < tables ; i++)
  {
    if (join_tab[i].on_expr)
    {
      add_key_fields(join_tab,&end,&and_level,join_tab[i].on_expr,
		     join_tab[i].table->map);
    }
  }
  if (my_init_dynamic_array(keyuse,sizeof(KEYUSE),20,64))
    return TRUE;
  /* fill keyuse with found key parts */
  for (KEY_FIELD *field=key_fields ; field != end ; field++)
    add_key_part(keyuse,field);

  if (select_lex->ftfunc_list->elements)
  {
    add_ft_keys(keyuse,join_tab,cond,normal_tables);
  }

  /*
    Special treatment for ft-keys.
    Remove the following things from KEYUSE:
    - ref if there is a keypart which is a ref and a const.
    - keyparts without previous keyparts.
  */
  if (keyuse->elements)
  {
    KEYUSE end,*prev,*save_pos,*use;

    qsort(keyuse->buffer,keyuse->elements,sizeof(KEYUSE),
	  (qsort_cmp) sort_keyuse);

    bzero((char*) &end,sizeof(end));		/* Add for easy testing */
    VOID(insert_dynamic(keyuse,(gptr) &end));

    use=save_pos=dynamic_element(keyuse,0,KEYUSE*);
    prev=&end;
    found_eq_constant=0;
    for (i=0 ; i < keyuse->elements-1 ; i++,use++)
    {
      if (!use->used_tables)
	use->table->const_key_parts[use->key]|= use->keypart_map;
      if (use->keypart != FT_KEYPART)
      {
	if (use->key == prev->key && use->table == prev->table)
	{
	  if (prev->keypart+1 < use->keypart ||
	      prev->keypart == use->keypart && found_eq_constant)
	    continue;				/* remove */
	}
	else if (use->keypart != 0)		// First found must be 0
	  continue;
      }

      *save_pos= *use;
      prev=use;
      found_eq_constant= !use->used_tables;
      /* Save ptr to first use */
      if (!use->table->reginfo.join_tab->keyuse)
	use->table->reginfo.join_tab->keyuse=save_pos;
      use->table->reginfo.join_tab->checked_keys|= (key_map) 1 << use->key;
      save_pos++;
    }
    i=(uint) (save_pos-(KEYUSE*) keyuse->buffer);
    VOID(set_dynamic(keyuse,(gptr) &end,i));
    keyuse->elements=i;
  }
  return FALSE;
}

/*
  Update some values in keyuse for faster find_best_combination() loop
*/

static void optimize_keyuse(JOIN *join, DYNAMIC_ARRAY *keyuse_array)
{
  KEYUSE *end,*keyuse= dynamic_element(keyuse_array, 0, KEYUSE*);

  for (end= keyuse+ keyuse_array->elements ; keyuse < end ; keyuse++)
  {
    table_map map;
    /*
      If we find a ref, assume this table matches a proportional
      part of this table.
      For example 100 records matching a table with 5000 records
      gives 5000/100 = 50 records per key
      Constant tables are ignored.
      To avoid bad matches, we don't make ref_table_rows less than 100.
    */
    keyuse->ref_table_rows= ~(ha_rows) 0;	// If no ref
    if (keyuse->used_tables &
	(map= (keyuse->used_tables & ~join->const_table_map &
	       ~OUTER_REF_TABLE_BIT)))
    {
      uint tablenr;
      for (tablenr=0 ; ! (map & 1) ; map>>=1, tablenr++) ;
      if (map == 1)			// Only one table
      {
	TABLE *tmp_table=join->all_tables[tablenr];
	keyuse->ref_table_rows= max(tmp_table->file->records, 100);
      }
    }
    /*
      Outer reference (external field) is constant for single executing
      of subquery
    */
    if (keyuse->used_tables == OUTER_REF_TABLE_BIT)
      keyuse->ref_table_rows= 1;
  }
}


/*****************************************************************************
  Go through all combinations of not marked tables and find the one
  which uses least records
*****************************************************************************/

/* Save const tables first as used tables */

static void
set_position(JOIN *join,uint idx,JOIN_TAB *table,KEYUSE *key)
{
  join->positions[idx].table= table;
  join->positions[idx].key=key;
  join->positions[idx].records_read=1.0;	/* This is a const table */

  /* Move the const table as down as possible in best_ref */
  JOIN_TAB **pos=join->best_ref+idx+1;
  JOIN_TAB *next=join->best_ref[idx];
  for (;next != table ; pos++)
  {
    JOIN_TAB *tmp=pos[0];
    pos[0]=next;
    next=tmp;
  }
  join->best_ref[idx]=table;
}


static void
find_best_combination(JOIN *join, table_map rest_tables)
{
  DBUG_ENTER("find_best_combination");
  join->best_read=DBL_MAX;
  find_best(join,rest_tables, join->const_tables,1.0,0.0);
  DBUG_VOID_RETURN;
}


static void
find_best(JOIN *join,table_map rest_tables,uint idx,double record_count,
	  double read_time)
{
  ha_rows rec;
  double tmp;
  THD *thd= join->thd;

  if (!rest_tables)
  {
    DBUG_PRINT("best",("read_time: %g  record_count: %g",read_time,
		       record_count));

    read_time+=record_count/(double) TIME_FOR_COMPARE;
    if (join->sort_by_table &&
	join->sort_by_table != join->positions[join->const_tables].table->table)
      read_time+=record_count;			// We have to make a temp table
    if (read_time < join->best_read)
    {
      memcpy((gptr) join->best_positions,(gptr) join->positions,
	     sizeof(POSITION)*idx);
      join->best_read=read_time;
    }
    return;
  }
  if (read_time+record_count/(double) TIME_FOR_COMPARE >= join->best_read)
    return;					/* Found better before */

  JOIN_TAB *s;
  double best_record_count=DBL_MAX,best_read_time=DBL_MAX;
  for (JOIN_TAB **pos=join->best_ref+idx ; (s=*pos) ; pos++)
  {
    table_map real_table_bit=s->table->map;
    if ((rest_tables & real_table_bit) && !(rest_tables & s->dependent))
    {
      double best,best_time,records;
      best=best_time=records=DBL_MAX;
      KEYUSE *best_key=0;
      uint best_max_key_part=0;
      my_bool found_constraint= 0;

      if (s->keyuse)
      {						/* Use key if possible */
	TABLE *table=s->table;
	KEYUSE *keyuse,*start_key=0;
	double best_records=DBL_MAX;
	uint max_key_part=0;

	/* Test how we can use keys */
	rec= s->records/MATCHING_ROWS_IN_OTHER_TABLE;  // Assumed records/key
	for (keyuse=s->keyuse ; keyuse->table == table ;)
	{
	  key_map found_part=0;
	  table_map found_ref=0;
	  uint key=keyuse->key;
	  KEY *keyinfo=table->key_info+key;
          bool ft_key=(keyuse->keypart == FT_KEYPART);
	  uint found_ref_or_null= 0;

	  /* Calculate how many key segments of the current key we can use */
	  start_key=keyuse;
	  do
	  {
            uint keypart=keyuse->keypart;
	    uint found_part_ref_or_null= KEY_OPTIMIZE_REF_OR_NULL;
	    do
	    {
	      if (!(rest_tables & keyuse->used_tables) &&
		  !(found_ref_or_null & keyuse->optimize))
	      {
		found_part|=keyuse->keypart_map;
		found_ref|= keyuse->used_tables;
		if (rec > keyuse->ref_table_rows)
		  rec= keyuse->ref_table_rows;
		found_part_ref_or_null&= keyuse->optimize;
              }
	      keyuse++;
	      found_ref_or_null|= found_part_ref_or_null;
	    } while (keyuse->table == table && keyuse->key == key &&
		     keyuse->keypart == keypart);
	  } while (keyuse->table == table && keyuse->key == key);

	  /*
	    Assume that that each key matches a proportional part of table.
	  */
          if (!found_part && !ft_key)
	    continue;				// Nothing usable found
	  if (rec < MATCHING_ROWS_IN_OTHER_TABLE)
	    rec= MATCHING_ROWS_IN_OTHER_TABLE;	// Fix for small tables

          /*
	    ft-keys require special treatment
          */
          if (ft_key)
          {
            /*
	      Really, there should be records=0.0 (yes!)
	      but 1.0 would be probably safer
            */
            tmp=prev_record_reads(join,found_ref);
            records=1.0;
          }
          else
          {
	  found_constraint= 1;
	  /*
	    Check if we found full key
	  */
	  if (found_part == PREV_BITS(uint,keyinfo->key_parts) &&
	      !found_ref_or_null)
	  {				/* use eq key */
	    max_key_part= (uint) ~0;
	    if ((keyinfo->flags & (HA_NOSAME | HA_NULL_PART_KEY)) == HA_NOSAME)
	    {
	      tmp=prev_record_reads(join,found_ref);
	      records=1.0;
	    }
	    else
	    {
	      if (!found_ref)
	      {					// We found a const key
		if (table->quick_keys & ((key_map) 1 << key))
		  records= (double) table->quick_rows[key];
		else
		{
		  /* quick_range couldn't use key! */
		  records= (double) s->records/rec;
		}
	      }
	      else
	      {
		if (!(records=keyinfo->rec_per_key[keyinfo->key_parts-1]))
		{				// Prefere longer keys
		  records=
		    ((double) s->records / (double) rec *
		     (1.0 +
		      ((double) (table->max_key_length-keyinfo->key_length) /
		       (double) table->max_key_length)));
		  if (records < 2.0)
		    records=2.0;		// Can't be as good as a unique
		}
	      }
	      /* Limit the number of matched rows */
	      tmp= records;
	      set_if_smaller(tmp, (double) thd->variables.max_seeks_for_key);
	      if (table->used_keys & ((key_map) 1 << key))
	      {
		/* we can use only index tree */
		uint keys_per_block= table->file->block_size/2/
		  (keyinfo->key_length+table->file->ref_length)+1;
		tmp=record_count*(tmp+keys_per_block-1)/keys_per_block;
	      }
	      else
		tmp=record_count*min(tmp,s->worst_seeks);
	    }
	  }
	  else
	  {
	    /*
	      Use as much key-parts as possible and a uniq key is better
	      than a not unique key
	      Set tmp to (previous record count) * (records / combination)
	    */
	    if ((found_part & 1) &&
		(!(table->file->index_flags(key) & HA_ONLY_WHOLE_INDEX) ||
		 found_part == PREV_BITS(uint,keyinfo->key_parts)))
	    {
	      max_key_part=max_part_bit(found_part);
	      /*
		Check if quick_range could determinate how many rows we
		will match
	      */
	      if (table->quick_keys & ((key_map) 1 << key) &&
		  table->quick_key_parts[key] <= max_key_part)
		tmp=records= (double) table->quick_rows[key];
	      else
	      {
		/* Check if we have statistic about the distribution */
		if ((records=keyinfo->rec_per_key[max_key_part-1]))
		  tmp=records;
		else
		{
		  /*
		    Assume that the first key part matches 1% of the file
		    and that the hole key matches 10 (duplicates) or 1
		    (unique) records.
		    Assume also that more key matches proportionally more
		    records
		    This gives the formula:
		    records= (x * (b-a) + a*c-b)/(c-1)

		    b = records matched by whole key
		    a = records matched by first key part (10% of all records?)
		    c = number of key parts in key
		    x = used key parts (1 <= x <= c)
		  */
		  double rec_per_key;
		  if (!(rec_per_key=(double)
			keyinfo->rec_per_key[keyinfo->key_parts-1]))
		    rec_per_key=(double) s->records/rec+1;

		  if (!s->records)
		    tmp=0;
		  else if (rec_per_key/(double) s->records >= 0.01)
		    tmp=rec_per_key;
		  else
		  {
		    double a=s->records*0.01;
		    tmp=(max_key_part * (rec_per_key - a) +
			 a*keyinfo->key_parts - rec_per_key)/
		      (keyinfo->key_parts-1);
		    set_if_bigger(tmp,1.0);
		  }
		  records=(ulong) tmp;
		}
		if (found_ref_or_null)
		{
		  /* We need to do two key searches to find key */
		  tmp*= 2.0;
		  records*= 2.0;
		}
	      }
	      /* Limit the number of matched rows */
	      set_if_smaller(tmp, (double) thd->variables.max_seeks_for_key);
	      if (table->used_keys & ((key_map) 1 << key))
	      {
		/* we can use only index tree */
		uint keys_per_block= table->file->block_size/2/
		  (keyinfo->key_length+table->file->ref_length)+1;
		tmp=record_count*(tmp+keys_per_block-1)/keys_per_block;
	      }
	      else
		tmp=record_count*min(tmp,s->worst_seeks);
	    }
	    else
	      tmp=best_time;			// Do nothing
	  }
          } /* not ft_key */
	  if (tmp < best_time - records/(double) TIME_FOR_COMPARE)
	  {
	    best_time=tmp + records/(double) TIME_FOR_COMPARE;
	    best=tmp;
	    best_records=records;
	    best_key=start_key;
	    best_max_key_part=max_key_part;
	  }
	}
	records=best_records;
      }

      /*
	Don't test table scan if it can't be better.
	Prefer key lookup if we would use the same key for scanning.

	Don't do a table scan on InnoDB tables, if we can read the used
	parts of the row from any of the used index.
	This is because table scans uses index and we would not win
	anything by using a table scan.
      */
      if ((records >= s->found_records || best > s->read_time) &&
	  !(s->quick && best_key && s->quick->index == best_key->key &&
	    best_max_key_part >= s->table->quick_key_parts[best_key->key]) &&
	  !((s->table->file->table_flags() & HA_TABLE_SCAN_ON_INDEX) &&
	    s->table->used_keys && best_key) &&
	  !(s->table->force_index && best_key))
      {						// Check full join
        ha_rows rnd_records= s->found_records;
        /* Estimate cost of reading table. */
        tmp= s->table->file->scan_time();
        /*
          If there is a restriction on the table, assume that 25% of the
          rows can be skipped on next part.
          This is to force tables that this table depends on before this
          table
        */
        if (found_constraint)
          rnd_records-= rnd_records/4;

        if (s->on_expr)                         // Can't use join cache
        {
          tmp= record_count *
               /* We have to read the whole table for each record */
               (tmp +     
               /*
                 And we have to skip rows which does not satisfy join
                 condition for each record.
               */
               (s->records - rnd_records)/(double) TIME_FOR_COMPARE);
        }
        else
        {
          /* We read the table as many times as join buffer becomes full. */
          tmp*= (1.0 + floor((double) cache_record_length(join,idx) *
                             record_count /
                             (double) thd->variables.join_buff_size));
          /* 
            We don't make full cartesian product between rows in the scanned
            table and existing records because we skip all rows from the
            scanned table, which does not satisfy join condition when 
            we read the table (see flush_cached_records for details). Here we
            take into account cost to read and skip these records.
          */
          tmp+= (s->records - rnd_records)/(double) TIME_FOR_COMPARE;
        }

        /*
          We estimate the cost of evaluating WHERE clause for found records
          as record_count * rnd_records + TIME_FOR_COMPARE. This cost plus
          tmp give us total cost of using TABLE SCAN
        */
	if (best == DBL_MAX ||
	    (tmp  + record_count/(double) TIME_FOR_COMPARE*rnd_records <
	     best + record_count/(double) TIME_FOR_COMPARE*records))
	{
	  /*
	    If the table has a range (s->quick is set) make_join_select()
	    will ensure that this will be used
	  */
	  best=tmp;
	  records= rows2double(rnd_records);
	  best_key=0;
	}
      }
      join->positions[idx].records_read= records;
      join->positions[idx].key=best_key;
      join->positions[idx].table= s;
      if (!best_key && idx == join->const_tables &&
	  s->table == join->sort_by_table &&
	  join->unit->select_limit_cnt >= records)
	join->sort_by_table= (TABLE*) 1;	// Must use temporary table

     /*
	Go to the next level only if there hasn't been a better key on
	this level! This will cut down the search for a lot simple cases!
       */
      double current_record_count=record_count*records;
      double current_read_time=read_time+best;
      if (best_record_count > current_record_count ||
	  best_read_time > current_read_time ||
	  idx == join->const_tables && s->table == join->sort_by_table)
      {
	if (best_record_count >= current_record_count &&
	    best_read_time >= current_read_time &&
	    (!(s->key_dependent & rest_tables) || records < 2.0))
	{
	  best_record_count=current_record_count;
	  best_read_time=current_read_time;
	}
	swap(JOIN_TAB*,join->best_ref[idx],*pos);
	find_best(join,rest_tables & ~real_table_bit,idx+1,
		  current_record_count,current_read_time);
        if (thd->killed)
          return;
	swap(JOIN_TAB*,join->best_ref[idx],*pos);
      }
      if (join->select_options & SELECT_STRAIGHT_JOIN)
	break;				// Don't test all combinations
    }
  }
}


/*
  Find how much space the prevous read not const tables takes in cache
*/

static void calc_used_field_length(THD *thd, JOIN_TAB *join_tab)
{
  uint null_fields,blobs,fields,rec_length;
  null_fields=blobs=fields=rec_length=0;

  Field **f_ptr,*field;
  for (f_ptr=join_tab->table->field ; (field= *f_ptr) ; f_ptr++)
  {
    if (field->query_id == thd->query_id)
    {
      uint flags=field->flags;
      fields++;
      rec_length+=field->pack_length();
      if (flags & BLOB_FLAG)
	blobs++;
      if (!(flags & NOT_NULL_FLAG))
	null_fields++;
    }
  }
  if (null_fields)
    rec_length+=(join_tab->table->null_fields+7)/8;
  if (join_tab->table->maybe_null)
    rec_length+=sizeof(my_bool);
  if (blobs)
  {
    uint blob_length=(uint) (join_tab->table->file->mean_rec_length-
			     (join_tab->table->reclength- rec_length));
    rec_length+=(uint) max(4,blob_length);
  }
  join_tab->used_fields=fields;
  join_tab->used_fieldlength=rec_length;
  join_tab->used_blobs=blobs;
}


static uint
cache_record_length(JOIN *join,uint idx)
{
  uint length=0;
  JOIN_TAB **pos,**end;
  THD *thd=join->thd;

  for (pos=join->best_ref+join->const_tables,end=join->best_ref+idx ;
       pos != end ;
       pos++)
  {
    JOIN_TAB *join_tab= *pos;
    if (!join_tab->used_fieldlength)		/* Not calced yet */
      calc_used_field_length(thd, join_tab);
    length+=join_tab->used_fieldlength;
  }
  return length;
}


static double
prev_record_reads(JOIN *join,table_map found_ref)
{
  double found=1.0;
  found_ref&= ~OUTER_REF_TABLE_BIT;
  for (POSITION *pos=join->positions ; found_ref ; pos++)
  {
    if (pos->table->table->map & found_ref)
    {
      found_ref&= ~pos->table->table->map;
      found*=pos->records_read;
    }
  }
  return found;
}


/*****************************************************************************
  Set up join struct according to best position.
*****************************************************************************/

static bool
get_best_combination(JOIN *join)
{
  uint i,tablenr;
  table_map used_tables;
  JOIN_TAB *join_tab,*j;
  KEYUSE *keyuse;
  uint table_count;
  THD *thd=join->thd;

  table_count=join->tables;
  if (!(join->join_tab=join_tab=
	(JOIN_TAB*) thd->alloc(sizeof(JOIN_TAB)*table_count)))
    return TRUE;

  join->full_join=0;

  used_tables= OUTER_REF_TABLE_BIT;		// Outer row is already read
  for (j=join_tab, tablenr=0 ; tablenr < table_count ; tablenr++,j++)
  {
    TABLE *form;
    *j= *join->best_positions[tablenr].table;
    form=join->table[tablenr]=j->table;
    used_tables|= form->map;
    form->reginfo.join_tab=j;
    if (!j->on_expr)
      form->reginfo.not_exists_optimize=0;	// Only with LEFT JOIN
    if (j->type == JT_CONST)
      continue;					// Handled in make_join_stat..

    j->ref.key = -1;
    j->ref.key_parts=0;

    if (j->type == JT_SYSTEM)
      continue;
    if (!j->keys || !(keyuse= join->best_positions[tablenr].key))
    {
      j->type=JT_ALL;
      if (tablenr != join->const_tables)
	join->full_join=1;
    }
    else if (create_ref_for_key(join, j, keyuse, used_tables))
      return TRUE;				// Something went wrong
  }

  for (i=0 ; i < table_count ; i++)
    join->map2table[join->join_tab[i].table->tablenr]=join->join_tab+i;
  update_depend_map(join);
  return 0;
}


static bool create_ref_for_key(JOIN *join, JOIN_TAB *j, KEYUSE *org_keyuse,
			       table_map used_tables)
{
  KEYUSE *keyuse=org_keyuse;
  bool ftkey=(keyuse->keypart == FT_KEYPART);
  THD  *thd= join->thd;
  uint keyparts,length,key;
  TABLE *table;
  KEY *keyinfo;

  /*  Use best key from find_best */
  table=j->table;
  key=keyuse->key;
  keyinfo=table->key_info+key;

  if (ftkey)
  {
    Item_func_match *ifm=(Item_func_match *)keyuse->val;

    length=0;
    keyparts=1;
    ifm->join_key=1;
  }
  else
  {
    keyparts=length=0;
    uint found_part_ref_or_null= 0;
    /*
      Calculate length for the used key
      Stop if there is a missing key part or when we find second key_part
      with KEY_OPTIMIZE_REF_OR_NULL
    */
    do
    {
      if (!(~used_tables & keyuse->used_tables))
      {
	if (keyparts == keyuse->keypart &&
	    !(found_part_ref_or_null & keyuse->optimize))
	{
	  keyparts++;
	  length+= keyinfo->key_part[keyuse->keypart].store_length;
	  found_part_ref_or_null|= keyuse->optimize;
	}
      }
      keyuse++;
    } while (keyuse->table == table && keyuse->key == key);
  } /* not ftkey */

  /* set up fieldref */
  keyinfo=table->key_info+key;
  j->ref.key_parts=keyparts;
  j->ref.key_length=length;
  j->ref.key=(int) key;
  if (!(j->ref.key_buff= (byte*) thd->calloc(ALIGN_SIZE(length)*2)) ||
      !(j->ref.key_copy= (store_key**) thd->alloc((sizeof(store_key*) *
						   (keyparts+1)))) ||
      !(j->ref.items=    (Item**) thd->alloc(sizeof(Item*)*keyparts)))
  {
    return TRUE;
  }
  j->ref.key_buff2=j->ref.key_buff+ALIGN_SIZE(length);
  j->ref.key_err=1;
  keyuse=org_keyuse;

  store_key **ref_key= j->ref.key_copy;
  byte *key_buff=j->ref.key_buff, *null_ref_key= 0;
  if (ftkey)
  {
    j->ref.items[0]=((Item_func*)(keyuse->val))->key_item();
    if (keyuse->used_tables)
      return TRUE; // not supported yet. SerG

    j->type=JT_FT;
  }
  else
  {
    uint i;
    for (i=0 ; i < keyparts ; keyuse++,i++)
    {
      while (keyuse->keypart != i ||
	     ((~used_tables) & keyuse->used_tables))
	keyuse++;				/* Skip other parts */

      uint maybe_null= test(keyinfo->key_part[i].null_bit);
      j->ref.items[i]=keyuse->val;		// Save for cond removal
      if (!keyuse->used_tables &&
	  !(join->select_options & SELECT_DESCRIBE))
      {					// Compare against constant
	store_key_item tmp(thd, keyinfo->key_part[i].field,
                           (char*)key_buff + maybe_null,
                           maybe_null ?  (char*) key_buff : 0,
                           keyinfo->key_part[i].length, keyuse->val);
	if (thd->is_fatal_error)
	  return TRUE;
	tmp.copy();
      }
      else
	*ref_key++= get_store_key(thd,
				  keyuse,join->const_table_map,
				  &keyinfo->key_part[i],
				  (char*) key_buff,maybe_null);
      /* Remmeber if we are going to use REF_OR_NULL */
      if (keyuse->optimize & KEY_OPTIMIZE_REF_OR_NULL)
	null_ref_key= key_buff;
      key_buff+=keyinfo->key_part[i].store_length;
    }
  } /* not ftkey */
  *ref_key=0;				// end_marker
  if (j->type == JT_FT)
    return 0;
  if (j->type == JT_CONST)
    j->table->const_table= 1;
  else if (((keyinfo->flags & (HA_NOSAME | HA_NULL_PART_KEY))
	    != HA_NOSAME) || keyparts != keyinfo->key_parts ||
	   null_ref_key)
  {
    /* Must read with repeat */
    j->type= null_ref_key ? JT_REF_OR_NULL : JT_REF;
    j->null_ref_key= null_ref_key;
  }
  else if (ref_key == j->ref.key_copy)
  {
    /*
      This happen if we are using a constant expression in the ON part
      of an LEFT JOIN.
      SELECT * FROM a LEFT JOIN b ON b.key=30
      Here we should not mark the table as a 'const' as a field may
      have a 'normal' value or a NULL value.
    */
    j->type=JT_CONST;
  }
  else
    j->type=JT_EQ_REF;
  return 0;
}



static store_key *
get_store_key(THD *thd, KEYUSE *keyuse, table_map used_tables,
	      KEY_PART_INFO *key_part, char *key_buff, uint maybe_null)
{
  if (!((~used_tables) & keyuse->used_tables))		// if const item
  {
    return new store_key_const_item(thd,
				    key_part->field,
				    key_buff + maybe_null,
				    maybe_null ? key_buff : 0,
				    key_part->length,
				    keyuse->val);
  }
  else if (keyuse->val->type() == Item::FIELD_ITEM)
    return new store_key_field(thd,
			       key_part->field,
			       key_buff + maybe_null,
			       maybe_null ? key_buff : 0,
			       key_part->length,
			       ((Item_field*) keyuse->val)->field,
			       keyuse->val->full_name());
  return new store_key_item(thd,
			    key_part->field,
			    key_buff + maybe_null,
			    maybe_null ? key_buff : 0,
			    key_part->length,
			    keyuse->val);
}

/*
  This function is only called for const items on fields which are keys
  returns 1 if there was some conversion made when the field was stored.
*/

bool
store_val_in_field(Field *field,Item *item)
{
  bool error;
  THD *thd=current_thd;
  ha_rows cuted_fields=thd->cuted_fields;
  thd->count_cuted_fields= CHECK_FIELD_WARN;
  error= item->save_in_field(field, 1);
  thd->count_cuted_fields= CHECK_FIELD_IGNORE;
  return error || cuted_fields != thd->cuted_fields;
}


static bool
make_simple_join(JOIN *join,TABLE *tmp_table)
{
  TABLE **tableptr;
  JOIN_TAB *join_tab;

  if (!(tableptr=(TABLE**) join->thd->alloc(sizeof(TABLE*))) ||
      !(join_tab=(JOIN_TAB*) join->thd->alloc(sizeof(JOIN_TAB))))
    return TRUE;
  join->join_tab=join_tab;
  join->table=tableptr; tableptr[0]=tmp_table;
  join->tables=1;
  join->const_tables=0;
  join->const_table_map=0;
  join->tmp_table_param.field_count= join->tmp_table_param.sum_func_count=
    join->tmp_table_param.func_count=0;
  join->tmp_table_param.copy_field=join->tmp_table_param.copy_field_end=0;
  join->first_record=join->sort_and_group=0;
  join->send_records=(ha_rows) 0;
  join->group=0;
  join->row_limit=join->unit->select_limit_cnt;
  join->do_send_rows = (join->row_limit) ? 1 : 0;

  join_tab->cache.buff=0;			/* No cacheing */
  join_tab->table=tmp_table;
  join_tab->select=0;
  join_tab->select_cond=0;
  join_tab->quick=0;
  join_tab->type= JT_ALL;			/* Map through all records */
  join_tab->keys= (uint) ~0;			/* test everything in quick */
  join_tab->info=0;
  join_tab->on_expr=0;
  join_tab->ref.key = -1;
  join_tab->not_used_in_distinct=0;
  join_tab->read_first_record= join_init_read_record;
  join_tab->join=join;
  bzero((char*) &join_tab->read_record,sizeof(join_tab->read_record));
  tmp_table->status=0;
  tmp_table->null_row=0;
  return FALSE;
}


static bool
make_join_select(JOIN *join,SQL_SELECT *select,COND *cond)
{
  DBUG_ENTER("make_join_select");
  if (select)
  {
    table_map used_tables;
    if (join->tables > 1)
      cond->update_used_tables();		// Tablenr may have changed
    {						// Check const tables
      COND *const_cond=
	make_cond_for_table(cond,join->const_table_map,(table_map) 0);
      DBUG_EXECUTE("where",print_where(const_cond,"constants"););
      if (const_cond && !const_cond->val_int())
      {
	DBUG_PRINT("info",("Found impossible WHERE condition"));
	DBUG_RETURN(1);				// Impossible const condition
      }
    }
    used_tables=((select->const_tables=join->const_table_map) |
		 OUTER_REF_TABLE_BIT | RAND_TABLE_BIT);
    for (uint i=join->const_tables ; i < join->tables ; i++)
    {
      JOIN_TAB *tab=join->join_tab+i;
      table_map current_map= tab->table->map;
      /*
	Following force including random expression in last table condition.
	It solve problem with select like SELECT * FROM t1 WHERE rand() > 0.5
      */
      if (i == join->tables-1)
	current_map|= OUTER_REF_TABLE_BIT | RAND_TABLE_BIT;
      bool use_quick_range=0;
      used_tables|=current_map;

      if (tab->type == JT_REF && tab->quick &&
	  (uint) tab->ref.key == tab->quick->index &&
	  tab->ref.key_length < tab->quick->max_used_key_length)
      {
	/* Range uses longer key;  Use this instead of ref on key */
	tab->type=JT_ALL;
	use_quick_range=1;
	tab->use_quick=1;
	tab->ref.key_parts=0;		// Don't use ref key.
	join->best_positions[i].records_read= rows2double(tab->quick->records);
      }

      COND *tmp=make_cond_for_table(cond,used_tables,current_map);
      if (!tmp && tab->quick)
      {						// Outer join
	/*
	  Hack to handle the case where we only refer to a table
	  in the ON part of an OUTER JOIN.
	*/
	tmp=new Item_int((longlong) 1,1);	// Always true
      }
      if (tmp)
      {
	DBUG_EXECUTE("where",print_where(tmp,tab->table->table_name););
	SQL_SELECT *sel=tab->select=(SQL_SELECT*)
	  join->thd->memdup((gptr) select, sizeof(SQL_SELECT));
	if (!sel)
	  DBUG_RETURN(1);			// End of memory
	tab->select_cond=sel->cond=tmp;
	sel->head=tab->table;
	if (tab->quick)
	{
	  /* Use quick key read if it's a constant and it's not used
	     with key reading */
	  if (tab->needed_reg == 0 && tab->type != JT_EQ_REF
	      && tab->type != JT_FT && (tab->type != JT_REF ||
	       (uint) tab->ref.key == tab->quick->index))
	  {
	    sel->quick=tab->quick;		// Use value from get_quick_...
	    sel->quick_keys=0;
	    sel->needed_reg=0;
	  }
	  else
	  {
	    delete tab->quick;
	  }
	  tab->quick=0;
	}
	uint ref_key=(uint) sel->head->reginfo.join_tab->ref.key+1;
	if (i == join->const_tables && ref_key)
	{
	  if (tab->const_keys && tab->table->reginfo.impossible_range)
	    DBUG_RETURN(1);
	}
	else if (tab->type == JT_ALL && ! use_quick_range)
	{
	  if (tab->const_keys &&
	      tab->table->reginfo.impossible_range)
	    DBUG_RETURN(1);				// Impossible range
	  /*
	    We plan to scan all rows.
	    Check again if we should use an index.
	    We could have used an column from a previous table in
	    the index if we are using limit and this is the first table
	  */

	  if ((tab->keys & ~ tab->const_keys && i > 0) ||
	      (tab->const_keys && i == join->const_tables &&
	       join->unit->select_limit_cnt < 
	       join->best_positions[i].records_read &&
	       !(join->select_options & OPTION_FOUND_ROWS)))
	  {
	    /* Join with outer join condition */
	    COND *orig_cond=sel->cond;
	    sel->cond=and_conds(sel->cond,tab->on_expr);
	    if (sel->test_quick_select(join->thd, tab->keys,
				       used_tables & ~ current_map,
				       (join->select_options &
					OPTION_FOUND_ROWS ?
					HA_POS_ERROR :
					join->unit->select_limit_cnt)) < 0)
            {
	      /*
		Before reporting "Impossible WHERE" for the whole query
		we have to check isn't it only "impossible ON" instead
	      */
              sel->cond=orig_cond;
              if (!tab->on_expr ||
                  sel->test_quick_select(join->thd, tab->keys,
                                         used_tables & ~ current_map,
                                         (join->select_options &
                                          OPTION_FOUND_ROWS ?
                                          HA_POS_ERROR :
                                          join->unit->select_limit_cnt)) < 0)
		DBUG_RETURN(1);			// Impossible WHERE
            }
            else
	      sel->cond=orig_cond;

	    /* Fix for EXPLAIN */
	    if (sel->quick)
	      join->best_positions[i].records_read= sel->quick->records;
	  }
	  else
	  {
	    sel->needed_reg=tab->needed_reg;
	    sel->quick_keys=0;
	  }
	  if ((sel->quick_keys | sel->needed_reg) & ~tab->checked_keys)
	  {
	    tab->keys=sel->quick_keys | sel->needed_reg;
	    tab->use_quick= (sel->needed_reg &&
			     (!select->quick_keys ||
			      (select->quick &&
			       (select->quick->records >= 100L)))) ?
	      2 : 1;
	    sel->read_tables= used_tables & ~current_map;
	  }
	  if (i != join->const_tables && tab->use_quick != 2)
	  {					/* Read with cache */
	    if ((tmp=make_cond_for_table(cond,
					 join->const_table_map |
					 current_map,
					 current_map)))
	    {
	      DBUG_EXECUTE("where",print_where(tmp,"cache"););
	      tab->cache.select=(SQL_SELECT*)
		join->thd->memdup((gptr) sel, sizeof(SQL_SELECT));
	      tab->cache.select->cond=tmp;
	      tab->cache.select->read_tables=join->const_table_map;
	    }
	  }
	}
      }
    }
  }
  DBUG_RETURN(0);
}


static void
make_join_readinfo(JOIN *join, uint options)
{
  uint i;
  SELECT_LEX *select_lex = &(join->thd->lex->select_lex);
  DBUG_ENTER("make_join_readinfo");

  for (i=join->const_tables ; i < join->tables ; i++)
  {
    JOIN_TAB *tab=join->join_tab+i;
    TABLE *table=tab->table;
    tab->read_record.table= table;
    tab->read_record.file=table->file;
    tab->next_select=sub_select;		/* normal select */
    switch (tab->type) {
    case JT_SYSTEM:				// Only happens with left join
      table->status=STATUS_NO_RECORD;
      tab->read_first_record= join_read_system;
      tab->read_record.read_record= join_no_more_records;
      break;
    case JT_CONST:				// Only happens with left join
      table->status=STATUS_NO_RECORD;
      tab->read_first_record= join_read_const;
      tab->read_record.read_record= join_no_more_records;
      break;
    case JT_EQ_REF:
      table->status=STATUS_NO_RECORD;
      if (tab->select)
      {
	delete tab->select->quick;
	tab->select->quick=0;
      }
      delete tab->quick;
      tab->quick=0;
      table->file->index_init(tab->ref.key);
      tab->read_first_record= join_read_key;
      tab->read_record.read_record= join_no_more_records;
      if (table->used_keys & ((key_map) 1 << tab->ref.key) &&
	  !table->no_keyread)
      {
	table->key_read=1;
	table->file->extra(HA_EXTRA_KEYREAD);
      }
      break;
    case JT_REF_OR_NULL:
    case JT_REF:
      table->status=STATUS_NO_RECORD;
      if (tab->select)
      {
	delete tab->select->quick;
	tab->select->quick=0;
      }
      delete tab->quick;
      tab->quick=0;
      table->file->index_init(tab->ref.key);
      if (table->used_keys & ((key_map) 1 << tab->ref.key) &&
	  !table->no_keyread)
      {
	table->key_read=1;
	table->file->extra(HA_EXTRA_KEYREAD);
      }
      if (tab->type == JT_REF)
      {
	tab->read_first_record= join_read_always_key;
	tab->read_record.read_record= join_read_next_same;
      }
      else
      {
	tab->read_first_record= join_read_always_key_or_null;
	tab->read_record.read_record= join_read_next_same_or_null;
      }
      break;
    case JT_FT:
      table->status=STATUS_NO_RECORD;
      table->file->index_init(tab->ref.key);
      tab->read_first_record= join_ft_read_first;
      tab->read_record.read_record= join_ft_read_next;
      break;
    case JT_ALL:
      /*
	If previous table use cache
      */
      table->status=STATUS_NO_RECORD;
      if (i != join->const_tables && !(options & SELECT_NO_JOIN_CACHE) &&
	  tab->use_quick != 2 && !tab->on_expr)
      {
	if ((options & SELECT_DESCRIBE) ||
	    !join_init_cache(join->thd,join->join_tab+join->const_tables,
			     i-join->const_tables))
	{
	  tab[-1].next_select=sub_select_cache; /* Patch previous */
	}
      }
      /* These init changes read_record */
      if (tab->use_quick == 2)
      {
	select_lex->options|=QUERY_NO_GOOD_INDEX_USED;
	tab->read_first_record= join_init_quick_read_record;
	statistic_increment(select_range_check_count, &LOCK_status);
      }
      else
      {
	tab->read_first_record= join_init_read_record;
	if (i == join->const_tables)
	{
	  if (tab->select && tab->select->quick)
	  {
	    statistic_increment(select_range_count, &LOCK_status);
	  }
	  else
	  {
	    select_lex->options|=QUERY_NO_INDEX_USED;
	    statistic_increment(select_scan_count, &LOCK_status);
	  }
	}
	else
	{
	  if (tab->select && tab->select->quick)
	  {
	    statistic_increment(select_full_range_join_count, &LOCK_status);
	  }
	  else
	  {
	    select_lex->options|=QUERY_NO_INDEX_USED;
	    statistic_increment(select_full_join_count, &LOCK_status);
	  }
	}
	if (!table->no_keyread)
	{
	  if (tab->select && tab->select->quick &&
	      table->used_keys & ((key_map) 1 << tab->select->quick->index))
	  {
	    table->key_read=1;
	    table->file->extra(HA_EXTRA_KEYREAD);
	  }
	  else if (table->used_keys && ! (tab->select && tab->select->quick))
	  {					// Only read index tree
	    tab->index=find_shortest_key(table, table->used_keys);
	    tab->table->file->index_init(tab->index);
	    tab->read_first_record= join_read_first;
	    tab->type=JT_NEXT;		// Read with index_first / index_next
	  }
	}
      }
      break;
    default:
      DBUG_PRINT("error",("Table type %d found",tab->type)); /* purecov: deadcode */
      break;					/* purecov: deadcode */
    case JT_UNKNOWN:
    case JT_MAYBE_REF:
      abort();					/* purecov: deadcode */
    }
  }
  join->join_tab[join->tables-1].next_select=0; /* Set by do_select */
  DBUG_VOID_RETURN;
}


/*
  Give error if we some tables are done with a full join

  SYNOPSIS
    error_if_full_join()
    join		Join condition

  USAGE
   This is used by multi_table_update and multi_table_delete when running
   in safe mode

 RETURN VALUES
   0	ok
   1	Error (full join used)
*/

bool error_if_full_join(JOIN *join)
{
  for (JOIN_TAB *tab=join->join_tab, *end=join->join_tab+join->tables;
       tab < end;
       tab++)
  {
    if (tab->type == JT_ALL && (!tab->select || !tab->select->quick))
    {
      my_error(ER_UPDATE_WITHOUT_KEY_IN_SAFE_MODE,MYF(0));
      return(1);
    }
  }
  return(0);
}


static void
join_free(JOIN *join, bool full)
{
  JOIN_TAB *tab,*end;
  DBUG_ENTER("join_free");

  if (join->table)
  {
    /*
      Only a sorted table may be cached.  This sorted table is always the
      first non const table in join->table
    */
    if (join->tables > join->const_tables) // Test for not-const tables
    {
      free_io_cache(join->table[join->const_tables]);
      filesort_free_buffers(join->table[join->const_tables]);
    }
    if (join->select_lex->dependent && !full)
    {
      for (tab=join->join_tab,end=tab+join->tables ; tab != end ; tab++)
      {
	if (tab->table)
	{
	  if (tab->table->key_read)
	  {
	    tab->table->key_read= 0;
	    tab->table->file->extra(HA_EXTRA_NO_KEYREAD);
	  }
	  /* Don't free index if we are using read_record */
	  if (!tab->read_record.table)
	    tab->table->file->index_end();
	}
      }
    }
    else
    {
      for (tab=join->join_tab,end=tab+join->tables ; tab != end ; tab++)
      {
	delete tab->select;
	delete tab->quick;
	tab->select=0;
	tab->quick=0;
	x_free(tab->cache.buff);
	tab->cache.buff= 0;
	if (tab->table)
	{
	  if (tab->table->key_read)
	  {
	    tab->table->key_read= 0;
	    tab->table->file->extra(HA_EXTRA_NO_KEYREAD);
	  }
	  /* Don't free index if we are using read_record */
	  if (!tab->read_record.table)
	    tab->table->file->index_end();
	  /*
	    We need to reset this for next select
	    (Tested in part_of_refkey)
	  */
	  tab->table->reginfo.join_tab= 0;
	}
	end_read_record(&tab->read_record);
      }
      join->table= 0;
    }
  }
  /*
    We are not using tables anymore
    Unlock all tables. We may be in an INSERT .... SELECT statement.
  */
  if (join->lock && join->thd->lock &&
      !(join->select_options & SELECT_NO_UNLOCK))
  {
    mysql_unlock_read_tables(join->thd, join->lock);// Don't free join->lock
    join->lock=0;
  }
  if (full)
  {
    join->group_fields.delete_elements();
    join->tmp_table_param.copy_funcs.delete_elements();
    join->tmp_table_param.cleanup();
  }
  DBUG_VOID_RETURN;
}


/*****************************************************************************
  Remove the following expressions from ORDER BY and GROUP BY:
  Constant expressions
  Expression that only uses tables that are of type EQ_REF and the reference
  is in the ORDER list or if all refereed tables are of the above type.

  In the following, the X field can be removed:
  SELECT * FROM t1,t2 WHERE t1.a=t2.a ORDER BY t1.a,t2.X
  SELECT * FROM t1,t2,t3 WHERE t1.a=t2.a AND t2.b=t3.b ORDER BY t1.a,t3.X

  These can't be optimized:
  SELECT * FROM t1,t2 WHERE t1.a=t2.a ORDER BY t2.X,t1.a
  SELECT * FROM t1,t2 WHERE t1.a=t2.a AND t1.b=t2.b ORDER BY t1.a,t2.c
  SELECT * FROM t1,t2 WHERE t1.a=t2.a ORDER BY t2.b,t1.a
*****************************************************************************/

static bool
eq_ref_table(JOIN *join, ORDER *start_order, JOIN_TAB *tab)
{
  if (tab->cached_eq_ref_table)			// If cached
    return tab->eq_ref_table;
  tab->cached_eq_ref_table=1;
  if (tab->type == JT_CONST)			// We can skip const tables
    return (tab->eq_ref_table=1);		/* purecov: inspected */
  if (tab->type != JT_EQ_REF)
    return (tab->eq_ref_table=0);		// We must use this
  Item **ref_item=tab->ref.items;
  Item **end=ref_item+tab->ref.key_parts;
  uint found=0;
  table_map map=tab->table->map;

  for (; ref_item != end ; ref_item++)
  {
    if (! (*ref_item)->const_item())
    {						// Not a const ref
      ORDER *order;
      for (order=start_order ; order ; order=order->next)
      {
	if ((*ref_item)->eq(order->item[0],0))
	  break;
      }
      if (order)
      {
	found++;
	DBUG_ASSERT(!(order->used & map));
	order->used|=map;
	continue;				// Used in ORDER BY
      }
      if (!only_eq_ref_tables(join,start_order, (*ref_item)->used_tables()))
	return (tab->eq_ref_table=0);
    }
  }
  /* Check that there was no reference to table before sort order */
  for (; found && start_order ; start_order=start_order->next)
  {
    if (start_order->used & map)
    {
      found--;
      continue;
    }
    if (start_order->depend_map & map)
      return (tab->eq_ref_table=0);
  }
  return tab->eq_ref_table=1;
}


static bool
only_eq_ref_tables(JOIN *join,ORDER *order,table_map tables)
{
  if (specialflag &  SPECIAL_SAFE_MODE)
    return 0;			// skip this optimize /* purecov: inspected */
  for (JOIN_TAB **tab=join->map2table ; tables ; tab++, tables>>=1)
  {
    if (tables & 1 && !eq_ref_table(join, order, *tab))
      return 0;
  }
  return 1;
}


/* Update the dependency map for the tables */

static void update_depend_map(JOIN *join)
{
  JOIN_TAB *join_tab=join->join_tab, *end=join_tab+join->tables;

  for (; join_tab != end ; join_tab++)
  {
    TABLE_REF *ref= &join_tab->ref;
    table_map depend_map=0;
    Item **item=ref->items;
    uint i;
    for (i=0 ; i < ref->key_parts ; i++,item++)
      depend_map|=(*item)->used_tables();
    ref->depend_map=depend_map & ~OUTER_REF_TABLE_BIT;
    depend_map&= ~OUTER_REF_TABLE_BIT;
    for (JOIN_TAB **tab=join->map2table;
	 depend_map ;
	 tab++,depend_map>>=1 )
    {
      if (depend_map & 1)
	ref->depend_map|=(*tab)->ref.depend_map;
    }
  }
}


/* Update the dependency map for the sort order */

static void update_depend_map(JOIN *join, ORDER *order)
{
  for (; order ; order=order->next)
  {
    table_map depend_map;
    order->item[0]->update_used_tables();
    order->depend_map=depend_map=order->item[0]->used_tables();
    // Not item_sum(), RAND() and no reference to table outside of sub select
    if (!(order->depend_map & (OUTER_REF_TABLE_BIT | RAND_TABLE_BIT)))
    {
      for (JOIN_TAB **tab=join->map2table;
	   depend_map ;
	   tab++, depend_map>>=1)
      {
	if (depend_map & 1)
	  order->depend_map|=(*tab)->ref.depend_map;
      }
    }
  }
}


/*
  simple_order is set to 1 if sort_order only uses fields from head table
  and the head table is not a LEFT JOIN table
*/

static ORDER *
remove_const(JOIN *join,ORDER *first_order, COND *cond, bool *simple_order)
{
  if (join->tables == join->const_tables)
    return 0;					// No need to sort
  DBUG_ENTER("remove_const");
  ORDER *order,**prev_ptr;
  table_map first_table= join->join_tab[join->const_tables].table->map;
  table_map not_const_tables= ~join->const_table_map;
  table_map ref;
  prev_ptr= &first_order;
  *simple_order= join->join_tab[join->const_tables].on_expr ? 0 : 1;

  /* NOTE: A variable of not_const_tables ^ first_table; breaks gcc 2.7 */

  update_depend_map(join, first_order);
  for (order=first_order; order ; order=order->next)
  {
    table_map order_tables=order->item[0]->used_tables();
    if (order->item[0]->with_sum_func)
      *simple_order=0;				// Must do a temp table to sort
    else if (!(order_tables & not_const_tables))
    {
      DBUG_PRINT("info",("removing: %s", order->item[0]->full_name()));
      continue;					// skip const item
    }
    else
    {
      if (order_tables & (RAND_TABLE_BIT | OUTER_REF_TABLE_BIT))
	*simple_order=0;
      else
      {
	Item *comp_item=0;
	if (cond && const_expression_in_where(cond,order->item[0], &comp_item))
	{
	  DBUG_PRINT("info",("removing: %s", order->item[0]->full_name()));
	  continue;
	}
	if ((ref=order_tables & (not_const_tables ^ first_table)))
	{
	  if (only_eq_ref_tables(join,first_order,ref))
	  {
	    DBUG_PRINT("info",("removing: %s", order->item[0]->full_name()));
	    continue;
	  }
	  *simple_order=0;			// Must do a temp table to sort
	}
      }
    }
    *prev_ptr= order;				// use this entry
    prev_ptr= &order->next;
  }
  *prev_ptr=0;
  if (!first_order)				// Nothing to sort/group
    *simple_order=1;
  DBUG_PRINT("exit",("simple_order: %d",(int) *simple_order));
  DBUG_RETURN(first_order);
}


static int
return_zero_rows(JOIN *join, select_result *result,TABLE_LIST *tables,
		 List<Item> &fields, bool send_row, uint select_options,
		 const char *info, Item *having, Procedure *procedure,
		 SELECT_LEX_UNIT *unit)
{
  DBUG_ENTER("return_zero_rows");

  if (select_options & SELECT_DESCRIBE)
  {	
    select_describe(join, false, false, false, info);
    DBUG_RETURN(0);
  }

  if (procedure)
  {
    if (result->prepare(fields, unit))		// This hasn't been done yet
      DBUG_RETURN(-1);
  }
  if (send_row)
  {
    for (TABLE_LIST *table=tables; table ; table=table->next)
      mark_as_null_row(table->table);		// All fields are NULL
    if (having && having->val_int() == 0)
      send_row=0;
  }
  if (!(result->send_fields(fields,1)))
  {
    if (send_row)
    {
      List_iterator_fast<Item> it(fields);
      Item *item;
      while ((item= it++))
	item->no_rows_in_result();
      result->send_data(fields);
    }
    if (tables)				// Not from do_select()
    {
      /* Close open cursors */
      for (TABLE_LIST *table=tables; table ; table=table->next)
	table->table->file->index_end();
    }
    result->send_eof();				// Should be safe
  }
  DBUG_RETURN(0);
}


static void clear_tables(JOIN *join)
{
  for (uint i=0 ; i < join->tables ; i++)
    mark_as_null_row(join->table[i]);		// All fields are NULL
}

/*****************************************************************************
  Make som simple condition optimization:
  If there is a test 'field = const' change all refs to 'field' to 'const'
  Remove all dummy tests 'item = item', 'const op const'.
  Remove all 'item is NULL', when item can never be null!
  item->marker should be 0 for all items on entry
  Return in cond_value FALSE if condition is impossible (1 = 2)
*****************************************************************************/

class COND_CMP :public ilink {
public:
  static void *operator new(size_t size) {return (void*) sql_alloc((uint) size); }
  static void operator delete(void *ptr __attribute__((unused)),
			      size_t size __attribute__((unused))) {} /*lint -e715 */

  Item *and_level;
  Item_func *cmp_func;
  COND_CMP(Item *a,Item_func *b) :and_level(a),cmp_func(b) {}
};

#ifdef __GNUC__
template class I_List<COND_CMP>;
template class I_List_iterator<COND_CMP>;
template class List<Item_func_match>;
template class List_iterator<Item_func_match>;
#endif

/*
  change field = field to field = const for each found field = const in the
  and_level
*/

static void
change_cond_ref_to_const(I_List<COND_CMP> *save_list,Item *and_father,
			 Item *cond, Item *field, Item *value)
{
  if (cond->type() == Item::COND_ITEM)
  {
    bool and_level= ((Item_cond*) cond)->functype() ==
      Item_func::COND_AND_FUNC;
    List_iterator<Item> li(*((Item_cond*) cond)->argument_list());
    Item *item;
    while ((item=li++))
      change_cond_ref_to_const(save_list,and_level ? cond : item, item,
			       field, value);
    return;
  }
  if (cond->eq_cmp_result() == Item::COND_OK)
    return;					// Not a boolean function

  Item_bool_func2 *func=  (Item_bool_func2*) cond;
  Item *left_item=  func->arguments()[0];
  Item *right_item= func->arguments()[1];
  Item_func::Functype functype=  func->functype();

  if (right_item->eq(field,0) && left_item != value)
  {
    Item *tmp=value->new_item();
    if (tmp)
    {
      func->arguments()[1] = tmp;
      func->update_used_tables();
      if ((functype == Item_func::EQ_FUNC || functype == Item_func::EQUAL_FUNC)
	  && and_father != cond && !left_item->const_item())
      {
	cond->marker=1;
	COND_CMP *tmp2;
	if ((tmp2=new COND_CMP(and_father,func)))
	  save_list->push_back(tmp2);
      }
      func->set_cmp_func();
    }
  }
  else if (left_item->eq(field,0) && right_item != value)
  {
    Item *tmp=value->new_item();
    if (tmp)
    {
      func->arguments()[0] = value = tmp;
      func->update_used_tables();
      if ((functype == Item_func::EQ_FUNC || functype == Item_func::EQUAL_FUNC)
	  && and_father != cond && !right_item->const_item())
      {
	func->arguments()[0] = func->arguments()[1]; // For easy check
	func->arguments()[1] = value;
	cond->marker=1;
	COND_CMP *tmp2;
	if ((tmp2=new COND_CMP(and_father,func)))
	  save_list->push_back(tmp2);
      }
      func->set_cmp_func();
    }
  }
}

/*
  Remove additional condition inserted by IN/ALL/ANY transformation

  SYNOPSIS
    remove_additional_cond()
    conds - condition for processing

  RETURN VALUES
    new conditions
*/

static Item *remove_additional_cond(Item* conds)
{
  if (conds->name == in_additional_cond)
    return 0;
  if (conds->type() == Item::COND_ITEM)
  {
    Item_cond *cnd= (Item_cond*) conds;
    List_iterator<Item> li(*(cnd->argument_list()));
    Item *item;
    while ((item= li++))
    {
      if (item->name == in_additional_cond)
      {
	li.remove();
	if (cnd->argument_list()->elements == 1)
	  return cnd->argument_list()->head();
	return conds;
      }
    }
  }
  return conds;
}

static void
propagate_cond_constants(I_List<COND_CMP> *save_list,COND *and_father,
			 COND *cond)
{
  if (cond->type() == Item::COND_ITEM)
  {
    bool and_level= ((Item_cond*) cond)->functype() ==
      Item_func::COND_AND_FUNC;
    List_iterator_fast<Item> li(*((Item_cond*) cond)->argument_list());
    Item *item;
    I_List<COND_CMP> save;
    while ((item=li++))
    {
      propagate_cond_constants(&save,and_level ? cond : item, item);
    }
    if (and_level)
    {						// Handle other found items
      I_List_iterator<COND_CMP> cond_itr(save);
      COND_CMP *cond_cmp;
      while ((cond_cmp=cond_itr++))
	if (!cond_cmp->cmp_func->arguments()[0]->const_item())
	  change_cond_ref_to_const(&save,cond_cmp->and_level,
				   cond_cmp->and_level,
				   cond_cmp->cmp_func->arguments()[0],
				   cond_cmp->cmp_func->arguments()[1]);
    }
  }
  else if (and_father != cond && !cond->marker)		// In a AND group
  {
    if (cond->type() == Item::FUNC_ITEM &&
	(((Item_func*) cond)->functype() == Item_func::EQ_FUNC ||
	 ((Item_func*) cond)->functype() == Item_func::EQUAL_FUNC))
    {
      Item_func_eq *func=(Item_func_eq*) cond;
      bool left_const= func->arguments()[0]->const_item();
      bool right_const=func->arguments()[1]->const_item();
      if (!(left_const && right_const) &&
	  (func->arguments()[0]->result_type() ==
	   (func->arguments()[1]->result_type())))
      {
	if (right_const)
	{
	  func->arguments()[1]=resolve_const_item(func->arguments()[1],
						  func->arguments()[0]);
	  func->update_used_tables();
	  change_cond_ref_to_const(save_list,and_father,and_father,
				   func->arguments()[0],
				   func->arguments()[1]);
	}
	else if (left_const)
	{
	  func->arguments()[0]=resolve_const_item(func->arguments()[0],
						  func->arguments()[1]);
	  func->update_used_tables();
	  change_cond_ref_to_const(save_list,and_father,and_father,
				   func->arguments()[1],
				   func->arguments()[0]);
	}
      }
    }
  }
}


static COND *
optimize_cond(COND *conds,Item::cond_result *cond_value)
{
  if (!conds)
  {
    *cond_value= Item::COND_TRUE;
    return conds;
  }
  /* change field = field to field = const for each found field = const */
  DBUG_EXECUTE("where",print_where(conds,"original"););
  propagate_cond_constants((I_List<COND_CMP> *) 0,conds,conds);
  /*
    Remove all instances of item == item
    Remove all and-levels where CONST item != CONST item
  */
  DBUG_EXECUTE("where",print_where(conds,"after const change"););
  conds=remove_eq_conds(conds,cond_value) ;
  DBUG_EXECUTE("info",print_where(conds,"after remove"););
  return conds;
}


/*
  Remove const and eq items. Return new item, or NULL if no condition
  cond_value is set to according:
  COND_OK    query is possible (field = constant)
  COND_TRUE  always true	( 1 = 1 )
  COND_FALSE always false	( 1 = 2 )
*/

static COND *
remove_eq_conds(COND *cond,Item::cond_result *cond_value)
{
  if (cond->type() == Item::COND_ITEM)
  {
    bool and_level= ((Item_cond*) cond)->functype()
      == Item_func::COND_AND_FUNC;
    List_iterator<Item> li(*((Item_cond*) cond)->argument_list());
    Item::cond_result tmp_cond_value;
    bool should_fix_fields=0;

    *cond_value=Item::COND_UNDEF;
    Item *item;
    while ((item=li++))
    {
      Item *new_item=remove_eq_conds(item,&tmp_cond_value);
      if (!new_item)
      {
#ifdef DELETE_ITEMS
	delete item;				// This may be shared
#endif
	li.remove();
      }
      else if (item != new_item)
      {
#ifdef DELETE_ITEMS
	delete item;				// This may be shared
#endif
	VOID(li.replace(new_item));
	should_fix_fields=1;
      }
      if (*cond_value == Item::COND_UNDEF)
	*cond_value=tmp_cond_value;
      switch (tmp_cond_value) {
      case Item::COND_OK:			// Not TRUE or FALSE
	if (and_level || *cond_value == Item::COND_FALSE)
	  *cond_value=tmp_cond_value;
	break;
      case Item::COND_FALSE:
	if (and_level)
	{
	  *cond_value=tmp_cond_value;
	  return (COND*) 0;			// Always false
	}
	break;
      case Item::COND_TRUE:
	if (!and_level)
	{
	  *cond_value= tmp_cond_value;
	  return (COND*) 0;			// Always true
	}
	break;
      case Item::COND_UNDEF:			// Impossible
	break; /* purecov: deadcode */
      }
    }
    if (should_fix_fields)
      cond->fix_fields(current_thd,0, &cond);

    if (!((Item_cond*) cond)->argument_list()->elements ||
	*cond_value != Item::COND_OK)
      return (COND*) 0;
    if (((Item_cond*) cond)->argument_list()->elements == 1)
    {						// Remove list
      item= ((Item_cond*) cond)->argument_list()->head();
      ((Item_cond*) cond)->argument_list()->empty();
      return item;
    }
  }
  else if (cond->type() == Item::FUNC_ITEM &&
	   ((Item_func*) cond)->functype() == Item_func::ISNULL_FUNC)
  {
    /*
      Handles this special case for some ODBC applications:
      The are requesting the row that was just updated with a auto_increment
      value with this construct:

      SELECT * from table_name where auto_increment_column IS NULL
      This will be changed to:
      SELECT * from table_name where auto_increment_column = LAST_INSERT_ID
    */

    Item_func_isnull *func=(Item_func_isnull*) cond;
    Item **args= func->arguments();
    THD *thd=current_thd;
    if (args[0]->type() == Item::FIELD_ITEM)
    {
      Field *field=((Item_field*) args[0])->field;
      if (field->flags & AUTO_INCREMENT_FLAG && !field->table->maybe_null &&
	  (thd->options & OPTION_AUTO_IS_NULL) &&
	  thd->insert_id())
      {
#ifndef EMBEDDED_LIBRARY
	query_cache_abort(&thd->net);
#endif
	COND *new_cond;
	if ((new_cond= new Item_func_eq(args[0],
					new Item_int("last_insert_id()",
						     thd->insert_id(),
						     21))))
	{
	  cond=new_cond;
	  cond->fix_fields(thd, 0, &cond);
	}
	thd->insert_id(0);		// Clear for next request
      }
      /* fix to replace 'NULL' dates with '0' (shreeve@uci.edu) */
      else if (((field->type() == FIELD_TYPE_DATE) ||
		(field->type() == FIELD_TYPE_DATETIME)) &&
		(field->flags & NOT_NULL_FLAG) &&
	       !field->table->maybe_null)
      {
	COND *new_cond;
	if ((new_cond= new Item_func_eq(args[0],new Item_int("0", 0, 2))))
	{
	  cond=new_cond;
	  cond->fix_fields(thd, 0, &cond);
	}
      }
    }
  }
  else if (cond->const_item())
  {
    *cond_value= eval_const_cond(cond) ? Item::COND_TRUE : Item::COND_FALSE;
    return (COND*) 0;
  }
  else if ((*cond_value= cond->eq_cmp_result()) != Item::COND_OK)
  {						// boolan compare function
    Item *left_item=	((Item_func*) cond)->arguments()[0];
    Item *right_item= ((Item_func*) cond)->arguments()[1];
    if (left_item->eq(right_item,1))
    {
      if (!left_item->maybe_null ||
	  ((Item_func*) cond)->functype() == Item_func::EQUAL_FUNC)
	return (COND*) 0;			// Compare of identical items
    }
  }
  *cond_value=Item::COND_OK;
  return cond;					// Point at next and level
}

/*
  Return 1 if the item is a const value in all the WHERE clause
*/

static bool
const_expression_in_where(COND *cond, Item *comp_item, Item **const_item)
{
  if (cond->type() == Item::COND_ITEM)
  {
    bool and_level= (((Item_cond*) cond)->functype()
		     == Item_func::COND_AND_FUNC);
    List_iterator_fast<Item> li(*((Item_cond*) cond)->argument_list());
    Item *item;
    while ((item=li++))
    {
      bool res=const_expression_in_where(item, comp_item, const_item);
      if (res)					// Is a const value
      {
	if (and_level)
	  return 1;
      }
      else if (!and_level)
	return 0;
    }
    return and_level ? 0 : 1;
  }
  else if (cond->eq_cmp_result() != Item::COND_OK)
  {						// boolan compare function
    Item_func* func= (Item_func*) cond;
    if (func->functype() != Item_func::EQUAL_FUNC &&
	func->functype() != Item_func::EQ_FUNC)
      return 0;
    Item *left_item=	((Item_func*) cond)->arguments()[0];
    Item *right_item= ((Item_func*) cond)->arguments()[1];
    if (left_item->eq(comp_item,1))
    {
      if (right_item->const_item())
      {
	if (*const_item)
	  return right_item->eq(*const_item, 1);
	*const_item=right_item;
	return 1;
      }
    }
    else if (right_item->eq(comp_item,1))
    {
      if (left_item->const_item())
      {
	if (*const_item)
	  return left_item->eq(*const_item, 1);
	*const_item=left_item;
	return 1;
      }
    }
  }
  return 0;
}


/****************************************************************************
  Create internal temporary table
****************************************************************************/

/*
  Create field for temporary table

  SYNOPSIS
    create_tmp_field()
    thd			Thread handler
    table		Temporary table
    item		Item to create a field for
    type		Type of item (normally item->type)
    copy_func		If set and item is a function, store copy of item
			in this array
    group		1 if we are going to do a relative group by on result
    modify_item		1 if item->result_field should point to new item.
			This is relevent for how fill_record() is going to
			work:
			If modify_item is 1 then fill_record() will update
			the record in the original table.
			If modify_item is 0 then fill_record() will update
			the temporary table
		       
  RETURN
    0			on error
    new_created field
*/

Field *create_tmp_field(THD *thd, TABLE *table,Item *item, Item::Type type,
			Item ***copy_func, Field **from_field,
			bool group, bool modify_item)
{
  switch (type) {
  case Item::SUM_FUNC_ITEM:
  {
    Item_sum *item_sum=(Item_sum*) item;
    bool maybe_null=item_sum->maybe_null;
    switch (item_sum->sum_func()) {
    case Item_sum::AVG_FUNC:			/* Place for sum & count */
      if (group)
	return new Field_string(sizeof(double)+sizeof(longlong),
				0, item->name,table,&my_charset_bin);
      else
	return new Field_double(item_sum->max_length,maybe_null,
				item->name, table, item_sum->decimals);
    case Item_sum::VARIANCE_FUNC:			/* Place for sum & count */
    case Item_sum::STD_FUNC:	
      if (group)
	return	new Field_string(sizeof(double)*2+sizeof(longlong),
				 0, item->name,table,&my_charset_bin);
      else
	return new Field_double(item_sum->max_length, maybe_null,
				item->name,table,item_sum->decimals);				
    case Item_sum::UNIQUE_USERS_FUNC:
      return new Field_long(9,maybe_null,item->name,table,1);
    default:
      switch (item_sum->result_type()) {
      case REAL_RESULT:
	return new Field_double(item_sum->max_length,maybe_null,
				item->name,table,item_sum->decimals);
      case INT_RESULT:
	return new Field_longlong(item_sum->max_length,maybe_null,
				  item->name,table,item->unsigned_flag);
      case STRING_RESULT:
	if (item_sum->max_length > 255)
	  return  new Field_blob(item_sum->max_length,maybe_null,
				 item->name,table,item->collation.collation);
	return	new Field_string(item_sum->max_length,maybe_null,
				 item->name,table,item->collation.collation);
      case ROW_RESULT:
      default:
	// This case should never be choosen
	DBUG_ASSERT(0);
	return 0;
      }
    }
    thd->fatal_error();
    return 0;					// Error
  }
  case Item::FIELD_ITEM:
  {
    Field *org_field=((Item_field*) item)->field,*new_field;

    *from_field=org_field;
    // The following should always be true
    if ((new_field= org_field->new_field(&thd->mem_root,table)))
    {
      if (modify_item)
	((Item_field*) item)->result_field= new_field;
      else
	new_field->field_name=item->name;
      if (org_field->maybe_null())
	new_field->flags&= ~NOT_NULL_FLAG;	// Because of outer join
      if (org_field->type()==FIELD_TYPE_VAR_STRING)
	table->db_create_options|= HA_OPTION_PACK_RECORD;
    }
    return new_field;
  }
  case Item::FUNC_ITEM:
  case Item::COND_ITEM:
  case Item::FIELD_AVG_ITEM:
  case Item::FIELD_STD_ITEM:
  case Item::SUBSELECT_ITEM:
    /* The following can only happen with 'CREATE TABLE ... SELECT' */
  case Item::PROC_ITEM:
  case Item::INT_ITEM:
  case Item::REAL_ITEM:
  case Item::STRING_ITEM:
  case Item::REF_ITEM:
  case Item::NULL_ITEM:
  case Item::VARBIN_ITEM:
  {
    bool maybe_null=item->maybe_null;
    Field *new_field;
    LINT_INIT(new_field);

    switch (item->result_type()) {
    case REAL_RESULT:
      new_field=new Field_double(item->max_length,maybe_null,
				 item->name,table,item->decimals);
      break;
    case INT_RESULT:
      new_field=new Field_longlong(item->max_length,maybe_null,
				   item->name,table, item->unsigned_flag);
      break;
    case STRING_RESULT:
      if (item->max_length > 255)
	new_field=  new Field_blob(item->max_length,maybe_null,
				   item->name,table,item->collation.collation);
      else
	new_field= new Field_string(item->max_length,maybe_null,
				    item->name,table,item->collation.collation);
      break;
    case ROW_RESULT: 
    default: 
      // This case should never be choosen
      DBUG_ASSERT(0);
      new_field= 0; // to satisfy compiler (uninitialized variable)
      break;
    }
    if (copy_func && item->is_result_field())
      *((*copy_func)++) = item;			// Save for copy_funcs
    if (modify_item)
      item->set_result_field(new_field);
    return new_field;
  }
  default:					// Dosen't have to be stored
    return 0;
  }
}


/*
  Create a temp table according to a field list.
  Set distinct if duplicates could be removed
  Given fields field pointers are changed to point at tmp_table
  for send_fields
*/

TABLE *
create_tmp_table(THD *thd,TMP_TABLE_PARAM *param,List<Item> &fields,
		 ORDER *group, bool distinct, bool save_sum_fields,
		 ulong select_options, ha_rows rows_limit,
		 char *table_alias)
{
  TABLE *table;
  uint	i,field_count,reclength,null_count,null_pack_length,
        hidden_null_count, hidden_null_pack_length, hidden_field_count,
	blob_count,group_null_items;
  bool	using_unique_constraint=0;
  bool  not_all_columns= !(select_options & TMP_TABLE_ALL_COLUMNS);
  char	*tmpname,path[FN_REFLEN];
  byte	*pos,*group_buff;
  uchar *null_flags;
  Field **reg_field, **from_field, **blob_field;
  Copy_field *copy=0;
  KEY *keyinfo;
  KEY_PART_INFO *key_part_info;
  Item **copy_func;
  MI_COLUMNDEF *recinfo;
  uint temp_pool_slot=MY_BIT_NONE;

  DBUG_ENTER("create_tmp_table");
  DBUG_PRINT("enter",("distinct: %d  save_sum_fields: %d  rows_limit: %lu  group: %d",
		      (int) distinct, (int) save_sum_fields,
		      (ulong) rows_limit,test(group)));

  statistic_increment(created_tmp_tables, &LOCK_status);

  if (use_temp_pool)
    temp_pool_slot = bitmap_set_next(&temp_pool);

  if (temp_pool_slot != MY_BIT_NONE) // we got a slot
    sprintf(path, "%s%s_%lx_%i", mysql_tmpdir, tmp_file_prefix,
	    current_pid, temp_pool_slot);
  else // if we run out of slots or we are not using tempool
    sprintf(path,"%s%s%lx_%lx_%x",mysql_tmpdir,tmp_file_prefix,current_pid,
            thd->thread_id, thd->tmp_table++);

  if (group)
  {
    if (!param->quick_group)
      group=0;					// Can't use group key
    else for (ORDER *tmp=group ; tmp ; tmp=tmp->next)
    {
      (*tmp->item)->marker=4;			// Store null in key
      if ((*tmp->item)->max_length >= MAX_CHAR_WIDTH)
	using_unique_constraint=1;
    }
    if (param->group_length >= MAX_BLOB_WIDTH)
      using_unique_constraint=1;
    if (group)
      distinct=0;				// Can't use distinct
  }

  field_count=param->field_count+param->func_count+param->sum_func_count;
  hidden_field_count=param->hidden_field_count;
  if (!my_multi_malloc(MYF(MY_WME),
		       &table,sizeof(*table),
		       &reg_field,  sizeof(Field*)*(field_count+1),
		       &blob_field, sizeof(Field*)*(field_count+1),
		       &from_field, sizeof(Field*)*field_count,
		       &copy_func,sizeof(*copy_func)*(param->func_count+1),
		       &param->keyinfo,sizeof(*param->keyinfo),
		       &key_part_info,
		       sizeof(*key_part_info)*(param->group_parts+1),
		       &param->start_recinfo,
		       sizeof(*param->recinfo)*(field_count*2+4),
		       &tmpname,(uint) strlen(path)+1,
		       &group_buff,group && ! using_unique_constraint ?
		       param->group_length : 0,
		       NullS))
  {
    bitmap_clear_bit(&temp_pool, temp_pool_slot);
    DBUG_RETURN(NULL);				/* purecov: inspected */
  }
  if (!(param->copy_field=copy=new Copy_field[field_count]))
  {
    bitmap_clear_bit(&temp_pool, temp_pool_slot);
    my_free((gptr) table,MYF(0));		/* purecov: inspected */
    DBUG_RETURN(NULL);				/* purecov: inspected */
  }
  param->items_to_copy= copy_func;
  strmov(tmpname,path);
  /* make table according to fields */

  bzero((char*) table,sizeof(*table));
  bzero((char*) reg_field,sizeof(Field*)*(field_count+1));
  bzero((char*) from_field,sizeof(Field*)*field_count);
  table->field=reg_field;
  table->blob_field= (Field_blob**) blob_field;
  table->real_name=table->path=tmpname;
  table->table_name= table_alias;
  table->reginfo.lock_type=TL_WRITE;	/* Will be updated */
  table->db_stat=HA_OPEN_KEYFILE+HA_OPEN_RNDFILE;
  table->blob_ptr_size=mi_portable_sizeof_char_ptr;
  table->map=1;
  table->tmp_table= TMP_TABLE;
  table->db_low_byte_first=1;			// True for HEAP and MyISAM
  table->temp_pool_slot = temp_pool_slot;
  table->copy_blobs= 1;

  /* Calculate which type of fields we will store in the temporary table */

  reclength=blob_count=null_count=hidden_null_count=group_null_items=0;
  param->using_indirect_summary_function=0;

  List_iterator_fast<Item> li(fields);
  Item *item;
  Field **tmp_from_field=from_field;
  while ((item=li++))
  {
    Item::Type type=item->type();
    if (not_all_columns)
    {
      if (item->with_sum_func && type != Item::SUM_FUNC_ITEM)
      {
	/*
	  Mark that the we have ignored an item that refers to a summary
	  function. We need to know this if someone is going to use
	  DISTINCT on the result.
	*/
	param->using_indirect_summary_function=1;
	continue;
      }
      if (item->const_item() && (int) hidden_field_count <= 0)
        continue; // We don't have to store this
    }
    if (type == Item::SUM_FUNC_ITEM && !group && !save_sum_fields)
    {						/* Can't calc group yet */
      ((Item_sum*) item)->result_field=0;
      for (i=0 ; i < ((Item_sum*) item)->arg_count ; i++)
      {
	Item *arg= ((Item_sum*) item)->args[i];
	if (!arg->const_item())
	{
	  Field *new_field=
	    create_tmp_field(thd, table,arg,arg->type(),&copy_func,
			     tmp_from_field, group != 0,not_all_columns);
	  if (!new_field)
	    goto err;					// Should be OOM
	  tmp_from_field++;
	  *(reg_field++)= new_field;
	  reclength+=new_field->pack_length();
	  if (!(new_field->flags & NOT_NULL_FLAG))
	    null_count++;
	  if (new_field->flags & BLOB_FLAG)
	  {
	    *blob_field++= new_field;
	    blob_count++;
	  }
	  ((Item_sum*) item)->args[i]= new Item_field(new_field);
	}
      }
    }
    else
    {
      /*
	The last parameter to create_tmp_field() is a bit tricky:

	We need to set it to 0 in union, to get fill_record() to modify the
	temporary table.
	We need to set it to 1 on multi-table-update and in select to
	write rows to the temporary table.
	We here distinguish between UNION and multi-table-updates by the fact
	that in the later case group is set to the row pointer.
      */
      Field *new_field=create_tmp_field(thd, table, item,type, &copy_func,
					tmp_from_field, group != 0,
					not_all_columns || group !=0);
      if (!new_field)
      {
	if (thd->is_fatal_error)
	  goto err;				// Got OOM
	continue;				// Some kindf of const item
      }
      if (type == Item::SUM_FUNC_ITEM)
	((Item_sum *) item)->result_field= new_field;
      tmp_from_field++;
      reclength+=new_field->pack_length();
      if (!(new_field->flags & NOT_NULL_FLAG))
	null_count++;
      if (new_field->flags & BLOB_FLAG)
      {
	*blob_field++= new_field;
	blob_count++;
      }
      if (item->marker == 4 && item->maybe_null)
      {
	group_null_items++;
	new_field->flags|= GROUP_FLAG;
      }
      *(reg_field++) =new_field;
    }
    if (!--hidden_field_count)
      hidden_null_count=null_count;
  }
  DBUG_ASSERT(field_count >= (uint) (reg_field - table->field));
  field_count= (uint) (reg_field - table->field);
  *blob_field= 0;				// End marker

  /* If result table is small; use a heap */
  if (blob_count || using_unique_constraint ||
      (select_options & (OPTION_BIG_TABLES | SELECT_SMALL_RESULT)) ==
      OPTION_BIG_TABLES)
  {
    table->file=get_new_handler(table,table->db_type=DB_TYPE_MYISAM);
    if (group &&
	(param->group_parts > table->file->max_key_parts() ||
	 param->group_length > table->file->max_key_length()))
      using_unique_constraint=1;
  }
  else
  {
    table->file=get_new_handler(table,table->db_type=DB_TYPE_HEAP);
  }

  if (!using_unique_constraint)
    reclength+= group_null_items;	// null flag is stored separately

  table->blob_fields=blob_count;
  if (blob_count == 0)
  {
    /* We need to ensure that first byte is not 0 for the delete link */
    if (param->hidden_field_count)
      hidden_null_count++;
    else
      null_count++;
  }
  hidden_null_pack_length=(hidden_null_count+7)/8;
  null_pack_length=hidden_null_count+(null_count+7)/8;
  reclength+=null_pack_length;
  if (!reclength)
    reclength=1;				// Dummy select

  table->fields=field_count;
  table->reclength=reclength;
  {
    uint alloc_length=ALIGN_SIZE(reclength+MI_UNIQUE_HASH_LENGTH+1);
    table->rec_buff_length=alloc_length;
    if (!(table->record[0]= (byte *) my_malloc(alloc_length*3, MYF(MY_WME))))
      goto err;
    table->record[1]= table->record[0]+alloc_length;
    table->default_values= table->record[1]+alloc_length;
  }
  copy_func[0]=0;				// End marker

  recinfo=param->start_recinfo;
  null_flags=(uchar*) table->record[0];
  pos=table->record[0]+ null_pack_length;
  if (null_pack_length)
  {
    bzero((byte*) recinfo,sizeof(*recinfo));
    recinfo->type=FIELD_NORMAL;
    recinfo->length=null_pack_length;
    recinfo++;
    bfill(null_flags,null_pack_length,255);	// Set null fields
  }
  null_count= (blob_count == 0) ? 1 : 0;
  hidden_field_count=param->hidden_field_count;
  for (i=0,reg_field=table->field; i < field_count; i++,reg_field++,recinfo++)
  {
    Field *field= *reg_field;
    uint length;
    bzero((byte*) recinfo,sizeof(*recinfo));

    if (!(field->flags & NOT_NULL_FLAG))
    {
      if (field->flags & GROUP_FLAG && !using_unique_constraint)
      {
	/*
	  We have to reserve one byte here for NULL bits,
	  as this is updated by 'end_update()'
	*/
	*pos++=0;				// Null is stored here
	recinfo->length=1;
	recinfo->type=FIELD_NORMAL;
	recinfo++;
	bzero((byte*) recinfo,sizeof(*recinfo));
      }
      else
      {
	recinfo->null_bit= 1 << (null_count & 7);
	recinfo->null_pos= null_count/8;
      }
      field->move_field((char*) pos,null_flags+null_count/8,
			1 << (null_count & 7));
      null_count++;
    }
    else
      field->move_field((char*) pos,(uchar*) 0,0);
    field->reset();
    if (from_field[i])
    {						/* Not a table Item */
      copy->set(field,from_field[i],save_sum_fields);
      copy++;
    }
    length=field->pack_length();
    pos+= length;

    /* Make entry for create table */
    recinfo->length=length;
    if (field->flags & BLOB_FLAG)
      recinfo->type= (int) FIELD_BLOB;
    else if (!field->zero_pack() &&
	     (field->type() == FIELD_TYPE_STRING ||
	      field->type() == FIELD_TYPE_VAR_STRING) &&
	     length >= 10 && blob_count)
      recinfo->type=FIELD_SKIP_ENDSPACE;
    else
      recinfo->type=FIELD_NORMAL;
    if (!--hidden_field_count)
      null_count=(null_count+7) & ~7;		// move to next byte

    // fix table name in field entry
    field->table_name= table->table_name;
  }

  param->copy_field_end=copy;
  param->recinfo=recinfo;
  store_record(table,default_values);			// Make empty default record

  if (thd->variables.tmp_table_size == ~(ulong) 0)		// No limit
    table->max_rows= ~(ha_rows) 0;
  else
    table->max_rows=(((table->db_type == DB_TYPE_HEAP) ?
		      min(thd->variables.tmp_table_size,
			  thd->variables.max_heap_table_size) :
		      thd->variables.tmp_table_size)/ table->reclength);
  set_if_bigger(table->max_rows,1);		// For dummy start options
  keyinfo=param->keyinfo;

  if (group)
  {
    DBUG_PRINT("info",("Creating group key in temporary table"));
    table->group=group;				/* Table is grouped by key */
    param->group_buff=group_buff;
    table->keys=1;
    table->uniques= test(using_unique_constraint);
    table->key_info=keyinfo;
    keyinfo->key_part=key_part_info;
    keyinfo->flags=HA_NOSAME;
    keyinfo->usable_key_parts=keyinfo->key_parts= param->group_parts;
    keyinfo->key_length=0;
    keyinfo->rec_per_key=0;
    keyinfo->algorithm= HA_KEY_ALG_UNDEF;
    for (; group ; group=group->next,key_part_info++)
    {
      Field *field=(*group->item)->get_tmp_table_field();
      bool maybe_null=(*group->item)->maybe_null;
      key_part_info->null_bit=0;
      key_part_info->field=  field;
      key_part_info->offset= field->offset();
      key_part_info->length= (uint16) field->pack_length();
      key_part_info->type=   (uint8) field->key_type();
      key_part_info->key_type =
	((ha_base_keytype) key_part_info->type == HA_KEYTYPE_TEXT ||
	 (ha_base_keytype) key_part_info->type == HA_KEYTYPE_VARTEXT) ?
	0 : FIELDFLAG_BINARY;
      if (!using_unique_constraint)
      {
	group->buff=(char*) group_buff;
	if (!(group->field=field->new_field(&thd->mem_root,table)))
	  goto err; /* purecov: inspected */
	if (maybe_null)
	{
	  /*
	    To be able to group on NULL, we reserve place in group_buff
	    for the NULL flag just before the column.
	    The field data is after this flag.
	    The NULL flag is updated by 'end_update()' and 'end_write()'
	  */
	  keyinfo->flags|= HA_NULL_ARE_EQUAL;	// def. that NULL == NULL
	  key_part_info->null_bit=field->null_bit;
	  key_part_info->null_offset= (uint) (field->null_ptr -
					      (uchar*) table->record[0]);
	  group->field->move_field((char*) ++group->buff);
	  group_buff++;
	}
	else
	  group->field->move_field((char*) group_buff);
	group_buff+= key_part_info->length;
      }
      keyinfo->key_length+=  key_part_info->length;
    }
  }

  if (distinct)
  {
    /*
      Create an unique key or an unique constraint over all columns
      that should be in the result.  In the temporary table, there are
      'param->hidden_field_count' extra columns, whose null bits are stored
      in the first 'hidden_null_pack_length' bytes of the row.
    */
    DBUG_PRINT("info",("hidden_field_count: %d", param->hidden_field_count));

    null_pack_length-=hidden_null_pack_length;
    keyinfo->key_parts= ((field_count-param->hidden_field_count)+
			 test(null_pack_length));
    set_if_smaller(table->max_rows, rows_limit);
    param->end_write_records= rows_limit;
    table->distinct=1;
    table->keys=1;
    if (blob_count)
    {
      using_unique_constraint=1;
      table->uniques=1;
    }
    if (!(key_part_info= (KEY_PART_INFO*)
	  sql_calloc((keyinfo->key_parts)*sizeof(KEY_PART_INFO))))
      goto err;
    table->key_info=keyinfo;
    keyinfo->key_part=key_part_info;
    keyinfo->flags=HA_NOSAME | HA_NULL_ARE_EQUAL;
    keyinfo->key_length=(uint16) reclength;
    keyinfo->name=(char*) "tmp";
    keyinfo->algorithm= HA_KEY_ALG_UNDEF;
    if (null_pack_length)
    {
      key_part_info->null_bit=0;
      key_part_info->offset=hidden_null_pack_length;
      key_part_info->length=null_pack_length;
      key_part_info->field=new Field_string((char*) table->record[0],
					    (uint32) key_part_info->length,
					    (uchar*) 0,
					    (uint) 0,
					    Field::NONE,
					    NullS, table, &my_charset_bin);
      key_part_info->key_type=FIELDFLAG_BINARY;
      key_part_info->type=    HA_KEYTYPE_BINARY;
      key_part_info++;
    }
    /* Create a distinct key over the columns we are going to return */
    for (i=param->hidden_field_count, reg_field=table->field + i ;
	 i < field_count;
	 i++, reg_field++, key_part_info++)
    {
      key_part_info->null_bit=0;
      key_part_info->field=    *reg_field;
      key_part_info->offset=   (*reg_field)->offset();
      key_part_info->length=   (uint16) (*reg_field)->pack_length();
      key_part_info->type=     (uint8) (*reg_field)->key_type();
      key_part_info->key_type =
	((ha_base_keytype) key_part_info->type == HA_KEYTYPE_TEXT ||
	 (ha_base_keytype) key_part_info->type == HA_KEYTYPE_VARTEXT) ?
	0 : FIELDFLAG_BINARY;
    }
  }
  if (thd->is_fatal_error)				// If end of memory
    goto err;					 /* purecov: inspected */
  table->db_record_offset=1;
  if (table->db_type == DB_TYPE_MYISAM)
  {
    if (create_myisam_tmp_table(table,param,select_options))
      goto err;
  }
  /* Set table_name for easier debugging */
  table->table_name= base_name(tmpname);
  if (!open_tmp_table(table))
    DBUG_RETURN(table);

 err:
  /*
    Hack to ensure that free_blobs() doesn't fail if blob_field is not yet
    complete
  */
  *table->blob_field= 0;
  free_tmp_table(thd,table);                    /* purecov: inspected */
  bitmap_clear_bit(&temp_pool, temp_pool_slot);
  DBUG_RETURN(NULL);				/* purecov: inspected */
}


static bool open_tmp_table(TABLE *table)
{
  int error;
  if ((error=table->file->ha_open(table->real_name,O_RDWR,HA_OPEN_TMP_TABLE)))
  {
    table->file->print_error(error,MYF(0)); /* purecov: inspected */
    table->db_stat=0;
    return(1);
  }
  (void) table->file->extra(HA_EXTRA_QUICK);		/* Faster */
  return(0);
}


static bool create_myisam_tmp_table(TABLE *table,TMP_TABLE_PARAM *param,
				    ulong options)
{
  int error;
  MI_KEYDEF keydef;
  MI_UNIQUEDEF uniquedef;
  KEY *keyinfo=param->keyinfo;

  DBUG_ENTER("create_myisam_tmp_table");
  if (table->keys)
  {						// Get keys for ni_create
    bool using_unique_constraint=0;
    HA_KEYSEG *seg= (HA_KEYSEG*) sql_calloc(sizeof(*seg) *
					    keyinfo->key_parts);
    if (!seg)
      goto err;

    if (keyinfo->key_length >= table->file->max_key_length() ||
	keyinfo->key_parts > table->file->max_key_parts() ||
	table->uniques)
    {
      /* Can't create a key; Make a unique constraint instead of a key */
      table->keys=0;
      table->uniques=1;
      using_unique_constraint=1;
      bzero((char*) &uniquedef,sizeof(uniquedef));
      uniquedef.keysegs=keyinfo->key_parts;
      uniquedef.seg=seg;
      uniquedef.null_are_equal=1;

      /* Create extra column for hash value */
      bzero((byte*) param->recinfo,sizeof(*param->recinfo));
      param->recinfo->type= FIELD_CHECK;
      param->recinfo->length=MI_UNIQUE_HASH_LENGTH;
      param->recinfo++;
      table->reclength+=MI_UNIQUE_HASH_LENGTH;
    }
    else
    {
      /* Create an unique key */
      bzero((char*) &keydef,sizeof(keydef));
      keydef.flag=HA_NOSAME | HA_BINARY_PACK_KEY | HA_PACK_KEY;
      keydef.keysegs=  keyinfo->key_parts;
      keydef.seg= seg;
    }
    for (uint i=0; i < keyinfo->key_parts ; i++,seg++)
    {
      Field *field=keyinfo->key_part[i].field;
      seg->flag=     0;
      seg->language= field->charset()->number;
      seg->length=   keyinfo->key_part[i].length;
      seg->start=    keyinfo->key_part[i].offset;
      if (field->flags & BLOB_FLAG)
      {
	seg->type=
	((keyinfo->key_part[i].key_type & FIELDFLAG_BINARY) ?
	 HA_KEYTYPE_VARBINARY : HA_KEYTYPE_VARTEXT);
	seg->bit_start=seg->length - table->blob_ptr_size;
	seg->flag= HA_BLOB_PART;
	seg->length=0;			// Whole blob in unique constraint
      }
      else
      {
	seg->type=
	  ((keyinfo->key_part[i].key_type & FIELDFLAG_BINARY) ?
	   HA_KEYTYPE_BINARY : HA_KEYTYPE_TEXT);
	if (!(field->flags & ZEROFILL_FLAG) &&
	    (field->type() == FIELD_TYPE_STRING ||
	     field->type() == FIELD_TYPE_VAR_STRING) &&
	    keyinfo->key_part[i].length > 4)
	  seg->flag|=HA_SPACE_PACK;
      }
      if (!(field->flags & NOT_NULL_FLAG))
      {
	seg->null_bit= field->null_bit;
	seg->null_pos= (uint) (field->null_ptr - (uchar*) table->record[0]);
	/*
	  We are using a GROUP BY on something that contains NULL
	  In this case we have to tell MyISAM that two NULL should
	  on INSERT be compared as equal
	*/
	if (!using_unique_constraint)
	  keydef.flag|= HA_NULL_ARE_EQUAL;
      }
    }
  }
  MI_CREATE_INFO create_info;
  bzero((char*) &create_info,sizeof(create_info));

  if ((options & (OPTION_BIG_TABLES | SELECT_SMALL_RESULT)) ==
      OPTION_BIG_TABLES)
    create_info.data_file_length= ~(ulonglong) 0;

  if ((error=mi_create(table->real_name,table->keys,&keydef,
		       (uint) (param->recinfo-param->start_recinfo),
		       param->start_recinfo,
		       table->uniques, &uniquedef,
		       &create_info,
		       HA_CREATE_TMP_TABLE)))
  {
    table->file->print_error(error,MYF(0));	/* purecov: inspected */
    table->db_stat=0;
    goto err;
  }
  statistic_increment(created_tmp_disk_tables, &LOCK_status);
  table->db_record_offset=1;
  DBUG_RETURN(0);
 err:
  DBUG_RETURN(1);
}


void
free_tmp_table(THD *thd, TABLE *entry)
{
  const char *save_proc_info;
  DBUG_ENTER("free_tmp_table");
  DBUG_PRINT("enter",("table: %s",entry->table_name));

  save_proc_info=thd->proc_info;
  thd->proc_info="removing tmp table";
  free_blobs(entry);
  if (entry->db_stat && entry->file)
  {
    (void) entry->file->close();
    delete entry->file;
  }
  if (!(test_flags & TEST_KEEP_TMP_TABLES) || entry->db_type == DB_TYPE_HEAP)
    (void) ha_delete_table(entry->db_type,entry->real_name);
  /* free blobs */
  for (Field **ptr=entry->field ; *ptr ; ptr++)
    (*ptr)->free();
  my_free((gptr) entry->record[0],MYF(0));
  free_io_cache(entry);

  bitmap_clear_bit(&temp_pool, entry->temp_pool_slot);

  my_free((gptr) entry,MYF(0));
  thd->proc_info=save_proc_info;

  DBUG_VOID_RETURN;
}

/*
* If a HEAP table gets full, create a MyISAM table and copy all rows to this
*/

bool create_myisam_from_heap(THD *thd, TABLE *table, TMP_TABLE_PARAM *param,
			     int error, bool ignore_last_dupp_key_error)
{
  TABLE new_table;
  const char *save_proc_info;
  int write_err;
  DBUG_ENTER("create_myisam_from_heap");

  if (table->db_type != DB_TYPE_HEAP || error != HA_ERR_RECORD_FILE_FULL)
  {
    table->file->print_error(error,MYF(0));
    DBUG_RETURN(1);
  }
  new_table= *table;
  new_table.db_type=DB_TYPE_MYISAM;
  if (!(new_table.file=get_new_handler(&new_table,DB_TYPE_MYISAM)))
    DBUG_RETURN(1);				// End of memory

  save_proc_info=thd->proc_info;
  thd->proc_info="converting HEAP to MyISAM";

  if (create_myisam_tmp_table(&new_table,param,
			      thd->lex->select_lex.options | thd->options))
    goto err2;
  if (open_tmp_table(&new_table))
    goto err1;
  table->file->index_end();
  table->file->rnd_init();
  if (table->no_rows)
  {
    new_table.file->extra(HA_EXTRA_NO_ROWS);
    new_table.no_rows=1;
  }

  /* copy all old rows */
  while (!table->file->rnd_next(new_table.record[1]))
  {
    if ((write_err=new_table.file->write_row(new_table.record[1])))
      goto err;
  }
  /* copy row that filled HEAP table */
  if ((write_err=new_table.file->write_row(table->record[0])))
  {
    if (write_err != HA_ERR_FOUND_DUPP_KEY &&
	write_err != HA_ERR_FOUND_DUPP_UNIQUE || !ignore_last_dupp_key_error)
    goto err;
  }

  /* remove heap table and change to use myisam table */
  (void) table->file->rnd_end();
  (void) table->file->close();
  (void) table->file->delete_table(table->real_name);
  delete table->file;
  table->file=0;
  *table =new_table;
  table->file->change_table_ptr(table);
  thd->proc_info= (!strcmp(save_proc_info,"Copying to tmp table") ?
		   "Copying to tmp table on disk" : save_proc_info);
  DBUG_RETURN(0);

 err:
  DBUG_PRINT("error",("Got error: %d",write_err));
  table->file->print_error(error,MYF(0));	// Give table is full error
  (void) table->file->rnd_end();
  (void) new_table.file->close();
 err1:
  new_table.file->delete_table(new_table.real_name);
  delete new_table.file;
 err2:
  thd->proc_info=save_proc_info;
  DBUG_RETURN(1);
}


/****************************************************************************
  Make a join of all tables and write it on socket or to table
  Return:  0 if ok
           1 if error is sent
          -1 if error should be sent
****************************************************************************/

static int
do_select(JOIN *join,List<Item> *fields,TABLE *table,Procedure *procedure)
{
  int error= 0;
  JOIN_TAB *join_tab;
  int (*end_select)(JOIN *, struct st_join_table *,bool);
  DBUG_ENTER("do_select");

  join->procedure=procedure;
  /*
    Tell the client how many fields there are in a row
  */
  if (!table)
    join->result->send_fields(*fields,1);
  else
  {
    VOID(table->file->extra(HA_EXTRA_WRITE_CACHE));
    empty_record(table);
  }
  join->tmp_table= table;			/* Save for easy recursion */
  join->fields= fields;

  /* Set up select_end */
  if (table)
  {
    if (table->group && join->tmp_table_param.sum_func_count)
    {
      if (table->keys)
      {
	DBUG_PRINT("info",("Using end_update"));
	end_select=end_update;
	table->file->index_init(0);
      }
      else
      {
	DBUG_PRINT("info",("Using end_unique_update"));
	end_select=end_unique_update;
      }
    }
    else if (join->sort_and_group)
    {
      DBUG_PRINT("info",("Using end_write_group"));
      end_select=end_write_group;
    }
    else
    {
      DBUG_PRINT("info",("Using end_write"));
      end_select=end_write;
    }
  }
  else
  {
    if (join->sort_and_group || (join->procedure &&
				 join->procedure->flags & PROC_GROUP))
      end_select=end_send_group;
    else
      end_select=end_send;
  }
  join->join_tab[join->tables-1].next_select=end_select;

  join_tab=join->join_tab+join->const_tables;
  join->send_records=0;
  if (join->tables == join->const_tables)
  {
    /*
      HAVING will be chcked after processing aggregate functions,
      But WHERE should checkd here (we alredy have read tables)
    */
    if (!join->conds || join->conds->val_int())
    {
      if (!(error=(*end_select)(join,join_tab,0)) || error == -3)
	error=(*end_select)(join,join_tab,1);
    }
  }
  else
  {
    error= sub_select(join,join_tab,0);
    if (error >= 0)
      error= sub_select(join,join_tab,1);
    if (error == -3)
      error= 0;					/* select_limit used */
  }

  if (error >= 0)
  {
    error=0;
    if (!table)					// If sending data to client
    {
      /*
	The following will unlock all cursors if the command wasn't an
	update command
      */
      join_free(join, 0);				// Unlock all cursors
      if (join->result->send_eof())
	error= 1;				// Don't send error
    }
    DBUG_PRINT("info",("%ld records output",join->send_records));
  }
  if (table)
  {
    int tmp;
    if ((tmp=table->file->extra(HA_EXTRA_NO_CACHE)))
    {
      DBUG_PRINT("error",("extra(HA_EXTRA_NO_CACHE) failed"));
      my_errno= tmp;
      error= -1;
    }
    if ((tmp=table->file->index_end()))
    {
      DBUG_PRINT("error",("index_end() failed"));
      my_errno= tmp;
      error= -1;
    }
    if (error == -1)
      table->file->print_error(my_errno,MYF(0));
  }
#ifndef DBUG_OFF
  if (error)
  {
    DBUG_PRINT("error",("Error: do_select() failed"));
  }
#endif
  DBUG_RETURN(error || join->thd->net.report_error);
}


static int
sub_select_cache(JOIN *join,JOIN_TAB *join_tab,bool end_of_records)
{
  int error;

  if (end_of_records)
  {
    if ((error=flush_cached_records(join,join_tab,FALSE)) < 0)
      return error; /* purecov: inspected */
    return sub_select(join,join_tab,end_of_records);
  }
  if (join->thd->killed)		// If aborted by user
  {
    join->thd->send_kill_message();
    return -2;				 /* purecov: inspected */
  }
  if (join_tab->use_quick != 2 || test_if_quick_select(join_tab) <= 0)
  {
    if (!store_record_in_cache(&join_tab->cache))
      return 0;					// There is more room in cache
    return flush_cached_records(join,join_tab,FALSE);
  }
  if ((error=flush_cached_records(join,join_tab,TRUE)) < 0)
    return error; /* purecov: inspected */
  return sub_select(join,join_tab,end_of_records); /* Use ordinary select */
}


static int
sub_select(JOIN *join,JOIN_TAB *join_tab,bool end_of_records)
{

  join_tab->table->null_row=0;
  if (end_of_records)
    return (*join_tab->next_select)(join,join_tab+1,end_of_records);

  /* Cache variables for faster loop */
  int error;
  bool found=0;
  COND *on_expr=join_tab->on_expr, *select_cond=join_tab->select_cond;

  if (!(error=(*join_tab->read_first_record)(join_tab)))
  {
    bool not_exists_optimize= join_tab->table->reginfo.not_exists_optimize;
    bool not_used_in_distinct=join_tab->not_used_in_distinct;
    ha_rows found_records=join->found_records;
    READ_RECORD *info= &join_tab->read_record;

    join->thd->row_count= 0;
    do
    {
      if (join->thd->killed)			// Aborted by user
      {
	join->thd->send_kill_message();
	return -2;				/* purecov: inspected */
      }
      join->examined_rows++;
      join->thd->row_count++;
      if (!on_expr || on_expr->val_int())
      {
	found=1;
	if (not_exists_optimize)
	  break;			// Searching after not null columns
	if (!select_cond || select_cond->val_int())
	{
	  if ((error=(*join_tab->next_select)(join,join_tab+1,0)) < 0)
	    return error;
	  /*
	    Test if this was a SELECT DISTINCT query on a table that
	    was not in the field list;  In this case we can abort if
	    we found a row, as no new rows can be added to the result.
	  */
	  if (not_used_in_distinct && found_records != join->found_records)
	    return 0;
	}
	else
	  info->file->unlock_row();
      }
    } while (!(error=info->read_record(info)));
  }
  if (error > 0)				// Fatal error
    return -1;

  if (!found && on_expr)
  {						// OUTER JOIN
    restore_record(join_tab->table,default_values);		// Make empty record
    mark_as_null_row(join_tab->table);		// For group by without error
    if (!select_cond || select_cond->val_int())
    {
      if ((error=(*join_tab->next_select)(join,join_tab+1,0)) < 0)
	return error;				/* purecov: inspected */
    }
  }
  return 0;
}


static int
flush_cached_records(JOIN *join,JOIN_TAB *join_tab,bool skipp_last)
{
  int error;
  READ_RECORD *info;

  if (!join_tab->cache.records)
    return 0;				/* Nothing to do */
  if (skipp_last)
    (void) store_record_in_cache(&join_tab->cache); // Must save this for later
  if (join_tab->use_quick == 2)
  {
    if (join_tab->select->quick)
    {					/* Used quick select last. reset it */
      delete join_tab->select->quick;
      join_tab->select->quick=0;
    }
  }
 /* read through all records */
  if ((error=join_init_read_record(join_tab)))
  {
    reset_cache(&join_tab->cache);
    join_tab->cache.records=0; join_tab->cache.ptr_record= (uint) ~0;
    return -error;			/* No records or error */
  }

  for (JOIN_TAB *tmp=join->join_tab; tmp != join_tab ; tmp++)
  {
    tmp->status=tmp->table->status;
    tmp->table->status=0;
  }

  info= &join_tab->read_record;
  do
  {
    if (join->thd->killed)
    {
      join->thd->send_kill_message();
      return -2;				// Aborted by user /* purecov: inspected */
    }
    SQL_SELECT *select=join_tab->select;
    if (!error && (!join_tab->cache.select ||
		   !join_tab->cache.select->skipp_record()))
    {
      uint i;
      reset_cache(&join_tab->cache);
      for (i=(join_tab->cache.records- (skipp_last ? 1 : 0)) ; i-- > 0 ;)
      {
	read_cached_record(join_tab);
	if (!select || !select->skipp_record())
	  if ((error=(join_tab->next_select)(join,join_tab+1,0)) < 0)
	    return error; /* purecov: inspected */
      }
    }
  } while (!(error=info->read_record(info)));

  if (skipp_last)
    read_cached_record(join_tab);		// Restore current record
  reset_cache(&join_tab->cache);
  join_tab->cache.records=0; join_tab->cache.ptr_record= (uint) ~0;
  if (error > 0)				// Fatal error
    return -1;					/* purecov: inspected */
  for (JOIN_TAB *tmp2=join->join_tab; tmp2 != join_tab ; tmp2++)
    tmp2->table->status=tmp2->status;
  return 0;
}


/*****************************************************************************
  The different ways to read a record
  Returns -1 if row was not found, 0 if row was found and 1 on errors
*****************************************************************************/

/* Help function when we get some an error from the table handler */

int report_error(TABLE *table, int error)
{
  if (error == HA_ERR_END_OF_FILE || error == HA_ERR_KEY_NOT_FOUND)
  {
    table->status= STATUS_GARBAGE;
    return -1;					// key not found; ok
  }
  /*
    Locking reads can legally return also these errors, do not
    print them to the .err log
  */
  if (error != HA_ERR_LOCK_DEADLOCK && error != HA_ERR_LOCK_WAIT_TIMEOUT)
    sql_print_error("Got error %d when reading table '%s'",
		    error, table->path);
  table->file->print_error(error,MYF(0));
  return 1;
}


int safe_index_read(JOIN_TAB *tab)
{
  int error;
  TABLE *table= tab->table;
  if ((error=table->file->index_read(table->record[0],
				     tab->ref.key_buff,
				     tab->ref.key_length, HA_READ_KEY_EXACT)))
    return report_error(table, error);
  return 0;
}


static int
join_read_const_table(JOIN_TAB *tab, POSITION *pos)
{
  int error;
  DBUG_ENTER("join_read_const_table");
  TABLE *table=tab->table;
  table->const_table=1;
  table->null_row=0;
  table->status=STATUS_NO_RECORD;
  
  if (tab->type == JT_SYSTEM)
  {
    if ((error=join_read_system(tab)))
    {						// Info for DESCRIBE
      tab->info="const row not found";
      /* Mark for EXPLAIN that the row was not found */
      pos->records_read=0.0;
      if (!table->outer_join || error > 0)
	DBUG_RETURN(error);
    }
  }
  else
  {
    if ((error=join_read_const(tab)))
    {
      tab->info="unique row not found";
      /* Mark for EXPLAIN that the row was not found */
      pos->records_read=0.0;
      if (!table->outer_join || error > 0)
	DBUG_RETURN(error);
    }
  }
  if (tab->on_expr && !table->null_row)
  {
    if ((table->null_row= test(tab->on_expr->val_int() == 0)))
      empty_record(table);
    }
  if (!table->null_row)
    table->maybe_null=0;
  DBUG_RETURN(0);
}


static int
join_read_system(JOIN_TAB *tab)
{
  TABLE *table= tab->table;
  int error;
  if (table->status & STATUS_GARBAGE)		// If first read
  {
    if ((error=table->file->read_first_row(table->record[0],
					   table->primary_key)))
    {
      if (error != HA_ERR_END_OF_FILE)
	return report_error(table, error);
      table->null_row=1;			// This is ok.
      empty_record(table);			// Make empty record
      return -1;
    }
    store_record(table,record[1]);
  }
  else if (!table->status)			// Only happens with left join
    restore_record(table,record[1]);			// restore old record
  table->null_row=0;
  return table->status ? -1 : 0;
}


static int
join_read_const(JOIN_TAB *tab)
{
  int error;
  TABLE *table= tab->table;
  if (table->status & STATUS_GARBAGE)		// If first read
  {
    if (cp_buffer_from_ref(&tab->ref))
      error=HA_ERR_KEY_NOT_FOUND;
    else
    {
      error=table->file->index_read_idx(table->record[0],tab->ref.key,
					(byte*) tab->ref.key_buff,
					tab->ref.key_length,HA_READ_KEY_EXACT);
    }
    if (error)
    {
      table->null_row=1;
      empty_record(table);
      if (error != HA_ERR_KEY_NOT_FOUND)
	return report_error(table, error);
      return -1;
    }
    store_record(table,record[1]);
  }
  else if (!(table->status & ~STATUS_NULL_ROW))	// Only happens with left join
  {
    table->status=0;
    restore_record(table,record[1]);			// restore old record
  }
  table->null_row=0;
  return table->status ? -1 : 0;
}


static int
join_read_key(JOIN_TAB *tab)
{
  int error;
  TABLE *table= tab->table;

  if (cmp_buffer_with_ref(tab) ||
      (table->status & (STATUS_GARBAGE | STATUS_NO_PARENT | STATUS_NULL_ROW)))
  {
    if (tab->ref.key_err)
    {
      table->status=STATUS_NOT_FOUND;
      return -1;
    }
    error=table->file->index_read(table->record[0],
				  tab->ref.key_buff,
				  tab->ref.key_length,HA_READ_KEY_EXACT);
    if (error && error != HA_ERR_KEY_NOT_FOUND)
      return report_error(table, error);
  }
  table->null_row=0;
  return table->status ? -1 : 0;
}


static int
join_read_always_key(JOIN_TAB *tab)
{
  int error;
  TABLE *table= tab->table;

  if (cp_buffer_from_ref(&tab->ref))
    return -1;
  if ((error=table->file->index_read(table->record[0],
				     tab->ref.key_buff,
				     tab->ref.key_length,HA_READ_KEY_EXACT)))
  {
    if (error != HA_ERR_KEY_NOT_FOUND)
      return report_error(table, error);
    return -1; /* purecov: inspected */
  }
  return 0;
}


/*
  This function is used when optimizing away ORDER BY in 
  SELECT * FROM t1 WHERE a=1 ORDER BY a DESC,b DESC
*/
  
static int
join_read_last_key(JOIN_TAB *tab)
{
  int error;
  TABLE *table= tab->table;

  if (cp_buffer_from_ref(&tab->ref))
    return -1;
  if ((error=table->file->index_read_last(table->record[0],
					  tab->ref.key_buff,
					  tab->ref.key_length)))
  {
    if (error != HA_ERR_KEY_NOT_FOUND)
      return report_error(table, error);
    return -1; /* purecov: inspected */
  }
  return 0;
}


	/* ARGSUSED */
static int
join_no_more_records(READ_RECORD *info __attribute__((unused)))
{
  return -1;
}


static int
join_read_next_same(READ_RECORD *info)
{
  int error;
  TABLE *table= info->table;
  JOIN_TAB *tab=table->reginfo.join_tab;

  if ((error=table->file->index_next_same(table->record[0],
					  tab->ref.key_buff,
					  tab->ref.key_length)))
  {
    if (error != HA_ERR_END_OF_FILE)
      return report_error(table, error);
    table->status= STATUS_GARBAGE;
    return -1;
  }
  return 0;
}


static int
join_read_prev_same(READ_RECORD *info)
{
  int error;
  TABLE *table= info->table;
  JOIN_TAB *tab=table->reginfo.join_tab;

  if ((error=table->file->index_prev(table->record[0])))
    return report_error(table, error);
  if (key_cmp(table, tab->ref.key_buff, tab->ref.key,
	      tab->ref.key_length))
  {
    table->status=STATUS_NOT_FOUND;
    error= -1;
  }
  return error;
}


static int
join_init_quick_read_record(JOIN_TAB *tab)
{
  if (test_if_quick_select(tab) == -1)
    return -1;					/* No possible records */
  return join_init_read_record(tab);
}


static int
test_if_quick_select(JOIN_TAB *tab)
{
  delete tab->select->quick;
  tab->select->quick=0;
  return tab->select->test_quick_select(tab->join->thd, tab->keys,
					(table_map) 0, HA_POS_ERROR);
}


static int
join_init_read_record(JOIN_TAB *tab)
{
  if (tab->select && tab->select->quick)
    tab->select->quick->reset();
  init_read_record(&tab->read_record, tab->join->thd, tab->table,
		   tab->select,1,1);
  return (*tab->read_record.read_record)(&tab->read_record);
}


static int
join_read_first(JOIN_TAB *tab)
{
  int error;
  TABLE *table=tab->table;
  if (!table->key_read && (table->used_keys & ((key_map) 1 << tab->index)) &&
      !table->no_keyread)
  {
    table->key_read=1;
    table->file->extra(HA_EXTRA_KEYREAD);
  }
  tab->table->status=0;
  tab->read_record.read_record=join_read_next;
  tab->read_record.table=table;
  tab->read_record.file=table->file;
  tab->read_record.index=tab->index;
  tab->read_record.record=table->record[0];
  if ((error=tab->table->file->index_first(tab->table->record[0])))
  {
    if (error != HA_ERR_KEY_NOT_FOUND && error != HA_ERR_END_OF_FILE)
      report_error(table, error);
    return -1;
  }
  return 0;
}


static int
join_read_next(READ_RECORD *info)
{
  int error;
  if ((error=info->file->index_next(info->record)))
    return report_error(info->table, error);
  return 0;
}


static int
join_read_last(JOIN_TAB *tab)
{
  TABLE *table=tab->table;
  int error;
  if (!table->key_read && (table->used_keys & ((key_map) 1 << tab->index)) &&
      !table->no_keyread)
  {
    table->key_read=1;
    table->file->extra(HA_EXTRA_KEYREAD);
  }
  tab->table->status=0;
  tab->read_record.read_record=join_read_prev;
  tab->read_record.table=table;
  tab->read_record.file=table->file;
  tab->read_record.index=tab->index;
  tab->read_record.record=table->record[0];
  if ((error= tab->table->file->index_last(tab->table->record[0])))
    return report_error(table, error);
  return 0;
}


static int
join_read_prev(READ_RECORD *info)
{
  int error;
  if ((error= info->file->index_prev(info->record)))
    return report_error(info->table, error);
  return 0;
}


static int
join_ft_read_first(JOIN_TAB *tab)
{
  int error;
  TABLE *table= tab->table;

#if NOT_USED_YET
  if (cp_buffer_from_ref(&tab->ref))       // as ft-key doesn't use store_key's
    return -1;                             // see also FT_SELECT::init()
#endif
  table->file->ft_init();

  if ((error= table->file->ft_read(table->record[0])))
    return report_error(table, error);
  return 0;
}

static int
join_ft_read_next(READ_RECORD *info)
{
  int error;
  if ((error= info->file->ft_read(info->table->record[0])))
    return report_error(info->table, error);
  return 0;
}


/*
  Reading of key with key reference and one part that may be NULL
*/

static int
join_read_always_key_or_null(JOIN_TAB *tab)
{
  int res;

  /* First read according to key which is NOT NULL */
  *tab->null_ref_key=0;
  if ((res= join_read_always_key(tab)) >= 0)
    return res;

  /* Then read key with null value */
  *tab->null_ref_key= 1;
  return safe_index_read(tab);
}


static int
join_read_next_same_or_null(READ_RECORD *info)
{
  int error;
  if ((error= join_read_next_same(info)) >= 0)
    return error;
  JOIN_TAB *tab= info->table->reginfo.join_tab;

  /* Test if we have already done a read after null key */
  if (*tab->null_ref_key)
    return -1;					// All keys read
  *tab->null_ref_key= 1;			// Read null key
  return safe_index_read(tab);
}


/*****************************************************************************
  The different end of select functions
  These functions returns < 0 when end is reached, 0 on ok and > 0 if a
  fatal error (like table corruption) was detected
*****************************************************************************/

/* ARGSUSED */
static int
end_send(JOIN *join, JOIN_TAB *join_tab __attribute__((unused)),
	 bool end_of_records)
{
  DBUG_ENTER("end_send");
  if (!end_of_records)
  {
    int error;
    if (join->having && join->having->val_int() == 0)
      DBUG_RETURN(0);				// Didn't match having
    error=0;
    if (join->procedure)
      error=join->procedure->send_row(*join->fields);
    else if (join->do_send_rows)
      error=join->result->send_data(*join->fields);
    if (error)
      DBUG_RETURN(-1); /* purecov: inspected */
    if (++join->send_records >= join->unit->select_limit_cnt &&
	join->do_send_rows)
    {
      if (join->select_options & OPTION_FOUND_ROWS)
      {
	JOIN_TAB *jt=join->join_tab;
	if ((join->tables == 1) && !join->tmp_table && !join->sort_and_group
	    && !join->send_group_parts && !join->having && !jt->select_cond &&
	    !(jt->select && jt->select->quick) &&
	    !(jt->table->file->table_flags() & HA_NOT_EXACT_COUNT))
	{
	  /* Join over all rows in table;  Return number of found rows */
	  TABLE *table=jt->table;

	  join->select_options ^= OPTION_FOUND_ROWS;
	  if (table->sort.record_pointers ||
	      (table->sort.io_cache && my_b_inited(table->sort.io_cache)))
	  {
	    /* Using filesort */
	    join->send_records= table->sort.found_records;
	  }
	  else
	  {
	    table->file->info(HA_STATUS_VARIABLE);
	    join->send_records = table->file->records;
	  }
	}
	else 
	{
	  join->do_send_rows= 0;
	  if (join->unit->fake_select_lex)
	    join->unit->fake_select_lex->select_limit= HA_POS_ERROR;
	  DBUG_RETURN(0);
	}
      }
      DBUG_RETURN(-3);				// Abort nicely
    }
  }
  else
  {
    if (join->procedure && join->procedure->end_of_records())
      DBUG_RETURN(-1);
  }
  DBUG_RETURN(0);
}


	/* ARGSUSED */
static int
end_send_group(JOIN *join, JOIN_TAB *join_tab __attribute__((unused)),
	       bool end_of_records)
{
  int idx= -1;
  DBUG_ENTER("end_send_group");

  if (!join->first_record || end_of_records ||
      (idx=test_if_group_changed(join->group_fields)) >= 0)
  {
    if (join->first_record || (end_of_records && !join->group))
    {
      if (join->procedure)
	join->procedure->end_group();
      if (idx < (int) join->send_group_parts)
      {
	int error=0;
	if (join->procedure)
	{
	  if (join->having && join->having->val_int() == 0)
	    error= -1;				// Didn't satisfy having
 	  else
	  {
	    if (join->do_send_rows)
	      error=join->procedure->send_row(*join->fields) ? 1 : 0;
	    join->send_records++;
	  }
	  if (end_of_records && join->procedure->end_of_records())
	    error= 1;				// Fatal error
	}
	else
	{
	  if (!join->first_record)
	  {
	    /* No matching rows for group function */
	    join->clear();
	  }
	  if (join->having && join->having->val_int() == 0)
	    error= -1;				// Didn't satisfy having
	  else
	  {
	    if (join->do_send_rows)
	      error=join->result->send_data(*join->fields) ? 1 : 0;
	    join->send_records++;
	  }
	  if (join->rollup.state != ROLLUP::STATE_NONE && error <= 0)
	  {
	    if (join->rollup_send_data((uint) (idx+1)))
	      error= 1;
	  }
	}
	if (error > 0)
	  DBUG_RETURN(-1);			/* purecov: inspected */
	if (end_of_records)
	  DBUG_RETURN(0);
	if (join->send_records >= join->unit->select_limit_cnt &&
	    join->do_send_rows)
	{
	  if (!(join->select_options & OPTION_FOUND_ROWS))
	    DBUG_RETURN(-3);				// Abort nicely
	  join->do_send_rows=0;
	  join->unit->select_limit_cnt = HA_POS_ERROR;
        }
      }
    }
    else
    {
      if (end_of_records)
	DBUG_RETURN(0);
      join->first_record=1;
      VOID(test_if_group_changed(join->group_fields));
    }
    if (idx < (int) join->send_group_parts)
    {
      copy_fields(&join->tmp_table_param);
      if (init_sum_functions(join->sum_funcs, join->sum_funcs_end[idx+1]))
	DBUG_RETURN(-1);
      if (join->procedure)
	join->procedure->add();
      DBUG_RETURN(0);
    }
  }
  if (update_sum_func(join->sum_funcs))
    DBUG_RETURN(-1);
  if (join->procedure)
    join->procedure->add();
  DBUG_RETURN(0);
}


	/* ARGSUSED */
static int
end_write(JOIN *join, JOIN_TAB *join_tab __attribute__((unused)),
	  bool end_of_records)
{
  TABLE *table=join->tmp_table;
  int error;
  DBUG_ENTER("end_write");

  if (join->thd->killed)			// Aborted by user
  {
    join->thd->send_kill_message();
    DBUG_RETURN(-2);				/* purecov: inspected */
  }
  if (!end_of_records)
  {
    copy_fields(&join->tmp_table_param);
    copy_funcs(join->tmp_table_param.items_to_copy);

#ifdef TO_BE_DELETED
    if (!table->uniques)			// If not unique handling
    {
      /* Copy null values from group to row */
      ORDER   *group;
      for (group=table->group ; group ; group=group->next)
      {
	Item *item= *group->item;
	if (item->maybe_null)
	{
	  Field *field=item->get_tmp_table_field();
	  field->ptr[-1]= (byte) (field->is_null() ? 1 : 0);
	}
      }
    }
#endif
    if (!join->having || join->having->val_int())
    {
      join->found_records++;
      if ((error=table->file->write_row(table->record[0])))
      {
	if (error == HA_ERR_FOUND_DUPP_KEY ||
	    error == HA_ERR_FOUND_DUPP_UNIQUE)
	  goto end;
	if (create_myisam_from_heap(join->thd, table, &join->tmp_table_param,
				    error,1))
	  DBUG_RETURN(-1);			// Not a table_is_full error
	table->uniques=0;			// To ensure rows are the same
      }
      if (++join->send_records >= join->tmp_table_param.end_write_records &&
	  join->do_send_rows)
      {
	if (!(join->select_options & OPTION_FOUND_ROWS))
	  DBUG_RETURN(-3);
	join->do_send_rows=0;
	join->unit->select_limit_cnt = HA_POS_ERROR;
	DBUG_RETURN(0);
      }
    }
  }
end:
  DBUG_RETURN(0);
}

/* Group by searching after group record and updating it if possible */
/* ARGSUSED */

static int
end_update(JOIN *join, JOIN_TAB *join_tab __attribute__((unused)),
	   bool end_of_records)
{
  TABLE *table=join->tmp_table;
  ORDER   *group;
  int	  error;
  DBUG_ENTER("end_update");

  if (end_of_records)
    DBUG_RETURN(0);
  if (join->thd->killed)			// Aborted by user
  {
    join->thd->send_kill_message();
    DBUG_RETURN(-2);				/* purecov: inspected */
  }

  join->found_records++;
  copy_fields(&join->tmp_table_param);		// Groups are copied twice.
  /* Make a key of group index */
  for (group=table->group ; group ; group=group->next)
  {
    Item *item= *group->item;
    item->save_org_in_field(group->field);
#ifdef EMBEDDED_LIBRARY
    join->thd->net.last_errno= 0;
#endif
    /* Store in the used key if the field was 0 */
    if (item->maybe_null)
      group->buff[-1]=item->null_value ? 1 : 0;
  }
  // table->file->index_init(0);
  if (!table->file->index_read(table->record[1],
			       join->tmp_table_param.group_buff,0,
			       HA_READ_KEY_EXACT))
  {						/* Update old record */
    restore_record(table,record[1]);
    update_tmptable_sum_func(join->sum_funcs,table);
    if ((error=table->file->update_row(table->record[1],
				       table->record[0])))
    {
      table->file->print_error(error,MYF(0));	/* purecov: inspected */
      DBUG_RETURN(-1);				/* purecov: inspected */
    }
    DBUG_RETURN(0);
  }

  /* The null bits are already set */
  KEY_PART_INFO *key_part;
  for (group=table->group,key_part=table->key_info[0].key_part;
       group ;
       group=group->next,key_part++)
    memcpy(table->record[0]+key_part->offset, group->buff, key_part->length);

  init_tmptable_sum_functions(join->sum_funcs);
  copy_funcs(join->tmp_table_param.items_to_copy);
  if ((error=table->file->write_row(table->record[0])))
  {
    if (create_myisam_from_heap(join->thd, table, &join->tmp_table_param,
				error, 0))
      DBUG_RETURN(-1);				// Not a table_is_full error
    /* Change method to update rows */
    table->file->index_init(0);
    join->join_tab[join->tables-1].next_select=end_unique_update;
  }
  join->send_records++;
  DBUG_RETURN(0);
}

/* Like end_update, but this is done with unique constraints instead of keys */

static int
end_unique_update(JOIN *join, JOIN_TAB *join_tab __attribute__((unused)),
		  bool end_of_records)
{
  TABLE *table=join->tmp_table;
  int	  error;
  DBUG_ENTER("end_unique_update");

  if (end_of_records)
    DBUG_RETURN(0);
  if (join->thd->killed)			// Aborted by user
  {
    join->thd->send_kill_message();
    DBUG_RETURN(-2);				/* purecov: inspected */
  }

  init_tmptable_sum_functions(join->sum_funcs);
  copy_fields(&join->tmp_table_param);		// Groups are copied twice.
  copy_funcs(join->tmp_table_param.items_to_copy);

  if (!(error=table->file->write_row(table->record[0])))
    join->send_records++;			// New group
  else
  {
    if ((int) table->file->get_dup_key(error) < 0)
    {
      table->file->print_error(error,MYF(0));	/* purecov: inspected */
      DBUG_RETURN(-1);				/* purecov: inspected */
    }
    if (table->file->rnd_pos(table->record[1],table->file->dupp_ref))
    {
      table->file->print_error(error,MYF(0));	/* purecov: inspected */
      DBUG_RETURN(-1);				/* purecov: inspected */
    }
    restore_record(table,record[1]);
    update_tmptable_sum_func(join->sum_funcs,table);
    if ((error=table->file->update_row(table->record[1],
				       table->record[0])))
    {
      table->file->print_error(error,MYF(0));	/* purecov: inspected */
      DBUG_RETURN(-1);				/* purecov: inspected */
    }
  }
  DBUG_RETURN(0);
}


	/* ARGSUSED */
static int
end_write_group(JOIN *join, JOIN_TAB *join_tab __attribute__((unused)),
		bool end_of_records)
{
  TABLE *table=join->tmp_table;
  int	  error;
  int	  idx= -1;
  DBUG_ENTER("end_write_group");

  if (join->thd->killed)
  {						// Aborted by user
    join->thd->send_kill_message();
    DBUG_RETURN(-2);				/* purecov: inspected */
  }
  if (!join->first_record || end_of_records ||
      (idx=test_if_group_changed(join->group_fields)) >= 0)
  {
    if (join->first_record || (end_of_records && !join->group))
    {
      if (join->procedure)
	join->procedure->end_group();
      if (idx < (int) join->send_group_parts)
      {
	if (!join->first_record)
	{
	  /* No matching rows for group function */
	  join->clear();
	}
	copy_sum_funcs(join->sum_funcs);
	if (!join->having || join->having->val_int())
	{
	  if ((error=table->file->write_row(table->record[0])))
	  {
	    if (create_myisam_from_heap(join->thd, table,
					&join->tmp_table_param,
					error, 0))
	      DBUG_RETURN(-1);			// Not a table_is_full error
	  }
	  else
	    join->send_records++;
	}
	if (end_of_records)
	  DBUG_RETURN(0);
      }
    }
    else
    {
      if (end_of_records)
	DBUG_RETURN(0);
      join->first_record=1;
      VOID(test_if_group_changed(join->group_fields));
    }
    if (idx < (int) join->send_group_parts)
    {
      copy_fields(&join->tmp_table_param);
      copy_funcs(join->tmp_table_param.items_to_copy);
      if (init_sum_functions(join->sum_funcs, join->sum_funcs_end[idx+1]))
	DBUG_RETURN(-1);
      if (join->procedure)
	join->procedure->add();
      DBUG_RETURN(0);
    }
  }
  if (update_sum_func(join->sum_funcs))
    DBUG_RETURN(-1);
  if (join->procedure)
    join->procedure->add();
  DBUG_RETURN(0);
}


/*****************************************************************************
  Remove calculation with tables that aren't yet read. Remove also tests
  against fields that are read through key where the table is not a
  outer join table.
  We can't remove tests that are made against columns which are stored
  in sorted order.
*****************************************************************************/

/* Return 1 if right_item is used removable reference key on left_item */

static bool test_if_ref(Item_field *left_item,Item *right_item)
{
  Field *field=left_item->field;
  // No need to change const test. We also have to keep tests on LEFT JOIN
  if (!field->table->const_table && !field->table->maybe_null)
  {
    Item *ref_item=part_of_refkey(field->table,field);
    if (ref_item && ref_item->eq(right_item,1))
    {
      if (right_item->type() == Item::FIELD_ITEM)
	return (field->eq_def(((Item_field *) right_item)->field));
      if (right_item->const_item() && !(right_item->is_null()))
      {
	/*
	  We can remove binary fields and numerical fields except float,
	  as float comparison isn't 100 % secure
	*/
	if (field->binary() &&
	    (field->type() != FIELD_TYPE_FLOAT || field->decimals() == 0))
	{
	  return !store_val_in_field(field,right_item);
	}
      }
    }
  }
  return 0;					// keep test
}


static COND *
make_cond_for_table(COND *cond,table_map tables,table_map used_table)
{
  if (used_table && !(cond->used_tables() & used_table))
    return (COND*) 0;				// Already checked
  if (cond->type() == Item::COND_ITEM)
  {
    if (((Item_cond*) cond)->functype() == Item_func::COND_AND_FUNC)
    {
      /* Create new top level AND item */
      Item_cond_and *new_cond=new Item_cond_and;
      if (!new_cond)
	return (COND*) 0;			// OOM /* purecov: inspected */
      List_iterator<Item> li(*((Item_cond*) cond)->argument_list());
      Item *item;
      while ((item=li++))
      {
	Item *fix=make_cond_for_table(item,tables,used_table);
	if (fix)
	  new_cond->argument_list()->push_back(fix);
      }
      switch (new_cond->argument_list()->elements) {
      case 0:
	return (COND*) 0;			// Always true
      case 1:
	return new_cond->argument_list()->head();
      default:
	new_cond->used_tables_cache=((Item_cond*) cond)->used_tables_cache &
	  tables;
	return new_cond;
      }
    }
    else
    {						// Or list
      Item_cond_or *new_cond=new Item_cond_or;
      if (!new_cond)
	return (COND*) 0;			// OOM /* purecov: inspected */
      List_iterator<Item> li(*((Item_cond*) cond)->argument_list());
      Item *item;
      while ((item=li++))
      {
	Item *fix=make_cond_for_table(item,tables,0L);
	if (!fix)
	  return (COND*) 0;			// Always true
	new_cond->argument_list()->push_back(fix);
      }
      new_cond->used_tables_cache=((Item_cond_or*) cond)->used_tables_cache;
      new_cond->top_level_item();
      return new_cond;
    }
  }

  /*
    Because the following test takes a while and it can be done
    table_count times, we mark each item that we have examined with the result
    of the test
  */

  if (cond->marker == 3 || (cond->used_tables() & ~tables))
    return (COND*) 0;				// Can't check this yet
  if (cond->marker == 2 || cond->eq_cmp_result() == Item::COND_OK)
    return cond;				// Not boolean op

  if (((Item_func*) cond)->functype() == Item_func::EQ_FUNC)
  {
    Item *left_item=	((Item_func*) cond)->arguments()[0];
    Item *right_item= ((Item_func*) cond)->arguments()[1];
    if (left_item->type() == Item::FIELD_ITEM &&
	test_if_ref((Item_field*) left_item,right_item))
    {
      cond->marker=3;			// Checked when read
      return (COND*) 0;
    }
    if (right_item->type() == Item::FIELD_ITEM &&
	test_if_ref((Item_field*) right_item,left_item))
    {
      cond->marker=3;			// Checked when read
      return (COND*) 0;
    }
  }
  cond->marker=2;
  return cond;
}

static Item *
part_of_refkey(TABLE *table,Field *field)
{
  if (!table->reginfo.join_tab)
    return (Item*) 0;             // field from outer non-select (UPDATE,...)

  uint ref_parts=table->reginfo.join_tab->ref.key_parts;
  if (ref_parts)
  {
    KEY_PART_INFO *key_part=
      table->key_info[table->reginfo.join_tab->ref.key].key_part;

    for (uint part=0 ; part < ref_parts ; part++,key_part++)
      if (field->eq(key_part->field) &&
	  !(key_part->key_part_flag & HA_PART_KEY))
	return table->reginfo.join_tab->ref.items[part];
  }
  return (Item*) 0;
}


/*****************************************************************************
  Test if one can use the key to resolve ORDER BY
  Returns: 1 if key is ok.
	   0 if key can't be used
	  -1 if reverse key can be used
          used_key_parts is set to key parts used if length != 0
*****************************************************************************/

static int test_if_order_by_key(ORDER *order, TABLE *table, uint idx,
				uint *used_key_parts)
{
  KEY_PART_INFO *key_part,*key_part_end;
  key_part=table->key_info[idx].key_part;
  key_part_end=key_part+table->key_info[idx].key_parts;
  key_part_map const_key_parts=table->const_key_parts[idx];
  int reverse=0;

  for (; order ; order=order->next, const_key_parts>>=1)
  {
    Field *field=((Item_field*) (*order->item))->field;
    int flag;

    /*
      Skip key parts that are constants in the WHERE clause.
      These are already skipped in the ORDER BY by const_expression_in_where()
    */
    while (const_key_parts & 1)
    {
      key_part++; const_key_parts>>=1;
    }
    if (key_part == key_part_end || key_part->field != field)
      return 0;

    /* set flag to 1 if we can use read-next on key, else to -1 */
    flag=(order->asc == !(key_part->key_part_flag & HA_REVERSE_SORT))
      ? 1 : -1;
    if (reverse && flag != reverse)
      return 0;
    reverse=flag;				// Remember if reverse
    key_part++;
  }
  *used_key_parts= (uint) (key_part - table->key_info[idx].key_part);
  return reverse;
}

static uint find_shortest_key(TABLE *table, key_map usable_keys)
{
  uint min_length= (uint) ~0;
  uint best= MAX_KEY;
  for (uint nr=0; usable_keys ; usable_keys>>=1, nr++)
  {
    if (usable_keys & 1)
    {
      if (table->key_info[nr].key_length < min_length)
      {
	min_length=table->key_info[nr].key_length;
	best=nr;
      }
    }
  }
  return best;
}

/*
  SYNOPSIS
    is_subkey()
    key_part		- first key parts
    ref_key_part	- second key parts
    ref_key_part_end	- last+1 part of the second key
  DESCRIPTION
    Test if a second key is the subkey of the first one.
  NOTE
    Second key MUST be shorter than the first one.
  RETURN
    1	- is the subkey
    0	- otherwise
*/

inline bool 
is_subkey(KEY_PART_INFO *key_part, KEY_PART_INFO *ref_key_part,
	  KEY_PART_INFO *ref_key_part_end)
{
  for (; ref_key_part < ref_key_part_end; key_part++, ref_key_part++)
    if (!key_part->field->eq(ref_key_part->field))
      return 0;
  return 1;
}

/*
  SYNOPSIS
    test_if_subkey()
    ref		- number of key, used for WHERE clause
    usable_keys - keys for testing
  DESCRIPTION
    Test if we can use one of the 'usable_keys' instead of 'ref' key.
  RETURN
    MAX_KEY			- if we can't use other key
    the number of found key	- otherwise
*/

static uint
test_if_subkey(ORDER *order, TABLE *table, uint ref, uint ref_key_parts,
	       key_map usable_keys)
{
  uint nr;
  uint min_length= (uint) ~0;
  uint best= MAX_KEY;
  uint not_used;
  KEY_PART_INFO *ref_key_part= table->key_info[ref].key_part;
  KEY_PART_INFO *ref_key_part_end= ref_key_part + ref_key_parts;
  
  for (nr= 0; usable_keys; usable_keys>>= 1, nr++)
  {
    if ((usable_keys & 1) &&
	table->key_info[nr].key_length < min_length &&
	table->key_info[nr].key_parts >= ref_key_parts &&
	is_subkey(table->key_info[nr].key_part, ref_key_part,
		  ref_key_part_end) &&
	test_if_order_by_key(order, table, nr, &not_used))
    {
      min_length= table->key_info[nr].key_length;
      best= nr;
    }
  }
  return best;
}

/*
  Test if we can skip the ORDER BY by using an index.

  If we can use an index, the JOIN_TAB / tab->select struct
  is changed to use the index.

  Return:
     0 We have to use filesort to do the sorting
     1 We can use an index.
*/

static bool
test_if_skip_sort_order(JOIN_TAB *tab,ORDER *order,ha_rows select_limit,
			bool no_changes)
{
  int ref_key;
  uint ref_key_parts;
  TABLE *table=tab->table;
  SQL_SELECT *select=tab->select;
  key_map usable_keys;
  DBUG_ENTER("test_if_skip_sort_order");
  LINT_INIT(ref_key_parts);

  /* Check which keys can be used to resolve ORDER BY */
  usable_keys= ~(key_map) 0;
  for (ORDER *tmp_order=order; tmp_order ; tmp_order=tmp_order->next)
  {
    if ((*tmp_order->item)->type() != Item::FIELD_ITEM)
    {
      usable_keys=0;
      break;
    }
    if (!(usable_keys&= (((Item_field*) (*tmp_order->item))->field->
			 part_of_sortkey)))
      break;					// No usable keys
  }

  ref_key= -1;
  /* Test if constant range in WHERE */
  if (tab->ref.key >= 0)
  {
    ref_key=	   tab->ref.key;
    ref_key_parts= tab->ref.key_parts;
    if (tab->type == JT_REF_OR_NULL)
      DBUG_RETURN(0);
  }
  else if (select && select->quick)		// Range found by opt_range
  {
    ref_key=	   select->quick->index;
    ref_key_parts= select->quick->used_key_parts;
  }

  if (ref_key >= 0)
  {
    /*
      We come here when there is a REF key.
    */
    int order_direction;
    uint used_key_parts;
    if (!(usable_keys & ((key_map) 1 << ref_key)))
    {
      /*
	We come here when ref_key is not among usable_keys
      */
      uint new_ref_key;
      /*
	If using index only read, only consider other possible index only
	keys
      */
      if (table->used_keys & (((key_map) 1 << ref_key)))
	usable_keys|= table->used_keys;
      if ((new_ref_key= test_if_subkey(order, table, ref_key, ref_key_parts,
				       usable_keys)) < MAX_KEY)
      {
	/* Found key that can be used to retrieve data in sorted order */
	if (tab->ref.key >= 0)
	{
	  tab->ref.key= new_ref_key;
	  table->file->index_init(new_ref_key);
	}
	else
	{
	  select->quick->index= new_ref_key;
	  select->quick->init();
	}
	ref_key= new_ref_key;
      }  
    }
    /* Check if we get the rows in requested sorted order by using the key */
    if ((usable_keys & ((key_map) 1 << ref_key)) &&
	(order_direction = test_if_order_by_key(order,table,ref_key,
						&used_key_parts)))
    {
      if (order_direction == -1)		// If ORDER BY ... DESC
      {
	if (select && select->quick)
	{
	  /*
	    Don't reverse the sort order, if it's already done.
	    (In some cases test_if_order_by_key() can be called multiple times
	  */
	  if (!select->quick->reverse_sorted())
	  {
            if (table->file->index_flags(ref_key) & HA_NOT_READ_PREFIX_LAST)
              DBUG_RETURN(0);			// Use filesort
	    // ORDER BY range_key DESC
	    QUICK_SELECT_DESC *tmp=new QUICK_SELECT_DESC(select->quick,
							 used_key_parts);
	    if (!tmp || tmp->error)
	    {
	      delete tmp;
	      DBUG_RETURN(0);		// Reverse sort not supported
	    }
	    select->quick=tmp;
	  }
	  DBUG_RETURN(1);
	}
	if (tab->ref.key_parts < used_key_parts)
	{
	  /*
	    SELECT * FROM t1 WHERE a=1 ORDER BY a DESC,b DESC

	    Use a traversal function that starts by reading the last row
	    with key part (A) and then traverse the index backwards.
	  */
	  if (table->file->index_flags(ref_key) & HA_NOT_READ_PREFIX_LAST)
	    DBUG_RETURN(0);			// Use filesort
	  tab->read_first_record=       join_read_last_key;
	  tab->read_record.read_record= join_read_prev_same;
	  /* fall through */
	}
      }
      DBUG_RETURN(1);			/* No need to sort */
    }
  }
  else
  {
    /* check if we can use a key to resolve the group */
    /* Tables using JT_NEXT are handled here */
    uint nr;
    key_map keys=usable_keys;

    /*
      If not used with LIMIT, only use keys if the whole query can be
      resolved with a key;  This is because filesort() is usually faster than
      retrieving all rows through an index.
    */
    if (select_limit >= table->file->records)
      keys&= (table->used_keys | table->file->keys_to_use_for_scanning());

    for (nr=0; keys ; keys>>=1, nr++)
    {
      uint not_used;
      if (keys & 1)
      {
	int flag;
	if ((flag=test_if_order_by_key(order, table, nr, &not_used)))
	{
	  if (!no_changes)
	  {
	    tab->index=nr;
	    tab->read_first_record=  (flag > 0 ? join_read_first:
				      join_read_last);
	    table->file->index_init(nr);
	    tab->type=JT_NEXT;	// Read with index_first(), index_next()
	    if (table->used_keys & ((key_map) 1 << nr))
	    {
	      table->key_read=1;
	      table->file->extra(HA_EXTRA_KEYREAD);
	    }
	  }
	  DBUG_RETURN(1);
	}
      }
    }
  }
  DBUG_RETURN(0);				// Can't use index.
}


/*
  If not selecting by given key, create an index how records should be read

  SYNOPSIS
   create_sort_index()
     thd		Thread handler
     tab		Table to sort (in join structure)
     order		How table should be sorted
     filesort_limit	Max number of rows that needs to be sorted
     select_limit	Max number of rows in final output
		        Used to decide if we should use index or not     


  IMPLEMENTATION
   - If there is an index that can be used, 'tab' is modified to use
     this index.
   - If no index, create with filesort() an index file that can be used to
     retrieve rows in order (should be done with 'read_record').
     The sorted data is stored in tab->table and will be freed when calling
     free_io_cache(tab->table).

  RETURN VALUES
    0		ok
    -1		Some fatal error
    1		No records
*/

static int
create_sort_index(THD *thd, JOIN *join, ORDER *order,
		  ha_rows filesort_limit, ha_rows select_limit)
{
  SORT_FIELD *sortorder;
  uint length;
  ha_rows examined_rows;
  TABLE *table;
  SQL_SELECT *select;
  JOIN_TAB *tab;
  DBUG_ENTER("create_sort_index");

  if (join->tables == join->const_tables)
    DBUG_RETURN(0);				// One row, no need to sort
  tab=    join->join_tab + join->const_tables;
  table=  tab->table;
  select= tab->select;

  if (test_if_skip_sort_order(tab,order,select_limit,0))
    DBUG_RETURN(0);
  if (!(sortorder=make_unireg_sortorder(order,&length)))
    goto err;				/* purecov: inspected */
  /* It's not fatal if the following alloc fails */
  table->sort.io_cache=(IO_CACHE*) my_malloc(sizeof(IO_CACHE),
                                             MYF(MY_WME | MY_ZEROFILL));
  table->status=0;				// May be wrong if quick_select

  // If table has a range, move it to select
  if (select && !select->quick && tab->ref.key >= 0)
  {
    if (tab->quick)
    {
      select->quick=tab->quick;
      tab->quick=0;
      /* We can only use 'Only index' if quick key is same as ref_key */
      if (table->key_read && (uint) tab->ref.key != select->quick->index)
      {
	table->key_read=0;
	table->file->extra(HA_EXTRA_NO_KEYREAD);
      }
    }
    else
    {
      /*
	We have a ref on a const;  Change this to a range that filesort
	can use.
	For impossible ranges (like when doing a lookup on NULL on a NOT NULL
	field, quick will contain an empty record set.
      */
      if (!(select->quick=get_ft_or_quick_select_for_ref(tab->join->thd,
							 table, tab)))
	goto err;
    }
  }
  if (table->tmp_table)
    table->file->info(HA_STATUS_VARIABLE);	// Get record count
  table->sort.found_records=filesort(thd, table,sortorder, length,
                                     select, filesort_limit, &examined_rows);
  tab->records=table->sort.found_records;		// For SQL_CALC_ROWS
  delete select;				// filesort did select
  tab->select=0;
  tab->select_cond=0;
  tab->type=JT_ALL;				// Read with normal read_record
  tab->read_first_record= join_init_read_record;
  tab->join->examined_rows+=examined_rows;
  if (table->key_read)				// Restore if we used indexes
  {
    table->key_read=0;
    table->file->extra(HA_EXTRA_NO_KEYREAD);
  }
  DBUG_RETURN(table->sort.found_records == HA_POS_ERROR);
err:
  DBUG_RETURN(-1);
}

/*
  Add the HAVING criteria to table->select
*/

#ifdef NOT_YET
static bool fix_having(JOIN *join, Item **having)
{
  (*having)->update_used_tables();	// Some tables may have been const
  JOIN_TAB *table=&join->join_tab[join->const_tables];
  table_map used_tables= join->const_table_map | table->table->map;

  DBUG_EXECUTE("where",print_where(*having,"having"););
  Item* sort_table_cond=make_cond_for_table(*having,used_tables,used_tables);
  if (sort_table_cond)
  {
    if (!table->select)
      if (!(table->select=new SQL_SELECT))
	return 1;
    if (!table->select->cond)
      table->select->cond=sort_table_cond;
    else					// This should never happen
      if (!(table->select->cond=new Item_cond_and(table->select->cond,
						  sort_table_cond)))
	return 1;
    table->select_cond=table->select->cond;
    table->select_cond->top_level_item();
    DBUG_EXECUTE("where",print_where(table->select_cond,
				     "select and having"););
    *having=make_cond_for_table(*having,~ (table_map) 0,~used_tables);
    DBUG_EXECUTE("where",print_where(*having,"having after make_cond"););
  }
  return 0;
}
#endif


/*****************************************************************************
  Remove duplicates from tmp table
  This should be recoded to add a unique index to the table and remove
  duplicates
  Table is a locked single thread table
  fields is the number of fields to check (from the end)
*****************************************************************************/

static bool compare_record(TABLE *table, Field **ptr)
{
  for (; *ptr ; ptr++)
  {
    if ((*ptr)->cmp_offset(table->rec_buff_length))
      return 1;
  }
  return 0;
}

static bool copy_blobs(Field **ptr)
{
  for (; *ptr ; ptr++)
  {
    if ((*ptr)->flags & BLOB_FLAG)
      if (((Field_blob *) (*ptr))->copy())
	return 1;				// Error
  }
  return 0;
}

static void free_blobs(Field **ptr)
{
  for (; *ptr ; ptr++)
  {
    if ((*ptr)->flags & BLOB_FLAG)
      ((Field_blob *) (*ptr))->free();
  }
}


static int
remove_duplicates(JOIN *join, TABLE *entry,List<Item> &fields, Item *having)
{
  int error;
  ulong reclength,offset;
  uint field_count;
  THD *thd= join->thd;
  DBUG_ENTER("remove_duplicates");

  entry->reginfo.lock_type=TL_WRITE;

  /* Calculate how many saved fields there is in list */
  field_count=0;
  List_iterator<Item> it(fields);
  Item *item;
  while ((item=it++))
  {
    if (item->get_tmp_table_field() && ! item->const_item())
      field_count++;
  }

  if (!field_count)
  {						// only const items
    join->unit->select_limit_cnt= 1;		// Only send first row
    DBUG_RETURN(0);
  }
  Field **first_field=entry->field+entry->fields - field_count;
  offset=entry->field[entry->fields - field_count]->offset();
  reclength=entry->reclength-offset;

  free_io_cache(entry);				// Safety
  entry->file->info(HA_STATUS_VARIABLE);
  if (entry->db_type == DB_TYPE_HEAP ||
      (!entry->blob_fields &&
       ((ALIGN_SIZE(reclength) +sizeof(HASH_LINK)) * entry->file->records <
	thd->variables.sortbuff_size)))
    error=remove_dup_with_hash_index(join->thd, entry,
				     field_count, first_field,
				     reclength, having);
  else
    error=remove_dup_with_compare(join->thd, entry, first_field, offset,
				  having);

  free_blobs(first_field);
  DBUG_RETURN(error);
}


static int remove_dup_with_compare(THD *thd, TABLE *table, Field **first_field,
				   ulong offset, Item *having)
{
  handler *file=table->file;
  char *org_record,*new_record;
  byte *record;
  int error;
  ulong reclength=table->reclength-offset;
  DBUG_ENTER("remove_dup_with_compare");

  org_record=(char*) (record=table->record[0])+offset;
  new_record=(char*) table->record[1]+offset;

  file->rnd_init();
  error=file->rnd_next(record);
  for (;;)
  {
    if (thd->killed)
    {
      thd->send_kill_message();
      error=0;
      goto err;
    }
    if (error)
    {
      if (error == HA_ERR_RECORD_DELETED)
	continue;
      if (error == HA_ERR_END_OF_FILE)
	break;
      goto err;
    }
    if (having && !having->val_int())
    {
      if ((error=file->delete_row(record)))
	goto err;
      error=file->rnd_next(record);
      continue;
    }
    if (copy_blobs(first_field))
    {
      my_error(ER_OUTOFMEMORY,MYF(0));
      error=0;
      goto err;
    }
    memcpy(new_record,org_record,reclength);

    /* Read through rest of file and mark duplicated rows deleted */
    bool found=0;
    for (;;)
    {
      if ((error=file->rnd_next(record)))
      {
	if (error == HA_ERR_RECORD_DELETED)
	  continue;
	if (error == HA_ERR_END_OF_FILE)
	  break;
	goto err;
      }
      if (compare_record(table, first_field) == 0)
      {
	if ((error=file->delete_row(record)))
	  goto err;
      }
      else if (!found)
      {
	found=1;
	file->position(record);	// Remember position
      }
    }
    if (!found)
      break;					// End of file
    /* Restart search on next row */
    error=file->restart_rnd_next(record,file->ref);
  }

  file->extra(HA_EXTRA_NO_CACHE);
  DBUG_RETURN(0);
err:
  file->extra(HA_EXTRA_NO_CACHE);
  if (error)
    file->print_error(error,MYF(0));
  DBUG_RETURN(1);
}


/*
  Generate a hash index for each row to quickly find duplicate rows
  Note that this will not work on tables with blobs!
*/

static int remove_dup_with_hash_index(THD *thd, TABLE *table,
				      uint field_count,
				      Field **first_field,
				      ulong key_length,
				      Item *having)
{
  byte *key_buffer, *key_pos, *record=table->record[0];
  int error;
  handler *file=table->file;
  ulong extra_length=ALIGN_SIZE(key_length)-key_length;
  uint *field_lengths,*field_length;
  HASH hash;
  DBUG_ENTER("remove_dup_with_hash_index");

  if (!my_multi_malloc(MYF(MY_WME),
		       &key_buffer,
		       (uint) ((key_length + extra_length) *
			       (long) file->records),
		       &field_lengths,
		       (uint) (field_count*sizeof(*field_lengths)),
		       NullS))
    DBUG_RETURN(1);

  if (hash_init(&hash, &my_charset_bin, (uint) file->records, 0, 
		key_length,(hash_get_key) 0, 0, 0))
  {
    my_free((char*) key_buffer,MYF(0));
    DBUG_RETURN(1);
  }
  {
    Field **ptr;
    for (ptr= first_field, field_length=field_lengths ; *ptr ; ptr++)
      (*field_length++)= (*ptr)->pack_length();
  }

  file->rnd_init();
  key_pos=key_buffer;
  for (;;)
  {
    if (thd->killed)
    {
      thd->send_kill_message();
      error=0;
      goto err;
    }
    if ((error=file->rnd_next(record)))
    {
      if (error == HA_ERR_RECORD_DELETED)
	continue;
      if (error == HA_ERR_END_OF_FILE)
	break;
      goto err;
    }
    if (having && !having->val_int())
    {
      if ((error=file->delete_row(record)))
	goto err;
      continue;
    }

    /* copy fields to key buffer */
    field_length=field_lengths;
    for (Field **ptr= first_field ; *ptr ; ptr++)
    {
      (*ptr)->sort_string((char*) key_pos,*field_length);
      key_pos+= *field_length++;
    }
    /* Check if it exists before */
    if (hash_search(&hash,key_pos-key_length,key_length))
    {
      /* Duplicated found ; Remove the row */
      if ((error=file->delete_row(record)))
	goto err;
    }
    else
      (void) my_hash_insert(&hash, key_pos-key_length);
    key_pos+=extra_length;
  }
  my_free((char*) key_buffer,MYF(0));
  hash_free(&hash);
  file->extra(HA_EXTRA_NO_CACHE);
  (void) file->rnd_end();
  DBUG_RETURN(0);

err:
  my_free((char*) key_buffer,MYF(0));
  hash_free(&hash);
  file->extra(HA_EXTRA_NO_CACHE);
  (void) file->rnd_end();
  if (error)
    file->print_error(error,MYF(0));
  DBUG_RETURN(1);
}


SORT_FIELD *make_unireg_sortorder(ORDER *order, uint *length)
{
  uint count;
  SORT_FIELD *sort,*pos;
  DBUG_ENTER("make_unireg_sortorder");

  count=0;
  for (ORDER *tmp = order; tmp; tmp=tmp->next)
    count++;
  pos=sort=(SORT_FIELD*) sql_alloc(sizeof(SORT_FIELD)*(count+1));
  if (!pos)
    return 0;

  for (;order;order=order->next,pos++)
  {
    pos->field=0; pos->item=0;
    if (order->item[0]->type() == Item::FIELD_ITEM)
      pos->field= ((Item_field*) (*order->item))->field;
    else if (order->item[0]->type() == Item::SUM_FUNC_ITEM &&
	     !order->item[0]->const_item())
      pos->field= ((Item_sum*) order->item[0])->get_tmp_table_field();
    else if (order->item[0]->type() == Item::COPY_STR_ITEM)
    {						// Blob patch
      pos->item= ((Item_copy_string*) (*order->item))->item;
    }
    else
      pos->item= *order->item;
    pos->reverse=! order->asc;
  }
  *length=count;
  DBUG_RETURN(sort);
}


/*****************************************************************************
  Fill join cache with packed records
  Records are stored in tab->cache.buffer and last record in
  last record is stored with pointers to blobs to support very big
  records
******************************************************************************/

static int
join_init_cache(THD *thd,JOIN_TAB *tables,uint table_count)
{
  reg1 uint i;
  uint length,blobs,size;
  CACHE_FIELD *copy,**blob_ptr;
  JOIN_CACHE  *cache;
  JOIN_TAB *join_tab;
  DBUG_ENTER("join_init_cache");

  cache= &tables[table_count].cache;
  cache->fields=blobs=0;

  join_tab=tables;
  for (i=0 ; i < table_count ; i++,join_tab++)
  {
    if (!join_tab->used_fieldlength)		/* Not calced yet */
      calc_used_field_length(thd, join_tab);
    cache->fields+=join_tab->used_fields;
    blobs+=join_tab->used_blobs;
  }
  if (!(cache->field=(CACHE_FIELD*)
	sql_alloc(sizeof(CACHE_FIELD)*(cache->fields+table_count*2)+(blobs+1)*
		  sizeof(CACHE_FIELD*))))
  {
    my_free((gptr) cache->buff,MYF(0));		/* purecov: inspected */
    cache->buff=0;				/* purecov: inspected */
    DBUG_RETURN(1);				/* purecov: inspected */
  }
  copy=cache->field;
  blob_ptr=cache->blob_ptr=(CACHE_FIELD**)
    (cache->field+cache->fields+table_count*2);

  length=0;
  for (i=0 ; i < table_count ; i++)
  {
    uint null_fields=0,used_fields;

    Field **f_ptr,*field;
    for (f_ptr=tables[i].table->field,used_fields=tables[i].used_fields ;
	 used_fields ;
	 f_ptr++)
    {
      field= *f_ptr;
      if (field->query_id == thd->query_id)
      {
	used_fields--;
	length+=field->fill_cache_field(copy);
	if (copy->blob_field)
	  (*blob_ptr++)=copy;
	if (field->maybe_null())
	  null_fields++;
	copy++;
      }
    }
    /* Copy null bits from table */
    if (null_fields && tables[i].table->null_fields)
    {						/* must copy null bits */
      copy->str=(char*) tables[i].table->null_flags;
      copy->length=tables[i].table->null_bytes;
      copy->strip=0;
      copy->blob_field=0;
      length+=copy->length;
      copy++;
      cache->fields++;
    }
    /* If outer join table, copy null_row flag */
    if (tables[i].table->maybe_null)
    {
      copy->str= (char*) &tables[i].table->null_row;
      copy->length=sizeof(tables[i].table->null_row);
      copy->strip=0;
      copy->blob_field=0;
      length+=copy->length;
      copy++;
      cache->fields++;
    }
  }

  cache->records=0; cache->ptr_record= (uint) ~0;
  cache->length=length+blobs*sizeof(char*);
  cache->blobs=blobs;
  *blob_ptr=0;					/* End sequentel */
  size=max(thd->variables.join_buff_size, cache->length);
  if (!(cache->buff=(uchar*) my_malloc(size,MYF(0))))
    DBUG_RETURN(1);				/* Don't use cache */ /* purecov: inspected */
  cache->end=cache->buff+size;
  reset_cache(cache);
  DBUG_RETURN(0);
}


static ulong
used_blob_length(CACHE_FIELD **ptr)
{
  uint length,blob_length;
  for (length=0 ; *ptr ; ptr++)
  {
    (*ptr)->blob_length=blob_length=(*ptr)->blob_field->get_length();
    length+=blob_length;
    (*ptr)->blob_field->get_ptr(&(*ptr)->str);
  }
  return length;
}


static bool
store_record_in_cache(JOIN_CACHE *cache)
{
  ulong length;
  uchar *pos;
  CACHE_FIELD *copy,*end_field;
  bool last_record;

  pos=cache->pos;
  end_field=cache->field+cache->fields;

  length=cache->length;
  if (cache->blobs)
    length+=used_blob_length(cache->blob_ptr);
  if ((last_record=(length+cache->length > (uint) (cache->end - pos))))
    cache->ptr_record=cache->records;

  /*
    There is room in cache. Put record there
  */
  cache->records++;
  for (copy=cache->field ; copy < end_field; copy++)
  {
    if (copy->blob_field)
    {
      if (last_record)
      {
	copy->blob_field->get_image((char*) pos,copy->length+sizeof(char*), 
				    copy->blob_field->charset());
	pos+=copy->length+sizeof(char*);
      }
      else
      {
	copy->blob_field->get_image((char*) pos,copy->length, // blob length
				    copy->blob_field->charset());
	memcpy(pos+copy->length,copy->str,copy->blob_length);  // Blob data
	pos+=copy->length+copy->blob_length;
      }
    }
    else
    {
      if (copy->strip)
      {
	char *str,*end;
	for (str=copy->str,end= str+copy->length;
	     end > str && end[-1] == ' ' ;
	     end--) ;
	length=(uint) (end-str);
	memcpy(pos+1,str,length);
	*pos=(uchar) length;
	pos+=length+1;
      }
      else
      {
	memcpy(pos,copy->str,copy->length);
	pos+=copy->length;
      }
    }
  }
  cache->pos=pos;
  return last_record || (uint) (cache->end -pos) < cache->length;
}


static void
reset_cache(JOIN_CACHE *cache)
{
  cache->record_nr=0;
  cache->pos=cache->buff;
}


static void
read_cached_record(JOIN_TAB *tab)
{
  uchar *pos;
  uint length;
  bool last_record;
  CACHE_FIELD *copy,*end_field;

  last_record=tab->cache.record_nr++ == tab->cache.ptr_record;
  pos=tab->cache.pos;

  for (copy=tab->cache.field,end_field=copy+tab->cache.fields ;
       copy < end_field;
       copy++)
  {
    if (copy->blob_field)
    {
      if (last_record)
      {
	copy->blob_field->set_image((char*) pos,copy->length+sizeof(char*),
				    copy->blob_field->charset());
	pos+=copy->length+sizeof(char*);
      }
      else
      {
	copy->blob_field->set_ptr((char*) pos,(char*) pos+copy->length);
	pos+=copy->length+copy->blob_field->get_length();
      }
    }
    else
    {
      if (copy->strip)
      {
	memcpy(copy->str,pos+1,length=(uint) *pos);
	memset(copy->str+length,' ',copy->length-length);
	pos+=1+length;
      }
      else
      {
	memcpy(copy->str,pos,copy->length);
	pos+=copy->length;
      }
    }
  }
  tab->cache.pos=pos;
  return;
}


static bool
cmp_buffer_with_ref(JOIN_TAB *tab)
{
  bool diff;
  if (!(diff=tab->ref.key_err))
  {
    memcpy(tab->ref.key_buff2, tab->ref.key_buff, tab->ref.key_length);
  }
  if ((tab->ref.key_err=cp_buffer_from_ref(&tab->ref)) || diff)
    return 1;
  return memcmp(tab->ref.key_buff2, tab->ref.key_buff, tab->ref.key_length)
    != 0;
}


bool
cp_buffer_from_ref(TABLE_REF *ref)
{
  for (store_key **copy=ref->key_copy ; *copy ; copy++)
    if ((*copy)->copy())
      return 1;					// Something went wrong
  return 0;
}


/*****************************************************************************
  Group and order functions
*****************************************************************************/

/*
  Find order/group item in requested columns and change the item to point at
  it. If item doesn't exists, add it first in the field list
  Return 0 if ok.
*/

static int
find_order_in_list(THD *thd, Item **ref_pointer_array,
		   TABLE_LIST *tables,ORDER *order, List<Item> &fields,
		   List<Item> &all_fields)
{
  Item *itemptr=*order->item;
  if (itemptr->type() == Item::INT_ITEM)
  {						/* Order by position */
    Item *item=0;

    uint count= (uint) ((Item_int*)itemptr)->value;
    if (!count || count > fields.elements)
    {
      my_printf_error(ER_BAD_FIELD_ERROR,ER(ER_BAD_FIELD_ERROR),
		      MYF(0),itemptr->full_name(),
	       thd->where);
      return 1;
    }
    order->item= ref_pointer_array + count-1;
    order->in_field_list= 1;
    return 0;
  }
  uint counter;
  Item **item= find_item_in_list(itemptr, fields, &counter, IGNORE_ERRORS);
  if (item)
  {
    order->item= ref_pointer_array + counter;
    order->in_field_list=1;
    return 0;
  }
  order->in_field_list=0;
  Item *it= *order->item;
  if (it->fix_fields(thd, tables, order->item) ||
      //'it' ressigned because fix_field can change it
      (it= *order->item)->check_cols(1) ||
      thd->is_fatal_error)
    return 1;					// Wrong field 
  uint el= all_fields.elements;
  all_fields.push_front(it);		        // Add new field to field list
  ref_pointer_array[el]= it;
  order->item= ref_pointer_array + el;
  return 0;
}

/*
  Change order to point at item in select list. If item isn't a number
  and doesn't exits in the select list, add it the the field list.
*/

int setup_order(THD *thd, Item **ref_pointer_array, TABLE_LIST *tables,
		List<Item> &fields, List<Item> &all_fields, ORDER *order)
{
  thd->where="order clause";
  for (; order; order=order->next)
  {
    if (find_order_in_list(thd, ref_pointer_array, tables, order, fields,
			   all_fields))
      return 1;
  }
  return 0;
}


int
setup_group(THD *thd, Item **ref_pointer_array, TABLE_LIST *tables,
	    List<Item> &fields, List<Item> &all_fields, ORDER *order,
	    bool *hidden_group_fields)
{
  *hidden_group_fields=0;
  if (!order)
    return 0;				/* Everything is ok */

  if (thd->variables.sql_mode & MODE_ONLY_FULL_GROUP_BY)
  {
    Item *item;
    List_iterator<Item> li(fields);
    while ((item=li++))
      item->marker=0;			/* Marker that field is not used */
  }
  uint org_fields=all_fields.elements;

  thd->where="group statement";
  for (; order; order=order->next)
  {
    if (find_order_in_list(thd, ref_pointer_array, tables, order, fields,
			   all_fields))
      return 1;
    (*order->item)->marker=1;		/* Mark found */
    if ((*order->item)->with_sum_func)
    {
      my_printf_error(ER_WRONG_GROUP_FIELD, ER(ER_WRONG_GROUP_FIELD),MYF(0),
		      (*order->item)->full_name());
      return 1;
    }
  }
  if (thd->variables.sql_mode & MODE_ONLY_FULL_GROUP_BY)
  {
    /* Don't allow one to use fields that is not used in GROUP BY */
    Item *item;
    List_iterator<Item> li(fields);

    while ((item=li++))
    {
      if (item->type() != Item::SUM_FUNC_ITEM && !item->marker &&
	  !item->const_item())
      {
	my_printf_error(ER_WRONG_FIELD_WITH_GROUP,
			ER(ER_WRONG_FIELD_WITH_GROUP),
			MYF(0),item->full_name());
	return 1;
      }
    }
  }
  if (org_fields != all_fields.elements)
    *hidden_group_fields=1;			// group fields is not used
  return 0;
}

/*
  Add fields with aren't used at start of field list. Return FALSE if ok
*/

static bool
setup_new_fields(THD *thd,TABLE_LIST *tables,List<Item> &fields,
		 List<Item> &all_fields, ORDER *new_field)
{
  Item	  **item;
  DBUG_ENTER("setup_new_fields");

  thd->set_query_id=1;				// Not really needed, but...
  uint counter;
  for (; new_field ; new_field= new_field->next)
  {
    if ((item= find_item_in_list(*new_field->item, fields, &counter,
				 IGNORE_ERRORS)))
      new_field->item=item;			/* Change to shared Item */
    else
    {
      thd->where="procedure list";
      if ((*new_field->item)->fix_fields(thd, tables, new_field->item))
	DBUG_RETURN(1); /* purecov: inspected */
      all_fields.push_front(*new_field->item);
      new_field->item=all_fields.head_ref();
    }
  }
  DBUG_RETURN(0);
}

/*
  Create a group by that consist of all non const fields. Try to use
  the fields in the order given by 'order' to allow one to optimize
  away 'order by'.
*/

static ORDER *
create_distinct_group(THD *thd, ORDER *order_list, List<Item> &fields, 
		      bool *all_order_by_fields_used)
{
  List_iterator<Item> li(fields);
  Item *item;
  ORDER *order,*group,**prev;

  *all_order_by_fields_used= 1;
  while ((item=li++))
    item->marker=0;			/* Marker that field is not used */

  prev= &group;  group=0;
  for (order=order_list ; order; order=order->next)
  {
    if (order->in_field_list)
    {
      ORDER *ord=(ORDER*) thd->memdup((char*) order,sizeof(ORDER));
      if (!ord)
	return 0;
      *prev=ord;
      prev= &ord->next;
      (*ord->item)->marker=1;
    }
    else
      *all_order_by_fields_used= 0;
  }

  li.rewind();
  while ((item=li++))
  {
    if (item->const_item() || item->with_sum_func)
      continue;
    if (!item->marker)
    {
      ORDER *ord=(ORDER*) thd->calloc(sizeof(ORDER));
      if (!ord)
	return 0;
      ord->item=li.ref();
      ord->asc=1;
      *prev=ord;
      prev= &ord->next;
    }
  }
  *prev=0;
  return group;
}


/*****************************************************************************
  Update join with count of the different type of fields
*****************************************************************************/

void
count_field_types(TMP_TABLE_PARAM *param, List<Item> &fields,
		  bool reset_with_sum_func)
{
  List_iterator<Item> li(fields);
  Item *field;

  param->field_count=param->sum_func_count=param->func_count=
    param->hidden_field_count=0;
  param->quick_group=1;
  while ((field=li++))
  {
    Item::Type type=field->type();
    if (type == Item::FIELD_ITEM)
      param->field_count++;
    else if (type == Item::SUM_FUNC_ITEM)
    {
      if (! field->const_item())
      {
	Item_sum *sum_item=(Item_sum*) field;
	if (!sum_item->quick_group)
	  param->quick_group=0;			// UDF SUM function
	param->sum_func_count++;

	for (uint i=0 ; i < sum_item->arg_count ; i++)
	{
	  if (sum_item->args[0]->type() == Item::FIELD_ITEM)
	    param->field_count++;
	  else
	    param->func_count++;
	}
      }
    }
    else
    {
      param->func_count++;
      if (reset_with_sum_func)
	field->with_sum_func=0;
    }
  }
}


/*
  Return 1 if second is a subpart of first argument
  If first parts has different direction, change it to second part
  (group is sorted like order)
*/

static bool
test_if_subpart(ORDER *a,ORDER *b)
{
  for (; a && b; a=a->next,b=b->next)
  {
    if ((*a->item)->eq(*b->item,1))
      a->asc=b->asc;
    else
      return 0;
  }
  return test(!b);
}

/*
  Return table number if there is only one table in sort order
  and group and order is compatible
  else return 0;
*/

static TABLE *
get_sort_by_table(ORDER *a,ORDER *b,TABLE_LIST *tables)
{
  table_map map= (table_map) 0;
  DBUG_ENTER("get_sort_by_table");

  if (!a)
    a=b;					// Only one need to be given
  else if (!b)
    b=a;

  for (; a && b; a=a->next,b=b->next)
  {
    if (!(*a->item)->eq(*b->item,1))
      DBUG_RETURN(0);
    map|=a->item[0]->used_tables();
  }
  if (!map || (map & (RAND_TABLE_BIT | OUTER_REF_TABLE_BIT)))
    DBUG_RETURN(0);

  for (; !(map & tables->table->map) ; tables=tables->next) ;
  if (map != tables->table->map)
    DBUG_RETURN(0);				// More than one table
  DBUG_PRINT("exit",("sort by table: %d",tables->table->tablenr));
  DBUG_RETURN(tables->table);
}


	/* calc how big buffer we need for comparing group entries */

static void
calc_group_buffer(JOIN *join,ORDER *group)
{
  uint key_length=0, parts=0, null_parts=0;

  if (group)
    join->group= 1;
  for (; group ; group=group->next)
  {
    Field *field=(*group->item)->get_tmp_table_field();
    if (field)
    {
      if (field->type() == FIELD_TYPE_BLOB)
	key_length+=MAX_BLOB_WIDTH;		// Can't be used as a key
      else
	key_length+=field->pack_length();
    }
    else if ((*group->item)->result_type() == REAL_RESULT)
      key_length+=sizeof(double);
    else if ((*group->item)->result_type() == INT_RESULT)
      key_length+=sizeof(longlong);
    else
      key_length+=(*group->item)->max_length;
    parts++;
    if ((*group->item)->maybe_null)
      null_parts++;
  }
  join->tmp_table_param.group_length=key_length+null_parts;
  join->tmp_table_param.group_parts=parts;
  join->tmp_table_param.group_null_parts=null_parts;
}

/*
  alloc group fields or take prepared (chached)

  SYNOPSYS
    make_group_fields()
    main_join - join of current select
    curr_join - current join (join of current select or temporary copy of it)

  RETURN
    0 - ok
    1 - failed
*/

static bool
make_group_fields(JOIN *main_join, JOIN *curr_join)
{
    if (main_join->group_fields_cache.elements)
    {
      curr_join->group_fields= main_join->group_fields_cache;
      curr_join->sort_and_group= 1;
    }
    else
    {
      if (alloc_group_fields(curr_join, curr_join->group_list))
      {
	return (1);
      }
      main_join->group_fields_cache= curr_join->group_fields;
    }
    return (0);
}

/*
  Get a list of buffers for saveing last group
  Groups are saved in reverse order for easyer check loop
*/

static bool
alloc_group_fields(JOIN *join,ORDER *group)
{
  if (group)
  {
    for (; group ; group=group->next)
    {
      Item_buff *tmp=new_Item_buff(*group->item);
      if (!tmp || join->group_fields.push_front(tmp))
	return TRUE;
    }
  }
  join->sort_and_group=1;			/* Mark for do_select */
  return FALSE;
}


static int
test_if_group_changed(List<Item_buff> &list)
{
  DBUG_ENTER("test_if_group_changed");
  List_iterator<Item_buff> li(list);
  int idx= -1,i;
  Item_buff *buff;

  for (i=(int) list.elements-1 ; (buff=li++) ; i--)
  {
    if (buff->cmp())
      idx=i;
  }
  DBUG_PRINT("info", ("idx: %d", idx));
  DBUG_RETURN(idx);
}



/*
  Setup copy_fields to save fields at start of new group

  setup_copy_fields()
    thd - THD pointer
    param - temporary table parameters
    ref_pointer_array - array of pointers to top elements of filed list
    res_selected_fields - new list of items of select item list
    res_all_fields - new list of all items
    elements - number of elements in select item list
    all_fields - all fields list

  DESCRIPTION
    Setup copy_fields to save fields at start of new group
    Only FIELD_ITEM:s and FUNC_ITEM:s needs to be saved between groups.
    Change old item_field to use a new field with points at saved fieldvalue
    This function is only called before use of send_fields
  
  RETURN
    0 - ok
    !=0 - error
*/

bool
setup_copy_fields(THD *thd, TMP_TABLE_PARAM *param,
		  Item **ref_pointer_array,
		  List<Item> &res_selected_fields, List<Item> &res_all_fields,
		  uint elements, List<Item> &all_fields)
{
  Item *pos;
  List_iterator_fast<Item> li(all_fields);
  Copy_field *copy;
  DBUG_ENTER("setup_copy_fields");
  res_selected_fields.empty();
  res_all_fields.empty();
  List_iterator_fast<Item> itr(res_all_fields);

  uint i, border= all_fields.elements - elements;

  if (!(copy=param->copy_field= new Copy_field[param->field_count]))
    goto err2;

  param->copy_funcs.empty();
  for (i= 0; (pos= li++); i++)
  {
    if (pos->type() == Item::FIELD_ITEM)
    {
      Item_field *item;
      if (!(item= new Item_field(thd, *((Item_field*) pos))))
	goto err;
      pos= item;
      if (item->field->flags & BLOB_FLAG)
      {
	if (!(pos= new Item_copy_string(pos)))
	  goto err;
	if (param->copy_funcs.push_back(pos))
	  goto err;
      }
      else
      {
	/* 
	   set up save buffer and change result_field to point at 
	   saved value
	*/
	Field *field= item->field;
	item->result_field=field->new_field(&thd->mem_root,field->table);
	char *tmp=(char*) sql_alloc(field->pack_length()+1);
	if (!tmp)
	  goto err;
	copy->set(tmp, item->result_field);
	item->result_field->move_field(copy->to_ptr,copy->to_null_ptr,1);
	copy++;
      }
    }
    else if ((pos->type() == Item::FUNC_ITEM ||
	      pos->type() == Item::COND_ITEM) &&
	     !pos->with_sum_func)
    {						// Save for send fields
      /* TODO:
	 In most cases this result will be sent to the user.
	 This should be changed to use copy_int or copy_real depending
	 on how the value is to be used: In some cases this may be an
	 argument in a group function, like: IF(ISNULL(col),0,COUNT(*))
      */
      if (!(pos=new Item_copy_string(pos)))
	goto err;
      if (param->copy_funcs.push_back(pos))
	goto err;
    }
    res_all_fields.push_back(pos);
    ref_pointer_array[((i < border)? all_fields.elements-i-1 : i-border)]=
      pos;
  }
  param->copy_field_end= copy;

  for (i= 0; i < border; i++)
    itr++;
  itr.sublist(res_selected_fields, elements);
  DBUG_RETURN(0);

 err:
  delete [] param->copy_field;			// This is never 0
  param->copy_field=0;
err2:
  DBUG_RETURN(TRUE);
}


/*
  Make a copy of all simple SELECT'ed items

  This is done at the start of a new group so that we can retrieve
  these later when the group changes.
*/

void
copy_fields(TMP_TABLE_PARAM *param)
{
  Copy_field *ptr=param->copy_field;
  Copy_field *end=param->copy_field_end;

  for (; ptr != end; ptr++)
    (*ptr->do_copy)(ptr);

  List_iterator_fast<Item> &it=param->copy_funcs_it;
  it.rewind();
  Item_copy_string *item;
  while ((item = (Item_copy_string*) it++))
    item->copy();
}


/*
  Make an array of pointers to sum_functions to speed up sum_func calculation

  SYNOPSIS
    alloc_func_list()

  RETURN
    0	ok
    1	Error
*/

bool JOIN::alloc_func_list()
{
  uint func_count, group_parts;
  DBUG_ENTER("alloc_func_list");

  func_count= tmp_table_param.sum_func_count;
  /*
    If we are using rollup, we need a copy of the summary functions for
    each level
  */
  if (rollup.state != ROLLUP::STATE_NONE)
    func_count*= (send_group_parts+1);

  group_parts= send_group_parts;
  /*
    If distinct, reserve memory for possible
    disctinct->group_by optimization
  */
  if (select_distinct)
    group_parts+= fields_list.elements;

  /* This must use calloc() as rollup_make_fields depends on this */
  sum_funcs= (Item_sum**) thd->calloc(sizeof(Item_sum**) * (func_count+1) +
				      sizeof(Item_sum***) * (group_parts+1));
  sum_funcs_end= (Item_sum***) (sum_funcs+func_count+1);
  DBUG_RETURN(sum_funcs == 0);
}


bool JOIN::make_sum_func_list(List<Item> &all_fields, List<Item> &send_fields,
			      bool before_group_by)
{
  List_iterator_fast<Item> it(all_fields);
  Item_sum **func;
  Item *item;
  DBUG_ENTER("make_sum_func_list");

  func= sum_funcs;
  while ((item=it++))
  {
    if (item->type() == Item::SUM_FUNC_ITEM && !item->const_item())
    {
      *func++= (Item_sum*) item;
      /* let COUNT(DISTINCT) create the temporary table */
      if (((Item_sum*) item)->setup(thd))
	DBUG_RETURN(TRUE);
    }
  }
  if (before_group_by && rollup.state == ROLLUP::STATE_INITED)
  {
    rollup.state= ROLLUP::STATE_READY;
    if (rollup_make_fields(all_fields, send_fields, &func))
      DBUG_RETURN(TRUE);			// Should never happen
  }
  else if (rollup.state == ROLLUP::STATE_NONE)
  {
    for (uint i=0 ; i <= send_group_parts ;i++)
      sum_funcs_end[i]= func;
  }
  *func=0;					// End marker
  DBUG_RETURN(FALSE);
}


/*
  Change all funcs and sum_funcs to fields in tmp table,  and create
  new list of all items.

  change_to_use_tmp_fields()
    thd - THD pointer
    ref_pointer_array - array of pointers to top elements of filed list
    res_selected_fields - new list of items of select item list
    res_all_fields - new list of all items
    elements - number of elements in select item list
    all_fields - all fields list

   RETURN
    0 - ok
    !=0 - error
*/

static bool
change_to_use_tmp_fields(THD *thd, Item **ref_pointer_array,
			 List<Item> &res_selected_fields,
			 List<Item> &res_all_fields,
			 uint elements, List<Item> &all_fields)
{
  List_iterator_fast<Item> it(all_fields);
  Item *item_field,*item;
  res_selected_fields.empty();
  res_all_fields.empty();

  uint i, border= all_fields.elements - elements;
  for (i= 0; (item= it++); i++)
  {
    Field *field;
    
    if (item->with_sum_func && item->type() != Item::SUM_FUNC_ITEM)
      item_field= item;
    else
    {
      if (item->type() == Item::FIELD_ITEM)
      {
	item_field= item->get_tmp_table_item(thd);
      }
      else if ((field= item->get_tmp_table_field()))
      {
	if (item->type() == Item::SUM_FUNC_ITEM && field->table->group)
	  item_field= ((Item_sum*) item)->result_item(field);
	else
	  item_field= (Item*) new Item_field(field);
	if (!item_field)
	  return TRUE;				// Fatal error
	item_field->name= item->name;		/*lint -e613 */
#ifndef DBUG_OFF
	if (_db_on_ && !item_field->name)
	{
	  char buff[256];
	  String str(buff,sizeof(buff),&my_charset_bin);
	  str.length(0);
	  item->print(&str);
	  item_field->name= sql_strmake(str.ptr(),str.length());
	}
#endif
      }
      else
	item_field= item;
    }
    res_all_fields.push_back(item_field);
    ref_pointer_array[((i < border)? all_fields.elements-i-1 : i-border)]=
      item_field;
  }

  List_iterator_fast<Item> itr(res_all_fields);
  for (i= 0; i < border; i++)
    itr++;
  itr.sublist(res_selected_fields, elements);
  return FALSE;
}


/*
  Change all sum_func refs to fields to point at fields in tmp table
  Change all funcs to be fields in tmp table

  change_refs_to_tmp_fields()
    thd - THD pointer
    ref_pointer_array - array of pointers to top elements of filed list
    res_selected_fields - new list of items of select item list
    res_all_fields - new list of all items
    elements - number of elements in select item list
    all_fields - all fields list

   RETURN
    0	ok
    1	error
*/

static bool
change_refs_to_tmp_fields(THD *thd, Item **ref_pointer_array,
			  List<Item> &res_selected_fields,
			  List<Item> &res_all_fields, uint elements,
			  List<Item> &all_fields)
{
  List_iterator_fast<Item> it(all_fields);
  Item *item, *new_item;
  res_selected_fields.empty();
  res_all_fields.empty();

  uint i, border= all_fields.elements - elements;
  for (i= 0; (item= it++); i++)
  {
    res_all_fields.push_back(new_item= item->get_tmp_table_item(thd));
    ref_pointer_array[((i < border)? all_fields.elements-i-1 : i-border)]=
      new_item;
  }

  List_iterator_fast<Item> itr(res_all_fields);
  for (i= 0; i < border; i++)
    itr++;
  itr.sublist(res_selected_fields, elements);

  return thd->is_fatal_error;
}



/******************************************************************************
  Code for calculating functions
******************************************************************************/

static void
init_tmptable_sum_functions(Item_sum **func_ptr)
{
  Item_sum *func;
  while ((func= *(func_ptr++)))
    func->reset_field();
}


	/* Update record 0 in tmp_table from record 1 */

static void
update_tmptable_sum_func(Item_sum **func_ptr,
			 TABLE *tmp_table __attribute__((unused)))
{
  Item_sum *func;
  while ((func= *(func_ptr++)))
    func->update_field();
}


	/* Copy result of sum functions to record in tmp_table */

static void
copy_sum_funcs(Item_sum **func_ptr)
{
  Item_sum *func;
  for (; (func = *func_ptr) ; func_ptr++)
    (void) func->save_in_result_field(1);
  return;
}


static bool
init_sum_functions(Item_sum **func_ptr, Item_sum **end_ptr)
{
  for (; func_ptr != end_ptr ;func_ptr++)
  {
    if ((*func_ptr)->reset())
      return 1;
  }
  /* If rollup, calculate the upper sum levels */
  for ( ; *func_ptr ; func_ptr++)
  {
    if ((*func_ptr)->add())
      return 1;
  }
  return 0;
}


static bool
update_sum_func(Item_sum **func_ptr)
{
  Item_sum *func;
  for (; (func= (Item_sum*) *func_ptr) ; func_ptr++)
    if (func->add())
      return 1;
  return 0;
}

	/* Copy result of functions to record in tmp_table */

void
copy_funcs(Item **func_ptr)
{
  Item *func;
  for (; (func = *func_ptr) ; func_ptr++)
    func->save_in_result_field(1);
}


/*
  Create a condition for a const reference and add this to the
  currenct select for the table
*/

static bool add_ref_to_table_cond(THD *thd, JOIN_TAB *join_tab)
{
  DBUG_ENTER("add_ref_to_table_cond");
  if (!join_tab->ref.key_parts)
    DBUG_RETURN(FALSE);

  Item_cond_and *cond=new Item_cond_and();
  TABLE *table=join_tab->table;
  int error;
  if (!cond)
    DBUG_RETURN(TRUE);

  for (uint i=0 ; i < join_tab->ref.key_parts ; i++)
  {
    Field *field=table->field[table->key_info[join_tab->ref.key].key_part[i].
			      fieldnr-1];
    Item *value=join_tab->ref.items[i];
    cond->add(new Item_func_equal(new Item_field(field),value));
  }
  if (thd->is_fatal_error)
    DBUG_RETURN(TRUE);

  /*
    Here we pass 0 as the first argument to fix_fields that don't need
    to do any stack checking (This is already done in the initial fix_fields).
  */
  cond->fix_fields((THD *) 0,(TABLE_LIST *) 0, (Item**)&cond);
  if (join_tab->select)
  {
    error=(int) cond->add(join_tab->select->cond);
    join_tab->select_cond=join_tab->select->cond=cond;
  }
  else if ((join_tab->select=make_select(join_tab->table, 0, 0, cond,&error)))
    join_tab->select_cond=cond;

  DBUG_RETURN(error ? TRUE : FALSE);
}


/*
  Free joins of subselect of this select.

  free_underlaid_joins()
    thd - THD pointer
    select - pointer to st_select_lex which subselects joins we will free
*/

void free_underlaid_joins(THD *thd, SELECT_LEX *select)
{
  for (SELECT_LEX_UNIT *unit= select->first_inner_unit();
       unit;
       unit= unit->next_unit())
    unit->cleanup();
}

/****************************************************************************
  ROLLUP handling
****************************************************************************/

/* Allocate memory needed for other rollup functions */

bool JOIN::rollup_init()
{
  uint i,j;
  Item **ref_array;

  tmp_table_param.quick_group= 0;	// Can't create groups in tmp table
  rollup.state= ROLLUP::STATE_INITED;

  /*
    Create pointers to the different sum function groups
    These are updated by rollup_make_fields()
  */
  tmp_table_param.group_parts= send_group_parts;

  if (!(rollup.fields= (List<Item>*) thd->alloc((sizeof(Item*) +
						 sizeof(List<Item>) +
						 ref_pointer_array_size)
						* send_group_parts)))
    return 1;
  rollup.ref_pointer_arrays= (Item***) (rollup.fields + send_group_parts);
  ref_array= (Item**) (rollup.ref_pointer_arrays+send_group_parts);
  rollup.item_null= new (&thd->mem_root) Item_null();

  /*
    Prepare space for field list for the different levels
    These will be filled up in rollup_make_fields()
  */
  for (i= 0 ; i < send_group_parts ; i++)
  {
    List<Item> *fields= &rollup.fields[i];
    fields->empty();
    rollup.ref_pointer_arrays[i]= ref_array;
    ref_array+= all_fields.elements;
    for (j=0 ; j < fields_list.elements ; j++)
      fields->push_back(rollup.item_null);
  }
  return 0;
}
  

/*
  Fill up rollup structures with pointers to fields to use

  SYNOPSIS
    rollup_make_fields()
    all_fields			List of all fields (hidden and real ones)
    fields			Pointer to selected fields
    func			Store here a pointer to all fields

  IMPLEMENTATION:
    Creates copies of item_sum items for each sum level

  RETURN
    0	if ok
	In this case func is pointing to next not used element.
    1   on error
*/

bool JOIN::rollup_make_fields(List<Item> &all_fields, List<Item> &fields,
			      Item_sum ***func)
{
  List_iterator_fast<Item> it(all_fields);
  Item *first_field= fields.head();
  uint level;

  /*
    Create field lists for the different levels

    The idea here is to have a separate field list for each rollup level to
    avoid all runtime checks of which columns should be NULL.

    The list is stored in reverse order to get sum function in such an order
    in func that it makes it easy to reset them with init_sum_functions()

    Assuming:  SELECT a, b, c SUM(b) FROM t1 GROUP BY a,b WITH ROLLUP

    rollup.fields[0] will contain list where a,b,c is NULL
    rollup.fields[1] will contain list where b,c is NULL
    ...
    rollup.ref_pointer_array[#] points to fields for rollup.fields[#]
    ...
    sum_funcs_end[0] points to all sum functions
    sum_funcs_end[1] points to all sum functions, except grand totals
    ...
  */

  for (level=0 ; level < send_group_parts ; level++)
  {
    uint i;
    uint pos= send_group_parts - level -1;
    bool real_fields= 0;
    Item *item;
    List_iterator<Item> new_it(rollup.fields[pos]);
    Item **ref_array_start= rollup.ref_pointer_arrays[pos];
    ORDER *start_group;

    /* Point to first hidden field */
    Item **ref_array= ref_array_start + all_fields.elements-1;

    /* Remember where the sum functions ends for the previous level */
    sum_funcs_end[pos+1]= *func;

    /* Find the start of the group for this level */
    for (i= 0, start_group= group_list ;
	 i++ < pos ;
	 start_group= start_group->next)
      ;

    it.rewind();
    while ((item= it++))
    {
      if (item == first_field)
      {
	real_fields= 1;				// End of hidden fields
	ref_array= ref_array_start;
      }

      if (item->type() == Item::SUM_FUNC_ITEM && !item->const_item())
      {
	/*
	  This is a top level summary function that must be replaced with
	  a sum function that is reset for this level.

	  NOTE: This code creates an object which is not that nice in a
	  sub select.  Fortunately it's not common to have rollup in
	  sub selects.
	*/
	item= item->copy_or_same(thd);
	((Item_sum*) item)->make_unique();
	if (((Item_sum*) item)->setup(thd))
	  return 1;
	*(*func)= (Item_sum*) item;
	(*func)++;
      }
      else if (real_fields)
      {
	/* Check if this is something that is part of this group by */
	ORDER *group;
	for (group= start_group ; group ; group= group->next)
	{
	  if (*group->item == item)
	  {
	    /*
	      This is an element that is used by the GROUP BY and should be
	      set to NULL in this level
	    */
	    item->maybe_null= 1;		// Value will be null sometimes
	    item= rollup.item_null;
	    break;
	  }
	}
      }
      *ref_array= item;
      if (real_fields)
      {
	(void) new_it++;			// Point to next item
	new_it.replace(item);			// Replace previous
	ref_array++;
      }
      else
	ref_array--;
    }
  }
  sum_funcs_end[0]= *func;			// Point to last function
  return 0;
}

/*
  Send all rollup levels higher than the current one to the client

  SYNOPSIS:
    rollup_send_data()
    idx			Level we are on:
			0 = Total sum level
			1 = First group changed  (a)
			2 = Second group changed (a,b)

  SAMPLE
    SELECT a, b, c SUM(b) FROM t1 GROUP BY a,b WITH ROLLUP

  RETURN
    0	ok
    1   If send_data_failed()
*/

int JOIN::rollup_send_data(uint idx)
{
  uint i;
  for (i= send_group_parts ; i-- > idx ; )
  {
    /* Get reference pointers to sum functions in place */
    memcpy((char*) ref_pointer_array,
	   (char*) rollup.ref_pointer_arrays[i],
	   ref_pointer_array_size);
    if ((!having || having->val_int()))
    {
      if (send_records < unit->select_limit_cnt &&
	  result->send_data(rollup.fields[i]))
	return 1;
      send_records++;
    }
  }
  /* Restore ref_pointer_array */
  set_items_ref_array(current_ref_pointer_array);
  return 0;
}

/*
  clear results if there are not rows found for group
  (end_send_group/end_write_group)

  SYNOPSYS
     JOIN::clear()
*/

void JOIN::clear()
{
  clear_tables(this);
  copy_fields(&tmp_table_param);

  if (sum_funcs)
  {
    Item_sum *func, **func_ptr= sum_funcs;
    while ((func= *(func_ptr++)))
      func->clear();
  }
}

/****************************************************************************
  EXPLAIN handling

  Send a description about what how the select will be done to stdout
****************************************************************************/

static void select_describe(JOIN *join, bool need_tmp_table, bool need_order,
			    bool distinct,const char *message)
{
  List<Item> field_list;
  List<Item> item_list;
  THD *thd=join->thd;
  SELECT_LEX *select_lex = &(join->thd->lex->select_lex);
  select_result *result=join->result;
  Item *item_null= new Item_null();
  CHARSET_INFO *cs= &my_charset_latin1;
  DBUG_ENTER("select_describe");
  DBUG_PRINT("info", ("Select 0x%lx, type %s, message %s", 
		      (ulong)join->select_lex, join->select_lex->type,
		      message));
  /* Don't log this into the slow query log */
  select_lex->options&= ~(QUERY_NO_INDEX_USED | QUERY_NO_GOOD_INDEX_USED);
  join->unit->offset_limit_cnt= 0;

  if (message)
  {
    item_list.push_back(new Item_int((int32) join->select_lex->select_number));
    item_list.push_back(new Item_string(join->select_lex->type,
					strlen(join->select_lex->type), cs));
    for (uint i=0 ; i < 7; i++)
      item_list.push_back(item_null);
    item_list.push_back(new Item_string(message,strlen(message),cs));
    if (result->send_data(item_list))
      join->error= 1;
  }
  else
  {
    table_map used_tables=0;
    for (uint i=0 ; i < join->tables ; i++)
    {
      JOIN_TAB *tab=join->join_tab+i;
      TABLE *table=tab->table;
      char buff[512],*buff_ptr=buff;
      char buff1[512], buff2[512];
      char derived_name[64];
      String tmp1(buff1,sizeof(buff1),cs);
      String tmp2(buff2,sizeof(buff2),cs);
      tmp1.length(0);
      tmp2.length(0);

      item_list.empty();
      item_list.push_back(new Item_int((int32) 
				       join->select_lex->select_number));
      item_list.push_back(new Item_string(join->select_lex->type,
					  strlen(join->select_lex->type),
					  cs));
      if (tab->type == JT_ALL && tab->select && tab->select->quick)
	tab->type= JT_RANGE;
      if (table->derived_select_number)
      {
	/* Derived table name generation */
	int len= my_snprintf(derived_name, sizeof(derived_name)-1,
			     "<derived%u>",
			     table->derived_select_number);
	item_list.push_back(new Item_string(derived_name, len, cs));
      }
      else
	item_list.push_back(new Item_string(table->table_name,
					    strlen(table->table_name),
					    cs));
      item_list.push_back(new Item_string(join_type_str[tab->type],
					  strlen(join_type_str[tab->type]),
					  cs));
      key_map bits;
      uint j;
      for (j=0,bits=tab->keys ; bits ; j++,bits>>=1)
      {
	if (bits & 1)
	{
	  if (tmp1.length())
	    tmp1.append(',');
	  tmp1.append(table->key_info[j].name);
	}
      }
      if (tmp1.length())
	item_list.push_back(new Item_string(tmp1.ptr(),tmp1.length(),cs));
      else
 	item_list.push_back(item_null);
      if (tab->ref.key_parts)
      {
	KEY *key_info=table->key_info+ tab->ref.key;
	item_list.push_back(new Item_string(key_info->name,
					    strlen(key_info->name),
					    system_charset_info));
	item_list.push_back(new Item_int((int32) tab->ref.key_length));
	for (store_key **ref=tab->ref.key_copy ; *ref ; ref++)
	{
	  if (tmp2.length())
	    tmp2.append(',');
	  tmp2.append((*ref)->name());
	}
	item_list.push_back(new Item_string(tmp2.ptr(),tmp2.length(),cs));
      }
      else if (tab->type == JT_NEXT)
      {
	KEY *key_info=table->key_info+ tab->index;
	item_list.push_back(new Item_string(key_info->name,
					    strlen(key_info->name),cs));
	item_list.push_back(new Item_int((int32) key_info->key_length));
	item_list.push_back(item_null);
      }
      else if (tab->select && tab->select->quick)
      {
	KEY *key_info=table->key_info+ tab->select->quick->index;
	item_list.push_back(new Item_string(key_info->name,
					    strlen(key_info->name),cs));
	item_list.push_back(new Item_int((int32) tab->select->quick->
					 max_used_key_length));
	item_list.push_back(item_null);
      }
      else
      {
	item_list.push_back(item_null);
	item_list.push_back(item_null);
	item_list.push_back(item_null);
      }
      item_list.push_back(new Item_int((longlong) (ulonglong)
				       join->best_positions[i]. records_read,
				       21));
      my_bool key_read=table->key_read;
      if (tab->type == JT_NEXT &&
	  ((table->used_keys & ((key_map) 1 << tab->index))))
	key_read=1;
      
      if (tab->info)
	item_list.push_back(new Item_string(tab->info,strlen(tab->info),cs));
      else
      {
	if (tab->select)
	{
	  if (tab->use_quick == 2)
	  {
	    sprintf(buff_ptr,"; Range checked for each record (index map: %u)",
		    tab->keys);
	    buff_ptr=strend(buff_ptr);
	  }
	  else
	    buff_ptr=strmov(buff_ptr,"; Using where");
	}
	if (key_read)
	  buff_ptr= strmov(buff_ptr,"; Using index");
	if (table->reginfo.not_exists_optimize)
	  buff_ptr= strmov(buff_ptr,"; Not exists");
	if (need_tmp_table)
	{
	  need_tmp_table=0;
	  buff_ptr= strmov(buff_ptr,"; Using temporary");
	}
	if (need_order)
	{
	  need_order=0;
	  buff_ptr= strmov(buff_ptr,"; Using filesort");
	}
	if (distinct & test_all_bits(used_tables,thd->used_tables))
	  buff_ptr= strmov(buff_ptr,"; Distinct");
	if (buff_ptr == buff)
	  buff_ptr+= 2;				// Skip inital "; "
	item_list.push_back(new Item_string(buff+2,(uint) (buff_ptr - buff)-2,
					    cs));
      }
      // For next iteration
      used_tables|=table->map;
      if (result->send_data(item_list))
	join->error= 1;
    }
  }
  for (SELECT_LEX_UNIT *unit= join->select_lex->first_inner_unit();
       unit;
       unit= unit->next_unit())
  {
    if (mysql_explain_union(thd, unit, result))
      DBUG_VOID_RETURN;
  }
  DBUG_VOID_RETURN;
}


int mysql_explain_union(THD *thd, SELECT_LEX_UNIT *unit, select_result *result)
{
  DBUG_ENTER("mysql_explain_union");
  int res= 0;
  SELECT_LEX *first= unit->first_select();
  for (SELECT_LEX *sl= first;
       sl;
       sl= sl->next_select())
  {
    res= mysql_explain_select(thd, sl,
			      (((&thd->lex->select_lex)==sl)?
			       ((thd->lex->all_selects_list != sl)?"PRIMARY":
				"SIMPLE"):
			       ((sl == first)?
				((sl->linkage == DERIVED_TABLE_TYPE) ?
				 "DERIVED":
				((sl->dependent)?"DEPENDENT SUBQUERY":
				 (sl->uncacheable?"UNCACHEABLE SUBQUERY":
				   "SUBQUERY"))):
				((sl->dependent)?"DEPENDENT UNION":
				 sl->uncacheable?"UNCACHEABLE UNION":
				  "UNION"))),
			      result);
    if (res)
      break;

  }
  if (res > 0 || thd->net.report_error)
    res= -1; // mysql_explain_select do not report error
  DBUG_RETURN(res);
}


int mysql_explain_select(THD *thd, SELECT_LEX *select_lex, char const *type, 
			 select_result *result)
{
  DBUG_ENTER("mysql_explain_select");
  DBUG_PRINT("info", ("Select 0x%lx, type %s", (ulong)select_lex, type))
  select_lex->type= type;
  thd->lex->current_select= select_lex;
  SELECT_LEX_UNIT *unit=  select_lex->master_unit();
  int res= mysql_select(thd, &select_lex->ref_pointer_array,
			(TABLE_LIST*) select_lex->table_list.first,
			select_lex->with_wild, select_lex->item_list,
			select_lex->where,
			select_lex->order_list.elements +
			select_lex->group_list.elements,
			(ORDER*) select_lex->order_list.first,
			(ORDER*) select_lex->group_list.first,
			select_lex->having,
			(ORDER*) thd->lex->proc_list.first,
			select_lex->options | thd->options | SELECT_DESCRIBE,
			result, unit, select_lex, 0);
  DBUG_RETURN(res);
}<|MERGE_RESOLUTION|>--- conflicted
+++ resolved
@@ -206,14 +206,9 @@
       send_error(thd, 0, NullS);
     res= 1;					// Error sent to client
   }
-<<<<<<< HEAD
-  delete result;
-  DBUG_RETURN(res);
-=======
   if (result != lex->result)
     delete result;
-  return res;
->>>>>>> 70ea5036
+  DBUG_RETURN(res);
 }
 
 
