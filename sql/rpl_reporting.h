/* Copyright (c) 2006, 2019, Oracle and/or its affiliates. All rights reserved.

   This program is free software; you can redistribute it and/or modify
   it under the terms of the GNU General Public License, version 2.0,
   as published by the Free Software Foundation.

   This program is also distributed with certain software (including
   but not limited to OpenSSL) that is licensed under separate terms,
   as designated in a particular file or component or in included license
   documentation.  The authors of MySQL hereby grant you an additional
   permission to link the program and your derivative works with the
   separately licensed software that they have included with MySQL.

   This program is distributed in the hope that it will be useful,
   but WITHOUT ANY WARRANTY; without even the implied warranty of
   MERCHANTABILITY or FITNESS FOR A PARTICULAR PURPOSE.  See the
   GNU General Public License, version 2.0, for more details.

   You should have received a copy of the GNU General Public License
   along with this program; if not, write to the Free Software
   Foundation, Inc., 51 Franklin St, Fifth Floor, Boston, MA 02110-1301  USA */

#ifndef RPL_REPORTING_H
#define RPL_REPORTING_H

#include <stdarg.h>
#include <stdio.h>
#include <sys/types.h>
#include <time.h>

#include "my_compiler.h"
#include "my_inttypes.h"
#include "my_loglevel.h"
#include "my_systime.h"  //my_getsystime
#include "mysql/components/services/mysql_mutex_bits.h"
#include "mysql/psi/mysql_mutex.h"

/**
   Maximum size of an error message from a slave thread.
 */
#define MAX_SLAVE_ERRMSG 1024

class THD;

/**
   Mix-in to handle the message logging and reporting for relay log
   info and master log info structures.

   By inheriting from this class, the class is imbued with
   capabilities to do slave reporting.
 */
class Slave_reporting_capability {
 public:
  /** lock used to synchronize m_last_error on 'SHOW SLAVE STATUS' **/
  mutable mysql_mutex_t err_lock;
  /**
     Constructor.

     @param thread_name Printable name of the slave thread that is reporting.
   */
  Slave_reporting_capability(char const *thread_name);

  /**
     Writes a message and, if it's an error message, to Last_Error
     (which will be displayed by SHOW SLAVE STATUS).

     @param level       The severity level
     @param err_code    The error code
     @param msg         The message (usually related to the error
                        code, but can contain more information), in
                        printf() format.
  */
  virtual void report(loglevel level, int err_code, const char *msg, ...) const
      MY_ATTRIBUTE((format(printf, 4, 5)));
  void va_report(loglevel level, int err_code, const char *prefix_msg,
                 const char *msg, va_list v_args) const
      MY_ATTRIBUTE((format(printf, 5, 0)));

  /**
     Clear errors. They will not show up under <code>SHOW SLAVE
     STATUS</code>.
   */
  void clear_error() {
    mysql_mutex_lock(&err_lock);
    m_last_error.clear();
    mysql_mutex_unlock(&err_lock);
  }

  /**
     Check if the current error is of temporary nature or not.
  */
<<<<<<< HEAD
  int has_temporary_error(THD *thd, uint error_arg = 0, bool *silent = 0) const;
=======
  int has_temporary_error(THD *thd, uint error_arg = 0,
                          bool *silent = nullptr) const;
>>>>>>> 4869291f

  /**
     Error information structure.
   */
  class Error {
    friend class Slave_reporting_capability;

   public:
    Error() { clear(); }

    void clear() {
      number = 0;
      message[0] = '\0';
      timestamp[0] = '\0';
    }

    void update_timestamp() {
      struct tm tm_tmp;
      struct tm *start;
      time_t tt_tmp;

      skr = my_getsystime() / 10;
      tt_tmp = skr / 1000000;
      localtime_r(&tt_tmp, &tm_tmp);
      start = &tm_tmp;

      snprintf(timestamp, sizeof(timestamp), "%02d%02d%02d %02d:%02d:%02d",
               start->tm_year % 100, start->tm_mon + 1, start->tm_mday,
               start->tm_hour, start->tm_min, start->tm_sec);
      timestamp[15] = '\0';
    }

    /** Error code */
    uint32 number;
    /** Error message */
    char message[MAX_SLAVE_ERRMSG];
    /** Error timestamp as string */
    char timestamp[64];
    /** Error timestamp in microseconds. Used in performance_schema */
    ulonglong skr;
  };

  Error const &last_error() const { return m_last_error; }
  bool is_error() const { return last_error().number != 0; }

  /*
    For MSR, there is a need to introduce error messages per channel.
    Instead of changing the error messages in share/errmsg-utf8.txt to
    introduce the clause, FOR CHANNEL "%s", we construct a string like this.
    There might be problem with a client applications which could print
    error messages and see no %s.
    @TODO: fix this.
  */
  virtual const char *get_for_channel_str(bool upper_case) const = 0;

  virtual ~Slave_reporting_capability() = 0;

 protected:
  virtual void do_report(loglevel level, int err_code, const char *msg,
                         va_list v_args) const
      MY_ATTRIBUTE((format(printf, 4, 0)));

  /**
     Last error produced by the I/O or SQL thread respectively.
   */
  mutable Error m_last_error;

 private:
  char const *const m_thread_name;

  // not implemented
  Slave_reporting_capability(const Slave_reporting_capability &rhs);
  Slave_reporting_capability &operator=(const Slave_reporting_capability &rhs);
};

inline void Slave_reporting_capability::do_report(loglevel level, int err_code,
                                                  const char *msg,
                                                  va_list v_args) const {
<<<<<<< HEAD
  va_report(level, err_code, NULL, msg, v_args);
=======
  va_report(level, err_code, nullptr, msg, v_args);
>>>>>>> 4869291f
}

#endif  // RPL_REPORTING_H<|MERGE_RESOLUTION|>--- conflicted
+++ resolved
@@ -89,12 +89,8 @@
   /**
      Check if the current error is of temporary nature or not.
   */
-<<<<<<< HEAD
-  int has_temporary_error(THD *thd, uint error_arg = 0, bool *silent = 0) const;
-=======
   int has_temporary_error(THD *thd, uint error_arg = 0,
                           bool *silent = nullptr) const;
->>>>>>> 4869291f
 
   /**
      Error information structure.
@@ -173,11 +169,7 @@
 inline void Slave_reporting_capability::do_report(loglevel level, int err_code,
                                                   const char *msg,
                                                   va_list v_args) const {
-<<<<<<< HEAD
-  va_report(level, err_code, NULL, msg, v_args);
-=======
   va_report(level, err_code, nullptr, msg, v_args);
->>>>>>> 4869291f
 }
 
 #endif  // RPL_REPORTING_H