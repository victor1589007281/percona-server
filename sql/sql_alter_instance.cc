/* Copyright (c) 2016, 2021, Oracle and/or its affiliates.

This program is free software; you can redistribute it and/or modify
it under the terms of the GNU General Public License, version 2.0,
as published by the Free Software Foundation.

This program is also distributed with certain software (including
but not limited to OpenSSL) that is licensed under separate terms,
as designated in a particular file or component or in included license
documentation.  The authors of MySQL hereby grant you an additional
permission to link the program and your derivative works with the
separately licensed software that they have included with MySQL.

This program is distributed in the hope that it will be useful,
but WITHOUT ANY WARRANTY; without even the implied warranty of
MERCHANTABILITY or FITNESS FOR A PARTICULAR PURPOSE.  See the
GNU General Public License, version 2.0, for more details.

You should have received a copy of the GNU General Public License
along with this program; if not, write to the Free Software
Foundation, Inc., 51 Franklin St, Fifth Floor, Boston, MA 02110-1301  USA */

#include "sql/sql_alter_instance.h" /* Alter_instance class */

#include <utility>

#include "keyring_operations_helper.h"
#include "lex_string.h"
#include "m_string.h"
#include "mutex_lock.h"
#include "my_dbug.h"
#include "my_inttypes.h"
#include "my_sys.h" /* my_error */
#include "mysqld_error.h"
#include "sql/auth/auth_acls.h"
#include "sql/auth/sql_security_ctx.h"
#include "sql/derror.h"  /* ER_THD */
#include "sql/handler.h" /* ha_resolve_by_legacy_type */
#include "sql/lock.h"    /* acquire_shared_global_read_lock */
#include "sql/mysqld.h"
#include "sql/rpl_log_encryption.h"
#include "sql/server_component/mysql_server_keyring_lockable_imp.h" /* Keyring */
#include "sql/sql_backup_lock.h" /* acquire_shared_backup_lock */
#include "sql/sql_class.h"       /* THD */
#include "sql/sql_error.h"
#include "sql/sql_lex.h"
#include "sql/sql_plugin.h"
#include "sql/sql_plugin_ref.h"
#include "sql/sql_table.h" /* write_to_binlog */
#include "system_key.h"

/*
  @brief
  Log current command to binlog

  @returns false on success,
           true on error

  In case of failure, appropriate error is logged.
*/

bool Alter_instance::log_to_binlog() {
  bool res = false;
  if (!m_thd->lex->no_write_to_binlog)
    res =
        write_bin_log(m_thd, false, m_thd->query().str, m_thd->query().length);

  return res;
}

bool Rotate_innodb_key::check_security_context() {
  Security_context *sctx = m_thd->security_context();
  if (!sctx->check_access(SUPER_ACL) &&
      !sctx->has_global_grant(STRING_WITH_LEN("ENCRYPTION_KEY_ADMIN")).first) {
    my_error(ER_SPECIFIC_ACCESS_DENIED_ERROR, MYF(0),
             "SUPER or ENCRYPTION_KEY_ADMIN");
    return true;
  }
  return false;
}

bool Rotate_innodb_key::acquire_backup_locks() {
  /*
    Acquire shared backup lock to block concurrent backup. Acquire exclusive
    backup lock to block any concurrent DDL. The fact that we acquire both
    these locks also ensures that concurrent KEY rotation requests are blocked.
  */
  if (acquire_exclusive_backup_lock(m_thd, m_thd->variables.lock_wait_timeout,
                                    true) ||
      acquire_shared_backup_lock(m_thd, m_thd->variables.lock_wait_timeout)) {
    // MDL subsystem has to set an error in Diagnostics Area
    assert(m_thd->get_stmt_da()->is_error());
    return true;
  }
  return false;
}

/*
  @brief
  Executes master key rotation by calling SE api.

  @returns false on success
           true on error

  In case of failure, appropriate error
  is logged by function.
*/

bool Rotate_innodb_master_key::execute() {
  const LEX_CSTRING storage_engine = {STRING_WITH_LEN("innodb")};
  plugin_ref se_plugin;
  handlerton *hton;

  if (check_security_context()) return true;

  if ((se_plugin = ha_resolve_by_name(m_thd, &storage_engine, false))) {
    hton = plugin_data<handlerton *>(se_plugin);
  } else {
    my_error(ER_MASTER_KEY_ROTATION_SE_UNAVAILABLE, MYF(0));
    return true;
  }

  if (!hton->rotate_encryption_master_key) {
    my_error(ER_MASTER_KEY_ROTATION_NOT_SUPPORTED_BY_SE, MYF(0));
    return true;
  }

<<<<<<< HEAD
  /*
    Acquire protection against GRL and check for concurrent change of read_only
    value since encryption key rotation is not allowed in read_only/
    super_read_only mode.
  */
  if (acquire_shared_global_read_lock(m_thd,
                                      m_thd->variables.lock_wait_timeout)) {
    // MDL subsystem has to set an error in Diagnostics Area
    assert(m_thd->get_stmt_da()->is_error());
    return true;
  }

  if (acquire_backup_locks()) return true;

  if (hton->rotate_encryption_master_key()) {
=======
  // Acquire Percona's LOCK TABLES FOR BACKUP lock
  if (m_thd->backup_tables_lock.abort_if_acquired() ||
      m_thd->backup_tables_lock.acquire_protection(
          m_thd, MDL_TRANSACTION, m_thd->variables.lock_wait_timeout))
  {
    return true;
  }

  if (hton->rotate_encryption_master_key())
  {
>>>>>>> 59b9e281
    /* SE should have raised error */
    assert(m_thd->get_stmt_da()->is_error());
    return true;
  }

  if (log_to_binlog()) {
    /*
      Though we failed to write to binlog,
      there is no way we can undo this operation.
      So, covert error to a warning and let user
      know that something went wrong while trying
      to make entry in binlog.
    */
    m_thd->clear_error();
    m_thd->get_stmt_da()->reset_diagnostics_area();

    push_warning(m_thd, Sql_condition::SL_WARNING,
                 ER_MASTER_KEY_ROTATION_BINLOG_FAILED,
                 ER_THD(m_thd, ER_MASTER_KEY_ROTATION_BINLOG_FAILED));
  }

  my_ok(m_thd);
  return false;
}

bool Rotate_percona_system_key::rotate() {
  size_t key_length{0};

  if (!is_valid_percona_system_key(system_key_name, &key_length)) {
    assert(false);
    return false;
  }

  assert(key_length != 0);

  std::ostringstream key_id_with_uuid_ss;
  key_id_with_uuid_ss << system_key_name;
  if (using_system_key_id) key_id_with_uuid_ss << '-' << system_key_id;
  key_id_with_uuid_ss << '-' << server_uuid;

  std::string key_id_with_uuid = key_id_with_uuid_ss.str();

  // It should only be possible to rotate already existing key.
  // First check that system key exists.
  char *key_type = nullptr;
  size_t key_len;
  unsigned char *key = nullptr;
  if (keyring_operations_helper::read_secret(
          srv_keyring_reader, key_id_with_uuid.c_str(), nullptr, &key, &key_len,
          &key_type, PSI_INSTRUMENT_ME) != 1 ||
      nullptr == key) {
    if (nullptr != key) {
      my_free(key);
    }
    if (nullptr != key_type) {
      my_free(key_type);
    }
    my_error(ER_SYSTEM_KEY_ROTATION_KEY_DOESNT_EXIST, MYF(0), system_key_id);
    return true;
  }
  assert(memcmp(key_type, "AES", 3) == 0);
  my_free(key_type);
  my_free(key);
  key = nullptr;
  key_type = nullptr;

  // rotate the key
  if (srv_keyring_generator->generate(key_id_with_uuid.c_str(), nullptr, "AES",
                                      key_length)) {
    my_error(ER_SYSTEM_KEY_ROTATION_CANT_GENERATE_NEW_VERSION, MYF(0),
             system_key_id);
    return true;
  }
  return false;
}

bool Rotate_innodb_system_key::execute() {
  assert(strlen(server_uuid) != 0);

  if (check_security_context() || acquire_backup_locks()) return true;

  if (rotate_percona_system_key.rotate()) return true;

  if (log_to_binlog()) {
    /*
      Though we failed to write to binlog,
      there is no way we can undo this operation.
      So, covert error to a warning and let user
      know that something went wrong while trying
      to make entry in binlog.
    */
    m_thd->clear_error();
    m_thd->get_stmt_da()->reset_diagnostics_area();

    push_warning(m_thd, Sql_condition::SL_WARNING,
                 ER_MASTER_KEY_ROTATION_BINLOG_FAILED,
                 ER_THD(m_thd, ER_MASTER_KEY_ROTATION_BINLOG_FAILED));
  }

  my_ok(m_thd);
  return false;
}

bool Innodb_redo_log::execute() {
  DBUG_TRACE;

  const LEX_CSTRING storage_engine = {STRING_WITH_LEN("innodb")};

  auto hton = plugin_data<handlerton *>(
      ha_resolve_by_name(m_thd, &storage_engine, false));

  if (hton == nullptr) {
    /* Innodb engine is not loaded. Should never happen. */
    my_error(ER_UNKNOWN_STORAGE_ENGINE, MYF(0), storage_engine.str);
  }

  Security_context *sctx = m_thd->security_context();
  if (!sctx->has_global_grant(STRING_WITH_LEN("INNODB_REDO_LOG_ENABLE"))
           .first) {
    my_error(ER_SPECIFIC_ACCESS_DENIED_ERROR, MYF(0), "INNODB_REDO_LOG_ENABLE");
    return true;
  }

  /*
    Acquire shared backup lock to block concurrent backup. Acquire exclusive
    backup lock to block any concurrent DDL. This would also serialize any
    concurrent key rotation and other redo log enable/disable calls.
  */
  if (acquire_exclusive_backup_lock(m_thd, m_thd->variables.lock_wait_timeout,
                                    true) ||
      acquire_shared_backup_lock(m_thd, m_thd->variables.lock_wait_timeout)) {
    assert(m_thd->get_stmt_da()->is_error());
    return true;
  }

  // Acquire Percona's LOCK TABLES FOR BACKUP lock
  if (m_thd->backup_tables_lock.abort_if_acquired() ||
      m_thd->backup_tables_lock.acquire_protection(
          m_thd, MDL_TRANSACTION, m_thd->variables.lock_wait_timeout)) {
    return true;
  }

  if (hton->redo_log_set_state(m_thd, m_enable)) {
    /* SE should have raised error */
    assert(m_thd->get_stmt_da()->is_error());
    return true;
  }

  /* Right now, we don't log this command to binary log as redo logging
  options are low level physical attribute which is not needed to replicate
  to other instances. */

  my_ok(m_thd);
  return false;
}

bool Rotate_binlog_master_key::execute() {
  DBUG_TRACE;

  MUTEX_LOCK(lock, &LOCK_rotate_binlog_master_key);

  Security_context *sctx = m_thd->security_context();
  if (!sctx->check_access(SUPER_ACL) &&
      !sctx->has_global_grant(STRING_WITH_LEN("BINLOG_ENCRYPTION_ADMIN"))
           .first) {
    my_error(ER_SPECIFIC_ACCESS_DENIED_ERROR, MYF(0),
             "SUPER or BINLOG_ENCRYPTION_ADMIN");
    return true;
  }

  if (!rpl_encryption.is_enabled()) {
    my_error(ER_RPL_ENCRYPTION_CANNOT_ROTATE_BINLOG_MASTER_KEY, MYF(0));
    return true;
  }

  if (rpl_encryption.remove_remaining_seqnos_from_keyring()) return true;

  if (rpl_encryption.rotate_master_key()) return true;

  my_ok(m_thd);
  return false;
}

bool Reload_keyring::execute() {
  DBUG_TRACE;

  /* Check privileges */
  Security_context *sctx = m_thd->security_context();
  if (sctx->has_global_grant(STRING_WITH_LEN("ENCRYPTION_KEY_ADMIN")).first ==
      false) {
    my_error(ER_SPECIFIC_ACCESS_DENIED_ERROR, MYF(0), "ENCRYPTION_KEY_ADMIN");
    return true;
  }

  if (srv_keyring_load->load(opt_plugin_dir, mysql_real_data_home) == true) {
    /* We encountered an error. Figure out what it is. */
    my_error(ER_RELOAD_KEYRING_FAILURE, MYF(0));
    return true;
  }
  my_ok(m_thd);
  return false;
}

bool Rotate_redo_system_key::execute() {
  DBUG_TRACE;

  Security_context *sctx = m_thd->security_context();
  if (!sctx->check_access(SUPER_ACL) &&
      !sctx->has_global_grant(STRING_WITH_LEN("ENCRYPTION_KEY_ADMIN")).first) {
    my_error(ER_SPECIFIC_ACCESS_DENIED_ERROR, MYF(0),
             "SUPER or ENCRYPTION_KEY_ADMIN");
    return true;
  }

  if (rotate_percona_system_key.rotate()) return true;

  my_ok(m_thd);
  return false;
}<|MERGE_RESOLUTION|>--- conflicted
+++ resolved
@@ -92,6 +92,13 @@
     assert(m_thd->get_stmt_da()->is_error());
     return true;
   }
+
+  // Acquire Percona's LOCK TABLES FOR BACKUP lock
+  if (m_thd->backup_tables_lock.abort_if_acquired() ||
+      m_thd->backup_tables_lock.acquire_protection(
+          m_thd, MDL_TRANSACTION, m_thd->variables.lock_wait_timeout)) {
+    return true;
+  }
   return false;
 }
 
@@ -125,7 +132,6 @@
     return true;
   }
 
-<<<<<<< HEAD
   /*
     Acquire protection against GRL and check for concurrent change of read_only
     value since encryption key rotation is not allowed in read_only/
@@ -141,18 +147,6 @@
   if (acquire_backup_locks()) return true;
 
   if (hton->rotate_encryption_master_key()) {
-=======
-  // Acquire Percona's LOCK TABLES FOR BACKUP lock
-  if (m_thd->backup_tables_lock.abort_if_acquired() ||
-      m_thd->backup_tables_lock.acquire_protection(
-          m_thd, MDL_TRANSACTION, m_thd->variables.lock_wait_timeout))
-  {
-    return true;
-  }
-
-  if (hton->rotate_encryption_master_key())
-  {
->>>>>>> 59b9e281
     /* SE should have raised error */
     assert(m_thd->get_stmt_da()->is_error());
     return true;
