--- conflicted
+++ resolved
@@ -955,19 +955,13 @@
   uchar *event_ptr = nullptr;
   uint32 event_len = 0;
 
-<<<<<<< HEAD
   m_fdle.reset(new Format_description_log_event());
   if (m_fdle == nullptr) {
     set_fatal_error("Out-of-memory");
     DBUG_RETURN(1);
   }
 
-  if (read_event(log_cache, binary_log::BINLOG_CHECKSUM_ALG_OFF, &event_ptr,
-                 &event_len))
-    DBUG_RETURN(1);
-=======
   if (read_event(reader, &event_ptr, &event_len)) DBUG_RETURN(1);
->>>>>>> e4924f36
 
   DBUG_PRINT(
       "info",
@@ -1044,14 +1038,10 @@
   if (event_checksum_on() && event_updated)
     calc_event_checksum(event_ptr, event_len);
 
-  if (m_event_checksum_alg != binary_log::BINLOG_CHECKSUM_ALG_UNDEF &&
-      m_event_checksum_alg != binary_log::BINLOG_CHECKSUM_ALG_OFF)
-    event_len -= BINLOG_CHECKSUM_LEN;
-
   Format_description_log_event *new_fdle = nullptr;
 
   new_fdle = new Format_description_log_event(
-      reinterpret_cast<char *>(event_ptr), event_len, m_fdle.get());
+      reinterpret_cast<char *>(event_ptr), m_fdle.get());
 
   if (new_fdle == nullptr) {
     set_fatal_error("Out-of-memory");
@@ -1061,48 +1051,40 @@
 
   if (send_packet()) DBUG_RETURN(1);
 
-  char header_buffer[LOG_EVENT_MINIMAL_HEADER_LEN];
   // Let's check if next event is Start encryption event
-  if (Log_event::peek_event_header(header_buffer, log_cache)) DBUG_RETURN(1);
-
-  // peek_event_header actually moves the log_cache->read_pos, thus we need to
-  // rewind
-  log_cache->read_pos -= LOG_EVENT_MINIMAL_HEADER_LEN;
-
-  if (static_cast<uchar>(header_buffer[EVENT_TYPE_OFFSET]) ==
-      binary_log::START_ENCRYPTION_EVENT) {
-    event_ptr = nullptr;
-    my_off_t log_pos = my_b_tell(log_cache);
-
-    if (read_event(log_cache, m_event_checksum_alg, &event_ptr, &event_len))
-      DBUG_RETURN(1);
-
-    if (m_event_checksum_alg != binary_log::BINLOG_CHECKSUM_ALG_UNDEF &&
-        m_event_checksum_alg != binary_log::BINLOG_CHECKSUM_ALG_OFF)
-      event_len -= BINLOG_CHECKSUM_LEN;
-
-    DBUG_ASSERT(event_ptr[EVENT_TYPE_OFFSET] ==
-                binary_log::START_ENCRYPTION_EVENT);
-    Start_encryption_log_event sele(reinterpret_cast<char *>(event_ptr),
-                                    event_len, m_fdle.get());
-
-    if (!sele.is_valid()) {
-      set_fatal_error("Start encryption log event is invalid");
-      DBUG_RETURN(1);
-    }
-
-    if (m_fdle->start_decryption(&sele)) {
-      set_fatal_error("Could not decrypt binlog: encryption key error");
-      DBUG_RETURN(1);
-    }
-
-    if (start_pos <= BIN_LOG_HEADER_SIZE) {
-      log_pos = my_b_tell(log_cache);
-      // We have read start encryption event from master binlog, but we have
-      // not sent it to slave. We need to inform slave that master position
-      // has advanced.
-      if (unlikely(send_heartbeat_event(log_pos))) DBUG_RETURN(1);
-    }
+  const auto binlog_pos_after_fdle = reader->position();
+  if (read_event(reader, &event_ptr, &event_len)) {
+    reader->seek(binlog_pos_after_fdle);
+    DBUG_RETURN(0);
+  }
+
+  binlog_read_error = binlog_event_deserialize(
+      event_ptr, event_len, reader->format_description_event(), false, &ev);
+  if (!ev || ev->get_type_code() != binary_log::FORMAT_DESCRIPTION_EVENT) {
+    reader->seek(binlog_pos_after_fdle);
+    DBUG_RETURN(0);
+  }
+
+  Start_encryption_log_event *sele =
+      down_cast<Start_encryption_log_event *>(ev);
+
+  if (!sele->is_valid()) {
+    set_fatal_error("Start encryption log event is invalid");
+    DBUG_RETURN(1);
+  }
+
+  if (m_fdle->start_decryption(
+          down_cast<binary_log::Start_encryption_event *>(sele))) {
+    set_fatal_error("Could not decrypt binlog: encryption key error");
+    DBUG_RETURN(1);
+  }
+
+  if (start_pos <= BIN_LOG_HEADER_SIZE) {
+    const auto log_pos = reader->position();
+    // We have read start encryption event from master binlog, but we have
+    // not sent it to slave. We need to inform slave that master position
+    // has advanced.
+    if (unlikely(send_heartbeat_event(log_pos))) DBUG_RETURN(1);
   }
   DBUG_RETURN(0);
 }
@@ -1138,7 +1120,7 @@
              "space on master";
     case Binlog_read_error::CHECKSUM_FAILURE:
       return "event read from binlog did not pass crc check";
-    case LOG_READ_DECRYPT:
+    case Binlog_read_error::DECRYPT:
       return "Event decryption failure";
     default:
       return Binlog_read_error(error).get_str();
@@ -1160,16 +1142,6 @@
     DBUG_ASSERT(!debug_sync_set_action(m_thd, STRING_WITH_LEN(act)));
   };);
 
-<<<<<<< HEAD
-  /*
-    packet is big enough to read the event, since we have reallocated based
-    on the length stated in the event header.
-  */
-  if ((error = Log_event::read_log_event(log_cache, &m_packet, m_fdle.get(),
-                                         nullptr, checksum_alg, nullptr,
-                                         nullptr, header)))
-    goto read_error;
-=======
   if (reader->read_event_data(event_ptr, event_len)) {
     if (reader->get_error_type() == Binlog_read_error::READ_EOF) {
       *event_ptr = nullptr;
@@ -1179,7 +1151,6 @@
     set_fatal_error(log_read_error_msg(reader->get_error_type()));
     DBUG_RETURN(1);
   }
->>>>>>> e4924f36
 
   set_last_pos(reader->position());
 
@@ -1190,13 +1161,8 @@
     buffer by one with the size to fit the event. When encryption is on - the
     buffer will be replaced with memory allocated for storing decrypted data.
   */
-<<<<<<< HEAD
-  DBUG_ASSERT(encrypt_binlog || packet_buffer == m_packet.ptr());
-  *event_ptr = (uchar *)m_packet.ptr() + event_offset;
-=======
-  DBUG_ASSERT(reinterpret_cast<char *>(*event_ptr) ==
-              (m_packet.ptr() + event_offset));
->>>>>>> e4924f36
+  DBUG_ASSERT(encrypt_binlog || reinterpret_cast<char *>(*event_ptr) ==
+                                    (m_packet.ptr() + event_offset));
 
   DBUG_PRINT("info", ("Read event %s", Log_event::get_type_str(Log_event_type(
                                            (*event_ptr)[EVENT_TYPE_OFFSET]))));
