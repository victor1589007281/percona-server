--- conflicted
+++ resolved
@@ -75,7 +75,6 @@
 const float Binlog_sender::PACKET_SHRINK_FACTOR = 0.5;
 
 Binlog_sender::Binlog_sender(THD *thd, const char *start_file,
-<<<<<<< HEAD
                              my_off_t start_pos, Gtid_set *exclude_gtids,
                              uint32 flag)
     : m_thd(thd),
@@ -93,31 +92,12 @@
       m_last_pos(0),
       m_half_buffer_size_req_counter(0),
       m_new_shrink_size(PACKET_MIN_SIZE),
+      m_fdle(nullptr),
       m_flag(flag),
       m_observe_transmission(false),
       m_transmit_started(false) {}
 
 void Binlog_sender::init() {
-=======
-                             my_off_t start_pos,
-                             Gtid_set *exclude_gtids, uint32 flag)
-  : m_thd(thd),
-    m_packet(*thd->get_protocol_classic()->get_packet()),
-    m_start_file(start_file),
-    m_start_pos(start_pos), m_exclude_gtid(exclude_gtids),
-    m_using_gtid_protocol(exclude_gtids != NULL),
-    m_check_previous_gtid_event(exclude_gtids != NULL),
-    m_gtid_clear_fd_created_flag(exclude_gtids == NULL),
-    m_diag_area(false),
-    m_errmsg(NULL), m_errno(0), m_last_file(NULL), m_last_pos(0),
-    m_half_buffer_size_req_counter(0), m_new_shrink_size(PACKET_MIN_SIZE),
-    m_fdle(NULL), m_flag(flag), m_observe_transmission(false),
-    m_transmit_started(false)
-  {}
-
-void Binlog_sender::init()
-{
->>>>>>> 333b4508
   DBUG_ENTER("Binlog_sender::init");
   THD *thd = m_thd;
 
@@ -948,9 +928,8 @@
   uchar *event_ptr = nullptr;
   uint32 event_len = 0;
 
-  m_fdle.reset(new Format_description_log_event(4));
-  if (m_fdle == NULL)
-  {
+  m_fdle.reset(new Format_description_log_event());
+  if (m_fdle == nullptr) {
     set_fatal_error("Out-of-memory");
     DBUG_RETURN(1);
   }
@@ -1024,66 +1003,62 @@
 
   if (m_event_checksum_alg != binary_log::BINLOG_CHECKSUM_ALG_UNDEF &&
       m_event_checksum_alg != binary_log::BINLOG_CHECKSUM_ALG_OFF)
-    event_len-= BINLOG_CHECKSUM_LEN;
-
-  Format_description_log_event *new_fdle= NULL;
-
-  new_fdle= new Format_description_log_event(reinterpret_cast<char*>(event_ptr), event_len, m_fdle.get());
-  
-  if (new_fdle == NULL)
-  {
+    event_len -= BINLOG_CHECKSUM_LEN;
+
+  Format_description_log_event *new_fdle = nullptr;
+
+  new_fdle = new Format_description_log_event(
+      reinterpret_cast<char *>(event_ptr), event_len, m_fdle.get());
+
+  if (new_fdle == nullptr) {
     set_fatal_error("Out-of-memory");
     DBUG_RETURN(1);
   }
   m_fdle.reset(new_fdle);
 
-  if (send_packet())
-    DBUG_RETURN(1);
+  if (send_packet()) DBUG_RETURN(1);
 
   char header_buffer[LOG_EVENT_MINIMAL_HEADER_LEN];
   // Let's check if next event is Start encryption event
-  if (Log_event::peek_event_header(header_buffer, log_cache))
-    DBUG_RETURN(1);
-
-  // peek_event_header actually moves the log_cache->read_pos, thus we need to rewind
-  log_cache->read_pos-= LOG_EVENT_MINIMAL_HEADER_LEN;
-
-  if (static_cast<uchar>(header_buffer[EVENT_TYPE_OFFSET]) == binary_log::START_ENCRYPTION_EVENT)
-  {
-    event_ptr= NULL;
-    my_off_t log_pos= my_b_tell(log_cache);
-
-    if (read_event(log_cache, m_event_checksum_alg, &event_ptr,
-                   &event_len))
+  if (Log_event::peek_event_header(header_buffer, log_cache)) DBUG_RETURN(1);
+
+  // peek_event_header actually moves the log_cache->read_pos, thus we need to
+  // rewind
+  log_cache->read_pos -= LOG_EVENT_MINIMAL_HEADER_LEN;
+
+  if (static_cast<uchar>(header_buffer[EVENT_TYPE_OFFSET]) ==
+      binary_log::START_ENCRYPTION_EVENT) {
+    event_ptr = nullptr;
+    my_off_t log_pos = my_b_tell(log_cache);
+
+    if (read_event(log_cache, m_event_checksum_alg, &event_ptr, &event_len))
       DBUG_RETURN(1);
 
     if (m_event_checksum_alg != binary_log::BINLOG_CHECKSUM_ALG_UNDEF &&
         m_event_checksum_alg != binary_log::BINLOG_CHECKSUM_ALG_OFF)
-      event_len-= BINLOG_CHECKSUM_LEN;
-
-    DBUG_ASSERT(event_ptr[EVENT_TYPE_OFFSET] == binary_log::START_ENCRYPTION_EVENT);
-    Start_encryption_log_event sele(reinterpret_cast<char*>(event_ptr), event_len, m_fdle.get());
-        
-    if (!sele.is_valid())
-    {
+      event_len -= BINLOG_CHECKSUM_LEN;
+
+    DBUG_ASSERT(event_ptr[EVENT_TYPE_OFFSET] ==
+                binary_log::START_ENCRYPTION_EVENT);
+    Start_encryption_log_event sele(reinterpret_cast<char *>(event_ptr),
+                                    event_len, m_fdle.get());
+
+    if (!sele.is_valid()) {
       set_fatal_error("Start encryption log event is invalid");
       DBUG_RETURN(1);
     }
 
-    if (m_fdle->start_decryption(&sele))
-    {
+    if (m_fdle->start_decryption(&sele)) {
       set_fatal_error("Could not decrypt binlog: encryption key error");
       DBUG_RETURN(1);
     }
 
-    if (start_pos <= BIN_LOG_HEADER_SIZE)
-    {
-      log_pos= my_b_tell(log_cache);
+    if (start_pos <= BIN_LOG_HEADER_SIZE) {
+      log_pos = my_b_tell(log_cache);
       // We have read start encryption event from master binlog, but we have
       // not sent it to slave. We need to inform slave that master position
       // has advanced.
-      if (unlikely(send_heartbeat_event(log_pos)))
-         DBUG_RETURN(1);
+      if (unlikely(send_heartbeat_event(log_pos))) DBUG_RETURN(1);
     }
   }
   DBUG_RETURN(0);
@@ -1107,7 +1082,6 @@
 
 const char *Binlog_sender::log_read_error_msg(int error) {
   switch (error) {
-<<<<<<< HEAD
     case LOG_READ_BOGUS:
       return "bogus data in log event";
     case LOG_READ_TOO_LARGE:
@@ -1122,27 +1096,10 @@
              "space on master";
     case LOG_READ_CHECKSUM_FAILURE:
       return "event read from binlog did not pass crc check";
+    case LOG_READ_DECRYPT:
+      return "Event decryption failure";
     default:
       return "unknown error reading log event on the master";
-=======
-  case LOG_READ_BOGUS:
-    return "bogus data in log event";
-  case LOG_READ_TOO_LARGE:
-    return "log event entry exceeded max_allowed_packet; Increase "
-      "max_allowed_packet on master";
-  case LOG_READ_IO:
-    return "I/O error reading log event";
-  case LOG_READ_MEM:
-    return "memory allocation failed reading log event";
-  case LOG_READ_TRUNC:
-    return "binlog truncated in the middle of event; consider out of disk space on master";
-  case LOG_READ_CHECKSUM_FAILURE:
-    return "event read from binlog did not pass crc check";
-  case LOG_READ_DECRYPT:
-    return "Event decryption failure";
-  default:
-    return "unknown error reading log event on the master";
->>>>>>> 333b4508
   }
 }
 
@@ -1177,13 +1134,9 @@
     packet is big enough to read the event, since we have reallocated based
     on the length stated in the event header.
   */
-<<<<<<< HEAD
-  if ((error = Log_event::read_log_event(log_cache, &m_packet, NULL,
-                                         checksum_alg, NULL, NULL, header)))
-=======
-  if ((error= Log_event::read_log_event(log_cache, &m_packet, m_fdle.get(), NULL, checksum_alg,
-                                        NULL, NULL, header)))
->>>>>>> 333b4508
+  if ((error = Log_event::read_log_event(log_cache, &m_packet, m_fdle.get(),
+                                         nullptr, checksum_alg, nullptr,
+                                         nullptr, header)))
     goto read_error;
 
   set_last_pos(my_b_tell(log_cache));
@@ -1192,16 +1145,11 @@
     As we pre-allocate the buffer to store the event at reset_transmit_packet,
     the buffer should not be changed while calling read_log_event (unless binlog
     encryption is on), even knowing that it might call functions to replace the
-    buffer by one with the size to fit the event. When encryption is on - the buffer
-    will be replaced with memory allocated for storing decrypted data.
+    buffer by one with the size to fit the event. When encryption is on - the
+    buffer will be replaced with memory allocated for storing decrypted data.
   */
-<<<<<<< HEAD
-  DBUG_ASSERT(packet_buffer == m_packet.ptr());
+  DBUG_ASSERT(encrypt_binlog || packet_buffer == m_packet.ptr());
   *event_ptr = (uchar *)m_packet.ptr() + event_offset;
-=======
-  DBUG_ASSERT(encrypt_binlog || packet_buffer == m_packet.ptr());
-  *event_ptr= (uchar *)m_packet.ptr() + event_offset;
->>>>>>> 333b4508
 
   DBUG_PRINT("info", ("Read event %s", Log_event::get_type_str(Log_event_type(
                                            (*event_ptr)[EVENT_TYPE_OFFSET]))));
