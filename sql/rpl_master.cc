--- conflicted
+++ resolved
@@ -1,4 +1,4 @@
-/* Copyright (c) 2010, 2018, Oracle and/or its affiliates. All rights reserved.
+/* Copyright (c) 2010, 2019, Oracle and/or its affiliates. All rights reserved.
 
    This program is free software; you can redistribute it and/or modify
    it under the terms of the GNU General Public License, version 2.0,
@@ -21,14 +21,6 @@
    51 Franklin Street, Suite 500, Boston, MA 02110-1335 USA */
 
 
-<<<<<<< HEAD
-=======
-#include "sql_priv.h"
-#include "unireg.h"
-#include "sql_parse.h"                          // check_access
-#include "global_threads.h"
-#include "mutex_lock.h"                         // Mutex_lock
->>>>>>> 784f4991
 #ifdef HAVE_REPLICATION
 #include "rpl_master.h"
 
@@ -44,7 +36,7 @@
 #include "rpl_handler.h"                        // RUN_HOOK
 #include "sql_class.h"                          // THD
 #include "rpl_group_replication.h"              // is_group_replication_running
-
+#include "mutex_lock.h"                         // Mutex_lock
 #include "pfs_file_provider.h"
 #include "mysql/psi/mysql_file.h"
 
@@ -443,27 +435,17 @@
 
   if (value == NULL)
     return NULL;
-<<<<<<< HEAD
 
   /* Protects thd->user_vars. */
-  mysql_mutex_lock(&thd->LOCK_thd_data);
-
-=======
   Mutex_lock lock_guard(&thd->LOCK_thd_data);
->>>>>>> 784f4991
+
   user_var_entry *entry=
     (user_var_entry*) my_hash_search(&thd->user_vars, name, sizeof(name)-1);
   if (entry && entry->length() > 0)
   {
     value->copy(entry->ptr(), entry->length(), NULL);
-    mysql_mutex_unlock(&thd->LOCK_thd_data);
     return value;
   }
-
-<<<<<<< HEAD
-  mysql_mutex_unlock(&thd->LOCK_thd_data);
-=======
->>>>>>> 784f4991
   return NULL;
 }
 
