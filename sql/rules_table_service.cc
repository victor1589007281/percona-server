--- conflicted
+++ resolved
@@ -129,11 +129,7 @@
 
   if (m_table_list->table->file->ha_rnd_init(true) != 0) return;  // Error
 
-<<<<<<< HEAD
-  // No error occured, set this to false.
-=======
   // No error occurred, set this to false.
->>>>>>> 4869291f
   m_is_finished = false;
 
   read();
