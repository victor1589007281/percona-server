/*
   Copyright (c) 2005, 2017, Oracle and/or its affiliates. All rights reserved.

   This program is free software; you can redistribute it and/or modify
   it under the terms of the GNU General Public License, version 2.0,
   as published by the Free Software Foundation.

   This program is also distributed with certain software (including
   but not limited to OpenSSL) that is licensed under separate terms,
   as designated in a particular file or component or in included license
   documentation.  The authors of MySQL hereby grant you an additional
   permission to link the program and your derivative works with the
   separately licensed software that they have included with MySQL.

   This program is distributed in the hope that it will be useful,
   but WITHOUT ANY WARRANTY; without even the implied warranty of
   MERCHANTABILITY or FITNESS FOR A PARTICULAR PURPOSE.  See the
   GNU General Public License, version 2.0, for more details.

   You should have received a copy of the GNU General Public License
   along with this program; if not, write to the Free Software
   Foundation, Inc., 51 Franklin St, Fifth Floor, Boston, MA 02110-1301  USA
*/

#include "sql/partitioning/partition_handler.h"

#include <fcntl.h>
#include <limits.h>
#include <stdarg.h>
#include <stdio.h>
#include <new>
#include <utility>

#include "binary_log_types.h"
#include "lex_string.h"
#include "m_ctype.h"
#include "m_string.h"
#include "map_helpers.h"
#include "my_bitmap.h"
#include "my_byteorder.h"
#include "my_compiler.h"
#include "my_dbug.h"
#include "my_loglevel.h"
#include "my_macros.h"
#include "my_psi_config.h"
#include "my_sqlcommand.h"
#include "myisam.h"  // MI_MAX_MSG_BUF
#include "mysql/components/services/log_builtins.h"
#include "mysql/components/services/mysql_mutex_bits.h"
#include "mysql/components/services/psi_memory_bits.h"
#include "mysql/components/services/psi_mutex_bits.h"
#include "mysql/plugin.h"
#include "mysql/psi/mysql_memory.h"
#include "mysql/psi/psi_base.h"
#include "mysql/service_mysql_alloc.h"
#include "mysql_com.h"
#include "mysqld_error.h"
#include "sql/derror.h"
#include "sql/discrete_interval.h"
#include "sql/field.h"
#include "sql/key.h"  // key_rec_cmp
#include "sql/log.h"
#include "sql/partition_element.h"
#include "sql/partition_info.h"  // NOT_A_PARTITION_ID
#include "sql/protocol.h"
#include "sql/protocol_classic.h"
#include "sql/set_var.h"
#include "sql/sql_alter.h"
#include "sql/sql_class.h"  // THD
#include "sql/sql_const.h"
#include "sql/sql_lex.h"
#include "sql/sql_list.h"
#include "sql/sql_partition.h"  // LIST_PART_ENTRY, part_id_range
#include "sql/system_variables.h"
#include "sql/table.h"  // TABLE_SHARE
#include "sql/thr_malloc.h"
#include "sql_string.h"
#include "template_utils.h"
#include "thr_mutex.h"

namespace dd {
class Table;
}  // namespace dd

// In sql_class.cc:
int thd_binlog_format(const MYSQL_THD thd);

/** operation names for the enum_part_operation. */
static const char *opt_op_name[] = {
    "optimize",           "analyze",     "check", "repair",
    "assign_to_keycache", "preload_keys"};

static PSI_memory_key key_memory_Partition_share;
static PSI_memory_key key_memory_partition_sort_buffer;
static PSI_memory_key key_memory_Partition_admin;
#ifdef HAVE_PSI_INTERFACE
PSI_mutex_key key_partition_auto_inc_mutex;
static PSI_memory_info all_partitioning_memory[] = {
    {&key_memory_Partition_share, "Partition_share", 0, 0, PSI_DOCUMENT_ME},
    {&key_memory_partition_sort_buffer, "partition_sort_buffer", 0, 0,
     PSI_DOCUMENT_ME},
    {&key_memory_Partition_admin, "Partition_admin", 0, 0, PSI_DOCUMENT_ME}};
static PSI_mutex_info all_partitioning_mutex[] = {
    {&key_partition_auto_inc_mutex, "Partition_share::auto_inc_mutex", 0, 0,
     PSI_DOCUMENT_ME}};
#endif

void partitioning_init() {
#ifdef HAVE_PSI_INTERFACE
  int count;
  count = static_cast<int>(array_elements(all_partitioning_memory));
  mysql_memory_register("sql", all_partitioning_memory, count);
  count = static_cast<int>(array_elements(all_partitioning_mutex));
  mysql_mutex_register("sql", all_partitioning_mutex, count);
#endif
}

/*
  Implementation of Partition_share class.
*/

Partition_share::Partition_share()
    : auto_inc_initialized(false),
      auto_inc_mutex(NULL),
      next_auto_inc_val(0),
      partition_names(NULL) {}

Partition_share::~Partition_share() {
  if (auto_inc_mutex) {
    mysql_mutex_destroy(auto_inc_mutex);
    my_free(auto_inc_mutex);
  }
  if (partition_names) {
    my_free(partition_names);
  }
}

/**
  Initialize auto increment mutex in share.

  @return Operation status.
    @retval true  Failure (out of memory).
    @retval false Success.
*/

bool Partition_share::init_auto_inc_mutex(
    TABLE_SHARE *table_share MY_ATTRIBUTE((unused))) {
  DBUG_ENTER("Partition_share::init_auto_inc_mutex");
  DBUG_ASSERT(!auto_inc_mutex);
#ifndef DBUG_OFF
  if (table_share->tmp_table == NO_TMP_TABLE) {
    mysql_mutex_assert_owner(&table_share->LOCK_ha_data);
  }
#endif /* DBUG_OFF */
  auto_inc_mutex = static_cast<mysql_mutex_t *>(my_malloc(
      key_memory_Partition_share, sizeof(*auto_inc_mutex), MYF(MY_WME)));
  if (!auto_inc_mutex) {
    DBUG_RETURN(true);
  }
  mysql_mutex_init(key_partition_auto_inc_mutex, auto_inc_mutex,
                   MY_MUTEX_INIT_FAST);
  DBUG_RETURN(false);
}

/**
  Release reserved auto increment values not used.
  @param thd             Thread.
  @param table_share     Table Share
  @param next_insert_id  Next insert id (first non used auto inc value).
  @param max_reserved    End of reserved auto inc range.
*/
void Partition_share::release_auto_inc_if_possible(
    THD *thd, TABLE_SHARE *table_share MY_ATTRIBUTE((unused)),
    const ulonglong next_insert_id, const ulonglong max_reserved) {
  DBUG_ASSERT(auto_inc_mutex);

#ifndef DBUG_OFF
  if (table_share->tmp_table == NO_TMP_TABLE) {
    mysql_mutex_assert_owner(auto_inc_mutex);
  }
#endif /* DBUG_OFF */

  /*
    If the current auto_increment values is lower than the reserved value (1)
    and the reserved value was reserved by this thread (2), then we can
    lower the reserved value.
    However, we cannot lower the value if there are forced/non generated
    values from 'SET INSERT_ID = forced_val' (3). */
  if (next_insert_id < next_auto_inc_val &&                       // (1)
      max_reserved >= next_auto_inc_val &&                        // (2)
      thd->auto_inc_intervals_forced.maximum() < next_insert_id)  // (3)
  {
    next_auto_inc_val = next_insert_id;
  }
}

/**
  Populate the partition_name_hash in part_share.
*/

bool Partition_share::populate_partition_name_hash(partition_info *part_info) {
  uint tot_names;
  uint num_subparts = part_info->num_subparts;
  DBUG_ENTER("Partition_share::populate_partition_name_hash");
  DBUG_ASSERT(!part_info->is_sub_partitioned() || num_subparts);

  if (num_subparts == 0) {
    num_subparts = 1;
  }

    /*
      TABLE_SHARE::LOCK_ha_data must been locked before calling this function.
      This ensures only one thread/table instance will execute this.
    */

#ifndef DBUG_OFF
  if (part_info->table->s->tmp_table == NO_TMP_TABLE) {
    mysql_mutex_assert_owner(&part_info->table->s->LOCK_ha_data);
  }
#endif
  if (partition_name_hash != nullptr) {
    DBUG_RETURN(false);
  }
  tot_names = part_info->num_parts;
  if (part_info->is_sub_partitioned()) {
    tot_names += part_info->num_parts * num_subparts;
  }
  partition_names = static_cast<const uchar **>(my_malloc(
      key_memory_Partition_share,
      part_info->get_tot_partitions() * sizeof(*partition_names), MYF(MY_WME)));
  if (!partition_names) {
    DBUG_RETURN(true);
  }
  partition_name_hash.reset(
      new collation_unordered_map<std::string,
                                  unique_ptr_my_free<PART_NAME_DEF>>(
          system_charset_info, key_memory_Partition_share));

  List_iterator<partition_element> part_it(part_info->partitions);
  uint i = 0;
  do {
    partition_element *part_elem = part_it++;
    DBUG_ASSERT(part_elem->part_state == PART_NORMAL);
    if (part_elem->part_state == PART_NORMAL) {
      if (insert_partition_name_in_hash(part_elem->partition_name,
                                        i * num_subparts, false))
        goto err;
      if (part_info->is_sub_partitioned()) {
        List_iterator<partition_element> subpart_it(part_elem->subpartitions);
        partition_element *sub_elem;
        uint j = 0;
        do {
          sub_elem = subpart_it++;
          if (insert_partition_name_in_hash(sub_elem->partition_name,
                                            i * num_subparts + j, true))
            goto err;

        } while (++j < num_subparts);
      }
    }
  } while (++i < part_info->num_parts);

  for (const auto &key_and_value : *partition_name_hash) {
    PART_NAME_DEF *part_def = key_and_value.second.get();
    if (part_def->is_subpart == part_info->is_sub_partitioned()) {
      partition_names[part_def->part_id] = part_def->partition_name;
    }
  }

  DBUG_RETURN(false);
err:
  partition_name_hash.reset();
  my_free(partition_names);
  partition_names = NULL;

  DBUG_RETURN(true);
}

/**
  Insert a partition name in the partition_name_hash.

  @param name        Name of partition
  @param part_id     Partition id (number)
  @param is_subpart  Set if the name belongs to a subpartition

  @return Operation status
    @retval true   Failure
    @retval false  Success
*/

bool Partition_share::insert_partition_name_in_hash(const char *name,
                                                    uint part_id,
                                                    bool is_subpart) {
  PART_NAME_DEF *part_def;
  char *part_name;
  uint part_name_length;
  DBUG_ENTER("Partition_share::insert_partition_name_in_hash");
  /*
    Calculate and store the length here, to avoid doing it when
    searching the hash.
  */
  part_name_length = static_cast<uint>(strlen(name));
  /*
    Must use memory that lives as long as table_share.
    Freed in the Partition_share destructor.
    Since we use my_multi_malloc, then my_free(part_def) will also free
    part_name, as a part of my_hash_free.
  */
  if (!my_multi_malloc(key_memory_Partition_share, MY_WME, &part_def,
                       sizeof(PART_NAME_DEF), &part_name, part_name_length + 1,
                       NULL)) {
    DBUG_RETURN(true);
  }
  memcpy(part_name, name, part_name_length + 1);
  part_def->partition_name = pointer_cast<uchar *>(part_name);
  part_def->length = part_name_length;
  part_def->part_id = part_id;
  part_def->is_subpart = is_subpart;
  DBUG_RETURN(
      !partition_name_hash
           ->emplace(part_name, unique_ptr_my_free<PART_NAME_DEF>(part_def))
           .second);
}

const char *Partition_share::get_partition_name(size_t part_id) const {
  if (partition_names == NULL) {
    return NULL;
  }
  return reinterpret_cast<const char *>(partition_names[part_id]);
}

int Partition_handler::truncate_partition(dd::Table *table_def) {
  handler *file = get_handler();
  if (!file) {
    return HA_ERR_WRONG_COMMAND;
  }
  DBUG_ASSERT(file->table_share->tmp_table != NO_TMP_TABLE ||
              file->m_lock_type == F_WRLCK);
  file->mark_trx_read_write();
  return truncate_partition_low(table_def);
}

int Partition_handler::exchange_partition(const char *partition_path,
                                          const char *swap_table_path,
                                          uint part_id,
                                          dd::Table *part_table_def,
                                          dd::Table *swap_table_def) {
  handler *file = get_handler();
  if (!file) {
    return HA_ERR_WRONG_COMMAND;
  }
  DBUG_ASSERT(file->table_share->tmp_table != NO_TMP_TABLE ||
              file->m_lock_type != F_UNLCK);
  file->mark_trx_read_write();
  return exchange_partition_low(partition_path, swap_table_path, part_id,
                                part_table_def, swap_table_def);
}

/*
  Implementation of Partition_helper class.
*/
Partition_helper::Partition_helper(handler *main_handler)
    : m_handler(main_handler),
      m_part_info(),
      m_tot_parts(),
      m_last_part(),
      m_err_rec(),
      m_ordered(),
      m_ordered_scan_ongoing(),
      m_ordered_rec_buffer(),
      m_queue() {}

Partition_helper::~Partition_helper() {
  DBUG_ASSERT(m_ordered_rec_buffer == NULL);
  DBUG_ASSERT(m_key_not_found_partitions.bitmap == NULL);
}

/**
  Set partition info.

  To be called from Partition_handler.

  @param  part_info  Partition info to use.
  @param  early      True if called when part_info only created and parsed,
                     but not setup, checked or fixed.
  */
void Partition_helper::set_part_info_low(partition_info *part_info,
                                         bool early) {
  /*
    ha_partition will set m_tot_parts from the .par file during creating
    the new handler.
    And this call can be earlier than the partition_default_handling(),
    so get_tot_partitions() may return zero.
  */
  if (m_tot_parts == 0 && (m_part_info == NULL || !early)) {
    m_tot_parts = part_info->get_tot_partitions();
  }
  m_part_info = part_info;
  m_is_sub_partitioned = m_part_info->is_sub_partitioned();
}

/**
  Initialize the partitioning helper for use after the table is opened.

  @param part_share  Partitioning share (used for auto increment).

  @return Operation status.
    @retval false for success otherwise true.
*/

bool Partition_helper::open_partitioning(Partition_share *part_share) {
  m_table = get_table();
  DBUG_ASSERT(m_part_info == m_table->part_info);
  m_part_share = part_share;
  m_tot_parts = m_part_info->get_tot_partitions();
  if (bitmap_init(&m_key_not_found_partitions, NULL, m_tot_parts, false)) {
    return true;
  }
  bitmap_clear_all(&m_key_not_found_partitions);
  m_key_not_found = false;
  m_is_sub_partitioned = m_part_info->is_sub_partitioned();
  m_auto_increment_lock = false;
  m_auto_increment_safe_stmt_log_lock = false;
  m_pkey_is_clustered = m_handler->primary_key_is_clustered();
  m_part_spec.start_part = NOT_A_PARTITION_ID;
  m_part_spec.end_part = NOT_A_PARTITION_ID;
  m_index_scan_type = PARTITION_NO_INDEX_SCAN;
  m_start_key.key = NULL;
  m_start_key.length = 0;
  m_scan_value = 3;
  m_reverse_order = false;
  m_curr_key_info[0] = NULL;
  m_curr_key_info[1] = NULL;
  m_curr_key_info[2] = NULL;
  m_top_entry = NO_CURRENT_PART_ID;
  m_ref_usage = REF_NOT_USED;
  m_rec_length = m_table->s->reclength;
  return false;
}

void Partition_helper::close_partitioning() {
  bitmap_free(&m_key_not_found_partitions);
  DBUG_ASSERT(!m_ordered_rec_buffer);
  destroy_record_priority_queue();
}

void Partition_helper::lock_auto_increment() {
  /* lock already taken */
  if (m_auto_increment_safe_stmt_log_lock) return;
  DBUG_ASSERT(!m_auto_increment_lock);
  if (m_table->s->tmp_table == NO_TMP_TABLE) {
    m_auto_increment_lock = true;
    m_part_share->lock_auto_inc();
  }
}

/****************************************************************************
                MODULE change record
****************************************************************************/

/**
  Insert a row to the partitioned table.

  @param buf The row in MySQL Row Format.

  @return Operation status.
    @retval    0 Success
    @retval != 0 Error code
*/

int Partition_helper::ph_write_row(uchar *buf) {
  uint32 part_id;
  int error;
  longlong func_value;
  bool have_auto_increment =
      m_table->next_number_field && buf == m_table->record[0];
  THD *thd = get_thd();
  sql_mode_t saved_sql_mode = thd->variables.sql_mode;
  bool saved_auto_inc_field_not_null = m_table->auto_increment_field_not_null;
#ifndef DBUG_OFF
  my_bitmap_map *old_map;
#endif /* DBUG_OFF */
  DBUG_ENTER("Partition_helper::ph_write_row");
  DBUG_ASSERT(buf == m_table->record[0]);

  /*
    If we have an auto_increment column and we are writing a changed row
    or a new row, then update the auto_increment value in the record.
  */
  if (have_auto_increment) {
    error = m_handler->update_auto_increment();

    /*
      If we have failed to set the auto-increment value for this row,
      it is highly likely that we will not be able to insert it into
      the correct partition. We must check and fail if neccessary.
    */
    if (error) DBUG_RETURN(error);

    /*
      Don't allow generation of auto_increment value the partitions handler.
      If a partitions handler would change the value, then it might not
      match the partition any longer.
      This can occur if 'SET INSERT_ID = 0; INSERT (NULL)',
      So allow this by adding 'MODE_NO_AUTO_VALUE_ON_ZERO' to sql_mode.
      The partitions handler::next_insert_id must always be 0. Otherwise
      we need to forward release_auto_increment, or reset it for all
      partitions.
    */
    if (m_table->next_number_field->val_int() == 0) {
      m_table->auto_increment_field_not_null = true;
      thd->variables.sql_mode |= MODE_NO_AUTO_VALUE_ON_ZERO;
    }
  }

#ifndef DBUG_OFF
  /* Temporary mark the partitioning fields as readable. */
  old_map = dbug_tmp_use_all_columns(m_table, m_table->read_set);
#endif /* DBUG_OFF */

  error = m_part_info->get_partition_id(m_part_info, &part_id, &func_value);

#ifndef DBUG_OFF
  dbug_tmp_restore_column_map(m_table->read_set, old_map);
#endif /* DBUG_OFF */

  if (unlikely(error)) {
    m_part_info->err_value = func_value;
    goto exit;
  }
  if (!m_part_info->is_partition_locked(part_id)) {
    DBUG_PRINT("info", ("Write to non-locked partition %u (func_value: %ld)",
                        part_id, (long)func_value));
    error = HA_ERR_NOT_IN_LOCK_PARTITIONS;
    goto exit;
  }
  m_last_part = part_id;
  DBUG_PRINT("info", ("Insert in partition %d", part_id));

  error = write_row_in_part(part_id, buf);

  if (have_auto_increment && !m_table->s->next_number_keypart) {
    set_auto_increment_if_higher();
  }
exit:
  thd->variables.sql_mode = saved_sql_mode;
  m_table->auto_increment_field_not_null = saved_auto_inc_field_not_null;
  DBUG_RETURN(error);
}

/**
  Update an existing row in the partitioned table.

  Yes, update_row() does what you expect, it updates a row. old_data will
  have the previous row record in it, while new_data will have the newest
  data in it.
  Keep in mind that the server can do updates based on ordering if an
  ORDER BY clause was used. Consecutive ordering is not guaranteed.

  If the new record belongs to a different partition than the old record
  then it will be inserted into the new partition and deleted from the old.

  new_data is always record[0]
  old_data is always record[1]

  @param old_data  The old record in MySQL Row Format.
  @param new_data  The new record in MySQL Row Format.
  @param lookup_rows Indicator for TokuDB read free replication.

  @return Operation status.
    @retval    0 Success
    @retval != 0 Error code
*/

<<<<<<< HEAD
int Partition_helper::ph_update_row(const uchar *old_data, uchar *new_data) {
=======
int Partition_helper::ph_update_row(const uchar *old_data, uchar *new_data,
                                    bool lookup_rows)
{
>>>>>>> 333b4508
  uint32 new_part_id, old_part_id;
  int error = 0;
  longlong func_value;
  DBUG_ENTER("Partition_helper::ph_update_row");
  m_err_rec = NULL;

  // Need to read partition-related columns, to locate the row's partition:
  DBUG_ASSERT(
      bitmap_is_subset(&m_part_info->full_part_field_set, m_table->read_set));
  if ((error = get_parts_for_update(old_data, new_data, m_table->record[0],
                                    m_part_info, &old_part_id, &new_part_id,
                                    &func_value))) {
    DBUG_RETURN(error);
  }
  if (!bitmap_is_set(&(m_part_info->lock_partitions), new_part_id)) {
    error = HA_ERR_NOT_IN_LOCK_PARTITIONS;
    DBUG_RETURN(error);
  }

  /*
    The protocol for updating a row is:
    1) position the handler (cursor) on the row to be updated,
       either through the last read row (rnd or index) or by rnd_pos.
    2) call update_row with both old and new full records as arguments.

    This means that m_last_part should already be set to actual partition
    where the row was read from. And if that is not the same as the
    calculated part_id we found a misplaced row, we return an error to
    notify the user that something is broken in the row distribution
    between partitions! Since we don't check all rows on read, we return an
    error instead of correcting m_last_part, to make the user aware of the
    problem!

    For TokuDB Read-Free-Replication optimization, there is no need to do
    a read before update(row lookup is omitted), so m_last_part is not
    necessarily same with old_part_id.

    Notice that HA_READ_BEFORE_WRITE_REMOVAL does not require this protocol,
    so this is not supported for this engine.
  */
<<<<<<< HEAD
  if (old_part_id != m_last_part) {
    m_err_rec = old_data;
=======
  if (old_part_id != m_last_part && lookup_rows)
  {
    m_err_rec= old_data;
>>>>>>> 333b4508
    DBUG_RETURN(HA_ERR_ROW_IN_WRONG_PARTITION);
  }

  m_last_part = new_part_id;
  if (new_part_id == old_part_id) {
    DBUG_PRINT("info", ("Update in partition %d", new_part_id));
    error = update_row_in_part(new_part_id, old_data, new_data);
  } else {
    Field *saved_next_number_field = m_table->next_number_field;
    /*
      Don't allow generation of auto_increment value for update.
      table->next_number_field is never set on UPDATE.
      But is set for INSERT ... ON DUPLICATE KEY UPDATE,
      and since update_row() does not generate or update an auto_inc value,
      we cannot have next_number_field set when moving a row
      to another partition with write_row(), since that could
      generate/update the auto_inc value.
      This gives the same behavior for partitioned vs non partitioned tables.
    */
    m_table->next_number_field = NULL;
    DBUG_PRINT("info", ("Update from partition %d to partition %d", old_part_id,
                        new_part_id));
    error = write_row_in_part(new_part_id, new_data);
    m_table->next_number_field = saved_next_number_field;
    if (!error) {
      error = delete_row_in_part(old_part_id, old_data);
    }
  }

  /*
    if updating an auto_increment column, update
    m_part_share->next_auto_inc_val if needed.
    (not to be used if auto_increment on secondary field in a multi-column
    index)
    mysql_update does not set table->next_number_field, so we use
    table->found_next_number_field instead.
    Also checking that the field is marked in the write set.
  */
  if (m_table->found_next_number_field && new_data == m_table->record[0] &&
      !m_table->s->next_number_keypart &&
      bitmap_is_set(m_table->write_set,
                    m_table->found_next_number_field->field_index)) {
    set_auto_increment_if_higher();
  }
  DBUG_RETURN(error);
}

/**
  Delete an existing row in the partitioned table.

  This will delete a row. buf will contain a copy of the row to be deleted.
  The server will call this right after the current row has been read
  (from either a previous rnd_xxx() or index_xxx() call).
  If you keep a pointer to the last row or can access a primary key it will
  make doing the deletion quite a bit easier.
  Keep in mind that the server does no guarentee consecutive deletions.
  ORDER BY clauses can be used.

  buf is either record[0] or record[1]

  @param buf  The record in MySQL Row Format.
  @param lookup_rows Indicator for TokuDB read free replication.

  @return Operation status.
    @retval    0 Success
    @retval != 0 Error code
*/

<<<<<<< HEAD
int Partition_helper::ph_delete_row(const uchar *buf) {
=======
int Partition_helper::ph_delete_row(const uchar *buf, bool lookup_rows)
{
>>>>>>> 333b4508
  int error;
  uint part_id;
  DBUG_ENTER("Partition_helper::ph_delete_row");
  m_err_rec = NULL;

  DBUG_ASSERT(
      bitmap_is_subset(&m_part_info->full_part_field_set, m_table->read_set));
  if ((error = get_part_for_delete(buf, m_table->record[0], m_part_info,
                                   &part_id))) {
    DBUG_RETURN(error);
  }
  if (!m_part_info->is_partition_locked(part_id)) {
    DBUG_RETURN(HA_ERR_NOT_IN_LOCK_PARTITIONS);
  }

  /*
    The protocol for deleting a row is:
    1) position the handler (cursor) on the row to be deleted,
       either through the last read row (rnd or index) or by rnd_pos.
    2) call delete_row with the full record as argument.

    This means that m_last_part should already be set to actual partition
    where the row was read from. And if that is not the same as the
    calculated part_id we found a misplaced row, we return an error to
    notify the user that something is broken in the row distribution
    between partitions! Since we don't check all rows on read, we return an
    error instead of forwarding the delete to the correct (m_last_part)
    partition!

    For TokuDB Read-Free-Replication optimization, there is no need to do
    a read before delete(row lookup is omitted), so m_last_part is not
    necessarily same with part_id.

    Notice that HA_READ_BEFORE_WRITE_REMOVAL does not require this protocol,
    so this is not supported for this engine.

    TODO: change the assert in InnoDB into an error instead and make this one
    an assert instead and remove the get_part_for_delete()!
  */
<<<<<<< HEAD
  if (part_id != m_last_part) {
    m_err_rec = buf;
=======
  if (part_id != m_last_part && lookup_rows)
  {
    m_err_rec= buf;
>>>>>>> 333b4508
    DBUG_RETURN(HA_ERR_ROW_IN_WRONG_PARTITION);
  }
  /* Should never call delete_row on a partition which is not read */
  DBUG_ASSERT(m_part_info->is_partition_used(part_id));

  m_last_part = part_id;
  error = delete_row_in_part(part_id, buf);
  DBUG_RETURN(error);
}

/**
  Get a range of auto increment values.

  Can only be used if the auto increment field is the first field in an index.

  This method is called by update_auto_increment which in turn is called
  by the individual handlers as part of write_row. We use the
  part_share->next_auto_inc_val, or search all
  partitions for the highest auto_increment_value if not initialized or
  if auto_increment field is a secondary part of a key, we must search
  every partition when holding a mutex to be sure of correctness.

  @param[in]   increment           Increment value.
  @param[in]   nb_desired_values   Number of desired values.
  @param[out]  first_value         First auto inc value reserved
                                      or MAX if failure.
  @param[out]  nb_reserved_values  Number of values reserved.
*/

void Partition_helper ::get_auto_increment_first_field(
    ulonglong increment, ulonglong nb_desired_values, ulonglong *first_value,
    ulonglong *nb_reserved_values) {
  THD *thd = get_thd();
  DBUG_ENTER("Partition_helper::get_auto_increment_first_field");
  DBUG_PRINT("info",
             ("inc: %lu desired_values: %lu first_value: %lu", (ulong)increment,
              (ulong)nb_desired_values, (ulong)*first_value));
  DBUG_ASSERT(increment && nb_desired_values);
  /*
    next_number_keypart is != 0 if the auto_increment column is a secondary
    column in the index (it is allowed in MyISAM)
  */
  DBUG_ASSERT(m_table->s->next_number_keypart == 0);
  *first_value = 0;

  /*
    Get a lock for handling the auto_increment in part_share
    for avoiding two concurrent statements getting the same number.
  */
  lock_auto_increment();

  /* Initialize if not already done. */
  if (!m_part_share->auto_inc_initialized) {
    initialize_auto_increment(false);
  }

  /*
    In a multi-row insert statement like INSERT SELECT and LOAD DATA
    where the number of candidate rows to insert is not known in advance
    we must hold a lock/mutex for the whole statement if we have statement
    based replication. Because the statement-based binary log contains
    only the first generated value used by the statement, and slaves assumes
    all other generated values used by this statement were consecutive to
    this first one, we must exclusively lock the generator until the statement
    is done.
  */
  int binlog_format = thd_binlog_format(thd);
  if (!m_auto_increment_safe_stmt_log_lock &&
      thd->lex->sql_command != SQLCOM_INSERT &&
      binlog_format != BINLOG_FORMAT_UNSPEC &&
      binlog_format != BINLOG_FORMAT_ROW) {
    DBUG_PRINT("info", ("locking auto_increment_safe_stmt_log_lock"));
    m_auto_increment_safe_stmt_log_lock = true;
  }

  /* this gets corrected (for offset/increment) in update_auto_increment */
  *first_value = m_part_share->next_auto_inc_val;
  m_part_share->next_auto_inc_val += nb_desired_values * increment;
  if (m_part_share->next_auto_inc_val < *first_value) {
    /* Overflow, set to max. */
    m_part_share->next_auto_inc_val = ULLONG_MAX;
  }

  unlock_auto_increment();
  DBUG_PRINT("info", ("*first_value: %lu", (ulong)*first_value));
  *nb_reserved_values = nb_desired_values;
  DBUG_VOID_RETURN;
}

inline void Partition_helper::set_auto_increment_if_higher() {
  Field_num *field = static_cast<Field_num *>(m_table->found_next_number_field);
  ulonglong nr =
      (field->unsigned_flag || field->val_int() > 0) ? field->val_int() : 0;
  lock_auto_increment();
  if (!m_part_share->auto_inc_initialized) {
    initialize_auto_increment(false);
  }
  /* must hold the mutex when looking/changing m_part_share. */
  if (nr >= m_part_share->next_auto_inc_val) {
    m_part_share->next_auto_inc_val = nr + 1;
  }
  unlock_auto_increment();
  save_auto_increment(nr);
}

void Partition_helper::ph_release_auto_increment() {
  DBUG_ENTER("Partition_helper::ph_release_auto_increment");

  if (m_table->s->next_number_keypart) {
    release_auto_increment_all_parts();
  } else if (m_handler->next_insert_id) {
    ulonglong max_reserved = m_handler->auto_inc_interval_for_cur_row.maximum();
    lock_auto_increment();
    m_part_share->release_auto_inc_if_possible(
        get_thd(), m_table->s, m_handler->next_insert_id, max_reserved);
    DBUG_PRINT("info", ("part_share->next_auto_inc_val: %lu",
                        (ulong)m_part_share->next_auto_inc_val));

    /* Unlock the multi row statement lock taken in get_auto_increment */
    if (m_auto_increment_safe_stmt_log_lock) {
      m_auto_increment_safe_stmt_log_lock = false;
      DBUG_PRINT("info", ("unlocking auto_increment_safe_stmt_log_lock"));
    }

    unlock_auto_increment();
  }
  DBUG_VOID_RETURN;
}

/**
  Calculate key hash value from an null terminated array of fields.
  Support function for KEY partitioning.

  @param field_array   An array of the fields in KEY partitioning

  @return hash_value calculated

  @note Uses the hash function on the character set of the field.
  Integer and floating point fields use the binary character set by default.
*/

uint32 Partition_helper::ph_calculate_key_hash_value(Field **field_array) {
  ulong nr1 = 1;
  ulong nr2 = 4;
  bool use_51_hash = (*field_array)->table->part_info->key_algorithm ==
                     enum_key_algorithm::KEY_ALGORITHM_51;

  do {
    Field *field = *field_array;
    if (use_51_hash) {
      switch (field->real_type()) {
        case MYSQL_TYPE_TINY:
        case MYSQL_TYPE_SHORT:
        case MYSQL_TYPE_LONG:
        case MYSQL_TYPE_FLOAT:
        case MYSQL_TYPE_DOUBLE:
        case MYSQL_TYPE_NEWDECIMAL:
        case MYSQL_TYPE_TIMESTAMP:
        case MYSQL_TYPE_LONGLONG:
        case MYSQL_TYPE_INT24:
        case MYSQL_TYPE_TIME:
        case MYSQL_TYPE_DATETIME:
        case MYSQL_TYPE_YEAR:
        case MYSQL_TYPE_NEWDATE: {
          if (field->is_null()) {
            nr1 ^= (nr1 << 1) | 1;
            continue;
          }
          /* Force this to my_hash_sort_bin, which was used in 5.1! */
          uint len = field->pack_length();
          my_charset_bin.coll->hash_sort(&my_charset_bin, field->ptr, len, &nr1,
                                         &nr2);
          /* Done with this field, continue with next one. */
          continue;
        }
        case MYSQL_TYPE_STRING:
        case MYSQL_TYPE_VARCHAR:
        case MYSQL_TYPE_BIT:
          /* Not affected, same in 5.1 and 5.5 */
          break;
        /*
          ENUM/SET uses my_hash_sort_simple in 5.1 (i.e. my_charset_latin1)
          and my_hash_sort_bin in 5.5!
        */
        case MYSQL_TYPE_ENUM:
        case MYSQL_TYPE_SET: {
          if (field->is_null()) {
            nr1 ^= (nr1 << 1) | 1;
            continue;
          }
          /* Force this to my_hash_sort_bin, which was used in 5.1! */
          uint len = field->pack_length();
          my_charset_latin1.coll->hash_sort(&my_charset_latin1, field->ptr, len,
                                            &nr1, &nr2);
          continue;
        }
        /* New types in mysql-5.6. */
        case MYSQL_TYPE_DATETIME2:
        case MYSQL_TYPE_TIME2:
        case MYSQL_TYPE_TIMESTAMP2:
          /* Not affected, 5.6+ only! */
          break;

        /* These types should not be allowed for partitioning! */
        case MYSQL_TYPE_NULL:
        case MYSQL_TYPE_DECIMAL:
        case MYSQL_TYPE_DATE:
        case MYSQL_TYPE_TINY_BLOB:
        case MYSQL_TYPE_MEDIUM_BLOB:
        case MYSQL_TYPE_LONG_BLOB:
        case MYSQL_TYPE_BLOB:
        case MYSQL_TYPE_VAR_STRING:
        case MYSQL_TYPE_GEOMETRY:
          /* fall through. */
        default:
          DBUG_ASSERT(0);  // New type?
                           /* Fall through for default hashing (5.5). */
      }
      /* fall through, use collation based hashing. */
    }
    field->hash(&nr1, &nr2);
  } while (*(++field_array));
  return (uint32)nr1;
}

bool Partition_helper::print_partition_error(int error) {
  THD *thd = get_thd();
  DBUG_ENTER("Partition_helper::print_partition_error");

  /* Should probably look for my own errors first */
  DBUG_PRINT("enter", ("error: %d", error));

  if ((error == HA_ERR_NO_PARTITION_FOUND) &&
      (thd->lex->alter_info == NULL ||
       !(thd->lex->alter_info->flags & Alter_info::ALTER_TRUNCATE_PARTITION))) {
    m_part_info->print_no_partition_found(thd, m_table);
    // print_no_partition_found() reports an error, so we can just return here.
    DBUG_RETURN(false);
  } else if (error == HA_ERR_ROW_IN_WRONG_PARTITION) {
    /*
      Should only happen on DELETE or UPDATE!
      Or in ALTER TABLE REBUILD/REORGANIZE where there are a misplaced
      row that needed to move to an old partition (not in the given set).
    */
    DBUG_ASSERT(thd_sql_command(thd) == SQLCOM_DELETE ||
                thd_sql_command(thd) == SQLCOM_DELETE_MULTI ||
                thd_sql_command(thd) == SQLCOM_UPDATE ||
                thd_sql_command(thd) == SQLCOM_UPDATE_MULTI ||
                thd_sql_command(thd) == SQLCOM_ALTER_TABLE);
    DBUG_ASSERT(m_err_rec);
    if (m_err_rec) {
      size_t max_length;
      char buf[MAX_KEY_LENGTH];
      String str(buf, sizeof(buf), system_charset_info);
      uint32 part_id;
      DBUG_ASSERT(m_last_part < m_tot_parts);
      str.length(0);
      if (thd_sql_command(thd) == SQLCOM_ALTER_TABLE) {
        str.append("from REBUILD/REORGANIZED partition: ");
        str.append_ulonglong(m_last_part);
        str.append(" to non included partition (new definition): ");
      } else {
        str.append_ulonglong(m_last_part);
        str.append(". Correct is ");
      }
      if (get_part_for_delete(m_err_rec, m_table->record[0], m_part_info,
                              &part_id)) {
        str.append("?");
      } else {
        str.append_ulonglong(part_id);
      }
      append_row_to_str(str, m_err_rec, m_table);

      /* Log this error, so the DBA can notice it and fix it! */
      LogErr(ERROR_LEVEL, ER_ROW_IN_WRONG_PARTITION_PLEASE_REPAIR,
             m_table->s->table_name.str, str.c_ptr_safe());

      max_length =
          (MYSQL_ERRMSG_SIZE - strlen(ER_THD(thd, ER_ROW_IN_WRONG_PARTITION)));
      if (str.length() >= max_length) {
        str.length(max_length - 4);
        str.append(STRING_WITH_LEN("..."));
      }
      my_error(ER_ROW_IN_WRONG_PARTITION, MYF(0), str.c_ptr_safe());
      m_err_rec = NULL;
      DBUG_RETURN(false);
    }
  }

  DBUG_RETURN(true);
}

void Partition_helper::prepare_change_partitions() {
  List_iterator<partition_element> part_it(m_part_info->partitions);
  uint num_subparts =
      m_part_info->is_sub_partitioned() ? m_part_info->num_subparts : 1;
  uint temp_partitions = m_part_info->temp_partitions.elements;
  bool first = true;
  uint i = 0;
  partition_element *part_elem;

  /*
    Use the read_partitions bitmap for reorganized partitions,
    i.e. what to copy.
  */
  bitmap_clear_all(&m_part_info->read_partitions);

  while ((part_elem = part_it++) != NULL) {
    if (part_elem->part_state == PART_CHANGED ||
        part_elem->part_state == PART_REORGED_DROPPED) {
      for (uint sp = 0; sp < num_subparts; sp++) {
        bitmap_set_bit(&m_part_info->read_partitions, i * num_subparts + sp);
      }
      DBUG_ASSERT(first);
    } else if (first && temp_partitions &&
               part_elem->part_state == PART_TO_BE_ADDED) {
      /*
        When doing an ALTER TABLE REORGANIZE PARTITION a number of
        partitions is to be reorganized into a set of new partitions.
        The reorganized partitions are in this case in the temp_partitions
        list. We mark all of them in one batch and thus we only do this
        until we find the first partition with state PART_TO_BE_ADDED
        since this is where the new partitions go in and where the old
        ones used to be.
      */
      first = false;
      DBUG_ASSERT(((i * num_subparts) + temp_partitions * num_subparts) <=
                  m_tot_parts);
      for (uint sp = 0; sp < temp_partitions * num_subparts; sp++) {
        bitmap_set_bit(&m_part_info->read_partitions, i * num_subparts + sp);
      }
    }

    ++i;
  }
}

/**
  Copy partitions as part of ALTER TABLE of partitions.

  SE and prepare_change_partitions has done all the preparations,
  now it is time to actually copy the data from the reorganized
  partitions to the new partitions.

  @param[out] deleted  Number of records deleted.

  @return Operation status
    @retval  0  Success
    @retval >0  Error code
*/

int Partition_helper::copy_partitions(ulonglong *const deleted) {
  uint new_part = 0;
  int result = 0;
  longlong func_value;
  DBUG_ENTER("Partition_helper::copy_partitions");

  if (m_part_info->linear_hash_ind) {
    if (m_part_info->part_type == partition_type::HASH)
      set_linear_hash_mask(m_part_info, m_part_info->num_parts);
    else
      set_linear_hash_mask(m_part_info, m_part_info->num_subparts);
  }

  /*
    m_part_info->read_partitions bitmap is setup for all the reorganized
    partitions to be copied. So we can use the normal handler rnd interface
    for reading.
  */
  if ((result = m_handler->ha_rnd_init(1))) {
    DBUG_RETURN(result);
  }
  while (true) {
    if ((result = m_handler->ha_rnd_next(m_table->record[0]))) {
      if (result == HA_ERR_RECORD_DELETED) continue;  // Probably MyISAM
      if (result != HA_ERR_END_OF_FILE) goto error;
      /*
        End-of-file reached, break out to end the copy process.
      */
      break;
    }
    /* Found record to insert into new handler */
    if (m_part_info->get_partition_id(m_part_info, &new_part, &func_value)) {
      /*
        This record is in the original table but will not be in the new
        table since it doesn't fit into any partition any longer due to
        changed partitioning ranges or list values.
      */
      (*deleted)++;
    } else {
      if ((result = write_row_in_new_part(new_part))) {
        goto error;
      }
    }
  }
  m_handler->ha_rnd_end();
  DBUG_RETURN(false);
error:
  m_handler->ha_rnd_end();
  DBUG_RETURN(result);
}

/**
  Check/fix misplaced rows.

  @param read_part_id  Partition to check/fix.
  @param repair   If true, move misplaced rows to correct partition.

  @return Operation status.
    @retval    0  Success
    @retval != 0  Error
*/

int Partition_helper::check_misplaced_rows(uint read_part_id, bool repair) {
  int result = 0;
  THD *thd = get_thd();
  bool ignore = thd->lex->is_ignore();
  uint32 correct_part_id;
  longlong func_value;
  ha_rows num_misplaced_rows = 0;
  ha_rows num_deleted_rows = 0;

  DBUG_ENTER("Partition_helper::check_misplaced_rows");

  if (repair) {
    /* We must read the full row, if we need to move it! */
    bitmap_set_all(m_table->read_set);
    bitmap_set_all(m_table->write_set);
  } else {
    /* Only need to read the partitioning fields. */
    bitmap_union(m_table->read_set, &m_part_info->full_part_field_set);
    /* Fill the base columns of virtual generated columns if necessary */
    for (Field **ptr = m_part_info->full_part_field_array; *ptr; ptr++) {
      if ((*ptr)->is_virtual_gcol()) m_table->mark_gcol_in_maps(*ptr);
    }
  }

  if ((result = rnd_init_in_part(read_part_id, true))) DBUG_RETURN(result);

  while (true) {
    if ((result = ph_rnd_next_in_part(read_part_id, m_table->record[0]))) {
      if (result == HA_ERR_RECORD_DELETED) continue;
      if (result != HA_ERR_END_OF_FILE) break;

      if (num_misplaced_rows > 0) {
        if (repair) {
          if (num_deleted_rows > 0) {
            print_admin_msg(thd, MI_MAX_MSG_BUF, "warning", m_table->s->db.str,
                            m_table->alias, opt_op_name[REPAIR_PARTS],
                            "Moved %lld misplaced rows, deleted %lld rows",
                            num_misplaced_rows - num_deleted_rows,
                            num_deleted_rows);
          } else {
            print_admin_msg(thd, MI_MAX_MSG_BUF, "warning", m_table->s->db.str,
                            m_table->alias, opt_op_name[REPAIR_PARTS],
                            "Moved %lld misplaced rows", num_misplaced_rows);
          }
        } else {
          print_admin_msg(thd, MI_MAX_MSG_BUF, "error", m_table->s->db.str,
                          m_table->alias, opt_op_name[CHECK_PARTS],
                          "Found %lld misplaced rows in partition %u",
                          num_misplaced_rows, read_part_id);
        }
      }
      /* End-of-file reached, all rows are now OK, reset result and break. */
      result = 0;
      break;
    }

    result = m_part_info->get_partition_id(m_part_info, &correct_part_id,
                                           &func_value);
    // TODO: Add code to delete rows not matching any partition.
    if (result) break;

    if (correct_part_id != read_part_id) {
      num_misplaced_rows++;
      m_err_rec = NULL;
      if (!repair) {
        /* Check. */
        result = HA_ADMIN_NEEDS_UPGRADE;
        char buf[MAX_KEY_LENGTH];
        String str(buf, sizeof(buf), system_charset_info);
        str.length(0);
        append_row_to_str(str, m_err_rec, m_table);
        print_admin_msg(thd, MI_MAX_MSG_BUF, "error", m_table->s->db.str,
                        m_table->alias, opt_op_name[CHECK_PARTS],
                        "Found a misplaced row"
                        " in part %d should be in part %d:\n%s",
                        read_part_id, correct_part_id, str.c_ptr_safe());
        /* Break on first misplaced row, unless ignore is given! */
        if (!ignore) break;
      } else {
        DBUG_PRINT("info", ("Moving row from partition %d to %d", read_part_id,
                            correct_part_id));

        /*
          Insert row into correct partition. Notice that there are no commit
          for every N row, so the repair will be one large transaction!
        */
        if ((result = write_row_in_part(correct_part_id, m_table->record[0]))) {
          /*
            We have failed to insert a row, it might have been a duplicate!
          */
          char buf[MAX_KEY_LENGTH];
          String str(buf, sizeof(buf), system_charset_info);
          str.length(0);
          if (result == HA_ERR_FOUND_DUPP_KEY) {
            if (ignore) {
              str.append("Duplicate key found, deleting the record:\n");
              num_deleted_rows++;
            } else {
              str.append(
                  "Duplicate key found, "
                  "please update or delete the record:\n");
              result = HA_ADMIN_CORRUPT;
            }
          }
          append_row_to_str(str, m_err_rec, m_table);

          /*
            If the engine supports transactions, the failure will be
            rollbacked.
          */
          if (!m_handler->has_transactions() || ignore ||
              result == HA_ADMIN_CORRUPT) {
            /* Log this error, so the DBA can notice it and fix it! */
            LogErr(ERROR_LEVEL, ER_WRITE_ROW_TO_PARTITION_FAILED,
                   m_table->s->table_name.str, read_part_id, correct_part_id,
                   str.c_ptr_safe());
          }
          print_admin_msg(thd, MI_MAX_MSG_BUF, "error", m_table->s->db.str,
                          m_table->alias, opt_op_name[REPAIR_PARTS],
                          "Failed to move/insert a row"
                          " from part %d into part %d:\n%s",
                          read_part_id, correct_part_id, str.c_ptr_safe());
          if (!ignore || result != HA_ERR_FOUND_DUPP_KEY) break;
        }

        /* Delete row from wrong partition. */
        if ((result = delete_row_in_part(read_part_id, m_table->record[0]))) {
          result = HA_ADMIN_CORRUPT;
          if (m_handler->has_transactions()) break;
          /*
            We have introduced a duplicate, since we failed to remove it
            from the wrong partition.
          */
          char buf[MAX_KEY_LENGTH];
          String str(buf, sizeof(buf), system_charset_info);
          str.length(0);
          append_row_to_str(str, m_err_rec, m_table);

          /* Log this error, so the DBA can notice it and fix it! */
          LogErr(ERROR_LEVEL,
                 ER_PARTITION_MOVE_CREATED_DUPLICATE_ROW_PLEASE_FIX,
                 m_table->s->table_name.str, read_part_id, result,
                 correct_part_id, str.c_ptr_safe());
          break;
        }
      }
    }
  }

  int tmp_result = rnd_end_in_part(read_part_id, true);
  DBUG_RETURN(result ? result : tmp_result);
}

/**
  Read next row during full partition scan (scan in random row order).

  This function can evaluate the virtual generated columns. If virtual
  generated columns are involved, you should not call rnd_next_in_part
  directly but this one.

  @param         part_id  Partition to read from.
  @param[in,out] buf      buffer that should be filled with data.

  @return Operation status.
    @retval    0  Success
    @retval != 0  Error code
*/

int Partition_helper::ph_rnd_next_in_part(uint part_id, uchar *buf) {
  int result = rnd_next_in_part(part_id, buf);

  if (!result && m_table->has_gcol())
    result = update_generated_read_fields(buf, m_table);

  return result;
}

/** Set used partitions bitmap from Alter_info.

  @return false if success else true.
*/

bool Partition_helper::set_altered_partitions() {
  Alter_info *const alter_info = get_thd()->lex->alter_info;

  DBUG_ASSERT(alter_info != nullptr);

  if ((alter_info->flags & Alter_info::ALTER_ADMIN_PARTITION) == 0 ||
      (alter_info->flags & Alter_info::ALTER_ALL_PARTITION)) {
    /*
      Full table command, not ALTER TABLE t <cmd> PARTITION <partition list>.
      All partitions are already set, so do nothing.
    */
    return false;
  }
  return m_part_info->set_read_partitions(&alter_info->partition_names);
}

/**
  Print a message row formatted for ANALYZE/CHECK/OPTIMIZE/REPAIR TABLE.

  Modeled after mi_check_print_msg.

  @param thd         Thread context.
  @param len         Needed length for message buffer.
  @param msg_type    Message type.
  @param db_name     Database name.
  @param table_name  Table name.
  @param op_name     Operation name.
  @param fmt         Message (in printf format with additional arguments).

  @return Operation status.
    @retval false for success else true.
*/

bool Partition_helper::print_admin_msg(THD *thd, uint len, const char *msg_type,
                                       const char *db_name,
                                       const char *table_name,
                                       const char *op_name, const char *fmt,
                                       ...) {
  va_list args;
  Protocol *protocol = thd->get_protocol();
  uint length;
  size_t msg_length;
  char name[NAME_LEN * 2 + 2];
  char *msgbuf;
  bool error = true;

  if (!(msgbuf = (char *)my_malloc(key_memory_Partition_admin, len, MYF(0))))
    return true;
  va_start(args, fmt);
  msg_length = vsnprintf(msgbuf, len, fmt, args);
  va_end(args);
  if (msg_length >= (len - 1)) goto err;
  msgbuf[len - 1] = 0;  // healthy paranoia

  if (!thd->get_protocol()->connection_alive()) {
    LogErr(ERROR_LEVEL, ER_PARTITION_HANDLER_ADMIN_MSG, msgbuf);
    goto err;
  }

  length = (uint)(strxmov(name, db_name, ".", table_name, NullS) - name);
  /*
     TODO: switch from protocol to push_warning here. The main reason we didn't
     it yet is parallel repair. Due to following trace:
     mi_check_print_msg/push_warning/sql_alloc/my_pthread_getspecific_ptr.

     Also we likely need to lock mutex here (in both cases with protocol and
     push_warning).
  */
  DBUG_PRINT("info", ("print_admin_msg:  %s, %s, %s, %s", name, op_name,
                      msg_type, msgbuf));
  protocol->start_row();
  protocol->store(name, length, system_charset_info);
  protocol->store(op_name, system_charset_info);
  protocol->store(msg_type, system_charset_info);
  protocol->store(msgbuf, msg_length, system_charset_info);
  if (protocol->end_row()) {
    LogErr(ERROR_LEVEL, ER_MY_NET_WRITE_FAILED_FALLING_BACK_ON_STDERR, msgbuf);
    goto err;
  }
  error = false;
err:
  my_free(msgbuf);
  return error;
}

/**
  Set table->read_set taking partitioning expressions into account.
*/

inline void Partition_helper::set_partition_read_set() {
  /*
    For operations that may need to change data, we may need to extend
    read_set.
  */
  if (m_handler->get_lock_type() == F_WRLCK) {
    /*
      If write_set contains any of the fields used in partition and
      subpartition expression, we need to set all bits in read_set because
      the row may need to be inserted in a different [sub]partition. In
      other words update_row() can be converted into write_row(), which
      requires a complete record.
    */
    if (bitmap_is_overlapping(&m_part_info->full_part_field_set,
                              m_table->write_set)) {
      bitmap_set_all(m_table->read_set);
    } else {
      /*
        Some handlers only read fields as specified by the bitmap for the
        read set. For partitioned handlers we always require that the
        fields of the partition functions are read such that we can
        calculate the partition id to place updated and deleted records.
      */
      bitmap_union(m_table->read_set, &m_part_info->full_part_field_set);
      /* Fill the base columns of virtual generated columns if necessary */
      for (Field **ptr = m_part_info->full_part_field_array; *ptr; ptr++) {
        if ((*ptr)->is_virtual_gcol()) m_table->mark_gcol_in_maps(*ptr);
      }
    }
    // Mark virtual generated columns writable. This test should be consistent
    // with the one in update_generated_read_fields().
    for (Field **vf = m_table->vfield; vf && *vf; vf++) {
      if ((*vf)->is_virtual_gcol() &&
          bitmap_is_set(m_table->read_set, (*vf)->field_index))
        bitmap_set_bit(m_table->write_set, (*vf)->field_index);
    }
  }
}

/****************************************************************************
                MODULE full table scan
****************************************************************************/

/**
  Initialize engine for random reads.

  rnd_init() is called when the server wants the storage engine to do a
  table scan or when the server wants to access data through rnd_pos.

  When scan is used we will scan one handler partition at a time.
  When preparing for rnd_pos we will initialize all handler partitions.
  No extra cache handling is needed when scanning is not performed.

  Before initializing we will call rnd_end to ensure that we clean up from
  any previous incarnation of a table scan.

  @param scan  false for initialize for random reads through rnd_pos()
               true for initialize for random scan through rnd_next().

  @return Operation status.
    @retval    0  Success
    @retval != 0  Error code
*/

int Partition_helper::ph_rnd_init(bool scan) {
  int error;
  uint i = 0;
  uint part_id;
  DBUG_ENTER("Partition_helper::ph_rnd_init");

  set_partition_read_set();

  /* Now we see what the index of our first important partition is */
  DBUG_PRINT("info", ("m_part_info->read_partitions: %p",
                      m_part_info->read_partitions.bitmap));
  part_id = m_part_info->get_first_used_partition();
  DBUG_PRINT("info", ("m_part_spec.start_part %d", part_id));

  if (MY_BIT_NONE == part_id) {
    error = 0;
    goto err1;
  }

  DBUG_PRINT("info", ("rnd_init on partition %d", part_id));
  if (scan) {
    /* A scan can be restarted without rnd_end() in between! */
    if (m_scan_value == 1 && m_part_spec.start_part != NOT_A_PARTITION_ID) {
      /* End previous scan on partition before restart. */
      if ((error = rnd_end_in_part(m_part_spec.start_part, scan))) {
        DBUG_RETURN(error);
      }
    }
    m_scan_value = 1;
    if ((error = rnd_init_in_part(part_id, scan))) goto err;
  } else {
    m_scan_value = 0;
    for (i = part_id; i < MY_BIT_NONE;
         i = m_part_info->get_next_used_partition(i)) {
      if ((error = rnd_init_in_part(i, scan))) goto err;
    }
  }
  m_part_spec.start_part = part_id;
  m_part_spec.end_part = m_tot_parts - 1;
  DBUG_PRINT("info", ("m_scan_value=%d", m_scan_value));
  DBUG_RETURN(0);

err:
  /* Call rnd_end for all previously initialized partitions. */
  for (; part_id < i; part_id = m_part_info->get_next_used_partition(part_id)) {
    rnd_end_in_part(part_id, scan);
  }
err1:
  m_scan_value = 2;
  m_part_spec.start_part = NO_CURRENT_PART_ID;
  DBUG_RETURN(error);
}

/**
  End of a table scan.

  @return Operation status.
    @retval    0  Success
    @retval != 0  Error code
*/

int Partition_helper::ph_rnd_end() {
  int error = 0;
  DBUG_ENTER("Partition_helper::ph_rnd_end");
  switch (m_scan_value) {
    case 3:  // Error
      DBUG_ASSERT(0);
      /* fall through. */
    case 2:  // Error
      break;
    case 1:
      if (NO_CURRENT_PART_ID != m_part_spec.start_part)  // Table scan
      {
        error = rnd_end_in_part(m_part_spec.start_part, true);
      }
      break;
    case 0:
      uint i;
      for (i = m_part_info->get_first_used_partition(); i < MY_BIT_NONE;
           i = m_part_info->get_next_used_partition(i)) {
        int part_error;
        part_error = rnd_end_in_part(i, false);
        if (part_error && !error) {
          error = part_error;
        }
      }
      break;
  }
  m_scan_value = 3;
  m_part_spec.start_part = NO_CURRENT_PART_ID;
  DBUG_RETURN(error);
}

/**
  Read next row during full table scan (scan in random row order).

  This is called for each row of the table scan. When you run out of records
  you should return HA_ERR_END_OF_FILE.
  The Field structure for the table is the key to getting data into buf
  in a manner that will allow the server to understand it.

  @param[out] buf  buffer that should be filled with data.

  @return Operation status.
    @retval    0  Success
    @retval != 0  Error code
*/

int Partition_helper::ph_rnd_next(uchar *buf) {
  int result = HA_ERR_END_OF_FILE;
  uint part_id = m_part_spec.start_part;
  DBUG_ENTER("Partition_helper::ph_rnd_next");

  if (NO_CURRENT_PART_ID == part_id) {
    /*
      The original set of partitions to scan was empty and thus we report
      the result here.
    */
    goto end;
  }

  DBUG_ASSERT(m_scan_value == 1);

  while (true) {
    result = rnd_next_in_part(part_id, buf);
    if (!result) {
      m_last_part = part_id;
      m_part_spec.start_part = part_id;
      DBUG_RETURN(0);
    }

    /*
      if we get here, then the current partition ha_rnd_next returned failure
    */
    if (result == HA_ERR_RECORD_DELETED) continue;  // Probably MyISAM

    if (result != HA_ERR_END_OF_FILE)
      goto end_dont_reset_start_part;  // Return error

    /* End current partition */
    DBUG_PRINT("info", ("rnd_end on partition %d", part_id));
    if ((result = rnd_end_in_part(part_id, true))) break;

    /* Shift to next partition */
    part_id = m_part_info->get_next_used_partition(part_id);
    if (part_id >= m_tot_parts) {
      result = HA_ERR_END_OF_FILE;
      break;
    }
    m_last_part = part_id;
    m_part_spec.start_part = part_id;
    DBUG_PRINT("info", ("rnd_init on partition %d", part_id));
    if ((result = rnd_init_in_part(part_id, true))) break;
  }

end:
  m_part_spec.start_part = NO_CURRENT_PART_ID;
end_dont_reset_start_part:
  DBUG_RETURN(result);
}

/**
  Save position of current row.

  position() is called after each call to rnd_next() if the data needs
  to be ordered or accessed later.

  The server uses ref to store data. ref_length in the above case is
  the size needed to store current_position. ref is just a byte array
  that the server will maintain. If you are using offsets to mark rows, then
  current_position should be the offset. If it is a primary key like in
  InnoDB, then it needs to be a primary key.

  @param record  Current record in MySQL Row Format.
*/

void Partition_helper::ph_position(const uchar *record) {
  DBUG_ASSERT(m_part_info->is_partition_used(m_last_part));
  DBUG_ENTER("Partition_helper::ph_position");
  DBUG_PRINT("info", ("record: %p", record));
  DBUG_DUMP("record", record, m_rec_length);

  /*
    If m_ref_usage is set, then the ref is already stored in the
    priority queue (m_queue) when doing ordered scans.
  */
  if (m_ref_usage != REF_NOT_USED && m_ordered_scan_ongoing) {
    DBUG_ASSERT(!m_queue->empty());
    DBUG_ASSERT(m_ordered_rec_buffer);
    DBUG_ASSERT(!m_curr_key_info[1]);
    DBUG_ASSERT(uint2korr(m_queue->top()) == m_last_part);
    /* We already have the ref and part id. */
    memcpy(m_handler->ref, m_queue->top(), m_handler->ref_length);
  } else {
    DBUG_PRINT("info", ("m_last_part: %u", m_last_part));
    int2store(m_handler->ref, m_last_part);
    position_in_last_part(m_handler->ref + PARTITION_BYTES_IN_POS, record);
  }
  DBUG_DUMP("ref_out", m_handler->ref, m_handler->ref_length);

  DBUG_VOID_RETURN;
}

/****************************************************************************
                MODULE index scan
****************************************************************************/
/*
  Positions an index cursor to the index specified in the handle. Fetches the
  row if available. If the key value is null, begin at the first key of the
  index.

  There are loads of optimizations possible here for the partition handler.
  The same optimizations can also be checked for full table scan although
  only through conditions and not from index ranges.
  Phase one optimizations:
    Check if the fields of the partition function are bound. If so only use
    the single partition it becomes bound to.
  Phase two optimizations:
    If it can be deducted through range or list partitioning that only a
    subset of the partitions are used, then only use those partitions.
*/

/**
  Setup the ordered record buffer and the priority queue.

  Call destroy_record_priority_queue() to deallocate or clean-up
  from failure.

  @return false on success, else true.
*/

int Partition_helper::init_record_priority_queue() {
  uint used_parts = m_part_info->num_partitions_used();
  DBUG_ENTER("Partition_helper::init_record_priority_queue");
  DBUG_ASSERT(!m_ordered_rec_buffer);
  DBUG_ASSERT(!m_queue);
  /* Initialize the priority queue. */
  // TODO: Create test to see the cost of allocating when needed vs
  // allocate once and keep between statements. Also test on NUMA
  // machines to see the difference (I guess that allocating when needed
  // will allocate on 'correct' NUMA node and be faster.)
  if (!m_queue) {
    m_queue = new (std::nothrow) Prio_queue(Key_rec_less(m_curr_key_info));
    if (!m_queue) {
      DBUG_RETURN(HA_ERR_OUT_OF_MEM);
    }
  }
  /* Initialize the ordered record buffer.  */
  if (!m_ordered_rec_buffer) {
    uint alloc_len;
    /*
      Allocate record buffer for each used partition.
      If PK is clustered index, it is either the primary sort key or is
      added as secondary sort. So we only need to allocate for part id
      and a full record per partition.
      Otherwise if the clustered index was generated, we might need to
      do a secondary sort by rowid (handler::ref) and must allocate for
      ref (includes part id) and full record per partition. We don't
      know yet if we need to do secondary sort by rowid, so we must
      allocate space for it.
      TODO: enhance ha_index_init() for HA_EXTRA_SECONDARY_SORT_ROWID to
      avoid allocating space for handler::ref when not needed.
      When enhancing ha_index_init() care must be taken on ph_position(),
      so InnoDB's row_id is correctly handled (taken from m_last_part).
    */
    if (m_pkey_is_clustered && m_table->s->primary_key != MAX_KEY) {
      m_rec_offset = PARTITION_BYTES_IN_POS;
      m_ref_usage = REF_NOT_USED;
    } else {
      m_rec_offset = m_handler->ref_length;
      m_ref_usage = REF_STORED_IN_PQ;
    }
    alloc_len = used_parts * (m_rec_offset + m_rec_length);
    /* Allocate a key for temporary use when setting up the scan. */
    alloc_len += m_table->s->max_key_length;

    m_ordered_rec_buffer = static_cast<uchar *>(
        my_malloc(key_memory_partition_sort_buffer, alloc_len, MYF(MY_WME)));
    if (!m_ordered_rec_buffer) {
      DBUG_RETURN(HA_ERR_OUT_OF_MEM);
    }

    /*
      We set-up one record per partition and each record has 2 bytes in
      front where the partition id is written. This is used by ordered
      index_read.
      If we need to also sort by rowid (handler::ref), then m_curr_key_info[1]
      is NULL and we add the rowid before the record.
      We also set-up a reference to the first record for temporary use in
      setting up the scan.
    */
    char *ptr = (char *)m_ordered_rec_buffer;
    uint i;
    for (i = m_part_info->get_first_used_partition(); i < MY_BIT_NONE;
         i = m_part_info->get_next_used_partition(i)) {
      DBUG_PRINT("info", ("init rec-buf for part %u", i));
      int2store(ptr, i);
      ptr += m_rec_offset + m_rec_length;
    }
    m_start_key.key = (const uchar *)ptr;
    /*
      Initialize priority queue, initialized to reading forward.
      Start by only sort by KEY, HA_EXTRA_SECONDARY_SORT_ROWID
      will be given if we should sort by handler::ref too.
    */
    m_queue->m_rec_offset = m_rec_offset;
    if (m_queue->reserve(used_parts)) {
      DBUG_RETURN(HA_ERR_OUT_OF_MEM);
    }
  }
  DBUG_RETURN(init_record_priority_queue_for_parts(used_parts));
}

/**
  Destroy the ordered record buffer and the priority queue.
*/

void Partition_helper::destroy_record_priority_queue() {
  DBUG_ENTER("Partition_helper::destroy_record_priority_queue");
  destroy_record_priority_queue_for_parts();
  if (m_ordered_rec_buffer) {
    my_free(m_ordered_rec_buffer);
    m_ordered_rec_buffer = NULL;
  }
  if (m_queue) {
    m_queue->clear();
    delete m_queue;
    m_queue = NULL;
  }
  m_ref_usage = REF_NOT_USED;
  m_ordered_scan_ongoing = false;
  DBUG_VOID_RETURN;
}

/**
  Common setup for index_init.

  Set up variables and initialize the record priority queue.

  @param inx     Index to be used.
  @param sorted  True if the rows must be returned in index order.

  @return Operation status.
    @retval    0  Success
    @retval != 0  Error code
*/

int Partition_helper::ph_index_init_setup(uint inx, bool sorted) {
  DBUG_ENTER("Partition_helper:ph_:index_init_setup");

  DBUG_ASSERT(inx != MAX_KEY);
  DBUG_PRINT("info", ("inx %u sorted %u", inx, sorted));
  m_part_spec.start_part = NO_CURRENT_PART_ID;
  m_start_key.length = 0;
  m_ordered = sorted;
  m_ref_usage = REF_NOT_USED;
  m_curr_key_info[0] = m_table->key_info + inx;
  m_curr_key_info[1] = NULL;
  /*
    There are two cases where it is not enough to only sort on the key:
    1) For clustered indexes, the optimizer assumes that all keys
       have the rest of the PK columns appended to the KEY, so it will
       sort by PK as secondary sort key.
    2) Rowid-Order-Retrieval access methods, like index_merge_intersect
       and index_merge_union. These methods requires the index to be sorted
       on rowid (handler::ref) as secondary sort key.
  */
  if (m_pkey_is_clustered && m_table->s->primary_key != MAX_KEY &&
      inx != m_table->s->primary_key) {
    /*
      if PK is clustered, then the key cmp must use the pk to
      differentiate between equal key in given index.
    */
    DBUG_PRINT("info", ("Clustered pk, using pk as secondary cmp"));
    m_curr_key_info[1] = m_table->key_info + m_table->s->primary_key;
  }

  /*
    Some handlers only read fields as specified by the bitmap for the
    read set. For partitioned handlers we always require that the
    fields of the partition functions are read such that we can
    calculate the partition id to place updated and deleted records.
  */
  if (m_handler->get_lock_type() == F_WRLCK)
    bitmap_union(m_table->read_set, &m_part_info->full_part_field_set);

  DBUG_RETURN(0);
}

/**
  Read one record in an index scan and start an index scan.

  index_read_map starts a new index scan using a start key. The MySQL Server
  will check the end key on its own. Thus to function properly the
  partitioned handler need to ensure that it delivers records in the sort
  order of the MySQL Server.
  index_read_map can be restarted without calling index_end on the previous
  index scan and without calling index_init. In this case the index_read_map
  is on the same index as the previous index_scan. This is particularly
  used in conjunction with multi read ranges.

  @param[out] buf          Read row in MySQL Row Format
  @param[in]  key          Key parts in consecutive order
  @param[in]  keypart_map  Which part of key is used
  @param[in]  find_flag    What type of key condition is used

  @return Operation status.
    @retval    0  Success
    @retval != 0  Error code
*/

int Partition_helper::ph_index_read_map(uchar *buf, const uchar *key,
                                        key_part_map keypart_map,
                                        enum ha_rkey_function find_flag) {
  DBUG_ENTER("Partition_handler::ph_index_read_map");
  m_index_scan_type = PARTITION_INDEX_READ;
  m_start_key.key = key;
  m_start_key.keypart_map = keypart_map;
  m_start_key.flag = find_flag;
  DBUG_RETURN(common_index_read(buf, true));
}

/**
  Common routine for a number of index_read variants.

  @param[out] buf             Buffer where the record should be returned.
  @param[in]  have_start_key  true <=> the left endpoint is available, i.e.
                              we're in index_read call or in read_range_first
                              call and the range has left endpoint.
                              false <=> there is no left endpoint (we're in
                              read_range_first() call and the range has no left
                              endpoint).

  @return Operation status
    @retval 0                    OK
    @retval HA_ERR_END_OF_FILE   Whole index scanned, without finding the
  record.
    @retval HA_ERR_KEY_NOT_FOUND Record not found, but index cursor positioned.
    @retval other                Error code.

  @details
    Start scanning the range (when invoked from read_range_first()) or doing
    an index lookup (when invoked from index_read_XXX):
     - If possible, perform partition selection
     - Find the set of partitions we're going to use
     - Depending on whether we need ordering:
        NO:  Get the first record from first used partition (see
             handle_unordered_scan_next_partition)
        YES: Fill the priority queue and get the record that is the first in
             the ordering
*/

int Partition_helper::common_index_read(uchar *buf, bool have_start_key) {
  int error;
  m_reverse_order = false;
  DBUG_ENTER("Partition_helper::common_index_read");

  DBUG_PRINT("info", ("m_ordered %u m_ordered_scan_ong %u", m_ordered,
                      m_ordered_scan_ongoing));

  if (have_start_key) {
    m_start_key.length = calculate_key_len(m_table, m_handler->active_index,
                                           m_start_key.keypart_map);
    DBUG_PRINT("info",
               ("have_start_key map %lu find_flag %u len %u",
                m_start_key.keypart_map, m_start_key.flag, m_start_key.length));
    DBUG_ASSERT(m_start_key.length);
  }
  if ((error = partition_scan_set_up(buf, have_start_key))) {
    DBUG_RETURN(error);
  }

  if (have_start_key && (m_start_key.flag == HA_READ_KEY_OR_PREV ||
                         m_start_key.flag == HA_READ_PREFIX_LAST ||
                         m_start_key.flag == HA_READ_PREFIX_LAST_OR_PREV ||
                         m_start_key.flag == HA_READ_BEFORE_KEY)) {
    m_reverse_order = true;
    m_ordered_scan_ongoing = true;
  }
  DBUG_PRINT("info", ("m_ordered %u m_o_scan_ong %u have_start_key %u",
                      m_ordered, m_ordered_scan_ongoing, have_start_key));
  if (!m_ordered_scan_ongoing) {
    /*
      We use unordered index scan when read_range is used and flag
      is set to not use ordered.
      We also use an unordered index scan when the number of partitions to
      scan is only one.
      The unordered index scan will use the partition set created.
    */
    DBUG_PRINT("info", ("doing unordered scan"));
    error = handle_unordered_scan_next_partition(buf);
  } else {
    /*
      In all other cases we will use the ordered index scan. This will use
      the partition set created by the get_partition_set method.
    */
    error = handle_ordered_index_scan(buf);
  }
  DBUG_RETURN(error);
}

/**
  Start an index scan from leftmost record and return first record.

  index_first() asks for the first key in the index.
  This is similar to index_read except that there is no start key since
  the scan starts from the leftmost entry and proceeds forward with
  index_next.

  @param[out] buf  Read row in MySQL Row Format.

  @return Operation status.
    @retval    0  Success
    @retval != 0  Error code
*/

int Partition_helper::ph_index_first(uchar *buf) {
  DBUG_ENTER("Partition_helper::ph_index_first");

  m_index_scan_type = PARTITION_INDEX_FIRST;
  m_reverse_order = false;
  DBUG_RETURN(common_first_last(buf));
}

/**
  Start an index scan from rightmost record and return first record.

  index_last() asks for the last key in the index.
  This is similar to index_read except that there is no start key since
  the scan starts from the rightmost entry and proceeds forward with
  index_prev.

  @param[out] buf  Read row in MySQL Row Format.

  @return Operation status.
    @retval    0  Success
    @retval != 0  Error code
*/

int Partition_helper::ph_index_last(uchar *buf) {
  DBUG_ENTER("Partition_helper::ph_index_last");

  int error = HA_ERR_END_OF_FILE;
  uint part_id = m_part_info->get_first_used_partition();
  if (part_id == MY_BIT_NONE) {
    /* No partition to scan. */
    DBUG_RETURN(error);
  }
  m_index_scan_type = PARTITION_INDEX_LAST;
  m_reverse_order = true;
  DBUG_RETURN(common_first_last(buf));
}

/**
  Common routine for index_first/index_last.

  @param[out] buf  Read row in MySQL Row Format.

  @return Operation status.
    @retval    0  Success
    @retval != 0  Error code
*/

int Partition_helper::common_first_last(uchar *buf) {
  int error;
  DBUG_ENTER("Partition_helper::common_first_last");

  if ((error = partition_scan_set_up(buf, false))) {
    DBUG_RETURN(error);
  }
  if (!m_ordered_scan_ongoing && m_index_scan_type != PARTITION_INDEX_LAST) {
    DBUG_RETURN(handle_unordered_scan_next_partition(buf));
  }
  DBUG_RETURN(handle_ordered_index_scan(buf));
}

/**
  Read last using key.

  This is used in join_read_last_key to optimize away an ORDER BY.
  Can only be used on indexes supporting HA_READ_ORDER.

  @param[out] buf          Read row in MySQL Row Format
  @param[in]  key          Key
  @param[in]  keypart_map  Which part of key is used

  @return Operation status.
    @retval    0  Success
    @retval != 0  Error code
*/

int Partition_helper::ph_index_read_last_map(uchar *buf, const uchar *key,
                                             key_part_map keypart_map) {
  DBUG_ENTER("Partition_helper::ph_index_read_last_map");

  m_ordered = true;  // Safety measure
  m_index_scan_type = PARTITION_INDEX_READ_LAST;
  m_start_key.key = key;
  m_start_key.keypart_map = keypart_map;
  m_start_key.flag = HA_READ_PREFIX_LAST;
  DBUG_RETURN(common_index_read(buf, true));
}

/**
  Read index by key and keymap.

  Positions an index cursor to the index specified.
  Fetches the row if available. If the key value is null,
  begin at first key of the index.

  Optimization of the default implementation to take advantage of dynamic
  partition pruning.

  @param[out] buf          Read row in MySQL Row Format
  @param[in]  index        Index to read from
  @param[in]  key          Key
  @param[in]  keypart_map  Which part of key is used
  @param[in]  find_flag    Direction/how to search.

  @return Operation status.
    @retval    0  Success
    @retval != 0  Error code
*/
int Partition_helper::ph_index_read_idx_map(uchar *buf, uint index,
                                            const uchar *key,
                                            key_part_map keypart_map,
                                            enum ha_rkey_function find_flag) {
  int error = HA_ERR_KEY_NOT_FOUND;
  DBUG_ENTER("Partition_helper::ph_index_read_idx_map");

  if (find_flag == HA_READ_KEY_EXACT) {
    uint part;
    m_start_key.key = key;
    m_start_key.keypart_map = keypart_map;
    m_start_key.flag = find_flag;
    m_start_key.length =
        calculate_key_len(m_table, index, m_start_key.keypart_map);

    get_partition_set(m_table, buf, index, &m_start_key, &m_part_spec);

    /*
      We have either found exactly 1 partition
      (in which case start_part == end_part)
      or no matching partitions (start_part > end_part)
    */
    DBUG_ASSERT(m_part_spec.start_part >= m_part_spec.end_part);
    /* The start part is must be marked as used. */
    DBUG_ASSERT(m_part_spec.start_part > m_part_spec.end_part ||
                m_part_info->is_partition_used(m_part_spec.start_part));

    for (part = m_part_spec.start_part; part <= m_part_spec.end_part;
         part = m_part_info->get_next_used_partition(part)) {
      error = index_read_idx_map_in_part(part, buf, index, key, keypart_map,
                                         find_flag);
      if (error != HA_ERR_KEY_NOT_FOUND && error != HA_ERR_END_OF_FILE) {
        break;
      }
    }
    if (part <= m_part_spec.end_part) {
      m_last_part = part;
    }
  } else {
    /*
      If not only used with HA_READ_KEY_EXACT, we should investigate if
      possible to optimize for other find_flag's as well.
    */
    DBUG_ASSERT(0);
    error = HA_ERR_INTERNAL_ERROR;
  }
  DBUG_RETURN(error);
}

/**
  Read next record in a forward index scan.

  Used to read forward through the index (left to right, low to high).

  @param[out] buf  Read row in MySQL Row Format.

  @return Operation status.
    @retval    0  Success
    @retval != 0  Error code
*/

int Partition_helper::ph_index_next(uchar *buf) {
  DBUG_ENTER("Partition_helper::ph_index_next");

  /*
    TODO(low priority):
    If we want partition to work with the HANDLER commands, we
    must be able to do index_last() -> index_prev() -> index_next()
    and if direction changes, we must step back those partitions in
    the record queue so we don't return a value from the wrong direction.
  */
  DBUG_ASSERT(m_index_scan_type != PARTITION_INDEX_LAST ||
              m_table->open_by_handler);
  if (!m_ordered_scan_ongoing) {
    DBUG_RETURN(handle_unordered_next(buf, false));
  }
  DBUG_RETURN(handle_ordered_next(buf, false));
}

/**
  Read next same record.

  This routine is used to read the next but only if the key is the same
  as supplied in the call.

  @param[out] buf     Read row in MySQL Row Format.
  @param[in]  keylen  Length of key.

  @return Operation status.
    @retval    0  Success
    @retval != 0  Error code
*/

int Partition_helper::ph_index_next_same(uchar *buf,
                                         uint keylen MY_ATTRIBUTE((unused))) {
  DBUG_ENTER("Partition_helper::ph_index_next_same");

  DBUG_ASSERT(keylen == m_start_key.length);
  DBUG_ASSERT(m_index_scan_type != PARTITION_INDEX_LAST);
  if (!m_ordered_scan_ongoing) DBUG_RETURN(handle_unordered_next(buf, true));
  DBUG_RETURN(handle_ordered_next(buf, true));
}

/**
  Read next record when performing index scan backwards.

  Used to read backwards through the index (right to left, high to low).

  @param[out] buf  Read row in MySQL Row Format.

  @return Operation status.
    @retval    0  Success
    @retval != 0  Error code
*/

int Partition_helper::ph_index_prev(uchar *buf) {
  DBUG_ENTER("Partition_helper::ph_index_prev");

  /* TODO: read comment in index_next */
  DBUG_ASSERT(m_index_scan_type != PARTITION_INDEX_FIRST ||
              m_table->open_by_handler);
  DBUG_RETURN(handle_ordered_prev(buf));
}

/**
  Start a read of one range with start and end key.

  We re-implement read_range_first since we don't want the compare_key
  check at the end. This is already performed in the partition handler.
  read_range_next is very much different due to that we need to scan
  all underlying handlers.

  @param start_key     Specification of start key.
  @param end_key       Specification of end key.
  @param eq_range_arg  Is it equal range.
  @param sorted        Should records be returned in sorted order.

  @return Operation status.
    @retval    0  Success
    @retval != 0  Error code
*/

int Partition_helper::ph_read_range_first(const key_range *start_key,
                                          const key_range *end_key,
                                          bool eq_range_arg, bool sorted) {
  int error = HA_ERR_END_OF_FILE;
  bool have_start_key = (start_key != NULL);
  uint part_id = m_part_info->get_first_used_partition();
  DBUG_ENTER("Partition_helper::ph_read_range_first");

  if (part_id == MY_BIT_NONE) {
    /* No partition to scan. */
    DBUG_RETURN(error);
  }

  m_ordered = sorted;
  set_eq_range(eq_range_arg);
  m_handler->set_end_range(end_key, handler::RANGE_SCAN_ASC);

  set_range_key_part(m_curr_key_info[0]->key_part);
  if (have_start_key)
    m_start_key = *start_key;
  else
    m_start_key.key = NULL;

  m_index_scan_type = PARTITION_READ_RANGE;
  error = common_index_read(m_table->record[0], have_start_key);
  DBUG_RETURN(error);
}

/**
  Read next record in read of a range with start and end key.

  @return Operation status.
    @retval    0  Success
    @retval != 0  Error code
*/

int Partition_helper::ph_read_range_next() {
  DBUG_ENTER("Partition_helper::ph_read_range_next");

  if (m_ordered_scan_ongoing) {
    DBUG_RETURN(handle_ordered_next(m_table->record[0], get_eq_range()));
  }
  DBUG_RETURN(handle_unordered_next(m_table->record[0], get_eq_range()));
}

/**
  Common routine to set up index scans.

  Find out which partitions we'll need to read when scanning the specified
  range.

  If we need to scan only one partition, set m_ordered_scan_ongoing=false
  as we will not need to do merge ordering.

  @param buf            Buffer to later return record in (this function
                        needs it to calculate partitioning function values)

  @param idx_read_flag  true <=> m_start_key has range start endpoint which
                        probably can be used to determine the set of
                        partitions to scan.
                        false <=> there is no start endpoint.

  @return Operation status.
    @retval   0  Success
    @retval !=0  Error code
*/

int Partition_helper::partition_scan_set_up(uchar *buf, bool idx_read_flag) {
  DBUG_ENTER("Partition_helper::partition_scan_set_up");

  if (idx_read_flag)
    get_partition_set(m_table, buf, m_handler->active_index, &m_start_key,
                      &m_part_spec);
<<<<<<< HEAD
  else {
    // TODO: set to get_first_used_part() instead!
    m_part_spec.start_part = 0;
    // TODO: Implement bitmap_get_last_set() and use that here!
    m_part_spec.end_part = m_tot_parts - 1;
  }
  if (m_part_spec.start_part > m_part_spec.end_part) {
=======
  else
  {
    m_part_spec.start_part= m_part_info->get_first_used_partition();
    m_part_spec.end_part= m_part_spec.start_part;

    uint i= m_part_spec.end_part;
    while (i != MY_BIT_NONE)
    {
      i= m_part_info->get_next_used_partition(i);
      if (i != MY_BIT_NONE)
        m_part_spec.end_part= i;
    }
  }
  if (m_part_spec.start_part == MY_BIT_NONE ||
      m_part_spec.end_part == MY_BIT_NONE ||
      m_part_spec.start_part > m_part_spec.end_part)
  {
>>>>>>> 333b4508
    /*
      We discovered a partition set but the set was empty so we report
      key not found.
    */
    DBUG_PRINT("info", ("scan with no partition to scan"));
    DBUG_RETURN(HA_ERR_END_OF_FILE);
  }
  if (m_part_spec.start_part == m_part_spec.end_part) {
    /*
      We discovered a single partition to scan, this never needs to be
      performed using the ordered index scan.
    */
    DBUG_PRINT("info", ("index scan using the single partition %d",
                        m_part_spec.start_part));
    m_ordered_scan_ongoing = false;
  } else {
    /*
      Set m_ordered_scan_ongoing according how the scan should be done
      Only exact partitions are discovered atm by get_partition_set.
      Verify this, also bitmap must have at least one bit set otherwise
      the result from this table is the empty set.
    */
    uint start_part = m_part_info->get_first_used_partition();
    if (start_part == MY_BIT_NONE) {
      DBUG_PRINT("info", ("scan with no partition to scan"));
      DBUG_RETURN(HA_ERR_END_OF_FILE);
    }
    if (start_part > m_part_spec.start_part)
      m_part_spec.start_part = start_part;
    m_ordered_scan_ongoing = m_ordered;
  }
  DBUG_ASSERT(m_part_spec.start_part < m_tot_parts);
  DBUG_ASSERT(m_part_spec.end_part < m_tot_parts);
  DBUG_RETURN(0);
}

/**
  Common routine to handle index_next with unordered results.

  These routines are used to scan partitions without considering order.
  This is performed in two situations.
  1) In read_multi_range this is the normal case
  2) When performing any type of index_read, index_first, index_last where
  all fields in the partition function is bound. In this case the index
  scan is performed on only one partition and thus it isn't necessary to
  perform any sort.

  @param[out] buf        Read row in MySQL Row Format.
  @param[in]  is_next_same  Called from index_next_same.

  @return Operation status.
    @retval HA_ERR_END_OF_FILE  End of scan
    @retval 0                   Success
    @retval other               Error code
*/

int Partition_helper::handle_unordered_next(uchar *buf, bool is_next_same) {
  int error;
  DBUG_ENTER("Partition_helper::handle_unordered_next");

  if (m_part_spec.start_part >= m_tot_parts) {
    /* Should only happen with SQL HANDLER! */
    DBUG_ASSERT(m_table->open_by_handler);
    DBUG_RETURN(HA_ERR_END_OF_FILE);
  }

  /*
    We should consider if this should be split into three functions as
    partition_read_range is_next_same are always local constants
  */

<<<<<<< HEAD
  if (is_next_same) {
    error = index_next_same_in_part(m_part_spec.start_part, buf,
                                    m_start_key.key, m_start_key.length);
  } else if (m_index_scan_type == PARTITION_READ_RANGE) {
=======
  if(is_next_same)
  {
    error= index_next_same_in_part(m_part_spec.start_part,
				   buf,
                                   m_start_key.key,
                                   m_start_key.length);
  }
  else if (m_index_scan_type == PARTITION_READ_RANGE)
  {
>>>>>>> 333b4508
    DBUG_ASSERT(buf == m_table->record[0]);
    error = read_range_next_in_part(m_part_spec.start_part, NULL);
  } else {
    error = index_next_in_part(m_part_spec.start_part, buf);
  }

  if (error == HA_ERR_END_OF_FILE) {
    m_part_spec.start_part++;  // Start using next part
    error = handle_unordered_scan_next_partition(buf);
  } else {
    m_last_part = m_part_spec.start_part;
  }
  DBUG_RETURN(error);
}

/**
  Handle index_next when changing to new partition.

  This routine is used to start the index scan on the next partition.
  Both initial start and after completing scan on one partition.

  @param[out] buf  Read row in MySQL Row Format

  @return Operation status.
    @retval HA_ERR_END_OF_FILE  End of scan
    @retval 0                   Success
    @retval other               Error code
*/

int Partition_helper::handle_unordered_scan_next_partition(uchar *buf) {
  uint i = m_part_spec.start_part;
  int saved_error = HA_ERR_END_OF_FILE;
  DBUG_ENTER("Partition_helper::handle_unordered_scan_next_partition");

  if (i)
    i = m_part_info->get_next_used_partition(i - 1);
  else
    i = m_part_info->get_first_used_partition();

  for (; i <= m_part_spec.end_part;
       i = m_part_info->get_next_used_partition(i)) {
    int error;
    m_part_spec.start_part = i;
    switch (m_index_scan_type) {
      case PARTITION_READ_RANGE:
        DBUG_ASSERT(buf == m_table->record[0]);
        DBUG_PRINT("info", ("read_range_first on partition %d", i));
        error = read_range_first_in_part(
            i, NULL, m_start_key.key ? &m_start_key : NULL,
            m_handler->end_range, get_eq_range(), false);
        break;
      case PARTITION_INDEX_READ:
        DBUG_PRINT("info", ("index_read on partition %d", i));
        error = index_read_map_in_part(
            i, buf, m_start_key.key, m_start_key.keypart_map, m_start_key.flag);
        break;
      case PARTITION_INDEX_FIRST:
        DBUG_PRINT("info", ("index_first on partition %d", i));
        error = index_first_in_part(i, buf);
        break;
      case PARTITION_INDEX_FIRST_UNORDERED:
        /* When is this ever used? */
        DBUG_ASSERT(0);
        /*
          We perform a scan without sorting and this means that we
          should not use the index_first since not all handlers
          support it and it is also unnecessary to restrict sort
          order.
        */
        DBUG_PRINT("info", ("read_range_first on partition %d", i));
        DBUG_ASSERT(buf == m_table->record[0]);
        error = read_range_first_in_part(i, NULL, 0, m_handler->end_range,
                                         get_eq_range(), 0);
        break;
      default:
        DBUG_ASSERT(0);
        DBUG_RETURN(HA_ERR_INTERNAL_ERROR);
    }
    if (!error) {
      m_last_part = i;
      DBUG_RETURN(0);
    }
    if ((error != HA_ERR_END_OF_FILE) && (error != HA_ERR_KEY_NOT_FOUND))
      DBUG_RETURN(error);

    /*
      If HA_ERR_KEY_NOT_FOUND, we must return that error instead of
      HA_ERR_END_OF_FILE, to be able to continue search.
    */
    if (saved_error != HA_ERR_KEY_NOT_FOUND) saved_error = error;
    DBUG_PRINT("info", ("END_OF_FILE/KEY_NOT_FOUND on partition %d", i));
  }
  if (saved_error == HA_ERR_END_OF_FILE)
    m_part_spec.start_part = NO_CURRENT_PART_ID;
  DBUG_RETURN(saved_error);
}

/**
  Common routine to start index scan with ordered results.

  @param[out] buf  Read row in MySQL Row Format

  @return Operation status
    @retval HA_ERR_END_OF_FILE    End of scan
    @retval HA_ERR_KEY_NOT_FOUND  End of scan
    @retval 0                     Success
    @retval other                 Error code

  @details
    This part contains the logic to handle index scans that require ordered
    output. This includes all except those started by read_range_first with
    the flag ordered set to false. Thus most direct index_read and all
    index_first and index_last.

    We implement ordering by keeping one record plus a key buffer for each
    partition. Every time a new entry is requested we will fetch a new
    entry from the partition that is currently not filled with an entry.
    Then the entry is put into its proper sort position.

    Returning a record is done by getting the top record, copying the
    record to the request buffer and setting the partition as empty on
    entries.
*/

int Partition_helper::handle_ordered_index_scan(uchar *buf) {
  uint i;
  std::vector<uchar *> parts;
  bool found = false;
  uchar *part_rec_buf_ptr = m_ordered_rec_buffer;
  int saved_error = HA_ERR_END_OF_FILE;
  DBUG_ENTER("Partition_helper::handle_ordered_index_scan");
  DBUG_ASSERT(part_rec_buf_ptr);

  if (m_key_not_found) {
    m_key_not_found = false;
    bitmap_clear_all(&m_key_not_found_partitions);
    DBUG_PRINT("info", ("Cleared m_key_not_found_partitions"));
  }
  m_top_entry = NO_CURRENT_PART_ID;
  m_queue->clear();
  parts.reserve(m_queue->capacity());
  DBUG_ASSERT(m_part_info->is_partition_used(m_part_spec.start_part));

  /*
    Position part_rec_buf_ptr to point to the first used partition >=
    start_part. There may be partitions marked by used_partitions,
    but is before start_part. These partitions has allocated record buffers
    but is dynamically pruned, so those buffers must be skipped.
  */
  for (i = m_part_info->get_first_used_partition(); i < m_part_spec.start_part;
       i = m_part_info->get_next_used_partition(i)) {
    part_rec_buf_ptr += m_rec_offset + m_rec_length;
  }
  DBUG_PRINT("info", ("m_part_spec.start_part %u first_used_part %u",
                      m_part_spec.start_part, i));
  for (/* continue from above */; i <= m_part_spec.end_part;
       i = m_part_info->get_next_used_partition(i)) {
    DBUG_PRINT("info", ("reading from part %u (scan_type: %u inx: %u)", i,
                        m_index_scan_type, m_handler->active_index));
    DBUG_ASSERT(i == uint2korr(part_rec_buf_ptr));
    uchar *rec_buf_ptr = part_rec_buf_ptr + m_rec_offset;
    uchar *read_buf;
    int error;
    DBUG_PRINT("info", ("part %u, scan_type %d", i, m_index_scan_type));

    /* ICP relies on Item evaluation, which expects the row in record[0]. */
    if (m_handler->pushed_idx_cond)
      read_buf = m_table->record[0];
    else
      read_buf = rec_buf_ptr;

    switch (m_index_scan_type) {
      case PARTITION_INDEX_READ:
        error =
            index_read_map_in_part(i, read_buf, m_start_key.key,
                                   m_start_key.keypart_map, m_start_key.flag);
        break;
      case PARTITION_INDEX_FIRST:
        error = index_first_in_part(i, read_buf);
        break;
      case PARTITION_INDEX_LAST:
        error = index_last_in_part(i, read_buf);
        break;
      case PARTITION_INDEX_READ_LAST:
        error = index_read_last_map_in_part(i, read_buf, m_start_key.key,
                                            m_start_key.keypart_map);
        break;
      case PARTITION_READ_RANGE: {
        /*
          To enable optimization in derived engines, we provide a read buffer
          pointer if we want to read into something different than
          table->record[0] (which read_range_* always uses).
        */
        error = read_range_first_in_part(
            i, read_buf == m_table->record[0] ? NULL : read_buf,
            m_start_key.key ? &m_start_key : NULL, m_handler->end_range,
            get_eq_range(), true);
        break;
      }
      default:
        DBUG_ASSERT(false);
        DBUG_RETURN(HA_ERR_END_OF_FILE);
    }
    DBUG_PRINT("info", ("error %d from partition %u", error, i));
    /* When using ICP, copy record[0] to the priority queue for sorting. */
    if (m_handler->pushed_idx_cond) memcpy(rec_buf_ptr, read_buf, m_rec_length);
    if (!error) {
      found = true;
      if (m_ref_usage != REF_NOT_USED) {
        /* position_in_last_part needs m_last_part set. */
        m_last_part = i;
        position_in_last_part(part_rec_buf_ptr + PARTITION_BYTES_IN_POS,
                              rec_buf_ptr);
      }
      /*
        Save for later insertion in queue;
      */
      parts.push_back(part_rec_buf_ptr);
      DBUG_DUMP("row", read_buf, m_rec_length);
    } else if (error != HA_ERR_KEY_NOT_FOUND && error != HA_ERR_END_OF_FILE) {
      DBUG_RETURN(error);
    } else if (error == HA_ERR_KEY_NOT_FOUND) {
      DBUG_PRINT("info", ("HA_ERR_KEY_NOT_FOUND from partition %u", i));
      bitmap_set_bit(&m_key_not_found_partitions, i);
      m_key_not_found = true;
      saved_error = error;
    }
    part_rec_buf_ptr += m_rec_offset + m_rec_length;
  }
  if (found) {
    /*
      We found at least one partition with data, now sort all entries and
      after that read the first entry and copy it to the buffer to return in.
    */
    m_queue->m_max_at_top = m_reverse_order;
    m_queue->m_keys = m_curr_key_info;
    DBUG_ASSERT(m_queue->empty());
    /*
      If PK, we should not sort by rowid, since that is already done
      through the KEY setup.
    */
    DBUG_ASSERT(!m_curr_key_info[1] || m_ref_usage == REF_NOT_USED);
    m_queue->assign(parts);
    return_top_record(buf);
    DBUG_PRINT("info", ("Record returned from partition %d", m_top_entry));
    DBUG_RETURN(0);
  }
  DBUG_RETURN(saved_error);
}

/**
  Return the top record in sort order.

  @param[out] buf  Row returned in MySQL Row Format.
*/

void Partition_helper::return_top_record(uchar *buf) {
  uint part_id;
  uchar *key_buffer = m_queue->top();
  uchar *rec_buffer = key_buffer + m_rec_offset;

  part_id = uint2korr(key_buffer);
  copy_cached_row(buf, rec_buffer);
  DBUG_PRINT("info", ("from part_id %u", part_id));
  DBUG_DUMP("returned_row", buf, m_table->s->reclength);
  m_last_part = part_id;
  m_top_entry = part_id;
}

/**
  Add index_next/prev results from partitions without exact match.

  If there where any partitions that returned HA_ERR_KEY_NOT_FOUND when
  ha_index_read_map was done, those partitions must be included in the
  following index_next/prev call.
*/

int Partition_helper::handle_ordered_index_scan_key_not_found() {
  int error;
  uint i;
  size_t old_elements = m_queue->size();
  uchar *part_buf = m_ordered_rec_buffer;
  uchar *curr_rec_buf = NULL;
  DBUG_ENTER("Partition_helper::handle_ordered_index_scan_key_not_found");
  DBUG_ASSERT(m_key_not_found);
  DBUG_ASSERT(part_buf);
  /*
    Loop over all used partitions to get the correct offset
    into m_ordered_rec_buffer.
  */
  for (i = m_part_info->get_first_used_partition(); i < MY_BIT_NONE;
       i = m_part_info->get_next_used_partition(i)) {
    if (bitmap_is_set(&m_key_not_found_partitions, i)) {
      /*
        This partition is used and did return HA_ERR_KEY_NOT_FOUND
        in index_read_map.
      */
      uchar *read_buf;
      curr_rec_buf = part_buf + m_rec_offset;
      /* ICP relies on Item evaluation, which expects the row in record[0]. */
      if (m_handler->pushed_idx_cond)
        read_buf = m_table->record[0];
      else
        read_buf = curr_rec_buf;

      if (m_reverse_order)
        error = index_prev_in_part(i, read_buf);
      else
        error = index_next_in_part(i, read_buf);
      /* HA_ERR_KEY_NOT_FOUND is not allowed from index_next! */
      DBUG_ASSERT(error != HA_ERR_KEY_NOT_FOUND);
      DBUG_PRINT("info", ("Filling from partition %u reverse %u error %d", i,
                          m_reverse_order, error));
      if (!error) {
        /* When using ICP, copy record[0] to the priority queue for sorting. */
        if (m_handler->pushed_idx_cond)
          memcpy(curr_rec_buf, read_buf, m_rec_length);
        if (m_ref_usage != REF_NOT_USED) {
          /* position_in_last_part needs m_last_part set. */
          m_last_part = i;
          position_in_last_part(part_buf + PARTITION_BYTES_IN_POS,
                                curr_rec_buf);
        }
        m_queue->push(part_buf);
      } else if (error != HA_ERR_END_OF_FILE && error != HA_ERR_KEY_NOT_FOUND)
        DBUG_RETURN(error);
    }
    part_buf += m_rec_offset + m_rec_length;
  }
  DBUG_ASSERT(curr_rec_buf);
  bitmap_clear_all(&m_key_not_found_partitions);
  m_key_not_found = false;

  if (m_queue->size() > old_elements) {
    /* Update m_top_entry, which may have changed. */
    uchar *key_buffer = m_queue->top();
    m_top_entry = uint2korr(key_buffer);
  }
  DBUG_RETURN(0);
}

/**
  Common routine to handle index_next with ordered results.

  @param[out] buf        Read row in MySQL Row Format.
  @param[in]  is_next_same  Called from index_next_same.

  @return Operation status.
    @retval HA_ERR_END_OF_FILE  End of scan
    @retval 0                   Success
    @retval other               Error code
*/

int Partition_helper::handle_ordered_next(uchar *buf, bool is_next_same) {
  int error;
  uint part_id = m_top_entry;
  uchar *rec_buf = m_queue->empty() ? NULL : m_queue->top() + m_rec_offset;
  uchar *read_buf;
  DBUG_ENTER("Partition_helper::handle_ordered_next");

  if (m_reverse_order) {
    /*
      TODO: To support change of direction (index_prev -> index_next,
      index_read_map(HA_READ_KEY_EXACT) -> index_prev etc.)
      We would need to:
      - Step back all cursors we have a buffered row from a previous next/prev
        call (i.e. for all partitions we previously called index_prev, we must
        call index_next and skip that row.
      - empty the priority queue and initialize it again with reverse ordering.
    */
    DBUG_ASSERT(m_table->open_by_handler);
    DBUG_RETURN(HA_ERR_WRONG_COMMAND);
  }

  if (m_key_not_found) {
    if (is_next_same) {
      /* Only rows which match the key. */
      m_key_not_found = false;
      bitmap_clear_all(&m_key_not_found_partitions);
    } else {
      /* There are partitions not included in the index record queue. */
      size_t old_elements = m_queue->size();
      if ((error = handle_ordered_index_scan_key_not_found()))
        DBUG_RETURN(error);
      /*
        If the queue top changed, i.e. one of the partitions that gave
        HA_ERR_KEY_NOT_FOUND in index_read_map found the next record,
        return it.
        Otherwise replace the old with a call to index_next (fall through).
      */
      if (old_elements != m_queue->size() && part_id != m_top_entry) {
        return_top_record(buf);
        DBUG_PRINT("info", ("Returning row from part %u (prev KEY_NOT_FOUND)",
                            m_top_entry));
        DBUG_RETURN(0);
      }
    }
  }
  if (part_id >= m_tot_parts) DBUG_RETURN(HA_ERR_END_OF_FILE);

  DBUG_PRINT("info", ("next row from part %u (inx %u)", part_id,
                      m_handler->active_index));

  /* Assert that buffer for fetch is not NULL */
  DBUG_ASSERT(rec_buf);

  /* ICP relies on Item evaluation, which expects the row in record[0]. */
  if (m_handler->pushed_idx_cond)
    read_buf = m_table->record[0];
  else
    read_buf = rec_buf;

  if (m_index_scan_type == PARTITION_READ_RANGE) {
    error = read_range_next_in_part(
        part_id, read_buf == m_table->record[0] ? NULL : read_buf);
  } else if (!is_next_same)
    error = index_next_in_part(part_id, read_buf);
  else
    error = index_next_same_in_part(part_id, read_buf, m_start_key.key,
                                    m_start_key.length);
  if (error) {
    if (error == HA_ERR_END_OF_FILE) {
      /* Return next buffered row */
      if (!m_queue->empty()) m_queue->pop();
      if (m_queue->empty()) {
        /*
          If priority queue is empty, we have finished fetching rows from all
          partitions. Reset the value of next partition to NONE. This would
          imply HA_ERR_END_OF_FILE for all future calls.
        */
        m_top_entry = NO_CURRENT_PART_ID;
      } else {
        return_top_record(buf);
        DBUG_PRINT("info",
                   ("Record returned from partition %u (2)", m_top_entry));
        error = 0;
      }
    }
    DBUG_RETURN(error);
  }
  /* When using ICP, copy record[0] to the priority queue for sorting. */
  if (m_handler->pushed_idx_cond) memcpy(rec_buf, read_buf, m_rec_length);
  if (m_ref_usage != REF_NOT_USED) {
    /* position_in_last_part needs m_last_part set. */
    m_last_part = part_id;
    position_in_last_part(rec_buf - m_rec_offset + PARTITION_BYTES_IN_POS,
                          rec_buf);
  }
  DBUG_DUMP("rec_buf", rec_buf, m_rec_length);
  m_queue->update_top();
  return_top_record(buf);
  DBUG_PRINT("info", ("Record returned from partition %u", m_top_entry));
  DBUG_RETURN(0);
}

/**
  Common routine to handle index_prev with ordered results.

  @param[out] buf  Read row in MySQL Row Format.

  @return Operation status.
    @retval HA_ERR_END_OF_FILE  End of scan
    @retval 0                   Success
    @retval other               Error code
*/

int Partition_helper::handle_ordered_prev(uchar *buf) {
  int error;
  uint part_id = m_top_entry;
  uchar *rec_buf = m_queue->empty() ? NULL : m_queue->top() + m_rec_offset;
  uchar *read_buf;
  DBUG_ENTER("Partition_helper::handle_ordered_prev");

  if (!m_reverse_order) {
    /* TODO: See comment in handle_ordered_next(). */
    DBUG_ASSERT(m_table->open_by_handler);
    DBUG_RETURN(HA_ERR_WRONG_COMMAND);
  }

  if (m_key_not_found) {
    /* There are partitions not included in the index record queue. */
    size_t old_elements = m_queue->size();
    if ((error = handle_ordered_index_scan_key_not_found())) DBUG_RETURN(error);
    if (old_elements != m_queue->size() && part_id != m_top_entry) {
      /*
        Should only be possible for when HA_READ_KEY_EXACT was previously used,
        which is not supported to have a subsequent call for PREV.
        I.e. HA_READ_KEY_EXACT is considered to not have reverse order!
      */
      DBUG_ASSERT(0);
      /*
        If the queue top changed, i.e. one of the partitions that gave
        HA_ERR_KEY_NOT_FOUND in index_read_map found the next record,
        return it.
        Otherwise replace the old with a call to index_next (fall through).
      */
      return_top_record(buf);
      DBUG_RETURN(0);
    }
  }

  if (part_id >= m_tot_parts) {
    /* This should never happen, except for SQL HANDLER calls! */
    DBUG_ASSERT(m_table->open_by_handler);
    DBUG_RETURN(HA_ERR_END_OF_FILE);
  }

  /* Assert that buffer for fetch is not NULL */
  DBUG_ASSERT(rec_buf);

  /* ICP relies on Item evaluation, which expects the row in record[0]. */
  if (m_handler->pushed_idx_cond)
    read_buf = m_table->record[0];
  else
    read_buf = rec_buf;

  if ((error = index_prev_in_part(part_id, read_buf))) {
    if (error == HA_ERR_END_OF_FILE) {
      if (!m_queue->empty()) m_queue->pop();
      if (m_queue->empty()) {
        /*
          If priority queue is empty, we have finished fetching rows from all
          partitions. Reset the value of next partition to NONE. This would
          imply HA_ERR_END_OF_FILE for all future calls.
        */
        m_top_entry = NO_CURRENT_PART_ID;
      } else {
        return_top_record(buf);
        DBUG_PRINT("info",
                   ("Record returned from partition %d (2)", m_top_entry));
        error = 0;
      }
    }
    DBUG_RETURN(error);
  }
  /* When using ICP, copy record[0] to the priority queue for sorting. */
  if (m_handler->pushed_idx_cond) memcpy(rec_buf, read_buf, m_rec_length);

  if (m_ref_usage != REF_NOT_USED) {
    /* position_in_last_part needs m_last_part set. */
    m_last_part = part_id;
    position_in_last_part(rec_buf - m_rec_offset + PARTITION_BYTES_IN_POS,
                          rec_buf);
  }
  m_queue->update_top();
  return_top_record(buf);
  DBUG_PRINT("info", ("Record returned from partition %d", m_top_entry));
  DBUG_RETURN(0);
}

/**
  Get statistics from a specific partition.

  @param[out] stat_info  Area to report values into.
  @param[out] check_sum  Check sum of partition.
  @param[in]  part_id    Partition to report from.
*/
void Partition_helper::get_dynamic_partition_info_low(ha_statistics *stat_info,
                                                      ha_checksum *check_sum,
                                                      uint part_id) {
  ha_statistics *part_stat = &m_handler->stats;
  DBUG_ASSERT(bitmap_is_set(&m_part_info->read_partitions, part_id));
  DBUG_ASSERT(bitmap_is_subset(&m_part_info->read_partitions,
                               &m_part_info->lock_partitions));
  DBUG_ASSERT(bitmap_is_subset(&m_part_info->lock_partitions,
                               &m_part_info->read_partitions));
  bitmap_clear_all(&m_part_info->read_partitions);
  bitmap_set_bit(&m_part_info->read_partitions, part_id);
  m_handler->info(HA_STATUS_TIME | HA_STATUS_VARIABLE |
                  HA_STATUS_VARIABLE_EXTRA | HA_STATUS_NO_LOCK);
  stat_info->records = part_stat->records;
  stat_info->mean_rec_length = part_stat->mean_rec_length;
  stat_info->data_file_length = part_stat->data_file_length;
  stat_info->max_data_file_length = part_stat->max_data_file_length;
  stat_info->index_file_length = part_stat->index_file_length;
  stat_info->delete_length = part_stat->delete_length;
  stat_info->create_time = part_stat->create_time;
  stat_info->update_time = part_stat->update_time;
  stat_info->check_time = part_stat->check_time;
  if (m_handler->ha_table_flags() & HA_HAS_CHECKSUM) {
    *check_sum = checksum_in_part(part_id);
  }
  bitmap_copy(&m_part_info->read_partitions, &m_part_info->lock_partitions);
}<|MERGE_RESOLUTION|>--- conflicted
+++ resolved
@@ -572,13 +572,8 @@
     @retval != 0 Error code
 */
 
-<<<<<<< HEAD
-int Partition_helper::ph_update_row(const uchar *old_data, uchar *new_data) {
-=======
 int Partition_helper::ph_update_row(const uchar *old_data, uchar *new_data,
-                                    bool lookup_rows)
-{
->>>>>>> 333b4508
+                                    bool lookup_rows) {
   uint32 new_part_id, old_part_id;
   int error = 0;
   longlong func_value;
@@ -619,14 +614,8 @@
     Notice that HA_READ_BEFORE_WRITE_REMOVAL does not require this protocol,
     so this is not supported for this engine.
   */
-<<<<<<< HEAD
-  if (old_part_id != m_last_part) {
+  if (old_part_id != m_last_part && lookup_rows) {
     m_err_rec = old_data;
-=======
-  if (old_part_id != m_last_part && lookup_rows)
-  {
-    m_err_rec= old_data;
->>>>>>> 333b4508
     DBUG_RETURN(HA_ERR_ROW_IN_WRONG_PARTITION);
   }
 
@@ -695,12 +684,7 @@
     @retval != 0 Error code
 */
 
-<<<<<<< HEAD
-int Partition_helper::ph_delete_row(const uchar *buf) {
-=======
-int Partition_helper::ph_delete_row(const uchar *buf, bool lookup_rows)
-{
->>>>>>> 333b4508
+int Partition_helper::ph_delete_row(const uchar *buf, bool lookup_rows) {
   int error;
   uint part_id;
   DBUG_ENTER("Partition_helper::ph_delete_row");
@@ -740,14 +724,8 @@
     TODO: change the assert in InnoDB into an error instead and make this one
     an assert instead and remove the get_part_for_delete()!
   */
-<<<<<<< HEAD
-  if (part_id != m_last_part) {
+  if (part_id != m_last_part && lookup_rows) {
     m_err_rec = buf;
-=======
-  if (part_id != m_last_part && lookup_rows)
-  {
-    m_err_rec= buf;
->>>>>>> 333b4508
     DBUG_RETURN(HA_ERR_ROW_IN_WRONG_PARTITION);
   }
   /* Should never call delete_row on a partition which is not read */
@@ -2334,7 +2312,6 @@
   if (idx_read_flag)
     get_partition_set(m_table, buf, m_handler->active_index, &m_start_key,
                       &m_part_spec);
-<<<<<<< HEAD
   else {
     // TODO: set to get_first_used_part() instead!
     m_part_spec.start_part = 0;
@@ -2342,25 +2319,6 @@
     m_part_spec.end_part = m_tot_parts - 1;
   }
   if (m_part_spec.start_part > m_part_spec.end_part) {
-=======
-  else
-  {
-    m_part_spec.start_part= m_part_info->get_first_used_partition();
-    m_part_spec.end_part= m_part_spec.start_part;
-
-    uint i= m_part_spec.end_part;
-    while (i != MY_BIT_NONE)
-    {
-      i= m_part_info->get_next_used_partition(i);
-      if (i != MY_BIT_NONE)
-        m_part_spec.end_part= i;
-    }
-  }
-  if (m_part_spec.start_part == MY_BIT_NONE ||
-      m_part_spec.end_part == MY_BIT_NONE ||
-      m_part_spec.start_part > m_part_spec.end_part)
-  {
->>>>>>> 333b4508
     /*
       We discovered a partition set but the set was empty so we report
       key not found.
@@ -2432,22 +2390,10 @@
     partition_read_range is_next_same are always local constants
   */
 
-<<<<<<< HEAD
   if (is_next_same) {
     error = index_next_same_in_part(m_part_spec.start_part, buf,
                                     m_start_key.key, m_start_key.length);
   } else if (m_index_scan_type == PARTITION_READ_RANGE) {
-=======
-  if(is_next_same)
-  {
-    error= index_next_same_in_part(m_part_spec.start_part,
-				   buf,
-                                   m_start_key.key,
-                                   m_start_key.length);
-  }
-  else if (m_index_scan_type == PARTITION_READ_RANGE)
-  {
->>>>>>> 333b4508
     DBUG_ASSERT(buf == m_table->record[0]);
     error = read_range_next_in_part(m_part_spec.start_part, NULL);
   } else {
