/*
   Copyright (c) 2005, 2015, Oracle and/or its affiliates. All rights reserved.

   This program is free software; you can redistribute it and/or modify
   it under the terms of the GNU General Public License as published by
   the Free Software Foundation; version 2 of the License.

   This program is distributed in the hope that it will be useful,
   but WITHOUT ANY WARRANTY; without even the implied warranty of
   MERCHANTABILITY or FITNESS FOR A PARTICULAR PURPOSE.  See the
   GNU General Public License for more details.

   You should have received a copy of the GNU General Public License
   along with this program; if not, write to the Free Software
   Foundation, Inc., 51 Franklin St, Fifth Floor, Boston, MA 02110-1301  USA
*/

/*
  This engine need server classes (like THD etc.) which only is defined if
  MYSQL_SERVER define is set!
*/
#define MYSQL_SERVER 1
#define LOG_SUBSYSTEM_TAG "partition_base"

#include "partition_base.h"
#include "mysql/psi/mysql_file.h"
#include "pfs_file_provider.h"
#include "sql/partition_info.h"  // partition_info
#include "sql/sql_class.h"
#include "sql/sql_lex.h"
#include "sql/sql_parse.h"  // append_file_to_dir

#include "myisam.h"                                  // TT_FOR_UPGRADE
#include "mysql/components/services/log_builtins.h"  // print error messages
#include "sql/key.h"         // key_rec_cmp, field_unpack
#include "sql/sql_admin.h"   // SQL_ADMIN_MSG_TEXT_SIZE
#include "sql/sql_plugin.h"  // plugin_unlock_list
#include "sql/sql_show.h"    // append_identifier
#include "sql/sql_table.h"   // tablename_to_filename
#include "sql/thd_raii.h"
#include "varlen_sort.h"

#include "sql/dd/dd.h"
#include "sql/dd/dictionary.h"
#include "sql/dd/properties.h"
#include "sql/dd/types/partition.h"
#include "sql/dd/types/table.h"

#include <string>
#include <vector>

#include "sql/debug_sync.h"
#ifndef DBUG_OFF
#include "sql/sql_test.h"  // print_where
#endif

#include "mysql/psi/mysql_file.h"
#include "pfs_file_provider.h"

#include <boost/scope_exit.hpp>

using std::max;
using std::min;

namespace native_part {

/* First 4 bytes in the .par file is the number of 32-bit words in the file */
#define PAR_WORD_SIZE 4
/* offset to the .par file checksum */
#define PAR_CHECKSUM_OFFSET 4
/* offset to the total number of partitions */
#define PAR_NUM_PARTS_OFFSET 8
/* offset to the engines array */
#define PAR_ENGINES_OFFSET 12
#define PARTITION_ENABLED_TABLE_FLAGS (HA_FILE_BASED | HA_CAN_REPAIR)
#define PARTITION_DISABLED_TABLE_FLAGS                    \
  (HA_CAN_GEOMETRY | HA_CAN_FULLTEXT | HA_DUPLICATE_POS | \
   HA_READ_BEFORE_WRITE_REMOVAL)
/** operation names for the enum_part_operation. */
static const char *opt_op_name[] = {
    "optimize",           "analyze",     "check", "repair",
    "assign_to_keycache", "preload_keys"};

/****************************************************************************
                MODULE create/delete handler object
****************************************************************************/

static PSI_memory_key key_memory_Partition_base_engine_array;
static PSI_memory_key key_memory_Partition_base_part_ids;
PSI_file_key key_file_Partition_base_par;

void part_name(char *out_buf, const char *path, const char *parent_elem_name,
               const char *elem_name) {
  static const char *sp_prefix = "#SP#";
  static const size_t sp_prefix_length = 4;

  char part_name[FN_REFLEN];
  size_t part_name_length = tablename_to_filename(
      parent_elem_name ? parent_elem_name : elem_name, part_name, FN_REFLEN);
  if (parent_elem_name) {
    DBUG_ASSERT(part_name_length + sp_prefix_length < sizeof(part_name));
    strncat(part_name, sp_prefix, sizeof(part_name) - part_name_length - 1);
    part_name_length += sp_prefix_length;
    char subpart_name[FN_REFLEN];
    size_t subpart_name_length =
        tablename_to_filename(elem_name, subpart_name, FN_REFLEN);
    DBUG_ASSERT(part_name_length + subpart_name_length < sizeof(part_name));
    strncat(part_name, subpart_name, sizeof(part_name) - part_name_length - 1);
    part_name_length += subpart_name_length;
  }

  create_partition_name(out_buf, path, part_name, false);
}

Parts_share_refs::Parts_share_refs() : num_parts(0), ha_shares(nullptr) {}

Parts_share_refs::~Parts_share_refs() {
  if (ha_shares) {
    for (uint i = 0; i < num_parts; i++)
      if (ha_shares[i]) delete ha_shares[i];
    delete[] ha_shares;
  }
}

bool Parts_share_refs::init(uint arg_num_parts) {
  DBUG_ASSERT(!num_parts && !ha_shares);
  num_parts = arg_num_parts;
  /* Allocate an array of Handler_share pointers */
  ha_shares = new Handler_share *[num_parts];
  if (!ha_shares) {
    num_parts = 0;
    return true;
  }
  memset(ha_shares, 0, sizeof(Handler_share *) * num_parts);
  return false;
}

Partition_base_share::Partition_base_share()
    : Partition_share(), partitions_share_refs(nullptr) {}

Partition_base_share::~Partition_base_share() {
  if (partitions_share_refs) delete partitions_share_refs;
}

/**
  Initialize handler before start of index scan.

  index_init is always called before starting index scans (except when
  starting through index_read_idx and using read_range variants).

  @param inx     Index number.
  @param sorted  Is rows to be returned in sorted order.

  @return Operation status
    @retval    0  Success
    @retval != 0  Error code

  @note Ported from 5.7 Partition_helper::ph_index_init().
*/

int Partition_base::index_init(uint inx, bool sorted) {
  int error;
  uint part_id = m_part_info->get_first_used_partition();
  DBUG_ENTER("Partition_helper::index_init");
  set_active_index(inx);

  if (part_id == MY_BIT_NONE) {
    DBUG_RETURN(0);
  }

  if ((error = ph_index_init_setup(inx, sorted))) {
    DBUG_RETURN(error);
  }
  if ((error = init_record_priority_queue())) {
    destroy_record_priority_queue();
    DBUG_RETURN(error);
  }

  for (/* part_id already set. */; part_id < MY_BIT_NONE;
       part_id = m_part_info->get_next_used_partition(part_id)) {
    if ((error = index_init_in_part(part_id, inx, sorted))) goto err;

    DBUG_EXECUTE_IF("partition_fail_index_init", {
      part_id++;
      error = HA_ERR_NO_PARTITION_FOUND;
      goto err;
    });
  }
err:
  if (error) {
    /* End the previously initialized indexes. */
    uint j;
    for (j = m_part_info->get_first_used_partition(); j < part_id;
         j = m_part_info->get_next_used_partition(j)) {
      (void)index_end_in_part(j);
    }
    destroy_record_priority_queue();
  }
  DBUG_RETURN(error);
}

/**
  End of index scan.

  index_end is called at the end of an index scan to clean up any
  things needed to clean up.

  @return Operation status.
    @retval    0  Success
    @retval != 0  Error code

<<<<<<< HEAD
  @note Ported from 5.7 Partition_helper::ph_index_end().
*/

int Partition_base::index_end() {
  int error = 0;
  uint i;
  DBUG_ENTER("Partition_helper::ph_index_end");

  m_part_spec.start_part = NO_CURRENT_PART_ID;
  m_ref_usage = REF_NOT_USED;
  for (i = m_part_info->get_first_used_partition(); i < MY_BIT_NONE;
       i = m_part_info->get_next_used_partition(i)) {
    int tmp;
    if ((tmp = index_end_in_part(i))) error = tmp;
=======
bool Parts_share_refs::init(uint arg_num_parts)
{
  DBUG_ASSERT(!num_parts);
  DBUG_ASSERT(!ha_shares);
  num_parts= arg_num_parts;
  /* Allocate an array of Handler_share pointers */
  ha_shares= new Handler_share *[num_parts];
  if (!ha_shares)
  {
    num_parts= 0;
    return true;
>>>>>>> 0b23ec72
  }
  destroy_record_priority_queue();
  set_active_index(MAX_KEY);
  DBUG_RETURN(error);
}

/**
  Read row using position.

  This is like rnd_next, but you are given a position to use to determine
  the row. The position will be pointing to data of length handler::ref_length
  that handler::ref was set by position(record). Tables clustered on primary
  key usually use the full primary key as reference (like InnoDB). Heap based
  tables usually returns offset in heap file (like MyISAM).

  @param[out] buf  buffer that should be filled with record in MySQL format.
  @param[in]  pos  position given as handler::ref when position() was called.

  @return Operation status.
    @retval    0  Success
    @retval != 0  Error code

  @note Ported from 5.7 Partition_helper::ph_rnd_pos()
*/

int Partition_base::rnd_pos(uchar *buf, uchar *pos) {
  uint part_id;
  DBUG_ENTER("Partition_helper::ph_rnd_pos");

  part_id = uint2korr(pos);
  DBUG_ASSERT(part_id < m_tot_parts);
  DBUG_ASSERT(m_part_info->is_partition_used(part_id));
  m_last_part = part_id;
  DBUG_RETURN(rnd_pos_in_part(part_id, buf, (pos + PARTITION_BYTES_IN_POS)));
}

/**
  Initialize and allocate space for partitions shares.

  @param num_parts  Number of partitions to allocate storage for.

  @return Operation status.
    @retval true  Failure (out of memory).
    @retval false Success.
*/

bool Partition_base_share::init(uint num_parts) {
  DBUG_ENTER("Partition_base_share::init");
  partitions_share_refs = new Parts_share_refs;
  if (!partitions_share_refs) DBUG_RETURN(true);
  if (partitions_share_refs->init(num_parts)) {
    delete partitions_share_refs;
    DBUG_RETURN(true);
  }
  DBUG_RETURN(false);
}

const uint32 Partition_base::NO_CURRENT_PART_ID = NOT_A_PARTITION_ID;

/*
  Constructor method

  SYNOPSIS
    Partition_base()
    table                       Table object

  RETURN VALUE
    NONE
*/

Partition_base::Partition_base(handlerton *hton, TABLE_SHARE *share)
    : handler(hton, share),
      Partition_helper(this),
      m_clone_base(nullptr),
      m_clone_mem_root(nullptr) {
  DBUG_ENTER("Partition_base::Partition_base(table)");
  init_handler_variables();
  DBUG_VOID_RETURN;
}

Partition_base::Partition_base(handlerton *hton, TABLE_SHARE *share,
                               Partition_base *clone_base,
                               MEM_ROOT *clone_mem_root)
    : handler(hton, share),
      Partition_helper(this),
      m_clone_base(clone_base),
      m_clone_mem_root(clone_mem_root) {
  DBUG_ENTER("Partition_base::Partition_base(table, ha_share)");
  init_handler_variables();
  set_ha_share_ref(&share->ha_share);
  DBUG_VOID_RETURN;
}

/*
  Initialize handler object

  SYNOPSIS
    init_handler_variables()

  RETURN VALUE
    NONE
*/

void Partition_base::init_handler_variables() {
  active_index = MAX_KEY;
  m_mode = 0;
  m_file = nullptr;
  m_file_tot_parts = 0;
  m_tot_parts = 0;
  m_pkey_is_clustered = false;
  m_handler_status = handler_not_initialized;
  m_part_func_monotonicity_info = NON_MONOTONIC;
  /*
    this allows blackhole to work properly
  */
  part_share = nullptr;
  m_new_partitions_share_refs.empty();
  m_part_ids_sorted_by_num_of_records = nullptr;
  m_new_file = nullptr;
  m_num_new_partitions = 0;
  m_indexes_are_disabled = false;
}

const char *Partition_base::table_type() const {
  // we can do this since we only support a single engine type
  return m_file[0]->table_type();
}

/*
  Destructor method

  SYNOPSIS
    ~Partition_base()

  RETURN VALUE
    NONE
*/

Partition_base::~Partition_base() {
  DBUG_ENTER("Partition_base::~Partition_base()");
  if (m_new_partitions_share_refs.elements)
    m_new_partitions_share_refs.delete_elements();
  if (m_file != nullptr) {
    uint i;
    for (i = 0; i < m_tot_parts; i++) destroy(m_file[i]);
  }
  my_free(m_part_ids_sorted_by_num_of_records);

  DBUG_VOID_RETURN;
}

bool Partition_base::init_with_fields() {
  /* Partition info has not yet been initialized, just return true */
  if (m_handler_status != handler_initialized) return false;
  /* Pass the call to each partition */
  for (uint i = 0; i < m_tot_parts; i++) {
    if (m_file[i]->init_with_fields()) return true;
  }
  /* Re-read table flags in case init_with_fields caused it to change */
  cached_table_flags =
      (m_file[0]->ha_table_flags() & ~(PARTITION_DISABLED_TABLE_FLAGS)) |
      PARTITION_ENABLED_TABLE_FLAGS;
  return false;
}

template <typename Fn>
bool Partition_base::foreach_partition(const Fn &fn) {
  DBUG_ASSERT(m_part_info);
  List_iterator_fast<partition_element> part_it(m_part_info->partitions);
  for (uint i = 0; i < m_part_info->num_parts; ++i) {
    partition_element *part_elem = part_it++;
    if (m_is_sub_partitioned) {
      List_iterator_fast<partition_element> sub_it(part_elem->subpartitions);
      for (uint j = 0; j < m_part_info->num_subparts; ++j) {
        partition_element *sub_part_elem = sub_it++;
        if (!fn(part_elem, sub_part_elem)) return false;
      }
    } else {
      if (!fn(nullptr, part_elem)) return false;
    }
  }
  return true;
}

/*
  Initialize partition handler object

  SYNOPSIS
    initialize_partition()
    mem_root                    Allocate memory through this

  RETURN VALUE
    1                         Error
    0                         Success

  DESCRIPTION

  The partition handler is only a layer on top of other engines. Thus it
  can't really perform anything without the underlying handlers. Thus we
  add this method as part of the allocation of a handler object.

  1) Allocation of underlying handlers
     If we have access to the partition info we will allocate one handler
     instance for each partition.
  2) Allocation without partition info
     The cases where we don't have access to this information is when called
     in preparation for delete_table and rename_table and in that case we
     only need to set HA_FILE_BASED.
  3) Table flags initialisation
     We need also to set table flags for the partition handler. This is not
     static since it depends on what storage engines are used as underlying
     handlers.
     The table flags is set in this routine to simulate the behaviour of a
     normal storage engine
     The flag HA_FILE_BASED will be set independent of the underlying handlers
  4) Index flags initialisation
     When knowledge exists on the indexes it is also possible to initialize the
     index flags. Again the index flags must be initialized by using the under-
     lying handlers since this is storage engine dependent.
     The flag HA_READ_ORDER will be reset for the time being to indicate no
     ordered output is available from partition handler indexes. Later a merge
     sort will be performed using the underlying handlers.
  5) primary_key_is_clustered, has_transactions and low_byte_first is
     calculated here.

*/

bool Partition_base::initialize_partition(MEM_ROOT *mem_root) {
  handler **file_array, *file;
  ulonglong check_table_flags;
  DBUG_ENTER("Partition_base::initialize_partition");

  if (m_part_info) {
    DBUG_ASSERT(m_tot_parts > 0);
    if (new_handlers_from_part_info(mem_root)) DBUG_RETURN(true);
  } else if (!table_share || !table_share->normalized_path.str) {
    /*
      Called with dummy table share (delete, rename and alter table).
      Don't need to set-up anything.
    */
    DBUG_RETURN(false);
  }
  /*
    We create all underlying table handlers here. We do it in this special
    method to be able to report allocation errors.

    Set up low_byte_first, primary_key_is_clustered and
    has_transactions since they are called often in all kinds of places,
    other parameters are calculated on demand.
    Verify that all partitions have the same table_flags.
  */
  check_table_flags = m_file[0]->ha_table_flags();
  m_pkey_is_clustered = true;
  file_array = m_file;
  do {
    file = *file_array;
    if (!file->primary_key_is_clustered()) m_pkey_is_clustered = false;
    if (check_table_flags != file->ha_table_flags()) {
      my_error(ER_MIX_HANDLER_ERROR, MYF(0));
      DBUG_RETURN(true);
    }
  } while (*(++file_array));
  m_handler_status = handler_initialized;
  DBUG_RETURN(false);
}

/****************************************************************************
                MODULE meta data changes
****************************************************************************/
/*
  Delete a table

  SYNOPSIS
    delete_table()
    name                    Full path of table name

  RETURN VALUE
    >0                        Error
    0                         Success

  DESCRIPTION
    Used to delete a table. By the time delete_table() has been called all
    opened references to this table will have been closed (and your globally
    shared references released. The variable name will just be the name of
    the table. You will need to remove any files you have created at this
    point.

    If you do not implement this, the default delete_table() is called from
    handler.cc and it will delete all files with the file extentions returned
    by bas_ext().

    Called from handler.cc by delete_table and  ha_create_table(). Only used
    during create if the table_flag HA_DROP_BEFORE_CREATE was specified for
    the storage engine.
*/

int Partition_base::delete_table(const char *name, const dd::Table *table_def) {
  DBUG_ENTER("Partition_base::delete_table");

  DBUG_RETURN(del_ren_table(name, nullptr, table_def, nullptr));
}

/*
  Rename a table

  SYNOPSIS
    rename_table()
    from                      Full path of old table name
    to                        Full path of new table name

  RETURN VALUE
    >0                        Error
    0                         Success

  DESCRIPTION
    Renames a table from one name to another from alter table call.

    If you do not implement this, the default rename_table() is called from
    handler.cc and it will rename all files with the file extentions returned
    by bas_ext().

    Called from sql_table.cc by mysql_rename_table().
*/

int Partition_base::rename_table(const char *from, const char *to,
                                 const dd::Table *table_def_from,
                                 dd::Table *table_def_to) {
  DBUG_ENTER("Partition_base::rename_table");

  DBUG_RETURN(del_ren_table(from, to, table_def_from, table_def_to));
}

/*
  Create a partitioned table

  SYNOPSIS
    create()
    name                              Full path of table name
    table_arg                         Table object
    create_info                       Create info generated for CREATE TABLE

  RETURN VALUE
    >0                        Error
    0                         Success

  DESCRIPTION
    create() is called to create a table. The variable name will have the name
    of the table. When create() is called you do not need to worry about
    opening the table.

    Called from handler.cc by ha_create_table().
*/

int Partition_base::create(const char *name, TABLE *table_arg,
                           HA_CREATE_INFO *create_info, dd::Table *table_def) {
  int error;
  char name_lc_buff[FN_REFLEN];
  std::vector<std::string> part_name_collection;
  const char *path;
  List_iterator_fast<partition_element> part_it(m_part_info->partitions);
  partition_element table_level_options;
  handler **file, **abort_file;
  DBUG_ENTER("Partition_base::create");

  DBUG_ASSERT(*fn_rext((char *)name) == '\0');

  /* Not allowed to create temporary partitioned tables */
  if (create_info && create_info->options & HA_LEX_CREATE_TMP_TABLE) {
    my_error(ER_PARTITION_NO_TEMPORARY, MYF(0));
    DBUG_RETURN(true);
  }

  /*
    To initialize partitioning and part_share we need to have m_part_info
    filled in.
  */
  if (initialize_partition(&table_arg->mem_root) || init_part_share())
    DBUG_RETURN(true);
  file = m_file;
  /*
    Since Partition_base has HA_FILE_BASED, it must alter underlying table names
    if they do not have HA_FILE_BASED and lower_case_table_names == 2.
    See Bug#37402, for Mac OS X.
    The appended #P#<partname>[#SP#<subpartname>] will remain in current case.
    Using the first partitions handler, since mixing handlers is not allowed.
  */
  path = get_canonical_filename(*file, name, name_lc_buff);
  table_level_options.set_from_info(create_info);

  if (foreach_partition([&](partition_element *parent_elem,
                            partition_element *part_elem) -> bool {

        char name_buff[FN_REFLEN];
        part_name(name_buff, path,
                  parent_elem ? parent_elem->partition_name : nullptr,
                  part_elem->partition_name);
        const char *old_data_file_name = nullptr;
        if (part_elem->data_file_name) {
          old_data_file_name = create_info->data_file_name;
          create_info->data_file_name = part_elem->data_file_name;
        }
        const char *old_index_file_name = nullptr;
        if (part_elem->index_file_name) {
          old_index_file_name = create_info->data_file_name;
          create_info->index_file_name = part_elem->index_file_name;
        }
        BOOST_SCOPE_EXIT_ALL(&) {
          if (part_elem->data_file_name)
            create_info->data_file_name = old_data_file_name;
          if (part_elem->index_file_name)
            create_info->index_file_name = old_index_file_name;
        };
        if ((error = (*file)->ha_create(name_buff, table_arg, create_info,
                                        table_def)))
          return false;

        table_level_options.put_to_info(create_info);
        ++file;
        part_name_collection.push_back(name_buff);
        return true;
      }))
    DBUG_RETURN(0);

  auto part_name_i = part_name_collection.begin();
  for (abort_file = file, file = m_file; file < abort_file;
       ++file, ++part_name_i) {
    (void)(*file)->ha_delete_table(part_name_i->c_str(), table_def);
  }
  handler::delete_table(name, table_def);
  DBUG_RETURN(error);
}

/*
  Optimize table

  SYNOPSIS
    optimize()
    thd               Thread object
    check_opt         Check/analyze/repair/optimize options

  RETURN VALUES
    >0                Error
    0                 Success
*/

int Partition_base::optimize(THD *thd, HA_CHECK_OPT *check_opt) {
  DBUG_ENTER("Partition_base::optimize");

  DBUG_RETURN(handle_opt_partitions(thd, check_opt, OPTIMIZE_PARTS));
}

/*
  Analyze table

  SYNOPSIS
    analyze()
    thd               Thread object
    check_opt         Check/analyze/repair/optimize options

  RETURN VALUES
    >0                Error
    0                 Success
*/

int Partition_base::analyze(THD *thd, HA_CHECK_OPT *check_opt) {
  DBUG_ENTER("Partition_base::analyze");

  int result = handle_opt_partitions(thd, check_opt, ANALYZE_PARTS);

  DBUG_RETURN(result);
}

/*
  Check table

  SYNOPSIS
    check()
    thd               Thread object
    check_opt         Check/analyze/repair/optimize options

  RETURN VALUES
    >0                Error
    0                 Success
*/

int Partition_base::check(THD *thd, HA_CHECK_OPT *check_opt) {
  DBUG_ENTER("Partition_base::check");

  DBUG_RETURN(handle_opt_partitions(thd, check_opt, CHECK_PARTS));
}

/*
  Repair table

  SYNOPSIS
    repair()
    thd               Thread object
    check_opt         Check/analyze/repair/optimize options

  RETURN VALUES
    >0                Error
    0                 Success
*/

int Partition_base::repair(THD *thd, HA_CHECK_OPT *check_opt) {
  DBUG_ENTER("Partition_base::repair");

  DBUG_RETURN(handle_opt_partitions(thd, check_opt, REPAIR_PARTS));
}

/**
  Get checksum for table.

  @return Checksum or 0 if not supported, which also may be a correct checksum!.

  @note Ported from 5.7 Partition_helper::ph_checksum().
*/
ha_checksum Partition_base::checksum() const {
  ha_checksum sum = 0;
  if (ha_table_flags() & HA_HAS_CHECKSUM) {
    for (uint i = 0; i < m_tot_parts; i++) {
      sum += checksum_in_part(i);
    }
  }
  return sum;
}

/**
  Assign to keycache

  @param thd          Thread object
  @param check_opt    Check/analyze/repair/optimize options

  @return
    @retval >0        Error
    @retval 0         Success
*/

int Partition_base::assign_to_keycache(THD *thd, HA_CHECK_OPT *check_opt) {
  DBUG_ENTER("Partition_base::assign_to_keycache");

  DBUG_RETURN(handle_opt_partitions(thd, check_opt, ASSIGN_KEYCACHE_PARTS));
}

/**
  Preload to keycache

  @param thd          Thread object
  @param check_opt    Check/analyze/repair/optimize options

  @return
    @retval >0        Error
    @retval 0         Success
*/

int Partition_base::preload_keys(THD *thd, HA_CHECK_OPT *check_opt) {
  DBUG_ENTER("Partition_base::preload_keys");

  DBUG_RETURN(handle_opt_partitions(thd, check_opt, PRELOAD_KEYS_PARTS));
}

/*
  Handle optimize/analyze/check/repair of one partition

  SYNOPSIS
    handle_opt_part()
    thd                      Thread object
    check_opt                Options
    file                     Handler object of partition
    flag                     Optimize/Analyze/Check/Repair flag

  RETURN VALUE
    >0                        Failure
    0                         Success
*/

int Partition_base::handle_opt_part(THD *thd, HA_CHECK_OPT *check_opt,
                                    uint part_id,
                                    enum_part_operation operation) {
  int error;
  handler *file = m_file[part_id];
  DBUG_ENTER("handle_opt_part");
  DBUG_PRINT("enter", ("operation = %u", operation));

  if (operation == OPTIMIZE_PARTS)
    error = file->ha_optimize(thd, check_opt);
  else if (operation == ANALYZE_PARTS)
    error = file->ha_analyze(thd, check_opt);
  else if (operation == CHECK_PARTS) {
    error = file->ha_check(thd, check_opt);
    if (!error || error == HA_ADMIN_ALREADY_DONE ||
        error == HA_ADMIN_NOT_IMPLEMENTED) {
      if (check_opt->flags & (T_MEDIUM | T_EXTEND))
        error = Partition_helper::check_misplaced_rows(part_id, false);
    }
  } else if (operation == REPAIR_PARTS) {
    error = file->ha_repair(thd, check_opt);
    if (!error || error == HA_ADMIN_ALREADY_DONE ||
        error == HA_ADMIN_NOT_IMPLEMENTED) {
      if (check_opt->flags & (T_MEDIUM | T_EXTEND))
        error = Partition_helper::check_misplaced_rows(part_id, true);
    }
  } else if (operation == ASSIGN_KEYCACHE_PARTS)
    error = file->assign_to_keycache(thd, check_opt);
  else if (operation == PRELOAD_KEYS_PARTS)
    error = file->preload_keys(thd, check_opt);
  else {
    DBUG_ASSERT(false);
    error = 1;
  }
  if (error == HA_ADMIN_ALREADY_DONE) error = 0;
  DBUG_RETURN(error);
}

/*
  Handle optimize/analyze/check/repair of partitions

  SYNOPSIS
    handle_opt_partitions()
    thd                      Thread object
    check_opt                Options
    operation                     Optimize/Analyze/Check/Repair flag

  RETURN VALUE
    >0                        Failure
    0                         Success
*/

int Partition_base::handle_opt_partitions(THD *thd, HA_CHECK_OPT *check_opt,
                                          enum_part_operation operation) {
  List_iterator<partition_element> part_it(m_part_info->partitions);
  uint num_parts = m_part_info->num_parts;
  uint num_subparts = m_part_info->num_subparts;
  uint i = 0;
  bool use_all_parts =
      !(thd->lex->alter_info->flags & Alter_info::ALTER_ADMIN_PARTITION);
  int error;
  DBUG_ENTER("Partition_base::handle_opt_partitions");
  DBUG_PRINT("enter", ("operation= %u", operation));

  do {
    partition_element *part_elem = part_it++;
    /*
      when ALTER TABLE <CMD> PARTITION ...
      it should only do named [sub]partitions, otherwise all partitions
    */
    if (m_is_sub_partitioned) {
      List_iterator<partition_element> subpart_it(part_elem->subpartitions);
      partition_element *sub_elem;
      uint j = 0, part;
      do {
        sub_elem = subpart_it++;
        if (use_all_parts || part_elem->part_state == PART_ADMIN ||
            sub_elem->part_state == PART_ADMIN) {
          part = i * num_subparts + j;
          DBUG_PRINT("info", ("Optimize subpartition %u (%s)", part,
                              sub_elem->partition_name));
          if ((error = handle_opt_part(thd, check_opt, part, operation))) {
            /* print a line which partition the error belongs to */
            if (error != HA_ADMIN_NOT_IMPLEMENTED &&
                error != HA_ADMIN_ALREADY_DONE && error != HA_ADMIN_TRY_ALTER) {
              print_admin_msg(thd, MI_MAX_MSG_BUF, "error", table_share->db.str,
                              table->alias, opt_op_name[operation],
                              "Subpartition %s returned error",
                              sub_elem->partition_name);
            }
            /* reset part_state for the remaining partitions */
            do {
              if (sub_elem->part_state == PART_ADMIN)
                sub_elem->part_state = PART_NORMAL;
            } while ((sub_elem = subpart_it++));
            if (part_elem->part_state == PART_ADMIN)
              part_elem->part_state = PART_NORMAL;

            while ((part_elem = part_it++)) {
              List_iterator<partition_element> s_it(part_elem->subpartitions);
              while ((sub_elem = s_it++)) {
                if (sub_elem->part_state == PART_ADMIN)
                  sub_elem->part_state = PART_NORMAL;
              }
              if (part_elem->part_state == PART_ADMIN)
                part_elem->part_state = PART_NORMAL;
            }
            DBUG_RETURN(error);
          }
          sub_elem->part_state = PART_NORMAL;
        }
      } while (++j < num_subparts);
      part_elem->part_state = PART_NORMAL;
    } else {
      if (use_all_parts || part_elem->part_state == PART_ADMIN) {
        DBUG_PRINT("info", ("Optimize partition %u (%s)", i,
                            part_elem->partition_name));
        if ((error = handle_opt_part(thd, check_opt, i, operation))) {
          /* print a line which partition the error belongs to */
          if (error != HA_ADMIN_NOT_IMPLEMENTED &&
              error != HA_ADMIN_ALREADY_DONE && error != HA_ADMIN_TRY_ALTER) {
            print_admin_msg(thd, MI_MAX_MSG_BUF, "error", table_share->db.str,
                            table->alias, opt_op_name[operation],
                            "Partition %s returned error",
                            part_elem->partition_name);
          }
          /* reset part_state for the remaining partitions */
          do {
            if (part_elem->part_state == PART_ADMIN)
              part_elem->part_state = PART_NORMAL;
          } while ((part_elem = part_it++));
          DBUG_RETURN(error);
        }
      }
      part_elem->part_state = PART_NORMAL;
    }
  } while (++i < num_parts);
  DBUG_RETURN(false);
}

/**
  @brief Check and repair the table if neccesary

  @param thd    Thread object

  @retval true  Error/Not supported
  @retval false Success

  @note Called if open_table_from_share fails and ::is_crashed().
*/

bool Partition_base::check_and_repair(THD *thd) {
  handler **file = m_file;
  DBUG_ENTER("Partition_base::check_and_repair");

  do {
    if ((*file)->ha_check_and_repair(thd)) DBUG_RETURN(true);
  } while (*(++file));
  DBUG_RETURN(false);
}

/**
  @breif Check if the table can be automatically repaired

  @retval true  Can be auto repaired
  @retval false Cannot be auto repaired
*/

bool Partition_base::auto_repair() const {
  DBUG_ENTER("Partition_base::auto_repair");

  /*
    As long as we only support one storage engine per table,
    we can use the first partition for this function.
  */
  DBUG_RETURN(m_file[0]->auto_repair());
}

/**
  @breif Check if the table is crashed

  @retval true  Crashed
  @retval false Not crashed
*/

bool Partition_base::is_crashed() const {
  handler **file = m_file;
  DBUG_ENTER("Partition_base::is_crashed");

  do {
    if ((*file)->is_crashed()) DBUG_RETURN(true);
  } while (*(++file));
  DBUG_RETURN(false);
}

/**
  Prepare for creating new partitions during ALTER TABLE ... PARTITION.

  @param  num_partitions            Number of new partitions to be created.
  @param  only_create               True if only creating the partition
                                    (no open/lock is needed).
  @param  disable_non_uniq_indexes  True if non unique indexes are disabled.

  @return Operation status.
    @retval    0  Success.
    @retval != 0  Error code.
*/

int Partition_base::prepare_for_new_partitions(uint num_partitions) {
  size_t alloc_size = num_partitions * sizeof(handler *);
  DBUG_ENTER("Partition_base::prepare_for_new_partition");
  m_new_file = static_cast<handler **>(my_malloc(
      key_memory_Partition_base_engine_array, alloc_size, MYF(MY_WME)));
  if (!m_new_file) {
    DBUG_RETURN(HA_ERR_OUT_OF_MEM);
  }
  memset(m_new_file, 0, alloc_size);
  m_num_new_partitions = num_partitions;
  m_indexes_are_disabled = indexes_are_disabled();
  DBUG_RETURN(0);
}

/** Insert a row to the new partition.
  @param part_id  Partition to insert into.

  @return Operation status.
    @retval 0    Success
    @retval != 0 Error code
*/
int Partition_base::write_row_in_new_part(uint part_id) {
  int error;
  THD *thd = ha_thd();
  DBUG_ENTER("Partition_base::write_row_in_new_part");
  m_last_part = part_id;

  if (!m_new_file[part_id]) {
    /* Altered partition contains misplaced row. */
    m_err_rec = table->record[0];
    DBUG_RETURN(HA_ERR_ROW_IN_WRONG_PARTITION);
  }

  Disable_binlog_guard binlog_guard(thd);
  error = m_new_file[part_id]->ha_write_row(table->record[0]);
  DBUG_RETURN(error);
}

/*
  Close and unlock all created partitions.

  So they can be renamed and included in the altered table
  or deleted by the ddl-log in case of failure.
*/

void Partition_base::close_new_partitions() {
  DBUG_ENTER("Partition_base::close_new_partitions");

  THD *thd;
  if (m_new_file) {
    thd = ha_thd();
    handler **file = &m_new_file[m_num_new_partitions - 1];
    for (; m_new_file <= file; file--) {
      if (*file == nullptr) {
        /* Not a new partition, skip it. */
        continue;
      }
      (*file)->ha_external_lock(thd, F_UNLCK);
      (*file)->ha_close();
      delete *file;
    }
    my_free(m_new_file);
    m_new_file = nullptr;
  }
  DBUG_VOID_RETURN;
}

/*
  Update create info as part of ALTER TABLE

  SYNOPSIS
    update_create_info()
    create_info                   Create info from ALTER TABLE

  RETURN VALUE
    NONE

  DESCRIPTION
  Forward this handler call to the storage engine foreach
  partition handler.  The data_file_name for each partition may
  need to be reset if the tablespace was moved.  Use a dummy
  HA_CREATE_INFO structure and transfer necessary data.
*/

void Partition_base::update_create_info(HA_CREATE_INFO *create_info) {
  DBUG_ENTER("Partition_base::update_create_info");

  /*
    Fix for bug#38751, some engines needs info-calls in ALTER.
    Archive need this since it flushes in ::info.
    HA_STATUS_AUTO is optimized so it will not always be forwarded
    to all partitions, but HA_STATUS_VARIABLE will.
  */
  info(HA_STATUS_VARIABLE);

  info(HA_STATUS_AUTO);

  if (!(create_info->used_fields & HA_CREATE_USED_AUTO))
    create_info->auto_increment_value = stats.auto_increment_value;

  /*
    DATA DIRECTORY and INDEX DIRECTORY are never applied to the whole
    partitioned table, only its parts.
  */
  bool from_alter = (create_info->data_file_name == (const char *)-1);
  create_info->data_file_name = create_info->index_file_name = nullptr;

  /*
  We do not need to update the individual partition DATA DIRECTORY settings
  since they can be changed by ALTER TABLE ... REORGANIZE PARTITIONS.
  */
  if (from_alter) DBUG_VOID_RETURN;

  /*
    send Handler::update_create_info() to the storage engine for each
    partition that currently has a handler object.  Using a dummy
    HA_CREATE_INFO structure to collect DATA and INDEX DIRECTORYs.
  */

  List_iterator<partition_element> part_it(m_part_info->partitions);
  partition_element *part_elem, *sub_elem;
  uint num_subparts = m_part_info->num_subparts;
  uint num_parts =
      num_subparts ? m_file_tot_parts / num_subparts : m_file_tot_parts;
  HA_CREATE_INFO dummy_info;

  /*
  Since update_create_info() can be called from mysql_prepare_alter_table()
  when not all handlers are set up, we look for that condition first.
  If all handlers are not available, do not call update_create_info for any.
  */
  uint i, j, part;
  for (i = 0; i < num_parts; i++) {
    part_elem = part_it++;
    if (!part_elem) DBUG_VOID_RETURN;
    if (m_is_sub_partitioned) {
      List_iterator<partition_element> subpart_it(part_elem->subpartitions);
      for (j = 0; j < num_subparts; j++) {
        sub_elem = subpart_it++;
        if (!sub_elem) DBUG_VOID_RETURN;
        part = i * num_subparts + j;
        if (part >= m_file_tot_parts || !m_file[part]) DBUG_VOID_RETURN;
      }
    } else {
      if (!m_file[i]) DBUG_VOID_RETURN;
    }
  }
  part_it.rewind();

  for (i = 0; i < num_parts; i++) {
    part_elem = part_it++;
    DBUG_ASSERT(part_elem);
    if (m_is_sub_partitioned) {
      List_iterator<partition_element> subpart_it(part_elem->subpartitions);
      for (j = 0; j < num_subparts; j++) {
        sub_elem = subpart_it++;
        DBUG_ASSERT(sub_elem);
<<<<<<< HEAD
        part = i * num_subparts + j;
        DBUG_ASSERT(part < m_file_tot_parts && m_file[part]);
        if (ha_legacy_type(m_file[part]->ht) == DB_TYPE_INNODB) {
          dummy_info.data_file_name = dummy_info.index_file_name = nullptr;
=======
        part= i * num_subparts + j;
        DBUG_ASSERT(part < m_file_tot_parts);
        DBUG_ASSERT(m_file[part]);
        if (ha_legacy_type(m_file[part]->ht) == DB_TYPE_INNODB)
        {
          dummy_info.data_file_name= dummy_info.index_file_name= nullptr;
>>>>>>> 0b23ec72
          m_file[part]->update_create_info(&dummy_info);

          if (dummy_info.data_file_name || sub_elem->data_file_name) {
            sub_elem->data_file_name = (char *)dummy_info.data_file_name;
          }
          if (dummy_info.index_file_name || sub_elem->index_file_name) {
            sub_elem->index_file_name = (char *)dummy_info.index_file_name;
          }
        }
      }
    } else {
      DBUG_ASSERT(m_file[i]);
      if (ha_legacy_type(m_file[i]->ht) == DB_TYPE_INNODB) {
        dummy_info.data_file_name = dummy_info.index_file_name = nullptr;
        m_file[i]->update_create_info(&dummy_info);
        if (dummy_info.data_file_name || part_elem->data_file_name) {
          part_elem->data_file_name = (char *)dummy_info.data_file_name;
        }
        if (dummy_info.index_file_name || part_elem->index_file_name) {
          part_elem->index_file_name = (char *)dummy_info.index_file_name;
        }
      }
    }
  }
  DBUG_VOID_RETURN;
}

/**
  Change the internal TABLE_SHARE pointer

  @param table_arg    TABLE object
  @param share        New share to use

  @note Is used in error handling in ha_delete_table.
  All handlers should exist (lock_partitions should not be used)
*/

void Partition_base::change_table_ptr(TABLE *table_arg, TABLE_SHARE *share) {
  handler **file_array;
  table = table_arg;
  table_share = share;
  /*
    m_file can be nullptr when using an old cached table in DROP TABLE, when the
    table just has REMOVED PARTITIONING, see Bug#42438
  */
  if (m_file) {
    file_array = m_file;
    DBUG_ASSERT(*file_array);
    do {
      (*file_array)->change_table_ptr(table_arg, share);
    } while (*(++file_array));
  }
}

/**
  Handle delete and rename table

    @param from         Full path of old table
    @param to           Full path of new table

  @return Operation status
    @retval >0  Error
    @retval 0   Success

  @note  Common routine to handle delete_table and rename_table.
  The routine uses the partition handler file to get the
  names of the partition instances. Both these routines
  are called after creating the handler without table
  object and thus the file is needed to discover the
  names of the partitions and the underlying storage engines.
*/

int Partition_base::del_ren_table(const char *from, const char *to,
                                  const dd::Table *table_def_from,
                                  dd::Table *table_def_to) {
  int error = 0;
  int save_error = 0;
  const char *from_path;
  const char *to_path = nullptr;
  char from_lc_buff[FN_REFLEN];
  char to_lc_buff[FN_REFLEN];
  std::unique_ptr<handler, Destroy_only<handler>> file(
      get_file_handler(nullptr, ha_thd()->mem_root));
  /*
    Since Partition_base has HA_FILE_BASED, it must alter underlying table names
    if they do not have HA_FILE_BASED and lower_case_table_names == 2.
    See Bug#37402, for Mac OS X.
    The appended #P#<partname>[#SP#<subpartname>] will remain in current case.
    Using the first partitions handler, since mixing handlers is not allowed.
  */
  from_path = get_canonical_filename(file.get(), from, from_lc_buff);
  if (to != nullptr)
    to_path = get_canonical_filename(file.get(), to, to_lc_buff);

  std::vector<std::string> from_names;
  std::vector<std::string> to_names;

  for (const dd::Partition *dd_part : table_def_from->leaf_partitions()) {
    char name_buff[FN_REFLEN];
    part_name(name_buff, from_path,
              dd_part->parent() ? dd_part->parent()->name().c_str() : nullptr,
              dd_part->name().c_str());
    from_names.push_back(name_buff);
  }

  if (to)
    for (const dd::Partition *dd_part :
         const_cast<const dd::Table *>(table_def_to)->leaf_partitions()) {
      char name_buff[FN_REFLEN];
      part_name(name_buff, to_path,
                dd_part->parent() ? dd_part->parent()->name().c_str() : nullptr,
                dd_part->name().c_str());
      to_names.push_back(name_buff);
    }

  auto to_name = to_names.begin();

  for (const std::string &from_name : from_names) {
    if (!to) {
      error = file->ha_delete_table(from_name.c_str(), table_def_from);
      if (error) save_error = error;
    } else {
      // Currently neither TokuDB nor RocksDB process dd::Table* arguments,
      // so it's ok to pass nullptr as the last two arguments of the function.
      // But if some of the SE's implements DD-specific functionality,
      // it's necessary to modify the following code to pass
      // reasonable arguments. See also ha_innopart::rename_table()
      // to understand how to modify *table_def_to.
      error = file->ha_rename_table(from_name.c_str(), (to_name++)->c_str(),
                                    nullptr, nullptr);

      if (error) goto rename_error;
    }
  }

  return save_error;

rename_error:
  to_name = to_names.begin();
  for (const std::string &from_name : from_names) {
    // Currently neither TokuDB nor RocksDB process dd::Table* arguments,
    // so it's ok to pass nullptr as the last two arguments of the function.
    // But if some of the SE's implements DD-specific functionality,
    // it's necessary to modify the following code to pass
    // reasonable arguments. See also ha_innopart::rename_table()
    // to understand how to modify *table_def_to.
    file->ha_rename_table((to_name++)->c_str(), from_name.c_str(), nullptr,
                          nullptr);
  }
  return error;
}

/*
  Create underlying handler objects from partition info

  SYNOPSIS
    new_handlers_from_part_info()
    mem_root            Allocate memory through this

  RETURN VALUE
    true                  Error
    false                 Success
*/

bool Partition_base::new_handlers_from_part_info(MEM_ROOT *mem_root) {
  uint i, j, part_count;
  uint alloc_len = (m_tot_parts + 1) * sizeof(handler *);
  List_iterator_fast<partition_element> part_it(m_part_info->partitions);
  DBUG_ENTER("Partition_base::new_handlers_from_part_info");

  if (!(m_file = (handler **)alloc_root(mem_root, alloc_len))) {
    mem_alloc_error(alloc_len);
    goto error_end;
  }
  m_file_tot_parts = m_tot_parts;
  memset(m_file, 0, alloc_len);
  DBUG_ASSERT(m_part_info->num_parts > 0);
  DBUG_ASSERT(m_part_info->num_parts == m_part_info->partitions.elements);

  i = 0;
  part_count = 0;
  /*
    Don't know the size of the underlying storage engine, invent a number of
    bytes allocated for error message if allocation fails
  */
  do {
    if (m_is_sub_partitioned) {
      for (j = 0; j < m_part_info->num_subparts; j++) {
        if (!(m_file[part_count++] = get_file_handler(table_share, mem_root)))
          goto error;
      }
    } else {
      if (!(m_file[part_count++] = get_file_handler(table_share, mem_root)))
        goto error;
    }
  } while (++i < m_part_info->num_parts);
  DBUG_RETURN(false);
error:
  mem_alloc_error(sizeof(handler));
error_end:
  DBUG_RETURN(true);
}

/****************************************************************************
                MODULE open/close object
****************************************************************************/

/**
  Set Handler_share pointer.

  @param ha_share_arg  Where to store/retrieve the Partitioning_share pointer
                       to be shared by all instances of the same table.

  @note: the function can be called before partition info is set, but
         Handler_share must be set for each partittion file in m_file,
         that is why the initial function was splitted into two functions:
         set_ha_share_ref() and init_part_share(). The latter is invoked after
         m_file initialization.

  @return Operation status
    @retval true  Failure
    @retval false Sucess
*/

bool Partition_base::set_ha_share_ref(Handler_share **ha_share_arg) {
  DBUG_ENTER("Partition_base::set_ha_share_ref");
  DBUG_ASSERT(!part_share);
  DBUG_ASSERT(table_share);

  if (handler::set_ha_share_ref(ha_share_arg)) DBUG_RETURN(true);
  DBUG_RETURN(false);
}

/**
  Allocate Handler_share pointers for each partition and set those.

  @return Operation status
    @retval true  Failure
    @retval false Sucess
*/

bool Partition_base::init_part_share() {
  DBUG_ENTER("Partition_base::init_part_share");
  DBUG_ASSERT(!part_share);
  DBUG_ASSERT(table_share);
  DBUG_ASSERT(m_tot_parts);

  if (!(part_share = get_share())) DBUG_RETURN(true);
  DBUG_ASSERT(part_share->partitions_share_refs);
  DBUG_ASSERT(part_share->partitions_share_refs->num_parts >= m_tot_parts);
  Handler_share **ha_shares = part_share->partitions_share_refs->ha_shares;
  for (uint i = 0; i < m_tot_parts; i++) {
    if (m_file[i]->set_ha_share_ref(&ha_shares[i])) DBUG_RETURN(true);
  }
  DBUG_RETURN(false);
}

/**
  Get the PARTITION_SHARE for the table.

  @return Operation status
    @retval true   Error
    @retval false  Success

  @note Gets or initializes the Partition_base_share object used by
  partitioning. The Partition_base_share is used for handling the auto_increment
  etc.
*/

Partition_base_share *Partition_base::get_share() {
  Partition_base_share *tmp_share;
  DBUG_ENTER("Partition_base::get_share");
  DBUG_ASSERT(table_share);

  lock_shared_ha_data();
  if (!(tmp_share = static_cast<Partition_base_share *>(get_ha_share_ptr()))) {
    tmp_share = new Partition_base_share;
    if (!tmp_share) goto err;
    if (tmp_share->init(m_tot_parts)) {
      delete tmp_share;
      tmp_share = nullptr;
      goto err;
    }
    if (table && table->found_next_number_field &&
        tmp_share->init_auto_inc_mutex(table_share)) {
      delete tmp_share;
      tmp_share = nullptr;
      goto err;
    }

    set_ha_share_ptr(static_cast<Partition_base_share *>(tmp_share));
  }
err:
  unlock_shared_ha_data();
  DBUG_RETURN(tmp_share);
}

/**
  Helper function for freeing all internal bitmaps.
*/

void Partition_base::free_partition_bitmaps() {
  /* Initialize the bitmap we use to minimize ha_start_bulk_insert calls */
  bitmap_free(&m_bulk_insert_started);
  bitmap_free(&m_locked_partitions);
  bitmap_free(&m_partitions_to_reset);
}

/**
  Helper function for initializing all internal bitmaps.
*/

bool Partition_base::init_partition_bitmaps() {
  DBUG_ENTER("Partition_base::init_partition_bitmaps");
  /* Initialize the bitmap we use to minimize ha_start_bulk_insert calls */
  if (bitmap_init(&m_bulk_insert_started, nullptr, m_tot_parts + 1, false))
    DBUG_RETURN(true);
  bitmap_clear_all(&m_bulk_insert_started);

  /* Initialize the bitmap we use to keep track of locked partitions */
  if (bitmap_init(&m_locked_partitions, nullptr, m_tot_parts, false)) {
    bitmap_free(&m_bulk_insert_started);
    DBUG_RETURN(true);
  }
  bitmap_clear_all(&m_locked_partitions);

  /*
    Initialize the bitmap we use to keep track of partitions which may have
    something to reset in ha_reset().
  */
  if (bitmap_init(&m_partitions_to_reset, nullptr, m_tot_parts, false)) {
    bitmap_free(&m_bulk_insert_started);
    bitmap_free(&m_locked_partitions);
    DBUG_RETURN(true);
  }
  bitmap_clear_all(&m_partitions_to_reset);

  /* When Partition_base is cloned, both the clone and the original object
  share partition_info object (m_part_info). Do not reset the partition
  bitmaps. */
  if (!m_clone_base) {
    /* Initialize the bitmap for read/lock_partitions */
    if (m_part_info->set_partition_bitmaps(nullptr)) {
      free_partition_bitmaps();
      DBUG_RETURN(true);
    }
  }

  DBUG_RETURN(false);
}

/*
  Open handler object

  SYNOPSIS
    open()
    name                  Full path of table name
    mode                  Open mode flags
    test_if_locked        ?

  RETURN VALUE
    >0                    Error
    0                     Success

  DESCRIPTION
    Used for opening tables. The name will be the name of the file.
    A table is opened when it needs to be opened. For instance
    when a request comes in for a select on the table (tables are not
    open and closed for each request, they are cached).

    Called from handler.cc by handler::ha_open(). The server opens all tables
    by calling ha_open() which then calls the handler specific open().
*/
int Partition_base::open(const char *name, int mode, uint test_if_locked,
                         const dd::Table *table_def) {
  int error = HA_ERR_INITIALIZATION;
  handler **file;
  handler **clone_base_file = nullptr;
  ulonglong check_table_flags;
  DBUG_ENTER("Partition_base::open");

  DBUG_ASSERT(table->s == table_share);
  DBUG_ASSERT(m_part_info);
  ref_length = 0;
  m_mode = mode;

  MEM_ROOT *mem_root =
      m_clone_mem_root != nullptr ? m_clone_mem_root : &table->mem_root;

  /* The following functions must be called only after m_part_info set */
  if (initialize_partition(mem_root) || init_part_share() || init_with_fields())
    DBUG_RETURN(true);

  /* Check/update the partition share. */
  lock_shared_ha_data();
  if (part_share->populate_partition_name_hash(m_part_info)) {
    unlock_shared_ha_data();
    DBUG_RETURN(HA_ERR_INITIALIZATION);
  }
  if (!part_share->auto_inc_mutex && table->found_next_number_field) {
    if (part_share->init_auto_inc_mutex(table_share)) {
      unlock_shared_ha_data();
      DBUG_RETURN(HA_ERR_INITIALIZATION);
    }
  }
  unlock_shared_ha_data();

  if (open_partitioning(part_share)) {
    goto err;
  }
  DBUG_ASSERT(!m_file_tot_parts || m_file_tot_parts == m_tot_parts);
  if (!m_part_ids_sorted_by_num_of_records) {
    if (!(m_part_ids_sorted_by_num_of_records =
              (uint32 *)my_malloc(key_memory_Partition_base_part_ids,
                                  m_tot_parts * sizeof(uint32), MYF(MY_WME)))) {
      goto err;
    }
    uint32 i;
    /* Initialize it with all partition ids. */
    for (i = 0; i < m_tot_parts; i++)
      m_part_ids_sorted_by_num_of_records[i] = i;
  }

  if (init_partition_bitmaps()) {
    goto err;
  }

  DBUG_ASSERT(m_part_info);

  file = m_file;
  if (m_clone_base != nullptr) {
    clone_base_file = m_clone_base->m_file;
  }

  if (!foreach_partition([&](const partition_element *parent_part_elem,
                             const partition_element *part_elem) -> bool {
        char name_buff[FN_REFLEN];
        part_name(name_buff, name,
                  parent_part_elem ? parent_part_elem->partition_name : nullptr,
                  part_elem->partition_name);

        if (m_clone_base != nullptr) {
          uint ref_length = (*clone_base_file)->ref_length;
          (*file)->ref =
              (uchar *)alloc_root(m_clone_mem_root, ALIGN_SIZE(ref_length) * 2);
        }

        if ((error = (*file)->ha_open(table, name_buff, mode, test_if_locked,
                                      table_def)))
          return false;

        ++file;
        if (m_clone_base != nullptr) {
          ++clone_base_file;
        }

        return true;
      }))
    goto err_handler;

  file = m_file;
  ref_length = (*file)->ref_length;
  check_table_flags =
      (((*file)->ha_table_flags() & ~(PARTITION_DISABLED_TABLE_FLAGS)) |
       (PARTITION_ENABLED_TABLE_FLAGS));
  while (*(++file)) {
    /* MyISAM can have smaller ref_length for partitions with MAX_ROWS set */
    set_if_bigger(ref_length, ((*file)->ref_length));
    /*
      Verify that all partitions have the same set of table flags.
      Mask all flags that partitioning enables/disables.
    */
    if (check_table_flags !=
        (((*file)->ha_table_flags() & ~(PARTITION_DISABLED_TABLE_FLAGS)) |
         (PARTITION_ENABLED_TABLE_FLAGS))) {
      error = HA_ERR_INITIALIZATION;
      /* set file to last handler, so all of them are closed */
      file = &m_file[m_tot_parts - 1];
      goto err_handler;
    }
  }
  key_used_on_scan = m_file[0]->key_used_on_scan;
  implicit_emptied = m_file[0]->implicit_emptied;
  /*
    Add 2 bytes for partition id in position ref length.
    ref_length=max_in_all_partitions(ref_length) + PARTITION_BYTES_IN_POS
  */
  ref_length += PARTITION_BYTES_IN_POS;

  /*
    Some handlers update statistics as part of the open call. This will in
    some cases corrupt the statistics of the partition handler and thus
    to ensure we have correct statistics we call info from open after
    calling open on all individual handlers.
  */
  m_handler_status = handler_opened;
  if (m_part_info->part_expr)
    m_part_func_monotonicity_info =
        m_part_info->part_expr->get_monotonicity_info();
  else if (m_part_info->list_of_part_fields)
    m_part_func_monotonicity_info = MONOTONIC_STRICT_INCREASING;
  info(HA_STATUS_VARIABLE | HA_STATUS_CONST);
  DBUG_RETURN(0);

err_handler:
  DEBUG_SYNC(ha_thd(), "partition_open_error");
  while (file-- != m_file) (*file)->ha_close();
  free_partition_bitmaps();
err:
  close_partitioning();

  DBUG_RETURN(error);
}

/*
  Close handler object

  SYNOPSIS
    close()

  RETURN VALUE
    >0                   Error code
    0                    Success

  DESCRIPTION
    Called from sql_base.cc, sql_select.cc, and table.cc.
    In sql_select.cc it is only used to close up temporary tables or during
    the process where a temporary table is converted over to being a
    myisam table.
    For sql_base.cc look at close_data_tables().
*/

int Partition_base::close(void) {
  handler **file;
  DBUG_ENTER("Partition_base::close");

  DBUG_ASSERT(table->s == table_share);
  close_partitioning();
  free_partition_bitmaps();
  DBUG_ASSERT(m_part_info);
  file = m_file;

  do {
    (*file)->ha_close();
  } while (*(++file));

  m_handler_status = handler_closed;
  DBUG_RETURN(0);
}

/****************************************************************************
                MODULE start/end statement
****************************************************************************/
/*
  A number of methods to define various constants for the handler. In
  the case of the partition handler we need to use some max and min
  of the underlying handlers in most cases.
*/

/*
  Set external locks on table

  SYNOPSIS
    external_lock()
    thd                    Thread object
    lock_type              Type of external lock

  RETURN VALUE
    >0                   Error code
    0                    Success

  DESCRIPTION
    Originally this method was used to set locks on file level to enable
    several MySQL Servers to work on the same data. For transactional
    engines it has been "abused" to also mean start and end of statements
    to enable proper rollback of statements and transactions. When LOCK
    TABLES has been issued the start_stmt method takes over the role of
    indicating start of statement but in this case there is no end of
    statement indicator(?).

    Called from lock.cc by lock_external() and unlock_external(). Also called
    from sql_table.cc by copy_data_between_tables().
*/

int Partition_base::external_lock(THD *thd, int lock_type) {
  uint error;
  uint i, first_used_partition;
  MY_BITMAP *used_partitions;
  DBUG_ENTER("Partition_base::external_lock");

  DBUG_ASSERT(!m_auto_increment_lock);
  DBUG_ASSERT(!m_auto_increment_safe_stmt_log_lock);

  if (lock_type == F_UNLCK)
    used_partitions = &m_locked_partitions;
  else
    used_partitions = &(m_part_info->lock_partitions);

  first_used_partition = bitmap_get_first_set(used_partitions);

  for (i = first_used_partition; i < m_tot_parts;
       i = bitmap_get_next_set(used_partitions, i)) {
    DBUG_PRINT("info", ("external_lock(thd, %d) part %d", lock_type, i));
    if ((error = m_file[i]->ha_external_lock(thd, lock_type))) {
      if (lock_type != F_UNLCK) goto err_handler;
    }
    DBUG_PRINT("info", ("external_lock part %u lock %d", i, lock_type));
    if (lock_type != F_UNLCK) bitmap_set_bit(&m_locked_partitions, i);
  }
  if (lock_type == F_UNLCK) {
    bitmap_clear_all(used_partitions);
  } else {
    /* Add touched partitions to be included in reset(). */
    bitmap_union(&m_partitions_to_reset, used_partitions);
  }

  DBUG_RETURN(0);

err_handler:
  uint j;
  for (j = first_used_partition; j < i;
       j = bitmap_get_next_set(&m_locked_partitions, j)) {
    (void)m_file[j]->ha_external_lock(thd, F_UNLCK);
  }
  bitmap_clear_all(&m_locked_partitions);
  DBUG_RETURN(error);
}

/*
  Get the lock(s) for the table and perform conversion of locks if needed

  SYNOPSIS
    store_lock()
    thd                   Thread object
    to                    Lock object array
    lock_type             Table lock type

  RETURN VALUE
    >0                   Error code
    0                    Success

  DESCRIPTION
    The idea with handler::store_lock() is the following:

    The statement decided which locks we should need for the table
    for updates/deletes/inserts we get WRITE locks, for SELECT... we get
    read locks.

    Before adding the lock into the table lock handler (see thr_lock.c)
    mysqld calls store lock with the requested locks.  Store lock can now
    modify a write lock to a read lock (or some other lock), ignore the
    lock (if we don't want to use MySQL table locks at all) or add locks
    for many tables (like we do when we are using a MERGE handler).

    When releasing locks, store_lock() is also called. In this case one
    usually doesn't have to do anything.

    store_lock is called when holding a global mutex to ensure that only
    one thread at a time changes the locking information of tables.

    In some exceptional cases MySQL may send a request for a TL_IGNORE;
    This means that we are requesting the same lock as last time and this
    should also be ignored. (This may happen when someone does a flush
    table when we have opened a part of the tables, in which case mysqld
    closes and reopens the tables and tries to get the same locks as last
    time).  In the future we will probably try to remove this.

    Called from lock.cc by get_lock_data().
*/

THR_LOCK_DATA **Partition_base::store_lock(THD *thd, THR_LOCK_DATA **to,
                                           enum thr_lock_type lock_type) {
  uint i;
  DBUG_ENTER("Partition_base::store_lock");
  DBUG_ASSERT(thd == ha_thd());

  /*
    This can be called from get_lock_data() in mysql_lock_abort_for_thread(),
    even when thd != table->in_use. In that case don't use partition pruning,
    but use all partitions instead to avoid using another threads structures.
  */
  if (thd != table->in_use) {
    for (i = 0; i < m_tot_parts; i++)
      to = m_file[i]->store_lock(thd, to, lock_type);
  } else {
    for (i = bitmap_get_first_set(&(m_part_info->lock_partitions));
         i < m_tot_parts;
         i = bitmap_get_next_set(&m_part_info->lock_partitions, i)) {
      DBUG_PRINT("info", ("store lock %d iteration", i));
      to = m_file[i]->store_lock(thd, to, lock_type);
    }
  }
  DBUG_RETURN(to);
}

/*
  Start a statement when table is locked

  SYNOPSIS
    start_stmt()
    thd                  Thread object
    lock_type            Type of external lock

  RETURN VALUE
    >0                   Error code
    0                    Success

  DESCRIPTION
    This method is called instead of external lock when the table is locked
    before the statement is executed.
*/

int Partition_base::start_stmt(THD *thd, thr_lock_type lock_type) {
  int error = 0;
  uint i;
  /* Assert that read_partitions is included in lock_partitions */
  DBUG_ASSERT(bitmap_is_subset(&m_part_info->read_partitions,
                               &m_part_info->lock_partitions));
  /*
    m_locked_partitions is set in previous external_lock/LOCK TABLES.
    Current statement's lock requests must not include any partitions
    not previously locked.
  */
  DBUG_ASSERT(
      bitmap_is_subset(&m_part_info->lock_partitions, &m_locked_partitions));
  DBUG_ENTER("Partition_base::start_stmt");

  for (i = bitmap_get_first_set(&(m_part_info->lock_partitions));
       i < m_tot_parts;
       i = bitmap_get_next_set(&m_part_info->lock_partitions, i)) {
    if ((error = m_file[i]->start_stmt(thd, lock_type))) break;
    /* Add partition to be called in reset(). */
    bitmap_set_bit(&m_partitions_to_reset, i);
  }
  DBUG_RETURN(error);
}

/**
  Get number of lock objects returned in store_lock

  @returns Number of locks returned in call to store_lock

  @desc
    Returns the number of store locks needed in call to store lock.
    We return number of partitions we will lock multiplied with number of
    locks needed by each partition. Assists the above functions in allocating
    sufficient space for lock structures.
*/

uint Partition_base::lock_count() const {
  DBUG_ENTER("Partition_base::lock_count");
  /*
    The caller want to know the upper bound, to allocate enough memory.
    There is no performance lost if we simply return maximum number locks
    needed, only some minor over allocation of memory in get_lock_data().

    Also notice that this may be called for another thread != table->in_use,
    when mysql_lock_abort_for_thread() is called. So this is more safe, then
    using number of partitions after pruning.
  */
  if (m_file && m_file[0]) DBUG_RETURN(m_tot_parts * m_file[0]->lock_count());
  DBUG_RETURN(0);
}

/*
  Unlock last accessed row

  SYNOPSIS
    unlock_row()

  RETURN VALUE
    NONE

  DESCRIPTION
    Record currently processed was not in the result set of the statement
    and is thus unlocked. Used for UPDATE and DELETE queries.
*/

void Partition_base::unlock_row() {
  DBUG_ENTER("Partition_base::unlock_row");
  m_file[m_last_part]->unlock_row();
  DBUG_VOID_RETURN;
}

/**
  Check if semi consistent read was used

  SYNOPSIS
    was_semi_consistent_read()

  RETURN VALUE
    true   Previous read was a semi consistent read
    false  Previous read was not a semi consistent read

  DESCRIPTION
    See handler.h:
    In an UPDATE or DELETE, if the row under the cursor was locked by another
    transaction, and the engine used an optimistic read of the last
    committed row value under the cursor, then the engine returns 1 from this
    function. MySQL must NOT try to update this optimistic value. If the
    optimistic value does not match the WHERE condition, MySQL can decide to
    skip over this row. Currently only works for InnoDB. This can be used to
    avoid unnecessary lock waits.

    If this method returns nonzero, it will also signal the storage
    engine that the next read will be a locking re-read of the row.
*/
bool Partition_base::was_semi_consistent_read() {
  DBUG_ENTER("Partition_base::was_semi_consistent_read");
  DBUG_ASSERT(m_last_part < m_tot_parts);
  DBUG_ASSERT(m_part_info->is_partition_used(m_last_part));
  DBUG_RETURN(m_file[m_last_part]->was_semi_consistent_read());
}

/**
  Use semi consistent read if possible

  SYNOPSIS
    try_semi_consistent_read()
    yes   Turn on semi consistent read

  RETURN VALUE
    NONE

  DESCRIPTION
    See handler.h:
    Tell the engine whether it should avoid unnecessary lock waits.
    If yes, in an UPDATE or DELETE, if the row under the cursor was locked
    by another transaction, the engine may try an optimistic read of
    the last committed row value under the cursor.
    Note: prune_partitions are already called before this call, so using
    pruning is OK.
*/
void Partition_base::try_semi_consistent_read(bool yes) {
  uint i;
  DBUG_ENTER("Partition_base::try_semi_consistent_read");

  i = m_part_info->get_first_used_partition();
  DBUG_ASSERT(i != MY_BIT_NONE);
  for (; i < m_tot_parts; i = m_part_info->get_next_used_partition(i)) {
    m_file[i]->try_semi_consistent_read(yes);
  }
  DBUG_VOID_RETURN;
}

/****************************************************************************
                MODULE change record
****************************************************************************/

/** Insert a row to the partition.
  @param part_id  Partition to insert into.
  @param buf      The row in MySQL Row Format.

  @return Operation status.
    @retval 0    Success
    @retval != 0 Error code
*/
int Partition_base::write_row_in_part(uint part_id, uchar *buf) {
  int error;
  THD *thd = ha_thd();
  DBUG_ENTER("Partition_base::write_row_in_part");
  m_last_part = part_id;
  start_part_bulk_insert(thd, part_id);

  Disable_binlog_guard binlog_guard(thd);
  error = m_file[part_id]->ha_write_row(buf);
  DBUG_RETURN(error);
}

int Partition_base::update_row_in_part(uint part_id, const uchar *old_data,
                                       uchar *new_data) {
  int error;
  THD *thd = ha_thd();
  DBUG_ENTER("Partition_base::update_row_in_part");
  start_part_bulk_insert(thd, part_id);

  Disable_binlog_guard binlog_guard(thd);
  error = m_file[part_id]->ha_update_row(old_data, new_data);
  DBUG_RETURN(error);
}

/**
  Delete an existing row in the partition.

  This will delete a row. buf will contain a copy of the row to be deleted.
  The server will call this right after the current row has been read
  (from either a previous rnd_xxx() or index_xxx() call).
  If you keep a pointer to the last row or can access a primary key it will
  make doing the deletion quite a bit easier.
  Keep in mind that the server does no guarantee consecutive deletions.
  ORDER BY clauses can be used.

  buf is either record[0] or record[1]

  @param part_id  The partition to delete the row from.
  @param buf      The record in MySQL Row Format.

  @return Operation status.
    @retval 0    Success
    @retval != 0 Error code
*/

int Partition_base::delete_row_in_part(uint part_id, const uchar *buf) {
  int error;
  THD *thd = ha_thd();
  DBUG_ENTER("Partition_base::delete_row_in_part");

  m_last_part = part_id;
  /* Do not replicate low level changes, already registered in ha_* wrapper. */
  Disable_binlog_guard binlog_guard(thd);
  error = m_file[part_id]->ha_delete_row(buf);
  DBUG_RETURN(error);
}

/*
  Delete all rows in a table

  SYNOPSIS
    delete_all_rows()

  RETURN VALUE
    >0                       Error Code
    0                        Success

  DESCRIPTION
    Used to delete all rows in a table. Both for cases of truncate and
    for cases where the optimizer realizes that all rows will be
    removed as a result of a SQL statement.

    Called from item_sum.cc by Item_func_group_concat::clear(),
    Item_sum_count_distinct::clear(), and Item_func_group_concat::clear().
    Called from sql_delete.cc by mysql_delete().
    Called from sql_select.cc by JOIN::reset().
    Called from sql_union.cc by st_select_lex_unit::exec().
*/

int Partition_base::delete_all_rows() {
  int error;
  uint i;
  DBUG_ENTER("Partition_base::delete_all_rows");

  for (i = m_part_info->get_first_used_partition(); i < m_tot_parts;
       i = m_part_info->get_next_used_partition(i)) {
    /* Can be pruned, like DELETE FROM t PARTITION (pX) */
    if ((error = m_file[i]->ha_delete_all_rows())) DBUG_RETURN(error);
  }
  DBUG_RETURN(0);
}

/**
  Manually truncate the table.

  @retval  0    Success.
  @retval  > 0  Error code.
*/

int Partition_base::truncate(dd::Table *table_def) {
  int error;
  handler **file;
  DBUG_ENTER("Partition_base::truncate");

  /*
    TRUNCATE also means resetting auto_increment. Hence, reset
    it so that it will be initialized again at the next use.
  */
  if (table->found_next_number_field) {
    // TODO: Create Partition_helper::reset_auto_inc().
    lock_auto_increment();
    part_share->next_auto_inc_val = 0;
    part_share->auto_inc_initialized = false;
    unlock_auto_increment();
  }

  file = m_file;
  do {
    if ((error = (*file)->ha_truncate(table_def))) DBUG_RETURN(error);
  } while (*(++file));
  DBUG_RETURN(0);
}

/**
  Truncate a set of specific partitions.

  @remark Auto increment value will be truncated in that partition as well!

  ALTER TABLE t TRUNCATE PARTITION ...
*/
int Partition_base::truncate_partition_low(dd::Table *table_def) {
  int error = 0;
  List_iterator<partition_element> part_it(m_part_info->partitions);
  uint i = 0;
  DBUG_ENTER("Partition_base::truncate_partition");

  /*
    TRUNCATE also means resetting auto_increment. Hence, reset
    it so that it will be initialized again at the next use.
  */
  if (table->found_next_number_field) {
    lock_auto_increment();
    part_share->next_auto_inc_val = 0;
    part_share->auto_inc_initialized = false;
    unlock_auto_increment();
  }

  for (i = m_part_info->get_first_used_partition(); i < m_tot_parts;
       i = m_part_info->get_next_used_partition(i)) {
    DBUG_PRINT("info", ("truncate partition %u", i));
    if ((error = m_file[i]->ha_truncate(table_def))) break;
  }
  if (error) {
    /* Reset to PART_NORMAL. */
    set_all_part_state(m_part_info, PART_NORMAL);
  }
  DBUG_RETURN(error);
}

/*
  Start a large batch of insert rows

  SYNOPSIS
    start_bulk_insert()
    rows                  Number of rows to insert

  RETURN VALUE
    NONE

  DESCRIPTION
    rows == 0 means we will probably insert many rows
*/
void Partition_base::start_bulk_insert(ha_rows /*rows*/) {
  DBUG_ENTER("Partition_base::start_bulk_insert");

  m_bulk_inserted_rows = 0;
  bitmap_clear_all(&m_bulk_insert_started);
  /* use the last bit for marking if bulk_insert_started was called */
  bitmap_set_bit(&m_bulk_insert_started, m_tot_parts);
  DBUG_VOID_RETURN;
}

/*
  Check if start_bulk_insert has been called for this partition,
  if not, call it and mark it called
*/
void Partition_base::start_part_bulk_insert(THD *thd, uint part_id) {
  long old_buffer_size;
  if (!bitmap_is_set(&m_bulk_insert_started, part_id) &&
      bitmap_is_set(&m_bulk_insert_started, m_tot_parts)) {
    DBUG_ASSERT(bitmap_is_set(&(m_part_info->lock_partitions), part_id));
    old_buffer_size = thd->variables.read_buff_size;
    /* Update read_buffer_size for this partition */
    thd->variables.read_buff_size = estimate_read_buffer_size(old_buffer_size);
    m_file[part_id]->ha_start_bulk_insert(guess_bulk_insert_rows());
    bitmap_set_bit(&m_bulk_insert_started, part_id);
    thd->variables.read_buff_size = old_buffer_size;
  }
  m_bulk_inserted_rows++;
}

/*
  Estimate the read buffer size for each partition.
  SYNOPSIS
    Partition_base::estimate_read_buffer_size()
    original_size  read buffer size originally set for the server
  RETURN VALUE
    estimated buffer size.
  DESCRIPTION
    If the estimated number of rows to insert is less than 10 (but not 0)
    the new buffer size is same as original buffer size.
    In case of first partition of when partition function is monotonic
    new buffer size is same as the original buffer size.
    For rest of the partition total buffer of 10*original_size is divided
    equally if number of partition is more than 10 other wise each partition
    will be allowed to use original buffer size.
*/
long Partition_base::estimate_read_buffer_size(long original_size) {
  /*
    If number of rows to insert is less than 10, but not 0,
    return original buffer size.
  */
  if (estimation_rows_to_insert && (estimation_rows_to_insert < 10))
    return (original_size);
  /*
    If first insert/partition and monotonic partition function,
    allow using buffer size originally set.
   */
  if (!m_bulk_inserted_rows && m_part_func_monotonicity_info != NON_MONOTONIC &&
      m_tot_parts > 1)
    return original_size;
  /*
    Allow total buffer used in all partition to go up to 10*read_buffer_size.
    11*read_buffer_size in case of monotonic partition function.
  */

  if (m_tot_parts < 10) return original_size;
  return (original_size * 10 / m_tot_parts);
}

/*
  Try to predict the number of inserts into this partition.

  If less than 10 rows (including 0 which means Unknown)
    just give that as a guess
  If monotonic partitioning function was used
    guess that 50 % of the inserts goes to the first partition
  For all other cases, guess on equal distribution between the partitions
*/
ha_rows Partition_base::guess_bulk_insert_rows() {
  DBUG_ENTER("guess_bulk_insert_rows");

  if (estimation_rows_to_insert < 10) DBUG_RETURN(estimation_rows_to_insert);

  /* If first insert/partition and monotonic partition function, guess 50%.  */
  if (!m_bulk_inserted_rows && m_part_func_monotonicity_info != NON_MONOTONIC &&
      m_tot_parts > 1)
    DBUG_RETURN(estimation_rows_to_insert / 2);

  /* Else guess on equal distribution (+1 is to avoid returning 0/Unknown) */
  if (m_bulk_inserted_rows < estimation_rows_to_insert)
    DBUG_RETURN(
        ((estimation_rows_to_insert - m_bulk_inserted_rows) / m_tot_parts) + 1);
  /* The estimation was wrong, must say 'Unknown' */
  DBUG_RETURN(0);
}

/**
  Finish a large batch of insert rows.

  @return Operation status.
    @retval     0 Success
    @retval  != 0 Error code
*/

int Partition_base::end_bulk_insert() {
  int error = 0;
  uint i;
  DBUG_ENTER("Partition_base::end_bulk_insert");

  if (!bitmap_is_set(&m_bulk_insert_started, m_tot_parts)) {
    DBUG_ASSERT(0);
    DBUG_RETURN(error);
  }

  for (i = bitmap_get_first_set(&m_bulk_insert_started); i < m_tot_parts;
       i = bitmap_get_next_set(&m_bulk_insert_started, i)) {
    int tmp;
    if ((tmp = m_file[i]->ha_end_bulk_insert())) error = tmp;
  }
  bitmap_clear_all(&m_bulk_insert_started);

  DBUG_EXECUTE_IF("ha_partition_end_bulk_insert_fail", {
    error = 1;
    set_my_errno(EPERM);
  });
  DBUG_RETURN(error);
}

/****************************************************************************
                MODULE full table scan
****************************************************************************/

/**
  Initialize partition for random reads.

  rnd_init() is called when the server wants the storage engine to do a
  table scan or when the server wants to access data through rnd_pos.

  When scan is used we will scan one handler partition at a time.
  When preparing for rnd_pos we will initialize all handler partitions.
  No extra cache handling is needed when scanning is not performed.

  Before initializing we will call rnd_end to ensure that we clean up from
  any previous incarnation of a table scan.

  @param part_id  partition to initialize.
  @param scan     false for initialize for random reads through rnd_pos()
                  true for initialize for random scan through rnd_next().

  @return Operation status.
    @retval    0  Success
    @retval != 0  Error code
*/

int Partition_base::rnd_init_in_part(uint part_id, bool scan) {
  return m_file[part_id]->ha_rnd_init(scan);
}

/**
  End of a partition scan.

  @return Operation status.
    @retval    0  Success
    @retval != 0  Error code
*/

int Partition_base::rnd_end_in_part(uint part_id,
                                    bool scan MY_ATTRIBUTE((unused))) {
  return m_file[part_id]->ha_rnd_end();
}

/**
  Read next row during full partition scan (scan in random row order).

  This is called for each row of the table scan. When you run out of records
  you should return HA_ERR_END_OF_FILE.
  The Field structure for the table is the key to getting data into buf
  in a manner that will allow the server to understand it.

  @param[in]     part_id  Partition to read from.
  @param[in,out] buf      buffer that should be filled with data.

  @return Operation status.
    @retval    0  Success
    @retval != 0  Error code
*/

int Partition_base::rnd_next_in_part(uint part_id, uchar *buf) {
  return m_file[part_id]->ha_rnd_next(buf);
}

/**
  Save position of current row.

  position() is called after each call to rnd_next() if the data needs
  to be ordered.

  The server uses ref to store data. ref_length in the above case is
  the size needed to store current_position. ref is just a byte array
  that the server will maintain. If you are using offsets to mark rows, then
  current_position should be the offset. If it is a primary key like in
  InnoDB, then it needs to be a primary key.

  @param record  Current record in MySQL Row Format.

  @note m_last_part must be set (normally done by
  Partition_helper::return_top_record()).
*/

void Partition_base::position_in_last_part(uchar *ref, const uchar *record) {
  handler *file = m_file[m_last_part];
  file->position(record);
  memcpy(ref, file->ref, file->ref_length);
  /* MyISAM partitions can have different ref_length depending on MAX_ROWS! */
  uint pad_length = ref_length - PARTITION_BYTES_IN_POS - file->ref_length;
  if (pad_length)
    memset((ref + PARTITION_BYTES_IN_POS + file->ref_length), 0, pad_length);
}

/**
  Read row from partition using position.

  This is like rnd_next, but you are given a position to use to determine
  the row. The position will be pointing to data of length handler::ref_length
  that handler::ref was set by position(record). Tables clustered on primary
  key usually use the full primary key as reference (like InnoDB). Heap based
  tables usually returns offset in heap file (like MyISAM).

  @param[in]     part_id  Partition to read from.
  @param[in,out] buf      Buffer to fill with record in MySQL format.
  @param[in]     pos      Position (data pointed to from ::ref) from position().

  @return Operation status.
    @retval    0  Success
    @retval != 0  Error code
*/

int Partition_base::rnd_pos_in_part(uint part_id, uchar *buf, uchar *pos) {
  return m_file[part_id]->ha_rnd_pos(buf, pos);
}

/****************************************************************************
                MODULE index scan
****************************************************************************/
/*
  Positions an index cursor to the index specified in the handle. Fetches the
  row if available. If the key value is null, begin at the first key of the
  index.
*/

/** Compare key and rowid.
  Helper function for sorting records in the priority queue.
  a/b points to table->record[0] rows which must have the
  key fields set. The bytes before a and b store the handler::ref.
  This is used for comparing/sorting rows first according to
  KEY and if same KEY, by handler::ref (rowid).

  @param key_info  Null terminated array of index information
  @param a         Pointer to record+ref in first record
  @param b         Pointer to record+ref in second record

  @return Return value is SIGN(first_rec - second_rec)
    @retval  0                  Keys are equal
    @retval -1                  second_rec is greater than first_rec
    @retval +1                  first_rec is greater than second_rec
*/

static int key_and_ref_cmp(KEY **key_info, uchar *a, uchar *b) {
  int cmp = key_rec_cmp(key_info, a, b);
  if (cmp) return cmp;
  /*
    We must compare by handler::ref, which is added before the record,
    in the priority queue.
  */
  KEY **key = key_info;
  uint ref_length = (*key)->table->file->ref_length;
  return (*key)->table->file->cmp_ref(a - ref_length, b - ref_length);
}

/**
  Initialize partition before start of index scan.

  @param part    Partition to initialize the index in.
  @param inx     Index number.
  @param sorted  Is rows to be returned in sorted order.

  @return Operation status
    @retval    0  Success
    @retval != 0  Error code
*/

int Partition_base::index_init_in_part(uint part, uint keynr, bool sorted) {
  return m_file[part]->ha_index_init(keynr, sorted);
}

/**
  End of index scan in a partition.

  index_end_in_part is called at the end of an index scan to clean up any
  things needed to clean up.

  @return Operation status.
    @retval    0  Success
    @retval != 0  Error code
*/

int Partition_base::index_end_in_part(uint part) {
  return m_file[part]->ha_index_end();
}

/**
  Read one record in an index scan and start an index scan in one partition.

  index_read_map_in_part starts a new index scan using a start key.
  index_read_map_in_part can be restarted without calling index_end on
  the previous index scan and without calling index_init.
  In this case the index_read_map_in_part is on the same index as the previous
  index_scan. This is particularly used in conjunction with multi read ranges.

  @param[in]     part         Partition to read from.
  @param[in,out] buf          Read row in MySQL Row Format
  @param[in]     key          Key parts in consecutive order
  @param[in]     keypart_map  Which part of key is used
  @param[in]     find_flag    What type of key condition is used

  @return Operation status.
    @retval    0  Success
    @retval != 0  Error code
*/

int Partition_base::index_read_map_in_part(uint part, uchar *buf,
                                           const uchar *key,
                                           key_part_map keypart_map,
                                           enum ha_rkey_function find_flag) {
  return m_file[part]->ha_index_read_map(buf, key, keypart_map, find_flag);
}

/**
  Start an index scan from leftmost record and return first record.

  index_first() asks for the first key in the index.
  This is similar to index_read except that there is no start key since
  the scan starts from the leftmost entry and proceeds forward with
  index_next.

  @param[in]     part  Partition to read from.
  @param[in,out] buf   Read row in MySQL Row Format.

  @return Operation status.
    @retval    0  Success
    @retval != 0  Error code
*/

int Partition_base::index_first_in_part(uint part, uchar *buf) {
  return m_file[part]->ha_index_first(buf);
}

/**
  Start an index scan from rightmost record and return first record.

  index_last() asks for the last key in the index.
  This is similar to index_read except that there is no start key since
  the scan starts from the rightmost entry and proceeds forward with
  index_prev.

  @param[in]     part  Partition to read from.
  @param[in,out] buf   Read row in MySQL Row Format.

  @return Operation status.
    @retval    0  Success
    @retval != 0  Error code
*/

int Partition_base::index_last_in_part(uint part, uchar *buf) {
  return m_file[part]->ha_index_last(buf);
}

/**
  Read last using key.

  This is used in join_read_last_key to optimize away an ORDER BY.
  Can only be used on indexes supporting HA_READ_ORDER.

  @param[in,out] buf          Read row in MySQL Row Format
  @param[in]     key          Key
  @param[in]     keypart_map  Which part of key is used

  @return Operation status.
    @retval    0  Success
    @retval != 0  Error code
*/

int Partition_base::index_read_last_map_in_part(uint part, uchar *buf,
                                                const uchar *key,
                                                key_part_map keypart_map) {
  return m_file[part]->ha_index_read_last_map(buf, key, keypart_map);
}

/**
  Read index by key and keymap in a partition.

  @param[in]     part         Index to read from
  @param[in,out] buf          Read row in MySQL Row Format
  @param[in]     index        Index to read from
  @param[in]     key          Key
  @param[in]     keypart_map  Which part of key is used
  @param[in]     find_flag    Direction/how to search.

  @return Operation status.
    @retval    0  Success
    @retval != 0  Error code
*/

int Partition_base::index_read_idx_map_in_part(
    uint part, uchar *buf, uint index, const uchar *key,
    key_part_map keypart_map, enum ha_rkey_function find_flag) {
  return m_file[part]->ha_index_read_idx_map(buf, index, key, keypart_map,
                                             find_flag);
}

/**
  Read next record in a forward index scan.

  Used to read forward through the index (left to right, low to high).

  @param[in]     part  Partition to read from.
  @param[in,out] buf   Read row in MySQL Row Format.

  @return Operation status.
    @retval    0  Success
    @retval != 0  Error code
*/

int Partition_base::index_next_in_part(uint part, uchar *buf) {
  return m_file[part]->ha_index_next(buf);
}

/**
  Read next same record in partition.

  This routine is used to read the next but only if the key is the same
  as supplied in the call.

  @param[in]     part    Partition to read from.
  @param[in,out] buf     Read row in MySQL Row Format.
  @param[in]     key     Key.
  @param[in]     keylen  Length of key.

  @return Operation status.
    @retval    0  Success
    @retval != 0  Error code
*/

int Partition_base::index_next_same_in_part(uint part, uchar *buf,
                                            const uchar *key, uint length) {
  return m_file[part]->ha_index_next_same(buf, key, length);
}

/**
  Read next record when performing index scan backwards.

  Used to read backwards through the index (right to left, high to low).

  @param[in,out] buf  Read row in MySQL Row Format.

  @return Operation status.
    @retval    0  Success
    @retval != 0  Error code
*/

int Partition_base::index_prev_in_part(uint part, uchar *buf) {
  return m_file[part]->ha_index_prev(buf);
}

/**
  Start a read of one range with start and end key.

  @param part_id       Partition to start in.
  @param start_key     Specification of start key.
  @param end_key       Specification of end key.
  @param sorted        Should records be returned in sorted order.

  @return Operation status.
    @retval    0  Success
    @retval != 0  Error code
*/

int Partition_base::read_range_first_in_part(uint part_id, uchar *buf,
                                             const key_range *start_key,
                                             const key_range *end_key,
                                             bool sorted) {
  int error;

  error = m_file[part_id]->read_range_first(start_key, end_key, get_eq_range(),
                                            sorted);
  if (!error && buf != nullptr) {
    memcpy(buf, table->record[0], m_rec_length);
  }
  return error;
}

/**
  Read next record in read of a range with start and end key in partition.

  @param part  Partition to read from.

  @return Operation status.
    @retval    0  Success
    @retval != 0  Error code
*/

int Partition_base::read_range_next_in_part(uint part, uchar *buf) {
  int error;
  error = m_file[part]->read_range_next();
  if (!error && buf != nullptr) {
    memcpy(buf, table->record[0], m_rec_length);
  }
  return error;
}

bool Partition_base::has_gap_locks() const noexcept {
  /* Pass the call to each partition */

  for (uint i = 0; i < m_tot_parts; i++) {
    if (!m_file[i]->has_gap_locks()) return false;
  }
  return true;
}

/****************************************************************************
                MODULE information calls
****************************************************************************/

/*
  These are all first approximations of the extra, info, scan_time
  and read_time calls
*/

/**
  Helper function for sorting according to number of rows in descending order.
*/

int Partition_base::compare_number_of_records(Partition_base *me,
                                              const uint32 *a,
                                              const uint32 *b) {
  handler **file = me->m_file;
  /* Note: sorting in descending order! */
  if (file[*a]->stats.records > file[*b]->stats.records) return -1;
  if (file[*a]->stats.records < file[*b]->stats.records) return 1;
  return 0;
}

/*
  General method to gather info from handler

  SYNOPSIS
    info()
    flag              Specifies what info is requested

  RETURN VALUE
    NONE

  DESCRIPTION
    ::info() is used to return information to the optimizer.
    Currently this table handler doesn't implement most of the fields
    really needed. SHOW also makes use of this data
    Another note, if your handler doesn't proved exact record count,
    you will probably want to have the following in your code:
    if (records < 2)
      records = 2;
    The reason is that the server will optimize for cases of only a single
    record. If in a table scan you don't know the number of records
    it will probably be better to set records to two so you can return
    as many records as you need.

    Along with records a few more variables you may wish to set are:
      records
      deleted
      data_file_length
      index_file_length
      delete_length
      check_time
    Take a look at the public variables in handler.h for more information.

    Called in:
      filesort.cc
      ha_heap.cc
      item_sum.cc
      opt_sum.cc
      sql_delete.cc
     sql_delete.cc
     sql_derived.cc
      sql_select.cc
      sql_select.cc
      sql_select.cc
      sql_select.cc
      sql_select.cc
      sql_show.cc
      sql_show.cc
      sql_show.cc
      sql_show.cc
      sql_table.cc
      sql_union.cc
      sql_update.cc

    Some flags that are not implemented
      HA_STATUS_POS:
        This parameter is never used from the MySQL Server. It is checked in a
        place in MyISAM so could potentially be used by MyISAM specific
        programs.
      HA_STATUS_NO_LOCK:
      This is declared and often used. It's only used by MyISAM.
      It means that MySQL doesn't need the absolute latest statistics
      information. This may save the handler from doing internal locks while
      retrieving statistics data.
*/

int Partition_base::info(uint flag) {
  uint no_lock_flag = flag & HA_STATUS_NO_LOCK;
  uint extra_var_flag = flag & HA_STATUS_VARIABLE_EXTRA;
  int res, error = 0;
  DBUG_ENTER("Partition_base::info");

#ifndef DBUG_OFF
  if (bitmap_is_set_all(&(m_part_info->read_partitions)))
    DBUG_PRINT("info", ("All partitions are used"));
#endif /* DBUG_OFF */
  if (flag & HA_STATUS_AUTO) {
    DBUG_PRINT("info", ("HA_STATUS_AUTO"));
    if (!table->found_next_number_field) {
      stats.auto_increment_value = 0;
    } else {
      /* Must lock to avoid two concurrent initializations. */
      lock_auto_increment();
      if (part_share->auto_inc_initialized) {
        stats.auto_increment_value = part_share->next_auto_inc_val;
      } else {
        error = initialize_auto_increment(no_lock_flag != 0);
      }
      unlock_auto_increment();
    }
  }
  if (flag & HA_STATUS_VARIABLE) {
    uint i;
    DBUG_PRINT("info", ("HA_STATUS_VARIABLE"));
    /*
      Calculates statistical variables
      records:           Estimate of number records in table
      We report sum (always at least 2 if not empty)
      deleted:           Estimate of number holes in the table due to
      deletes
      We report sum
      data_file_length:  Length of data file, in principle bytes in table
      We report sum
      index_file_length: Length of index file, in principle bytes in
      indexes in the table
      We report sum
      delete_length: Length of free space easily used by new records in table
      We report sum
      mean_record_length:Mean record length in the table
      We calculate this
      check_time:        Time of last check (only applicable to MyISAM)
      We report last time of all underlying handlers
    */
    handler *file;
    stats.records = 0;
    stats.deleted = 0;
    stats.data_file_length = 0;
    stats.index_file_length = 0;
    stats.check_time = 0;
    stats.delete_length = 0;
    for (i = m_part_info->get_first_used_partition(); i < m_tot_parts;
         i = m_part_info->get_next_used_partition(i)) {
      file = m_file[i];
      res = file->info(HA_STATUS_VARIABLE | no_lock_flag | extra_var_flag);
      if (res && !error) {
        error = res;
      }
      stats.records += file->stats.records;
      stats.deleted += file->stats.deleted;
      stats.data_file_length += file->stats.data_file_length;
      stats.index_file_length += file->stats.index_file_length;
      stats.delete_length += file->stats.delete_length;
      if (file->stats.check_time > stats.check_time)
        stats.check_time = file->stats.check_time;
    }
    if (stats.records && stats.records < 2 &&
        !(m_file[0]->ha_table_flags() & HA_STATS_RECORDS_IS_EXACT))
      stats.records = 2;
    if (stats.records > 0)
      stats.mean_rec_length = (ulong)(stats.data_file_length / stats.records);
    else
      stats.mean_rec_length = 0;
  }
  if (flag & HA_STATUS_CONST) {
    DBUG_PRINT("info", ("HA_STATUS_CONST"));
    /*
      Recalculate loads of constant variables. MyISAM also sets things
      directly on the table share object.

      Check whether this should be fixed since handlers should not
      change things directly on the table object.

      Monty comment: This should NOT be changed!  It's the handlers
      responsibility to correct table->s->keys_xxxx information if keys
      have been disabled.

      The most important parameters set here is records per key on
      all indexes. block_size and primar key ref_length.

      For each index there is an array of rec_per_key.
      As an example if we have an index with three attributes a,b and c
      we will have an array of 3 rec_per_key.
      rec_per_key[0] is an estimate of number of records divided by
      number of unique values of the field a.
      rec_per_key[1] is an estimate of the number of records divided
      by the number of unique combinations of the fields a and b.
      rec_per_key[2] is an estimate of the number of records divided
      by the number of unique combinations of the fields a,b and c.

      Many handlers only set the value of rec_per_key when all fields
      are bound (rec_per_key[2] in the example above).

      If the handler doesn't support statistics, it should set all of the
      above to 0.

      We first scans through all partitions to get the one holding most rows.
      We will then allow the handler with the most rows to set
      the rec_per_key and use this as an estimate on the total table.

      max_data_file_length:     Maximum data file length
      We ignore it, is only used in
      SHOW TABLE STATUS
      max_index_file_length:    Maximum index file length
      We ignore it since it is never used
      block_size:               Block size used
      We set it to the value of the first handler
      ref_length:               We set this to the value calculated
      and stored in local object
      create_time:              Creation time of table

      So we calculate these constants by using the variables from the
      handler with most rows.
    */
    handler *file, **file_array;
    ulonglong max_records = 0;
    uint32 i = 0;
    uint32 handler_instance = 0;

    file_array = m_file;
    do {
      file = *file_array;
      /* Get variables if not already done */
      if (!(flag & HA_STATUS_VARIABLE) ||
          !m_part_info->is_partition_used(file_array - m_file)) {
        res = file->info(HA_STATUS_VARIABLE | no_lock_flag | extra_var_flag);
        if (res && !error) {
          error = res;
        }
      }
      if (file->stats.records > max_records) {
        max_records = file->stats.records;
        handler_instance = i;
      }
      i++;
    } while (*(++file_array));
    /*
      Sort the array of part_ids by number of records in
      in descending order.
    */
    varlen_sort(m_part_ids_sorted_by_num_of_records,
                m_part_ids_sorted_by_num_of_records + m_tot_parts,
                sizeof(uint32), [this](const uint32 *a, const uint32 *b) {
                  return m_file[*a]->stats.records < m_file[*b]->stats.records;
                });
    file = m_file[handler_instance];
    res = file->info(HA_STATUS_CONST | no_lock_flag);
    if (res && !error) {
      error = res;
    }
    stats.block_size = file->stats.block_size;
    stats.create_time = file->stats.create_time;
  }
  if (flag & HA_STATUS_ERRKEY) {
    handler *file = m_file[m_last_part];
    DBUG_PRINT("info", ("info: HA_STATUS_ERRKEY"));
    /*
      This flag is used to get index number of the unique index that
      reported duplicate key
      We will report the errkey on the last handler used and ignore the rest
      Note: all engines does not support HA_STATUS_ERRKEY, so set errkey.
    */
    file->errkey = errkey;
    res = file->info(HA_STATUS_ERRKEY | no_lock_flag);
    if (res && !error) {
      error = res;
    }
    errkey = file->errkey;
  }
  if (flag & HA_STATUS_TIME) {
    DBUG_PRINT("info", ("info: HA_STATUS_TIME"));
    /*
      This flag is used to set the latest update time of the table.
      Used by SHOW commands
      We will report the maximum of these times
    */
    stats.update_time = 0;
    for (uint i = m_part_info->get_first_used_partition(); i < m_tot_parts;
         i = m_part_info->get_next_used_partition(i)) {
      handler *file = m_file[i];
      res = file->info(HA_STATUS_TIME | no_lock_flag);
      if (res && !error) {
        error = res;
      }
      if (file->stats.update_time > stats.update_time)
        stats.update_time = file->stats.update_time;
    }
  }
  DBUG_RETURN(error);
}

void Partition_base::get_dynamic_partition_info(ha_statistics *stat_info,
                                                ha_checksum *check_sum,
                                                uint part_id) {
  handler *file = m_file[part_id];
  DBUG_ASSERT(bitmap_is_set(&(m_part_info->read_partitions), part_id));
  file->info(HA_STATUS_TIME | HA_STATUS_VARIABLE | HA_STATUS_VARIABLE_EXTRA |
             HA_STATUS_NO_LOCK);

  stat_info->records = file->stats.records;
  stat_info->mean_rec_length = file->stats.mean_rec_length;
  stat_info->data_file_length = file->stats.data_file_length;
  stat_info->max_data_file_length = file->stats.max_data_file_length;
  stat_info->index_file_length = file->stats.index_file_length;
  stat_info->delete_length = file->stats.delete_length;
  stat_info->create_time = static_cast<ulong>(file->stats.create_time);
  stat_info->update_time = file->stats.update_time;
  stat_info->check_time = file->stats.check_time;
  *check_sum = 0;
  if (file->ha_table_flags() & HA_HAS_CHECKSUM) *check_sum = file->checksum();
  return;
}

/**
  General function to prepare handler for certain behavior.

  @param[in]    operation       operation to execute

  @return       status
    @retval     0               success
    @retval     >0              error code

  @detail

  extra() is called whenever the server wishes to send a hint to
  the storage engine. The MyISAM engine implements the most hints.

  We divide the parameters into the following categories:
  1) Operations used by most handlers
  2) Operations used by some non-MyISAM handlers
  3) Operations used only by MyISAM
  4) Operations only used by temporary tables for query processing
  5) Operations only used by MyISAM internally
  6) Operations not used at all
  7) Operations only used by federated tables for query processing
  8) Operations only used by NDB
  9) Operations only used by MERGE
  10) Operations only used by InnoDB
  11) Operations only used by partitioning

  The partition handler need to handle category 1), 2), 3), 10) and 11).

  1) Operations used by most handlers
  -----------------------------------
  HA_EXTRA_RESET:
    This option is used by most handlers and it resets the handler state
    to the same state as after an open call. This includes releasing
    any READ CACHE or WRITE CACHE or other internal buffer used.

    It is called from the reset method in the handler interface. There are
    three instances where this is called.
    1) After completing a INSERT ... SELECT ... query the handler for the
       table inserted into is reset
    2) It is called from close_thread_table which in turn is called from
       close_thread_tables except in the case where the tables are locked
       in which case ha_commit_stmt is called instead.
       It is only called from here if refresh_version hasn't changed and the
       table is not an old table when calling close_thread_table.
       close_thread_tables is called from many places as a general clean up
       function after completing a query.
    3) It is called when deleting the QUICK_RANGE_SELECT object if the
       QUICK_RANGE_SELECT object had its own handler object. It is called
       immediatley before close of this local handler object.
  HA_EXTRA_KEYREAD:
  HA_EXTRA_NO_KEYREAD:
    These parameters are used to provide an optimisation hint to the handler.
    If HA_EXTRA_KEYREAD is set it is enough to read the index fields, for
    many handlers this means that the index-only scans can be used and it
    is not necessary to use the real records to satisfy this part of the
    query. Index-only scans is a very important optimisation for disk-based
    indexes. For main-memory indexes most indexes contain a reference to the
    record and thus KEYREAD only says that it is enough to read key fields.
    HA_EXTRA_NO_KEYREAD disables this for the handler, also HA_EXTRA_RESET
    will disable this option.
    The handler will set HA_KEYREAD_ONLY in its table flags to indicate this
    feature is supported.
  HA_EXTRA_FLUSH:
    Indication to flush tables to disk, is supposed to be used to
    ensure disk based tables are flushed at end of query execution.
    Currently is never used.
  HA_EXTRA_PREPARE_FOR_RENAME:
    Informs the handler we are about to attempt a rename of the table.
    For handlers that have share open files (MyISAM key-file and
    Archive writer) they must close the files before rename is possible
    on Windows. This handler will only forward this call, since during
    ALTER TABLE ... ADD/DROP/REORGANIZE/COALESCE/... PARTITION we will
    close and remove all instances before rename/drop and does not need
    special treatment for this flag.
  HA_EXTRA_FORCE_REOPEN:
    Only used by MyISAM and Archive, called when altering table,
    closing tables to enforce a reopen of the table files.
    This handler will only forward this call, since during
    ALTER TABLE ... ADD/DROP/REORGANIZE/COALESCE/... PARTITION we will
    close and remove all instances before rename/drop and does not need
    special treatment for this flag.

  2) Operations used by some non-MyISAM handlers
  ----------------------------------------------
  HA_EXTRA_KEYREAD_PRESERVE_FIELDS:
    This is a strictly InnoDB feature that is more or less undocumented.
    When it is activated InnoDB copies field by field from its fetch
    cache instead of all fields in one memcpy. Have no idea what the
    purpose of this is.
    Cut from include/my_base.h:
    When using HA_EXTRA_KEYREAD, overwrite only key member fields and keep
    other fields intact. When this is off (by default) InnoDB will use memcpy
    to overwrite entire row.
  HA_EXTRA_IGNORE_DUP_KEY:
  HA_EXTRA_NO_IGNORE_DUP_KEY:
    Informs the handler to we will not stop the transaction if we get an
    duplicate key errors during insert/upate.
    Always called in pair, triggered by INSERT IGNORE and other similar
    SQL constructs.
    Not used by MyISAM.

  3) Operations used only by MyISAM
  ---------------------------------
  HA_EXTRA_NORMAL:
    Only used in MyISAM to reset quick mode, not implemented by any other
    handler. Quick mode is also reset in MyISAM by HA_EXTRA_RESET.

    It is called after completing a successful DELETE query if the QUICK
    option is set.

  HA_EXTRA_QUICK:
    When the user does DELETE QUICK FROM table where-clause; this extra
    option is called before the delete query is performed and
    HA_EXTRA_NORMAL is called after the delete query is completed.
    Temporary tables used internally in MySQL always set this option

    The meaning of quick mode is that when deleting in a B-tree no merging
    of leafs is performed. This is a common method and many large DBMS's
    actually only support this quick mode since it is very difficult to
    merge leaves in a tree used by many threads concurrently.

  HA_EXTRA_CACHE:
    This flag is usually set with extra_opt along with a cache size.
    The size of this buffer is set by the user variable
    record_buffer_size. The value of this cache size is the amount of
    data read from disk in each fetch when performing a table scan.
    This means that before scanning a table it is normal to call
    extra with HA_EXTRA_CACHE and when the scan is completed to call
    HA_EXTRA_NO_CACHE to release the cache memory.

    Some special care is taken when using this extra parameter since there
    could be a write ongoing on the table in the same statement. In this
    one has to take special care since there might be a WRITE CACHE as
    well. HA_EXTRA_CACHE specifies using a READ CACHE and using
    READ CACHE and WRITE CACHE at the same time is not possible.

    Only MyISAM currently use this option.

    It is set when doing full table scans using rr_sequential and
    reset when completing such a scan with end_read_record
    (resetting means calling extra with HA_EXTRA_NO_CACHE).

    It is set in filesort.cc for MyISAM internal tables and it is set in
    a multi-update where HA_EXTRA_CACHE is called on a temporary result
    table and after that ha_rnd_init(0) on table to be updated
    and immediately after that HA_EXTRA_NO_CACHE on table to be updated.

    Apart from that it is always used from init_read_record but not when
    used from UPDATE statements. It is not used from DELETE statements
    with ORDER BY and LIMIT but it is used in normal scan loop in DELETE
    statements. The reason here is that DELETE's in MyISAM doesn't move
    existings data rows.

    It is also set in copy_data_between_tables when scanning the old table
    to copy over to the new table.
    And it is set in join_init_read_record where quick objects are used
    to perform a scan on the table. In this case the full table scan can
    even be performed multiple times as part of the nested loop join.

    For purposes of the partition handler it is obviously necessary to have
    special treatment of this extra call. If we would simply pass this
    extra call down to each handler we would allocate
    cache size * no of partitions amount of memory and this is not
    necessary since we will only scan one partition at a time when doing
    full table scans.

    Thus we treat it by first checking whether we have MyISAM handlers in
    the table, if not we simply ignore the call and if we have we will
    record the call but will not call any underlying handler yet. Then
    when performing the sequential scan we will check this recorded value
    and call extra_opt whenever we start scanning a new partition.

  HA_EXTRA_NO_CACHE:
    When performing a UNION SELECT HA_EXTRA_NO_CACHE is called from the
    flush method in the Query_result_union class.
    See HA_EXTRA_RESET_STATE for use in conjunction with delete_all_rows().

    It should be ok to call HA_EXTRA_NO_CACHE on all underlying handlers
    if they are MyISAM handlers. Other handlers we can ignore the call
    for. If no cache is in use they will quickly return after finding
    this out. And we also ensure that all caches are disabled and no one
    is left by mistake.
    In the future this call will probably be deleted and we will instead call
    ::reset();

  HA_EXTRA_WRITE_CACHE:
    See above, called from various places. It is mostly used when we
    do INSERT ... SELECT
    No special handling to save cache space is developed currently.

  HA_EXTRA_PREPARE_FOR_UPDATE:
    This is called as part of a multi-table update. When the table to be
    updated is also scanned then this informs MyISAM handler to drop any
    caches if dynamic records are used (fixed size records do not care
    about this call). We pass this along to the first partition to scan, and
    flag that it is to be called after HA_EXTRA_CACHE when moving to the next
    partition to scan.

  HA_EXTRA_PREPARE_FOR_DROP:
    Only used by MyISAM, called in preparation for a DROP TABLE.
    It's used mostly by Windows that cannot handle dropping an open file.
    On other platforms it has the same effect as HA_EXTRA_FORCE_REOPEN.

  HA_EXTRA_READCHECK:
  HA_EXTRA_NO_READCHECK:
    Only one call to HA_EXTRA_NO_READCHECK from ha_open where it says that
    this is not needed in SQL. The reason for this call is that MyISAM sets
    the READ_CHECK_USED in the open call so the call is needed for MyISAM
    to reset this feature.
    The idea with this parameter was to inform of doing/not doing a read
    check before applying an update. Since SQL always performs a read before
    applying the update No Read Check is needed in MyISAM as well.

    This is a cut from Docs/myisam.txt
     Sometimes you might want to force an update without checking whether
     another user has changed the record since you last read it. This is
     somewhat dangerous, so it should ideally not be used. That can be
     accomplished by wrapping the mi_update() call in two calls to mi_extra(),
     using these functions:
     HA_EXTRA_NO_READCHECK=5                 No readcheck on update
     HA_EXTRA_READCHECK=6                    Use readcheck (def)


  4) Operations only used by temporary tables for query processing
  ----------------------------------------------------------------
  HA_EXTRA_RESET_STATE:
    Same as reset() except that buffers are not released. If there is
    a READ CACHE it is reinit'ed. A cache is reinit'ed to restart reading
    or to change type of cache between READ CACHE and WRITE CACHE.

    This extra function is always called immediately before calling
    delete_all_rows on the handler for temporary tables.
    There are cases however when HA_EXTRA_RESET_STATE isn't called in
    a similar case for a temporary table in sql_union.cc and in two other
    cases HA_EXTRA_NO_CACHE is called before and HA_EXTRA_WRITE_CACHE
    called afterwards.
    The case with HA_EXTRA_NO_CACHE and HA_EXTRA_WRITE_CACHE means
    disable caching, delete all rows and enable WRITE CACHE. This is
    used for temporary tables containing distinct sums and a
    functional group.

    The only case that delete_all_rows is called on non-temporary tables
    is in sql_delete.cc when DELETE FROM table; is called by a user.
    In this case no special extra calls are performed before or after this
    call.

    The partition handler should not need to bother about this one. It
    should never be called.

  HA_EXTRA_NO_ROWS:
    Don't insert rows indication to HEAP and MyISAM, only used by temporary
    tables used in query processing.
    Not handled by partition handler.

  5) Operations only used by MyISAM internally
  --------------------------------------------
  HA_EXTRA_REINIT_CACHE:
    This call reinitializes the READ CACHE described above if there is one
    and otherwise the call is ignored.

    We can thus safely call it on all underlying handlers if they are
    MyISAM handlers. It is however never called so we don't handle it at all.
  HA_EXTRA_FLUSH_CACHE:
    Flush WRITE CACHE in MyISAM. It is only from one place in the code.
    This is in sql_insert.cc where it is called if the table_flags doesn't
    contain HA_DUPLICATE_POS. The only handler having the HA_DUPLICATE_POS
    set is the MyISAM handler and so the only handler not receiving this
    call is MyISAM.
    Thus in effect this call is called but never used. Could be removed
    from sql_insert.cc
  HA_EXTRA_NO_USER_CHANGE:
    Only used by MyISAM, never called.
    Simulates lock_type as locked.
  HA_EXTRA_WAIT_LOCK:
  HA_EXTRA_WAIT_NOLOCK:
    Only used by MyISAM, called from MyISAM handler but never from server
    code on top of the handler.
    Sets lock_wait on/off
  HA_EXTRA_NO_KEYS:
    Only used MyISAM, only used internally in MyISAM handler, never called
    from server level.
  HA_EXTRA_KEYREAD_CHANGE_POS:
  HA_EXTRA_REMEMBER_POS:
  HA_EXTRA_RESTORE_POS:
  HA_EXTRA_PRELOAD_BUFFER_SIZE:
  HA_EXTRA_CHANGE_KEY_TO_DUP:
  HA_EXTRA_CHANGE_KEY_TO_UNIQUE:
    Only used by MyISAM, never called.

  6) Operations not used at all
  -----------------------------
  HA_EXTRA_KEY_CACHE:
  HA_EXTRA_NO_KEY_CACHE:
    This parameters are no longer used and could be removed.

  7) Operations only used by federated tables for query processing
  ----------------------------------------------------------------
  HA_EXTRA_INSERT_WITH_UPDATE:
    Inform handler that an "INSERT...ON DUPLICATE KEY UPDATE" will be
    executed. This condition is unset by HA_EXTRA_NO_IGNORE_DUP_KEY.

  8) Operations only used by NDB
  ------------------------------
  HA_EXTRA_DELETE_CANNOT_BATCH:
  HA_EXTRA_UPDATE_CANNOT_BATCH:
    Inform handler that delete_row()/update_row() cannot batch deletes/updates
    and should perform them immediately. This may be needed when table has
    AFTER DELETE/UPDATE triggers which access to subject table.
    These flags are reset by the handler::extra(HA_EXTRA_RESET) call.

  9) Operations only used by MERGE
  ------------------------------
  HA_EXTRA_ADD_CHILDREN_LIST:
  HA_EXTRA_ATTACH_CHILDREN:
  HA_EXTRA_IS_ATTACHED_CHILDREN:
  HA_EXTRA_DETACH_CHILDREN:
    Special actions for MERGE tables. Ignore.

  10) Operations only used by InnoDB
  ----------------------------------
  HA_EXTRA_EXPORT:
    Prepare table for export
    (e.g. quiesce the table and write table metadata).

  11) Operations only used by partitioning
  ------------------------------
  HA_EXTRA_SECONDARY_SORT_ROWID:
    INDEX_MERGE type of execution, needs to do secondary sort by
    ROWID (handler::ref).
*/

int Partition_base::extra(enum ha_extra_function operation) {
  DBUG_ENTER("Partition_base:extra");
  DBUG_PRINT("info", ("operation: %d", (int)operation));

  switch (operation) {
      /* Category 1), used by most handlers */
    case HA_EXTRA_KEYREAD:
    case HA_EXTRA_NO_KEYREAD:
    case HA_EXTRA_FLUSH:
    case HA_EXTRA_PREPARE_FOR_RENAME:
    case HA_EXTRA_FORCE_REOPEN:
      DBUG_RETURN(loop_extra(operation));
      break;

      /* Category 2), used by non-MyISAM handlers */
    case HA_EXTRA_IGNORE_DUP_KEY:
    case HA_EXTRA_NO_IGNORE_DUP_KEY:
    case HA_EXTRA_KEYREAD_PRESERVE_FIELDS: {
      DBUG_RETURN(loop_extra(operation));
      break;
    }

    /* Category 3), used by MyISAM handlers */
    case HA_EXTRA_PREPARE_FOR_UPDATE:
    case HA_EXTRA_NORMAL:
    case HA_EXTRA_QUICK:
    case HA_EXTRA_PREPARE_FOR_DROP:
    case HA_EXTRA_NO_READCHECK: {
      break;
    }
    case HA_EXTRA_IGNORE_NO_KEY:
    case HA_EXTRA_NO_IGNORE_NO_KEY: {
      /*
        Ignore as these are specific to NDB for handling
        idempotency
       */
      break;
    }
    case HA_EXTRA_WRITE_CAN_REPLACE:
    case HA_EXTRA_WRITE_CANNOT_REPLACE: {
      /*
        Informs handler that write_row() can replace rows which conflict
        with row being inserted by PK/unique key without reporting error
        to the SQL-layer.

        This optimization is not safe for partitioned table in general case
        since we may have to put new version of row into partition which is
        different from partition in which old version resides (for example
        when we partition by non-PK column or by some column which is not
        part of unique key which were violated).
        And since NDB which is the only engine at the moment that supports
        this optimization handles partitioning on its own we simple disable
        it here. (BTW for NDB this optimization is safe since it supports
        only KEY partitioning and won't use this optimization for tables
        which have additional unique constraints).
      */
      break;
    }
      /* Category 7), used by federated handlers */
    case HA_EXTRA_INSERT_WITH_UPDATE:
      DBUG_RETURN(loop_extra(operation));
      /* Category 8) Operations only used by NDB */
    case HA_EXTRA_DELETE_CANNOT_BATCH:
    case HA_EXTRA_UPDATE_CANNOT_BATCH: {
      /* Currently only NDB use the *_CANNOT_BATCH */
      break;
    }
      /* Category 9) Operations only used by MERGE */
    case HA_EXTRA_ADD_CHILDREN_LIST:
    case HA_EXTRA_ATTACH_CHILDREN:
    case HA_EXTRA_IS_ATTACHED_CHILDREN:
    case HA_EXTRA_DETACH_CHILDREN: {
      /* Special actions for MERGE tables. Ignore. */
      break;
    }
    /*
      http://dev.mysql.com/doc/refman/5.1/en/partitioning-limitations.html
      says we no longer support logging to partitioned tables, so we fail
      here.
    */
    case HA_EXTRA_MARK_AS_LOG_TABLE:
      DBUG_RETURN(ER_UNSUPORTED_LOG_ENGINE);
      /* Category 10), used by InnoDB handlers */
    case HA_EXTRA_BEGIN_ALTER_COPY:
    case HA_EXTRA_END_ALTER_COPY:
    case HA_EXTRA_EXPORT:
      DBUG_RETURN(loop_extra(operation));
      /* Category 11) Operations only used by partitioning. */
    case HA_EXTRA_SECONDARY_SORT_ROWID: {
      // TODO: Remove this and add a flag to index_init instead,
      // so we can avoid allocating ref_length bytes for every used partition
      // in init_record_priority_queue()!
      /* index_init(sorted=true) must have been called! */
      DBUG_ASSERT(m_ordered);
      DBUG_ASSERT(m_ordered_rec_buffer);
      /* No index_read call must have been done! */
      DBUG_ASSERT(m_queue->empty());
      /* If not PK is set as secondary sort, do secondary sort by rowid/ref. */
      if (!m_curr_key_info[1]) {
        m_ref_usage = Partition_helper::REF_USED_FOR_SORT;
        m_queue->m_fun = key_and_ref_cmp;
      }
      break;
    }
    default: {
      /* Temporary crash to discover what is wrong */
      DBUG_ASSERT(0);
      break;
    }
  }
  DBUG_RETURN(0);
}

/**
  Special extra call to reset extra parameters

  @return Operation status.
    @retval >0 Error code
    @retval 0  Success

  @note Called at end of each statement to reset buffers.
  To avoid excessive calls, the m_partitions_to_reset bitmap keep records
  of which partitions that have been used in extra(), external_lock() or
  start_stmt() and is needed to be called.
*/

int Partition_base::reset(void) {
  int result = 0;
  int tmp;
  uint i;
  DBUG_ENTER("Partition_base::reset");

  for (i = bitmap_get_first_set(&m_partitions_to_reset); i < m_tot_parts;
       i = bitmap_get_next_set(&m_partitions_to_reset, i)) {
    if ((tmp = m_file[i]->ha_reset())) result = tmp;
  }
  bitmap_clear_all(&m_partitions_to_reset);
  DBUG_RETURN(result);
}

/*
  Call extra on all partitions

  SYNOPSIS
    loop_extra()
    operation             extra operation type

  RETURN VALUE
    >0                    Error code
    0                     Success
*/

int Partition_base::loop_extra(enum ha_extra_function operation) {
  int result = 0, tmp;
  uint i;
  DBUG_ENTER("Partition_base::loop_extra()");

  for (i = bitmap_get_first_set(&m_part_info->lock_partitions); i < m_tot_parts;
       i = bitmap_get_next_set(&m_part_info->lock_partitions, i)) {
    if ((tmp = m_file[i]->extra(operation))) result = tmp;
  }
  /* Add all used partitions to be called in reset(). */
  bitmap_union(&m_partitions_to_reset, &m_part_info->lock_partitions);
  DBUG_RETURN(result);
}

/****************************************************************************
                MODULE optimiser support
****************************************************************************/

/**
  Minimum number of rows to base optimizer estimate on.
*/

ha_rows Partition_base::min_rows_for_estimate() {
  uint i, max_used_partitions, tot_used_partitions;
  DBUG_ENTER("Partition_base::min_rows_for_estimate");

  tot_used_partitions = m_part_info->num_partitions_used();

  /*
    All partitions might have been left as unused during partition pruning
    due to, for example, an impossible WHERE condition. Nonetheless, the
    optimizer might still attempt to perform (e.g. range) analysis where an
    estimate of the the number of rows is calculated using records_in_range.
    Hence, to handle this and other possible cases, use zero as the minimum
    number of rows to base the estimate on if no partition is being used.
  */
  if (!tot_used_partitions) DBUG_RETURN(0);

  /*
    Allow O(log2(tot_partitions)) increase in number of used partitions.
    This gives O(tot_rows/log2(tot_partitions)) rows to base the estimate on.
    I.e when the total number of partitions doubles, allow one more
    partition to be checked.
  */
  i = 2;
  max_used_partitions = 1;
  while (i < m_tot_parts) {
    max_used_partitions++;
    i = i << 1;
  }
  if (max_used_partitions > tot_used_partitions)
    max_used_partitions = tot_used_partitions;

  /* stats.records is already updated by the info(HA_STATUS_VARIABLE) call. */
  DBUG_PRINT("info", ("max_used_partitions: %u tot_rows: %lu",
                      max_used_partitions, (ulong)stats.records));
  DBUG_PRINT(
      "info",
      ("tot_used_partitions: %u min_rows_to_check: %lu", tot_used_partitions,
       (ulong)stats.records * max_used_partitions / tot_used_partitions));
  DBUG_RETURN(stats.records * max_used_partitions / tot_used_partitions);
}

/**
  Get the biggest used partition.

  Starting at the N:th biggest partition and skips all non used
  partitions, returning the biggest used partition found

  @param[in,out] part_index  Skip the *part_index biggest partitions

  @return The biggest used partition with index not lower than *part_index.
    @retval NO_CURRENT_PART_ID     No more partition used.
    @retval != NO_CURRENT_PART_ID  partition id of biggest used partition with
                                   index >= *part_index supplied. Note that
                                   *part_index will be updated to the next
                                   partition index to use.
*/

uint Partition_base::get_biggest_used_partition(uint *part_index) {
  uint part_id;
  while ((*part_index) < m_tot_parts) {
    part_id = m_part_ids_sorted_by_num_of_records[(*part_index)++];
    if (m_part_info->is_partition_used(part_id)) return part_id;
  }
  return NO_CURRENT_PART_ID;
}

/*
  Return time for a scan of the table

  SYNOPSIS
    scan_time()

  RETURN VALUE
    time for scan
*/

double Partition_base::scan_time() {
  double scan_time = 0;
  uint i;
  DBUG_ENTER("Partition_base::scan_time");

  for (i = m_part_info->get_first_used_partition(); i < m_tot_parts;
       i = m_part_info->get_next_used_partition(i))
    scan_time += m_file[i]->scan_time();
  DBUG_RETURN(scan_time);
}

/**
  Find number of records in a range.
  @param inx      Index number
  @param min_key  Start of range
  @param max_key  End of range

  @return Number of rows in range.

  Given a starting key, and an ending key estimate the number of rows that
  will exist between the two. max_key may be empty which in case determine
  if start_key matches any rows.
*/

ha_rows Partition_base::records_in_range(uint inx, key_range *min_key,
                                         key_range *max_key) {
  ha_rows min_rows_to_check, rows, estimated_rows = 0, checked_rows = 0;
  uint partition_index = 0, part_id;
  DBUG_ENTER("Partition_base::records_in_range");

  min_rows_to_check = min_rows_for_estimate();

  while ((part_id = get_biggest_used_partition(&partition_index)) !=
         NO_CURRENT_PART_ID) {
    rows = m_file[part_id]->records_in_range(inx, min_key, max_key);

    DBUG_PRINT("info", ("part %u match %lu rows of %lu", part_id, (ulong)rows,
                        (ulong)m_file[part_id]->stats.records));

    if (rows == HA_POS_ERROR) DBUG_RETURN(HA_POS_ERROR);
    estimated_rows += rows;
    checked_rows += m_file[part_id]->stats.records;
    /*
      Returning 0 means no rows can be found, so we must continue
      this loop as long as we have estimated_rows == 0.
      Also many engines return 1 to indicate that there may exist
      a matching row, we do not normalize this by dividing by number of
      used partitions, but leave it to be returned as a sum, which will
      reflect that we will need to scan each partition's index.

      Note that this statistics may not always be correct, so we must
      continue even if the current partition has 0 rows, since we might have
      deleted rows from the current partition, or inserted to the next
      partition.
    */
    if (estimated_rows && checked_rows && checked_rows >= min_rows_to_check) {
      DBUG_PRINT(
          "info",
          ("records_in_range(inx %u): %lu (%lu * %lu / %lu)", inx,
           (ulong)(estimated_rows * stats.records / checked_rows),
           (ulong)estimated_rows, (ulong)stats.records, (ulong)checked_rows));
      DBUG_RETURN(estimated_rows * stats.records / checked_rows);
    }
  }
  DBUG_PRINT("info",
             ("records_in_range(inx %u): %lu", inx, (ulong)estimated_rows));
  DBUG_RETURN(estimated_rows);
}

/**
  Estimate upper bound of number of rows.

  @return Number of rows.
*/

ha_rows Partition_base::estimate_rows_upper_bound() {
  ha_rows rows, tot_rows = 0;
  handler **file = m_file;
  DBUG_ENTER("Partition_base::estimate_rows_upper_bound");

  do {
    if (m_part_info->is_partition_used(file - m_file)) {
      rows = (*file)->estimate_rows_upper_bound();
      if (rows == HA_POS_ERROR) DBUG_RETURN(HA_POS_ERROR);
      tot_rows += rows;
    }
  } while (*(++file));
  DBUG_RETURN(tot_rows);
}

/*
  Get time to read

  SYNOPSIS
    read_time()
    index                Index number used
    ranges               Number of ranges
    rows                 Number of rows

  RETURN VALUE
    time for read

  DESCRIPTION
    This will be optimised later to include whether or not the index can
    be used with partitioning. To achieve we need to add another parameter
    that specifies how many of the index fields that are bound in the ranges.
    Possibly added as a new call to handlers.
*/

double Partition_base::read_time(uint index, uint ranges, ha_rows rows) {
  DBUG_ENTER("Partition_base::read_time");

  DBUG_RETURN(m_file[0]->read_time(index, ranges, rows));
}

/**
  Number of rows in table. see handler.h
  @param[out] num_rows Number of records in the table (after pruning!)
  @return possible error code.
*/

int Partition_base::records(ha_rows *num_rows) {
  ha_rows tot_rows = 0;
  uint i;
  DBUG_ENTER("Partition_base::records");

  for (i = m_part_info->get_first_used_partition(); i < m_tot_parts;
       i = m_part_info->get_next_used_partition(i)) {
    int error = m_file[i]->ha_records(num_rows);
    if (error != 0) DBUG_RETURN(error);
    tot_rows += *num_rows;
  }
  *num_rows = tot_rows;
  DBUG_RETURN(0);
}

/****************************************************************************
                MODULE print messages
****************************************************************************/

bool Partition_base::continue_partition_copying_on_error(int error) {
  THD *thd = get_thd();
  if ((error == HA_ERR_NO_PARTITION_FOUND) &&
      (thd->lex->alter_info != nullptr) &&
      (thd->lex->alter_info->flags & (Alter_info::ALTER_REORGANIZE_PARTITION |
                                      Alter_info::ALTER_DROP_PARTITION)))
    return true;
  return false;
}

void Partition_base::print_error(int error, myf errflag) {
  DBUG_ENTER("Partition_base::print_error");
  if (print_partition_error(error)) {
    /* Not a partitioning error. */
    /* In case m_file has not been initialized, like in bug#42438 */
    if (m_file) {
      if (m_last_part >= m_tot_parts) {
        m_last_part = 0;
      }
      m_file[m_last_part]->print_error(error, errflag);
    } else
      handler::print_error(error, errflag);
  }
  DBUG_VOID_RETURN;
}

bool Partition_base::get_error_message(int error, String *buf) {
  DBUG_ENTER("Partition_base::get_error_message");

  /* Should probably look for my own errors first */

  /* In case m_file has not been initialized, like in bug#42438 */
  if (m_file) DBUG_RETURN(m_file[m_last_part]->get_error_message(error, buf));
  DBUG_RETURN(handler::get_error_message(error, buf));
}

/****************************************************************************
                MODULE in-place ALTER
****************************************************************************/
/**
  Get table flags.
*/

handler::Table_flags Partition_base::table_flags() const {
  uint first_used_partition = 0;
  DBUG_ENTER("Partition_base::table_flags");
  /*
    if (m_handler_status < handler_initialized ||
        m_handler_status >= handler_closed)
      DBUG_RETURN(PARTITION_ENABLED_TABLE_FLAGS);
  */
  if (!m_file) {
    std::unique_ptr<handler, Destroy_only<handler>> file(
        get_file_handler(nullptr, ha_thd()->mem_root));
    DBUG_RETURN((file->ha_table_flags() & ~(PARTITION_DISABLED_TABLE_FLAGS)) |
                (PARTITION_ENABLED_TABLE_FLAGS));
  }

  if (get_lock_type() != F_UNLCK) {
    /*
      The flags are cached after external_lock, and may depend on isolation
      level. So we should use a locked partition to get the correct flags.
    */
    first_used_partition = bitmap_get_first_set(&m_part_info->lock_partitions);
    if (first_used_partition == MY_BIT_NONE) first_used_partition = 0;
  }
  DBUG_RETURN((m_file[first_used_partition]->ha_table_flags() &
               ~(PARTITION_DISABLED_TABLE_FLAGS)) |
              (PARTITION_ENABLED_TABLE_FLAGS));
}

/**
  check if copy of data is needed in alter table.
*/
bool Partition_base::check_if_incompatible_data(HA_CREATE_INFO *create_info,
                                                uint table_changes) {
  handler **file;
  bool ret = COMPATIBLE_DATA_YES;

  /*
    The check for any partitioning related changes have already been done
    in mysql_alter_table (by fix_partition_func), so it is only up to
    the underlying handlers.
  */
  for (file = m_file; *file; file++)
    if ((ret = (*file)->check_if_incompatible_data(
             create_info, table_changes)) != COMPATIBLE_DATA_YES)
      break;
  return ret;
}

/**
  Support of in-place alter table.
*/

/**
  Helper class for in-place alter, see handler.h
*/

class Partition_base_inplace_ctx : public inplace_alter_handler_ctx {
 public:
  inplace_alter_handler_ctx **handler_ctx_array;

 private:
  uint m_tot_parts;

 public:
  Partition_base_inplace_ctx(THD * /*thd*/, uint tot_parts)
      : inplace_alter_handler_ctx(),
        handler_ctx_array(nullptr),
        m_tot_parts(tot_parts) {}

  ~Partition_base_inplace_ctx() override {
    if (handler_ctx_array) {
      for (uint index = 0; index < m_tot_parts; index++)
        destroy(handler_ctx_array[index]);
    }
  }
};

enum_alter_inplace_result Partition_base::check_if_supported_inplace_alter(
    TABLE *altered_table, Alter_inplace_info *ha_alter_info) {
  uint index = 0;
  enum_alter_inplace_result result = HA_ALTER_INPLACE_NO_LOCK;
  Partition_base_inplace_ctx *part_inplace_ctx;
  bool first_is_set = false;
  THD *thd = ha_thd();

  DBUG_ENTER("Partition_base::check_if_supported_inplace_alter");
  /*
    Support inplace change of KEY () -> KEY ALGORITHM = N ()
    and UPGRADE PARTITIONING.
    Any other change would set partition_changed in
    prep_alter_part_table() in mysql_alter_table().
  */
  if (ha_alter_info->alter_info->flags == Alter_info::ALTER_PARTITION)
    DBUG_RETURN(HA_ALTER_INPLACE_NO_LOCK);

  if (ha_alter_info->alter_info->flags &
      (Alter_info::ALTER_ADD_PARTITION | Alter_info::ALTER_DROP_PARTITION |
       Alter_info::ALTER_COALESCE_PARTITION |
       Alter_info::ALTER_REORGANIZE_PARTITION |
       Alter_info::ALTER_EXCHANGE_PARTITION)) {
    push_warning_printf(thd, Sql_condition::SL_WARNING, HA_ERR_UNSUPPORTED,
                        "Inplace partition altering is not supported");
    DBUG_RETURN(HA_ALTER_INPLACE_NOT_SUPPORTED);
  }

  /* We cannot allow INPLACE to change order of KEY partitioning fields! */
  if (ha_alter_info->handler_flags &
      Alter_inplace_info::ALTER_STORED_COLUMN_ORDER) {
    if (!m_part_info->same_key_column_order(
            &ha_alter_info->alter_info->create_list)) {
      DBUG_RETURN(HA_ALTER_INPLACE_NOT_SUPPORTED);
    }
  }

  part_inplace_ctx =
      new (thd->mem_root) Partition_base_inplace_ctx(thd, m_tot_parts);
  if (!part_inplace_ctx) DBUG_RETURN(HA_ALTER_ERROR);

  part_inplace_ctx->handler_ctx_array =
      (inplace_alter_handler_ctx **)thd->alloc(
          sizeof(inplace_alter_handler_ctx *) * (m_tot_parts + 1));
  if (!part_inplace_ctx->handler_ctx_array) DBUG_RETURN(HA_ALTER_ERROR);

  /* Set all to nullptr, including the terminating one. */
  for (index = 0; index <= m_tot_parts; index++)
    part_inplace_ctx->handler_ctx_array[index] = nullptr;

  for (index = 0; index < m_tot_parts; index++) {
    enum_alter_inplace_result p_result =
        m_file[index]->check_if_supported_inplace_alter(altered_table,
                                                        ha_alter_info);
    part_inplace_ctx->handler_ctx_array[index] = ha_alter_info->handler_ctx;

    if (index == 0) {
      first_is_set = (ha_alter_info->handler_ctx != nullptr);
    } else if (first_is_set != (ha_alter_info->handler_ctx != nullptr)) {
      /* Either none or all partitions must set handler_ctx! */
      DBUG_ASSERT(0);
      DBUG_RETURN(HA_ALTER_ERROR);
    }
    if (p_result < result) result = p_result;
    if (result == HA_ALTER_ERROR) break;
  }

  ha_alter_info->handler_ctx = part_inplace_ctx;
  /*
    To indicate for future inplace calls that there are several
    partitions/handlers that need to be committed together,
    we set group_commit_ctx to the nullptr terminated array of
    the partitions handlers.
  */
  ha_alter_info->group_commit_ctx = part_inplace_ctx->handler_ctx_array;

  DBUG_RETURN(result);
}

bool Partition_base::prepare_inplace_alter_table(
    TABLE *altered_table, Alter_inplace_info *ha_alter_info,
    const dd::Table *old_table_def, dd::Table *new_table_def) {
  uint index = 0;
  bool error = false;
  Partition_base_inplace_ctx *part_inplace_ctx;

  DBUG_ENTER("Partition_base::prepare_inplace_alter_table");

  /*
    Changing to similar partitioning, only update metadata.
    Non allowed changes would be catched in prep_alter_part_table().
  */
  if (ha_alter_info->alter_info->flags == Alter_info::ALTER_PARTITION)
    DBUG_RETURN(false);

  part_inplace_ctx = static_cast<class Partition_base_inplace_ctx *>(
      ha_alter_info->handler_ctx);

  for (index = 0; index < m_tot_parts && !error; index++) {
    ha_alter_info->handler_ctx = part_inplace_ctx->handler_ctx_array[index];
    if (m_file[index]->ha_prepare_inplace_alter_table(
            altered_table, ha_alter_info, old_table_def, new_table_def))
      error = true;
    part_inplace_ctx->handler_ctx_array[index] = ha_alter_info->handler_ctx;
  }
  ha_alter_info->handler_ctx = part_inplace_ctx;

  DBUG_RETURN(error);
}

bool Partition_base::inplace_alter_table(TABLE *altered_table,
                                         Alter_inplace_info *ha_alter_info,
                                         const dd::Table *old_table_def,
                                         dd::Table *new_table_def) {
  uint index = 0;
  bool error = false;
  Partition_base_inplace_ctx *part_inplace_ctx;

  DBUG_ENTER("Partition_base::inplace_alter_table");

  /*
    Changing to similar partitioning, only update metadata.
    Non allowed changes would be catched in prep_alter_part_table().
  */
  if (ha_alter_info->alter_info->flags == Alter_info::ALTER_PARTITION)
    DBUG_RETURN(false);

  part_inplace_ctx = static_cast<class Partition_base_inplace_ctx *>(
      ha_alter_info->handler_ctx);

  for (index = 0; index < m_tot_parts && !error; index++) {
    ha_alter_info->handler_ctx = part_inplace_ctx->handler_ctx_array[index];
    if (m_file[index]->ha_inplace_alter_table(altered_table, ha_alter_info,
                                              old_table_def, new_table_def))
      error = true;
    part_inplace_ctx->handler_ctx_array[index] = ha_alter_info->handler_ctx;
  }
  ha_alter_info->handler_ctx = part_inplace_ctx;

  DBUG_RETURN(error);
}

/*
  Note that this function will try rollback failed ADD INDEX by
  executing DROP INDEX for the indexes that were committed (if any)
  before the error occured. This means that the underlying storage
  engine must be able to drop index in-place with X-lock held.
  (As X-lock will be held here if new indexes are to be committed)
*/

bool Partition_base::commit_inplace_alter_table(
    TABLE *altered_table, Alter_inplace_info *ha_alter_info, bool commit,
    const dd::Table *old_table_def, dd::Table *new_table_def) {
  Partition_base_inplace_ctx *part_inplace_ctx;
  bool error = false;

  DBUG_ENTER("Partition_base::commit_inplace_alter_table");

  /*
    Changing to similar partitioning, only update metadata.
    Non allowed changes would be catched in prep_alter_part_table().
  */
  if (ha_alter_info->alter_info->flags == Alter_info::ALTER_PARTITION)
    DBUG_RETURN(false);

  part_inplace_ctx = static_cast<class Partition_base_inplace_ctx *>(
      ha_alter_info->handler_ctx);

  if (commit) {
    DBUG_ASSERT(ha_alter_info->group_commit_ctx ==
                part_inplace_ctx->handler_ctx_array);
    ha_alter_info->handler_ctx = part_inplace_ctx->handler_ctx_array[0];
    error = m_file[0]->ha_commit_inplace_alter_table(
        altered_table, ha_alter_info, commit, old_table_def, new_table_def);
    if (error) goto end;
    if (ha_alter_info->group_commit_ctx) {
      /*
        If ha_alter_info->group_commit_ctx is not set to nullptr,
        then the engine did only commit the first partition!
        The engine is probably new, since both innodb and the default
        implementation of handler::commit_inplace_alter_table sets it to nullptr
        and simply return false, since it allows metadata changes only.
        Loop over all other partitions as to follow the protocol!
      */
      uint i;
      DBUG_ASSERT(0);
      for (i = 1; i < m_tot_parts; i++) {
        ha_alter_info->handler_ctx = part_inplace_ctx->handler_ctx_array[i];
        error |= m_file[i]->ha_commit_inplace_alter_table(
            altered_table, ha_alter_info, true, old_table_def, new_table_def);
      }
    }
  } else {
    uint i;
    for (i = 0; i < m_tot_parts; i++) {
      /* Rollback, commit == false,  is done for each partition! */
      ha_alter_info->handler_ctx = part_inplace_ctx->handler_ctx_array[i];
      if (m_file[i]->ha_commit_inplace_alter_table(altered_table, ha_alter_info,
                                                   false, old_table_def,
                                                   new_table_def))
        error = true;
    }
  }
end:
  ha_alter_info->handler_ctx = part_inplace_ctx;

  DBUG_RETURN(error);
}

void Partition_base::notify_table_changed(Alter_inplace_info *aii) {
  handler **file;

  DBUG_ENTER("Partition_base::notify_table_changed");

  for (file = m_file; *file; file++) (*file)->ha_notify_table_changed(aii);

  DBUG_VOID_RETURN;
}

uint Partition_base::max_supported_key_parts() const {
  if (m_file) return m_file[0]->max_supported_key_parts();
  return std::unique_ptr<handler, Destroy_only<handler>>(
             get_file_handler(nullptr, ha_thd()->mem_root))
      ->max_supported_key_parts();
}

uint Partition_base::max_supported_key_length() const {
  if (m_file) return m_file[0]->max_supported_key_length();
  return std::unique_ptr<handler, Destroy_only<handler>>(
             get_file_handler(nullptr, ha_thd()->mem_root))
      ->max_supported_key_length();
}

uint Partition_base::max_supported_key_part_length(
    HA_CREATE_INFO *create_info) const {
  if (m_file) return m_file[0]->max_supported_key_part_length(create_info);
  return std::unique_ptr<handler, Destroy_only<handler>>(
             get_file_handler(nullptr, ha_thd()->mem_root))
      ->max_supported_key_part_length(create_info);
}

uint Partition_base::max_supported_record_length() const {
  if (m_file) return m_file[0]->max_supported_record_length();
  return std::unique_ptr<handler, Destroy_only<handler>>(
             get_file_handler(nullptr, ha_thd()->mem_root))
      ->max_supported_record_length();
}

uint Partition_base::max_supported_keys() const {
  if (m_file) return m_file[0]->max_supported_keys();
  return std::unique_ptr<handler, Destroy_only<handler>>(
             get_file_handler(nullptr, ha_thd()->mem_root))
      ->max_supported_keys();
}

uint Partition_base::extra_rec_buf_length() const {
  if (!m_file)
    return std::unique_ptr<handler, Destroy_only<handler>>(
               get_file_handler(nullptr, ha_thd()->mem_root))
        ->extra_rec_buf_length();

  uint max = (*m_file)->extra_rec_buf_length();

  handler **file;
  for (file = m_file, file++; *file; file++)
    if (max < (*file)->extra_rec_buf_length())
      max = (*file)->extra_rec_buf_length();
  return max;
}

uint Partition_base::min_record_length(uint options) const {
  if (!m_file)
    return std::unique_ptr<handler, Destroy_only<handler>>(
               get_file_handler(nullptr, ha_thd()->mem_root))
        ->min_record_length(options);

  uint max = (*m_file)->min_record_length(options);

  handler **file;
  for (file = m_file, file++; *file; file++)
    if (max < (*file)->min_record_length(options))
      max = (*file)->min_record_length(options);
  return max;
}

/****************************************************************************
                MODULE compare records
****************************************************************************/
/*
  Compare two positions

  SYNOPSIS
    cmp_ref()
    ref1                   First position
    ref2                   Second position

  RETURN VALUE
    <0                     ref1 < ref2
    0                      Equal
    >0                     ref1 > ref2

  DESCRIPTION
    We get two references and need to check if those records are the same.
    If they belong to different partitions we decide that they are not
    the same record. Otherwise we use the particular handler to decide if
    they are the same. Sort in partition id order if not equal.
*/

int Partition_base::cmp_ref(const uchar *ref1, const uchar *ref2) const {
  int cmp;
  my_ptrdiff_t diff1, diff2;
  DBUG_ENTER("Partition_base::cmp_ref");

  cmp = m_file[0]->cmp_ref((ref1 + PARTITION_BYTES_IN_POS),
                           (ref2 + PARTITION_BYTES_IN_POS));
  if (cmp) DBUG_RETURN(cmp);

  if ((ref1[0] == ref2[0]) && (ref1[1] == ref2[1])) {
    /* This means that the references are same and are in same partition.*/
    DBUG_RETURN(0);
  }

  diff1 = ref2[1] - ref1[1];
  diff2 = ref2[0] - ref1[0];
  if (diff1 > 0) {
    DBUG_RETURN(-1);
  }
  if (diff1 < 0) {
    DBUG_RETURN(+1);
  }
  if (diff2 > 0) {
    DBUG_RETURN(-1);
  }
  DBUG_RETURN(+1);
}

/****************************************************************************
                MODULE condition pushdown
****************************************************************************/

/**
  Index condition pushdown registation
  @param keyno     Key number for the condition
  @param idx_cond  Item tree of the condition to test

  @return Remainder of non handled condition

  @note Only handles full condition or nothing at all. MyISAM and InnoDB
  both only supports full or nothing.
*/
Item *Partition_base::idx_cond_push(uint keyno, Item *idx_cond) {
  uint i;
  Item *res;
  DBUG_ENTER("Partition_base::idx_cond_push");
  DBUG_EXECUTE("where", print_where(idx_cond, "cond", QT_ORDINARY););
  DBUG_PRINT("info", ("keyno: %u, active_index: %u", keyno, active_index));
  DBUG_ASSERT(pushed_idx_cond == nullptr);

  for (i = m_part_info->get_first_used_partition(); i < m_tot_parts;
       i = m_part_info->get_next_used_partition(i)) {
    res = m_file[i]->idx_cond_push(keyno, idx_cond);
    if (res) {
      uint j;
      /*
        All partitions has the same structure, so if the first partition
        succeeds, then the rest will also succeed.
      */
      DBUG_ASSERT(i == m_part_info->get_first_used_partition());
      /* Only supports entire index conditions or no conditions! */
      DBUG_ASSERT(res == idx_cond);
      if (res != idx_cond) m_file[i]->cancel_pushed_idx_cond();
      /* cancel previous calls. */
      for (j = m_part_info->get_first_used_partition();
           j < i;  // No need for cancel i, since no support
           j = m_part_info->get_next_used_partition(j)) {
        m_file[j]->cancel_pushed_idx_cond();
      }
      DBUG_RETURN(idx_cond);
    }
  }
  DBUG_ASSERT(pushed_idx_cond_keyno == MAX_KEY);
  pushed_idx_cond = idx_cond;
  pushed_idx_cond_keyno = keyno;
  DBUG_PRINT("info", ("Index condition pushdown used for keyno: %u", keyno));
  DBUG_RETURN(nullptr);
}

/** Reset information about pushed index conditions */
void Partition_base::cancel_pushed_idx_cond() {
  uint i;
  DBUG_ENTER("Partition_base::cancel_pushed_idx_cond");
  if (pushed_idx_cond) {
    for (i = m_part_info->get_first_used_partition(); i < m_tot_parts;
         i = m_part_info->get_next_used_partition(i)) {
      m_file[i]->cancel_pushed_idx_cond();
    }
    pushed_idx_cond = nullptr;
    pushed_idx_cond_keyno = MAX_KEY;
  }

  DBUG_VOID_RETURN;
}

/****************************************************************************
                MODULE auto increment
****************************************************************************/

/**
  Initialize the shared auto increment value.

  @param no_lock  If HA_STATUS_NO_LOCK should be used in info(HA_STATUS_AUTO).

  Also sets stats.auto_increment_value.
*/

inline int Partition_base::initialize_auto_increment(bool no_lock) {
  DBUG_ENTER("Partition_base::initialize_auto_increment");
#ifndef DBUG_OFF
  if (table_share->tmp_table == NO_TMP_TABLE) {
    mysql_mutex_assert_owner(part_share->auto_inc_mutex);
  }
#endif
  DBUG_ASSERT(!part_share->auto_inc_initialized);

  /*
    The auto-inc mutex in the table_share is locked, so we do not need
    to have the handlers locked.
    HA_STATUS_NO_LOCK is not checked, since we cannot skip locking
    the mutex, because it is initialized.
  */
  handler *file, **file_array;
  ulonglong auto_increment_value = 0;
  uint no_lock_flag = no_lock ? HA_STATUS_NO_LOCK : 0;
  int ret_error, error = 0;
  file_array = m_file;
  DBUG_PRINT("info", ("checking all partitions for auto_increment_value"));
  do {
    file = *file_array;
    ret_error = file->info(HA_STATUS_AUTO | no_lock_flag);
    set_if_bigger(auto_increment_value, file->stats.auto_increment_value);
    if (ret_error && !error) {
      error = ret_error;
    }
  } while (*(++file_array));

  DBUG_ASSERT(auto_increment_value);
  stats.auto_increment_value = auto_increment_value;
  /*
    We only use the cached auto inc value if it is
    the first part of the key.
  */
  if (table_share->next_number_keypart == 0) {
    DBUG_ASSERT(part_share->next_auto_inc_val <= auto_increment_value);
    part_share->next_auto_inc_val = auto_increment_value;
    part_share->auto_inc_initialized = true;
    DBUG_PRINT("info", ("initializing next_auto_inc_val to %lu",
                        (ulong)part_share->next_auto_inc_val));
  }
  DBUG_RETURN(error);
}

/**
  This method is called by update_auto_increment which in turn is called
  by the individual handlers as part of write_row. We use the
  part_share->next_auto_inc_val, or search all
  partitions for the highest auto_increment_value if not initialized or
  if auto_increment field is a secondary part of a key, we must search
  every partition when holding a mutex to be sure of correctness.
*/

void Partition_base::get_auto_increment(ulonglong offset, ulonglong increment,
                                        ulonglong nb_desired_values,
                                        ulonglong *first_value,
                                        ulonglong *nb_reserved_values) {
  DBUG_ENTER("Partition_base::get_auto_increment");
  DBUG_PRINT("info", ("offset: %lu inc: %lu desired_values: %lu "
                      "first_value: %lu",
<<<<<<< HEAD
                      (ulong)offset, (ulong)increment, (ulong)nb_desired_values,
                      (ulong)*first_value));
  DBUG_ASSERT(increment && nb_desired_values);
  *first_value = 0;
  if (table->s->next_number_keypart) {
=======
                      (ulong)offset, (ulong)increment,
                      (ulong)nb_desired_values, (ulong)*first_value));
  DBUG_ASSERT(increment);
  DBUG_ASSERT(nb_desired_values);
  *first_value= 0;
  if (table->s->next_number_keypart)
  {
>>>>>>> 0b23ec72
    /*
      next_number_keypart is != 0 if the auto_increment column is a secondary
      column in the index (it is allowed in MyISAM)
    */
    DBUG_PRINT("info", ("next_number_keypart != 0"));
    ulonglong nb_reserved_values_part;
    ulonglong first_value_part, max_first_value;
    handler **file = m_file;
    first_value_part = max_first_value = *first_value;
    /* Must lock and find highest value among all partitions. */
    lock_auto_increment();
    do {
      /* Only nb_desired_values = 1 makes sense */
      (*file)->get_auto_increment(offset, increment, 1, &first_value_part,
                                  &nb_reserved_values_part);
      if (first_value_part == ULLONG_MAX)  // error in one partition
      {
        *first_value = first_value_part;
        /* log that the error was between table/partition handler */
        sql_print_error("Partition failed to reserve auto_increment value");
        unlock_auto_increment();
        DBUG_VOID_RETURN;
      }
      DBUG_PRINT("info", ("first_value_part: %lu", (ulong)first_value_part));
      set_if_bigger(max_first_value, first_value_part);
    } while (*(++file));
    *first_value = max_first_value;
    *nb_reserved_values = 1;
    unlock_auto_increment();
  } else {
    Partition_helper::get_auto_increment_first_field(
        increment, nb_desired_values, first_value, nb_reserved_values);
  }
  DBUG_VOID_RETURN;
}

void Partition_base::release_auto_increment_all_parts() {
  uint i;
  DBUG_ENTER("Partition_base::release_auto_increment_all_parts");

  DBUG_ASSERT(table->s->next_number_keypart);
  for (i = m_part_info->get_first_used_partition(); i < m_tot_parts;
       i = bitmap_get_next_set(&m_part_info->lock_partitions, i)) {
    m_file[i]->ha_release_auto_increment();
  }
  DBUG_VOID_RETURN;
}

/****************************************************************************
                MODULE initialize handler for HANDLER call
****************************************************************************/

void Partition_base::init_table_handle_for_HANDLER() {
  uint i;
  for (i = m_part_info->get_first_used_partition(); i < m_tot_parts;
       i = m_part_info->get_next_used_partition(i))
    m_file[i]->init_table_handle_for_HANDLER();
  return;
}

/**
  Return the checksum of the partition.

  @param part_id Partition to checksum.

  @return Checksum or 0 if not supported.
*/

ha_checksum Partition_base::checksum_in_part(uint part_id) const {
  if ((table_flags() & HA_HAS_CHECKSUM)) {
    return m_file[part_id]->checksum();
  }
  return 0;
}

/****************************************************************************
                MODULE enable/disable indexes
****************************************************************************/

/*
  Disable indexes for a while
  SYNOPSIS
    disable_indexes()
    mode                      Mode
  RETURN VALUES
    0                         Success
    != 0                      Error
*/

int Partition_base::disable_indexes(uint mode) {
  handler **file;
  int error = 0;

  DBUG_ASSERT(bitmap_is_set_all(&(m_part_info->lock_partitions)));
  for (file = m_file; *file; file++) {
    if ((error = (*file)->ha_disable_indexes(mode))) break;
  }
  return error;
}

/*
  Enable indexes again
  SYNOPSIS
    enable_indexes()
    mode                      Mode
  RETURN VALUES
    0                         Success
    != 0                      Error
*/

int Partition_base::enable_indexes(uint mode) {
  handler **file;
  int error = 0;

  DBUG_ASSERT(bitmap_is_set_all(&(m_part_info->lock_partitions)));
  for (file = m_file; *file; file++) {
    if ((error = (*file)->ha_enable_indexes(mode))) break;
  }
  return error;
}

/*
  Check if indexes are disabled
  SYNOPSIS
    indexes_are_disabled()

  RETURN VALUES
    0                      Indexes are enabled
    != 0                   Indexes are disabled
*/

int Partition_base::indexes_are_disabled(void) {
  handler **file;
  int error = 0;

  DBUG_ASSERT(bitmap_is_set_all(&(m_part_info->lock_partitions)));
  for (file = m_file; *file; file++) {
    if ((error = (*file)->indexes_are_disabled())) break;
  }
  return error;
}

int Partition_base::check_for_upgrade(HA_CHECK_OPT *check_opt) {
  int error = HA_ADMIN_NEEDS_CHECK;
  DBUG_ENTER("Partition_base::check_for_upgrade");

  /*
    This is called even without FOR UPGRADE,
    if the .frm version is lower than the current version.
    In that case return that it needs checking!
  */
  if (!(check_opt->sql_flags & TT_FOR_UPGRADE)) {
    DBUG_RETURN(error);
  }

  DBUG_RETURN(error);
}

/*
  We don't know which partition table will be updated before executing
  Write_rows_log_event, so update all partitions.
*/
void Partition_base::rpl_before_write_rows() {
  for (uint i = 0; i < m_tot_parts; i++) {
    m_file[i]->rpl_before_write_rows();
  }
}

/*
  Clear flag of all partitions after executing Write_rows_log_event.
*/
void Partition_base::rpl_after_write_rows() {
  for (uint i = 0; i < m_tot_parts; i++) {
    m_file[i]->rpl_after_write_rows();
  }
}

/*
  We don't know which partition table will be updated before executing
  Delete_rows_log_event, so update all partitions.
*/
void Partition_base::rpl_before_delete_rows() {
  for (uint i = 0; i < m_tot_parts; i++) {
    m_file[i]->rpl_before_delete_rows();
  }
}

/*
  Clear flag of all partitions after executing Delete_rows_log_event.
*/
void Partition_base::rpl_after_delete_rows() {
  for (uint i = 0; i < m_tot_parts; i++) {
    m_file[i]->rpl_after_delete_rows();
  }
}

/*
  We don't know which partition table will be updated before executing
  Update_rows_log_event, so update all partitions.
*/
void Partition_base::rpl_before_update_rows() {
  for (uint i = 0; i < m_tot_parts; i++) {
    m_file[i]->rpl_before_update_rows();
  }
}

/*
  Clear flag of all partitions after executing Update_rows_log_event.
*/
void Partition_base::rpl_after_update_rows() {
  for (uint i = 0; i < m_tot_parts; i++) {
    m_file[i]->rpl_after_update_rows();
  }
}

}  // namespace native_part<|MERGE_RESOLUTION|>--- conflicted
+++ resolved
@@ -123,7 +123,8 @@
 }
 
 bool Parts_share_refs::init(uint arg_num_parts) {
-  DBUG_ASSERT(!num_parts && !ha_shares);
+  DBUG_ASSERT(!num_parts);
+  DBUG_ASSERT(!ha_shares);
   num_parts = arg_num_parts;
   /* Allocate an array of Handler_share pointers */
   ha_shares = new Handler_share *[num_parts];
@@ -209,7 +210,6 @@
     @retval    0  Success
     @retval != 0  Error code
 
-<<<<<<< HEAD
   @note Ported from 5.7 Partition_helper::ph_index_end().
 */
 
@@ -224,19 +224,6 @@
        i = m_part_info->get_next_used_partition(i)) {
     int tmp;
     if ((tmp = index_end_in_part(i))) error = tmp;
-=======
-bool Parts_share_refs::init(uint arg_num_parts)
-{
-  DBUG_ASSERT(!num_parts);
-  DBUG_ASSERT(!ha_shares);
-  num_parts= arg_num_parts;
-  /* Allocate an array of Handler_share pointers */
-  ha_shares= new Handler_share *[num_parts];
-  if (!ha_shares)
-  {
-    num_parts= 0;
-    return true;
->>>>>>> 0b23ec72
   }
   destroy_record_priority_queue();
   set_active_index(MAX_KEY);
@@ -1178,19 +1165,11 @@
       for (j = 0; j < num_subparts; j++) {
         sub_elem = subpart_it++;
         DBUG_ASSERT(sub_elem);
-<<<<<<< HEAD
         part = i * num_subparts + j;
-        DBUG_ASSERT(part < m_file_tot_parts && m_file[part]);
+        DBUG_ASSERT(part < m_file_tot_parts);
+        DBUG_ASSERT(m_file[part]);
         if (ha_legacy_type(m_file[part]->ht) == DB_TYPE_INNODB) {
           dummy_info.data_file_name = dummy_info.index_file_name = nullptr;
-=======
-        part= i * num_subparts + j;
-        DBUG_ASSERT(part < m_file_tot_parts);
-        DBUG_ASSERT(m_file[part]);
-        if (ha_legacy_type(m_file[part]->ht) == DB_TYPE_INNODB)
-        {
-          dummy_info.data_file_name= dummy_info.index_file_name= nullptr;
->>>>>>> 0b23ec72
           m_file[part]->update_create_info(&dummy_info);
 
           if (dummy_info.data_file_name || sub_elem->data_file_name) {
@@ -4381,21 +4360,12 @@
   DBUG_ENTER("Partition_base::get_auto_increment");
   DBUG_PRINT("info", ("offset: %lu inc: %lu desired_values: %lu "
                       "first_value: %lu",
-<<<<<<< HEAD
                       (ulong)offset, (ulong)increment, (ulong)nb_desired_values,
                       (ulong)*first_value));
-  DBUG_ASSERT(increment && nb_desired_values);
+  DBUG_ASSERT(increment);
+  DBUG_ASSERT(nb_desired_values);
   *first_value = 0;
   if (table->s->next_number_keypart) {
-=======
-                      (ulong)offset, (ulong)increment,
-                      (ulong)nb_desired_values, (ulong)*first_value));
-  DBUG_ASSERT(increment);
-  DBUG_ASSERT(nb_desired_values);
-  *first_value= 0;
-  if (table->s->next_number_keypart)
-  {
->>>>>>> 0b23ec72
     /*
       next_number_keypart is != 0 if the auto_increment column is a secondary
       column in the index (it is allowed in MyISAM)
