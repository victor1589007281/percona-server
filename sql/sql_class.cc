--- conflicted
+++ resolved
@@ -1159,16 +1159,14 @@
   gis_debug= 0;
 #endif
 
-<<<<<<< HEAD
   timer= timer_cache= NULL;
-=======
+
   m_token_array= NULL;
   if (max_digest_length > 0)
   {
     m_token_array= (unsigned char*) my_malloc(max_digest_length,
                                               MYF(MY_WME));
   }
->>>>>>> cc89b19b
 }
 
 
