/*
   Copyright (c) 2000, 2012, Oracle and/or its affiliates. All rights reserved.

   This program is free software; you can redistribute it and/or modify
   it under the terms of the GNU General Public License as published by
   the Free Software Foundation; version 2 of the License.

   This program is distributed in the hope that it will be useful,
   but WITHOUT ANY WARRANTY; without even the implied warranty of
   MERCHANTABILITY or FITNESS FOR A PARTICULAR PURPOSE.  See the
   GNU General Public License for more details.

   You should have received a copy of the GNU General Public License
   along with this program; if not, write to the Free Software
   Foundation, Inc., 51 Franklin St, Fifth Floor, Boston, MA 02110-1301  USA
*/


/*****************************************************************************
**
** This file implements classes defined in sql_class.h
** Especially the classes to handle a result from a select
**
*****************************************************************************/

#include "my_global.h"                          /* NO_EMBEDDED_ACCESS_CHECKS */
#include "binlog.h"
#include "sql_priv.h"
#include "unireg.h"                    // REQUIRED: for other includes
#include "sql_class.h"
#include "sql_cache.h"                          // query_cache_abort
#include "sql_base.h"                           // close_thread_tables
#include "sql_time.h"                         // date_time_format_copy
#include "sql_acl.h"                          // NO_ACCESS,
                                              // acl_getroot_no_password
#include "sql_base.h"                         // close_temporary_tables
#include "sql_handler.h"                      // mysql_ha_cleanup
#include "rpl_rli.h"
#include "rpl_filter.h"
#include "rpl_record.h"
#include "rpl_slave.h"
#include <my_bitmap.h>
#include "log_event.h"
#include "sql_audit.h"
#include <m_ctype.h>
#include <sys/stat.h>
#include <thr_alarm.h>
#ifdef	__WIN__
#include <io.h>
#endif
#include <mysys_err.h>
#include <limits.h>

#include "sp_rcontext.h"
#include "sp_cache.h"
#include "transaction.h"
#include "debug_sync.h"
#include "sql_parse.h"                          // is_update_query
#include "sql_callback.h"
#include "lock.h"
#include "global_threads.h"
#include "mysqld.h"

#include <mysql/psi/mysql_statement.h>

using std::min;
using std::max;

/*
  The following is used to initialise Table_ident with a internal
  table name
*/
char internal_table_name[2]= "*";
char empty_c_string[1]= {0};    /* used for not defined db */

LEX_STRING EMPTY_STR= { (char *) "", 0 };
LEX_STRING NULL_STR=  { NULL, 0 };

const char * const THD::DEFAULT_WHERE= "field list";

/****************************************************************************
** User variables
****************************************************************************/

extern "C" uchar *get_var_key(user_var_entry *entry, size_t *length,
                              my_bool not_used __attribute__((unused)))
{
  *length= entry->name.length;
  return (uchar*) entry->name.str;
}

extern "C" void free_user_var(user_var_entry *entry)
{
  char *pos= (char*) entry+ALIGN_SIZE(sizeof(*entry));
  if (entry->value && entry->value != pos)
    my_free(entry->value);
  my_free(entry);
}

bool Key_part_spec::operator==(const Key_part_spec& other) const
{
  return length == other.length &&
         !my_strcasecmp(system_charset_info, field_name.str,
                        other.field_name.str);
}

/**
  Construct an (almost) deep copy of this key. Only those
  elements that are known to never change are not copied.
  If out of memory, a partial copy is returned and an error is set
  in THD.
*/

Key::Key(const Key &rhs, MEM_ROOT *mem_root)
  :type(rhs.type),
  key_create_info(rhs.key_create_info),
  columns(rhs.columns, mem_root),
  name(rhs.name),
  generated(rhs.generated)
{
  list_copy_and_replace_each_value(columns, mem_root);
}

/**
  Construct an (almost) deep copy of this foreign key. Only those
  elements that are known to never change are not copied.
  If out of memory, a partial copy is returned and an error is set
  in THD.
*/

Foreign_key::Foreign_key(const Foreign_key &rhs, MEM_ROOT *mem_root)
  :Key(rhs, mem_root),
  ref_table(rhs.ref_table),
  ref_columns(rhs.ref_columns, mem_root),
  delete_opt(rhs.delete_opt),
  update_opt(rhs.update_opt),
  match_opt(rhs.match_opt)
{
  list_copy_and_replace_each_value(ref_columns, mem_root);
}

/*
  Test if a foreign key (= generated key) is a prefix of the given key
  (ignoring key name, key type and order of columns)

  NOTES:
    This is only used to test if an index for a FOREIGN KEY exists

  IMPLEMENTATION
    We only compare field names

  RETURN
    0	Generated key is a prefix of other key
    1	Not equal
*/

bool foreign_key_prefix(Key *a, Key *b)
{
  /* Ensure that 'a' is the generated key */
  if (a->generated)
  {
    if (b->generated && a->columns.elements > b->columns.elements)
      swap_variables(Key*, a, b);               // Put shorter key in 'a'
  }
  else
  {
    if (!b->generated)
      return TRUE;                              // No foreign key
    swap_variables(Key*, a, b);                 // Put generated key in 'a'
  }

  /* Test if 'a' is a prefix of 'b' */
  if (a->columns.elements > b->columns.elements)
    return TRUE;                                // Can't be prefix

  List_iterator<Key_part_spec> col_it1(a->columns);
  List_iterator<Key_part_spec> col_it2(b->columns);
  const Key_part_spec *col1, *col2;

#ifdef ENABLE_WHEN_INNODB_CAN_HANDLE_SWAPED_FOREIGN_KEY_COLUMNS
  while ((col1= col_it1++))
  {
    bool found= 0;
    col_it2.rewind();
    while ((col2= col_it2++))
    {
      if (*col1 == *col2)
      {
        found= TRUE;
	break;
      }
    }
    if (!found)
      return TRUE;                              // Error
  }
  return FALSE;                                 // Is prefix
#else
  while ((col1= col_it1++))
  {
    col2= col_it2++;
    if (!(*col1 == *col2))
      return TRUE;
  }
  return FALSE;                                 // Is prefix
#endif
}


/****************************************************************************
** Thread specific functions
****************************************************************************/

/**
  Get reference to scheduler data object

  @param thd            THD object

  @retval               Scheduler data object on THD
*/
void *thd_get_scheduler_data(THD *thd)
{
  return thd->scheduler.data;
}

/**
  Set reference to Scheduler data object for THD object

  @param thd            THD object
  @param psi            Scheduler data object to set on THD
*/
void thd_set_scheduler_data(THD *thd, void *data)
{
  thd->scheduler.data= data;
}

/**
  Get reference to Performance Schema object for THD object

  @param thd            THD object

  @retval               Performance schema object for thread on THD
*/
PSI_thread *thd_get_psi(THD *thd)
{
  return thd->scheduler.m_psi;
}

/**
  Set reference to Performance Schema object for THD object

  @param thd            THD object
  @param psi            Performance schema object for thread
*/
void thd_set_psi(THD *thd, PSI_thread *psi)
{
  thd->scheduler.m_psi= psi;
}

/**
  Set the state on connection to killed

  @param thd               THD object
*/
void thd_set_killed(THD *thd)
{
  thd->killed= THD::KILL_CONNECTION;
}

/**
  Clear errors from the previous THD

  @param thd              THD object
*/
void thd_clear_errors(THD *thd)
{
  my_errno= 0;
  thd->mysys_var->abort= 0;
}

/**
  Set thread stack in THD object

  @param thd              Thread object
  @param stack_start      Start of stack to set in THD object
*/
void thd_set_thread_stack(THD *thd, char *stack_start)
{
  thd->thread_stack= stack_start;
}

/**
  Lock connection data for the set of connections this connection
  belongs to

  @param thd                       THD object
*/
void thd_lock_thread_count(THD *)
{
  mysql_mutex_lock(&LOCK_thread_count);
}

/**
  Lock connection data for the set of connections this connection
  belongs to

  @param thd                       THD object
*/
void thd_unlock_thread_count(THD *)
{
  mysql_cond_broadcast(&COND_thread_count);
  mysql_mutex_unlock(&LOCK_thread_count);
}

/**
  Close the socket used by this connection

  @param thd                THD object
*/
void thd_close_connection(THD *thd)
{
  if (thd->net.vio)
    vio_close(thd->net.vio);
}

/**
  Get current THD object from thread local data

  @retval     The THD object for the thread, NULL if not connection thread
*/
THD *thd_get_current_thd()
{
  return current_thd;
}

extern "C"
void thd_binlog_pos(const THD *thd,
                    const char **file_var,
                    unsigned long long *pos_var)
{
  thd->get_trans_pos(file_var, pos_var);
}

/**
  Set up various THD data for a new connection

  thd_new_connection_setup

  @note Must be called with LOCK_thread_count locked.

  @param              thd            THD object
  @param              stack_start    Start of stack for connection
*/
void thd_new_connection_setup(THD *thd, char *stack_start)
{
  DBUG_ENTER("thd_new_connection_setup");
  mysql_mutex_assert_owner(&LOCK_thread_count);
#ifdef HAVE_PSI_INTERFACE
  thd_set_psi(thd,
              PSI_THREAD_CALL(new_thread)
                (key_thread_one_connection, thd, thd->thread_id));
#endif
  thd->set_time();
  thd->prior_thr_create_utime= thd->thr_create_utime= thd->start_utime=
    my_micro_time();

  add_global_thread(thd);
  mysql_mutex_unlock(&LOCK_thread_count);

  DBUG_PRINT("info", ("init new connection. thd: 0x%lx fd: %d",
          (ulong)thd, mysql_socket_getfd(thd->net.vio->mysql_socket)));
  thd_set_thread_stack(thd, stack_start);
  DBUG_VOID_RETURN;
}

/**
  Lock data that needs protection in THD object

  @param thd                   THD object
*/
void thd_lock_data(THD *thd)
{
  mysql_mutex_lock(&thd->LOCK_thd_data);
}

/**
  Unlock data that needs protection in THD object

  @param thd                   THD object
*/
void thd_unlock_data(THD *thd)
{
  mysql_mutex_unlock(&thd->LOCK_thd_data);
}

/**
  Support method to check if connection has already started transcaction

  @param client_cntx    Low level client context

  @retval               TRUE if connection already started transaction
*/
bool thd_is_transaction_active(THD *thd)
{
  return thd->transaction.is_active();
}

/**
  Check if there is buffered data on the socket representing the connection

  @param thd                  THD object
*/
int thd_connection_has_data(THD *thd)
{
  Vio *vio= thd->net.vio;
  return vio->has_data(vio);
}

/**
  Set reading/writing on socket, used by SHOW PROCESSLIST

  @param thd                       THD object
  @param val                       Value to set it to (0 or 1)
*/
void thd_set_net_read_write(THD *thd, uint val)
{
  thd->net.reading_or_writing= val;
}

/**
  Set reference to mysys variable in THD object

  @param thd             THD object
  @param mysys_var       Reference to set
*/
void thd_set_mysys_var(THD *thd, st_my_thread_var *mysys_var)
{
  thd->set_mysys_var(mysys_var);
}

/**
  Get socket file descriptor for this connection

  @param thd            THD object

  @retval               Socket of the connection
*/
my_socket thd_get_fd(THD *thd)
{
  return mysql_socket_getfd(thd->net.vio->mysql_socket);
}

/**
  Get thread attributes for connection threads

  @retval      Reference to thread attribute for connection threads
*/
pthread_attr_t *get_connection_attrib(void)
{
  return &connection_attrib;
}

/**
  Get max number of connections

  @retval         Max number of connections for MySQL Server
*/
ulong get_max_connections(void)
{
  return max_connections;
}

/*
  The following functions form part of the C plugin API
*/

extern "C" int mysql_tmpfile(const char *prefix)
{
  char filename[FN_REFLEN];
  File fd = create_temp_file(filename, mysql_tmpdir, prefix,
#ifdef __WIN__
                             O_BINARY | O_TRUNC | O_SEQUENTIAL |
                             O_SHORT_LIVED |
#endif /* __WIN__ */
                             O_CREAT | O_EXCL | O_RDWR | O_TEMPORARY,
                             MYF(MY_WME));
  if (fd >= 0) {
#ifndef __WIN__
    /*
      This can be removed once the following bug is fixed:
      Bug #28903  create_temp_file() doesn't honor O_TEMPORARY option
                  (file not removed) (Unix)
    */
    unlink(filename);
#endif /* !__WIN__ */
  }

  return fd;
}


extern "C"
int thd_in_lock_tables(const THD *thd)
{
  return test(thd->in_lock_tables);
}


extern "C"
int thd_tablespace_op(const THD *thd)
{
  return test(thd->tablespace_op);
}


extern "C"
const char *set_thd_proc_info(void *thd_arg, const char *info,
                              const char *calling_function,
                              const char *calling_file,
                              const unsigned int calling_line)
{
  PSI_stage_info old_stage;
  PSI_stage_info new_stage;

  old_stage.m_key= 0;
  old_stage.m_name= info;

  set_thd_stage_info(thd_arg, & old_stage, & new_stage,
                     calling_function, calling_file, calling_line);

  return new_stage.m_name;
}

extern "C"
void set_thd_stage_info(void *opaque_thd,
                        const PSI_stage_info *new_stage,
                        PSI_stage_info *old_stage,
                        const char *calling_func,
                        const char *calling_file,
                        const unsigned int calling_line)
{
  THD *thd= (THD*) opaque_thd;
  if (thd == NULL)
    thd= current_thd;

  thd->enter_stage(new_stage, old_stage, calling_func, calling_file, calling_line);
}

void THD::enter_stage(const PSI_stage_info *new_stage,
                      PSI_stage_info *old_stage,
                      const char *calling_func,
                      const char *calling_file,
                      const unsigned int calling_line)
{
  DBUG_PRINT("THD::enter_stage", ("%s:%d", calling_file, calling_line));

  if (old_stage != NULL)
  {
    old_stage->m_key= m_current_stage_key;
    old_stage->m_name= proc_info;
  }

  if (new_stage != NULL)
  {
    const char *msg= new_stage->m_name;

#if defined(ENABLED_PROFILING)
    profiling.status_change(msg, calling_func, calling_file, calling_line);
#endif

    m_current_stage_key= new_stage->m_key;
    proc_info= msg;

#ifdef HAVE_PSI_THREAD_INTERFACE
    PSI_THREAD_CALL(set_thread_state)(msg);
    MYSQL_SET_STAGE(m_current_stage_key, calling_file, calling_line);
#endif
  }
  return;
}

extern "C"
void thd_enter_cond(MYSQL_THD thd, mysql_cond_t *cond, mysql_mutex_t *mutex,
                    const PSI_stage_info *stage, PSI_stage_info *old_stage)
{
  if (!thd)
    thd= current_thd;

  return thd->ENTER_COND(cond, mutex, stage, old_stage);
}

extern "C"
void thd_exit_cond(MYSQL_THD thd, const PSI_stage_info *stage)
{
  if (!thd)
    thd= current_thd;

  thd->EXIT_COND(stage);
  return;
}

extern "C"
void **thd_ha_data(const THD *thd, const struct handlerton *hton)
{
  return (void **) &thd->ha_data[hton->slot].ha_ptr;
}

extern "C"
void thd_storage_lock_wait(THD *thd, long long value)
{
  thd->utime_after_lock+= value;
}

/**
  Provide a handler data getter to simplify coding
*/
extern "C"
void *thd_get_ha_data(const THD *thd, const struct handlerton *hton)
{
  return *thd_ha_data(thd, hton);
}


/**
  Provide a handler data setter to simplify coding
  @see thd_set_ha_data() definition in plugin.h
*/
extern "C"
void thd_set_ha_data(THD *thd, const struct handlerton *hton,
                     const void *ha_data)
{
  plugin_ref *lock= &thd->ha_data[hton->slot].lock;
  if (ha_data && !*lock)
    *lock= ha_lock_engine(NULL, (handlerton*) hton);
  else if (!ha_data && *lock)
  {
    plugin_unlock(NULL, *lock);
    *lock= NULL;
  }
  *thd_ha_data(thd, hton)= (void*) ha_data;
}


extern "C"
long long thd_test_options(const THD *thd, long long test_options)
{
  return thd->variables.option_bits & test_options;
}

extern "C"
int thd_sql_command(const THD *thd)
{
  return (int) thd->lex->sql_command;
}

extern "C"
int thd_tx_isolation(const THD *thd)
{
  return (int) thd->tx_isolation;
}

extern "C"
int thd_tx_is_read_only(const THD *thd)
{
  return (int) thd->tx_read_only;
}

extern "C"
void thd_inc_row_count(THD *thd)
{
  thd->get_stmt_da()->inc_current_row_for_warning();
}


/**
  Dumps a text description of a thread, its security context
  (user, host) and the current query.

  @param thd thread context
  @param buffer pointer to preferred result buffer
  @param length length of buffer
  @param max_query_len how many chars of query to copy (0 for all)

  @req LOCK_thread_count
  
  @note LOCK_thread_count mutex is not necessary when the function is invoked on
   the currently running thread (current_thd) or if the caller in some other
   way guarantees that access to thd->query is serialized.
 
  @return Pointer to string
*/

extern "C"
char *thd_security_context(THD *thd, char *buffer, unsigned int length,
                           unsigned int max_query_len)
{
  String str(buffer, length, &my_charset_latin1);
  const Security_context *sctx= &thd->main_security_ctx;
  char header[256];
  int len;
  /*
    The pointers thd->query and thd->proc_info might change since they are
    being modified concurrently. This is acceptable for proc_info since its
    values doesn't have to very accurate and the memory it points to is static,
    but we need to attempt a snapshot on the pointer values to avoid using NULL
    values. The pointer to thd->query however, doesn't point to static memory
    and has to be protected by LOCK_thread_count or risk pointing to
    uninitialized memory.
  */
  const char *proc_info= thd->proc_info;

  len= my_snprintf(header, sizeof(header),
                   "MySQL thread id %lu, OS thread handle 0x%lx, query id %lu",
                   thd->thread_id, (ulong) thd->real_id, (ulong) thd->query_id);
  str.length(0);
  str.append(header, len);

  if (sctx->host)
  {
    str.append(' ');
    str.append(sctx->host);
  }

  if (sctx->ip)
  {
    str.append(' ');
    str.append(sctx->ip);
  }

  if (sctx->user)
  {
    str.append(' ');
    str.append(sctx->user);
  }

  if (proc_info)
  {
    str.append(' ');
    str.append(proc_info);
  }

  mysql_mutex_lock(&thd->LOCK_thd_data);

  if (thd->query())
  {
    if (max_query_len < 1)
      len= thd->query_length();
    else
      len= min(thd->query_length(), max_query_len);
    str.append('\n');
    str.append(thd->query(), len);
  }

  mysql_mutex_unlock(&thd->LOCK_thd_data);

  if (str.c_ptr_safe() == buffer)
    return buffer;

  /*
    We have to copy the new string to the destination buffer because the string
    was reallocated to a larger buffer to be able to fit.
  */
  DBUG_ASSERT(buffer != NULL);
  length= min(str.length(), length-1);
  memcpy(buffer, str.c_ptr_quick(), length);
  /* Make sure that the new string is null terminated */
  buffer[length]= '\0';
  return buffer;
}


/**
  Implementation of Drop_table_error_handler::handle_condition().
  The reason in having this implementation is to silence technical low-level
  warnings during DROP TABLE operation. Currently we don't want to expose
  the following warnings during DROP TABLE:
    - Some of table files are missed or invalid (the table is going to be
      deleted anyway, so why bother that something was missed);
    - A trigger associated with the table does not have DEFINER (One of the
      MySQL specifics now is that triggers are loaded for the table being
      dropped. So, we may have a warning that trigger does not have DEFINER
      attribute during DROP TABLE operation).

  @return TRUE if the condition is handled.
*/
bool Drop_table_error_handler::handle_condition(THD *thd,
                                                uint sql_errno,
                                                const char* sqlstate,
                                                Sql_condition::enum_warning_level level,
                                                const char* msg,
                                                Sql_condition ** cond_hdl)
{
  *cond_hdl= NULL;
  return ((sql_errno == EE_DELETE && my_errno == ENOENT) ||
          sql_errno == ER_TRG_NO_DEFINER);
}


void Open_tables_state::set_open_tables_state(Open_tables_state *state)
{
  this->open_tables= state->open_tables;

  this->temporary_tables= state->temporary_tables;
  this->derived_tables= state->derived_tables;

  this->lock= state->lock;
  this->extra_lock= state->extra_lock;

  this->locked_tables_mode= state->locked_tables_mode;
  this->current_tablenr= state->current_tablenr;

  this->state_flags= state->state_flags;

  this->reset_reprepare_observers();
  for (int i= 0; i < state->m_reprepare_observers.elements(); ++i)
    this->push_reprepare_observer(state->m_reprepare_observers.at(i));
}


void Open_tables_state::reset_open_tables_state()
{
  open_tables= NULL;
  temporary_tables= NULL;
  derived_tables= NULL;
  lock= NULL;
  extra_lock= NULL;
  locked_tables_mode= LTM_NONE;
  // JOH: What about resetting current_tablenr?
  state_flags= 0U;
  reset_reprepare_observers();
}


THD::THD(bool enable_plugins)
   :Statement(&main_lex, &main_mem_root, STMT_CONVENTIONAL_EXECUTION,
              /* statement id */ 0),
   rli_fake(0), rli_slave(NULL),
   in_sub_stmt(0),
   binlog_row_event_extra_data(NULL),
   binlog_unsafe_warning_flags(0),
   binlog_table_maps(0),
   binlog_accessed_db_names(NULL),
   m_trans_log_file(NULL),
   m_trans_end_pos(0),
   table_map_for_update(0),
   arg_of_last_insert_id_function(FALSE),
   first_successful_insert_id_in_prev_stmt(0),
   first_successful_insert_id_in_prev_stmt_for_binlog(0),
   first_successful_insert_id_in_cur_stmt(0),
   stmt_depends_on_first_successful_insert_id_in_prev_stmt(FALSE),
   m_examined_row_count(0),
   m_statement_psi(NULL),
   m_idle_psi(NULL),
   m_server_idle(false),
   next_to_commit(NULL),
   is_fatal_error(0),
   transaction_rollback_request(0),
   is_fatal_sub_stmt_error(0),
   rand_used(0),
   time_zone_used(0),
   in_lock_tables(0),
   bootstrap(0),
   derived_tables_processing(FALSE),
   sp_runtime_ctx(NULL),
   m_parser_state(NULL),
#if defined(ENABLED_DEBUG_SYNC)
   debug_sync_control(0),
#endif /* defined(ENABLED_DEBUG_SYNC) */
   m_enable_plugins(enable_plugins),
   owned_gtid_set(&global_sid_map),
   main_da(0, false),
   m_stmt_da(&main_da)
{
  ulong tmp;

  mdl_context.init(this);
  /*
    Pass nominal parameters to init_alloc_root only to ensure that
    the destructor works OK in case of an error. The main_mem_root
    will be re-initialized in init_for_queries().
  */
  init_sql_alloc(&main_mem_root, ALLOC_ROOT_MIN_BLOCK_SIZE, 0);
  stmt_arena= this;
  thread_stack= 0;
  catalog= (char*)"std"; // the only catalog we have for now
  main_security_ctx.init();
  security_ctx= &main_security_ctx;
  no_errors= 0;
  password= 0;
  query_start_used= query_start_usec_used= 0;
  count_cuted_fields= CHECK_FIELD_IGNORE;
  killed= NOT_KILLED;
  col_access=0;
  is_slave_error= thread_specific_used= FALSE;
  my_hash_clear(&handler_tables_hash);
  tmp_table=0;
  cuted_fields= 0L;
  m_sent_row_count= 0L;
  limit_found_rows= 0;
  m_row_count_func= -1;
  statement_id_counter= 0UL;
  // Must be reset to handle error with THD's created for init of mysqld
  lex->current_select= 0;
  user_time.tv_sec= 0;
  user_time.tv_usec= 0;
  start_time.tv_sec= 0;
  start_time.tv_usec= 0;
  start_utime= prior_thr_create_utime= 0L;
  utime_after_lock= 0L;
  current_linfo =  0;
  slave_thread = 0;
  memset(&variables, 0, sizeof(variables));
  thread_id= 0;
  one_shot_set= 0;
  file_id = 0;
  query_id= 0;
  query_name_consts= 0;
  db_charset= global_system_variables.collation_database;
  memset(ha_data, 0, sizeof(ha_data));
  mysys_var=0;
  binlog_evt_union.do_union= FALSE;
  enable_slow_log= 0;
  commit_error= 0;
  durability_property= HA_REGULAR_DURABILITY;
#ifndef DBUG_OFF
  dbug_sentry=THD_SENTRY_MAGIC;
#endif
#ifndef EMBEDDED_LIBRARY
  mysql_audit_init_thd(this);
  net.vio=0;
#endif
  client_capabilities= 0;                       // minimalistic client
  ull=0;
  system_thread= NON_SYSTEM_THREAD;
  cleanup_done= abort_on_warning= 0;
  peer_port= 0;					// For SHOW PROCESSLIST
  transaction.m_pending_rows_event= 0;
  transaction.flags.enabled= true;
#ifdef SIGNAL_WITH_VIO_CLOSE
  active_vio = 0;
#endif
  mysql_mutex_init(key_LOCK_thd_data, &LOCK_thd_data, MY_MUTEX_INIT_FAST);

  /* Variables with default values */
  proc_info="login";
  where= THD::DEFAULT_WHERE;
  server_id = ::server_id;
  unmasked_server_id = server_id;
  slave_net = 0;
  set_command(COM_CONNECT);
  *scramble= '\0';

  /* Call to init() below requires fully initialized Open_tables_state. */
  reset_open_tables_state();

  init();
#if defined(ENABLED_PROFILING)
  profiling.set_thd(this);
#endif
  m_user_connect= NULL;
  my_hash_init(&user_vars, system_charset_info, USER_VARS_HASH_SIZE, 0, 0,
               (my_hash_get_key) get_var_key,
               (my_hash_free_key) free_user_var, 0);

  sp_proc_cache= NULL;
  sp_func_cache= NULL;

  /* For user vars replication*/
  if (opt_bin_log)
    my_init_dynamic_array(&user_var_events,
			  sizeof(BINLOG_USER_VAR_EVENT *), 16, 16);
  else
    memset(&user_var_events, 0, sizeof(user_var_events));

  /* Protocol */
  protocol= &protocol_text;			// Default protocol
  protocol_text.init(this);
  protocol_binary.init(this);

  tablespace_op=FALSE;
  tmp= sql_rnd_with_mutex();
  randominit(&rand, tmp + (ulong) &rand, tmp + (ulong) ::global_query_id);
  substitute_null_with_insert_id = FALSE;
  thr_lock_info_init(&lock_info); /* safety: will be reset after start */

  m_internal_handler= NULL;
  m_binlog_invoker= FALSE;
  memset(&invoker_user, 0, sizeof(invoker_user));
  memset(&invoker_host, 0, sizeof(invoker_host));

  binlog_next_event_pos.file_name= NULL;
  binlog_next_event_pos.pos= 0;
}


void THD::push_internal_handler(Internal_error_handler *handler)
{
  if (m_internal_handler)
  {
    handler->m_prev_internal_handler= m_internal_handler;
    m_internal_handler= handler;
  }
  else
  {
    m_internal_handler= handler;
  }
}

bool THD::handle_condition(uint sql_errno,
                           const char* sqlstate,
                           Sql_condition::enum_warning_level level,
                           const char* msg,
                           Sql_condition ** cond_hdl)
{
  if (!m_internal_handler)
  {
    *cond_hdl= NULL;
    return FALSE;
  }

  for (Internal_error_handler *error_handler= m_internal_handler;
       error_handler;
       error_handler= error_handler->m_prev_internal_handler)
  {
    if (error_handler->handle_condition(this, sql_errno, sqlstate, level, msg,
					cond_hdl))
    {
      return TRUE;
    }
  }

  return FALSE;
}


Internal_error_handler *THD::pop_internal_handler()
{
  DBUG_ASSERT(m_internal_handler != NULL);
  Internal_error_handler *popped_handler= m_internal_handler;
  m_internal_handler= m_internal_handler->m_prev_internal_handler;
  return popped_handler;
}


void THD::raise_error(uint sql_errno)
{
  const char* msg= ER(sql_errno);
  (void) raise_condition(sql_errno,
                         NULL,
                         Sql_condition::WARN_LEVEL_ERROR,
                         msg);
}

void THD::raise_error_printf(uint sql_errno, ...)
{
  va_list args;
  char ebuff[MYSQL_ERRMSG_SIZE];
  DBUG_ENTER("THD::raise_error_printf");
  DBUG_PRINT("my", ("nr: %d  errno: %d", sql_errno, errno));
  const char* format= ER(sql_errno);
  va_start(args, sql_errno);
  my_vsnprintf(ebuff, sizeof(ebuff), format, args);
  va_end(args);
  (void) raise_condition(sql_errno,
                         NULL,
                         Sql_condition::WARN_LEVEL_ERROR,
                         ebuff);
  DBUG_VOID_RETURN;
}

void THD::raise_warning(uint sql_errno)
{
  const char* msg= ER(sql_errno);
  (void) raise_condition(sql_errno,
                         NULL,
                         Sql_condition::WARN_LEVEL_WARN,
                         msg);
}

void THD::raise_warning_printf(uint sql_errno, ...)
{
  va_list args;
  char    ebuff[MYSQL_ERRMSG_SIZE];
  DBUG_ENTER("THD::raise_warning_printf");
  DBUG_PRINT("enter", ("warning: %u", sql_errno));
  const char* format= ER(sql_errno);
  va_start(args, sql_errno);
  my_vsnprintf(ebuff, sizeof(ebuff), format, args);
  va_end(args);
  (void) raise_condition(sql_errno,
                         NULL,
                         Sql_condition::WARN_LEVEL_WARN,
                         ebuff);
  DBUG_VOID_RETURN;
}

void THD::raise_note(uint sql_errno)
{
  DBUG_ENTER("THD::raise_note");
  DBUG_PRINT("enter", ("code: %d", sql_errno));
  if (!(variables.option_bits & OPTION_SQL_NOTES))
    DBUG_VOID_RETURN;
  const char* msg= ER(sql_errno);
  (void) raise_condition(sql_errno,
                         NULL,
                         Sql_condition::WARN_LEVEL_NOTE,
                         msg);
  DBUG_VOID_RETURN;
}

void THD::raise_note_printf(uint sql_errno, ...)
{
  va_list args;
  char    ebuff[MYSQL_ERRMSG_SIZE];
  DBUG_ENTER("THD::raise_note_printf");
  DBUG_PRINT("enter",("code: %u", sql_errno));
  if (!(variables.option_bits & OPTION_SQL_NOTES))
    DBUG_VOID_RETURN;
  const char* format= ER(sql_errno);
  va_start(args, sql_errno);
  my_vsnprintf(ebuff, sizeof(ebuff), format, args);
  va_end(args);
  (void) raise_condition(sql_errno,
                         NULL,
                         Sql_condition::WARN_LEVEL_NOTE,
                         ebuff);
  DBUG_VOID_RETURN;
}


struct timeval THD::query_start_timeval_trunc(uint decimals)
{
  struct timeval tv;
  tv.tv_sec= start_time.tv_sec;
  query_start_used= 1;
  if (decimals)
  {
    tv.tv_usec= start_time.tv_usec;
    my_timeval_trunc(&tv, decimals);
    query_start_usec_used= 1;
  }
  else
  {
    tv.tv_usec= 0;
  }
  return tv;
}


Sql_condition* THD::raise_condition(uint sql_errno,
                                    const char* sqlstate,
                                    Sql_condition::enum_warning_level level,
                                    const char* msg)
{
  Diagnostics_area *da= get_stmt_da();
  Sql_condition *cond= NULL;
  DBUG_ENTER("THD::raise_condition");

  if (!(variables.option_bits & OPTION_SQL_NOTES) &&
      (level == Sql_condition::WARN_LEVEL_NOTE))
    DBUG_RETURN(NULL);

  da->opt_clear_warning_info(query_id);

  /*
    TODO: replace by DBUG_ASSERT(sql_errno != 0) once all bugs similar to
    Bug#36768 are fixed: a SQL condition must have a real (!=0) error number
    so that it can be caught by handlers.
  */
  if (sql_errno == 0)
    sql_errno= ER_UNKNOWN_ERROR;
  if (msg == NULL)
    msg= ER(sql_errno);
  if (sqlstate == NULL)
   sqlstate= mysql_errno_to_sqlstate(sql_errno);

  if ((level == Sql_condition::WARN_LEVEL_WARN) &&
      really_abort_on_warning())
  {
    /*
      FIXME:
      push_warning and strict SQL_MODE case.
    */
    level= Sql_condition::WARN_LEVEL_ERROR;
    killed= THD::KILL_BAD_DATA;
  }

  switch (level)
  {
  case Sql_condition::WARN_LEVEL_NOTE:
  case Sql_condition::WARN_LEVEL_WARN:
    got_warning= 1;
    break;
  case Sql_condition::WARN_LEVEL_ERROR:
    break;
  default:
    DBUG_ASSERT(FALSE);
  }

  if (handle_condition(sql_errno, sqlstate, level, msg, &cond))
    DBUG_RETURN(cond);

  /* When simulating OOM, skip writing to error log to avoid mtr errors. */
  cond= DBUG_EVALUATE_IF(
    "simulate_out_of_memory",
    NULL,
    da->push_warning(this, sql_errno, sqlstate, level, msg));

  if (level == Sql_condition::WARN_LEVEL_ERROR)
  {
    is_slave_error=  1; // needed to catch query errors during replication

    /*
      thd->lex->current_select == 0 if lex structure is not inited
      (not query command (COM_QUERY))
    */
    if (lex->current_select &&
        lex->current_select->no_error && !is_fatal_error)
    {
      DBUG_PRINT("error",
                 ("Error converted to warning: current_select: no_error %d  "
                  "fatal_error: %d",
                  (lex->current_select ?
                   lex->current_select->no_error : 0),
                  (int) is_fatal_error));
    }
    else
    {
      if (!da->is_error())
      {
        set_row_count_func(-1);
        da->set_error_status(sql_errno, msg, sqlstate, cond);
      }
    }
  }

  query_cache_abort(&query_cache_tls);

  DBUG_RETURN(cond);
}

extern "C"
void *thd_alloc(MYSQL_THD thd, unsigned int size)
{
  return thd->alloc(size);
}

extern "C"
void *thd_calloc(MYSQL_THD thd, unsigned int size)
{
  return thd->calloc(size);
}

extern "C"
char *thd_strdup(MYSQL_THD thd, const char *str)
{
  return thd->strdup(str);
}

extern "C"
char *thd_strmake(MYSQL_THD thd, const char *str, unsigned int size)
{
  return thd->strmake(str, size);
}

extern "C"
LEX_STRING *thd_make_lex_string(THD *thd, LEX_STRING *lex_str,
                                const char *str, unsigned int size,
                                int allocate_lex_string)
{
  return thd->make_lex_string(lex_str, str, size,
                              (bool) allocate_lex_string);
}

extern "C"
void *thd_memdup(MYSQL_THD thd, const void* str, unsigned int size)
{
  return thd->memdup(str, size);
}

extern "C"
void thd_get_xid(const MYSQL_THD thd, MYSQL_XID *xid)
{
  *xid = *(MYSQL_XID *) &thd->transaction.xid_state.xid;
}

#ifdef _WIN32
extern "C"   THD *_current_thd_noinline(void)
{
  return my_pthread_getspecific_ptr(THD*,THR_THD);
}
#endif
/*
  Init common variables that has to be reset on start and on change_user
*/

void THD::init(void)
{
  mysql_mutex_lock(&LOCK_global_system_variables);
  plugin_thdvar_init(this, m_enable_plugins);
  /*
    variables= global_system_variables above has reset
    variables.pseudo_thread_id to 0. We need to correct it here to
    avoid temporary tables replication failure.
  */
  variables.pseudo_thread_id= thread_id;
  mysql_mutex_unlock(&LOCK_global_system_variables);
  server_status= SERVER_STATUS_AUTOCOMMIT;
  if (variables.sql_mode & MODE_NO_BACKSLASH_ESCAPES)
    server_status|= SERVER_STATUS_NO_BACKSLASH_ESCAPES;

  transaction.all.reset_unsafe_rollback_flags();
  transaction.stmt.reset_unsafe_rollback_flags();
  open_options=ha_open_options;
  update_lock_default= (variables.low_priority_updates ?
			TL_WRITE_LOW_PRIORITY :
			TL_WRITE);
  tx_isolation= (enum_tx_isolation) variables.tx_isolation;
  tx_read_only= variables.tx_read_only;
  update_charset();
  reset_current_stmt_binlog_format_row();
  memset(&status_var, 0, sizeof(status_var));
  binlog_row_event_extra_data= 0;

  if (variables.sql_log_bin)
    variables.option_bits|= OPTION_BIN_LOG;
  else
    variables.option_bits&= ~OPTION_BIN_LOG;

#if defined(ENABLED_DEBUG_SYNC)
  /* Initialize the Debug Sync Facility. See debug_sync.cc. */
  debug_sync_init_thread(this);
#endif /* defined(ENABLED_DEBUG_SYNC) */

  owned_gtid.sidno= 0;
  owned_gtid.gno= 0;
}


/*
  Init THD for query processing.
  This has to be called once before we call mysql_parse.
  See also comments in sql_class.h.
*/

void THD::init_for_queries(Relay_log_info *rli)
{
  set_time(); 
  ha_enable_transaction(this,TRUE);

  reset_root_defaults(mem_root, variables.query_alloc_block_size,
                      variables.query_prealloc_size);
  reset_root_defaults(&transaction.mem_root,
                      variables.trans_alloc_block_size,
                      variables.trans_prealloc_size);
  transaction.xid_state.xid.null();
  transaction.xid_state.in_thd=1;
#if defined(MYSQL_SERVER) && defined(HAVE_REPLICATION)
  if (rli)
  {
    if ((rli->deferred_events_collecting= rpl_filter->is_on()))
    {
      rli->deferred_events= new Deferred_log_events(rli);
    }
    rli_slave= rli;

    DBUG_ASSERT(rli_slave->info_thd == this && slave_thread);
  }
#endif
}


/*
  Do what's needed when one invokes change user

  SYNOPSIS
    change_user()

  IMPLEMENTATION
    Reset all resources that are connection specific
*/


void THD::change_user(void)
{
  mysql_mutex_lock(&LOCK_status);
  add_to_status(&global_status_var, &status_var);
  mysql_mutex_unlock(&LOCK_status);

  cleanup();
  killed= NOT_KILLED;
  cleanup_done= 0;
  init();
  stmt_map.reset();
  my_hash_init(&user_vars, system_charset_info, USER_VARS_HASH_SIZE, 0, 0,
               (my_hash_get_key) get_var_key,
               (my_hash_free_key) free_user_var, 0);
  sp_cache_clear(&sp_proc_cache);
  sp_cache_clear(&sp_func_cache);
}


/* Do operations that may take a long time */

void THD::cleanup(void)
{
  DBUG_ENTER("THD::cleanup");
  DBUG_ASSERT(cleanup_done == 0);

  killed= KILL_CONNECTION;
#ifdef ENABLE_WHEN_BINLOG_WILL_BE_ABLE_TO_PREPARE
  if (transaction.xid_state.xa_state == XA_PREPARED)
  {
#error xid_state in the cache should be replaced by the allocated value
  }
#endif
  {
    transaction.xid_state.xa_state= XA_NOTR;
    trans_rollback(this);
    xid_cache_delete(&transaction.xid_state);
  }

  locked_tables_list.unlock_locked_tables(this);
  mysql_ha_cleanup(this);

  DBUG_ASSERT(open_tables == NULL);
  /*
    If the thread was in the middle of an ongoing transaction (rolled
    back a few lines above) or under LOCK TABLES (unlocked the tables
    and left the mode a few lines above), there will be outstanding
    metadata locks. Release them.
  */
  mdl_context.release_transactional_locks();

  /* Release the global read lock, if acquired. */
  if (global_read_lock.is_acquired())
    global_read_lock.unlock_global_read_lock(this);

  /* All metadata locks must have been released by now. */
  DBUG_ASSERT(!mdl_context.has_locks());

#if defined(ENABLED_DEBUG_SYNC)
  /* End the Debug Sync Facility. See debug_sync.cc. */
  debug_sync_end_thread(this);
#endif /* defined(ENABLED_DEBUG_SYNC) */

  delete_dynamic(&user_var_events);
  my_hash_free(&user_vars);
  close_temporary_tables(this);
  sp_cache_clear(&sp_proc_cache);
  sp_cache_clear(&sp_func_cache);

  if (ull)
  {
    mysql_mutex_lock(&LOCK_user_locks);
    item_user_lock_release(ull);
    mysql_mutex_unlock(&LOCK_user_locks);
    ull= NULL;
  }

  /*
    Actions above might generate events for the binary log, so we
    commit the current transaction coordinator after executing cleanup
    actions.
   */
  if (tc_log)
    tc_log->commit(this, true);

  cleanup_done=1;
  DBUG_VOID_RETURN;
}


THD::~THD()
{
  mysql_mutex_assert_not_owner(&LOCK_thread_count);
  THD_CHECK_SENTRY(this);
  DBUG_ENTER("~THD()");
  DBUG_PRINT("info", ("THD dtor, this %p", this));

  /* Ensure that no one is using THD */
  mysql_mutex_lock(&LOCK_thd_data);
  mysql_mutex_unlock(&LOCK_thd_data);

  mysql_mutex_lock(&LOCK_status);
  add_to_status(&global_status_var, &status_var);
  mysql_mutex_unlock(&LOCK_status);

  /* Close connection */
#ifndef EMBEDDED_LIBRARY
  if (net.vio)
  {
    vio_delete(net.vio);
    net_end(&net);
  }
#endif
  stmt_map.reset();                     /* close all prepared statements */
  if (!cleanup_done)
    cleanup();

  mdl_context.destroy();
  ha_close_connection(this);
  mysql_audit_release(this);
  if (m_enable_plugins)
    plugin_thdvar_cleanup(this);

  clear_next_event_pos();

  DBUG_PRINT("info", ("freeing security context"));
  main_security_ctx.destroy();
  my_free(db);
  db= NULL;
  free_root(&transaction.mem_root,MYF(0));
  mysql_mutex_destroy(&LOCK_thd_data);
#ifndef DBUG_OFF
  dbug_sentry= THD_SENTRY_GONE;
#endif  
#ifndef EMBEDDED_LIBRARY
  if (rli_fake)
  {
    rli_fake->end_info();
    delete rli_fake;
    rli_fake= NULL;
  }

  if (variables.gtid_next_list.gtid_set != NULL)
  {
#ifdef HAVE_NDB_BINLOG
    delete variables.gtid_next_list.gtid_set;
    variables.gtid_next_list.gtid_set= NULL;
    variables.gtid_next_list.is_non_null= false;
#else
    DBUG_ASSERT(0);
#endif
  }
  
  mysql_audit_free_thd(this);
  if (rli_slave)
    rli_slave->cleanup_after_session();
#endif

  free_root(&main_mem_root, MYF(0));
  DBUG_VOID_RETURN;
}


/*
  Add all status variables to another status variable array

  SYNOPSIS
   add_to_status()
   to_var       add to this array
   from_var     from this array

  NOTES
    This function assumes that all variables are longlong/ulonglong.
    If this assumption will change, then we have to explictely add
    the other variables after the while loop
*/

void add_to_status(STATUS_VAR *to_var, STATUS_VAR *from_var)
{
  int        c;
  ulonglong *end= (ulonglong*) ((uchar*) to_var +
                                offsetof(STATUS_VAR, last_system_status_var) +
                                sizeof(ulonglong));
  ulonglong *to= (ulonglong*) to_var, *from= (ulonglong*) from_var;

  while (to != end)
    *(to++)+= *(from++);

  to_var->com_other+= from_var->com_other;

  for (c= 0; c< SQLCOM_END; c++)
    to_var->com_stat[(uint) c] += from_var->com_stat[(uint) c];
}

/*
  Add the difference between two status variable arrays to another one.

  SYNOPSIS
    add_diff_to_status
    to_var       add to this array
    from_var     from this array
    dec_var      minus this array
  
  NOTE
    This function assumes that all variables are longlong/ulonglong.
*/

void add_diff_to_status(STATUS_VAR *to_var, STATUS_VAR *from_var,
                        STATUS_VAR *dec_var)
{
  int        c;
  ulonglong *end= (ulonglong*) ((uchar*) to_var + offsetof(STATUS_VAR,
                                                           last_system_status_var) +
                                sizeof(ulonglong));
  ulonglong *to= (ulonglong*) to_var,
            *from= (ulonglong*) from_var,
            *dec= (ulonglong*) dec_var;

  while (to != end)
    *(to++)+= *(from++) - *(dec++);

  to_var->com_other+= from_var->com_other - dec_var->com_other;

  for (c= 0; c< SQLCOM_END; c++)
    to_var->com_stat[(uint) c] += from_var->com_stat[(uint) c] -dec_var->com_stat[(uint) c];
}


/**
  Awake a thread.

  @param[in]  state_to_set    value for THD::killed

  This is normally called from another thread's THD object.

  @note Do always call this while holding LOCK_thd_data.
*/

void THD::awake(THD::killed_state state_to_set)
{
  DBUG_ENTER("THD::awake");
  DBUG_PRINT("enter", ("this: %p current_thd: %p", this, current_thd));
  THD_CHECK_SENTRY(this);
  mysql_mutex_assert_owner(&LOCK_thd_data);

  /* Set the 'killed' flag of 'this', which is the target THD object. */
  killed= state_to_set;

  if (state_to_set != THD::KILL_QUERY)
  {
#ifdef SIGNAL_WITH_VIO_CLOSE
    if (this != current_thd)
    {
      /*
        Before sending a signal, let's close the socket of the thread
        that is being killed ("this", which is not the current thread).
        This is to make sure it does not block if the signal is lost.
        This needs to be done only on platforms where signals are not
        a reliable interruption mechanism.

        Note that the downside of this mechanism is that we could close
        the connection while "this" target thread is in the middle of
        sending a result to the application, thus violating the client-
        server protocol.

        On the other hand, without closing the socket we have a race
        condition. If "this" target thread passes the check of
        thd->killed, and then the current thread runs through
        THD::awake(), sets the 'killed' flag and completes the
        signaling, and then the target thread runs into read(), it will
        block on the socket. As a result of the discussions around
        Bug#37780, it has been decided that we accept the race
        condition. A second KILL awakes the target from read().

        If we are killing ourselves, we know that we are not blocked.
        We also know that we will check thd->killed before we go for
        reading the next statement.
      */

      close_active_vio();
    }
#endif

    /* Mark the target thread's alarm request expired, and signal alarm. */
    thr_alarm_kill(thread_id);

    /* Send an event to the scheduler that a thread should be killed. */
    if (!slave_thread)
      MYSQL_CALLBACK(thread_scheduler, post_kill_notification, (this));
  }

  /* Broadcast a condition to kick the target if it is waiting on it. */
  if (mysys_var)
  {
    mysql_mutex_lock(&mysys_var->mutex);
    if (!system_thread)		// Don't abort locks
      mysys_var->abort=1;
    /*
      This broadcast could be up in the air if the victim thread
      exits the cond in the time between read and broadcast, but that is
      ok since all we want to do is to make the victim thread get out
      of waiting on current_cond.
      If we see a non-zero current_cond: it cannot be an old value (because
      then exit_cond() should have run and it can't because we have mutex); so
      it is the true value but maybe current_mutex is not yet non-zero (we're
      in the middle of enter_cond() and there is a "memory order
      inversion"). So we test the mutex too to not lock 0.

      Note that there is a small chance we fail to kill. If victim has locked
      current_mutex, but hasn't yet entered enter_cond() (which means that
      current_cond and current_mutex are 0), then the victim will not get
      a signal and it may wait "forever" on the cond (until
      we issue a second KILL or the status it's waiting for happens).
      It's true that we have set its thd->killed but it may not
      see it immediately and so may have time to reach the cond_wait().

      However, where possible, we test for killed once again after
      enter_cond(). This should make the signaling as safe as possible.
      However, there is still a small chance of failure on platforms with
      instruction or memory write reordering.
    */
    if (mysys_var->current_cond && mysys_var->current_mutex)
    {
      mysql_mutex_lock(mysys_var->current_mutex);
      mysql_cond_broadcast(mysys_var->current_cond);
      mysql_mutex_unlock(mysys_var->current_mutex);
    }
    mysql_mutex_unlock(&mysys_var->mutex);
  }
  DBUG_VOID_RETURN;
}


/**
  Close the Vio associated this session.

  @remark LOCK_thd_data is taken due to the fact that
          the Vio might be disassociated concurrently.
*/

void THD::disconnect()
{
  Vio *vio= NULL;

  mysql_mutex_lock(&LOCK_thd_data);

  killed= THD::KILL_CONNECTION;

#ifdef SIGNAL_WITH_VIO_CLOSE
  /*
    Since a active vio might might have not been set yet, in
    any case save a reference to avoid closing a inexistent
    one or closing the vio twice if there is a active one.
  */
  vio= active_vio;
  close_active_vio();
#endif

  /* Disconnect even if a active vio is not associated. */
  if (net.vio != vio)
    vio_close(net.vio);

  mysql_mutex_unlock(&LOCK_thd_data);
}


bool THD::notify_shared_lock(MDL_context_owner *ctx_in_use,
                             bool needs_thr_lock_abort)
{
  THD *in_use= ctx_in_use->get_thd();
  bool signalled= FALSE;
  if ((in_use->system_thread & SYSTEM_THREAD_DELAYED_INSERT) &&
      !in_use->killed)
  {
    in_use->killed= THD::KILL_CONNECTION;
    mysql_mutex_lock(&in_use->mysys_var->mutex);
    if (in_use->mysys_var->current_cond)
      mysql_cond_broadcast(in_use->mysys_var->current_cond);
    mysql_mutex_unlock(&in_use->mysys_var->mutex);
    signalled= TRUE;
  }

  if (needs_thr_lock_abort)
  {
    mysql_mutex_lock(&in_use->LOCK_thd_data);
    for (TABLE *thd_table= in_use->open_tables;
         thd_table ;
         thd_table= thd_table->next)
    {
      /*
        Check for TABLE::needs_reopen() is needed since in some places we call
        handler::close() for table instance (and set TABLE::db_stat to 0)
        and do not remove such instances from the THD::open_tables
        for some time, during which other thread can see those instances
        (e.g. see partitioning code).
      */
      if (!thd_table->needs_reopen())
        signalled|= mysql_lock_abort_for_thread(this, thd_table);
    }
    mysql_mutex_unlock(&in_use->LOCK_thd_data);
  }
  return signalled;
}


/*
  Remember the location of thread info, the structure needed for
  sql_alloc() and the structure for the net buffer
*/

bool THD::store_globals()
{
  /*
    Assert that thread_stack is initialized: it's necessary to be able
    to track stack overrun.
  */
  DBUG_ASSERT(thread_stack);

  if (my_pthread_setspecific_ptr(THR_THD,  this) ||
      my_pthread_setspecific_ptr(THR_MALLOC, &mem_root))
    return 1;
  /*
    mysys_var is concurrently readable by a killer thread.
    It is protected by LOCK_thd_data, it is not needed to lock while the
    pointer is changing from NULL not non-NULL. If the kill thread reads
    NULL it doesn't refer to anything, but if it is non-NULL we need to
    ensure that the thread doesn't proceed to assign another thread to
    have the mysys_var reference (which in fact refers to the worker
    threads local storage with key THR_KEY_mysys. 
  */
  mysys_var=my_thread_var;
  DBUG_PRINT("debug", ("mysys_var: 0x%llx", (ulonglong) mysys_var));
  /*
    Let mysqld define the thread id (not mysys)
    This allows us to move THD to different threads if needed.
  */
  mysys_var->id= thread_id;
  real_id= pthread_self();                      // For debugging

  /*
    We have to call thr_lock_info_init() again here as THD may have been
    created in another thread
  */
  thr_lock_info_init(&lock_info);
  return 0;
}

/*
  Remove the thread specific info (THD and mem_root pointer) stored during
  store_global call for this thread.
*/
bool THD::restore_globals()
{
  /*
    Assert that thread_stack is initialized: it's necessary to be able
    to track stack overrun.
  */
  DBUG_ASSERT(thread_stack);
  
  /* Undocking the thread specific data. */
  my_pthread_setspecific_ptr(THR_THD, NULL);
  my_pthread_setspecific_ptr(THR_MALLOC, NULL);
  
  return 0;
}


/*
  Cleanup after query.

  SYNOPSIS
    THD::cleanup_after_query()

  DESCRIPTION
    This function is used to reset thread data to its default state.

  NOTE
    This function is not suitable for setting thread data to some
    non-default values, as there is only one replication thread, so
    different master threads may overwrite data of each other on
    slave.
*/

void THD::cleanup_after_query()
{
  /*
    Reset rand_used so that detection of calls to rand() will save random 
    seeds if needed by the slave.

    Do not reset rand_used if inside a stored function or trigger because 
    only the call to these operations is logged. Thus only the calling 
    statement needs to detect rand() calls made by its substatements. These
    substatements must not set rand_used to 0 because it would remove the
    detection of rand() by the calling statement. 
  */
  if (!in_sub_stmt) /* stored functions and triggers are a special case */
  {
    /* Forget those values, for next binlogger: */
    stmt_depends_on_first_successful_insert_id_in_prev_stmt= 0;
    auto_inc_intervals_in_cur_stmt_for_binlog.empty();
    rand_used= 0;
    binlog_accessed_db_names= NULL;
  }
  if (first_successful_insert_id_in_cur_stmt > 0)
  {
    /* set what LAST_INSERT_ID() will return */
    first_successful_insert_id_in_prev_stmt= 
      first_successful_insert_id_in_cur_stmt;
    first_successful_insert_id_in_cur_stmt= 0;
    substitute_null_with_insert_id= TRUE;
  }
  arg_of_last_insert_id_function= 0;
  /* Free Items that were created during this execution */
  free_items();
  /* Reset where. */
  where= THD::DEFAULT_WHERE;
  /* reset table map for multi-table update */
  table_map_for_update= 0;
  m_binlog_invoker= FALSE;
  /* reset replication info structure */
  if (lex && lex->mi.repl_ignore_server_ids.buffer) 
  {
    delete_dynamic(&lex->mi.repl_ignore_server_ids);
  }
#ifndef EMBEDDED_LIBRARY
  if (rli_slave)
    rli_slave->cleanup_after_query();
#endif
}


LEX_STRING *
make_lex_string_root(MEM_ROOT *mem_root,
                     LEX_STRING *lex_str, const char* str, uint length,
                     bool allocate_lex_string)
{
  if (allocate_lex_string)
    if (!(lex_str= (LEX_STRING *)alloc_root(mem_root, sizeof(LEX_STRING))))
      return 0;
  if (!(lex_str->str= strmake_root(mem_root, str, length)))
    return 0;
  lex_str->length= length;
  return lex_str;
}

/**
  Create a LEX_STRING in this connection.

  @param lex_str  pointer to LEX_STRING object to be initialized
  @param str      initializer to be copied into lex_str
  @param length   length of str, in bytes
  @param allocate_lex_string  if TRUE, allocate new LEX_STRING object,
                              instead of using lex_str value
  @return  NULL on failure, or pointer to the LEX_STRING object
*/
LEX_STRING *THD::make_lex_string(LEX_STRING *lex_str,
                                 const char* str, uint length,
                                 bool allocate_lex_string)
{
  return make_lex_string_root (mem_root, lex_str, str,
                               length, allocate_lex_string);
}


/*
  Convert a string to another character set

  SYNOPSIS
    convert_string()
    to				Store new allocated string here
    to_cs			New character set for allocated string
    from			String to convert
    from_length			Length of string to convert
    from_cs			Original character set

  NOTES
    to will be 0-terminated to make it easy to pass to system funcs

  RETURN
    0	ok
    1	End of memory.
        In this case to->str will point to 0 and to->length will be 0.
*/

bool THD::convert_string(LEX_STRING *to, const CHARSET_INFO *to_cs,
			 const char *from, uint from_length,
			 const CHARSET_INFO *from_cs)
{
  DBUG_ENTER("convert_string");
  size_t new_length= to_cs->mbmaxlen * from_length;
  uint dummy_errors;
  if (!(to->str= (char*) alloc(new_length+1)))
  {
    to->length= 0;				// Safety fix
    DBUG_RETURN(1);				// EOM
  }
  to->length= copy_and_convert((char*) to->str, new_length, to_cs,
			       from, from_length, from_cs, &dummy_errors);
  to->str[to->length]=0;			// Safety
  DBUG_RETURN(0);
}


/*
  Convert string from source character set to target character set inplace.

  SYNOPSIS
    THD::convert_string

  DESCRIPTION
    Convert string using convert_buffer - buffer for character set 
    conversion shared between all protocols.

  RETURN
    0   ok
   !0   out of memory
*/

bool THD::convert_string(String *s, const CHARSET_INFO *from_cs,
                         const CHARSET_INFO *to_cs)
{
  uint dummy_errors;
  if (convert_buffer.copy(s->ptr(), s->length(), from_cs, to_cs, &dummy_errors))
    return TRUE;
  /* If convert_buffer >> s copying is more efficient long term */
  if (convert_buffer.alloced_length() >= convert_buffer.length() * 2 ||
      !s->is_alloced())
  {
    return s->copy(convert_buffer);
  }
  s->swap(convert_buffer);
  return FALSE;
}


/*
  Update some cache variables when character set changes
*/

void THD::update_charset()
{
  uint32 not_used;
  charset_is_system_charset=
    !String::needs_conversion(0,
                              variables.character_set_client,
                              system_charset_info,
                              &not_used);
  charset_is_collation_connection= 
    !String::needs_conversion(0,
                              variables.character_set_client,
                              variables.collation_connection,
                              &not_used);
  charset_is_character_set_filesystem= 
    !String::needs_conversion(0,
                              variables.character_set_client,
                              variables.character_set_filesystem,
                              &not_used);
}


/* routings to adding tables to list of changed in transaction tables */

inline static void list_include(CHANGED_TABLE_LIST** prev,
				CHANGED_TABLE_LIST* curr,
				CHANGED_TABLE_LIST* new_table)
{
  if (new_table)
  {
    *prev = new_table;
    (*prev)->next = curr;
  }
}

/* add table to list of changed in transaction tables */

void THD::add_changed_table(TABLE *table)
{
  DBUG_ENTER("THD::add_changed_table(table)");

  DBUG_ASSERT(in_multi_stmt_transaction_mode() && table->file->has_transactions());
  add_changed_table(table->s->table_cache_key.str,
                    (long) table->s->table_cache_key.length);
  DBUG_VOID_RETURN;
}


void THD::add_changed_table(const char *key, long key_length)
{
  DBUG_ENTER("THD::add_changed_table(key)");
  CHANGED_TABLE_LIST **prev_changed = &transaction.changed_tables;
  CHANGED_TABLE_LIST *curr = transaction.changed_tables;

  for (; curr; prev_changed = &(curr->next), curr = curr->next)
  {
    int cmp =  (long)curr->key_length - (long)key_length;
    if (cmp < 0)
    {
      list_include(prev_changed, curr, changed_table_dup(key, key_length));
      DBUG_PRINT("info", 
		 ("key_length: %ld  %u", key_length,
                  (*prev_changed)->key_length));
      DBUG_VOID_RETURN;
    }
    else if (cmp == 0)
    {
      cmp = memcmp(curr->key, key, curr->key_length);
      if (cmp < 0)
      {
	list_include(prev_changed, curr, changed_table_dup(key, key_length));
	DBUG_PRINT("info", 
		   ("key_length:  %ld  %u", key_length,
		    (*prev_changed)->key_length));
	DBUG_VOID_RETURN;
      }
      else if (cmp == 0)
      {
	DBUG_PRINT("info", ("already in list"));
	DBUG_VOID_RETURN;
      }
    }
  }
  *prev_changed = changed_table_dup(key, key_length);
  DBUG_PRINT("info", ("key_length: %ld  %u", key_length,
		      (*prev_changed)->key_length));
  DBUG_VOID_RETURN;
}


CHANGED_TABLE_LIST* THD::changed_table_dup(const char *key, long key_length)
{
  CHANGED_TABLE_LIST* new_table = 
    (CHANGED_TABLE_LIST*) trans_alloc(ALIGN_SIZE(sizeof(CHANGED_TABLE_LIST))+
				      key_length + 1);
  if (!new_table)
  {
    my_error(EE_OUTOFMEMORY, MYF(ME_BELL),
             ALIGN_SIZE(sizeof(TABLE_LIST)) + key_length + 1);
    killed= KILL_CONNECTION;
    return 0;
  }

  new_table->key= ((char*)new_table)+ ALIGN_SIZE(sizeof(CHANGED_TABLE_LIST));
  new_table->next = 0;
  new_table->key_length = key_length;
  ::memcpy(new_table->key, key, key_length);
  return new_table;
}


int THD::send_explain_fields(select_result *result)
{
  List<Item> field_list;
  Item *item;
  CHARSET_INFO *cs= system_charset_info;
  field_list.push_back(new Item_return_int("id",3, MYSQL_TYPE_LONGLONG));
  field_list.push_back(new Item_empty_string("select_type", 19, cs));
  field_list.push_back(item= new Item_empty_string("table", NAME_CHAR_LEN, cs));
  item->maybe_null= 1;
  if (lex->describe & DESCRIBE_PARTITIONS)
  {
    /* Maximum length of string that make_used_partitions_str() can produce */
    item= new Item_empty_string("partitions", MAX_PARTITIONS * (1 + FN_LEN),
                                cs);
    field_list.push_back(item);
    item->maybe_null= 1;
  }
  field_list.push_back(item= new Item_empty_string("type", 10, cs));
  item->maybe_null= 1;
  field_list.push_back(item=new Item_empty_string("possible_keys",
						  NAME_CHAR_LEN*MAX_KEY, cs));
  item->maybe_null=1;
  field_list.push_back(item=new Item_empty_string("key", NAME_CHAR_LEN, cs));
  item->maybe_null=1;
  field_list.push_back(item=new Item_empty_string("key_len",
						  NAME_CHAR_LEN*MAX_KEY));
  item->maybe_null=1;
  field_list.push_back(item=new Item_empty_string("ref",
                                                  NAME_CHAR_LEN*MAX_REF_PARTS,
                                                  cs));
  item->maybe_null=1;
  field_list.push_back(item= new Item_return_int("rows", 10,
                                                 MYSQL_TYPE_LONGLONG));
  item->maybe_null= 1;
  if (lex->describe & DESCRIBE_EXTENDED)
  {
    field_list.push_back(item= new Item_float(NAME_STRING("filtered"),
                                              0.1234, 2, 4));
    item->maybe_null=1;
  }
  field_list.push_back(new Item_empty_string("Extra", 255, cs));
  item->maybe_null= 1;
  return (result->send_result_set_metadata(field_list,
                                           Protocol::SEND_NUM_ROWS | Protocol::SEND_EOF));
}

#ifdef SIGNAL_WITH_VIO_CLOSE
void THD::close_active_vio()
{
  DBUG_ENTER("close_active_vio");
  mysql_mutex_assert_owner(&LOCK_thd_data);
#ifndef EMBEDDED_LIBRARY
  if (active_vio)
  {
    vio_close(active_vio);
    active_vio = 0;
  }
#endif
  DBUG_VOID_RETURN;
}
#endif


/*
  Register an item tree tree transformation, performed by the query
  optimizer. We need a pointer to runtime_memroot because it may be !=
  thd->mem_root (due to possible set_n_backup_active_arena called for thd).
*/

void THD::nocheck_register_item_tree_change(Item **place, Item *old_value,
                                            MEM_ROOT *runtime_memroot)
{
  Item_change_record *change;
  /*
    Now we use one node per change, which adds some memory overhead,
    but still is rather fast as we use alloc_root for allocations.
    A list of item tree changes of an average query should be short.
  */
  void *change_mem= alloc_root(runtime_memroot, sizeof(*change));
  if (change_mem == 0)
  {
    /*
      OOM, thd->fatal_error() is called by the error handler of the
      memroot. Just return.
    */
    return;
  }
  change= new (change_mem) Item_change_record;
  change->place= place;
  change->old_value= old_value;
  change_list.push_front(change);
}


void THD::change_item_tree_place(Item **old_ref, Item **new_ref)
{
  I_List_iterator<Item_change_record> it(change_list);
  Item_change_record *change;
  while ((change= it++))
  {
    if (change->place == old_ref)
    {
      DBUG_PRINT("info", ("change_item_tree_place old_ref %p new_ref %p",
                          old_ref, new_ref));
      change->place= new_ref;
      break;
    }
  }
}


void THD::rollback_item_tree_changes()
{
  I_List_iterator<Item_change_record> it(change_list);
  Item_change_record *change;
  DBUG_ENTER("rollback_item_tree_changes");

  while ((change= it++))
  {
    DBUG_PRINT("info",
               ("rollback_item_tree_changes "
                "place %p curr_value %p old_value %p",
                change->place, *change->place, change->old_value));
    *change->place= change->old_value;
  }
  /* We can forget about changes memory: it's allocated in runtime memroot */
  change_list.empty();
  DBUG_VOID_RETURN;
}


/*****************************************************************************
** Functions to provide a interface to select results
*****************************************************************************/

select_result::select_result():
  estimated_rowcount(0)
{
  thd=current_thd;
}

void select_result::send_error(uint errcode,const char *err)
{
  my_message(errcode, err, MYF(0));
}


void select_result::cleanup()
{
  /* do nothing */
}

bool select_result::check_simple_select() const
{
  my_error(ER_SP_BAD_CURSOR_QUERY, MYF(0));
  return TRUE;
}


static const String default_line_term("\n",default_charset_info);
static const String default_escaped("\\",default_charset_info);
static const String default_field_term("\t",default_charset_info);
static const String default_xml_row_term("<row>", default_charset_info);
static const String my_empty_string("",default_charset_info);


sql_exchange::sql_exchange(char *name, bool flag,
                           enum enum_filetype filetype_arg)
  :file_name(name), opt_enclosed(0), dumpfile(flag), skip_lines(0)
{
  filetype= filetype_arg;
  field_term= &default_field_term;
  enclosed=   line_start= &my_empty_string;
  line_term=  filetype == FILETYPE_CSV ?
              &default_line_term : &default_xml_row_term;
  escaped=    &default_escaped;
  cs= NULL;
}

bool sql_exchange::escaped_given(void)
{
  return escaped != &default_escaped;
}


bool select_send::send_result_set_metadata(List<Item> &list, uint flags)
{
  bool res;
  if (!(res= thd->protocol->send_result_set_metadata(&list, flags)))
    is_result_set_started= 1;
  return res;
}

void select_send::abort_result_set()
{
  DBUG_ENTER("select_send::abort_result_set");

  if (is_result_set_started && thd->sp_runtime_ctx)
  {
    /*
      We're executing a stored procedure, have an open result
      set and an SQL exception condition. In this situation we
      must abort the current statement, silence the error and
      start executing the continue/exit handler if one is found.
      Before aborting the statement, let's end the open result set, as
      otherwise the client will hang due to the violation of the
      client/server protocol.
    */
    thd->sp_runtime_ctx->end_partial_result_set= TRUE;
  }
  DBUG_VOID_RETURN;
}


/** 
  Cleanup an instance of this class for re-use
  at next execution of a prepared statement/
  stored procedure statement.
*/

void select_send::cleanup()
{
  is_result_set_started= FALSE;
}

/* Send data to client. Returns 0 if ok */

bool select_send::send_data(List<Item> &items)
{
  Protocol *protocol= thd->protocol;
  DBUG_ENTER("select_send::send_data");

  if (unit->offset_limit_cnt)
  {						// using limit offset,count
    unit->offset_limit_cnt--;
    DBUG_RETURN(FALSE);
  }

  /*
    We may be passing the control from mysqld to the client: release the
    InnoDB adaptive hash S-latch to avoid thread deadlocks if it was reserved
    by thd
  */
  ha_release_temporary_latches(thd);

  protocol->prepare_for_resend();
  if (protocol->send_result_set_row(&items))
  {
    protocol->remove_last_row();
    DBUG_RETURN(TRUE);
  }

  thd->inc_sent_row_count(1);

  if (thd->vio_ok())
    DBUG_RETURN(protocol->write());

  DBUG_RETURN(0);
}

bool select_send::send_eof()
{
  /* 
    We may be passing the control from mysqld to the client: release the
    InnoDB adaptive hash S-latch to avoid thread deadlocks if it was reserved
    by thd 
  */
  ha_release_temporary_latches(thd);

  /* 
    Don't send EOF if we're in error condition (which implies we've already
    sent or are sending an error)
  */
  if (thd->is_error())
    return TRUE;
  ::my_eof(thd);
  is_result_set_started= 0;
  return FALSE;
}


/************************************************************************
  Handling writing to file
************************************************************************/

void select_to_file::send_error(uint errcode,const char *err)
{
  my_message(errcode, err, MYF(0));
  if (file > 0)
  {
    (void) end_io_cache(&cache);
    mysql_file_close(file, MYF(0));
    /* Delete file on error */
    mysql_file_delete(key_select_to_file, path, MYF(0));
    file= -1;
  }
}


bool select_to_file::send_eof()
{
  int error= test(end_io_cache(&cache));
  if (mysql_file_close(file, MYF(MY_WME)) || thd->is_error())
    error= true;

  if (!error)
  {
    ::my_ok(thd,row_count);
  }
  file= -1;
  return error;
}


void select_to_file::cleanup()
{
  /* In case of error send_eof() may be not called: close the file here. */
  if (file >= 0)
  {
    (void) end_io_cache(&cache);
    mysql_file_close(file, MYF(0));
    file= -1;
  }
  path[0]= '\0';
  row_count= 0;
}


select_to_file::~select_to_file()
{
  if (file >= 0)
  {					// This only happens in case of error
    (void) end_io_cache(&cache);
    mysql_file_close(file, MYF(0));
    file= -1;
  }
}

/***************************************************************************
** Export of select to textfile
***************************************************************************/

select_export::~select_export()
{
  thd->set_sent_row_count(row_count);
}


/*
  Create file with IO cache

  SYNOPSIS
    create_file()
    thd			Thread handle
    path		File name
    exchange		Excange class
    cache		IO cache

  RETURN
    >= 0 	File handle
   -1		Error
*/


static File create_file(THD *thd, char *path, sql_exchange *exchange,
			IO_CACHE *cache)
{
  File file;
  uint option= MY_UNPACK_FILENAME | MY_RELATIVE_PATH;

#ifdef DONT_ALLOW_FULL_LOAD_DATA_PATHS
  option|= MY_REPLACE_DIR;			// Force use of db directory
#endif

  if (!dirname_length(exchange->file_name))
  {
    strxnmov(path, FN_REFLEN-1, mysql_real_data_home, thd->db ? thd->db : "",
             NullS);
    (void) fn_format(path, exchange->file_name, path, "", option);
  }
  else
    (void) fn_format(path, exchange->file_name, mysql_real_data_home, "", option);

  if (!is_secure_file_path(path))
  {
    /* Write only allowed to dir or subdir specified by secure_file_priv */
    my_error(ER_OPTION_PREVENTS_STATEMENT, MYF(0), "--secure-file-priv");
    return -1;
  }

  if (!access(path, F_OK))
  {
    my_error(ER_FILE_EXISTS_ERROR, MYF(0), exchange->file_name);
    return -1;
  }
  /* Create the file world readable */
  if ((file= mysql_file_create(key_select_to_file,
                               path, 0666, O_WRONLY|O_EXCL, MYF(MY_WME))) < 0)
    return file;
#ifdef HAVE_FCHMOD
  (void) fchmod(file, 0666);			// Because of umask()
#else
  (void) chmod(path, 0666);
#endif
  if (init_io_cache(cache, file, 0L, WRITE_CACHE, 0L, 1, MYF(MY_WME)))
  {
    mysql_file_close(file, MYF(0));
    /* Delete file on error, it was just created */
    mysql_file_delete(key_select_to_file, path, MYF(0));
    return -1;
  }
  return file;
}


int
select_export::prepare(List<Item> &list, SELECT_LEX_UNIT *u)
{
  bool blob_flag=0;
  bool string_results= FALSE, non_string_results= FALSE;
  unit= u;
  if ((uint) strlen(exchange->file_name) + NAME_LEN >= FN_REFLEN)
    strmake(path,exchange->file_name,FN_REFLEN-1);

  write_cs= exchange->cs ? exchange->cs : &my_charset_bin;

  if ((file= create_file(thd, path, exchange, &cache)) < 0)
    return 1;
  /* Check if there is any blobs in data */
  {
    List_iterator_fast<Item> li(list);
    Item *item;
    while ((item=li++))
    {
      if (item->max_length >= MAX_BLOB_WIDTH)
      {
	blob_flag=1;
	break;
      }
      if (item->result_type() == STRING_RESULT)
        string_results= TRUE;
      else
        non_string_results= TRUE;
    }
  }
  if (exchange->escaped->numchars() > 1 || exchange->enclosed->numchars() > 1)
  {
    my_error(ER_WRONG_FIELD_TERMINATORS, MYF(0));
    return TRUE;
  }
  if (exchange->escaped->length() > 1 || exchange->enclosed->length() > 1 ||
      !my_isascii(exchange->escaped->ptr()[0]) ||
      !my_isascii(exchange->enclosed->ptr()[0]) ||
      !exchange->field_term->is_ascii() || !exchange->line_term->is_ascii() ||
      !exchange->line_start->is_ascii())
  {
    /*
      Current LOAD DATA INFILE recognizes field/line separators "as is" without
      converting from client charset to data file charset. So, it is supposed,
      that input file of LOAD DATA INFILE consists of data in one charset and
      separators in other charset. For the compatibility with that [buggy]
      behaviour SELECT INTO OUTFILE implementation has been saved "as is" too,
      but the new warning message has been added:

        Non-ASCII separator arguments are not fully supported
    */
    push_warning(thd, Sql_condition::WARN_LEVEL_WARN,
                 WARN_NON_ASCII_SEPARATOR_NOT_IMPLEMENTED,
                 ER(WARN_NON_ASCII_SEPARATOR_NOT_IMPLEMENTED));
  }
  field_term_length=exchange->field_term->length();
  field_term_char= field_term_length ?
                   (int) (uchar) (*exchange->field_term)[0] : INT_MAX;
  if (!exchange->line_term->length())
    exchange->line_term=exchange->field_term;	// Use this if it exists
  field_sep_char= (exchange->enclosed->length() ?
                  (int) (uchar) (*exchange->enclosed)[0] : field_term_char);
  if (exchange->escaped->length() && (exchange->escaped_given() ||
      !(thd->variables.sql_mode & MODE_NO_BACKSLASH_ESCAPES)))
    escape_char= (int) (uchar) (*exchange->escaped)[0];
  else
    escape_char= -1;
  is_ambiguous_field_sep= test(strchr(ESCAPE_CHARS, field_sep_char));
  is_unsafe_field_sep= test(strchr(NUMERIC_CHARS, field_sep_char));
  line_sep_char= (exchange->line_term->length() ?
                 (int) (uchar) (*exchange->line_term)[0] : INT_MAX);
  if (!field_term_length)
    exchange->opt_enclosed=0;
  if (!exchange->enclosed->length())
    exchange->opt_enclosed=1;			// A little quicker loop
  fixed_row_size= (!field_term_length && !exchange->enclosed->length() &&
		   !blob_flag);
  if ((is_ambiguous_field_sep && exchange->enclosed->is_empty() &&
       (string_results || is_unsafe_field_sep)) ||
      (exchange->opt_enclosed && non_string_results &&
       field_term_length && strchr(NUMERIC_CHARS, field_term_char)))
  {
    push_warning(thd, Sql_condition::WARN_LEVEL_WARN,
                 ER_AMBIGUOUS_FIELD_TERM, ER(ER_AMBIGUOUS_FIELD_TERM));
    is_ambiguous_field_term= TRUE;
  }
  else
    is_ambiguous_field_term= FALSE;

  return 0;
}


#define NEED_ESCAPING(x) ((int) (uchar) (x) == escape_char    || \
                          (enclosed ? (int) (uchar) (x) == field_sep_char      \
                                    : (int) (uchar) (x) == field_term_char) || \
                          (int) (uchar) (x) == line_sep_char  || \
                          !(x))

bool select_export::send_data(List<Item> &items)
{

  DBUG_ENTER("select_export::send_data");
  char buff[MAX_FIELD_WIDTH],null_buff[2],space[MAX_FIELD_WIDTH];
  char cvt_buff[MAX_FIELD_WIDTH];
  String cvt_str(cvt_buff, sizeof(cvt_buff), write_cs);
  bool space_inited=0;
  String tmp(buff,sizeof(buff),&my_charset_bin),*res;
  tmp.length(0);

  if (unit->offset_limit_cnt)
  {						// using limit offset,count
    unit->offset_limit_cnt--;
    DBUG_RETURN(0);
  }
  row_count++;
  Item *item;
  uint used_length=0,items_left=items.elements;
  List_iterator_fast<Item> li(items);

  if (my_b_write(&cache,(uchar*) exchange->line_start->ptr(),
		 exchange->line_start->length()))
    goto err;
  while ((item=li++))
  {
    Item_result result_type=item->result_type();
    bool enclosed = (exchange->enclosed->length() &&
                     (!exchange->opt_enclosed || result_type == STRING_RESULT));
    res=item->str_result(&tmp);
    if (res && !my_charset_same(write_cs, res->charset()) &&
        !my_charset_same(write_cs, &my_charset_bin))
    {
      const char *well_formed_error_pos;
      const char *cannot_convert_error_pos;
      const char *from_end_pos;
      const char *error_pos;
      uint32 bytes;
      uint64 estimated_bytes=
        ((uint64) res->length() / res->charset()->mbminlen + 1) *
        write_cs->mbmaxlen + 1;
      set_if_smaller(estimated_bytes, UINT_MAX32);
      if (cvt_str.realloc((uint32) estimated_bytes))
      {
        my_error(ER_OUTOFMEMORY, MYF(0), (uint32) estimated_bytes);
        goto err;
      }

      bytes= well_formed_copy_nchars(write_cs, (char *) cvt_str.ptr(),
                                     cvt_str.alloced_length(),
                                     res->charset(), res->ptr(), res->length(),
                                     UINT_MAX32, // copy all input chars,
                                                 // i.e. ignore nchars parameter
                                     &well_formed_error_pos,
                                     &cannot_convert_error_pos,
                                     &from_end_pos);
      error_pos= well_formed_error_pos ? well_formed_error_pos
                                       : cannot_convert_error_pos;
      if (error_pos)
      {
        char printable_buff[32];
        convert_to_printable(printable_buff, sizeof(printable_buff),
                             error_pos, res->ptr() + res->length() - error_pos,
                             res->charset(), 6);
        push_warning_printf(thd, Sql_condition::WARN_LEVEL_WARN,
                            ER_TRUNCATED_WRONG_VALUE_FOR_FIELD,
                            ER(ER_TRUNCATED_WRONG_VALUE_FOR_FIELD),
                            "string", printable_buff,
                            item->item_name.ptr(), static_cast<long>(row_count));
      }
      else if (from_end_pos < res->ptr() + res->length())
      { 
        /*
          result is longer than UINT_MAX32 and doesn't fit into String
        */
        push_warning_printf(thd, Sql_condition::WARN_LEVEL_WARN,
                            WARN_DATA_TRUNCATED, ER(WARN_DATA_TRUNCATED),
                            item->full_name(), static_cast<long>(row_count));
      }
      cvt_str.length(bytes);
      res= &cvt_str;
    }
    if (res && enclosed)
    {
      if (my_b_write(&cache,(uchar*) exchange->enclosed->ptr(),
		     exchange->enclosed->length()))
	goto err;
    }
    if (!res)
    {						// NULL
      if (!fixed_row_size)
      {
	if (escape_char != -1)			// Use \N syntax
	{
	  null_buff[0]=escape_char;
	  null_buff[1]='N';
	  if (my_b_write(&cache,(uchar*) null_buff,2))
	    goto err;
	}
	else if (my_b_write(&cache,(uchar*) "NULL",4))
	  goto err;
      }
      else
      {
	used_length=0;				// Fill with space
      }
    }
    else
    {
      if (fixed_row_size)
	used_length=min(res->length(),item->max_length);
      else
	used_length=res->length();
      if ((result_type == STRING_RESULT || is_unsafe_field_sep) &&
           escape_char != -1)
      {
        char *pos, *start, *end;
        const CHARSET_INFO *res_charset= res->charset();
        const CHARSET_INFO *character_set_client=
          thd->variables.character_set_client;
        bool check_second_byte= (res_charset == &my_charset_bin) &&
                                 character_set_client->
                                 escape_with_backslash_is_dangerous;
        DBUG_ASSERT(character_set_client->mbmaxlen == 2 ||
                    !character_set_client->escape_with_backslash_is_dangerous);
	for (start=pos=(char*) res->ptr(),end=pos+used_length ;
	     pos != end ;
	     pos++)
	{
#ifdef USE_MB
	  if (use_mb(res_charset))
	  {
	    int l;
	    if ((l=my_ismbchar(res_charset, pos, end)))
	    {
	      pos += l-1;
	      continue;
	    }
	  }
#endif

          /*
            Special case when dumping BINARY/VARBINARY/BLOB values
            for the clients with character sets big5, cp932, gbk and sjis,
            which can have the escape character (0x5C "\" by default)
            as the second byte of a multi-byte sequence.
            
            If
            - pos[0] is a valid multi-byte head (e.g 0xEE) and
            - pos[1] is 0x00, which will be escaped as "\0",
            
            then we'll get "0xEE + 0x5C + 0x30" in the output file.
            
            If this file is later loaded using this sequence of commands:
            
            mysql> create table t1 (a varchar(128)) character set big5;
            mysql> LOAD DATA INFILE 'dump.txt' INTO TABLE t1;
            
            then 0x5C will be misinterpreted as the second byte
            of a multi-byte character "0xEE + 0x5C", instead of
            escape character for 0x00.
            
            To avoid this confusion, we'll escape the multi-byte
            head character too, so the sequence "0xEE + 0x00" will be
            dumped as "0x5C + 0xEE + 0x5C + 0x30".
            
            Note, in the condition below we only check if
            mbcharlen is equal to 2, because there are no
            character sets with mbmaxlen longer than 2
            and with escape_with_backslash_is_dangerous set.
            DBUG_ASSERT before the loop makes that sure.
          */

          if ((NEED_ESCAPING(*pos) ||
               (check_second_byte &&
                my_mbcharlen(character_set_client, (uchar) *pos) == 2 &&
                pos + 1 < end &&
                NEED_ESCAPING(pos[1]))) &&
              /*
               Don't escape field_term_char by doubling - doubling is only
               valid for ENCLOSED BY characters:
              */
              (enclosed || !is_ambiguous_field_term ||
               (int) (uchar) *pos != field_term_char))
          {
	    char tmp_buff[2];
            tmp_buff[0]= ((int) (uchar) *pos == field_sep_char &&
                          is_ambiguous_field_sep) ?
                          field_sep_char : escape_char;
	    tmp_buff[1]= *pos ? *pos : '0';
	    if (my_b_write(&cache,(uchar*) start,(uint) (pos-start)) ||
		my_b_write(&cache,(uchar*) tmp_buff,2))
	      goto err;
	    start=pos+1;
	  }
	}
	if (my_b_write(&cache,(uchar*) start,(uint) (pos-start)))
	  goto err;
      }
      else if (my_b_write(&cache,(uchar*) res->ptr(),used_length))
	goto err;
    }
    if (fixed_row_size)
    {						// Fill with space
      if (item->max_length > used_length)
      {
	/* QQ:  Fix by adding a my_b_fill() function */
	if (!space_inited)
	{
	  space_inited=1;
	  memset(space, ' ', sizeof(space));
	}
	uint length=item->max_length-used_length;
	for (; length > sizeof(space) ; length-=sizeof(space))
	{
	  if (my_b_write(&cache,(uchar*) space,sizeof(space)))
	    goto err;
	}
	if (my_b_write(&cache,(uchar*) space,length))
	  goto err;
      }
    }
    if (res && enclosed)
    {
      if (my_b_write(&cache, (uchar*) exchange->enclosed->ptr(),
                     exchange->enclosed->length()))
        goto err;
    }
    if (--items_left)
    {
      if (my_b_write(&cache, (uchar*) exchange->field_term->ptr(),
                     field_term_length))
        goto err;
    }
  }
  if (my_b_write(&cache,(uchar*) exchange->line_term->ptr(),
		 exchange->line_term->length()))
    goto err;
  DBUG_RETURN(0);
err:
  DBUG_RETURN(1);
}


/***************************************************************************
** Dump  of select to a binary file
***************************************************************************/


int
select_dump::prepare(List<Item> &list __attribute__((unused)),
		     SELECT_LEX_UNIT *u)
{
  unit= u;
  return (int) ((file= create_file(thd, path, exchange, &cache)) < 0);
}


bool select_dump::send_data(List<Item> &items)
{
  List_iterator_fast<Item> li(items);
  char buff[MAX_FIELD_WIDTH];
  String tmp(buff,sizeof(buff),&my_charset_bin),*res;
  tmp.length(0);
  Item *item;
  DBUG_ENTER("select_dump::send_data");

  if (unit->offset_limit_cnt)
  {						// using limit offset,count
    unit->offset_limit_cnt--;
    DBUG_RETURN(0);
  }
  if (row_count++ > 1) 
  {
    my_message(ER_TOO_MANY_ROWS, ER(ER_TOO_MANY_ROWS), MYF(0));
    goto err;
  }
  while ((item=li++))
  {
    res=item->str_result(&tmp);
    if (!res)					// If NULL
    {
      if (my_b_write(&cache,(uchar*) "",1))
	goto err;
    }
    else if (my_b_write(&cache,(uchar*) res->ptr(),res->length()))
    {
      char errbuf[MYSYS_STRERROR_SIZE];
      my_error(ER_ERROR_ON_WRITE, MYF(0), path, my_errno,
               my_strerror(errbuf, sizeof(errbuf), my_errno));
      goto err;
    }
  }
  DBUG_RETURN(0);
err:
  DBUG_RETURN(1);
}


select_subselect::select_subselect(Item_subselect *item_arg)
{
  item= item_arg;
}


bool select_singlerow_subselect::send_data(List<Item> &items)
{
  DBUG_ENTER("select_singlerow_subselect::send_data");
  Item_singlerow_subselect *it= (Item_singlerow_subselect *)item;
  if (it->assigned())
  {
    my_message(ER_SUBQUERY_NO_1_ROW, ER(ER_SUBQUERY_NO_1_ROW), MYF(0));
    DBUG_RETURN(1);
  }
  if (unit->offset_limit_cnt)
  {				          // Using limit offset,count
    unit->offset_limit_cnt--;
    DBUG_RETURN(0);
  }
  List_iterator_fast<Item> li(items);
  Item *val_item;
  for (uint i= 0; (val_item= li++); i++)
    it->store(i, val_item);
  it->assigned(1);
  DBUG_RETURN(0);
}


void select_max_min_finder_subselect::cleanup()
{
  DBUG_ENTER("select_max_min_finder_subselect::cleanup");
  cache= 0;
  DBUG_VOID_RETURN;
}


bool select_max_min_finder_subselect::send_data(List<Item> &items)
{
  DBUG_ENTER("select_max_min_finder_subselect::send_data");
  Item_maxmin_subselect *it= (Item_maxmin_subselect *)item;
  List_iterator_fast<Item> li(items);
  Item *val_item= li++;
  it->register_value();
  if (it->assigned())
  {
    cache->store(val_item);
    if ((this->*op)())
      it->store(0, cache);
  }
  else
  {
    if (!cache)
    {
      cache= Item_cache::get_cache(val_item);
      switch (val_item->result_type())
      {
      case REAL_RESULT:
	op= &select_max_min_finder_subselect::cmp_real;
	break;
      case INT_RESULT:
	op= &select_max_min_finder_subselect::cmp_int;
	break;
      case STRING_RESULT:
	op= &select_max_min_finder_subselect::cmp_str;
	break;
      case DECIMAL_RESULT:
        op= &select_max_min_finder_subselect::cmp_decimal;
        break;
      case ROW_RESULT:
        // This case should never be choosen
	DBUG_ASSERT(0);
	op= 0;
      }
    }
    cache->store(val_item);
    it->store(0, cache);
  }
  it->assigned(1);
  DBUG_RETURN(0);
}

bool select_max_min_finder_subselect::cmp_real()
{
  Item *maxmin= ((Item_singlerow_subselect *)item)->element_index(0);
  double val1= cache->val_real(), val2= maxmin->val_real();
  if (cache->null_value)
    return false;
  else if (maxmin->null_value)
    return true;
  else 
    return (fmax) ? (val1 > val2) : (val1 < val2);
}

bool select_max_min_finder_subselect::cmp_int()
{
  Item *maxmin= ((Item_singlerow_subselect *)item)->element_index(0);
  longlong val1= cache->val_int(), val2= maxmin->val_int();
  if (cache->null_value)
    return false;
  else if (maxmin->null_value)
    return true;
  else 
    return (fmax) ? (val1 > val2) : (val1 < val2);
}

bool select_max_min_finder_subselect::cmp_decimal()
{
  Item *maxmin= ((Item_singlerow_subselect *)item)->element_index(0);
  my_decimal cval, *cvalue= cache->val_decimal(&cval);
  my_decimal mval, *mvalue= maxmin->val_decimal(&mval);
  if (cache->null_value)
    return false;
  else if (maxmin->null_value)
    return true;
  else 
    return (fmax) 
      ? (my_decimal_cmp(cvalue,mvalue) > 0)
      : (my_decimal_cmp(cvalue,mvalue) < 0);
}

bool select_max_min_finder_subselect::cmp_str()
{
  String *val1, *val2, buf1, buf2;
  Item *maxmin= ((Item_singlerow_subselect *)item)->element_index(0);
  /*
    as far as both operand is Item_cache buf1 & buf2 will not be used,
    but added for safety
  */
  val1= cache->val_str(&buf1);
  val2= maxmin->val_str(&buf1);
  if (cache->null_value)
    return false;
  else if (maxmin->null_value)
    return true;
  else 
    return (fmax) 
      ? (sortcmp(val1, val2, cache->collation.collation) > 0)
      : (sortcmp(val1, val2, cache->collation.collation) < 0);
}

bool select_exists_subselect::send_data(List<Item> &items)
{
  DBUG_ENTER("select_exists_subselect::send_data");
  Item_exists_subselect *it= (Item_exists_subselect *)item;
  if (unit->offset_limit_cnt)
  {				          // Using limit offset,count
    unit->offset_limit_cnt--;
    DBUG_RETURN(0);
  }
  /*
    A subquery may be evaluated 1) by executing the JOIN 2) by optimized
    functions (index_subquery, subquery materialization).
    It's only in (1) that we get here when we find a row. In (2) "value" is
    set elsewhere.
  */
  it->value= 1;
  it->assigned(1);
  DBUG_RETURN(0);
}


/***************************************************************************
  Dump of select to variables
***************************************************************************/

int select_dumpvar::prepare(List<Item> &list, SELECT_LEX_UNIT *u)
{
  unit= u;
  List_iterator_fast<my_var> var_li(var_list);
  List_iterator_fast<Item> it(list);
  Item *item;
  my_var *mv;
  Item_func_set_user_var **suv;
  
  if (var_list.elements != list.elements)
  {
    my_message(ER_WRONG_NUMBER_OF_COLUMNS_IN_SELECT,
               ER(ER_WRONG_NUMBER_OF_COLUMNS_IN_SELECT), MYF(0));
    return 1;
  }

  /*
    Iterate over the destination variables and mark them as being
    updated in this query.
    We need to do this at JOIN::prepare time to ensure proper
    const detection of Item_func_get_user_var that is determined
    by the presence of Item_func_set_user_vars
  */

  suv= set_var_items= (Item_func_set_user_var **) 
    sql_alloc(sizeof(Item_func_set_user_var *) * list.elements);

  while ((mv= var_li++) && (item= it++))
  {
    if (!mv->local)
    {
      *suv= new Item_func_set_user_var(mv->s, item);
      (*suv)->fix_fields(thd, 0);
    }
    else
      *suv= NULL;
    suv++;
  }

  return 0;
}


bool select_dumpvar::check_simple_select() const
{
  my_error(ER_SP_BAD_CURSOR_SELECT, MYF(0));
  return TRUE;
}


void select_dumpvar::cleanup()
{
  row_count= 0;
}


Query_arena::Type Query_arena::type() const
{
  DBUG_ASSERT(0); /* Should never be called */
  return STATEMENT;
}


void Query_arena::free_items()
{
  Item *next;
  DBUG_ENTER("Query_arena::free_items");
  /* This works because items are allocated with sql_alloc() */
  for (; free_list; free_list= next)
  {
    next= free_list->next;
    free_list->delete_self();
  }
  /* Postcondition: free_list is 0 */
  DBUG_VOID_RETURN;
}


void Query_arena::set_query_arena(Query_arena *set)
{
  mem_root=  set->mem_root;
  free_list= set->free_list;
  state= set->state;
}


void Query_arena::cleanup_stmt()
{
  DBUG_ASSERT(! "Query_arena::cleanup_stmt() not implemented");
}

/*
  Statement functions
*/

Statement::Statement(LEX *lex_arg, MEM_ROOT *mem_root_arg,
                     enum enum_state state_arg, ulong id_arg)
  :Query_arena(mem_root_arg, state_arg),
  id(id_arg),
  mark_used_columns(MARK_COLUMNS_READ),
  lex(lex_arg),
  db(NULL),
  db_length(0)
{
  name.str= NULL;
}


Query_arena::Type Statement::type() const
{
  return STATEMENT;
}


void Statement::set_statement(Statement *stmt)
{
  id=             stmt->id;
  mark_used_columns=   stmt->mark_used_columns;
  lex=            stmt->lex;
  query_string=   stmt->query_string;
}


void
Statement::set_n_backup_statement(Statement *stmt, Statement *backup)
{
  DBUG_ENTER("Statement::set_n_backup_statement");
  backup->set_statement(this);
  set_statement(stmt);
  DBUG_VOID_RETURN;
}


void Statement::restore_backup_statement(Statement *stmt, Statement *backup)
{
  DBUG_ENTER("Statement::restore_backup_statement");
  stmt->set_statement(this);
  set_statement(backup);
  DBUG_VOID_RETURN;
}


void THD::end_statement()
{
  /* Cleanup SQL processing state to reuse this statement in next query. */
  lex_end(lex);
  delete lex->result;
  lex->result= 0;
  /* Note that free_list is freed in cleanup_after_query() */

  /*
    Don't free mem_root, as mem_root is freed in the end of dispatch_command
    (once for any command).
  */
}


void THD::set_n_backup_active_arena(Query_arena *set, Query_arena *backup)
{
  DBUG_ENTER("THD::set_n_backup_active_arena");
  DBUG_ASSERT(backup->is_backup_arena == FALSE);

  backup->set_query_arena(this);
  set_query_arena(set);
#ifndef DBUG_OFF
  backup->is_backup_arena= TRUE;
#endif
  DBUG_VOID_RETURN;
}


void THD::restore_active_arena(Query_arena *set, Query_arena *backup)
{
  DBUG_ENTER("THD::restore_active_arena");
  DBUG_ASSERT(backup->is_backup_arena);
  set->set_query_arena(this);
  set_query_arena(backup);
#ifndef DBUG_OFF
  backup->is_backup_arena= FALSE;
#endif
  DBUG_VOID_RETURN;
}

Statement::~Statement()
{
}

C_MODE_START

static uchar *
get_statement_id_as_hash_key(const uchar *record, size_t *key_length,
                             my_bool not_used __attribute__((unused)))
{
  const Statement *statement= (const Statement *) record; 
  *key_length= sizeof(statement->id);
  return (uchar *) &((const Statement *) statement)->id;
}

static void delete_statement_as_hash_key(void *key)
{
  delete (Statement *) key;
}

static uchar *get_stmt_name_hash_key(Statement *entry, size_t *length,
                                    my_bool not_used __attribute__((unused)))
{
  *length= entry->name.length;
  return (uchar*) entry->name.str;
}

C_MODE_END

Statement_map::Statement_map() :
  last_found_statement(0)
{
  enum
  {
    START_STMT_HASH_SIZE = 16,
    START_NAME_HASH_SIZE = 16
  };
  my_hash_init(&st_hash, &my_charset_bin, START_STMT_HASH_SIZE, 0, 0,
               get_statement_id_as_hash_key,
               delete_statement_as_hash_key, MYF(0));
  my_hash_init(&names_hash, system_charset_info, START_NAME_HASH_SIZE, 0, 0,
               (my_hash_get_key) get_stmt_name_hash_key,
               NULL,MYF(0));
}


/*
  Insert a new statement to the thread-local statement map.

  DESCRIPTION
    If there was an old statement with the same name, replace it with the
    new one. Otherwise, check if max_prepared_stmt_count is not reached yet,
    increase prepared_stmt_count, and insert the new statement. It's okay
    to delete an old statement and fail to insert the new one.

  POSTCONDITIONS
    All named prepared statements are also present in names_hash.
    Statement names in names_hash are unique.
    The statement is added only if prepared_stmt_count < max_prepard_stmt_count
    last_found_statement always points to a valid statement or is 0

  RETURN VALUE
    0  success
    1  error: out of resources or max_prepared_stmt_count limit has been
       reached. An error is sent to the client, the statement is deleted.
*/

int Statement_map::insert(THD *thd, Statement *statement)
{
  if (my_hash_insert(&st_hash, (uchar*) statement))
  {
    /*
      Delete is needed only in case of an insert failure. In all other
      cases hash_delete will also delete the statement.
    */
    delete statement;
    my_error(ER_OUT_OF_RESOURCES, MYF(0));
    goto err_st_hash;
  }
  if (statement->name.str && my_hash_insert(&names_hash, (uchar*) statement))
  {
    my_error(ER_OUT_OF_RESOURCES, MYF(0));
    goto err_names_hash;
  }
  mysql_mutex_lock(&LOCK_prepared_stmt_count);
  /*
    We don't check that prepared_stmt_count is <= max_prepared_stmt_count
    because we would like to allow to lower the total limit
    of prepared statements below the current count. In that case
    no new statements can be added until prepared_stmt_count drops below
    the limit.
  */
  if (prepared_stmt_count >= max_prepared_stmt_count)
  {
    mysql_mutex_unlock(&LOCK_prepared_stmt_count);
    my_error(ER_MAX_PREPARED_STMT_COUNT_REACHED, MYF(0),
             max_prepared_stmt_count);
    goto err_max;
  }
  prepared_stmt_count++;
  mysql_mutex_unlock(&LOCK_prepared_stmt_count);

  last_found_statement= statement;
  return 0;

err_max:
  if (statement->name.str)
    my_hash_delete(&names_hash, (uchar*) statement);
err_names_hash:
  my_hash_delete(&st_hash, (uchar*) statement);
err_st_hash:
  return 1;
}


void Statement_map::close_transient_cursors()
{
#ifdef TO_BE_IMPLEMENTED
  Statement *stmt;
  while ((stmt= transient_cursor_list.head()))
    stmt->close_cursor();                 /* deletes itself from the list */
#endif
}


void Statement_map::erase(Statement *statement)
{
  if (statement == last_found_statement)
    last_found_statement= 0;
  if (statement->name.str)
    my_hash_delete(&names_hash, (uchar *) statement);

  my_hash_delete(&st_hash, (uchar *) statement);
  mysql_mutex_lock(&LOCK_prepared_stmt_count);
  DBUG_ASSERT(prepared_stmt_count > 0);
  prepared_stmt_count--;
  mysql_mutex_unlock(&LOCK_prepared_stmt_count);
}


void Statement_map::reset()
{
  /* Must be first, hash_free will reset st_hash.records */
  mysql_mutex_lock(&LOCK_prepared_stmt_count);
  DBUG_ASSERT(prepared_stmt_count >= st_hash.records);
  prepared_stmt_count-= st_hash.records;
  mysql_mutex_unlock(&LOCK_prepared_stmt_count);

  my_hash_reset(&names_hash);
  my_hash_reset(&st_hash);
  last_found_statement= 0;
}


Statement_map::~Statement_map()
{
  /* Must go first, hash_free will reset st_hash.records */
  mysql_mutex_lock(&LOCK_prepared_stmt_count);
  DBUG_ASSERT(prepared_stmt_count >= st_hash.records);
  prepared_stmt_count-= st_hash.records;
  mysql_mutex_unlock(&LOCK_prepared_stmt_count);

  my_hash_free(&names_hash);
  my_hash_free(&st_hash);
}

bool select_dumpvar::send_data(List<Item> &items)
{
  List_iterator_fast<my_var> var_li(var_list);
  List_iterator<Item> it(items);
  Item *item;
  my_var *mv;
  Item_func_set_user_var **suv;
  DBUG_ENTER("select_dumpvar::send_data");

  if (unit->offset_limit_cnt)
  {						// using limit offset,count
    unit->offset_limit_cnt--;
    DBUG_RETURN(0);
  }
  if (row_count++) 
  {
    my_message(ER_TOO_MANY_ROWS, ER(ER_TOO_MANY_ROWS), MYF(0));
    DBUG_RETURN(1);
  }
  for (suv= set_var_items; ((mv= var_li++) && (item= it++)); suv++)
  {
    if (mv->local)
    {
      DBUG_ASSERT(!*suv);
      if (thd->sp_runtime_ctx->set_variable(thd, mv->offset, &item))
	    DBUG_RETURN(1);
    }
    else
    {
      DBUG_ASSERT(*suv);
      (*suv)->save_item_result(item);
      if ((*suv)->update())
        DBUG_RETURN (1);
    }
  }
  DBUG_RETURN(thd->is_error());
}

bool select_dumpvar::send_eof()
{
  if (! row_count)
    push_warning(thd, Sql_condition::WARN_LEVEL_WARN,
                 ER_SP_FETCH_NO_DATA, ER(ER_SP_FETCH_NO_DATA));
  /*
    Don't send EOF if we're in error condition (which implies we've already
    sent or are sending an error)
  */
  if (thd->is_error())
    return true;

  ::my_ok(thd,row_count);
  return 0;
}

/****************************************************************************
  TMP_TABLE_PARAM
****************************************************************************/

void TMP_TABLE_PARAM::init()
{
  DBUG_ENTER("TMP_TABLE_PARAM::init");
  DBUG_PRINT("enter", ("this: 0x%lx", (ulong)this));
  field_count= sum_func_count= func_count= hidden_field_count= 0;
  group_parts= group_length= group_null_parts= 0;
  quick_group= 1;
  table_charset= 0;
  precomputed_group_by= 0;
  skip_create_table= 0;
  bit_fields_as_long= 0;
  recinfo= 0;
  start_recinfo= 0;
  keyinfo= 0;
  DBUG_VOID_RETURN;
}


void thd_increment_bytes_sent(ulong length)
{
  THD *thd=current_thd;
  if (likely(thd != 0))
  { /* current_thd==0 when close_connection() calls net_send_error() */
    thd->status_var.bytes_sent+= length;
  }
}


void thd_increment_bytes_received(ulong length)
{
  current_thd->status_var.bytes_received+= length;
}


void THD::set_status_var_init()
{
  memset(&status_var, 0, sizeof(status_var));
}


void Security_context::init()
{
  host= user= ip= external_user= 0;
  host_or_ip= "connecting host";
  priv_user[0]= priv_host[0]= proxy_user[0]= '\0';
  master_access= 0;
#ifndef NO_EMBEDDED_ACCESS_CHECKS
  db_access= NO_ACCESS;
#endif
}


void Security_context::destroy()
{
  // If not pointer to constant
  if (host != my_localhost)
  {
    my_free(host);
    host= NULL;
  }
  if (user != delayed_user)
  {
    my_free(user);
    user= NULL;
  }

  if (external_user)
  {
    my_free(external_user);
    user= NULL;
  }

  my_free(ip);
  ip= NULL;
}


void Security_context::skip_grants()
{
  /* privileges for the user are unknown everything is allowed */
  host_or_ip= (char *)"";
  master_access= ~NO_ACCESS;
  *priv_user= *priv_host= '\0';
}


bool Security_context::set_user(char *user_arg)
{
  my_free(user);
  user= my_strdup(user_arg, MYF(0));
  return user == 0;
}

#ifndef NO_EMBEDDED_ACCESS_CHECKS
/**
  Initialize this security context from the passed in credentials
  and activate it in the current thread.

  @param       thd
  @param       definer_user
  @param       definer_host
  @param       db
  @param[out]  backup  Save a pointer to the current security context
                       in the thread. In case of success it points to the
                       saved old context, otherwise it points to NULL.


  During execution of a statement, multiple security contexts may
  be needed:
  - the security context of the authenticated user, used as the
    default security context for all top-level statements
  - in case of a view or a stored program, possibly the security
    context of the definer of the routine, if the object is
    defined with SQL SECURITY DEFINER option.

  The currently "active" security context is parameterized in THD
  member security_ctx. By default, after a connection is
  established, this member points at the "main" security context
  - the credentials of the authenticated user.

  Later, if we would like to execute some sub-statement or a part
  of a statement under credentials of a different user, e.g.
  definer of a procedure, we authenticate this user in a local
  instance of Security_context by means of this method (and
  ultimately by means of acl_getroot), and make the
  local instance active in the thread by re-setting
  thd->security_ctx pointer.

  Note, that the life cycle and memory management of the "main" and
  temporary security contexts are different.
  For the main security context, the memory for user/host/ip is
  allocated on system heap, and the THD class frees this memory in
  its destructor. The only case when contents of the main security
  context may change during its life time is when someone issued
  CHANGE USER command.
  Memory management of a "temporary" security context is
  responsibility of the module that creates it.

  @retval TRUE  there is no user with the given credentials. The erro
                is reported in the thread.
  @retval FALSE success
*/

bool
Security_context::
change_security_context(THD *thd,
                        LEX_STRING *definer_user,
                        LEX_STRING *definer_host,
                        LEX_STRING *db,
                        Security_context **backup)
{
  bool needs_change;

  DBUG_ENTER("Security_context::change_security_context");

  DBUG_ASSERT(definer_user->str && definer_host->str);

  *backup= NULL;
  needs_change= (strcmp(definer_user->str, thd->security_ctx->priv_user) ||
                 my_strcasecmp(system_charset_info, definer_host->str,
                               thd->security_ctx->priv_host));
  if (needs_change)
  {
    if (acl_getroot(this, definer_user->str, definer_host->str,
                                definer_host->str, db->str))
    {
      my_error(ER_NO_SUCH_USER, MYF(0), definer_user->str,
               definer_host->str);
      DBUG_RETURN(TRUE);
    }
    *backup= thd->security_ctx;
    thd->security_ctx= this;
  }

  DBUG_RETURN(FALSE);
}


void
Security_context::restore_security_context(THD *thd,
                                           Security_context *backup)
{
  if (backup)
    thd->security_ctx= backup;
}
#endif


bool Security_context::user_matches(Security_context *them)
{
  return ((user != NULL) && (them->user != NULL) &&
          !strcmp(user, them->user));
}


void Log_throttle::new_window(ulonglong now)
{
  count= 0;
  total_exec_time= 0;
  total_lock_time= 0;
  window_end= now + window_size;
}


Log_throttle::Log_throttle(ulong *threshold, mysql_mutex_t *lock,
                           ulong window_usecs,
                           bool (*logger)(THD *, const char *, uint),
                           const char *msg)
  :total_exec_time(0), total_lock_time(0), window_end(0),
   rate(threshold),
   window_size(window_usecs), count(0),
   summary_template(msg), LOCK_log_throttle(lock), log_summary(logger)
{
  aggregate_sctx.init();
}


ulong Log_throttle::prepare_summary(THD *thd)
{
  ulong ret= 0;
  /*
    Previous throttling window is over or rate changed.
    Return the number of lines we throttled.
  */
  if (count > *rate)
  {
    ret= count - *rate;
    count= 0;                                 // prevent writing it again.
  }
  return ret;
}


void Log_throttle::print_summary(THD *thd, ulong suppressed,
                                 ulonglong print_lock_time,
                                 ulonglong print_exec_time)
{
  /*
    We synthesize these values so the totals in the log will be
    correct (just in case somebody analyses them), even if the
    start/stop times won't be (as they're an aggregate which will
    usually mostly lie within [ window_end - window_size ; window_end ]
  */
  ulonglong save_start_utime=      thd->start_utime;
  ulonglong save_utime_after_lock= thd->utime_after_lock;
  Security_context *save_sctx=     thd->security_ctx;

  char buf[128];

  snprintf(buf, sizeof(buf), summary_template, suppressed);

  mysql_mutex_lock(&thd->LOCK_thd_data);
  thd->start_utime=                thd->current_utime() - print_exec_time;
  thd->utime_after_lock=           thd->start_utime + print_lock_time;
  thd->security_ctx=               (Security_context *) &aggregate_sctx;
  mysql_mutex_unlock(&thd->LOCK_thd_data);

  (*log_summary)(thd, buf, strlen(buf));

  mysql_mutex_lock(&thd->LOCK_thd_data);
  thd->security_ctx    = save_sctx;
  thd->start_utime     = save_start_utime;
  thd->utime_after_lock= save_utime_after_lock;
  mysql_mutex_unlock(&thd->LOCK_thd_data);
}


bool Log_throttle::flush(THD *thd)
{
  // Write summary if we throttled.
  lock_exclusive();
  ulonglong print_lock_time=  total_lock_time;
  ulonglong print_exec_time=  total_exec_time;
  ulong     suppressed_count= prepare_summary(thd);
  unlock();
  if (suppressed_count > 0)
  {
    print_summary(thd, suppressed_count, print_lock_time, print_exec_time);
    return true;
  }
  return false;
}


bool Log_throttle::log(THD *thd, bool eligible)
{
  bool  suppress_current= false;

  /*
    If throttling is enabled, we might have to write a summary even if
    the current query is not of the type we handle.
  */
  if (*rate > 0)
  {
    lock_exclusive();

    ulong     suppressed_count=   0;
    ulonglong print_lock_time=    total_lock_time;
    ulonglong print_exec_time=    total_exec_time;
    ulonglong end_utime_of_query= thd->current_utime();

    /*
      If the window has expired, we'll try to write a summary line.
      The subroutine will know whether we actually need to.
    */
    if (!in_window(end_utime_of_query))
    {
      suppressed_count= prepare_summary(thd);
      // start new window only if this is the statement type we handle
      if (eligible)
        new_window(end_utime_of_query);
    }
    if (eligible && (inc_queries() > *rate))
    {
      /*
        Current query's logging should be suppressed.
        Add its execution time and lock time to totals for the current window.
      */
      total_exec_time += (end_utime_of_query - thd->start_utime);
      total_lock_time += (thd->utime_after_lock - thd->start_utime);
      suppress_current= true;
    }

    unlock();

    /*
      print_summary() is deferred until after we release the locks to
      avoid congestion. All variables we hand in are local to the caller,
      so things would even be safe if print_summary() hadn't finished by the
      time the next one comes around (60s later at the earliest for now).
      The current design will produce correct data, but does not guarantee
      order (there is a theoretical race condition here where the above
      new_window()/unlock() may enable a different thread to print a warning
      for the new window before the current thread gets to print_summary().
      If the requirements ever change, add a print_lock to the object that
      is held during print_summary(), AND that is briefly locked before
      returning from this function if(eligible && !suppress_current).
      This should ensure correct ordering of summaries with regard to any
      follow-up summaries as well as to any (non-suppressed) warnings (of
      the type we handle) from the next window.
    */
    if (suppressed_count > 0)
      print_summary(thd, suppressed_count, print_lock_time, print_exec_time);
  }

  return suppress_current;
}


/****************************************************************************
  Handling of open and locked tables states.

  This is used when we want to open/lock (and then close) some tables when
  we already have a set of tables open and locked. We use these methods for
  access to mysql.proc table to find definitions of stored routines.
****************************************************************************/

void THD::reset_n_backup_open_tables_state(Open_tables_backup *backup)
{
  DBUG_ENTER("reset_n_backup_open_tables_state");
  backup->set_open_tables_state(this);
  backup->mdl_system_tables_svp= mdl_context.mdl_savepoint();
  reset_open_tables_state();
  state_flags|= Open_tables_state::BACKUPS_AVAIL;
  DBUG_VOID_RETURN;
}


void THD::restore_backup_open_tables_state(Open_tables_backup *backup)
{
  DBUG_ENTER("restore_backup_open_tables_state");
  mdl_context.rollback_to_savepoint(backup->mdl_system_tables_svp);
  /*
    Before we will throw away current open tables state we want
    to be sure that it was properly cleaned up.
  */
  DBUG_ASSERT(open_tables == 0 && temporary_tables == 0 &&
              derived_tables == 0 &&
              lock == 0 &&
              locked_tables_mode == LTM_NONE &&
              get_reprepare_observer() == NULL);

  set_open_tables_state(backup);
  DBUG_VOID_RETURN;
}

/**
  Check the killed state of a user thread
  @param thd  user thread
  @retval 0 the user thread is active
  @retval 1 the user thread has been killed
*/
extern "C" int thd_killed(const MYSQL_THD thd)
{
  return(thd->killed);
}

/**
  Return the thread id of a user thread
  @param thd user thread
  @return thread id
*/
extern "C" unsigned long thd_get_thread_id(const MYSQL_THD thd)
{
  return((unsigned long)thd->thread_id);
}


#ifdef INNODB_COMPATIBILITY_HOOKS
extern "C" const struct charset_info_st *thd_charset(MYSQL_THD thd)
{
  return(thd->charset());
}

/**
  OBSOLETE : there's no way to ensure the string is null terminated.
  Use thd_query_string instead()
*/
extern "C" char **thd_query(MYSQL_THD thd)
{
  return (&thd->query_string.string.str);
}

/**
  Get the current query string for the thread.

  @param The MySQL internal thread pointer
  @return query string and length. May be non-null-terminated.
*/
extern "C" LEX_STRING * thd_query_string (MYSQL_THD thd)
{
  return(&thd->query_string.string);
}

extern "C" int thd_slave_thread(const MYSQL_THD thd)
{
  return(thd->slave_thread);
}

extern "C" int thd_non_transactional_update(const MYSQL_THD thd)
{
  return thd->transaction.all.has_modified_non_trans_table();
}

extern "C" int thd_binlog_format(const MYSQL_THD thd)
{
  if (mysql_bin_log.is_open() && (thd->variables.option_bits & OPTION_BIN_LOG))
    return (int) thd->variables.binlog_format;
  else
    return BINLOG_FORMAT_UNSPEC;
}

extern "C" void thd_mark_transaction_to_rollback(MYSQL_THD thd, bool all)
{
  mark_transaction_to_rollback(thd, all);
}

extern "C" bool thd_binlog_filter_ok(const MYSQL_THD thd)
{
  return binlog_filter->db_ok(thd->db);
}

extern "C" bool thd_sqlcom_can_generate_row_events(const MYSQL_THD thd)
{
  return sqlcom_can_generate_row_events(thd);
}

extern "C" enum durability_properties thd_get_durability_property(const MYSQL_THD thd)
{
  enum durability_properties ret= HA_REGULAR_DURABILITY;
  
  if (thd != NULL)
    ret= thd->durability_property;

  return ret;
}

#ifndef EMBEDDED_LIBRARY
extern "C" void thd_pool_wait_begin(MYSQL_THD thd, int wait_type);
extern "C" void thd_pool_wait_end(MYSQL_THD thd);

/*
  Interface for MySQL Server, plugins and storage engines to report
  when they are going to sleep/stall.
  
  SYNOPSIS
  thd_wait_begin()
  thd                     Thread object
  wait_type               Type of wait
                          1 -- short wait (e.g. for mutex)
                          2 -- medium wait (e.g. for disk io)
                          3 -- large wait (e.g. for locked row/table)
  NOTES
    This is used by the threadpool to have better knowledge of which
    threads that currently are actively running on CPUs. When a thread
    reports that it's going to sleep/stall, the threadpool scheduler is
    free to start another thread in the pool most likely. The expected wait
    time is simply an indication of how long the wait is expected to
    become, the real wait time could be very different.

  thd_wait_end MUST be called immediately after waking up again.
*/
extern "C" void thd_wait_begin(MYSQL_THD thd, int wait_type)
{
  MYSQL_CALLBACK(thread_scheduler, thd_wait_begin, (thd, wait_type));
}

/**
  Interface for MySQL Server, plugins and storage engines to report
  when they waking up from a sleep/stall.

  @param  thd   Thread handle
*/
extern "C" void thd_wait_end(MYSQL_THD thd)
{
  MYSQL_CALLBACK(thread_scheduler, thd_wait_end, (thd));
}
#else
extern "C" void thd_wait_begin(MYSQL_THD thd, int wait_type)
{
  /* do NOTHING for the embedded library */
  return;
}

extern "C" void thd_wait_end(MYSQL_THD thd)
{
  /* do NOTHING for the embedded library */
  return;
}
#endif
#endif // INNODB_COMPATIBILITY_HOOKS */

/****************************************************************************
  Handling of statement states in functions and triggers.

  This is used to ensure that the function/trigger gets a clean state
  to work with and does not cause any side effects of the calling statement.

  It also allows most stored functions and triggers to replicate even
  if they are used items that would normally be stored in the binary
  replication (like last_insert_id() etc...)

  The following things is done
  - Disable binary logging for the duration of the statement
  - Disable multi-result-sets for the duration of the statement
  - Value of last_insert_id() is saved and restored
  - Value set by 'SET INSERT_ID=#' is reset and restored
  - Value for found_rows() is reset and restored
  - examined_row_count is added to the total
  - cuted_fields is added to the total
  - new savepoint level is created and destroyed

  NOTES:
    Seed for random() is saved for the first! usage of RAND()
    We reset examined_row_count and cuted_fields and add these to the
    result to ensure that if we have a bug that would reset these within
    a function, we are not loosing any rows from the main statement.

    We do not reset value of last_insert_id().
****************************************************************************/

void THD::reset_sub_statement_state(Sub_statement_state *backup,
                                    uint new_state)
{
#ifndef EMBEDDED_LIBRARY
  /* BUG#33029, if we are replicating from a buggy master, reset
     auto_inc_intervals_forced to prevent substatement
     (triggers/functions) from using erroneous INSERT_ID value
   */
  if (rpl_master_erroneous_autoinc(this))
  {
    DBUG_ASSERT(backup->auto_inc_intervals_forced.nb_elements() == 0);
    auto_inc_intervals_forced.swap(&backup->auto_inc_intervals_forced);
  }
#endif
  
  backup->option_bits=     variables.option_bits;
  backup->count_cuted_fields= count_cuted_fields;
  backup->in_sub_stmt=     in_sub_stmt;
  backup->enable_slow_log= enable_slow_log;
  backup->limit_found_rows= limit_found_rows;
  backup->examined_row_count= m_examined_row_count;
  backup->sent_row_count= m_sent_row_count;
  backup->cuted_fields=     cuted_fields;
  backup->client_capabilities= client_capabilities;
  backup->savepoints= transaction.savepoints;
  backup->first_successful_insert_id_in_prev_stmt= 
    first_successful_insert_id_in_prev_stmt;
  backup->first_successful_insert_id_in_cur_stmt= 
    first_successful_insert_id_in_cur_stmt;

  if ((!lex->requires_prelocking() || is_update_query(lex->sql_command)) &&
      !is_current_stmt_binlog_format_row())
  {
    variables.option_bits&= ~OPTION_BIN_LOG;
  }

  if ((backup->option_bits & OPTION_BIN_LOG) &&
       is_update_query(lex->sql_command) &&
       !is_current_stmt_binlog_format_row())
    mysql_bin_log.start_union_events(this, this->query_id);

  /* Disable result sets */
  client_capabilities &= ~CLIENT_MULTI_RESULTS;
  in_sub_stmt|= new_state;
  m_examined_row_count= 0;
  m_sent_row_count= 0;
  cuted_fields= 0;
  transaction.savepoints= 0;
  first_successful_insert_id_in_cur_stmt= 0;
}


void THD::restore_sub_statement_state(Sub_statement_state *backup)
{
  DBUG_ENTER("THD::restore_sub_statement_state");
#ifndef EMBEDDED_LIBRARY
  /* BUG#33029, if we are replicating from a buggy master, restore
     auto_inc_intervals_forced so that the top statement can use the
     INSERT_ID value set before this statement.
   */
  if (rpl_master_erroneous_autoinc(this))
  {
    backup->auto_inc_intervals_forced.swap(&auto_inc_intervals_forced);
    DBUG_ASSERT(backup->auto_inc_intervals_forced.nb_elements() == 0);
  }
#endif

  /*
    To save resources we want to release savepoints which were created
    during execution of function or trigger before leaving their savepoint
    level. It is enough to release first savepoint set on this level since
    all later savepoints will be released automatically.
  */
  if (transaction.savepoints)
  {
    SAVEPOINT *sv;
    for (sv= transaction.savepoints; sv->prev; sv= sv->prev)
    {}
    /* ha_release_savepoint() never returns error. */
    (void)ha_release_savepoint(this, sv);
  }
  count_cuted_fields= backup->count_cuted_fields;
  transaction.savepoints= backup->savepoints;
  variables.option_bits= backup->option_bits;
  in_sub_stmt=      backup->in_sub_stmt;
  enable_slow_log=  backup->enable_slow_log;
  first_successful_insert_id_in_prev_stmt= 
    backup->first_successful_insert_id_in_prev_stmt;
  first_successful_insert_id_in_cur_stmt= 
    backup->first_successful_insert_id_in_cur_stmt;
  limit_found_rows= backup->limit_found_rows;
  set_sent_row_count(backup->sent_row_count);
  client_capabilities= backup->client_capabilities;
  /*
    If we've left sub-statement mode, reset the fatal error flag.
    Otherwise keep the current value, to propagate it up the sub-statement
    stack.
  */
  if (!in_sub_stmt)
    is_fatal_sub_stmt_error= FALSE;

  if ((variables.option_bits & OPTION_BIN_LOG) && is_update_query(lex->sql_command) &&
       !is_current_stmt_binlog_format_row())
    mysql_bin_log.stop_union_events(this);

  /*
    The following is added to the old values as we are interested in the
    total complexity of the query
  */
  inc_examined_row_count(backup->examined_row_count);
  cuted_fields+=       backup->cuted_fields;
  DBUG_VOID_RETURN;
}


void THD::set_statement(Statement *stmt)
{
  mysql_mutex_lock(&LOCK_thd_data);
  Statement::set_statement(stmt);
  mysql_mutex_unlock(&LOCK_thd_data);
}

void THD::set_sent_row_count(ha_rows count)
{
  m_sent_row_count= count;
  MYSQL_SET_STATEMENT_ROWS_SENT(m_statement_psi, m_sent_row_count);
}

void THD::set_examined_row_count(ha_rows count)
{
  m_examined_row_count= count;
  MYSQL_SET_STATEMENT_ROWS_EXAMINED(m_statement_psi, m_examined_row_count);
}

void THD::inc_sent_row_count(ha_rows count)
{
  m_sent_row_count+= count;
  MYSQL_SET_STATEMENT_ROWS_SENT(m_statement_psi, m_sent_row_count);
}

void THD::inc_examined_row_count(ha_rows count)
{
  m_examined_row_count+= count;
  MYSQL_SET_STATEMENT_ROWS_EXAMINED(m_statement_psi, m_examined_row_count);
}

void THD::inc_status_created_tmp_disk_tables()
{
  status_var_increment(status_var.created_tmp_disk_tables);
#ifdef HAVE_PSI_STATEMENT_INTERFACE
  PSI_STATEMENT_CALL(inc_statement_created_tmp_disk_tables)(m_statement_psi, 1);
#endif
}

void THD::inc_status_created_tmp_tables()
{
  status_var_increment(status_var.created_tmp_tables);
#ifdef HAVE_PSI_STATEMENT_INTERFACE
  PSI_STATEMENT_CALL(inc_statement_created_tmp_tables)(m_statement_psi, 1);
#endif
}

void THD::inc_status_select_full_join()
{
  status_var_increment(status_var.select_full_join_count);
#ifdef HAVE_PSI_STATEMENT_INTERFACE
  PSI_STATEMENT_CALL(inc_statement_select_full_join)(m_statement_psi, 1);
#endif
}

void THD::inc_status_select_full_range_join()
{
  status_var_increment(status_var.select_full_range_join_count);
#ifdef HAVE_PSI_STATEMENT_INTERFACE
  PSI_STATEMENT_CALL(inc_statement_select_full_range_join)(m_statement_psi, 1);
#endif
}

void THD::inc_status_select_range()
{
  status_var_increment(status_var.select_range_count);
#ifdef HAVE_PSI_STATEMENT_INTERFACE
  PSI_STATEMENT_CALL(inc_statement_select_range)(m_statement_psi, 1);
#endif
}

void THD::inc_status_select_range_check()
{
  status_var_increment(status_var.select_range_check_count);
#ifdef HAVE_PSI_STATEMENT_INTERFACE
  PSI_STATEMENT_CALL(inc_statement_select_range_check)(m_statement_psi, 1);
#endif
}

void THD::inc_status_select_scan()
{
  status_var_increment(status_var.select_scan_count);
#ifdef HAVE_PSI_STATEMENT_INTERFACE
  PSI_STATEMENT_CALL(inc_statement_select_scan)(m_statement_psi, 1);
#endif
}

void THD::inc_status_sort_merge_passes()
{
  status_var_increment(status_var.filesort_merge_passes);
#ifdef HAVE_PSI_STATEMENT_INTERFACE
  PSI_STATEMENT_CALL(inc_statement_sort_merge_passes)(m_statement_psi, 1);
#endif
}

void THD::inc_status_sort_range()
{
  status_var_increment(status_var.filesort_range_count);
#ifdef HAVE_PSI_STATEMENT_INTERFACE
  PSI_STATEMENT_CALL(inc_statement_sort_range)(m_statement_psi, 1);
#endif
}

void THD::inc_status_sort_rows(ha_rows count)
{
  statistic_add(status_var.filesort_rows, count, &LOCK_status);
#ifdef HAVE_PSI_STATEMENT_INTERFACE
  PSI_STATEMENT_CALL(inc_statement_sort_rows)(m_statement_psi, count);
#endif
}

void THD::inc_status_sort_scan()
{
  status_var_increment(status_var.filesort_scan_count);
#ifdef HAVE_PSI_STATEMENT_INTERFACE
  PSI_STATEMENT_CALL(inc_statement_sort_scan)(m_statement_psi, 1);
#endif
}

void THD::set_status_no_index_used()
{
  server_status|= SERVER_QUERY_NO_INDEX_USED;
#ifdef HAVE_PSI_STATEMENT_INTERFACE
  PSI_STATEMENT_CALL(set_statement_no_index_used)(m_statement_psi);
#endif
}

void THD::set_status_no_good_index_used()
{
  server_status|= SERVER_QUERY_NO_GOOD_INDEX_USED;
#ifdef HAVE_PSI_STATEMENT_INTERFACE
  PSI_STATEMENT_CALL(set_statement_no_good_index_used)(m_statement_psi);
#endif
}

void THD::set_command(enum enum_server_command command)
{
  m_command= command;
#ifdef HAVE_PSI_THREAD_INTERFACE
  PSI_STATEMENT_CALL(set_thread_command)(m_command);
#endif
}


/** Assign a new value to thd->query.  */

void THD::set_query(const CSET_STRING &string_arg)
{
  mysql_mutex_lock(&LOCK_thd_data);
  set_query_inner(string_arg);
  mysql_mutex_unlock(&LOCK_thd_data);

#ifdef HAVE_PSI_THREAD_INTERFACE
  PSI_THREAD_CALL(set_thread_info)(query(), query_length());
#endif
}

/** Assign a new value to thd->query and thd->query_id.  */

void THD::set_query_and_id(char *query_arg, uint32 query_length_arg,
                           const CHARSET_INFO *cs,
                           query_id_t new_query_id)
{
  mysql_mutex_lock(&LOCK_thd_data);
  set_query_inner(query_arg, query_length_arg, cs);
  query_id= new_query_id;
  mysql_mutex_unlock(&LOCK_thd_data);
}

/** Assign a new value to thd->query_id.  */

void THD::set_query_id(query_id_t new_query_id)
{
  mysql_mutex_lock(&LOCK_thd_data);
  query_id= new_query_id;
  mysql_mutex_unlock(&LOCK_thd_data);
}

/** Assign a new value to thd->mysys_var.  */
void THD::set_mysys_var(struct st_my_thread_var *new_mysys_var)
{
  mysql_mutex_lock(&LOCK_thd_data);
  mysys_var= new_mysys_var;
  mysql_mutex_unlock(&LOCK_thd_data);
}

/**
  Leave explicit LOCK TABLES or prelocked mode and restore value of
  transaction sentinel in MDL subsystem.
*/

void THD::leave_locked_tables_mode()
{
  if (locked_tables_mode == LTM_LOCK_TABLES)
  {
    /*
      When leaving LOCK TABLES mode we have to change the duration of most
      of the metadata locks being held, except for HANDLER and GRL locks,
      to transactional for them to be properly released at UNLOCK TABLES.
    */
    mdl_context.set_transaction_duration_for_all_locks();
    /*
      Make sure we don't release the global read lock and commit blocker
      when leaving LTM.
    */
    global_read_lock.set_explicit_lock_duration(this);
    /* Also ensure that we don't release metadata locks for open HANDLERs. */
    if (handler_tables_hash.records)
      mysql_ha_set_explicit_lock_duration(this);
  }
  locked_tables_mode= LTM_NONE;
}

void THD::get_definer(LEX_USER *definer)
{
  binlog_invoker();
#if !defined(MYSQL_CLIENT) && defined(HAVE_REPLICATION)
  if (slave_thread && has_invoker())
  {
    definer->user = invoker_user;
    definer->host= invoker_host;
    definer->password.str= NULL;
    definer->password.length= 0;
    definer->plugin.str= (char *) "";
    definer->plugin.length= 0;
    definer->auth.str=  (char *) "";
    definer->auth.length= 0;
  }
  else
#endif
    get_default_definer(this, definer);
}


/**
  Mark transaction to rollback and mark error as fatal to a sub-statement.

  @param  thd   Thread handle
  @param  all   TRUE <=> rollback main transaction.
*/

void mark_transaction_to_rollback(THD *thd, bool all)
{
  if (thd)
  {
    thd->is_fatal_sub_stmt_error= TRUE;
    thd->transaction_rollback_request= all;
    /*
      Aborted transactions can not be IGNOREd.
      Switch off the IGNORE flag for the current
      SELECT_LEX. This should allow my_error()
      to report the error and abort the execution
      flow, even in presence
      of IGNORE clause.
    */
    if (thd->lex->current_select)
      thd->lex->current_select->no_error= FALSE;
  }
}
/***************************************************************************
  Handling of XA id cacheing
***************************************************************************/

mysql_mutex_t LOCK_xid_cache;
HASH xid_cache;

extern "C" uchar *xid_get_hash_key(const uchar *, size_t *, my_bool);
extern "C" void xid_free_hash(void *);

uchar *xid_get_hash_key(const uchar *ptr, size_t *length,
                                  my_bool not_used __attribute__((unused)))
{
  *length=((XID_STATE*)ptr)->xid.key_length();
  return ((XID_STATE*)ptr)->xid.key();
}

void xid_free_hash(void *ptr)
{
  if (!((XID_STATE*)ptr)->in_thd)
    my_free(ptr);
}

#ifdef HAVE_PSI_INTERFACE
static PSI_mutex_key key_LOCK_xid_cache;

static PSI_mutex_info all_xid_mutexes[]=
{
  { &key_LOCK_xid_cache, "LOCK_xid_cache", PSI_FLAG_GLOBAL}
};

static void init_xid_psi_keys(void)
{
  const char* category= "sql";
  int count;

  count= array_elements(all_xid_mutexes);
  mysql_mutex_register(category, all_xid_mutexes, count);
}
#endif /* HAVE_PSI_INTERFACE */

bool xid_cache_init()
{
#ifdef HAVE_PSI_INTERFACE
  init_xid_psi_keys();
#endif

  mysql_mutex_init(key_LOCK_xid_cache, &LOCK_xid_cache, MY_MUTEX_INIT_FAST);
  return my_hash_init(&xid_cache, &my_charset_bin, 100, 0, 0,
                      xid_get_hash_key, xid_free_hash, 0) != 0;
}

void xid_cache_free()
{
  if (my_hash_inited(&xid_cache))
  {
    my_hash_free(&xid_cache);
    mysql_mutex_destroy(&LOCK_xid_cache);
  }
}

XID_STATE *xid_cache_search(XID *xid)
{
  mysql_mutex_lock(&LOCK_xid_cache);
  XID_STATE *res=(XID_STATE *)my_hash_search(&xid_cache, xid->key(),
                                             xid->key_length());
  mysql_mutex_unlock(&LOCK_xid_cache);
  return res;
}


bool xid_cache_insert(XID *xid, enum xa_states xa_state)
{
  XID_STATE *xs;
  my_bool res;
  mysql_mutex_lock(&LOCK_xid_cache);
  if (my_hash_search(&xid_cache, xid->key(), xid->key_length()))
    res=0;
  else if (!(xs=(XID_STATE *)my_malloc(sizeof(*xs), MYF(MY_WME))))
    res=1;
  else
  {
    xs->xa_state=xa_state;
    xs->xid.set(xid);
    xs->in_thd=0;
    xs->rm_error=0;
    res=my_hash_insert(&xid_cache, (uchar*)xs);
  }
  mysql_mutex_unlock(&LOCK_xid_cache);
  return res;
}


bool xid_cache_insert(XID_STATE *xid_state)
{
  mysql_mutex_lock(&LOCK_xid_cache);
  DBUG_ASSERT(my_hash_search(&xid_cache, xid_state->xid.key(),
                             xid_state->xid.key_length())==0);
  my_bool res=my_hash_insert(&xid_cache, (uchar*)xid_state);
  mysql_mutex_unlock(&LOCK_xid_cache);
  return res;
}


void xid_cache_delete(XID_STATE *xid_state)
{
  mysql_mutex_lock(&LOCK_xid_cache);
  my_hash_delete(&xid_cache, (uchar *)xid_state);
  mysql_mutex_unlock(&LOCK_xid_cache);
}


void THD::set_next_event_pos(const char* _filename, ulonglong _pos)
{
  char*& filename= binlog_next_event_pos.file_name;
  if (filename == NULL)
  {
    /* First time, allocate maximal buffer */
    filename= (char*) my_malloc(FN_REFLEN+1, MYF(MY_WME));
    if (filename == NULL) return;
  }

  assert(strlen(_filename) <= FN_REFLEN);
  strcpy(filename, _filename);
  filename[ FN_REFLEN ]= 0;

  binlog_next_event_pos.pos= _pos;
};

void THD::clear_next_event_pos()
{
  if (binlog_next_event_pos.file_name != NULL)
  {
    my_free(binlog_next_event_pos.file_name);
  }
<<<<<<< HEAD
  binlog_next_event_pos.file_name= NULL;
  binlog_next_event_pos.pos= 0;
};
=======
  DBUG_RETURN(0);
}

bool Discrete_intervals_list::append(Discrete_interval *new_interval)
{
  DBUG_ENTER("Discrete_intervals_list::append");
  if (unlikely(new_interval == NULL))
    DBUG_RETURN(1);
  DBUG_PRINT("info",("adding new auto_increment interval"));
  if (head == NULL)
    head= current= new_interval;
  else
    tail->next= new_interval;
  tail= new_interval;
  elements++;
  DBUG_RETURN(0);
}

#endif /* !defined(MYSQL_CLIENT) */

void THD::set_user_connect(USER_CONN *uc)
{
  DBUG_ENTER("THD::set_user_connect");

  m_user_connect= uc;

  DBUG_VOID_RETURN;
}

void THD::increment_user_connections_counter()
{
  DBUG_ENTER("THD::increment_user_connections_counter");

  m_user_connect->connections++;

  DBUG_VOID_RETURN;
}

void THD::decrement_user_connections_counter()
{
  DBUG_ENTER("THD::decrement_user_connections_counter");

  DBUG_ASSERT(m_user_connect->connections > 0);
  m_user_connect->connections--;

  DBUG_VOID_RETURN;
}

void THD::increment_con_per_hour_counter()
{
  DBUG_ENTER("THD::decrement_conn_per_hour_counter");

  m_user_connect->conn_per_hour++;

  DBUG_VOID_RETURN;
}

void THD::increment_updates_counter()
{
  DBUG_ENTER("THD::increment_updates_counter");

  m_user_connect->updates++;

  DBUG_VOID_RETURN;
}

void THD::increment_questions_counter()
{
  DBUG_ENTER("THD::increment_updates_counter");

  m_user_connect->questions++;

  DBUG_VOID_RETURN;
}

/*
  Reset per-hour user resource limits when it has been more than
  an hour since they were last checked

  SYNOPSIS:
    time_out_user_resource_limits()

  NOTE:
    This assumes that the LOCK_user_conn mutex has been acquired, so it is
    safe to test and modify members of the USER_CONN structure.
*/
void THD::time_out_user_resource_limits()
{
  mysql_mutex_assert_owner(&LOCK_user_conn);
  ulonglong check_time= start_utime;
  DBUG_ENTER("time_out_user_resource_limits");

  /* If more than a hour since last check, reset resource checking */
  if (check_time - m_user_connect->reset_utime >= LL(3600000000))
  {
    m_user_connect->questions=1;
    m_user_connect->updates=0;
    m_user_connect->conn_per_hour=0;
    m_user_connect->reset_utime= check_time;
  }

  DBUG_VOID_RETURN;
}
>>>>>>> 17117e17
<|MERGE_RESOLUTION|>--- conflicted
+++ resolved
@@ -4585,30 +4585,9 @@
   {
     my_free(binlog_next_event_pos.file_name);
   }
-<<<<<<< HEAD
   binlog_next_event_pos.file_name= NULL;
   binlog_next_event_pos.pos= 0;
 };
-=======
-  DBUG_RETURN(0);
-}
-
-bool Discrete_intervals_list::append(Discrete_interval *new_interval)
-{
-  DBUG_ENTER("Discrete_intervals_list::append");
-  if (unlikely(new_interval == NULL))
-    DBUG_RETURN(1);
-  DBUG_PRINT("info",("adding new auto_increment interval"));
-  if (head == NULL)
-    head= current= new_interval;
-  else
-    tail->next= new_interval;
-  tail= new_interval;
-  elements++;
-  DBUG_RETURN(0);
-}
-
-#endif /* !defined(MYSQL_CLIENT) */
 
 void THD::set_user_connect(USER_CONN *uc)
 {
@@ -4692,5 +4671,4 @@
   }
 
   DBUG_VOID_RETURN;
-}
->>>>>>> 17117e17
+}