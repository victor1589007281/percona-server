--- conflicted
+++ resolved
@@ -781,13 +781,9 @@
   if (sqlstate == NULL)
    sqlstate= mysql_errno_to_sqlstate(sql_errno);
 
-<<<<<<< HEAD
   MYSQL_LOG_ERROR(sql_errno, PSI_ERROR_OPERATION_RAISED);
-  if (handle_condition(sql_errno, sqlstate, &level, msg))
-=======
   if (use_condition_handler &&
       handle_condition(sql_errno, sqlstate, &level, msg))
->>>>>>> 9ac9c755
     DBUG_RETURN(NULL);
 
   if (level == Sql_condition::SL_NOTE || level == Sql_condition::SL_WARNING)
