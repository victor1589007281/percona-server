--- conflicted
+++ resolved
@@ -1,9 +1,5 @@
 /*
-<<<<<<< HEAD
-   Copyright (c) 2014, 2017, Oracle and/or its affiliates. All rights reserved.
-=======
    Copyright (c) 2014, 2019, Oracle and/or its affiliates. All rights reserved.
->>>>>>> 4869291f
 
    This program is free software; you can redistribute it and/or modify
    it under the terms of the GNU General Public License, version 2.0,
@@ -317,16 +313,8 @@
 
 uint Cost_model_constants::find_handler_slot_from_name(
     THD *thd, const LEX_CSTRING &name) const {
-<<<<<<< HEAD
-  // Convert storage engine name from const to non-const lex string
-  const LEX_STRING name_non_const = {const_cast<char *>(name.str), name.length};
-
-  // Look up the storage engine
-  const plugin_ref plugin = ha_resolve_by_name(thd, &name_non_const, false);
-=======
   // Look up the storage engine
   const plugin_ref plugin = ha_resolve_by_name(thd, &name, false);
->>>>>>> 4869291f
   if (!plugin) return HA_SLOT_UNDEF;
 
   // Find the handlerton for this storage engine
