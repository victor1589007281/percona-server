--- conflicted
+++ resolved
@@ -1231,24 +1231,13 @@
       if (local_error == 0)
         thd->clear_error();
       else
-<<<<<<< HEAD
         errcode = query_error_code(thd, killed_status == THD::NOT_KILLED);
+      thd->thread_specific_used = true;
       if (thd->binlog_query(THD::ROW_QUERY_TYPE, thd->query().str,
                             thd->query().length, transactional_table_map != 0,
                             false, false, errcode) &&
           !non_transactional_table_map) {
         local_error = 1;  // Log write failed: roll back the SQL statement
-=======
-        errcode= query_error_code(thd, killed_status == THD::NOT_KILLED);
-      thd->thread_specific_used= TRUE;
-      if (thd->binlog_query(THD::ROW_QUERY_TYPE,
-                            thd->query().str, thd->query().length,
-                            transactional_table_map != 0, FALSE, FALSE,
-                            errcode) &&
-          !non_transactional_table_map)
-      {
-	local_error=1;  // Log write failed: roll back the SQL statement
->>>>>>> 2c2741c6
       }
     }
   }
