--- conflicted
+++ resolved
@@ -7886,7 +7886,24 @@
 ER_NO_ACCESS_TO_NATIVE_FCT
   eng "Access to native function '%.64s' is rejected."
 
-<<<<<<< HEAD
+ER_RESET_MASTER_TO_VALUE_OUT_OF_RANGE
+  eng "The requested value '%lu' for the next binary log index is out of range. Please use a value between '1' and '%lu'."
+
+ER_UNRESOLVED_TABLE_LOCK
+  eng "Unresolved table name %s in locking clause."
+
+ER_DUPLICATE_TABLE_LOCK
+  eng "Table %s appears in multiple locking clauses."
+
+ER_BINLOG_UNSAFE_SKIP_LOCKED
+  eng "Statement is unsafe because it uses SKIP LOCKED. The set of inserted values is non-deterministic."
+
+ER_BINLOG_UNSAFE_NOWAIT
+  eng "Statement is unsafe because it uses NOWAIT. Whether the command will succeed or fail is not deterministic."
+
+ER_LOCK_NOWAIT
+  eng "Do not wait for lock."
+
 ER_TOO_LONG_TABLESPACE_COMMENT
   eng "Comment for tablespace '%-.64s' is too long (max = %lu)"
 
@@ -7898,25 +7915,6 @@
 
 ER_TABLESPACE_DUP_FILENAME
   eng "Duplicate file name for tablespace '%-.64s'"
-=======
-ER_RESET_MASTER_TO_VALUE_OUT_OF_RANGE
-  eng "The requested value '%lu' for the next binary log index is out of range. Please use a value between '1' and '%lu'."
-
-ER_UNRESOLVED_TABLE_LOCK
-  eng "Unresolved table name %s in locking clause."
-
-ER_DUPLICATE_TABLE_LOCK
-  eng "Table %s appears in multiple locking clauses."
-
-ER_BINLOG_UNSAFE_SKIP_LOCKED
-  eng "Statement is unsafe because it uses SKIP LOCKED. The set of inserted values is non-deterministic."
-
-ER_BINLOG_UNSAFE_NOWAIT
-  eng "Statement is unsafe because it uses NOWAIT. Whether the command will succeed or fail is not deterministic."
-
-ER_LOCK_NOWAIT
-  eng "Do not wait for lock."
->>>>>>> f8c2b4ef
 
 #
 #  End of 8.0 error messages.
