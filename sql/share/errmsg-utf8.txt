languages czech=cze latin2, danish=dan latin1, dutch=nla latin1, english=eng latin1, estonian=est latin7, french=fre latin1, german=ger latin1, greek=greek greek, hungarian=hun latin2, italian=ita latin1, japanese=jpn ujis, korean=kor euckr, norwegian-ny=norwegian-ny latin1, norwegian=nor latin1, polish=pol latin2, portuguese=por latin1, romanian=rum latin2, russian=rus koi8r, serbian=serbian cp1250, slovak=slo latin2, spanish=spa latin1, swedish=swe latin1, ukrainian=ukr koi8u, bulgarian=bgn cp1251;

default-language eng

start-error-number 1000

ER_HASHCHK  
        eng "hashchk"
ER_NISAMCHK  
        eng "isamchk"
ER_NO  
        cze "NE"
        dan "NEJ"
        nla "NEE"
        eng "NO"
        est "EI"
        fre "NON"
        ger "Nein"
        greek "ΟΧΙ"
        hun "NEM"
        kor "아니오"
        nor "NEI"
        norwegian-ny "NEI"
        pol "NIE"
        por "NÃO"
        rum "NU"
        rus "НЕТ"
        serbian "NE"
        slo "NIE"
        ukr "НІ"
ER_YES  
        cze "ANO"
        dan "JA"
        nla "JA"
        eng "YES"
        est "JAH"
        fre "OUI"
        ger "Ja"
        greek "ΝΑΙ"
        hun "IGEN"
        ita "SI"
        kor "예"
        nor "JA"
        norwegian-ny "JA"
        pol "TAK"
        por "SIM"
        rum "DA"
        rus "ДА"
        serbian "DA"
        slo "Áno"
        spa "SI"
        ukr "ТАК"
ER_CANT_CREATE_FILE  
        cze "Nemohu vytvořit soubor '%-.200s' (chybový kód: %d - %s)"
        dan "Kan ikke oprette filen '%-.200s' (Fejlkode: %d - %s)"
        nla "Kan file '%-.200s' niet aanmaken (Errcode: %d - %s)"
        eng "Can't create file '%-.200s' (errno: %d - %s)"
        est "Ei suuda luua faili '%-.200s' (veakood: %d - %s)"
        fre "Ne peut créer le fichier '%-.200s' (Errcode: %d - %s)"
        ger "Kann Datei '%-.200s' nicht erzeugen (Fehler: %d - %s)"
        greek "Αδύνατη η δημιουργία του αρχείου '%-.200s' (κωδικός λάθους: %d - %s)"
        hun "A '%-.200s' file nem hozhato letre (hibakod: %d - %s)"
        ita "Impossibile creare il file '%-.200s' (errno: %d - %s)"
        jpn "ファイル '%-.200s' を作成できません。(エラー番号: %d - %s)"
        kor "화일 '%-.200s'를 만들지 못했습니다. (에러번호: %d - %s)"
        nor "Kan ikke opprette fila '%-.200s' (Feilkode: %d - %s)"
        norwegian-ny "Kan ikkje opprette fila '%-.200s' (Feilkode: %d - %s)"
        pol "Nie można stworzyć pliku '%-.200s' (Kod błędu: %d - %s)"
        por "Não pode criar o arquivo '%-.200s' (erro no. %d - %s)"
        rum "Nu pot sa creez fisierul '%-.200s' (Eroare: %d - %s)"
        rus "Невозможно создать файл '%-.200s' (ошибка: %d - %s)"
        serbian "Ne mogu da kreiram file '%-.200s' (errno: %d - %s)"
        slo "Nemôžem vytvoriť súbor '%-.200s' (chybový kód: %d - %s)"
        spa "No puedo crear archivo '%-.200s' (Error: %d - %s)"
        swe "Kan inte skapa filen '%-.200s' (Felkod: %d - %s)"
        ukr "Не можу створити файл '%-.200s' (помилка: %d - %s)"
ER_CANT_CREATE_TABLE  
        cze "Nemohu vytvořit tabulku '%-.200s' (chybový kód: %d)"
        dan "Kan ikke oprette tabellen '%-.200s' (Fejlkode: %d)"
        nla "Kan tabel '%-.200s' niet aanmaken (Errcode: %d)"
        eng "Can't create table '%-.200s' (errno: %d)"
        est "Ei suuda luua tabelit '%-.200s' (veakood: %d)"
        fre "Ne peut créer la table '%-.200s' (Errcode: %d)"
        ger "Kann Tabelle '%-.200s' nicht erzeugen (Fehler: %d)"
        greek "Αδύνατη η δημιουργία του πίνακα '%-.200s' (κωδικός λάθους: %d)"
        hun "A '%-.200s' tabla nem hozhato letre (hibakod: %d)"
        ita "Impossibile creare la tabella '%-.200s' (errno: %d)"
        jpn "表 '%-.200s' を作成できません。(エラー番号: %d)"
        kor "테이블 '%-.200s'를 만들지 못했습니다. (에러번호: %d)"
        nor "Kan ikke opprette tabellen '%-.200s' (Feilkode: %d)"
        norwegian-ny "Kan ikkje opprette tabellen '%-.200s' (Feilkode: %d)"
        pol "Nie można stworzyć tabeli '%-.200s' (Kod błędu: %d)"
        por "Não pode criar a tabela '%-.200s' (erro no. %d)"
        rum "Nu pot sa creez tabla '%-.200s' (Eroare: %d)"
        rus "Невозможно создать таблицу '%-.200s' (ошибка: %d)"
        serbian "Ne mogu da kreiram tabelu '%-.200s' (errno: %d)"
        slo "Nemôžem vytvoriť tabuľku '%-.200s' (chybový kód: %d)"
        spa "No puedo crear tabla '%-.200s' (Error: %d)"
        swe "Kan inte skapa tabellen '%-.200s' (Felkod: %d)"
        ukr "Не можу створити таблицю '%-.200s' (помилка: %d)"
ER_CANT_CREATE_DB  
        cze "Nemohu vytvořit databázi '%-.192s' (chybový kód: %d)"
        dan "Kan ikke oprette databasen '%-.192s' (Fejlkode: %d)"
        nla "Kan database '%-.192s' niet aanmaken (Errcode: %d)"
        eng "Can't create database '%-.192s' (errno: %d)"
        est "Ei suuda luua andmebaasi '%-.192s' (veakood: %d)"
        fre "Ne peut créer la base '%-.192s' (Erreur %d)"
        ger "Kann Datenbank '%-.192s' nicht erzeugen (Fehler: %d)"
        greek "Αδύνατη η δημιουργία της βάσης δεδομένων '%-.192s' (κωδικός λάθους: %d)"
        hun "Az '%-.192s' adatbazis nem hozhato letre (hibakod: %d)"
        ita "Impossibile creare il database '%-.192s' (errno: %d)"
        jpn "データベース '%-.192s' を作成できません。(エラー番号: %d)"
        kor "데이타베이스 '%-.192s'를 만들지 못했습니다.. (에러번호: %d)"
        nor "Kan ikke opprette databasen '%-.192s' (Feilkode: %d)"
        norwegian-ny "Kan ikkje opprette databasen '%-.192s' (Feilkode: %d)"
        pol "Nie można stworzyć bazy danych '%-.192s' (Kod błędu: %d)"
        por "Não pode criar o banco de dados '%-.192s' (erro no. %d)"
        rum "Nu pot sa creez baza de date '%-.192s' (Eroare: %d)"
        rus "Невозможно создать базу данных '%-.192s' (ошибка: %d)"
        serbian "Ne mogu da kreiram bazu '%-.192s' (errno: %d)"
        slo "Nemôžem vytvoriť databázu '%-.192s' (chybový kód: %d)"
        spa "No puedo crear base de datos '%-.192s' (Error: %d)"
        swe "Kan inte skapa databasen '%-.192s' (Felkod: %d)"
        ukr "Не можу створити базу данних '%-.192s' (помилка: %d)"
ER_DB_CREATE_EXISTS  
        cze "Nemohu vytvořit databázi '%-.192s'; databáze již existuje"
        dan "Kan ikke oprette databasen '%-.192s'; databasen eksisterer"
        nla "Kan database '%-.192s' niet aanmaken; database bestaat reeds"
        eng "Can't create database '%-.192s'; database exists"
        est "Ei suuda luua andmebaasi '%-.192s': andmebaas juba eksisteerib"
        fre "Ne peut créer la base '%-.192s'; elle existe déjà"
        ger "Kann Datenbank '%-.192s' nicht erzeugen. Datenbank existiert bereits"
        greek "Αδύνατη η δημιουργία της βάσης δεδομένων '%-.192s'; Η βάση δεδομένων υπάρχει ήδη"
        hun "Az '%-.192s' adatbazis nem hozhato letre Az adatbazis mar letezik"
        ita "Impossibile creare il database '%-.192s'; il database esiste"
        jpn "データベース '%-.192s' を作成できません。データベースはすでに存在します。"
        kor "데이타베이스 '%-.192s'를 만들지 못했습니다.. 데이타베이스가 존재함"
        nor "Kan ikke opprette databasen '%-.192s'; databasen eksisterer"
        norwegian-ny "Kan ikkje opprette databasen '%-.192s'; databasen eksisterer"
        pol "Nie można stworzyć bazy danych '%-.192s'; baza danych już istnieje"
        por "Não pode criar o banco de dados '%-.192s'; este banco de dados já existe"
        rum "Nu pot sa creez baza de date '%-.192s'; baza de date exista deja"
        rus "Невозможно создать базу данных '%-.192s'. База данных уже существует"
        serbian "Ne mogu da kreiram bazu '%-.192s'; baza već postoji."
        slo "Nemôžem vytvoriť databázu '%-.192s'; databáza existuje"
        spa "No puedo crear base de datos '%-.192s'; la base de datos ya existe"
        swe "Databasen '%-.192s' existerar redan"
        ukr "Не можу створити базу данних '%-.192s'. База данних існує"
ER_DB_DROP_EXISTS  
        cze "Nemohu zrušit databázi '%-.192s', databáze neexistuje"
        dan "Kan ikke slette (droppe) '%-.192s'; databasen eksisterer ikke"
        nla "Kan database '%-.192s' niet verwijderen; database bestaat niet"
        eng "Can't drop database '%-.192s'; database doesn't exist"
        est "Ei suuda kustutada andmebaasi '%-.192s': andmebaasi ei eksisteeri"
        fre "Ne peut effacer la base '%-.192s'; elle n'existe pas"
        ger "Kann Datenbank '%-.192s' nicht löschen; Datenbank nicht vorhanden"
        greek "Αδύνατη η διαγραφή της βάσης δεδομένων '%-.192s'. Η βάση δεδομένων δεν υπάρχει"
        hun "A(z) '%-.192s' adatbazis nem szuntetheto meg. Az adatbazis nem letezik"
        ita "Impossibile cancellare '%-.192s'; il database non esiste"
        jpn "データベース '%-.192s' を削除できません。データベースは存在しません。"
        kor "데이타베이스 '%-.192s'를 제거하지 못했습니다. 데이타베이스가 존재하지 않음 "
        nor "Kan ikke fjerne (drop) '%-.192s'; databasen eksisterer ikke"
        norwegian-ny "Kan ikkje fjerne (drop) '%-.192s'; databasen eksisterer ikkje"
        pol "Nie można usun?ć bazy danych '%-.192s'; baza danych nie istnieje"
        por "Não pode eliminar o banco de dados '%-.192s'; este banco de dados não existe"
        rum "Nu pot sa drop baza de date '%-.192s'; baza da date este inexistenta"
        rus "Невозможно удалить базу данных '%-.192s'. Такой базы данных нет"
        serbian "Ne mogu da izbrišem bazu '%-.192s'; baza ne postoji."
        slo "Nemôžem zmazať databázu '%-.192s'; databáza neexistuje"
        spa "No puedo eliminar base de datos '%-.192s'; la base de datos no existe"
        swe "Kan inte radera databasen '%-.192s'; databasen finns inte"
        ukr "Не можу видалити базу данних '%-.192s'. База данних не існує"
ER_DB_DROP_DELETE  
        cze "Chyba při rušení databáze (nemohu vymazat '%-.192s', chyba %d)"
        dan "Fejl ved sletning (drop) af databasen (kan ikke slette '%-.192s', Fejlkode %d)"
        nla "Fout bij verwijderen database (kan '%-.192s' niet verwijderen, Errcode: %d)"
        eng "Error dropping database (can't delete '%-.192s', errno: %d)"
        est "Viga andmebaasi kustutamisel (ei suuda kustutada faili '%-.192s', veakood: %d)"
        fre "Ne peut effacer la base '%-.192s' (erreur %d)"
        ger "Fehler beim Löschen der Datenbank ('%-.192s' kann nicht gelöscht werden, Fehler: %d)"
        greek "Παρουσιάστηκε πρόβλημα κατά τη διαγραφή της βάσης δεδομένων (αδύνατη η διαγραφή '%-.192s', κωδικός λάθους: %d)"
        hun "Adatbazis megszuntetesi hiba ('%-.192s' nem torolheto, hibakod: %d)"
        ita "Errore durante la cancellazione del database (impossibile cancellare '%-.192s', errno: %d)"
        jpn "データベース削除エラー ('%-.192s' を削除できません。エラー番号: %d)"
        kor "데이타베이스 제거 에러('%-.192s'를 삭제할 수 없읍니다, 에러번호: %d)"
        nor "Feil ved fjerning (drop) av databasen (kan ikke slette '%-.192s', feil %d)"
        norwegian-ny "Feil ved fjerning (drop) av databasen (kan ikkje slette '%-.192s', feil %d)"
        pol "Bł?d podczas usuwania bazy danych (nie można usun?ć '%-.192s', bł?d %d)"
        por "Erro ao eliminar banco de dados (não pode eliminar '%-.192s' - erro no. %d)"
        rum "Eroare dropuind baza de date (nu pot sa sterg '%-.192s', Eroare: %d)"
        rus "Ошибка при удалении базы данных (невозможно удалить '%-.192s', ошибка: %d)"
        serbian "Ne mogu da izbrišem bazu (ne mogu da izbrišem '%-.192s', errno: %d)"
        slo "Chyba pri mazaní databázy (nemôžem zmazať '%-.192s', chybový kód: %d)"
        spa "Error eliminando la base de datos(no puedo borrar '%-.192s', error %d)"
        swe "Fel vid radering av databasen (Kan inte radera '%-.192s'. Felkod: %d)"
        ukr "Не можу видалити базу данних (Не можу видалити '%-.192s', помилка: %d)"
ER_DB_DROP_RMDIR  
        cze "Chyba při rušení databáze (nemohu vymazat adresář '%-.192s', chyba %d)"
        dan "Fejl ved sletting af database (kan ikke slette folderen '%-.192s', Fejlkode %d)"
        nla "Fout bij verwijderen database (kan rmdir '%-.192s' niet uitvoeren, Errcode: %d)"
        eng "Error dropping database (can't rmdir '%-.192s', errno: %d)"
        est "Viga andmebaasi kustutamisel (ei suuda kustutada kataloogi '%-.192s', veakood: %d)"
        fre "Erreur en effaçant la base (rmdir '%-.192s', erreur %d)"
        ger "Fehler beim Löschen der Datenbank (Verzeichnis '%-.192s' kann nicht gelöscht werden, Fehler: %d)"
        greek "Παρουσιάστηκε πρόβλημα κατά τη διαγραφή της βάσης δεδομένων (αδύνατη η διαγραφή του φακέλλου '%-.192s', κωδικός λάθους: %d)"
        hun "Adatbazis megszuntetesi hiba ('%-.192s' nem szuntetheto meg, hibakod: %d)"
        ita "Errore durante la cancellazione del database (impossibile rmdir '%-.192s', errno: %d)"
        jpn "データベース削除エラー (ディレクトリ '%-.192s' を削除できません。エラー番号: %d)"
        kor "데이타베이스 제거 에러(rmdir '%-.192s'를 할 수 없읍니다, 에러번호: %d)"
        nor "Feil ved sletting av database (kan ikke slette katalogen '%-.192s', feil %d)"
        norwegian-ny "Feil ved sletting av database (kan ikkje slette katalogen '%-.192s', feil %d)"
        pol "Bł?d podczas usuwania bazy danych (nie można wykonać rmdir '%-.192s', bł?d %d)"
        por "Erro ao eliminar banco de dados (não pode remover diretório '%-.192s' - erro no. %d)"
        rum "Eroare dropuind baza de date (nu pot sa rmdir '%-.192s', Eroare: %d)"
        rus "Невозможно удалить базу данных (невозможно удалить каталог '%-.192s', ошибка: %d)"
        serbian "Ne mogu da izbrišem bazu (ne mogu da izbrišem direktorijum '%-.192s', errno: %d)"
        slo "Chyba pri mazaní databázy (nemôžem vymazať adresár '%-.192s', chybový kód: %d)"
        spa "Error eliminando la base de datos (No puedo borrar directorio '%-.192s', error %d)"
        swe "Fel vid radering av databasen (Kan inte radera biblioteket '%-.192s'. Felkod: %d)"
        ukr "Не можу видалити базу данних (Не можу видалити теку '%-.192s', помилка: %d)"
ER_CANT_DELETE_FILE  
        cze "Chyba při výmazu '%-.192s' (chybový kód: %d - %s)"
        dan "Fejl ved sletning af '%-.192s' (Fejlkode: %d - %s)"
        nla "Fout bij het verwijderen van '%-.192s' (Errcode: %d - %s)"
        eng "Error on delete of '%-.192s' (errno: %d - %s)"
        est "Viga '%-.192s' kustutamisel (veakood: %d - %s)"
        fre "Erreur en effaçant '%-.192s' (Errcode: %d - %s)"
        ger "Fehler beim Löschen von '%-.192s' (Fehler: %d - %s)"
        greek "Παρουσιάστηκε πρόβλημα κατά τη διαγραφή '%-.192s' (κωδικός λάθους: %d - %s)"
        hun "Torlesi hiba: '%-.192s' (hibakod: %d - %s)"
        ita "Errore durante la cancellazione di '%-.192s' (errno: %d - %s)"
        jpn "ファイル '%-.192s' の削除エラー (エラー番号: %d - %s)"
        kor "'%-.192s' 삭제 중 에러 (에러번호: %d - %s)"
        nor "Feil ved sletting av '%-.192s' (Feilkode: %d - %s)"
        norwegian-ny "Feil ved sletting av '%-.192s' (Feilkode: %d - %s)"
        pol "Bł?d podczas usuwania '%-.192s' (Kod błędu: %d - %s)"
        por "Erro na remoção de '%-.192s' (erro no. %d - %s)"
        rum "Eroare incercind sa delete '%-.192s' (Eroare: %d - %s)"
        rus "Ошибка при удалении '%-.192s' (ошибка: %d - %s)"
        serbian "Greška pri brisanju '%-.192s' (errno: %d - %s)"
        slo "Chyba pri mazaní '%-.192s' (chybový kód: %d - %s)"
        spa "Error en el borrado de '%-.192s' (Error: %d - %s)"
        swe "Kan inte radera filen '%-.192s' (Felkod: %d - %s)"
        ukr "Не можу видалити '%-.192s' (помилка: %d - %s)"
ER_CANT_FIND_SYSTEM_REC  
        cze "Nemohu číst záznam v systémové tabulce"
        dan "Kan ikke læse posten i systemfolderen"
        nla "Kan record niet lezen in de systeem tabel"
        eng "Can't read record in system table"
        est "Ei suuda lugeda kirjet süsteemsest tabelist"
        fre "Ne peut lire un enregistrement de la table 'system'"
        ger "Datensatz in der Systemtabelle nicht lesbar"
        greek "Αδύνατη η ανάγνωση εγγραφής από πίνακα του συστήματος"
        hun "Nem olvashato rekord a rendszertablaban"
        ita "Impossibile leggere il record dalla tabella di sistema"
        jpn "システム表のレコードを読み込めません。"
        kor "system 테이블에서 레코드를 읽을 수 없습니다."
        nor "Kan ikke lese posten i systemkatalogen"
        norwegian-ny "Kan ikkje lese posten i systemkatalogen"
        pol "Nie można odczytać rekordu z tabeli systemowej"
        por "Não pode ler um registro numa tabela do sistema"
        rum "Nu pot sa citesc cimpurile in tabla de system (system table)"
        rus "Невозможно прочитать запись в системной таблице"
        serbian "Ne mogu da pročitam slog iz sistemske tabele"
        slo "Nemôžem čítať záznam v systémovej tabuľke"
        spa "No puedo leer el registro en la tabla del sistema"
        swe "Hittar inte posten i systemregistret"
        ukr "Не можу зчитати запис з системної таблиці"
ER_CANT_GET_STAT  
        cze "Nemohu získat stav '%-.200s' (chybový kód: %d - %s)"
        dan "Kan ikke læse status af '%-.200s' (Fejlkode: %d - %s)"
        nla "Kan de status niet krijgen van '%-.200s' (Errcode: %d - %s)"
        eng "Can't get status of '%-.200s' (errno: %d - %s)"
        est "Ei suuda lugeda '%-.200s' olekut (veakood: %d - %s)"
        fre "Ne peut obtenir le status de '%-.200s' (Errcode: %d - %s)"
        ger "Kann Status von '%-.200s' nicht ermitteln (Fehler: %d - %s)"
        greek "Αδύνατη η λήψη πληροφοριών για την κατάσταση του '%-.200s' (κωδικός λάθους: %d - %s)"
        hun "A(z) '%-.200s' statusza nem allapithato meg (hibakod: %d - %s)"
        ita "Impossibile leggere lo stato di '%-.200s' (errno: %d - %s)"
        jpn "'%-.200s' の状態を取得できません。(エラー番号: %d - %s)"
        kor "'%-.200s'의 상태를 얻지 못했습니다. (에러번호: %d - %s)"
        nor "Kan ikke lese statusen til '%-.200s' (Feilkode: %d - %s)"
        norwegian-ny "Kan ikkje lese statusen til '%-.200s' (Feilkode: %d - %s)"
        pol "Nie można otrzymać statusu '%-.200s' (Kod błędu: %d - %s)"
        por "Não pode obter o status de '%-.200s' (erro no. %d - %s)"
        rum "Nu pot sa obtin statusul lui '%-.200s' (Eroare: %d - %s)"
        rus "Невозможно получить статусную информацию о '%-.200s' (ошибка: %d - %s)"
        serbian "Ne mogu da dobijem stanje file-a '%-.200s' (errno: %d - %s)"
        slo "Nemôžem zistiť stav '%-.200s' (chybový kód: %d - %s)"
        spa "No puedo obtener el estado de '%-.200s' (Error: %d - %s)"
        swe "Kan inte läsa filinformationen (stat) från '%-.200s' (Felkod: %d - %s)"
        ukr "Не можу отримати статус '%-.200s' (помилка: %d - %s)"
ER_CANT_GET_WD  
        cze "Chyba při zjišťování pracovní adresář (chybový kód: %d - %s)"
        dan "Kan ikke læse aktive folder (Fejlkode: %d - %s)"
        nla "Kan de werkdirectory niet krijgen (Errcode: %d - %s)"
        eng "Can't get working directory (errno: %d - %s)"
        est "Ei suuda identifitseerida jooksvat kataloogi (veakood: %d - %s)"
        fre "Ne peut obtenir le répertoire de travail (Errcode: %d - %s)"
        ger "Kann Arbeitsverzeichnis nicht ermitteln (Fehler: %d - %s)"
        greek "Ο φάκελλος εργασίας δεν βρέθηκε (κωδικός λάθους: %d - %s)"
        hun "A munkakonyvtar nem allapithato meg (hibakod: %d - %s)"
        ita "Impossibile leggere la directory di lavoro (errno: %d - %s)"
        jpn "作業ディレクトリを取得できません。(エラー番号: %d - %s)"
        kor "수행 디렉토리를 찾지 못했습니다. (에러번호: %d - %s)"
        nor "Kan ikke lese aktiv katalog(Feilkode: %d - %s)"
        norwegian-ny "Kan ikkje lese aktiv katalog(Feilkode: %d - %s)"
        pol "Nie można rozpoznać aktualnego katalogu (Kod błędu: %d - %s)"
        por "Não pode obter o diretório corrente (erro no. %d - %s)"
        rum "Nu pot sa obtin directorul current (working directory) (Eroare: %d - %s)"
        rus "Невозможно определить рабочий каталог (ошибка: %d - %s)"
        serbian "Ne mogu da dobijem trenutni direktorijum (errno: %d - %s)"
        slo "Nemôžem zistiť pracovný adresár (chybový kód: %d - %s)"
        spa "No puedo acceder al directorio (Error: %d - %s)"
        swe "Kan inte inte läsa aktivt bibliotek. (Felkod: %d - %s)"
        ukr "Не можу визначити робочу теку (помилка: %d - %s)"
ER_CANT_LOCK  
        cze "Nemohu uzamknout soubor (chybový kód: %d - %s)"
        dan "Kan ikke låse fil (Fejlkode: %d - %s)"
        nla "Kan de file niet blokeren (Errcode: %d - %s)"
        eng "Can't lock file (errno: %d - %s)"
        est "Ei suuda lukustada faili (veakood: %d - %s)"
        fre "Ne peut verrouiller le fichier (Errcode: %d - %s)"
        ger "Datei kann nicht gesperrt werden (Fehler: %d - %s)"
        greek "Το αρχείο δεν μπορεί να κλειδωθεί (κωδικός λάθους: %d - %s)"
        hun "A file nem zarolhato. (hibakod: %d - %s)"
        ita "Impossibile il locking il file (errno: %d - %s)"
        jpn "ファイルをロックできません。(エラー番号: %d - %s)"
        kor "화일을 잠그지(lock) 못했습니다. (에러번호: %d - %s)"
        nor "Kan ikke låse fila (Feilkode: %d - %s)"
        norwegian-ny "Kan ikkje låse fila (Feilkode: %d - %s)"
        pol "Nie można zablokować pliku (Kod błędu: %d - %s)"
        por "Não pode travar o arquivo (erro no. %d - %s)"
        rum "Nu pot sa lock fisierul (Eroare: %d - %s)"
        rus "Невозможно поставить блокировку на файле (ошибка: %d - %s)"
        serbian "Ne mogu da zaključam file (errno: %d - %s)"
        slo "Nemôžem zamknúť súbor (chybový kód: %d - %s)"
        spa "No puedo bloquear archivo: (Error: %d - %s)"
        swe "Kan inte låsa filen. (Felkod: %d - %s)"
        ukr "Не можу заблокувати файл (помилка: %d - %s)"
ER_CANT_OPEN_FILE  
        cze "Nemohu otevřít soubor '%-.200s' (chybový kód: %d - %s)"
        dan "Kan ikke åbne fil: '%-.200s' (Fejlkode: %d - %s)"
        nla "Kan de file '%-.200s' niet openen (Errcode: %d - %s)"
        eng "Can't open file: '%-.200s' (errno: %d - %s)"
        est "Ei suuda avada faili '%-.200s' (veakood: %d - %s)"
        fre "Ne peut ouvrir le fichier: '%-.200s' (Errcode: %d - %s)"
        ger "Kann Datei '%-.200s' nicht öffnen (Fehler: %d - %s)"
        greek "Δεν είναι δυνατό να ανοιχτεί το αρχείο: '%-.200s' (κωδικός λάθους: %d - %s)"
        hun "A '%-.200s' file nem nyithato meg (hibakod: %d - %s)"
        ita "Impossibile aprire il file: '%-.200s' (errno: %d - %s)"
        jpn "ファイル '%-.200s' をオープンできません。(エラー番号: %d - %s)"
        kor "화일을 열지 못했습니다.: '%-.200s' (에러번호: %d - %s)"
        nor "Kan ikke åpne fila: '%-.200s' (Feilkode: %d - %s)"
        norwegian-ny "Kan ikkje åpne fila: '%-.200s' (Feilkode: %d - %s)"
        pol "Nie można otworzyć pliku: '%-.200s' (Kod błędu: %d - %s)"
        por "Não pode abrir o arquivo '%-.200s' (erro no. %d - %s)"
        rum "Nu pot sa deschid fisierul: '%-.200s' (Eroare: %d - %s)"
        rus "Невозможно открыть файл: '%-.200s' (ошибка: %d - %s)"
        serbian "Ne mogu da otvorim file: '%-.200s' (errno: %d - %s)"
        slo "Nemôžem otvoriť súbor: '%-.200s' (chybový kód: %d - %s)"
        spa "No puedo abrir archivo: '%-.200s' (Error: %d - %s)"
        swe "Kan inte använda '%-.200s' (Felkod: %d - %s)"
        ukr "Не можу відкрити файл: '%-.200s' (помилка: %d - %s)"
ER_FILE_NOT_FOUND  
        cze "Nemohu najít soubor '%-.200s' (chybový kód: %d - %s)"
        dan "Kan ikke finde fila: '%-.200s' (Fejlkode: %d - %s)"
        nla "Kan de file: '%-.200s' niet vinden (Errcode: %d - %s)"
        eng "Can't find file: '%-.200s' (errno: %d - %s)"
        est "Ei suuda leida faili '%-.200s' (veakood: %d - %s)"
        fre "Ne peut trouver le fichier: '%-.200s' (Errcode: %d - %s)"
        ger "Kann Datei '%-.200s' nicht finden (Fehler: %d - %s)"
        greek "Δεν βρέθηκε το αρχείο: '%-.200s' (κωδικός λάθους: %d - %s)"
        hun "A(z) '%-.200s' file nem talalhato (hibakod: %d - %s)"
        ita "Impossibile trovare il file: '%-.200s' (errno: %d - %s)"
        jpn "ファイル '%-.200s' が見つかりません。(エラー番号: %d - %s)"
        kor "화일을 찾지 못했습니다.: '%-.200s' (에러번호: %d - %s)"
        nor "Kan ikke finne fila: '%-.200s' (Feilkode: %d - %s)"
        norwegian-ny "Kan ikkje finne fila: '%-.200s' (Feilkode: %d - %s)"
        pol "Nie można znaleĽć pliku: '%-.200s' (Kod błędu: %d - %s)"
        por "Não pode encontrar o arquivo '%-.200s' (erro no. %d - %s)"
        rum "Nu pot sa gasesc fisierul: '%-.200s' (Eroare: %d - %s)"
        rus "Невозможно найти файл: '%-.200s' (ошибка: %d - %s)"
        serbian "Ne mogu da pronađem file: '%-.200s' (errno: %d - %s)"
        slo "Nemôžem nájsť súbor: '%-.200s' (chybový kód: %d - %s)"
        spa "No puedo encontrar archivo: '%-.200s' (Error: %d - %s)"
        swe "Hittar inte filen '%-.200s' (Felkod: %d - %s)"
        ukr "Не можу знайти файл: '%-.200s' (помилка: %d - %s)"
ER_CANT_READ_DIR  
        cze "Nemohu číst adresář '%-.192s' (chybový kód: %d - %s)"
        dan "Kan ikke læse folder '%-.192s' (Fejlkode: %d - %s)"
        nla "Kan de directory niet lezen van '%-.192s' (Errcode: %d - %s)"
        eng "Can't read dir of '%-.192s' (errno: %d - %s)"
        est "Ei suuda lugeda kataloogi '%-.192s' (veakood: %d - %s)"
        fre "Ne peut lire le répertoire de '%-.192s' (Errcode: %d - %s)"
        ger "Verzeichnis von '%-.192s' nicht lesbar (Fehler: %d - %s)"
        greek "Δεν είναι δυνατό να διαβαστεί ο φάκελλος του '%-.192s' (κωδικός λάθους: %d - %s)"
        hun "A(z) '%-.192s' konyvtar nem olvashato. (hibakod: %d - %s)"
        ita "Impossibile leggere la directory di '%-.192s' (errno: %d - %s)"
        jpn "ディレクトリ '%-.192s' を読み込めません。(エラー番号: %d - %s)"
        kor "'%-.192s'디렉토리를 읽지 못했습니다. (에러번호: %d - %s)"
        nor "Kan ikke lese katalogen '%-.192s' (Feilkode: %d - %s)"
        norwegian-ny "Kan ikkje lese katalogen '%-.192s' (Feilkode: %d - %s)"
        pol "Nie można odczytać katalogu '%-.192s' (Kod błędu: %d - %s)"
        por "Não pode ler o diretório de '%-.192s' (erro no. %d - %s)"
        rum "Nu pot sa citesc directorul '%-.192s' (Eroare: %d - %s)"
        rus "Невозможно прочитать каталог '%-.192s' (ошибка: %d - %s)"
        serbian "Ne mogu da pročitam direktorijum '%-.192s' (errno: %d - %s)"
        slo "Nemôžem čítať adresár '%-.192s' (chybový kód: %d - %s)"
        spa "No puedo leer el directorio de '%-.192s' (Error: %d - %s)"
        swe "Kan inte läsa från bibliotek '%-.192s' (Felkod: %d - %s)"
        ukr "Не можу прочитати теку '%-.192s' (помилка: %d - %s)"
ER_CANT_SET_WD  
        cze "Nemohu změnit adresář na '%-.192s' (chybový kód: %d - %s)"
        dan "Kan ikke skifte folder til '%-.192s' (Fejlkode: %d - %s)"
        nla "Kan de directory niet veranderen naar '%-.192s' (Errcode: %d - %s)"
        eng "Can't change dir to '%-.192s' (errno: %d - %s)"
        est "Ei suuda siseneda kataloogi '%-.192s' (veakood: %d - %s)"
        fre "Ne peut changer le répertoire pour '%-.192s' (Errcode: %d - %s)"
        ger "Kann nicht in das Verzeichnis '%-.192s' wechseln (Fehler: %d - %s)"
        greek "Αδύνατη η αλλαγή του τρέχοντος καταλόγου σε '%-.192s' (κωδικός λάθους: %d - %s)"
        hun "Konyvtarvaltas nem lehetseges a(z) '%-.192s'-ba. (hibakod: %d - %s)"
        ita "Impossibile cambiare la directory in '%-.192s' (errno: %d - %s)"
        jpn "ディレクトリ '%-.192s' に移動できません。(エラー番号: %d - %s)"
        kor "'%-.192s'디렉토리로 이동할 수 없었습니다. (에러번호: %d - %s)"
        nor "Kan ikke skifte katalog til '%-.192s' (Feilkode: %d - %s)"
        norwegian-ny "Kan ikkje skifte katalog til '%-.192s' (Feilkode: %d - %s)"
        pol "Nie można zmienić katalogu na '%-.192s' (Kod błędu: %d - %s)"
        por "Não pode mudar para o diretório '%-.192s' (erro no. %d - %s)"
        rum "Nu pot sa schimb directorul '%-.192s' (Eroare: %d - %s)"
        rus "Невозможно перейти в каталог '%-.192s' (ошибка: %d - %s)"
        serbian "Ne mogu da promenim direktorijum na '%-.192s' (errno: %d - %s)"
        slo "Nemôžem vojsť do adresára '%-.192s' (chybový kód: %d - %s)"
        spa "No puedo cambiar al directorio de '%-.192s' (Error: %d - %s)"
        swe "Kan inte byta till '%-.192s' (Felkod: %d - %s)"
        ukr "Не можу перейти у теку '%-.192s' (помилка: %d - %s)"
ER_CHECKREAD  
        cze "Záznam byl změněn od posledního čtení v tabulce '%-.192s'"
        dan "Posten er ændret siden sidste læsning '%-.192s'"
        nla "Record is veranderd sinds de laatste lees activiteit in de tabel '%-.192s'"
        eng "Record has changed since last read in table '%-.192s'"
        est "Kirje tabelis '%-.192s' on muutunud viimasest lugemisest saadik"
        fre "Enregistrement modifié depuis sa dernière lecture dans la table '%-.192s'"
        ger "Datensatz hat sich seit dem letzten Zugriff auf Tabelle '%-.192s' geändert"
        greek "Η εγγραφή έχει αλλάξει από την τελευταία φορά που ανασύρθηκε από τον πίνακα '%-.192s'"
        hun "A(z) '%-.192s' tablaban talalhato rekord megvaltozott az utolso olvasas ota"
        ita "Il record e` cambiato dall'ultima lettura della tabella '%-.192s'"
        jpn "表 '%-.192s' の最後の読み込み時点から、レコードが変化しました。"
        kor "테이블 '%-.192s'에서 마지막으로 읽은 후 Record가 변경되었습니다."
        nor "Posten har blitt endret siden den ble lest '%-.192s'"
        norwegian-ny "Posten har vorte endra sidan den sist vart lesen '%-.192s'"
        pol "Rekord został zmieniony od ostaniego odczytania z tabeli '%-.192s'"
        por "Registro alterado desde a última leitura da tabela '%-.192s'"
        rum "Cimpul a fost schimbat de la ultima citire a tabelei '%-.192s'"
        rus "Запись изменилась с момента последней выборки в таблице '%-.192s'"
        serbian "Slog je promenjen od zadnjeg čitanja tabele '%-.192s'"
        slo "Záznam bol zmenený od posledného čítania v tabuľke '%-.192s'"
        spa "El registro ha cambiado desde la ultima lectura de la tabla '%-.192s'"
        swe "Posten har förändrats sedan den lästes i register '%-.192s'"
        ukr "Запис було змінено з часу останнього читання з таблиці '%-.192s'"
ER_DISK_FULL  
        cze "Disk je plný (%s), čekám na uvolnění nějakého místa ... (chybový kód: %d - %s)"
        dan "Ikke mere diskplads (%s). Venter på at få frigjort plads... (Fejlkode: %d - %s)"
        nla "Schijf vol (%s). Aan het wachten totdat er ruimte vrij wordt gemaakt... (Errcode: %d - %s)"
        eng "Disk full (%s); waiting for someone to free some space... (errno: %d - %s)"
        est "Ketas täis (%s). Ootame kuni tekib vaba ruumi... (veakood: %d - %s)"
        fre "Disque plein (%s). J'attend que quelqu'un libère de l'espace... (Errcode: %d - %s)"
        ger "Festplatte voll (%s). Warte, bis jemand Platz schafft ... (Fehler: %d - %s)"
        greek "Δεν υπάρχει χώρος στο δίσκο (%s). Παρακαλώ, περιμένετε να ελευθερωθεί χώρος... (κωδικός λάθους: %d - %s)"
        hun "A lemez megtelt (%s). (hibakod: %d - %s)"
        ita "Disco pieno (%s). In attesa che qualcuno liberi un po' di spazio... (errno: %d - %s)"
        jpn "ディスク領域不足です(%s)。(エラー番号: %d - %s)"
        kor "Disk full (%s). 다른 사람이 지울때까지 기다립니다... (에러번호: %d - %s)"
        nor "Ikke mer diskplass (%s). Venter på å få frigjort plass... (Feilkode: %d - %s)"
        norwegian-ny "Ikkje meir diskplass (%s). Ventar på å få frigjort plass... (Feilkode: %d - %s)"
        pol "Dysk pełny (%s). Oczekiwanie na zwolnienie miejsca... (Kod błędu: %d - %s)"
        por "Disco cheio (%s). Aguardando alguém liberar algum espaço... (erro no. %d - %s)"
        rum "Hard-disk-ul este plin (%s). Astept sa se elibereze ceva spatiu... (Eroare: %d - %s)"
        rus "Диск заполнен. (%s). Ожидаем, пока кто-то не уберет после себя мусор... (ошибка: %d - %s)"
        serbian "Disk je pun (%s). Čekam nekoga da dođe i oslobodi nešto mesta... (errno: %d - %s)"
        slo "Disk je plný (%s), čakám na uvoľnenie miesta... (chybový kód: %d - %s)"
        spa "Disco lleno (%s). Esperando para que se libere algo de espacio... (Error: %d - %s)"
        swe "Disken är full (%s). Väntar tills det finns ledigt utrymme... (Felkod: %d - %s)"
        ukr "Диск заповнений (%s). Вичикую, доки звільниться трохи місця... (помилка: %d - %s)"
ER_DUP_KEY 23000 
        cze "Nemohu zapsat, zdvojený klíč v tabulce '%-.192s'"
        dan "Kan ikke skrive, flere ens nøgler i tabellen '%-.192s'"
        nla "Kan niet schrijven, dubbele zoeksleutel in tabel '%-.192s'"
        eng "Can't write; duplicate key in table '%-.192s'"
        est "Ei saa kirjutada, korduv võti tabelis '%-.192s'"
        fre "Ecriture impossible, doublon dans une clé de la table '%-.192s'"
        ger "Kann nicht speichern, Grund: doppelter Schlüssel in Tabelle '%-.192s'"
        greek "Δεν είναι δυνατή η καταχώρηση, η τιμή υπάρχει ήδη στον πίνακα '%-.192s'"
        hun "Irasi hiba, duplikalt kulcs a '%-.192s' tablaban."
        ita "Scrittura impossibile: chiave duplicata nella tabella '%-.192s'"
        jpn "書き込めません。表 '%-.192s' に重複するキーがあります。"
        kor "기록할 수 없읍니다., 테이블 '%-.192s'에서 중복 키"
        nor "Kan ikke skrive, flere like nøkler i tabellen '%-.192s'"
        norwegian-ny "Kan ikkje skrive, flere like nyklar i tabellen '%-.192s'"
        pol "Nie można zapisać, powtórzone klucze w tabeli '%-.192s'"
        por "Não pode gravar. Chave duplicada na tabela '%-.192s'"
        rum "Nu pot sa scriu (can't write), cheie duplicata in tabela '%-.192s'"
        rus "Невозможно произвести запись, дублирующийся ключ в таблице '%-.192s'"
        serbian "Ne mogu da pišem pošto postoji duplirani ključ u tabeli '%-.192s'"
        slo "Nemôžem zapísať, duplikát kľúča v tabuľke '%-.192s'"
        spa "No puedo escribir, clave duplicada en la tabla '%-.192s'"
        swe "Kan inte skriva, dubbel söknyckel i register '%-.192s'"
        ukr "Не можу записати, дублюючийся ключ в таблиці '%-.192s'"
ER_ERROR_ON_CLOSE  
        cze "Chyba při zavírání '%-.192s' (chybový kód: %d - %s)"
        dan "Fejl ved lukning af '%-.192s' (Fejlkode: %d - %s)"
        nla "Fout bij het sluiten van '%-.192s' (Errcode: %d - %s)"
        eng "Error on close of '%-.192s' (errno: %d - %s)"
        est "Viga faili '%-.192s' sulgemisel (veakood: %d - %s)"
        fre "Erreur a la fermeture de '%-.192s' (Errcode: %d - %s)"
        ger "Fehler beim Schließen von '%-.192s' (Fehler: %d - %s)"
        greek "Παρουσιάστηκε πρόβλημα κλείνοντας το '%-.192s' (κωδικός λάθους: %d - %s)"
        hun "Hiba a(z) '%-.192s' zarasakor. (hibakod: %d - %s)"
        ita "Errore durante la chiusura di '%-.192s' (errno: %d - %s)"
        jpn "'%-.192s' のクローズ時エラー (エラー番号: %d - %s)"
        kor "'%-.192s'닫는 중 에러 (에러번호: %d - %s)"
        nor "Feil ved lukking av '%-.192s' (Feilkode: %d - %s)"
        norwegian-ny "Feil ved lukking av '%-.192s' (Feilkode: %d - %s)"
        pol "Bł?d podczas zamykania '%-.192s' (Kod błędu: %d - %s)"
        por "Erro ao fechar '%-.192s' (erro no. %d - %s)"
        rum "Eroare inchizind '%-.192s' (errno: %d - %s)"
        rus "Ошибка при закрытии '%-.192s' (ошибка: %d - %s)"
        serbian "Greška pri zatvaranju '%-.192s' (errno: %d - %s)"
        slo "Chyba pri zatváraní '%-.192s' (chybový kód: %d - %s)"
        spa "Error en el cierre de '%-.192s' (Error: %d - %s)"
        swe "Fick fel vid stängning av '%-.192s' (Felkod: %d - %s)"
        ukr "Не можу закрити '%-.192s' (помилка: %d - %s)"
ER_ERROR_ON_READ  
        cze "Chyba při čtení souboru '%-.200s' (chybový kód: %d - %s)"
        dan "Fejl ved læsning af '%-.200s' (Fejlkode: %d - %s)"
        nla "Fout bij het lezen van file '%-.200s' (Errcode: %d - %s)"
        eng "Error reading file '%-.200s' (errno: %d - %s)"
        est "Viga faili '%-.200s' lugemisel (veakood: %d - %s)"
        fre "Erreur en lecture du fichier '%-.200s' (Errcode: %d - %s)"
        ger "Fehler beim Lesen der Datei '%-.200s' (Fehler: %d - %s)"
        greek "Πρόβλημα κατά την ανάγνωση του αρχείου '%-.200s' (κωδικός λάθους: %d - %s)"
        hun "Hiba a '%-.200s'file olvasasakor. (hibakod: %d - %s)"
        ita "Errore durante la lettura del file '%-.200s' (errno: %d - %s)"
        jpn "ファイル '%-.200s' の読み込みエラー (エラー番号: %d - %s)"
        kor "'%-.200s'화일 읽기 에러 (에러번호: %d - %s)"
        nor "Feil ved lesing av '%-.200s' (Feilkode: %d - %s)"
        norwegian-ny "Feil ved lesing av '%-.200s' (Feilkode: %d - %s)"
        pol "Bł?d podczas odczytu pliku '%-.200s' (Kod błędu: %d - %s)"
        por "Erro ao ler arquivo '%-.200s' (erro no. %d - %s)"
        rum "Eroare citind fisierul '%-.200s' (errno: %d - %s)"
        rus "Ошибка чтения файла '%-.200s' (ошибка: %d - %s)"
        serbian "Greška pri čitanju file-a '%-.200s' (errno: %d - %s)"
        slo "Chyba pri čítaní súboru '%-.200s' (chybový kód: %d - %s)"
        spa "Error leyendo el fichero '%-.200s' (Error: %d - %s)"
        swe "Fick fel vid läsning av '%-.200s' (Felkod %d - %s)"
        ukr "Не можу прочитати файл '%-.200s' (помилка: %d - %s)"
ER_ERROR_ON_RENAME  
        cze "Chyba při přejmenování '%-.210s' na '%-.210s' (chybový kód: %d - %s)"
        dan "Fejl ved omdøbning af '%-.210s' til '%-.210s' (Fejlkode: %d - %s)"
        nla "Fout bij het hernoemen van '%-.210s' naar '%-.210s' (Errcode: %d - %s)"
        eng "Error on rename of '%-.210s' to '%-.210s' (errno: %d - %s)"
        est "Viga faili '%-.210s' ümbernimetamisel '%-.210s'-ks (veakood: %d - %s)"
        fre "Erreur en renommant '%-.210s' en '%-.210s' (Errcode: %d - %s)"
        ger "Fehler beim Umbenennen von '%-.210s' in '%-.210s' (Fehler: %d - %s)"
        greek "Πρόβλημα κατά την μετονομασία του αρχείου '%-.210s' to '%-.210s' (κωδικός λάθους: %d - %s)"
        hun "Hiba a '%-.210s' file atnevezesekor '%-.210s'. (hibakod: %d - %s)"
        ita "Errore durante la rinominazione da '%-.210s' a '%-.210s' (errno: %d - %s)"
        jpn "'%-.210s' の名前を '%-.210s' に変更できません (エラー番号: %d - %s)"
        kor "'%-.210s'를 '%-.210s'로 이름 변경중 에러 (에러번호: %d - %s)"
        nor "Feil ved omdøping av '%-.210s' til '%-.210s' (Feilkode: %d - %s)"
        norwegian-ny "Feil ved omdøyping av '%-.210s' til '%-.210s' (Feilkode: %d - %s)"
        pol "Bł?d podczas zmieniania nazwy '%-.210s' na '%-.210s' (Kod błędu: %d - %s)"
        por "Erro ao renomear '%-.210s' para '%-.210s' (erro no. %d - %s)"
        rum "Eroare incercind sa renumesc '%-.210s' in '%-.210s' (errno: %d - %s)"
        rus "Ошибка при переименовании '%-.210s' в '%-.210s' (ошибка: %d - %s)"
        serbian "Greška pri promeni imena '%-.210s' na '%-.210s' (errno: %d - %s)"
        slo "Chyba pri premenovávaní '%-.210s' na '%-.210s' (chybový kód: %d - %s)"
        spa "Error en el renombrado de '%-.210s' a '%-.210s' (Error: %d - %s)"
        swe "Kan inte byta namn från '%-.210s' till '%-.210s' (Felkod: %d - %s)"
        ukr "Не можу перейменувати '%-.210s' у '%-.210s' (помилка: %d - %s)"
ER_ERROR_ON_WRITE  
        cze "Chyba při zápisu do souboru '%-.200s' (chybový kód: %d - %s)"
        dan "Fejl ved skriving av filen '%-.200s' (Fejlkode: %d - %s)"
        nla "Fout bij het wegschrijven van file '%-.200s' (Errcode: %d - %s)"
        eng "Error writing file '%-.200s' (errno: %d - %s)"
        est "Viga faili '%-.200s' kirjutamisel (veakood: %d - %s)"
        fre "Erreur d'écriture du fichier '%-.200s' (Errcode: %d - %s)"
        ger "Fehler beim Speichern der Datei '%-.200s' (Fehler: %d - %s)"
        greek "Πρόβλημα κατά την αποθήκευση του αρχείου '%-.200s' (κωδικός λάθους: %d - %s)"
        hun "Hiba a '%-.200s' file irasakor. (hibakod: %d - %s)"
        ita "Errore durante la scrittura del file '%-.200s' (errno: %d - %s)"
        jpn "ファイル '%-.200s' の書き込みエラー (エラー番号: %d - %s)"
        kor "'%-.200s'화일 기록 중 에러 (에러번호: %d - %s)"
        nor "Feil ved skriving av fila '%-.200s' (Feilkode: %d - %s)"
        norwegian-ny "Feil ved skriving av fila '%-.200s' (Feilkode: %d - %s)"
        pol "Bł?d podczas zapisywania pliku '%-.200s' (Kod błędu: %d - %s)"
        por "Erro ao gravar arquivo '%-.200s' (erro no. %d - %s)"
        rum "Eroare scriind fisierul '%-.200s' (errno: %d - %s)"
        rus "Ошибка записи в файл '%-.200s' (ошибка: %d - %s)"
        serbian "Greška pri upisu '%-.200s' (errno: %d - %s)"
        slo "Chyba pri zápise do súboru '%-.200s' (chybový kód: %d - %s)"
        spa "Error escribiendo el archivo '%-.200s' (Error: %d - %s)"
        swe "Fick fel vid skrivning till '%-.200s' (Felkod %d - %s)"
        ukr "Не можу записати файл '%-.200s' (помилка: %d - %s)"
ER_FILE_USED  
        cze "'%-.192s' je zamčen proti změnám"
        dan "'%-.192s' er låst mod opdateringer"
        nla "'%-.192s' is geblokeerd tegen veranderingen"
        eng "'%-.192s' is locked against change"
        est "'%-.192s' on lukustatud muudatuste vastu"
        fre "'%-.192s' est verrouillé contre les modifications"
        ger "'%-.192s' ist für Änderungen gesperrt"
        greek "'%-.192s' δεν επιτρέπονται αλλαγές"
        hun "'%-.192s' a valtoztatas ellen zarolva"
        ita "'%-.192s' e` soggetto a lock contro i cambiamenti"
        jpn "'%-.192s' はロックされています。"
        kor "'%-.192s'가 변경할 수 없도록 잠겨있읍니다."
        nor "'%-.192s' er låst mot oppdateringer"
        norwegian-ny "'%-.192s' er låst mot oppdateringar"
        pol "'%-.192s' jest zablokowany na wypadek zmian"
        por "'%-.192s' está com travamento contra alterações"
        rum "'%-.192s' este blocat pentry schimbari (loccked against change)"
        rus "'%-.192s' заблокирован для изменений"
        serbian "'%-.192s' je zaključan za upis"
        slo "'%-.192s' je zamknutý proti zmenám"
        spa "'%-.192s' esta bloqueado contra cambios"
        swe "'%-.192s' är låst mot användning"
        ukr "'%-.192s' заблокований на внесення змін"
ER_FILSORT_ABORT  
        cze "Třídění přerušeno"
        dan "Sortering afbrudt"
        nla "Sorteren afgebroken"
        eng "Sort aborted"
        est "Sorteerimine katkestatud"
        fre "Tri alphabétique abandonné"
        ger "Sortiervorgang abgebrochen"
        greek "Η διαδικασία ταξινόμισης ακυρώθηκε"
        hun "Sikertelen rendezes"
        ita "Operazione di ordinamento abbandonata"
        jpn "ソート処理を中断しました。"
        kor "소트가 중단되었습니다."
        nor "Sortering avbrutt"
        norwegian-ny "Sortering avbrote"
        pol "Sortowanie przerwane"
        por "Ordenação abortada"
        rum "Sortare intrerupta"
        rus "Сортировка прервана"
        serbian "Sortiranje je prekinuto"
        slo "Triedenie prerušené"
        spa "Ordeancion cancelada"
        swe "Sorteringen avbruten"
        ukr "Сортування перервано"
ER_FORM_NOT_FOUND  
        cze "Pohled '%-.192s' pro '%-.192s' neexistuje"
        dan "View '%-.192s' eksisterer ikke for '%-.192s'"
        nla "View '%-.192s' bestaat niet voor '%-.192s'"
        eng "View '%-.192s' doesn't exist for '%-.192s'"
        est "Vaade '%-.192s' ei eksisteeri '%-.192s' jaoks"
        fre "La vue (View) '%-.192s' n'existe pas pour '%-.192s'"
        ger "View '%-.192s' existiert für '%-.192s' nicht"
        greek "Το View '%-.192s' δεν υπάρχει για '%-.192s'"
        hun "A(z) '%-.192s' nezet nem letezik a(z) '%-.192s'-hoz"
        ita "La view '%-.192s' non esiste per '%-.192s'"
        jpn "ビュー '%-.192s' は '%-.192s' に存在しません。"
        kor "뷰 '%-.192s'가 '%-.192s'에서는 존재하지 않읍니다."
        nor "View '%-.192s' eksisterer ikke for '%-.192s'"
        norwegian-ny "View '%-.192s' eksisterar ikkje for '%-.192s'"
        pol "Widok '%-.192s' nie istnieje dla '%-.192s'"
        por "Visão '%-.192s' não existe para '%-.192s'"
        rum "View '%-.192s' nu exista pentru '%-.192s'"
        rus "Представление '%-.192s' не существует для '%-.192s'"
        serbian "View '%-.192s' ne postoji za '%-.192s'"
        slo "Pohľad '%-.192s' neexistuje pre '%-.192s'"
        spa "La vista '%-.192s' no existe para '%-.192s'"
        swe "Formulär '%-.192s' finns inte i '%-.192s'"
        ukr "Вигляд '%-.192s' не існує для '%-.192s'"
ER_GET_ERRNO  
        cze "Obsluha tabulky vrátila chybu %d"
        dan "Modtog fejl %d fra tabel håndteringen"
        nla "Fout %d van tabel handler"
        eng "Got error %d from storage engine"
        est "Tabeli handler tagastas vea %d"
        fre "Reçu l'erreur %d du handler de la table"
        ger "Fehler %d (Speicher-Engine)"
        greek "Ελήφθη μήνυμα λάθους %d από τον χειριστή πίνακα (table handler)"
        hun "%d hibajelzes a tablakezelotol"
        ita "Rilevato l'errore %d dal gestore delle tabelle"
        jpn "ストレージエンジンがエラー %d を返しました。"
        kor "테이블 handler에서 %d 에러가 발생 하였습니다."
        nor "Mottok feil %d fra tabell håndterer"
        norwegian-ny "Mottok feil %d fra tabell handterar"
        pol "Otrzymano bł?d %d z obsługi tabeli"
        por "Obteve erro %d no manipulador de tabelas"
        rum "Eroarea %d obtinuta din handlerul tabelei"
        rus "Получена ошибка %d от обработчика таблиц"
        serbian "Handler tabela je vratio grešku %d"
        slo "Obsluha tabuľky vrátila chybu %d"
        spa "Error %d desde el manejador de la tabla"
        swe "Fick felkod %d från databashanteraren"
        ukr "Отримано помилку %d від дескриптора таблиці"
ER_ILLEGAL_HA  
        cze "Obsluha tabulky '%-.192s' nemá tento parametr"
        dan "Denne mulighed eksisterer ikke for tabeltypen '%-.192s'"
        nla "Tabel handler voor '%-.192s' heeft deze optie niet"
        eng "Table storage engine for '%-.192s' doesn't have this option"
        est "Tabeli '%-.192s' handler ei toeta antud operatsiooni"
        fre "Le handler de la table '%-.192s' n'a pas cette option"
        ger "Diese Option gibt es nicht (Speicher-Engine für '%-.192s')"
        greek "Ο χειριστής πίνακα (table handler) για '%-.192s' δεν διαθέτει αυτή την επιλογή"
        hun "A(z) '%-.192s' tablakezelonek nincs ilyen opcioja"
        ita "Il gestore delle tabelle per '%-.192s' non ha questa opzione"
        jpn "表 '%-.192s' のストレージエンジンでは提供されないオプションです。"
        kor "'%-.192s'의 테이블 handler는 이러한 옵션을 제공하지 않읍니다."
        nor "Tabell håndtereren for '%-.192s' har ikke denne muligheten"
        norwegian-ny "Tabell håndteraren for '%-.192s' har ikkje denne moglegheita"
        pol "Obsługa tabeli '%-.192s' nie posiada tej opcji"
        por "Manipulador de tabela para '%-.192s' não tem esta opção"
        rum "Handlerul tabelei pentru '%-.192s' nu are aceasta optiune"
        rus "Обработчик таблицы '%-.192s' не поддерживает эту возможность"
        serbian "Handler tabela za '%-.192s' nema ovu opciju"
        slo "Obsluha tabuľky '%-.192s' nemá tento parameter"
        spa "El manejador de la tabla de '%-.192s' no tiene esta opcion"
	swe "Tabellhanteraren for tabell '%-.192s' stödjer ej detta"
        ukr "Дескриптор таблиці '%-.192s' не має цієї властивості"
ER_KEY_NOT_FOUND  
        cze "Nemohu najít záznam v '%-.192s'"
        dan "Kan ikke finde posten i '%-.192s'"
        nla "Kan record niet vinden in '%-.192s'"
        eng "Can't find record in '%-.192s'"
        est "Ei suuda leida kirjet '%-.192s'-s"
        fre "Ne peut trouver l'enregistrement dans '%-.192s'"
        ger "Kann Datensatz in '%-.192s' nicht finden"
        greek "Αδύνατη η ανεύρεση εγγραφής στο '%-.192s'"
        hun "Nem talalhato a rekord '%-.192s'-ben"
        ita "Impossibile trovare il record in '%-.192s'"
        jpn "'%-.192s' にレコードが見つかりません。"
        kor "'%-.192s'에서 레코드를 찾을 수 없읍니다."
        nor "Kan ikke finne posten i '%-.192s'"
        norwegian-ny "Kan ikkje finne posten i '%-.192s'"
        pol "Nie można znaleĽć rekordu w '%-.192s'"
        por "Não pode encontrar registro em '%-.192s'"
        rum "Nu pot sa gasesc recordul in '%-.192s'"
        rus "Невозможно найти запись в '%-.192s'"
        serbian "Ne mogu da pronađem slog u '%-.192s'"
        slo "Nemôžem nájsť záznam v '%-.192s'"
        spa "No puedo encontrar el registro en '%-.192s'"
	swe "Hittar inte posten '%-.192s'"
        ukr "Не можу записати у '%-.192s'"
ER_NOT_FORM_FILE  
        cze "Nesprávná informace v souboru '%-.200s'"
        dan "Forkert indhold i: '%-.200s'"
        nla "Verkeerde info in file: '%-.200s'"
        eng "Incorrect information in file: '%-.200s'"
        est "Vigane informatsioon failis '%-.200s'"
        fre "Information erronnée dans le fichier: '%-.200s'"
        ger "Falsche Information in Datei '%-.200s'"
        greek "Λάθος πληροφορίες στο αρχείο: '%-.200s'"
        hun "Ervenytelen info a file-ban: '%-.200s'"
        ita "Informazione errata nel file: '%-.200s'"
        jpn "ファイル '%-.200s' 内の情報が不正です。"
        kor "화일의 부정확한 정보: '%-.200s'"
        nor "Feil informasjon i filen: '%-.200s'"
        norwegian-ny "Feil informasjon i fila: '%-.200s'"
        pol "Niewła?ciwa informacja w pliku: '%-.200s'"
        por "Informação incorreta no arquivo '%-.200s'"
        rum "Informatie incorecta in fisierul: '%-.200s'"
        rus "Некорректная информация в файле '%-.200s'"
        serbian "Pogrešna informacija u file-u: '%-.200s'"
        slo "Nesprávna informácia v súbore: '%-.200s'"
        spa "Informacion erronea en el archivo: '%-.200s'"
        swe "Felaktig fil: '%-.200s'"
        ukr "Хибна інформація у файлі: '%-.200s'"
ER_NOT_KEYFILE  
        cze "Nesprávný klíč pro tabulku '%-.200s'; pokuste se ho opravit"
        dan "Fejl i indeksfilen til tabellen '%-.200s'; prøv at reparere den"
        nla "Verkeerde zoeksleutel file voor tabel: '%-.200s'; probeer het te repareren"
        eng "Incorrect key file for table '%-.200s'; try to repair it"
        est "Tabeli '%-.200s' võtmefail on vigane; proovi seda parandada"
        fre "Index corrompu dans la table: '%-.200s'; essayez de le réparer"
        ger "Fehlerhafte Index-Datei für Tabelle '%-.200s'; versuche zu reparieren"
        greek "Λάθος αρχείο ταξινόμισης (key file) για τον πίνακα: '%-.200s'; Παρακαλώ, διορθώστε το!"
        hun "Ervenytelen kulcsfile a tablahoz: '%-.200s'; probalja kijavitani!"
        ita "File chiave errato per la tabella : '%-.200s'; prova a riparalo"
        jpn "表 '%-.200s' の索引ファイル(key file)の内容が不正です。修復を試行してください。"
        kor "'%-.200s' 테이블의 부정확한 키 존재. 수정하시오!"
        nor "Tabellen '%-.200s' har feil i nøkkelfilen; forsøk å reparer den"
        norwegian-ny "Tabellen '%-.200s' har feil i nykkelfila; prøv å reparere den"
        pol "Niewła?ciwy plik kluczy dla tabeli: '%-.200s'; spróbuj go naprawić"
        por "Arquivo de índice incorreto para tabela '%-.200s'; tente repará-lo"
        rum "Cheia fisierului incorecta pentru tabela: '%-.200s'; incearca s-o repari"
        rus "Некорректный индексный файл для таблицы: '%-.200s'. Попробуйте восстановить его"
        serbian "Pogrešan key file za tabelu: '%-.200s'; probajte da ga ispravite"
        slo "Nesprávny kľúč pre tabuľku '%-.200s'; pokúste sa ho opraviť"
        spa "Clave de archivo erronea para la tabla: '%-.200s'; intente repararlo"
        swe "Fatalt fel vid hantering av register '%-.200s'; kör en reparation"
        ukr "Хибний файл ключей для таблиці: '%-.200s'; Спробуйте його відновити"
ER_OLD_KEYFILE  
        cze "Starý klíčový soubor pro '%-.192s'; opravte ho."
        dan "Gammel indeksfil for tabellen '%-.192s'; reparer den"
        nla "Oude zoeksleutel file voor tabel '%-.192s'; repareer het!"
        eng "Old key file for table '%-.192s'; repair it!"
        est "Tabeli '%-.192s' võtmefail on aegunud; paranda see!"
        fre "Vieux fichier d'index pour la table '%-.192s'; réparez le!"
        ger "Alte Index-Datei für Tabelle '%-.192s'. Bitte reparieren"
        greek "Παλαιό αρχείο ταξινόμισης (key file) για τον πίνακα '%-.192s'; Παρακαλώ, διορθώστε το!"
        hun "Regi kulcsfile a '%-.192s'tablahoz; probalja kijavitani!"
        ita "File chiave vecchio per la tabella '%-.192s'; riparalo!"
        jpn "表 '%-.192s' の索引ファイル(key file)は古い形式です。修復してください。"
        kor "'%-.192s' 테이블의 이전버젼의 키 존재. 수정하시오!"
        nor "Gammel nøkkelfil for tabellen '%-.192s'; reparer den!"
        norwegian-ny "Gammel nykkelfil for tabellen '%-.192s'; reparer den!"
        pol "Plik kluczy dla tabeli '%-.192s' jest starego typu; napraw go!"
        por "Arquivo de índice desatualizado para tabela '%-.192s'; repare-o!"
        rum "Cheia fisierului e veche pentru tabela '%-.192s'; repar-o!"
        rus "Старый индексный файл для таблицы '%-.192s'; отремонтируйте его!"
        serbian "Zastareo key file za tabelu '%-.192s'; ispravite ga"
        slo "Starý kľúčový súbor pre '%-.192s'; opravte ho!"
        spa "Clave de archivo antigua para la tabla '%-.192s'; reparelo!"
        swe "Gammal nyckelfil '%-.192s'; reparera registret"
        ukr "Старий файл ключей для таблиці '%-.192s'; Відновіть його!"
ER_OPEN_AS_READONLY  
        cze "'%-.192s' je jen pro čtení"
        dan "'%-.192s' er skrivebeskyttet"
        nla "'%-.192s' is alleen leesbaar"
        eng "Table '%-.192s' is read only"
        est "Tabel '%-.192s' on ainult lugemiseks"
        fre "'%-.192s' est en lecture seulement"
        ger "Tabelle '%-.192s' ist nur lesbar"
        greek "'%-.192s' επιτρέπεται μόνο η ανάγνωση"
        hun "'%-.192s' irasvedett"
        ita "'%-.192s' e` di sola lettura"
        jpn "表 '%-.192s' は読み込み専用です。"
        kor "테이블 '%-.192s'는 읽기전용 입니다."
        nor "'%-.192s' er skrivebeskyttet"
        norwegian-ny "'%-.192s' er skrivetryggja"
        pol "'%-.192s' jest tylko do odczytu"
        por "Tabela '%-.192s' é somente para leitura"
        rum "Tabela '%-.192s' e read-only"
        rus "Таблица '%-.192s' предназначена только для чтения"
        serbian "Tabelu '%-.192s' je dozvoljeno samo čitati"
        slo "'%-.192s' is čítať only"
        spa "'%-.192s' es de solo lectura"
        swe "'%-.192s' är skyddad mot förändring"
        ukr "Таблиця '%-.192s' тільки для читання"
ER_OUTOFMEMORY HY001 S1001
        cze "Málo paměti. Přestartujte daemona a zkuste znovu (je potřeba %d bytů)"
        dan "Ikke mere hukommelse. Genstart serveren og prøv igen (mangler %d bytes)"
        nla "Geen geheugen meer. Herstart server en probeer opnieuw (%d bytes nodig)"
        eng "Out of memory; restart server and try again (needed %d bytes)"
        est "Mälu  sai otsa. Proovi MySQL uuesti käivitada (puudu jäi %d baiti)"
        fre "Manque de mémoire. Redémarrez le démon et ré-essayez (%d octets nécessaires)"
        ger "Kein Speicher vorhanden (%d Bytes benötigt). Bitte Server neu starten"
        greek "Δεν υπάρχει διαθέσιμη μνήμη. Προσπαθήστε πάλι, επανεκινώντας τη διαδικασία (demon) (χρειάζονται %d bytes)"
        hun "Nincs eleg memoria. Inditsa ujra a demont, es probalja ismet. (%d byte szukseges.)"
        ita "Memoria esaurita. Fai ripartire il demone e riprova (richiesti %d bytes)"
        jpn "メモリが不足しています。サーバーを再起動してみてください。(%d バイトの割り当てに失敗)"
        kor "Out of memory. 데몬을 재 실행 후 다시 시작하시오 (needed %d bytes)"
        nor "Ikke mer minne. Star på nytt tjenesten og prøv igjen (trengte %d byter)"
        norwegian-ny "Ikkje meir minne. Start på nytt tenesten og prøv igjen (trengte %d bytar)"
        pol "Zbyt mało pamięci. Uruchom ponownie demona i spróbuj ponownie (potrzeba %d bajtów)"
        por "Sem memória. Reinicie o programa e tente novamente (necessita de %d bytes)"
        rum "Out of memory. Porneste daemon-ul din nou si incearca inca o data (e nevoie de %d bytes)"
        rus "Недостаточно памяти. Перезапустите сервер и попробуйте еще раз (нужно %d байт)"
        serbian "Nema memorije. Restartujte MySQL server i probajte ponovo (potrebno je %d byte-ova)"
        slo "Málo pamäti. Reštartujte daemona a skúste znova (je potrebných %d bytov)"
        spa "Memoria insuficiente. Reinicie el demonio e intentelo otra vez (necesita %d bytes)"
        swe "Oväntat slut på minnet, starta om programmet och försök på nytt (Behövde %d bytes)"
        ukr "Брак пам'яті. Рестартуйте сервер та спробуйте знову (потрібно %d байтів)"
ER_OUT_OF_SORTMEMORY HY001 S1001
        cze "Málo paměti pro třídění. Zvyšte velikost třídícího bufferu"
        dan "Ikke mere sorteringshukommelse. Øg sorteringshukommelse (sort buffer size) for serveren"
        nla "Geen geheugen om te sorteren. Verhoog de server sort buffer size"
        eng "Out of sort memory, consider increasing server sort buffer size"
        est "Mälu sai sorteerimisel otsa. Suurenda MySQL-i sorteerimispuhvrit"
        fre "Manque de mémoire pour le tri. Augmentez-la."
        ger "Kein Speicher zum Sortieren vorhanden. sort_buffer_size sollte im Server erhöht werden"
        greek "Δεν υπάρχει διαθέσιμη μνήμη για ταξινόμιση. Αυξήστε το sort buffer size για τη διαδικασία (demon)"
        hun "Nincs eleg memoria a rendezeshez. Novelje a rendezo demon puffermeretet"
        ita "Memoria per gli ordinamenti esaurita. Incrementare il 'sort_buffer' al demone"
        jpn "ソートメモリが不足しています。ソートバッファサイズ(sort buffer size)の増加を検討してください。"
        kor "Out of sort memory. daemon sort buffer의 크기를 증가시키세요"
        nor "Ikke mer sorteringsminne. Vurder å øke sorteringsminnet (sort buffer size) for tjenesten"
        norwegian-ny "Ikkje meir sorteringsminne. Vurder å auke sorteringsminnet (sorteringsbuffer storleik) for tenesten"
        pol "Zbyt mało pamięci dla sortowania. Zwiększ wielko?ć bufora demona dla sortowania"
        por "Não há memória suficiente para ordenação. Considere aumentar o tamanho do retentor (buffer) de ordenação."
        rum "Out of memory pentru sortare. Largeste marimea buffer-ului pentru sortare in daemon (sort buffer size)"
        rus "Недостаточно памяти для сортировки. Увеличьте размер буфера сортировки на сервере"
        serbian "Nema memorije za sortiranje. Povećajte veličinu sort buffer-a MySQL server-u"
        slo "Málo pamäti pre triedenie, zvýšte veľkosť triediaceho bufferu"
        spa "Memoria de ordenacion insuficiente. Incremente el tamano del buffer de ordenacion"
        swe "Sorteringsbufferten räcker inte till. Kontrollera startparametrarna"
        ukr "Брак пам'яті для сортування. Треба збільшити розмір буфера сортування у сервера"
ER_UNEXPECTED_EOF  
        cze "Neočekávaný konec souboru při čtení '%-.192s' (chybový kód: %d - %s)"
        dan "Uventet afslutning på fil (eof) ved læsning af filen '%-.192s' (Fejlkode: %d - %s)"
        nla "Onverwachte eof gevonden tijdens het lezen van file '%-.192s' (Errcode: %d - %s)"
        eng "Unexpected EOF found when reading file '%-.192s' (errno: %d - %s)"
        est "Ootamatu faililõpumärgend faili '%-.192s' lugemisel (veakood: %d - %s)"
        fre "Fin de fichier inattendue en lisant '%-.192s' (Errcode: %d - %s)"
        ger "Unerwartetes Ende beim Lesen der Datei '%-.192s' (Fehler: %d - %s)"
        greek "Κατά τη διάρκεια της ανάγνωσης, βρέθηκε απροσδόκητα το τέλος του αρχείου '%-.192s' (κωδικός λάθους: %d - %s)"
        hun "Varatlan filevege-jel a '%-.192s'olvasasakor. (hibakod: %d - %s)"
        ita "Fine del file inaspettata durante la lettura del file '%-.192s' (errno: %d - %s)"
        jpn "ファイル '%-.192s' を読み込み中に予期せずファイルの終端に達しました。(エラー番号: %d - %s)"
        kor "'%-.192s' 화일을 읽는 도중 잘못된 eof을 발견 (에러번호: %d - %s)"
        nor "Uventet slutt på fil (eof) ved lesing av filen '%-.192s' (Feilkode: %d - %s)"
        norwegian-ny "Uventa slutt på fil (eof) ved lesing av fila '%-.192s' (Feilkode: %d - %s)"
        pol "Nieoczekiwany 'eof' napotkany podczas czytania z pliku '%-.192s' (Kod błędu: %d - %s)"
        por "Encontrado fim de arquivo inesperado ao ler arquivo '%-.192s' (erro no. %d - %s)"
        rum "Sfirsit de fisier neasteptat in citirea fisierului '%-.192s' (errno: %d - %s)"
        rus "Неожиданный конец файла '%-.192s' (ошибка: %d - %s)"
        serbian "Neočekivani kraj pri čitanju file-a '%-.192s' (errno: %d - %s)"
        slo "Neočakávaný koniec súboru pri čítaní '%-.192s' (chybový kód: %d - %s)"
        spa "Inesperado fin de ficheroU mientras leiamos el archivo '%-.192s' (Error: %d - %s)"
        swe "Oväntat filslut vid läsning från '%-.192s' (Felkod: %d - %s)"
        ukr "Хибний кінець файлу '%-.192s' (помилка: %d - %s)"
ER_CON_COUNT_ERROR 08004 
        cze "Příliš mnoho spojení"
        dan "For mange forbindelser (connections)"
        nla "Te veel verbindingen"
        eng "Too many connections"
        est "Liiga palju samaaegseid ühendusi"
        fre "Trop de connexions"
        ger "Zu viele Verbindungen"
        greek "Υπάρχουν πολλές συνδέσεις..."
        hun "Tul sok kapcsolat"
        ita "Troppe connessioni"
        jpn "接続が多すぎます。"
        kor "너무 많은 연결... max_connection을 증가 시키시오..."
        nor "For mange tilkoblinger (connections)"
        norwegian-ny "For mange tilkoplingar (connections)"
        pol "Zbyt wiele poł?czeń"
        por "Excesso de conexões"
        rum "Prea multe conectiuni"
        rus "Слишком много соединений"
        serbian "Previše konekcija"
        slo "Príliš mnoho spojení"
        spa "Demasiadas conexiones"
        swe "För många anslutningar"
        ukr "Забагато з'єднань"
ER_OUT_OF_RESOURCES  
        cze "Málo prostoru/paměti pro thread"
        dan "Udgået for tråde/hukommelse"
        nla "Geen thread geheugen meer; controleer of mysqld of andere processen al het beschikbare geheugen gebruikt. Zo niet, dan moet u wellicht 'ulimit' gebruiken om mysqld toe te laten meer geheugen te benutten, of u kunt extra swap ruimte toevoegen"
        eng "Out of memory; check if mysqld or some other process uses all available memory; if not, you may have to use 'ulimit' to allow mysqld to use more memory or you can add more swap space"
        est "Mälu sai otsa. Võimalik, et aitab swap-i lisamine või käsu 'ulimit' abil MySQL-le rohkema mälu kasutamise lubamine"
        fre "Manque de 'threads'/mémoire"
        ger "Kein Speicher mehr vorhanden. Prüfen Sie, ob mysqld oder ein anderer Prozess den gesamten Speicher verbraucht. Wenn nicht, sollten Sie mit 'ulimit' dafür sorgen, dass mysqld mehr Speicher benutzen darf, oder mehr Swap-Speicher einrichten"
        greek "Πρόβλημα με τη διαθέσιμη μνήμη (Out of thread space/memory)"
        hun "Elfogyott a thread-memoria"
        ita "Fine dello spazio/memoria per i thread"
        jpn "メモリが不足しています。mysqld やその他のプロセスがメモリーを使い切っていないか確認して下さい。メモリーを使い切っていない場合、'ulimit'の設定等で mysqld のメモリー使用最大量を多くするか、スワップ領域を増やす必要があるかもしれません。"
# This message failed to convert from euc-kr, skipped
        nor "Tomt for tråd plass/minne"
        norwegian-ny "Tomt for tråd plass/minne"
        pol "Zbyt mało miejsca/pamięci dla w?tku"
        por "Sem memória. Verifique se o mysqld ou algum outro processo está usando toda memória disponível. Se não, você pode ter que usar 'ulimit' para permitir ao mysqld usar mais memória ou você pode adicionar mais área de 'swap'"
        rum "Out of memory;  Verifica daca mysqld sau vreun alt proces foloseste toate memoria disponbila. Altfel, trebuie sa folosesi 'ulimit' ca sa permiti lui memoria disponbila. Altfel, trebuie sa folosesi 'ulimit' ca sa permiti lui mysqld sa foloseasca mai multa memorie ori adauga mai mult spatiu pentru swap (swap space)"
        rus "Недостаточно памяти; удостоверьтесь, что mysqld или какой-либо другой процесс не занимает всю доступную память. Если нет, то вы можете использовать ulimit, чтобы выделить для mysqld больше памяти, или увеличить объем файла подкачки"
        serbian "Nema memorije; Proverite da li MySQL server ili neki drugi proces koristi svu slobodnu memoriju. (UNIX: Ako ne, probajte da upotrebite 'ulimit' komandu da biste dozvolili daemon-u da koristi više memorije ili probajte da dodate više swap memorije)"
        slo "Málo miesta-pamäti pre vlákno"
        spa "Memoria/espacio de tranpaso insuficiente"
        swe "Fick slut på minnet.  Kontrollera om mysqld eller någon annan process använder allt tillgängligt minne. Om inte, försök använda 'ulimit' eller allokera mera swap"
        ukr "Брак пам'яті;  Перевірте чи mysqld або якісь інші процеси використовують усю доступну пам'ять. Як ні, то ви можете скористатися 'ulimit', аби дозволити mysqld використовувати більше пам'яті або ви можете додати більше місця під свап"
ER_BAD_HOST_ERROR 08S01 
        cze "Nemohu zjistit jméno stroje pro Vaši adresu"
        dan "Kan ikke få værtsnavn for din adresse"
        nla "Kan de hostname niet krijgen van uw adres"
        eng "Can't get hostname for your address"
        est "Ei suuda lahendada IP aadressi masina nimeks"
        fre "Ne peut obtenir de hostname pour votre adresse"
        ger "Kann Hostnamen für diese Adresse nicht erhalten"
        greek "Δεν έγινε γνωστό το hostname για την address σας"
        hun "A gepnev nem allapithato meg a cimbol"
        ita "Impossibile risalire al nome dell'host dall'indirizzo (risoluzione inversa)"
        jpn "IPアドレスからホスト名を解決できません。"
        kor "당신의 컴퓨터의 호스트이름을 얻을 수 없읍니다."
        nor "Kan ikke få tak i vertsnavn for din adresse"
        norwegian-ny "Kan ikkje få tak i vertsnavn for di adresse"
        pol "Nie można otrzymać nazwy hosta dla twojego adresu"
        por "Não pode obter nome do 'host' para seu endereço"
        rum "Nu pot sa obtin hostname-ul adresei tale"
        rus "Невозможно получить имя хоста для вашего адреса"
        serbian "Ne mogu da dobijem ime host-a za vašu IP adresu"
        slo "Nemôžem zistiť meno hostiteľa pre vašu adresu"
        spa "No puedo obtener el nombre de maquina de tu direccion"
        swe "Kan inte hitta 'hostname' för din adress"
        ukr "Не можу визначити ім'я хосту для вашої адреси"
ER_HANDSHAKE_ERROR 08S01 
        cze "Chyba při ustavování spojení"
        dan "Forkert håndtryk (handshake)"
        nla "Verkeerde handshake"
        eng "Bad handshake"
        est "Väär handshake"
        fre "Mauvais 'handshake'"
        ger "Ungültiger Handshake"
        greek "Η αναγνώριση (handshake) δεν έγινε σωστά"
        hun "A kapcsolatfelvetel nem sikerult (Bad handshake)"
        ita "Negoziazione impossibile"
        jpn "ハンドシェイクエラー"
        nor "Feil håndtrykk (handshake)"
        norwegian-ny "Feil handtrykk (handshake)"
        pol "Zły uchwyt(handshake)"
        por "Negociação de acesso falhou"
        rum "Prost inceput de conectie (bad handshake)"
        rus "Некорректное приветствие"
        serbian "Loš početak komunikacije (handshake)"
        slo "Chyba pri nadväzovaní spojenia"
        spa "Protocolo erroneo"
        swe "Fel vid initiering av kommunikationen med klienten"
        ukr "Невірна установка зв'язку"
ER_DBACCESS_DENIED_ERROR 42000 
        cze "Přístup pro uživatele '%-.48s'@'%-.64s' k databázi '%-.192s' není povolen"
        dan "Adgang nægtet bruger: '%-.48s'@'%-.64s' til databasen '%-.192s'"
        nla "Toegang geweigerd voor gebruiker: '%-.48s'@'%-.64s' naar database '%-.192s'"
        eng "Access denied for user '%-.48s'@'%-.64s' to database '%-.192s'"
        est "Ligipääs keelatud kasutajale '%-.48s'@'%-.64s' andmebaasile '%-.192s'"
        fre "Accès refusé pour l'utilisateur: '%-.48s'@'@%-.64s'. Base '%-.192s'"
        ger "Benutzer '%-.48s'@'%-.64s' hat keine Zugriffsberechtigung für Datenbank '%-.192s'"
        greek "Δεν επιτέρεται η πρόσβαση στο χρήστη: '%-.48s'@'%-.64s' στη βάση δεδομένων '%-.192s'"
        hun "A(z) '%-.48s'@'%-.64s' felhasznalo szamara tiltott eleres az '%-.192s' adabazishoz."
        ita "Accesso non consentito per l'utente: '%-.48s'@'%-.64s' al database '%-.192s'"
        jpn "ユーザー '%-.48s'@'%-.64s' によるデータベース '%-.192s' へのアクセスは拒否されました。"
        kor "'%-.48s'@'%-.64s' 사용자는 '%-.192s' 데이타베이스에 접근이 거부 되었습니다."
        nor "Tilgang nektet for bruker: '%-.48s'@'%-.64s' til databasen '%-.192s' nektet"
        norwegian-ny "Tilgang ikkje tillate for brukar: '%-.48s'@'%-.64s' til databasen '%-.192s' nekta"
        por "Acesso negado para o usuário '%-.48s'@'%-.64s' ao banco de dados '%-.192s'"
        rum "Acces interzis pentru utilizatorul: '%-.48s'@'%-.64s' la baza de date '%-.192s'"
        rus "Для пользователя '%-.48s'@'%-.64s' доступ к базе данных '%-.192s' закрыт"
        serbian "Pristup je zabranjen korisniku '%-.48s'@'%-.64s' za bazu '%-.192s'"
        slo "Zakázaný prístup pre užívateľa: '%-.48s'@'%-.64s' k databázi '%-.192s'"
        spa "Acceso negado para usuario: '%-.48s'@'%-.64s' para la base de datos '%-.192s'"
        swe "Användare '%-.48s'@'%-.64s' är ej berättigad att använda databasen %-.192s"
        ukr "Доступ заборонено для користувача: '%-.48s'@'%-.64s' до бази данних '%-.192s'"
ER_ACCESS_DENIED_ERROR 28000 
        cze "Přístup pro uživatele '%-.48s'@'%-.64s' (s heslem %s)"
        dan "Adgang nægtet bruger: '%-.48s'@'%-.64s' (Bruger adgangskode: %s)"
        nla "Toegang geweigerd voor gebruiker: '%-.48s'@'%-.64s' (Wachtwoord gebruikt: %s)"
        eng "Access denied for user '%-.48s'@'%-.64s' (using password: %s)"
        est "Ligipääs keelatud kasutajale '%-.48s'@'%-.64s' (kasutab parooli: %s)"
        fre "Accès refusé pour l'utilisateur: '%-.48s'@'@%-.64s' (mot de passe: %s)"
        ger "Benutzer '%-.48s'@'%-.64s' hat keine Zugriffsberechtigung (verwendetes Passwort: %s)"
        greek "Δεν επιτέρεται η πρόσβαση στο χρήστη: '%-.48s'@'%-.64s' (χρήση password: %s)"
        hun "A(z) '%-.48s'@'%-.64s' felhasznalo szamara tiltott eleres. (Hasznalja a jelszot: %s)"
        ita "Accesso non consentito per l'utente: '%-.48s'@'%-.64s' (Password: %s)"
        jpn "ユーザー '%-.48s'@'%-.64s' のアクセスは拒否されました。(using password: %s)"
        kor "'%-.48s'@'%-.64s' 사용자는 접근이 거부 되었습니다. (using password: %s)"
        nor "Tilgang nektet for bruker: '%-.48s'@'%-.64s' (Bruker passord: %s)"
        norwegian-ny "Tilgang ikke tillate for brukar: '%-.48s'@'%-.64s' (Brukar passord: %s)"
        por "Acesso negado para o usuário '%-.48s'@'%-.64s' (senha usada: %s)"
        rum "Acces interzis pentru utilizatorul: '%-.48s'@'%-.64s' (Folosind parola: %s)"
        rus "Доступ закрыт для пользователя '%-.48s'@'%-.64s' (был использован пароль: %s)"
        serbian "Pristup je zabranjen korisniku '%-.48s'@'%-.64s' (koristi lozinku: '%s')"
        slo "Zakázaný prístup pre užívateľa: '%-.48s'@'%-.64s' (použitie hesla: %s)"
        spa "Acceso negado para usuario: '%-.48s'@'%-.64s' (Usando clave: %s)"
        swe "Användare '%-.48s'@'%-.64s' är ej berättigad att logga in (Använder lösen: %s)"
        ukr "Доступ заборонено для користувача: '%-.48s'@'%-.64s' (Використано пароль: %s)"
ER_NO_DB_ERROR 3D000 
        cze "Nebyla vybrána žádná databáze"
        dan "Ingen database valgt"
        nla "Geen database geselecteerd"
        eng "No database selected"
        est "Andmebaasi ei ole valitud"
        fre "Aucune base n'a été sélectionnée"
        ger "Keine Datenbank ausgewählt"
        greek "Δεν επιλέχθηκε βάση δεδομένων"
        hun "Nincs kivalasztott adatbazis"
        ita "Nessun database selezionato"
        jpn "データベースが選択されていません。"
        kor "선택된 데이타베이스가 없습니다."
        nor "Ingen database valgt"
        norwegian-ny "Ingen database vald"
        pol "Nie wybrano żadnej bazy danych"
        por "Nenhum banco de dados foi selecionado"
        rum "Nici o baza de data nu a fost selectata inca"
        rus "База данных не выбрана"
        serbian "Ni jedna baza nije selektovana"
        slo "Nebola vybraná databáza"
        spa "Base de datos no seleccionada"
        swe "Ingen databas i användning"
        ukr "Базу данних не вибрано"
ER_UNKNOWN_COM_ERROR 08S01 
        cze "Neznámý příkaz"
        dan "Ukendt kommando"
        nla "Onbekend commando"
        eng "Unknown command"
        est "Tundmatu käsk"
        fre "Commande inconnue"
        ger "Unbekannter Befehl"
        greek "Αγνωστη εντολή"
        hun "Ervenytelen parancs"
        ita "Comando sconosciuto"
        jpn "不明なコマンドです。"
        kor "명령어가 뭔지 모르겠어요..."
        nor "Ukjent kommando"
        norwegian-ny "Ukjent kommando"
        pol "Nieznana komenda"
        por "Comando desconhecido"
        rum "Comanda invalida"
        rus "Неизвестная команда коммуникационного протокола"
        serbian "Nepoznata komanda"
        slo "Neznámy príkaz"
        spa "Comando desconocido"
        swe "Okänt kommando"
        ukr "Невідома команда"
ER_BAD_NULL_ERROR 23000 
        cze "Sloupec '%-.192s' nemůže být null"
        dan "Kolonne '%-.192s' kan ikke være NULL"
        nla "Kolom '%-.192s' kan niet null zijn"
        eng "Column '%-.192s' cannot be null"
        est "Tulp '%-.192s' ei saa omada nullväärtust"
        fre "Le champ '%-.192s' ne peut être vide (null)"
        ger "Feld '%-.192s' darf nicht NULL sein"
        greek "Το πεδίο '%-.192s' δεν μπορεί να είναι κενό (null)"
        hun "A(z) '%-.192s' oszlop erteke nem lehet nulla"
        ita "La colonna '%-.192s' non puo` essere nulla"
        jpn "列 '%-.192s' は null にできません。"
        kor "칼럼 '%-.192s'는 널(Null)이 되면 안됩니다. "
        nor "Kolonne '%-.192s' kan ikke vere null"
        norwegian-ny "Kolonne '%-.192s' kan ikkje vere null"
        pol "Kolumna '%-.192s' nie może być null"
        por "Coluna '%-.192s' não pode ser vazia"
        rum "Coloana '%-.192s' nu poate sa fie null"
        rus "Столбец '%-.192s' не может принимать величину NULL"
        serbian "Kolona '%-.192s' ne može biti NULL"
        slo "Pole '%-.192s' nemôže byť null"
        spa "La columna '%-.192s' no puede ser nula"
        swe "Kolumn '%-.192s' får inte vara NULL"
        ukr "Стовбець '%-.192s' не може бути нульовим"
ER_BAD_DB_ERROR 42000 
        cze "Neznámá databáze '%-.192s'"
        dan "Ukendt database '%-.192s'"
        nla "Onbekende database '%-.192s'"
        eng "Unknown database '%-.192s'"
        est "Tundmatu andmebaas '%-.192s'"
        fre "Base '%-.192s' inconnue"
        ger "Unbekannte Datenbank '%-.192s'"
        greek "Αγνωστη βάση δεδομένων '%-.192s'"
        hun "Ervenytelen adatbazis: '%-.192s'"
        ita "Database '%-.192s' sconosciuto"
        jpn "'%-.192s' は不明なデータベースです。"
        kor "데이타베이스 '%-.192s'는 알수 없음"
        nor "Ukjent database '%-.192s'"
        norwegian-ny "Ukjent database '%-.192s'"
        pol "Nieznana baza danych '%-.192s'"
        por "Banco de dados '%-.192s' desconhecido"
        rum "Baza de data invalida '%-.192s'"
        rus "Неизвестная база данных '%-.192s'"
        serbian "Nepoznata baza '%-.192s'"
        slo "Neznáma databáza '%-.192s'"
        spa "Base de datos desconocida '%-.192s'"
        swe "Okänd databas: '%-.192s'"
        ukr "Невідома база данних '%-.192s'"
ER_TABLE_EXISTS_ERROR 42S01 
        cze "Tabulka '%-.192s' již existuje"
        dan "Tabellen '%-.192s' findes allerede"
        nla "Tabel '%-.192s' bestaat al"
        eng "Table '%-.192s' already exists"
        est "Tabel '%-.192s' juba eksisteerib"
        fre "La table '%-.192s' existe déjà"
        ger "Tabelle '%-.192s' bereits vorhanden"
        greek "Ο πίνακας '%-.192s' υπάρχει ήδη"
        hun "A(z) '%-.192s' tabla mar letezik"
        ita "La tabella '%-.192s' esiste gia`"
        jpn "表 '%-.192s' はすでに存在します。"
        kor "테이블 '%-.192s'는 이미 존재함"
        nor "Tabellen '%-.192s' eksisterer allerede"
        norwegian-ny "Tabellen '%-.192s' eksisterar allereide"
        pol "Tabela '%-.192s' już istnieje"
        por "Tabela '%-.192s' já existe"
        rum "Tabela '%-.192s' exista deja"
        rus "Таблица '%-.192s' уже существует"
        serbian "Tabela '%-.192s' već postoji"
        slo "Tabuľka '%-.192s' už existuje"
        spa "La tabla  '%-.192s' ya existe"
        swe "Tabellen '%-.192s' finns redan"
        ukr "Таблиця '%-.192s' вже існує"
ER_BAD_TABLE_ERROR 42S02 
        cze "Neznámá tabulka '%-.100s'"
        dan "Ukendt tabel '%-.100s'"
        nla "Onbekende tabel '%-.100s'"
        eng "Unknown table '%-.100s'"
        est "Tundmatu tabel '%-.100s'"
        fre "Table '%-.100s' inconnue"
        ger "Unbekannte Tabelle '%-.100s'"
        greek "Αγνωστος πίνακας '%-.100s'"
        hun "Ervenytelen tabla: '%-.100s'"
        ita "Tabella '%-.100s' sconosciuta"
        jpn "'%-.100s' は不明な表です。"
        kor "테이블 '%-.100s'는 알수 없음"
        nor "Ukjent tabell '%-.100s'"
        norwegian-ny "Ukjent tabell '%-.100s'"
        pol "Nieznana tabela '%-.100s'"
        por "Tabela '%-.100s' desconhecida"
        rum "Tabela '%-.100s' este invalida"
        rus "Неизвестная таблица '%-.100s'"
        serbian "Nepoznata tabela '%-.100s'"
        slo "Neznáma tabuľka '%-.100s'"
        spa "Tabla '%-.100s' desconocida"
        swe "Okänd tabell '%-.100s'"
        ukr "Невідома таблиця '%-.100s'"
ER_NON_UNIQ_ERROR 23000 
        cze "Sloupec '%-.192s' v %-.192s není zcela jasný"
        dan "Felt: '%-.192s' i tabel %-.192s er ikke entydigt"
        nla "Kolom: '%-.192s' in %-.192s is niet eenduidig"
        eng "Column '%-.192s' in %-.192s is ambiguous"
        est "Väli '%-.192s' %-.192s-s ei ole ühene"
        fre "Champ: '%-.192s' dans %-.192s est ambigu"
        ger "Feld '%-.192s' in %-.192s ist nicht eindeutig"
        greek "Το πεδίο: '%-.192s' σε %-.192s δεν έχει καθοριστεί"
        hun "A(z) '%-.192s' oszlop %-.192s-ben ketertelmu"
        ita "Colonna: '%-.192s' di %-.192s e` ambigua"
        jpn "列 '%-.192s' は %-.192s 内で曖昧です。"
        kor "칼럼: '%-.192s' in '%-.192s' 이 모호함"
        nor "Felt: '%-.192s' i tabell %-.192s er ikke entydig"
        norwegian-ny "Kolonne: '%-.192s' i tabell %-.192s er ikkje eintydig"
        pol "Kolumna: '%-.192s' w  %-.192s jest dwuznaczna"
        por "Coluna '%-.192s' em '%-.192s' é ambígua"
        rum "Coloana: '%-.192s' in %-.192s este ambigua"
        rus "Столбец '%-.192s' в %-.192s задан неоднозначно"
        serbian "Kolona '%-.192s' u %-.192s nije jedinstvena u kontekstu"
        slo "Pole: '%-.192s' v %-.192s je nejasné"
        spa "La columna: '%-.192s' en %-.192s es ambigua"
        swe "Kolumn '%-.192s' i %-.192s är inte unik"
        ukr "Стовбець '%-.192s' у %-.192s визначений неоднозначно"
ER_SERVER_SHUTDOWN 08S01 
        cze "Probíhá ukončování práce serveru"
        dan "Database nedlukning er i gang"
        nla "Bezig met het stoppen van de server"
        eng "Server shutdown in progress"
        est "Serveri seiskamine käib"
        fre "Arrêt du serveur en cours"
        ger "Der Server wird heruntergefahren"
        greek "Εναρξη διαδικασίας αποσύνδεσης του εξυπηρετητή (server shutdown)"
        hun "A szerver leallitasa folyamatban"
        ita "Shutdown del server in corso"
        jpn "サーバーをシャットダウン中です。"
        kor "Server가 셧다운 중입니다."
        nor "Database nedkobling er i gang"
        norwegian-ny "Tenar nedkopling er i gang"
        pol "Trwa kończenie działania serwera"
        por "'Shutdown' do servidor em andamento"
        rum "Terminarea serverului este in desfasurare"
        rus "Сервер находится в процессе остановки"
        serbian "Gašenje servera je u toku"
        slo "Prebieha ukončovanie práce servera"
        spa "Desconexion de servidor en proceso"
        swe "Servern går nu ned"
        ukr "Завершується работа сервера"
ER_BAD_FIELD_ERROR 42S22 S0022
        cze "Neznámý sloupec '%-.192s' v %-.192s"
        dan "Ukendt kolonne '%-.192s' i tabel %-.192s"
        nla "Onbekende kolom '%-.192s' in %-.192s"
        eng "Unknown column '%-.192s' in '%-.192s'"
        est "Tundmatu tulp '%-.192s' '%-.192s'-s"
        fre "Champ '%-.192s' inconnu dans %-.192s"
        ger "Unbekanntes Tabellenfeld '%-.192s' in %-.192s"
        greek "Αγνωστο πεδίο '%-.192s' σε '%-.192s'"
        hun "A(z) '%-.192s' oszlop ervenytelen '%-.192s'-ben"
        ita "Colonna sconosciuta '%-.192s' in '%-.192s'"
        jpn "列 '%-.192s' は '%-.192s' にはありません。"
        kor "Unknown 칼럼 '%-.192s' in '%-.192s'"
        nor "Ukjent kolonne '%-.192s' i tabell %-.192s"
        norwegian-ny "Ukjent felt '%-.192s' i tabell %-.192s"
        pol "Nieznana kolumna '%-.192s' w  %-.192s"
        por "Coluna '%-.192s' desconhecida em '%-.192s'"
        rum "Coloana invalida '%-.192s' in '%-.192s'"
        rus "Неизвестный столбец '%-.192s' в '%-.192s'"
        serbian "Nepoznata kolona '%-.192s' u '%-.192s'"
        slo "Neznáme pole '%-.192s' v '%-.192s'"
        spa "La columna '%-.192s' en %-.192s es desconocida"
        swe "Okänd kolumn '%-.192s' i %-.192s"
        ukr "Невідомий стовбець '%-.192s' у '%-.192s'"

# When using this error code, please use ER(ER_WRONG_FIELD_WITH_GROUP_V2)
# for the message string.
ER_WRONG_FIELD_WITH_GROUP 42000 S1009
        cze "Použité '%-.192s' nebylo v group by"
        dan "Brugte '%-.192s' som ikke var i group by"
        nla "Opdracht gebruikt '%-.192s' dat niet in de GROUP BY voorkomt"
        eng "'%-.192s' isn't in GROUP BY"
        est "'%-.192s' puudub GROUP BY klauslis"
        fre "'%-.192s' n'est pas dans 'group by'"
        ger "'%-.192s' ist nicht in GROUP BY vorhanden"
        greek "Χρησιμοποιήθηκε '%-.192s' που δεν υπήρχε στο group by"
        hun "Used '%-.192s' with wasn't in group by"
        ita "Usato '%-.192s' che non e` nel GROUP BY"
        jpn "'%-.192s' はGROUP BY句で指定されていません。"
        kor "'%-.192s'은 GROUP BY속에 없음"
        nor "Brukte '%-.192s' som ikke var i group by"
        norwegian-ny "Brukte '%-.192s' som ikkje var i group by"
        pol "Użyto '%-.192s' bez umieszczenia w group by"
        por "'%-.192s' não está em 'GROUP BY'"
        rum "'%-.192s' nu exista in clauza GROUP BY"
        rus "'%-.192s' не присутствует в GROUP BY"
        serbian "Entitet '%-.192s' nije naveden u komandi 'GROUP BY'"
        slo "Použité '%-.192s' nebolo v 'group by'"
        spa "Usado '%-.192s' el cual no esta group by"
        swe "'%-.192s' finns inte i GROUP BY"
        ukr "'%-.192s' не є у GROUP BY"
ER_WRONG_GROUP_FIELD 42000 S1009
        cze "Nemohu použít group na '%-.192s'"
        dan "Kan ikke gruppere på '%-.192s'"
        nla "Kan '%-.192s' niet groeperen"
        eng "Can't group on '%-.192s'"
        est "Ei saa grupeerida '%-.192s' järgi"
        fre "Ne peut regrouper '%-.192s'"
        ger "Gruppierung über '%-.192s' nicht möglich"
        greek "Αδύνατη η ομαδοποίηση (group on) '%-.192s'"
        hun "A group nem hasznalhato: '%-.192s'"
        ita "Impossibile raggruppare per '%-.192s'"
        jpn "'%-.192s' でのグループ化はできません。"
        kor "'%-.192s'를 그룹할 수 없음"
        nor "Kan ikke gruppere på '%-.192s'"
        norwegian-ny "Kan ikkje gruppere på '%-.192s'"
        pol "Nie można grupować po '%-.192s'"
        por "Não pode agrupar em '%-.192s'"
        rum "Nu pot sa grupez pe (group on) '%-.192s'"
        rus "Невозможно произвести группировку по '%-.192s'"
        serbian "Ne mogu da grupišem po '%-.192s'"
        slo "Nemôžem použiť 'group' na '%-.192s'"
        spa "No puedo agrupar por '%-.192s'"
        swe "Kan inte använda GROUP BY med '%-.192s'"
        ukr "Не можу групувати по '%-.192s'"
ER_WRONG_SUM_SELECT 42000 S1009
        cze "Příkaz obsahuje zároveň funkci sum a sloupce"
        dan "Udtrykket har summer (sum) funktioner og kolonner i samme udtryk"
        nla "Opdracht heeft totaliseer functies en kolommen in dezelfde opdracht"
        eng "Statement has sum functions and columns in same statement"
        est "Lauses on korraga nii tulbad kui summeerimisfunktsioonid"
        fre "Vous demandez la fonction sum() et des champs dans la même commande"
        ger "Die Verwendung von Summierungsfunktionen und Spalten im selben Befehl ist nicht erlaubt"
        greek "Η διατύπωση περιέχει sum functions και columns στην ίδια διατύπωση"
        ita "Il comando ha una funzione SUM e una colonna non specificata nella GROUP BY"
        jpn "集計関数と通常の列が同時に指定されています。"
        kor "Statement 가 sum기능을 동작중이고 칼럼도 동일한 statement입니다."
        nor "Uttrykket har summer (sum) funksjoner og kolonner i samme uttrykk"
        norwegian-ny "Uttrykket har summer (sum) funksjoner og kolonner i same uttrykk"
        pol "Zapytanie ma funkcje sumuj?ce i kolumny w tym samym zapytaniu"
        por "Cláusula contém funções de soma e colunas juntas"
        rum "Comanda are functii suma si coloane in aceeasi comanda"
        rus "Выражение содержит групповые функции и столбцы, но не включает GROUP BY. А как вы умудрились получить это сообщение об ошибке?"
        serbian "Izraz ima 'SUM' agregatnu funkciju i kolone u isto vreme"
        slo "Príkaz obsahuje zároveň funkciu 'sum' a poľa"
        spa "El estamento tiene funciones de suma y columnas en el mismo estamento"
        swe "Kommandot har både sum functions och enkla funktioner"
        ukr "У виразі використано підсумовуючі функції поряд з іменами стовбців"
ER_WRONG_VALUE_COUNT 21S01 
        cze "Počet sloupců neodpovídá zadané hodnotě"
        dan "Kolonne tæller stemmer ikke med antallet af værdier"
        nla "Het aantal kolommen komt niet overeen met het aantal opgegeven waardes"
        eng "Column count doesn't match value count"
        est "Tulpade arv erineb väärtuste arvust"
        ger "Die Anzahl der Spalten entspricht nicht der Anzahl der Werte"
        greek "Το Column count δεν ταιριάζει με το value count"
        hun "Az oszlopban levo ertek nem egyezik meg a szamitott ertekkel"
        ita "Il numero delle colonne non e` uguale al numero dei valori"
        jpn "列数が値の個数と一致しません。"
        kor "칼럼의 카운트가 값의 카운트와 일치하지 않습니다."
        nor "Felt telling stemmer verdi telling"
        norwegian-ny "Kolonne telling stemmer verdi telling"
        pol "Liczba kolumn nie odpowiada liczbie warto?ci"
        por "Contagem de colunas não confere com a contagem de valores"
        rum "Numarul de coloane nu este acelasi cu numarul valoarei"
        rus "Количество столбцов не совпадает с количеством значений"
        serbian "Broj kolona ne odgovara broju vrednosti"
        slo "Počet polí nezodpovedá zadanej hodnote"
        spa "La columna con count no tiene valores para contar"
        swe "Antalet kolumner motsvarar inte antalet värden"
        ukr "Кількість стовбців не співпадає з кількістю значень"
ER_TOO_LONG_IDENT 42000 S1009
        cze "Jméno identifikátoru '%-.100s' je příliš dlouhé"
        dan "Navnet '%-.100s' er for langt"
        nla "Naam voor herkenning '%-.100s' is te lang"
        eng "Identifier name '%-.100s' is too long"
        est "Identifikaatori '%-.100s' nimi on liiga pikk"
        fre "Le nom de l'identificateur '%-.100s' est trop long"
        ger "Name des Bezeichners '%-.100s' ist zu lang"
        greek "Το identifier name '%-.100s' είναι πολύ μεγάλο"
        hun "A(z) '%-.100s' azonositonev tul hosszu."
        ita "Il nome dell'identificatore '%-.100s' e` troppo lungo"
        jpn "識別子名 '%-.100s' は長すぎます。"
        kor "Identifier '%-.100s'는 너무 길군요."
        nor "Identifikator '%-.100s' er for lang"
        norwegian-ny "Identifikator '%-.100s' er for lang"
        pol "Nazwa identyfikatora '%-.100s' jest zbyt długa"
        por "Nome identificador '%-.100s' é longo demais"
        rum "Numele indentificatorului '%-.100s' este prea lung"
        rus "Слишком длинный идентификатор '%-.100s'"
        serbian "Ime '%-.100s' je predugačko"
        slo "Meno identifikátora '%-.100s' je príliš dlhé"
        spa "El nombre del identificador '%-.100s' es demasiado grande"
        swe "Kolumnnamn '%-.100s' är för långt"
        ukr "Ім'я ідентифікатора '%-.100s' задовге"
ER_DUP_FIELDNAME 42S21 S1009
        cze "Zdvojené jméno sloupce '%-.192s'"
        dan "Feltnavnet '%-.192s' findes allerede"
        nla "Dubbele kolom naam '%-.192s'"
        eng "Duplicate column name '%-.192s'"
        est "Kattuv tulba nimi '%-.192s'"
        fre "Nom du champ '%-.192s' déjà utilisé"
        ger "Doppelter Spaltenname: '%-.192s'"
        greek "Επανάληψη column name '%-.192s'"
        hun "Duplikalt oszlopazonosito: '%-.192s'"
        ita "Nome colonna duplicato '%-.192s'"
        jpn "列名 '%-.192s' は重複してます。"
        kor "중복된 칼럼 이름: '%-.192s'"
        nor "Feltnavnet '%-.192s' eksisterte fra før"
        norwegian-ny "Feltnamnet '%-.192s' eksisterte frå før"
        pol "Powtórzona nazwa kolumny '%-.192s'"
        por "Nome da coluna '%-.192s' duplicado"
        rum "Numele coloanei '%-.192s' e duplicat"
        rus "Дублирующееся имя столбца '%-.192s'"
        serbian "Duplirano ime kolone '%-.192s'"
        slo "Opakované meno poľa '%-.192s'"
        spa "Nombre de columna duplicado '%-.192s'"
        swe "Kolumnnamn '%-.192s finns flera gånger"
        ukr "Дублююче ім'я стовбця '%-.192s'"
ER_DUP_KEYNAME 42000 S1009
        cze "Zdvojené jméno klíče '%-.192s'"
        dan "Indeksnavnet '%-.192s' findes allerede"
        nla "Dubbele zoeksleutel naam '%-.192s'"
        eng "Duplicate key name '%-.192s'"
        est "Kattuv võtme nimi '%-.192s'"
        fre "Nom de clef '%-.192s' déjà utilisé"
        ger "Doppelter Name für Schlüssel vorhanden: '%-.192s'"
        greek "Επανάληψη key name '%-.192s'"
        hun "Duplikalt kulcsazonosito: '%-.192s'"
        ita "Nome chiave duplicato '%-.192s'"
        jpn "索引名 '%-.192s' は重複しています。"
        kor "중복된 키 이름 : '%-.192s'"
        nor "Nøkkelnavnet '%-.192s' eksisterte fra før"
        norwegian-ny "Nøkkelnamnet '%-.192s' eksisterte frå før"
        pol "Powtórzony nazwa klucza '%-.192s'"
        por "Nome da chave '%-.192s' duplicado"
        rum "Numele cheiei '%-.192s' e duplicat"
        rus "Дублирующееся имя ключа '%-.192s'"
        serbian "Duplirano ime ključa '%-.192s'"
        slo "Opakované meno kľúča '%-.192s'"
        spa "Nombre de clave duplicado '%-.192s'"
        swe "Nyckelnamn '%-.192s' finns flera gånger"
        ukr "Дублююче ім'я ключа '%-.192s'"
# When using this error code, please use ER(ER_DUP_ENTRY_WITH_KEY_NAME)
# for the message string.  See, for example, code in handler.cc.
ER_DUP_ENTRY 23000 S1009
	cze "Zdvojený klíč '%-.192s' (číslo klíče %d)"
	dan "Ens værdier '%-.192s' for indeks %d"
	nla "Dubbele ingang '%-.192s' voor zoeksleutel %d"
	eng "Duplicate entry '%-.192s' for key %d"
	est "Kattuv väärtus '%-.192s' võtmele %d"
	fre "Duplicata du champ '%-.192s' pour la clef %d"
	ger "Doppelter Eintrag '%-.192s' für Schlüssel %d"
	greek "Διπλή εγγραφή '%-.192s' για το κλειδί %d"
	hun "Duplikalt bejegyzes '%-.192s' a %d kulcs szerint."
	ita "Valore duplicato '%-.192s' per la chiave %d"
	jpn "'%-.192s' は索引 %d で重複しています。"
	kor "중복된 입력 값 '%-.192s': key %d"
	nor "Like verdier '%-.192s' for nøkkel %d"
	norwegian-ny "Like verdiar '%-.192s' for nykkel %d"
	pol "Powtórzone wystąpienie '%-.192s' dla klucza %d"
	por "Entrada '%-.192s' duplicada para a chave %d"
	rum "Cimpul '%-.192s' e duplicat pentru cheia %d"
	rus "Дублирующаяся запись '%-.192s' по ключу %d"
	serbian "Dupliran unos '%-.192s' za ključ '%d'"
	slo "Opakovaný kľúč '%-.192s' (číslo kľúča %d)"
	spa "Entrada duplicada '%-.192s' para la clave %d"
	swe "Dublett '%-.192s' för nyckel %d"
	ukr "Дублюючий запис '%-.192s' для ключа %d"
ER_WRONG_FIELD_SPEC 42000 S1009
        cze "Chybná specifikace sloupce '%-.192s'"
        dan "Forkert kolonnespecifikaton for felt '%-.192s'"
        nla "Verkeerde kolom specificatie voor kolom '%-.192s'"
        eng "Incorrect column specifier for column '%-.192s'"
        est "Vigane tulba kirjeldus tulbale '%-.192s'"
        fre "Mauvais paramètre de champ pour le champ '%-.192s'"
        ger "Falsche Spezifikation für Feld '%-.192s'"
        greek "Εσφαλμένο column specifier για το πεδίο '%-.192s'"
        hun "Rossz oszlopazonosito: '%-.192s'"
        ita "Specifica errata per la colonna '%-.192s'"
        jpn "列 '%-.192s' の定義が不正です。"
        kor "칼럼 '%-.192s'의 부정확한 칼럼 정의자"
        nor "Feil kolonne spesifikator for felt '%-.192s'"
        norwegian-ny "Feil kolonne spesifikator for kolonne '%-.192s'"
        pol "Błędna specyfikacja kolumny dla kolumny '%-.192s'"
        por "Especificador de coluna incorreto para a coluna '%-.192s'"
        rum "Specificandul coloanei '%-.192s' este incorect"
        rus "Некорректный определитель столбца для столбца '%-.192s'"
        serbian "Pogrešan naziv kolone za kolonu '%-.192s'"
        slo "Chyba v špecifikácii poľa '%-.192s'"
        spa "Especificador de columna erroneo para la columna '%-.192s'"
        swe "Felaktigt kolumntyp för kolumn '%-.192s'"
        ukr "Невірний специфікатор стовбця '%-.192s'"
ER_PARSE_ERROR 42000 s1009
        cze "%s blízko '%-.80s' na řádku %d"
        dan "%s nær '%-.80s' på linje %d"
        nla "%s bij '%-.80s' in regel %d"
        eng "%s near '%-.80s' at line %d"
        est "%s '%-.80s' ligidal real %d"
        fre "%s près de '%-.80s' à la ligne %d"
        ger "%s bei '%-.80s' in Zeile %d"
        greek "%s πλησίον '%-.80s' στη γραμμή %d"
        hun "A %s a '%-.80s'-hez kozeli a %d sorban"
        ita "%s vicino a '%-.80s' linea %d"
        jpn "%s : '%-.80s' 付近 %d 行目"
        kor "'%s' 에러 같읍니다. ('%-.80s' 명령어 라인 %d)"
        nor "%s nær '%-.80s' på linje %d"
        norwegian-ny "%s attmed '%-.80s' på line %d"
        pol "%s obok '%-.80s' w linii %d"
        por "%s próximo a '%-.80s' na linha %d"
        rum "%s linga '%-.80s' pe linia %d"
        rus "%s около '%-.80s' на строке %d"
        serbian "'%s' u iskazu '%-.80s' na liniji %d"
        slo "%s blízko '%-.80s' na riadku %d"
        spa "%s cerca '%-.80s' en la linea %d"
        swe "%s nära '%-.80s' på rad %d"
        ukr "%s біля '%-.80s' в строці %d"
ER_EMPTY_QUERY 42000  
        cze "Výsledek dotazu je prázdný"
        dan "Forespørgsel var tom"
        nla "Query was leeg"
        eng "Query was empty"
        est "Tühi päring"
        fre "Query est vide"
        ger "Leere Abfrage"
        greek "Το ερώτημα (query) που θέσατε ήταν κενό"
        hun "Ures lekerdezes."
        ita "La query e` vuota"
        jpn "クエリが空です。"
        kor "쿼리결과가 없습니다."
        nor "Forespørsel var tom"
        norwegian-ny "Førespurnad var tom"
        pol "Zapytanie było puste"
        por "Consulta (query) estava vazia"
        rum "Query-ul a fost gol"
        rus "Запрос оказался пустым"
        serbian "Upit je bio prazan"
        slo "Výsledok požiadavky bol prázdny"
        spa "La query estaba vacia"
        swe "Frågan var tom"
        ukr "Пустий запит"
ER_NONUNIQ_TABLE 42000 S1009
        cze "Nejednoznačná tabulka/alias: '%-.192s'"
        dan "Tabellen/aliaset: '%-.192s' er ikke unikt"
        nla "Niet unieke waarde tabel/alias: '%-.192s'"
        eng "Not unique table/alias: '%-.192s'"
        est "Ei ole unikaalne tabel/alias '%-.192s'"
        fre "Table/alias: '%-.192s' non unique"
        ger "Tabellenname/Alias '%-.192s' nicht eindeutig"
        greek "Αδύνατη η ανεύρεση unique table/alias: '%-.192s'"
        hun "Nem egyedi tabla/alias: '%-.192s'"
        ita "Tabella/alias non unico: '%-.192s'"
        jpn "表名／別名 '%-.192s' は一意ではありません。"
        kor "Unique 하지 않은 테이블/alias: '%-.192s'"
        nor "Ikke unikt tabell/alias: '%-.192s'"
        norwegian-ny "Ikkje unikt tabell/alias: '%-.192s'"
        pol "Tabela/alias nie s? unikalne: '%-.192s'"
        por "Tabela/alias '%-.192s' não única"
        rum "Tabela/alias: '%-.192s' nu este unic"
        rus "Повторяющаяся таблица/псевдоним '%-.192s'"
        serbian "Tabela ili alias nisu bili jedinstveni: '%-.192s'"
        slo "Nie jednoznačná tabuľka/alias: '%-.192s'"
        spa "Tabla/alias: '%-.192s' es no unica"
        swe "Icke unikt tabell/alias: '%-.192s'"
        ukr "Неунікальна таблиця/псевдонім: '%-.192s'"
ER_INVALID_DEFAULT 42000 S1009
        cze "Chybná defaultní hodnota pro '%-.192s'"
        dan "Ugyldig standardværdi for '%-.192s'"
        nla "Foutieve standaard waarde voor '%-.192s'"
        eng "Invalid default value for '%-.192s'"
        est "Vigane vaikeväärtus '%-.192s' jaoks"
        fre "Valeur par défaut invalide pour '%-.192s'"
        ger "Fehlerhafter Vorgabewert (DEFAULT) für '%-.192s'"
        greek "Εσφαλμένη προκαθορισμένη τιμή (default value) για '%-.192s'"
        hun "Ervenytelen ertek: '%-.192s'"
        ita "Valore di default non valido per '%-.192s'"
        jpn "'%-.192s' へのデフォルト値が無効です。"
        kor "'%-.192s'의 유효하지 못한 디폴트 값을 사용하셨습니다."
        nor "Ugyldig standardverdi for '%-.192s'"
        norwegian-ny "Ugyldig standardverdi for '%-.192s'"
        pol "Niewła?ciwa warto?ć domy?lna dla '%-.192s'"
        por "Valor padrão (default) inválido para '%-.192s'"
        rum "Valoarea de default este invalida pentru '%-.192s'"
        rus "Некорректное значение по умолчанию для '%-.192s'"
        serbian "Loša default vrednost za '%-.192s'"
        slo "Chybná implicitná hodnota pre '%-.192s'"
        spa "Valor por defecto invalido para '%-.192s'"
        swe "Ogiltigt DEFAULT värde för '%-.192s'"
        ukr "Невірне значення по замовчуванню для '%-.192s'"
ER_MULTIPLE_PRI_KEY 42000 S1009
        cze "Definováno více primárních klíčů"
        dan "Flere primærnøgler specificeret"
        nla "Meerdere primaire zoeksleutels gedefinieerd"
        eng "Multiple primary key defined"
        est "Mitut primaarset võtit ei saa olla"
        fre "Plusieurs clefs primaires définies"
        ger "Mehrere Primärschlüssel (PRIMARY KEY) definiert"
        greek "Περισσότερα από ένα primary key ορίστηκαν"
        hun "Tobbszoros elsodleges kulcs definialas."
        ita "Definite piu` chiave primarie"
        jpn "PRIMARY KEY が複数定義されています。"
        kor "Multiple primary key가 정의되어 있슴"
        nor "Fleire primærnøkle spesifisert"
        norwegian-ny "Fleire primærnyklar spesifisert"
        pol "Zdefiniowano wiele kluczy podstawowych"
        por "Definida mais de uma chave primária"
        rum "Chei primare definite de mai multe ori"
        rus "Указано несколько первичных ключей"
        serbian "Definisani višestruki primarni ključevi"
        slo "Zadefinovaných viac primárnych kľúčov"
        spa "Multiples claves primarias definidas"
        swe "Flera PRIMARY KEY använda"
        ukr "Первинного ключа визначено неодноразово"
ER_TOO_MANY_KEYS 42000 S1009
        cze "Zadáno příliš mnoho klíčů, je povoleno nejvíce %d klíčů"
        dan "For mange nøgler specificeret. Kun %d nøgler må bruges"
        nla "Teveel zoeksleutels gedefinieerd. Maximaal zijn %d zoeksleutels toegestaan"
        eng "Too many keys specified; max %d keys allowed"
        est "Liiga palju võtmeid. Maksimaalselt võib olla %d võtit"
        fre "Trop de clefs sont définies. Maximum de %d clefs alloué"
        ger "Zu viele Schlüssel definiert. Maximal %d Schlüssel erlaubt"
        greek "Πάρα πολλά key ορίσθηκαν. Το πολύ %d επιτρέπονται"
        hun "Tul sok kulcs. Maximum %d kulcs engedelyezett."
        ita "Troppe chiavi. Sono ammesse max %d chiavi"
        jpn "索引の数が多すぎます。最大 %d 個までです。"
        kor "너무 많은 키가 정의되어 있읍니다.. 최대 %d의 키가 가능함"
        nor "For mange nøkler spesifisert. Maks %d nøkler tillatt"
        norwegian-ny "For mange nykler spesifisert. Maks %d nyklar tillatt"
        pol "Okre?lono zbyt wiele kluczy. Dostępnych jest maksymalnie %d kluczy"
        por "Especificadas chaves demais. O máximo permitido são %d chaves"
        rum "Prea multe chei. Numarul de chei maxim este %d"
        rus "Указано слишком много ключей. Разрешается указывать не более %d ключей"
        serbian "Navedeno je previše ključeva. Maksimum %d ključeva je dozvoljeno"
        slo "Zadaných ríliš veľa kľúčov. Najviac %d kľúčov je povolených"
        spa "Demasiadas claves primarias declaradas. Un maximo de %d claves son permitidas"
        swe "För många nycklar använda. Man får ha högst %d nycklar"
        ukr "Забагато ключів зазначено. Дозволено не більше %d ключів"
ER_TOO_MANY_KEY_PARTS 42000 S1009
        cze "Zadáno příliš mnoho část klíčů, je povoleno nejvíce %d částí"
        dan "For mange nøgledele specificeret. Kun %d dele må bruges"
        nla "Teveel zoeksleutel onderdelen gespecificeerd. Maximaal %d onderdelen toegestaan"
        eng "Too many key parts specified; max %d parts allowed"
        est "Võti koosneb liiga paljudest osadest. Maksimaalselt võib olla %d osa"
        fre "Trop de parties specifiées dans la clef. Maximum de %d parties"
        ger "Zu viele Teilschlüssel definiert. Maximal %d Teilschlüssel erlaubt"
        greek "Πάρα πολλά key parts ορίσθηκαν. Το πολύ %d επιτρέπονται"
        hun "Tul sok kulcsdarabot definialt. Maximum %d resz engedelyezett"
        ita "Troppe parti di chiave specificate. Sono ammesse max %d parti"
        jpn "索引のキー列指定が多すぎます。最大 %d 個までです。"
        kor "너무 많은 키 부분(parts)들이 정의되어 있읍니다.. 최대 %d 부분이 가능함"
        nor "For mange nøkkeldeler spesifisert. Maks %d deler tillatt"
        norwegian-ny "For mange nykkeldelar spesifisert. Maks %d delar tillatt"
        pol "Okre?lono zbyt wiele czę?ci klucza. Dostępnych jest maksymalnie %d czę?ci"
        por "Especificadas partes de chave demais. O máximo permitido são %d partes"
        rum "Prea multe chei. Numarul de chei maxim este %d"
        rus "Указано слишком много частей составного ключа. Разрешается указывать не более %d частей"
        serbian "Navedeno je previše delova ključa. Maksimum %d delova je dozvoljeno"
        slo "Zadaných ríliš veľa častí kľúčov. Je povolených najviac %d častí"
        spa "Demasiadas partes de clave declaradas. Un maximo de %d partes son permitidas"
        swe "För många nyckeldelar använda. Man får ha högst %d nyckeldelar"
        ukr "Забагато частин ключа зазначено. Дозволено не більше %d частин"
ER_TOO_LONG_KEY 42000 S1009
        cze "Zadaný klíč byl příliš dlouhý, největší délka klíče je %d"
        dan "Specificeret nøgle var for lang. Maksimal nøglelængde er %d"
        nla "Gespecificeerde zoeksleutel was te lang. De maximale lengte is %d"
        eng "Specified key was too long; max key length is %d bytes"
        est "Võti on liiga pikk. Maksimaalne võtmepikkus on %d"
        fre "La clé est trop longue. Longueur maximale: %d"
        ger "Schlüssel ist zu lang. Die maximale Schlüssellänge beträgt %d"
        greek "Το κλειδί που ορίσθηκε είναι πολύ μεγάλο. Το μέγιστο μήκος είναι %d"
        hun "A megadott kulcs tul hosszu. Maximalis kulcshosszusag: %d"
        ita "La chiave specificata e` troppo lunga. La max lunghezza della chiave e` %d"
        jpn "索引のキーが長すぎます。最大 %d バイトまでです。"
        kor "정의된 키가 너무 깁니다. 최대 키의 길이는 %d입니다."
        nor "Spesifisert nøkkel var for lang. Maks nøkkellengde er is %d"
        norwegian-ny "Spesifisert nykkel var for lang. Maks nykkellengde er %d"
        pol "Zdefinowany klucz jest zbyt długi. Maksymaln? długo?ci? klucza jest %d"
        por "Chave especificada longa demais. O comprimento de chave máximo permitido é %d"
        rum "Cheia specificata este prea lunga. Marimea maxima a unei chei este de %d"
        rus "Указан слишком длинный ключ. Максимальная длина ключа составляет %d байт"
        serbian "Navedeni ključ je predug. Maksimalna dužina ključa je %d"
        slo "Zadaný kľúč je príliš dlhý, najväčšia dĺžka kľúča je %d"
        spa "Declaracion de clave demasiado larga. La maxima longitud de clave es %d"
        swe "För lång nyckel. Högsta tillåtna nyckellängd är %d"
        ukr "Зазначений ключ задовгий. Найбільша довжина ключа %d байтів"
ER_KEY_COLUMN_DOES_NOT_EXITS 42000 S1009
        cze "Klíčový sloupec '%-.192s' v tabulce neexistuje"
        dan "Nøglefeltet '%-.192s' eksisterer ikke i tabellen"
        nla "Zoeksleutel kolom '%-.192s' bestaat niet in tabel"
        eng "Key column '%-.192s' doesn't exist in table"
        est "Võtme tulp '%-.192s' puudub tabelis"
        fre "La clé '%-.192s' n'existe pas dans la table"
        ger "In der Tabelle gibt es kein Schlüsselfeld '%-.192s'"
        greek "Το πεδίο κλειδί '%-.192s' δεν υπάρχει στον πίνακα"
        hun "A(z) '%-.192s'kulcsoszlop nem letezik a tablaban"
        ita "La colonna chiave '%-.192s' non esiste nella tabella"
        jpn "キー列 '%-.192s' は表にありません。"
        kor "Key 칼럼 '%-.192s'는 테이블에 존재하지 않습니다."
        nor "Nøkkel felt '%-.192s' eksiterer ikke i tabellen"
        norwegian-ny "Nykkel kolonne '%-.192s' eksiterar ikkje i tabellen"
        pol "Kolumna '%-.192s' zdefiniowana w kluczu nie istnieje w tabeli"
        por "Coluna chave '%-.192s' não existe na tabela"
        rum "Coloana cheie '%-.192s' nu exista in tabela"
        rus "Ключевой столбец '%-.192s' в таблице не существует"
        serbian "Ključna kolona '%-.192s' ne postoji u tabeli"
        slo "Kľúčový stĺpec '%-.192s' v tabuľke neexistuje"
        spa "La columna clave '%-.192s' no existe en la tabla"
        swe "Nyckelkolumn '%-.192s' finns inte"
        ukr "Ключовий стовбець '%-.192s' не існує у таблиці"
ER_BLOB_USED_AS_KEY 42000 S1009
        cze "Blob sloupec '%-.192s' nemůže být použit jako klíč"
        dan "BLOB feltet '%-.192s' kan ikke bruges ved specifikation af indeks"
        nla "BLOB kolom '%-.192s' kan niet gebruikt worden bij zoeksleutel specificatie"
        eng "BLOB column '%-.192s' can't be used in key specification with the used table type"
        est "BLOB-tüüpi tulpa '%-.192s' ei saa kasutada võtmena"
        fre "Champ BLOB '%-.192s' ne peut être utilisé dans une clé"
        ger "BLOB-Feld '%-.192s' kann beim verwendeten Tabellentyp nicht als Schlüssel verwendet werden"
        greek "Πεδίο τύπου Blob '%-.192s' δεν μπορεί να χρησιμοποιηθεί στον ορισμό ενός κλειδιού (key specification)"
        hun "Blob objektum '%-.192s' nem hasznalhato kulcskent"
        ita "La colonna BLOB '%-.192s' non puo` essere usata nella specifica della chiave"
        jpn "指定されたストレージエンジンでは、BLOB列 '%-.192s' は索引キーにできません。"
        kor "BLOB 칼럼 '%-.192s'는 키 정의에서 사용될 수 없습니다."
        nor "Blob felt '%-.192s' kan ikke brukes ved spesifikasjon av nøkler"
        norwegian-ny "Blob kolonne '%-.192s' kan ikkje brukast ved spesifikasjon av nyklar"
        pol "Kolumna typu Blob '%-.192s' nie może być użyta w specyfikacji klucza"
        por "Coluna BLOB '%-.192s' não pode ser utilizada na especificação de chave para o tipo de tabela usado"
        rum "Coloana de tip BLOB '%-.192s' nu poate fi folosita in specificarea cheii cu tipul de tabla folosit"
        rus "Столбец типа BLOB '%-.192s' не может быть использован как значение ключа в таблице такого типа"
        serbian "BLOB kolona '%-.192s' ne može biti upotrebljena za navođenje ključa sa tipom tabele koji se trenutno koristi"
        slo "Blob pole '%-.192s' nemôže byť použité ako kľúč"
        spa "La columna Blob '%-.192s' no puede ser usada en una declaracion de clave"
        swe "En BLOB '%-.192s' kan inte vara nyckel med den använda tabelltypen"
        ukr "BLOB стовбець '%-.192s' не може бути використаний у визначенні ключа в цьому типі таблиці"
ER_TOO_BIG_FIELDLENGTH 42000 S1009
        cze "Příliš velká délka sloupce '%-.192s' (nejvíce %lu). Použijte BLOB"
        dan "For stor feltlængde for kolonne '%-.192s' (maks = %lu). Brug BLOB i stedet"
        nla "Te grote kolomlengte voor '%-.192s' (max = %lu). Maak hiervoor gebruik van het type BLOB"
        eng "Column length too big for column '%-.192s' (max = %lu); use BLOB or TEXT instead"
        est "Tulba '%-.192s' pikkus on liiga pikk (maksimaalne pikkus: %lu). Kasuta BLOB väljatüüpi"
        fre "Champ '%-.192s' trop long (max = %lu). Utilisez un BLOB"
        ger "Feldlänge für Feld '%-.192s' zu groß (maximal %lu). BLOB- oder TEXT-Spaltentyp verwenden!"
        greek "Πολύ μεγάλο μήκος για το πεδίο '%-.192s' (max = %lu). Παρακαλώ χρησιμοποιείστε τον τύπο BLOB"
        hun "A(z) '%-.192s' oszlop tul hosszu. (maximum = %lu). Hasznaljon BLOB tipust inkabb."
        ita "La colonna '%-.192s' e` troppo grande (max=%lu). Utilizza un BLOB."
        jpn "列 '%-.192s' のサイズ定義が大きすぎます (最大 %lu まで)。代わりに BLOB または TEXT を使用してください。"
        kor "칼럼 '%-.192s'의 칼럼 길이가 너무 깁니다 (최대 = %lu). 대신에 BLOB를 사용하세요."
        nor "For stor nøkkellengde for kolonne '%-.192s' (maks = %lu). Bruk BLOB istedenfor"
        norwegian-ny "For stor nykkellengde for felt '%-.192s' (maks = %lu). Bruk BLOB istadenfor"
        pol "Zbyt duża długo?ć kolumny '%-.192s' (maks. = %lu). W zamian użyj typu BLOB"
        por "Comprimento da coluna '%-.192s' grande demais (max = %lu); use BLOB em seu lugar"
        rum "Lungimea coloanei '%-.192s' este prea lunga (maximum = %lu). Foloseste BLOB mai bine"
        rus "Слишком большая длина столбца '%-.192s' (максимум = %lu). Используйте тип BLOB или TEXT вместо текущего"
        serbian "Previše podataka za kolonu '%-.192s' (maksimum je %lu). Upotrebite BLOB polje"
        slo "Príliš veľká dĺžka pre pole '%-.192s' (maximum = %lu). Použite BLOB"
        spa "Longitud de columna demasiado grande para la columna '%-.192s' (maximo = %lu).Usar BLOB en su lugar"
        swe "För stor kolumnlängd angiven för '%-.192s' (max= %lu). Använd en BLOB instället"
        ukr "Задовга довжина стовбця '%-.192s' (max = %lu). Використайте тип BLOB"
ER_WRONG_AUTO_KEY 42000 S1009
        cze "Můžete mít pouze jedno AUTO pole a to musí být definováno jako klíč"
        dan "Der kan kun specificeres eet AUTO_INCREMENT-felt, og det skal være indekseret"
        nla "Er kan slechts 1 autofield zijn en deze moet als zoeksleutel worden gedefinieerd."
        eng "Incorrect table definition; there can be only one auto column and it must be defined as a key"
        est "Vigane tabelikirjeldus; Tabelis tohib olla üks auto_increment tüüpi tulp ning see peab olema defineeritud võtmena"
        fre "Un seul champ automatique est permis et il doit être indexé"
        ger "Falsche Tabellendefinition. Es darf nur eine AUTO_INCREMENT-Spalte geben, und diese muss als Schlüssel definiert werden"
        greek "Μπορεί να υπάρχει μόνο ένα auto field και πρέπει να έχει ορισθεί σαν key"
        hun "Csak egy auto mezo lehetseges, es azt kulcskent kell definialni."
        ita "Puo` esserci solo un campo AUTO e deve essere definito come chiave"
        jpn "不正な表定義です。AUTO_INCREMENT列は１個までで、索引を定義する必要があります。"
        kor "부정확한 테이블 정의; 테이블은 하나의 auto 칼럼이 존재하고 키로 정의되어져야 합니다."
        nor "Bare ett auto felt kan være definert som nøkkel."
        norwegian-ny "Bare eitt auto felt kan være definert som nøkkel."
        pol "W tabeli może być tylko jedno pole auto i musi ono być zdefiniowane jako klucz"
        por "Definição incorreta de tabela. Somente é permitido um único campo auto-incrementado e ele tem que ser definido como chave"
        rum "Definitia tabelei este incorecta; Nu pot fi mai mult de o singura coloana de tip auto si aceasta trebuie definita ca cheie"
        rus "Некорректное определение таблицы: может существовать только один автоинкрементный столбец, и он должен быть определен как ключ"
        serbian "Pogrešna definicija tabele; U tabeli može postojati samo jedna 'AUTO' kolona i ona mora biti istovremeno definisana kao kolona ključa"
        slo "Môžete mať iba jedno AUTO pole a to musí byť definované ako kľúč"
        spa "Puede ser solamente un campo automatico y este debe ser definido como una clave"
        swe "Det får finnas endast ett AUTO_INCREMENT-fält och detta måste vara en nyckel"
        ukr "Невірне визначення таблиці; Може бути лише один автоматичний стовбець, що повинен бути визначений як ключ"
ER_READY  
        cze "%s: připraven na spojení\nVersion: '%s'  socket: '%s'  port: %d""
        dan "%s: klar til tilslutninger\nVersion: '%s'  socket: '%s'  port: %d""
        nla "%s: klaar voor verbindingen\nVersion: '%s'  socket: '%s'  port: %d""
        eng "%s: ready for connections.\nVersion: '%s'  socket: '%s'  port: %d"
        est "%s: ootab ühendusi\nVersion: '%s'  socket: '%s'  port: %d""
        fre "%s: Prêt pour des connexions\nVersion: '%s'  socket: '%s'  port: %d""
        ger "%s: Bereit für Verbindungen.\nVersion: '%s'  Socket: '%s'  Port: %d"
        greek "%s: σε αναμονή συνδέσεων\nVersion: '%s'  socket: '%s'  port: %d""
        hun "%s: kapcsolatra kesz\nVersion: '%s'  socket: '%s'  port: %d""
        ita "%s: Pronto per le connessioni\nVersion: '%s'  socket: '%s'  port: %d""
        jpn "%s: 接続準備完了。\nバージョン: '%s'  socket: '%s'  port: %d""
        kor "%s: 연결 준비중입니다\nVersion: '%s'  socket: '%s'  port: %d""
        nor "%s: klar for tilkoblinger\nVersion: '%s'  socket: '%s'  port: %d""
        norwegian-ny "%s: klar for tilkoblingar\nVersion: '%s'  socket: '%s'  port: %d""
        pol "%s: gotowe do poł?czenia\nVersion: '%s'  socket: '%s'  port: %d""
        por "%s: Pronto para conexões\nVersion: '%s'  socket: '%s'  port: %d""
        rum "%s: sint gata pentru conectii\nVersion: '%s'  socket: '%s'  port: %d""
        rus "%s: Готов принимать соединения.\nВерсия: '%s'  сокет: '%s'  порт: %d"
        serbian "%s: Spreman za konekcije\nVersion: '%s'  socket: '%s'  port: %d""
        slo "%s: pripravený na spojenie\nVersion: '%s'  socket: '%s'  port: %d""
        spa "%s: preparado para conexiones\nVersion: '%s'  socket: '%s'  port: %d""
        swe "%s: klar att ta emot klienter\nVersion: '%s'  socket: '%s'  port: %d""
        ukr "%s: Готовий для з'єднань!\nVersion: '%s'  socket: '%s'  port: %d""
ER_NORMAL_SHUTDOWN  
        cze "%s: normální ukončení\n"
        dan "%s: Normal nedlukning\n"
        nla "%s: Normaal afgesloten \n"
        eng "%s: Normal shutdown\n"
        est "%s: MySQL lõpetas\n"
        fre "%s: Arrêt normal du serveur\n"
        ger "%s: Normal heruntergefahren\n"
        greek "%s: Φυσιολογική διαδικασία shutdown\n"
        hun "%s: Normal leallitas\n"
        ita "%s: Shutdown normale\n"
        jpn "%s: 通常シャットダウン\n"
        kor "%s: 정상적인 shutdown\n"
        nor "%s: Normal avslutning\n"
        norwegian-ny "%s: Normal nedkopling\n"
        pol "%s: Standardowe zakończenie działania\n"
        por "%s: 'Shutdown' normal\n"
        rum "%s: Terminare normala\n"
        rus "%s: Корректная остановка\n"
        serbian "%s: Normalno gašenje\n"
        slo "%s: normálne ukončenie\n"
        spa "%s: Apagado normal\n"
        swe "%s: Normal avslutning\n"
        ukr "%s: Нормальне завершення\n"
ER_GOT_SIGNAL  
        cze "%s: přijat signal %d, končím\n"
        dan "%s: Fangede signal %d. Afslutter!!\n"
        nla "%s: Signaal %d. Systeem breekt af!\n"
        eng "%s: Got signal %d. Aborting!\n"
        est "%s: sain signaali %d. Lõpetan!\n"
        fre "%s: Reçu le signal %d. Abandonne!\n"
        ger "%s: Signal %d erhalten. Abbruch!\n"
        greek "%s: Ελήφθη το μήνυμα %d. Η διαδικασία εγκαταλείπεται!\n"
        hun "%s: %d jelzes. Megszakitva!\n"
        ita "%s: Ricevuto segnale %d. Interruzione!\n"
        jpn "%s: シグナル %d を受信しました。強制終了します！\n"
        kor "%s: %d 신호가 들어왔음. 중지!\n"
        nor "%s: Oppdaget signal %d. Avslutter!\n"
        norwegian-ny "%s: Oppdaga signal %d. Avsluttar!\n"
        pol "%s: Otrzymano sygnał %d. Kończenie działania!\n"
        por "%s: Obteve sinal %d. Abortando!\n"
        rum "%s: Semnal %d obtinut. Aborting!\n"
        rus "%s: Получен сигнал %d. Прекращаем!\n"
        serbian "%s: Dobio signal %d. Prekidam!\n"
        slo "%s: prijatý signál %d, ukončenie (Abort)!\n"
        spa "%s: Recibiendo signal %d. Abortando!\n"
        swe "%s: Fick signal %d. Avslutar!\n"
        ukr "%s: Отримано сигнал %d. Перериваюсь!\n"
ER_SHUTDOWN_COMPLETE  
        cze "%s: ukončení práce hotovo\n"
        dan "%s: Server lukket\n"
        nla "%s: Afsluiten afgerond\n"
        eng "%s: Shutdown complete\n"
        est "%s: Lõpp\n"
        fre "%s: Arrêt du serveur terminé\n"
        ger "%s: Herunterfahren beendet\n"
        greek "%s: Η διαδικασία Shutdown ολοκληρώθηκε\n"
        hun "%s: A leallitas kesz\n"
        ita "%s: Shutdown completato\n"
        jpn "%s: シャットダウン完了\n"
        kor "%s: Shutdown 이 완료됨!\n"
        nor "%s: Avslutning komplett\n"
        norwegian-ny "%s: Nedkopling komplett\n"
        pol "%s: Zakończenie działania wykonane\n"
        por "%s: 'Shutdown' completo\n"
        rum "%s: Terminare completa\n"
        rus "%s: Остановка завершена\n"
        serbian "%s: Gašenje završeno\n"
        slo "%s: práca ukončená\n"
        spa "%s: Apagado completado\n"
        swe "%s: Avslutning klar\n"
        ukr "%s: Роботу завершено\n"
ER_FORCING_CLOSE 08S01 
        cze "%s: násilné uzavření threadu %ld uživatele '%-.48s'\n"
        dan "%s: Forceret nedlukning af tråd: %ld  bruger: '%-.48s'\n"
        nla "%s: Afsluiten afgedwongen van thread %ld  gebruiker: '%-.48s'\n"
        eng "%s: Forcing close of thread %ld  user: '%-.48s'\n"
        est "%s: Sulgen jõuga lõime %ld  kasutaja: '%-.48s'\n"
        fre "%s: Arrêt forcé de la tâche (thread) %ld  utilisateur: '%-.48s'\n"
        ger "%s: Thread %ld zwangsweise beendet. Benutzer: '%-.48s'\n"
        greek "%s: Το thread θα κλείσει %ld  user: '%-.48s'\n"
        hun "%s: A(z) %ld thread kenyszeritett zarasa. Felhasznalo: '%-.48s'\n"
        ita "%s: Forzata la chiusura del thread %ld utente: '%-.48s'\n"
        jpn "%s: スレッド %ld を強制終了します (ユーザー: '%-.48s')\n"
        kor "%s: thread %ld의 강제 종료 user: '%-.48s'\n"
        nor "%s: Påtvinget avslutning av tråd %ld  bruker: '%-.48s'\n"
        norwegian-ny "%s: Påtvinga avslutning av tråd %ld  brukar: '%-.48s'\n"
        pol "%s: Wymuszenie zamknięcia w?tku %ld  użytkownik: '%-.48s'\n"
        por "%s: Forçando finalização da 'thread' %ld - usuário '%-.48s'\n"
        rum "%s: Terminare fortata a thread-ului %ld  utilizatorului: '%-.48s'\n"
        rus "%s: Принудительно закрываем поток %ld  пользователя: '%-.48s'\n"
        serbian "%s: Usiljeno gašenje thread-a %ld koji pripada korisniku: '%-.48s'\n"
        slo "%s: násilné ukončenie vlákna %ld užívateľa '%-.48s'\n"
        spa "%s: Forzando a cerrar el thread %ld  usuario: '%-.48s'\n"
        swe "%s: Stänger av tråd %ld; användare: '%-.48s'\n"
        ukr "%s: Прискорюю закриття гілки %ld користувача: '%-.48s'\n"
ER_IPSOCK_ERROR 08S01 
        cze "Nemohu vytvořit IP socket"
        dan "Kan ikke oprette IP socket"
        nla "Kan IP-socket niet openen"
        eng "Can't create IP socket"
        est "Ei suuda luua IP socketit"
        fre "Ne peut créer la connexion IP (socket)"
        ger "Kann IP-Socket nicht erzeugen"
        greek "Δεν είναι δυνατή η δημιουργία IP socket"
        hun "Az IP socket nem hozhato letre"
        ita "Impossibile creare il socket IP"
        jpn "IPソケットを作成できません。"
        kor "IP 소켓을 만들지 못했습니다."
        nor "Kan ikke opprette IP socket"
        norwegian-ny "Kan ikkje opprette IP socket"
        pol "Nie można stworzyć socket'u IP"
        por "Não pode criar o soquete IP"
        rum "Nu pot crea IP socket"
        rus "Невозможно создать IP-сокет"
        serbian "Ne mogu da kreiram IP socket"
        slo "Nemôžem vytvoriť IP socket"
        spa "No puedo crear IP socket"
        swe "Kan inte skapa IP-socket"
        ukr "Не можу створити IP роз'єм"
ER_NO_SUCH_INDEX 42S12 S1009
        cze "Tabulka '%-.192s' nemá index odpovídající CREATE INDEX. Vytvořte tabulku znovu"
        dan "Tabellen '%-.192s' har ikke den nøgle, som blev brugt i CREATE INDEX. Genopret tabellen"
        nla "Tabel '%-.192s' heeft geen INDEX zoals deze gemaakt worden met CREATE INDEX. Maak de tabel opnieuw"
        eng "Table '%-.192s' has no index like the one used in CREATE INDEX; recreate the table"
        est "Tabelil '%-.192s' puuduvad võtmed. Loo tabel uuesti"
        fre "La table '%-.192s' n'a pas d'index comme celle utilisée dans CREATE INDEX. Recréez la table"
        ger "Tabelle '%-.192s' besitzt keinen wie den in CREATE INDEX verwendeten Index. Tabelle neu anlegen"
        greek "Ο πίνακας '%-.192s' δεν έχει ευρετήριο (index) σαν αυτό που χρησιμοποιείτε στην CREATE INDEX. Παρακαλώ, ξαναδημιουργήστε τον πίνακα"
        hun "A(z) '%-.192s' tablahoz nincs meg a CREATE INDEX altal hasznalt index. Alakitsa at a tablat"
        ita "La tabella '%-.192s' non ha nessun indice come quello specificatato dalla CREATE INDEX. Ricrea la tabella"
        jpn "表 '%-.192s' に以前CREATE INDEXで作成された索引がありません。表を作り直してください。"
        kor "테이블 '%-.192s'는 인덱스를 만들지 않았습니다. alter 테이블명령을 이용하여 테이블을 수정하세요..."
        nor "Tabellen '%-.192s' har ingen index som den som er brukt i CREATE INDEX. Gjenopprett tabellen"
        norwegian-ny "Tabellen '%-.192s' har ingen index som den som er brukt i CREATE INDEX. Oprett tabellen på nytt"
        pol "Tabela '%-.192s' nie ma indeksu takiego jak w CREATE INDEX. Stwórz tabelę"
        por "Tabela '%-.192s' não possui um índice como o usado em CREATE INDEX. Recrie a tabela"
        rum "Tabela '%-.192s' nu are un index ca acela folosit in CREATE INDEX. Re-creeaza tabela"
        rus "В таблице '%-.192s' нет такого индекса, как в CREATE INDEX. Создайте таблицу заново"
        serbian "Tabela '%-.192s' nema isti indeks kao onaj upotrebljen pri komandi 'CREATE INDEX'. Napravite tabelu ponovo"
        slo "Tabuľka '%-.192s' nemá index zodpovedajúci CREATE INDEX. Vytvorte tabulku znova"
        spa "La tabla '%-.192s' no tiene indice como el usado en CREATE INDEX. Crea de nuevo la tabla"
        swe "Tabellen '%-.192s' har inget index som motsvarar det angivna i CREATE INDEX. Skapa om tabellen"
        ukr "Таблиця '%-.192s' має індекс, що не співпадає з вказанним у CREATE INDEX. Створіть таблицю знову"
ER_WRONG_FIELD_TERMINATORS 42000 S1009
        cze "Argument separátoru položek nebyl očekáván. Přečtěte si manuál"
        dan "Felt adskiller er ikke som forventet, se dokumentationen"
        nla "De argumenten om velden te scheiden zijn anders dan verwacht. Raadpleeg de handleiding"
        eng "Field separator argument is not what is expected; check the manual"
        est "Väljade eraldaja erineb oodatust. Tutvu kasutajajuhendiga"
        fre "Séparateur de champs inconnu.  Vérifiez dans le manuel"
        ger "Feldbegrenzer-Argument ist nicht in der erwarteten Form. Bitte im Handbuch nachlesen"
        greek "Ο διαχωριστής πεδίων δεν είναι αυτός που αναμενόταν. Παρακαλώ ανατρέξτε στο manual"
        hun "A mezoelvalaszto argumentumok nem egyeznek meg a varttal. Nezze meg a kezikonyvben!"
        ita "L'argomento 'Field separator' non e` quello atteso. Controlla il manuale"
        jpn "フィールド区切り文字が予期せぬ使われ方をしています。マニュアルを確認して下さい。"
        kor "필드 구분자 인수들이 완전하지 않습니다. 메뉴얼을 찾아 보세요."
        nor "Felt skiller argumentene er ikke som forventet, se dokumentasjonen"
        norwegian-ny "Felt skiljer argumenta er ikkje som venta, sjå dokumentasjonen"
        pol "Nie oczekiwano separatora. SprawdĽ podręcznik"
        por "Argumento separador de campos não é o esperado. Cheque o manual"
        rum "Argumentul pentru separatorul de cimpuri este diferit de ce ma asteptam. Verifica manualul"
        rus "Аргумент разделителя полей - не тот, который ожидался. Обращайтесь к документации"
        serbian "Argument separatora polja nije ono što se očekivalo. Proverite uputstvo MySQL server-a"
        slo "Argument oddeľovač polí nezodpovedá požiadavkám. Skontrolujte v manuáli"
        spa "Los separadores de argumentos del campo no son los especificados. Comprueba el manual"
        swe "Fältseparatorerna är vad som förväntades. Kontrollera mot manualen"
        ukr "Хибний розділювач полів. Почитайте документацію"
ER_BLOBS_AND_NO_TERMINATED 42000 S1009
        cze "Není možné použít pevný rowlength s BLOBem. Použijte 'fields terminated by'."
        dan "Man kan ikke bruge faste feltlængder med BLOB. Brug i stedet 'fields terminated by'."
        nla "Bij het gebruik van BLOBs is het niet mogelijk om vaste rijlengte te gebruiken. Maak s.v.p. gebruik van 'fields terminated by'."
        eng "You can't use fixed rowlength with BLOBs; please use 'fields terminated by'"
        est "BLOB-tüüpi väljade olemasolul ei saa kasutada fikseeritud väljapikkust. Vajalik 'fields terminated by' määrang."
        fre "Vous ne pouvez utiliser des lignes de longueur fixe avec des BLOBs. Utiliser 'fields terminated by'."
        ger "Eine feste Zeilenlänge kann für BLOB-Felder nicht verwendet werden. Bitte 'fields terminated by' verwenden"
        greek "Δεν μπορείτε να χρησιμοποιήσετε fixed rowlength σε BLOBs. Παρακαλώ χρησιμοποιείστε 'fields terminated by'."
        hun "Fix hosszusagu BLOB-ok nem hasznalhatok. Hasznalja a 'mezoelvalaszto jelet' ."
        ita "Non possono essere usate righe a lunghezza fissa con i BLOB. Usa 'FIELDS TERMINATED BY'."
        jpn "BLOBには固定長レコードが使用できません。'FIELDS TERMINATED BY'句を使用して下さい。"
        kor "BLOB로는 고정길이의 lowlength를 사용할 수 없습니다. 'fields terminated by'를 사용하세요."
        nor "En kan ikke bruke faste feltlengder med BLOB. Vennlisgt bruk 'fields terminated by'."
        norwegian-ny "Ein kan ikkje bruke faste feltlengder med BLOB. Vennlisgt bruk 'fields terminated by'."
        pol "Nie można użyć stałej długo?ci wiersza z polami typu BLOB. Użyj 'fields terminated by'."
        por "Você não pode usar comprimento de linha fixo com BLOBs. Por favor, use campos com comprimento limitado."
        rum "Nu poti folosi lungime de cimp fix pentru BLOB-uri. Foloseste 'fields terminated by'."
        rus "Фиксированный размер записи с полями типа BLOB использовать нельзя, применяйте 'fields terminated by'"
        serbian "Ne možete koristiti fiksnu veličinu sloga kada imate BLOB polja. Molim koristite 'fields terminated by' opciju."
        slo "Nie je možné použiť fixnú dĺžku s BLOBom. Použite 'fields terminated by'."
        spa "No puedes usar longitudes de filas fijos con BLOBs. Por favor usa 'campos terminados por '."
        swe "Man kan inte använda fast radlängd med blobs. Använd 'fields terminated by'"
        ukr "Не можна використовувати сталу довжину строки з BLOB. Зкористайтеся 'fields terminated by'"
ER_TEXTFILE_NOT_READABLE  
        cze "Soubor '%-.128s' musí být v adresáři databáze nebo čitelný pro všechny"
        dan "Filen '%-.128s' skal være i database-folderen og kunne læses af alle"
        nla "Het bestand '%-.128s' dient in de database directory voor the komen of leesbaar voor iedereen te zijn."
        eng "The file '%-.128s' must be in the database directory or be readable by all"
        est "Fail '%-.128s' peab asuma andmebaasi kataloogis või olema kõigile loetav"
        fre "Le fichier '%-.128s' doit être dans le répertoire de la base et lisible par tous"
        ger "Datei '%-.128s' muss im Datenbank-Verzeichnis vorhanden oder lesbar für alle sein"
        greek "Το αρχείο '%-.128s' πρέπει να υπάρχει στο database directory ή να μπορεί να διαβαστεί από όλους"
        hun "A(z) '%-.128s'-nak az adatbazis konyvtarban kell lennie, vagy mindenki szamara olvashatonak"
        ita "Il file '%-.128s' deve essere nella directory del database e deve essere leggibile da tutti"
        jpn "ファイル '%-.128s' はデータベースディレクトリにあるか、全てのユーザーから読める必要があります。"
        kor "'%-.128s' 화일는 데이타베이스 디렉토리에 존재하거나 모두에게 읽기 가능하여야 합니다."
        nor "Filen '%-.128s' må være i database-katalogen for å være lesbar for alle"
        norwegian-ny "Filen '%-.128s' må være i database-katalogen for å være lesbar for alle"
        pol "Plik '%-.128s' musi znajdować sie w katalogu bazy danych lub mieć prawa czytania przez wszystkich"
        por "Arquivo '%-.128s' tem que estar no diretório do banco de dados ou ter leitura possível para todos"
        rum "Fisierul '%-.128s' trebuie sa fie in directorul bazei de data sau trebuie sa poata sa fie citit de catre toata lumea (verifica permisiile)"
        rus "Файл '%-.128s' должен находиться в том же каталоге, что и база данных, или быть общедоступным для чтения"
        serbian "File '%-.128s' mora biti u direktorijumu gde su file-ovi baze i mora imati odgovarajuća prava pristupa"
        slo "Súbor '%-.128s' musí byť v adresári databázy, alebo čitateľný pre všetkých"
        spa "El archivo '%-.128s' debe estar en el directorio de la base de datos o ser de lectura por todos"
        swe "Textfilen '%-.128s' måste finnas i databasbiblioteket eller vara läsbar för alla"
        ukr "Файл '%-.128s' повинен бути у теці бази данних або мати встановлене право на читання для усіх"
ER_FILE_EXISTS_ERROR  
        cze "Soubor '%-.200s' již existuje"
        dan "Filen '%-.200s' eksisterer allerede"
        nla "Het bestand '%-.200s' bestaat reeds"
        eng "File '%-.200s' already exists"
        est "Fail '%-.200s' juba eksisteerib"
        fre "Le fichier '%-.200s' existe déjà"
        ger "Datei '%-.200s' bereits vorhanden"
        greek "Το αρχείο '%-.200s' υπάρχει ήδη"
        hun "A '%-.200s' file mar letezik."
        ita "Il file '%-.200s' esiste gia`"
        jpn "ファイル '%-.200s' はすでに存在します。"
        kor "'%-.200s' 화일은 이미 존재합니다."
        nor "Filen '%-.200s' eksisterte allerede"
        norwegian-ny "Filen '%-.200s' eksisterte allereide"
        pol "Plik '%-.200s' już istnieje"
        por "Arquivo '%-.200s' já existe"
        rum "Fisierul '%-.200s' exista deja"
        rus "Файл '%-.200s' уже существует"
        serbian "File '%-.200s' već postoji"
        slo "Súbor '%-.200s' už existuje"
        spa "El archivo '%-.200s' ya existe"
        swe "Filen '%-.200s' existerar redan"
        ukr "Файл '%-.200s' вже існує"
ER_LOAD_INFO  
        cze "Záznamů: %ld  Vymazáno: %ld  Přeskočeno: %ld  Varování: %ld"
        dan "Poster: %ld  Fjernet: %ld  Sprunget over: %ld  Advarsler: %ld"
        nla "Records: %ld  Verwijderd: %ld  Overgeslagen: %ld  Waarschuwingen: %ld"
        eng "Records: %ld  Deleted: %ld  Skipped: %ld  Warnings: %ld"
        est "Kirjeid: %ld  Kustutatud: %ld  Vahele jäetud: %ld  Hoiatusi: %ld"
        fre "Enregistrements: %ld  Effacés: %ld  Non traités: %ld  Avertissements: %ld"
        ger "Datensätze: %ld  Gelöscht: %ld  Ausgelassen: %ld  Warnungen: %ld"
        greek "Εγγραφές: %ld  Διαγραφές: %ld  Παρεκάμφθησαν: %ld  Προειδοποιήσεις: %ld"
        hun "Rekordok: %ld  Torolve: %ld  Skipped: %ld  Warnings: %ld"
        ita "Records: %ld  Cancellati: %ld  Saltati: %ld  Avvertimenti: %ld"
        jpn "レコード数: %ld  削除: %ld  スキップ: %ld  警告: %ld"
        kor "레코드: %ld개  삭제: %ld개  스킵: %ld개  경고: %ld개"
        nor "Poster: %ld  Fjernet: %ld  Hoppet over: %ld  Advarsler: %ld"
        norwegian-ny "Poster: %ld  Fjerna: %ld  Hoppa over: %ld  Åtvaringar: %ld"
        pol "Recordów: %ld  Usuniętych: %ld  Pominiętych: %ld  Ostrzeżeń: %ld"
        por "Registros: %ld - Deletados: %ld - Ignorados: %ld - Avisos: %ld"
        rum "Recorduri: %ld  Sterse: %ld  Sarite (skipped): %ld  Atentionari (warnings): %ld"
        rus "Записей: %ld  Удалено: %ld  Пропущено: %ld  Предупреждений: %ld"
        serbian "Slogova: %ld  Izbrisano: %ld  Preskočeno: %ld  Upozorenja: %ld"
        slo "Záznamov: %ld  Zmazaných: %ld  Preskočených: %ld  Varovania: %ld"
        spa "Registros: %ld  Borrados: %ld  Saltados: %ld  Peligros: %ld"
        swe "Rader: %ld  Bortagna: %ld  Dubletter: %ld  Varningar: %ld"
        ukr "Записів: %ld  Видалено: %ld  Пропущено: %ld  Застережень: %ld"
ER_ALTER_INFO  
        cze "Záznamů: %ld  Zdvojených: %ld"
        dan "Poster: %ld  Ens: %ld"
        nla "Records: %ld  Dubbel: %ld"
        eng "Records: %ld  Duplicates: %ld"
        est "Kirjeid: %ld  Kattuvaid: %ld"
        fre "Enregistrements: %ld  Doublons: %ld"
        ger "Datensätze: %ld  Duplikate: %ld"
        greek "Εγγραφές: %ld  Επαναλήψεις: %ld"
        hun "Rekordok: %ld  Duplikalva: %ld"
        ita "Records: %ld  Duplicati: %ld"
        jpn "レコード数: %ld  重複: %ld"
        kor "레코드: %ld개  중복: %ld개"
        nor "Poster: %ld  Like: %ld"
        norwegian-ny "Poster: %ld  Like: %ld"
        pol "Rekordów: %ld  Duplikatów: %ld"
        por "Registros: %ld - Duplicados: %ld"
        rum "Recorduri: %ld  Duplicate: %ld"
        rus "Записей: %ld  Дубликатов: %ld"
        serbian "Slogova: %ld  Duplikata: %ld"
        slo "Záznamov: %ld  Opakovaných: %ld"
        spa "Registros: %ld  Duplicados: %ld"
        swe "Rader: %ld  Dubletter: %ld"
        ukr "Записів: %ld  Дублікатів: %ld"
ER_WRONG_SUB_KEY  
        cze "Chybná podčást klíče -- není to řetězec nebo je delší než délka části klíče"
        dan "Forkert indeksdel. Den anvendte nøgledel er ikke en streng eller længden er større end nøglelængden"
        nla "Foutief sub-gedeelte van de zoeksleutel. De gebruikte zoeksleutel is geen onderdeel van een string of of de gebruikte lengte is langer dan de zoeksleutel"
        eng "Incorrect prefix key; the used key part isn't a string, the used length is longer than the key part, or the storage engine doesn't support unique prefix keys"
        est "Vigane võtme osa. Kasutatud võtmeosa ei ole string tüüpi, määratud pikkus on pikem kui võtmeosa või tabelihandler ei toeta seda tüüpi võtmeid"
        fre "Mauvaise sous-clef. Ce n'est pas un 'string' ou la longueur dépasse celle définie dans la clef"
        ger "Falscher Unterteilschlüssel. Der verwendete Schlüsselteil ist entweder kein String, die verwendete Länge ist länger als der Teilschlüssel oder die Speicher-Engine unterstützt keine Unterteilschlüssel"
        greek "Εσφαλμένο sub part key. Το χρησιμοποιούμενο key part δεν είναι string ή το μήκος του είναι μεγαλύτερο"
        hun "Rossz alkulcs. A hasznalt kulcsresz nem karaktersorozat vagy hosszabb, mint a kulcsresz"
        ita "Sotto-parte della chiave errata. La parte di chiave utilizzata non e` una stringa o la lunghezza e` maggiore della parte di chiave."
        jpn "キーのプレフィックスが不正です。キーが文字列ではないか、プレフィックス長がキーよりも長いか、ストレージエンジンが一意索引のプレフィックス指定をサポートしていません。"
        kor "부정확한 서버 파트 키. 사용된 키 파트가 스트링이 아니거나 키 파트의 길이가 너무 깁니다."
        nor "Feil delnøkkel. Den brukte delnøkkelen er ikke en streng eller den oppgitte lengde er lengre enn nøkkel lengden"
        norwegian-ny "Feil delnykkel. Den brukte delnykkelen er ikkje ein streng eller den oppgitte lengda er lengre enn nykkellengden"
        pol "Błędna podczę?ć klucza. Użyta czę?ć klucza nie jest łańcuchem lub użyta długo?ć  jest większa niż czę?ć klucza"
        por "Sub parte da chave incorreta. A parte da chave usada não é uma 'string' ou o comprimento usado é maior que parte da chave ou o manipulador de tabelas não suporta sub chaves únicas"
        rum "Componentul cheii este incorrect. Componentul folosit al cheii nu este un sir sau lungimea folosita este mai lunga decit lungimea cheii"
        rus "Некорректная часть ключа. Используемая часть ключа не является строкой, указанная длина больше, чем длина части ключа, или обработчик таблицы не поддерживает уникальные части ключа"
        serbian "Pogrešan pod-ključ dela ključa. Upotrebljeni deo ključa nije string, upotrebljena dužina je veća od dela ključa ili handler tabela ne podržava jedinstvene pod-ključeve"
        slo "Incorrect prefix key; the used key part isn't a string or the used length is longer than the key part"
        spa "Parte de la clave es erronea. Una parte de la clave no es una cadena o la longitud usada es tan grande como la parte de la clave"
        swe "Felaktig delnyckel. Nyckeldelen är inte en sträng eller den angivna längden är längre än kolumnlängden"
        ukr "Невірна частина ключа. Використана частина ключа не є строкою, задовга або вказівник таблиці не підтримує унікальних частин ключей"
ER_CANT_REMOVE_ALL_FIELDS 42000 
        cze "Není možné vymazat všechny položky s ALTER TABLE. Použijte DROP TABLE"
        dan "Man kan ikke slette alle felter med ALTER TABLE. Brug DROP TABLE i stedet."
        nla "Het is niet mogelijk alle velden te verwijderen met ALTER TABLE. Gebruik a.u.b. DROP TABLE hiervoor!"
        eng "You can't delete all columns with ALTER TABLE; use DROP TABLE instead"
        est "ALTER TABLE kasutades ei saa kustutada kõiki tulpasid. Kustuta tabel DROP TABLE abil"
        fre "Vous ne pouvez effacer tous les champs avec ALTER TABLE. Utilisez DROP TABLE"
        ger "Mit ALTER TABLE können nicht alle Felder auf einmal gelöscht werden. Dafür DROP TABLE verwenden"
        greek "Δεν είναι δυνατή η διαγραφή όλων των πεδίων με ALTER TABLE. Παρακαλώ χρησιμοποιείστε DROP TABLE"
        hun "Az osszes mezo nem torolheto az ALTER TABLE-lel. Hasznalja a DROP TABLE-t helyette"
        ita "Non si possono cancellare tutti i campi con una ALTER TABLE. Utilizzare DROP TABLE"
        jpn "ALTER TABLE では全ての列の削除はできません。DROP TABLE を使用してください。"
        kor "ALTER TABLE 명령으로는 모든 칼럼을 지울 수 없습니다. DROP TABLE 명령을 이용하세요."
        nor "En kan ikke slette alle felt med ALTER TABLE. Bruk DROP TABLE isteden."
        norwegian-ny "Ein kan ikkje slette alle felt med ALTER TABLE. Bruk DROP TABLE istadenfor."
        pol "Nie można usun?ć wszystkich pól wykorzystuj?c ALTER TABLE. W zamian użyj DROP TABLE"
        por "Você não pode deletar todas as colunas com ALTER TABLE; use DROP TABLE em seu lugar"
        rum "Nu poti sterge toate coloanele cu ALTER TABLE. Foloseste DROP TABLE in schimb"
        rus "Нельзя удалить все столбцы с помощью ALTER TABLE. Используйте  DROP TABLE"
        serbian "Ne možete da izbrišete sve kolone pomoću komande 'ALTER TABLE'. Upotrebite komandu 'DROP TABLE' ako želite to da uradite"
        slo "One nemôžem zmazať all fields with ALTER TABLE; use DROP TABLE instead"
        spa "No puede borrar todos los campos con ALTER TABLE. Usa DROP TABLE para hacerlo"
        swe "Man kan inte radera alla fält med ALTER TABLE. Använd DROP TABLE istället"
        ukr "Не можливо видалити всі стовбці за допомогою ALTER TABLE. Для цього скористайтеся DROP TABLE"
ER_CANT_DROP_FIELD_OR_KEY 42000 
        cze "Nemohu zrušit '%-.192s' (provést DROP). Zkontrolujte, zda neexistují záznamy/klíče"
        dan "Kan ikke udføre DROP '%-.192s'. Undersøg om feltet/nøglen eksisterer."
        nla "Kan '%-.192s' niet weggooien. Controleer of het veld of de zoeksleutel daadwerkelijk bestaat."
        eng "Can't DROP '%-.192s'; check that column/key exists"
        est "Ei suuda kustutada '%-.192s'. Kontrolli kas tulp/võti eksisteerib"
        fre "Ne peut effacer (DROP) '%-.192s'. Vérifiez s'il existe"
        ger "Kann '%-.192s' nicht löschen. Existiert die Spalte oder der Schlüssel?"
        greek "Αδύνατη η διαγραφή (DROP) '%-.192s'. Παρακαλώ ελέγξτε αν το πεδίο/κλειδί υπάρχει"
        hun "A DROP '%-.192s' nem lehetseges. Ellenorizze, hogy a mezo/kulcs letezik-e"
        ita "Impossibile cancellare '%-.192s'. Controllare che il campo chiave esista"
        jpn "'%-.192s' を削除できません。列／索引の存在を確認して下さい。"
        kor "'%-.192s'를 DROP할 수 없습니다. 칼럼이나 키가 존재하는지 채크하세요."
        nor "Kan ikke DROP '%-.192s'. Undersøk om felt/nøkkel eksisterer."
        norwegian-ny "Kan ikkje DROP '%-.192s'. Undersøk om felt/nøkkel eksisterar."
        pol "Nie można wykonać operacji DROP '%-.192s'. SprawdĽ, czy to pole/klucz istnieje"
        por "Não se pode fazer DROP '%-.192s'. Confira se esta coluna/chave existe"
        rum "Nu pot sa DROP '%-.192s'. Verifica daca coloana/cheia exista"
        rus "Невозможно удалить (DROP) '%-.192s'. Убедитесь что столбец/ключ действительно существует"
        serbian "Ne mogu da izvršim komandu drop 'DROP' na '%-.192s'. Proverite da li ta kolona (odnosno ključ) postoji"
        slo "Nemôžem zrušiť (DROP) '%-.192s'. Skontrolujte, či neexistujú záznamy/kľúče"
        spa "No puedo ELIMINAR '%-.192s'. compuebe que el campo/clave existe"
        swe "Kan inte ta bort '%-.192s'. Kontrollera att fältet/nyckel finns"
        ukr "Не можу DROP '%-.192s'. Перевірте, чи цей стовбець/ключ існує"
ER_INSERT_INFO  
        cze "Záznamů: %ld  Zdvojených: %ld  Varování: %ld"
        dan "Poster: %ld  Ens: %ld  Advarsler: %ld"
        nla "Records: %ld  Dubbel: %ld  Waarschuwing: %ld"
        eng "Records: %ld  Duplicates: %ld  Warnings: %ld"
        est "Kirjeid: %ld  Kattuvaid: %ld  Hoiatusi: %ld"
        fre "Enregistrements: %ld  Doublons: %ld  Avertissements: %ld"
        ger "Datensätze: %ld  Duplikate: %ld  Warnungen: %ld"
        greek "Εγγραφές: %ld  Επαναλήψεις: %ld  Προειδοποιήσεις: %ld"
        hun "Rekordok: %ld  Duplikalva: %ld  Warnings: %ld"
        ita "Records: %ld  Duplicati: %ld  Avvertimenti: %ld"
        jpn "レコード数: %ld  重複数: %ld  警告: %ld"
        kor "레코드: %ld개  중복: %ld개  경고: %ld개"
        nor "Poster: %ld  Like: %ld  Advarsler: %ld"
        norwegian-ny "Postar: %ld  Like: %ld  Åtvaringar: %ld"
        pol "Rekordów: %ld  Duplikatów: %ld  Ostrzeżeń: %ld"
        por "Registros: %ld - Duplicados: %ld - Avisos: %ld"
        rum "Recorduri: %ld  Duplicate: %ld  Atentionari (warnings): %ld"
        rus "Записей: %ld  Дубликатов: %ld  Предупреждений: %ld"
        serbian "Slogova: %ld  Duplikata: %ld  Upozorenja: %ld"
        slo "Záznamov: %ld  Opakovaných: %ld  Varovania: %ld"
        spa "Registros: %ld  Duplicados: %ld  Peligros: %ld"
        swe "Rader: %ld  Dubletter: %ld  Varningar: %ld"
        ukr "Записів: %ld  Дублікатів: %ld  Застережень: %ld"
ER_UPDATE_TABLE_USED  
        eng "You can't specify target table '%-.192s' for update in FROM clause"
        ger "Die Verwendung der zu aktualisierenden Zieltabelle '%-.192s' ist in der FROM-Klausel nicht zulässig."
        jpn "FROM句にある表 '%-.192s' はUPDATEの対象にできません。"
        rus "Не допускается указание таблицы '%-.192s' в списке таблиц FROM для внесения в нее изменений"
        swe "INSERT-table '%-.192s' får inte finnas i FROM tabell-listan"
        ukr "Таблиця '%-.192s' що змінюється не дозволена у переліку таблиць FROM"
ER_NO_SUCH_THREAD  
        cze "Neznámá identifikace threadu: %lu"
        dan "Ukendt tråd id: %lu"
        nla "Onbekend thread id: %lu"
        eng "Unknown thread id: %lu"
        est "Tundmatu lõim: %lu"
        fre "Numéro de tâche inconnu: %lu"
        ger "Unbekannte Thread-ID: %lu"
        greek "Αγνωστο thread id: %lu"
        hun "Ervenytelen szal (thread) id: %lu"
        ita "Thread id: %lu sconosciuto"
        jpn "不明なスレッドIDです: %lu"
        kor "알수 없는 쓰레드 id: %lu"
        nor "Ukjent tråd id: %lu"
        norwegian-ny "Ukjent tråd id: %lu"
        pol "Nieznany identyfikator w?tku: %lu"
        por "'Id' de 'thread' %lu desconhecido"
        rum "Id-ul: %lu thread-ului este necunoscut"
        rus "Неизвестный номер потока: %lu"
        serbian "Nepoznat thread identifikator: %lu"
        slo "Neznáma identifikácia vlákna: %lu"
        spa "Identificador del thread: %lu  desconocido"
        swe "Finns ingen tråd med id %lu"
        ukr "Невідомий ідентифікатор гілки: %lu"
ER_KILL_DENIED_ERROR  
        cze "Nejste vlastníkem threadu %lu"
        dan "Du er ikke ejer af tråden %lu"
        nla "U bent geen bezitter van thread %lu"
        eng "You are not owner of thread %lu"
        est "Ei ole lõime %lu omanik"
        fre "Vous n'êtes pas propriétaire de la tâche no: %lu"
        ger "Sie sind nicht Eigentümer von Thread %lu"
        greek "Δεν είσθε owner του thread %lu"
        hun "A %lu thread-nek mas a tulajdonosa"
        ita "Utente non proprietario del thread %lu"
        jpn "スレッド %lu のオーナーではありません。"
        kor "쓰레드(Thread) %lu의 소유자가 아닙니다."
        nor "Du er ikke eier av tråden %lu"
        norwegian-ny "Du er ikkje eigar av tråd %lu"
        pol "Nie jeste? wła?cicielem w?tku %lu"
        por "Você não é proprietário da 'thread' %lu"
        rum "Nu sinteti proprietarul threadului %lu"
        rus "Вы не являетесь владельцем потока %lu"
        serbian "Vi niste vlasnik thread-a %lu"
        slo "Nie ste vlastníkom vlákna %lu"
        spa "Tu no eres el propietario del thread%lu"
        swe "Du är inte ägare till tråd %lu"
        ukr "Ви не володар гілки %lu"
ER_NO_TABLES_USED  
        cze "Nejsou použity žádné tabulky"
        dan "Ingen tabeller i brug"
        nla "Geen tabellen gebruikt."
        eng "No tables used"
        est "Ühtegi tabelit pole kasutusel"
        fre "Aucune table utilisée"
        ger "Keine Tabellen verwendet"
        greek "Δεν χρησιμοποιήθηκαν πίνακες"
        hun "Nincs hasznalt tabla"
        ita "Nessuna tabella usata"
        jpn "表が指定されていません。"
        kor "어떤 테이블도 사용되지 않았습니다."
        nor "Ingen tabeller i bruk"
        norwegian-ny "Ingen tabellar i bruk"
        pol "Nie ma żadej użytej tabeli"
        por "Nenhuma tabela usada"
        rum "Nici o tabela folosita"
        rus "Никакие таблицы не использованы"
        serbian "Nema upotrebljenih tabela"
        slo "Nie je použitá žiadna tabuľka"
        spa "No ha tablas usadas"
        swe "Inga tabeller angivna"
        ukr "Не використано таблиць"
ER_TOO_BIG_SET  
        cze "Příliš mnoho řetězců pro sloupec %-.192s a SET"
        dan "For mange tekststrenge til specifikationen af SET i kolonne %-.192s"
        nla "Teveel strings voor kolom %-.192s en SET"
        eng "Too many strings for column %-.192s and SET"
        est "Liiga palju string tulbale %-.192s tüübile SET"
        fre "Trop de chaînes dans la colonne %-.192s avec SET"
        ger "Zu viele Strings für Feld %-.192s und SET angegeben"
        greek "Πάρα πολλά strings για το πεδίο %-.192s και SET"
        hun "Tul sok karakter: %-.192s es SET"
        ita "Troppe stringhe per la colonna %-.192s e la SET"
        jpn "SET型の列 '%-.192s' のメンバーの数が多すぎます。"
        kor "칼럼 %-.192s와 SET에서 스트링이 너무 많습니다."
        nor "For mange tekststrenger kolonne %-.192s og SET"
        norwegian-ny "For mange tekststrengar felt %-.192s og SET"
        pol "Zbyt wiele łańcuchów dla kolumny %-.192s i polecenia SET"
        por "'Strings' demais para coluna '%-.192s' e SET"
        rum "Prea multe siruri pentru coloana %-.192s si SET"
        rus "Слишком много значений для столбца %-.192s в SET"
        serbian "Previše string-ova za kolonu '%-.192s' i komandu 'SET'"
        slo "Príliš mnoho reťazcov pre pole %-.192s a SET"
        spa "Muchas strings para columna %-.192s y SET"
        swe "För många alternativ till kolumn %-.192s för SET"
        ukr "Забагато строк для стовбця %-.192s та SET"
ER_NO_UNIQUE_LOGFILE  
        cze "Nemohu vytvořit jednoznačné jméno logovacího souboru %-.200s.(1-999)\n"
        dan "Kan ikke lave unikt log-filnavn %-.200s.(1-999)\n"
        nla "Het is niet mogelijk een unieke naam te maken voor de logfile %-.200s.(1-999)\n"
        eng "Can't generate a unique log-filename %-.200s.(1-999)\n"
        est "Ei suuda luua unikaalset logifaili nime %-.200s.(1-999)\n"
        fre "Ne peut générer un unique nom de journal %-.200s.(1-999)\n"
        ger "Kann keinen eindeutigen Dateinamen für die Logdatei %-.200s(1-999) erzeugen\n"
        greek "Αδύνατη η δημιουργία unique log-filename %-.200s.(1-999)\n"
        hun "Egyedi log-filenev nem generalhato: %-.200s.(1-999)\n"
        ita "Impossibile generare un nome del file log unico %-.200s.(1-999)\n"
        jpn "一意なログファイル名 %-.200s.(1-999) を生成できません。\n"
        kor "Unique 로그화일 '%-.200s'를 만들수 없습니다.(1-999)\n"
        nor "Kan ikke lage unikt loggfilnavn %-.200s.(1-999)\n"
        norwegian-ny "Kan ikkje lage unikt loggfilnavn %-.200s.(1-999)\n"
        pol "Nie można stworzyć unikalnej nazwy pliku z logiem %-.200s.(1-999)\n"
        por "Não pode gerar um nome de arquivo de 'log' único '%-.200s'.(1-999)\n"
        rum "Nu pot sa generez un nume de log unic %-.200s.(1-999)\n"
        rus "Невозможно создать уникальное имя файла журнала %-.200s.(1-999)\n"
        serbian "Ne mogu da generišem jedinstveno ime log-file-a: '%-.200s.(1-999)'\n"
        slo "Nemôžem vytvoriť unikátne meno log-súboru %-.200s.(1-999)\n"
        spa "No puede crear un unico archivo log %-.200s.(1-999)\n"
        swe "Kan inte generera ett unikt filnamn %-.200s.(1-999)\n"
        ukr "Не можу згенерувати унікальне ім'я log-файлу %-.200s.(1-999)\n"
ER_TABLE_NOT_LOCKED_FOR_WRITE  
        cze "Tabulka '%-.192s' byla zamčena s READ a nemůže být změněna"
        dan "Tabellen '%-.192s' var låst med READ lås og kan ikke opdateres"
        nla "Tabel '%-.192s' was gelocked met een lock om te lezen. Derhalve kunnen geen wijzigingen worden opgeslagen."
        eng "Table '%-.192s' was locked with a READ lock and can't be updated"
        est "Tabel '%-.192s' on lukustatud READ lukuga ning ei ole muudetav"
        fre "Table '%-.192s' verrouillée lecture (READ): modification impossible"
        ger "Tabelle '%-.192s' ist mit Lesesperre versehen und kann nicht aktualisiert werden"
        greek "Ο πίνακας '%-.192s' έχει κλειδωθεί με READ lock και δεν επιτρέπονται αλλαγές"
        hun "A(z) '%-.192s' tabla zarolva lett (READ lock) es nem lehet frissiteni"
        ita "La tabella '%-.192s' e` soggetta a lock in lettura e non puo` essere aggiornata"
        jpn "表 '%-.192s' はREADロックされていて、更新できません。"
        kor "테이블 '%-.192s'는 READ 락이 잠겨있어서 갱신할 수 없습니다."
        nor "Tabellen '%-.192s' var låst med READ lås og kan ikke oppdateres"
        norwegian-ny "Tabellen '%-.192s' var låst med READ lås og kan ikkje oppdaterast"
        pol "Tabela '%-.192s' została zablokowana przez READ i nie może zostać zaktualizowana"
        por "Tabela '%-.192s' foi travada com trava de leitura e não pode ser atualizada"
        rum "Tabela '%-.192s' a fost locked cu un READ lock si nu poate fi actualizata"
        rus "Таблица '%-.192s' заблокирована уровнем READ lock и не может быть изменена"
        serbian "Tabela '%-.192s' je zaključana READ lock-om; iz nje se može samo čitati ali u nju se ne može pisati"
        slo "Tabuľka '%-.192s' bola zamknutá s READ a nemôže byť zmenená"
        spa "Tabla '%-.192s' fue trabada con un READ lock y no puede ser actualizada"
        swe "Tabell '%-.192s' kan inte uppdateras emedan den är låst för läsning"
        ukr "Таблицю '%-.192s' заблоковано тільки для читання, тому її не можна оновити"
ER_TABLE_NOT_LOCKED  
        cze "Tabulka '%-.192s' nebyla zamčena s LOCK TABLES"
        dan "Tabellen '%-.192s' var ikke låst med LOCK TABLES"
        nla "Tabel '%-.192s' was niet gelocked met LOCK TABLES"
        eng "Table '%-.192s' was not locked with LOCK TABLES"
        est "Tabel '%-.192s' ei ole lukustatud käsuga LOCK TABLES"
        fre "Table '%-.192s' non verrouillée: utilisez LOCK TABLES"
        ger "Tabelle '%-.192s' wurde nicht mit LOCK TABLES gesperrt"
        greek "Ο πίνακας '%-.192s' δεν έχει κλειδωθεί με LOCK TABLES"
        hun "A(z) '%-.192s' tabla nincs zarolva a LOCK TABLES-szel"
        ita "Non e` stato impostato il lock per la tabella '%-.192s' con LOCK TABLES"
        jpn "表 '%-.192s' は LOCK TABLES でロックされていません。"
        kor "테이블 '%-.192s'는 LOCK TABLES 명령으로 잠기지 않았습니다."
        nor "Tabellen '%-.192s' var ikke låst med LOCK TABLES"
        norwegian-ny "Tabellen '%-.192s' var ikkje låst med LOCK TABLES"
        pol "Tabela '%-.192s' nie została zablokowana poleceniem LOCK TABLES"
        por "Tabela '%-.192s' não foi travada com LOCK TABLES"
        rum "Tabela '%-.192s' nu a fost locked cu LOCK TABLES"
        rus "Таблица '%-.192s' не была заблокирована с помощью LOCK TABLES"
        serbian "Tabela '%-.192s' nije bila zaključana komandom 'LOCK TABLES'"
        slo "Tabuľka '%-.192s' nebola zamknutá s LOCK TABLES"
        spa "Tabla '%-.192s' no fue trabada con LOCK TABLES"
        swe "Tabell '%-.192s' är inte låst med LOCK TABLES"
        ukr "Таблицю '%-.192s' не було блоковано з LOCK TABLES"
ER_BLOB_CANT_HAVE_DEFAULT 42000 
        cze "Blob položka '%-.192s' nemůže mít defaultní hodnotu"
        dan "BLOB feltet '%-.192s' kan ikke have en standard værdi"
        nla "Blob veld '%-.192s' can geen standaardwaarde bevatten"
        eng "BLOB, TEXT, GEOMETRY or JSON column '%-.192s' can't have a default value"
        est "BLOB-tüüpi tulp '%-.192s' ei saa omada vaikeväärtust"
        fre "BLOB '%-.192s' ne peut avoir de valeur par défaut"
        ger "BLOB/TEXT-Feld '%-.192s' darf keinen Vorgabewert (DEFAULT) haben"
        greek "Τα Blob πεδία '%-.192s' δεν μπορούν να έχουν προκαθορισμένες τιμές (default value)"
        hun "A(z) '%-.192s' blob objektumnak nem lehet alapertelmezett erteke"
        ita "Il campo BLOB '%-.192s' non puo` avere un valore di default"
        jpn "BLOB/TEXT 列 '%-.192s' にはデフォルト値を指定できません。"
        kor "BLOB 칼럼 '%-.192s' 는 디폴트 값을 가질 수 없습니다."
        nor "Blob feltet '%-.192s' kan ikke ha en standard verdi"
        norwegian-ny "Blob feltet '%-.192s' kan ikkje ha ein standard verdi"
        pol "Pole typu blob '%-.192s' nie może mieć domy?lnej warto?ci"
        por "Coluna BLOB '%-.192s' não pode ter um valor padrão (default)"
        rum "Coloana BLOB '%-.192s' nu poate avea o valoare default"
        rus "Невозможно указывать значение по умолчанию для столбца BLOB '%-.192s'"
        serbian "BLOB kolona '%-.192s' ne može imati default vrednost"
        slo "Pole BLOB '%-.192s' nemôže mať implicitnú hodnotu"
        spa "Campo Blob '%-.192s' no puede tener valores patron"
        swe "BLOB fält '%-.192s' kan inte ha ett DEFAULT-värde"
        ukr "Стовбець BLOB '%-.192s' не може мати значення по замовчуванню"
ER_WRONG_DB_NAME 42000 
        cze "Nepřípustné jméno databáze '%-.100s'"
        dan "Ugyldigt database navn '%-.100s'"
        nla "Databasenaam '%-.100s' is niet getoegestaan"
        eng "Incorrect database name '%-.100s'"
        est "Vigane andmebaasi nimi '%-.100s'"
        fre "Nom de base de donnée illégal: '%-.100s'"
        ger "Unerlaubter Datenbankname '%-.100s'"
        greek "Λάθος όνομα βάσης δεδομένων '%-.100s'"
        hun "Hibas adatbazisnev: '%-.100s'"
        ita "Nome database errato '%-.100s'"
        jpn "データベース名 '%-.100s' は不正です。"
        kor "'%-.100s' 데이타베이스의 이름이 부정확합니다."
        nor "Ugyldig database navn '%-.100s'"
        norwegian-ny "Ugyldig database namn '%-.100s'"
        pol "Niedozwolona nazwa bazy danych '%-.100s'"
        por "Nome de banco de dados '%-.100s' incorreto"
        rum "Numele bazei de date este incorect '%-.100s'"
        rus "Некорректное имя базы данных '%-.100s'"
        serbian "Pogrešno ime baze '%-.100s'"
        slo "Neprípustné meno databázy '%-.100s'"
        spa "Nombre de base de datos ilegal '%-.100s'"
        swe "Felaktigt databasnamn '%-.100s'"
        ukr "Невірне ім'я бази данних '%-.100s'"
ER_WRONG_TABLE_NAME 42000 
        cze "Nepřípustné jméno tabulky '%-.100s'"
        dan "Ugyldigt tabel navn '%-.100s'"
        nla "Niet toegestane tabelnaam '%-.100s'"
        eng "Incorrect table name '%-.100s'"
        est "Vigane tabeli nimi '%-.100s'"
        fre "Nom de table illégal: '%-.100s'"
        ger "Unerlaubter Tabellenname '%-.100s'"
        greek "Λάθος όνομα πίνακα '%-.100s'"
        hun "Hibas tablanev: '%-.100s'"
        ita "Nome tabella errato '%-.100s'"
        jpn "表名 '%-.100s' は不正です。"
        kor "'%-.100s' 테이블 이름이 부정확합니다."
        nor "Ugyldig tabell navn '%-.100s'"
        norwegian-ny "Ugyldig tabell namn '%-.100s'"
        pol "Niedozwolona nazwa tabeli '%-.100s'..."
        por "Nome de tabela '%-.100s' incorreto"
        rum "Numele tabelei este incorect '%-.100s'"
        rus "Некорректное имя таблицы '%-.100s'"
        serbian "Pogrešno ime tabele '%-.100s'"
        slo "Neprípustné meno tabuľky '%-.100s'"
        spa "Nombre de tabla ilegal '%-.100s'"
        swe "Felaktigt tabellnamn '%-.100s'"
        ukr "Невірне ім'я таблиці '%-.100s'"
ER_TOO_BIG_SELECT 42000 
        cze "Zadaný SELECT by procházel příliš mnoho záznamů a trval velmi dlouho. Zkontrolujte tvar WHERE a je-li SELECT v pořádku, použijte SET SQL_BIG_SELECTS=1"
        dan "SELECT ville undersøge for mange poster og ville sandsynligvis tage meget lang tid. Undersøg WHERE delen og brug SET SQL_BIG_SELECTS=1 hvis udtrykket er korrekt"
        nla "Het SELECT-statement zou te veel records analyseren en dus veel tijd in beslagnemen. Kijk het WHERE-gedeelte van de query na en kies SET SQL_BIG_SELECTS=1 als het stament in orde is."
        eng "The SELECT would examine more than MAX_JOIN_SIZE rows; check your WHERE and use SET SQL_BIG_SELECTS=1 or SET MAX_JOIN_SIZE=# if the SELECT is okay"
        est "SELECT lause peab läbi vaatama suure hulga kirjeid ja võtaks tõenäoliselt liiga kaua aega. Tasub kontrollida WHERE klauslit ja vajadusel kasutada käsku SET SQL_BIG_SELECTS=1"
        fre "SELECT va devoir examiner beaucoup d'enregistrements ce qui va prendre du temps. Vérifiez la clause WHERE et utilisez SET SQL_BIG_SELECTS=1 si SELECT se passe bien"
        ger "Die Ausführung des SELECT würde zu viele Datensätze untersuchen und wahrscheinlich sehr lange dauern. Bitte WHERE-Klausel überprüfen und gegebenenfalls SET SQL_BIG_SELECTS=1 oder SET MAX_JOIN_SIZE=# verwenden"
        greek "Το SELECT θα εξετάσει μεγάλο αριθμό εγγραφών και πιθανώς θα καθυστερήσει. Παρακαλώ εξετάστε τις παραμέτρους του WHERE και χρησιμοποιείστε SET SQL_BIG_SELECTS=1 αν το SELECT είναι σωστό"
        hun "A SELECT tul sok rekordot fog megvizsgalni es nagyon sokaig fog tartani. Ellenorizze a WHERE-t es hasznalja a SET SQL_BIG_SELECTS=1 beallitast, ha a SELECT okay"
        ita "La SELECT dovrebbe esaminare troppi record e usare troppo tempo. Controllare la WHERE e usa SET SQL_BIG_SELECTS=1 se e` tutto a posto."
        jpn "SELECTがMAX_JOIN_SIZEを超える行数を処理しました。WHERE句を確認し、SELECT文に問題がなければ、 SET SQL_BIG_SELECTS=1 または SET MAX_JOIN_SIZE=# を使用して下さい。"
        kor "SELECT 명령에서 너무 많은 레코드를 찾기 때문에 많은 시간이 소요됩니다. 따라서 WHERE 문을 점검하거나, 만약 SELECT가 ok되면  SET SQL_BIG_SELECTS=1 옵션을 사용하세요."
        nor "SELECT ville undersøke for mange poster og ville sannsynligvis ta veldig lang tid. Undersøk WHERE klausulen og bruk SET SQL_BIG_SELECTS=1 om SELECTen er korrekt"
        norwegian-ny "SELECT ville undersøkje for mange postar og ville sannsynligvis ta veldig lang tid. Undersøk WHERE klausulen og bruk SET SQL_BIG_SELECTS=1 om SELECTen er korrekt"
        pol "Operacja SELECT będzie dotyczyła zbyt wielu rekordów i prawdopodobnie zajmie bardzo dużo czasu. SprawdĽ warunek WHERE i użyj SQL_OPTION BIG_SELECTS=1 je?li operacja SELECT jest poprawna"
        por "O SELECT examinaria registros demais e provavelmente levaria muito tempo. Cheque sua cláusula WHERE e use SET SQL_BIG_SELECTS=1, se o SELECT estiver correto"
        rum "SELECT-ul ar examina prea multe cimpuri si probabil ar lua prea mult timp; verifica clauza WHERE si foloseste SET SQL_BIG_SELECTS=1 daca SELECT-ul e okay"
        rus "Для такой выборки SELECT должен будет просмотреть слишком много записей и, видимо, это займет очень много времени. Проверьте ваше указание WHERE, и, если в нем все в порядке, укажите SET SQL_BIG_SELECTS=1"
        serbian "Komanda 'SELECT' će ispitati previše slogova i potrošiti previše vremena. Proverite vaš 'WHERE' filter i upotrebite 'SET OPTION SQL_BIG_SELECTS=1' ako želite baš ovakvu komandu"
        slo "Zadaná požiadavka SELECT by prechádzala príliš mnoho záznamov a trvala by príliš dlho. Skontrolujte tvar WHERE a ak je v poriadku, použite SET SQL_BIG_SELECTS=1"
        spa "El SELECT puede examinar muchos registros y probablemente con mucho tiempo. Verifique tu WHERE y usa SET SQL_BIG_SELECTS=1 si el SELECT esta correcto"
        swe "Den angivna frågan skulle läsa mer än MAX_JOIN_SIZE rader.  Kontrollera din WHERE och använd SET SQL_BIG_SELECTS=1 eller SET MAX_JOIN_SIZE=# ifall du vill hantera stora joins"
        ukr "Запиту SELECT потрібно обробити багато записів, що, певне, займе дуже багато часу. Перевірте ваше WHERE та використовуйте SET SQL_BIG_SELECTS=1, якщо цей запит SELECT є вірним"
ER_UNKNOWN_ERROR  
        cze "Neznámá chyba"
        dan "Ukendt fejl"
        nla "Onbekende Fout"
        eng "Unknown error"
        est "Tundmatu viga"
        fre "Erreur inconnue"
        ger "Unbekannter Fehler"
        greek "Προέκυψε άγνωστο λάθος"
        hun "Ismeretlen hiba"
        ita "Errore sconosciuto"
        jpn "不明なエラー"
        kor "알수 없는 에러입니다."
        nor "Ukjent feil"
        norwegian-ny "Ukjend feil"
        por "Erro desconhecido"
        rum "Eroare unknown"
        rus "Неизвестная ошибка"
        serbian "Nepoznata greška"
        slo "Neznámá chyba"
        spa "Error desconocido"
        swe "Okänt fel"
        ukr "Невідома помилка"
ER_UNKNOWN_PROCEDURE 42000 
        cze "Neznámá procedura %-.192s"
        dan "Ukendt procedure %-.192s"
        nla "Onbekende procedure %-.192s"
        eng "Unknown procedure '%-.192s'"
        est "Tundmatu protseduur '%-.192s'"
        fre "Procédure %-.192s inconnue"
        ger "Unbekannte Prozedur '%-.192s'"
        greek "Αγνωστη διαδικασία '%-.192s'"
        hun "Ismeretlen eljaras: '%-.192s'"
        ita "Procedura '%-.192s' sconosciuta"
        jpn "'%-.192s' は不明なプロシージャです。"
        kor "알수 없는 수행문 : '%-.192s'"
        nor "Ukjent prosedyre %-.192s"
        norwegian-ny "Ukjend prosedyre %-.192s"
        pol "Unkown procedure %-.192s"
        por "'Procedure' '%-.192s' desconhecida"
        rum "Procedura unknown '%-.192s'"
        rus "Неизвестная процедура '%-.192s'"
        serbian "Nepoznata procedura '%-.192s'"
        slo "Neznámá procedúra '%-.192s'"
        spa "Procedimiento desconocido %-.192s"
        swe "Okänd procedur: %-.192s"
        ukr "Невідома процедура '%-.192s'"
ER_WRONG_PARAMCOUNT_TO_PROCEDURE 42000 
        cze "Chybný počet parametrů procedury %-.192s"
        dan "Forkert antal  parametre til proceduren %-.192s"
        nla "Foutief aantal parameters doorgegeven aan procedure %-.192s"
        eng "Incorrect parameter count to procedure '%-.192s'"
        est "Vale parameetrite hulk protseduurile '%-.192s'"
        fre "Mauvais nombre de paramètres pour la procedure %-.192s"
        ger "Falsche Parameterzahl für Prozedur '%-.192s'"
        greek "Λάθος αριθμός παραμέτρων στη διαδικασία '%-.192s'"
        hun "Rossz parameter a(z) '%-.192s'eljaras szamitasanal"
        ita "Numero di parametri errato per la procedura '%-.192s'"
        jpn "プロシージャ '%-.192s' へのパラメータ数が不正です。"
        kor "'%-.192s' 수행문에 대한 부정확한 파라메터"
        nor "Feil parameter antall til prosedyren %-.192s"
        norwegian-ny "Feil parameter tal til prosedyra %-.192s"
        pol "Incorrect parameter count to procedure %-.192s"
        por "Número de parâmetros incorreto para a 'procedure' '%-.192s'"
        rum "Procedura '%-.192s' are un numar incorect de parametri"
        rus "Некорректное количество параметров для процедуры '%-.192s'"
        serbian "Pogrešan broj parametara za proceduru '%-.192s'"
        slo "Chybný počet parametrov procedúry '%-.192s'"
        spa "Equivocado parametro count para procedimiento %-.192s"
        swe "Felaktigt antal parametrar till procedur %-.192s"
        ukr "Хибна кількість параметрів процедури '%-.192s'"
ER_WRONG_PARAMETERS_TO_PROCEDURE  
        cze "Chybné parametry procedury %-.192s"
        dan "Forkert(e) parametre til proceduren %-.192s"
        nla "Foutieve parameters voor procedure %-.192s"
        eng "Incorrect parameters to procedure '%-.192s'"
        est "Vigased parameetrid protseduurile '%-.192s'"
        fre "Paramètre erroné pour la procedure %-.192s"
        ger "Falsche Parameter für Prozedur '%-.192s'"
        greek "Λάθος παράμετροι στην διαδικασία '%-.192s'"
        hun "Rossz parameter a(z) '%-.192s' eljarasban"
        ita "Parametri errati per la procedura '%-.192s'"
        jpn "プロシージャ '%-.192s' へのパラメータが不正です。"
        kor "'%-.192s' 수행문에 대한 부정확한 파라메터"
        nor "Feil parametre til prosedyren %-.192s"
        norwegian-ny "Feil parameter til prosedyra %-.192s"
        pol "Incorrect parameters to procedure %-.192s"
        por "Parâmetros incorretos para a 'procedure' '%-.192s'"
        rum "Procedura '%-.192s' are parametrii incorecti"
        rus "Некорректные параметры для процедуры '%-.192s'"
        serbian "Pogrešni parametri prosleđeni proceduri '%-.192s'"
        slo "Chybné parametre procedúry '%-.192s'"
        spa "Equivocados parametros para procedimiento %-.192s"
        swe "Felaktiga parametrar till procedur %-.192s"
        ukr "Хибний параметер процедури '%-.192s'"
ER_UNKNOWN_TABLE 42S02 
        cze "Neznámá tabulka '%-.192s' v %-.32s"
        dan "Ukendt tabel '%-.192s' i %-.32s"
        nla "Onbekende tabel '%-.192s' in %-.32s"
        eng "Unknown table '%-.192s' in %-.32s"
        est "Tundmatu tabel '%-.192s' %-.32s-s"
        fre "Table inconnue '%-.192s' dans %-.32s"
        ger "Unbekannte Tabelle '%-.192s' in '%-.32s'"
        greek "Αγνωστος πίνακας '%-.192s' σε %-.32s"
        hun "Ismeretlen tabla: '%-.192s' %-.32s-ban"
        ita "Tabella '%-.192s' sconosciuta in %-.32s"
        jpn "'%-.192s' は %-.32s では不明な表です。"
        kor "알수 없는 테이블 '%-.192s' (데이타베이스 %-.32s)"
        nor "Ukjent tabell '%-.192s' i %-.32s"
        norwegian-ny "Ukjend tabell '%-.192s' i %-.32s"
        pol "Unknown table '%-.192s' in %-.32s"
        por "Tabela '%-.192s' desconhecida em '%-.32s'"
        rum "Tabla '%-.192s' invalida in %-.32s"
        rus "Неизвестная таблица '%-.192s' в %-.32s"
        serbian "Nepoznata tabela '%-.192s' u '%-.32s'"
        slo "Neznáma tabuľka '%-.192s' v %-.32s"
        spa "Tabla desconocida '%-.192s' in %-.32s"
        swe "Okänd tabell '%-.192s' i '%-.32s'"
        ukr "Невідома таблиця '%-.192s' у %-.32s"
ER_FIELD_SPECIFIED_TWICE 42000 
        cze "Položka '%-.192s' je zadána dvakrát"
        dan "Feltet '%-.192s' er anvendt to gange"
        nla "Veld '%-.192s' is dubbel gespecificeerd"
        eng "Column '%-.192s' specified twice"
        est "Tulp '%-.192s' on määratletud topelt"
        fre "Champ '%-.192s' spécifié deux fois"
        ger "Feld '%-.192s' wurde zweimal angegeben"
        greek "Το πεδίο '%-.192s' έχει ορισθεί δύο φορές"
        hun "A(z) '%-.192s' mezot ketszer definialta"
        ita "Campo '%-.192s' specificato 2 volte"
        jpn "列 '%-.192s' は2回指定されています。"
        kor "칼럼 '%-.192s'는 두번 정의되어 있읍니다."
        nor "Feltet '%-.192s' er spesifisert to ganger"
        norwegian-ny "Feltet '%-.192s' er spesifisert to gangar"
        pol "Field '%-.192s' specified twice"
        por "Coluna '%-.192s' especificada duas vezes"
        rum "Coloana '%-.192s' specificata de doua ori"
        rus "Столбец '%-.192s' указан дважды"
        serbian "Kolona '%-.192s' je navedena dva puta"
        slo "Pole '%-.192s' je zadané dvakrát"
        spa "Campo '%-.192s' especificado dos veces"
        swe "Fält '%-.192s' är redan använt"
        ukr "Стовбець '%-.192s' зазначено двічі"
ER_INVALID_GROUP_FUNC_USE  
        cze "Nesprávné použití funkce group"
        dan "Forkert brug af grupperings-funktion"
        nla "Ongeldig gebruik van GROUP-functie"
        eng "Invalid use of group function"
        est "Vigane grupeerimisfunktsiooni kasutus"
        fre "Utilisation invalide de la clause GROUP"
        ger "Falsche Verwendung einer Gruppierungsfunktion"
        greek "Εσφαλμένη χρήση της group function"
        hun "A group funkcio ervenytelen hasznalata"
        ita "Uso non valido di una funzione di raggruppamento"
        jpn "集計関数の使用方法が不正です。"
        kor "잘못된 그룹 함수를 사용하였습니다."
        por "Uso inválido de função de agrupamento (GROUP)"
        rum "Folosire incorecta a functiei group"
        rus "Неправильное использование групповых функций"
        serbian "Pogrešna upotreba 'GROUP' funkcije"
        slo "Nesprávne použitie funkcie GROUP"
        spa "Invalido uso de función en grupo"
        swe "Felaktig användning av SQL grupp function"
        ukr "Хибне використання функції групування"
ER_UNSUPPORTED_EXTENSION 42000 
        cze "Tabulka '%-.192s' používá rozšíření, které v této verzi MySQL není"
        dan "Tabellen '%-.192s' bruger et filtypenavn som ikke findes i denne MySQL version"
        nla "Tabel '%-.192s' gebruikt een extensie, die niet in deze MySQL-versie voorkomt."
        eng "Table '%-.192s' uses an extension that doesn't exist in this MySQL version"
        est "Tabel '%-.192s' kasutab laiendust, mis ei eksisteeri antud MySQL versioonis"
        fre "Table '%-.192s' : utilise une extension invalide pour cette version de MySQL"
        ger "Tabelle '%-.192s' verwendet eine Erweiterung, die in dieser MySQL-Version nicht verfügbar ist"
        greek "Ο πίνακς '%-.192s' χρησιμοποιεί κάποιο extension που δεν υπάρχει στην έκδοση αυτή της MySQL"
        hun "A(z) '%-.192s' tabla olyan bovitest hasznal, amely nem letezik ebben a MySQL versioban."
        ita "La tabella '%-.192s' usa un'estensione che non esiste in questa versione di MySQL"
        jpn "表 '%-.192s' は、このMySQLバージョンには無い機能を使用しています。"
        kor "테이블 '%-.192s'는 확장명령을 이용하지만 현재의 MySQL 버젼에서는 존재하지 않습니다."
        nor "Table '%-.192s' uses a extension that doesn't exist in this MySQL version"
        norwegian-ny "Table '%-.192s' uses a extension that doesn't exist in this MySQL version"
        pol "Table '%-.192s' uses a extension that doesn't exist in this MySQL version"
        por "Tabela '%-.192s' usa uma extensão que não existe nesta versão do MySQL"
        rum "Tabela '%-.192s' foloseste o extensire inexistenta in versiunea curenta de MySQL"
        rus "В таблице '%-.192s' используются возможности, не поддерживаемые в этой версии MySQL"
        serbian "Tabela '%-.192s' koristi ekstenziju koje ne postoji u ovoj verziji MySQL-a"
        slo "Tabuľka '%-.192s' používa rozšírenie, ktoré v tejto verzii MySQL nie je"
        spa "Tabla '%-.192s' usa una extensión que no existe en esta MySQL versión"
        swe "Tabell '%-.192s' har en extension som inte finns i denna version av MySQL"
        ukr "Таблиця '%-.192s' використовує розширення, що не існує у цій версії MySQL"
ER_TABLE_MUST_HAVE_COLUMNS 42000 
        cze "Tabulka musí mít alespoň jeden sloupec"
        dan "En tabel skal have mindst een kolonne"
        nla "Een tabel moet minstens 1 kolom bevatten"
        eng "A table must have at least 1 column"
        est "Tabelis peab olema vähemalt üks tulp"
        fre "Une table doit comporter au moins une colonne"
        ger "Eine Tabelle muss mindestens eine Spalte besitzen"
        greek "Ενας πίνακας πρέπει να έχει τουλάχιστον ένα πεδίο"
        hun "A tablanak legalabb egy oszlopot tartalmazni kell"
        ita "Una tabella deve avere almeno 1 colonna"
        jpn "表には最低でも1個の列が必要です。"
        kor "하나의 테이블에서는 적어도 하나의 칼럼이 존재하여야 합니다."
        por "Uma tabela tem que ter pelo menos uma (1) coluna"
        rum "O tabela trebuie sa aiba cel putin o coloana"
        rus "В таблице должен быть как минимум один столбец"
        serbian "Tabela mora imati najmanje jednu kolonu"
        slo "Tabuľka musí mať aspoň 1 pole"
        spa "Una tabla debe tener al menos 1 columna"
        swe "Tabeller måste ha minst 1 kolumn"
        ukr "Таблиця повинна мати хочаб один стовбець"
ER_RECORD_FILE_FULL  
        cze "Tabulka '%-.192s' je plná"
        dan "Tabellen '%-.192s' er fuld"
        nla "De tabel '%-.192s' is vol"
        eng "The table '%-.192s' is full"
        est "Tabel '%-.192s' on täis"
        fre "La table '%-.192s' est pleine"
        ger "Tabelle '%-.192s' ist voll"
        greek "Ο πίνακας '%-.192s' είναι γεμάτος"
        hun "A '%-.192s' tabla megtelt"
        ita "La tabella '%-.192s' e` piena"
        jpn "表 '%-.192s' は満杯です。"
        kor "테이블 '%-.192s'가 full났습니다. "
        por "Tabela '%-.192s' está cheia"
        rum "Tabela '%-.192s' e plina"
        rus "Таблица '%-.192s' переполнена"
        serbian "Tabela '%-.192s' je popunjena do kraja"
        slo "Tabuľka '%-.192s' je plná"
        spa "La tabla '%-.192s' está llena"
        swe "Tabellen '%-.192s' är full"
        ukr "Таблиця '%-.192s' заповнена"
ER_UNKNOWN_CHARACTER_SET 42000 
        cze "Neznámá znaková sada: '%-.64s'"
        dan "Ukendt tegnsæt: '%-.64s'"
        nla "Onbekende character set: '%-.64s'"
        eng "Unknown character set: '%-.64s'"
        est "Vigane kooditabel '%-.64s'"
        fre "Jeu de caractères inconnu: '%-.64s'"
        ger "Unbekannter Zeichensatz: '%-.64s'"
        greek "Αγνωστο character set: '%-.64s'"
        hun "Ervenytelen karakterkeszlet: '%-.64s'"
        ita "Set di caratteri '%-.64s' sconosciuto"
        jpn "不明な文字コードセット: '%-.64s'"
        kor "알수없는 언어 Set: '%-.64s'"
        por "Conjunto de caracteres '%-.64s' desconhecido"
        rum "Set de caractere invalid: '%-.64s'"
        rus "Неизвестная кодировка '%-.64s'"
        serbian "Nepoznati karakter-set: '%-.64s'"
        slo "Neznáma znaková sada: '%-.64s'"
        spa "Juego de caracteres desconocido: '%-.64s'"
        swe "Okänd teckenuppsättning: '%-.64s'"
        ukr "Невідома кодова таблиця: '%-.64s'"
ER_TOO_MANY_TABLES  
        cze "Příliš mnoho tabulek, MySQL jich může mít v joinu jen %d"
        dan "For mange tabeller. MySQL kan kun bruge %d tabeller i et join"
        nla "Teveel tabellen. MySQL kan slechts %d tabellen in een join bevatten"
        eng "Too many tables; MySQL can only use %d tables in a join"
        est "Liiga palju tabeleid. MySQL suudab JOINiga ühendada kuni %d tabelit"
        fre "Trop de tables. MySQL ne peut utiliser que %d tables dans un JOIN"
        ger "Zu viele Tabellen. MySQL kann in einem Join maximal %d Tabellen verwenden"
        greek "Πολύ μεγάλος αριθμός πινάκων. Η MySQL μπορεί να χρησιμοποιήσει %d πίνακες σε διαδικασία join"
        hun "Tul sok tabla. A MySQL csak %d tablat tud kezelni osszefuzeskor"
        ita "Troppe tabelle. MySQL puo` usare solo %d tabelle in una join"
        jpn "表が多すぎます。MySQLがJOINできる表は %d 個までです。"
        kor "너무 많은 테이블이 Join되었습니다. MySQL에서는 JOIN시 %d개의 테이블만 사용할 수 있습니다."
        por "Tabelas demais. O MySQL pode usar somente %d tabelas em uma junção (JOIN)"
        rum "Prea multe tabele. MySQL nu poate folosi mai mult de %d tabele intr-un join"
        rus "Слишком много таблиц. MySQL может использовать только %d таблиц в соединении"
        serbian "Previše tabela. MySQL može upotrebiti maksimum %d tabela pri 'JOIN' operaciji"
        slo "Príliš mnoho tabuliek. MySQL môže použiť len %d v JOIN-e"
        spa "Muchas tablas. MySQL solamente puede usar %d tablas en un join"
        swe "För många tabeller. MySQL can ha högst %d tabeller i en och samma join"
        ukr "Забагато таблиць. MySQL може використовувати лише %d таблиць у об'єднанні"
ER_TOO_MANY_FIELDS  
        cze "Příliš mnoho položek"
        dan "For mange felter"
        nla "Te veel velden"
        eng "Too many columns"
        est "Liiga palju tulpasid"
        fre "Trop de champs"
        ger "Zu viele Felder"
        greek "Πολύ μεγάλος αριθμός πεδίων"
        hun "Tul sok mezo"
        ita "Troppi campi"
        jpn "列が多すぎます。"
        kor "칼럼이 너무 많습니다."
        por "Colunas demais"
        rum "Prea multe coloane"
        rus "Слишком много столбцов"
        serbian "Previše kolona"
        slo "Príliš mnoho polí"
        spa "Muchos campos"
        swe "För många fält"
        ukr "Забагато стовбців"
ER_TOO_BIG_ROWSIZE 42000 
        cze "Řádek je příliš velký. Maximální velikost řádku, nepočítaje položky blob, je %ld. Musíte změnit některé položky na blob"
        dan "For store poster. Max post størrelse, uden BLOB's, er %ld. Du må lave nogle felter til BLOB's"
        nla "Rij-grootte is groter dan toegestaan. Maximale rij grootte, blobs niet meegeteld, is %ld. U dient sommige velden in blobs te veranderen."
        eng "Row size too large. The maximum row size for the used table type, not counting BLOBs, is %ld. This includes storage overhead, check the manual. You have to change some columns to TEXT or BLOBs"
        est "Liiga pikk kirje. Kirje maksimumpikkus arvestamata BLOB-tüüpi välju on %ld. Muuda mõned väljad BLOB-tüüpi väljadeks"
        fre "Ligne trop grande. Le taille maximale d'une ligne, sauf les BLOBs, est %ld. Changez le type de quelques colonnes en BLOB"
        ger "Zeilenlänge zu groß. Die maximale Zeilenlänge für den verwendeten Tabellentyp (ohne BLOB-Felder) beträgt %ld. Einige Felder müssen in BLOB oder TEXT umgewandelt werden"
        greek "Πολύ μεγάλο μέγεθος εγγραφής. Το μέγιστο μέγεθος εγγραφής, χωρίς να υπολογίζονται τα blobs, είναι %ld. Πρέπει να ορίσετε κάποια πεδία σαν blobs"
        hun "Tul nagy sormeret. A maximalis sormeret (nem szamolva a blob objektumokat) %ld. Nehany mezot meg kell valtoztatnia"
        ita "Riga troppo grande. La massima grandezza di una riga, non contando i BLOB, e` %ld. Devi cambiare alcuni campi in BLOB"
        jpn "行サイズが大きすぎます。この表の最大行サイズは BLOB を含まずに %ld です。格納時のオーバーヘッドも含まれます(マニュアルを確認してください)。列をTEXTまたはBLOBに変更する必要があります。"
        kor "너무 큰 row 사이즈입니다. BLOB를 계산하지 않고 최대 row 사이즈는 %ld입니다. 얼마간의 필드들을 BLOB로 바꾸셔야 겠군요.."
        por "Tamanho de linha grande demais. O máximo tamanho de linha, não contando BLOBs, é %ld. Você tem que mudar alguns campos para BLOBs"
        rum "Marimea liniei (row) prea mare. Marimea maxima a liniei, excluzind BLOB-urile este de %ld. Trebuie sa schimbati unele cimpuri in BLOB-uri"
        rus "Слишком большой размер записи. Максимальный размер строки, исключая поля BLOB, - %ld. Возможно, вам следует изменить тип некоторых полей на BLOB"
        serbian "Prevelik slog. Maksimalna veličina sloga, ne računajući BLOB polja, je %ld. Trebali bi da promenite tip nekih polja u BLOB"
        slo "Riadok je príliš veľký. Maximálna veľkosť riadku, okrem 'BLOB', je %ld. Musíte zmeniť niektoré položky na BLOB"
        spa "Tamaño de línea muy grande. Máximo tamaño de línea, no contando blob, es %ld. Tu tienes que cambiar algunos campos para blob"
        swe "För stor total radlängd. Den högst tillåtna radlängden, förutom BLOBs, är %ld. Ändra några av dina fält till BLOB"
        ukr "Задовга строка. Найбільшою довжиною строки, не рахуючи BLOB, є %ld. Вам потрібно привести деякі стовбці до типу BLOB"
ER_STACK_OVERRUN  
        cze "Přetečení zásobníku threadu: použito %ld z %ld. Použijte 'mysqld --thread_stack=#' k zadání většího zásobníku"
        dan "Thread stack brugt:  Brugt: %ld af en %ld stak.  Brug 'mysqld --thread_stack=#' for at allokere en større stak om nødvendigt"
        nla "Thread stapel overrun:  Gebruikte: %ld van een %ld stack. Gebruik 'mysqld --thread_stack=#' om een grotere stapel te definieren (indien noodzakelijk)."
        eng "Thread stack overrun:  Used: %ld of a %ld stack.  Use 'mysqld --thread_stack=#' to specify a bigger stack if needed"
        fre "Débordement de la pile des tâches (Thread stack). Utilisées: %ld pour une pile de %ld.  Essayez 'mysqld --thread_stack=#' pour indiquer une plus grande valeur"
        ger "Thread-Stack-Überlauf. Benutzt: %ld von %ld Stack. 'mysqld --thread_stack=#' verwenden, um bei Bedarf einen größeren Stack anzulegen"
        greek "Stack overrun στο thread:  Used: %ld of a %ld stack.  Παρακαλώ χρησιμοποιείστε 'mysqld --thread_stack=#' για να ορίσετε ένα μεγαλύτερο stack αν χρειάζεται"
        hun "Thread verem tullepes:  Used: %ld of a %ld stack. Hasznalja a 'mysqld --thread_stack=#' nagyobb verem definialasahoz"
        ita "Thread stack overrun:  Usati: %ld di uno stack di %ld.  Usa 'mysqld --thread_stack=#' per specificare uno stack piu` grande."
        jpn "スレッドスタック不足です(使用: %ld ; サイズ: %ld)。必要に応じて、より大きい値で 'mysqld --thread_stack=#' の指定をしてください。"
        kor "쓰레드 스택이 넘쳤습니다.  사용: %ld개 스택: %ld개.  만약 필요시 더큰 스택을 원할때에는 'mysqld --thread_stack=#' 를 정의하세요"
        por "Estouro da pilha do 'thread'. Usados %ld de uma pilha de %ld. Use 'mysqld --thread_stack=#' para especificar uma pilha maior, se necessário"
        rum "Stack-ul thread-ului a fost depasit (prea mic):  Folositi: %ld intr-un stack de %ld.  Folositi 'mysqld --thread_stack=#' ca sa specifici un stack mai mare"
        rus "Стек потоков переполнен:  использовано: %ld из %ld стека.  Применяйте 'mysqld --thread_stack=#' для указания большего размера стека, если необходимо"
        serbian "Prepisivanje thread stack-a:  Upotrebljeno: %ld od %ld stack memorije.  Upotrebite 'mysqld --thread_stack=#' da navedete veći stack ako je potrebno"
        slo "Pretečenie zásobníku vlákna:  použité: %ld z %ld.  Použite 'mysqld --thread_stack=#' k zadaniu väčšieho zásobníka"
        spa "Sobrecarga de la pila de thread:  Usada: %ld de una %ld pila.  Use 'mysqld --thread_stack=#' para especificar una mayor pila si necesario"
        swe "Trådstacken tog slut:  Har använt %ld av %ld bytes.  Använd 'mysqld --thread_stack=#' ifall du behöver en större stack"
        ukr "Стек гілок переповнено:  Використано: %ld з %ld. Використовуйте 'mysqld --thread_stack=#' аби зазначити більший стек, якщо необхідно"
ER_WRONG_OUTER_JOIN 42000 
        cze "V OUTER JOIN byl nalezen křížový odkaz. Prověřte ON podmínky"
        dan "Krydsreferencer fundet i OUTER JOIN; check dine ON conditions"
        nla "Gekruiste afhankelijkheid gevonden in OUTER JOIN. Controleer uw ON-conditions"
        eng "Cross dependency found in OUTER JOIN; examine your ON conditions"
        est "Ristsõltuvus OUTER JOIN klauslis. Kontrolli oma ON tingimusi"
        fre "Dépendance croisée dans une clause OUTER JOIN. Vérifiez la condition ON"
        ger "OUTER JOIN enthält fehlerhafte Abhängigkeiten. In ON verwendete Bedingungen überprüfen"
        greek "Cross dependency βρέθηκε σε OUTER JOIN.  Παρακαλώ εξετάστε τις συνθήκες που θέσατε στο ON"
        hun "Keresztfuggoseg van az OUTER JOIN-ban. Ellenorizze az ON felteteleket"
        ita "Trovata una dipendenza incrociata nella OUTER JOIN. Controlla le condizioni ON"
        jpn "OUTER JOINに相互依存が見つかりました。ON句の条件を確認して下さい。"
        por "Dependência cruzada encontrada em junção externa (OUTER JOIN); examine as condições utilizadas nas cláusulas 'ON'"
        rum "Dependinta incrucisata (cross dependency) gasita in OUTER JOIN.  Examinati conditiile ON"
        rus "В OUTER JOIN обнаружена перекрестная зависимость. Внимательно проанализируйте свои условия ON"
        serbian "Unakrsna zavisnost pronađena u komandi 'OUTER JOIN'. Istražite vaše 'ON' uslove"
        slo "V OUTER JOIN bol nájdený krížový odkaz.  Skontrolujte podmienky ON"
        spa "Dependencia cruzada encontrada en OUTER JOIN.  Examine su condición ON"
        swe "Felaktigt referens i OUTER JOIN.  Kontrollera ON-uttrycket"
        ukr "Перехресна залежність у OUTER JOIN. Перевірте умову ON"
ER_NULL_COLUMN_IN_INDEX 42000 
        eng "Table handler doesn't support NULL in given index. Please change column '%-.192s' to be NOT NULL or use another handler"
        swe "Tabell hanteraren kan inte indexera NULL kolumner för den givna index typen. Ändra '%-.192s' till NOT NULL eller använd en annan hanterare"
ER_CANT_FIND_UDF  
        cze "Nemohu načíst funkci '%-.192s'"
        dan "Kan ikke læse funktionen '%-.192s'"
        nla "Kan functie '%-.192s' niet laden"
        eng "Can't load function '%-.192s'"
        est "Ei suuda avada funktsiooni '%-.192s'"
        fre "Imposible de charger la fonction '%-.192s'"
        ger "Kann Funktion '%-.192s' nicht laden"
        greek "Δεν είναι δυνατή η διαδικασία load για τη συνάρτηση '%-.192s'"
        hun "A(z) '%-.192s' fuggveny nem toltheto be"
        ita "Impossibile caricare la funzione '%-.192s'"
        jpn "関数 '%-.192s' をロードできません。"
        kor "'%-.192s' 함수를 로드하지 못했습니다."
        por "Não pode carregar a função '%-.192s'"
        rum "Nu pot incarca functia '%-.192s'"
        rus "Невозможно загрузить функцию '%-.192s'"
        serbian "Ne mogu da učitam funkciju '%-.192s'"
        slo "Nemôžem načítať funkciu '%-.192s'"
        spa "No puedo cargar función '%-.192s'"
        swe "Kan inte ladda funktionen '%-.192s'"
        ukr "Не можу завантажити функцію '%-.192s'"
ER_CANT_INITIALIZE_UDF  
        cze "Nemohu inicializovat funkci '%-.192s'; %-.80s"
        dan "Kan ikke starte funktionen '%-.192s'; %-.80s"
        nla "Kan functie '%-.192s' niet initialiseren; %-.80s"
        eng "Can't initialize function '%-.192s'; %-.80s"
        est "Ei suuda algväärtustada funktsiooni '%-.192s'; %-.80s"
        fre "Impossible d'initialiser la fonction '%-.192s'; %-.80s"
        ger "Kann Funktion '%-.192s' nicht initialisieren: %-.80s"
        greek "Δεν είναι δυνατή η έναρξη της συνάρτησης '%-.192s'; %-.80s"
        hun "A(z) '%-.192s' fuggveny nem inicializalhato; %-.80s"
        ita "Impossibile inizializzare la funzione '%-.192s'; %-.80s"
        jpn "関数 '%-.192s' を初期化できません。; %-.80s"
        kor "'%-.192s' 함수를 초기화 하지 못했습니다.; %-.80s"
        por "Não pode inicializar a função '%-.192s' - '%-.80s'"
        rum "Nu pot initializa functia '%-.192s'; %-.80s"
        rus "Невозможно инициализировать функцию '%-.192s'; %-.80s"
        serbian "Ne mogu da inicijalizujem funkciju '%-.192s'; %-.80s"
        slo "Nemôžem inicializovať funkciu '%-.192s'; %-.80s"
        spa "No puedo inicializar función '%-.192s'; %-.80s"
        swe "Kan inte initialisera funktionen '%-.192s'; '%-.80s'"
        ukr "Не можу ініціалізувати функцію '%-.192s'; %-.80s"
ER_UDF_NO_PATHS  
        cze "Pro sdílenou knihovnu nejsou povoleny cesty"
        dan "Angivelse af sti ikke tilladt for delt bibliotek"
        nla "Geen pad toegestaan voor shared library"
        eng "No paths allowed for shared library"
        est "Teegi nimes ei tohi olla kataloogi"
        fre "Chemin interdit pour les bibliothèques partagées"
        ger "Keine Pfade gestattet für Shared Library"
        greek "Δεν βρέθηκαν paths για την shared library"
        hun "Nincs ut a megosztott konyvtarakhoz (shared library)"
        ita "Non sono ammessi path per le librerie condivisa"
        jpn "共有ライブラリにはパスを指定できません。"
        kor "공유 라이버러리를 위한 패스가 정의되어 있지 않습니다."
        por "Não há caminhos (paths) permitidos para biblioteca compartilhada"
        rum "Nici un paths nu e permis pentru o librarie shared"
        rus "Недопустимо указывать пути для динамических библиотек"
        serbian "Ne postoje dozvoljene putanje do share-ovane biblioteke"
        slo "Neprípustné žiadne cesty k zdieľanej knižnici"
        spa "No pasos permitidos para librarias conjugadas"
        swe "Man får inte ange sökväg för dynamiska bibliotek"
        ukr "Не дозволено використовувати путі для розділюваних бібліотек"
ER_UDF_EXISTS  
        cze "Funkce '%-.192s' již existuje"
        dan "Funktionen '%-.192s' findes allerede"
        nla "Functie '%-.192s' bestaat reeds"
        eng "Function '%-.192s' already exists"
        est "Funktsioon '%-.192s' juba eksisteerib"
        fre "La fonction '%-.192s' existe déjà"
        ger "Funktion '%-.192s' existiert schon"
        greek "Η συνάρτηση '%-.192s' υπάρχει ήδη"
        hun "A '%-.192s' fuggveny mar letezik"
        ita "La funzione '%-.192s' esiste gia`"
        jpn "関数 '%-.192s' はすでに定義されています。"
        kor "'%-.192s' 함수는 이미 존재합니다."
        por "Função '%-.192s' já existe"
        rum "Functia '%-.192s' exista deja"
        rus "Функция '%-.192s' уже существует"
        serbian "Funkcija '%-.192s' već postoji"
        slo "Funkcia '%-.192s' už existuje"
        spa "Función '%-.192s' ya existe"
        swe "Funktionen '%-.192s' finns redan"
        ukr "Функція '%-.192s' вже існує"
ER_CANT_OPEN_LIBRARY  
        cze "Nemohu otevřít sdílenou knihovnu '%-.192s' (errno: %d %-.128s)"
        dan "Kan ikke åbne delt bibliotek '%-.192s' (errno: %d %-.128s)"
        nla "Kan shared library '%-.192s' niet openen (Errcode: %d %-.128s)"
        eng "Can't open shared library '%-.192s' (errno: %d %-.128s)"
        est "Ei suuda avada jagatud teeki '%-.192s' (veakood: %d %-.128s)"
        fre "Impossible d'ouvrir la bibliothèque partagée '%-.192s' (errno: %d %-.128s)"
        ger "Kann Shared Library '%-.192s' nicht öffnen (Fehler: %d %-.128s)"
        greek "Δεν είναι δυνατή η ανάγνωση της shared library '%-.192s' (κωδικός λάθους: %d %-.128s)"
        hun "A(z) '%-.192s' megosztott konyvtar nem hasznalhato (hibakod: %d %-.128s)"
        ita "Impossibile aprire la libreria condivisa '%-.192s' (errno: %d %-.128s)"
        jpn "共有ライブラリ '%-.192s' を開く事ができません。(エラー番号: %d %-.128s)"
        kor "'%-.192s' 공유 라이버러리를 열수 없습니다.(에러번호: %d %-.128s)"
        nor "Can't open shared library '%-.192s' (errno: %d %-.128s)"
        norwegian-ny "Can't open shared library '%-.192s' (errno: %d %-.128s)"
        pol "Can't open shared library '%-.192s' (errno: %d %-.128s)"
        por "Não pode abrir biblioteca compartilhada '%-.192s' (erro no. %d '%-.128s')"
        rum "Nu pot deschide libraria shared '%-.192s' (Eroare: %d %-.128s)"
        rus "Невозможно открыть динамическую библиотеку '%-.192s' (ошибка: %d %-.128s)"
        serbian "Ne mogu da otvorim share-ovanu biblioteku '%-.192s' (errno: %d %-.128s)"
        slo "Nemôžem otvoriť zdieľanú knižnicu '%-.192s' (chybový kód: %d %-.128s)"
        spa "No puedo abrir libraria conjugada '%-.192s' (errno: %d %-.128s)"
        swe "Kan inte öppna det dynamiska biblioteket '%-.192s' (Felkod: %d %-.128s)"
        ukr "Не можу відкрити розділювану бібліотеку '%-.192s' (помилка: %d %-.128s)"
ER_CANT_FIND_DL_ENTRY
        cze "Nemohu najít funkci '%-.128s' v knihovně"
        dan "Kan ikke finde funktionen '%-.128s' i bibliotek"
        nla "Kan functie '%-.128s' niet in library vinden"
        eng "Can't find symbol '%-.128s' in library"
        est "Ei leia funktsiooni '%-.128s' antud teegis"
        fre "Impossible de trouver la fonction '%-.128s' dans la bibliothèque"
        ger "Kann Funktion '%-.128s' in der Library nicht finden"
        greek "Δεν είναι δυνατή η ανεύρεση της συνάρτησης '%-.128s' στην βιβλιοθήκη"
        hun "A(z) '%-.128s' fuggveny nem talalhato a konyvtarban"
        ita "Impossibile trovare la funzione '%-.128s' nella libreria"
        jpn "関数 '%-.128s' は共有ライブラリー中にありません。"
        kor "라이버러리에서 '%-.128s' 함수를 찾을 수 없습니다."
        por "Não pode encontrar a função '%-.128s' na biblioteca"
        rum "Nu pot gasi functia '%-.128s' in libraria"
        rus "Невозможно отыскать символ '%-.128s' в библиотеке"
        serbian "Ne mogu da pronadjem funkciju '%-.128s' u biblioteci"
        slo "Nemôžem nájsť funkciu '%-.128s' v knižnici"
        spa "No puedo encontrar función '%-.128s' en libraria"
        swe "Hittar inte funktionen '%-.128s' in det dynamiska biblioteket"
        ukr "Не можу знайти функцію '%-.128s' у бібліотеці"
ER_FUNCTION_NOT_DEFINED  
        cze "Funkce '%-.192s' není definována"
        dan "Funktionen '%-.192s' er ikke defineret"
        nla "Functie '%-.192s' is niet gedefinieerd"
        eng "Function '%-.192s' is not defined"
        est "Funktsioon '%-.192s' ei ole defineeritud"
        fre "La fonction '%-.192s' n'est pas définie"
        ger "Funktion '%-.192s' ist nicht definiert"
        greek "Η συνάρτηση '%-.192s' δεν έχει ορισθεί"
        hun "A '%-.192s' fuggveny nem definialt"
        ita "La funzione '%-.192s' non e` definita"
        jpn "関数 '%-.192s' は定義されていません。"
        kor "'%-.192s' 함수가 정의되어 있지 않습니다."
        por "Função '%-.192s' não está definida"
        rum "Functia '%-.192s' nu e definita"
        rus "Функция '%-.192s' не определена"
        serbian "Funkcija '%-.192s' nije definisana"
        slo "Funkcia '%-.192s' nie je definovaná"
        spa "Función '%-.192s' no está definida"
        swe "Funktionen '%-.192s' är inte definierad"
        ukr "Функцію '%-.192s' не визначено"
ER_HOST_IS_BLOCKED  
        cze "Stroj '%-.64s' je zablokován kvůli mnoha chybám při připojování. Odblokujete použitím 'mysqladmin flush-hosts'"
        dan "Værten '%-.64s' er blokeret på grund af mange fejlforespørgsler. Lås op med 'mysqladmin flush-hosts'"
        nla "Host '%-.64s' is geblokkeeerd vanwege te veel verbindings fouten. Deblokkeer met 'mysqladmin flush-hosts'"
        eng "Host '%-.64s' is blocked because of many connection errors; unblock with 'mysqladmin flush-hosts'"
        est "Masin '%-.64s' on blokeeritud hulgaliste ühendusvigade tõttu. Blokeeringu saab tühistada 'mysqladmin flush-hosts' käsuga"
        fre "L'hôte '%-.64s' est bloqué à cause d'un trop grand nombre d'erreur de connexion. Débloquer le par 'mysqladmin flush-hosts'"
        ger "Host '%-.64s' blockiert wegen zu vieler Verbindungsfehler. Aufheben der Blockierung mit 'mysqladmin flush-hosts'"
        greek "Ο υπολογιστής '%-.64s' έχει αποκλεισθεί λόγω πολλαπλών λαθών σύνδεσης. Προσπαθήστε να διορώσετε με 'mysqladmin flush-hosts'"
        hun "A '%-.64s' host blokkolodott, tul sok kapcsolodasi hiba miatt. Hasznalja a 'mysqladmin flush-hosts' parancsot"
        ita "Sistema '%-.64s' bloccato a causa di troppi errori di connessione. Per sbloccarlo: 'mysqladmin flush-hosts'"
        jpn "接続エラーが多いため、ホスト '%-.64s' は拒否されました。'mysqladmin flush-hosts' で解除できます。"
        kor "너무 많은 연결오류로 인하여 호스트 '%-.64s'는 블락되었습니다. 'mysqladmin flush-hosts'를 이용하여 블락을 해제하세요"
        por "'Host' '%-.64s' está bloqueado devido a muitos erros de conexão. Desbloqueie com 'mysqladmin flush-hosts'"
        rum "Host-ul '%-.64s' e blocat din cauza multelor erori de conectie. Poti deploca folosind 'mysqladmin flush-hosts'"
        rus "Хост '%-.64s' заблокирован из-за слишком большого количества ошибок соединения. Разблокировать его можно с помощью 'mysqladmin flush-hosts'"
        serbian "Host '%-.64s' je blokiran zbog previše grešaka u konekciji.  Možete ga odblokirati pomoću komande 'mysqladmin flush-hosts'"
        spa "Servidor '%-.64s' está bloqueado por muchos errores de conexión.  Desbloquear con 'mysqladmin flush-hosts'"
        swe "Denna dator, '%-.64s', är blockerad pga många felaktig paket. Gör 'mysqladmin flush-hosts' för att ta bort alla blockeringarna"
        ukr "Хост '%-.64s' заблоковано з причини великої кількості помилок з'єднання. Для розблокування використовуйте 'mysqladmin flush-hosts'"
ER_HOST_NOT_PRIVILEGED  
        cze "Stroj '%-.64s' nemá povoleno se k tomuto MySQL serveru připojit"
        dan "Værten '%-.64s' kan ikke tilkoble denne MySQL-server"
        nla "Het is host '%-.64s' is niet toegestaan verbinding te maken met deze MySQL server"
        eng "Host '%-.64s' is not allowed to connect to this MySQL server"
        est "Masinal '%-.64s' puudub ligipääs sellele MySQL serverile"
        fre "Le hôte '%-.64s' n'est pas authorisé à se connecter à ce serveur MySQL"
        ger "Host '%-.64s' hat keine Berechtigung, sich mit diesem MySQL-Server zu verbinden"
        greek "Ο υπολογιστής '%-.64s' δεν έχει δικαίωμα σύνδεσης με τον MySQL server"
        hun "A '%-.64s' host szamara nem engedelyezett a kapcsolodas ehhez a MySQL szerverhez"
        ita "Al sistema '%-.64s' non e` consentita la connessione a questo server MySQL"
        jpn "ホスト '%-.64s' からのこの MySQL server への接続は許可されていません。"
        kor "'%-.64s' 호스트는 이 MySQL서버에 접속할 허가를 받지 못했습니다."
        por "'Host' '%-.64s' não tem permissão para se conectar com este servidor MySQL"
        rum "Host-ul '%-.64s' nu este permis a se conecta la aceste server MySQL"
        rus "Хосту '%-.64s' не разрешается подключаться к этому серверу MySQL"
        serbian "Host-u '%-.64s' nije dozvoljeno da se konektuje na ovaj MySQL server"
        spa "Servidor '%-.64s' no está permitido para conectar con este servidor MySQL"
        swe "Denna dator, '%-.64s', har inte privileger att använda denna MySQL server"
        ukr "Хосту '%-.64s' не доволено зв'язуватись з цим сервером MySQL"
ER_PASSWORD_ANONYMOUS_USER 42000 
        cze "Používáte MySQL jako anonymní uživatel a anonymní uživatelé nemají povoleno měnit hesla"
        dan "Du bruger MySQL som anonym bruger. Anonyme brugere må ikke ændre adgangskoder"
        nla "U gebruikt MySQL als anonieme gebruiker en deze mogen geen wachtwoorden wijzigen"
        eng "You are using MySQL as an anonymous user and anonymous users are not allowed to change passwords"
        est "Te kasutate MySQL-i anonüümse kasutajana, kelledel pole parooli muutmise õigust"
        fre "Vous utilisez un utilisateur anonyme et les utilisateurs anonymes ne sont pas autorisés à changer les mots de passe"
        ger "Sie benutzen MySQL als anonymer Benutzer und dürfen daher keine Passwörter ändern"
        greek "Χρησιμοποιείτε την MySQL σαν anonymous user και έτσι δεν μπορείτε να αλλάξετε τα passwords άλλων χρηστών"
        hun "Nevtelen (anonymous) felhasznalokent nem negedelyezett a jelszovaltoztatas"
        ita "Impossibile cambiare la password usando MySQL come utente anonimo"
        jpn "MySQL を匿名ユーザーで使用しているので、パスワードの変更はできません。"
        kor "당신은 MySQL서버에 익명의 사용자로 접속을 하셨습니다.익명의 사용자는 암호를 변경할 수 없습니다."
        por "Você está usando o MySQL como usuário anônimo e usuários anônimos não têm permissão para mudar senhas"
        rum "Dumneavoastra folositi MySQL ca un utilizator anonim si utilizatorii anonimi nu au voie sa schime parolele"
        rus "Вы используете MySQL от имени анонимного пользователя, а анонимным пользователям не разрешается менять пароли"
        serbian "Vi koristite MySQL kao anonimni korisnik a anonimnim korisnicima nije dozvoljeno da menjaju lozinke"
        spa "Tu estás usando MySQL como un usuario anonimo y usuarios anonimos no tienen permiso para cambiar las claves"
        swe "Du använder MySQL som en anonym användare och som sådan får du inte ändra ditt lösenord"
        ukr "Ви використовуєте MySQL як анонімний користувач, тому вам не дозволено змінювати паролі"
ER_PASSWORD_NOT_ALLOWED 42000 
        cze "Na změnu hesel ostatním musíte mít právo provést update tabulek v databázi mysql"
        dan "Du skal have tilladelse til at opdatere tabeller i MySQL databasen for at ændre andres adgangskoder"
        nla "U moet tabel update priveleges hebben in de mysql database om wachtwoorden voor anderen te mogen wijzigen"
        eng "You must have privileges to update tables in the mysql database to be able to change passwords for others"
        est "Teiste paroolide muutmiseks on nõutav tabelite muutmisõigus 'mysql' andmebaasis"
        fre "Vous devez avoir le privilège update sur les tables de la base de donnée mysql pour pouvoir changer les mots de passe des autres"
        ger "Sie benötigen die Berechtigung zum Aktualisieren von Tabellen in der Datenbank 'mysql', um die Passwörter anderer Benutzer ändern zu können"
        greek "Πρέπει να έχετε δικαίωμα διόρθωσης πινάκων (update) στη βάση δεδομένων mysql για να μπορείτε να αλλάξετε τα passwords άλλων χρηστών"
        hun "Onnek tabla-update joggal kell rendelkeznie a mysql adatbazisban masok jelszavanak megvaltoztatasahoz"
        ita "E` necessario il privilegio di update sulle tabelle del database mysql per cambiare le password per gli altri utenti"
        jpn "他のユーザーのパスワードを変更するためには、mysqlデータベースの表を更新する権限が必要です。"
        kor "당신은 다른사용자들의 암호를 변경할 수 있도록 데이타베이스 변경권한을 가져야 합니다."
        por "Você deve ter privilégios para atualizar tabelas no banco de dados mysql para ser capaz de mudar a senha de outros"
        rum "Trebuie sa aveti privilegii sa actualizati tabelele in bazele de date mysql ca sa puteti sa schimati parolele altora"
        rus "Для того чтобы изменять пароли других пользователей, у вас должны быть привилегии на изменение таблиц в базе данных mysql"
        serbian "Morate imati privilegije da možete da update-ujete određene tabele ako želite da menjate lozinke za druge korisnike"
        spa "Tu debes de tener permiso para actualizar tablas en la base de datos mysql para cambiar las claves para otros"
        swe "För att ändra lösenord för andra måste du ha rättigheter att uppdatera mysql-databasen"
        ukr "Ви повині мати право на оновлення таблиць у базі данних mysql, аби мати можливість змінювати пароль іншим"
ER_PASSWORD_NO_MATCH 42000 
        cze "V tabulce user není žádný odpovídající řádek"
        dan "Kan ikke finde nogen tilsvarende poster i bruger tabellen"
        nla "Kan geen enkele passende rij vinden in de gebruikers tabel"
        eng "Can't find any matching row in the user table"
        est "Ei leia vastavat kirjet kasutajate tabelis"
        fre "Impossible de trouver un enregistrement correspondant dans la table user"
        ger "Kann keinen passenden Datensatz in Tabelle 'user' finden"
        greek "Δεν είναι δυνατή η ανεύρεση της αντίστοιχης εγγραφής στον πίνακα των χρηστών"
        hun "Nincs megegyezo sor a user tablaban"
        ita "Impossibile trovare la riga corrispondente nella tabella user"
        jpn "ユーザーテーブルに該当するレコードが見つかりません。"
        kor "사용자 테이블에서 일치하는 것을 찾을 수 없읍니다."
        por "Não pode encontrar nenhuma linha que combine na tabela usuário (user table)"
        rum "Nu pot gasi nici o linie corespunzatoare in tabela utilizatorului"
        rus "Невозможно отыскать подходящую запись в таблице пользователей"
        serbian "Ne mogu da pronađem odgovarajući slog u 'user' tabeli"
        spa "No puedo encontrar una línea correponsdiente en la tabla user"
        swe "Hittade inte användaren i 'user'-tabellen"
        ukr "Не можу знайти відповідних записів у таблиці користувача"
ER_UPDATE_INFO  
        cze "Nalezených řádků: %ld  Změněno: %ld  Varování: %ld"
        dan "Poster fundet: %ld  Ændret: %ld  Advarsler: %ld"
        nla "Passende rijen: %ld  Gewijzigd: %ld  Waarschuwingen: %ld"
        eng "Rows matched: %ld  Changed: %ld  Warnings: %ld"
        est "Sobinud kirjeid: %ld  Muudetud: %ld  Hoiatusi: %ld"
        fre "Enregistrements correspondants: %ld  Modifiés: %ld  Warnings: %ld"
        ger "Datensätze gefunden: %ld  Geändert: %ld  Warnungen: %ld"
        hun "Megegyezo sorok szama: %ld  Valtozott: %ld  Warnings: %ld"
        ita "Rows riconosciute: %ld  Cambiate: %ld  Warnings: %ld"
        jpn "該当した行: %ld  変更: %ld  警告: %ld"
        kor "일치하는 Rows : %ld개 변경됨: %ld개  경고: %ld개"
        por "Linhas que combinaram: %ld - Alteradas: %ld - Avisos: %ld"
        rum "Linii identificate (matched): %ld  Schimbate: %ld  Atentionari (warnings): %ld"
        rus "Совпало записей: %ld  Изменено: %ld  Предупреждений: %ld"
        serbian "Odgovarajućih slogova: %ld  Promenjeno: %ld  Upozorenja: %ld"
        spa "Líneas correspondientes: %ld  Cambiadas: %ld  Avisos: %ld"
        swe "Rader: %ld  Uppdaterade: %ld  Varningar: %ld"
        ukr "Записів відповідає: %ld  Змінено: %ld  Застережень: %ld"
ER_CANT_CREATE_THREAD  
        cze "Nemohu vytvořit nový thread (errno %d). Pokud je ještě nějaká volná paměť, podívejte se do manuálu na část o chybách specifických pro jednotlivé operační systémy"
        dan "Kan ikke danne en ny tråd (fejl nr. %d). Hvis computeren ikke er løbet tør for hukommelse, kan du se i brugervejledningen for en mulig operativ-system - afhængig fejl"
        nla "Kan geen nieuwe thread aanmaken (Errcode: %d). Indien er geen tekort aan geheugen is kunt u de handleiding consulteren over een mogelijke OS afhankelijke fout"
        eng "Can't create a new thread (errno %d); if you are not out of available memory, you can consult the manual for a possible OS-dependent bug"
        est "Ei suuda luua uut lõime (veakood %d). Kui mälu ei ole otsas, on tõenäoliselt tegemist operatsioonisüsteemispetsiifilise veaga"
        fre "Impossible de créer une nouvelle tâche (errno %d). S'il reste de la mémoire libre, consultez le manual pour trouver un éventuel bug dépendant de l'OS"
        ger "Kann keinen neuen Thread erzeugen (Fehler: %d). Sollte noch Speicher verfügbar sein, bitte im Handbuch wegen möglicher Fehler im Betriebssystem nachschlagen"
        hun "Uj thread letrehozasa nem lehetseges (Hibakod: %d). Amenyiben van meg szabad memoria, olvassa el a kezikonyv operacios rendszerfuggo hibalehetosegekrol szolo reszet"
        ita "Impossibile creare un nuovo thread (errno %d). Se non ci sono problemi di memoria disponibile puoi consultare il manuale per controllare possibili problemi dipendenti dal SO"
        jpn "新規にスレッドを作成できません。(エラー番号 %d) もしも使用可能メモリーの不足でなければ、OS依存のバグである可能性があります。"
        kor "새로운 쓰레드를 만들 수 없습니다.(에러번호 %d). 만약 여유메모리가 있다면 OS-dependent버그 의 메뉴얼 부분을 찾아보시오."
        nor "Can't create a new thread (errno %d); if you are not out of available memory you can consult the manual for any possible OS dependent bug"
        norwegian-ny "Can't create a new thread (errno %d); if you are not out of available memory you can consult the manual for any possible OS dependent bug"
        pol "Can't create a new thread (errno %d); if you are not out of available memory you can consult the manual for any possible OS dependent bug"
        por "Não pode criar uma nova 'thread' (erro no. %d). Se você não estiver sem memória disponível, você pode consultar o manual sobre um possível 'bug' dependente do sistema operacional"
        rum "Nu pot crea un thread nou (Eroare %d). Daca mai aveti memorie disponibila in sistem, puteti consulta manualul - ar putea exista un potential bug in legatura cu sistemul de operare"
        rus "Невозможно создать новый поток (ошибка %d). Если это не ситуация, связанная с нехваткой памяти, то вам следует изучить документацию на предмет описания возможной ошибки работы в конкретной ОС"
        serbian "Ne mogu da kreiram novi thread (errno %d). Ako imate još slobodne memorije, trebali biste da pogledate u priručniku da li je ovo specifična greška vašeg operativnog sistema"
        spa "No puedo crear un nuevo thread (errno %d). Si tu está con falta de memoria disponible, tu puedes consultar el Manual para posibles problemas con SO"
        swe "Kan inte skapa en ny tråd (errno %d)"
        ukr "Не можу створити нову гілку (помилка %d). Якщо ви не використали усю пам'ять, то прочитайте документацію до вашої ОС - можливо це помилка ОС"
ER_WRONG_VALUE_COUNT_ON_ROW 21S01 
        cze "Počet sloupců neodpovídá počtu hodnot na řádku %ld"
        dan "Kolonne antallet stemmer ikke overens med antallet af værdier i post %ld"
        nla "Kolom aantal komt niet overeen met waarde aantal in rij %ld"
        eng "Column count doesn't match value count at row %ld"
        est "Tulpade hulk erineb väärtuste hulgast real %ld"
        ger "Anzahl der Felder stimmt nicht mit der Anzahl der Werte in Zeile %ld überein"
        hun "Az oszlopban talalhato ertek nem egyezik meg a %ld sorban szamitott ertekkel"
        ita "Il numero delle colonne non corrisponde al conteggio alla riga %ld"
        jpn "%ld 行目で、列の数が値の数と一致しません。"
        kor "Row %ld에서 칼럼 카운트와 value 카운터와 일치하지 않습니다."
        por "Contagem de colunas não confere com a contagem de valores na linha %ld"
        rum "Numarul de coloane nu corespunde cu numarul de valori la linia %ld"
        rus "Количество столбцов не совпадает с количеством значений в записи %ld"
        serbian "Broj kolona ne odgovara broju vrednosti u slogu %ld"
        spa "El número de columnas no corresponde al número en la línea %ld"
        swe "Antalet kolumner motsvarar inte antalet värden på rad: %ld"
        ukr "Кількість стовбців не співпадає з кількістю значень у строці %ld"
ER_CANT_REOPEN_TABLE  
        cze "Nemohu znovuotevřít tabulku: '%-.192s"
        dan "Kan ikke genåbne tabel '%-.192s"
        nla "Kan tabel niet opnieuw openen: '%-.192s"
        eng "Can't reopen table: '%-.192s'"
        est "Ei suuda taasavada tabelit '%-.192s'"
        fre "Impossible de réouvrir la table: '%-.192s"
        ger "Kann Tabelle'%-.192s' nicht erneut öffnen"
        hun "Nem lehet ujra-megnyitni a tablat: '%-.192s"
        ita "Impossibile riaprire la tabella: '%-.192s'"
        jpn "表を再オープンできません。: '%-.192s'"
        kor "테이블을 다시 열수 없군요: '%-.192s"
        nor "Can't reopen table: '%-.192s"
        norwegian-ny "Can't reopen table: '%-.192s"
        pol "Can't reopen table: '%-.192s"
        por "Não pode reabrir a tabela '%-.192s"
        rum "Nu pot redeschide tabela: '%-.192s'"
        rus "Невозможно заново открыть таблицу '%-.192s'"
        serbian "Ne mogu da ponovo otvorim tabelu '%-.192s'"
        slo "Can't reopen table: '%-.192s"
        spa "No puedo reabrir tabla: '%-.192s"
        swe "Kunde inte stänga och öppna tabell '%-.192s"
        ukr "Не можу перевідкрити таблицю: '%-.192s'"
ER_INVALID_USE_OF_NULL 22004 
        cze "Neplatné užití hodnoty NULL"
        dan "Forkert brug af nulværdi (NULL)"
        nla "Foutief gebruik van de NULL waarde"
        eng "Invalid use of NULL value"
        est "NULL väärtuse väärkasutus"
        fre "Utilisation incorrecte de la valeur NULL"
        ger "Unerlaubte Verwendung eines NULL-Werts"
        hun "A NULL ervenytelen hasznalata"
        ita "Uso scorretto del valore NULL"
        jpn "NULL 値の使用方法が不適切です。"
        kor "NULL 값을 잘못 사용하셨군요..."
        por "Uso inválido do valor NULL"
        rum "Folosirea unei value NULL e invalida"
        rus "Неправильное использование величины NULL"
        serbian "Pogrešna upotreba vrednosti NULL"
        spa "Invalido uso de valor NULL"
        swe "Felaktig använding av NULL"
        ukr "Хибне використання значення NULL"
ER_REGEXP_ERROR 42000 
        cze "Regulární výraz vrátil chybu '%-.64s'"
        dan "Fik fejl '%-.64s' fra regexp"
        nla "Fout '%-.64s' ontvangen van regexp"
        eng "Got error '%-.64s' from regexp"
        est "regexp tagastas vea '%-.64s'"
        fre "Erreur '%-.64s' provenant de regexp"
        ger "regexp lieferte Fehler '%-.64s'"
        hun "'%-.64s' hiba a regularis kifejezes hasznalata soran (regexp)"
        ita "Errore '%-.64s' da regexp"
        jpn "regexp がエラー '%-.64s' を返しました。"
        kor "regexp에서 '%-.64s'가 났습니다."
        por "Obteve erro '%-.64s' em regexp"
        rum "Eroarea '%-.64s' obtinuta din expresia regulara (regexp)"
        rus "Получена ошибка '%-.64s' от регулярного выражения"
        serbian "Funkcija regexp je vratila grešku '%-.64s'"
        spa "Obtenido error '%-.64s' de regexp"
        swe "Fick fel '%-.64s' från REGEXP"
        ukr "Отримано помилку '%-.64s' від регулярного виразу"

# When using this error code, please use ER(ER_MIX_OF_GROUP_FUNC_AND_FIELDS_V2)
# for the message string.
ER_MIX_OF_GROUP_FUNC_AND_FIELDS 42000 
        cze "Pokud není žádná GROUP BY klauzule, není dovoleno současné použití GROUP položek (MIN(),MAX(),COUNT()...) s ne GROUP položkami"
        dan "Sammenblanding af GROUP kolonner (MIN(),MAX(),COUNT()...) uden GROUP kolonner er ikke tilladt, hvis der ikke er noget GROUP BY prædikat"
        nla "Het mixen van GROUP kolommen (MIN(),MAX(),COUNT()...) met no-GROUP kolommen is foutief indien er geen GROUP BY clausule is"
        eng "Mixing of GROUP columns (MIN(),MAX(),COUNT(),...) with no GROUP columns is illegal if there is no GROUP BY clause"
        est "GROUP tulpade (MIN(),MAX(),COUNT()...) kooskasutamine tavaliste tulpadega ilma GROUP BY klauslita ei ole lubatud"
        fre "Mélanger les colonnes GROUP (MIN(),MAX(),COUNT()...) avec des colonnes normales est interdit s'il n'y a pas de clause GROUP BY"
        ger "Das Vermischen von GROUP-Feldern (MIN(),MAX(),COUNT()...) mit Nicht-GROUP-Feldern ist nicht zulässig, wenn keine GROUP-BY-Klausel vorhanden ist"
        hun "A GROUP mezok (MIN(),MAX(),COUNT()...) kevert hasznalata nem lehetseges GROUP BY hivatkozas nelkul"
        ita "Il mescolare funzioni di aggregazione (MIN(),MAX(),COUNT()...) e non e` illegale se non c'e` una clausula GROUP BY"
        jpn "GROUP BY句が無い場合、集計関数(MIN(),MAX(),COUNT(),...)と通常の列を同時に使用できません。"
        kor "Mixing of GROUP 칼럼s (MIN(),MAX(),COUNT(),...) with no GROUP 칼럼s is illegal if there is no GROUP BY clause"
        por "Mistura de colunas agrupadas (com MIN(), MAX(), COUNT(), ...) com colunas não agrupadas é ilegal, se não existir uma cláusula de agrupamento (cláusula GROUP BY)"
        rum "Amestecarea de coloane GROUP (MIN(),MAX(),COUNT()...) fara coloane GROUP este ilegala daca nu exista o clauza GROUP BY"
        rus "Одновременное использование сгруппированных (GROUP) столбцов (MIN(),MAX(),COUNT(),...) с несгруппированными столбцами является некорректным, если в выражении есть GROUP BY"
        serbian "Upotreba agregatnih funkcija (MIN(),MAX(),COUNT()...) bez 'GROUP' kolona je pogrešna ako ne postoji 'GROUP BY' iskaz"
        spa "Mezcla de columnas GROUP (MIN(),MAX(),COUNT()...) con no GROUP columnas es ilegal si no hat la clausula GROUP BY"
        swe "Man får ha både GROUP-kolumner (MIN(),MAX(),COUNT()...) och fält i en fråga om man inte har en GROUP BY-del"
        ukr "Змішування GROUP стовбців (MIN(),MAX(),COUNT()...) з не GROUP стовбцями є забороненим, якщо не має GROUP BY"
ER_NONEXISTING_GRANT 42000 
        cze "Neexistuje odpovídající grant pro uživatele '%-.48s' na stroji '%-.64s'"
        dan "Denne tilladelse findes ikke for brugeren '%-.48s' på vært '%-.64s'"
        nla "Deze toegang (GRANT) is niet toegekend voor gebruiker '%-.48s' op host '%-.64s'"
        eng "There is no such grant defined for user '%-.48s' on host '%-.64s'"
        est "Sellist õigust ei ole defineeritud kasutajale '%-.48s' masinast '%-.64s'"
        fre "Un tel droit n'est pas défini pour l'utilisateur '%-.48s' sur l'hôte '%-.64s'"
        ger "Für Benutzer '%-.48s' auf Host '%-.64s' gibt es keine solche Berechtigung"
        hun "A '%-.48s' felhasznalonak nincs ilyen joga a '%-.64s' host-on"
        ita "GRANT non definita per l'utente '%-.48s' dalla macchina '%-.64s'"
        jpn "ユーザー '%-.48s' (ホスト '%-.64s' 上) は許可されていません。"
        kor "사용자 '%-.48s' (호스트 '%-.64s')를 위하여 정의된 그런 승인은 없습니다."
        por "Não existe tal permissão (grant) definida para o usuário '%-.48s' no 'host' '%-.64s'"
        rum "Nu exista un astfel de grant definit pentru utilzatorul '%-.48s' de pe host-ul '%-.64s'"
        rus "Такие права не определены для пользователя '%-.48s' на хосте '%-.64s'"
        serbian "Ne postoji odobrenje za pristup korisniku '%-.48s' na host-u '%-.64s'"
        spa "No existe permiso definido para usuario '%-.48s' en el servidor '%-.64s'"
        swe "Det finns inget privilegium definierat för användare '%-.48s' på '%-.64s'"
        ukr "Повноважень не визначено для користувача '%-.48s' з хосту '%-.64s'"
ER_TABLEACCESS_DENIED_ERROR 42000 
        cze "%-.128s příkaz nepřístupný pro uživatele: '%-.48s'@'%-.64s' pro tabulku '%-.64s'"
        dan "%-.128s-kommandoen er ikke tilladt for brugeren '%-.48s'@'%-.64s' for tabellen '%-.64s'"
        nla "%-.128s commando geweigerd voor gebruiker: '%-.48s'@'%-.64s' voor tabel '%-.64s'"
        eng "%-.128s command denied to user '%-.48s'@'%-.64s' for table '%-.64s'"
        est "%-.128s käsk ei ole lubatud kasutajale '%-.48s'@'%-.64s' tabelis '%-.64s'"
        fre "La commande '%-.128s' est interdite à l'utilisateur: '%-.48s'@'@%-.64s' sur la table '%-.64s'"
        ger "%-.128s Befehl nicht erlaubt für Benutzer '%-.48s'@'%-.64s' auf Tabelle '%-.64s'"
        hun "%-.128s parancs a '%-.48s'@'%-.64s' felhasznalo szamara nem engedelyezett a '%-.64s' tablaban"
        ita "Comando %-.128s negato per l'utente: '%-.48s'@'%-.64s' sulla tabella '%-.64s'"
        jpn "コマンド %-.128s は ユーザー '%-.48s'@'%-.64s' の表 '%-.64s' の使用に関して許可されていません。"
        kor "'%-.128s' 명령은 다음 사용자에게 거부되었습니다. : '%-.48s'@'%-.64s' for 테이블 '%-.64s'"
        por "Comando '%-.128s' negado para o usuário '%-.48s'@'%-.64s' na tabela '%-.64s'"
        rum "Comanda %-.128s interzisa utilizatorului: '%-.48s'@'%-.64s' pentru tabela '%-.64s'"
        rus "Команда %-.128s запрещена пользователю '%-.48s'@'%-.64s' для таблицы '%-.64s'"
        serbian "%-.128s komanda zabranjena za korisnika '%-.48s'@'%-.64s' za tabelu '%-.64s'"
        spa "%-.128s comando negado para usuario: '%-.48s'@'%-.64s' para tabla '%-.64s'"
        swe "%-.128s ej tillåtet för '%-.48s'@'%-.64s' för tabell '%-.64s'"
        ukr "%-.128s команда заборонена користувачу: '%-.48s'@'%-.64s' у таблиці '%-.64s'"
ER_COLUMNACCESS_DENIED_ERROR 42000 
        cze "%-.16s příkaz nepřístupný pro uživatele: '%-.48s'@'%-.64s' pro sloupec '%-.192s' v tabulce '%-.192s'"
        dan "%-.16s-kommandoen er ikke tilladt for brugeren '%-.48s'@'%-.64s' for kolonne '%-.192s' in tabellen '%-.192s'"
        nla "%-.16s commando geweigerd voor gebruiker: '%-.48s'@'%-.64s' voor kolom '%-.192s' in tabel '%-.192s'"
        eng "%-.16s command denied to user '%-.48s'@'%-.64s' for column '%-.192s' in table '%-.192s'"
        est "%-.16s käsk ei ole lubatud kasutajale '%-.48s'@'%-.64s' tulbale '%-.192s' tabelis '%-.192s'"
        fre "La commande '%-.16s' est interdite à l'utilisateur: '%-.48s'@'@%-.64s' sur la colonne '%-.192s' de la table '%-.192s'"
        ger "%-.16s Befehl nicht erlaubt für Benutzer '%-.48s'@'%-.64s' und Feld '%-.192s' in Tabelle '%-.192s'"
        hun "%-.16s parancs a '%-.48s'@'%-.64s' felhasznalo szamara nem engedelyezett a '%-.192s' mezo eseten a '%-.192s' tablaban"
        ita "Comando %-.16s negato per l'utente: '%-.48s'@'%-.64s' sulla colonna '%-.192s' della tabella '%-.192s'"
        jpn "コマンド %-.16s は ユーザー '%-.48s'@'%-.64s'\n の列 '%-.192s'(表 '%-.192s') の利用に関して許可されていません。"
        kor "'%-.16s' 명령은 다음 사용자에게 거부되었습니다. : '%-.48s'@'%-.64s' for 칼럼 '%-.192s' in 테이블 '%-.192s'"
        por "Comando '%-.16s' negado para o usuário '%-.48s'@'%-.64s' na coluna '%-.192s', na tabela '%-.192s'"
        rum "Comanda %-.16s interzisa utilizatorului: '%-.48s'@'%-.64s' pentru coloana '%-.192s' in tabela '%-.192s'"
        rus "Команда %-.16s запрещена пользователю '%-.48s'@'%-.64s' для столбца '%-.192s' в таблице '%-.192s'"
        serbian "%-.16s komanda zabranjena za korisnika '%-.48s'@'%-.64s' za kolonu '%-.192s' iz tabele '%-.192s'"
        spa "%-.16s comando negado para usuario: '%-.48s'@'%-.64s' para columna '%-.192s' en la tabla '%-.192s'"
        swe "%-.16s ej tillåtet för '%-.48s'@'%-.64s' för kolumn '%-.192s' i tabell '%-.192s'"
        ukr "%-.16s команда заборонена користувачу: '%-.48s'@'%-.64s' для стовбця '%-.192s' у таблиці '%-.192s'"
ER_ILLEGAL_GRANT_FOR_TABLE 42000 
        cze "Neplatný příkaz GRANT/REVOKE. Prosím, přečtěte si v manuálu, jaká privilegia je možné použít."
        dan "Forkert GRANT/REVOKE kommando. Se i brugervejledningen hvilke privilegier der kan specificeres."
        nla "Foutief GRANT/REVOKE commando. Raadpleeg de handleiding welke priveleges gebruikt kunnen worden."
        eng "Illegal GRANT/REVOKE command; please consult the manual to see which privileges can be used"
        est "Vigane GRANT/REVOKE käsk. Tutvu kasutajajuhendiga"
        fre "Commande GRANT/REVOKE incorrecte. Consultez le manuel."
        ger "Unzulässiger GRANT- oder REVOKE-Befehl. Verfügbare Berechtigungen sind im Handbuch aufgeführt"
        greek "Illegal GRANT/REVOKE command; please consult the manual to see which privileges can be used."
        hun "Ervenytelen GRANT/REVOKE parancs. Kerem, nezze meg a kezikonyvben, milyen jogok lehetsegesek"
        ita "Comando GRANT/REVOKE illegale. Prego consultare il manuale per sapere quali privilegi possono essere usati."
        jpn "不正な GRANT/REVOKE コマンドです。どの権限で利用可能かはマニュアルを参照して下さい。"
        kor "잘못된 GRANT/REVOKE 명령. 어떤 권리와 승인이 사용되어 질 수 있는지 메뉴얼을 보시오."
        nor "Illegal GRANT/REVOKE command; please consult the manual to see which privleges can be used."
        norwegian-ny "Illegal GRANT/REVOKE command; please consult the manual to see which privleges can be used."
        pol "Illegal GRANT/REVOKE command; please consult the manual to see which privleges can be used."
        por "Comando GRANT/REVOKE ilegal. Por favor consulte no manual quais privilégios podem ser usados."
        rum "Comanda GRANT/REVOKE ilegala. Consultati manualul in privinta privilegiilor ce pot fi folosite."
        rus "Неверная команда GRANT или REVOKE. Обратитесь к документации, чтобы выяснить, какие привилегии можно использовать"
        serbian "Pogrešna 'GRANT' odnosno 'REVOKE' komanda. Molim Vas pogledajte u priručniku koje vrednosti mogu biti upotrebljene."
        slo "Illegal GRANT/REVOKE command; please consult the manual to see which privleges can be used."
        spa "Ilegal comando GRANT/REVOKE. Por favor consulte el manual para cuales permisos pueden ser usados."
        swe "Felaktigt GRANT-privilegium använt"
        ukr "Хибна GRANT/REVOKE команда; прочитайте документацію стосовно того, які права можна використовувати"
ER_GRANT_WRONG_HOST_OR_USER 42000 
        cze "Argument příkazu GRANT uživatel nebo stroj je příliš dlouhý"
        dan "Værts- eller brugernavn for langt til GRANT"
        nla "De host of gebruiker parameter voor GRANT is te lang"
        eng "The host or user argument to GRANT is too long"
        est "Masina või kasutaja nimi GRANT lauses on liiga pikk"
        fre "L'hôte ou l'utilisateur donné en argument à GRANT est trop long"
        ger "Das Host- oder User-Argument für GRANT ist zu lang"
        hun "A host vagy felhasznalo argumentuma tul hosszu a GRANT parancsban"
        ita "L'argomento host o utente per la GRANT e` troppo lungo"
        jpn "GRANTコマンドへの、ホスト名やユーザー名が長すぎます。"
        kor "승인(GRANT)을 위하여 사용한 사용자나 호스트의 값들이 너무 깁니다."
        por "Argumento de 'host' ou de usuário para o GRANT é longo demais"
        rum "Argumentul host-ului sau utilizatorului pentru GRANT e prea lung"
        rus "Слишком длинное имя пользователя/хоста для GRANT"
        serbian "Argument 'host' ili 'korisnik' prosleđen komandi 'GRANT' je predugačak"
        spa "El argumento para servidor o usuario para GRANT es demasiado grande"
        swe "Felaktigt maskinnamn eller användarnamn använt med GRANT"
        ukr "Аргумент host або user для GRANT задовгий"
ER_NO_SUCH_TABLE 42S02 
        cze "Tabulka '%-.192s.%-.192s' neexistuje"
        dan "Tabellen '%-.192s.%-.192s' eksisterer ikke"
        nla "Tabel '%-.192s.%-.192s' bestaat niet"
        eng "Table '%-.192s.%-.192s' doesn't exist"
        est "Tabelit '%-.192s.%-.192s' ei eksisteeri"
        fre "La table '%-.192s.%-.192s' n'existe pas"
        ger "Tabelle '%-.192s.%-.192s' existiert nicht"
        hun "A '%-.192s.%-.192s' tabla nem letezik"
        ita "La tabella '%-.192s.%-.192s' non esiste"
        jpn "表 '%-.192s.%-.192s' は存在しません。"
        kor "테이블 '%-.192s.%-.192s' 는 존재하지 않습니다."
        nor "Table '%-.192s.%-.192s' doesn't exist"
        norwegian-ny "Table '%-.192s.%-.192s' doesn't exist"
        pol "Table '%-.192s.%-.192s' doesn't exist"
        por "Tabela '%-.192s.%-.192s' não existe"
        rum "Tabela '%-.192s.%-.192s' nu exista"
        rus "Таблица '%-.192s.%-.192s' не существует"
        serbian "Tabela '%-.192s.%-.192s' ne postoji"
        slo "Table '%-.192s.%-.192s' doesn't exist"
        spa "Tabla '%-.192s.%-.192s' no existe"
        swe "Det finns ingen tabell som heter '%-.192s.%-.192s'"
        ukr "Таблиця '%-.192s.%-.192s' не існує"
ER_NONEXISTING_TABLE_GRANT 42000 
        cze "Neexistuje odpovídající grant pro uživatele '%-.48s' na stroji '%-.64s' pro tabulku '%-.192s'"
        dan "Denne tilladelse eksisterer ikke for brugeren '%-.48s' på vært '%-.64s' for tabellen '%-.192s'"
        nla "Deze toegang (GRANT) is niet toegekend voor gebruiker '%-.48s' op host '%-.64s' op tabel '%-.192s'"
        eng "There is no such grant defined for user '%-.48s' on host '%-.64s' on table '%-.192s'"
        est "Sellist õigust ei ole defineeritud kasutajale '%-.48s' masinast '%-.64s' tabelile '%-.192s'"
        fre "Un tel droit n'est pas défini pour l'utilisateur '%-.48s' sur l'hôte '%-.64s' sur la table '%-.192s'"
        ger "Eine solche Berechtigung ist für User '%-.48s' auf Host '%-.64s' an Tabelle '%-.192s' nicht definiert"
        hun "A '%-.48s' felhasznalo szamara a '%-.64s' host '%-.192s' tablajaban ez a parancs nem engedelyezett"
        ita "GRANT non definita per l'utente '%-.48s' dalla macchina '%-.64s' sulla tabella '%-.192s'"
        jpn "ユーザー '%-.48s' (ホスト '%-.64s' 上) の表 '%-.192s' への権限は定義されていません。"
        kor "사용자 '%-.48s'(호스트 '%-.64s')는 테이블 '%-.192s'를 사용하기 위하여 정의된 승인은 없습니다. "
        por "Não existe tal permissão (grant) definido para o usuário '%-.48s' no 'host' '%-.64s', na tabela '%-.192s'"
        rum "Nu exista un astfel de privilegiu (grant) definit pentru utilizatorul '%-.48s' de pe host-ul '%-.64s' pentru tabela '%-.192s'"
        rus "Такие права не определены для пользователя '%-.48s' на компьютере '%-.64s' для таблицы '%-.192s'"
        serbian "Ne postoji odobrenje za pristup korisniku '%-.48s' na host-u '%-.64s' tabeli '%-.192s'"
        spa "No existe tal permiso definido para usuario '%-.48s' en el servidor '%-.64s' en la tabla '%-.192s'"
        swe "Det finns inget privilegium definierat för användare '%-.48s' på '%-.64s' för tabell '%-.192s'"
        ukr "Повноважень не визначено для користувача '%-.48s' з хосту '%-.64s' для таблиці '%-.192s'"
ER_NOT_ALLOWED_COMMAND 42000 
        cze "Použitý příkaz není v této verzi MySQL povolen"
        dan "Den brugte kommando er ikke tilladt med denne udgave af MySQL"
        nla "Het used commando is niet toegestaan in deze MySQL versie"
        eng "The used command is not allowed with this MySQL version"
        est "Antud käsk ei ole lubatud käesolevas MySQL versioonis"
        fre "Cette commande n'existe pas dans cette version de MySQL"
        ger "Der verwendete Befehl ist in dieser MySQL-Version nicht zulässig"
        hun "A hasznalt parancs nem engedelyezett ebben a MySQL verzioban"
        ita "Il comando utilizzato non e` supportato in questa versione di MySQL"
        jpn "このMySQLバージョンでは利用できないコマンドです。"
        kor "사용된 명령은 현재의 MySQL 버젼에서는 이용되지 않습니다."
        por "Comando usado não é permitido para esta versão do MySQL"
        rum "Comanda folosita nu este permisa pentru aceasta versiune de MySQL"
        rus "Эта команда не допускается в данной  версии MySQL"
        serbian "Upotrebljena komanda nije dozvoljena sa ovom verzijom MySQL servera"
        spa "El comando usado no es permitido con esta versión de MySQL"
        swe "Du kan inte använda detta kommando med denna MySQL version"
        ukr "Використовувана команда не дозволена у цій версії MySQL"
ER_SYNTAX_ERROR 42000 
        cze "Vaše syntaxe je nějaká divná"
        dan "Der er en fejl i SQL syntaksen"
        nla "Er is iets fout in de gebruikte syntax"
        eng "You have an error in your SQL syntax; check the manual that corresponds to your MySQL server version for the right syntax to use"
        est "Viga SQL süntaksis"
        fre "Erreur de syntaxe"
        ger "Fehler in der SQL-Syntax. Bitte die korrekte Syntax im Handbuch nachschlagen"
        greek "You have an error in your SQL syntax"
        hun "Szintaktikai hiba"
        ita "Errore di sintassi nella query SQL"
        jpn "SQL構文エラーです。バージョンに対応するマニュアルを参照して正しい構文を確認してください。"
        kor "SQL 구문에 오류가 있습니다."
        nor "Something is wrong in your syntax"
        norwegian-ny "Something is wrong in your syntax"
        pol "Something is wrong in your syntax"
        por "Você tem um erro de sintaxe no seu SQL"
        rum "Aveti o eroare in sintaxa RSQL"
        rus "У вас ошибка в запросе. Изучите документацию по используемой версии MySQL на предмет корректного синтаксиса"
        serbian "Imate grešku u vašoj SQL sintaksi"
        slo "Something is wrong in your syntax"
        spa "Algo está equivocado en su sintax"
        swe "Du har något fel i din syntax"
        ukr "У вас помилка у синтаксисі SQL"
ER_UNUSED1
        eng "Delayed insert thread couldn't get requested lock for table %-.192s"
ER_UNUSED2
        eng "Too many delayed threads in use"
ER_ABORTING_CONNECTION 08S01 
        cze "Zrušeno spojení %ld do databáze: '%-.192s' uživatel: '%-.48s' (%-.64s)"
        dan "Afbrudt forbindelse %ld til database: '%-.192s' bruger: '%-.48s' (%-.64s)"
        nla "Afgebroken verbinding %ld naar db: '%-.192s' gebruiker: '%-.48s' (%-.64s)"
        eng "Aborted connection %ld to db: '%-.192s' user: '%-.48s' (%-.64s)"
        est "Ühendus katkestatud %ld andmebaasile: '%-.192s' kasutajale: '%-.48s' (%-.64s)"
        fre "Connection %ld avortée vers la bd: '%-.192s' utilisateur: '%-.48s' (%-.64s)"
        ger "Abbruch der Verbindung %ld zur Datenbank '%-.192s'. Benutzer: '%-.48s' (%-.64s)"
        hun "Megszakitott kapcsolat %ld db: '%-.192s' adatbazishoz, felhasznalo: '%-.48s' (%-.64s)"
        ita "Interrotta la connessione %ld al db: '%-.192s' utente: '%-.48s' (%-.64s)"
        jpn "接続 %ld が中断されました。データベース: '%-.192s' ユーザー: '%-.48s' (%-.64s)"
        kor "데이타베이스 접속을 위한 연결 %ld가 중단됨 : '%-.192s' 사용자: '%-.48s' (%-.64s)"
        nor "Aborted connection %ld to db: '%-.192s' user: '%-.48s' (%-.64s)"
        norwegian-ny "Aborted connection %ld to db: '%-.192s' user: '%-.48s' (%-.64s)"
        pol "Aborted connection %ld to db: '%-.192s' user: '%-.48s' (%-.64s)"
        por "Conexão %ld abortou para o banco de dados '%-.192s' - usuário '%-.48s' (%-.64s)"
        rum "Conectie terminata %ld la baza de date: '%-.192s' utilizator: '%-.48s' (%-.64s)"
        rus "Прервано соединение %ld к базе данных '%-.192s' пользователя '%-.48s' (%-.64s)"
        serbian "Prekinuta konekcija broj %ld ka bazi: '%-.192s' korisnik je bio: '%-.48s' (%-.64s)"
        slo "Aborted connection %ld to db: '%-.192s' user: '%-.48s' (%-.64s)"
        spa "Conexión abortada %ld para db: '%-.192s' usuario: '%-.48s' (%-.64s)"
        swe "Avbröt länken för tråd %ld till db '%-.192s', användare '%-.48s' (%-.64s)"
        ukr "Перервано з'єднання %ld до бази данних: '%-.192s' користувача: '%-.48s' (%-.64s)"
ER_NET_PACKET_TOO_LARGE 08S01 
        cze "Zjištěn příchozí packet delší než 'max_allowed_packet'"
        dan "Modtog en datapakke som var større end 'max_allowed_packet'"
        nla "Groter pakket ontvangen dan 'max_allowed_packet'"
        eng "Got a packet bigger than 'max_allowed_packet' bytes"
        est "Saabus suurem pakett kui lubatud 'max_allowed_packet' muutujaga"
        fre "Paquet plus grand que 'max_allowed_packet' reçu"
        ger "Empfangenes Paket ist größer als 'max_allowed_packet' Bytes"
        hun "A kapott csomag nagyobb, mint a maximalisan engedelyezett: 'max_allowed_packet'"
        ita "Ricevuto un pacchetto piu` grande di 'max_allowed_packet'"
        jpn "'max_allowed_packet'よりも大きなパケットを受信しました。"
        kor "'max_allowed_packet'보다 더큰 패킷을 받았습니다."
        por "Obteve um pacote maior do que a taxa máxima de pacotes definida (max_allowed_packet)"
        rum "Un packet mai mare decit 'max_allowed_packet' a fost primit"
        rus "Полученный пакет больше, чем 'max_allowed_packet'"
        serbian "Primio sam mrežni paket veći od definisane vrednosti 'max_allowed_packet'"
        spa "Obtenido un paquete mayor que 'max_allowed_packet'"
        swe "Kommunkationspaketet är större än 'max_allowed_packet'"
        ukr "Отримано пакет більший ніж max_allowed_packet"
ER_NET_READ_ERROR_FROM_PIPE 08S01 
        cze "Zjištěna chyba při čtení z roury spojení"
        dan "Fik læsefejl fra forbindelse (connection pipe)"
        nla "Kreeg leesfout van de verbindings pipe"
        eng "Got a read error from the connection pipe"
        est "Viga ühendustoru lugemisel"
        fre "Erreur de lecture reçue du pipe de connexion"
        ger "Lese-Fehler bei einer Verbindungs-Pipe"
        hun "Olvasasi hiba a kapcsolat soran"
        ita "Rilevato un errore di lettura dalla pipe di connessione"
        jpn "接続パイプの読み込みエラーです。"
        kor "연결 파이프로부터 에러가 발생하였습니다."
        por "Obteve um erro de leitura no 'pipe' da conexão"
        rum "Eroare la citire din cauza lui 'connection pipe'"
        rus "Получена ошибка чтения от потока соединения (connection pipe)"
        serbian "Greška pri čitanju podataka sa pipe-a"
        spa "Obtenido un error de lectura de la conexión pipe"
        swe "Fick läsfel från klienten vid läsning från 'PIPE'"
        ukr "Отримано помилку читання з комунікаційного каналу"
ER_NET_FCNTL_ERROR 08S01 
        cze "Zjištěna chyba fcntl()"
        dan "Fik fejlmeddelelse fra fcntl()"
        nla "Kreeg fout van fcntl()"
        eng "Got an error from fcntl()"
        est "fcntl() tagastas vea"
        fre "Erreur reçue de fcntl() "
        ger "fcntl() lieferte einen Fehler"
        hun "Hiba a fcntl() fuggvenyben"
        ita "Rilevato un errore da fcntl()"
        jpn "fcntl()がエラーを返しました。"
        kor "fcntl() 함수로부터 에러가 발생하였습니다."
        por "Obteve um erro em fcntl()"
        rum "Eroare obtinuta de la fcntl()"
        rus "Получена ошибка от fcntl()"
        serbian "Greška pri izvršavanju funkcije fcntl()"
        spa "Obtenido un error de fcntl()"
        swe "Fick fatalt fel från 'fcntl()'"
        ukr "Отримано помилкку від fcntl()"
ER_NET_PACKETS_OUT_OF_ORDER 08S01 
        cze "Příchozí packety v chybném pořadí"
        dan "Modtog ikke datapakker i korrekt rækkefølge"
        nla "Pakketten in verkeerde volgorde ontvangen"
        eng "Got packets out of order"
        est "Paketid saabusid vales järjekorras"
        fre "Paquets reçus dans le désordre"
        ger "Pakete nicht in der richtigen Reihenfolge empfangen"
        hun "Helytelen sorrendben erkezett adatcsomagok"
        ita "Ricevuti pacchetti non in ordine"
        jpn "不正な順序のパケットを受信しました。"
        kor "순서가 맞지않는 패킷을 받았습니다."
        por "Obteve pacotes fora de ordem"
        rum "Packets care nu sint ordonati au fost gasiti"
        rus "Пакеты получены в неверном порядке"
        serbian "Primio sam mrežne pakete van reda"
        spa "Obtenido paquetes desordenados"
        swe "Kommunikationspaketen kom i fel ordning"
        ukr "Отримано пакети у неналежному порядку"
ER_NET_UNCOMPRESS_ERROR 08S01 
        cze "Nemohu rozkomprimovat komunikační packet"
        dan "Kunne ikke dekomprimere kommunikations-pakke (communication packet)"
        nla "Communicatiepakket kon niet worden gedecomprimeerd"
        eng "Couldn't uncompress communication packet"
        est "Viga andmepaketi lahtipakkimisel"
        fre "Impossible de décompresser le paquet reçu"
        ger "Kommunikationspaket lässt sich nicht entpacken"
        hun "A kommunikacios adatcsomagok nem tomorithetok ki"
        ita "Impossibile scompattare i pacchetti di comunicazione"
        jpn "圧縮パケットの展開ができませんでした。"
        kor "통신 패킷의 압축해제를 할 수 없었습니다."
        por "Não conseguiu descomprimir pacote de comunicação"
        rum "Nu s-a putut decompresa pachetul de comunicatie (communication packet)"
        rus "Невозможно распаковать пакет, полученный через коммуникационный протокол"
        serbian "Ne mogu da dekompresujem mrežne pakete"
        spa "No puedo descomprimir paquetes de comunicación"
        swe "Kunde inte packa up kommunikationspaketet"
        ukr "Не можу декомпресувати комунікаційний пакет"
ER_NET_READ_ERROR 08S01 
        cze "Zjištěna chyba při čtení komunikačního packetu"
        dan "Fik fejlmeddelelse ved læsning af kommunikations-pakker (communication packets)"
        nla "Fout bij het lezen van communicatiepakketten"
        eng "Got an error reading communication packets"
        est "Viga andmepaketi lugemisel"
        fre "Erreur de lecture des paquets reçus"
        ger "Fehler beim Lesen eines Kommunikationspakets"
        hun "HIba a kommunikacios adatcsomagok olvasasa soran"
        ita "Rilevato un errore ricevendo i pacchetti di comunicazione"
        jpn "パケットの受信でエラーが発生しました。"
        kor "통신 패킷을 읽는 중 오류가 발생하였습니다."
        por "Obteve um erro na leitura de pacotes de comunicação"
        rum "Eroare obtinuta citind pachetele de comunicatie (communication packets)"
        rus "Получена ошибка в процессе получения пакета через коммуникационный протокол "
        serbian "Greška pri primanju mrežnih paketa"
        spa "Obtenido un error leyendo paquetes de comunicación"
        swe "Fick ett fel vid läsning från klienten"
        ukr "Отримано помилку читання комунікаційних пакетів"
ER_NET_READ_INTERRUPTED 08S01 
        cze "Zjištěn timeout při čtení komunikačního packetu"
        dan "Timeout-fejl ved læsning af kommunukations-pakker (communication packets)"
        nla "Timeout bij het lezen van communicatiepakketten"
        eng "Got timeout reading communication packets"
        est "Kontrollaja ületamine andmepakettide lugemisel"
        fre "Timeout en lecture des paquets reçus"
        ger "Zeitüberschreitung beim Lesen eines Kommunikationspakets"
        hun "Idotullepes a kommunikacios adatcsomagok olvasasa soran"
        ita "Rilevato un timeout ricevendo i pacchetti di comunicazione"
        jpn "パケットの受信でタイムアウトが発生しました。"
        kor "통신 패킷을 읽는 중 timeout이 발생하였습니다."
        por "Obteve expiração de tempo (timeout) na leitura de pacotes de comunicação"
        rum "Timeout obtinut citind pachetele de comunicatie (communication packets)"
        rus "Получен таймаут ожидания пакета через коммуникационный протокол "
        serbian "Vremenski limit za čitanje mrežnih paketa je istekao"
        spa "Obtenido timeout leyendo paquetes de comunicación"
        swe "Fick 'timeout' vid läsning från klienten"
        ukr "Отримано затримку читання комунікаційних пакетів"
ER_NET_ERROR_ON_WRITE 08S01 
        cze "Zjištěna chyba při zápisu komunikačního packetu"
        dan "Fik fejlmeddelelse ved skrivning af kommunukations-pakker (communication packets)"
        nla "Fout bij het schrijven van communicatiepakketten"
        eng "Got an error writing communication packets"
        est "Viga andmepaketi kirjutamisel"
        fre "Erreur d'écriture des paquets envoyés"
        ger "Fehler beim Schreiben eines Kommunikationspakets"
        hun "Hiba a kommunikacios csomagok irasa soran"
        ita "Rilevato un errore inviando i pacchetti di comunicazione"
        jpn "パケットの送信でエラーが発生しました。"
        kor "통신 패킷을 기록하는 중 오류가 발생하였습니다."
        por "Obteve um erro na escrita de pacotes de comunicação"
        rum "Eroare in scrierea pachetelor de comunicatie (communication packets)"
        rus "Получена ошибка при передаче пакета через коммуникационный протокол "
        serbian "Greška pri slanju mrežnih paketa"
        spa "Obtenido un error de escribiendo paquetes de comunicación"
        swe "Fick ett fel vid skrivning till klienten"
        ukr "Отримано помилку запису комунікаційних пакетів"
ER_NET_WRITE_INTERRUPTED 08S01 
        cze "Zjištěn timeout při zápisu komunikačního packetu"
        dan "Timeout-fejl ved skrivning af kommunukations-pakker (communication packets)"
        nla "Timeout bij het schrijven van communicatiepakketten"
        eng "Got timeout writing communication packets"
        est "Kontrollaja ületamine andmepakettide kirjutamisel"
        fre "Timeout d'écriture des paquets envoyés"
        ger "Zeitüberschreitung beim Schreiben eines Kommunikationspakets"
        hun "Idotullepes a kommunikacios csomagok irasa soran"
        ita "Rilevato un timeout inviando i pacchetti di comunicazione"
        jpn "パケットの送信でタイムアウトが発生しました。"
        kor "통신 패팃을 기록하는 중 timeout이 발생하였습니다."
        por "Obteve expiração de tempo ('timeout') na escrita de pacotes de comunicação"
        rum "Timeout obtinut scriind pachetele de comunicatie (communication packets)"
        rus "Получен таймаут в процессе передачи пакета через коммуникационный протокол "
        serbian "Vremenski limit za slanje mrežnih paketa je istekao"
        spa "Obtenido timeout escribiendo paquetes de comunicación"
        swe "Fick 'timeout' vid skrivning till klienten"
        ukr "Отримано затримку запису комунікаційних пакетів"
ER_TOO_LONG_STRING 42000 
        cze "Výsledný řetězec je delší než 'max_allowed_packet'"
        dan "Strengen med resultater er større end 'max_allowed_packet'"
        nla "Resultaat string is langer dan 'max_allowed_packet'"
        eng "Result string is longer than 'max_allowed_packet' bytes"
        est "Tulemus on pikem kui lubatud 'max_allowed_packet' muutujaga"
        fre "La chaîne résultat est plus grande que 'max_allowed_packet'"
        ger "Ergebnis-String ist länger als 'max_allowed_packet' Bytes"
        hun "Ez eredmeny sztring nagyobb, mint a lehetseges maximum: 'max_allowed_packet'"
        ita "La stringa di risposta e` piu` lunga di 'max_allowed_packet'"
        jpn "結果の文字列が 'max_allowed_packet' よりも大きいです。"
        por "'String' resultante é mais longa do que 'max_allowed_packet'"
        rum "Sirul rezultat este mai lung decit 'max_allowed_packet'"
        rus "Результирующая строка больше, чем 'max_allowed_packet'"
        serbian "Rezultujuči string je duži nego što to dozvoljava parametar servera 'max_allowed_packet'"
        spa "La string resultante es mayor que max_allowed_packet"
        swe "Resultatsträngen är längre än max_allowed_packet"
        ukr "Строка результату довша ніж max_allowed_packet"
ER_TABLE_CANT_HANDLE_BLOB 42000 
        cze "Typ použité tabulky nepodporuje BLOB/TEXT sloupce"
        dan "Denne tabeltype understøtter ikke brug af BLOB og TEXT kolonner"
        nla "Het gebruikte tabel type ondersteunt geen BLOB/TEXT kolommen"
        eng "The used table type doesn't support BLOB/TEXT columns"
        est "Valitud tabelitüüp ei toeta BLOB/TEXT tüüpi välju"
        fre "Ce type de table ne supporte pas les colonnes BLOB/TEXT"
        ger "Der verwendete Tabellentyp unterstützt keine BLOB- und TEXT-Felder"
        hun "A hasznalt tabla tipus nem tamogatja a BLOB/TEXT mezoket"
        ita "Il tipo di tabella usata non supporta colonne di tipo BLOB/TEXT"
        jpn "指定されたストレージエンジンでは、BLOB/TEXT型の列を使用できません。"
        por "Tipo de tabela usado não permite colunas BLOB/TEXT"
        rum "Tipul de tabela folosit nu suporta coloane de tip BLOB/TEXT"
        rus "Используемая таблица не поддерживает типы BLOB/TEXT"
        serbian "Iskorišteni tip tabele ne podržava kolone tipa 'BLOB' odnosno 'TEXT'"
        spa "El tipo de tabla usada no permite soporte para columnas BLOB/TEXT"
        swe "Den använda tabelltypen kan inte hantera BLOB/TEXT-kolumner"
        ukr "Використаний тип таблиці не підтримує BLOB/TEXT стовбці"
ER_TABLE_CANT_HANDLE_AUTO_INCREMENT 42000 
        cze "Typ použité tabulky nepodporuje AUTO_INCREMENT sloupce"
        dan "Denne tabeltype understøtter ikke brug af AUTO_INCREMENT kolonner"
        nla "Het gebruikte tabel type ondersteunt geen AUTO_INCREMENT kolommen"
        eng "The used table type doesn't support AUTO_INCREMENT columns"
        est "Valitud tabelitüüp ei toeta AUTO_INCREMENT tüüpi välju"
        fre "Ce type de table ne supporte pas les colonnes AUTO_INCREMENT"
        ger "Der verwendete Tabellentyp unterstützt keine AUTO_INCREMENT-Felder"
        hun "A hasznalt tabla tipus nem tamogatja az AUTO_INCREMENT tipusu mezoket"
        jpn "指定されたストレージエンジンでは、AUTO_INCREMENT列を使用できません。"
        ita "Il tipo di tabella usata non supporta colonne di tipo AUTO_INCREMENT"
        por "Tipo de tabela usado não permite colunas AUTO_INCREMENT"
        rum "Tipul de tabela folosit nu suporta coloane de tip AUTO_INCREMENT"
        rus "Используемая таблица не поддерживает автоинкрементные столбцы"
        serbian "Iskorišteni tip tabele ne podržava kolone tipa 'AUTO_INCREMENT'"
        spa "El tipo de tabla usada no permite soporte para columnas AUTO_INCREMENT"
        swe "Den använda tabelltypen kan inte hantera AUTO_INCREMENT-kolumner"
        ukr "Використаний тип таблиці не підтримує AUTO_INCREMENT стовбці"
ER_UNUSED3
        eng "INSERT DELAYED can't be used with table '%-.192s' because it is locked with LOCK TABLES"
ER_WRONG_COLUMN_NAME 42000 
        cze "Nesprávné jméno sloupce '%-.100s'"
        dan "Forkert kolonnenavn '%-.100s'"
        nla "Incorrecte kolom naam '%-.100s'"
        eng "Incorrect column name '%-.100s'"
        est "Vigane tulba nimi '%-.100s'"
        fre "Nom de colonne '%-.100s' incorrect"
        ger "Falscher Spaltenname '%-.100s'"
        hun "Ervenytelen mezonev: '%-.100s'"
        ita "Nome colonna '%-.100s' non corretto"
        jpn "列名 '%-.100s' は不正です。"
        por "Nome de coluna '%-.100s' incorreto"
        rum "Nume increct de coloana '%-.100s'"
        rus "Неверное имя столбца '%-.100s'"
        serbian "Pogrešno ime kolone '%-.100s'"
        spa "Incorrecto nombre de columna '%-.100s'"
        swe "Felaktigt kolumnnamn '%-.100s'"
        ukr "Невірне ім'я стовбця '%-.100s'"
ER_WRONG_KEY_COLUMN 42000 
        cze "Handler použité tabulky neumí indexovat sloupce '%-.192s'"
        dan "Den brugte tabeltype kan ikke indeksere kolonnen '%-.192s'"
        nla "De gebruikte tabel 'handler' kan kolom '%-.192s' niet indexeren"
        eng "The used storage engine can't index column '%-.192s'"
        est "Tabelihandler ei oska indekseerida tulpa '%-.192s'"
        fre "Le handler de la table ne peut indexé la colonne '%-.192s'"
        ger "Die verwendete Speicher-Engine kann die Spalte '%-.192s' nicht indizieren"
        greek "The used table handler can't index column '%-.192s'"
        hun "A hasznalt tablakezelo nem tudja a '%-.192s' mezot indexelni"
        ita "Il gestore delle tabelle non puo` indicizzare la colonna '%-.192s'"
        jpn "使用のストレージエンジンは列 '%-.192s' の索引を作成できません。"
        kor "The used table handler can't index column '%-.192s'"
        nor "The used table handler can't index column '%-.192s'"
        norwegian-ny "The used table handler can't index column '%-.192s'"
        pol "The used table handler can't index column '%-.192s'"
        por "O manipulador de tabela usado não pode indexar a coluna '%-.192s'"
        rum "Handler-ul tabelei folosite nu poate indexa coloana '%-.192s'"
        rus "Использованный обработчик таблицы не может проиндексировать столбец '%-.192s'"
        serbian "Handler tabele ne može da indeksira kolonu '%-.192s'"
        slo "The used table handler can't index column '%-.192s'"
        spa "El manipulador de tabla usado no puede indexar columna '%-.192s'"
        swe "Den använda tabelltypen kan inte indexera kolumn '%-.192s'"
        ukr "Використаний вказівник таблиці не може індексувати стовбець '%-.192s'"
ER_WRONG_MRG_TABLE  
        cze "Všechny tabulky v MERGE tabulce nejsou definovány stejně"
        dan "Tabellerne i MERGE er ikke defineret ens"
        nla "Niet alle tabellen in de MERGE tabel hebben identieke gedefinities"
        eng "Unable to open underlying table which is differently defined or of non-MyISAM type or doesn't exist"
        est "Kõik tabelid MERGE tabeli määratluses ei ole identsed"
        fre "Toutes les tables de la table de type MERGE n'ont pas la même définition"
        ger "Nicht alle Tabellen in der MERGE-Tabelle sind gleich definiert"
        hun "A MERGE tablaban talalhato tablak definicioja nem azonos"
        ita "Non tutte le tabelle nella tabella di MERGE sono definite in maniera identica"
        jpn "MERGE表の構成表がオープンできません。列定義が異なるか、MyISAM表ではないか、存在しません。"
        kor "All tables in the MERGE table are not defined identically"
        nor "All tables in the MERGE table are not defined identically"
        norwegian-ny "All tables in the MERGE table are not defined identically"
        pol "All tables in the MERGE table are not defined identically"
        por "Todas as tabelas contidas na tabela fundida (MERGE) não estão definidas identicamente"
        rum "Toate tabelele din tabela MERGE nu sint definite identic"
        rus "Не все таблицы в MERGE определены одинаково"
        serbian "Tabele iskorištene u 'MERGE' tabeli nisu definisane na isti način"
        slo "All tables in the MERGE table are not defined identically"
        spa "Todas las tablas en la MERGE tabla no estan definidas identicamente"
        swe "Tabellerna i MERGE-tabellen är inte identiskt definierade"
        ukr "Таблиці у MERGE TABLE мають різну структуру"
ER_DUP_UNIQUE 23000 
        cze "Kvůli unique constraintu nemozu zapsat do tabulky '%-.192s'"
        dan "Kan ikke skrive til tabellen '%-.192s' fordi det vil bryde CONSTRAINT regler"
        nla "Kan niet opslaan naar table '%-.192s' vanwege 'unique' beperking"
        eng "Can't write, because of unique constraint, to table '%-.192s'"
        est "Ei suuda kirjutada tabelisse '%-.192s', kuna see rikub ühesuse kitsendust"
        fre "Écriture impossible à cause d'un index UNIQUE sur la table '%-.192s'"
        ger "Schreiben in Tabelle '%-.192s' nicht möglich wegen einer Eindeutigkeitsbeschränkung (unique constraint)"
        hun "A '%-.192s' nem irhato, az egyedi mezok miatt"
        jpn "一意性制約違反のため、表 '%-.192s' に書き込めません。"
        ita "Impossibile scrivere nella tabella '%-.192s' per limitazione di unicita`"
        por "Não pode gravar, devido à restrição UNIQUE, na tabela '%-.192s'"
        rum "Nu pot scrie pe hard-drive, din cauza constraintului unic (unique constraint) pentru tabela '%-.192s'"
        rus "Невозможно записать в таблицу '%-.192s' из-за ограничений уникального ключа"
        serbian "Zbog provere jedinstvenosti ne mogu da upišem podatke u tabelu '%-.192s'"
        spa "No puedo escribir, debido al único constraint, para tabla '%-.192s'"
        swe "Kan inte skriva till tabell '%-.192s'; UNIQUE-test"
        ukr "Не можу записати до таблиці '%-.192s', з причини вимог унікальності"
ER_BLOB_KEY_WITHOUT_LENGTH 42000 
        cze "BLOB sloupec '%-.192s' je použit ve specifikaci klíče bez délky"
        dan "BLOB kolonnen '%-.192s' brugt i nøglespecifikation uden nøglelængde"
        nla "BLOB kolom '%-.192s' gebruikt in zoeksleutel specificatie zonder zoeksleutel lengte"
        eng "BLOB/TEXT column '%-.192s' used in key specification without a key length"
        est "BLOB-tüüpi tulp '%-.192s' on kasutusel võtmes ilma pikkust määratlemata"
        fre "La colonne '%-.192s' de type BLOB est utilisée dans une définition d'index sans longueur d'index"
        ger "BLOB- oder TEXT-Spalte '%-.192s' wird in der Schlüsseldefinition ohne Schlüssellängenangabe verwendet"
        greek "BLOB column '%-.192s' used in key specification without a key length"
        hun "BLOB mezo '%-.192s' hasznalt a mezo specifikacioban, a mezohossz megadasa nelkul"
        ita "La colonna '%-.192s' di tipo BLOB e` usata in una chiave senza specificarne la lunghezza"
        jpn "BLOB列 '%-.192s' をキーに使用するには長さ指定が必要です。"
        kor "BLOB column '%-.192s' used in key specification without a key length"
        nor "BLOB column '%-.192s' used in key specification without a key length"
        norwegian-ny "BLOB column '%-.192s' used in key specification without a key length"
        pol "BLOB column '%-.192s' used in key specification without a key length"
        por "Coluna BLOB '%-.192s' usada na especificação de chave sem o comprimento da chave"
        rum "Coloana BLOB '%-.192s' este folosita in specificarea unei chei fara ca o lungime de cheie sa fie folosita"
        rus "Столбец типа BLOB '%-.192s' был указан в определении ключа без указания длины ключа"
        serbian "BLOB kolona '%-.192s' je upotrebljena u specifikaciji ključa bez navođenja dužine ključa"
        slo "BLOB column '%-.192s' used in key specification without a key length"
        spa "Columna BLOB column '%-.192s' usada en especificación de clave sin tamaño de la clave"
        swe "Du har inte angett någon nyckellängd för BLOB '%-.192s'"
        ukr "Стовбець BLOB '%-.192s' використано у визначенні ключа без вказання довжини ключа"
ER_PRIMARY_CANT_HAVE_NULL 42000 
        cze "Všechny části primárního klíče musejí být NOT NULL; pokud potřebujete NULL, použijte UNIQUE"
        dan "Alle dele af en PRIMARY KEY skal være NOT NULL;  Hvis du skal bruge NULL i nøglen, brug UNIQUE istedet"
        nla "Alle delen van een PRIMARY KEY moeten NOT NULL zijn; Indien u NULL in een zoeksleutel nodig heeft kunt u UNIQUE gebruiken"
        eng "All parts of a PRIMARY KEY must be NOT NULL; if you need NULL in a key, use UNIQUE instead"
        est "Kõik PRIMARY KEY peavad olema määratletud NOT NULL piiranguga; vajadusel kasuta UNIQUE tüüpi võtit"
        fre "Toutes les parties d'un index PRIMARY KEY doivent être NOT NULL; Si vous avez besoin d'un NULL dans l'index, utilisez un index UNIQUE"
        ger "Alle Teile eines PRIMARY KEY müssen als NOT NULL definiert sein. Wenn NULL in einem Schlüssel benötigt wird, muss ein UNIQUE-Schlüssel verwendet werden"
        hun "Az elsodleges kulcs teljes egeszeben csak NOT NULL tipusu lehet; Ha NULL mezot szeretne a kulcskent, hasznalja inkabb a UNIQUE-ot"
        ita "Tutte le parti di una chiave primaria devono essere dichiarate NOT NULL; se necessitano valori NULL nelle chiavi utilizzare UNIQUE"
        jpn "PRIMARY KEYの列は全てNOT NULLでなければいけません。UNIQUE索引であればNULLを含むことが可能です。"
        por "Todas as partes de uma chave primária devem ser não-nulas. Se você precisou usar um valor nulo (NULL) em uma chave, use a cláusula UNIQUE em seu lugar"
        rum "Toate partile unei chei primare (PRIMARY KEY) trebuie sa fie NOT NULL; Daca aveti nevoie de NULL in vreo cheie, folositi UNIQUE in schimb"
        rus "Все части первичного ключа (PRIMARY KEY) должны быть определены как NOT NULL; Если вам нужна поддержка величин NULL в ключе, воспользуйтесь индексом UNIQUE"
        serbian "Svi delovi primarnog ključa moraju biti različiti od NULL;  Ako Vam ipak treba NULL vrednost u ključu, upotrebite 'UNIQUE'"
        spa "Todas las partes de un PRIMARY KEY deben ser NOT NULL;  Si necesitas NULL en una clave, use UNIQUE"
        swe "Alla delar av en PRIMARY KEY måste vara NOT NULL;  Om du vill ha en nyckel med NULL, använd UNIQUE istället"
        ukr "Усі частини PRIMARY KEY повинні бути NOT NULL; Якщо ви потребуєте NULL у ключі, скористайтеся UNIQUE"
ER_TOO_MANY_ROWS 42000 
        cze "Výsledek obsahuje více než jeden řádek"
        dan "Resultatet bestod af mere end een række"
        nla "Resultaat bevatte meer dan een rij"
        eng "Result consisted of more than one row"
        est "Tulemis oli rohkem kui üks kirje"
        fre "Le résultat contient plus d'un enregistrement"
        ger "Ergebnis besteht aus mehr als einer Zeile"
        hun "Az eredmeny tobb, mint egy sort tartalmaz"
        ita "Il risultato consiste di piu` di una riga"
        jpn "結果が2行以上です。"
        por "O resultado consistiu em mais do que uma linha"
        rum "Resultatul constista din mai multe linii"
        rus "В результате возвращена более чем одна строка"
        serbian "Rezultat je sačinjen od više slogova"
        spa "Resultado compuesto de mas que una línea"
        swe "Resultet bestod av mera än en rad"
        ukr "Результат знаходиться у більше ніж одній строці"
ER_REQUIRES_PRIMARY_KEY 42000 
        cze "Tento typ tabulky vyžaduje primární klíč"
        dan "Denne tabeltype kræver en primærnøgle"
        nla "Dit tabel type heeft een primaire zoeksleutel nodig"
        eng "This table type requires a primary key"
        est "Antud tabelitüüp nõuab primaarset võtit"
        fre "Ce type de table nécessite une clé primaire (PRIMARY KEY)"
        ger "Dieser Tabellentyp benötigt einen Primärschlüssel (PRIMARY KEY)"
        hun "Az adott tablatipushoz elsodleges kulcs hasznalata kotelezo"
        ita "Questo tipo di tabella richiede una chiave primaria"
        jpn "使用のストレージエンジンでは、PRIMARY KEYが必要です。"
        por "Este tipo de tabela requer uma chave primária"
        rum "Aceast tip de tabela are nevoie de o cheie primara"
        rus "Этот тип таблицы требует определения первичного ключа"
        serbian "Ovaj tip tabele zahteva da imate definisan primarni ključ"
        spa "Este tipo de tabla necesita de una primary key"
        swe "Denna tabelltyp kräver en PRIMARY KEY"
        ukr "Цей тип таблиці потребує первинного ключа"
ER_NO_RAID_COMPILED  
        cze "Tato verze MySQL není zkompilována s podporou RAID"
        dan "Denne udgave af MySQL er ikke oversat med understøttelse af RAID"
        nla "Deze versie van MySQL is niet gecompileerd met RAID ondersteuning"
        eng "This version of MySQL is not compiled with RAID support"
        est "Antud MySQL versioon on kompileeritud ilma RAID toeta"
        fre "Cette version de MySQL n'est pas compilée avec le support RAID"
        ger "Diese MySQL-Version ist nicht mit RAID-Unterstützung kompiliert"
        hun "Ezen leforditott MySQL verzio nem tartalmaz RAID support-ot"
        ita "Questa versione di MYSQL non e` compilata con il supporto RAID"
        jpn "このバージョンのMySQLはRAIDサポートを含めてコンパイルされていません。"
        por "Esta versão do MySQL não foi compilada com suporte a RAID"
        rum "Aceasta versiune de MySQL, nu a fost compilata cu suport pentru RAID"
        rus "Эта версия MySQL скомпилирована без поддержки RAID"
        serbian "Ova verzija MySQL servera nije kompajlirana sa podrškom za RAID uređaje"
        spa "Esta versión de MySQL no es compilada con soporte RAID"
        swe "Denna version av MySQL är inte kompilerad med RAID"
        ukr "Ця версія MySQL не зкомпільована з підтримкою RAID"
ER_UPDATE_WITHOUT_KEY_IN_SAFE_MODE  
        cze "Update tabulky bez WHERE s klíčem není v módu bezpečných update dovoleno"
        dan "Du bruger sikker opdaterings modus ('safe update mode') og du forsøgte at opdatere en tabel uden en WHERE klausul, der gør brug af et KEY felt"
        nla "U gebruikt 'safe update mode' en u probeerde een tabel te updaten zonder een WHERE met een KEY kolom"
        eng "You are using safe update mode and you tried to update a table without a WHERE that uses a KEY column"
        est "Katse muuta tabelit turvalises rezhiimis ilma WHERE klauslita"
        fre "Vous êtes en mode 'safe update' et vous essayez de faire un UPDATE sans clause WHERE utilisant un index"
        ger "MySQL läuft im sicheren Aktualisierungsmodus (safe update mode). Sie haben versucht, eine Tabelle zu aktualisieren, ohne in der WHERE-Klausel ein KEY-Feld anzugeben"
        hun "On a biztonsagos update modot hasznalja, es        WHERE that uses a KEY column"
        ita "In modalita` 'safe update' si e` cercato di aggiornare una tabella senza clausola WHERE su una chiave"
        jpn "'safe update mode'で、索引を利用するWHERE句の無い更新処理を実行しようとしました。"
        por "Você está usando modo de atualização seguro e tentou atualizar uma tabela sem uma cláusula WHERE que use uma coluna chave"
        rus "Вы работаете в режиме безопасных обновлений (safe update mode) и попробовали изменить таблицу без использования ключевого столбца в части WHERE"
        serbian "Vi koristite safe update mod servera, a probali ste da promenite podatke bez 'WHERE' komande koja koristi kolonu ključa"
        spa "Tu estás usando modo de actualización segura y tentado actualizar una tabla sin un WHERE que usa una KEY columna"
        swe "Du använder 'säker uppdateringsmod' och försökte uppdatera en tabell utan en WHERE-sats som använder sig av en nyckel"
        ukr "Ви у режимі безпечного оновлення та намагаєтесь оновити таблицю без оператора WHERE, що використовує KEY стовбець"
ER_KEY_DOES_NOT_EXITS 42000 S1009
        cze "Klíč '%-.192s' v tabulce '%-.192s' neexistuje"
        dan "Nøglen '%-.192s' eksisterer ikke i tabellen '%-.192s'"
        nla "Zoeksleutel '%-.192s' bestaat niet in tabel '%-.192s'"
        eng "Key '%-.192s' doesn't exist in table '%-.192s'"
        est "Võti '%-.192s' ei eksisteeri tabelis '%-.192s'"
        fre "L'index '%-.192s' n'existe pas sur la table '%-.192s'"
        ger "Schlüssel '%-.192s' existiert in der Tabelle '%-.192s' nicht"
        hun "A '%-.192s' kulcs nem letezik a '%-.192s' tablaban"
        ita "La chiave '%-.192s' non esiste nella tabella '%-.192s'"
        jpn "索引 '%-.192s' は表 '%-.192s' には存在しません。"
        por "Chave '%-.192s' não existe na tabela '%-.192s'"
        rus "Ключ '%-.192s' не существует в таблице '%-.192s'"
        serbian "Ključ '%-.192s' ne postoji u tabeli '%-.192s'"
        spa "Clave '%-.192s' no existe en la tabla '%-.192s'"
        swe "Nyckel '%-.192s' finns inte in tabell '%-.192s'"
        ukr "Ключ '%-.192s' не існує в таблиці '%-.192s'"
ER_CHECK_NO_SUCH_TABLE 42000 
        cze "Nemohu otevřít tabulku"
        dan "Kan ikke åbne tabellen"
        nla "Kan tabel niet openen"
        eng "Can't open table"
        est "Ei suuda avada tabelit"
        fre "Impossible d'ouvrir la table"
        ger "Kann Tabelle nicht öffnen"
        hun "Nem tudom megnyitni a tablat"
        ita "Impossibile aprire la tabella"
        jpn "表をオープンできません。"
        por "Não pode abrir a tabela"
        rus "Невозможно открыть таблицу"
        serbian "Ne mogu da otvorim tabelu"
        spa "No puedo abrir tabla"
        swe "Kan inte öppna tabellen"
        ukr "Не можу відкрити таблицю"
ER_CHECK_NOT_IMPLEMENTED 42000 
        cze "Handler tabulky nepodporuje %s"
        dan "Denne tabeltype understøtter ikke %s"
        nla "De 'handler' voor de tabel ondersteund geen %s"
        eng "The storage engine for the table doesn't support %s"
        est "Antud tabelitüüp ei toeta %s käske"
        fre "Ce type de table ne supporte pas les %s"
        ger "Die Speicher-Engine für diese Tabelle unterstützt kein %s"
        greek "The handler for the table doesn't support %s"
        hun "A tabla kezeloje (handler) nem tamogatja az %s"
        ita "Il gestore per la tabella non supporta il %s"
        jpn "この表のストレージエンジンは '%s' を利用できません。"
        kor "The handler for the table doesn't support %s"
        nor "The handler for the table doesn't support %s"
        norwegian-ny "The handler for the table doesn't support %s"
        pol "The handler for the table doesn't support %s"
        por "O manipulador de tabela não suporta %s"
        rum "The handler for the table doesn't support %s"
        rus "Обработчик таблицы не поддерживает этого: %s"
        serbian "Handler za ovu tabelu ne dozvoljava %s komande"
        slo "The handler for the table doesn't support %s"
        spa "El manipulador de la tabla no permite soporte para %s"
        swe "Tabellhanteraren för denna tabell kan inte göra %s"
        ukr "Вказівник таблиці не підтримуе %s"
ER_CANT_DO_THIS_DURING_AN_TRANSACTION 25000 
        cze "Provedení tohoto příkazu není v transakci dovoleno"
        dan "Du må ikke bruge denne kommando i en transaktion"
        nla "Het is u niet toegestaan dit commando uit te voeren binnen een transactie"
        eng "You are not allowed to execute this command in a transaction"
        est "Seda käsku ei saa kasutada transaktsiooni sees"
        fre "Vous n'êtes pas autorisé à exécute cette commande dans une transaction"
        ger "Sie dürfen diesen Befehl nicht in einer Transaktion ausführen"
        hun "Az On szamara nem engedelyezett a parancs vegrehajtasa a tranzakcioban"
        ita "Non puoi eseguire questo comando in una transazione"
        jpn "このコマンドはトランザクション内で実行できません。"
        por "Não lhe é permitido executar este comando em uma transação"
        rus "Вам не разрешено выполнять эту команду в транзакции"
        serbian "Nije Vam dozvoljeno da izvršite ovu komandu u transakciji"
        spa "No tienes el permiso para ejecutar este comando en una transición"
        swe "Du får inte utföra detta kommando i en transaktion"
        ukr "Вам не дозволено виконувати цю команду в транзакції"
ER_ERROR_DURING_COMMIT  
        cze "Chyba %d při COMMIT"
        dan "Modtog fejl %d mens kommandoen COMMIT blev udført"
        nla "Kreeg fout %d tijdens COMMIT"
        eng "Got error %d during COMMIT"
        est "Viga %d käsu COMMIT täitmisel"
        fre "Erreur %d lors du COMMIT"
        ger "Fehler %d beim COMMIT"
        hun "%d hiba a COMMIT vegrehajtasa soran"
        ita "Rilevato l'errore %d durante il COMMIT"
        jpn "COMMIT中にエラー %d が発生しました。"
        por "Obteve erro %d durante COMMIT"
        rus "Получена ошибка %d в процессе COMMIT"
        serbian "Greška %d za vreme izvršavanja komande 'COMMIT'"
        spa "Obtenido error %d durante COMMIT"
        swe "Fick fel %d vid COMMIT"
        ukr "Отримано помилку %d під час COMMIT"
ER_ERROR_DURING_ROLLBACK  
        cze "Chyba %d při ROLLBACK"
        dan "Modtog fejl %d mens kommandoen ROLLBACK blev udført"
        nla "Kreeg fout %d tijdens ROLLBACK"
        eng "Got error %d during ROLLBACK"
        est "Viga %d käsu ROLLBACK täitmisel"
        fre "Erreur %d lors du ROLLBACK"
        ger "Fehler %d beim ROLLBACK"
        hun "%d hiba a ROLLBACK vegrehajtasa soran"
        ita "Rilevato l'errore %d durante il ROLLBACK"
        jpn "ROLLBACK中にエラー %d が発生しました。"
        por "Obteve erro %d durante ROLLBACK"
        rus "Получена ошибка %d в процессе ROLLBACK"
        serbian "Greška %d za vreme izvršavanja komande 'ROLLBACK'"
        spa "Obtenido error %d durante ROLLBACK"
        swe "Fick fel %d vid ROLLBACK"
        ukr "Отримано помилку %d під час ROLLBACK"
ER_ERROR_DURING_FLUSH_LOGS  
        cze "Chyba %d při FLUSH_LOGS"
        dan "Modtog fejl %d mens kommandoen FLUSH_LOGS blev udført"
        nla "Kreeg fout %d tijdens FLUSH_LOGS"
        eng "Got error %d during FLUSH_LOGS"
        est "Viga %d käsu FLUSH_LOGS täitmisel"
        fre "Erreur %d lors du FLUSH_LOGS"
        ger "Fehler %d bei FLUSH_LOGS"
        hun "%d hiba a FLUSH_LOGS vegrehajtasa soran"
        ita "Rilevato l'errore %d durante il FLUSH_LOGS"
        jpn "FLUSH_LOGS中にエラー %d が発生しました。"
        por "Obteve erro %d durante FLUSH_LOGS"
        rus "Получена ошибка %d в процессе FLUSH_LOGS"
        serbian "Greška %d za vreme izvršavanja komande 'FLUSH_LOGS'"
        spa "Obtenido error %d durante FLUSH_LOGS"
        swe "Fick fel %d vid FLUSH_LOGS"
        ukr "Отримано помилку %d під час FLUSH_LOGS"
ER_ERROR_DURING_CHECKPOINT  
        cze "Chyba %d při CHECKPOINT"
        dan "Modtog fejl %d mens kommandoen CHECKPOINT blev udført"
        nla "Kreeg fout %d tijdens CHECKPOINT"
        eng "Got error %d during CHECKPOINT"
        est "Viga %d käsu CHECKPOINT täitmisel"
        fre "Erreur %d lors du CHECKPOINT"
        ger "Fehler %d bei CHECKPOINT"
        hun "%d hiba a CHECKPOINT vegrehajtasa soran"
        ita "Rilevato l'errore %d durante il CHECKPOINT"
        jpn "CHECKPOINT中にエラー %d が発生しました。"
        por "Obteve erro %d durante CHECKPOINT"
        rus "Получена ошибка %d в процессе CHECKPOINT"
        serbian "Greška %d za vreme izvršavanja komande 'CHECKPOINT'"
        spa "Obtenido error %d durante CHECKPOINT"
        swe "Fick fel %d vid CHECKPOINT"
        ukr "Отримано помилку %d під час CHECKPOINT"
ER_NEW_ABORTING_CONNECTION 08S01 
        cze "Spojení %u do databáze: '%-.192s' uživatel: '%-.48s' stroj: '%-.64s' (%-.64s) bylo přerušeno"
        dan "Afbrød forbindelsen %u til databasen '%-.192s' bruger: '%-.48s' vært: '%-.64s' (%-.64s)"
        nla "Afgebroken verbinding %u naar db: '%-.192s' gebruiker: '%-.48s' host: '%-.64s' (%-.64s)"
        eng "Aborted connection %u to db: '%-.192s' user: '%-.48s' host: '%-.64s' (%-.64s)"
        est "Ühendus katkestatud %u andmebaas: '%-.192s' kasutaja: '%-.48s' masin: '%-.64s' (%-.64s)"
        fre "Connection %u avortée vers la bd: '%-.192s' utilisateur: '%-.48s' hôte: '%-.64s' (%-.64s)"
        ger "Abbruch der Verbindung %u zur Datenbank '%-.192s'. Benutzer: '%-.48s', Host: '%-.64s' (%-.64s)"
        ita "Interrotta la connessione %u al db: ''%-.192s' utente: '%-.48s' host: '%-.64s' (%-.64s)"
        jpn "接続 %u が中断されました。データベース: '%-.192s' ユーザー: '%-.48s' ホスト: '%-.64s' (%-.64s)"
        por "Conexão %u abortada para banco de dados '%-.192s' - usuário '%-.48s' - 'host' '%-.64s' ('%-.64s')"
        rus "Прервано соединение %u к базе данных '%-.192s' пользователя '%-.48s' с хоста '%-.64s' (%-.64s)"
        serbian "Prekinuta konekcija broj %u ka bazi: '%-.192s' korisnik je bio: '%-.48s' a host: '%-.64s' (%-.64s)"
        spa "Abortada conexión %u para db: '%-.192s' usuario: '%-.48s' servidor: '%-.64s' (%-.64s)"
        swe "Avbröt länken för tråd %u till db '%-.192s', användare '%-.48s', host '%-.64s' (%-.64s)"
        ukr "Перервано з'єднання %u до бази данних: '%-.192s' користувач: '%-.48s' хост: '%-.64s' (%-.64s)"
ER_DUMP_NOT_IMPLEMENTED  
        cze "Handler tabulky nepodporuje binární dump"
        dan "Denne tabeltype unserstøtter ikke binært tabeldump"
        nla "De 'handler' voor de tabel ondersteund geen binaire tabel dump"
        eng "The storage engine for the table does not support binary table dump"
        fre "Ce type de table ne supporte pas les copies binaires"
        ger "Die Speicher-Engine für die Tabelle unterstützt keinen binären Tabellen-Dump"
        ita "Il gestore per la tabella non supporta il dump binario"
        jpn "この表のストレージエンジンはバイナリ形式の表ダンプを利用できません。"
        por "O manipulador de tabela não suporta 'dump' binário de tabela"
        rum "The handler for the table does not support binary table dump"
        rus "Обработчик этой таблицы не поддерживает двоичного сохранения образа таблицы (dump)"
        serbian "Handler tabele ne podržava binarni dump tabele"
        spa "El manipulador de tabla no soporta dump para tabla binaria"
        swe "Tabellhanteraren klarar inte en binär kopiering av tabellen"
        ukr "Цей тип таблиці не підтримує бінарну передачу таблиці"
ER_FLUSH_MASTER_BINLOG_CLOSED  
        eng "Binlog closed, cannot RESET MASTER"
        ger "Binlog geschlossen. Kann RESET MASTER nicht ausführen"
        jpn "バイナリログがクローズされています。RESET MASTER を実行できません。"
        por "Binlog fechado. Não pode fazer RESET MASTER"
        rus "Двоичный журнал обновления закрыт, невозможно выполнить RESET MASTER"
        serbian "Binarni log file zatvoren, ne mogu da izvršim komandu 'RESET MASTER'"
        ukr "Реплікаційний лог закрито, не можу виконати RESET MASTER"
ER_INDEX_REBUILD  
        cze "Přebudování indexu dumpnuté tabulky '%-.192s' nebylo úspěšné"
        dan "Kunne ikke genopbygge indekset for den dumpede tabel '%-.192s'"
        nla "Gefaald tijdens heropbouw index van gedumpte tabel '%-.192s'"
        eng "Failed rebuilding the index of  dumped table '%-.192s'"
        fre "La reconstruction de l'index de la table copiée '%-.192s' a échoué"
        ger "Neuerstellung des Index der Dump-Tabelle '%-.192s' fehlgeschlagen"
        greek "Failed rebuilding the index of dumped table '%-.192s'"
        hun "Failed rebuilding the index of dumped table '%-.192s'"
        ita "Fallita la ricostruzione dell'indice della tabella copiata '%-.192s'"
        jpn "ダンプ表 '%-.192s' の索引再構築に失敗しました。"
        por "Falhou na reconstrução do índice da tabela 'dumped' '%-.192s'"
        rus "Ошибка перестройки индекса сохраненной таблицы '%-.192s'"
        serbian "Izgradnja indeksa dump-ovane tabele '%-.192s' nije uspela"
        spa "Falla reconstruyendo el indice de la tabla dumped '%-.192s'"
        ukr "Невдале відновлення індекса переданої таблиці '%-.192s'"
ER_MASTER  
        cze "Chyba masteru: '%-.64s'"
        dan "Fejl fra master: '%-.64s'"
        nla "Fout van master: '%-.64s'"
        eng "Error from master: '%-.64s'"
        fre "Erreur reçue du maître: '%-.64s'"
        ger "Fehler vom Master: '%-.64s'"
        ita "Errore dal master: '%-.64s"
        jpn "マスターでエラーが発生: '%-.64s'"
        por "Erro no 'master' '%-.64s'"
        rus "Ошибка от головного сервера: '%-.64s'"
        serbian "Greška iz glavnog servera '%-.64s' u klasteru"
        spa "Error del master: '%-.64s'"
        swe "Fel från master: '%-.64s'"
        ukr "Помилка від головного: '%-.64s'"
ER_MASTER_NET_READ 08S01 
        cze "Síťová chyba při čtení z masteru"
        dan "Netværksfejl ved læsning fra master"
        nla "Net fout tijdens lezen van master"
        eng "Net error reading from master"
        fre "Erreur de lecture réseau reçue du maître"
        ger "Netzfehler beim Lesen vom Master"
        ita "Errore di rete durante la ricezione dal master"
        jpn "マスターからのデータ受信中のネットワークエラー"
        por "Erro de rede lendo do 'master'"
        rus "Возникла ошибка чтения в процессе коммуникации с головным сервером"
        serbian "Greška u primanju mrežnih paketa sa glavnog servera u klasteru"
        spa "Error de red leyendo del master"
        swe "Fick nätverksfel vid läsning från master"
        ukr "Мережева помилка читання від головного"
ER_MASTER_NET_WRITE 08S01 
        cze "Síťová chyba při zápisu na master"
        dan "Netværksfejl ved skrivning til master"
        nla "Net fout tijdens schrijven naar master"
        eng "Net error writing to master"
        fre "Erreur d'écriture réseau reçue du maître"
        ger "Netzfehler beim Schreiben zum Master"
        ita "Errore di rete durante l'invio al master"
        jpn "マスターへのデータ送信中のネットワークエラー"
        por "Erro de rede gravando no 'master'"
        rus "Возникла ошибка записи в процессе коммуникации с головным сервером"
        serbian "Greška u slanju mrežnih paketa na glavni server u klasteru"
        spa "Error de red escribiendo para el master"
        swe "Fick nätverksfel vid skrivning till master"
        ukr "Мережева помилка запису до головного"
ER_FT_MATCHING_KEY_NOT_FOUND  
        cze "Žádný sloupec nemá vytvořen fulltextový index"
        dan "Kan ikke finde en FULLTEXT nøgle som svarer til kolonne listen"
        nla "Kan geen FULLTEXT index vinden passend bij de kolom lijst"
        eng "Can't find FULLTEXT index matching the column list"
        est "Ei suutnud leida FULLTEXT indeksit, mis kattuks kasutatud tulpadega"
        fre "Impossible de trouver un index FULLTEXT correspondant à cette liste de colonnes"
        ger "Kann keinen FULLTEXT-Index finden, der der Feldliste entspricht"
        ita "Impossibile trovare un indice FULLTEXT che corrisponda all'elenco delle colonne"
        jpn "列リストに対応する全文索引(FULLTEXT)が見つかりません。"
        por "Não pode encontrar um índice para o texto todo que combine com a lista de colunas"
        rus "Невозможно отыскать полнотекстовый (FULLTEXT) индекс, соответствующий списку столбцов"
        serbian "Ne mogu da pronađem 'FULLTEXT' indeks koli odgovara listi kolona"
        spa "No puedo encontrar índice FULLTEXT correspondiendo a la lista de columnas"
        swe "Hittar inte ett FULLTEXT-index i kolumnlistan"
        ukr "Не можу знайти FULLTEXT індекс, що відповідає переліку стовбців"
ER_LOCK_OR_ACTIVE_TRANSACTION  
        cze "Nemohu provést zadaný příkaz, protože existují aktivní zamčené tabulky nebo aktivní transakce"
        dan "Kan ikke udføre den givne kommando fordi der findes aktive, låste tabeller eller fordi der udføres en transaktion"
        nla "Kan het gegeven commando niet uitvoeren, want u heeft actieve gelockte tabellen of een actieve transactie"
        eng "Can't execute the given command because you have active locked tables or an active transaction"
        est "Ei suuda täita antud käsku kuna on aktiivseid lukke või käimasolev transaktsioon"
        fre "Impossible d'exécuter la commande car vous avez des tables verrouillées ou une transaction active"
        ger "Kann den angegebenen Befehl wegen einer aktiven Tabellensperre oder einer aktiven Transaktion nicht ausführen"
        ita "Impossibile eseguire il comando richiesto: tabelle sotto lock o transazione in atto"
        jpn "すでにアクティブな表ロックやトランザクションがあるため、コマンドを実行できません。"
        por "Não pode executar o comando dado porque você tem tabelas ativas travadas ou uma transação ativa"
        rus "Невозможно выполнить указанную команду, поскольку у вас присутствуют активно заблокированные таблица или открытая транзакция"
        serbian "Ne mogu da izvršim datu komandu zbog toga što su tabele zaključane ili je transakcija u toku"
        spa "No puedo ejecutar el comando dado porque tienes tablas bloqueadas o una transición activa"
        swe "Kan inte utföra kommandot emedan du har en låst tabell eller an aktiv transaktion"
        ukr "Не можу виконати подану команду тому, що таблиця заблокована або виконується транзакція"
ER_UNKNOWN_SYSTEM_VARIABLE  
        cze "Neznámá systémová proměnná '%-.64s'"
        dan "Ukendt systemvariabel '%-.64s'"
        nla "Onbekende systeem variabele '%-.64s'"
        eng "Unknown system variable '%-.64s'"
        est "Tundmatu süsteemne muutuja '%-.64s'"
        fre "Variable système '%-.64s' inconnue"
        ger "Unbekannte Systemvariable '%-.64s'"
        ita "Variabile di sistema '%-.64s' sconosciuta"
        jpn "'%-.64s' は不明なシステム変数です。"
        por "Variável de sistema '%-.64s' desconhecida"
        rus "Неизвестная системная переменная '%-.64s'"
        serbian "Nepoznata sistemska promenljiva '%-.64s'"
        spa "Desconocida variable de sistema '%-.64s'"
        swe "Okänd systemvariabel: '%-.64s'"
        ukr "Невідома системна змінна '%-.64s'"
ER_CRASHED_ON_USAGE  
        cze "Tabulka '%-.192s' je označena jako porušená a měla by být opravena"
        dan "Tabellen '%-.192s' er markeret med fejl og bør repareres"
        nla "Tabel '%-.192s' staat als gecrashed gemarkeerd en dient te worden gerepareerd"
        eng "Table '%-.192s' is marked as crashed and should be repaired"
        est "Tabel '%-.192s' on märgitud vigaseks ja tuleb parandada"
        fre "La table '%-.192s' est marquée 'crashed' et devrait être réparée"
        ger "Tabelle '%-.192s' ist als defekt markiert und sollte repariert werden"
        ita "La tabella '%-.192s' e` segnalata come corrotta e deve essere riparata"
        jpn "表 '%-.192s' は壊れています。修復が必要です。"
        por "Tabela '%-.192s' está marcada como danificada e deve ser reparada"
        rus "Таблица '%-.192s' помечена как испорченная и должна пройти проверку и ремонт"
        serbian "Tabela '%-.192s' je markirana kao oštećena i trebala bi biti popravljena"
        spa "Tabla '%-.192s' está marcada como crashed y debe ser reparada"
        swe "Tabell '%-.192s' är trasig och bör repareras med REPAIR TABLE"
        ukr "Таблицю '%-.192s' марковано як зіпсовану та її потрібно відновити"
ER_CRASHED_ON_REPAIR  
        cze "Tabulka '%-.192s' je označena jako porušená a poslední (automatická?) oprava se nezdařila"
        dan "Tabellen '%-.192s' er markeret med fejl og sidste (automatiske?) REPAIR fejlede"
        nla "Tabel '%-.192s' staat als gecrashed gemarkeerd en de laatste (automatische?) reparatie poging mislukte"
        eng "Table '%-.192s' is marked as crashed and last (automatic?) repair failed"
        est "Tabel '%-.192s' on märgitud vigaseks ja viimane (automaatne?) parandus ebaõnnestus"
        fre "La table '%-.192s' est marquée 'crashed' et le dernier 'repair' a échoué"
        ger "Tabelle '%-.192s' ist als defekt markiert und der letzte (automatische?) Reparaturversuch schlug fehl"
        ita "La tabella '%-.192s' e` segnalata come corrotta e l'ultima ricostruzione (automatica?) e` fallita"
        jpn "表 '%-.192s' は壊れています。修復(自動？)にも失敗しています。"
        por "Tabela '%-.192s' está marcada como danificada e a última reparação (automática?) falhou"
        rus "Таблица '%-.192s' помечена как испорченная и последний (автоматический?) ремонт не был успешным"
        serbian "Tabela '%-.192s' je markirana kao oštećena, a zadnja (automatska?) popravka je bila neuspela"
        spa "Tabla '%-.192s' está marcada como crashed y la última reparación (automactica?) falló"
        swe "Tabell '%-.192s' är trasig och senast (automatiska?) reparation misslyckades"
        ukr "Таблицю '%-.192s' марковано як зіпсовану та останнє (автоматичне?) відновлення не вдалося"
ER_WARNING_NOT_COMPLETE_ROLLBACK  
        dan "Advarsel: Visse data i tabeller der ikke understøtter transaktioner kunne ikke tilbagestilles"
        nla "Waarschuwing: Roll back mislukt voor sommige buiten transacties gewijzigde tabellen"
        eng "Some non-transactional changed tables couldn't be rolled back"
        est "Hoiatus: mõnesid transaktsioone mittetoetavaid tabeleid ei suudetud tagasi kerida"
        fre "Attention: certaines tables ne supportant pas les transactions ont été changées et elles ne pourront pas être restituées"
        ger "Änderungen an einigen nicht transaktionalen Tabellen konnten nicht zurückgerollt werden"
        ita "Attenzione: Alcune delle modifiche alle tabelle non transazionali non possono essere ripristinate (roll back impossibile)"
        jpn "トランザクション対応ではない表への変更はロールバックされません。"
        por "Aviso: Algumas tabelas não-transacionais alteradas não puderam ser reconstituídas (rolled back)"
        rus "Внимание: по некоторым измененным нетранзакционным таблицам невозможно будет произвести откат транзакции"
        serbian "Upozorenje: Neke izmenjene tabele ne podržavaju komandu 'ROLLBACK'"
        spa "Aviso:  Algunas tablas no transancionales no pueden tener rolled back"
        swe "Warning:  Några icke transaktionella tabeller kunde inte återställas vid ROLLBACK"
        ukr "Застереження: Деякі нетранзакційні зміни таблиць не можна буде повернути"
ER_TRANS_CACHE_FULL  
        dan "Fler-udtryks transaktion krævede mere plads en 'max_binlog_cache_size' bytes. Forhøj værdien af denne variabel og prøv igen"
        nla "Multi-statement transactie vereist meer dan 'max_binlog_cache_size' bytes opslag. Verhoog deze mysqld variabele en probeer opnieuw"
        eng "Multi-statement transaction required more than 'max_binlog_cache_size' bytes of storage; increase this mysqld variable and try again"
        est "Mitme lausendiga transaktsioon nõudis rohkem ruumi kui lubatud 'max_binlog_cache_size' muutujaga. Suurenda muutuja väärtust ja proovi uuesti"
        fre "Cette transaction à commandes multiples nécessite plus de 'max_binlog_cache_size' octets de stockage, augmentez cette variable de mysqld et réessayez"
        ger "Transaktionen, die aus mehreren Befehlen bestehen, benötigten mehr als 'max_binlog_cache_size' Bytes an Speicher. Btte vergrössern Sie diese Server-Variable versuchen Sie es noch einmal"
        ita "La transazione a comandi multipli (multi-statement) ha richiesto piu` di 'max_binlog_cache_size' bytes di disco: aumentare questa variabile di mysqld e riprovare"
        jpn "複数ステートメントから成るトランザクションが 'max_binlog_cache_size' 以上の容量を必要としました。このシステム変数を増加して、再試行してください。"
        por "Transações multi-declaradas (multi-statement transactions) requeriram mais do que o valor limite (max_binlog_cache_size) de bytes para armazenagem. Aumente o valor desta variável do mysqld e tente novamente"
        rus "Транзакции, включающей большое количество команд, потребовалось более чем 'max_binlog_cache_size' байт. Увеличьте эту переменную сервера mysqld и попробуйте еще раз"
        spa "Multipla transición necesita mas que 'max_binlog_cache_size' bytes de almacenamiento. Aumente esta variable mysqld y tente de nuevo"
        swe "Transaktionen krävde mera än 'max_binlog_cache_size' minne. Öka denna mysqld-variabel och försök på nytt"
        ukr "Транзакція з багатьма виразами вимагає більше ніж 'max_binlog_cache_size' байтів для зберігання. Збільште цю змінну mysqld та спробуйте знову"
ER_SLAVE_MUST_STOP  
        dan "Denne handling kunne ikke udføres med kørende slave, brug først kommandoen STOP SLAVE"
        nla "Deze operatie kan niet worden uitgevoerd met een actieve slave, doe eerst STOP SLAVE"
        eng "This operation cannot be performed with a running slave; run STOP SLAVE first"
        fre "Cette opération ne peut être réalisée avec un esclave actif, faites STOP SLAVE d'abord"
        ger "Diese Operation kann bei einem aktiven Slave nicht durchgeführt werden. Bitte zuerst STOP SLAVE ausführen"
        ita "Questa operazione non puo' essere eseguita con un database 'slave' che gira, lanciare prima STOP SLAVE"
        jpn "この処理は、稼働中のスレーブでは実行できません。あらかじめSTOP SLAVEコマンドを実行してください。"
        por "Esta operação não pode ser realizada com um 'slave' em execução. Execute STOP SLAVE primeiro"
        rus "Эту операцию невозможно выполнить при работающем потоке подчиненного сервера. Сначала выполните STOP SLAVE"
        serbian "Ova operacija ne može biti izvršena dok je aktivan podređeni server. Zadajte prvo komandu 'STOP SLAVE' da zaustavite podređeni server."
        spa "Esta operación no puede ser hecha con el esclavo funcionando, primero use STOP SLAVE"
        swe "Denna operation kan inte göras under replikering; Gör STOP SLAVE först"
        ukr "Операція не може бути виконана з запущеним підлеглим, спочатку виконайте STOP SLAVE"
ER_SLAVE_NOT_RUNNING  
        dan "Denne handling kræver en kørende slave. Konfigurer en slave og brug kommandoen START SLAVE"
        nla "Deze operatie vereist een actieve slave, configureer slave en doe dan START SLAVE"
        eng "This operation requires a running slave; configure slave and do START SLAVE"
        fre "Cette opération nécessite un esclave actif, configurez les esclaves et faites START SLAVE"
        ger "Diese Operation benötigt einen aktiven Slave. Bitte Slave konfigurieren und mittels START SLAVE aktivieren"
        ita "Questa operaione richiede un database 'slave', configurarlo ed eseguire START SLAVE"
        jpn "この処理は、稼働中のスレーブでなければ実行できません。スレーブの設定をしてSTART SLAVEコマンドを実行してください。"
        por "Esta operação requer um 'slave' em execução. Configure  o 'slave' e execute START SLAVE"
        rus "Для этой операции требуется работающий подчиненный сервер. Сначала выполните START SLAVE"
        serbian "Ova operacija zahteva da je aktivan podređeni server. Konfigurišite prvo podređeni server i onda izvršite komandu 'START SLAVE'"
        spa "Esta operación necesita el esclavo funcionando, configure esclavo y haga el START SLAVE"
        swe "Denna operation kan endast göras under replikering; Konfigurera slaven och gör START SLAVE"
        ukr "Операція вимагає запущеного підлеглого, зконфігуруйте підлеглого та виконайте START SLAVE"
ER_BAD_SLAVE  
        dan "Denne server er ikke konfigureret som slave. Ret in config-filen eller brug kommandoen CHANGE MASTER TO"
        nla "De server is niet geconfigureerd als slave, fix in configuratie bestand of met CHANGE MASTER TO"
        eng "The server is not configured as slave; fix in config file or with CHANGE MASTER TO"
        fre "Le server n'est pas configuré comme un esclave, changez le fichier de configuration ou utilisez CHANGE MASTER TO"
        ger "Der Server ist nicht als Slave konfiguriert. Bitte in der Konfigurationsdatei oder mittels CHANGE MASTER TO beheben"
        ita "Il server non e' configurato come 'slave', correggere il file di configurazione cambiando CHANGE MASTER TO"
        jpn "このサーバーはスレーブとして設定されていません。コンフィグファイルかCHANGE MASTER TOコマンドで設定して下さい。"
        por "O servidor não está configurado como 'slave'. Acerte o arquivo de configuração ou use CHANGE MASTER TO"
        rus "Этот сервер не настроен как подчиненный. Внесите исправления в конфигурационном файле или с помощью CHANGE MASTER TO"
        serbian "Server nije konfigurisan kao podređeni server, ispravite konfiguracioni file ili na njemu izvršite komandu 'CHANGE MASTER TO'"
        spa "El servidor no está configurado como esclavo, edite el archivo config file o con CHANGE MASTER TO"
        swe "Servern är inte konfigurerade som en replikationsslav. Ändra konfigurationsfilen eller gör CHANGE MASTER TO"
        ukr "Сервер не зконфігуровано як підлеглий, виправте це у файлі конфігурації або з CHANGE MASTER TO"
ER_MASTER_INFO  
        eng "Could not initialize master info structure; more error messages can be found in the MySQL error log"
        fre "Impossible d'initialiser les structures d'information de maître, vous trouverez des messages d'erreur supplémentaires dans le journal des erreurs de MySQL"
        ger "Konnte Master-Info-Struktur nicht initialisieren. Weitere Fehlermeldungen können im MySQL-Error-Log eingesehen werden"
        jpn "'master info'構造体の初期化ができませんでした。MySQLエラーログでエラーメッセージを確認してください。"
        serbian "Nisam mogao da inicijalizujem informacionu strukturu glavnog servera, proverite da li imam privilegije potrebne za pristup file-u 'master.info'"
        swe "Kunde inte initialisera replikationsstrukturerna. See MySQL fel fil för mera information"
ER_SLAVE_THREAD  
        dan "Kunne ikke danne en slave-tråd; check systemressourcerne"
        nla "Kon slave thread niet aanmaken, controleer systeem resources"
        eng "Could not create slave thread; check system resources"
        fre "Impossible de créer une tâche esclave, vérifiez les ressources système"
        ger "Konnte Slave-Thread nicht starten. Bitte System-Ressourcen überprüfen"
        ita "Impossibile creare il thread 'slave', controllare le risorse di sistema"
        jpn "スレーブスレッドを作成できません。システムリソースを確認してください。"
        por "Não conseguiu criar 'thread' de 'slave'. Verifique os recursos do sistema"
        rus "Невозможно создать поток подчиненного сервера. Проверьте системные ресурсы"
        serbian "Nisam mogao da startujem thread za podređeni server, proverite sistemske resurse"
        spa "No puedo crear el thread esclavo, verifique recursos del sistema"
        swe "Kunde inte starta en tråd för replikering"
        ukr "Не можу створити підлеглу гілку, перевірте системні ресурси"
ER_TOO_MANY_USER_CONNECTIONS 42000 
        dan "Brugeren %-.64s har allerede mere end 'max_user_connections' aktive forbindelser"
        nla "Gebruiker %-.64s heeft reeds meer dan 'max_user_connections' actieve verbindingen"
        eng "User %-.64s already has more than 'max_user_connections' active connections"
        est "Kasutajal %-.64s on juba rohkem ühendusi kui lubatud 'max_user_connections' muutujaga"
        fre "L'utilisateur %-.64s possède déjà plus de 'max_user_connections' connexions actives"
        ger "Benutzer '%-.64s' hat mehr als 'max_user_connections' aktive Verbindungen"
        ita "L'utente %-.64s ha gia' piu' di 'max_user_connections' connessioni attive"
        jpn "ユーザー '%-.64s' はすでに 'max_user_connections' 以上のアクティブな接続を行っています。"
        por "Usuário '%-.64s' já possui mais que o valor máximo de conexões (max_user_connections) ativas"
        rus "У пользователя %-.64s уже больше чем 'max_user_connections' активных соединений"
        serbian "Korisnik %-.64s već ima više aktivnih konekcija nego što je to određeno 'max_user_connections' promenljivom"
        spa "Usario %-.64s ya tiene mas que 'max_user_connections' conexiones activas"
        swe "Användare '%-.64s' har redan 'max_user_connections' aktiva inloggningar"
        ukr "Користувач %-.64s вже має більше ніж 'max_user_connections' активних з'єднань"
ER_SET_CONSTANTS_ONLY  
        dan "Du må kun bruge konstantudtryk med SET"
        nla "U mag alleen constante expressies gebruiken bij SET"
        eng "You may only use constant expressions with SET"
        est "Ainult konstantsed suurused on lubatud SET klauslis"
        fre "Seules les expressions constantes sont autorisées avec SET"
        ger "Bei SET dürfen nur konstante Ausdrücke verwendet werden"
        ita "Si possono usare solo espressioni costanti con SET"
        jpn "SET処理が失敗しました。"
        por "Você pode usar apenas expressões constantes com SET"
        rus "Вы можете использовать в SET только константные выражения"
        serbian "Možete upotrebiti samo konstantan iskaz sa komandom 'SET'"
        spa "Tu solo debes usar expresiones constantes con SET"
        swe "Man kan endast använda konstantuttryck med SET"
        ukr "Можна використовувати лише вирази зі сталими у SET"
ER_LOCK_WAIT_TIMEOUT  
        dan "Lock wait timeout overskredet"
        nla "Lock wacht tijd overschreden"
        eng "Lock wait timeout exceeded; try restarting transaction"
        est "Kontrollaeg ületatud luku järel ootamisel; Proovi transaktsiooni otsast alata"
        fre "Timeout sur l'obtention du verrou"
        ger "Beim Warten auf eine Sperre wurde die zulässige Wartezeit überschritten. Bitte versuchen Sie, die Transaktion neu zu starten"
        ita "E' scaduto il timeout per l'attesa del lock"
        jpn "ロック待ちがタイムアウトしました。トランザクションを再試行してください。"
        por "Tempo de espera (timeout) de travamento excedido. Tente reiniciar a transação."
        rus "Таймаут ожидания блокировки истек; попробуйте перезапустить транзакцию"
        serbian "Vremenski limit za zaključavanje tabele je istekao; Probajte da ponovo startujete transakciju"
        spa "Tiempo de bloqueo de espera excedido"
        swe "Fick inte ett lås i tid ; Försök att starta om transaktionen"
        ukr "Затримку очікування блокування вичерпано"
ER_LOCK_TABLE_FULL  
        dan "Det totale antal låse overstiger størrelsen på låse-tabellen"
        nla "Het totale aantal locks overschrijdt de lock tabel grootte"
        eng "The total number of locks exceeds the lock table size"
        est "Lukkude koguarv ületab lukutabeli suuruse"
        fre "Le nombre total de verrou dépasse la taille de la table des verrous"
        ger "Die Gesamtzahl der Sperren überschreitet die Größe der Sperrtabelle"
        ita "Il numero totale di lock e' maggiore della grandezza della tabella di lock"
        jpn "ロックの数が多すぎます。"
        por "O número total de travamentos excede o tamanho da tabela de travamentos"
        rus "Общее количество блокировок превысило размеры таблицы блокировок"
        serbian "Broj totalnih zaključavanja tabele premašuje veličinu tabele zaključavanja"
        spa "El número total de bloqueos excede el tamaño de bloqueo de la tabla"
        swe "Antal lås överskrider antalet reserverade lås"
        ukr "Загальна кількість блокувань перевищила розмір блокувань для таблиці"
ER_READ_ONLY_TRANSACTION 25000 
        dan "Update lås kan ikke opnås under en READ UNCOMMITTED transaktion"
        nla "Update locks kunnen niet worden verkregen tijdens een READ UNCOMMITTED transactie"
        eng "Update locks cannot be acquired during a READ UNCOMMITTED transaction"
        est "Uuenduslukke ei saa kasutada READ UNCOMMITTED transaktsiooni käigus"
        fre "Un verrou en update ne peut être acquit pendant une transaction READ UNCOMMITTED"
        ger "Während einer READ-UNCOMMITTED-Transaktion können keine UPDATE-Sperren angefordert werden"
        ita "I lock di aggiornamento non possono essere acquisiti durante una transazione 'READ UNCOMMITTED'"
        jpn "読み込み専用トランザクションです。"
        por "Travamentos de atualização não podem ser obtidos durante uma transação de tipo READ UNCOMMITTED"
        rus "Блокировки обновлений нельзя получить в процессе чтения не принятой (в режиме READ UNCOMMITTED) транзакции"
        serbian "Zaključavanja izmena ne mogu biti realizovana sve dok traje 'READ UNCOMMITTED' transakcija"
        spa "Bloqueos de actualización no pueden ser adqueridos durante una transición READ UNCOMMITTED"
        swe "Updateringslås kan inte göras när man använder READ UNCOMMITTED"
        ukr "Оновити блокування не можливо на протязі транзакції READ UNCOMMITTED"
ER_DROP_DB_WITH_READ_LOCK  
        dan "DROP DATABASE er ikke tilladt mens en tråd holder på globalt read lock"
        nla "DROP DATABASE niet toegestaan terwijl thread een globale 'read lock' bezit"
        eng "DROP DATABASE not allowed while thread is holding global read lock"
        est "DROP DATABASE ei ole lubatud kui lõim omab globaalset READ lukku"
        fre "DROP DATABASE n'est pas autorisée pendant qu'une tâche possède un verrou global en lecture"
        ger "DROP DATABASE ist nicht erlaubt, solange der Thread eine globale Lesesperre hält"
        ita "DROP DATABASE non e' permesso mentre il thread ha un lock globale di lettura"
        jpn "グローバルリードロックを保持している間は、DROP DATABASE を実行できません。"
        por "DROP DATABASE não permitido enquanto uma 'thread' está mantendo um travamento global de leitura"
        rus "Не допускается DROP DATABASE, пока поток держит глобальную блокировку чтения"
        serbian "Komanda 'DROP DATABASE' nije dozvoljena dok thread globalno zaključava čitanje podataka"
        spa "DROP DATABASE no permitido mientras un thread está ejerciendo un bloqueo de lectura global"
        swe "DROP DATABASE är inte tillåtet när man har ett globalt läslås"
        ukr "DROP DATABASE не дозволено доки гілка перебуває під загальним блокуванням читання"
ER_CREATE_DB_WITH_READ_LOCK  
        dan "CREATE DATABASE er ikke tilladt mens en tråd holder på globalt read lock"
        nla "CREATE DATABASE niet toegestaan terwijl thread een globale 'read lock' bezit"
        eng "CREATE DATABASE not allowed while thread is holding global read lock"
        est "CREATE DATABASE ei ole lubatud kui lõim omab globaalset READ lukku"
        fre "CREATE DATABASE n'est pas autorisée pendant qu'une tâche possède un verrou global en lecture"
        ger "CREATE DATABASE ist nicht erlaubt, solange der Thread eine globale Lesesperre hält"
        ita "CREATE DATABASE non e' permesso mentre il thread ha un lock globale di lettura"
        jpn "グローバルリードロックを保持している間は、CREATE DATABASE を実行できません。"
        por "CREATE DATABASE não permitido enquanto uma 'thread' está mantendo um travamento global de leitura"
        rus "Не допускается CREATE DATABASE, пока поток держит глобальную блокировку чтения"
        serbian "Komanda 'CREATE DATABASE' nije dozvoljena dok thread globalno zaključava čitanje podataka"
        spa "CREATE DATABASE no permitido mientras un thread está ejerciendo un bloqueo de lectura global"
        swe "CREATE DATABASE är inte tillåtet när man har ett globalt läslås"
        ukr "CREATE DATABASE не дозволено доки гілка перебуває під загальним блокуванням читання"
ER_WRONG_ARGUMENTS  
        nla "Foutieve parameters voor %s"
        eng "Incorrect arguments to %s"
        est "Vigased parameetrid %s-le"
        fre "Mauvais arguments à %s"
        ger "Falsche Argumente für %s"
        ita "Argomenti errati a %s"
        jpn "%s の引数が不正です"
        por "Argumentos errados para %s"
        rus "Неверные параметры для %s"
        serbian "Pogrešni argumenti prosleđeni na %s"
        spa "Argumentos errados para %s"
        swe "Felaktiga argument till %s"
        ukr "Хибний аргумент для %s"
ER_NO_PERMISSION_TO_CREATE_USER 42000 
        nla "'%-.48s'@'%-.64s' mag geen nieuwe gebruikers creeren"
        eng "'%-.48s'@'%-.64s' is not allowed to create new users"
        est "Kasutajal '%-.48s'@'%-.64s' ei ole lubatud luua uusi kasutajaid"
        fre "'%-.48s'@'%-.64s' n'est pas autorisé à créer de nouveaux utilisateurs"
        ger "'%-.48s'@'%-.64s' ist nicht berechtigt, neue Benutzer hinzuzufügen"
        ita "A '%-.48s'@'%-.64s' non e' permesso creare nuovi utenti"
        jpn "'%-.48s'@'%-.64s' は新しいユーザーを作成できません。"
        por "Não é permitido a '%-.48s'@'%-.64s' criar novos usuários"
        rus "'%-.48s'@'%-.64s' не разрешается создавать новых пользователей"
        serbian "Korisniku '%-.48s'@'%-.64s' nije dozvoljeno da kreira nove korisnike"
        spa "'%-.48s`@`%-.64s` no es permitido para crear nuevos usuarios"
        swe "'%-.48s'@'%-.64s' har inte rättighet att skapa nya användare"
        ukr "Користувачу '%-.48s'@'%-.64s' не дозволено створювати нових користувачів"
ER_UNION_TABLES_IN_DIFFERENT_DIR  
        nla "Incorrecte tabel definitie; alle MERGE tabellen moeten tot dezelfde database behoren"
        eng "Incorrect table definition; all MERGE tables must be in the same database"
        est "Vigane tabelimääratlus; kõik MERGE tabeli liikmed peavad asuma samas andmebaasis"
        fre "Définition de table incorrecte; toutes les tables MERGE doivent être dans la même base de donnée"
        ger "Falsche Tabellendefinition. Alle MERGE-Tabellen müssen sich in derselben Datenbank befinden"
        ita "Definizione della tabella errata; tutte le tabelle di tipo MERGE devono essere nello stesso database"
        jpn "不正な表定義です。MERGE表の構成表はすべて同じデータベース内になければなりません。"
        por "Definição incorreta da tabela. Todas as tabelas contidas na junção devem estar no mesmo banco de dados."
        rus "Неверное определение таблицы; Все таблицы в MERGE должны принадлежать одной и той же базе данных"
        serbian "Pogrešna definicija tabele; sve 'MERGE' tabele moraju biti u istoj bazi podataka"
        spa "Incorrecta definición de la tabla; Todas las tablas MERGE deben estar en el mismo banco de datos"
        swe "Felaktig tabelldefinition; alla tabeller i en MERGE-tabell måste vara i samma databas"
ER_LOCK_DEADLOCK 40001 
        nla "Deadlock gevonden tijdens lock-aanvraag poging; Probeer herstart van de transactie"
        eng "Deadlock found when trying to get lock; try restarting transaction"
        est "Lukustamisel tekkis tupik (deadlock); alusta transaktsiooni otsast"
        fre "Deadlock découvert en essayant d'obtenir les verrous : essayez de redémarrer la transaction"
        ger "Beim Versuch, eine Sperre anzufordern, ist ein Deadlock aufgetreten. Versuchen Sie, die Transaktion neu zu starten"
        ita "Trovato deadlock durante il lock; Provare a far ripartire la transazione"
        jpn "ロック取得中にデッドロックが検出されました。トランザクションを再試行してください。"
        por "Encontrado um travamento fatal (deadlock) quando tentava obter uma trava. Tente reiniciar a transação."
        rus "Возникла тупиковая ситуация в процессе получения блокировки; Попробуйте перезапустить транзакцию"
        serbian "Unakrsno zaključavanje pronađeno kada sam pokušao da dobijem pravo na zaključavanje; Probajte da restartujete transakciju"
        spa "Encontrado deadlock cuando tentando obtener el bloqueo; Tente recomenzar la transición"
        swe "Fick 'DEADLOCK' vid låsförsök av block/rad. Försök att starta om transaktionen"
ER_TABLE_CANT_HANDLE_FT  
        nla "Het gebruikte tabel type ondersteund geen FULLTEXT indexen"
        eng "The used table type doesn't support FULLTEXT indexes"
        est "Antud tabelitüüp ei toeta FULLTEXT indekseid"
        fre "Le type de table utilisé ne supporte pas les index FULLTEXT"
        ger "Der verwendete Tabellentyp unterstützt keine FULLTEXT-Indizes"
        ita "La tabella usata non supporta gli indici FULLTEXT"
        jpn "使用の表は全文索引を利用できません。"
        por "O tipo de tabela utilizado não suporta índices de texto completo (fulltext indexes)"
        rus "Используемый тип таблиц не поддерживает полнотекстовых индексов"
        serbian "Upotrebljeni tip tabele ne podržava 'FULLTEXT' indekse"
        spa "El tipo de tabla usada no soporta índices FULLTEXT"
        swe "Tabelltypen har inte hantering av FULLTEXT-index"
        ukr "Використаний тип таблиці не підтримує FULLTEXT індексів"
ER_CANNOT_ADD_FOREIGN  
        nla "Kan foreign key beperking niet toevoegen"
        eng "Cannot add foreign key constraint"
        fre "Impossible d'ajouter des contraintes d'index externe"
        ger "Fremdschlüssel-Beschränkung kann nicht hinzugefügt werden"
        ita "Impossibile aggiungere il vincolo di integrita' referenziale (foreign key constraint)"
        jpn "外部キー制約を追加できません。"
        por "Não pode acrescentar uma restrição de chave estrangeira"
        rus "Невозможно добавить ограничения внешнего ключа"
        serbian "Ne mogu da dodam proveru spoljnog ključa"
        spa "No puede adicionar clave extranjera constraint"
        swe "Kan inte lägga till 'FOREIGN KEY constraint'"
ER_NO_REFERENCED_ROW 23000 
        nla "Kan onderliggende rij niet toevoegen: foreign key beperking gefaald"
        eng "Cannot add or update a child row: a foreign key constraint fails"
        fre "Impossible d'ajouter un enregistrement fils : une constrainte externe l'empèche"
        ger "Hinzufügen oder Aktualisieren eines Kind-Datensatzes schlug aufgrund einer Fremdschlüssel-Beschränkung fehl"
        greek "Cannot add a child row: a foreign key constraint fails"
        hun "Cannot add a child row: a foreign key constraint fails"
        ita "Impossibile aggiungere la riga: un vincolo d'integrita' referenziale non e' soddisfatto"
        jpn "親キーがありません。外部キー制約違反です。"
        norwegian-ny "Cannot add a child row: a foreign key constraint fails"
        por "Não pode acrescentar uma linha filha: uma restrição de chave estrangeira falhou"
        rus "Невозможно добавить или обновить дочернюю строку: проверка ограничений внешнего ключа не выполняется"
        spa "No puede adicionar una línea hijo: falla de clave extranjera constraint"
        swe "FOREIGN KEY-konflikt:  Kan inte skriva barn"
ER_ROW_IS_REFERENCED 23000 
        eng "Cannot delete or update a parent row: a foreign key constraint fails"
        fre "Impossible de supprimer un enregistrement père : une constrainte externe l'empèche"
        ger "Löschen oder Aktualisieren eines Eltern-Datensatzes schlug aufgrund einer Fremdschlüssel-Beschränkung fehl"
        greek "Cannot delete a parent row: a foreign key constraint fails"
        hun "Cannot delete a parent row: a foreign key constraint fails"
        ita "Impossibile cancellare la riga: un vincolo d'integrita' referenziale non e' soddisfatto"
        jpn "子レコードがあります。外部キー制約違反です。"
        por "Não pode apagar uma linha pai: uma restrição de chave estrangeira falhou"
        rus "Невозможно удалить или обновить родительскую строку: проверка ограничений внешнего ключа не выполняется"
        serbian "Ne mogu da izbrišem roditeljski slog: provera spoljnog ključa je neuspela"
        spa "No puede deletar una línea padre: falla de clave extranjera constraint"
        swe "FOREIGN KEY-konflikt:  Kan inte radera fader"
ER_CONNECT_TO_MASTER 08S01 
        nla "Fout bij opbouwen verbinding naar master: %-.128s"
        eng "Error connecting to master: %-.128s"
        ger "Fehler bei der Verbindung zum Master: %-.128s"
        ita "Errore durante la connessione al master: %-.128s"
        jpn "マスターへの接続エラー: %-.128s"
        por "Erro conectando com o master: %-.128s"
        rus "Ошибка соединения с головным сервером: %-.128s"
        spa "Error de coneccion a master: %-.128s"
        swe "Fick fel vid anslutning till master: %-.128s"
ER_QUERY_ON_MASTER  
        nla "Fout bij uitvoeren query op master: %-.128s"
        eng "Error running query on master: %-.128s"
        ger "Beim Ausführen einer Abfrage auf dem Master trat ein Fehler auf: %-.128s"
        ita "Errore eseguendo una query sul master: %-.128s"
        jpn "マスターでのクエリ実行エラー: %-.128s"
        por "Erro rodando consulta no master: %-.128s"
        rus "Ошибка выполнения запроса на головном сервере: %-.128s"
        spa "Error executando el query en master: %-.128s"
        swe "Fick fel vid utförande av command på mastern: %-.128s"
ER_ERROR_WHEN_EXECUTING_COMMAND  
        nla "Fout tijdens uitvoeren van commando %s: %-.128s"
        eng "Error when executing command %s: %-.128s"
        est "Viga käsu %s täitmisel: %-.128s"
        ger "Fehler beim Ausführen des Befehls %s: %-.128s"
        ita "Errore durante l'esecuzione del comando %s: %-.128s"
        jpn "%s コマンドの実行エラー: %-.128s"
        por "Erro quando executando comando %s: %-.128s"
        rus "Ошибка при выполнении команды %s: %-.128s"
        serbian "Greška pri izvršavanju komande %s: %-.128s"
        spa "Error de %s: %-.128s"
        swe "Fick fel vid utförande av %s: %-.128s"
ER_WRONG_USAGE  
        nla "Foutief gebruik van %s en %s"
        eng "Incorrect usage of %s and %s"
        est "Vigane %s ja %s kasutus"
        ger "Falsche Verwendung von %s und %s"
        ita "Uso errato di %s e %s"
        jpn "%s の %s に関する不正な使用法です。"
        por "Uso errado de %s e %s"
        rus "Неверное использование %s и %s"
        serbian "Pogrešna upotreba %s i %s"
        spa "Equivocado uso de %s y  %s"
        swe "Felaktig använding av %s and %s"
        ukr "Wrong usage of %s and %s"
ER_WRONG_NUMBER_OF_COLUMNS_IN_SELECT 21000 
        nla "De gebruikte SELECT commando's hebben een verschillend aantal kolommen"
        eng "The used SELECT statements have a different number of columns"
        est "Tulpade arv kasutatud SELECT lausetes ei kattu"
        ger "Die verwendeten SELECT-Befehle liefern unterschiedliche Anzahlen von Feldern zurück"
        ita "La SELECT utilizzata ha un numero di colonne differente"
        jpn "使用のSELECT文が返す列数が違います。"
        por "Os comandos SELECT usados têm diferente número de colunas"
        rus "Использованные операторы выборки (SELECT) дают разное количество столбцов"
        serbian "Upotrebljene 'SELECT' komande adresiraju različit broj kolona"
        spa "El comando SELECT usado tiene diferente número de columnas"
        swe "SELECT-kommandona har olika antal kolumner"
ER_CANT_UPDATE_WITH_READLOCK  
        nla "Kan de query niet uitvoeren vanwege een conflicterende read lock"
        eng "Can't execute the query because you have a conflicting read lock"
        est "Ei suuda täita päringut konfliktse luku tõttu"
        ger "Augrund eines READ-LOCK-Konflikts kann die Abfrage nicht ausgeführt werden"
        ita "Impossibile eseguire la query perche' c'e' un conflitto con in lock di lettura"
        jpn "競合するリードロックを保持しているので、クエリを実行できません。"
        por "Não posso executar a consulta porque você tem um conflito de travamento de leitura"
        rus "Невозможно исполнить запрос, поскольку у вас установлены конфликтующие блокировки чтения"
        serbian "Ne mogu da izvršim upit zbog toga što imate zaključavanja čitanja podataka u konfliktu"
        spa "No puedo ejecutar el query  porque usted tiene conflicto de traba de lectura"
        swe "Kan inte utföra kommandot emedan du har ett READ-lås"
ER_MIXING_NOT_ALLOWED  
        nla "Het combineren van transactionele en niet-transactionele tabellen is uitgeschakeld."
        eng "Mixing of transactional and non-transactional tables is disabled"
        est "Transaktsioone toetavate ning mittetoetavate tabelite kooskasutamine ei ole lubatud"
        ger "Die gleichzeitige Verwendung von Tabellen mit und ohne Transaktionsunterstützung ist deaktiviert"
        ita "E' disabilitata la possibilita' di mischiare tabelle transazionali e non-transazionali"
        jpn "トランザクション対応の表と非対応の表の同時使用は無効化されています。"
        por "Mistura de tabelas transacional e não-transacional está desabilitada"
        rus "Использование транзакционных таблиц наряду с нетранзакционными запрещено"
        serbian "Mešanje tabela koje podržavaju transakcije i onih koje ne podržavaju transakcije je isključeno"
        spa "Mezla de transancional y no-transancional tablas está deshabilitada"
        swe "Blandning av transaktionella och icke-transaktionella tabeller är inaktiverat"
ER_DUP_ARGUMENT  
        nla "Optie '%s' tweemaal gebruikt in opdracht"
        eng "Option '%s' used twice in statement"
        est "Määrangut '%s' on lauses kasutatud topelt"
        ger "Option '%s' wird im Befehl zweimal verwendet"
        ita "L'opzione '%s' e' stata usata due volte nel comando"
        jpn "オプション '%s' が2度使用されています。"
        por "Opção '%s' usada duas vezes no comando"
        rus "Опция '%s' дважды использована в выражении"
        spa "Opción '%s' usada dos veces en el comando"
        swe "Option '%s' användes två gånger"
ER_USER_LIMIT_REACHED 42000 
        nla "Gebruiker '%-.64s' heeft het maximale gebruik van de '%s' faciliteit overschreden (huidige waarde: %ld)"
        eng "User '%-.64s' has exceeded the '%s' resource (current value: %ld)"
        ger "Benutzer '%-.64s' hat die Ressourcenbeschränkung '%s' überschritten (aktueller Wert: %ld)"
        ita "L'utente '%-.64s' ha ecceduto la risorsa '%s' (valore corrente: %ld)"
        jpn "ユーザー '%-.64s' はリソースの上限 '%s' に達しました。(現在値: %ld)"
        por "Usuário '%-.64s' tem excedido o '%s' recurso (atual valor: %ld)"
        rus "Пользователь '%-.64s' превысил использование ресурса '%s' (текущее значение: %ld)"
        spa "Usuario '%-.64s' ha excedido el recurso '%s' (actual valor: %ld)"
        swe "Användare '%-.64s' har överskridit '%s' (nuvarande värde: %ld)"
ER_SPECIFIC_ACCESS_DENIED_ERROR 42000 
        nla "Toegang geweigerd. U moet het %-.128s privilege hebben voor deze operatie"
        eng "Access denied; you need (at least one of) the %-.128s privilege(s) for this operation"
        ger "Kein Zugriff. Hierfür wird die Berechtigung %-.128s benötigt"
        ita "Accesso non consentito. Serve il privilegio %-.128s per questa operazione"
        jpn "アクセスは拒否されました。この操作には %-.128s 権限が(複数の場合はどれか1つ)必要です。"
        por "Acesso negado. Você precisa o privilégio %-.128s para essa operação"
        rus "В доступе отказано. Вам нужны привилегии %-.128s для этой операции"
        spa "Acceso negado. Usted necesita el privilegio %-.128s para esta operación"
        swe "Du har inte privlegiet '%-.128s' som behövs för denna operation"
        ukr "Access denied. You need the %-.128s privilege for this operation"
ER_LOCAL_VARIABLE  
        nla "Variabele '%-.64s' is SESSION en kan niet worden gebruikt met SET GLOBAL"
        eng "Variable '%-.64s' is a SESSION variable and can't be used with SET GLOBAL"
        ger "Variable '%-.64s' ist eine lokale Variable und kann nicht mit SET GLOBAL verändert werden"
        ita "La variabile '%-.64s' e' una variabile locale ( SESSION ) e non puo' essere cambiata usando SET GLOBAL"
        jpn "変数 '%-.64s' はセッション変数です。SET GLOBALでは使用できません。"
        por "Variável '%-.64s' é uma SESSION variável e não pode ser usada com SET GLOBAL"
        rus "Переменная '%-.64s' является потоковой (SESSION) переменной и не может быть изменена с помощью SET GLOBAL"
        spa "Variable '%-.64s' es una SESSION variable y no puede ser usada con SET GLOBAL"
        swe "Variabel '%-.64s' är en SESSION variabel och kan inte ändrad med SET GLOBAL"
ER_GLOBAL_VARIABLE  
        nla "Variabele '%-.64s' is GLOBAL en dient te worden gewijzigd met SET GLOBAL"
        eng "Variable '%-.64s' is a GLOBAL variable and should be set with SET GLOBAL"
        ger "Variable '%-.64s' ist eine globale Variable und muss mit SET GLOBAL verändert werden"
        ita "La variabile '%-.64s' e' una variabile globale ( GLOBAL ) e deve essere cambiata usando SET GLOBAL"
        jpn "変数 '%-.64s' はグローバル変数です。SET GLOBALを使用してください。"
        por "Variável '%-.64s' é uma GLOBAL variável e deve ser configurada com SET GLOBAL"
        rus "Переменная '%-.64s' является глобальной (GLOBAL) переменной, и ее следует изменять с помощью SET GLOBAL"
        spa "Variable '%-.64s' es una GLOBAL variable y no puede ser configurada con SET GLOBAL"
        swe "Variabel '%-.64s' är en GLOBAL variabel och bör sättas med SET GLOBAL"
ER_NO_DEFAULT 42000 
        nla "Variabele '%-.64s' heeft geen standaard waarde"
        eng "Variable '%-.64s' doesn't have a default value"
        ger "Variable '%-.64s' hat keinen Vorgabewert"
        ita "La variabile '%-.64s' non ha un valore di default"
        jpn "変数 '%-.64s' にはデフォルト値がありません。"
        por "Variável '%-.64s' não tem um valor padrão"
        rus "Переменная '%-.64s' не имеет значения по умолчанию"
        spa "Variable '%-.64s' no tiene un valor patrón"
        swe "Variabel '%-.64s' har inte ett DEFAULT-värde"
ER_WRONG_VALUE_FOR_VAR 42000 
        nla "Variabele '%-.64s' kan niet worden gewijzigd naar de waarde '%-.200s'"
        eng "Variable '%-.64s' can't be set to the value of '%-.200s'"
        ger "Variable '%-.64s' kann nicht auf '%-.200s' gesetzt werden"
        ita "Alla variabile '%-.64s' non puo' essere assegato il valore '%-.200s'"
        jpn "変数 '%-.64s' に値 '%-.200s' を設定できません。"
        por "Variável '%-.64s' não pode ser configurada para o valor de '%-.200s'"
        rus "Переменная '%-.64s' не может быть установлена в значение '%-.200s'"
        spa "Variable '%-.64s' no puede ser configurada para el valor de '%-.200s'"
        swe "Variabel '%-.64s' kan inte sättas till '%-.200s'"
ER_WRONG_TYPE_FOR_VAR 42000 
        nla "Foutief argumenttype voor variabele '%-.64s'"
        eng "Incorrect argument type to variable '%-.64s'"
        ger "Falscher Argumenttyp für Variable '%-.64s'"
        ita "Tipo di valore errato per la variabile '%-.64s'"
        jpn "変数 '%-.64s' への値の型が不正です。"
        por "Tipo errado de argumento para variável '%-.64s'"
        rus "Неверный тип аргумента для переменной '%-.64s'"
        spa "Tipo de argumento equivocado para variable '%-.64s'"
        swe "Fel typ av argument till variabel '%-.64s'"
ER_VAR_CANT_BE_READ  
        nla "Variabele '%-.64s' kan alleen worden gewijzigd, niet gelezen"
        eng "Variable '%-.64s' can only be set, not read"
        ger "Variable '%-.64s' kann nur verändert, nicht gelesen werden"
        ita "Alla variabile '%-.64s' e' di sola scrittura quindi puo' essere solo assegnato un valore, non letto"
        jpn "変数 '%-.64s' は書き込み専用です。読み込みはできません。"
        por "Variável '%-.64s' somente pode ser configurada, não lida"
        rus "Переменная '%-.64s' может быть только установлена, но не считана"
        spa "Variable '%-.64s' solamente puede ser configurada, no leída"
        swe "Variabeln '%-.64s' kan endast sättas, inte läsas"
ER_CANT_USE_OPTION_HERE 42000 
        nla "Foutieve toepassing/plaatsing van '%s'"
        eng "Incorrect usage/placement of '%s'"
        ger "Falsche Verwendung oder Platzierung von '%s'"
        ita "Uso/posizione di '%s' sbagliato"
        jpn "'%s' の使用法または場所が不正です。"
        por "Errado uso/colocação de '%s'"
        rus "Неверное использование или в неверном месте указан '%s'"
        spa "Equivocado uso/colocación de '%s'"
        swe "Fel använding/placering av '%s'"
ER_NOT_SUPPORTED_YET 42000 
        nla "Deze versie van MySQL ondersteunt nog geen '%s'"
        eng "This version of MySQL doesn't yet support '%s'"
        ger "Diese MySQL-Version unterstützt '%s' nicht"
        ita "Questa versione di MySQL non supporta ancora '%s'"
        jpn "このバージョンのMySQLでは、まだ '%s' を利用できません。"
        por "Esta versão de MySQL não suporta ainda '%s'"
        rus "Эта версия MySQL пока еще не поддерживает '%s'"
        spa "Esta versión de MySQL no soporta todavia '%s'"
        swe "Denna version av MySQL kan ännu inte utföra '%s'"
ER_MASTER_FATAL_ERROR_READING_BINLOG  
        nla "Kreeg fatale fout %d: '%-.320s' van master tijdens lezen van data uit binaire log"
        eng "Got fatal error %d from master when reading data from binary log: '%-.320s'"
        ger "Schwerer Fehler %d: '%-.320s vom Master beim Lesen des binären Logs"
        ita "Errore fatale %d: '%-.320s' dal master leggendo i dati dal log binario"
        jpn "致命的なエラー %d: '%-.320s' がマスターでバイナリログ読み込み中に発生しました。"
        por "Obteve fatal erro %d: '%-.320s' do master quando lendo dados do binary log"
        rus "Получена неисправимая ошибка %d: '%-.320s' от головного сервера в процессе выборки данных из двоичного журнала"
        spa "Recibió fatal error %d: '%-.320s' del master cuando leyendo datos del binary log"
        swe "Fick fatalt fel %d: '%-.320s' från master vid läsning av binärloggen"
ER_SLAVE_IGNORED_TABLE  
        eng "Slave SQL thread ignored the query because of replicate-*-table rules"
        ger "Slave-SQL-Thread hat die Abfrage aufgrund von replicate-*-table-Regeln ignoriert"
        jpn "replicate-*-table ルールに従って、スレーブSQLスレッドはクエリを無視しました。"
        nla "Slave SQL thread negeerde de query vanwege replicate-*-table opties"
        por "Slave SQL thread ignorado a consulta devido às normas de replicação-*-tabela"
        spa "Slave SQL thread ignorado el query debido a las reglas de replicación-*-tabla"
        swe "Slav SQL tråden ignorerade frågan pga en replicate-*-table regel"
ER_INCORRECT_GLOBAL_LOCAL_VAR  
        eng "Variable '%-.192s' is a %s variable"
        serbian "Promenljiva '%-.192s' je %s promenljiva"
        ger "Variable '%-.192s' ist eine %s-Variable"
        jpn "変数 '%-.192s' は %s 変数です。"
        nla "Variabele '%-.192s' is geen %s variabele"
        spa "Variable '%-.192s' es una %s variable"
        swe "Variabel '%-.192s' är av typ %s"
ER_WRONG_FK_DEF 42000 
        eng "Incorrect foreign key definition for '%-.192s': %s"
        ger "Falsche Fremdschlüssel-Definition für '%-.192s': %s"
        jpn "外部キー '%-.192s' の定義の不正: %s"
        nla "Incorrecte foreign key definitie voor '%-.192s': %s"
        por "Definição errada da chave estrangeira para '%-.192s': %s"
        spa "Equivocada definición de llave extranjera para '%-.192s': %s"
        swe "Felaktig FOREIGN KEY-definition för '%-.192s': %s"
ER_KEY_REF_DO_NOT_MATCH_TABLE_REF  
        eng "Key reference and table reference don't match"
        ger "Schlüssel- und Tabellenverweis passen nicht zusammen"
        jpn "外部キーの参照表と定義が一致しません。"
        nla "Sleutel- en tabelreferentie komen niet overeen"
        por "Referência da chave e referência da tabela não coincidem"
        spa "Referencia de llave y referencia de tabla no coinciden"
        swe "Nyckelreferensen och tabellreferensen stämmer inte överens"
ER_OPERAND_COLUMNS 21000 
        eng "Operand should contain %d column(s)"
        ger "Operand sollte %d Spalte(n) enthalten"
        jpn "オペランドに %d 個の列が必要です。"
        nla "Operand behoort %d kolommen te bevatten"
        rus "Операнд должен содержать %d колонок"
        spa "Operando debe tener %d columna(s)"
        ukr "Операнд має складатися з %d стовбців"
ER_SUBQUERY_NO_1_ROW 21000 
        eng "Subquery returns more than 1 row"
        ger "Unterabfrage lieferte mehr als einen Datensatz zurück"
        jpn "サブクエリが2行以上の結果を返します。"
        nla "Subquery retourneert meer dan 1 rij"
        por "Subconsulta retorna mais que 1 registro"
        rus "Подзапрос возвращает более одной записи"
        spa "Subconsulta retorna mas que 1 línea"
        swe "Subquery returnerade mer än 1 rad"
        ukr "Підзапит повертає більш нiж 1 запис"
ER_UNKNOWN_STMT_HANDLER  
        dan "Unknown prepared statement handler (%.*s) given to %s"
        eng "Unknown prepared statement handler (%.*s) given to %s"
        ger "Unbekannter Prepared-Statement-Handler (%.*s) für %s angegeben"
        jpn "'%.*s' はプリペアードステートメントの不明なハンドルです。(%s で指定されました)"
        nla "Onebekende prepared statement handler (%.*s) voor %s aangegeven"
        por "Desconhecido manipulador de declaração preparado (%.*s) determinado para %s"
        spa "Desconocido preparado comando handler (%.*s) dado para %s"
        swe "Okänd PREPARED STATEMENT id (%.*s) var given till %s"
        ukr "Unknown prepared statement handler (%.*s) given to %s"
ER_CORRUPT_HELP_DB  
        eng "Help database is corrupt or does not exist"
        ger "Die Hilfe-Datenbank ist beschädigt oder existiert nicht"
        jpn "ヘルプデータベースは壊れているか存在しません。"
        nla "Help database is beschadigd of bestaat niet"
        por "Banco de dado de ajuda corrupto ou não existente"
        spa "Base de datos Help está corrupto o no existe"
        swe "Hjälpdatabasen finns inte eller är skadad"
ER_CYCLIC_REFERENCE  
        eng "Cyclic reference on subqueries"
        ger "Zyklischer Verweis in Unterabfragen"
        jpn "サブクエリの参照がループしています。"
        nla "Cyclische verwijzing in subqueries"
        por "Referência cíclica em subconsultas"
        rus "Циклическая ссылка на подзапрос"
        spa "Cíclica referencia en subconsultas"
        swe "Cyklisk referens i subqueries"
        ukr "Циклічне посилання на підзапит"
ER_AUTO_CONVERT  
        eng "Converting column '%s' from %s to %s"
        ger "Feld '%s' wird von %s nach %s umgewandelt"
        jpn "列 '%s' を %s から %s へ変換します。"
        nla "Veld '%s' wordt van %s naar %s geconverteerd"
        por "Convertendo coluna '%s' de %s para %s"
        rus "Преобразование поля '%s' из %s в %s"
        spa "Convirtiendo columna '%s' de %s para %s"
        swe "Konvertar kolumn '%s' från %s till %s"
        ukr "Перетворення стовбца '%s' з %s у %s"
ER_ILLEGAL_REFERENCE 42S22 
        eng "Reference '%-.64s' not supported (%s)"
        ger "Verweis '%-.64s' wird nicht unterstützt (%s)"
        jpn "'%-.64s' の参照はできません。(%s)"
        nla "Verwijzing '%-.64s' niet ondersteund (%s)"
        por "Referência '%-.64s' não suportada (%s)"
        rus "Ссылка '%-.64s' не поддерживается (%s)"
        spa "Referencia '%-.64s' no soportada (%s)"
        swe "Referens '%-.64s' stöds inte (%s)"
        ukr "Посилання '%-.64s' не пiдтримуется (%s)"
ER_DERIVED_MUST_HAVE_ALIAS 42000 
        eng "Every derived table must have its own alias"
        ger "Für jede abgeleitete Tabelle muss ein eigener Alias angegeben werden"
        jpn "導出表には別名が必須です。"
        nla "Voor elke afgeleide tabel moet een unieke alias worden gebruikt"
        por "Cada tabela derivada deve ter seu próprio alias"
        spa "Cada tabla derivada debe tener su propio alias"
        swe "Varje 'derived table' måste ha sitt eget alias"
ER_SELECT_REDUCED 01000 
        eng "Select %u was reduced during optimization"
        ger "Select %u wurde während der Optimierung reduziert"
        jpn "Select %u は最適化によって減らされました。"
        nla "Select %u werd geredureerd tijdens optimtalisatie"
        por "Select %u foi reduzido durante otimização"
        rus "Select %u был упразднен в процессе оптимизации"
        spa "Select %u fué reducido durante optimización"
        swe "Select %u reducerades vid optimiering"
        ukr "Select %u was скасовано при оптимiзацii"
ER_TABLENAME_NOT_ALLOWED_HERE 42000 
        eng "Table '%-.192s' from one of the SELECTs cannot be used in %-.32s"
        ger "Tabelle '%-.192s', die in einem der SELECT-Befehle verwendet wurde, kann nicht in %-.32s verwendet werden"
        jpn "特定のSELECTのみで使用の表 '%-.192s' は %-.32s では使用できません。"
        nla "Tabel '%-.192s' uit een van de SELECTS kan niet in %-.32s gebruikt worden"
        por "Tabela '%-.192s' de um dos SELECTs não pode ser usada em %-.32s"
        spa "Tabla '%-.192s' de uno de los SELECT no puede ser usada en %-.32s"
        swe "Tabell '%-.192s' från en SELECT kan inte användas i %-.32s"
ER_NOT_SUPPORTED_AUTH_MODE 08004 
        eng "Client does not support authentication protocol requested by server; consider upgrading MySQL client"
        ger "Client unterstützt das vom Server erwartete Authentifizierungsprotokoll nicht. Bitte aktualisieren Sie Ihren MySQL-Client"
        jpn "クライアントはサーバーが要求する認証プロトコルに対応できません。MySQLクライアントのアップグレードを検討してください。"
        nla "Client ondersteunt het door de server verwachtte authenticatieprotocol niet. Overweeg een nieuwere MySQL client te gebruiken"
        por "Cliente não suporta o protocolo de autenticação exigido pelo servidor; considere a atualização do cliente MySQL"
        spa "Cliente no soporta protocolo de autenticación solicitado por el servidor; considere actualizar el cliente MySQL"
        swe "Klienten stöder inte autentiseringsprotokollet som begärts av servern; överväg uppgradering av klientprogrammet."
ER_SPATIAL_CANT_HAVE_NULL 42000 
        eng "All parts of a SPATIAL index must be NOT NULL"
        ger "Alle Teile eines SPATIAL-Index müssen als NOT NULL deklariert sein"
        jpn "空間索引のキー列は NOT NULL でなければいけません。"
        nla "Alle delete van een  SPATIAL index dienen als NOT NULL gedeclareerd te worden"
        por "Todas as partes de uma SPATIAL index devem ser NOT NULL"
        spa "Todas las partes de una SPATIAL index deben ser NOT NULL"
        swe "Alla delar av en SPATIAL index måste vara NOT NULL"
ER_COLLATION_CHARSET_MISMATCH 42000 
        eng "COLLATION '%s' is not valid for CHARACTER SET '%s'"
        ger "COLLATION '%s' ist für CHARACTER SET '%s' ungültig"
        jpn "COLLATION '%s' は CHARACTER SET '%s' に適用できません。"
        nla "COLLATION '%s' is niet geldig voor CHARACTER SET '%s'"
        por "COLLATION '%s' não é válida para CHARACTER SET '%s'"
        spa "COLLATION '%s' no es válido para CHARACTER SET '%s'"
        swe "COLLATION '%s' är inte tillåtet för CHARACTER SET '%s'"
ER_SLAVE_WAS_RUNNING  
        eng "Slave is already running"
        ger "Slave läuft bereits"
        jpn "スレーブはすでに稼働中です。"
        nla "Slave is reeds actief"
        por "O slave já está rodando"
        spa "Slave ya está funcionando"
        swe "Slaven har redan startat"
ER_SLAVE_WAS_NOT_RUNNING  
        eng "Slave already has been stopped"
        ger "Slave wurde bereits angehalten"
        jpn "スレーブはすでに停止しています。"
        nla "Slave is reeds gestopt"
        por "O slave já está parado"
        spa "Slave ya fué parado"
        swe "Slaven har redan stoppat"
ER_TOO_BIG_FOR_UNCOMPRESS  
        eng "Uncompressed data size too large; the maximum size is %d (probably, length of uncompressed data was corrupted)"
        ger "Unkomprimierte Daten sind zu groß. Die maximale Größe beträgt %d (wahrscheinlich wurde die Länge der unkomprimierten Daten beschädigt)"
        jpn "展開後のデータが大きすぎます。最大サイズは %d です。(展開後データの長さ情報が壊れている可能性もあります。)"
        nla "Ongecomprimeerder data is te groot; de maximum lengte is %d (waarschijnlijk, de lengte van de gecomprimeerde data was beschadigd)"
        por "Tamanho muito grande dos dados des comprimidos. O máximo tamanho é %d. (provavelmente, o comprimento dos dados descomprimidos está corrupto)"
        spa "Tamaño demasiado grande para datos descomprimidos. El máximo tamaño es %d. (probablemente, extensión de datos descomprimidos fué corrompida)"
ER_ZLIB_Z_MEM_ERROR  
        eng "ZLIB: Not enough memory"
        ger "ZLIB: Nicht genug Speicher"
        jpn "ZLIB: メモリ不足です。"
        nla "ZLIB: Onvoldoende geheugen"
        por "ZLIB: Não suficiente memória disponível"
        spa "Z_MEM_ERROR: No suficiente memoria para zlib"
ER_ZLIB_Z_BUF_ERROR  
        eng "ZLIB: Not enough room in the output buffer (probably, length of uncompressed data was corrupted)"
        ger "ZLIB: Im Ausgabepuffer ist nicht genug Platz vorhanden (wahrscheinlich wurde die Länge der unkomprimierten Daten beschädigt)"
        jpn "ZLIB: 出力バッファに十分な空きがありません。(展開後データの長さ情報が壊れている可能性もあります。)"
        nla "ZLIB: Onvoldoende ruimte in uitgaande buffer (waarschijnlijk, de lengte van de ongecomprimeerde data was beschadigd)"
        por "ZLIB: Não suficiente espaço no buffer emissor (provavelmente, o comprimento dos dados descomprimidos está corrupto)"
        spa "Z_BUF_ERROR: No suficiente espacio en el búfer de salida para zlib (probablemente, extensión de datos descomprimidos fué corrompida)"
ER_ZLIB_Z_DATA_ERROR  
        eng "ZLIB: Input data corrupted"
        ger "ZLIB: Eingabedaten beschädigt"
        jpn "ZLIB: 入力データが壊れています。"
        nla "ZLIB: Invoer data beschadigd"
        por "ZLIB: Dados de entrada está corrupto"
        spa "ZLIB: Dato de entrada fué corrompido para zlib"
ER_CUT_VALUE_GROUP_CONCAT  
        eng "Row %u was cut by GROUP_CONCAT()"
ER_WARN_TOO_FEW_RECORDS 01000 
        eng "Row %ld doesn't contain data for all columns"
        ger "Zeile %ld enthält nicht für alle Felder Daten"
        jpn "行 %ld はすべての列へのデータを含んでいません。"
        nla "Rij %ld bevat niet de data voor alle kolommen"
        por "Conta de registro é menor que a conta de coluna na linha %ld"
        spa "Línea %ld no contiene datos para todas las columnas"
ER_WARN_TOO_MANY_RECORDS 01000 
        eng "Row %ld was truncated; it contained more data than there were input columns"
        ger "Zeile %ld gekürzt, die Zeile enthielt mehr Daten, als es Eingabefelder gibt"
        jpn "行 %ld はデータを切り捨てられました。列よりも多いデータを含んでいました。"
        nla "Regel %ld ingekort, bevatte meer data dan invoer kolommen"
        por "Conta de registro é maior que a conta de coluna na linha %ld"
        spa "Línea %ld fué truncada; La misma contine mas datos que las que existen en las columnas de entrada"
ER_WARN_NULL_TO_NOTNULL 22004 
        eng "Column set to default value; NULL supplied to NOT NULL column '%s' at row %ld"
        ger "Feld auf Vorgabewert gesetzt, da NULL für NOT-NULL-Feld '%s' in Zeile %ld angegeben"
        jpn "列にデフォルト値が設定されました。NOT NULLの列 '%s' に 行 %ld で NULL が与えられました。"
        por "Dado truncado, NULL fornecido para NOT NULL coluna '%s' na linha %ld"
        spa "Datos truncado, NULL suministrado para NOT NULL columna '%s' en la línea %ld"
ER_WARN_DATA_OUT_OF_RANGE 22003 
        eng "Out of range value for column '%s' at row %ld"
WARN_DATA_TRUNCATED 01000 
        eng "Data truncated for column '%s' at row %ld"
        ger "Daten abgeschnitten für Feld '%s' in Zeile %ld"
        jpn "列 '%s' の 行 %ld でデータが切り捨てられました。"
        por "Dado truncado para coluna '%s' na linha %ld"
        spa "Datos truncados para columna '%s' en la línea %ld"
ER_WARN_USING_OTHER_HANDLER  
        eng "Using storage engine %s for table '%s'"
        ger "Für Tabelle '%s' wird Speicher-Engine %s benutzt"
        jpn "ストレージエンジン %s が表 '%s' に利用されています。"
        por "Usando engine de armazenamento %s para tabela '%s'"
        spa "Usando motor de almacenamiento %s para tabla '%s'"
        swe "Använder handler %s för tabell '%s'"
ER_CANT_AGGREGATE_2COLLATIONS  
        eng "Illegal mix of collations (%s,%s) and (%s,%s) for operation '%s'"
        ger "Unerlaubte Mischung von Sortierreihenfolgen (%s, %s) und (%s, %s) für Operation '%s'"
        jpn "照合順序 (%s,%s) と (%s,%s) の混在は操作 '%s' では不正です。"
        por "Combinação ilegal de collations (%s,%s) e (%s,%s) para operação '%s'"
        spa "Ilegal mezcla de collations (%s,%s) y (%s,%s) para operación '%s'"
ER_DROP_USER  
        eng "Cannot drop one or more of the requested users"
        ger "Kann einen oder mehrere der angegebenen Benutzer nicht löschen"
ER_REVOKE_GRANTS  
        eng "Can't revoke all privileges for one or more of the requested users"
        ger "Kann nicht alle Berechtigungen widerrufen, die für einen oder mehrere Benutzer gewährt wurden"
        jpn "指定されたユーザーから指定された全ての権限を剥奪することができませんでした。"
        por "Não pode revocar todos os privilégios, grant para um ou mais dos usuários pedidos"
        spa "No puede revocar todos los privilegios, derecho para uno o mas de los usuarios solicitados"
ER_CANT_AGGREGATE_3COLLATIONS  
        eng "Illegal mix of collations (%s,%s), (%s,%s), (%s,%s) for operation '%s'"
        ger "Unerlaubte Mischung von Sortierreihenfolgen (%s, %s), (%s, %s), (%s, %s) für Operation '%s'"
        jpn "照合順序 (%s,%s), (%s,%s), (%s,%s) の混在は操作 '%s' では不正です。"
        por "Ilegal combinação de collations (%s,%s), (%s,%s), (%s,%s) para operação '%s'"
        spa "Ilegal mezcla de collations (%s,%s), (%s,%s), (%s,%s) para operación '%s'"
ER_CANT_AGGREGATE_NCOLLATIONS  
        eng "Illegal mix of collations for operation '%s'"
        ger "Unerlaubte Mischung von Sortierreihenfolgen für Operation '%s'"
        jpn "操作 '%s' では不正な照合順序の混在です。"
        por "Ilegal combinação de collations para operação '%s'"
        spa "Ilegal mezcla de collations para operación '%s'"
ER_VARIABLE_IS_NOT_STRUCT  
        eng "Variable '%-.64s' is not a variable component (can't be used as XXXX.variable_name)"
        ger "Variable '%-.64s' ist keine Variablen-Komponente (kann nicht als XXXX.variablen_name verwendet werden)"
        jpn "変数 '%-.64s' は構造変数の構成要素ではありません。(XXXX.変数名 という指定はできません。)"
        por "Variável '%-.64s' não é uma variável componente (Não pode ser usada como XXXX.variável_nome)"
        spa "Variable '%-.64s' no es una variable componente (No puede ser usada como XXXX.variable_name)"
ER_UNKNOWN_COLLATION  
        eng "Unknown collation: '%-.64s'"
        ger "Unbekannte Sortierreihenfolge: '%-.64s'"
        jpn "不明な照合順序: '%-.64s'"
        por "Collation desconhecida: '%-.64s'"
        spa "Collation desconocida: '%-.64s'"
ER_SLAVE_IGNORED_SSL_PARAMS  
        eng "SSL parameters in CHANGE MASTER are ignored because this MySQL slave was compiled without SSL support; they can be used later if MySQL slave with SSL is started"
        ger "SSL-Parameter in CHANGE MASTER werden ignoriert, weil dieser MySQL-Slave ohne SSL-Unterstützung kompiliert wurde. Sie können aber später verwendet werden, wenn ein MySQL-Slave mit SSL gestartet wird"
        jpn "このMySQLスレーブはSSLサポートを含めてコンパイルされていないので、CHANGE MASTER のSSLパラメータは無視されました。今後SSLサポートを持つMySQLスレーブを起動する際に利用されます。"
        por "SSL parâmetros em CHANGE MASTER são ignorados porque este escravo MySQL foi compilado sem o SSL suporte. Os mesmos podem ser usados mais tarde quando o escravo MySQL com SSL seja iniciado."
        spa "Parametros SSL en CHANGE MASTER son ignorados porque este slave MySQL fue compilado sin soporte SSL; pueden ser usados despues cuando el slave MySQL con SSL sea inicializado"
ER_SERVER_IS_IN_SECURE_AUTH_MODE  
        eng "Server is running in --secure-auth mode, but '%s'@'%s' has a password in the old format; please change the password to the new format"
        ger "Server läuft im Modus --secure-auth, aber '%s'@'%s' hat ein Passwort im alten Format. Bitte Passwort ins neue Format ändern"
        jpn "サーバーは --secure-auth モードで稼働しています。しかし '%s'@'%s' は古い形式のパスワードを使用しています。新しい形式のパスワードに変更してください。"
        por "Servidor está rodando em --secure-auth modo, porêm '%s'@'%s' tem senha no formato antigo; por favor troque a senha para o novo formato"
        rus "Сервер запущен в режиме --secure-auth (безопасной авторизации), но для пользователя '%s'@'%s' пароль сохранён в старом формате; необходимо обновить формат пароля"
        spa "Servidor está rodando en modo --secure-auth, pero '%s'@'%s' tiene clave en el antiguo formato; por favor cambie la clave para el nuevo formato"
ER_WARN_FIELD_RESOLVED  
        eng "Field or reference '%-.192s%s%-.192s%s%-.192s' of SELECT #%d was resolved in SELECT #%d"
        ger "Feld oder Verweis '%-.192s%s%-.192s%s%-.192s' im SELECT-Befehl Nr. %d wurde im SELECT-Befehl Nr. %d aufgelöst"
        jpn "フィールドまたは参照 '%-.192s%s%-.192s%s%-.192s' は SELECT #%d ではなく、SELECT #%d で解決されました。"
        por "Campo ou referência '%-.192s%s%-.192s%s%-.192s' de SELECT #%d foi resolvido em SELECT #%d"
        rus "Поле или ссылка '%-.192s%s%-.192s%s%-.192s' из SELECTа #%d была найдена в SELECTе #%d"
        spa "Campo o referencia '%-.192s%s%-.192s%s%-.192s' de SELECT #%d fue resolvido en SELECT #%d"
        ukr "Стовбець або посилання '%-.192s%s%-.192s%s%-.192s' із SELECTу #%d було знайдене у SELECTі #%d"
ER_BAD_SLAVE_UNTIL_COND  
        eng "Incorrect parameter or combination of parameters for START SLAVE UNTIL"
        ger "Falscher Parameter oder falsche Kombination von Parametern für START SLAVE UNTIL"
        jpn "START SLAVE UNTIL へのパラメータまたはその組み合わせが不正です。"
        por "Parâmetro ou combinação de parâmetros errado para START SLAVE UNTIL"
        spa "Parametro equivocado o combinación de parametros para START SLAVE UNTIL"
ER_MISSING_SKIP_SLAVE  
        eng "It is recommended to use --skip-slave-start when doing step-by-step replication with START SLAVE UNTIL; otherwise, you will get problems if you get an unexpected slave's mysqld restart"
        ger "Es wird empfohlen, mit --skip-slave-start zu starten, wenn mit START SLAVE UNTIL eine Schritt-für-Schritt-Replikation ausgeführt wird. Ansonsten gibt es Probleme, wenn ein Slave-Server unerwartet neu startet"
        jpn "START SLAVE UNTIL で段階的にレプリケーションを行う際には、--skip-slave-start オプションを使うことを推奨します。使わない場合、スレーブのmysqldが不慮の再起動をすると問題が発生します。"
        por "É recomendado para rodar com --skip-slave-start quando fazendo replicação passo-por-passo com START SLAVE UNTIL, de outra forma você não está seguro em caso de inesperada reinicialição do mysqld escravo"
        spa "Es recomendado rodar con --skip-slave-start cuando haciendo replicación step-by-step con START SLAVE UNTIL, a menos que usted no esté seguro en caso de inesperada reinicialización del mysqld slave"
ER_UNTIL_COND_IGNORED  
        eng "SQL thread is not to be started so UNTIL options are ignored"
        ger "SQL-Thread soll nicht gestartet werden. Daher werden UNTIL-Optionen ignoriert"
        jpn "スレーブSQLスレッドが開始されないため、UNTILオプションは無視されました。"
        por "Thread SQL não pode ser inicializado tal que opções UNTIL são ignoradas"
        spa "SQL thread no es inicializado tal que opciones UNTIL son ignoradas"
ER_WRONG_NAME_FOR_INDEX 42000 
        eng "Incorrect index name '%-.100s'"
        ger "Falscher Indexname '%-.100s'"
        jpn "索引名 '%-.100s' は不正です。"
        por "Incorreto nome de índice '%-.100s'"
        spa "Nombre de índice incorrecto '%-.100s'"
        swe "Felaktigt index namn '%-.100s'"
ER_WRONG_NAME_FOR_CATALOG 42000 
        eng "Incorrect catalog name '%-.100s'"
        ger "Falscher Katalogname '%-.100s'"
        jpn "カタログ名 '%-.100s' は不正です。"
        por "Incorreto nome de catálogo '%-.100s'"
        spa "Nombre de catalog incorrecto '%-.100s'"
        swe "Felaktigt katalog namn '%-.100s'"
ER_WARN_QC_RESIZE  
        eng "Query cache failed to set size %lu; new query cache size is %lu"
        ger "Änderung der Query-Cache-Größe auf %lu fehlgeschlagen; neue Query-Cache-Größe ist %lu"
        jpn "クエリキャッシュのサイズを %lu にできませんでした。サイズは %lu になりました。"
        por "Falha em Query cache para configurar tamanho %lu, novo tamanho de query cache é %lu"
        rus "Кеш запросов не может установить размер %lu, новый размер кеша зпросов - %lu"
        spa "Query cache fallada para configurar tamaño %lu, nuevo tamaño de query cache es %lu"
        swe "Storleken av 'Query cache' kunde inte sättas till %lu, ny storlek är %lu"
        ukr "Кеш запитів неспроможен встановити розмір %lu, новий розмір кеша запитів - %lu"
ER_BAD_FT_COLUMN  
        eng "Column '%-.192s' cannot be part of FULLTEXT index"
        ger "Feld '%-.192s' kann nicht Teil eines FULLTEXT-Index sein"
        jpn "列 '%-.192s' は全文索引のキーにはできません。"
        por "Coluna '%-.192s' não pode ser parte de índice FULLTEXT"
        spa "Columna '%-.192s' no puede ser parte de FULLTEXT index"
        swe "Kolumn '%-.192s' kan inte vara del av ett FULLTEXT index"
ER_UNKNOWN_KEY_CACHE  
        eng "Unknown key cache '%-.100s'"
        ger "Unbekannter Schlüssel-Cache '%-.100s'"
        jpn "'%-.100s' は不明なキーキャッシュです。"
        por "Key cache desconhecida '%-.100s'"
        spa "Desconocida key cache '%-.100s'"
        swe "Okänd nyckel cache '%-.100s'"
ER_WARN_HOSTNAME_WONT_WORK  
        eng "MySQL is started in --skip-name-resolve mode; you must restart it without this switch for this grant to work"
        ger "MySQL wurde mit --skip-name-resolve gestartet. Diese Option darf nicht verwendet werden, damit diese Rechtevergabe möglich ist"
        jpn "MySQLは --skip-name-resolve モードで起動しています。このオプションを外して再起動しなければ、この権限操作は機能しません。"
        por "MySQL foi inicializado em modo --skip-name-resolve. Você necesita reincializá-lo sem esta opção para este grant funcionar"
        spa "MySQL esta inicializado en modo --skip-name-resolve. Usted necesita reinicializarlo sin esta opción para este derecho funcionar"
ER_UNKNOWN_STORAGE_ENGINE 42000 
        eng "Unknown storage engine '%s'"
        ger "Unbekannte Speicher-Engine '%s'"
        jpn "'%s' は不明なストレージエンジンです。"
        por "Motor de tabela desconhecido '%s'"
        spa "Desconocido motor de tabla '%s'"
ER_WARN_DEPRECATED_SYNTAX  
        eng "'%s' is deprecated and will be removed in a future release. Please use %s instead"
        ger "'%s' ist veraltet. Bitte benutzen Sie '%s'"
        jpn "'%s' は将来のリリースで廃止予定です。代わりに %s を使用してください。"
        por "'%s' é desatualizado. Use '%s' em seu lugar"
        spa "'%s' está desaprobado, use '%s' en su lugar"
ER_NON_UPDATABLE_TABLE  
        eng "The target table %-.100s of the %s is not updatable"
        ger "Die Zieltabelle %-.100s von %s ist nicht aktualisierbar"
        jpn "対象表 %-.100s は更新可能ではないので、%s を行えません。"
        por "A tabela destino %-.100s do %s não é atualizável"
        rus "Таблица %-.100s в %s не может изменятся"
        spa "La tabla destino %-.100s del %s no es actualizable"
        swe "Tabell %-.100s använd med '%s' är inte uppdateringsbar"
        ukr "Таблиця %-.100s у %s не може оновлюватись"
ER_FEATURE_DISABLED  
        eng "The '%s' feature is disabled; you need MySQL built with '%s' to have it working"
        ger "Das Feature '%s' ist ausgeschaltet, Sie müssen MySQL mit '%s' übersetzen, damit es verfügbar ist"
        jpn "機能 '%s' は無効です。利用するためには '%s' を含めてビルドしたMySQLが必要です。"
        por "O recurso '%s' foi desativado; você necessita MySQL construído com '%s' para ter isto funcionando"
        spa "El recurso '%s' fue deshabilitado; usted necesita construir MySQL con '%s' para tener eso funcionando"
        swe "'%s' är inte aktiverad; För att aktivera detta måste du bygga om MySQL med '%s' definierad"
ER_OPTION_PREVENTS_STATEMENT  
        eng "The MySQL server is running with the %s option so it cannot execute this statement"
        ger "Der MySQL-Server läuft mit der Option %s und kann diese Anweisung deswegen nicht ausführen"
        jpn "MySQLサーバーが %s オプションで実行されているので、このステートメントは実行できません。"
        por "O servidor MySQL está rodando com a opção %s razão pela qual não pode executar esse commando"
        spa "El servidor MySQL está rodando con la opción %s tal que no puede ejecutar este comando"
        swe "MySQL är startad med %s. Pga av detta kan du inte använda detta kommando"
ER_DUPLICATED_VALUE_IN_TYPE  
        eng "Column '%-.100s' has duplicated value '%-.64s' in %s"
        ger "Feld '%-.100s' hat doppelten Wert '%-.64s' in %s"
        jpn "列 '%-.100s' で、重複する値 '%-.64s' が %s に指定されています。"
        por "Coluna '%-.100s' tem valor duplicado '%-.64s' em %s"
        spa "Columna '%-.100s' tiene valor doblado '%-.64s' en %s"
ER_TRUNCATED_WRONG_VALUE 22007 
        eng "Truncated incorrect %-.32s value: '%-.128s'"
        ger "Falscher %-.32s-Wert gekürzt: '%-.128s'"
        jpn "不正な %-.32s の値が切り捨てられました。: '%-.128s'"
        por "Truncado errado %-.32s valor: '%-.128s'"
        spa "Equivocado truncado %-.32s valor: '%-.128s'"
ER_TOO_MUCH_AUTO_TIMESTAMP_COLS  
        eng "Incorrect table definition; there can be only one TIMESTAMP column with CURRENT_TIMESTAMP in DEFAULT or ON UPDATE clause"
        ger "Fehlerhafte Tabellendefinition. Es kann nur eine einzige TIMESTAMP-Spalte mit CURRENT_TIMESTAMP als DEFAULT oder in einer ON-UPDATE-Klausel geben"
        jpn "不正な表定義です。DEFAULT句またはON UPDATE句に CURRENT_TIMESTAMP をともなうTIMESTAMP型の列は1つまでです。"
        por "Incorreta definição de tabela; Pode ter somente uma coluna TIMESTAMP com CURRENT_TIMESTAMP em DEFAULT ou ON UPDATE cláusula"
        spa "Incorrecta definición de tabla; Solamente debe haber una columna TIMESTAMP con CURRENT_TIMESTAMP en DEFAULT o ON UPDATE cláusula"
ER_INVALID_ON_UPDATE  
        eng "Invalid ON UPDATE clause for '%-.192s' column"
        ger "Ungültige ON-UPDATE-Klausel für Spalte '%-.192s'"
        jpn "列 '%-.192s' に ON UPDATE句は無効です。"
        por "Inválida cláusula ON UPDATE para campo '%-.192s'"
        spa "Inválido ON UPDATE cláusula para campo '%-.192s'"
ER_UNSUPPORTED_PS  
        eng "This command is not supported in the prepared statement protocol yet"
        ger "Dieser Befehl wird im Protokoll für vorbereitete Anweisungen noch nicht unterstützt"
ER_GET_ERRMSG  
        dan "Modtog fejl %d '%-.100s' fra %s"
        eng "Got error %d '%-.100s' from %s"
        ger "Fehler %d '%-.100s' von %s"
        jpn "エラー %d '%-.100s' が %s から返されました。"
        nor "Mottok feil %d '%-.100s' fa %s"
        norwegian-ny "Mottok feil %d '%-.100s' fra %s"
ER_GET_TEMPORARY_ERRMSG  
        dan "Modtog temporary fejl %d '%-.100s' fra %s"
        eng "Got temporary error %d '%-.100s' from %s"
        jpn "一時エラー %d '%-.100s' が %s から返されました。"
        ger "Temporärer Fehler %d '%-.100s' von %s"
        nor "Mottok temporary feil %d '%-.100s' fra %s"
        norwegian-ny "Mottok temporary feil %d '%-.100s' fra %s"
ER_UNKNOWN_TIME_ZONE  
        eng "Unknown or incorrect time zone: '%-.64s'"
        ger "Unbekannte oder falsche Zeitzone: '%-.64s'"
ER_WARN_INVALID_TIMESTAMP  
        eng "Invalid TIMESTAMP value in column '%s' at row %ld"
        ger "Ungültiger TIMESTAMP-Wert in Feld '%s', Zeile %ld"
ER_INVALID_CHARACTER_STRING  
        eng "Invalid %s character string: '%.64s'"
        ger "Ungültiger %s-Zeichen-String: '%.64s'"
ER_WARN_ALLOWED_PACKET_OVERFLOWED  
        eng "Result of %s() was larger than max_allowed_packet (%ld) - truncated"
        ger "Ergebnis von %s() war größer als max_allowed_packet (%ld) Bytes und wurde deshalb gekürzt"
ER_CONFLICTING_DECLARATIONS  
        eng "Conflicting declarations: '%s%s' and '%s%s'"
        ger "Widersprüchliche Deklarationen: '%s%s' und '%s%s'"
ER_SP_NO_RECURSIVE_CREATE 2F003 
        eng "Can't create a %s from within another stored routine"
        ger "Kann kein %s innerhalb einer anderen gespeicherten Routine erzeugen"
ER_SP_ALREADY_EXISTS 42000 
        eng "%s %s already exists"
        ger "%s %s existiert bereits"
ER_SP_DOES_NOT_EXIST 42000 
        eng "%s %s does not exist"
        ger "%s %s existiert nicht"
ER_SP_DROP_FAILED  
        eng "Failed to DROP %s %s"
        ger "DROP %s %s ist fehlgeschlagen"
ER_SP_STORE_FAILED  
        eng "Failed to CREATE %s %s"
        ger "CREATE %s %s ist fehlgeschlagen"
ER_SP_LILABEL_MISMATCH 42000 
        eng "%s with no matching label: %s"
        ger "%s ohne passende Marke: %s"
ER_SP_LABEL_REDEFINE 42000 
        eng "Redefining label %s"
        ger "Neudefinition der Marke %s"
ER_SP_LABEL_MISMATCH 42000 
        eng "End-label %s without match"
        ger "Ende-Marke %s ohne zugehörigen Anfang"
ER_SP_UNINIT_VAR 01000 
        eng "Referring to uninitialized variable %s"
        ger "Zugriff auf nichtinitialisierte Variable %s"
ER_SP_BADSELECT 0A000 
        eng "PROCEDURE %s can't return a result set in the given context"
        ger "PROCEDURE %s kann im gegebenen Kontext keine Ergebnismenge zurückgeben"
ER_SP_BADRETURN 42000 
        eng "RETURN is only allowed in a FUNCTION"
        ger "RETURN ist nur innerhalb einer FUNCTION erlaubt"
ER_SP_BADSTATEMENT 0A000 
        eng "%s is not allowed in stored procedures"
        ger "%s ist in gespeicherten Prozeduren nicht erlaubt"
ER_UPDATE_LOG_DEPRECATED_IGNORED 42000 
        eng "The update log is deprecated and replaced by the binary log; SET SQL_LOG_UPDATE has been ignored."
        ger "Das Update-Log ist veraltet und wurde durch das Binär-Log ersetzt. SET SQL_LOG_UPDATE wird ignoriert."
ER_UPDATE_LOG_DEPRECATED_TRANSLATED 42000 
        eng "The update log is deprecated and replaced by the binary log; SET SQL_LOG_UPDATE has been translated to SET SQL_LOG_BIN."
        ger "Das Update-Log ist veraltet und wurde durch das Binär-Log ersetzt. SET SQL_LOG_UPDATE wurde in SET SQL_LOG_BIN übersetzt."
ER_QUERY_INTERRUPTED 70100 
        eng "Query execution was interrupted"
        ger "Ausführung der Abfrage wurde unterbrochen"
ER_SP_WRONG_NO_OF_ARGS 42000 
        eng "Incorrect number of arguments for %s %s; expected %u, got %u"
        ger "Falsche Anzahl von Argumenten für %s %s; erwarte %u, erhalte %u"
ER_SP_COND_MISMATCH 42000 
        eng "Undefined CONDITION: %s"
        ger "Undefinierte CONDITION: %s"
ER_SP_NORETURN 42000 
        eng "No RETURN found in FUNCTION %s"
        ger "Kein RETURN in FUNCTION %s gefunden"
ER_SP_NORETURNEND 2F005 
        eng "FUNCTION %s ended without RETURN"
        ger "FUNCTION %s endete ohne RETURN"
ER_SP_BAD_CURSOR_QUERY 42000 
        eng "Cursor statement must be a SELECT"
        ger "Cursor-Anweisung muss ein SELECT sein"
ER_SP_BAD_CURSOR_SELECT 42000 
        eng "Cursor SELECT must not have INTO"
        ger "Cursor-SELECT darf kein INTO haben"
ER_SP_CURSOR_MISMATCH 42000 
        eng "Undefined CURSOR: %s"
        ger "Undefinierter CURSOR: %s"
ER_SP_CURSOR_ALREADY_OPEN 24000 
        eng "Cursor is already open"
        ger "Cursor ist schon geöffnet"
ER_SP_CURSOR_NOT_OPEN 24000 
        eng "Cursor is not open"
        ger "Cursor ist nicht geöffnet"
ER_SP_UNDECLARED_VAR 42000 
        eng "Undeclared variable: %s"
        ger "Nicht deklarierte Variable: %s"
ER_SP_WRONG_NO_OF_FETCH_ARGS  
        eng "Incorrect number of FETCH variables"
        ger "Falsche Anzahl von FETCH-Variablen"
ER_SP_FETCH_NO_DATA 02000 
        eng "No data - zero rows fetched, selected, or processed"
        ger "Keine Daten - null Zeilen geholt (fetch), ausgewählt oder verarbeitet"
ER_SP_DUP_PARAM 42000 
        eng "Duplicate parameter: %s"
        ger "Doppelter Parameter: %s"
ER_SP_DUP_VAR 42000 
        eng "Duplicate variable: %s"
        ger "Doppelte Variable: %s"
ER_SP_DUP_COND 42000 
        eng "Duplicate condition: %s"
        ger "Doppelte Bedingung: %s"
ER_SP_DUP_CURS 42000 
        eng "Duplicate cursor: %s"
        ger "Doppelter Cursor: %s"
ER_SP_CANT_ALTER  
        eng "Failed to ALTER %s %s"
        ger "ALTER %s %s fehlgeschlagen"
ER_SP_SUBSELECT_NYI 0A000 
        eng "Subquery value not supported"
        ger "Subquery-Wert wird nicht unterstützt"
ER_STMT_NOT_ALLOWED_IN_SF_OR_TRG 0A000
        eng "%s is not allowed in stored function or trigger"
        ger "%s ist in gespeicherten Funktionen und in Triggern nicht erlaubt"
ER_SP_VARCOND_AFTER_CURSHNDLR 42000 
        eng "Variable or condition declaration after cursor or handler declaration"
        ger "Deklaration einer Variablen oder einer Bedingung nach der Deklaration eines Cursors oder eines Handlers"
ER_SP_CURSOR_AFTER_HANDLER 42000 
        eng "Cursor declaration after handler declaration"
        ger "Deklaration eines Cursors nach der Deklaration eines Handlers"
ER_SP_CASE_NOT_FOUND 20000 
        eng "Case not found for CASE statement"
        ger "Fall für CASE-Anweisung nicht gefunden"
ER_FPARSER_TOO_BIG_FILE  
        eng "Configuration file '%-.192s' is too big"
        ger "Konfigurationsdatei '%-.192s' ist zu groß"
        rus "Слишком большой конфигурационный файл '%-.192s'"
        ukr "Занадто великий конфігураційний файл '%-.192s'"
ER_FPARSER_BAD_HEADER  
        eng "Malformed file type header in file '%-.192s'"
        ger "Nicht wohlgeformter Dateityp-Header in Datei '%-.192s'"
        rus "Неверный заголовок типа файла '%-.192s'"
        ukr "Невірний заголовок типу у файлі '%-.192s'"
ER_FPARSER_EOF_IN_COMMENT  
        eng "Unexpected end of file while parsing comment '%-.200s'"
        ger "Unerwartetes Dateiende beim Parsen des Kommentars '%-.200s'"
        rus "Неожиданный конец файла в коментарии '%-.200s'"
        ukr "Несподіванний кінець файлу у коментарі '%-.200s'"
ER_FPARSER_ERROR_IN_PARAMETER  
        eng "Error while parsing parameter '%-.192s' (line: '%-.192s')"
        ger "Fehler beim Parsen des Parameters '%-.192s' (Zeile: '%-.192s')"
        rus "Ошибка при распознавании параметра '%-.192s' (строка: '%-.192s')"
        ukr "Помилка в роспізнаванні параметру '%-.192s' (рядок: '%-.192s')"
ER_FPARSER_EOF_IN_UNKNOWN_PARAMETER  
        eng "Unexpected end of file while skipping unknown parameter '%-.192s'"
        ger "Unerwartetes Dateiende beim Überspringen des unbekannten Parameters '%-.192s'"
        rus "Неожиданный конец файла при пропуске неизвестного параметра '%-.192s'"
        ukr "Несподіванний кінець файлу у спробі проминути невідомий параметр '%-.192s'"
ER_VIEW_NO_EXPLAIN  
        eng "EXPLAIN/SHOW can not be issued; lacking privileges for underlying table"
        ger "EXPLAIN/SHOW kann nicht verlangt werden. Rechte für zugrunde liegende Tabelle fehlen"
        rus "EXPLAIN/SHOW не может быть выполненно; недостаточно прав на такблицы запроса"
        ukr "EXPLAIN/SHOW не може бути віконано; немає прав на тиблиці запиту"
ER_FRM_UNKNOWN_TYPE  
        eng "File '%-.192s' has unknown type '%-.64s' in its header"
        ger "Datei '%-.192s' hat unbekannten Typ '%-.64s' im Header"
        rus "Файл '%-.192s' содержит неизвестный тип '%-.64s' в заголовке"
        ukr "Файл '%-.192s' має невідомий тип '%-.64s' у заголовку"
ER_WRONG_OBJECT  
        eng "'%-.192s.%-.192s' is not %s"
        ger "'%-.192s.%-.192s' ist nicht %s"
        rus "'%-.192s.%-.192s' - не %s"
        ukr "'%-.192s.%-.192s' не є %s"
ER_NONUPDATEABLE_COLUMN  
        eng "Column '%-.192s' is not updatable"
        ger "Feld '%-.192s' ist nicht aktualisierbar"
        rus "Столбец '%-.192s' не обновляемый"
        ukr "Стовбець '%-.192s' не може бути зминений"
# Unused since MySQL 5.8.0
ER_VIEW_SELECT_DERIVED_UNUSED
        eng "View's SELECT contains a subquery in the FROM clause"
        ger "SELECT der View enthält eine Subquery in der FROM-Klausel"
        rus "View SELECT содержит подзапрос в конструкции FROM"
        ukr "View SELECT має підзапит у конструкції FROM"
ER_VIEW_SELECT_CLAUSE  
        eng "View's SELECT contains a '%s' clause"
        ger "SELECT der View enthält eine '%s'-Klausel"
        rus "View SELECT содержит конструкцию '%s'"
        ukr "View SELECT має конструкцію '%s'"
ER_VIEW_SELECT_VARIABLE  
        eng "View's SELECT contains a variable or parameter"
        ger "SELECT der View enthält eine Variable oder einen Parameter"
        rus "View SELECT содержит переменную или параметр"
        ukr "View SELECT має зминну або параметер"
ER_VIEW_SELECT_TMPTABLE  
        eng "View's SELECT refers to a temporary table '%-.192s'"
        ger "SELECT der View verweist auf eine temporäre Tabelle '%-.192s'"
        rus "View SELECT содержит ссылку на временную таблицу '%-.192s'"
        ukr "View SELECT використовує тимчасову таблицю '%-.192s'"
ER_VIEW_WRONG_LIST  
        eng "View's SELECT and view's field list have different column counts"
        ger "SELECT- und Feldliste der Views haben unterschiedliche Anzahlen von Spalten"
        rus "View SELECT и список полей view имеют разное количество столбцов"
        ukr "View SELECT і перелік стовбців view мають різну кількість сковбців"
ER_WARN_VIEW_MERGE  
        eng "View merge algorithm can't be used here for now (assumed undefined algorithm)"
        ger "View-Merge-Algorithmus kann hier momentan nicht verwendet werden (undefinierter Algorithmus wird angenommen)"
        rus "Алгоритм слияния view не может быть использован сейчас (алгоритм будет неопеределенным)"
        ukr "Алгоритм зливання view не може бути використаний зараз (алгоритм буде невизначений)"
ER_WARN_VIEW_WITHOUT_KEY  
        eng "View being updated does not have complete key of underlying table in it"
        ger "Die aktualisierte View enthält nicht den vollständigen Schlüssel der zugrunde liegenden Tabelle"
        rus "Обновляемый view не содержит ключа использованных(ой) в нем таблиц(ы)"
        ukr "View, що оновлюеться, не містить повного ключа таблиці(ь), що викорістана в ньюому"
ER_VIEW_INVALID  
        eng "View '%-.192s.%-.192s' references invalid table(s) or column(s) or function(s) or definer/invoker of view lack rights to use them"
ER_SP_NO_DROP_SP  
        eng "Can't drop or alter a %s from within another stored routine"
        ger "Kann eine %s nicht von innerhalb einer anderen gespeicherten Routine löschen oder ändern"
ER_SP_GOTO_IN_HNDLR  
        eng "GOTO is not allowed in a stored procedure handler"
        ger "GOTO ist im Handler einer gespeicherten Prozedur nicht erlaubt"
ER_TRG_ALREADY_EXISTS  
        eng "Trigger already exists"
        ger "Trigger existiert bereits"
ER_TRG_DOES_NOT_EXIST  
        eng "Trigger does not exist"
        ger "Trigger existiert nicht"
ER_TRG_ON_VIEW_OR_TEMP_TABLE  
        eng "Trigger's '%-.192s' is view or temporary table"
        ger "'%-.192s' des Triggers ist View oder temporäre Tabelle"
ER_TRG_CANT_CHANGE_ROW  
        eng "Updating of %s row is not allowed in %strigger"
        ger "Aktualisieren einer %s-Zeile ist in einem %s-Trigger nicht erlaubt"
ER_TRG_NO_SUCH_ROW_IN_TRG  
        eng "There is no %s row in %s trigger"
        ger "Es gibt keine %s-Zeile im %s-Trigger"
ER_NO_DEFAULT_FOR_FIELD  
        eng "Field '%-.192s' doesn't have a default value"
        ger "Feld '%-.192s' hat keinen Vorgabewert"
ER_DIVISION_BY_ZERO 22012 
        eng "Division by 0"
        ger "Division durch 0"
ER_TRUNCATED_WRONG_VALUE_FOR_FIELD  
        eng "Incorrect %-.32s value: '%-.128s' for column '%.192s' at row %ld"
        ger "Falscher %-.32s-Wert: '%-.128s' für Feld '%.192s' in Zeile %ld"
ER_ILLEGAL_VALUE_FOR_TYPE 22007 
        eng "Illegal %s '%-.192s' value found during parsing"
        ger "Nicht zulässiger %s-Wert '%-.192s' beim Parsen gefunden"
ER_VIEW_NONUPD_CHECK  
        eng "CHECK OPTION on non-updatable view '%-.192s.%-.192s'"
        ger "CHECK OPTION auf nicht-aktualisierbarem View '%-.192s.%-.192s'"
        rus "CHECK OPTION для необновляемого VIEW '%-.192s.%-.192s'"
        ukr "CHECK OPTION для VIEW '%-.192s.%-.192s' що не може бути оновленним"
ER_VIEW_CHECK_FAILED  
        eng "CHECK OPTION failed '%-.192s.%-.192s'"
        ger "CHECK OPTION fehlgeschlagen: '%-.192s.%-.192s'"
        rus "проверка CHECK OPTION для VIEW '%-.192s.%-.192s' провалилась"
        ukr "Перевірка CHECK OPTION для VIEW '%-.192s.%-.192s' не пройшла"
ER_PROCACCESS_DENIED_ERROR 42000 
        eng "%-.16s command denied to user '%-.48s'@'%-.64s' for routine '%-.192s'"
        ger "Befehl %-.16s nicht zulässig für Benutzer '%-.48s'@'%-.64s' in Routine '%-.192s'"
ER_RELAY_LOG_FAIL  
        eng "Failed purging old relay logs: %s"
        ger "Bereinigen alter Relais-Logs fehlgeschlagen: %s"
ER_PASSWD_LENGTH  
        eng "Password hash should be a %d-digit hexadecimal number"
        ger "Passwort-Hash sollte eine Hexdaezimalzahl mit %d Stellen sein"
ER_UNKNOWN_TARGET_BINLOG  
        eng "Target log not found in binlog index"
        ger "Ziel-Log im Binlog-Index nicht gefunden"
ER_IO_ERR_LOG_INDEX_READ  
        eng "I/O error reading log index file"
        ger "Fehler beim Lesen der Log-Index-Datei"
ER_BINLOG_PURGE_PROHIBITED  
        eng "Server configuration does not permit binlog purge"
        ger "Server-Konfiguration erlaubt keine Binlog-Bereinigung"
ER_FSEEK_FAIL  
        eng "Failed on fseek()"
        ger "fseek() fehlgeschlagen"
ER_BINLOG_PURGE_FATAL_ERR  
        eng "Fatal error during log purge"
        ger "Schwerwiegender Fehler bei der Log-Bereinigung"
ER_LOG_IN_USE  
        eng "A purgeable log is in use, will not purge"
        ger "Ein zu bereinigendes Log wird gerade benutzt, daher keine Bereinigung"
ER_LOG_PURGE_UNKNOWN_ERR  
        eng "Unknown error during log purge"
        ger "Unbekannter Fehler bei Log-Bereinigung"
ER_RELAY_LOG_INIT  
        eng "Failed initializing relay log position: %s"
        ger "Initialisierung der Relais-Log-Position fehlgeschlagen: %s"
ER_NO_BINARY_LOGGING  
        eng "You are not using binary logging"
        ger "Sie verwenden keine Binärlogs"
ER_RESERVED_SYNTAX  
        eng "The '%-.64s' syntax is reserved for purposes internal to the MySQL server"
        ger "Die Schreibweise '%-.64s' ist für interne Zwecke des MySQL-Servers reserviert"
ER_WSAS_FAILED  
        eng "WSAStartup Failed"
        ger "WSAStartup fehlgeschlagen"
ER_DIFF_GROUPS_PROC  
        eng "Can't handle procedures with different groups yet"
        ger "Kann Prozeduren mit unterschiedlichen Gruppen noch nicht verarbeiten"
ER_NO_GROUP_FOR_PROC  
        eng "Select must have a group with this procedure"
        ger "SELECT muss bei dieser Prozedur ein GROUP BY haben"
ER_ORDER_WITH_PROC  
        eng "Can't use ORDER clause with this procedure"
        ger "Kann bei dieser Prozedur keine ORDER-BY-Klausel verwenden"
ER_LOGGING_PROHIBIT_CHANGING_OF  
        eng "Binary logging and replication forbid changing the global server %s"
        ger "Binärlogs und Replikation verhindern Wechsel des globalen Servers %s"
ER_NO_FILE_MAPPING  
        eng "Can't map file: %-.200s, errno: %d"
        ger "Kann Datei nicht abbilden: %-.200s, Fehler: %d"
ER_WRONG_MAGIC  
        eng "Wrong magic in %-.64s"
        ger "Falsche magische Zahlen in %-.64s"
ER_PS_MANY_PARAM  
        eng "Prepared statement contains too many placeholders"
        ger "Vorbereitete Anweisung enthält zu viele Platzhalter"
ER_KEY_PART_0  
        eng "Key part '%-.192s' length cannot be 0"
        ger "Länge des Schlüsselteils '%-.192s' kann nicht 0 sein"
ER_VIEW_CHECKSUM  
        eng "View text checksum failed"
        ger "View-Text-Prüfsumme fehlgeschlagen"
        rus "Проверка контрольной суммы текста VIEW провалилась"
        ukr "Перевірка контрольної суми тексту VIEW не пройшла"
ER_VIEW_MULTIUPDATE  
        eng "Can not modify more than one base table through a join view '%-.192s.%-.192s'"
        ger "Kann nicht mehr als eine Basistabelle über Join-View '%-.192s.%-.192s' ändern"
        rus "Нельзя изменить больше чем одну базовую таблицу используя многотабличный VIEW '%-.192s.%-.192s'"
        ukr "Неможливо оновити більш ниж одну базову таблицю выкористовуючи VIEW '%-.192s.%-.192s', що містіть декілька таблиць"
ER_VIEW_NO_INSERT_FIELD_LIST  
        eng "Can not insert into join view '%-.192s.%-.192s' without fields list"
        ger "Kann nicht ohne Feldliste in Join-View '%-.192s.%-.192s' einfügen"
        rus "Нельзя вставлять записи в многотабличный VIEW '%-.192s.%-.192s' без списка полей"
        ukr "Неможливо уставити рядки у VIEW '%-.192s.%-.192s', що містить декілька таблиць, без списку стовбців"
ER_VIEW_DELETE_MERGE_VIEW  
        eng "Can not delete from join view '%-.192s.%-.192s'"
        ger "Kann nicht aus Join-View '%-.192s.%-.192s' löschen"
        rus "Нельзя удалять из многотабличного VIEW '%-.192s.%-.192s'"
        ukr "Неможливо видалити рядки у VIEW '%-.192s.%-.192s', що містить декілька таблиць"
ER_CANNOT_USER  
        eng "Operation %s failed for %.256s"
        ger "Operation %s schlug fehl für %.256s"
        norwegian-ny "Operation %s failed for '%.256s'"
ER_XAER_NOTA XAE04
        eng "XAER_NOTA: Unknown XID"
        ger "XAER_NOTA: Unbekannte XID"
ER_XAER_INVAL XAE05
        eng "XAER_INVAL: Invalid arguments (or unsupported command)"
        ger "XAER_INVAL: Ungültige Argumente (oder nicht unterstützter Befehl)"
ER_XAER_RMFAIL XAE07
        eng "XAER_RMFAIL: The command cannot be executed when global transaction is in the  %.64s state"
        ger "XAER_RMFAIL: DEr Befehl kann nicht ausgeführt werden, wenn die globale Transaktion im Zustand %.64s ist"
        rus "XAER_RMFAIL: эту команду нельзя выполнять когда глобальная транзакция находится в состоянии '%.64s'"
ER_XAER_OUTSIDE XAE09
        eng "XAER_OUTSIDE: Some work is done outside global transaction"
        ger "XAER_OUTSIDE: Einige Arbeiten werden außerhalb der globalen Transaktion verrichtet"
ER_XAER_RMERR XAE03
        eng "XAER_RMERR: Fatal error occurred in the transaction branch - check your data for consistency"
        ger "XAER_RMERR: Schwerwiegender Fehler im Transaktionszweig - prüfen Sie Ihre Daten auf Konsistenz"
ER_XA_RBROLLBACK XA100
        eng "XA_RBROLLBACK: Transaction branch was rolled back"
        ger "XA_RBROLLBACK: Transaktionszweig wurde zurückgerollt"
ER_NONEXISTING_PROC_GRANT 42000 
        eng "There is no such grant defined for user '%-.48s' on host '%-.64s' on routine '%-.192s'"
        ger "Es gibt diese Berechtigung für Benutzer '%-.48s' auf Host '%-.64s' für Routine '%-.192s' nicht"
ER_PROC_AUTO_GRANT_FAIL
        eng "Failed to grant EXECUTE and ALTER ROUTINE privileges"
        ger "Gewährung von EXECUTE- und ALTER-ROUTINE-Rechten fehlgeschlagen"
ER_PROC_AUTO_REVOKE_FAIL
        eng "Failed to revoke all privileges to dropped routine"
        ger "Rücknahme aller Rechte für die gelöschte Routine fehlgeschlagen"
ER_DATA_TOO_LONG 22001
        eng "Data too long for column '%s' at row %ld"
        ger "Daten zu lang für Feld '%s' in Zeile %ld"
ER_SP_BAD_SQLSTATE 42000
        eng "Bad SQLSTATE: '%s'"
        ger "Ungültiger SQLSTATE: '%s'"
ER_STARTUP
        eng "%s: ready for connections.\nVersion: '%s'  socket: '%s'  port: %d  %s"
        ger "%s: bereit für Verbindungen.\nVersion: '%s'  Socket: '%s'  Port: %d  %s"
ER_LOAD_FROM_FIXED_SIZE_ROWS_TO_VAR
        eng "Can't load value from file with fixed size rows to variable"
        ger "Kann Wert aus Datei mit Zeilen fester Größe nicht in Variable laden"
ER_CANT_CREATE_USER_WITH_GRANT 42000
        eng "You are not allowed to create a user with GRANT"
        ger "Sie dürfen keinen Benutzer mit GRANT anlegen"
ER_WRONG_VALUE_FOR_TYPE  
        eng "Incorrect %-.32s value: '%-.128s' for function %-.32s"
        ger "Falscher %-.32s-Wert: '%-.128s' für Funktion %-.32s"
ER_TABLE_DEF_CHANGED
        eng "Table definition has changed, please retry transaction"
        ger "Tabellendefinition wurde geändert, bitte starten Sie die Transaktion neu"
ER_SP_DUP_HANDLER 42000
        eng "Duplicate handler declared in the same block"
        ger "Doppelter Handler im selben Block deklariert"
ER_SP_NOT_VAR_ARG 42000
        eng "OUT or INOUT argument %d for routine %s is not a variable or NEW pseudo-variable in BEFORE trigger"
        ger "OUT- oder INOUT-Argument %d für Routine %s ist keine Variable"
ER_SP_NO_RETSET 0A000
        eng "Not allowed to return a result set from a %s"
        ger "Rückgabe einer Ergebnismenge aus einer %s ist nicht erlaubt"
ER_CANT_CREATE_GEOMETRY_OBJECT 22003 
        eng "Cannot get geometry object from data you send to the GEOMETRY field"
        ger "Kann kein Geometrieobjekt aus den Daten machen, die Sie dem GEOMETRY-Feld übergeben haben"
ER_FAILED_ROUTINE_BREAK_BINLOG
        eng "A routine failed and has neither NO SQL nor READS SQL DATA in its declaration and binary logging is enabled; if non-transactional tables were updated, the binary log will miss their changes"
        ger "Eine Routine, die weder NO SQL noch READS SQL DATA in der Deklaration hat, schlug fehl und Binärlogging ist aktiv. Wenn Nicht-Transaktions-Tabellen aktualisiert wurden, enthält das Binärlog ihre Änderungen nicht"
ER_BINLOG_UNSAFE_ROUTINE
        eng "This function has none of DETERMINISTIC, NO SQL, or READS SQL DATA in its declaration and binary logging is enabled (you *might* want to use the less safe log_bin_trust_function_creators variable)"
        ger "Diese Routine hat weder DETERMINISTIC, NO SQL noch READS SQL DATA in der Deklaration und Binärlogging ist aktiv (*vielleicht* sollten Sie die weniger sichere Variable log_bin_trust_function_creators verwenden)"
ER_BINLOG_CREATE_ROUTINE_NEED_SUPER
        eng "You do not have the SUPER privilege and binary logging is enabled (you *might* want to use the less safe log_bin_trust_function_creators variable)"
        ger "Sie haben keine SUPER-Berechtigung und Binärlogging ist aktiv (*vielleicht* sollten Sie die weniger sichere Variable log_bin_trust_function_creators verwenden)"
ER_EXEC_STMT_WITH_OPEN_CURSOR
        eng "You can't execute a prepared statement which has an open cursor associated with it. Reset the statement to re-execute it."
        ger "Sie können keine vorbereitete Anweisung ausführen, die mit einem geöffneten Cursor verknüpft ist. Setzen Sie die Anweisung zurück, um sie neu auszuführen"
ER_STMT_HAS_NO_OPEN_CURSOR
        eng "The statement (%lu) has no open cursor."
        ger "Die Anweisung (%lu) hat keinen geöffneten Cursor"
ER_COMMIT_NOT_ALLOWED_IN_SF_OR_TRG
        eng "Explicit or implicit commit is not allowed in stored function or trigger."
        ger "Explizites oder implizites Commit ist in gespeicherten Funktionen und in Triggern nicht erlaubt"
ER_NO_DEFAULT_FOR_VIEW_FIELD
        eng "Field of view '%-.192s.%-.192s' underlying table doesn't have a default value"
        ger "Ein Feld der dem View '%-.192s.%-.192s' zugrundeliegenden Tabelle hat keinen Vorgabewert"
ER_SP_NO_RECURSION
        eng "Recursive stored functions and triggers are not allowed."
        ger "Rekursive gespeicherte Routinen und Triggers sind nicht erlaubt"
ER_TOO_BIG_SCALE 42000 S1009
        eng "Too big scale %d specified for column '%-.192s'. Maximum is %lu."
        ger "Zu großer Skalierungsfaktor %d für Feld '%-.192s' angegeben. Maximum ist %lu"
ER_TOO_BIG_PRECISION 42000 S1009
        eng "Too-big precision %d specified for '%-.192s'. Maximum is %lu."
        ger "Zu große Genauigkeit %d für Feld '%-.192s' angegeben. Maximum ist %lu"
ER_M_BIGGER_THAN_D 42000 S1009
        eng "For float(M,D), double(M,D) or decimal(M,D), M must be >= D (column '%-.192s')."
        ger "Für FLOAT(M,D), DOUBLE(M,D) oder DECIMAL(M,D) muss M >= D sein (Feld '%-.192s')"
ER_WRONG_LOCK_OF_SYSTEM_TABLE
        eng "You can't combine write-locking of system tables with other tables or lock types"
	ger "Sie können Schreibsperren auf der Systemtabelle nicht mit anderen Tabellen kombinieren"
ER_CONNECT_TO_FOREIGN_DATA_SOURCE
        eng "Unable to connect to foreign data source: %.64s"
        ger "Kann nicht mit Fremddatenquelle verbinden: %.64s"
ER_QUERY_ON_FOREIGN_DATA_SOURCE
        eng "There was a problem processing the query on the foreign data source. Data source error: %-.64s"
        ger "Bei der Verarbeitung der Abfrage ist in der Fremddatenquelle ein Problem aufgetreten. Datenquellenfehlermeldung: %-.64s"
ER_FOREIGN_DATA_SOURCE_DOESNT_EXIST
        eng "The foreign data source you are trying to reference does not exist. Data source error:  %-.64s"
        ger "Die Fremddatenquelle, auf die Sie zugreifen wollen, existiert nicht. Datenquellenfehlermeldung:  %-.64s"
ER_FOREIGN_DATA_STRING_INVALID_CANT_CREATE
        eng "Can't create federated table. The data source connection string '%-.64s' is not in the correct format"
        ger "Kann föderierte Tabelle nicht erzeugen. Der Datenquellen-Verbindungsstring '%-.64s' hat kein korrektes Format"
ER_FOREIGN_DATA_STRING_INVALID
        eng "The data source connection string '%-.64s' is not in the correct format"
        ger "Der Datenquellen-Verbindungsstring '%-.64s' hat kein korrektes Format"
ER_CANT_CREATE_FEDERATED_TABLE  
        eng "Can't create federated table. Foreign data src error:  %-.64s"
        ger "Kann föderierte Tabelle nicht erzeugen. Fremddatenquellenfehlermeldung:  %-.64s"
ER_TRG_IN_WRONG_SCHEMA  
        eng "Trigger in wrong schema"
        ger "Trigger im falschen Schema"
ER_STACK_OVERRUN_NEED_MORE
        eng "Thread stack overrun:  %ld bytes used of a %ld byte stack, and %ld bytes needed.  Use 'mysqld --thread_stack=#' to specify a bigger stack."
        ger "Thread-Stack-Überlauf: %ld Bytes eines %ld-Byte-Stacks in Verwendung, und %ld Bytes benötigt. Verwenden Sie 'mysqld --thread_stack=#', um einen größeren Stack anzugeben"
        jpn "スレッドスタック不足です(使用: %ld ; サイズ: %ld ; 要求: %ld)。より大きい値で 'mysqld --thread_stack=#' の指定をしてください。"
ER_TOO_LONG_BODY 42000 S1009
        eng "Routine body for '%-.100s' is too long"
        ger "Routinen-Body für '%-.100s' ist zu lang"
ER_WARN_CANT_DROP_DEFAULT_KEYCACHE
        eng "Cannot drop default keycache"
        ger "Der vorgabemäßige Schlüssel-Cache kann nicht gelöscht werden"
ER_TOO_BIG_DISPLAYWIDTH 42000 S1009
        eng "Display width out of range for column '%-.192s' (max = %lu)"
        ger "Anzeigebreite außerhalb des zulässigen Bereichs für Spalte '%-.192s' (Maximum: %lu)"
ER_XAER_DUPID XAE08
        eng "XAER_DUPID: The XID already exists"
        ger "XAER_DUPID: Die XID existiert bereits"
ER_DATETIME_FUNCTION_OVERFLOW 22008
        eng "Datetime function: %-.32s field overflow"
        ger "Datetime-Funktion: %-.32s Feldüberlauf"
ER_CANT_UPDATE_USED_TABLE_IN_SF_OR_TRG
        eng "Can't update table '%-.192s' in stored function/trigger because it is already used by statement which invoked this stored function/trigger."
        ger "Kann Tabelle '%-.192s' in gespeicherter Funktion oder Trigger nicht aktualisieren, weil sie bereits von der Anweisung verwendet wird, die diese gespeicherte Funktion oder den Trigger aufrief"
ER_VIEW_PREVENT_UPDATE
        eng "The definition of table '%-.192s' prevents operation %.192s on table '%-.192s'."
        ger "Die Definition der Tabelle '%-.192s' verhindert die Operation %.192s auf Tabelle '%-.192s'"
ER_PS_NO_RECURSION
        eng "The prepared statement contains a stored routine call that refers to that same statement. It's not allowed to execute a prepared statement in such a recursive manner"
        ger "Die vorbereitete Anweisung enthält einen Aufruf einer gespeicherten Routine, die auf eben dieselbe Anweisung verweist. Es ist nicht erlaubt, eine vorbereitete Anweisung in solch rekursiver Weise auszuführen"
ER_SP_CANT_SET_AUTOCOMMIT
        eng "Not allowed to set autocommit from a stored function or trigger"
        ger "Es ist nicht erlaubt, innerhalb einer gespeicherten Funktion oder eines Triggers AUTOCOMMIT zu setzen"
ER_MALFORMED_DEFINER
        eng "Definer is not fully qualified"
        ger "Definierer des View ist nicht vollständig spezifiziert"
ER_VIEW_FRM_NO_USER
        eng "View '%-.192s'.'%-.192s' has no definer information (old table format). Current user is used as definer. Please recreate the view!"
        ger "View '%-.192s'.'%-.192s' hat keine Definierer-Information (altes Tabellenformat). Der aktuelle Benutzer wird als Definierer verwendet. Bitte erstellen Sie den View neu"
ER_VIEW_OTHER_USER
        eng "You need the SUPER privilege for creation view with '%-.192s'@'%-.192s' definer"
        ger "Sie brauchen die SUPER-Berechtigung, um einen View mit dem Definierer '%-.192s'@'%-.192s' zu erzeugen"
ER_NO_SUCH_USER
  eng "The user specified as a definer ('%-.64s'@'%-.64s') does not exist"
  ger "Der als Definierer angegebene Benutzer ('%-.64s'@'%-.64s') existiert nicht"
ER_FORBID_SCHEMA_CHANGE
        eng "Changing schema from '%-.192s' to '%-.192s' is not allowed."
        ger "Wechsel des Schemas von '%-.192s' auf '%-.192s' ist nicht erlaubt"
ER_ROW_IS_REFERENCED_2 23000
        eng "Cannot delete or update a parent row: a foreign key constraint fails (%.192s)"
        ger "Kann Eltern-Zeile nicht löschen oder aktualisieren: eine Fremdschlüsselbedingung schlägt fehl (%.192s)"
ER_NO_REFERENCED_ROW_2 23000
        eng "Cannot add or update a child row: a foreign key constraint fails (%.192s)"
        ger "Kann Kind-Zeile nicht hinzufügen oder aktualisieren: eine Fremdschlüsselbedingung schlägt fehl (%.192s)"
ER_SP_BAD_VAR_SHADOW 42000
        eng "Variable '%-.64s' must be quoted with `...`, or renamed"
        ger "Variable '%-.64s' muss mit `...` geschützt oder aber umbenannt werden"
ER_TRG_NO_DEFINER
        eng "No definer attribute for trigger '%-.192s'.'%-.192s'. The trigger will be activated under the authorization of the invoker, which may have insufficient privileges. Please recreate the trigger."
        ger "Kein Definierer-Attribut für Trigger '%-.192s'.'%-.192s'. Der Trigger wird mit der Autorisierung des Aufrufers aktiviert, der möglicherweise keine zureichenden Berechtigungen hat. Bitte legen Sie den Trigger neu an."
ER_OLD_FILE_FORMAT
        eng "'%-.192s' has an old format, you should re-create the '%s' object(s)"
        ger "'%-.192s' hat altes Format, Sie sollten die '%s'-Objekt(e) neu erzeugen"
ER_SP_RECURSION_LIMIT
        eng "Recursive limit %d (as set by the max_sp_recursion_depth variable) was exceeded for routine %.192s"
        ger "Rekursionsgrenze %d (durch Variable max_sp_recursion_depth gegeben) wurde für Routine %.192s überschritten"
ER_SP_PROC_TABLE_CORRUPT
        eng "Failed to load routine %-.192s. The table mysql.proc is missing, corrupt, or contains bad data (internal code %d)"
        ger "Routine %-.192s konnte nicht geladen werden. Die Tabelle mysql.proc fehlt, ist beschädigt, oder enthält fehlerhaften Daten (interner Code: %d)"
ER_SP_WRONG_NAME 42000
        eng "Incorrect routine name '%-.192s'"
        ger "Ungültiger Routinenname '%-.192s'"
ER_TABLE_NEEDS_UPGRADE
        eng "Table upgrade required. Please do \"REPAIR TABLE `%-.64s`\" or dump/reload to fix it!"
        ger "Tabellenaktualisierung erforderlich. Bitte zum Reparieren \"REPAIR TABLE `%-.64s`\" eingeben!"
ER_SP_NO_AGGREGATE 42000
        eng "AGGREGATE is not supported for stored functions"
        ger "AGGREGATE wird bei gespeicherten Funktionen nicht unterstützt"
ER_MAX_PREPARED_STMT_COUNT_REACHED 42000
        eng "Can't create more than max_prepared_stmt_count statements (current value: %lu)"
        ger "Kann nicht mehr Anweisungen als max_prepared_stmt_count erzeugen (aktueller Wert: %lu)"
ER_VIEW_RECURSIVE
        eng "`%-.192s`.`%-.192s` contains view recursion"
        ger "`%-.192s`.`%-.192s` enthält View-Rekursion"

# the one below is not used anymore:
ER_NON_GROUPING_FIELD_USED 42000
        eng "Non-grouping field '%-.192s' is used in %-.64s clause"
        ger "In der %-.192s-Klausel wird das die Nicht-Gruppierungsspalte '%-.64s' verwendet"
ER_TABLE_CANT_HANDLE_SPKEYS
        eng "The used table type doesn't support SPATIAL indexes"
        ger "Der verwendete Tabellentyp unterstützt keine SPATIAL-Indizes"
ER_NO_TRIGGERS_ON_SYSTEM_SCHEMA
        eng "Triggers can not be created on system tables"
        ger "Trigger können nicht auf Systemtabellen erzeugt werden"
ER_REMOVED_SPACES
        eng "Leading spaces are removed from name '%s'"
        ger "Führende Leerzeichen werden aus dem Namen '%s' entfernt"
ER_AUTOINC_READ_FAILED
        eng "Failed to read auto-increment value from storage engine"
        ger "Lesen des Autoincrement-Werts von der Speicher-Engine fehlgeschlagen"
ER_USERNAME
        eng "user name"
        ger "Benutzername"
ER_HOSTNAME
        eng "host name"
        ger "Hostname"
ER_WRONG_STRING_LENGTH
        eng "String '%-.70s' is too long for %s (should be no longer than %d)"
        ger "String '%-.70s' ist zu lang für %s (sollte nicht länger sein als %d)"
ER_NON_INSERTABLE_TABLE  
        eng "The target table %-.100s of the %s is not insertable-into"
        ger "Die Zieltabelle %-.100s von %s ist nicht einfügbar"
        jpn "対象表 %-.100s は挿入可能ではないので、%s を行えません。"
ER_ADMIN_WRONG_MRG_TABLE
  eng "Table '%-.64s' is differently defined or of non-MyISAM type or doesn't exist"
  ger "Tabelle '%-.64s' ist unterschiedlich definiert, nicht vom Typ MyISAM oder existiert nicht"
ER_TOO_HIGH_LEVEL_OF_NESTING_FOR_SELECT
  eng "Too high level of nesting for select"
  ger "Zu tief verschachtelte SELECT-Anweisungen"
ER_NAME_BECOMES_EMPTY
  eng "Name '%-.64s' has become ''"
  ger "Name '%-.64s' wurde zu ''"
ER_AMBIGUOUS_FIELD_TERM
  eng "First character of the FIELDS TERMINATED string is ambiguous; please use non-optional and non-empty FIELDS ENCLOSED BY"
  ger "Das erste Zeichen der Zeichenkette FIELDS TERMINATED ist mehrdeutig; bitte benutzen Sie nicht optionale und nicht leere FIELDS ENCLOSED BY"
ER_FOREIGN_SERVER_EXISTS
  eng "The foreign server, %s, you are trying to create already exists."
  ger "Der entfernte Server %s, den Sie versuchen zu erzeugen, existiert schon."
ER_FOREIGN_SERVER_DOESNT_EXIST
        eng "The foreign server name you are trying to reference does not exist. Data source error:  %-.64s"
	ger "Die externe Verbindung, auf die Sie zugreifen wollen, existiert nicht. Datenquellenfehlermeldung:  %-.64s"
ER_ILLEGAL_HA_CREATE_OPTION
        eng "Table storage engine '%-.64s' does not support the create option '%.64s'"
        ger "Speicher-Engine '%-.64s' der Tabelle unterstützt die Option '%.64s' nicht"
ER_PARTITION_REQUIRES_VALUES_ERROR
        eng "Syntax error: %-.64s PARTITIONING requires definition of VALUES %-.64s for each partition"
        ger "Fehler in der SQL-Syntax: %-.64s-PARTITIONierung erfordert Definition von VALUES %-.64s für jede Partition"
        swe "Syntaxfel: %-.64s PARTITIONering kräver definition av VALUES %-.64s för varje partition"
ER_PARTITION_WRONG_VALUES_ERROR
        eng "Only %-.64s PARTITIONING can use VALUES %-.64s in partition definition"
        ger "Nur %-.64s-PARTITIONierung kann VALUES %-.64s in der Partitionsdefinition verwenden"
        swe "Endast %-.64s partitionering kan använda VALUES %-.64s i definition av partitionen" 
ER_PARTITION_MAXVALUE_ERROR
        eng "MAXVALUE can only be used in last partition definition"
        ger "MAXVALUE kann nur für die Definition der letzten Partition verwendet werden"
        swe "MAXVALUE kan bara användas i definitionen av den sista partitionen"
ER_PARTITION_SUBPARTITION_ERROR
        eng "Subpartitions can only be hash partitions and by key"
        ger "Unterpartitionen dürfen nur HASH- oder KEY-Partitionen sein"
        swe "Subpartitioner kan bara vara hash och key partitioner"
ER_PARTITION_SUBPART_MIX_ERROR
        eng "Must define subpartitions on all partitions if on one partition"
        ger "Wenn Sie Unterpartitionen auf einer Partition definieren, müssen Sie das für alle Partitionen tun"
        swe "Subpartitioner måste definieras på alla partitioner om på en"
ER_PARTITION_WRONG_NO_PART_ERROR
        eng "Wrong number of partitions defined, mismatch with previous setting"
        ger "Falsche Anzahl von Partitionen definiert, stimmt nicht mit vorherigen Einstellungen überein"
        swe "Antal partitioner definierade och antal partitioner är inte lika"
ER_PARTITION_WRONG_NO_SUBPART_ERROR
        eng "Wrong number of subpartitions defined, mismatch with previous setting"
        ger "Falsche Anzahl von Unterpartitionen definiert, stimmt nicht mit vorherigen Einstellungen überein"
        swe "Antal subpartitioner definierade och antal subpartitioner är inte lika"
ER_WRONG_EXPR_IN_PARTITION_FUNC_ERROR
        eng "Constant, random or timezone-dependent expressions in (sub)partitioning function are not allowed"
        ger "Konstante oder Random-Ausdrücke in (Unter-)Partitionsfunktionen sind nicht erlaubt"
        swe "Konstanta uttryck eller slumpmässiga uttryck är inte tillåtna (sub)partitioneringsfunktioner"
ER_NO_CONST_EXPR_IN_RANGE_OR_LIST_ERROR
        eng "Expression in RANGE/LIST VALUES must be constant"
        ger "Ausdrücke in RANGE/LIST VALUES müssen konstant sein"
        swe "Uttryck i RANGE/LIST VALUES måste vara ett konstant uttryck"
ER_FIELD_NOT_FOUND_PART_ERROR
        eng "Field in list of fields for partition function not found in table"
        ger "Felder in der Feldliste der Partitionierungsfunktion wurden in der Tabelle nicht gefunden"
        swe "Fält i listan av fält för partitionering med key inte funnen i tabellen"
ER_LIST_OF_FIELDS_ONLY_IN_HASH_ERROR
        eng "List of fields is only allowed in KEY partitions"
        ger "Eine Feldliste ist nur in KEY-Partitionen erlaubt"
        swe "En lista av fält är endast tillåtet för KEY partitioner"
ER_INCONSISTENT_PARTITION_INFO_ERROR
        eng "The partition info in the frm file is not consistent with what can be written into the frm file"
        ger "Die Partitionierungsinformationen in der frm-Datei stimmen nicht mit dem überein, was in die frm-Datei geschrieben werden kann"
        swe "Partitioneringsinformationen i frm-filen är inte konsistent med vad som kan skrivas i frm-filen"
ER_PARTITION_FUNC_NOT_ALLOWED_ERROR
        eng "The %-.192s function returns the wrong type"
        ger "Die %-.192s-Funktion gibt einen falschen Typ zurück"
        swe "%-.192s-funktionen returnerar felaktig typ"
ER_PARTITIONS_MUST_BE_DEFINED_ERROR
        eng "For %-.64s partitions each partition must be defined"
        ger "Für %-.64s-Partitionen muss jede Partition definiert sein"
        swe "För %-.64s partitionering så måste varje partition definieras"
ER_RANGE_NOT_INCREASING_ERROR
        eng "VALUES LESS THAN value must be strictly increasing for each partition"
        ger "Werte in VALUES LESS THAN müssen für jede Partition strikt aufsteigend sein"
        swe "Värden i VALUES LESS THAN måste vara strikt växande för varje partition"
ER_INCONSISTENT_TYPE_OF_FUNCTIONS_ERROR
        eng "VALUES value must be of same type as partition function"
        ger "VALUES-Werte müssen vom selben Typ wie die Partitionierungsfunktion sein"
        swe "Värden i VALUES måste vara av samma typ som partitioneringsfunktionen"
ER_MULTIPLE_DEF_CONST_IN_LIST_PART_ERROR
        eng "Multiple definition of same constant in list partitioning"
        ger "Mehrfachdefinition derselben Konstante bei Listen-Partitionierung"
        swe "Multipel definition av samma konstant i list partitionering"
ER_PARTITION_ENTRY_ERROR
        eng "Partitioning can not be used stand-alone in query"
        ger "Partitionierung kann in einer Abfrage nicht alleinstehend benutzt werden"
        swe "Partitioneringssyntax kan inte användas på egen hand i en SQL-fråga"
ER_MIX_HANDLER_ERROR
        eng "The mix of handlers in the partitions is not allowed in this version of MySQL"
        ger "Das Vermischen von Handlern in Partitionen ist in dieser Version von MySQL nicht erlaubt"
        swe "Denna mix av lagringsmotorer är inte tillåten i denna version av MySQL"
ER_PARTITION_NOT_DEFINED_ERROR
        eng "For the partitioned engine it is necessary to define all %-.64s"
        ger "Für die partitionierte Engine müssen alle %-.64s definiert sein"
        swe "För partitioneringsmotorn så är det nödvändigt att definiera alla %-.64s"
ER_TOO_MANY_PARTITIONS_ERROR
        eng "Too many partitions (including subpartitions) were defined"
        ger "Es wurden zu vielen Partitionen (einschließlich Unterpartitionen) definiert"
        swe "För många partitioner (inkluderande subpartitioner) definierades"
ER_SUBPARTITION_ERROR
        eng "It is only possible to mix RANGE/LIST partitioning with HASH/KEY partitioning for subpartitioning"
        ger "RANGE/LIST-Partitionierung kann bei Unterpartitionen nur zusammen mit HASH/KEY-Partitionierung verwendet werden"
        swe "Det är endast möjligt att blanda RANGE/LIST partitionering med HASH/KEY partitionering för subpartitionering"
ER_CANT_CREATE_HANDLER_FILE
        eng "Failed to create specific handler file"
        ger "Erzeugen einer spezifischen Handler-Datei fehlgeschlagen"
        swe "Misslyckades med att skapa specifik fil i lagringsmotor"
ER_BLOB_FIELD_IN_PART_FUNC_ERROR
        eng "A BLOB field is not allowed in partition function"
        ger "In der Partitionierungsfunktion sind BLOB-Spalten nicht erlaubt"
        swe "Ett BLOB-fält är inte tillåtet i partitioneringsfunktioner"
ER_UNIQUE_KEY_NEED_ALL_FIELDS_IN_PF
        eng "A %-.192s must include all columns in the table's partitioning function"
ER_NO_PARTS_ERROR
        eng "Number of %-.64s = 0 is not an allowed value"
        ger "Eine Anzahl von %-.64s = 0 ist kein erlaubter Wert"
        swe "Antal %-.64s = 0 är inte ett tillåten värde"
ER_PARTITION_MGMT_ON_NONPARTITIONED
        eng "Partition management on a not partitioned table is not possible"
        ger "Partitionsverwaltung einer nicht partitionierten Tabelle ist nicht möglich"
        swe "Partitioneringskommando på en opartitionerad tabell är inte möjligt"
ER_FOREIGN_KEY_ON_PARTITIONED
        eng "Foreign keys are not yet supported in conjunction with partitioning"
        ger "Fremdschlüssel-Beschränkungen sind im Zusammenhang mit Partitionierung nicht zulässig"
        swe "Foreign keys är inte ännu implementerad i kombination med partitionering"
ER_DROP_PARTITION_NON_EXISTENT
        eng "Error in list of partitions to %-.64s"
        ger "Fehler in der Partitionsliste bei %-.64s"
        swe "Fel i listan av partitioner att %-.64s"
ER_DROP_LAST_PARTITION
        eng "Cannot remove all partitions, use DROP TABLE instead"
        ger "Es lassen sich nicht sämtliche Partitionen löschen, benutzen Sie statt dessen DROP TABLE"
        swe "Det är inte tillåtet att ta bort alla partitioner, använd DROP TABLE istället"
ER_COALESCE_ONLY_ON_HASH_PARTITION
        eng "COALESCE PARTITION can only be used on HASH/KEY partitions"
        ger "COALESCE PARTITION kann nur auf HASH- oder KEY-Partitionen benutzt werden"
        swe "COALESCE PARTITION kan bara användas på HASH/KEY partitioner"
ER_REORG_HASH_ONLY_ON_SAME_NO
        eng "REORGANIZE PARTITION can only be used to reorganize partitions not to change their numbers"
        ger "REORGANIZE PARTITION kann nur zur Reorganisation von Partitionen verwendet werden, nicht, um ihre Nummern zu ändern"
        swe "REORGANIZE PARTITION kan bara användas för att omorganisera partitioner, inte för att ändra deras antal"
ER_REORG_NO_PARAM_ERROR
        eng "REORGANIZE PARTITION without parameters can only be used on auto-partitioned tables using HASH PARTITIONs"
        ger "REORGANIZE PARTITION ohne Parameter kann nur für auto-partitionierte Tabellen verwendet werden, die HASH-Partitionierung benutzen"
        swe "REORGANIZE PARTITION utan parametrar kan bara användas på auto-partitionerade tabeller som använder HASH partitionering"
ER_ONLY_ON_RANGE_LIST_PARTITION
        eng "%-.64s PARTITION can only be used on RANGE/LIST partitions"
        ger "%-.64s PARTITION kann nur für RANGE- oder LIST-Partitionen verwendet werden"
        swe "%-.64s PARTITION kan bara användas på RANGE/LIST-partitioner"
ER_ADD_PARTITION_SUBPART_ERROR
        eng "Trying to Add partition(s) with wrong number of subpartitions"
        ger "Es wurde versucht, eine oder mehrere Partitionen mit der falschen Anzahl von Unterpartitionen hinzuzufügen"
        swe "ADD PARTITION med fel antal subpartitioner"
ER_ADD_PARTITION_NO_NEW_PARTITION
        eng "At least one partition must be added"
        ger "Es muss zumindest eine Partition hinzugefügt werden"
        swe "Åtminstone en partition måste läggas till vid ADD PARTITION"
ER_COALESCE_PARTITION_NO_PARTITION
        eng "At least one partition must be coalesced"
        ger "Zumindest eine Partition muss mit COALESCE PARTITION zusammengefügt werden"
        swe "Åtminstone en partition måste slås ihop vid COALESCE PARTITION"
ER_REORG_PARTITION_NOT_EXIST
        eng "More partitions to reorganize than there are partitions"
        ger "Es wurde versucht, mehr Partitionen als vorhanden zu reorganisieren"
        swe "Fler partitioner att reorganisera än det finns partitioner"
ER_SAME_NAME_PARTITION
        eng "Duplicate partition name %-.192s"
        ger "Doppelter Partitionsname: %-.192s"
        swe "Duplicerat partitionsnamn %-.192s"
ER_NO_BINLOG_ERROR
        eng "It is not allowed to shut off binlog on this command"
        ger "Es es nicht erlaubt, bei diesem Befehl binlog abzuschalten"
        swe "Det är inte tillåtet att stänga av binlog på detta kommando"
ER_CONSECUTIVE_REORG_PARTITIONS
        eng "When reorganizing a set of partitions they must be in consecutive order"
        ger "Bei der Reorganisation eines Satzes von Partitionen müssen diese in geordneter Reihenfolge vorliegen"
        swe "När ett antal partitioner omorganiseras måste de vara i konsekutiv ordning"
ER_REORG_OUTSIDE_RANGE
        eng "Reorganize of range partitions cannot change total ranges except for last partition where it can extend the range"
        ger "Die Reorganisation von RANGE-Partitionen kann Gesamtbereiche nicht verändern, mit Ausnahme der letzten Partition, die den Bereich erweitern kann"
        swe "Reorganisering av rangepartitioner kan inte ändra den totala intervallet utom för den sista partitionen där intervallet kan utökas"
ER_PARTITION_FUNCTION_FAILURE
        eng "Partition function not supported in this version for this handler"
        ger "Partitionsfunktion in dieser Version dieses Handlers nicht unterstützt"
ER_PART_STATE_ERROR
        eng "Partition state cannot be defined from CREATE/ALTER TABLE"
        ger "Partitionszustand kann nicht von CREATE oder ALTER TABLE aus definiert werden"
        swe "Partition state kan inte definieras från CREATE/ALTER TABLE"
ER_LIMITED_PART_RANGE
        eng "The %-.64s handler only supports 32 bit integers in VALUES"
        ger "Der Handler %-.64s unterstützt in VALUES nur 32-Bit-Integers"
        swe "%-.64s stödjer endast 32 bitar i integers i VALUES"
ER_PLUGIN_IS_NOT_LOADED
        eng "Plugin '%-.192s' is not loaded"
        ger "Plugin '%-.192s' ist nicht geladen"
ER_WRONG_VALUE
        eng "Incorrect %-.32s value: '%-.128s'"
        ger "Falscher %-.32s-Wert: '%-.128s'"
ER_NO_PARTITION_FOR_GIVEN_VALUE
        eng "Table has no partition for value %-.64s"
        ger "Tabelle hat für den Wert %-.64s keine Partition"
ER_FILEGROUP_OPTION_ONLY_ONCE
        eng "It is not allowed to specify %s more than once"
        ger "%s darf nicht mehr als einmal angegegeben werden"
ER_CREATE_FILEGROUP_FAILED
        eng "Failed to create %s"
        ger "Anlegen von %s fehlgeschlagen"
ER_DROP_FILEGROUP_FAILED
        eng "Failed to drop %s"
        ger "Löschen von %s fehlgeschlagen"
ER_TABLESPACE_AUTO_EXTEND_ERROR
        eng "The handler doesn't support autoextend of tablespaces"
        ger "Der Handler unterstützt keine automatische Erweiterung (Autoextend) von Tablespaces"
ER_WRONG_SIZE_NUMBER
        eng "A size parameter was incorrectly specified, either number or on the form 10M"
        ger "Ein Größen-Parameter wurde unkorrekt angegeben, muss entweder Zahl sein oder im Format 10M"
ER_SIZE_OVERFLOW_ERROR
        eng "The size number was correct but we don't allow the digit part to be more than 2 billion"
        ger "Die Zahl für die Größe war korrekt, aber der Zahlanteil darf nicht größer als 2 Milliarden sein"
ER_ALTER_FILEGROUP_FAILED
        eng "Failed to alter: %s"
        ger "Änderung von %s fehlgeschlagen"
ER_BINLOG_ROW_LOGGING_FAILED
        eng "Writing one row to the row-based binary log failed"
        ger "Schreiben einer Zeilen ins zeilenbasierte Binärlog fehlgeschlagen"
ER_BINLOG_ROW_WRONG_TABLE_DEF
        eng "Table definition on master and slave does not match: %s"
        ger "Tabellendefinition auf Master und Slave stimmt nicht überein: %s"
ER_BINLOG_ROW_RBR_TO_SBR
        eng "Slave running with --log-slave-updates must use row-based binary logging to be able to replicate row-based binary log events"
        ger "Slave, die mit --log-slave-updates laufen, müssen zeilenbasiertes Loggen verwenden, um zeilenbasierte Binärlog-Ereignisse loggen zu können"
ER_EVENT_ALREADY_EXISTS
        eng "Event '%-.192s' already exists"
        ger "Event '%-.192s' existiert bereits"
ER_EVENT_STORE_FAILED
        eng "Failed to store event %s. Error code %d from storage engine."
        ger "Speichern von Event %s fehlgeschlagen. Fehlercode der Speicher-Engine: %d"
ER_EVENT_DOES_NOT_EXIST
        eng "Unknown event '%-.192s'"
        ger "Unbekanntes Event '%-.192s'"
ER_EVENT_CANT_ALTER
        eng "Failed to alter event '%-.192s'"
        ger "Ändern des Events '%-.192s' fehlgeschlagen"
ER_EVENT_DROP_FAILED
        eng "Failed to drop %s"
        ger "Löschen von %s fehlgeschlagen"
ER_EVENT_INTERVAL_NOT_POSITIVE_OR_TOO_BIG
        eng "INTERVAL is either not positive or too big"
        ger "INTERVAL ist entweder nicht positiv oder zu groß"
ER_EVENT_ENDS_BEFORE_STARTS
        eng "ENDS is either invalid or before STARTS"
        ger "ENDS ist entweder ungültig oder liegt vor STARTS"
ER_EVENT_EXEC_TIME_IN_THE_PAST
  eng "Event execution time is in the past. Event has been disabled"
  ger "Ausführungszeit des Events liegt in der Vergangenheit. Event wurde deaktiviert"
ER_EVENT_OPEN_TABLE_FAILED
        eng "Failed to open mysql.event"
        ger "Öffnen von mysql.event fehlgeschlagen"
ER_EVENT_NEITHER_M_EXPR_NOR_M_AT
        eng "No datetime expression provided"
        ger "Kein DATETIME-Ausdruck angegeben"

# OBSOLETE, USE ER_COL_COUNT_DOESNT_MATCH_CORRUPTED_V2
ER_OBSOLETE_COL_COUNT_DOESNT_MATCH_CORRUPTED
        eng "Column count of mysql.%s is wrong. Expected %d, found %d. The table is probably corrupted"
        ger "Spaltenanzahl von mysql.%s falsch. %d erwartet, aber %d gefunden. Tabelle ist wahrscheinlich beschädigt"

# OBSOLETE, USE ER_CANNOT_LOAD_FROM_TABLE_V2
ER_OBSOLETE_CANNOT_LOAD_FROM_TABLE
        eng "Cannot load from mysql.%s. The table is probably corrupted"
        ger "Kann mysql.%s nicht einlesen. Tabelle ist wahrscheinlich beschädigt"

ER_EVENT_CANNOT_DELETE
        eng "Failed to delete the event from mysql.event"
        ger "Löschen des Events aus mysql.event fehlgeschlagen"
ER_EVENT_COMPILE_ERROR
        eng "Error during compilation of event's body"
        ger "Fehler beim Kompilieren des Event-Bodys"
ER_EVENT_SAME_NAME
        eng "Same old and new event name"
        ger "Alter und neuer Event-Name sind gleich"
ER_EVENT_DATA_TOO_LONG
        eng "Data for column '%s' too long"
        ger "Daten der Spalte '%s' zu lang"
ER_DROP_INDEX_FK
        eng "Cannot drop index '%-.192s': needed in a foreign key constraint"
        ger "Kann Index '%-.192s' nicht löschen: wird für eine Fremdschlüsselbeschränkung benötigt"
# When using this error message, use the ER_WARN_DEPRECATED_SYNTAX error
# code.
ER_WARN_DEPRECATED_SYNTAX_WITH_VER  
        eng  "The syntax '%s' is deprecated and will be removed in MySQL %s. Please use %s instead"
        ger "Die Syntax '%s' ist veraltet und wird in MySQL %s entfernt. Bitte benutzen Sie statt dessen %s"
ER_CANT_WRITE_LOCK_LOG_TABLE
        eng "You can't write-lock a log table. Only read access is possible"
        ger "Eine Log-Tabelle kann nicht schreibgesperrt werden. Es ist ohnehin nur Lesezugriff möglich"
ER_CANT_LOCK_LOG_TABLE
        eng "You can't use locks with log tables."
        ger "Log-Tabellen können nicht gesperrt werden."
ER_FOREIGN_DUPLICATE_KEY_OLD_UNUSED 23000 S1009
        eng "Upholding foreign key constraints for table '%.192s', entry '%-.192s', key %d would lead to a duplicate entry"
# OBSOLETE, USE ER_COL_COUNT_DOESNT_MATCH_PLEASE_UPDATE_V2
ER_COL_COUNT_DOESNT_MATCH_PLEASE_UPDATE
        eng "Column count of mysql.%s is wrong. Expected %d, found %d. Created with MySQL %d, now running %d. Please use mysql_upgrade to fix this error."
        ger "Spaltenanzahl von mysql.%s falsch. %d erwartet, aber %d erhalten. Erzeugt mit MySQL %d, jetzt unter %d. Bitte benutzen Sie mysql_upgrade, um den Fehler zu beheben"
ER_TEMP_TABLE_PREVENTS_SWITCH_OUT_OF_RBR
        eng "Cannot switch out of the row-based binary log format when the session has open temporary tables"
        ger "Kann nicht aus dem zeilenbasierten Binärlog-Format herauswechseln, wenn die Sitzung offene temporäre Tabellen hat"
ER_STORED_FUNCTION_PREVENTS_SWITCH_BINLOG_FORMAT
        eng "Cannot change the binary logging format inside a stored function or trigger"
        ger "Das Binärlog-Format kann innerhalb einer gespeicherten Funktion oder eines Triggers nicht geändert werden"
ER_NDB_CANT_SWITCH_BINLOG_FORMAT
        eng "The NDB cluster engine does not support changing the binlog format on the fly yet"
        ger "Die Speicher-Engine NDB Cluster unterstützt das Ändern des Binärlog-Formats zur Laufzeit noch nicht"
ER_PARTITION_NO_TEMPORARY
        eng "Cannot create temporary table with partitions"
        ger "Anlegen temporärer Tabellen mit Partitionen nicht möglich"
ER_PARTITION_CONST_DOMAIN_ERROR
        eng "Partition constant is out of partition function domain"
        ger "Partitionskonstante liegt außerhalb der Partitionsfunktionsdomäne"
        swe "Partitionskonstanten är utanför partitioneringsfunktionens domän"
ER_PARTITION_FUNCTION_IS_NOT_ALLOWED
        eng "This partition function is not allowed"
        ger "Diese Partitionierungsfunktion ist nicht erlaubt"
        swe "Denna partitioneringsfunktion är inte tillåten"
ER_DDL_LOG_ERROR
        eng "Error in DDL log"
        ger "Fehler im DDL-Log"
ER_NULL_IN_VALUES_LESS_THAN
        eng "Not allowed to use NULL value in VALUES LESS THAN"
        ger "In VALUES LESS THAN dürfen keine NULL-Werte verwendet werden"
        swe "Det är inte tillåtet att använda NULL-värden i VALUES LESS THAN"
ER_WRONG_PARTITION_NAME
        eng "Incorrect partition name"
        ger "Falscher Partitionsname"
        swe "Felaktigt partitionsnamn"
ER_CANT_CHANGE_TX_CHARACTERISTICS 25001
        eng "Transaction characteristics can't be changed while a transaction is in progress"
ER_DUP_ENTRY_AUTOINCREMENT_CASE
        eng "ALTER TABLE causes auto_increment resequencing, resulting in duplicate entry '%-.192s' for key '%-.192s'"
        ger "ALTER TABLE führt zur Neusequenzierung von auto_increment, wodurch der doppelte Eintrag '%-.192s' für Schlüssel '%-.192s' auftritt"
ER_EVENT_MODIFY_QUEUE_ERROR
        eng "Internal scheduler error %d"
        ger "Interner Scheduler-Fehler %d"
ER_EVENT_SET_VAR_ERROR
        eng "Error during starting/stopping of the scheduler. Error code %u"
        ger "Fehler während des Startens oder Anhalten des Schedulers. Fehlercode %u"
ER_PARTITION_MERGE_ERROR
        eng "Engine cannot be used in partitioned tables"
        ger "Engine kann in partitionierten Tabellen nicht verwendet werden"
        swe "Engine inte användas i en partitionerad tabell"
ER_CANT_ACTIVATE_LOG
        eng "Cannot activate '%-.64s' log"
        ger "Kann Logdatei '%-.64s' nicht aktivieren"
ER_RBR_NOT_AVAILABLE
        eng "The server was not built with row-based replication"
        ger "Der Server wurde nicht mit zeilenbasierter Replikation gebaut"
ER_BASE64_DECODE_ERROR
        eng "Decoding of base64 string failed"
        swe "Avkodning av base64 sträng misslyckades"
        ger "Der Server hat keine zeilenbasierte Replikation"
ER_EVENT_RECURSION_FORBIDDEN
        eng "Recursion of EVENT DDL statements is forbidden when body is present"
        ger "Rekursivität von EVENT-DDL-Anweisungen ist unzulässig wenn ein Hauptteil (Body) existiert"
ER_EVENTS_DB_ERROR
        eng "Cannot proceed because system tables used by Event Scheduler were found damaged at server start"
        ger "Kann nicht weitermachen, weil die Tabellen, die von Events verwendet werden, beim Serverstart als beschädigt markiert wurden"
ER_ONLY_INTEGERS_ALLOWED
        eng "Only integers allowed as number here"
        ger "An dieser Stelle sind nur Ganzzahlen zulässig"
ER_UNSUPORTED_LOG_ENGINE
        eng "This storage engine cannot be used for log tables""
        ger "Diese Speicher-Engine kann für Logtabellen nicht verwendet werden"
ER_BAD_LOG_STATEMENT
        eng "You cannot '%s' a log table if logging is enabled"
        ger "Sie können eine Logtabelle nicht '%s', wenn Loggen angeschaltet ist"
ER_CANT_RENAME_LOG_TABLE
        eng "Cannot rename '%s'. When logging enabled, rename to/from log table must rename two tables: the log table to an archive table and another table back to '%s'"
        ger "Kann '%s' nicht umbenennen. Wenn Loggen angeschaltet ist, müssen zwei Tabellen umbenannt werden: die Logtabelle zu einer Archivtabelle, und eine weitere Tabelle zu '%s'"
ER_WRONG_PARAMCOUNT_TO_NATIVE_FCT 42000
        eng "Incorrect parameter count in the call to native function '%-.192s'"
        ger "Falsche Anzahl von Parametern beim Aufruf der nativen Funktion '%-.192s'"
ER_WRONG_PARAMETERS_TO_NATIVE_FCT 42000
        eng "Incorrect parameters in the call to native function '%-.192s'"
        ger "Falscher Parameter beim Aufruf der nativen Funktion '%-.192s'"
ER_WRONG_PARAMETERS_TO_STORED_FCT 42000  
        eng "Incorrect parameters in the call to stored function %-.192s"
        ger "Falsche Parameter beim Aufruf der gespeicherten Funktion %-.192s"
ER_NATIVE_FCT_NAME_COLLISION
        eng "This function '%-.192s' has the same name as a native function"
        ger "Die Funktion '%-.192s' hat denselben Namen wie eine native Funktion"
# When using this error message, use the ER_DUP_ENTRY error code.  See, for
# example, code in handler.cc.
ER_DUP_ENTRY_WITH_KEY_NAME 23000 S1009
        cze "Zvojený klíč '%-.64s' (číslo klíče '%-.192s')"
        dan "Ens værdier '%-.64s' for indeks '%-.192s'"
        nla "Dubbele ingang '%-.64s' voor zoeksleutel '%-.192s'"
        eng "Duplicate entry '%-.64s' for key '%-.192s'"
        est "Kattuv väärtus '%-.64s' võtmele '%-.192s'"
        fre "Duplicata du champ '%-.64s' pour la clef '%-.192s'"
        ger "Doppelter Eintrag '%-.64s' für Schlüssel '%-.192s'"
        greek "Διπλή εγγραφή '%-.64s' για το κλειδί '%-.192s'"
        hun "Duplikalt bejegyzes '%-.64s' a '%-.192s' kulcs szerint."
        ita "Valore duplicato '%-.64s' per la chiave '%-.192s'"
        jpn "'%-.64s' は索引 '%-.192s' で重複しています。"
        kor "중복된 입력 값 '%-.64s': key '%-.192s'"
        nor "Like verdier '%-.64s' for nøkkel '%-.192s'"
        norwegian-ny "Like verdiar '%-.64s' for nykkel '%-.192s'"
        pol "Powtórzone wystąpienie '%-.64s' dla klucza '%-.192s'"
        por "Entrada '%-.64s' duplicada para a chave '%-.192s'"
        rum "Cimpul '%-.64s' e duplicat pentru cheia '%-.192s'"
        rus "Дублирующаяся запись '%-.64s' по ключу '%-.192s'"
        serbian "Dupliran unos '%-.64s' za ključ '%-.192s'"
        slo "Opakovaný kľúč '%-.64s' (číslo kľúča '%-.192s')"
        spa "Entrada duplicada '%-.64s' para la clave '%-.192s'"
        swe "Dublett '%-.64s' för nyckel '%-.192s'"
        ukr "Дублюючий запис '%-.64s' для ключа '%-.192s'"
ER_BINLOG_PURGE_EMFILE
  eng "Too many files opened, please execute the command again"
  ger "Zu viele offene Dateien, bitte führen Sie den Befehl noch einmal aus"
ER_EVENT_CANNOT_CREATE_IN_THE_PAST
  eng "Event execution time is in the past and ON COMPLETION NOT PRESERVE is set. The event was dropped immediately after creation."
  ger "Ausführungszeit des Events liegt in der Vergangenheit, und es wurde ON COMPLETION NOT PRESERVE gesetzt. Das Event wurde unmittelbar nach Erzeugung gelöscht."
ER_EVENT_CANNOT_ALTER_IN_THE_PAST
  eng "Event execution time is in the past and ON COMPLETION NOT PRESERVE is set. The event was not changed. Specify a time in the future."
  ger "Execution Zeitpunkt des Ereignisses in der Vergangenheit liegt, und es war NACH ABSCHLUSS Set nicht erhalten. Die Veranstaltung wurde nicht verändert. Geben Sie einen Zeitpunkt in der Zukunft."
ER_SLAVE_INCIDENT
  eng "The incident %s occured on the master. Message: %s"
  ger "Der Vorfall %s passierte auf dem Master. Meldung: %s"
ER_NO_PARTITION_FOR_GIVEN_VALUE_SILENT
  eng "Table has no partition for some existing values"
  ger "Tabelle hat für einige bestehende Werte keine Partition"
ER_BINLOG_UNSAFE_STATEMENT
  eng "Unsafe statement written to the binary log using statement format since BINLOG_FORMAT = STATEMENT. %s"
  swe "Detta är inte säkert att logga i statement-format, för BINLOG_FORMAT = STATEMENT. %s"
  ger "Unsichere Anweisung ins Binärlog geschrieben, weil Anweisungsformat BINLOG_FORMAT = STATEMENT. %s"
ER_SLAVE_FATAL_ERROR
  eng "Fatal error: %s"
  ger "Fataler Fehler: %s"
ER_SLAVE_RELAY_LOG_READ_FAILURE
  eng "Relay log read failure: %s"
  ger "Relaylog-Lesefehler: %s"
ER_SLAVE_RELAY_LOG_WRITE_FAILURE
  eng "Relay log write failure: %s"
  ger "Relaylog-Schreibfehler: %s"
ER_SLAVE_CREATE_EVENT_FAILURE
  eng "Failed to create %s"
  ger "Erzeugen von %s fehlgeschlagen"
ER_SLAVE_MASTER_COM_FAILURE
  eng "Master command %s failed: %s"
  ger "Master-Befehl %s fehlgeschlagen: %s"
ER_BINLOG_LOGGING_IMPOSSIBLE
  eng "Binary logging not possible. Message: %s"
  ger "Binärlogging nicht möglich. Meldung: %s"
ER_VIEW_NO_CREATION_CTX
  eng "View `%-.64s`.`%-.64s` has no creation context"
  ger "View `%-.64s`.`%-.64s` hat keinen Erzeugungskontext"
ER_VIEW_INVALID_CREATION_CTX
  eng "Creation context of view `%-.64s`.`%-.64s' is invalid"
  ger "Erzeugungskontext des Views`%-.64s`.`%-.64s' ist ungültig"
ER_SR_INVALID_CREATION_CTX
  eng "Creation context of stored routine `%-.64s`.`%-.64s` is invalid"
  ger "Erzeugungskontext der gespeicherten Routine`%-.64s`.`%-.64s` ist ungültig"
ER_TRG_CORRUPTED_FILE
  eng "Corrupted TRG file for table `%-.64s`.`%-.64s`"
  ger "Beschädigte TRG-Datei für Tabelle `%-.64s`.`%-.64s`"
ER_TRG_NO_CREATION_CTX
  eng "Triggers for table `%-.64s`.`%-.64s` have no creation context"
  ger "Trigger für Tabelle `%-.64s`.`%-.64s` haben keinen Erzeugungskontext"
ER_TRG_INVALID_CREATION_CTX
  eng "Trigger creation context of table `%-.64s`.`%-.64s` is invalid"
  ger "Trigger-Erzeugungskontext der Tabelle `%-.64s`.`%-.64s` ist ungültig"
ER_EVENT_INVALID_CREATION_CTX
  eng "Creation context of event `%-.64s`.`%-.64s` is invalid"
  ger "Erzeugungskontext des Events `%-.64s`.`%-.64s` ist ungültig"
ER_TRG_CANT_OPEN_TABLE
  eng "Cannot open table for trigger `%-.64s`.`%-.64s`"
  ger "Kann Tabelle für den Trigger `%-.64s`.`%-.64s` nicht öffnen"
ER_CANT_CREATE_SROUTINE
  eng "Cannot create stored routine `%-.64s`. Check warnings"
  ger "Kann gespeicherte Routine `%-.64s` nicht erzeugen. Beachten Sie die Warnungen"
ER_NEVER_USED
  eng "Ambiguous slave modes combination. %s"
  ger "Mehrdeutige Kombination von Slave-Modi. %s"
ER_NO_FORMAT_DESCRIPTION_EVENT_BEFORE_BINLOG_STATEMENT
  eng "The BINLOG statement of type `%s` was not preceded by a format description BINLOG statement."
  ger "Der BINLOG-Anweisung vom Typ `%s` ging keine BINLOG-Anweisung zur Formatbeschreibung voran."
ER_SLAVE_CORRUPT_EVENT
  eng "Corrupted replication event was detected"
  ger "Beschädigtes Replikationsereignis entdeckt"
ER_LOAD_DATA_INVALID_COLUMN_UNUSED
  eng "Invalid column reference (%-.64s) in LOAD DATA"
  ger "Ungültige Spaltenreferenz (%-.64s) bei LOAD DATA"
ER_LOG_PURGE_NO_FILE
  eng "Being purged log %s was not found"
  ger "Zu bereinigende Logdatei %s wurde nicht gefunden"
ER_XA_RBTIMEOUT XA106
  eng "XA_RBTIMEOUT: Transaction branch was rolled back: took too long"
  ger "XA_RBTIMEOUT: Transaktionszweig wurde zurückgerollt: Zeitüberschreitung"
ER_XA_RBDEADLOCK XA102
  eng "XA_RBDEADLOCK: Transaction branch was rolled back: deadlock was detected"
  ger "XA_RBDEADLOCK: Transaktionszweig wurde zurückgerollt: Deadlock entdeckt"
ER_NEED_REPREPARE
  eng "Prepared statement needs to be re-prepared"
  ger "Vorbereitete Anweisungen müssen noch einmal vorbereitet werden"
ER_DELAYED_NOT_SUPPORTED
  eng "DELAYED option not supported for table '%-.192s'"
  ger "Die DELAYED-Option wird für Tabelle '%-.192s' nicht unterstützt"
WARN_NO_MASTER_INFO  
  eng "The master info structure does not exist"
  ger "Die Master-Info-Struktur existiert nicht"
WARN_OPTION_IGNORED
  eng "<%-.64s> option ignored"
  ger "Option <%-.64s> ignoriert"
ER_PLUGIN_DELETE_BUILTIN
  eng "Built-in plugins cannot be deleted"
  ger "Eingebaute Plugins können nicht gelöscht werden"
WARN_PLUGIN_BUSY
  eng "Plugin is busy and will be uninstalled on shutdown"
  ger "Plugin wird verwendet und wird erst beim Herunterfahren deinstalliert"
ER_VARIABLE_IS_READONLY
  eng "%s variable '%s' is read-only. Use SET %s to assign the value"
  ger "%s Variable '%s' ist nur lesbar. Benutzen Sie SET %s, um einen Wert zuzuweisen"
ER_WARN_ENGINE_TRANSACTION_ROLLBACK
  eng "Storage engine %s does not support rollback for this statement. Transaction rolled back and must be restarted"
  ger "Speicher-Engine %s unterstützt für diese Anweisung kein Rollback. Transaktion wurde zurückgerollt und muss neu gestartet werden"
ER_SLAVE_HEARTBEAT_FAILURE
  eng "Unexpected master's heartbeat data: %s"
  ger "Unerwartete Daten vom Heartbeat des Masters: %s"
ER_SLAVE_HEARTBEAT_VALUE_OUT_OF_RANGE
  eng "The requested value for the heartbeat period is either negative or exceeds the maximum allowed (%s seconds)."
ER_NDB_REPLICATION_SCHEMA_ERROR
  eng "Bad schema for mysql.ndb_replication table. Message: %-.64s"
  ger "Fehlerhaftes Schema für mysql.ndb_replication table. Meldung: %-.64s"
ER_CONFLICT_FN_PARSE_ERROR
  eng "Error in parsing conflict function. Message: %-.64s"
  ger "Fehler beim Parsen einer Konflikt-Funktion. Meldung: %-.64s"
ER_EXCEPTIONS_WRITE_ERROR
  eng "Write to exceptions table failed. Message: %-.128s""
  ger "Schreiben in Ausnahme-Tabelle fehlgeschlagen. Meldung: %-.128s""
ER_TOO_LONG_TABLE_COMMENT
  eng "Comment for table '%-.64s' is too long (max = %lu)"
  por "Comentário para a tabela '%-.64s' é longo demais (max = %lu)"
  ger "Kommentar für Tabelle '%-.64s' ist zu lang (max = %lu)"
ER_TOO_LONG_FIELD_COMMENT
  eng "Comment for field '%-.64s' is too long (max = %lu)"
  por "Comentário para o campo '%-.64s' é longo demais (max = %lu)"
  ger "Kommentar für Feld '%-.64s' ist zu lang (max = %lu)"
ER_FUNC_INEXISTENT_NAME_COLLISION 42000 
  eng "FUNCTION %s does not exist. Check the 'Function Name Parsing and Resolution' section in the Reference Manual"
  ger "FUNCTION %s existiert nicht. Erläuterungen im Abschnitt 'Function Name Parsing and Resolution' im Referenzhandbuch"
# When updating these, please update EXPLAIN_FILENAME_MAX_EXTRA_LENGTH in
# sql_table.h with the new maximal additional length for explain_filename.
ER_DATABASE_NAME
  eng "Database"
  swe "Databas"
  ger "Datenbank"
ER_TABLE_NAME
  eng "Table"
  swe "Tabell"
  ger "Tabelle"
ER_PARTITION_NAME
  eng "Partition"
  swe "Partition"
  ger "Partition"
ER_SUBPARTITION_NAME
  eng "Subpartition"
  swe "Subpartition"
  ger "Unterpartition"
ER_TEMPORARY_NAME
  eng "Temporary"
  swe "Temporär"
  ger "Temporär"
ER_RENAMED_NAME
  eng "Renamed"
  swe "Namnändrad"
  ger "Umbenannt"
ER_TOO_MANY_CONCURRENT_TRXS
  eng  "Too many active concurrent transactions"
  ger  "Zu viele aktive simultane Transaktionen"
WARN_NON_ASCII_SEPARATOR_NOT_IMPLEMENTED
  eng "Non-ASCII separator arguments are not fully supported"
  ger "Nicht-ASCII-Trennargumente werden nicht vollständig unterstützt"
ER_DEBUG_SYNC_TIMEOUT
  eng "debug sync point wait timed out"
  ger "Debug Sync Point Wartezeit überschritten"
ER_DEBUG_SYNC_HIT_LIMIT
  eng "debug sync point hit limit reached"
  ger "Debug Sync Point Hit Limit erreicht"
ER_DUP_SIGNAL_SET 42000
  eng "Duplicate condition information item '%s'"
  ger "Informationselement '%s' für Duplikatbedingung"
# Note that the SQLSTATE is not 01000, it is provided by SIGNAL/RESIGNAL
ER_SIGNAL_WARN 01000
  eng "Unhandled user-defined warning condition"
  ger "Unbehandelte benutzerdefinierte Warnbedingung"
# Note that the SQLSTATE is not 02000, it is provided by SIGNAL/RESIGNAL
ER_SIGNAL_NOT_FOUND 02000
  eng "Unhandled user-defined not found condition"
  ger "Unbehandelte benutzerdefinierte Nicht-gefunden-Bedingung"
# Note that the SQLSTATE is not HY000, it is provided by SIGNAL/RESIGNAL
ER_SIGNAL_EXCEPTION HY000
  eng "Unhandled user-defined exception condition"
  ger "Unbehandelte benutzerdefinierte Ausnahmebedingung"
ER_RESIGNAL_WITHOUT_ACTIVE_HANDLER 0K000
  eng "RESIGNAL when handler not active"
  ger "RESIGNAL bei nicht aktivem Handler"
ER_SIGNAL_BAD_CONDITION_TYPE
  eng "SIGNAL/RESIGNAL can only use a CONDITION defined with SQLSTATE"
  ger "SIGNAL/RESIGNAL kann nur mit einer Bedingung (CONDITION) benutzt werden, die bei SQLSTATE definiert wurde"
WARN_COND_ITEM_TRUNCATED
  eng "Data truncated for condition item '%s'"
  ger "Daten gekürzt für Bedingungselement '%s'"
ER_COND_ITEM_TOO_LONG
  eng "Data too long for condition item '%s'"
  ger "Daten zu lang für Bedingungselement '%s'"
ER_UNKNOWN_LOCALE
  eng "Unknown locale: '%-.64s'"
  ger "Unbekannte Locale: '%-.64s'"
ER_SLAVE_IGNORE_SERVER_IDS
  eng "The requested server id %d clashes with the slave startup option --replicate-same-server-id"
  ger "Die angeforderte Server-ID %d steht im Konflikt mit der Startoption --replicate-same-server-id für den Slave"
ER_QUERY_CACHE_DISABLED
  eng "Query cache is disabled; restart the server with query_cache_type=1 to enable it"
  ger "Abfragen-Cache ist deaktiviert. Starten Sie den Server neu mit query_cache_type=1, um ihn zu aktivieren"
ER_SAME_NAME_PARTITION_FIELD
  eng "Duplicate partition field name '%-.192s'"
  ger "Partitionsfeld '%-.192s' ist ein Duplikat"
ER_PARTITION_COLUMN_LIST_ERROR
  eng "Inconsistency in usage of column lists for partitioning"
  ger "Inkonsistenz bei der Benutzung von Spaltenlisten für Partitionierung"
ER_WRONG_TYPE_COLUMN_VALUE_ERROR
  eng "Partition column values of incorrect type"
  ger "Partitionsspaltenwerte sind vom falschen Typ"
ER_TOO_MANY_PARTITION_FUNC_FIELDS_ERROR
  eng "Too many fields in '%-.192s'"
  ger "Zu viele Felder in '%-.192s'"
ER_MAXVALUE_IN_VALUES_IN
  eng "Cannot use MAXVALUE as value in VALUES IN"
  ger "MAXVALUE kann nicht als Wert in VALUES IN verwendet werden"
ER_TOO_MANY_VALUES_ERROR
  eng "Cannot have more than one value for this type of %-.64s partitioning"
  ger "Für den Partionierungstyp %-.64s darf es nicht mehr als einen Wert geben"
ER_ROW_SINGLE_PARTITION_FIELD_ERROR
  eng "Row expressions in VALUES IN only allowed for multi-field column partitioning"
  ger "Zeilenausdrücke in VALUES IN sind nur für Mehrfeld-Spaltenpartionierung erlaubt"
ER_FIELD_TYPE_NOT_ALLOWED_AS_PARTITION_FIELD
  eng "Field '%-.192s' is of a not allowed type for this type of partitioning"
  ger "Feld '%-.192s' ist für diese Art von Partitionierung von einem nicht zulässigen Typ"
ER_PARTITION_FIELDS_TOO_LONG
  eng "The total length of the partitioning fields is too large"
  ger "Die Gesamtlänge der Partitionsfelder ist zu groß"
ER_BINLOG_ROW_ENGINE_AND_STMT_ENGINE
  eng "Cannot execute statement: impossible to write to binary log since both row-incapable engines and statement-incapable engines are involved."
ER_BINLOG_ROW_MODE_AND_STMT_ENGINE
  eng "Cannot execute statement: impossible to write to binary log since BINLOG_FORMAT = ROW and at least one table uses a storage engine limited to statement-based logging."
ER_BINLOG_UNSAFE_AND_STMT_ENGINE
  eng "Cannot execute statement: impossible to write to binary log since statement is unsafe, storage engine is limited to statement-based logging, and BINLOG_FORMAT = MIXED. %s"
ER_BINLOG_ROW_INJECTION_AND_STMT_ENGINE
  eng "Cannot execute statement: impossible to write to binary log since statement is in row format and at least one table uses a storage engine limited to statement-based logging."
ER_BINLOG_STMT_MODE_AND_ROW_ENGINE
  eng "Cannot execute statement: impossible to write to binary log since BINLOG_FORMAT = STATEMENT and at least one table uses a storage engine limited to row-based logging.%s"
ER_BINLOG_ROW_INJECTION_AND_STMT_MODE
  eng "Cannot execute statement: impossible to write to binary log since statement is in row format and BINLOG_FORMAT = STATEMENT."
ER_BINLOG_MULTIPLE_ENGINES_AND_SELF_LOGGING_ENGINE
  eng "Cannot execute statement: impossible to write to binary log since more than one engine is involved and at least one engine is self-logging."

ER_BINLOG_UNSAFE_LIMIT
  eng "The statement is unsafe because it uses a LIMIT clause. This is unsafe because the set of rows included cannot be predicted."
ER_UNUSED4
  eng "The statement is unsafe because it uses INSERT DELAYED. This is unsafe because the times when rows are inserted cannot be predicted."
ER_BINLOG_UNSAFE_SYSTEM_TABLE
  eng "The statement is unsafe because it uses the general log, slow query log, or performance_schema table(s). This is unsafe because system tables may differ on slaves."
ER_BINLOG_UNSAFE_AUTOINC_COLUMNS
  eng "Statement is unsafe because it invokes a trigger or a stored function that inserts into an AUTO_INCREMENT column. Inserted values cannot be logged correctly."
ER_BINLOG_UNSAFE_UDF
  eng "Statement is unsafe because it uses a UDF which may not return the same value on the slave."
ER_BINLOG_UNSAFE_SYSTEM_VARIABLE
  eng "Statement is unsafe because it uses a system variable that may have a different value on the slave."
ER_BINLOG_UNSAFE_SYSTEM_FUNCTION
  eng "Statement is unsafe because it uses a system function that may return a different value on the slave."
ER_BINLOG_UNSAFE_NONTRANS_AFTER_TRANS
  eng "Statement is unsafe because it accesses a non-transactional table after accessing a transactional table within the same transaction."

ER_MESSAGE_AND_STATEMENT
  eng "%s Statement: %s"

ER_SLAVE_CONVERSION_FAILED
  eng "Column %d of table '%-.192s.%-.192s' cannot be converted from type '%-.32s' to type '%-.32s'"
ER_SLAVE_CANT_CREATE_CONVERSION
  eng "Can't create conversion table for table '%-.192s.%-.192s'"
ER_INSIDE_TRANSACTION_PREVENTS_SWITCH_BINLOG_FORMAT
  eng "Cannot modify @@session.binlog_format inside a transaction"
ER_PATH_LENGTH
  eng "The path specified for %.64s is too long."
ER_WARN_DEPRECATED_SYNTAX_NO_REPLACEMENT  
  eng "'%s' is deprecated and will be removed in a future release."
  ger "'%s' ist veraltet und wird in einer zukünftigen Version entfernt werden."

ER_WRONG_NATIVE_TABLE_STRUCTURE
        eng "Native table '%-.64s'.'%-.64s' has the wrong structure"

ER_WRONG_PERFSCHEMA_USAGE
        eng "Invalid performance_schema usage."
ER_WARN_I_S_SKIPPED_TABLE
  eng "Table '%s'.'%s' was skipped since its definition is being modified by concurrent DDL statement"

ER_INSIDE_TRANSACTION_PREVENTS_SWITCH_BINLOG_DIRECT
  eng "Cannot modify @@session.binlog_direct_non_transactional_updates inside a transaction"
ER_STORED_FUNCTION_PREVENTS_SWITCH_BINLOG_DIRECT
  eng "Cannot change the binlog direct flag inside a stored function or trigger"
ER_SPATIAL_MUST_HAVE_GEOM_COL 42000
  eng "A SPATIAL index may only contain a geometrical type column"
  ger "Ein raumbezogener Index (SPATIAL) darf nur Spalten geometrischen Typs enthalten"
ER_TOO_LONG_INDEX_COMMENT
  eng "Comment for index '%-.64s' is too long (max = %lu)"

ER_LOCK_ABORTED
  eng "Wait on a lock was aborted due to a pending exclusive lock"

ER_DATA_OUT_OF_RANGE 22003 
  eng "%s value is out of range in '%s'"

ER_WRONG_SPVAR_TYPE_IN_LIMIT
  eng "A variable of a non-integer based type in LIMIT clause"

ER_BINLOG_UNSAFE_MULTIPLE_ENGINES_AND_SELF_LOGGING_ENGINE
  eng "Mixing self-logging and non-self-logging engines in a statement is unsafe."

ER_BINLOG_UNSAFE_MIXED_STATEMENT
  eng "Statement accesses nontransactional table as well as transactional or temporary table, and writes to any of them."

ER_INSIDE_TRANSACTION_PREVENTS_SWITCH_SQL_LOG_BIN
  eng "Cannot modify @@session.sql_log_bin inside a transaction"

ER_STORED_FUNCTION_PREVENTS_SWITCH_SQL_LOG_BIN
  eng "Cannot change the sql_log_bin inside a stored function or trigger"

ER_FAILED_READ_FROM_PAR_FILE
  eng "Failed to read from the .par file"
  swe "Misslyckades läsa från .par filen"

ER_VALUES_IS_NOT_INT_TYPE_ERROR
  eng "VALUES value for partition '%-.64s' must have type INT"
  swe "Värden i VALUES för partition '%-.64s' måste ha typen INT"

ER_ACCESS_DENIED_NO_PASSWORD_ERROR 28000 
        cze "Přístup pro uživatele '%-.48s'@'%-.64s'"
        dan "Adgang nægtet bruger: '%-.48s'@'%-.64s'"
        nla "Toegang geweigerd voor gebruiker: '%-.48s'@'%-.64s'"
        eng "Access denied for user '%-.48s'@'%-.64s'"
        est "Ligipääs keelatud kasutajale '%-.48s'@'%-.64s'"
        fre "Accès refusé pour l'utilisateur: '%-.48s'@'@%-.64s'"
        ger "Benutzer '%-.48s'@'%-.64s' hat keine Zugriffsberechtigung"
        greek "Δεν επιτέρεται η πρόσβαση στο χρήστη: '%-.48s'@'%-.64s'"
        hun "A(z) '%-.48s'@'%-.64s' felhasznalo szamara tiltott eleres."
        ita "Accesso non consentito per l'utente: '%-.48s'@'%-.64s'"
        jpn "ユーザー '%-.48s'@'%-.64s' のアクセスは拒否されました。"
        kor "'%-.48s'@'%-.64s' 사용자는 접근이 거부 되었습니다."
        nor "Tilgang nektet for bruker: '%-.48s'@'%-.64s'"
        norwegian-ny "Tilgang ikke tillate for brukar: '%-.48s'@'%-.64s'"
        por "Acesso negado para o usuário '%-.48s'@'%-.64s'"
        rum "Acces interzis pentru utilizatorul: '%-.48s'@'%-.64s'"
        rus "Доступ закрыт для пользователя '%-.48s'@'%-.64s'"
        serbian "Pristup je zabranjen korisniku '%-.48s'@'%-.64s'"
        slo "Zakázaný prístup pre užívateľa: '%-.48s'@'%-.64s'"
        spa "Acceso negado para usuario: '%-.48s'@'%-.64s'"
        swe "Användare '%-.48s'@'%-.64s' är ej berättigad att logga in"
        ukr "Доступ заборонено для користувача: '%-.48s'@'%-.64s'"

ER_SET_PASSWORD_AUTH_PLUGIN
        eng "SET PASSWORD has no significance for users authenticating via plugins"

ER_GRANT_PLUGIN_USER_EXISTS
        eng "GRANT with IDENTIFIED WITH is illegal because the user %-.*s already exists"

ER_TRUNCATE_ILLEGAL_FK 42000
  eng "Cannot truncate a table referenced in a foreign key constraint (%.192s)"

ER_PLUGIN_IS_PERMANENT
  eng "Plugin '%s' is force_plus_permanent and can not be unloaded"

ER_SLAVE_HEARTBEAT_VALUE_OUT_OF_RANGE_MIN
  eng "The requested value for the heartbeat period is less than 1 millisecond. The value is reset to 0, meaning that heartbeating will effectively be disabled."

ER_SLAVE_HEARTBEAT_VALUE_OUT_OF_RANGE_MAX
  eng "The requested value for the heartbeat period exceeds the value of `slave_net_timeout' seconds. A sensible value for the period should be less than the timeout."

ER_STMT_CACHE_FULL  
        eng "Multi-row statements required more than 'max_binlog_stmt_cache_size' bytes of storage; increase this mysqld variable and try again"

ER_MULTI_UPDATE_KEY_CONFLICT
  eng "Primary key/partition key update is not allowed since the table is updated both as '%-.192s' and '%-.192s'."

# When translating this error message make sure to include "ALTER TABLE" in the
# message as mysqlcheck parses the error message looking for ALTER TABLE.
ER_TABLE_NEEDS_REBUILD
        eng "Table rebuild required. Please do \"ALTER TABLE `%-.64s` FORCE\" or dump/reload to fix it!"

WARN_OPTION_BELOW_LIMIT
  eng "The value of '%s' should be no less than the value of '%s'"

ER_INDEX_COLUMN_TOO_LONG
  eng "Index column size too large. The maximum column size is %lu bytes."

ER_ERROR_IN_TRIGGER_BODY
  eng "Trigger '%-.64s' has an error in its body: '%-.256s'"

ER_ERROR_IN_UNKNOWN_TRIGGER_BODY
  eng "Unknown trigger has an error in its body: '%-.256s'"

ER_INDEX_CORRUPT
  eng "Index %s is corrupted"

ER_UNDO_RECORD_TOO_BIG
  eng "Undo log record is too big."

ER_BINLOG_UNSAFE_INSERT_IGNORE_SELECT
  eng "INSERT IGNORE... SELECT is unsafe because the order in which rows are retrieved by the SELECT determines which (if any) rows are ignored. This order cannot be predicted and may differ on master and the slave."

ER_BINLOG_UNSAFE_INSERT_SELECT_UPDATE
  eng "INSERT... SELECT... ON DUPLICATE KEY UPDATE is unsafe because the order in which rows are retrieved by the SELECT determines which (if any) rows are updated. This order cannot be predicted and may differ on master and the slave."

ER_BINLOG_UNSAFE_REPLACE_SELECT
 eng "REPLACE... SELECT is unsafe because the order in which rows are retrieved by the SELECT determines which (if any) rows are replaced. This order cannot be predicted and may differ on master and the slave."

ER_BINLOG_UNSAFE_CREATE_IGNORE_SELECT
  eng "CREATE... IGNORE SELECT is unsafe because the order in which rows are retrieved by the SELECT determines which (if any) rows are ignored. This order cannot be predicted and may differ on master and the slave."

ER_BINLOG_UNSAFE_CREATE_REPLACE_SELECT
  eng "CREATE... REPLACE SELECT is unsafe because the order in which rows are retrieved by the SELECT determines which (if any) rows are replaced. This order cannot be predicted and may differ on master and the slave."

ER_BINLOG_UNSAFE_UPDATE_IGNORE
  eng "UPDATE IGNORE is unsafe because the order in which rows are updated determines which (if any) rows are ignored. This order cannot be predicted and may differ on master and the slave."

ER_PLUGIN_NO_UNINSTALL
  eng "Plugin '%s' is marked as not dynamically uninstallable. You have to stop the server to uninstall it."

ER_PLUGIN_NO_INSTALL
  eng "Plugin '%s' is marked as not dynamically installable. You have to stop the server to install it."

ER_BINLOG_UNSAFE_WRITE_AUTOINC_SELECT
  eng "Statements writing to a table with an auto-increment column after selecting from another table are unsafe because the order in which rows are retrieved determines what (if any) rows will be written. This order cannot be predicted and may differ on master and the slave."

ER_BINLOG_UNSAFE_CREATE_SELECT_AUTOINC
  eng "CREATE TABLE... SELECT...  on a table with an auto-increment column is unsafe because the order in which rows are retrieved by the SELECT determines which (if any) rows are inserted. This order cannot be predicted and may differ on master and the slave."

ER_BINLOG_UNSAFE_INSERT_TWO_KEYS
  eng "INSERT... ON DUPLICATE KEY UPDATE  on a table with more than one UNIQUE KEY is unsafe"

ER_TABLE_IN_FK_CHECK
  eng "Table is being used in foreign key check."

ER_UNSUPPORTED_ENGINE
  eng "Storage engine '%s' does not support system tables. [%s.%s]"

ER_BINLOG_UNSAFE_AUTOINC_NOT_FIRST
  eng "INSERT into autoincrement field which is not the first part in the composed primary key is unsafe."
#
#  End of 5.5 error messages.
#

ER_CANNOT_LOAD_FROM_TABLE_V2
  eng "Cannot load from %s.%s. The table is probably corrupted"
  ger "Kann %s.%s nicht einlesen. Tabelle ist wahrscheinlich beschädigt"


ER_MASTER_DELAY_VALUE_OUT_OF_RANGE
  eng "The requested value %s for the master delay exceeds the maximum %u"
ER_ONLY_FD_AND_RBR_EVENTS_ALLOWED_IN_BINLOG_STATEMENT
  eng "Only Format_description_log_event and row events are allowed in BINLOG statements (but %s was provided)"

ER_PARTITION_EXCHANGE_DIFFERENT_OPTION
  eng "Non matching attribute '%-.64s' between partition and table"
  swe "Attributet '%-.64s' är olika mellan partition och tabell"
ER_PARTITION_EXCHANGE_PART_TABLE
  eng "Table to exchange with partition is partitioned: '%-.64s'"
  swe "Tabellen att byta ut mot partition är partitionerad: '%-.64s'"
ER_PARTITION_EXCHANGE_TEMP_TABLE
  eng "Table to exchange with partition is temporary: '%-.64s'"
  swe "Tabellen att byta ut mot partition är temporär: '%-.64s'"
ER_PARTITION_INSTEAD_OF_SUBPARTITION
  eng "Subpartitioned table, use subpartition instead of partition"
  swe "Subpartitionerad tabell, använd subpartition istället för partition"
ER_UNKNOWN_PARTITION
  eng "Unknown partition '%-.64s' in table '%-.64s'"
  swe "Okänd partition '%-.64s' i tabell '%-.64s'"
ER_TABLES_DIFFERENT_METADATA
  eng "Tables have different definitions"
  swe "Tabellerna har olika definitioner"
ER_ROW_DOES_NOT_MATCH_PARTITION
  eng "Found a row that does not match the partition"
  swe "Hittade en rad som inte passar i partitionen"
ER_BINLOG_CACHE_SIZE_GREATER_THAN_MAX
  eng "Option binlog_cache_size (%lu) is greater than max_binlog_cache_size (%lu); setting binlog_cache_size equal to max_binlog_cache_size."
ER_WARN_INDEX_NOT_APPLICABLE
  eng "Cannot use %-.64s access on index '%-.64s' due to type or collation conversion on field '%-.64s'"

ER_PARTITION_EXCHANGE_FOREIGN_KEY
  eng "Table to exchange with partition has foreign key references: '%-.64s'"
  swe "Tabellen att byta ut mot partition har foreign key referenser: '%-.64s'"
ER_NO_SUCH_KEY_VALUE
  eng "Key value '%-.192s' was not found in table '%-.192s.%-.192s'"
ER_RPL_INFO_DATA_TOO_LONG
  eng "Data for column '%s' too long"
ER_NETWORK_READ_EVENT_CHECKSUM_FAILURE
  eng "Replication event checksum verification failed while reading from network."
ER_BINLOG_READ_EVENT_CHECKSUM_FAILURE
  eng "Replication event checksum verification failed while reading from a log file."

ER_BINLOG_STMT_CACHE_SIZE_GREATER_THAN_MAX
  eng "Option binlog_stmt_cache_size (%lu) is greater than max_binlog_stmt_cache_size (%lu); setting binlog_stmt_cache_size equal to max_binlog_stmt_cache_size."
ER_CANT_UPDATE_TABLE_IN_CREATE_TABLE_SELECT
  eng "Can't update table '%-.192s' while '%-.192s' is being created."

ER_PARTITION_CLAUSE_ON_NONPARTITIONED
  eng "PARTITION () clause on non partitioned table"
  swe "PARTITION () klausul för en icke partitionerad tabell"
ER_ROW_DOES_NOT_MATCH_GIVEN_PARTITION_SET
  eng "Found a row not matching the given partition set"
  swe "Hittade en rad som inte passar i någon given partition"

# Not used any longer, use ER_UNKNOWN_PARTITION which includes the tablename.
# was ER_NO_SUCH_PARTITION
ER_NO_SUCH_PARTITION__UNUSED
  cze "partion '%-.64s' neexistuje"
  dan "partition '%-.64s' eksisterer ikke"
  nla "partition '%-.64s' bestaat niet"
  eng "partition '%-.64s' doesn't exist"
  est "partition '%-.64s' ei eksisteeri"
  fre "La partition '%-.64s' n'existe pas"
  ger "Die partition '%-.64s' existiert nicht"
  hun "A '%-.64s' partition nem letezik"
  ita "La tabella particione '%-.64s' non esiste"
  jpn "パーティション '%-.64s' は存在しません。"
  nor "Partition '%-.64s' doesn't exist"
  norwegian-ny "Partition '%-.64s' doesn't exist"
  pol "Partition '%-.64s' doesn't exist"
  por "Particion '%-.64s' n�o existe"
  rum "Partition '%-.64s' nu exista"
  serbian "Partition '%-.64s' ne postoji"
  slo "Partition '%-.64s' doesn't exist"
  spa "Particion '%-.64s' no existe"
  swe "Det finns ingen partition som heter '%-.64s'"

ER_CHANGE_RPL_INFO_REPOSITORY_FAILURE
  eng "Failure while changing the type of replication repository: %s."

ER_WARNING_NOT_COMPLETE_ROLLBACK_WITH_CREATED_TEMP_TABLE
  eng "The creation of some temporary tables could not be rolled back."
ER_WARNING_NOT_COMPLETE_ROLLBACK_WITH_DROPPED_TEMP_TABLE
  eng "Some temporary tables were dropped, but these operations could not be rolled back."

ER_MTS_FEATURE_IS_NOT_SUPPORTED
  eng "%s is not supported in multi-threaded slave mode. %s"
ER_MTS_UPDATED_DBS_GREATER_MAX
  eng "The number of modified databases exceeds the maximum %d; the database names will not be included in the replication event metadata."
ER_MTS_CANT_PARALLEL
  eng "Cannot execute the current event group in the parallel mode. Encountered event %s, relay-log name %s, position %s which prevents execution of this event group in parallel mode. Reason: %s."
ER_MTS_INCONSISTENT_DATA
  eng "%s"

ER_FULLTEXT_NOT_SUPPORTED_WITH_PARTITIONING
  eng "FULLTEXT index is not supported for partitioned tables."
  swe "FULLTEXT index stöds ej för partitionerade tabeller."

ER_DA_INVALID_CONDITION_NUMBER 35000
  eng "Invalid condition number"
  por "Número de condição inválido"

ER_INSECURE_PLAIN_TEXT
  eng "Sending passwords in plain text without SSL/TLS is extremely insecure."

ER_INSECURE_CHANGE_MASTER
  eng "Storing MySQL user name or password information in the master info repository is not secure and is therefore not recommended. Please consider using the USER and PASSWORD connection options for START SLAVE; see the 'START SLAVE Syntax' in the MySQL Manual for more information."

ER_FOREIGN_DUPLICATE_KEY_WITH_CHILD_INFO 23000 S1009
        eng "Foreign key constraint for table '%.192s', record '%-.192s' would lead to a duplicate entry in table '%.192s', key '%.192s'"
        ger "Fremdschlüssel-Beschränkung für Tabelle '%.192s', Datensatz '%-.192s' würde zu einem doppelten Eintrag in Tabelle '%.192s', Schlüssel '%.192s' führen"
        swe "FOREIGN KEY constraint för tabell '%.192s', posten '%-.192s' kan inte uppdatera barntabell '%.192s' på grund av nyckel '%.192s'"

ER_FOREIGN_DUPLICATE_KEY_WITHOUT_CHILD_INFO 23000 S1009
        eng "Foreign key constraint for table '%.192s', record '%-.192s' would lead to a duplicate entry in a child table"
        ger "Fremdschlüssel-Beschränkung für Tabelle '%.192s', Datensatz '%-.192s' würde zu einem doppelten Eintrag in einer Kind-Tabelle führen"
        swe "FOREIGN KEY constraint för tabell '%.192s', posten '%-.192s' kan inte uppdatera en barntabell på grund av UNIQUE-test"

ER_SQLTHREAD_WITH_SECURE_SLAVE
  eng "Setting authentication options is not possible when only the Slave SQL Thread is being started."

ER_TABLE_HAS_NO_FT
  eng "The table does not have FULLTEXT index to support this query"

ER_VARIABLE_NOT_SETTABLE_IN_SF_OR_TRIGGER
  eng "The system variable %.200s cannot be set in stored functions or triggers."

ER_VARIABLE_NOT_SETTABLE_IN_TRANSACTION
  eng "The system variable %.200s cannot be set when there is an ongoing transaction."

ER_GTID_NEXT_IS_NOT_IN_GTID_NEXT_LIST
  eng "The system variable @@SESSION.GTID_NEXT has the value %.200s, which is not listed in @@SESSION.GTID_NEXT_LIST."

ER_CANT_CHANGE_GTID_NEXT_IN_TRANSACTION
  eng "The system variable @@SESSION.GTID_NEXT cannot change inside a transaction."

ER_SET_STATEMENT_CANNOT_INVOKE_FUNCTION
  eng "The statement 'SET %.200s' cannot invoke a stored function."

ER_GTID_NEXT_CANT_BE_AUTOMATIC_IF_GTID_NEXT_LIST_IS_NON_NULL
  eng "The system variable @@SESSION.GTID_NEXT cannot be 'AUTOMATIC' when @@SESSION.GTID_NEXT_LIST is non-NULL."

ER_SKIPPING_LOGGED_TRANSACTION
  eng "Skipping transaction %.200s because it has already been executed and logged."

ER_MALFORMED_GTID_SET_SPECIFICATION
  eng "Malformed GTID set specification '%.200s'."

ER_MALFORMED_GTID_SET_ENCODING
  eng "Malformed GTID set encoding."

ER_MALFORMED_GTID_SPECIFICATION
  eng "Malformed GTID specification '%.200s'."

ER_GNO_EXHAUSTED
  eng "Impossible to generate Global Transaction Identifier: the integer component reached the maximal value. Restart the server with a new server_uuid."

ER_BAD_SLAVE_AUTO_POSITION
  eng "Parameters MASTER_LOG_FILE, MASTER_LOG_POS, RELAY_LOG_FILE and RELAY_LOG_POS cannot be set when MASTER_AUTO_POSITION is active."

ER_AUTO_POSITION_REQUIRES_GTID_MODE_NOT_OFF
  eng "CHANGE MASTER TO MASTER_AUTO_POSITION = 1 cannot be executed because @@GLOBAL.GTID_MODE = OFF."

ER_CANT_DO_IMPLICIT_COMMIT_IN_TRX_WHEN_GTID_NEXT_IS_SET
  eng "Cannot execute statements with implicit commit inside a transaction when @@SESSION.GTID_NEXT == 'UUID:NUMBER'."

ER_GTID_MODE_ON_REQUIRES_ENFORCE_GTID_CONSISTENCY_ON
  eng "GTID_MODE = ON requires ENFORCE_GTID_CONSISTENCY = ON."

ER_GTID_MODE_REQUIRES_BINLOG
  eng "@@GLOBAL.GTID_MODE = ON or ON_PERMISSIVE or OFF_PERMISSIVE requires --log-bin and --log-slave-updates."

ER_CANT_SET_GTID_NEXT_TO_GTID_WHEN_GTID_MODE_IS_OFF
  eng "@@SESSION.GTID_NEXT cannot be set to UUID:NUMBER when @@GLOBAL.GTID_MODE = OFF."

ER_CANT_SET_GTID_NEXT_TO_ANONYMOUS_WHEN_GTID_MODE_IS_ON
  eng "@@SESSION.GTID_NEXT cannot be set to ANONYMOUS when @@GLOBAL.GTID_MODE = ON."

ER_CANT_SET_GTID_NEXT_LIST_TO_NON_NULL_WHEN_GTID_MODE_IS_OFF
  eng "@@SESSION.GTID_NEXT_LIST cannot be set to a non-NULL value when @@GLOBAL.GTID_MODE = OFF."

ER_FOUND_GTID_EVENT_WHEN_GTID_MODE_IS_OFF__UNUSED
  eng "Found a Gtid_log_event when @@GLOBAL.GTID_MODE = OFF."

ER_GTID_UNSAFE_NON_TRANSACTIONAL_TABLE
  eng "Statement violates GTID consistency: Updates to non-transactional tables can only be done in either autocommitted statements or single-statement transactions, and never in the same statement as updates to transactional tables."

ER_GTID_UNSAFE_CREATE_SELECT
  eng "Statement violates GTID consistency: CREATE TABLE ... SELECT."

ER_GTID_UNSAFE_CREATE_DROP_TEMPORARY_TABLE_IN_TRANSACTION
  eng "Statement violates GTID consistency: CREATE TEMPORARY TABLE and DROP TEMPORARY TABLE can only be executed outside transactional context.  These statements are also not allowed in a function or trigger because functions and triggers are also considered to be multi-statement transactions."

ER_GTID_MODE_CAN_ONLY_CHANGE_ONE_STEP_AT_A_TIME
  eng "The value of @@GLOBAL.GTID_MODE can only be changed one step at a time: OFF <-> OFF_PERMISSIVE <-> ON_PERMISSIVE <-> ON. Also note that this value must be stepped up or down simultaneously on all servers. See the Manual for instructions."

ER_MASTER_HAS_PURGED_REQUIRED_GTIDS
  eng "The slave is connecting using CHANGE MASTER TO MASTER_AUTO_POSITION = 1, but the master has purged binary logs containing GTIDs that the slave requires."

ER_CANT_SET_GTID_NEXT_WHEN_OWNING_GTID
  eng "@@SESSION.GTID_NEXT cannot be changed by a client that owns a GTID. The client owns %s. Ownership is released on COMMIT or ROLLBACK."

ER_UNKNOWN_EXPLAIN_FORMAT
  eng "Unknown EXPLAIN format name: '%s'"
  rus "Неизвестное имя формата команды EXPLAIN: '%s'"

ER_CANT_EXECUTE_IN_READ_ONLY_TRANSACTION 25006
  eng "Cannot execute statement in a READ ONLY transaction."

ER_TOO_LONG_TABLE_PARTITION_COMMENT
  eng "Comment for table partition '%-.64s' is too long (max = %lu)"

ER_SLAVE_CONFIGURATION
  eng "Slave is not configured or failed to initialize properly. You must at least set --server-id to enable either a master or a slave. Additional error messages can be found in the MySQL error log."

ER_INNODB_FT_LIMIT
  eng "InnoDB presently supports one FULLTEXT index creation at a time"

ER_INNODB_NO_FT_TEMP_TABLE
  eng "Cannot create FULLTEXT index on temporary InnoDB table"

ER_INNODB_FT_WRONG_DOCID_COLUMN
  eng "Column '%-.192s' is of wrong type for an InnoDB FULLTEXT index"

ER_INNODB_FT_WRONG_DOCID_INDEX
  eng "Index '%-.192s' is of wrong type for an InnoDB FULLTEXT index"

ER_INNODB_ONLINE_LOG_TOO_BIG
  eng "Creating index '%-.192s' required more than 'innodb_online_alter_log_max_size' bytes of modification log. Please try again."

ER_UNKNOWN_ALTER_ALGORITHM
  eng "Unknown ALGORITHM '%s'"

ER_UNKNOWN_ALTER_LOCK
  eng "Unknown LOCK type '%s'"

ER_MTS_CHANGE_MASTER_CANT_RUN_WITH_GAPS
  eng "CHANGE MASTER cannot be executed when the slave was stopped with an error or killed in MTS mode. Consider using RESET SLAVE or START SLAVE UNTIL."

ER_MTS_RECOVERY_FAILURE
  eng "Cannot recover after SLAVE errored out in parallel execution mode. Additional error messages can be found in the MySQL error log."

ER_MTS_RESET_WORKERS
  eng "Cannot clean up worker info tables. Additional error messages can be found in the MySQL error log."

ER_COL_COUNT_DOESNT_MATCH_CORRUPTED_V2
  eng "Column count of %s.%s is wrong. Expected %d, found %d. The table is probably corrupted"
  ger "Spaltenanzahl von %s.%s falsch. %d erwartet, aber %d gefunden. Tabelle ist wahrscheinlich beschädigt"

ER_SLAVE_SILENT_RETRY_TRANSACTION
  eng "Slave must silently retry current transaction"

ER_DISCARD_FK_CHECKS_RUNNING
  eng "There is a foreign key check running on table '%-.192s'. Cannot discard the table."

ER_TABLE_SCHEMA_MISMATCH
  eng "Schema mismatch (%s)"

ER_TABLE_IN_SYSTEM_TABLESPACE
  eng "Table '%-.192s' in system tablespace"

ER_IO_READ_ERROR
  eng "IO Read error: (%lu, %s) %s"

ER_IO_WRITE_ERROR
  eng "IO Write error: (%lu, %s) %s"

ER_TABLESPACE_MISSING
  eng "Tablespace is missing for table %s."

ER_TABLESPACE_EXISTS
  eng "Tablespace '%-.192s' exists."

ER_TABLESPACE_DISCARDED
  eng "Tablespace has been discarded for table '%-.192s'"

ER_INTERNAL_ERROR
  eng "Internal error: %s"

ER_INNODB_IMPORT_ERROR
  eng "ALTER TABLE %-.192s IMPORT TABLESPACE failed with error %lu : '%s'"

ER_INNODB_INDEX_CORRUPT
  eng "Index corrupt: %s"

ER_INVALID_YEAR_COLUMN_LENGTH
  eng "Supports only YEAR or YEAR(4) column."
  rus "Поддерживаются только типы колонок YEAR или YEAR(4)."

ER_NOT_VALID_PASSWORD
  eng "Your password does not satisfy the current policy requirements"

ER_MUST_CHANGE_PASSWORD
  eng "You must reset your password using ALTER USER statement before executing this statement."
  bgn "Трябва първо да си смените паролата със SET PASSWORD за да можете да изпълните тази команда"

ER_FK_NO_INDEX_CHILD
        eng "Failed to add the foreign key constaint. Missing index for constraint '%s' in the foreign table '%s'"

ER_FK_NO_INDEX_PARENT
        eng "Failed to add the foreign key constaint. Missing index for constraint '%s' in the referenced table '%s'"

ER_FK_FAIL_ADD_SYSTEM
        eng "Failed to add the foreign key constraint '%s' to system tables"

ER_FK_CANNOT_OPEN_PARENT
        eng "Failed to open the referenced table '%s'"

ER_FK_INCORRECT_OPTION
        eng "Failed to add the foreign key constraint on table '%s'. Incorrect options in FOREIGN KEY constraint '%s'"

ER_FK_DUP_NAME
	eng "Duplicate foreign key constraint name '%s'"

ER_PASSWORD_FORMAT
  eng "The password hash doesn't have the expected format. Check if the correct password algorithm is being used with the PASSWORD() function."

ER_FK_COLUMN_CANNOT_DROP
        eng "Cannot drop column '%-.192s': needed in a foreign key constraint '%-.192s'"
        ger "Kann Spalte '%-.192s' nicht löschen: wird für eine Fremdschlüsselbeschränkung '%-.192s' benötigt"

ER_FK_COLUMN_CANNOT_DROP_CHILD
        eng "Cannot drop column '%-.192s': needed in a foreign key constraint '%-.192s' of table '%-.192s'"
        ger "Kann Spalte '%-.192s' nicht löschen: wird für eine Fremdschlüsselbeschränkung '%-.192s' der Tabelle '%-.192s' benötigt"

ER_FK_COLUMN_NOT_NULL
        eng "Column '%-.192s' cannot be NOT NULL: needed in a foreign key constraint '%-.192s' SET NULL"
        ger "Spalte '%-.192s' kann nicht NOT NULL sein: wird für eine Fremdschlüsselbeschränkung '%-.192s' SET NULL benötigt"

ER_DUP_INDEX
  eng "Duplicate index '%-.64s' defined on the table '%-.64s.%-.64s'. This is deprecated and will be disallowed in a future release."

ER_FK_COLUMN_CANNOT_CHANGE
  eng "Cannot change column '%-.192s': used in a foreign key constraint '%-.192s'"

ER_FK_COLUMN_CANNOT_CHANGE_CHILD
  eng "Cannot change column '%-.192s': used in a foreign key constraint '%-.192s' of table '%-.192s'"

# No longer used as IGNORE support for ALTER TABLE was removed.
ER_UNUSED5
  eng "Cannot delete rows from table which is parent in a foreign key constraint '%-.192s' of table '%-.192s'"

ER_MALFORMED_PACKET
  eng "Malformed communication packet."

ER_READ_ONLY_MODE
        eng "Running in read-only mode"

ER_GTID_NEXT_TYPE_UNDEFINED_GROUP
  eng "When @@SESSION.GTID_NEXT is set to a GTID, you must explicitly set it to a different value after a COMMIT or ROLLBACK. Please check GTID_NEXT variable manual page for detailed explanation. Current @@SESSION.GTID_NEXT is '%s'."

ER_VARIABLE_NOT_SETTABLE_IN_SP
  eng "The system variable %.200s cannot be set in stored procedures."

ER_CANT_SET_GTID_PURGED_WHEN_GTID_MODE_IS_OFF
  eng "@@GLOBAL.GTID_PURGED can only be set when @@GLOBAL.GTID_MODE = ON."

ER_CANT_SET_GTID_PURGED_WHEN_GTID_EXECUTED_IS_NOT_EMPTY
  eng "@@GLOBAL.GTID_PURGED can only be set when @@GLOBAL.GTID_EXECUTED is empty."

ER_CANT_SET_GTID_PURGED_WHEN_OWNED_GTIDS_IS_NOT_EMPTY
  eng "@@GLOBAL.GTID_PURGED can only be set when there are no ongoing transactions (not even in other clients)."

ER_GTID_PURGED_WAS_CHANGED
  eng "@@GLOBAL.GTID_PURGED was changed from '%s' to '%s'."

ER_GTID_EXECUTED_WAS_CHANGED
  eng "@@GLOBAL.GTID_EXECUTED was changed from '%s' to '%s'."

ER_BINLOG_STMT_MODE_AND_NO_REPL_TABLES
  eng "Cannot execute statement: impossible to write to binary log since BINLOG_FORMAT = STATEMENT, and both replicated and non replicated tables are written to."

ER_ALTER_OPERATION_NOT_SUPPORTED 0A000
  eng "%s is not supported for this operation. Try %s."

ER_ALTER_OPERATION_NOT_SUPPORTED_REASON 0A000
  eng "%s is not supported. Reason: %s. Try %s."

ER_ALTER_OPERATION_NOT_SUPPORTED_REASON_COPY
  eng "COPY algorithm requires a lock"

ER_ALTER_OPERATION_NOT_SUPPORTED_REASON_PARTITION
  eng "Partition specific operations do not yet support LOCK/ALGORITHM"

ER_ALTER_OPERATION_NOT_SUPPORTED_REASON_FK_RENAME
  eng "Columns participating in a foreign key are renamed"

ER_ALTER_OPERATION_NOT_SUPPORTED_REASON_COLUMN_TYPE
  eng "Cannot change column type INPLACE"

ER_ALTER_OPERATION_NOT_SUPPORTED_REASON_FK_CHECK
  eng "Adding foreign keys needs foreign_key_checks=OFF"

# No longer used as IGNORE support for ALTER TABLE was removed.
ER_UNUSED6
  eng "Creating unique indexes with IGNORE requires COPY algorithm to remove duplicate rows"

ER_ALTER_OPERATION_NOT_SUPPORTED_REASON_NOPK
  eng "Dropping a primary key is not allowed without also adding a new primary key"

ER_ALTER_OPERATION_NOT_SUPPORTED_REASON_AUTOINC
  eng "Adding an auto-increment column requires a lock"

ER_ALTER_OPERATION_NOT_SUPPORTED_REASON_HIDDEN_FTS
  eng "Cannot replace hidden FTS_DOC_ID with a user-visible one"

ER_ALTER_OPERATION_NOT_SUPPORTED_REASON_CHANGE_FTS
  eng "Cannot drop or rename FTS_DOC_ID"

ER_ALTER_OPERATION_NOT_SUPPORTED_REASON_FTS
  eng "Fulltext index creation requires a lock"

ER_SQL_SLAVE_SKIP_COUNTER_NOT_SETTABLE_IN_GTID_MODE
  eng "sql_slave_skip_counter can not be set when the server is running with @@GLOBAL.GTID_MODE = ON. Instead, for each transaction that you want to skip, generate an empty transaction with the same GTID as the transaction"

ER_DUP_UNKNOWN_IN_INDEX 23000
  cze "Zdvojený klíč (číslo klíče '%-.192s')"
  dan "Flere ens nøgler for indeks '%-.192s'"
  nla "Dubbele ingang voor zoeksleutel '%-.192s'"
  eng "Duplicate entry for key '%-.192s'"
  est "Kattuv väärtus võtmele '%-.192s'"
  fre "Duplicata du champ pour la clef '%-.192s'"
  ger "Doppelter Eintrag für Schlüssel '%-.192s'"
  greek "Διπλή εγγραφή για το κλειδί '%-.192s'"
  hun "Duplikalt bejegyzes a '%-.192s' kulcs szerint."
  ita "Valore duplicato per la chiave '%-.192s'"
  jpn "は索引 '%-.192s' で重複しています。"
  kor "중복된 입력 값: key '%-.192s'"
  nor "Like verdier for nøkkel '%-.192s'"
  norwegian-ny "Like verdiar for nykkel '%-.192s'"
  pol "Powtórzone wystąpienie dla klucza '%-.192s'"
  por "Entrada duplicada para a chave '%-.192s'"
  rum "Cimpul e duplicat pentru cheia '%-.192s'"
  rus "Дублирующаяся запись по ключу '%-.192s'"
  serbian "Dupliran unos za ključ '%-.192s'"
  slo "Opakovaný kľúč (číslo kľúča '%-.192s')"
  spa "Entrada duplicada para la clave '%-.192s'"
  swe "Dublett för nyckel '%-.192s'"
  ukr "Дублюючий запис для ключа '%-.192s'"

ER_IDENT_CAUSES_TOO_LONG_PATH
  eng "Long database name and identifier for object resulted in path length exceeding %d characters. Path: '%s'."

ER_ALTER_OPERATION_NOT_SUPPORTED_REASON_NOT_NULL
  eng "cannot silently convert NULL values, as required in this SQL_MODE"

ER_MUST_CHANGE_PASSWORD_LOGIN
  eng "Your password has expired. To log in you must change it using a client that supports expired passwords."
  bgn "Паролата ви е изтекла. За да влезете трябва да я смените използвайки клиент който поддрържа такива пароли."

ER_ROW_IN_WRONG_PARTITION
  eng "Found a row in wrong partition %s"
  swe "Hittade en rad i fel partition %s"

ER_MTS_EVENT_BIGGER_PENDING_JOBS_SIZE_MAX
  eng "Cannot schedule event %s, relay-log name %s, position %s to Worker thread because its size %lu exceeds %lu of slave_pending_jobs_size_max."

ER_INNODB_NO_FT_USES_PARSER
  eng "Cannot CREATE FULLTEXT INDEX WITH PARSER on InnoDB table"

ER_BINLOG_LOGICAL_CORRUPTION
  eng "The binary log file '%s' is logically corrupted: %s"

ER_WARN_PURGE_LOG_IN_USE
  eng "file %s was not purged because it was being read by %d thread(s), purged only %d out of %d files."

ER_WARN_PURGE_LOG_IS_ACTIVE
  eng "file %s was not purged because it is the active log file."

ER_AUTO_INCREMENT_CONFLICT
  eng "Auto-increment value in UPDATE conflicts with internally generated values"

WARN_ON_BLOCKHOLE_IN_RBR
  eng "Row events are not logged for %s statements that modify BLACKHOLE tables in row format. Table(s): '%-.192s'"

ER_SLAVE_MI_INIT_REPOSITORY
  eng "Slave failed to initialize master info structure from the repository"

ER_SLAVE_RLI_INIT_REPOSITORY
  eng "Slave failed to initialize relay log info structure from the repository"

ER_ACCESS_DENIED_CHANGE_USER_ERROR 28000 
        eng "Access denied trying to change to user '%-.48s'@'%-.64s' (using password: %s). Disconnecting."
        bgn "Отказан достъп при опит за смяна към потребител %-.48s'@'%-.64s' (използвана парола: %s). Затваряне на връзката."

ER_INNODB_READ_ONLY
  eng "InnoDB is in read only mode."

ER_STOP_SLAVE_SQL_THREAD_TIMEOUT
  eng "STOP SLAVE command execution is incomplete: Slave SQL thread got the stop signal, thread is busy, SQL thread will stop once the current task is complete."

ER_STOP_SLAVE_IO_THREAD_TIMEOUT
  eng "STOP SLAVE command execution is incomplete: Slave IO thread got the stop signal, thread is busy, IO thread will stop once the current task is complete."

ER_TABLE_CORRUPT
  eng "Operation cannot be performed. The table '%-.64s.%-.64s' is missing, corrupt or contains bad data."

ER_TEMP_FILE_WRITE_FAILURE
  eng "Temporary file write failure."

ER_INNODB_FT_AUX_NOT_HEX_ID
  eng "Upgrade index name failed, please use create index(alter table) algorithm copy to rebuild index."

ER_OLD_TEMPORALS_UPGRADED
  eng "TIME/TIMESTAMP/DATETIME columns of old format have been upgraded to the new format."

ER_INNODB_FORCED_RECOVERY
  eng "Operation not allowed when innodb_forced_recovery > 0."

ER_AES_INVALID_IV
  eng "The initialization vector supplied to %s is too short. Must be at least %d bytes long"
  bg "Инициализационния вектор подаден на %s е прекалено къс. Трябва да е поне %d байта"

ER_PLUGIN_CANNOT_BE_UNINSTALLED
  eng "Plugin '%s' cannot be uninstalled now. %s"

ER_GTID_UNSAFE_BINLOG_SPLITTABLE_STATEMENT_AND_GTID_GROUP
  eng "Cannot execute statement because it needs to be written to the binary log as multiple statements, and this is not allowed when @@SESSION.GTID_NEXT == 'UUID:NUMBER'."

ER_SLAVE_HAS_MORE_GTIDS_THAN_MASTER
  eng "Slave has more GTIDs than the master has, using the master's SERVER_UUID. This may indicate that the end of the binary log was truncated or that the last binary log file was lost, e.g., after a power or disk failure when sync_binlog != 1. The master may or may not have rolled back transactions that were already replicated to the slave. Suggest to replicate any transactions that master has rolled back from slave to master, and/or commit empty transactions on master to account for transactions that have been committed on master but are not included in GTID_EXECUTED."
#
#  End of 5.6 error messages.
#

start-error-number 3000

ER_FILE_CORRUPT
  eng "File %s is corrupted"

ER_ERROR_ON_MASTER
  eng "Query partially completed on the master (error on master: %d) and was aborted. There is a chance that your master is inconsistent at this point. If you are sure that your master is ok, run this query manually on the slave and then restart the slave with SET GLOBAL SQL_SLAVE_SKIP_COUNTER=1; START SLAVE;. Query:'%s'" 

ER_INCONSISTENT_ERROR
  eng "Query caused different errors on master and slave. Error on master: message (format)='%s' error code=%d; Error on slave:actual message='%s', error code=%d. Default database:'%s'. Query:'%s'"

ER_STORAGE_ENGINE_NOT_LOADED
        eng "Storage engine for table '%s'.'%s' is not loaded."

ER_GET_STACKED_DA_WITHOUT_ACTIVE_HANDLER 0Z002
  eng "GET STACKED DIAGNOSTICS when handler not active"

ER_WARN_LEGACY_SYNTAX_CONVERTED
  eng "%s is no longer supported. The statement was converted to %s."

ER_BINLOG_UNSAFE_FULLTEXT_PLUGIN
  eng "Statement is unsafe because it uses a fulltext parser plugin which may not return the same value on the slave."

ER_CANNOT_DISCARD_TEMPORARY_TABLE
  eng "Cannot DISCARD/IMPORT tablespace associated with temporary table"

ER_FK_DEPTH_EXCEEDED
  eng "Foreign key cascade delete/update exceeds max depth of %d."

ER_COL_COUNT_DOESNT_MATCH_PLEASE_UPDATE_V2
        eng "Column count of %s.%s is wrong. Expected %d, found %d. Created with MySQL %d, now running %d. Please use mysql_upgrade to fix this error."
        ger "Spaltenanzahl von %s.%s falsch. %d erwartet, aber %d erhalten. Erzeugt mit MySQL %d, jetzt unter %d. Bitte benutzen Sie mysql_upgrade, um den Fehler zu beheben"

ER_WARN_TRIGGER_DOESNT_HAVE_CREATED
  eng "Trigger %s.%s.%s does not have CREATED attribute."

ER_REFERENCED_TRG_DOES_NOT_EXIST
  eng "Referenced trigger '%s' for the given action time and event type does not exist."

ER_EXPLAIN_NOT_SUPPORTED
        eng "EXPLAIN FOR CONNECTION command is supported only for SELECT/UPDATE/INSERT/DELETE/REPLACE"
ER_INVALID_FIELD_SIZE
        eng "Invalid size for column '%-.192s'."

ER_MISSING_HA_CREATE_OPTION
        eng "Table storage engine '%-.64s' found required create option missing"

ER_ENGINE_OUT_OF_MEMORY
  eng "Out of memory in storage engine '%-.64s'."

ER_PASSWORD_EXPIRE_ANONYMOUS_USER
  eng "The password for anonymous user cannot be expired."

ER_SLAVE_SQL_THREAD_MUST_STOP
  eng "This operation cannot be performed with a running slave sql thread; run STOP SLAVE SQL_THREAD first"

ER_NO_FT_MATERIALIZED_SUBQUERY
  eng "Cannot create FULLTEXT index on materialized subquery"

ER_INNODB_UNDO_LOG_FULL
  eng "Undo Log error: %s"

ER_INVALID_ARGUMENT_FOR_LOGARITHM 2201E
  eng "Invalid argument for logarithm"

ER_SLAVE_CHANNEL_IO_THREAD_MUST_STOP
  eng "This operation cannot be performed with a running slave io thread; run STOP SLAVE IO_THREAD FOR CHANNEL '%s' first."

ER_WARN_OPEN_TEMP_TABLES_MUST_BE_ZERO
  eng "This operation may not be safe when the slave has temporary tables. The tables will be kept open until the server restarts or until the tables are deleted by any replicated DROP statement. Suggest to wait until slave_open_temp_tables = 0."

ER_WARN_ONLY_MASTER_LOG_FILE_NO_POS
  eng "CHANGE MASTER TO with a MASTER_LOG_FILE clause but no MASTER_LOG_POS clause may not be safe. The old position value may not be valid for the new binary log file."

ER_QUERY_TIMEOUT 
  eng "Query execution was interrupted, maximum statement execution time exceeded"

ER_NON_RO_SELECT_DISABLE_TIMER
  eng "Select is not a read only statement, disabling timer"

ER_DUP_LIST_ENTRY
  eng "Duplicate entry '%-.192s'."

ER_SQL_MODE_NO_EFFECT
  eng "'%s' mode no longer has any effect. Use STRICT_ALL_TABLES or STRICT_TRANS_TABLES instead."

ER_AGGREGATE_ORDER_FOR_UNION
  eng "Expression #%u of ORDER BY contains aggregate function and applies to a UNION"

ER_AGGREGATE_ORDER_NON_AGG_QUERY
  eng "Expression #%u of ORDER BY contains aggregate function and applies to the result of a non-aggregated query"

ER_SLAVE_WORKER_STOPPED_PREVIOUS_THD_ERROR
  eng "Slave worker has stopped after at least one previous worker encountered an error when slave-preserve-commit-order was enabled. To preserve commit order, the last transaction executed by this thread has not been committed. When restarting the slave after fixing any failed threads, you should fix this worker as well."

ER_DONT_SUPPORT_SLAVE_PRESERVE_COMMIT_ORDER
  eng "slave_preserve_commit_order is not supported %s."

ER_SERVER_OFFLINE_MODE
  eng "The server is currently in offline mode"

ER_GIS_DIFFERENT_SRIDS
  eng "Binary geometry function %s given two geometries of different srids: %u and %u, which should have been identical."

ER_GIS_UNSUPPORTED_ARGUMENT
  eng "Calling geometry function %s with unsupported types of arguments."

ER_GIS_UNKNOWN_ERROR
  eng "Unknown GIS error occured in function %s."

ER_GIS_UNKNOWN_EXCEPTION
  eng "Unknown exception caught in GIS function %s."

ER_GIS_INVALID_DATA 22023
  eng "Invalid GIS data provided to function %s."

ER_BOOST_GEOMETRY_EMPTY_INPUT_EXCEPTION
  eng "The geometry has no data in function %s."

ER_BOOST_GEOMETRY_CENTROID_EXCEPTION
  eng "Unable to calculate centroid because geometry is empty in function %s."

ER_BOOST_GEOMETRY_OVERLAY_INVALID_INPUT_EXCEPTION
  eng "Geometry overlay calculation error: geometry data is invalid in function %s."

ER_BOOST_GEOMETRY_TURN_INFO_EXCEPTION
  eng "Geometry turn info calculation error: geometry data is invalid in function %s."

ER_BOOST_GEOMETRY_SELF_INTERSECTION_POINT_EXCEPTION
  eng "Analysis procedures of intersection points interrupted unexpectedly in function %s."

ER_BOOST_GEOMETRY_UNKNOWN_EXCEPTION
  eng "Unknown exception thrown in function %s."

ER_STD_BAD_ALLOC_ERROR
  eng "Memory allocation error: %-.256s in function %s."

ER_STD_DOMAIN_ERROR
  eng "Domain error: %-.256s in function %s."

ER_STD_LENGTH_ERROR
  eng "Length error: %-.256s in function %s."

ER_STD_INVALID_ARGUMENT
  eng "Invalid argument error: %-.256s in function %s."

ER_STD_OUT_OF_RANGE_ERROR
  eng "Out of range error: %-.256s in function %s."

ER_STD_OVERFLOW_ERROR
  eng "Overflow error error: %-.256s in function %s."

ER_STD_RANGE_ERROR
  eng "Range error: %-.256s in function %s."

ER_STD_UNDERFLOW_ERROR
  eng "Underflow error: %-.256s in function %s."

ER_STD_LOGIC_ERROR
  eng "Logic error: %-.256s in function %s."

ER_STD_RUNTIME_ERROR
  eng "Runtime error: %-.256s in function %s."

ER_STD_UNKNOWN_EXCEPTION
  eng "Unknown exception: %-.384s in function %s."

ER_GIS_DATA_WRONG_ENDIANESS
  eng "Geometry byte string must be little endian."

ER_CHANGE_MASTER_PASSWORD_LENGTH
  eng "The password provided for the replication user exceeds the maximum length of 32 characters"

ER_USER_LOCK_WRONG_NAME 42000
        eng "Incorrect user-level lock name '%-.192s'."

# Should be different from ER_LOCK_DEADLOCK since it doesn't cause implicit
# rollback. Should not be mapped to SQLSTATE 40001 for the same reason.
ER_USER_LOCK_DEADLOCK
  eng "Deadlock found when trying to get user-level lock; try rolling back transaction/releasing locks and restarting lock acquisition."

ER_REPLACE_INACCESSIBLE_ROWS
  eng "REPLACE cannot be executed as it requires deleting rows that are not in the view"

ER_ALTER_OPERATION_NOT_SUPPORTED_REASON_GIS
  eng "Do not support online operation on table with GIS index"

ER_ILLEGAL_USER_VAR 42000 S1009
  eng "User variable name '%-.100s' is illegal"

ER_GTID_MODE_OFF
  eng "Cannot %s when GTID_MODE = OFF."

ER_UNSUPPORTED_BY_REPLICATION_THREAD
  eng "Cannot %s from a replication slave thread."

ER_INCORRECT_TYPE
  eng "Incorrect type for argument %s in function %s."

ER_FIELD_IN_ORDER_NOT_SELECT
  eng "Expression #%u of ORDER BY clause is not in SELECT list, references column '%-.192s' which is not in SELECT list; this is incompatible with %s"

ER_AGGREGATE_IN_ORDER_NOT_SELECT
  eng "Expression #%u of ORDER BY clause is not in SELECT list, contains aggregate function; this is incompatible with %s"

ER_INVALID_RPL_WILD_TABLE_FILTER_PATTERN
  eng "Supplied filter list contains a value which is not in the required format 'db_pattern.table_pattern'"

ER_NET_OK_PACKET_TOO_LARGE 08S01
  eng "OK packet too large"

ER_INVALID_JSON_DATA
  eng "Invalid JSON data provided to function %s: %s"

ER_INVALID_GEOJSON_MISSING_MEMBER
  eng "Invalid GeoJSON data provided to function %s: Missing required member '%s'"

ER_INVALID_GEOJSON_WRONG_TYPE
  eng "Invalid GeoJSON data provided to function %s: Member '%s' must be of type '%s'"

ER_INVALID_GEOJSON_UNSPECIFIED
  eng "Invalid GeoJSON data provided to function %s"

ER_DIMENSION_UNSUPPORTED
  eng "Unsupported number of coordinate dimensions in function %s: Found %u, expected %u"

ER_SLAVE_CHANNEL_DOES_NOT_EXIST
  eng "Slave channel '%s' does not exist."

ER_SLAVE_MULTIPLE_CHANNELS_HOST_PORT
  eng "A slave channel '%s' already exists for the given host and port combination."

ER_SLAVE_CHANNEL_NAME_INVALID_OR_TOO_LONG
  eng "Couldn't create channel: Channel name is either invalid or too long."

ER_SLAVE_NEW_CHANNEL_WRONG_REPOSITORY
  eng "To have multiple channels, repository cannot be of type FILE; Please check the repository configuration and convert them to TABLE."

ER_SLAVE_CHANNEL_DELETE
   eng "Cannot delete slave info objects for channel '%s'."

ER_SLAVE_MULTIPLE_CHANNELS_CMD
   eng "Multiple channels exist on the slave. Please provide channel name as an argument."

ER_SLAVE_MAX_CHANNELS_EXCEEDED
   eng "Maximum number of replication channels allowed exceeded."

ER_SLAVE_CHANNEL_MUST_STOP
   eng "This operation cannot be performed with running replication threads; run STOP SLAVE FOR CHANNEL '%s' first"

ER_SLAVE_CHANNEL_NOT_RUNNING
   eng "This operation requires running replication threads; configure slave and run START SLAVE FOR CHANNEL '%s'"

ER_SLAVE_CHANNEL_WAS_RUNNING
   eng "Replication thread(s) for channel '%s' are already runnning."

ER_SLAVE_CHANNEL_WAS_NOT_RUNNING
  eng "Replication thread(s) for channel '%s' are already stopped."

ER_SLAVE_CHANNEL_SQL_THREAD_MUST_STOP
  eng "This operation cannot be performed with a running slave sql thread; run STOP SLAVE SQL_THREAD FOR CHANNEL '%s' first."

ER_SLAVE_CHANNEL_SQL_SKIP_COUNTER
  eng "When sql_slave_skip_counter > 0, it is not allowed to start more than one SQL thread by using 'START SLAVE [SQL_THREAD]'. Value of sql_slave_skip_counter can only be used by one SQL thread at a time. Please use 'START SLAVE [SQL_THREAD] FOR CHANNEL' to start the SQL thread which will use the value of sql_slave_skip_counter."

# When using this error message, use the ER_WRONG_FIELD_WITH_GROUP error code.
ER_WRONG_FIELD_WITH_GROUP_V2
  eng "Expression #%u of %s is not in GROUP BY clause and contains nonaggregated column '%-.192s' which is not functionally dependent on columns in GROUP BY clause; this is incompatible with sql_mode=only_full_group_by"

# When using this error message, use the ER_MIX_OF_GROUP_FUNC_AND_FIELDS error code.
ER_MIX_OF_GROUP_FUNC_AND_FIELDS_V2
  eng "In aggregated query without GROUP BY, expression #%u of %s contains nonaggregated column '%-.192s'; this is incompatible with sql_mode=only_full_group_by"

# When using this error message, use the ER_WARN_DEPRECATED_SYNTAX_NO_REPLACEMENT error code.
ER_WARN_DEPRECATED_SYSVAR_UPDATE
  eng "Updating '%s' is deprecated. It will be made read-only in a future release."

# Use this error message to deprecate SQL MODES
ER_WARN_DEPRECATED_SQLMODE
  eng "Changing sql mode '%s' is deprecated. It will be removed in a future release."

ER_CANNOT_LOG_PARTIAL_DROP_DATABASE_WITH_GTID
  eng "DROP DATABASE failed; some tables may have been dropped but the database directory remains. The GTID has not been added to GTID_EXECUTED and the statement was not written to the binary log. Fix this as follows: (1) remove all files from the database directory %-.192s; (2) SET GTID_NEXT='%-.192s'; (3) DROP DATABASE `%-.192s`."

ER_GROUP_REPLICATION_CONFIGURATION
  eng "The server is not configured properly to be an active member of the group. Please see more details on error log."

ER_GROUP_REPLICATION_RUNNING
  eng "The START GROUP_REPLICATION command failed since the group is already running."

ER_GROUP_REPLICATION_APPLIER_INIT_ERROR
  eng "The START GROUP_REPLICATION command failed as the applier module failed to start."

ER_GROUP_REPLICATION_STOP_APPLIER_THREAD_TIMEOUT
  eng "The STOP GROUP_REPLICATION command execution is incomplete: The applier thread got the stop signal while it was busy. The applier thread will stop once the current task is complete."

ER_GROUP_REPLICATION_COMMUNICATION_LAYER_SESSION_ERROR
  eng "The START GROUP_REPLICATION command failed as there was an error when initializing the group communication layer."

ER_GROUP_REPLICATION_COMMUNICATION_LAYER_JOIN_ERROR
  eng "The START GROUP_REPLICATION command failed as there was an error when joining the communication group."

ER_BEFORE_DML_VALIDATION_ERROR
  eng "The table does not comply with the requirements by an external plugin."

ER_PREVENTS_VARIABLE_WITHOUT_RBR
  eng "Cannot change the value of variable %s without binary log format as ROW."

ER_RUN_HOOK_ERROR
  eng "Error on observer while running replication hook '%s'."

ER_TRANSACTION_ROLLBACK_DURING_COMMIT
  eng "Plugin instructed the server to rollback the current transaction."

ER_GENERATED_COLUMN_FUNCTION_IS_NOT_ALLOWED
  eng "Expression of generated column '%s' contains a disallowed function."

ER_UNSUPPORTED_ALTER_INPLACE_ON_VIRTUAL_COLUMN
  eng "INPLACE ADD or DROP of virtual columns cannot be combined with other ALTER TABLE actions"

ER_WRONG_FK_OPTION_FOR_GENERATED_COLUMN
  eng "Cannot define foreign key with %s clause on a generated column."

ER_NON_DEFAULT_VALUE_FOR_GENERATED_COLUMN
  eng "The value specified for generated column '%s' in table '%s' is not allowed."

ER_UNSUPPORTED_ACTION_ON_GENERATED_COLUMN
  eng "'%s' is not supported for generated columns."

ER_GENERATED_COLUMN_NON_PRIOR
  eng "Generated column can refer only to generated columns defined prior to it."

ER_DEPENDENT_BY_GENERATED_COLUMN
  eng "Column '%s' has a generated column dependency."

ER_GENERATED_COLUMN_REF_AUTO_INC,
  eng "Generated column '%s' cannot refer to auto-increment column."

ER_FEATURE_NOT_AVAILABLE
  eng "The '%-.64s' feature is not available; you need to remove '%-.64s' or use MySQL built with '%-.64s'"

ER_CANT_SET_GTID_MODE
  eng "SET @@GLOBAL.GTID_MODE = %-.64s is not allowed because %-.384s."

ER_CANT_USE_AUTO_POSITION_WITH_GTID_MODE_OFF
  eng "The replication receiver thread%-.192s cannot start in AUTO_POSITION mode: this server uses @@GLOBAL.GTID_MODE = OFF."

ER_CANT_REPLICATE_ANONYMOUS_WITH_AUTO_POSITION
  eng "Cannot replicate anonymous transaction when AUTO_POSITION = 1, at file %.512s, position %lld."

ER_CANT_REPLICATE_ANONYMOUS_WITH_GTID_MODE_ON
  eng "Cannot replicate anonymous transaction when @@GLOBAL.GTID_MODE = ON, at file %.512s, position %lld."

ER_CANT_REPLICATE_GTID_WITH_GTID_MODE_OFF
  eng "Cannot replicate GTID-transaction when @@GLOBAL.GTID_MODE = OFF, at file %.512s, position %lld."

ER_CANT_SET_ENFORCE_GTID_CONSISTENCY_ON_WITH_ONGOING_GTID_VIOLATING_TRANSACTIONS
  eng "Cannot set ENFORCE_GTID_CONSISTENCY = ON because there are ongoing transactions that violate GTID consistency."

ER_SET_ENFORCE_GTID_CONSISTENCY_WARN_WITH_ONGOING_GTID_VIOLATING_TRANSACTIONS
  eng "There are ongoing transactions that violate GTID consistency."

ER_ACCOUNT_HAS_BEEN_LOCKED
  eng "Access denied for user '%-.48s'@'%-.64s'. Account is locked."
  pol "Odmowa dostępu dla użytkownika '%-.48s'@'%-.64s'. Konto zablokowane."

ER_WRONG_TABLESPACE_NAME 42000
  eng "Incorrect tablespace name `%-.192s`"

ER_TABLESPACE_IS_NOT_EMPTY
  eng "Tablespace `%-.192s` is not empty."

ER_WRONG_FILE_NAME
  eng "Incorrect File Name '%s'."

ER_BOOST_GEOMETRY_INCONSISTENT_TURNS_EXCEPTION
  eng "Inconsistent intersection points."

ER_WARN_OPTIMIZER_HINT_SYNTAX_ERROR
  eng "Optimizer hint syntax error"

ER_WARN_BAD_MAX_EXECUTION_TIME
  eng "Unsupported MAX_EXECUTION_TIME"

ER_WARN_UNSUPPORTED_MAX_EXECUTION_TIME
  eng "MAX_EXECUTION_TIME hint is supported by top-level standalone SELECT statements only"

ER_WARN_CONFLICTING_HINT
  eng "Hint %s is ignored as conflicting/duplicated"

ER_WARN_UNKNOWN_QB_NAME
  eng "Query block name %s is not found for %s hint"

ER_UNRESOLVED_HINT_NAME
  eng "Unresolved name %s for %s hint"

ER_WARN_ON_MODIFYING_GTID_EXECUTED_TABLE
  eng "Please do not modify the %s table. This is a mysql internal system table to store GTIDs for committed transactions. Modifying it can lead to an inconsistent GTID state."

ER_PLUGGABLE_PROTOCOL_COMMAND_NOT_SUPPORTED
  eng "Command not supported by pluggable protocols"

ER_LOCKING_SERVICE_WRONG_NAME 42000
  eng "Incorrect locking service lock name '%-.192s'."

# Should be different from ER_LOCK_DEADLOCK since it doesn't cause implicit
# rollback. Should not be mapped to SQLSTATE 40001 for the same reason.
ER_LOCKING_SERVICE_DEADLOCK
  eng "Deadlock found when trying to get locking service lock; try releasing locks and restarting lock acquisition."

ER_LOCKING_SERVICE_TIMEOUT
  eng "Service lock wait timeout exceeded."

ER_GIS_MAX_POINTS_IN_GEOMETRY_OVERFLOWED
  eng "Parameter %s exceeds the maximum number of points in a geometry (%lu) in function %s."

ER_SQL_MODE_MERGED
  eng "'NO_ZERO_DATE', 'NO_ZERO_IN_DATE' and 'ERROR_FOR_DIVISION_BY_ZERO' sql modes should be used with strict mode. They will be merged with strict mode in a future release."

ER_VTOKEN_PLUGIN_TOKEN_MISMATCH
  eng "Version token mismatch for %.*s. Correct value %.*s"
  bg "Клеймото за версия %.*s не съвпада. Правилната стойност е %.*s"

ER_VTOKEN_PLUGIN_TOKEN_NOT_FOUND
  eng "Version token %.*s not found."
  bg "Не е намерено клеймо за версия %.*s"

ER_CANT_SET_VARIABLE_WHEN_OWNING_GTID
  eng "Variable %-.192s cannot be changed by a client that owns a GTID. The client owns %s. Ownership is released on COMMIT or ROLLBACK."

ER_SLAVE_CHANNEL_OPERATION_NOT_ALLOWED
   eng "%-.192s cannot be performed on channel '%-.192s'."

ER_INVALID_JSON_TEXT 22032
  eng "Invalid JSON text: \"%s\" at position %u in value for column '%-.200s'."

# The last parameter is now always empty but kept for backward compatibility
ER_INVALID_JSON_TEXT_IN_PARAM 22032
  eng "Invalid JSON text in argument %u to function %s: \"%s\" at position %u.%-.0s"

ER_INVALID_JSON_BINARY_DATA
  eng "The JSON binary value contains invalid data."

ER_INVALID_JSON_PATH 42000
  eng "Invalid JSON path expression. The error is around character position %u.%-.200s"

ER_INVALID_JSON_CHARSET 22032
  eng "Cannot create a JSON value from a string with CHARACTER SET '%s'."

ER_INVALID_JSON_CHARSET_IN_FUNCTION 22032
  eng "Invalid JSON character data provided to function %s: '%s'; utf8 is required."

ER_INVALID_TYPE_FOR_JSON 22032
  eng "Invalid data type for JSON data in argument %u to function %s; a JSON string or JSON type is required."

ER_INVALID_CAST_TO_JSON 22032
  eng "Cannot CAST value to JSON."

ER_INVALID_JSON_PATH_CHARSET 42000
  eng "A path expression must be encoded in the utf8 character set. The path expression '%-.200s' is encoded in character set '%-.200s'."

ER_INVALID_JSON_PATH_WILDCARD 42000
  eng "In this situation, path expressions may not contain the * and ** tokens."

ER_JSON_VALUE_TOO_BIG 22032
  eng "The JSON value is too big to be stored in a JSON column."

ER_JSON_KEY_TOO_BIG 22032
  eng "The JSON object contains a key name that is too long."

ER_JSON_USED_AS_KEY 42000
  eng "JSON column '%-.192s' cannot be used in key specification."

ER_JSON_VACUOUS_PATH 42000
  eng "The path expression '$' is not allowed in this context."

ER_JSON_BAD_ONE_OR_ALL_ARG 42000
  eng "The oneOrAll argument to %s may take these values: 'one' or 'all'."

# The second parameter is now always empty but kept for backward compatibility
ER_NUMERIC_JSON_VALUE_OUT_OF_RANGE 22003
  eng "Out of range JSON value for CAST to %s%-.0s from column %s at row %ld"

# The second parameter is now always empty but kept for backward compatibility
ER_INVALID_JSON_VALUE_FOR_CAST 22018
  eng "Invalid JSON value for CAST to %s%-.0s from column %s at row %ld"

ER_JSON_DOCUMENT_TOO_DEEP 22032
  eng "The JSON document exceeds the maximum depth."

ER_JSON_DOCUMENT_NULL_KEY 22032
  eng "JSON documents may not contain NULL member names."

ER_SECURE_TRANSPORT_REQUIRED
  eng "Connections using insecure transport are prohibited while --require_secure_transport=ON."

ER_NO_SECURE_TRANSPORTS_CONFIGURED
  eng "No secure transports (SSL or Shared Memory) are configured, unable to set --require_secure_transport=ON."

ER_DISABLED_STORAGE_ENGINE
  eng "Storage engine %s is disabled (Table creation is disallowed)."

ER_USER_DOES_NOT_EXIST
  eng "User %s does not exist."

ER_USER_ALREADY_EXISTS
  eng "User %s already exists."

ER_AUDIT_API_ABORT
  eng "Aborted by Audit API ('%-.48s';%d)."

ER_INVALID_JSON_PATH_ARRAY_CELL 42000
  eng "A path expression is not a path to a cell in an array."

ER_BUFPOOL_RESIZE_INPROGRESS
  eng "Another buffer pool resize is already in progress."

ER_FEATURE_DISABLED_SEE_DOC
  eng "The '%s' feature is disabled; see the documentation for '%s'"

ER_SERVER_ISNT_AVAILABLE
  eng "Server isn't available"

ER_SESSION_WAS_KILLED
  eng "Session was killed"

ER_CAPACITY_EXCEEDED
  eng "Memory capacity of %llu bytes for '%s' exceeded. %s"

ER_CAPACITY_EXCEEDED_IN_RANGE_OPTIMIZER
  eng "Range optimization was not done for this query."

ER_TABLE_NEEDS_UPG_PART
  eng "Partitioning upgrade required. Please dump/reload to fix it or do: ALTER TABLE `%-.192s`.`%-.192s` UPGRADE PARTITIONING"

ER_CANT_WAIT_FOR_EXECUTED_GTID_SET_WHILE_OWNING_A_GTID
  eng "The client holds ownership of the GTID %s. Therefore, WAIT_FOR_EXECUTED_GTID_SET cannot wait for this GTID."

ER_CANNOT_ADD_FOREIGN_BASE_COL_VIRTUAL
  eng "Cannot add foreign key on the base column of indexed virtual column."

ER_CANNOT_CREATE_VIRTUAL_INDEX_CONSTRAINT
  eng "Cannot create index on virtual column whose base column has foreign constraint."

ER_ERROR_ON_MODIFYING_GTID_EXECUTED_TABLE
  eng "Please do not modify the %s table with an XA transaction. This is an internal system table used to store GTIDs for committed transactions. Although modifying it can lead to an inconsistent GTID state, if neccessary you can modify it with a non-XA transaction."

ER_LOCK_REFUSED_BY_ENGINE
  eng "Lock acquisition refused by storage engine."

ER_UNSUPPORTED_ALTER_ONLINE_ON_VIRTUAL_COLUMN
  eng "ADD COLUMN col...VIRTUAL, ADD INDEX(col)"

ER_MASTER_KEY_ROTATION_NOT_SUPPORTED_BY_SE
  eng "Master key rotation is not supported by storage engine."

ER_MASTER_KEY_ROTATION_ERROR_BY_SE
  eng "Encryption key rotation error reported by SE: %s"

ER_MASTER_KEY_ROTATION_BINLOG_FAILED
  eng "Write to binlog failed. However, master key rotation has been completed successfully."

ER_MASTER_KEY_ROTATION_SE_UNAVAILABLE
  eng "Storage engine is not available."

ER_TABLESPACE_CANNOT_ENCRYPT
  eng "This tablespace can't be encrypted."

ER_INVALID_ENCRYPTION_OPTION
  eng "Invalid encryption option."

ER_CANNOT_FIND_KEY_IN_KEYRING
  eng "Can't find master key from keyring, please check keyring plugin is loaded."

ER_CAPACITY_EXCEEDED_IN_PARSER
  eng "Parser bailed out for this query."

ER_UNSUPPORTED_ALTER_ENCRYPTION_INPLACE
  eng "Cannot alter encryption attribute by inplace algorithm."

ER_KEYRING_UDF_KEYRING_SERVICE_ERROR
  eng "Function '%s' failed because underlying keyring service returned an error. Please check if a keyring plugin is installed and that provided arguments are valid for the keyring you are using."

ER_USER_COLUMN_OLD_LENGTH
  eng "It seems that your db schema is old. The %s column is 77 characters long and should be 93 characters long. Please run mysql_upgrade."

ER_CANT_RESET_MASTER
  eng "RESET MASTER is not allowed because %-.384s."

ER_GROUP_REPLICATION_MAX_GROUP_SIZE
  eng "The START GROUP_REPLICATION command failed since the group already has 9 members."

ER_CANNOT_ADD_FOREIGN_BASE_COL_STORED
  eng "Cannot add foreign key on the base column of stored column. "

ER_TABLE_REFERENCED
  eng "Cannot complete the operation because table is referenced by another connection."

ER_PARTITION_ENGINE_DEPRECATED_FOR_TABLE
  eng "The partition engine, used by table '%-.192s.%-.192s', is deprecated and will be removed in a future release. Please use native partitioning instead."

<<<<<<< HEAD
ER_COMPRESSED_COLUMN_USED_AS_KEY
  eng "Compressed column '%-.192s' is not allowed in the key list"

ER_UNSUPPORTED_COMPRESSED_COLUMN_TYPE
  eng "Can not define column '%-.192s' in compressed format"

ER_COMPRESSION_DICTIONARY_EXISTS
  eng "Compression dictionary '%-.192s' already exists"

ER_COMPRESSION_DICTIONARY_DOES_NOT_EXIST
  eng "Compression dictionary '%-.192s' does not exist"

ER_COMPRESSION_DICTIONARY_NAME_TOO_LONG
  eng "Compression dictionary name '%-.192s' is too long (max length = %lu)"

ER_COMPRESSION_DICTIONARY_DATA_TOO_LONG
  eng "Data for compression dictionary '%-.192s' is too long (max length = %lu)"

ER_COMPRESSION_DICTIONARY_IS_REFERENCED
  eng "Compression dictionary '%-.192s' is in use"
=======
ER_WARN_USING_GEOMFROMWKB_TO_SET_SRID_ZERO 01000
  eng "%.192s(geometry) is deprecated and will be replaced by st_srid(geometry, 0) in a future version. Use %.192s(st_aswkb(geometry), 0) instead."

ER_WARN_USING_GEOMFROMWKB_TO_SET_SRID 01000
  eng "%.192s(geometry, srid) is deprecated and will be replaced by st_srid(geometry, srid) in a future version. Use %.192s(st_aswkb(geometry), srid) instead."

ER_XA_RETRY
  eng "The resource manager is not able to commit the transaction branch at this time. Please retry later."

ER_KEYRING_AWS_UDF_AWS_KMS_ERROR
  eng "Function %s failed due to: %s."
>>>>>>> a533e2c7

#
#  End of 5.7 error messages.
#

ER_CANT_EXECUTE_WITH_BACKUP_LOCK
  eng "Can't execute the query because you have a conflicting backup lock"
  rus "Запрос не может быть выполнен из-за конфликтующей блокировки резервного копирования"<|MERGE_RESOLUTION|>--- conflicted
+++ resolved
@@ -7669,7 +7669,18 @@
 ER_PARTITION_ENGINE_DEPRECATED_FOR_TABLE
   eng "The partition engine, used by table '%-.192s.%-.192s', is deprecated and will be removed in a future release. Please use native partitioning instead."
 
-<<<<<<< HEAD
+ER_WARN_USING_GEOMFROMWKB_TO_SET_SRID_ZERO 01000
+  eng "%.192s(geometry) is deprecated and will be replaced by st_srid(geometry, 0) in a future version. Use %.192s(st_aswkb(geometry), 0) instead."
+
+ER_WARN_USING_GEOMFROMWKB_TO_SET_SRID 01000
+  eng "%.192s(geometry, srid) is deprecated and will be replaced by st_srid(geometry, srid) in a future version. Use %.192s(st_aswkb(geometry), srid) instead."
+
+ER_XA_RETRY
+  eng "The resource manager is not able to commit the transaction branch at this time. Please retry later."
+
+ER_KEYRING_AWS_UDF_AWS_KMS_ERROR
+  eng "Function %s failed due to: %s."
+
 ER_COMPRESSED_COLUMN_USED_AS_KEY
   eng "Compressed column '%-.192s' is not allowed in the key list"
 
@@ -7690,19 +7701,6 @@
 
 ER_COMPRESSION_DICTIONARY_IS_REFERENCED
   eng "Compression dictionary '%-.192s' is in use"
-=======
-ER_WARN_USING_GEOMFROMWKB_TO_SET_SRID_ZERO 01000
-  eng "%.192s(geometry) is deprecated and will be replaced by st_srid(geometry, 0) in a future version. Use %.192s(st_aswkb(geometry), 0) instead."
-
-ER_WARN_USING_GEOMFROMWKB_TO_SET_SRID 01000
-  eng "%.192s(geometry, srid) is deprecated and will be replaced by st_srid(geometry, srid) in a future version. Use %.192s(st_aswkb(geometry), srid) instead."
-
-ER_XA_RETRY
-  eng "The resource manager is not able to commit the transaction branch at this time. Please retry later."
-
-ER_KEYRING_AWS_UDF_AWS_KMS_ERROR
-  eng "Function %s failed due to: %s."
->>>>>>> a533e2c7
 
 #
 #  End of 5.7 error messages.
