--- conflicted
+++ resolved
@@ -1483,7 +1483,6 @@
       DEBUG_SYNC(thd, "ha_commit_trans_after_acquire_commit_lock");
     }
 
-<<<<<<< HEAD
     bool enforce_ro= true;
     if (!opt_super_readonly)
       enforce_ro= !(thd->security_ctx->master_access & SUPER_ACL);
@@ -1494,10 +1493,7 @@
     */
     if (ignore_global_read_lock)
       enforce_ro= false;
-    if (rw_trans &&
-=======
     if (rw_trans && stmt_has_updated_trans_table(ha_info) &&
->>>>>>> c3a8ca1e
         opt_readonly &&
         enforce_ro &&
         !thd->slave_thread)
