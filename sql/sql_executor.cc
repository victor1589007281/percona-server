--- conflicted
+++ resolved
@@ -2414,20 +2414,9 @@
   if (cp_buffer_from_ref(tab->join()->thd, table, ref)) {
     table->set_no_row();
     return -1;
-<<<<<<< HEAD
-=======
-  if ((error= table->file->prepare_index_key_scan_map(tab->ref().key_buff,
-                                          make_prev_keypart_map(tab->ref().key_parts))))
-    return report_handler_error(table, error);
-  if ((error= table->file->ha_index_read_map(table->record[0],
-                                             tab->ref().key_buff,
-                                             make_prev_keypart_map(tab->ref().key_parts),
-                                             HA_READ_KEY_EXACT)))
-  {
-    if (error != HA_ERR_KEY_NOT_FOUND && error != HA_ERR_END_OF_FILE)
+    if ((error = table->file->prepare_index_key_scan_map(
+             tab->ref().key_buff, make_prev_keypart_map(tab->ref().key_parts))))
       return report_handler_error(table, error);
-    return -1; /* purecov: inspected */
->>>>>>> 333b4508
   }
   if ((error = table->file->ha_index_read_map(
            table->record[0], tab->ref().key_buff,
@@ -2789,26 +2778,15 @@
   if (init_index_and_record_buffer(tab, table->file, tab->index(),
                                    tab->use_order()))
     return 1;
-<<<<<<< HEAD
+
+  if ((error = table->file->prepare_index_scan())) {
+    report_handler_error(table, error);
+    return 1;
+  }
+
   if ((error = table->file->ha_index_first(tab->table()->record[0])))
     return report_handler_error(table, error);
 
-=======
-  }
-
-  if ((error= table->file->prepare_index_scan()))
-  {
-    report_handler_error(table, error);
-    return 1;
-  }
-
-  if ((error= table->file->ha_index_first(tab->table()->record[0])))
-  {
-    if (error != HA_ERR_KEY_NOT_FOUND && error != HA_ERR_END_OF_FILE)
-      report_handler_error(table, error);
-    return -1;
-  }
->>>>>>> 333b4508
   return 0;
 }
 
@@ -2823,7 +2801,6 @@
   TABLE *table = tab->table();
   int error;
   if (table->covering_keys.is_set(tab->index()) && !table->no_keyread)
-<<<<<<< HEAD
     table->set_keyread(true);
   tab->read_record.read_record = join_read_prev;
   tab->read_record.table = table;
@@ -2831,23 +2808,9 @@
   if (init_index_and_record_buffer(tab, table->file, tab->index(),
                                    tab->use_order()))
     return 1; /* purecov: inspected */
+  if ((error = table->file->prepare_index_scan()))
+    return report_handler_error(table, error);
   if ((error = table->file->ha_index_last(table->record[0])))
-=======
-    table->set_keyread(TRUE);
-  table->status=0;
-  tab->read_record.read_record=join_read_prev;
-  tab->read_record.table=table;
-  tab->read_record.record=table->record[0];
-  if (!table->file->inited &&
-      (error= table->file->ha_index_init(tab->index(), tab->use_order())))
-  {
-    (void) report_handler_error(table, error);
-    return 1;
-  }
-  if ((error= table->file->prepare_index_scan()))
-    return report_handler_error(table, error);
-  if ((error= table->file->ha_index_last(table->record[0])))
->>>>>>> 333b4508
     return report_handler_error(table, error);
   return 0;
 }
