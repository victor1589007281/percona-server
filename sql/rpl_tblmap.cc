<<<<<<< HEAD
/* Copyright (c) 2005, 2017, Oracle and/or its affiliates. All rights reserved.
=======
/* Copyright (c) 2005, 2019, Oracle and/or its affiliates. All rights reserved.
>>>>>>> 4869291f

   This program is free software; you can redistribute it and/or modify
   it under the terms of the GNU General Public License, version 2.0,
   as published by the Free Software Foundation.

   This program is also distributed with certain software (including
   but not limited to OpenSSL) that is licensed under separate terms,
   as designated in a particular file or component or in included license
   documentation.  The authors of MySQL hereby grant you an additional
   permission to link the program and your derivative works with the
   separately licensed software that they have included with MySQL.

   This program is distributed in the hope that it will be useful,
   but WITHOUT ANY WARRANTY; without even the implied warranty of
   MERCHANTABILITY or FITNESS FOR A PARTICULAR PURPOSE.  See the
   GNU General Public License, version 2.0, for more details.

   You should have received a copy of the GNU General Public License
   along with this program; if not, write to the Free Software
   Foundation, Inc., 51 Franklin St, Fifth Floor, Boston, MA 02110-1301  USA */

#include "sql/rpl_tblmap.h"

#include <stddef.h>
#include <unordered_map>
#include <utility>

#ifdef MYSQL_SERVER
#include "sql/table.h"  // TABLE
#else
#include "sql/log_event.h"  // Table_map_log_event
#endif
#include "lex_string.h"
#include "my_dbug.h"
#include "my_sys.h"
#include "mysql/psi/psi_base.h"
#include "sql/psi_memory_key.h"
#include "sql/thr_malloc.h"
#include "thr_malloc.h"

#ifndef MYSQL_SERVER
#define MAYBE_TABLE_NAME(T) ("")
#else
#define MAYBE_TABLE_NAME(T) ((T) ? (T)->s->table_name.str : "<>")
#endif
#define TABLE_ID_HASH_SIZE 32
#define TABLE_ID_CHUNK 256

#ifndef MYSQL_SERVER
static const PSI_memory_key table_psi_key = PSI_NOT_INSTRUMENTED;
#else
static const PSI_memory_key table_psi_key = key_memory_table_mapping_root;
#endif

<<<<<<< HEAD
table_mapping::table_mapping() : m_free(0), m_table_ids(table_psi_key) {
=======
table_mapping::table_mapping() : m_free(nullptr), m_table_ids(table_psi_key) {
>>>>>>> 4869291f
  /* We don't preallocate any block, this is consistent with m_free=0 above */
  init_alloc_root(table_psi_key, &m_mem_root,
                  TABLE_ID_HASH_SIZE * sizeof(entry), 0);
}

table_mapping::~table_mapping() {
#ifndef MYSQL_SERVER
  clear_tables();
#endif
}

Mapped_table *table_mapping::get_table(ulonglong table_id) {
  DBUG_ENTER("table_mapping::get_table(ulonglong)");
  DBUG_PRINT("enter", ("table_id: %llu", table_id));
  auto it = m_table_ids.find(table_id);
  if (it != m_table_ids.end()) {
    entry *e = it->second;
    DBUG_PRINT("info", ("tid %llu -> table %p (%s)", table_id, e->table,
                        MAYBE_TABLE_NAME(e->table)));
    DBUG_RETURN(e->table);
  }

  DBUG_PRINT("info", ("tid %llu is not mapped!", table_id));
  DBUG_RETURN(nullptr);
}

/*
  Called when we are out of table id entries. Creates TABLE_ID_CHUNK
  new entries, chain them and attach them at the head of the list of free
  (free for use) entries.
*/
int table_mapping::expand() {
  entry *tmp = new (&m_mem_root) entry[TABLE_ID_CHUNK];
<<<<<<< HEAD
  if (tmp == NULL) return ERR_MEMORY_ALLOCATION;  // Memory allocation failed
=======
  if (tmp == nullptr) return ERR_MEMORY_ALLOCATION;  // Memory allocation failed
>>>>>>> 4869291f

  /* Find the end of this fresh new array of free entries */
  entry *e_end = tmp + TABLE_ID_CHUNK - 1;
  for (entry *e = tmp; e < e_end; e++) e->next = e + 1;
  e_end->next = m_free;
  m_free = tmp;
  return 0;
}

int table_mapping::set_table(ulonglong table_id, Mapped_table *table) {
  DBUG_ENTER("table_mapping::set_table(ulonglong, Mapped_table*)");
  DBUG_PRINT("enter", ("table_id: %llu  table: %p (%s)", table_id, table,
                       MAYBE_TABLE_NAME(table)));
  entry *e;
  auto it = m_table_ids.find(table_id);
  if (it == m_table_ids.end()) {
    if (m_free == 0 && expand())
      DBUG_RETURN(ERR_MEMORY_ALLOCATION);  // Memory allocation failed
    e = m_free;
    m_free = m_free->next;
  } else {
    e = it->second;
#ifndef MYSQL_SERVER
    delete e->table;
#endif
    m_table_ids.erase(table_id);
  }
  e->table_id = table_id;
  e->table = table;
  m_table_ids.emplace(table_id, e);

  DBUG_PRINT("info", ("tid %llu -> table %p (%s)", table_id, e->table,
                      MAYBE_TABLE_NAME(e->table)));
  DBUG_RETURN(0);  // All OK
}

int table_mapping::remove_table(ulonglong table_id) {
  auto it = m_table_ids.find(table_id);
  if (it != m_table_ids.end()) {
    /* we add this entry to the chain of free (free for use) entries */
    it->second->next = m_free;
    m_free = it->second;
    m_table_ids.erase(it);
    return 0;  // All OK
  }
  return 1;  // No table to remove
}

/*
  Puts all entries into the list of free-for-use entries (does not free any
  memory), and empties the hash.
*/
void table_mapping::clear_tables() {
  DBUG_ENTER("table_mapping::clear_tables()");
  for (const auto &key_and_value : m_table_ids) {
    entry *e = key_and_value.second;
#ifndef MYSQL_SERVER
    delete e->table;
#endif
    e->next = m_free;
    m_free = e;
  }
  m_table_ids.clear();
  DBUG_VOID_RETURN;
}<|MERGE_RESOLUTION|>--- conflicted
+++ resolved
@@ -1,8 +1,4 @@
-<<<<<<< HEAD
-/* Copyright (c) 2005, 2017, Oracle and/or its affiliates. All rights reserved.
-=======
 /* Copyright (c) 2005, 2019, Oracle and/or its affiliates. All rights reserved.
->>>>>>> 4869291f
 
    This program is free software; you can redistribute it and/or modify
    it under the terms of the GNU General Public License, version 2.0,
@@ -57,11 +53,7 @@
 static const PSI_memory_key table_psi_key = key_memory_table_mapping_root;
 #endif
 
-<<<<<<< HEAD
-table_mapping::table_mapping() : m_free(0), m_table_ids(table_psi_key) {
-=======
 table_mapping::table_mapping() : m_free(nullptr), m_table_ids(table_psi_key) {
->>>>>>> 4869291f
   /* We don't preallocate any block, this is consistent with m_free=0 above */
   init_alloc_root(table_psi_key, &m_mem_root,
                   TABLE_ID_HASH_SIZE * sizeof(entry), 0);
@@ -95,11 +87,7 @@
 */
 int table_mapping::expand() {
   entry *tmp = new (&m_mem_root) entry[TABLE_ID_CHUNK];
-<<<<<<< HEAD
-  if (tmp == NULL) return ERR_MEMORY_ALLOCATION;  // Memory allocation failed
-=======
   if (tmp == nullptr) return ERR_MEMORY_ALLOCATION;  // Memory allocation failed
->>>>>>> 4869291f
 
   /* Find the end of this fresh new array of free entries */
   entry *e_end = tmp + TABLE_ID_CHUNK - 1;
