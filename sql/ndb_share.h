/*
<<<<<<< HEAD
   Copyright (c) 2011, 2018, Oracle and/or its affiliates. All rights reserved.
=======
   Copyright (c) 2011, 2019, Oracle and/or its affiliates. All rights reserved.
>>>>>>> 4869291f

   This program is free software; you can redistribute it and/or modify
   it under the terms of the GNU General Public License, version 2.0,
   as published by the Free Software Foundation.

   This program is also distributed with certain software (including
   but not limited to OpenSSL) that is licensed under separate terms,
   as designated in a particular file or component or in included license
   documentation.  The authors of MySQL hereby grant you an additional
   permission to link the program and your derivative works with the
   separately licensed software that they have included with MySQL.

   This program is distributed in the hope that it will be useful,
   but WITHOUT ANY WARRANTY; without even the implied warranty of
   MERCHANTABILITY or FITNESS FOR A PARTICULAR PURPOSE.  See the
   GNU General Public License, version 2.0, for more details.

   You should have received a copy of the GNU General Public License
   along with this program; if not, write to the Free Software
   Foundation, Inc., 51 Franklin St, Fifth Floor, Boston, MA 02110-1301  USA
*/

#ifndef NDB_SHARE_H
#define NDB_SHARE_H

#include <stdio.h>           // FILE, stderr
#include <string>
#ifndef DBUG_OFF
#include <unordered_set>
#endif

#include "my_alloc.h"        // MEM_ROOT
#include "storage/ndb/include/ndbapi/Ndb.hpp" // Ndb::TupleIdRange
#include "thr_lock.h"        // THR_LOCK

enum Ndb_binlog_type
{
  NBT_DEFAULT                   = 0
  ,NBT_NO_LOGGING               = 1
  ,NBT_UPDATED_ONLY             = 2
  ,NBT_FULL                     = 3
  ,NBT_USE_UPDATE               = 4
  ,NBT_UPDATED_ONLY_USE_UPDATE  = 6
  ,NBT_FULL_USE_UPDATE          = 7
  ,NBT_UPDATED_ONLY_MINIMAL     = 8
  ,NBT_UPDATED_FULL_MINIMAL     = 9
};


/*
  Stats that can be retrieved from ndb
*/
struct Ndb_statistics {
  Uint64 row_count;
  ulong row_size;
  Uint64 fragment_memory;
  Uint64 fragment_extent_space; 
  Uint64 fragment_extent_free_space;
};


struct NDB_SHARE {
  THR_LOCK lock;
<<<<<<< HEAD
  mysql_mutex_t mutex;
=======
  mutable mysql_mutex_t mutex;
>>>>>>> 4869291f
  struct NDB_SHARE_KEY* key;
  char *db;
  char *table_name;

private:
  /*
    The current TupleIdRange for the table is stored in NDB_SHARE in order
    for the auto_increment value of a table to be consecutive between
    different user connections, i.e subsequent INSERTs by two
    connections should get consecutive values(if that's how the auto
    increment setting of MySQL Server and ndbcluster plugin are currently
    configured). The default of NdbApi would otherwise be to give each
    Ndb object instance their own range.

    NOTE! Protected by NDB_SHARE::mutex, can only be accessed via
    the Tuple_id_range_guard class
  */
  Ndb::TupleIdRange tuple_id_range;

public:
  // RAII style class for accessing tuple_id_range
  class Tuple_id_range_guard {
    NDB_SHARE * m_share;
  public:
    Ndb::TupleIdRange& range;

    Tuple_id_range_guard(NDB_SHARE* share) :
      m_share(share),
      range(share->tuple_id_range)
    {
      mysql_mutex_lock(&m_share->mutex);
    }
    ~Tuple_id_range_guard()
    {
      mysql_mutex_unlock(&m_share->mutex);
    }
  };

  // Reset the tuple_id_range
  void reset_tuple_id_range()
  {
    Tuple_id_range_guard g(this);
    g.range.reset();
  }

  struct Ndb_statistics stat;
  struct Ndb_index_stat* index_stat_list;
<<<<<<< HEAD

private:
  enum Ndb_share_flags : uint {
    // Flag describing binlogging ON or OFF
    // - table should not be binlogged
    FLAG_NO_BINLOG                    = 1UL << 2,

    // Flags describing the binlog mode
    // - table should be binlogged with full rows
    FLAG_BINLOG_MODE_FULL             = 1UL << 3,
    // - table update should be binlogged using update log event
    FLAG_BINLOG_MODE_USE_UPDATE       = 1UL << 4,
    // - table update should be binlogged using minimal format:
    //    i.e before(primary key(s)):after(changed column(s))
    FLAG_BINLOG_MODE_MINIMAL_UPDATE   = 1UL << 5,

    // Flag describing if table have event
    // NOTE! The decision wheter or not a table have event is decided
    // only once by Ndb_binlog_client::table_should_have_event()
    FLAG_TABLE_HAVE_EVENT             = 1UL << 6,
  };

  uint flags;
public:
  bool get_binlog_nologging() const
  {
    return flags & NDB_SHARE::FLAG_NO_BINLOG;
  }
  bool get_binlog_full() const
  {
    return flags & NDB_SHARE::FLAG_BINLOG_MODE_FULL;
  }
  bool get_binlog_use_update() const
  {
    return flags & NDB_SHARE::FLAG_BINLOG_MODE_USE_UPDATE;
  }
  bool get_binlog_update_minimal() const
  {
    return flags & NDB_SHARE::FLAG_BINLOG_MODE_MINIMAL_UPDATE;
  }

  void set_binlog_flags(Ndb_binlog_type ndb_binlog_type);

  void set_have_event()
  {
    flags |= NDB_SHARE::FLAG_TABLE_HAVE_EVENT;
  }
  bool get_have_event() const
  {
    return flags & NDB_SHARE::FLAG_TABLE_HAVE_EVENT;
  }


  struct NDB_CONFLICT_FN_SHARE *m_cfn_share;

  class NdbEventOperation *op;

  // Raw pointer for passing table definition from schema dist client to
  // participant in the same node to avoid that participant have to access
  // the DD to open the table definition.
  const void* inplace_alter_new_table_def;

=======

private:
  enum Ndb_share_flags : uint {
    // Flag describing binlogging ON or OFF
    // - table should not be binlogged
    FLAG_NO_BINLOG                    = 1UL << 2,

    // Flags describing the binlog mode
    // - table should be binlogged with full rows
    FLAG_BINLOG_MODE_FULL             = 1UL << 3,
    // - table update should be binlogged using update log event
    FLAG_BINLOG_MODE_USE_UPDATE       = 1UL << 4,
    // - table update should be binlogged using minimal format:
    //    i.e before(primary key(s)):after(changed column(s))
    FLAG_BINLOG_MODE_MINIMAL_UPDATE   = 1UL << 5,

    // Flag describing if table have event
    // NOTE! The decision wheter or not a table have event is decided
    // only once by Ndb_binlog_client::table_should_have_event()
    FLAG_TABLE_HAVE_EVENT             = 1UL << 6,
  };

  uint flags;
public:
  bool get_binlog_nologging() const
  {
    return flags & NDB_SHARE::FLAG_NO_BINLOG;
  }
  bool get_binlog_full() const
  {
    return flags & NDB_SHARE::FLAG_BINLOG_MODE_FULL;
  }
  bool get_binlog_use_update() const
  {
    return flags & NDB_SHARE::FLAG_BINLOG_MODE_USE_UPDATE;
  }
  bool get_binlog_update_minimal() const
  {
    return flags & NDB_SHARE::FLAG_BINLOG_MODE_MINIMAL_UPDATE;
  }

  void set_binlog_flags(Ndb_binlog_type ndb_binlog_type);

  void set_have_event()
  {
    flags |= NDB_SHARE::FLAG_TABLE_HAVE_EVENT;
  }
  bool get_have_event() const
  {
    return flags & NDB_SHARE::FLAG_TABLE_HAVE_EVENT;
  }


  struct NDB_CONFLICT_FN_SHARE *m_cfn_share;

  // The event operation used for listening to changes in NDB for this
  // table, protected by mutex
  class NdbEventOperation *op;

  // Check if an event operation has been setup for this share
  bool have_event_operation() const {
    mysql_mutex_lock(&mutex);
    const bool have_op = (op != nullptr);
    mysql_mutex_unlock(&mutex);
    return have_op;
  }

  // Raw pointer for passing table definition from schema dist client to
  // participant in the same node to avoid that participant have to access
  // the DD to open the table definition.
  const void* inplace_alter_new_table_def;

>>>>>>> 4869291f
  static NDB_SHARE* create(const char* key);
  static void destroy(NDB_SHARE* share);

  // Functions for working with the opaque NDB_SHARE_KEY
  static struct NDB_SHARE_KEY* create_key(const char *new_key);
  static void free_key(struct NDB_SHARE_KEY*);

  static std::string key_get_key(struct NDB_SHARE_KEY*);
  static char* key_get_db_name(struct NDB_SHARE_KEY*);
  static char* key_get_table_name(struct NDB_SHARE_KEY*);

  size_t key_length() const;
  const char* key_string() const;


  /**
   * Note about acquire_reference() / release_reference() functions:
   *
   *  *) All shares are referred from the list of tables
   *     until they are released with NDB_SHARE::mark_share_dropped().
   *  *) All shares are referred by the 'binlog' if its DDL operations
   *     should be replicated with schema events ('share->op != nullptr')
   *     Release 'binlog' reference when event operations are released.
   *  *) All shares are ref counted when they are temporarily referred
   *     inside a function. Release when last share related operation
   *     has been completed.
   *  *) Each ha_ndbcluster instance have a share reference (m_share) which is
   *     acquired in :open() and released in ::close(). Those references are
   *     a little special as it indicates that a user is holding the table
   *     open. Those references can't be controlled in any other way than
   *     trying to flush the table from the MySQL Server open table cache.
   */

  // Acquire NDB_SHARE reference for use by ha_ndbcluster
  static NDB_SHARE* acquire_for_handler(const char* key,
                                        const class ha_ndbcluster* reference);
  // Release NDB_SHARE reference acquired by ha_ndbcluster
  static void release_for_handler(NDB_SHARE* share,
                                  const class ha_ndbcluster* reference);
  // Create NDB_SHARE and acquire reference
  static NDB_SHARE* create_and_acquire_reference(const char* key,
                                                 const char* reference);
  // Acquire reference by key
  static NDB_SHARE* acquire_reference_by_key(const char* key,
                                             const char* reference);
  static NDB_SHARE* acquire_reference_by_key_have_lock(const char* key,
                                                       const char* reference);
  // Acquire reference to existing NDB_SHARE
  static NDB_SHARE* acquire_reference_on_existing(NDB_SHARE *share,
                                                  const char* reference);
  // Release NDB_SHARE reference
  static void release_reference(NDB_SHARE *share,
                                const char* reference);
  static void release_reference_have_lock(NDB_SHARE *share,
                                          const char *reference);

  // Mark share as dropped in list of tables
  static void mark_share_dropped(NDB_SHARE** share);

  // Rename share, rename in list of tables
  static int rename_share(NDB_SHARE *share,
                          struct NDB_SHARE_KEY* new_key);

#ifndef DBUG_OFF
  static void dbg_check_shares_update(void);
#endif

  static void initialize(CHARSET_INFO* charset);
  static void deinitialize(void);
  static void release_extra_share_references(void);

  // Print the list of open tables to stderr
  static void print_remaining_open_tables();

  // Debug print the NDB_SHARE to string
  void debug_print(std::string& out, const char *line_separator = "") const;
private:
  // Debug print the list of open NDB_SHARE's to string
  static void debug_print_shares(std::string& out);

private:
  uint m_use_count;
  uint increment_use_count() { return ++m_use_count; }
  uint decrement_use_count() { return --m_use_count; }
  uint use_count() const { return m_use_count; }

  enum {
    NSS_INITIAL= 0,
    NSS_DROPPED
  } state;

  const char* share_state_string() const;

  static void real_free_share(NDB_SHARE **share);
  static void free_share(NDB_SHARE** share);

  static NDB_SHARE* acquire_reference_impl(const char *key);

#ifndef DBUG_OFF
  // Lists of the different "users" who have acquired a reference to
  // this NDB_SHARE, used for checking the reference counter "m_use_count"
  // in a programmatic way.
  // Protected by "ndbcluster_mutex" in the same way as "m_use_count".
  struct Ndb_share_references
  {
    std::unordered_set<const class ha_ndbcluster*> handlers;
    std::unordered_set<std::string> strings;

    size_t size() const {
      return handlers.size() + strings.size();
    }

    bool exists(const class ha_ndbcluster* ref) const
    {
      return handlers.find(ref) != handlers.end();
    }

    bool insert(const class ha_ndbcluster* ref)
    {
      // The reference should not already exist
      DBUG_ASSERT(!exists(ref));

      // Insert the new handler reference in the list
      const auto result = handlers.insert(ref);
      DBUG_ASSERT(result.second);

      return result.second;
    }

    bool erase(const class ha_ndbcluster* ref)
    {
      // The reference must already exist
      DBUG_ASSERT(exists(ref));

      // Remove the handler reference from the list
      const size_t erased = handlers.erase(ref);
      DBUG_ASSERT(erased == 1);

      return erased == 1;
    }

    bool exists(const char* ref)
    {
      return strings.find(ref) != strings.end();
    }

    bool insert(const char* ref)
    {
      // The reference should not already exist
      DBUG_ASSERT(!exists(ref));

      // Insert the new string reference in the list
      const auto result = strings.insert(ref);
      DBUG_ASSERT(result.second);

      return result.second;
    }

    bool erase(const char* ref)
    {
      // The reference must already exist
      DBUG_ASSERT(exists(ref));

      // Remove the string reference from the list
      const size_t erased = strings.erase(ref);
      DBUG_ASSERT(erased == 1);

      return erased == 1;
    }

    bool check_empty() const;

    // Debug print the reference lists to string
    void debug_print(std::string& out, const char *line_separator = "") const;

  };
  Ndb_share_references* refs;
#endif
  void refs_insert(const char* reference MY_ATTRIBUTE((unused)))
  {
    DBUG_ASSERT(refs->insert(reference));
  }
  void refs_insert(const class ha_ndbcluster* reference MY_ATTRIBUTE((unused)))
  {
    DBUG_ASSERT(refs->insert(reference));
  }
  void refs_erase(const char* reference MY_ATTRIBUTE((unused)))
  {
    DBUG_ASSERT(refs->erase(reference));
  }
  void refs_erase(const class ha_ndbcluster* reference MY_ATTRIBUTE((unused)))
  {
    DBUG_ASSERT(refs->erase(reference));
  }
};

/**
   @brief Utility class for working with a temporary
          NDB_SHARE* references RAII style

          The class will automatically "get" a NDB_SHARE*
          reference and release it when going out of scope.
 */
class Ndb_share_temp_ref {
  NDB_SHARE* m_share;
  const std::string m_reference;

  Ndb_share_temp_ref(const Ndb_share_temp_ref&); // prevent
  Ndb_share_temp_ref& operator=(const Ndb_share_temp_ref&); // prevent
public:
  Ndb_share_temp_ref(const char* key, const char* reference) :
    m_reference(reference)
  {
    m_share = NDB_SHARE::acquire_reference_by_key(key,
                                                  m_reference.c_str());
     // Should always exist
    assert(m_share);
  }

  ~Ndb_share_temp_ref()
  {
    assert(m_share);
    /* release the temporary reference */
    NDB_SHARE::release_reference(m_share, m_reference.c_str());
  }

  // Return the NDB_SHARE* by type conversion operator
  operator NDB_SHARE*() const
  {
    assert(m_share);
    return m_share;
  }

  // Return the NDB_SHARE* when using pointer operator
  const NDB_SHARE* operator->() const
  {
    assert(m_share);
    return m_share;
  }
};

#endif<|MERGE_RESOLUTION|>--- conflicted
+++ resolved
@@ -1,9 +1,5 @@
 /*
-<<<<<<< HEAD
-   Copyright (c) 2011, 2018, Oracle and/or its affiliates. All rights reserved.
-=======
    Copyright (c) 2011, 2019, Oracle and/or its affiliates. All rights reserved.
->>>>>>> 4869291f
 
    This program is free software; you can redistribute it and/or modify
    it under the terms of the GNU General Public License, version 2.0,
@@ -67,11 +63,7 @@
 
 struct NDB_SHARE {
   THR_LOCK lock;
-<<<<<<< HEAD
-  mysql_mutex_t mutex;
-=======
   mutable mysql_mutex_t mutex;
->>>>>>> 4869291f
   struct NDB_SHARE_KEY* key;
   char *db;
   char *table_name;
@@ -119,7 +111,6 @@
 
   struct Ndb_statistics stat;
   struct Ndb_index_stat* index_stat_list;
-<<<<<<< HEAD
 
 private:
   enum Ndb_share_flags : uint {
@@ -175,69 +166,6 @@
 
   struct NDB_CONFLICT_FN_SHARE *m_cfn_share;
 
-  class NdbEventOperation *op;
-
-  // Raw pointer for passing table definition from schema dist client to
-  // participant in the same node to avoid that participant have to access
-  // the DD to open the table definition.
-  const void* inplace_alter_new_table_def;
-
-=======
-
-private:
-  enum Ndb_share_flags : uint {
-    // Flag describing binlogging ON or OFF
-    // - table should not be binlogged
-    FLAG_NO_BINLOG                    = 1UL << 2,
-
-    // Flags describing the binlog mode
-    // - table should be binlogged with full rows
-    FLAG_BINLOG_MODE_FULL             = 1UL << 3,
-    // - table update should be binlogged using update log event
-    FLAG_BINLOG_MODE_USE_UPDATE       = 1UL << 4,
-    // - table update should be binlogged using minimal format:
-    //    i.e before(primary key(s)):after(changed column(s))
-    FLAG_BINLOG_MODE_MINIMAL_UPDATE   = 1UL << 5,
-
-    // Flag describing if table have event
-    // NOTE! The decision wheter or not a table have event is decided
-    // only once by Ndb_binlog_client::table_should_have_event()
-    FLAG_TABLE_HAVE_EVENT             = 1UL << 6,
-  };
-
-  uint flags;
-public:
-  bool get_binlog_nologging() const
-  {
-    return flags & NDB_SHARE::FLAG_NO_BINLOG;
-  }
-  bool get_binlog_full() const
-  {
-    return flags & NDB_SHARE::FLAG_BINLOG_MODE_FULL;
-  }
-  bool get_binlog_use_update() const
-  {
-    return flags & NDB_SHARE::FLAG_BINLOG_MODE_USE_UPDATE;
-  }
-  bool get_binlog_update_minimal() const
-  {
-    return flags & NDB_SHARE::FLAG_BINLOG_MODE_MINIMAL_UPDATE;
-  }
-
-  void set_binlog_flags(Ndb_binlog_type ndb_binlog_type);
-
-  void set_have_event()
-  {
-    flags |= NDB_SHARE::FLAG_TABLE_HAVE_EVENT;
-  }
-  bool get_have_event() const
-  {
-    return flags & NDB_SHARE::FLAG_TABLE_HAVE_EVENT;
-  }
-
-
-  struct NDB_CONFLICT_FN_SHARE *m_cfn_share;
-
   // The event operation used for listening to changes in NDB for this
   // table, protected by mutex
   class NdbEventOperation *op;
@@ -255,7 +183,6 @@
   // the DD to open the table definition.
   const void* inplace_alter_new_table_def;
 
->>>>>>> 4869291f
   static NDB_SHARE* create(const char* key);
   static void destroy(NDB_SHARE* share);
 
