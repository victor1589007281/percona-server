--- conflicted
+++ resolved
@@ -89,15 +89,9 @@
 */
 Master_info *Rpl_info_factory::create_mi(uint mi_option, const char *channel,
                                          bool to_decide_repo) {
-<<<<<<< HEAD
-  Master_info *mi = NULL;
-  Rpl_info_handler *handler_src = NULL;
-  Rpl_info_handler *handler_dest = NULL;
-=======
   Master_info *mi = nullptr;
   Rpl_info_handler *handler_src = nullptr;
   Rpl_info_handler *handler_dest = nullptr;
->>>>>>> 4869291f
   uint instances = 1;
   const char *msg =
       "Failed to allocate memory for the master info "
@@ -150,11 +144,7 @@
     delete mi;
   }
   LogErr(ERROR_LEVEL, ER_RPL_ERROR_CREATING_MASTER_INFO, msg);
-<<<<<<< HEAD
-  DBUG_RETURN(NULL);
-=======
   DBUG_RETURN(nullptr);
->>>>>>> 4869291f
 }
 
 /**
@@ -170,20 +160,12 @@
 bool Rpl_info_factory::change_mi_repository(Master_info *mi, uint mi_option,
                                             const char **msg) {
   Rpl_info_handler *handler_src = mi->get_rpl_info_handler();
-<<<<<<< HEAD
-  Rpl_info_handler *handler_dest = NULL;
-=======
   Rpl_info_handler *handler_dest = nullptr;
->>>>>>> 4869291f
   DBUG_ENTER("Rpl_info_factory::change_mi_repository");
 
   DBUG_ASSERT(handler_src);
 
-<<<<<<< HEAD
-  if (init_repositories(mi_table_data, mi_file_data, mi_option, NULL,
-=======
   if (init_repositories(mi_table_data, mi_file_data, mi_option, nullptr,
->>>>>>> 4869291f
                         &handler_dest, msg))
     goto err;
 
@@ -194,11 +176,7 @@
 
 err:
   delete handler_dest;
-<<<<<<< HEAD
-  handler_dest = NULL;
-=======
   handler_dest = nullptr;
->>>>>>> 4869291f
 
   LogErr(ERROR_LEVEL, ER_RPL_ERROR_CHANGING_MASTER_INFO_REPO_TYPE, *msg);
   DBUG_RETURN(true);
@@ -227,19 +205,6 @@
                                              bool is_slave_recovery,
                                              const char *channel,
                                              bool to_decide_repo) {
-<<<<<<< HEAD
-  Relay_log_info *rli = NULL;
-  Rpl_info_handler *handler_src = NULL;
-  Rpl_info_handler *handler_dest = NULL;
-  uint instances = 1;
-  uint worker_repository = INVALID_INFO_REPOSITORY;
-  uint worker_instances = 1;
-  const char *msg = NULL;
-  const char *msg_alloc =
-      "Failed to allocate memory for the relay log info "
-      "structure";
-  Rpl_filter *rpl_filter = NULL;
-=======
   Relay_log_info *rli = nullptr;
   Rpl_info_handler *handler_src = nullptr;
   Rpl_info_handler *handler_dest = nullptr;
@@ -251,7 +216,6 @@
       "Failed to allocate memory for the relay log info "
       "structure";
   Rpl_filter *rpl_filter = nullptr;
->>>>>>> 4869291f
 
   DBUG_ENTER("Rpl_info_factory::create_rli");
 
@@ -298,11 +262,7 @@
     if (decide_repository(rli, rli_option, &handler_src, &handler_dest, &msg))
       goto err;
   } else {
-<<<<<<< HEAD
-    if (channel != NULL) {
-=======
     if (channel != nullptr) {
->>>>>>> 4869291f
       /* Here dest code should be TABLE type repo. See, init_slave() */
       if (handler_dest->get_rpl_info_type() != INFO_REPOSITORY_TABLE) {
         LogErr(ERROR_LEVEL, ER_RPL_REPO_SHOULD_BE_TABLE);
@@ -319,20 +279,12 @@
       which is channel_name
     */
     delete handler_src;
-<<<<<<< HEAD
-    handler_src = NULL;
-=======
     handler_src = nullptr;
->>>>>>> 4869291f
   }
 
   /* Set filters here to guarantee that any rli object has a valid filter */
   rpl_filter = rpl_channel_filters.get_channel_filter(channel);
-<<<<<<< HEAD
-  if (rpl_filter == NULL) {
-=======
   if (rpl_filter == nullptr) {
->>>>>>> 4869291f
     LogErr(ERROR_LEVEL, ER_RPL_SLAVE_FILTER_CREATE_FAILED, channel);
     msg = msg_alloc;
     goto err;
@@ -354,11 +306,7 @@
     delete rli;
   }
   LogErr(ERROR_LEVEL, ER_RPL_ERROR_CREATING_RELAY_LOG_INFO, msg);
-<<<<<<< HEAD
-  DBUG_RETURN(NULL);
-=======
   DBUG_RETURN(nullptr);
->>>>>>> 4869291f
 }
 
 /**
@@ -375,20 +323,12 @@
                                              uint rli_option,
                                              const char **msg) {
   Rpl_info_handler *handler_src = rli->get_rpl_info_handler();
-<<<<<<< HEAD
-  Rpl_info_handler *handler_dest = NULL;
-=======
   Rpl_info_handler *handler_dest = nullptr;
->>>>>>> 4869291f
   DBUG_ENTER("Rpl_info_factory::change_rli_repository");
 
   DBUG_ASSERT(handler_src != nullptr);
 
-<<<<<<< HEAD
-  if (init_repositories(rli_table_data, rli_file_data, rli_option, NULL,
-=======
   if (init_repositories(rli_table_data, rli_file_data, rli_option, nullptr,
->>>>>>> 4869291f
                         &handler_dest, msg))
     goto err;
 
@@ -399,11 +339,7 @@
 
 err:
   delete handler_dest;
-<<<<<<< HEAD
-  handler_dest = NULL;
-=======
   handler_dest = nullptr;
->>>>>>> 4869291f
 
   LogErr(ERROR_LEVEL, ER_RPL_ERROR_CHANGING_RELAY_LOG_INFO_REPO_TYPE, *msg);
   DBUG_RETURN(true);
@@ -469,15 +405,9 @@
 Slave_worker *Rpl_info_factory::create_worker(uint rli_option, uint worker_id,
                                               Relay_log_info *rli,
                                               bool is_gaps_collecting_phase) {
-<<<<<<< HEAD
-  Rpl_info_handler *handler_src = NULL;
-  Rpl_info_handler *handler_dest = NULL;
-  Slave_worker *worker = NULL;
-=======
   Rpl_info_handler *handler_src = nullptr;
   Rpl_info_handler *handler_dest = nullptr;
   Slave_worker *worker = nullptr;
->>>>>>> 4869291f
   const char *msg =
       "Failed to allocate memory for the worker info "
       "structure";
@@ -552,11 +482,7 @@
     delete worker;
   }
   LogErr(ERROR_LEVEL, ER_RPL_ERROR_CREATING_RELAY_LOG_INFO, msg);
-<<<<<<< HEAD
-  DBUG_RETURN(NULL);
-=======
   DBUG_RETURN(nullptr);
->>>>>>> 4869291f
 }
 
 static void build_worker_info_name(char *to, const char *path,
@@ -575,11 +501,7 @@
 void Rpl_info_factory::init_repository_metadata() {
   /* Needed for the file names and paths for worker info files. */
   size_t len;
-<<<<<<< HEAD
-  char *relay_log_info_file_name;
-=======
   const char *relay_log_info_file_name;
->>>>>>> 4869291f
   char relay_log_info_file_dirpart[FN_REFLEN];
 
   /* Extract the directory name from relay_log_info_file */
@@ -590,11 +512,7 @@
   rli_table_data.schema = MYSQL_SCHEMA_NAME.str;
   rli_table_data.name = RLI_INFO_NAME.str;
   rli_table_data.n_pk_fields = 0;
-<<<<<<< HEAD
-  rli_table_data.pk_field_indexes = NULL;
-=======
   rli_table_data.pk_field_indexes = nullptr;
->>>>>>> 4869291f
   rli_file_data.n_fields = Relay_log_info::get_number_info_rli_fields();
   my_stpcpy(rli_file_data.name, relay_log_info_file);
   my_stpcpy(rli_file_data.pattern, relay_log_info_file);
@@ -662,11 +580,7 @@
 
   if (option == INFO_REPOSITORY_DUMMY) {
     delete (*handler_src);
-<<<<<<< HEAD
-    *handler_src = NULL;
-=======
     *handler_src = nullptr;
->>>>>>> 4869291f
     info->set_rpl_info_handler(*handler_dest);
     error = false;
     goto err;
@@ -739,11 +653,7 @@
       }
     } else if (return_check_src == REPOSITORY_DOES_NOT_EXIST &&
                return_check_dst == REPOSITORY_EXISTS) {
-<<<<<<< HEAD
-      DBUG_ASSERT(info->get_rpl_info_handler() == NULL);
-=======
       DBUG_ASSERT(info->get_rpl_info_handler() == nullptr);
->>>>>>> 4869291f
       if ((*handler_dest)->do_init_info(info->get_internal_id())) {
         *msg = "Error reading repository";
         goto err;
@@ -755,11 +665,7 @@
     }
 
     delete (*handler_src);
-<<<<<<< HEAD
-    *handler_src = NULL;
-=======
     *handler_src = nullptr;
->>>>>>> 4869291f
     info->set_rpl_info_handler(*handler_dest);
     error = false;
   }
@@ -782,11 +688,7 @@
 enum_return_check Rpl_info_factory::check_src_repository(
     Rpl_info *info, uint option, Rpl_info_handler **handler_src) {
   enum_return_check return_check_src = ERROR_CHECKING_REPOSITORY;
-<<<<<<< HEAD
-  bool live_migration = info->get_rpl_info_handler() != NULL;
-=======
   bool live_migration = info->get_rpl_info_handler() != nullptr;
->>>>>>> 4869291f
 
   if (!live_migration) {
     /*
@@ -886,11 +788,7 @@
                                          Rpl_info_handler **handler_src,
                                          Rpl_info_handler **handler_dest,
                                          const char **msg) {
-<<<<<<< HEAD
-  bool live_migration = info->get_rpl_info_handler() != NULL;
-=======
   bool live_migration = info->get_rpl_info_handler() != nullptr;
->>>>>>> 4869291f
 
   if (!live_migration) {
     if ((*handler_src)->do_init_info(info->get_internal_id()) ||
@@ -935,11 +833,7 @@
 
   DBUG_ENTER("Rpl_info_factory::init_mi_repositories");
 
-<<<<<<< HEAD
-  DBUG_ASSERT(handler_dest != NULL);
-=======
   DBUG_ASSERT(handler_dest != nullptr);
->>>>>>> 4869291f
   switch (rep_option) {
     case INFO_REPOSITORY_FILE:
       if (!(*handler_dest =
@@ -987,11 +881,7 @@
   bool error = false;
   uint file_instances = 0;
   uint table_instances = 0;
-<<<<<<< HEAD
-  DBUG_ASSERT(found_rep_option != NULL);
-=======
   DBUG_ASSERT(found_rep_option != nullptr);
->>>>>>> 4869291f
 
   DBUG_ENTER("Rpl_info_factory::scan_repositories");
 
@@ -1170,13 +1060,8 @@
     Multisource_info *pchannel_map) {
   DBUG_ENTER("create_slave_info_objects");
 
-<<<<<<< HEAD
-  Master_info *mi = NULL;
-  const char *msg = NULL;
-=======
   Master_info *mi = nullptr;
   const char *msg = nullptr;
->>>>>>> 4869291f
   bool error = false, channel_error;
   bool default_channel_existed_previously = false;
 
@@ -1307,31 +1192,18 @@
     Multisource_info *pchannel_map) {
   DBUG_ENTER("Rpl_info_factory::create_mi_and_rli_objects");
 
-<<<<<<< HEAD
-  Master_info *mi = NULL;
-  Relay_log_info *rli = NULL;
-
-  if (!(mi = Rpl_info_factory::create_mi(mi_option, channel, to_decide_repo)))
-    DBUG_RETURN(NULL);
-=======
   Master_info *mi = nullptr;
   Relay_log_info *rli = nullptr;
 
   if (!(mi = Rpl_info_factory::create_mi(mi_option, channel, to_decide_repo)))
     DBUG_RETURN(nullptr);
->>>>>>> 4869291f
 
   if (!(rli = Rpl_info_factory::create_rli(rli_option, relay_log_recovery,
                                            channel, to_decide_repo))) {
     mi->channel_wrlock();
     delete mi;
-<<<<<<< HEAD
-    mi = NULL;
-    DBUG_RETURN(NULL);
-=======
     mi = nullptr;
     DBUG_RETURN(nullptr);
->>>>>>> 4869291f
   }
 
   /* Set the cross dependencies used all over the code */
@@ -1431,19 +1303,11 @@
   DBUG_ENTER(" Rpl_info_table::load_channel_names_from_table");
 
   int error = 1;
-<<<<<<< HEAD
-  TABLE *table = 0;
-  ulong saved_mode;
-  Open_tables_backup backup;
-  Rpl_info_table *info = 0;
-  THD *thd = 0;
-=======
   TABLE *table = nullptr;
   ulong saved_mode;
   Open_tables_backup backup;
   Rpl_info_table *info = nullptr;
   THD *thd = nullptr;
->>>>>>> 4869291f
   char buff[MAX_FIELD_WIDTH];
   *default_channel_existed_previously = false;
   String str(buff, sizeof(buff),
