/*
   Copyright (c) 2004, 2019, Oracle and/or its affiliates. All rights reserved.

   This program is free software; you can redistribute it and/or modify
   it under the terms of the GNU General Public License, version 2.0,
   as published by the Free Software Foundation.

   This program is also distributed with certain software (including
   but not limited to OpenSSL) that is licensed under separate terms,
   as designated in a particular file or component or in included license
   documentation.  The authors of MySQL hereby grant you an additional
   permission to link the program and your derivative works with the
   separately licensed software that they have included with MySQL.

   This program is distributed in the hope that it will be useful,
   but WITHOUT ANY WARRANTY; without even the implied warranty of
   MERCHANTABILITY or FITNESS FOR A PARTICULAR PURPOSE.  See the
   GNU General Public License, version 2.0, for more details.

   You should have received a copy of the GNU General Public License
   along with this program; if not, write to the Free Software
   Foundation, Inc., 51 Franklin St, Fifth Floor, Boston, MA 02110-1301  USA */

/*
   Most of the following code and structures were derived from
   public domain code from ftp://elsie.nci.nih.gov/pub
   (We will refer to this code as to elsie-code further.)
*/

#ifdef TZINFO2SQL
#define DISABLE_PSI_FILE 1
#endif

#include "sql/tztime.h"

#include <fcntl.h>
#include <math.h>
#include <stdio.h>
#include <stdlib.h>
#include <string.h>
#include <sys/types.h>
#include <time.h>

#include "lex_string.h"
#include "m_ctype.h"
#include "m_string.h"  // strmake
#include "map_helpers.h"
#include "my_alloc.h"
#include "my_base.h"
#include "my_compiler.h"
#include "my_dbug.h"
#include "my_dir.h"
#include "my_inttypes.h"
#include "my_io.h"
#include "my_loglevel.h"
#include "my_macros.h"
#include "my_pointer_arithmetic.h"
#include "my_psi_config.h"
#include "my_sys.h"
#include "my_time.h"  // MY_TIME_T_MIN
#include "mysql/components/services/log_builtins.h"
#include "mysql/components/services/log_shared.h"
#include "mysql/components/services/mysql_mutex_bits.h"
#include "mysql/components/services/psi_memory_bits.h"
#include "mysql/components/services/psi_mutex_bits.h"
#include "mysql/psi/mysql_file.h"
#include "mysql/psi/mysql_memory.h"
#include "mysql/psi/mysql_mutex.h"
#include "mysql/psi/psi_base.h"
#include "mysqld_error.h"
#include "sql/dd/types/event.h"
#include "sql/field.h"
#include "sql/handler.h"
#include "sql/psi_memory_key.h"
#include "sql/sql_const.h"
#include "sql/sql_error.h"
#include "sql/system_variables.h"
#include "sql/thr_malloc.h"
#include "sql/tzfile.h"  // TZ_MAX_REV_RANGES
#include "template_utils.h"
#include "thr_lock.h"
#include "thr_mutex.h"

#if !defined(TZINFO2SQL)
#include "sql/debug_sync.h"  // DEBUG_SYNC
#include "sql/log.h"
#include "sql/mysqld.h"     // global_system_variables
#include "sql/sql_base.h"   // close_trans_system_tables
#include "sql/sql_class.h"  // THD
#include "sql/sql_time.h"   // localtime_to_TIME
#include "sql/table.h"      // TABLE_LIST
#include "sql_string.h"     // String
#endif

#include <algorithm>
#include <string>
#include <unordered_map>
#include <utility>

#include "print_version.h"
#include "welcome_copyright_notice.h" /* ORACLE_WELCOME_COPYRIGHT_NOTICE */

using std::min;

/*
  Macro for reading 32-bit integer from network byte order (big-endian)
  from a unaligned memory location.
*/
#define int4net(A)                                                       \
  (int32)(((uint32)((uchar)(A)[3])) | (((uint32)((uchar)(A)[2])) << 8) | \
          (((uint32)((uchar)(A)[1])) << 16) |                            \
          (((uint32)((uchar)(A)[0])) << 24))

/*
  Now we don't use abbreviations in server but we will do this in future.
*/
#if defined(TZINFO2SQL)
#define ABBR_ARE_USED
#else
#if !defined(DBUG_OFF)
/* Let use abbreviations for debug purposes */
#undef ABBR_ARE_USED
#define ABBR_ARE_USED
#endif /* !defined(DBUG_OFF) */
#endif /* defined(TZINFO2SQL) */

/* Structure describing local time type (e.g. Moscow summer time (MSD)) */
typedef struct ttinfo {
  long tt_gmtoff;  // Offset from UTC in seconds
  uint tt_isdst;   // Is daylight saving time or not. Used to set tm_isdst
#ifdef ABBR_ARE_USED
  uint tt_abbrind;  // Index of start of abbreviation for this time type.
#endif
  /*
    We don't use tt_ttisstd and tt_ttisgmt members of original elsie-code
    struct since we don't support POSIX-style TZ descriptions in variables.
  */
} TRAN_TYPE_INFO;

/* Structure describing leap-second corrections. */
typedef struct lsinfo {
  my_time_t ls_trans;  // Transition time
  long ls_corr;        // Correction to apply
} LS_INFO;

/*
  Structure with information describing ranges of my_time_t shifted to local
  time (my_time_t + offset). Used for local MYSQL_TIME -> my_time_t conversion.
  See comments for TIME_to_gmt_sec() for more info.
*/
typedef struct revtinfo {
  long rt_offset;  // Offset of local time from UTC in seconds
  uint rt_type;    // Type of period 0 - Normal period. 1 - Spring time-gap
} REVT_INFO;

#ifdef TZNAME_MAX
#define MY_TZNAME_MAX TZNAME_MAX
#endif
#ifndef TZNAME_MAX
#define MY_TZNAME_MAX 255
#endif

/*
  Structure which fully describes time zone which is
  described in our db or in zoneinfo files.
*/
struct TIME_ZONE_INFO {
  uint leapcnt;    // Number of leap-second corrections
  uint timecnt;    // Number of transitions between time types
  uint typecnt;    // Number of local time types
  size_t charcnt;  // Number of characters used for abbreviations
  uint revcnt;     // Number of transition descr. for TIME->my_time_t conversion
  /* The following are dynamical arrays are allocated in MEM_ROOT */
  my_time_t *ats;        // Times of transitions between time types
  uchar *types;          // Local time types for transitions
  TRAN_TYPE_INFO *ttis;  // Local time types descriptions
#ifdef ABBR_ARE_USED
  /* Storage for local time types abbreviations. They are stored as ASCIIZ */
  char *chars;
#endif
  /*
    Leap seconds corrections descriptions, this array is shared by
    all time zones who use leap seconds.
  */
  LS_INFO *lsis;
  /*
    Starting points and descriptions of shifted my_time_t (my_time_t + offset)
    ranges on which shifted my_time_t -> my_time_t mapping is linear or
    undefined. Used for tm -> my_time_t conversion.
  */
  my_time_t *revts;
  REVT_INFO *revtis;
  /*
    Time type which is used for times smaller than first transition or if
    there are no transitions at all.
  */
  TRAN_TYPE_INFO *fallback_tti;
};

static bool prepare_tz_info(TIME_ZONE_INFO *sp, MEM_ROOT *storage);

#if defined(TZINFO2SQL)

#ifdef ABBR_ARE_USED
static const char *const MAGIC_STRING_FOR_INVALID_ZONEINFO_FILE =
    "Local time zone must be set--see zic manual page";
#endif

/*
  Load time zone description from zoneinfo (TZinfo) file.

  SYNOPSIS
    tz_load()
      name - path to zoneinfo file
      sp   - TIME_ZONE_INFO structure to fill

  RETURN VALUES
    0 - Ok
    1 - Error
*/
static bool tz_load(const char *name, TIME_ZONE_INFO *sp, MEM_ROOT *storage) {
  uchar *p;
  size_t read_from_file;
  uint i;
  MYSQL_FILE *file;

  if (!(file =
            mysql_file_fopen(0, name, O_RDONLY | MY_FOPEN_BINARY, MYF(MY_WME))))
    return 1;
  {
    union {
      struct tzhead tzhead;
      uchar buf[sizeof(struct tzhead) + sizeof(my_time_t) * TZ_MAX_TIMES +
                TZ_MAX_TIMES + sizeof(TRAN_TYPE_INFO) * TZ_MAX_TYPES +
#ifdef ABBR_ARE_USED
                MY_MAX(TZ_MAX_CHARS + 1, (2 * (MY_TZNAME_MAX + 1))) +
#endif
                sizeof(LS_INFO) * TZ_MAX_LEAPS];
    } u;
    uint ttisstdcnt;
    uint ttisgmtcnt;
    char *tzinfo_buf;

    read_from_file = mysql_file_fread(file, u.buf, sizeof(u.buf), MYF(MY_WME));

    if (mysql_file_fclose(file, MYF(MY_WME)) != 0) return 1;

    if (read_from_file < sizeof(struct tzhead)) return 1;

    ttisstdcnt = int4net(u.tzhead.tzh_ttisgmtcnt);
    ttisgmtcnt = int4net(u.tzhead.tzh_ttisstdcnt);
    sp->leapcnt = int4net(u.tzhead.tzh_leapcnt);
    sp->timecnt = int4net(u.tzhead.tzh_timecnt);
    sp->typecnt = int4net(u.tzhead.tzh_typecnt);
    sp->charcnt = int4net(u.tzhead.tzh_charcnt);
    p = u.tzhead.tzh_charcnt + sizeof(u.tzhead.tzh_charcnt);
    if (sp->leapcnt > TZ_MAX_LEAPS || sp->typecnt == 0 ||
        sp->typecnt > TZ_MAX_TYPES || sp->timecnt > TZ_MAX_TIMES ||
        sp->charcnt > TZ_MAX_CHARS ||
        (ttisstdcnt != sp->typecnt && ttisstdcnt != 0) ||
        (ttisgmtcnt != sp->typecnt && ttisgmtcnt != 0))
      return 1;
    if ((uint)(read_from_file - (p - u.buf)) <
        sp->timecnt * 4 +           /* ats */
            sp->timecnt +           /* types */
            sp->typecnt * (4 + 2) + /* ttinfos */
            sp->charcnt +           /* chars */
            sp->leapcnt * (4 + 4) + /* lsinfos */
            ttisstdcnt +            /* ttisstds */
            ttisgmtcnt)             /* ttisgmts */
      return 1;

#ifdef ABBR_ARE_USED
    size_t start_of_zone_abbrev = sizeof(struct tzhead) +
                                  sp->timecnt * 4 +      /* ats */
                                  sp->timecnt +          /* types */
                                  sp->typecnt * (4 + 2); /* ttinfos */

    /*
      Check that timezone file doesn't contain junk timezone data.
    */
    if (!memcmp(u.buf + start_of_zone_abbrev,
                MAGIC_STRING_FOR_INVALID_ZONEINFO_FILE,
                std::min(sizeof(MAGIC_STRING_FOR_INVALID_ZONEINFO_FILE) - 1,
                         sp->charcnt)))
      return true;

    size_t abbrs_buf_len = sp->charcnt + 1;
#endif

<<<<<<< HEAD
    if (!(tzinfo_buf = (char *)alloc_root(
              storage, ALIGN_SIZE(sp->timecnt * sizeof(my_time_t)) +
                           ALIGN_SIZE(sp->timecnt) +
                           ALIGN_SIZE(sp->typecnt * sizeof(TRAN_TYPE_INFO)) +
#ifdef ABBR_ARE_USED
                           ALIGN_SIZE(abbrs_buf_len) +
#endif
                           sp->leapcnt * sizeof(LS_INFO))))
=======
    if (!(tzinfo_buf = (char *)storage->Alloc(
              ALIGN_SIZE(sp->timecnt * sizeof(my_time_t)) +
              ALIGN_SIZE(sp->timecnt) +
              ALIGN_SIZE(sp->typecnt * sizeof(TRAN_TYPE_INFO)) +
#ifdef ABBR_ARE_USED
              ALIGN_SIZE(abbrs_buf_len) +
#endif
              sp->leapcnt * sizeof(LS_INFO))))
>>>>>>> 4869291f
      return 1;

    sp->ats = (my_time_t *)tzinfo_buf;
    tzinfo_buf += ALIGN_SIZE(sp->timecnt * sizeof(my_time_t));
    sp->types = (uchar *)tzinfo_buf;
    tzinfo_buf += ALIGN_SIZE(sp->timecnt);
    sp->ttis = (TRAN_TYPE_INFO *)tzinfo_buf;
    tzinfo_buf += ALIGN_SIZE(sp->typecnt * sizeof(TRAN_TYPE_INFO));
#ifdef ABBR_ARE_USED
    sp->chars = tzinfo_buf;
    tzinfo_buf += ALIGN_SIZE(abbrs_buf_len);
#endif
    sp->lsis = (LS_INFO *)tzinfo_buf;

    for (i = 0; i < sp->timecnt; i++, p += 4) sp->ats[i] = int4net(p);

    for (i = 0; i < sp->timecnt; i++) {
      sp->types[i] = *p++;
      if (sp->types[i] >= sp->typecnt) return 1;
    }
    for (i = 0; i < sp->typecnt; i++) {
      TRAN_TYPE_INFO *ttisp;

      ttisp = &sp->ttis[i];
      ttisp->tt_gmtoff = int4net(p);
      p += 4;
      ttisp->tt_isdst = *p++;
      if (ttisp->tt_isdst != 0 && ttisp->tt_isdst != 1) return 1;
      ttisp->tt_abbrind = *p++;
      if (ttisp->tt_abbrind > sp->charcnt) return 1;
    }
    for (i = 0; i < sp->charcnt; i++) sp->chars[i] = *p++;
    sp->chars[i] = '\0'; /* ensure '\0' at end */
    for (i = 0; i < sp->leapcnt; i++) {
      LS_INFO *lsisp;

      lsisp = &sp->lsis[i];
      lsisp->ls_trans = int4net(p);
      p += 4;
      lsisp->ls_corr = int4net(p);
      p += 4;
    }
    /*
      Since we don't support POSIX style TZ definitions in variables we
      don't read further like glibc or elsie code.
    */
  }

  return prepare_tz_info(sp, storage);
}
#endif /* defined(TZINFO2SQL) */

/*
  Finish preparation of time zone description for use in TIME_to_gmt_sec()
  and gmt_sec_to_TIME() functions.

  SYNOPSIS
    prepare_tz_info()
      sp - pointer to time zone description
      storage - pointer to MEM_ROOT where arrays for map allocated

  DESCRIPTION
    First task of this function is to find fallback time type which will
    be used if there are no transitions or we have moment in time before
    any transitions.
    Second task is to build "shifted my_time_t" -> my_time_t map used in
    MYSQL_TIME -> my_time_t conversion.
    Note: See description of TIME_to_gmt_sec() function first.
    In order to perform MYSQL_TIME -> my_time_t conversion we need to build
  table which defines "shifted by tz offset and leap seconds my_time_t" ->
    my_time_t function wich is almost the same (except ranges of ambiguity)
    as reverse function to piecewise linear function used for my_time_t ->
    "shifted my_time_t" conversion and which is also specified as table in
    zoneinfo file or in our db (It is specified as start of time type ranges
    and time type offsets). So basic idea is very simple - let us iterate
    through my_time_t space from one point of discontinuity of my_time_t ->
    "shifted my_time_t" function to another and build our approximation of
    reverse function. (Actually we iterate through ranges on which
    my_time_t -> "shifted my_time_t" is linear function).

  RETURN VALUES
    0	Ok
    1	Error
*/
static bool prepare_tz_info(TIME_ZONE_INFO *sp, MEM_ROOT *storage) {
  my_time_t cur_t = MY_TIME_T_MIN;
  my_time_t cur_l, end_t, end_l = 0;
  my_time_t cur_max_seen_l = MY_TIME_T_MIN;
  long cur_offset, cur_corr, cur_off_and_corr;
  uint next_trans_idx, next_leap_idx;
  uint i;
  /*
    Temporary arrays where we will store tables. Needed because
    we don't know table sizes ahead. (Well we can estimate their
    upper bound but this will take extra space.)
  */
  my_time_t revts[TZ_MAX_REV_RANGES];
  REVT_INFO revtis[TZ_MAX_REV_RANGES];

  /*
    Let us setup fallback time type which will be used if we have not any
    transitions or if we have moment of time before first transition.
    We will find first non-DST local time type and use it (or use first
    local time type if all of them are DST types).
  */
  for (i = 0; i < sp->typecnt && sp->ttis[i].tt_isdst; i++) /* no-op */
    ;
  if (i == sp->typecnt) i = 0;
  sp->fallback_tti = &(sp->ttis[i]);

  /*
    Let us build shifted my_time_t -> my_time_t map.
  */
  sp->revcnt = 0;

  /* Let us find initial offset */
  if (sp->timecnt == 0 || cur_t < sp->ats[0]) {
    /*
      If we have not any transitions or t is before first transition we are
      using already found fallback time type which index is already in i.
    */
    next_trans_idx = 0;
  } else {
    /* cur_t == sp->ats[0] so we found transition */
    i = sp->types[0];
    next_trans_idx = 1;
  }

  cur_offset = sp->ttis[i].tt_gmtoff;

  /* let us find leap correction... unprobable, but... */
  for (next_leap_idx = 0;
       next_leap_idx < sp->leapcnt && cur_t >= sp->lsis[next_leap_idx].ls_trans;
       ++next_leap_idx)
    continue;

  if (next_leap_idx > 0)
    cur_corr = sp->lsis[next_leap_idx - 1].ls_corr;
  else
    cur_corr = 0;

  /* Iterate trough t space */
  while (sp->revcnt < TZ_MAX_REV_RANGES - 1) {
    cur_off_and_corr = cur_offset - cur_corr;

    /*
      We assuming that cur_t could be only overflowed downwards,
      we also assume that end_t won't be overflowed in this case.
    */
    if (cur_off_and_corr < 0 && cur_t < MY_TIME_T_MIN - cur_off_and_corr)
      cur_t = MY_TIME_T_MIN - cur_off_and_corr;

    cur_l = cur_t + cur_off_and_corr;

    /*
      Let us choose end_t as point before next time type change or leap
      second correction.
    */
    end_t =
        min((next_trans_idx < sp->timecnt) ? sp->ats[next_trans_idx] - 1
                                           : MY_TIME_T_MAX,
            (next_leap_idx < sp->leapcnt) ? sp->lsis[next_leap_idx].ls_trans - 1
                                          : MY_TIME_T_MAX);
    /*
      again assuming that end_t can be overlowed only in positive side
      we also assume that end_t won't be overflowed in this case.
    */
    if (cur_off_and_corr > 0 && end_t > MY_TIME_T_MAX - cur_off_and_corr)
      end_t = MY_TIME_T_MAX - cur_off_and_corr;

    end_l = end_t + cur_off_and_corr;

    if (end_l > cur_max_seen_l) {
      /* We want special handling in the case of first range */
      if (cur_max_seen_l == MY_TIME_T_MIN) {
        revts[sp->revcnt] = cur_l;
        revtis[sp->revcnt].rt_offset = cur_off_and_corr;
        revtis[sp->revcnt].rt_type = 0;
        sp->revcnt++;
        cur_max_seen_l = end_l;
      } else {
        if (cur_l > cur_max_seen_l + 1) {
          /* We have a spring time-gap and we are not at the first range */
          revts[sp->revcnt] = cur_max_seen_l + 1;
          revtis[sp->revcnt].rt_offset = revtis[sp->revcnt - 1].rt_offset;
          revtis[sp->revcnt].rt_type = 1;
          sp->revcnt++;
          if (sp->revcnt == TZ_MAX_TIMES + TZ_MAX_LEAPS + 1)
            break; /* That was too much */
          cur_max_seen_l = cur_l - 1;
        }

        /* Assume here end_l > cur_max_seen_l (because end_l>=cur_l) */

        revts[sp->revcnt] = cur_max_seen_l + 1;
        revtis[sp->revcnt].rt_offset = cur_off_and_corr;
        revtis[sp->revcnt].rt_type = 0;
        sp->revcnt++;
        cur_max_seen_l = end_l;
      }
    }

    if (end_t == MY_TIME_T_MAX ||
        ((cur_off_and_corr > 0) && (end_t >= MY_TIME_T_MAX - cur_off_and_corr)))
      /* end of t space */
      break;

    cur_t = end_t + 1;

    /*
      Let us find new offset and correction. Because of our choice of end_t
      cur_t can only be point where new time type starts or/and leap
      correction is performed.
    */
    if (sp->timecnt != 0 && cur_t >= sp->ats[0]) /* else reuse old offset */
      if (next_trans_idx < sp->timecnt && cur_t == sp->ats[next_trans_idx]) {
        /* We are at offset point */
        cur_offset = sp->ttis[sp->types[next_trans_idx]].tt_gmtoff;
        ++next_trans_idx;
      }

    if (next_leap_idx < sp->leapcnt &&
        cur_t == sp->lsis[next_leap_idx].ls_trans) {
      /* we are at leap point */
      cur_corr = sp->lsis[next_leap_idx].ls_corr;
      ++next_leap_idx;
    }
  }

  /* check if we have had enough space */
  if (sp->revcnt == TZ_MAX_REV_RANGES - 1) return 1;

  /* set maximum end_l as finisher */
  revts[sp->revcnt] = end_l;

  /* Allocate arrays of proper size in sp and copy result there */
<<<<<<< HEAD
  if (!(sp->revts = (my_time_t *)alloc_root(
            storage, sizeof(my_time_t) * (sp->revcnt + 1))) ||
      !(sp->revtis =
            (REVT_INFO *)alloc_root(storage, sizeof(REVT_INFO) * sp->revcnt)))
=======
  if (!(sp->revts = (my_time_t *)storage->Alloc(sizeof(my_time_t) *
                                                (sp->revcnt + 1))) ||
      !(sp->revtis =
            (REVT_INFO *)storage->Alloc(sizeof(REVT_INFO) * sp->revcnt)))
>>>>>>> 4869291f
    return 1;

  memcpy(sp->revts, revts, sizeof(my_time_t) * (sp->revcnt + 1));
  memcpy(sp->revtis, revtis, sizeof(REVT_INFO) * sp->revcnt);

  return 0;
}

#if !defined(TZINFO2SQL)

static const uint mon_lengths[2][MONS_PER_YEAR] = {
    {31, 28, 31, 30, 31, 30, 31, 31, 30, 31, 30, 31},
    {31, 29, 31, 30, 31, 30, 31, 31, 30, 31, 30, 31}};

static const uint mon_starts[2][MONS_PER_YEAR] = {
    {0, 31, 59, 90, 120, 151, 181, 212, 243, 273, 304, 334},
    {0, 31, 60, 91, 121, 152, 182, 213, 244, 274, 305, 335}};

static const uint year_lengths[2] = {DAYS_PER_NYEAR, DAYS_PER_LYEAR};

#define LEAPS_THRU_END_OF(y) ((y) / 4 - (y) / 100 + (y) / 400)

/*
  Converts time from my_time_t representation (seconds in UTC since Epoch)
  to broken down representation using given local time zone offset.

  SYNOPSIS
    sec_to_TIME()
      tmp    - pointer to structure for broken down representation
      t      - my_time_t value to be converted
      offset - local time zone offset

  DESCRIPTION
    Convert my_time_t with offset to MYSQL_TIME struct. Differs from timesub
    (from elsie code) because doesn't contain any leap correction and
    TM_GMTOFF and is_dst setting and contains some MySQL specific
    initialization. Funny but with removing of these we almost have
    glibc's offtime function.
*/
static void sec_to_TIME(MYSQL_TIME *tmp, my_time_t t, long offset) {
  long days;
  long rem;
  int y;
  int yleap;
  const uint *ip;

  days = (long)(t / SECS_PER_DAY);
  rem = (long)(t % SECS_PER_DAY);

  /*
    We do this as separate step after dividing t, because this
    allows us handle times near my_time_t bounds without overflows.
  */
  rem += offset;
  while (rem < 0) {
    rem += SECS_PER_DAY;
    days--;
  }
  while (rem >= SECS_PER_DAY) {
    rem -= SECS_PER_DAY;
    days++;
  }
  tmp->hour = (uint)(rem / SECS_PER_HOUR);
  rem = rem % SECS_PER_HOUR;
  tmp->minute = (uint)(rem / SECS_PER_MIN);
  /*
    A positive leap second requires a special
    representation.  This uses "... ??:59:60" et seq.
  */
  tmp->second = (uint)(rem % SECS_PER_MIN);

  y = EPOCH_YEAR;
  while (days < 0 || days >= (long)year_lengths[yleap = isleap(y)]) {
    int newy;

    newy = y + days / DAYS_PER_NYEAR;
    if (days < 0) newy--;
    days -= (newy - y) * DAYS_PER_NYEAR + LEAPS_THRU_END_OF(newy - 1) -
            LEAPS_THRU_END_OF(y - 1);
    y = newy;
  }
  tmp->year = y;

  ip = mon_lengths[yleap];
  for (tmp->month = 0; days >= (long)ip[tmp->month]; tmp->month++)
    days = days - (long)ip[tmp->month];
  tmp->month++;
  tmp->day = (uint)(days + 1);

  /* filling MySQL specific MYSQL_TIME members */
  tmp->neg = 0;
  tmp->second_part = 0;
  tmp->time_type = MYSQL_TIMESTAMP_DATETIME;
}

/*
  Find time range wich contains given my_time_t value

  SYNOPSIS
    find_time_range()
      t                - my_time_t value for which we looking for range
      range_boundaries - sorted array of range starts.
      higher_bound     - number of ranges

  DESCRIPTION
    Performs binary search for range which contains given my_time_t value.
    It has sense if number of ranges is greater than zero and my_time_t value
    is greater or equal than beginning of first range. It also assumes that
    t belongs to some range specified or end of last is MY_TIME_T_MAX.

    With this localtime_r on real data may takes less time than with linear
    search (I've seen 30% speed up).

  RETURN VALUE
    Index of range to which t belongs
*/
static uint find_time_range(my_time_t t, const my_time_t *range_boundaries,
                            uint higher_bound) {
  uint i, lower_bound = 0;

  /*
    Function will work without this assertion but result would be meaningless.
  */
  DBUG_ASSERT(higher_bound > 0 && t >= range_boundaries[0]);

  /*
    Do binary search for minimal interval which contain t. We preserve:
    range_boundaries[lower_bound] <= t < range_boundaries[higher_bound]
    invariant and decrease this higher_bound - lower_bound gap twice
    times on each step.
  */

  while (higher_bound - lower_bound > 1) {
    i = (lower_bound + higher_bound) >> 1;
    if (range_boundaries[i] <= t)
      lower_bound = i;
    else
      higher_bound = i;
  }
  return lower_bound;
}

/*
  Find local time transition for given my_time_t.

  SYNOPSIS
    find_transition_type()
      t   - my_time_t value to be converted
      sp  - pointer to struct with time zone description

  RETURN VALUE
    Pointer to structure in time zone description describing
    local time type for given my_time_t.
*/
static const TRAN_TYPE_INFO *find_transition_type(my_time_t t,
                                                  const TIME_ZONE_INFO *sp) {
  if (unlikely(sp->timecnt == 0 || t < sp->ats[0])) {
    /*
      If we have not any transitions or t is before first transition let
      us use fallback time type.
    */
    return sp->fallback_tti;
  }

  /*
    Do binary search for minimal interval between transitions which
    contain t. With this localtime_r on real data may takes less
    time than with linear search (I've seen 30% speed up).
  */
  return &(sp->ttis[sp->types[find_time_range(t, sp->ats, sp->timecnt)]]);
}

/*
  Converts time in my_time_t representation (seconds in UTC since Epoch) to
  broken down MYSQL_TIME representation in local time zone.

  SYNOPSIS
    gmt_sec_to_TIME()
      tmp          - pointer to structure for broken down represenatation
      sec_in_utc   - my_time_t value to be converted
      sp           - pointer to struct with time zone description

  TODO
    We can improve this function by creating joined array of transitions and
    leap corrections. This will require adding extra field to TRAN_TYPE_INFO
    for storing number of "extra" seconds to minute occurred due to correction
    (60th and 61st second, look how we calculate them as "hit" in this
    function).
    Under realistic assumptions about frequency of transitions the same array
    can be used fot MYSQL_TIME -> my_time_t conversion. For this we need to
    implement tweaked binary search which will take into account that some
    MYSQL_TIME has two matching my_time_t ranges and some of them have none.
*/
static void gmt_sec_to_TIME(MYSQL_TIME *tmp, my_time_t sec_in_utc,
                            const TIME_ZONE_INFO *sp) {
  const TRAN_TYPE_INFO *ttisp;
  const LS_INFO *lp;
  long corr = 0;
  int hit = 0;
  int i;

  /*
    Find proper transition (and its local time type) for our sec_in_utc value.
    Funny but again by separating this step in function we receive code
    which very close to glibc's code. No wonder since they obviously use
    the same base and all steps are sensible.
  */
  ttisp = find_transition_type(sec_in_utc, sp);

  /*
    Let us find leap correction for our sec_in_utc value and number of extra
    secs to add to this minute.
    This loop is rarely used because most users will use time zones without
    leap seconds, and even in case when we have such time zone there won't
    be many iterations (we have about 22 corrections at this moment (2004)).
  */
  for (i = sp->leapcnt; i-- > 0;) {
    lp = &sp->lsis[i];
    if (sec_in_utc >= lp->ls_trans) {
      if (sec_in_utc == lp->ls_trans) {
        hit = ((i == 0 && lp->ls_corr > 0) ||
               lp->ls_corr > sp->lsis[i - 1].ls_corr);
        if (hit) {
          while (i > 0 &&
                 sp->lsis[i].ls_trans == sp->lsis[i - 1].ls_trans + 1 &&
                 sp->lsis[i].ls_corr == sp->lsis[i - 1].ls_corr + 1) {
            hit++;
            i--;
          }
        }
      }
      corr = lp->ls_corr;
      break;
    }
  }

  sec_to_TIME(tmp, sec_in_utc, ttisp->tt_gmtoff - corr);

  tmp->second += hit;
}

/*
  Converts local time in broken down representation to local
  time zone analog of my_time_t represenation.

  SYNOPSIS
    sec_since_epoch()
      year, mon, mday, hour, min, sec - broken down representation.

  DESCRIPTION
    Converts time in broken down representation to my_time_t representation
    ignoring time zone. Note that we cannot convert back some valid _local_
    times near ends of my_time_t range because of my_time_t  overflow. But we
    ignore this fact now since MySQL will never pass such argument.

  RETURN VALUE
    Seconds since epoch time representation.
*/
static my_time_t sec_since_epoch(int year, int mon, int mday, int hour, int min,
                                 int sec) {
  /* Guard against my_time_t overflow(on system with 32 bit my_time_t) */
  DBUG_ASSERT(!(year == TIMESTAMP_MAX_YEAR && mon == 1 && mday > 17));
  /*
    It turns out that only whenever month is normalized or unnormalized
    plays role.
  */
  DBUG_ASSERT(mon > 0 && mon < 13);
  long days = year * DAYS_PER_NYEAR - EPOCH_YEAR * DAYS_PER_NYEAR +
              LEAPS_THRU_END_OF(year - 1) - LEAPS_THRU_END_OF(EPOCH_YEAR - 1);
  days += mon_starts[isleap(year)][mon - 1];
  days += mday - 1;

  return ((days * HOURS_PER_DAY + hour) * MINS_PER_HOUR + min) * SECS_PER_MIN +
         sec;
}

/*
  Converts local time in broken down MYSQL_TIME representation to my_time_t
  representation.

  SYNOPSIS
    TIME_to_gmt_sec()
      t               - pointer to structure for broken down represenatation
      sp              - pointer to struct with time zone description
      in_dst_time_gap - pointer to bool which is set to true if datetime
                        value passed doesn't really exist (i.e. falls into
                        spring time-gap) and is not touched otherwise.

  DESCRIPTION
    This is mktime analog for MySQL. It is essentially different
    from mktime (or hypotetical my_mktime) because:
    - It has no idea about tm_isdst member so if it
      has two answers it will give the smaller one
    - If we are in spring time gap then it will return
      beginning of the gap
    - It can give wrong results near the ends of my_time_t due to
      overflows, but we are safe since in MySQL we will never
      call this function for such dates (its restriction for year
      between 1970 and 2038 gives us several days of reserve).
    - By default it doesn't support un-normalized input. But if
      sec_since_epoch() function supports un-normalized dates
      then this function should handle un-normalized input right,
      altough it won't normalize structure TIME.

    Traditional approach to problem of conversion from broken down
    representation to time_t is iterative. Both elsie's and glibc
    implementation try to guess what time_t value should correspond to
    this broken-down value. They perform localtime_r function on their
    guessed value and then calculate the difference and try to improve
    their guess. Elsie's code guesses time_t value in bit by bit manner,
    Glibc's code tries to add difference between broken-down value
    corresponding to guess and target broken-down value to current guess.
    It also uses caching of last found correction... So Glibc's approach
    is essentially faster but introduces some undetermenism (in case if
    is_dst member of broken-down representation (tm struct) is not known
    and we have two possible answers).

    We use completely different approach. It is better since it is both
    faster than iterative implementations and fully determenistic. If you
    look at my_time_t to MYSQL_TIME conversion then you'll find that it consist
    of two steps:
    The first is calculating shifted my_time_t value and the second - TIME
    calculation from shifted my_time_t value (well it is a bit simplified
    picture). The part in which we are interested in is my_time_t -> shifted
    my_time_t conversion. It is piecewise linear function which is defined
    by combination of transition times as break points and times offset
    as changing function parameter. The possible inverse function for this
    converison would be ambiguos but with MySQL's restrictions we can use
    some function which is the same as inverse function on unambigiuos
    ranges and coincides with one of branches of inverse function in
    other ranges. Thus we just need to build table which will determine
    this shifted my_time_t -> my_time_t conversion similar to existing
    (my_time_t -> shifted my_time_t table). We do this in
    prepare_tz_info function.

  TODO
    If we can even more improve this function. For doing this we will need to
    build joined map of transitions and leap corrections for gmt_sec_to_TIME()
    function (similar to revts/revtis). Under realistic assumptions about
    frequency of transitions we can use the same array for TIME_to_gmt_sec().
    We need to implement special version of binary search for this. Such step
    will be beneficial to CPU cache since we will decrease data-set used for
    conversion twice.

  RETURN VALUE
    Seconds in UTC since Epoch.
    0 in case of error.
*/
static my_time_t TIME_to_gmt_sec(const MYSQL_TIME *t, const TIME_ZONE_INFO *sp,
                                 bool *in_dst_time_gap) {
  longlong local_t;
  uint saved_seconds;
  uint i;
  int shift = 0;

  DBUG_ENTER("TIME_to_gmt_sec");

  if (!validate_timestamp_range(*t)) DBUG_RETURN(0);

  /* We need this for correct leap seconds handling */
  if (t->second < SECS_PER_MIN)
    saved_seconds = 0;
  else
    saved_seconds = t->second;

  /*
    NOTE: to convert full my_time_t range we do a shift of the
    boundary dates here to avoid overflow of my_time_t.
    We use alike approach in my_system_gmt_sec().

    However in that function we also have to take into account
    overflow near 0 on some platforms. That's because my_system_gmt_sec
    uses localtime_r(), which doesn't work with negative values correctly
    on platforms with unsigned time_t (QNX). Here we don't use localtime()
    => we negative values of local_t are ok.
  */

  if ((t->year == TIMESTAMP_MAX_YEAR) && (t->month == 1) && t->day > 4) {
    /*
      We will pass (t->day - shift) to sec_since_epoch(), and
      want this value to be a positive number, so we shift
      only dates > 4.01.2038 (to avoid owerflow).
    */
    shift = 2;
  }

  local_t = sec_since_epoch(t->year, t->month, (t->day - shift), t->hour,
                            t->minute, saved_seconds ? 0 : t->second);

  /* We have at least one range */
  DBUG_ASSERT(sp->revcnt >= 1);

  if (local_t < sp->revts[0] || local_t > sp->revts[sp->revcnt]) {
    /*
      This means that source time can't be represented as my_time_t due to
      limited my_time_t range.
    */
    DBUG_RETURN(0);
  }

  /* binary search for our range */
  i = find_time_range(local_t, sp->revts, sp->revcnt);

  /*
    As there are no offset switches at the end of TIMESTAMP range,
    we could simply check for overflow here (and don't need to bother
    about DST gaps etc)
  */
  if (shift) {
    if (local_t > (my_time_t)(TIMESTAMP_MAX_VALUE - shift * SECS_PER_DAY +
                              sp->revtis[i].rt_offset - saved_seconds)) {
      DBUG_RETURN(0); /* my_time_t overflow */
    }
    local_t += shift * SECS_PER_DAY;
  }

  if (sp->revtis[i].rt_type) {
    /*
      Oops! We are in spring time gap.
      May be we should return error here?
      Now we are returning my_time_t value corresponding to the
      beginning of the gap.
    */
    *in_dst_time_gap = 1;
    local_t = sp->revts[i] + saved_seconds - sp->revtis[i].rt_offset;
  } else
    local_t = local_t + saved_seconds - sp->revtis[i].rt_offset;

  /* check for TIMESTAMP_MAX_VALUE was already done above */
  if (local_t < TIMESTAMP_MIN_VALUE) local_t = 0;

  DBUG_RETURN(static_cast<my_time_t>(local_t));
}

/*
  End of elsie derived code.
*/
#endif /* !defined(TZINFO2SQL) */

#if !defined(TZINFO2SQL)

/*
  String with names of SYSTEM time zone.
*/
static const String tz_SYSTEM_name("SYSTEM", 6, &my_charset_latin1);

/*
  Instance of this class represents local time zone used on this system
  (specified by TZ environment variable or via any other system mechanism).
  It uses system functions (localtime_r, my_system_gmt_sec) for conversion
  and is always available. Because of this it is used by default - if there
  were no explicit time zone specified. On the other hand because of this
  conversion methods provided by this class is significantly slower and
  possibly less multi-threaded-friendly than corresponding Time_zone_db
  methods so the latter should be preffered there it is possible.
*/
class Time_zone_system : public Time_zone {
 public:
  Time_zone_system() {} /* Remove gcc warning */
  virtual my_time_t TIME_to_gmt_sec(const MYSQL_TIME *t,
                                    bool *in_dst_time_gap) const;
  virtual void gmt_sec_to_TIME(MYSQL_TIME *tmp, my_time_t t) const;
  virtual const String *get_name() const;
};

/*
  Converts local time in system time zone in MYSQL_TIME representation
  to its my_time_t representation.

  SYNOPSIS
    TIME_to_gmt_sec()
      t               - pointer to MYSQL_TIME structure with local time in
                        broken-down representation.
      in_dst_time_gap - pointer to bool which is set to true if datetime
                        value passed doesn't really exist (i.e. falls into
                        spring time-gap) and is not touched otherwise.

  DESCRIPTION
    This method uses system function (localtime_r()) for conversion
    local time in system time zone in MYSQL_TIME structure to its my_time_t
    representation. Unlike the same function for Time_zone_db class
    it it won't handle unnormalized input properly. Still it will
    return lowest possible my_time_t in case of ambiguity or if we
    provide time corresponding to the time-gap.

    You should call my_init_time() function before using this function.

  RETURN VALUE
    Corresponding my_time_t value or 0 in case of error
*/
my_time_t Time_zone_system::TIME_to_gmt_sec(const MYSQL_TIME *t,
                                            bool *in_dst_time_gap) const {
  long not_used;
  return my_system_gmt_sec(*t, &not_used, in_dst_time_gap);
}

/*
  Converts time from UTC seconds since Epoch (my_time_t) representation
  to system local time zone broken-down representation.

  SYNOPSIS
    gmt_sec_to_TIME()
      tmp - pointer to MYSQL_TIME structure to fill-in
      t   - my_time_t value to be converted

  NOTE
    We assume that value passed to this function will fit into time_t range
    supported by localtime_r. This conversion is putting restriction on
    TIMESTAMP range in MySQL. If we can get rid of SYSTEM time zone at least
    for interaction with client then we can extend TIMESTAMP range down to
    the 1902 easily.
*/
void Time_zone_system::gmt_sec_to_TIME(MYSQL_TIME *tmp, my_time_t t) const {
  struct tm tmp_tm;
  time_t tmp_t = (time_t)t;

  localtime_r(&tmp_t, &tmp_tm);
  localtime_to_TIME(tmp, &tmp_tm);
  tmp->time_type = MYSQL_TIMESTAMP_DATETIME;
  adjust_leap_second(tmp);
}

/*
  Get name of time zone

  SYNOPSIS
    get_name()

  RETURN VALUE
    Name of time zone as String
*/
const String *Time_zone_system::get_name() const { return &tz_SYSTEM_name; }

/*
  Instance of this class represents UTC time zone. It uses system gmtime_r
  function for conversions and is always available. It is used only for
  my_time_t -> MYSQL_TIME conversions in various UTC_...  functions, it is not
  intended for MYSQL_TIME -> my_time_t conversions and shouldn't be exposed to
  user.
*/
class Time_zone_utc : public Time_zone {
 public:
  Time_zone_utc() {} /* Remove gcc warning */
  virtual my_time_t TIME_to_gmt_sec(const MYSQL_TIME *t,
                                    bool *in_dst_time_gap) const;
  virtual void gmt_sec_to_TIME(MYSQL_TIME *tmp, my_time_t t) const;
  virtual const String *get_name() const;
};

/*
  Convert UTC time from MYSQL_TIME representation to its my_time_t
  representation.

  SYNOPSIS
    TIME_to_gmt_sec()
      t               - pointer to MYSQL_TIME structure with local time
                        in broken-down representation.
      in_dst_time_gap - pointer to bool which is set to true if datetime
                        value passed doesn't really exist (i.e. falls into
                        spring time-gap) and is not touched otherwise.

  DESCRIPTION
    Since Time_zone_utc is used only internally for my_time_t -> TIME
    conversions, this function of Time_zone interface is not implemented for
    this class and should not be called.

  RETURN VALUE
    0
*/
my_time_t Time_zone_utc::TIME_to_gmt_sec(
    const MYSQL_TIME *t MY_ATTRIBUTE((unused)),
    bool *in_dst_time_gap MY_ATTRIBUTE((unused))) const {
  /* Should be never called */
  DBUG_ASSERT(0);
  return 0;
}

/*
  Converts time from UTC seconds since Epoch (my_time_t) representation
  to broken-down representation (also in UTC).

  SYNOPSIS
    gmt_sec_to_TIME()
      tmp - pointer to MYSQL_TIME structure to fill-in
      t   - my_time_t value to be converted

  NOTE
    See note for apropriate Time_zone_system method.
*/
void Time_zone_utc::gmt_sec_to_TIME(MYSQL_TIME *tmp, my_time_t t) const {
  struct tm tmp_tm;
  time_t tmp_t = (time_t)t;
  gmtime_r(&tmp_t, &tmp_tm);
  localtime_to_TIME(tmp, &tmp_tm);
  tmp->time_type = MYSQL_TIMESTAMP_DATETIME;
  adjust_leap_second(tmp);
}

/*
  Get name of time zone

  SYNOPSIS
    get_name()

  DESCRIPTION
    Since Time_zone_utc is used only internally by SQL's UTC_* functions it
    is not accessible directly, and hence this function of Time_zone
    interface is not implemented for this class and should not be called.

  RETURN VALUE
    0
*/
const String *Time_zone_utc::get_name() const {
  /* Should be never called */
  DBUG_ASSERT(0);
  return 0;
}

/*
  Instance of this class represents some time zone which is
  described in mysql.time_zone family of tables.
*/
class Time_zone_db : public Time_zone {
 public:
  Time_zone_db(TIME_ZONE_INFO *tz_info_arg, const String *tz_name_arg);
  virtual my_time_t TIME_to_gmt_sec(const MYSQL_TIME *t,
                                    bool *in_dst_time_gap) const;
  virtual void gmt_sec_to_TIME(MYSQL_TIME *tmp, my_time_t t) const;
  virtual const String *get_name() const;

 private:
  TIME_ZONE_INFO *tz_info;
  const String *tz_name;
};

/*
  Initializes object representing time zone described by mysql.time_zone
  tables.

  SYNOPSIS
    Time_zone_db()
      tz_info_arg - pointer to TIME_ZONE_INFO structure which is filled
                    according to db or other time zone description
                    (for example by my_tz_init()).
                    Several Time_zone_db instances can share one
                    TIME_ZONE_INFO structure.
      tz_name_arg - name of time zone.
*/
Time_zone_db::Time_zone_db(TIME_ZONE_INFO *tz_info_arg,
                           const String *tz_name_arg)
    : tz_info(tz_info_arg), tz_name(tz_name_arg) {}

/*
  Converts local time in time zone described from TIME
  representation to its my_time_t representation.

  SYNOPSIS
    TIME_to_gmt_sec()
      t               - pointer to MYSQL_TIME structure with local time
                        in broken-down representation.
      in_dst_time_gap - pointer to bool which is set to true if datetime
                        value passed doesn't really exist (i.e. falls into
                        spring time-gap) and is not touched otherwise.

  DESCRIPTION
    Please see ::TIME_to_gmt_sec for function description and
    parameter restrictions.

  RETURN VALUE
    Corresponding my_time_t value or 0 in case of error
*/
my_time_t Time_zone_db::TIME_to_gmt_sec(const MYSQL_TIME *t,
                                        bool *in_dst_time_gap) const {
  return ::TIME_to_gmt_sec(t, tz_info, in_dst_time_gap);
}

/*
  Converts time from UTC seconds since Epoch (my_time_t) representation
  to local time zone described in broken-down representation.

  SYNOPSIS
    gmt_sec_to_TIME()
      tmp - pointer to MYSQL_TIME structure to fill-in
      t   - my_time_t value to be converted
*/
void Time_zone_db::gmt_sec_to_TIME(MYSQL_TIME *tmp, my_time_t t) const {
  ::gmt_sec_to_TIME(tmp, t, tz_info);
  adjust_leap_second(tmp);
}

/*
  Get name of time zone

  SYNOPSIS
    get_name()

  RETURN VALUE
    Name of time zone as ASCIIZ-string
*/
const String *Time_zone_db::get_name() const { return tz_name; }

/*
  Instance of this class represents time zone which
  was specified as offset from UTC.
*/
class Time_zone_offset : public Time_zone {
 public:
  Time_zone_offset(long tz_offset_arg);
  virtual my_time_t TIME_to_gmt_sec(const MYSQL_TIME *t,
                                    bool *in_dst_time_gap) const;
  virtual void gmt_sec_to_TIME(MYSQL_TIME *tmp, my_time_t t) const;
  virtual const String *get_name() const;

 private:
  /* Extra reserve because of snprintf */
  char name_buff[7 + 16];
  String name;
  long offset;
};

/*
  Initializes object representing time zone described by its offset from UTC.

  SYNOPSIS
    Time_zone_offset()
      tz_offset_arg - offset from UTC in seconds.
                      Positive for direction to east.
*/
Time_zone_offset::Time_zone_offset(long tz_offset_arg) : offset(tz_offset_arg) {
  uint hours = abs((int)(offset / SECS_PER_HOUR));
  uint minutes = abs((int)(offset % SECS_PER_HOUR / SECS_PER_MIN));
  size_t length = snprintf(name_buff, sizeof(name_buff), "%s%02d:%02d",
                           (offset >= 0) ? "+" : "-", hours, minutes);
  name.set(name_buff, length, &my_charset_latin1);
}

/*
  Converts local time in time zone described as offset from UTC
  from MYSQL_TIME representation to its my_time_t representation.

  SYNOPSIS
    TIME_to_gmt_sec()
      t               - pointer to MYSQL_TIME structure with local time
                        in broken-down representation.
      in_dst_time_gap - pointer to bool which should be set to true if
                        datetime  value passed doesn't really exist
                        (i.e. falls into spring time-gap) and is not
                        touched otherwise.
                        It is not really used in this class.

  RETURN VALUE
    Corresponding my_time_t value or 0 in case of error
*/
my_time_t Time_zone_offset::TIME_to_gmt_sec(
    const MYSQL_TIME *t, bool *in_dst_time_gap MY_ATTRIBUTE((unused))) const {
  longlong local_t;
  int shift = 0;

  /*
    Check timestamp range.we have to do this as calling function relies on
    us to make all validation checks here.
  */
  if (!validate_timestamp_range(*t)) return 0;

  /*
    Do a temporary shift of the boundary dates to avoid
    overflow of my_time_t if the time value is near it's
    maximum range
  */
  if ((t->year == TIMESTAMP_MAX_YEAR) && (t->month == 1) && t->day > 4)
    shift = 2;

  local_t = sec_since_epoch(t->year, t->month, (t->day - shift), t->hour,
                            t->minute, t->second) -
            offset;

  if (shift) {
    /* Add back the shifted time */
    local_t += shift * SECS_PER_DAY;
  }

  if (local_t >= TIMESTAMP_MIN_VALUE && local_t <= TIMESTAMP_MAX_VALUE)
    return static_cast<my_time_t>(local_t);

  /* range error*/
  return 0;
}

/*
  Converts time from UTC seconds since Epoch (my_time_t) representation
  to local time zone described as offset from UTC and in broken-down
  representation.

  SYNOPSIS
    gmt_sec_to_TIME()
      tmp - pointer to MYSQL_TIME structure to fill-in
      t   - my_time_t value to be converted
*/
void Time_zone_offset::gmt_sec_to_TIME(MYSQL_TIME *tmp, my_time_t t) const {
  sec_to_TIME(tmp, t, offset);
}

/*
  Get name of time zone

  SYNOPSIS
    get_name()

  RETURN VALUE
    Name of time zone as pointer to String object
*/
const String *Time_zone_offset::get_name() const { return &name; }

static Time_zone_utc tz_UTC;
static Time_zone_system tz_SYSTEM;
static Time_zone_offset tz_OFFSET0(0);

Time_zone *my_tz_OFFSET0 = &tz_OFFSET0;
Time_zone *my_tz_UTC = &tz_UTC;
Time_zone *my_tz_SYSTEM = &tz_SYSTEM;

static MEM_ROOT tz_storage;

/*
  These mutex protects offset_tzs and tz_storage.
  These protection needed only when we are trying to set
  time zone which is specified as offset, and searching for existing
  time zone in offset_tzs or creating if it didn't existed before in
  tz_storage. So contention is low.
*/
static mysql_mutex_t tz_LOCK;
static bool tz_inited = 0;

/*
  This two static variables are inteded for holding info about leap seconds
  shared by all time zones.
*/
static uint tz_leapcnt = 0;
static LS_INFO *tz_lsis = 0;

/*
  Shows whenever we have found time zone tables during start-up.
  Used for avoiding of putting those tables to global table list
  for queries that use time zone info.
*/
static bool time_zone_tables_exist = 1;

/*
  Names of tables (with their lengths) that are needed
  for dynamical loading of time zone descriptions.
*/

static const LEX_STRING tz_tables_names[MY_TZ_TABLES_COUNT] = {
    {C_STRING_WITH_LEN("time_zone_name")},
    {C_STRING_WITH_LEN("time_zone")},
    {C_STRING_WITH_LEN("time_zone_transition_type")},
    {C_STRING_WITH_LEN("time_zone_transition")}};

/* Name of database to which those tables belong. */

static const LEX_STRING tz_tables_db_name = {C_STRING_WITH_LEN("mysql")};

class Tz_names_entry {
 public:
  String name;
  Time_zone *tz;
};

/*
  Prepare table list with time zone related tables from preallocated array.

  SYNOPSIS
    tz_init_table_list()
      tz_tabs         - pointer to preallocated array of MY_TZ_TABLES_COUNT
                        TABLE_LIST objects

  DESCRIPTION
    This function prepares list of TABLE_LIST objects which can be used
    for opening of time zone tables from preallocated array.
*/

static void tz_init_table_list(TABLE_LIST *tz_tabs) {
  for (int i = 0; i < MY_TZ_TABLES_COUNT; i++) {
    new (&tz_tabs[i]) TABLE_LIST;
    tz_tabs[i].alias = tz_tabs[i].table_name = tz_tables_names[i].str;
    tz_tabs[i].table_name_length = tz_tables_names[i].length;
    tz_tabs[i].db = tz_tables_db_name.str;
    tz_tabs[i].db_length = tz_tables_db_name.length;
    tz_tabs[i].set_lock({TL_READ, THR_DEFAULT});

    if (i != MY_TZ_TABLES_COUNT - 1)
      tz_tabs[i].next_global = tz_tabs[i].next_local = &tz_tabs[i + 1];
    if (i != 0) tz_tabs[i].prev_global = &tz_tabs[i - 1].next_global;
  }
}

static PSI_memory_key key_memory_tz_storage;

#ifdef HAVE_PSI_INTERFACE
static PSI_mutex_key key_tz_LOCK;

static PSI_mutex_info all_tz_mutexes[] = {
    {&key_tz_LOCK, "tz_LOCK", PSI_FLAG_SINGLETON, 0, PSI_DOCUMENT_ME}};

static PSI_memory_info all_tz_memory[] = {{&key_memory_tz_storage, "tz_storage",
                                           PSI_FLAG_ONLY_GLOBAL_STAT, 0,
                                           PSI_DOCUMENT_ME}};

class Tz_names_entry;

static collation_unordered_map<std::string, Tz_names_entry *> tz_names{
    &my_charset_latin1, key_memory_tz_storage};
static malloc_unordered_map<long, Time_zone_offset *> offset_tzs{
    key_memory_tz_storage};

static void init_tz_psi_keys(void) {
  const char *category = "sql";
  int count;

  count = static_cast<int>(array_elements(all_tz_mutexes));
  mysql_mutex_register(category, all_tz_mutexes, count);

  count = static_cast<int>(array_elements(all_tz_memory));
  mysql_memory_register(category, all_tz_memory, count);
}
#endif /* HAVE_PSI_INTERFACE */

/*
  Initialize time zone support infrastructure.

  SYNOPSIS
    my_tz_init()
      thd            - current thread object
      default_tzname - default time zone or 0 if none.
      bootstrap      - indicates whenever we are in bootstrap mode

  DESCRIPTION
    This function will init memory structures needed for time zone support,
    it will register mandatory SYSTEM time zone in them. It will try to open
    mysql.time_zone* tables and load information about default time zone and
    information which further will be shared among all time zones loaded.
    If system tables with time zone descriptions don't exist it won't fail
    (unless default_tzname is time zone from tables). If bootstrap parameter
    is true then this routine assumes that we are in bootstrap mode and won't
    load time zone descriptions unless someone specifies default time zone
    which is supposedly stored in those tables.
    It'll also set default time zone if it is specified.

  RETURN VALUES
    0 - ok
    1 - Error
*/
bool my_tz_init(THD *org_thd, const char *default_tzname, bool bootstrap) {
  THD *thd;
  TABLE_LIST tz_tables[1 + MY_TZ_TABLES_COUNT];
  TABLE *table;
  Tz_names_entry *tmp_tzname;
  bool return_val = 1;
  LEX_CSTRING db = {C_STRING_WITH_LEN("mysql")};
  int res;
  DBUG_ENTER("my_tz_init");

#ifdef HAVE_PSI_INTERFACE
  init_tz_psi_keys();
#endif

  /*
    To be able to run this from boot, we allocate a temporary THD
  */
  if (!(thd = new THD)) DBUG_RETURN(1);
  thd->thread_stack = (char *)&thd;
  thd->store_globals();

  /* Init all memory structures that require explicit destruction */
  init_sql_alloc(key_memory_tz_storage, &tz_storage, 32 * 1024, 0);
  mysql_mutex_init(key_tz_LOCK, &tz_LOCK, MY_MUTEX_INIT_FAST);
  tz_inited = 1;

  /* Add 'SYSTEM' time zone to tz_names hash */
  if (!(tmp_tzname = new (&tz_storage) Tz_names_entry())) {
    LogErr(ERROR_LEVEL, ER_TZ_OOM_INITIALIZING_TIME_ZONES);
    goto end_with_cleanup;
  }
  tmp_tzname->name.set(STRING_WITH_LEN("SYSTEM"), &my_charset_latin1);
  tmp_tzname->tz = my_tz_SYSTEM;
  tz_names.emplace("SYSTEM", tmp_tzname);

  if (bootstrap) {
    /* If we are in bootstrap mode we should not load time zone tables */
    return_val = time_zone_tables_exist = 0;
    goto end_with_setting_default_tz;
  }

  /*
    After this point all memory structures are inited and we even can live
    without time zone description tables. Now try to load information about
    leap seconds shared by all time zones.
  */
  thd->set_db(db);
  tz_tables[0].alias = tz_tables[0].table_name =
      (char *)"time_zone_leap_second";
  tz_tables[0].table_name_length = 21;
  tz_tables[0].db = db.str;
  tz_tables[0].db_length = sizeof(db) - 1;
  tz_tables[0].set_lock({TL_READ, THR_DEFAULT});

  tz_init_table_list(tz_tables + 1);
  tz_tables[0].next_global = tz_tables[0].next_local = &tz_tables[1];
  tz_tables[1].prev_global = &tz_tables[0].next_global;
  init_mdl_requests(tz_tables);

  /*
    We need to open only mysql.time_zone_leap_second, but we try to
    open all time zone tables to see if they exist.
  */
  if (open_trans_system_tables_for_read(thd, tz_tables)) {
    LogErr(WARNING_LEVEL, ER_TZ_CANT_OPEN_AND_LOCK_TIME_ZONE_TABLE,
           thd->get_stmt_da()->message_text());
    /* We will try emulate that everything is ok */
    return_val = time_zone_tables_exist = 0;
    goto end_with_setting_default_tz;
  }

  for (TABLE_LIST *tl = tz_tables; tl; tl = tl->next_global) {
    /* Force close at the end of the function to free memory. */
    tl->table->m_needs_reopen = true;
  }

  /*
    Now we are going to load leap seconds descriptions that are shared
    between all time zones that use them. We are using index for getting
    records in proper order. Since we share the same MEM_ROOT between
    all time zones we just allocate enough memory for it first.
  */
<<<<<<< HEAD
  if (!(tz_lsis = (LS_INFO *)alloc_root(&tz_storage,
                                        sizeof(LS_INFO) * TZ_MAX_LEAPS))) {
=======
  if (!(tz_lsis =
            (LS_INFO *)tz_storage.Alloc(sizeof(LS_INFO) * TZ_MAX_LEAPS))) {
>>>>>>> 4869291f
    LogErr(ERROR_LEVEL, ER_TZ_OOM_LOADING_LEAP_SECOND_TABLE);
    goto end_with_close;
  }

  table = tz_tables[0].table;

  if (table->file->ha_index_init(0, 1)) goto end_with_close;
  table->use_all_columns();

  tz_leapcnt = 0;

  res = table->file->ha_index_first(table->record[0]);

  while (!res) {
    if (tz_leapcnt + 1 > TZ_MAX_LEAPS) {
      LogErr(ERROR_LEVEL, ER_TZ_TOO_MANY_LEAPS_IN_LEAP_SECOND_TABLE);
      table->file->ha_index_end();
      goto end_with_close;
    }

    tz_lsis[tz_leapcnt].ls_trans = (my_time_t)table->field[0]->val_int();
    tz_lsis[tz_leapcnt].ls_corr = (long)table->field[1]->val_int();

    tz_leapcnt++;

    DBUG_PRINT("info", ("time_zone_leap_second table: tz_leapcnt: %u  tt_time: "
                        "%lu  offset: %ld",
                        tz_leapcnt, (ulong)tz_lsis[tz_leapcnt - 1].ls_trans,
                        tz_lsis[tz_leapcnt - 1].ls_corr));

    res = table->file->ha_index_next(table->record[0]);
  }

  (void)table->file->ha_index_end();

  if (res != HA_ERR_END_OF_FILE) {
    LogErr(ERROR_LEVEL, ER_TZ_ERROR_LOADING_LEAP_SECOND_TABLE);
    goto end_with_close;
  }

  /*
    Loading of info about leap seconds succeeded
  */

  return_val = 0;

end_with_close:
  close_trans_system_tables(thd);

end_with_setting_default_tz:
  /* If we have default time zone try to load it */
  if (!return_val && default_tzname) {
    String tmp_tzname2(default_tzname, &my_charset_latin1);
    /*
      Time zone tables may be open here, and my_tz_find() may open
      most of them once more, but this is OK for system tables open
      for READ.
    */
    if (!(global_system_variables.time_zone = my_tz_find(thd, &tmp_tzname2))) {
      LogErr(ERROR_LEVEL, ER_TZ_UNKNOWN_OR_ILLEGAL_DEFAULT_TIME_ZONE,
             default_tzname);
      return_val = 1;
    }
  }

end_with_cleanup:
  /* if there were error free time zone describing structs */
  if (return_val) my_tz_free();

  delete thd;
  if (org_thd) org_thd->store_globals(); /* purecov: inspected */

  default_tz =
      default_tz_name ? global_system_variables.time_zone : my_tz_SYSTEM;

  DBUG_RETURN(return_val);
}

/*
  Free resources used by time zone support infrastructure.

  SYNOPSIS
    my_tz_free()
*/

void my_tz_free() {
  if (tz_inited) {
    default_tz = nullptr;
    global_system_variables.time_zone = my_tz_SYSTEM;
    tz_inited = 0;
    mysql_mutex_destroy(&tz_LOCK);
    offset_tzs.clear();
    tz_names.clear();
    free_root(&tz_storage, MYF(0));
  }
}

/*
  Load time zone description from system tables.

  SYNOPSIS
    tz_load_from_open_tables()
      tz_name   - name of time zone that should be loaded.
      tz_tables - list of tables from which time zone description
                  should be loaded

  DESCRIPTION
    This function will try to load information about time zone specified
    from the list of the already opened and locked tables (first table in
    tz_tables should be time_zone_name, next time_zone, then
    time_zone_transition_type and time_zone_transition should be last).
    It will also update information in hash used for time zones lookup.

  RETURN VALUES
    Returns pointer to newly created Time_zone object or 0 in case of error.

*/

static Time_zone *tz_load_from_open_tables(const String *tz_name,
                                           TABLE_LIST *tz_tables) {
  TABLE *table = 0;
  TIME_ZONE_INFO *tz_info = NULL;
  Tz_names_entry *tmp_tzname;
  Time_zone *return_val = 0;
  int res;
  uint tzid, ttid;
  my_time_t ttime;
  char buff[MAX_FIELD_WIDTH];
  String abbr(buff, sizeof(buff), &my_charset_latin1);
  char *alloc_buff = NULL;
  char *tz_name_buff = NULL;
  /*
    Temporary arrays that are used for loading of data for filling
    TIME_ZONE_INFO structure
  */
  my_time_t ats[TZ_MAX_TIMES];
  uchar types[TZ_MAX_TIMES];
  TRAN_TYPE_INFO ttis[TZ_MAX_TYPES];
#ifdef ABBR_ARE_USED
  char chars[MY_MAX(TZ_MAX_CHARS + 1, (2 * (MY_TZNAME_MAX + 1)))];
#endif
  /*
    Used as a temporary tz_info until we decide that we actually want to
    allocate and keep the tz info and tz name in tz_storage.
  */
  TIME_ZONE_INFO tmp_tz_info;
  memset(&tmp_tz_info, 0, sizeof(TIME_ZONE_INFO));

  DBUG_ENTER("tz_load_from_open_tables");

  /*
    Let us find out time zone id by its name (there is only one index
    and it is specifically for this purpose).
  */
  table = tz_tables->table;
  tz_tables = tz_tables->next_local;
  table->field[0]->store(tz_name->ptr(), tz_name->length(), &my_charset_latin1);

  if (table->file->ha_index_init(0, 1)) goto end;

  res = table->file->ha_index_read_map(table->record[0], table->field[0]->ptr,
                                       HA_WHOLE_KEY, HA_READ_KEY_EXACT);
  if (res) {
    /*
      Time_zone-related tables are used in autocommit/read-committed/
      non-locking mode, therefore we don't expect the error codes
      HA_ERR_LOCK_WAIT_TIMEOUT/HA_ERR_LOCK_DEADLOCK on return from read
      from storage engine.
    */
    DBUG_ASSERT(res != HA_ERR_LOCK_WAIT_TIMEOUT && res != HA_ERR_LOCK_DEADLOCK);
#ifdef EXTRA_DEBUG
    /*
      Most probably user has mistyped time zone name, so no need to bark here
      unless we need it for debugging.
    */
    LogErr(ERROR_LEVEL, ER_TZ_CANT_FIND_DESCRIPTION_FOR_TIME_ZONE,
           tz_name->length(), tz_name->ptr());
#endif
    goto end;
  }

  tzid = (uint)table->field[1]->val_int();

  (void)table->file->ha_index_end();

  /*
    Now we need to lookup record in mysql.time_zone table in order to
    understand whenever this timezone uses leap seconds (again we are
    using the only index in this table).
  */
  table = tz_tables->table;
  tz_tables = tz_tables->next_local;
  table->field[0]->store((longlong)tzid, true);
  if (table->file->ha_index_init(0, 1)) goto end;

  res = table->file->ha_index_read_map(table->record[0], table->field[0]->ptr,
                                       HA_WHOLE_KEY, HA_READ_KEY_EXACT);
  if (res) {
    DBUG_ASSERT(res != HA_ERR_LOCK_WAIT_TIMEOUT && res != HA_ERR_LOCK_DEADLOCK);

    LogErr(ERROR_LEVEL, ER_TZ_CANT_FIND_DESCRIPTION_FOR_TIME_ZONE_ID, tzid);
    goto end;
  }

  /* If Uses_leap_seconds == 'Y' */
  if (table->field[1]->val_int() == 1) {
    tmp_tz_info.leapcnt = tz_leapcnt;
    tmp_tz_info.lsis = tz_lsis;
  }

  (void)table->file->ha_index_end();

  /*
    Now we will iterate through records for out time zone in
    mysql.time_zone_transition_type table. Because we want records
    only for our time zone guess what are we doing?
    Right - using special index.
  */
  table = tz_tables->table;
  tz_tables = tz_tables->next_local;
  table->field[0]->store((longlong)tzid, true);
  if (table->file->ha_index_init(0, 1)) goto end;

  res = table->file->ha_index_read_map(table->record[0], table->field[0]->ptr,
                                       (key_part_map)1, HA_READ_KEY_EXACT);
  while (!res) {
    ttid = (uint)table->field[1]->val_int();

    if (ttid >= TZ_MAX_TYPES) {
      LogErr(ERROR_LEVEL, ER_TZ_TRANSITION_TYPE_TABLE_TYPE_TOO_LARGE);
      goto end;
    }

    ttis[ttid].tt_gmtoff = (long)table->field[2]->val_int();
    ttis[ttid].tt_isdst = (table->field[3]->val_int() > 0);

#ifdef ABBR_ARE_USED
    // FIXME should we do something with duplicates here ?
    table->field[4]->val_str(&abbr, &abbr);
    if (tmp_tz_info.charcnt + abbr.length() + 1 > sizeof(chars)) {
      LogErr(ERROR_LEVEL,
             ER_TZ_TRANSITION_TYPE_TABLE_ABBREVIATIONS_EXCEED_SPACE);
      goto end;
    }
    ttis[ttid].tt_abbrind = tmp_tz_info.charcnt;
    memcpy(chars + tmp_tz_info.charcnt, abbr.ptr(), abbr.length());
    tmp_tz_info.charcnt += abbr.length();
    chars[tmp_tz_info.charcnt] = 0;
    tmp_tz_info.charcnt++;

    DBUG_PRINT(
        "info",
        ("time_zone_transition_type table: tz_id=%u tt_id=%u tt_gmtoff=%ld "
         "abbr='%s' tt_isdst=%u",
         tzid, ttid, ttis[ttid].tt_gmtoff, chars + ttis[ttid].tt_abbrind,
         ttis[ttid].tt_isdst));
#else
    DBUG_PRINT(
        "info",
        ("time_zone_transition_type table: tz_id=%u tt_id=%u tt_gmtoff=%ld "
         "tt_isdst=%u",
         tzid, ttid, ttis[ttid].tt_gmtoff, ttis[ttid].tt_isdst));
#endif

    /* ttid is increasing because we are reading using index */
    DBUG_ASSERT(ttid >= tmp_tz_info.typecnt);

    tmp_tz_info.typecnt = ttid + 1;

    res = table->file->ha_index_next_same(table->record[0],
                                          table->field[0]->ptr, 4);
  }

  if (res != HA_ERR_END_OF_FILE) {
    DBUG_ASSERT(res != HA_ERR_LOCK_WAIT_TIMEOUT && res != HA_ERR_LOCK_DEADLOCK);
    LogErr(ERROR_LEVEL, ER_TZ_TRANSITION_TYPE_TABLE_LOAD_ERROR);
    goto end;
  }

  (void)table->file->ha_index_end();

  /*
    At last we are doing the same thing for records in
    mysql.time_zone_transition table. Here we additionally need records
    in ascending order by index scan also satisfies us.
  */
  table = tz_tables->table;
  table->field[0]->store((longlong)tzid, true);
  if (table->file->ha_index_init(0, 1)) goto end;

  res = table->file->ha_index_read_map(table->record[0], table->field[0]->ptr,
                                       (key_part_map)1, HA_READ_KEY_EXACT);
  while (!res) {
    ttime = (my_time_t)table->field[1]->val_int();
    ttid = (uint)table->field[2]->val_int();

    if (tmp_tz_info.timecnt + 1 > TZ_MAX_TIMES) {
      LogErr(ERROR_LEVEL, ER_TZ_TRANSITION_TABLE_TOO_MANY_TRANSITIONS);
      goto end;
    }
    if (ttid + 1 > tmp_tz_info.typecnt) {
      LogErr(ERROR_LEVEL, ER_TZ_TRANSITION_TABLE_BAD_TRANSITION_TYPE);
      goto end;
    }

    ats[tmp_tz_info.timecnt] = ttime;
    types[tmp_tz_info.timecnt] = ttid;
    tmp_tz_info.timecnt++;

    DBUG_PRINT(
        "info",
        ("time_zone_transition table: tz_id: %u  tt_time: %lu  tt_id: %u", tzid,
         (ulong)ttime, ttid));

    res = table->file->ha_index_next_same(table->record[0],
                                          table->field[0]->ptr, 4);
  }

  /*
    We have to allow HA_ERR_KEY_NOT_FOUND because some time zones
    for example UTC have no transitons.
  */
  if (res != HA_ERR_END_OF_FILE && res != HA_ERR_KEY_NOT_FOUND) {
    DBUG_ASSERT(res != HA_ERR_LOCK_WAIT_TIMEOUT && res != HA_ERR_LOCK_DEADLOCK);
    LogErr(ERROR_LEVEL, ER_TZ_TRANSITION_TABLE_LOAD_ERROR);
    goto end;
  }

  (void)table->file->ha_index_end();
  table = 0;

  /*
    Let us check how correct our time zone description is. We don't check for
    tz->timecnt < 1 since it is ok for GMT.
  */
  if (tmp_tz_info.typecnt < 1) {
    LogErr(ERROR_LEVEL, ER_TZ_NO_TRANSITION_TYPES_IN_TIME_ZONE);
    goto end;
  }

  /* Allocate memory for the timezone info and timezone name in tz_storage. */
<<<<<<< HEAD
  if (!(alloc_buff = (char *)alloc_root(
            &tz_storage, sizeof(TIME_ZONE_INFO) + tz_name->length() + 1))) {
=======
  if (!(alloc_buff = (char *)tz_storage.Alloc(sizeof(TIME_ZONE_INFO) +
                                              tz_name->length() + 1))) {
>>>>>>> 4869291f
    LogErr(ERROR_LEVEL, ER_TZ_OOM_LOADING_TIME_ZONE_DESCRIPTION);
    DBUG_RETURN(0);
  }

  /* Move the temporary tz_info into the allocated area */
  tz_info = (TIME_ZONE_INFO *)alloc_buff;
  memcpy(tz_info, &tmp_tz_info, sizeof(TIME_ZONE_INFO));
  tz_name_buff = alloc_buff + sizeof(TIME_ZONE_INFO);
  /*
    By writing zero to the end we guarantee that we can call ptr()
    instead of c_ptr() for time zone name.
  */
  strmake(tz_name_buff, tz_name->ptr(), tz_name->length());

  /*
    Now we will allocate memory and init TIME_ZONE_INFO structure.
  */
<<<<<<< HEAD
  if (!(alloc_buff = (char *)alloc_root(
            &tz_storage, ALIGN_SIZE(sizeof(my_time_t) * tz_info->timecnt) +
                             ALIGN_SIZE(tz_info->timecnt) +
#ifdef ABBR_ARE_USED
                             ALIGN_SIZE(tz_info->charcnt) +
#endif
                             sizeof(TRAN_TYPE_INFO) * tz_info->typecnt))) {
=======
  if (!(alloc_buff = (char *)tz_storage.Alloc(
            ALIGN_SIZE(sizeof(my_time_t) * tz_info->timecnt) +
            ALIGN_SIZE(tz_info->timecnt) +
#ifdef ABBR_ARE_USED
            ALIGN_SIZE(tz_info->charcnt) +
#endif
            sizeof(TRAN_TYPE_INFO) * tz_info->typecnt))) {
>>>>>>> 4869291f
    LogErr(ERROR_LEVEL, ER_TZ_OOM_LOADING_TIME_ZONE_DESCRIPTION);
    goto end;
  }

  tz_info->ats = (my_time_t *)alloc_buff;
  memcpy(tz_info->ats, ats, tz_info->timecnt * sizeof(my_time_t));
  alloc_buff += ALIGN_SIZE(sizeof(my_time_t) * tz_info->timecnt);
  tz_info->types = (uchar *)alloc_buff;
  memcpy(tz_info->types, types, tz_info->timecnt);
  alloc_buff += ALIGN_SIZE(tz_info->timecnt);
#ifdef ABBR_ARE_USED
  tz_info->chars = alloc_buff;
  memcpy(tz_info->chars, chars, tz_info->charcnt);
  alloc_buff += ALIGN_SIZE(tz_info->charcnt);
#endif
  tz_info->ttis = (TRAN_TYPE_INFO *)alloc_buff;
  memcpy(tz_info->ttis, ttis, tz_info->typecnt * sizeof(TRAN_TYPE_INFO));

  /* Build reversed map. */
  if (prepare_tz_info(tz_info, &tz_storage)) {
    LogErr(ERROR_LEVEL, ER_TZ_CANT_BUILD_MKTIME_MAP);
    goto end;
  }

  if (!(tmp_tzname = new (&tz_storage) Tz_names_entry()) ||
      !(tmp_tzname->tz =
            new (&tz_storage) Time_zone_db(tz_info, &(tmp_tzname->name))) ||
      (tmp_tzname->name.set(tz_name_buff, tz_name->length(),
                            &my_charset_latin1),
       !tz_names.emplace(to_string(tmp_tzname->name), tmp_tzname).second)) {
    LogErr(ERROR_LEVEL, ER_TZ_OOM_WHILE_LOADING_TIME_ZONE);
    goto end;
  }

  /*
    Loading of time zone succeeded
  */
  return_val = tmp_tzname->tz;

end:

  if (table && table->file->inited) (void)table->file->ha_index_end();

  DBUG_RETURN(return_val);
}

/*
  Parse string that specifies time zone as offset from UTC.

  SYNOPSIS
    str_to_offset()
      str    - pointer to string which contains offset
      length - length of string
      offset - out parameter for storing found offset in seconds.

  DESCRIPTION
    This function parses string which contains time zone offset
    in form similar to '+10:00' and converts found value to
    seconds from UTC form (east is positive).

  RETURN VALUE
    0 - Ok
    1 - String doesn't contain valid time zone offset
*/
static bool str_to_offset(const char *str, size_t length, long *offset) {
  const char *end = str + length;
  bool negative;
  ulong number_tmp;
  long offset_tmp;

  if (length < 4) return 1;

  if (*str == '+')
    negative = 0;
  else if (*str == '-')
    negative = 1;
  else
    return 1;
  str++;

  number_tmp = 0;

  while (str < end && my_isdigit(&my_charset_latin1, *str)) {
    number_tmp = number_tmp * 10 + *str - '0';
    str++;
  }

  if (str + 1 >= end || *str != ':') return 1;
  str++;

  offset_tmp = number_tmp * MINS_PER_HOUR;
  number_tmp = 0;

  while (str < end && my_isdigit(&my_charset_latin1, *str)) {
    number_tmp = number_tmp * 10 + *str - '0';
    str++;
  }

  if (str != end) return 1;

  offset_tmp = (offset_tmp + number_tmp) * SECS_PER_MIN;

  if (negative) offset_tmp = -offset_tmp;

  /*
    Check if offset is in range prescribed by standard
    (from -12:59 to 13:00).
  */

  if (number_tmp > 59 || offset_tmp < -13 * SECS_PER_HOUR + 1 ||
      offset_tmp > 13 * SECS_PER_HOUR)
    return 1;

  *offset = offset_tmp;

  return 0;
}

/*
  Get Time_zone object for specified time zone.

  SYNOPSIS
    my_tz_find()
      thd  - pointer to thread THD structure
      name - time zone specification

  DESCRIPTION
    This function checks if name is one of time zones described in db,
    predefined SYSTEM time zone or valid time zone specification as
    offset from UTC (In last case it will create proper Time_zone_offset
    object if there were not any.). If name is ok it returns corresponding
    Time_zone object.

    Clients of this function are not responsible for releasing resources
    occupied by returned Time_zone object so they can just forget pointers
    to Time_zone object if they are not needed longer.

    Other important property of this function: if some Time_zone found once
    it will be for sure found later, so this function can also be used for
    checking if proper Time_zone object exists (and if there will be error
    it will be reported during first call).

    If name pointer is 0 then this function returns 0 (this allows to pass 0
    values as parameter without additional external check and this property
    is used by @@time_zone variable handling code).

    It will perform lookup in system tables (mysql.time_zone*),
    opening and locking them, and closing afterwards. It won't perform
    such lookup if no time zone describing tables were found during
    server start up.

  RETURN VALUE
    Pointer to corresponding Time_zone object. 0 - in case of bad time zone
    specification or other error.

*/
Time_zone *my_tz_find(THD *thd, const String *name) {
  Time_zone *result_tz = 0;
  long offset;
  DBUG_ENTER("my_tz_find");
  DBUG_PRINT("enter", ("time zone name='%s'",
                       name ? ((String *)name)->c_ptr_safe() : "NULL"));

  if (!name || name->is_empty()) DBUG_RETURN(0);

  mysql_mutex_lock(&tz_LOCK);

  if (!str_to_offset(name->ptr(), name->length(), &offset)) {
    const auto it = offset_tzs.find(offset);
    if (it != offset_tzs.end()) {
      result_tz = it->second;
    } else {
      DBUG_PRINT("info", ("Creating new Time_zone_offset object"));

      if ((result_tz = new (&tz_storage) Time_zone_offset(offset))) {
        offset_tzs.emplace(offset, down_cast<Time_zone_offset *>(result_tz));
      } else {
        LogErr(ERROR_LEVEL, ER_TZ_OOM_WHILE_SETTING_TIME_ZONE);
      }
    }
  } else {
    result_tz = 0;
    const auto it = tz_names.find(to_string(*name));
    if (it != tz_names.end())
      result_tz = it->second->tz;
    else if (time_zone_tables_exist) {
      TABLE_LIST tz_tables[MY_TZ_TABLES_COUNT];

      tz_init_table_list(tz_tables);
      init_mdl_requests(tz_tables);
      DEBUG_SYNC(thd, "my_tz_find");

      if (!open_trans_system_tables_for_read(thd, tz_tables)) {
        result_tz = tz_load_from_open_tables(name, tz_tables);
        close_trans_system_tables(thd);
      }
    }
  }

  mysql_mutex_unlock(&tz_LOCK);

  DBUG_RETURN(result_tz);
}

/**
  Convert leap seconds into non-leap

  This function will convert the leap seconds added by the OS to
  non-leap seconds, e.g. 23:59:59, 23:59:60 -> 23:59:59, 00:00:01 ...
  This check is not checking for years on purpose : although it's not a
  complete check this way it doesn't require looking (and having installed)
  the leap seconds table.

  @param[in,out] t broken down time structure as filled in by the OS
*/

void Time_zone::adjust_leap_second(MYSQL_TIME *t) {
  if (t->second == 60 || t->second == 61) t->second = 59;
}

#endif /* !defined(TZINFO2SQL) */

#ifdef TZINFO2SQL
/*
  This code belongs to mysql_tzinfo_to_sql converter command line utility.
  This utility should be used by db admin for populating mysql.time_zone
  tables.
*/

/*
  Print info about time zone described by TIME_ZONE_INFO struct as
  SQL statements populating mysql.time_zone* tables.

  SYNOPSIS
    print_tz_as_sql()
      tz_name - name of time zone
      sp      - structure describing time zone
*/
static void print_tz_as_sql(const char *tz_name, const TIME_ZONE_INFO *sp) {
  uint i;

  /* Here we assume that all time zones have same leap correction tables */
  printf("INSERT INTO time_zone (Use_leap_seconds) VALUES ('%s');\n",
         sp->leapcnt ? "Y" : "N");
  printf("SET @time_zone_id= LAST_INSERT_ID();\n");
  printf(
      "INSERT INTO time_zone_name (Name, Time_zone_id) VALUES \
('%s', @time_zone_id);\n",
      tz_name);

  if (sp->timecnt) {
    printf(
        "INSERT INTO time_zone_transition \
(Time_zone_id, Transition_time, Transition_type_id) VALUES\n");
    for (i = 0; i < sp->timecnt; i++)
      printf("%s(@time_zone_id, %ld, %u)\n", (i == 0 ? " " : ","), sp->ats[i],
             (uint)sp->types[i]);
    printf(";\n");
  }

  printf(
      "INSERT INTO time_zone_transition_type \
(Time_zone_id, Transition_type_id, Offset, Is_DST, Abbreviation) VALUES\n");

  for (i = 0; i < sp->typecnt; i++)
    /*
      Since the column time_zone_transition_type.Abbreviation
      is declared as CHAR(8) we have to limit the number of characters
      for the column abbreviation in the next output by 8 chars.
    */
    printf("%s(@time_zone_id, %u, %ld, %d, '%.8s')\n", (i == 0 ? " " : ","), i,
           sp->ttis[i].tt_gmtoff, sp->ttis[i].tt_isdst,
           sp->chars + sp->ttis[i].tt_abbrind);
  printf(";\n");
}

/*
  Print info about leap seconds in time zone as SQL statements
  populating mysql.time_zone_leap_second table.

  SYNOPSIS
    print_tz_leaps_as_sql()
      sp      - structure describing time zone
*/
static void print_tz_leaps_as_sql(const TIME_ZONE_INFO *sp) {
  uint i;

  /*
    We are assuming that there are only one list of leap seconds
    For all timezones.
  */
  printf("TRUNCATE TABLE time_zone_leap_second;\n");
  printf("START TRANSACTION;\n");
  if (sp->leapcnt) {
    printf(
        "INSERT INTO time_zone_leap_second \
(Transition_time, Correction) VALUES\n");
    for (i = 0; i < sp->leapcnt; i++)
      printf("%s(%ld, %ld)\n", (i == 0 ? " " : ","), sp->lsis[i].ls_trans,
             sp->lsis[i].ls_corr);
    printf(";\n");
  }
  printf("COMMIT;\n");
}

/*
  Some variables used as temporary or as parameters
  in recursive scan_tz_dir() code.
*/
TIME_ZONE_INFO tz_info;
MEM_ROOT tz_storage;
char fullname[FN_REFLEN + 1];
char *root_name_end;

/*
  Recursively scan zoneinfo directory and print all found time zone
  descriptions as SQL.

  SYNOPSIS
    scan_tz_dir()
      name_end - pointer to end of path to directory to be searched.

  DESCRIPTION
    This auxiliary recursive function also uses several global
    variables as in parameters and for storing temporary values.

    fullname      - path to directory that should be scanned.
    root_name_end - pointer to place in fullname where part with
                    path to initial directory ends.
    current_tz_id - last used time zone id

  RETURN VALUE
    0 - Ok, 1 - Fatal error

*/
static bool scan_tz_dir(char *name_end) {
  MY_DIR *cur_dir;
  char *name_end_tmp;
  uint i;

  if (!(cur_dir = my_dir(fullname, MYF(MY_WANT_STAT)))) return 1;

  name_end = strmake(name_end, "/", FN_REFLEN - (name_end - fullname));

  for (i = 0; i < cur_dir->number_off_files; i++) {
    if (cur_dir->dir_entry[i].name[0] != '.') {
      name_end_tmp = strmake(name_end, cur_dir->dir_entry[i].name,
                             FN_REFLEN - (name_end - fullname));

      if (MY_S_ISDIR(cur_dir->dir_entry[i].mystat->st_mode)) {
        if (scan_tz_dir(name_end_tmp)) {
          my_dirend(cur_dir);
          return 1;
        }
      } else if (MY_S_ISREG(cur_dir->dir_entry[i].mystat->st_mode)) {
        init_alloc_root(PSI_NOT_INSTRUMENTED, &tz_storage, 32768, 0);
        if (!tz_load(fullname, &tz_info, &tz_storage))
          print_tz_as_sql(root_name_end + 1, &tz_info);
        else
          fprintf(stderr,
                  "Warning: Unable to load '%s' as time zone. Skipping it.\n",
                  fullname);
        free_root(&tz_storage, MYF(0));
      } else
        fprintf(stderr, "Warning: '%s' is not regular file or directory\n",
                fullname);
    }
  }

  my_dirend(cur_dir);

  return 0;
}

int main(int argc, char **argv) {
  MY_INIT(argv[0]);

  if (argc != 2 && argc != 3) {
    print_version();
    puts(ORACLE_WELCOME_COPYRIGHT_NOTICE("2004"));
    fprintf(stderr, "Usage:\n");
    fprintf(stderr, " %s timezonedir\n", argv[0]);
    fprintf(stderr, " %s timezonefile timezonename\n", argv[0]);
    fprintf(stderr, " %s --leap timezonefile\n", argv[0]);
    return 1;
  }

  if (argc == 2) {
    root_name_end = strmake(fullname, argv[1], FN_REFLEN);

    printf("TRUNCATE TABLE time_zone;\n");
    printf("TRUNCATE TABLE time_zone_name;\n");
    printf("TRUNCATE TABLE time_zone_transition;\n");
    printf("TRUNCATE TABLE time_zone_transition_type;\n");

    printf("START TRANSACTION;\n");
    if (scan_tz_dir(root_name_end)) {
      fprintf(stderr,
              "There were fatal errors during processing "
              "of zoneinfo directory\n");
      return 1;
    }
    printf("COMMIT;\n");
  } else {
    init_alloc_root(PSI_NOT_INSTRUMENTED, &tz_storage, 32768, 0);

    if (strcmp(argv[1], "--leap") == 0) {
      if (tz_load(argv[2], &tz_info, &tz_storage)) {
        fprintf(stderr, "Problems with zoneinfo file '%s'\n", argv[2]);
        return 1;
      }
      print_tz_leaps_as_sql(&tz_info);
    } else {
      if (tz_load(argv[1], &tz_info, &tz_storage)) {
        fprintf(stderr, "Problems with zoneinfo file '%s'\n", argv[2]);
        return 1;
      }
      printf("START TRANSACTION;\n");
      print_tz_as_sql(argv[2], &tz_info);
      printf("COMMIT;\n");
    }

    free_root(&tz_storage, MYF(0));
  }

  return 0;
}

#endif /* defined(TZINFO2SQL) */<|MERGE_RESOLUTION|>--- conflicted
+++ resolved
@@ -288,16 +288,6 @@
     size_t abbrs_buf_len = sp->charcnt + 1;
 #endif
 
-<<<<<<< HEAD
-    if (!(tzinfo_buf = (char *)alloc_root(
-              storage, ALIGN_SIZE(sp->timecnt * sizeof(my_time_t)) +
-                           ALIGN_SIZE(sp->timecnt) +
-                           ALIGN_SIZE(sp->typecnt * sizeof(TRAN_TYPE_INFO)) +
-#ifdef ABBR_ARE_USED
-                           ALIGN_SIZE(abbrs_buf_len) +
-#endif
-                           sp->leapcnt * sizeof(LS_INFO))))
-=======
     if (!(tzinfo_buf = (char *)storage->Alloc(
               ALIGN_SIZE(sp->timecnt * sizeof(my_time_t)) +
               ALIGN_SIZE(sp->timecnt) +
@@ -306,7 +296,6 @@
               ALIGN_SIZE(abbrs_buf_len) +
 #endif
               sp->leapcnt * sizeof(LS_INFO))))
->>>>>>> 4869291f
       return 1;
 
     sp->ats = (my_time_t *)tzinfo_buf;
@@ -543,17 +532,10 @@
   revts[sp->revcnt] = end_l;
 
   /* Allocate arrays of proper size in sp and copy result there */
-<<<<<<< HEAD
-  if (!(sp->revts = (my_time_t *)alloc_root(
-            storage, sizeof(my_time_t) * (sp->revcnt + 1))) ||
-      !(sp->revtis =
-            (REVT_INFO *)alloc_root(storage, sizeof(REVT_INFO) * sp->revcnt)))
-=======
   if (!(sp->revts = (my_time_t *)storage->Alloc(sizeof(my_time_t) *
                                                 (sp->revcnt + 1))) ||
       !(sp->revtis =
             (REVT_INFO *)storage->Alloc(sizeof(REVT_INFO) * sp->revcnt)))
->>>>>>> 4869291f
     return 1;
 
   memcpy(sp->revts, revts, sizeof(my_time_t) * (sp->revcnt + 1));
@@ -1588,13 +1570,8 @@
     records in proper order. Since we share the same MEM_ROOT between
     all time zones we just allocate enough memory for it first.
   */
-<<<<<<< HEAD
-  if (!(tz_lsis = (LS_INFO *)alloc_root(&tz_storage,
-                                        sizeof(LS_INFO) * TZ_MAX_LEAPS))) {
-=======
   if (!(tz_lsis =
             (LS_INFO *)tz_storage.Alloc(sizeof(LS_INFO) * TZ_MAX_LEAPS))) {
->>>>>>> 4869291f
     LogErr(ERROR_LEVEL, ER_TZ_OOM_LOADING_LEAP_SECOND_TABLE);
     goto end_with_close;
   }
@@ -1936,13 +1913,8 @@
   }
 
   /* Allocate memory for the timezone info and timezone name in tz_storage. */
-<<<<<<< HEAD
-  if (!(alloc_buff = (char *)alloc_root(
-            &tz_storage, sizeof(TIME_ZONE_INFO) + tz_name->length() + 1))) {
-=======
   if (!(alloc_buff = (char *)tz_storage.Alloc(sizeof(TIME_ZONE_INFO) +
                                               tz_name->length() + 1))) {
->>>>>>> 4869291f
     LogErr(ERROR_LEVEL, ER_TZ_OOM_LOADING_TIME_ZONE_DESCRIPTION);
     DBUG_RETURN(0);
   }
@@ -1960,15 +1932,6 @@
   /*
     Now we will allocate memory and init TIME_ZONE_INFO structure.
   */
-<<<<<<< HEAD
-  if (!(alloc_buff = (char *)alloc_root(
-            &tz_storage, ALIGN_SIZE(sizeof(my_time_t) * tz_info->timecnt) +
-                             ALIGN_SIZE(tz_info->timecnt) +
-#ifdef ABBR_ARE_USED
-                             ALIGN_SIZE(tz_info->charcnt) +
-#endif
-                             sizeof(TRAN_TYPE_INFO) * tz_info->typecnt))) {
-=======
   if (!(alloc_buff = (char *)tz_storage.Alloc(
             ALIGN_SIZE(sizeof(my_time_t) * tz_info->timecnt) +
             ALIGN_SIZE(tz_info->timecnt) +
@@ -1976,7 +1939,6 @@
             ALIGN_SIZE(tz_info->charcnt) +
 #endif
             sizeof(TRAN_TYPE_INFO) * tz_info->typecnt))) {
->>>>>>> 4869291f
     LogErr(ERROR_LEVEL, ER_TZ_OOM_LOADING_TIME_ZONE_DESCRIPTION);
     goto end;
   }
