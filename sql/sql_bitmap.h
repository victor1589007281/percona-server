/* Copyright (C) 2003 MySQL AB

   This program is free software; you can redistribute it and/or modify
   it under the terms of the GNU General Public License as published by
   the Free Software Foundation; version 2 of the License.

   This program is distributed in the hope that it will be useful,
   but WITHOUT ANY WARRANTY; without even the implied warranty of
   MERCHANTABILITY or FITNESS FOR A PARTICULAR PURPOSE.  See the
   GNU General Public License for more details.

   You should have received a copy of the GNU General Public License
   along with this program; if not, write to the Free Software
   Foundation, Inc., 59 Temple Place, Suite 330, Boston, MA  02111-1307  USA */

/*
  Implementation of a bitmap type.
  The idea with this is to be able to handle any constant number of bits but
  also be able to use 32 or 64 bits bitmaps very efficiently
*/

#ifndef SQL_BITMAP_INCLUDED
#define SQL_BITMAP_INCLUDED

#include <my_bitmap.h>

template <uint default_width> class Bitmap
{
  MY_BITMAP map;
  uint32 buffer[(default_width+31)/32];
public:
  Bitmap() { init(); }
  Bitmap(const Bitmap& from) { *this=from; }
  explicit Bitmap(uint prefix_to_set) { init(prefix_to_set); }
  void init() { bitmap_init(&map, buffer, default_width, 0); }
  void init(uint prefix_to_set) { init(); set_prefix(prefix_to_set); }
  uint length() const { return default_width; }
  Bitmap& operator=(const Bitmap& map2)
  {
    init();
    memcpy(buffer, map2.buffer, sizeof(buffer));
    return *this;
  }
  void set_bit(uint n) { bitmap_set_bit(&map, n); }
  void clear_bit(uint n) { bitmap_clear_bit(&map, n); }
  void set_prefix(uint n) { bitmap_set_prefix(&map, n); }
  void set_all() { bitmap_set_all(&map); }
  void clear_all() { bitmap_clear_all(&map); }
  void intersect(Bitmap& map2) { bitmap_intersect(&map, &map2.map); }
  void intersect(ulonglong map2buff)
  {
    MY_BITMAP map2;
    bitmap_init(&map2, (uint32 *)&map2buff, sizeof(ulonglong)*8, 0);
    bitmap_intersect(&map, &map2);
  }
  /* Use highest bit for all bits above sizeof(ulonglong)*8. */
  void intersect_extended(ulonglong map2buff)
  {
    intersect(map2buff);
    if (map.n_bits > sizeof(ulonglong) * 8)
      bitmap_set_above(&map, sizeof(ulonglong),
                       test(map2buff & (LL(1) << (sizeof(ulonglong) * 8 - 1))));
  }
  void subtract(Bitmap& map2) { bitmap_subtract(&map, &map2.map); }
  void merge(Bitmap& map2) { bitmap_union(&map, &map2.map); }
  my_bool is_set(uint n) const { return bitmap_is_set(&map, n); }
  my_bool is_prefix(uint n) const { return bitmap_is_prefix(&map, n); }
  my_bool is_clear_all() const { return bitmap_is_clear_all(&map); }
  my_bool is_set_all() const { return bitmap_is_set_all(&map); }
  my_bool is_subset(const Bitmap& map2) const { return bitmap_is_subset(&map, &map2.map); }
  my_bool is_overlapping(const Bitmap& map2) const { return bitmap_is_overlapping(&map, &map2.map); }
  my_bool operator==(const Bitmap& map2) const { return bitmap_cmp(&map, &map2.map); }
  char *print(char *buf) const
  {
    char *s=buf;
    const uchar *e=(uchar *)buffer, *b=e+sizeof(buffer)-1;
    while (!*b && b>e)
      b--;
    if ((*s=_dig_vec_upper[*b >> 4]) != '0')
        s++;
    *s++=_dig_vec_upper[*b & 15];
    while (--b>=e)
    {
      *s++=_dig_vec_upper[*b >> 4];
      *s++=_dig_vec_upper[*b & 15];
    }
    *s=0;
    return buf;
  }
  ulonglong to_ulonglong() const
  {
    if (sizeof(buffer) >= 8)
      return uint8korr(buffer);
    DBUG_ASSERT(sizeof(buffer) >= 4);
    return (ulonglong) uint4korr(buffer);
  }
};

template <> class Bitmap<64>
{
  ulonglong map;
public:
  Bitmap<64>() { }
#if defined(__NETWARE__) || defined(__MWERKS__)
  /*
    Metwork compiler gives error on Bitmap<64>
    Changed to Bitmap, since in this case also it will proper construct
    this class
  */
  explicit Bitmap(uint prefix_to_set) { set_prefix(prefix_to_set); }
#else
  explicit Bitmap<64>(uint prefix_to_set) { set_prefix(prefix_to_set); }
#endif
  void init() { }
  void init(uint prefix_to_set) { set_prefix(prefix_to_set); }
  uint length() const { return 64; }
  void set_bit(uint n) { map|= ((ulonglong)1) << n; }
  void clear_bit(uint n) { map&= ~(((ulonglong)1) << n); }
  void set_prefix(uint n)
  {
    if (n >= length())
      set_all();
    else
      map= (((ulonglong)1) << n)-1;
  }
  void set_all() { map=~(ulonglong)0; }
  void clear_all() { map=(ulonglong)0; }
  void intersect(Bitmap<64>& map2) { map&= map2.map; }
  void intersect(ulonglong map2) { map&= map2; }
  void intersect_extended(ulonglong map2) { map&= map2; }
  void subtract(Bitmap<64>& map2) { map&= ~map2.map; }
  void merge(Bitmap<64>& map2) { map|= map2.map; }
  my_bool is_set(uint n) const { return test(map & (((ulonglong)1) << n)); }
  my_bool is_prefix(uint n) const { return map == (((ulonglong)1) << n)-1; }
  my_bool is_clear_all() const { return map == (ulonglong)0; }
  my_bool is_set_all() const { return map == ~(ulonglong)0; }
  my_bool is_subset(const Bitmap<64>& map2) const { return !(map & ~map2.map); }
  my_bool is_overlapping(const Bitmap<64>& map2) const { return (map & map2.map)!= 0; }
  my_bool operator==(const Bitmap<64>& map2) const { return map == map2.map; }
  char *print(char *buf) const { longlong2str(map,buf,16); return buf; }
  ulonglong to_ulonglong() const { return map; }
};


<<<<<<< HEAD
/* An iterator to quickly walk over bits in unlonglong bitmap. */
class Table_map_iterator
{
  ulonglong bmp;
  uint no;
public:
  Table_map_iterator(ulonglong t) : bmp(t), no(0) {}
  int next_bit()
  {
    static const char last_bit[16]= {32, 0, 1, 0, 
                                      2, 0, 1, 0, 
                                      3, 0, 1, 0,
                                      2, 0, 1, 0};
    uint bit;
    while ((bit= last_bit[bmp & 0xF]) == 32)
    {
      no += 4;
      bmp= bmp >> 4;
      if (!bmp)
        return BITMAP_END;
    }
    bmp &= ~(1LL << bit);
    return no + bit;
  }
  enum { BITMAP_END= 64 };
};

=======
#endif /* SQL_BITMAP_INCLUDED */
>>>>>>> badc2459
<|MERGE_RESOLUTION|>--- conflicted
+++ resolved
@@ -142,7 +142,6 @@
 };
 
 
-<<<<<<< HEAD
 /* An iterator to quickly walk over bits in unlonglong bitmap. */
 class Table_map_iterator
 {
@@ -169,7 +168,4 @@
   }
   enum { BITMAP_END= 64 };
 };
-
-=======
-#endif /* SQL_BITMAP_INCLUDED */
->>>>>>> badc2459
+#endif /* SQL_BITMAP_INCLUDED */