/* Copyright (C) 2000-2003 MySQL AB

  This program is free software; you can redistribute it and/or modify
  it under the terms of the GNU General Public License as published by
  the Free Software Foundation; version 2 of the License.

  This program is distributed in the hope that it will be useful,
  but WITHOUT ANY WARRANTY; without even the implied warranty of
  MERCHANTABILITY or FITNESS FOR A PARTICULAR PURPOSE.  See the
  GNU General Public License for more details.

  You should have received a copy of the GNU General Public License
  along with this program; if not, write to the Free Software
  Foundation, Inc., 59 Temple Place, Suite 330, Boston, MA  02111-1307  USA
*/

// Typedefs for long names
typedef NdbDictionary::Object NDBOBJ;
typedef NdbDictionary::Column NDBCOL;
typedef NdbDictionary::Table NDBTAB;
typedef NdbDictionary::Index  NDBINDEX;
typedef NdbDictionary::Dictionary  NDBDICT;
typedef NdbDictionary::Event  NDBEVENT;

#define IS_TMP_PREFIX(A) (is_prefix(A, tmp_file_prefix))

extern ulong ndb_extra_logging;

#define INJECTOR_EVENT_LEN 200

#define NDB_INVALID_SCHEMA_OBJECT 241

/* server id's with high bit set is reservered */
#define NDB_ANYVALUE_FOR_NOLOGGING 0xFFFFFFFF
#define NDB_ANYVALUE_RESERVED      0x80000000

extern handlerton *ndbcluster_hton;

class Ndb_event_data {
public:
  Ndb_event_data(NDB_SHARE *the_share, uint n_fields) : 
  share(the_share), no_fields(n_fields)
  {
    ndb_value[0]= 0;
    ndb_value[1]= 0;
    record[0]= 0;
    record[1]= 0;
  }
  ~Ndb_event_data()
  {
    share= 0;
<<<<<<< HEAD
    my_free(ndb_value[0], MYF(MY_WME));
    my_free(ndb_value[1], MYF(MY_WME));
=======
    /*
       ndbvalue[] and record[] are allocated with my_multi_malloc
       so only first pointer should be freed  
    */
    my_free((gptr) ndb_value[0], MYF(MY_WME|MY_ALLOW_ZERO_PTR));
>>>>>>> 018992c8
  }
  NDB_SHARE *share;
  uint no_fields;
  NdbValue *ndb_value[2];
  byte *record[2]; // pointer to allocated records for receiving data
};

/*
  The numbers below must not change as they
  are passed between mysql servers, and if changed
  would break compatablility.  Add new numbers to
  the end.
*/
enum SCHEMA_OP_TYPE
{
  SOT_DROP_TABLE= 0,
  SOT_CREATE_TABLE= 1,
  SOT_RENAME_TABLE_NEW= 2,
  SOT_ALTER_TABLE= 3,
  SOT_DROP_DB= 4,
  SOT_CREATE_DB= 5,
  SOT_ALTER_DB= 6,
  SOT_CLEAR_SLOCK= 7,
  SOT_TABLESPACE= 8,
  SOT_LOGFILE_GROUP= 9,
  SOT_RENAME_TABLE= 10,
  SOT_TRUNCATE_TABLE= 11
};

const uint max_ndb_nodes= 256; /* multiple of 32 */

static const char *ha_ndb_ext=".ndb";
static const char share_prefix[]= "./";

class Ndb_table_guard
{
public:
  Ndb_table_guard(NDBDICT *dict, const char *tabname)
    : m_dict(dict)
  {
    DBUG_ENTER("Ndb_table_guard");
    m_ndbtab= m_dict->getTableGlobal(tabname);
    m_invalidate= 0;
    DBUG_PRINT("info", ("m_ndbtab: %p", m_ndbtab));
    DBUG_VOID_RETURN;
  }
  ~Ndb_table_guard()
  {
    DBUG_ENTER("~Ndb_table_guard");
    if (m_ndbtab)
    {
      DBUG_PRINT("info", ("m_ndbtab: %p  m_invalidate: %d",
                          m_ndbtab, m_invalidate));
      m_dict->removeTableGlobal(*m_ndbtab, m_invalidate);
    }
    DBUG_VOID_RETURN;
  }
  const NDBTAB *get_table() { return m_ndbtab; }
  void invalidate() { m_invalidate= 1; }
  const NDBTAB *release()
  {
    DBUG_ENTER("Ndb_table_guard::release");
    const NDBTAB *tmp= m_ndbtab;
    DBUG_PRINT("info", ("m_ndbtab: %p", m_ndbtab));
    m_ndbtab = 0;
    DBUG_RETURN(tmp);
  }
private:
  const NDBTAB *m_ndbtab;
  NDBDICT *m_dict;
  int m_invalidate;
};

#ifdef HAVE_NDB_BINLOG
extern pthread_t ndb_binlog_thread;
extern pthread_mutex_t injector_mutex;
extern pthread_cond_t  injector_cond;

extern unsigned char g_node_id_map[max_ndb_nodes];
extern pthread_t ndb_util_thread;
extern pthread_mutex_t LOCK_ndb_util_thread;
extern pthread_cond_t COND_ndb_util_thread;
extern int ndbcluster_util_inited;
extern pthread_mutex_t ndbcluster_mutex;
extern HASH ndbcluster_open_tables;
extern Ndb_cluster_connection* g_ndb_cluster_connection;
extern Ndb_cluster_connection **g_ndb_cluster_connection_pool;
extern ulong g_ndb_cluster_connection_pool_alloc;
extern long ndb_number_of_storage_nodes;

/*
  Initialize the binlog part of the ndb handlerton
*/
void ndbcluster_binlog_init_handlerton();
/*
  Initialize the binlog part of the NDB_SHARE
*/
void ndbcluster_binlog_init_share(NDB_SHARE *share, TABLE *table);

void ndb_remove_old_event_ops(NDB_SHARE *share);

bool ndbcluster_check_if_local_table(const char *dbname, const char *tabname);
bool ndbcluster_check_if_local_tables_in_db(THD *thd, const char *dbname);

int ndbcluster_create_binlog_setup(Ndb *ndb, const char *key,
                                   uint key_len,
                                   const char *db,
                                   const char *table_name,
                                   my_bool share_may_exist);
int ndbcluster_create_event(Ndb *ndb, const NDBTAB *table,
                            const char *event_name, NDB_SHARE *share,
                            int push_warning= 0);
int ndbcluster_create_event_ops(THD *thd,
                                NDB_SHARE *share,
                                const NDBTAB *ndbtab,
                                const char *event_name);
int ndbcluster_log_schema_op(THD *thd, NDB_SHARE *share,
                             const char *query, int query_length,
                             const char *db, const char *table_name,
                             uint32 ndb_table_id,
                             uint32 ndb_table_version,
                             enum SCHEMA_OP_TYPE type,
                             const char *new_db,
                             const char *new_table_name,
                             int have_lock_open);
int ndbcluster_handle_drop_table(Ndb *ndb, const char *event_name,
                                 NDB_SHARE *share,
                                 const char *type_str);
void ndb_rep_event_name(String *event_name,
                        const char *db, const char *tbl);
int ndb_create_table_from_engine(THD *thd, const char *db,
                                 const char *table_name);
int ndbcluster_binlog_start();
pthread_handler_t ndb_binlog_thread_func(void *arg);

/*
  table mysql.ndb_apply_status
*/
int ndbcluster_setup_binlog_table_shares(THD *thd);
extern NDB_SHARE *ndb_apply_status_share;
extern NDB_SHARE *ndb_schema_share;

extern THD *injector_thd;
extern my_bool ndb_binlog_running;
extern my_bool ndb_binlog_tables_inited;

bool
ndbcluster_show_status_binlog(THD* thd, stat_print_fn *stat_print,
                              enum ha_stat_type stat_type);

/*
  prototypes for ndb handler utility function also needed by
  the ndb binlog code
*/
int cmp_frm(const NDBTAB *ndbtab, const void *pack_data,
            uint pack_length);
int ndbcluster_find_all_files(THD *thd);
#endif /* HAVE_NDB_BINLOG */

char *ndb_pack_varchar(const NDBCOL *col, char *buf,
                       const char *str, int sz);

NDB_SHARE *ndbcluster_get_share(const char *key,
                                TABLE *table,
                                bool create_if_not_exists,
                                bool have_lock);
NDB_SHARE *ndbcluster_get_share(NDB_SHARE *share);
void ndbcluster_free_share(NDB_SHARE **share, bool have_lock);
void ndbcluster_real_free_share(NDB_SHARE **share);
int handle_trailing_share(NDB_SHARE *share);
inline NDB_SHARE *get_share(const char *key,
                            TABLE *table,
                            bool create_if_not_exists= TRUE,
                            bool have_lock= FALSE)
{
  return ndbcluster_get_share(key, table, create_if_not_exists, have_lock);
}

inline NDB_SHARE *get_share(NDB_SHARE *share)
{
  return ndbcluster_get_share(share);
}

inline void free_share(NDB_SHARE **share, bool have_lock= FALSE)
{
  ndbcluster_free_share(share, have_lock);
}

inline
Thd_ndb *
get_thd_ndb(THD *thd) { return (Thd_ndb *) thd->ha_data[ndbcluster_hton->slot]; }

inline
void
set_thd_ndb(THD *thd, Thd_ndb *thd_ndb) { thd->ha_data[ndbcluster_hton->slot]= thd_ndb; }

Ndb* check_ndb_in_thd(THD* thd);<|MERGE_RESOLUTION|>--- conflicted
+++ resolved
@@ -49,16 +49,11 @@
   ~Ndb_event_data()
   {
     share= 0;
-<<<<<<< HEAD
-    my_free(ndb_value[0], MYF(MY_WME));
-    my_free(ndb_value[1], MYF(MY_WME));
-=======
     /*
        ndbvalue[] and record[] are allocated with my_multi_malloc
        so only first pointer should be freed  
     */
-    my_free((gptr) ndb_value[0], MYF(MY_WME|MY_ALLOW_ZERO_PTR));
->>>>>>> 018992c8
+    my_free(ndb_value[0], MYF(MY_WME|MY_ALLOW_ZERO_PTR));
   }
   NDB_SHARE *share;
   uint no_fields;
