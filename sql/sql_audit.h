#ifndef SQL_AUDIT_INCLUDED
#define SQL_AUDIT_INCLUDED

/* Copyright (c) 2007, 2015, Oracle and/or its affiliates. All rights reserved.

   This program is free software; you can redistribute it and/or modify
   it under the terms of the GNU General Public License as published by
   the Free Software Foundation; version 2 of the License.

   This program is distributed in the hope that it will be useful,
   but WITHOUT ANY WARRANTY; without even the implied warranty of
   MERCHANTABILITY or FITNESS FOR A PARTICULAR PURPOSE.  See the
   GNU General Public License for more details.

   You should have received a copy of the GNU General Public License
   along with this program; if not, write to the Free Software
   Foundation, Inc., 51 Franklin St, Fifth Floor, Boston, MA 02110-1301  USA */

#include "my_global.h"
#include "mysql/plugin_audit.h"
#include "sql_security_ctx.h"       // Security_context


static const size_t MAX_USER_HOST_SIZE= 512;

bool is_any_audit_plugin_active(THD *thd);
static inline size_t make_user_name(Security_context *sctx, char *buf)
{
  LEX_CSTRING sctx_user= sctx->user();
  LEX_CSTRING sctx_host= sctx->host();
  LEX_CSTRING sctx_ip= sctx->ip();
  LEX_CSTRING sctx_priv_user= sctx->priv_user();
  return static_cast<size_t>(strxnmov(buf, MAX_USER_HOST_SIZE,
                                      sctx_priv_user.str[0] ?
                                        sctx_priv_user.str : "", "[",
                                      sctx_user.length ? sctx_user.str :
                                                         "", "] @ ",
                                      sctx_host.length ? sctx_host.str :
                                                         "", " [",
                                      sctx_ip.length ? sctx_ip.str : "", "]",
                                      NullS)
                             - buf);
}

#ifndef EMBEDDED_LIBRARY
struct st_plugin_int;

int initialize_audit_plugin(st_plugin_int *plugin);
int finalize_audit_plugin(st_plugin_int *plugin);

void mysql_audit_initialize();
void mysql_audit_finalize();

void mysql_audit_init_thd(THD *thd);
void mysql_audit_free_thd(THD *thd);
void mysql_audit_acquire_plugins(THD *thd, uint event_class);

void mysql_audit_notify(THD *thd, uint event_class,
                        uint event_subtype, ...);
void mysql_audit_release(THD *thd);

/**
  Call audit plugins of GENERAL audit class, MYSQL_AUDIT_GENERAL_LOG subtype.

  @param[in] thd
  @param[in] time             time that event occurred
  @param[in] user             User name
  @param[in] userlen          User name length
  @param[in] cmd              Command name
  @param[in] cmdlen           Command name length
  @param[in] query            Query string
  @param[in] querylen         Query string length
*/
void mysql_audit_general_log(THD *thd, const char *cmd, size_t cmdlen);

/**
  Call audit plugins of GENERAL audit class.
  event_subtype should be set to one of:
    MYSQL_AUDIT_GENERAL_ERROR
    MYSQL_AUDIT_GENERAL_RESULT
    MYSQL_AUDIT_GENERAL_STATUS

  @param[in] thd
  @param[in] event_subtype    Type of general audit event.
  @param[in] error_code       Error code
  @param[in] msg              Message
*/
void mysql_audit_general(THD *thd, uint event_subtype,
                         int error_code, const char *msg);

#define MYSQL_AUDIT_NOTIFY_CONNECTION_CONNECT(thd) mysql_audit_notify(\
  (thd), MYSQL_AUDIT_CONNECTION_CLASS, MYSQL_AUDIT_CONNECTION_CONNECT,\
  (thd)->get_stmt_da()->is_error() ? (thd)->get_stmt_da()->mysql_errno() : 0,\
  (thd)->thread_id(), (thd)->security_context()->user().str,\
  (thd)->security_context()->user().length,\
  (thd)->security_context()->priv_user().str,\
  (thd)->security_context()->priv_user().length,\
  (thd)->security_context()->external_user().str,\
  (thd)->security_context()->external_user().length,\
  (thd)->security_context()->proxy_user().str,\
  (thd)->security_context()->proxy_user().length,\
  (thd)->security_context()->host().str,\
  (thd)->security_context()->host().length,\
  (thd)->security_context()->ip().str,\
  (thd)->security_context()->ip().length,\
  (thd)->db().str, (thd)->db().length,\
  (thd)->get_vio_type());

#define MYSQL_AUDIT_NOTIFY_CONNECTION_DISCONNECT(thd, errcode)\
  mysql_audit_notify(\
  (thd), MYSQL_AUDIT_CONNECTION_CLASS, MYSQL_AUDIT_CONNECTION_DISCONNECT,\
  (errcode), (thd)->thread_id(),\
  (thd)->security_context()->user().str,\
  (thd)->security_context()->user().length,\
  (thd)->security_context()->priv_user().str,\
  (thd)->security_context()->priv_user().length,\
  (thd)->security_context()->external_user().str,\
  (thd)->security_context()->external_user().length,\
  (thd)->security_context()->proxy_user().str,\
  (thd)->security_context()->proxy_user().length,\
  (thd)->security_context()->host().str,\
  (thd)->security_context()->host().length,\
  (thd)->security_context()->ip().str,\
  (thd)->security_context()->ip().length,\
  (thd)->db().str, (thd)->db().length,\
  NO_VIO_TYPE)


#define MYSQL_AUDIT_NOTIFY_CONNECTION_CHANGE_USER(thd) mysql_audit_notify(\
  (thd), MYSQL_AUDIT_CONNECTION_CLASS, MYSQL_AUDIT_CONNECTION_CHANGE_USER,\
  (thd)->get_stmt_da()->is_error() ? (thd)->get_stmt_da()->mysql_errno() : 0,\
  (thd)->thread_id(), (thd)->security_context()->user().str,\
  (thd)->security_context()->user().length,\
  (thd)->security_context()->priv_user().str,\
  (thd)->security_context()->priv_user().length,\
  (thd)->security_context()->external_user().str,\
  (thd)->security_context()->external_user().length,\
  (thd)->security_context()->proxy_user().str,\
  (thd)->security_context()->proxy_user().length,\
  (thd)->security_context()->host().str,\
  (thd)->security_context()->host().length,\
  (thd)->security_context()->ip().str,\
  (thd)->security_context()->ip().length,\
  (thd)->db().str, (thd)->db().length,\
  NO_VIO_TYPE)

<<<<<<< HEAD

#endif // !EMBEDDED_LIBRARY
=======
>>>>>>> 0be2473b

#endif /* SQL_AUDIT_INCLUDED */<|MERGE_RESOLUTION|>--- conflicted
+++ resolved
@@ -144,10 +144,6 @@
   (thd)->db().str, (thd)->db().length,\
   NO_VIO_TYPE)
 
-<<<<<<< HEAD
-
 #endif // !EMBEDDED_LIBRARY
-=======
->>>>>>> 0be2473b
 
 #endif /* SQL_AUDIT_INCLUDED */