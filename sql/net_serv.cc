/* Copyright (C) 2000 MySQL AB

   This program is free software; you can redistribute it and/or modify
   it under the terms of the GNU General Public License as published by
   the Free Software Foundation; either version 2 of the License, or
   (at your option) any later version.

   This program is distributed in the hope that it will be useful,
   but WITHOUT ANY WARRANTY; without even the implied warranty of
   MERCHANTABILITY or FITNESS FOR A PARTICULAR PURPOSE.  See the
   GNU General Public License for more details.

   You should have received a copy of the GNU General Public License
   along with this program; if not, write to the Free Software
   Foundation, Inc., 59 Temple Place, Suite 330, Boston, MA  02111-1307  USA */

/*
  This file is the net layer API for the MySQL client/server protocol,
  which is a tightly coupled, proprietary protocol owned by MySQL AB.
  Any re-implementations of this protocol must also be under GPL
  unless one has got an license from MySQL AB stating otherwise.
*/

/*
  Write and read of logical packets to/from socket

  Writes are cached into net_buffer_length big packets.
  Read packets are reallocated dynamicly when reading big packets.
  Each logical packet has the following pre-info:
  3 byte length & 1 byte package-number.

  This file needs to be written in C as it's used by the libmysql client as a
  C file.
*/

/*
  HFTODO this must be hidden if we don't want client capabilities in 
  embedded library
 */
#ifdef __WIN__
#include <winsock.h>
#endif
#include <my_global.h>
#include <mysql.h>
#include <mysql_embed.h>
#include <mysql_com.h>
#include <mysqld_error.h>
#include <my_sys.h>
#include <m_string.h>
#include <my_net.h>
#include <violite.h>
#include <signal.h>
#include <errno.h>

#ifdef EMBEDDED_LIBRARY
#undef MYSQL_SERVER
#undef MYSQL_CLIENT
#define MYSQL_CLIENT
#endif /*EMBEDDED_LIBRARY */


/*
  The following handles the differences when this is linked between the
  client and the server.

  This gives an error if a too big packet is found
  The server can change this with the -O switch, but because the client
  can't normally do this the client should have a bigger max_allowed_packet.
*/

#if defined(__WIN__) || !defined(MYSQL_SERVER)
  /* The following is because alarms doesn't work on windows. */
#define NO_ALARM
#endif
  
#ifndef NO_ALARM
#include "my_pthread.h"
void sql_print_error(const char *format,...);
#else
#define DONT_USE_THR_ALARM
#endif /* NO_ALARM */

#include "thr_alarm.h"

#ifdef MYSQL_SERVER
#define USE_QUERY_CACHE
/*
  The following variables/functions should really not be declared
  extern, but as it's hard to include mysql_priv.h here, we have to
  live with this for a while.
*/
extern uint test_flags;
extern ulong bytes_sent, bytes_received, net_big_packet_count;
extern pthread_mutex_t LOCK_bytes_sent , LOCK_bytes_received;
extern void query_cache_insert(NET *net, const char *packet, ulong length);
#else
#undef statistic_add
#undef statistic_increment
#define statistic_add(A,B,C)
#define statistic_increment(A,B)
#endif

#define TEST_BLOCKING		8
#define MAX_PACKET_LENGTH (256L*256L*256L-1)

static my_bool net_write_buff(NET *net,const char *packet,ulong len);


	/* Init with packet info */

my_bool my_net_init(NET *net, Vio* vio)
{
  DBUG_ENTER("my_net_init");
  my_net_local_init(net);			/* Set some limits */
  if (!(net->buff=(uchar*) my_malloc((uint32) net->max_packet+
				     NET_HEADER_SIZE + COMP_HEADER_SIZE,
				     MYF(MY_WME))))
    DBUG_RETURN(1);
  net->buff_end=net->buff+net->max_packet;
  net->vio = vio;
  net->no_send_ok = 0;
  net->error=0; net->return_errno=0; net->return_status=0;
  net->pkt_nr=net->compress_pkt_nr=0;
  net->write_pos=net->read_pos = net->buff;
  net->last_error[0]=0;
  net->compress=0; net->reading_or_writing=0;
  net->where_b = net->remain_in_buf=0;
  net->last_errno=0;
  net->query_cache_query=0;
  net->report_error= 0;

  if (vio != 0)					/* If real connection */
  {
    net->fd  = vio_fd(vio);			/* For perl DBI/DBD */
#if defined(MYSQL_SERVER) && !defined(___WIN__) && !defined(__EMX__) && !defined(OS2)
    if (!(test_flags & TEST_BLOCKING))
    {
      my_bool old_mode;
      vio_blocking(vio, FALSE, &old_mode);
    }
#endif
    vio_fastsend(vio);
  }
  DBUG_RETURN(0);
}


void net_end(NET *net)
{
  DBUG_ENTER("net_end");
  my_free((gptr) net->buff,MYF(MY_ALLOW_ZERO_PTR));
  net->buff=0;
  DBUG_VOID_RETURN;
}


/* Realloc the packet buffer */

my_bool net_realloc(NET *net, ulong length)
{
  uchar *buff;
  ulong pkt_length;
  DBUG_ENTER("net_realloc");
  DBUG_PRINT("enter",("length: %lu", length));

  if (length >= net->max_packet_size)
  {
    DBUG_PRINT("error", ("Packet too large. Max size: %lu",
               net->max_packet_size));
    net->error= 1;
    net->report_error= 1;
    net->last_errno= ER_NET_PACKET_TOO_LARGE;
    DBUG_RETURN(1);
  }
  pkt_length = (length+IO_SIZE-1) & ~(IO_SIZE-1); 
  /*
    We must allocate some extra bytes for the end 0 and to be able to
    read big compressed blocks
  */
  if (!(buff=(uchar*) my_realloc((char*) net->buff, (uint32) pkt_length +
				 NET_HEADER_SIZE + COMP_HEADER_SIZE,
				 MYF(MY_WME))))
  {
    net->error= 1;
    net->report_error= 1;
    net->last_errno= ER_OUT_OF_RESOURCES;
    DBUG_RETURN(1);
  }
  net->buff=net->write_pos=buff;
  net->buff_end=buff+(net->max_packet=pkt_length);
  DBUG_RETURN(0);
}

	/* Remove unwanted characters from connection */

void net_clear(NET *net)
{
  DBUG_ENTER("net_clear");
#if !defined(EXTRA_DEBUG) && !defined(EMBEDDED_LIBRARY)
  {
    int count;					/* One may get 'unused' warn */
    my_bool old_mode;
    if (!vio_blocking(net->vio, FALSE, &old_mode))
    {
      while ((count = vio_read(net->vio, (char*) (net->buff),
			       (uint32) net->max_packet)) > 0)
	DBUG_PRINT("info",("skipped %d bytes from file: %s",
			   count, vio_description(net->vio)));
      vio_blocking(net->vio, TRUE, &old_mode);
    }
  }
#endif /* EXTRA_DEBUG */
  net->pkt_nr=net->compress_pkt_nr=0;		/* Ready for new command */
  net->write_pos=net->buff;
  DBUG_VOID_RETURN;
}

	/* Flush write_buffer if not empty. */

my_bool net_flush(NET *net)
{
  my_bool error= 0;
  DBUG_ENTER("net_flush");
  if (net->buff != net->write_pos)
  {
    error=test(net_real_write(net,(char*) net->buff,
			      (ulong) (net->write_pos - net->buff)));
    net->write_pos=net->buff;
  }
  /* Sync packet number if using compression */
  if (net->compress)
    net->pkt_nr=net->compress_pkt_nr;
  DBUG_RETURN(error);
}


/*****************************************************************************
** Write something to server/client buffer
*****************************************************************************/

/*
  Write a logical packet with packet header
  Format: Packet length (3 bytes), packet number(1 byte)
  When compression is used a 3 byte compression length is added

  NOTE
    If compression is used the original package is modified!
*/

my_bool
my_net_write(NET *net,const char *packet,ulong len)
{
  uchar buff[NET_HEADER_SIZE];
<<<<<<< HEAD
  if (unlikely(!net->vio))                      /* nowhere to write */
=======
  if (unlikely(!net->vio)) /* nowhere to write */
>>>>>>> 4e136e8d
    return 0;
  /*
    Big packets are handled by splitting them in packets of MAX_PACKET_LENGTH
    length. The last packet is always a packet that is < MAX_PACKET_LENGTH.
    (The last packet may even have a length of 0)
  */
  while (len >= MAX_PACKET_LENGTH)
  {
    const ulong z_size = MAX_PACKET_LENGTH;
    int3store(buff, z_size);
    buff[3]= (uchar) net->pkt_nr++;
    if (net_write_buff(net, (char*) buff, NET_HEADER_SIZE) ||
	net_write_buff(net, packet, z_size))
      return 1;
    packet += z_size;
    len-=     z_size;
  }
  /* Write last packet */
  int3store(buff,len);
  buff[3]= (uchar) net->pkt_nr++;
  if (net_write_buff(net,(char*) buff,NET_HEADER_SIZE))
    return 1;
#ifndef DEBUG_DATA_PACKETS
  DBUG_DUMP("packet_header",(char*) buff,NET_HEADER_SIZE);
#endif
  return test(net_write_buff(net,packet,len));
}

/*
  Send a command to the server.

  SYNOPSIS
    net_write_command()
    net			NET handler
    command		Command in MySQL server (enum enum_server_command)
    header		Header to write after command
    head_len		Length of header
    packet		Query or parameter to query
    len			Length of packet

  DESCRIPTION
    The reason for having both header and packet is so that libmysql
    can easy add a header to a special command (like prepared statements)
    without having to re-alloc the string.

    As the command is part of the first data packet, we have to do some data
    juggling to put the command in there, without having to create a new
    packet.
    This function will split big packets into sub-packets if needed.
    (Each sub packet can only be 2^24 bytes)

  RETURN VALUES
    0	ok
    1	error
*/

my_bool
net_write_command(NET *net,uchar command,
		  const char *header, ulong head_len,
		  const char *packet, ulong len)
{
  ulong length=len+1+head_len;			/* 1 extra byte for command */
  uchar buff[NET_HEADER_SIZE+1];
  uint header_size=NET_HEADER_SIZE+1;
  DBUG_ENTER("net_write_command");
  DBUG_PRINT("enter",("length: %lu", len));

  buff[4]=command;				/* For first packet */

  if (length >= MAX_PACKET_LENGTH)
  {
    /* Take into account that we have the command in the first header */
    len= MAX_PACKET_LENGTH - 1 - head_len;
    do
    {
      int3store(buff, MAX_PACKET_LENGTH);
      buff[3]= (uchar) net->pkt_nr++;
      if (net_write_buff(net,(char*) buff, header_size) ||
	  net_write_buff(net, header, head_len) ||
	  net_write_buff(net, packet, len))
	DBUG_RETURN(1);
      packet+= len;
      length-= MAX_PACKET_LENGTH;
      len= MAX_PACKET_LENGTH;
      head_len= 0;
      header_size= NET_HEADER_SIZE;
    } while (length >= MAX_PACKET_LENGTH);
    len=length;					/* Data left to be written */
  }
  int3store(buff,length);
  buff[3]= (uchar) net->pkt_nr++;
  DBUG_RETURN(test(net_write_buff(net, (char*) buff, header_size) ||
	      (head_len && net_write_buff(net, (char*) header, head_len)) ||
	      net_write_buff(net, packet, len) || net_flush(net)));
}

/*
  Caching the data in a local buffer before sending it.

  SYNOPSIS
    net_write_buff()
    net		Network handler
    packet	Packet to send
    len		Length of packet

  DESCRIPTION
    Fill up net->buffer and send it to the client when full.

    If the rest of the to-be-sent-packet is bigger than buffer,
    send it in one big block (to avoid copying to internal buffer).
    If not, copy the rest of the data to the buffer and return without
    sending data.

  NOTES
    The cached buffer can be sent as it is with 'net_flush()'.

    In this code we have to be careful to not send a packet longer than
    MAX_PACKET_LENGTH to net_real_write() if we are using the compressed
    protocol as we store the length of the compressed packet in 3 bytes.

  RETURN
  0	ok
  1
*/

static my_bool
net_write_buff(NET *net,const char *packet,ulong len)
{
  ulong left_length;
  if (net->compress && net->max_packet > MAX_PACKET_LENGTH)
    left_length= MAX_PACKET_LENGTH - (net->write_pos - net->buff);
  else
    left_length= (ulong) (net->buff_end - net->write_pos);

#ifdef DEBUG_DATA_PACKETS
  DBUG_DUMP("data", packet, len);
#endif
  if (len > left_length)
  {
    if (net->write_pos != net->buff)
    {
      /* Fill up already used packet and write it */
      memcpy((char*) net->write_pos,packet,left_length);
      if (net_real_write(net,(char*) net->buff, 
			 (ulong) (net->write_pos - net->buff) + left_length))
	return 1;
      net->write_pos= net->buff;
      packet+= left_length;
      len-= left_length;
    }
    if (net->compress)
    {
      /*
	We can't have bigger packets than 16M with compression
	Because the uncompressed length is stored in 3 bytes
      */
      left_length= MAX_PACKET_LENGTH;
      while (len > left_length)
      {
	if (net_real_write(net, packet, left_length))
	  return 1;
	packet+= left_length;
	len-= left_length;
      }
    }
    if (len > net->max_packet)
      return net_real_write(net, packet, len) ? 1 : 0;
    /* Send out rest of the blocks as full sized blocks */
  }
  memcpy((char*) net->write_pos,packet,len);
  net->write_pos+= len;
  return 0;
}


/*
  Read and write one packet using timeouts.
  If needed, the packet is compressed before sending.
*/

int
net_real_write(NET *net,const char *packet,ulong len)
{
  long int length;
  char *pos,*end;
  thr_alarm_t alarmed;
#ifndef NO_ALARM
  ALARM alarm_buff;
#endif
  uint retry_count=0;
  my_bool net_blocking = vio_is_blocking(net->vio);
  DBUG_ENTER("net_real_write");

#if defined(MYSQL_SERVER) && defined(HAVE_QUERY_CACHE)
  if (net->query_cache_query != 0)
    query_cache_insert(net, packet, len);
#endif

  if (net->error == 2)
    DBUG_RETURN(-1);				/* socket can't be used */

  net->reading_or_writing=2;
#ifdef HAVE_COMPRESS
  if (net->compress)
  {
    ulong complen;
    uchar *b;
    uint header_length=NET_HEADER_SIZE+COMP_HEADER_SIZE;
    if (!(b=(uchar*) my_malloc((uint32) len + NET_HEADER_SIZE +
			       COMP_HEADER_SIZE, MYF(MY_WME))))
    {
#ifdef MYSQL_SERVER
      net->last_errno= ER_OUT_OF_RESOURCES;
      net->error= 2;
      /* TODO is it needed to set this variable if we have no socket */
      net->report_error= 1;
#endif
      net->reading_or_writing= 0;
      DBUG_RETURN(1);
    }
    memcpy(b+header_length,packet,len);

    if (my_compress((byte*) b+header_length,&len,&complen))
      complen=0;
    int3store(&b[NET_HEADER_SIZE],complen);
    int3store(b,len);
    b[3]=(uchar) (net->compress_pkt_nr++);
    len+= header_length;
    packet= (char*) b;
  }
#endif /* HAVE_COMPRESS */

  /* DBUG_DUMP("net",packet,len); */
#ifndef NO_ALARM
  thr_alarm_init(&alarmed);
  if (net_blocking)
    thr_alarm(&alarmed,(uint) net->write_timeout,&alarm_buff);
#else
  alarmed=0;
  vio_timeout(net->vio, net->write_timeout);
#endif /* NO_ALARM */

  pos=(char*) packet; end=pos+len;
  while (pos != end)
  {
    if ((long) (length=vio_write(net->vio,pos,(uint32) (end-pos))) <= 0)
    {
      my_bool interrupted = vio_should_retry(net->vio);
#if (!defined(__WIN__) && !defined(__EMX__) && !defined(OS2))
      if ((interrupted || length==0) && !thr_alarm_in_use(&alarmed))
      {
        if (!thr_alarm(&alarmed,(uint) net->write_timeout,&alarm_buff))
        {                                       /* Always true for client */
	  my_bool old_mode;
	  while (vio_blocking(net->vio, TRUE, &old_mode) < 0)
	  {
	    if (vio_should_retry(net->vio) && retry_count++ < net->retry_count)
	      continue;
#ifdef EXTRA_DEBUG
	    fprintf(stderr,
		    "%s: my_net_write: fcntl returned error %d, aborting thread\n",
		    my_progname,vio_errno(net->vio));
#endif /* EXTRA_DEBUG */
#ifdef MYSQL_SERVER	    
	    net->last_errno= ER_NET_ERROR_ON_WRITE;
#endif
	    net->error= 2;                     /* Close socket */
            net->report_error= 1;
	    goto end;
	  }
	  retry_count=0;
	  continue;
	}
      }
      else
#endif /* (!defined(__WIN__) && !defined(__EMX__)) */
	if (thr_alarm_in_use(&alarmed) && !thr_got_alarm(&alarmed) &&
	    interrupted)
      {
	if (retry_count++ < net->retry_count)
	    continue;
#ifdef EXTRA_DEBUG
	  fprintf(stderr, "%s: write looped, aborting thread\n",
		  my_progname);
#endif /* EXTRA_DEBUG */
      }
#if defined(THREAD_SAFE_CLIENT) && !defined(MYSQL_SERVER)
      if (vio_errno(net->vio) == SOCKET_EINTR)
      {
	DBUG_PRINT("warning",("Interrupted write. Retrying..."));
	continue;
      }
#endif /* defined(THREAD_SAFE_CLIENT) && !defined(MYSQL_SERVER) */
      net->error= 2;				/* Close socket */
      net->report_error= 1;
#ifdef MYSQL_SERVER
      net->last_errno= (interrupted ? ER_NET_WRITE_INTERRUPTED :
			ER_NET_ERROR_ON_WRITE);
#endif /* MYSQL_SERVER */
      break;
    }
    pos+=length;
    statistic_add(bytes_sent,length,&LOCK_bytes_sent);
  }
#ifndef __WIN__
 end:
#endif
#ifdef HAVE_COMPRESS
  if (net->compress)
    my_free((char*) packet,MYF(0));
#endif
  if (thr_alarm_in_use(&alarmed))
  {
    my_bool old_mode;
    thr_end_alarm(&alarmed);
    vio_blocking(net->vio, net_blocking, &old_mode);
  }
  net->reading_or_writing=0;
  DBUG_RETURN(((int) (pos != end)));
}


/*****************************************************************************
** Read something from server/clinet
*****************************************************************************/

#ifndef NO_ALARM

static my_bool net_safe_read(NET *net, char *buff, uint32 length,
			     thr_alarm_t *alarmed)
{
  uint retry_count=0;
  while (length > 0)
  {
    int tmp;
    if ((tmp=vio_read(net->vio,(char*) net->buff, length)) <= 0)
    {
      my_bool interrupted = vio_should_retry(net->vio);
      if (!thr_got_alarm(alarmed) && interrupted)
      {					/* Probably in MIT threads */
	if (retry_count++ < net->retry_count)
	  continue;
      }
      return 1;
    }
    length-= tmp;
  }
  return 0;
}

/*
  Help function to clear the commuication buffer when we get a too big packet.

  SYNOPSIS
    my_net_skip_rest()
    net		Communication handle
    remain	Bytes to read
    alarmed	Parameter for thr_alarm()
    alarm_buff	Parameter for thr_alarm()

  RETURN VALUES
   0	Was able to read the whole packet
   1	Got mailformed packet from client
*/

static my_bool my_net_skip_rest(NET *net, uint32 remain, thr_alarm_t *alarmed,
				ALARM *alarm_buff)
{
  uint32 old=remain;
  DBUG_ENTER("my_net_skip_rest");
  DBUG_PRINT("enter",("bytes_to_skip: %u", (uint) remain));

  /* The following is good for debugging */
  statistic_increment(net_big_packet_count,&LOCK_bytes_received);

  if (!thr_alarm_in_use(alarmed))
  {
    my_bool old_mode;
    if (thr_alarm(alarmed,net->read_timeout, alarm_buff) ||
	vio_blocking(net->vio, TRUE, &old_mode) < 0)
      DBUG_RETURN(1);				/* Can't setup, abort */
  }
  for (;;)
  {
    while (remain > 0)
    {
      uint length= min(remain, net->max_packet);
      if (net_safe_read(net, (char*) net->buff, length, alarmed))
	DBUG_RETURN(1);
      statistic_add(bytes_received, length, &LOCK_bytes_received);
      remain -= (uint32) length;
    }
    if (old != MAX_PACKET_LENGTH)
      break;
    if (net_safe_read(net, (char*) net->buff, NET_HEADER_SIZE, alarmed))
      DBUG_RETURN(1);
    old=remain= uint3korr(net->buff);
    net->pkt_nr++;
  }
  DBUG_RETURN(0);
}
#endif /* NO_ALARM */


/*
  Reads one packet to net->buff + net->where_b
  Returns length of packet.  Long packets are handled by my_net_read().
  This function reallocates the net->buff buffer if necessary.
*/

static ulong
my_real_read(NET *net, ulong *complen)
{
  uchar *pos;
  long length;
  uint i,retry_count=0;
  ulong len=packet_error;
  thr_alarm_t alarmed;
#ifndef NO_ALARM
  ALARM alarm_buff;
#endif
  my_bool net_blocking=vio_is_blocking(net->vio);
  uint32 remain= (net->compress ? NET_HEADER_SIZE+COMP_HEADER_SIZE :
		  NET_HEADER_SIZE);
  *complen = 0;

  net->reading_or_writing=1;
  thr_alarm_init(&alarmed);
#ifndef NO_ALARM
  if (net_blocking)
    thr_alarm(&alarmed,net->read_timeout,&alarm_buff);
#else
  vio_timeout(net->vio, net->read_timeout);
#endif /* NO_ALARM */

    pos = net->buff + net->where_b;		/* net->packet -4 */
    for (i=0 ; i < 2 ; i++)
    {
      while (remain > 0)
      {
	/* First read is done with non blocking mode */
        if ((int) (length=vio_read(net->vio,(char*) pos,remain)) <= 0L)
        {
          my_bool interrupted = vio_should_retry(net->vio);

	  DBUG_PRINT("info",("vio_read returned %d,  errno: %d",
			     length, vio_errno(net->vio)));
#if (!defined(__WIN__) && !defined(__EMX__) && !defined(OS2)) || defined(MYSQL_SERVER)
	  /*
	    We got an error that there was no data on the socket. We now set up
	    an alarm to not 'read forever', change the socket to non blocking
	    mode and try again
	  */
	  if ((interrupted || length == 0) && !thr_alarm_in_use(&alarmed))
	  {
	    if (!thr_alarm(&alarmed,net->read_timeout,&alarm_buff)) /* Don't wait too long */
	    {
	      my_bool old_mode;
	      while (vio_blocking(net->vio, TRUE, &old_mode) < 0)
	      {
		if (vio_should_retry(net->vio) &&
		    retry_count++ < net->retry_count)
		  continue;
		DBUG_PRINT("error",
			   ("fcntl returned error %d, aborting thread",
			    vio_errno(net->vio)));
#ifdef EXTRA_DEBUG
		fprintf(stderr,
			"%s: read: fcntl returned error %d, aborting thread\n",
			my_progname,vio_errno(net->vio));
#endif /* EXTRA_DEBUG */
		len= packet_error;
		net->error= 2;                 /* Close socket */
	        net->report_error= 1;
#ifdef MYSQL_SERVER
		net->last_errno= ER_NET_FCNTL_ERROR;
#endif
		goto end;
	      }
	      retry_count=0;
	      continue;
	    }
	  }
#endif /* (!defined(__WIN__) && !defined(__EMX__)) || defined(MYSQL_SERVER) */
	  if (thr_alarm_in_use(&alarmed) && !thr_got_alarm(&alarmed) &&
	      interrupted)
	  {					/* Probably in MIT threads */
	    if (retry_count++ < net->retry_count)
	      continue;
#ifdef EXTRA_DEBUG
	    fprintf(stderr, "%s: read looped with error %d, aborting thread\n",
		    my_progname,vio_errno(net->vio));
#endif /* EXTRA_DEBUG */
	  }
#if defined(THREAD_SAFE_CLIENT) && !defined(MYSQL_SERVER)
	  if (vio_should_retry(net->vio))
	  {
	    DBUG_PRINT("warning",("Interrupted read. Retrying..."));
	    continue;
	  }
#endif
	  DBUG_PRINT("error",("Couldn't read packet: remain: %u  errno: %d  length: %ld",
			      remain, vio_errno(net->vio), length));
	  len= packet_error;
	  net->error= 2;				/* Close socket */
	  net->report_error= 1;
#ifdef MYSQL_SERVER
	  net->last_errno= (interrupted ? ER_NET_READ_INTERRUPTED :
			    ER_NET_READ_ERROR);
#endif
	  goto end;
	}
	remain -= (uint32) length;
	pos+= (ulong) length;
	statistic_add(bytes_received,(ulong) length,&LOCK_bytes_received);
      }
      if (i == 0)
      {					/* First parts is packet length */
	ulong helping;
        DBUG_DUMP("packet_header",(char*) net->buff+net->where_b,
                  NET_HEADER_SIZE);
	if (net->buff[net->where_b + 3] != (uchar) net->pkt_nr)
	{
	  if (net->buff[net->where_b] != (uchar) 255)
	  {
	    DBUG_PRINT("error",
		       ("Packets out of order (Found: %d, expected %u)",
			(int) net->buff[net->where_b + 3],
			net->pkt_nr));
#ifdef EXTRA_DEBUG
	    fprintf(stderr,"Packets out of order (Found: %d, expected %d)\n",
		    (int) net->buff[net->where_b + 3],
		    (uint) (uchar) net->pkt_nr);
#endif
	  }
	  len= packet_error;
	  net->report_error= 1;
#ifdef MYSQL_SERVER
	  net->last_errno=ER_NET_PACKETS_OUT_OF_ORDER;
#endif
	  goto end;
	}
	net->compress_pkt_nr= ++net->pkt_nr;
#ifdef HAVE_COMPRESS
	if (net->compress)
	{
	  /*
	    If the packet is compressed then complen > 0 and contains the
	    number of bytes in the uncompressed packet
	  */
	  *complen=uint3korr(&(net->buff[net->where_b + NET_HEADER_SIZE]));
	}
#endif

	len=uint3korr(net->buff+net->where_b);
	if (!len)				/* End of big multi-packet */
	  goto end;
	helping = max(len,*complen) + net->where_b;
	/* The necessary size of net->buff */
	if (helping >= net->max_packet)
	{
	  if (net_realloc(net,helping))
	  {
#if defined(MYSQL_SERVER) && !defined(NO_ALARM)
	    if (!net->compress &&
		!my_net_skip_rest(net, (uint32) len, &alarmed, &alarm_buff))
	      net->error= 3;		/* Successfully skiped packet */
#endif
	    len= packet_error;          /* Return error and close connection */
	    goto end;
	  }
	}
	pos=net->buff + net->where_b;
	remain = (uint32) len;
      }
    }

end:
  if (thr_alarm_in_use(&alarmed))
  {
    my_bool old_mode;
    thr_end_alarm(&alarmed);
    vio_blocking(net->vio, net_blocking, &old_mode);
  }
  net->reading_or_writing=0;
#ifdef DEBUG_DATA_PACKETS
  if (len != packet_error)
    DBUG_DUMP("data",(char*) net->buff+net->where_b, len);
#endif
  return(len);
}


/*
  Read a packet from the client/server and return it without the internal
  package header.
  If the packet is the first packet of a multi-packet packet
  (which is indicated by the length of the packet = 0xffffff) then
  all sub packets are read and concatenated.
  If the packet was compressed, its uncompressed and the length of the
  uncompressed packet is returned.

  The function returns the length of the found packet or packet_error.
  net->read_pos points to the read data.
*/

ulong
my_net_read(NET *net)
{
  ulong len,complen;

#ifdef HAVE_COMPRESS
  if (!net->compress)
  {
#endif
    len = my_real_read(net,&complen);
    if (len == MAX_PACKET_LENGTH)
    {
      /* First packet of a multi-packet.  Concatenate the packets */
      ulong save_pos = net->where_b;
      ulong total_length=0;
      do
      {
	net->where_b += len;
	total_length += len;
	len = my_real_read(net,&complen);
      } while (len == MAX_PACKET_LENGTH);
      if (len != packet_error)
	len+= total_length;
      net->where_b = save_pos;
    }
    net->read_pos = net->buff + net->where_b;
    if (len != packet_error)
      net->read_pos[len]=0;		/* Safeguard for mysql_use_result */
    return len;
#ifdef HAVE_COMPRESS
  }
  else
  {
    /* We are using the compressed protocol */

    ulong buf_length;
    ulong start_of_packet;
    ulong first_packet_offset;
    uint read_length, multi_byte_packet=0;

    if (net->remain_in_buf)
    {
      buf_length= net->buf_length;		/* Data left in old packet */
      first_packet_offset= start_of_packet= (net->buf_length -
					     net->remain_in_buf);
      /* Restore the character that was overwritten by the end 0 */
      net->buff[start_of_packet]= net->save_char;
    }
    else
    {
      /* reuse buffer, as there is nothing in it that we need */
      buf_length= start_of_packet= first_packet_offset= 0;
    }
    for (;;)
    {
      ulong packet_len;

      if (buf_length - start_of_packet >= NET_HEADER_SIZE)
      {
	read_length = uint3korr(net->buff+start_of_packet);
	if (!read_length)
	{ 
	  /* End of multi-byte packet */
	  start_of_packet += NET_HEADER_SIZE;
	  break;
	}
	if (read_length + NET_HEADER_SIZE <= buf_length - start_of_packet)
	{
	  if (multi_byte_packet)
	  {
	    /* Remove packet header for second packet */
	    memmove(net->buff + first_packet_offset + start_of_packet,
		    net->buff + first_packet_offset + start_of_packet +
		    NET_HEADER_SIZE,
		    buf_length - start_of_packet);
	    start_of_packet += read_length;
	    buf_length -= NET_HEADER_SIZE;
	  }
	  else
	    start_of_packet+= read_length + NET_HEADER_SIZE;

	  if (read_length != MAX_PACKET_LENGTH)	/* last package */
	  {
	    multi_byte_packet= 0;		/* No last zero len packet */
	    break;
	  }
	  multi_byte_packet= NET_HEADER_SIZE;
	  /* Move data down to read next data packet after current one */
	  if (first_packet_offset)
	  {
	    memmove(net->buff,net->buff+first_packet_offset,
		    buf_length-first_packet_offset);
	    buf_length-=first_packet_offset;
	    start_of_packet -= first_packet_offset;
	    first_packet_offset=0;
	  }
	  continue;
	}
      }
      /* Move data down to read next data packet after current one */
      if (first_packet_offset)
      {
	memmove(net->buff,net->buff+first_packet_offset,
		buf_length-first_packet_offset);
	buf_length-=first_packet_offset;
	start_of_packet -= first_packet_offset;
	first_packet_offset=0;
      }

      net->where_b=buf_length;
      if ((packet_len = my_real_read(net,&complen)) == packet_error)
	return packet_error;
      if (my_uncompress((byte*) net->buff + net->where_b, &packet_len,
			&complen))
      {
	net->error= 2;			/* caller will close socket */
	net->report_error= 1;
#ifdef MYSQL_SERVER
	net->last_errno=ER_NET_UNCOMPRESS_ERROR;
#endif
	return packet_error;
      }
      buf_length+=packet_len;
    }

    net->read_pos=      net->buff+ first_packet_offset + NET_HEADER_SIZE;
    net->buf_length=    buf_length;
    net->remain_in_buf= (ulong) (buf_length - start_of_packet);
    len = ((ulong) (start_of_packet - first_packet_offset) - NET_HEADER_SIZE -
           multi_byte_packet);
    net->save_char= net->read_pos[len];	/* Must be saved */
    net->read_pos[len]=0;		/* Safeguard for mysql_use_result */
  }
#endif /* HAVE_COMPRESS */
  return len;
}
<|MERGE_RESOLUTION|>--- conflicted
+++ resolved
@@ -15,13 +15,6 @@
    Foundation, Inc., 59 Temple Place, Suite 330, Boston, MA  02111-1307  USA */
 
 /*
-  This file is the net layer API for the MySQL client/server protocol,
-  which is a tightly coupled, proprietary protocol owned by MySQL AB.
-  Any re-implementations of this protocol must also be under GPL
-  unless one has got an license from MySQL AB stating otherwise.
-*/
-
-/*
   Write and read of logical packets to/from socket
 
   Writes are cached into net_buffer_length big packets.
@@ -33,10 +26,6 @@
   C file.
 */
 
-/*
-  HFTODO this must be hidden if we don't want client capabilities in 
-  embedded library
- */
 #ifdef __WIN__
 #include <winsock.h>
 #endif
@@ -52,13 +41,6 @@
 #include <signal.h>
 #include <errno.h>
 
-#ifdef EMBEDDED_LIBRARY
-#undef MYSQL_SERVER
-#undef MYSQL_CLIENT
-#define MYSQL_CLIENT
-#endif /*EMBEDDED_LIBRARY */
-
-
 /*
   The following handles the differences when this is linked between the
   client and the server.
@@ -84,15 +66,10 @@
 
 #ifdef MYSQL_SERVER
 #define USE_QUERY_CACHE
-/*
-  The following variables/functions should really not be declared
-  extern, but as it's hard to include mysql_priv.h here, we have to
-  live with this for a while.
-*/
 extern uint test_flags;
+extern void query_cache_insert(NET *net, const char *packet, ulong length);
 extern ulong bytes_sent, bytes_received, net_big_packet_count;
 extern pthread_mutex_t LOCK_bytes_sent , LOCK_bytes_received;
-extern void query_cache_insert(NET *net, const char *packet, ulong length);
 #else
 #undef statistic_add
 #undef statistic_increment
@@ -108,7 +85,7 @@
 
 	/* Init with packet info */
 
-my_bool my_net_init(NET *net, Vio* vio)
+int my_net_init(NET *net, Vio* vio)
 {
   DBUG_ENTER("my_net_init");
   my_net_local_init(net);			/* Set some limits */
@@ -127,7 +104,6 @@
   net->where_b = net->remain_in_buf=0;
   net->last_errno=0;
   net->query_cache_query=0;
-  net->report_error= 0;
 
   if (vio != 0)					/* If real connection */
   {
@@ -156,7 +132,7 @@
 
 /* Realloc the packet buffer */
 
-my_bool net_realloc(NET *net, ulong length)
+static my_bool net_realloc(NET *net, ulong length)
 {
   uchar *buff;
   ulong pkt_length;
@@ -165,11 +141,10 @@
 
   if (length >= net->max_packet_size)
   {
-    DBUG_PRINT("error", ("Packet too large. Max size: %lu",
-               net->max_packet_size));
-    net->error= 1;
-    net->report_error= 1;
-    net->last_errno= ER_NET_PACKET_TOO_LARGE;
+    DBUG_PRINT("error",("Packet too large. Max sixe: %lu",
+			net->max_packet_size));
+    net->error=1;
+    net->last_errno=ER_NET_PACKET_TOO_LARGE;
     DBUG_RETURN(1);
   }
   pkt_length = (length+IO_SIZE-1) & ~(IO_SIZE-1); 
@@ -181,9 +156,10 @@
 				 NET_HEADER_SIZE + COMP_HEADER_SIZE,
 				 MYF(MY_WME))))
   {
-    net->error= 1;
-    net->report_error= 1;
-    net->last_errno= ER_OUT_OF_RESOURCES;
+    net->error=1;
+#ifdef MYSQL_SERVER
+    net->last_errno=ER_OUT_OF_RESOURCES;
+#endif
     DBUG_RETURN(1);
   }
   net->buff=net->write_pos=buff;
@@ -217,14 +193,14 @@
 
 	/* Flush write_buffer if not empty. */
 
-my_bool net_flush(NET *net)
-{
-  my_bool error= 0;
+int net_flush(NET *net)
+{
+  int error=0;
   DBUG_ENTER("net_flush");
   if (net->buff != net->write_pos)
   {
-    error=test(net_real_write(net,(char*) net->buff,
-			      (ulong) (net->write_pos - net->buff)));
+    error=net_real_write(net,(char*) net->buff,
+			 (ulong) (net->write_pos - net->buff));
     net->write_pos=net->buff;
   }
   /* Sync packet number if using compression */
@@ -247,15 +223,11 @@
     If compression is used the original package is modified!
 */
 
-my_bool
+int
 my_net_write(NET *net,const char *packet,ulong len)
 {
   uchar buff[NET_HEADER_SIZE];
-<<<<<<< HEAD
-  if (unlikely(!net->vio))                      /* nowhere to write */
-=======
   if (unlikely(!net->vio)) /* nowhere to write */
->>>>>>> 4e136e8d
     return 0;
   /*
     Big packets are handled by splitting them in packets of MAX_PACKET_LENGTH
@@ -278,46 +250,23 @@
   buff[3]= (uchar) net->pkt_nr++;
   if (net_write_buff(net,(char*) buff,NET_HEADER_SIZE))
     return 1;
-#ifndef DEBUG_DATA_PACKETS
   DBUG_DUMP("packet_header",(char*) buff,NET_HEADER_SIZE);
-#endif
   return test(net_write_buff(net,packet,len));
 }
 
 /*
   Send a command to the server.
-
-  SYNOPSIS
-    net_write_command()
-    net			NET handler
-    command		Command in MySQL server (enum enum_server_command)
-    header		Header to write after command
-    head_len		Length of header
-    packet		Query or parameter to query
-    len			Length of packet
-
-  DESCRIPTION
-    The reason for having both header and packet is so that libmysql
-    can easy add a header to a special command (like prepared statements)
-    without having to re-alloc the string.
-
-    As the command is part of the first data packet, we have to do some data
-    juggling to put the command in there, without having to create a new
-    packet.
-    This function will split big packets into sub-packets if needed.
-    (Each sub packet can only be 2^24 bytes)
-
-  RETURN VALUES
-    0	ok
-    1	error
+  As the command is part of the first data packet, we have to do some data
+  juggling to put the command in there, without having to create a new
+  packet.
+  This function will split big packets into sub-packets if needed.
+  (Each sub packet can only be 2^24 bytes)
 */
 
-my_bool
-net_write_command(NET *net,uchar command,
-		  const char *header, ulong head_len,
-		  const char *packet, ulong len)
-{
-  ulong length=len+1+head_len;			/* 1 extra byte for command */
+int
+net_write_command(NET *net,uchar command,const char *packet,ulong len)
+{
+  ulong length=len+1;				/* 1 extra byte for command */
   uchar buff[NET_HEADER_SIZE+1];
   uint header_size=NET_HEADER_SIZE+1;
   DBUG_ENTER("net_write_command");
@@ -328,28 +277,25 @@
   if (length >= MAX_PACKET_LENGTH)
   {
     /* Take into account that we have the command in the first header */
-    len= MAX_PACKET_LENGTH - 1 - head_len;
+    len= MAX_PACKET_LENGTH -1;
     do
     {
       int3store(buff, MAX_PACKET_LENGTH);
       buff[3]= (uchar) net->pkt_nr++;
       if (net_write_buff(net,(char*) buff, header_size) ||
-	  net_write_buff(net, header, head_len) ||
-	  net_write_buff(net, packet, len))
+	  net_write_buff(net,packet,len))
 	DBUG_RETURN(1);
       packet+= len;
       length-= MAX_PACKET_LENGTH;
       len= MAX_PACKET_LENGTH;
-      head_len= 0;
       header_size= NET_HEADER_SIZE;
     } while (length >= MAX_PACKET_LENGTH);
     len=length;					/* Data left to be written */
   }
   int3store(buff,length);
   buff[3]= (uchar) net->pkt_nr++;
-  DBUG_RETURN(test(net_write_buff(net, (char*) buff, header_size) ||
-	      (head_len && net_write_buff(net, (char*) header, head_len)) ||
-	      net_write_buff(net, packet, len) || net_flush(net)));
+  DBUG_RETURN(test(net_write_buff(net,(char*) buff,header_size) ||
+		   net_write_buff(net,packet,len) || net_flush(net)));
 }
 
 /*
@@ -390,9 +336,6 @@
   else
     left_length= (ulong) (net->buff_end - net->write_pos);
 
-#ifdef DEBUG_DATA_PACKETS
-  DBUG_DUMP("data", packet, len);
-#endif
   if (len > left_length)
   {
     if (net->write_pos != net->buff)
@@ -468,12 +411,10 @@
 			       COMP_HEADER_SIZE, MYF(MY_WME))))
     {
 #ifdef MYSQL_SERVER
-      net->last_errno= ER_OUT_OF_RESOURCES;
-      net->error= 2;
-      /* TODO is it needed to set this variable if we have no socket */
-      net->report_error= 1;
-#endif
-      net->reading_or_writing= 0;
+      net->last_errno=ER_OUT_OF_RESOURCES;
+      net->error=2;
+#endif
+      net->reading_or_writing=0;
       DBUG_RETURN(1);
     }
     memcpy(b+header_length,packet,len);
@@ -520,10 +461,9 @@
 		    my_progname,vio_errno(net->vio));
 #endif /* EXTRA_DEBUG */
 #ifdef MYSQL_SERVER	    
-	    net->last_errno= ER_NET_ERROR_ON_WRITE;
-#endif
-	    net->error= 2;                     /* Close socket */
-            net->report_error= 1;
+	    net->last_errno=ER_NET_ERROR_ON_WRITE;
+#endif
+	    net->error=2;                     /* Close socket */
 	    goto end;
 	  }
 	  retry_count=0;
@@ -549,8 +489,7 @@
 	continue;
       }
 #endif /* defined(THREAD_SAFE_CLIENT) && !defined(MYSQL_SERVER) */
-      net->error= 2;				/* Close socket */
-      net->report_error= 1;
+      net->error=2;				/* Close socket */
 #ifdef MYSQL_SERVER
       net->last_errno= (interrupted ? ER_NET_WRITE_INTERRUPTED :
 			ER_NET_ERROR_ON_WRITE);
@@ -728,10 +667,9 @@
 			my_progname,vio_errno(net->vio));
 #endif /* EXTRA_DEBUG */
 		len= packet_error;
-		net->error= 2;                 /* Close socket */
-	        net->report_error= 1;
+		net->error=2;                 /* Close socket */
 #ifdef MYSQL_SERVER
-		net->last_errno= ER_NET_FCNTL_ERROR;
+		net->last_errno=ER_NET_FCNTL_ERROR;
 #endif
 		goto end;
 	      }
@@ -760,8 +698,7 @@
 	  DBUG_PRINT("error",("Couldn't read packet: remain: %u  errno: %d  length: %ld",
 			      remain, vio_errno(net->vio), length));
 	  len= packet_error;
-	  net->error= 2;				/* Close socket */
-	  net->report_error= 1;
+	  net->error=2;				/* Close socket */
 #ifdef MYSQL_SERVER
 	  net->last_errno= (interrupted ? ER_NET_READ_INTERRUPTED :
 			    ER_NET_READ_ERROR);
@@ -775,8 +712,6 @@
       if (i == 0)
       {					/* First parts is packet length */
 	ulong helping;
-        DBUG_DUMP("packet_header",(char*) net->buff+net->where_b,
-                  NET_HEADER_SIZE);
 	if (net->buff[net->where_b + 3] != (uchar) net->pkt_nr)
 	{
 	  if (net->buff[net->where_b] != (uchar) 255)
@@ -785,6 +720,7 @@
 		       ("Packets out of order (Found: %d, expected %u)",
 			(int) net->buff[net->where_b + 3],
 			net->pkt_nr));
+	    DBUG_DUMP("packet_header",(char*) net->buff+net->where_b, 4);
 #ifdef EXTRA_DEBUG
 	    fprintf(stderr,"Packets out of order (Found: %d, expected %d)\n",
 		    (int) net->buff[net->where_b + 3],
@@ -792,7 +728,6 @@
 #endif
 	  }
 	  len= packet_error;
-	  net->report_error= 1;
 #ifdef MYSQL_SERVER
 	  net->last_errno=ER_NET_PACKETS_OUT_OF_ORDER;
 #endif
@@ -841,10 +776,6 @@
     vio_blocking(net->vio, net_blocking, &old_mode);
   }
   net->reading_or_writing=0;
-#ifdef DEBUG_DATA_PACKETS
-  if (len != packet_error)
-    DBUG_DUMP("data",(char*) net->buff+net->where_b, len);
-#endif
   return(len);
 }
 
@@ -977,8 +908,7 @@
       if (my_uncompress((byte*) net->buff + net->where_b, &packet_len,
 			&complen))
       {
-	net->error= 2;			/* caller will close socket */
-	net->report_error= 1;
+	net->error=2;			/* caller will close socket */
 #ifdef MYSQL_SERVER
 	net->last_errno=ER_NET_UNCOMPRESS_ERROR;
 #endif
@@ -998,3 +928,13 @@
 #endif /* HAVE_COMPRESS */
   return len;
 }
+
+bool net_request_file(NET* net, const char* fname)
+{
+  char tmp [FN_REFLEN+1],*end;
+  DBUG_ENTER("net_request_file");
+  tmp[0] = (char) 251;				/* NULL_LENGTH */
+  end=strnmov(tmp+1,fname,sizeof(tmp)-2);
+  DBUG_RETURN(my_net_write(net,tmp,(uint) (end-tmp)) ||
+	      net_flush(net));
+}