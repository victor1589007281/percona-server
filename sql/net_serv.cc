--- conflicted
+++ resolved
@@ -169,11 +169,7 @@
   */
   if (!(buff= (uchar*) my_realloc(key_memory_NET_buff,
                                   (char*) net->buff, pkt_length +
-<<<<<<< HEAD
-                                  NET_HEADER_SIZE + COMP_HEADER_SIZE + 1,
-=======
                                   NET_HEADER_SIZE + COMP_HEADER_SIZE,
->>>>>>> a9800d0d
                                   MYF(MY_WME))))
   {
     /* @todo: 1 and 2 codes are identical. */
