#ifndef SET_VAR_INCLUDED
#define SET_VAR_INCLUDED
/* Copyright (c) 2002, 2019, Oracle and/or its affiliates. All rights reserved.

   This program is free software; you can redistribute it and/or modify
   it under the terms of the GNU General Public License, version 2.0,
   as published by the Free Software Foundation.

   This program is also distributed with certain software (including
   but not limited to OpenSSL) that is licensed under separate terms,
   as designated in a particular file or component or in included license
   documentation.  The authors of MySQL hereby grant you an additional
   permission to link the program and your derivative works with the
   separately licensed software that they have included with MySQL.

   This program is distributed in the hope that it will be useful,
   but WITHOUT ANY WARRANTY; without even the implied warranty of
   MERCHANTABILITY or FITNESS FOR A PARTICULAR PURPOSE.  See the
   GNU General Public License, version 2.0, for more details.

   You should have received a copy of the GNU General Public License
   along with this program; if not, write to the Free Software
   Foundation, Inc., 51 Franklin St, Fifth Floor, Boston, MA 02110-1301  USA */

/**
  @file
  "public" interface to sys_var - server configuration variables.
*/

#include "my_config.h"

#include <stddef.h>
#include <string.h>
#include <sys/types.h>
#include <string>
#include <vector>

#include "lex_string.h"
#include "m_ctype.h"
<<<<<<< HEAD
#include "my_getopt.h"  // get_opt_arg_type
=======
#include "my_getopt.h"    // get_opt_arg_type
#include "my_hostname.h"  // HOSTNAME_LENGTH
>>>>>>> 4869291f
#include "my_inttypes.h"
#include "my_sys.h"
#include "my_systime.h"  // my_micro_time()
#include "mysql/components/services/system_variable_source_type.h"
#include "mysql/status_var.h"
#include "mysql/udf_registration_types.h"
#include "mysql_com.h"           // Item_result
#include "prealloced_array.h"    // Prealloced_array
#include "sql/sql_const.h"       // SHOW_COMP_OPTION
#include "sql/sql_plugin_ref.h"  // plugin_ref
#include "typelib.h"             // TYPELIB

class Item;
class Item_func_set_user_var;
class PolyLock;
class String;
class THD;
class Time_zone;
class set_var;
class sys_var;
class sys_var_pluginvar;
struct LEX_USER;
template <class Key, class Value>
class collation_unordered_map;

typedef ulonglong sql_mode_t;
typedef enum enum_mysql_show_type SHOW_TYPE;
typedef enum enum_mysql_show_scope SHOW_SCOPE;
template <class T>
class List;

extern TYPELIB bool_typelib;

/* Number of system variable elements to preallocate. */
#define SHOW_VAR_PREALLOC 200
typedef Prealloced_array<SHOW_VAR, SHOW_VAR_PREALLOC> Show_var_array;

struct sys_var_chain {
  sys_var *first;
  sys_var *last;
};

int mysql_add_sys_var_chain(sys_var *chain);
int mysql_del_sys_var_chain(sys_var *chain);

enum enum_var_type : int {
  OPT_DEFAULT = 0,
  OPT_SESSION,
  OPT_GLOBAL,
  OPT_PERSIST,
  OPT_PERSIST_ONLY
};

/**
  A class representing one system variable - that is something
  that can be accessed as @@global.variable_name or @@session.variable_name,
  visible in SHOW xxx VARIABLES and in INFORMATION_SCHEMA.xxx_VARIABLES,
  optionally it can be assigned to, optionally it can have a command-line
  counterpart with the same name.
*/
class sys_var {
 public:
  sys_var *next;
  LEX_CSTRING name;
  enum flag_enum {
    GLOBAL = 0x0001,
    SESSION = 0x0002,
    ONLY_SESSION = 0x0004,
    SCOPE_MASK = 0x03FF,  // 1023
    READONLY = 0x0400,    // 1024
    ALLOCATED = 0x0800,   // 2048
    INVISIBLE = 0x1000,   // 4096
    TRI_LEVEL = 0x2000,   // 8192 - default is neither GLOBAL nor SESSION
    NOTPERSIST = 0x4000,
    HINT_UPDATEABLE = 0x8000,  // Variable is updateable using SET_VAR hint
    /**
     There can be some variables which needs to be set before plugin is loaded.
     ex: binlog_checksum needs to be set before GR plugin is loaded.
     Also, there are some variables which needs to be set before some server
     internal component initialization.
     ex: binlog_encryption needs to be set before binary and relay log
     files generation.
    */

    PERSIST_AS_READ_ONLY = 0x10000
  };
  static const int PARSE_EARLY = 1;
  static const int PARSE_NORMAL = 2;
  /**
    Enumeration type to indicate for a system variable whether
    it will be written to the binlog or not.
  */
  enum binlog_status_enum {
    VARIABLE_NOT_IN_BINLOG,
    SESSION_VARIABLE_IN_BINLOG
  } binlog_status;

 protected:
  typedef bool (*on_check_function)(sys_var *self, THD *thd, set_var *var);
  typedef bool (*on_update_function)(sys_var *self, THD *thd,
                                     enum_var_type type);

  int flags;                      ///< or'ed flag_enum values
  int m_parse_flag;               ///< either PARSE_EARLY or PARSE_NORMAL.
  const SHOW_TYPE show_val_type;  ///< what value_ptr() returns for sql_show.cc
  my_option option;               ///< min, max, default values are stored here
  PolyLock *guard;                ///< *second* lock that protects the variable
  ptrdiff_t offset;  ///< offset to the value from global_system_variables
  on_check_function on_check;
  on_update_function on_update;
  const char *const deprecation_substitute;
  bool is_os_charset;  ///< true if the value is in character_set_filesystem
  struct get_opt_arg_source source;
<<<<<<< HEAD
  char user[USERNAME_CHAR_LENGTH]; /* which user  has set this variable */
  char host[HOSTNAME_LENGTH];      /* host on which this variable is set */
  ulonglong timestamp;             /* represents when this variable was set */
=======
  char user[USERNAME_CHAR_LENGTH + 1]; /* which user  has set this variable */
  char host[HOSTNAME_LENGTH + 1];      /* host on which this variable is set */
  ulonglong timestamp; /* represents when this variable was set */
>>>>>>> 4869291f

 public:
  sys_var(sys_var_chain *chain, const char *name_arg, const char *comment,
          int flag_args, ptrdiff_t off, int getopt_id,
          enum get_opt_arg_type getopt_arg_type, SHOW_TYPE show_val_type_arg,
          longlong def_val, PolyLock *lock,
          enum binlog_status_enum binlog_status_arg,
          on_check_function on_check_func, on_update_function on_update_func,
          const char *substitute, int parse_flag);

  virtual ~sys_var() {}

  /**
    All the cleanup procedures should be performed here
  */
  virtual void cleanup() {}
  /**
    downcast for sys_var_pluginvar. Returns this if it's an instance
    of sys_var_pluginvar, and 0 otherwise.
  */
  virtual sys_var_pluginvar *cast_pluginvar() { return 0; }

  bool check(THD *thd, set_var *var);
<<<<<<< HEAD
  uchar *value_ptr(THD *running_thd, THD *target_thd, enum_var_type type,
                   LEX_STRING *base);
  uchar *value_ptr(THD *thd, enum_var_type type, LEX_STRING *base);
=======
  const uchar *value_ptr(THD *running_thd, THD *target_thd, enum_var_type type,
                         LEX_STRING *base);
  const uchar *value_ptr(THD *thd, enum_var_type type, LEX_STRING *base);
>>>>>>> 4869291f
  virtual void update_default(longlong new_def_value) {
    option.def_value = new_def_value;
  }
  longlong get_default() { return option.def_value; }
  virtual bool is_default(THD *thd, set_var *var);
  virtual longlong get_min_value() { return option.min_value; }
  virtual ulonglong get_max_value() { return option.max_value; }
  /**
    Returns variable type.

    @return variable type
  */
  virtual ulong get_var_type() { return (option.var_type & GET_TYPE_MASK); }
  virtual void set_arg_source(get_opt_arg_source *) {}
  virtual void set_is_plugin(bool) {}
  enum_variable_source get_source() { return source.m_source; }
  const char *get_source_name() { return source.m_path_name; }
  void set_source(enum_variable_source src) {
    option.arg_source->m_source = src;
  }
<<<<<<< HEAD
  void set_source_name(const char *path) {
    strcpy(option.arg_source->m_path_name, path);
  }
  void set_user(const char *usr) { strcpy(user, usr); }
  const char *get_user() { return user; }
  const char *get_host() { return host; }
  void set_host(const char *hst) { strcpy(host, hst); }
=======
  bool set_source_name(const char *path) {
    return set_and_truncate(option.arg_source->m_path_name, path,
                            sizeof(option.arg_source->m_path_name));
  }
  bool set_user(const char *usr) {
    return set_and_truncate(user, usr, sizeof(user));
  }
  const char *get_user() { return user; }
  const char *get_host() { return host; }
  bool set_host(const char *hst) {
    return set_and_truncate(host, hst, sizeof(host));
  }
>>>>>>> 4869291f
  ulonglong get_timestamp() const { return timestamp; }
  void set_user_host(THD *thd);
  my_option *get_option() { return &option; }
  void set_timestamp() { timestamp = my_micro_time(); }
  void set_timestamp(ulonglong ts) { timestamp = ts; }
  void clear_user_host_timestamp() {
    user[0] = '\0';
    host[0] = '\0';
    timestamp = 0;
  }
  virtual bool is_non_persistent() { return flags & NOTPERSIST; }

  /**
     Update the system variable with the default value from either
     session or global scope.  The default value is stored in the
     'var' argument. Return false when successful.
  */
  bool set_default(THD *thd, set_var *var);
  bool update(THD *thd, set_var *var);

  /**
    This function converts value stored in save_result to string. This
    function must ba called after calling save_default() as save_default() will
    store default value to save_result.
  */
  virtual void saved_value_to_string(THD *thd, set_var *var, char *def_val) = 0;

  SHOW_TYPE show_type() { return show_val_type; }
  int scope() const { return flags & SCOPE_MASK; }
  const CHARSET_INFO *charset(THD *thd);
  bool is_readonly() const { return flags & READONLY; }
  bool not_visible() const { return flags & INVISIBLE; }
  bool is_trilevel() const { return flags & TRI_LEVEL; }
  bool is_persist_readonly() const { return flags & PERSIST_AS_READ_ONLY; }
  /**
    Check if the variable can be set using SET_VAR hint.

    @return true if the variable can be set using SET_VAR hint,
            false otherwise.
  */
<<<<<<< HEAD
  virtual bool is_hint_updateable() const { return flags & HINT_UPDATEABLE; }
=======
  bool is_hint_updateable() const { return flags & HINT_UPDATEABLE; }
>>>>>>> 4869291f
  /**
    the following is only true for keycache variables,
    that support the syntax @@keycache_name.variable_name
  */
  bool is_struct() { return option.var_type & GET_ASK_ADDR; }
  bool is_written_to_binlog(enum_var_type type) {
    return type != OPT_GLOBAL && binlog_status == SESSION_VARIABLE_IN_BINLOG;
  }
  virtual bool check_update_type(Item_result type) = 0;

  /**
    Return true for success if:
      Global query and variable scope is GLOBAL or SESSION, or
      Session query and variable scope is SESSION or ONLY_SESSION.
  */
  bool check_scope(enum_var_type query_type) {
    switch (query_type) {
      case OPT_PERSIST:
      case OPT_PERSIST_ONLY:
      case OPT_GLOBAL:
        return scope() & (GLOBAL | SESSION);
      case OPT_SESSION:
        return scope() & (SESSION | ONLY_SESSION);
      case OPT_DEFAULT:
        return scope() & (SESSION | ONLY_SESSION);
    }
    return false;
  }
  bool is_global_persist(enum_var_type type) {
    return (type == OPT_GLOBAL || type == OPT_PERSIST ||
            type == OPT_PERSIST_ONLY);
  }

  /**
    Return true if settable at the command line
  */
  bool is_settable_at_command_line() { return option.id != -1; }

  bool register_option(std::vector<my_option> *array, int parse_flags) {
    return is_settable_at_command_line() && (m_parse_flag & parse_flags) &&
           (array->push_back(option), false);
  }
  void do_deprecated_warning(THD *thd);
  /**
<<<<<<< HEAD
    Create item from system variable session value.

    @param  thd  pointer to THD object

    @return pointer to Item object or NULL if it's
            impossible to obtain the value.
  */
  virtual Item *copy_value(THD *thd);

  void save_default(THD *thd, set_var *var) { global_save_default(thd, var); }

 private:
=======
    Create item from system variable value.

    @param  thd  pointer to THD object

    @return pointer to Item object or NULL if it's
            impossible to obtain the value.
  */
  Item *copy_value(THD *thd);

  void save_default(THD *thd, set_var *var) { global_save_default(thd, var); }

 private:
  inline static bool set_and_truncate(char *dst, const char *string,
                                      size_t sizeof_dst) {
    size_t string_length = strlen(string), length;
    length = std::min(sizeof_dst - 1, string_length);
    memcpy(dst, string, length);
    dst[length] = 0;
    return length < string_length;  // truncated
  }
>>>>>>> 4869291f
  virtual bool do_check(THD *thd, set_var *var) = 0;
  /**
    save the session default value of the variable in var
  */
  virtual void session_save_default(THD *thd, set_var *var) = 0;
  /**
    save the global default value of the variable in var
  */
  virtual void global_save_default(THD *thd, set_var *var) = 0;
  virtual bool session_update(THD *thd, set_var *var) = 0;
  virtual bool global_update(THD *thd, set_var *var) = 0;

 protected:
  /**
    A pointer to a value of the variable for SHOW.
    It must be of show_val_type type (bool for SHOW_BOOL, int for SHOW_INT,
    longlong for SHOW_LONGLONG, etc).
  */
<<<<<<< HEAD
  virtual uchar *session_value_ptr(THD *running_thd, THD *target_thd,
                                   LEX_STRING *base);
  virtual uchar *global_value_ptr(THD *thd, LEX_STRING *base);
=======
  virtual const uchar *session_value_ptr(THD *running_thd, THD *target_thd,
                                         LEX_STRING *base);
  virtual const uchar *global_value_ptr(THD *thd, LEX_STRING *base);
>>>>>>> 4869291f

  /**
    A pointer to a storage area of the variable, to the raw data.
    Typically it's the same as session_value_ptr(), but it's different,
    for example, for ENUM, that is printed as a string, but stored as a number.
  */
  uchar *session_var_ptr(THD *thd);

  uchar *global_var_ptr();
};

/****************************************************************************
  Classes for parsing of the SET command
****************************************************************************/

/**
  A base class for everything that can be set with SET command.
  It's similar to Items, an instance of this is created by the parser
  for every assigmnent in SET (or elsewhere, e.g. in SELECT).
*/
class set_var_base {
 public:
  set_var_base() {}
  virtual ~set_var_base() {}
  virtual int resolve(THD *thd) = 0;  ///< Check privileges & fix_fields
  virtual int check(THD *thd) = 0;    ///< Evaluate the expression
  virtual int update(THD *thd) = 0;   ///< Set the value
  virtual void print(const THD *thd, String *str) = 0;  ///< To self-print

  /**
    @returns whether this variable is @@@@optimizer_trace.
  */
  virtual bool is_var_optimizer_trace() const { return false; }

  /**
    Used only by prepared statements to resolve and check. No locking of tables
    between the two phases.
  */
  virtual int light_check(THD *thd) { return (resolve(thd) || check(thd)); }
};

/**
  set_var_base descendant for assignments to the system variables.
*/
class set_var : public set_var_base {
 public:
  sys_var *var;  ///< system variable to be updated
  Item *value;   ///< the expression that provides the new value of the variable
  enum_var_type type;
  union  ///< temp storage to hold a value between sys_var::check and ::update
  {
    ulonglong ulonglong_value;  ///< for all integer, set, enum sysvars
    double double_value;        ///< for Sys_var_double
    plugin_ref plugin;          ///< for Sys_var_plugin
    Time_zone *time_zone;       ///< for Sys_var_tz
    LEX_STRING string_value;    ///< for Sys_var_charptr and others
    const void *ptr;            ///< for Sys_var_struct
  } save_result;
  LEX_STRING
  base; /**< for structured variables, like keycache_name.variable_name */

  set_var(enum_var_type type_arg, sys_var *var_arg,
          const LEX_STRING *base_name_arg, Item *value_arg);

  int resolve(THD *thd);
  int check(THD *thd);
  int update(THD *thd);
  void update_source_user_host_timestamp(THD *thd);
  int light_check(THD *thd);
  /**
    Print variable in short form.

    @param thd Thread handle.
    @param str String buffer to append the partial assignment to.
  */
  void print_short(const THD *thd, String *str);
  void print(const THD *, String *str); /* To self-print */
  bool is_global_persist() {
    return (type == OPT_GLOBAL || type == OPT_PERSIST ||
            type == OPT_PERSIST_ONLY);
  }
  virtual bool is_var_optimizer_trace() const {
    extern sys_var *Sys_optimizer_trace_ptr;
    return var == Sys_optimizer_trace_ptr;
  }
};

/* User variables like @my_own_variable */
class set_var_user : public set_var_base {
  Item_func_set_user_var *user_var_item;

 public:
  set_var_user(Item_func_set_user_var *item) : user_var_item(item) {}
  int resolve(THD *thd);
  int check(THD *thd);
  int update(THD *thd);
  int light_check(THD *thd);
  void print(const THD *thd, String *str); /* To self-print */
};

/* For SET PASSWORD */

class set_var_password : public set_var_base {
  LEX_USER *user;
  char *password;
  char *current_password;
  bool retain_current_password;

 public:
  set_var_password(LEX_USER *user_arg, char *password_arg,
                   char *current_password_arg, bool retain_current);

  int resolve(THD *) { return 0; }
  int check(THD *thd);
  int update(THD *thd);
  void print(const THD *thd, String *str); /* To self-print */
};

/* For SET NAMES and SET CHARACTER SET */

class set_var_collation_client : public set_var_base {
  int set_cs_flags;
  const CHARSET_INFO *character_set_client;
  const CHARSET_INFO *character_set_results;
  const CHARSET_INFO *collation_connection;

 public:
  enum set_cs_flags_enum {
    SET_CS_NAMES = 1,
    SET_CS_DEFAULT = 2,
    SET_CS_COLLATE = 4
  };
  set_var_collation_client(int set_cs_flags_arg,
                           const CHARSET_INFO *client_coll_arg,
                           const CHARSET_INFO *connection_coll_arg,
                           const CHARSET_INFO *result_coll_arg)
      : set_cs_flags(set_cs_flags_arg),
        character_set_client(client_coll_arg),
        character_set_results(result_coll_arg),
        collation_connection(connection_coll_arg) {}
  int resolve(THD *) { return 0; }
  int check(THD *thd);
  int update(THD *thd);
  void print(const THD *thd, String *str); /* To self-print */
};

/* optional things, have_* variables */
extern SHOW_COMP_OPTION have_profiling;

extern SHOW_COMP_OPTION have_symlink, have_dlopen;
extern SHOW_COMP_OPTION have_query_cache;
extern SHOW_COMP_OPTION have_geometry, have_rtree_keys;
extern SHOW_COMP_OPTION have_compress;
extern SHOW_COMP_OPTION have_statement_timeout;
extern SHOW_COMP_OPTION have_backup_locks;
extern SHOW_COMP_OPTION have_backup_safe_binlog_info;
extern SHOW_COMP_OPTION have_snapshot_cloning;

/*
  Helper functions
*/
ulong get_system_variable_hash_records(void);
ulonglong get_system_variable_hash_version(void);
collation_unordered_map<std::string, sys_var *> *get_system_variable_hash(void);
<<<<<<< HEAD

extern bool get_sysvar_source(const char *name, uint length,
                              enum enum_variable_source *source);

=======

extern bool get_sysvar_source(const char *name, uint length,
                              enum enum_variable_source *source);

>>>>>>> 4869291f
bool enumerate_sys_vars(Show_var_array *show_var_array, bool sort,
                        enum enum_var_type type, bool strict);
void lock_plugin_mutex();
void unlock_plugin_mutex();
sys_var *find_sys_var(THD *thd, const char *str, size_t length = 0);
sys_var *find_sys_var_ex(THD *thd, const char *str, size_t length = 0,
                         bool throw_error = false, bool locked = false);
<<<<<<< HEAD
MY_NODISCARD
=======
>>>>>>> 4869291f
int sql_set_variables(THD *thd, List<set_var_base> *var_list, bool opened);
bool keyring_access_test();
bool fix_delay_key_write(sys_var *self, THD *thd, enum_var_type type);

sql_mode_t expand_sql_mode(sql_mode_t sql_mode, THD *thd);
bool sql_mode_string_representation(THD *thd, sql_mode_t sql_mode,
                                    LEX_STRING *ls);
bool sql_mode_quoted_string_representation(THD *thd, sql_mode_t sql_mode,
                                           LEX_STRING *ls);
void update_parser_max_mem_size();

extern sys_var *Sys_autocommit_ptr;
extern sys_var *Sys_gtid_next_ptr;
extern sys_var *Sys_gtid_next_list_ptr;
extern sys_var *Sys_gtid_purged_ptr;

extern ulonglong system_variable_hash_version;

const CHARSET_INFO *get_old_charset_by_name(const char *old_name);

int sys_var_init();
int sys_var_add_options(std::vector<my_option> *long_options, int parse_flags);
void sys_var_end(void);

/* check needed privileges to perform SET PERSIST[_only] or RESET PERSIST */
bool check_priv(THD *thd, bool static_variable);

#define PERSIST_ONLY_ADMIN_X509_SUBJECT "persist_only_admin_x509_subject"
#define PERSISTED_GLOBALS_LOAD "persisted_globals_load"
extern char *sys_var_persist_only_admin_x509_subject;

<<<<<<< HEAD
extern void init_log_slow_verbosity() noexcept;
extern void init_slow_query_log_use_global_control() noexcept;
extern void init_log_slow_sp_statements() noexcept;

=======
>>>>>>> 4869291f
#endif<|MERGE_RESOLUTION|>--- conflicted
+++ resolved
@@ -37,12 +37,8 @@
 
 #include "lex_string.h"
 #include "m_ctype.h"
-<<<<<<< HEAD
-#include "my_getopt.h"  // get_opt_arg_type
-=======
 #include "my_getopt.h"    // get_opt_arg_type
 #include "my_hostname.h"  // HOSTNAME_LENGTH
->>>>>>> 4869291f
 #include "my_inttypes.h"
 #include "my_sys.h"
 #include "my_systime.h"  // my_micro_time()
@@ -156,15 +152,9 @@
   const char *const deprecation_substitute;
   bool is_os_charset;  ///< true if the value is in character_set_filesystem
   struct get_opt_arg_source source;
-<<<<<<< HEAD
-  char user[USERNAME_CHAR_LENGTH]; /* which user  has set this variable */
-  char host[HOSTNAME_LENGTH];      /* host on which this variable is set */
-  ulonglong timestamp;             /* represents when this variable was set */
-=======
   char user[USERNAME_CHAR_LENGTH + 1]; /* which user  has set this variable */
   char host[HOSTNAME_LENGTH + 1];      /* host on which this variable is set */
   ulonglong timestamp; /* represents when this variable was set */
->>>>>>> 4869291f
 
  public:
   sys_var(sys_var_chain *chain, const char *name_arg, const char *comment,
@@ -188,15 +178,9 @@
   virtual sys_var_pluginvar *cast_pluginvar() { return 0; }
 
   bool check(THD *thd, set_var *var);
-<<<<<<< HEAD
-  uchar *value_ptr(THD *running_thd, THD *target_thd, enum_var_type type,
-                   LEX_STRING *base);
-  uchar *value_ptr(THD *thd, enum_var_type type, LEX_STRING *base);
-=======
   const uchar *value_ptr(THD *running_thd, THD *target_thd, enum_var_type type,
                          LEX_STRING *base);
   const uchar *value_ptr(THD *thd, enum_var_type type, LEX_STRING *base);
->>>>>>> 4869291f
   virtual void update_default(longlong new_def_value) {
     option.def_value = new_def_value;
   }
@@ -217,15 +201,6 @@
   void set_source(enum_variable_source src) {
     option.arg_source->m_source = src;
   }
-<<<<<<< HEAD
-  void set_source_name(const char *path) {
-    strcpy(option.arg_source->m_path_name, path);
-  }
-  void set_user(const char *usr) { strcpy(user, usr); }
-  const char *get_user() { return user; }
-  const char *get_host() { return host; }
-  void set_host(const char *hst) { strcpy(host, hst); }
-=======
   bool set_source_name(const char *path) {
     return set_and_truncate(option.arg_source->m_path_name, path,
                             sizeof(option.arg_source->m_path_name));
@@ -238,7 +213,6 @@
   bool set_host(const char *hst) {
     return set_and_truncate(host, hst, sizeof(host));
   }
->>>>>>> 4869291f
   ulonglong get_timestamp() const { return timestamp; }
   void set_user_host(THD *thd);
   my_option *get_option() { return &option; }
@@ -279,11 +253,7 @@
     @return true if the variable can be set using SET_VAR hint,
             false otherwise.
   */
-<<<<<<< HEAD
   virtual bool is_hint_updateable() const { return flags & HINT_UPDATEABLE; }
-=======
-  bool is_hint_updateable() const { return flags & HINT_UPDATEABLE; }
->>>>>>> 4869291f
   /**
     the following is only true for keycache variables,
     that support the syntax @@keycache_name.variable_name
@@ -328,7 +298,6 @@
   }
   void do_deprecated_warning(THD *thd);
   /**
-<<<<<<< HEAD
     Create item from system variable session value.
 
     @param  thd  pointer to THD object
@@ -337,19 +306,6 @@
             impossible to obtain the value.
   */
   virtual Item *copy_value(THD *thd);
-
-  void save_default(THD *thd, set_var *var) { global_save_default(thd, var); }
-
- private:
-=======
-    Create item from system variable value.
-
-    @param  thd  pointer to THD object
-
-    @return pointer to Item object or NULL if it's
-            impossible to obtain the value.
-  */
-  Item *copy_value(THD *thd);
 
   void save_default(THD *thd, set_var *var) { global_save_default(thd, var); }
 
@@ -362,7 +318,6 @@
     dst[length] = 0;
     return length < string_length;  // truncated
   }
->>>>>>> 4869291f
   virtual bool do_check(THD *thd, set_var *var) = 0;
   /**
     save the session default value of the variable in var
@@ -381,15 +336,9 @@
     It must be of show_val_type type (bool for SHOW_BOOL, int for SHOW_INT,
     longlong for SHOW_LONGLONG, etc).
   */
-<<<<<<< HEAD
-  virtual uchar *session_value_ptr(THD *running_thd, THD *target_thd,
-                                   LEX_STRING *base);
-  virtual uchar *global_value_ptr(THD *thd, LEX_STRING *base);
-=======
   virtual const uchar *session_value_ptr(THD *running_thd, THD *target_thd,
                                          LEX_STRING *base);
   virtual const uchar *global_value_ptr(THD *thd, LEX_STRING *base);
->>>>>>> 4869291f
 
   /**
     A pointer to a storage area of the variable, to the raw data.
@@ -554,17 +503,10 @@
 ulong get_system_variable_hash_records(void);
 ulonglong get_system_variable_hash_version(void);
 collation_unordered_map<std::string, sys_var *> *get_system_variable_hash(void);
-<<<<<<< HEAD
 
 extern bool get_sysvar_source(const char *name, uint length,
                               enum enum_variable_source *source);
 
-=======
-
-extern bool get_sysvar_source(const char *name, uint length,
-                              enum enum_variable_source *source);
-
->>>>>>> 4869291f
 bool enumerate_sys_vars(Show_var_array *show_var_array, bool sort,
                         enum enum_var_type type, bool strict);
 void lock_plugin_mutex();
@@ -572,10 +514,7 @@
 sys_var *find_sys_var(THD *thd, const char *str, size_t length = 0);
 sys_var *find_sys_var_ex(THD *thd, const char *str, size_t length = 0,
                          bool throw_error = false, bool locked = false);
-<<<<<<< HEAD
 MY_NODISCARD
-=======
->>>>>>> 4869291f
 int sql_set_variables(THD *thd, List<set_var_base> *var_list, bool opened);
 bool keyring_access_test();
 bool fix_delay_key_write(sys_var *self, THD *thd, enum_var_type type);
@@ -607,11 +546,8 @@
 #define PERSISTED_GLOBALS_LOAD "persisted_globals_load"
 extern char *sys_var_persist_only_admin_x509_subject;
 
-<<<<<<< HEAD
 extern void init_log_slow_verbosity() noexcept;
 extern void init_slow_query_log_use_global_control() noexcept;
 extern void init_log_slow_sp_statements() noexcept;
 
-=======
->>>>>>> 4869291f
 #endif