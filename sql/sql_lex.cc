/*
   Copyright (c) 2000, 2018, Oracle and/or its affiliates. All rights reserved.

   This program is free software; you can redistribute it and/or modify
   it under the terms of the GNU General Public License, version 2.0,
   as published by the Free Software Foundation.

   This program is also distributed with certain software (including
   but not limited to OpenSSL) that is licensed under separate terms,
   as designated in a particular file or component or in included license
   documentation.  The authors of MySQL hereby grant you an additional
   permission to link the program and your derivative works with the
   separately licensed software that they have included with MySQL.

   This program is distributed in the hope that it will be useful,
   but WITHOUT ANY WARRANTY; without even the implied warranty of
   MERCHANTABILITY or FITNESS FOR A PARTICULAR PURPOSE.  See the
   GNU General Public License, version 2.0, for more details.

   You should have received a copy of the GNU General Public License
   along with this program; if not, write to the Free Software
   Foundation, Inc., 51 Franklin St, Fifth Floor, Boston, MA 02110-1301  USA */

/* A lexical scanner on a temporary buffer with a yacc interface */

#include "sql/sql_lex.h"

#include <limits.h>
#include <stdlib.h>
#include <algorithm>  // find_if, iter_swap, reverse

#include "m_ctype.h"
#include "my_dbug.h"
#include "my_macros.h"
#include "mysql/mysql_lex_string.h"
#include "mysql/service_mysql_alloc.h"
#include "mysql_version.h"  // MYSQL_VERSION_ID
#include "mysqld_error.h"
#include "prealloced_array.h"  // Prealloced_array
#include "sql/current_thd.h"
#include "sql/item_func.h"
#include "sql/mysqld.h"  // table_alias_charset
#include "sql/nested_join.h"
#include "sql/parse_location.h"
#include "sql/parse_tree_nodes.h"  // PT_with_clause
#include "sql/protocol.h"
#include "sql/select_lex_visitor.h"
#include "sql/sp_head.h"  // sp_head
#include "sql/sql_base.h"
#include "sql/sql_class.h"  // THD
#include "sql/sql_error.h"
#include "sql/sql_insert.h"  // Sql_cmd_insert_base
#include "sql/sql_lex_hash.h"
#include "sql/sql_lex_hints.h"
#include "sql/sql_optimizer.h"  // JOIN
#include "sql/sql_parse.h"      // add_to_list
#include "sql/sql_plugin.h"     // plugin_unlock_list
#include "sql/sql_profile.h"
#include "sql/sql_show.h"   // append_identifier
#include "sql/sql_table.h"  // primary_key_name
#include "sql/sql_yacc.h"
#include "sql/system_variables.h"
#include "sql/table_function.h"
#include "sql/window.h"
#include "template_utils.h"

extern int HINT_PARSER_parse(THD *thd, Hint_scanner *scanner,
                             PT_hint_list **ret);

static int lex_one_token(YYSTYPE *yylval, THD *thd);

/*
  We are using pointer to this variable for distinguishing between assignment
  to NEW row field (when parsing trigger definition) and structured variable.
*/

sys_var *trg_new_row_fake_var = (sys_var *)0x01;

/**
  LEX_STRING constant for null-string to be used in parser and other places.
*/
<<<<<<< HEAD
const LEX_STRING null_lex_str = {NULL, 0};
const LEX_STRING empty_lex_str = {(char *)"", 0};
=======
const LEX_STRING null_lex_str= {NULL, 0};
const LEX_STRING empty_lex_str= {(char *) "", 0};
const LEX_CSTRING null_lex_cstr= {NULL, 0};
const LEX_CSTRING empty_lex_cstr= {"", 0};
>>>>>>> 333b4508
/**
  Mapping from enum values in enum_binlog_stmt_unsafe to error codes.

  @note The order of the elements of this array must correspond to
  the order of elements in enum_binlog_stmt_unsafe.

  Todo/fixme Bug#22860121 ER_BINLOG_UNSAFE_* FAMILY OF ERROR CODES IS UNUSED
    suggests to turn ER_BINLOG_UNSAFE* to private consts/messages.
*/
const int
    Query_tables_list::binlog_stmt_unsafe_errcode[BINLOG_STMT_UNSAFE_COUNT] = {
        ER_BINLOG_UNSAFE_LIMIT,
        ER_BINLOG_UNSAFE_SYSTEM_TABLE,
        ER_BINLOG_UNSAFE_AUTOINC_COLUMNS,
        ER_BINLOG_UNSAFE_UDF,
        ER_BINLOG_UNSAFE_SYSTEM_VARIABLE,
        ER_BINLOG_UNSAFE_SYSTEM_FUNCTION,
        ER_BINLOG_UNSAFE_NONTRANS_AFTER_TRANS,
        ER_BINLOG_UNSAFE_MULTIPLE_ENGINES_AND_SELF_LOGGING_ENGINE,
        ER_BINLOG_UNSAFE_MIXED_STATEMENT,
        ER_BINLOG_UNSAFE_INSERT_IGNORE_SELECT,
        ER_BINLOG_UNSAFE_INSERT_SELECT_UPDATE,
        ER_BINLOG_UNSAFE_WRITE_AUTOINC_SELECT,
        ER_BINLOG_UNSAFE_REPLACE_SELECT,
        ER_BINLOG_UNSAFE_CREATE_IGNORE_SELECT,
        ER_BINLOG_UNSAFE_CREATE_REPLACE_SELECT,
        ER_BINLOG_UNSAFE_CREATE_SELECT_AUTOINC,
        ER_BINLOG_UNSAFE_UPDATE_IGNORE,
        ER_BINLOG_UNSAFE_INSERT_TWO_KEYS,
        ER_BINLOG_UNSAFE_AUTOINC_NOT_FIRST,
        ER_BINLOG_UNSAFE_FULLTEXT_PLUGIN,
        ER_BINLOG_UNSAFE_SKIP_LOCKED,
        ER_BINLOG_UNSAFE_NOWAIT,
        ER_BINLOG_UNSAFE_XA};

/*
  Names of the index hints (for error messages). Keep in sync with
  index_hint_type
*/

const char *index_hint_type_name[] = {"IGNORE INDEX", "USE INDEX",
                                      "FORCE INDEX"};

/**
  @note The order of the elements of this array must correspond to
  the order of elements in type_enum
*/
const char *
    SELECT_LEX::type_str[static_cast<int>(enum_explain_type::EXPLAIN_total)] = {
        "NONE",     "PRIMARY", "SIMPLE",       "DERIVED",
        "SUBQUERY", "UNION",   "UNION RESULT", "MATERIALIZED"};

Table_ident::Table_ident(Protocol *protocol, const LEX_CSTRING &db_arg,
                         const LEX_CSTRING &table_arg, bool force)
    : table(table_arg), sel(NULL), table_function(NULL) {
  if (!force && protocol->has_client_capability(CLIENT_NO_SCHEMA))
    db = NULL_CSTR;
  else
    db = db_arg;
}

bool lex_init(void) {
  DBUG_ENTER("lex_init");

  for (CHARSET_INFO **cs = all_charsets;
       cs < all_charsets + array_elements(all_charsets) - 1; cs++) {
    if (*cs && (*cs)->ctype && is_supported_parser_charset(*cs)) {
      if (init_state_maps(*cs)) DBUG_RETURN(true);  // OOM
    }
  }

  DBUG_RETURN(false);
}

void lex_free(void) {  // Call this when daemon ends
  DBUG_ENTER("lex_free");
  DBUG_VOID_RETURN;
}

void st_parsing_options::reset() {
  allows_variable = true;
  allows_select_into = true;
}

/**
 Cleans slave connection info.
*/
void struct_slave_connection::reset() {
  user = 0;
  password = 0;
  plugin_auth = 0;
  plugin_dir = 0;
}

/**
  Perform initialization of Lex_input_stream instance.

  Basically, a buffer for a pre-processed query. This buffer should be large
  enough to keep a multi-statement query. The allocation is done once in
  Lex_input_stream::init() in order to prevent memory pollution when
  the server is processing large multi-statement queries.
*/

bool Lex_input_stream::init(THD *thd, const char *buff, size_t length) {
  DBUG_EXECUTE_IF("bug42064_simulate_oom",
                  DBUG_SET("+d,simulate_out_of_memory"););

  query_charset = thd->charset();

  m_cpp_buf = (char *)thd->alloc(length + 1);

  DBUG_EXECUTE_IF("bug42064_simulate_oom",
                  DBUG_SET("-d,bug42064_simulate_oom"););

  if (m_cpp_buf == NULL) return true;

  m_thd = thd;
  reset(buff, length);

  return false;
}

/**
  Prepare Lex_input_stream instance state for use for handling next SQL
  statement.

  It should be called between two statements in a multi-statement query.
  The operation resets the input stream to the beginning-of-parse state,
  but does not reallocate m_cpp_buf.
*/

void Lex_input_stream::reset(const char *buffer, size_t length) {
  yylineno = 1;
  yytoklen = 0;
  yylval = NULL;
  lookahead_token = grammar_selector_token;
  static YYSTYPE dummy_yylval;
  lookahead_yylval = &dummy_yylval;
  skip_digest = false;
  /*
    Lex_input_stream modifies the query string in one special case (sic!).
    yyUnput() modifises the string when patching version comments.
    This is done to prevent newer slaves from executing a different
    statement than older masters.

    For now, cast away const here. This means that e.g. SHOW PROCESSLIST
    can see partially patched query strings. It would be better if we
    could replicate the query string as is and have the slave take the
    master version into account.
  */
  m_ptr = const_cast<char *>(buffer);
  m_tok_start = NULL;
  m_tok_end = NULL;
  m_end_of_query = buffer + length;
  m_buf = buffer;
  m_buf_length = length;
  m_echo = true;
  m_cpp_tok_start = NULL;
  m_cpp_tok_end = NULL;
  m_body_utf8 = NULL;
  m_cpp_utf8_processed_ptr = NULL;
  next_state = MY_LEX_START;
  found_semicolon = NULL;
  ignore_space = m_thd->variables.sql_mode & MODE_IGNORE_SPACE;
  stmt_prepare_mode = false;
  multi_statements = true;
  in_comment = NO_COMMENT;
  m_underscore_cs = NULL;
  m_cpp_ptr = m_cpp_buf;
}

/**
  The operation is called from the parser in order to
  1) designate the intention to have utf8 body;
  1) Indicate to the lexer that we will need a utf8 representation of this
     statement;
  2) Determine the beginning of the body.

  @param thd        Thread context.
  @param begin_ptr  Pointer to the start of the body in the pre-processed
                    buffer.
*/

void Lex_input_stream::body_utf8_start(THD *thd, const char *begin_ptr) {
  DBUG_ASSERT(begin_ptr);
  DBUG_ASSERT(m_cpp_buf <= begin_ptr && begin_ptr <= m_cpp_buf + m_buf_length);

  size_t body_utf8_length =
      (m_buf_length / thd->variables.character_set_client->mbminlen) *
      my_charset_utf8_bin.mbmaxlen;

  m_body_utf8 = (char *)thd->alloc(body_utf8_length + 1);
  m_body_utf8_ptr = m_body_utf8;
  *m_body_utf8_ptr = 0;

  m_cpp_utf8_processed_ptr = begin_ptr;
}

/**
  @brief The operation appends unprocessed part of pre-processed buffer till
  the given pointer (ptr) and sets m_cpp_utf8_processed_ptr to end_ptr.

  The idea is that some tokens in the pre-processed buffer (like character
  set introducers) should be skipped.

  Example:
    CPP buffer: SELECT 'str1', _latin1 'str2';
    m_cpp_utf8_processed_ptr -- points at the "SELECT ...";
    In order to skip "_latin1", the following call should be made:
      body_utf8_append(<pointer to "_latin1 ...">, <pointer to " 'str2'...">)

  @param ptr      Pointer in the pre-processed buffer, which specifies the
                  end of the chunk, which should be appended to the utf8
                  body.
  @param end_ptr  Pointer in the pre-processed buffer, to which
                  m_cpp_utf8_processed_ptr will be set in the end of the
                  operation.
*/

void Lex_input_stream::body_utf8_append(const char *ptr, const char *end_ptr) {
  DBUG_ASSERT(m_cpp_buf <= ptr && ptr <= m_cpp_buf + m_buf_length);
  DBUG_ASSERT(m_cpp_buf <= end_ptr && end_ptr <= m_cpp_buf + m_buf_length);

  if (!m_body_utf8) return;

  if (m_cpp_utf8_processed_ptr >= ptr) return;

  size_t bytes_to_copy = ptr - m_cpp_utf8_processed_ptr;

  memcpy(m_body_utf8_ptr, m_cpp_utf8_processed_ptr, bytes_to_copy);
  m_body_utf8_ptr += bytes_to_copy;
  *m_body_utf8_ptr = 0;

  m_cpp_utf8_processed_ptr = end_ptr;
}

/**
  The operation appends unprocessed part of the pre-processed buffer till
  the given pointer (ptr) and sets m_cpp_utf8_processed_ptr to ptr.

  @param ptr  Pointer in the pre-processed buffer, which specifies the end
              of the chunk, which should be appended to the utf8 body.
*/

void Lex_input_stream::body_utf8_append(const char *ptr) {
  body_utf8_append(ptr, ptr);
}

/**
  The operation converts the specified text literal to the utf8 and appends
  the result to the utf8-body.

  @param thd      Thread context.
  @param txt      Text literal.
  @param txt_cs   Character set of the text literal.
  @param end_ptr  Pointer in the pre-processed buffer, to which
                  m_cpp_utf8_processed_ptr will be set in the end of the
                  operation.
*/

void Lex_input_stream::body_utf8_append_literal(THD *thd, const LEX_STRING *txt,
                                                const CHARSET_INFO *txt_cs,
                                                const char *end_ptr) {
  if (!m_cpp_utf8_processed_ptr) return;

  LEX_STRING utf_txt;

  if (!my_charset_same(txt_cs, &my_charset_utf8_general_ci)) {
    thd->convert_string(&utf_txt, &my_charset_utf8_general_ci, txt->str,
                        txt->length, txt_cs);
  } else {
    utf_txt.str = txt->str;
    utf_txt.length = txt->length;
  }

  /* NOTE: utf_txt.length is in bytes, not in symbols. */

  memcpy(m_body_utf8_ptr, utf_txt.str, utf_txt.length);
  m_body_utf8_ptr += utf_txt.length;
  *m_body_utf8_ptr = 0;

  m_cpp_utf8_processed_ptr = end_ptr;
}

void Lex_input_stream::add_digest_token(uint token, LEX_YYSTYPE yylval) {
  if (m_digest != NULL) {
    m_digest = digest_add_token(m_digest, token, yylval);
  }
}

void Lex_input_stream::reduce_digest_token(uint token_left, uint token_right) {
  if (m_digest != NULL) {
    m_digest = digest_reduce_token(m_digest, token_left, token_right);
  }
}

void LEX::assert_ok_set_current_select() {
  // (2) Only owning thread could change m_current_select
  // (1) bypass for bootstrap and "new THD"
  DBUG_ASSERT(!current_thd || !thd ||  //(1)
              thd == current_thd);     //(2)
}

LEX::~LEX() {
  destroy_query_tables_list();
  plugin_unlock_list(NULL, plugins.begin(), plugins.size());
  unit = NULL;  // Created in mem_root - no destructor
  select_lex = NULL;
  m_current_select = NULL;
}

/**
  Reset a LEX object so that it is ready for a new query preparation
  and execution.
  Pointers to query expression and query block objects are set to NULL.
  This is correct, as they point into a mem_root that has been recycled.
*/

void LEX::reset() {
  // CREATE VIEW
  create_view_mode = enum_view_create_mode::VIEW_CREATE_NEW;
  create_view_algorithm = VIEW_ALGORITHM_UNDEFINED;
  create_view_suid = true;

  context_stack.empty();
  unit = NULL;
  select_lex = NULL;
  m_current_select = NULL;
  all_selects_list = NULL;

  bulk_insert_row_cnt = 0;

  purge_value_list.empty();

  kill_value_list.empty();

  set_var_list.empty();
  param_list.empty();
  prepared_stmt_params.empty();
  subqueries = false;
  context_analysis_only = 0;
  safe_to_cache_query = true;
  insert_table = NULL;
  insert_table_leaf = NULL;
  parsing_options.reset();
  alter_info = NULL;
  part_info = NULL;
  duplicates = DUP_ERROR;
  ignore = false;
  spname = NULL;
  sphead = NULL;
  set_sp_current_parsing_ctx(NULL);
  m_sql_cmd = NULL;
  query_tables = NULL;
  reset_query_tables_list(false);
  expr_allows_subselect = true;
  use_only_table_context = false;
  contains_plaintext_password = false;
  keep_diagnostics = DA_KEEP_NOTHING;
  next_binlog_file_nr = 0;

  name.str = NULL;
  name.length = 0;
  event_parse_data = NULL;
  profile_options = PROFILE_NONE;
  select_number = 0;
  allow_sum_func = 0;
  m_deny_window_func = 0;
  in_sum_func = NULL;
  create_info = NULL;
  server_options.reset();
  explain_format = NULL;
  is_lex_started = true;
  used_tables = 0;
  reset_slave_info.all = false;
  mi.channel = NULL;

  wild = NULL;
  mark_broken(false);
<<<<<<< HEAD
  reset_exec_started();
  max_execution_time = 0;
  reparse_common_table_expr_at = 0;
  opt_hints_global = NULL;
  binlog_need_explicit_defaults_ts = false;
  m_extended_show = false;

  clear_privileges();
=======
  set_statement= false;
  zip_dict_name.str = 0;
  zip_dict_name.length = 0;
  max_execution_time= 0;
  parse_gcol_expr= false;
  opt_hints_global= NULL;
  binlog_need_explicit_defaults_ts= false;

  donor_transaction_id= NULL;
>>>>>>> 333b4508
}

/**
  Call lex_start() before every query that is to be prepared and executed.
  Because of this, it's critical not to do too many things here.  (We already
  do too much)

  The function creates a select_lex and a select_lex_unit object.
  These objects should rather be created by the parser bottom-up.
*/

bool lex_start(THD *thd) {
  DBUG_ENTER("lex_start");

  LEX *lex = thd->lex;

  lex->thd = thd;
  lex->reset();
  // Initialize the cost model to be used for this query
  thd->init_cost_model();

  const bool status = lex->new_top_level_query();
  DBUG_ASSERT(lex->current_select() == NULL);
  lex->m_current_select = lex->select_lex;

  lex->m_IS_table_stats.invalidate_cache();
  lex->m_IS_tablespace_stats.invalidate_cache();

  DBUG_RETURN(status);
}

/**
  Call this function after preparation and execution of a query.
*/

void lex_end(LEX *lex) {
  DBUG_ENTER("lex_end");
  DBUG_PRINT("enter", ("lex: %p", lex));

  /* release used plugins */
  if (!lex->plugins.empty()) /* No function call and no mutex if no plugins. */
  {
    plugin_unlock_list(0, lex->plugins.begin(), lex->plugins.size());
  }
  lex->plugins.clear();

  sp_head::destroy(lex->sphead);
  lex->sphead = NULL;

  DBUG_VOID_RETURN;
}

SELECT_LEX *LEX::new_empty_query_block() {
  SELECT_LEX *select = new (thd->mem_root) SELECT_LEX(nullptr, nullptr);
  if (select == nullptr) return nullptr; /* purecov: inspected */

  select->parent_lex = this;

  return select;
}

/**
  Create new select_lex_unit and select_lex objects for a query block,
  which can be either a top-level query or a subquery.
  For the second and subsequent query block of a UNION query, use
  LEX::new_union_query() instead.
  Set the new select_lex as the current select_lex of the LEX object.

  @param curr_select    current query specification

  @return new query specification if successful, NULL if error
*/
SELECT_LEX *LEX::new_query(SELECT_LEX *curr_select) {
  DBUG_ENTER("LEX::new_query");

  if (curr_select != NULL &&
      curr_select->nest_level >= (int)MAX_SELECT_NESTING) {
    my_error(ER_TOO_HIGH_LEVEL_OF_NESTING_FOR_SELECT, MYF(0),
             MAX_SELECT_NESTING);
    DBUG_RETURN(NULL);
  }

  Name_resolution_context *outer_context = current_context();

  SELECT_LEX *const select = new_empty_query_block();
  if (!select) DBUG_RETURN(NULL); /* purecov: inspected */

  enum_parsing_context parsing_place =
      curr_select ? curr_select->parsing_place : CTX_NONE;

  SELECT_LEX_UNIT *const sel_unit =
      new (thd->mem_root) SELECT_LEX_UNIT(parsing_place);
  if (!sel_unit) DBUG_RETURN(NULL); /* purecov: inspected */

  sel_unit->thd = thd;

  // Link the new "unit" below the current select_lex, if any
  if (curr_select != NULL) sel_unit->include_down(this, curr_select);

  select->include_down(this, sel_unit);

  select->include_in_global(&all_selects_list);

  if (select->set_context(NULL)) DBUG_RETURN(NULL); /* purecov: inspected */
  /*
    Assume that a subquery has an outer name resolution context.
    If not (ie. if this is a derived table), set it to NULL later
  */
  if (parsing_place == CTX_NONE)  // Outer-most query block
  {
  } else if (parsing_place == CTX_ON) {
    /*
      This subquery is part of an ON clause, so we need to link the
      name resolution context for this subquery with the ON context.

      @todo outer_context is not the same as
      &select_lex->outer_select()->context in one case:
        (SELECT 1 as a) UNION (SELECT 2) ORDER BY (SELECT a);
      When we create the select_lex for the subquery in ORDER BY,
      1) outer_context is the context of the second SELECT of the UNION
      2) select_lex->outer_select() is the fake select_lex, which context
         is the one of the first SELECT of the UNION (see
         SELECT_LEX_UNIT::add_fake_select_lex()).
      2) is the correct context, per the documentation. 1) is not, and using
      it leads to a resolving error for the query above.
      We should fix 1) and then use it unconditionally here.
    */
    select->context.outer_context = outer_context;
  } else if (parsing_place == CTX_DERIVED ||
             parsing_place == CTX_INSERT_VALUES ||
             parsing_place == CTX_INSERT_UPDATE) {
    /*
      Outer references are not allowed for
      - derived tables
      - subqueries in INSERT ... VALUES clauses
      - subqueries in INSERT ON DUPLICATE KEY UPDATE clauses
    */
    DBUG_ASSERT(select->context.outer_context == NULL);
  } else {
    select->context.outer_context = &select->outer_select()->context;
  }
  /*
    in subquery is SELECT query and we allow resolution of names in SELECT
    list
  */
  select->context.resolve_in_select_list = true;

  DBUG_RETURN(select);
}

/**
  Create new select_lex object for all branches of a UNION except the left-most
  one.
  Set the new select_lex as the current select_lex of the LEX object.

  @param curr_select current query specification
  @param distinct True if part of UNION DISTINCT query

  @param check_syntax This function is called from both new and legacy
  code. New code uses the actual parse tree for checking syntax before
  creating SELECT_LEX'es (good), while legacy code checks the SELECT_LEX
  structures later on to see what syntax they seem to be generated from
  (bad). When all parser rules have been converted, this parameter will always
  be false, and can be removed.

  @return new query specification if successful, NULL if an error occurred.
*/

SELECT_LEX *LEX::new_union_query(SELECT_LEX *curr_select, bool distinct,
                                 bool check_syntax) {
  DBUG_ENTER("LEX::new_union_query");

  DBUG_ASSERT(unit != NULL && select_lex != NULL);

  // Is this the outer-most query expression?
  bool const outer_most = curr_select->master_unit() == unit;
  /*
     Only the last SELECT can have INTO. Since the grammar won't allow INTO in
     a nested SELECT, we make this check only when creating a query block on
     the outer-most level:
  */
  if (outer_most && result) {
    my_error(ER_WRONG_USAGE, MYF(0), "UNION", "INTO");
    DBUG_RETURN(NULL);
  }

  if (check_syntax) {
    if (curr_select->order_list.first && !curr_select->braces) {
      my_error(ER_WRONG_USAGE, MYF(0), "UNION", "ORDER BY");
      DBUG_RETURN(NULL);
    }

    if (curr_select->explicit_limit && !curr_select->braces) {
      my_error(ER_WRONG_USAGE, MYF(0), "UNION", "LIMIT");
      DBUG_RETURN(NULL);
    }
  }

  SELECT_LEX *const select = new_empty_query_block();
  if (!select) DBUG_RETURN(NULL); /* purecov: inspected */

  select->include_neighbour(this, curr_select);

  SELECT_LEX_UNIT *const sel_unit = select->master_unit();

  if (!sel_unit->fake_select_lex && sel_unit->add_fake_select_lex(thd))
    DBUG_RETURN(NULL); /* purecov: inspected */

  if (select->set_context(sel_unit->first_select()->context.outer_context))
    DBUG_RETURN(NULL); /* purecov: inspected */

  select->include_in_global(&all_selects_list);

  select->linkage = UNION_TYPE;

  if (distinct) /* UNION DISTINCT - remember position */
    sel_unit->union_distinct = select;

  /*
    By default we assume that this is a regular subquery, in which resolution
    of names in SELECT list is allowed.
  */
  select->context.resolve_in_select_list = true;

  DBUG_RETURN(select);
}

/**
  Given a LEX object, create a query expression object (select_lex_unit) and
  a query block object (select_lex).

  @return false if successful, true if error
*/

bool LEX::new_top_level_query() {
  DBUG_ENTER("LEX::new_top_level_query");

  // Assure that the LEX does not contain any query expression already
  DBUG_ASSERT(unit == NULL && select_lex == NULL);

  // Check for the special situation when using INTO OUTFILE and LOAD DATA.
  DBUG_ASSERT(result == 0);

  select_lex = new_query(NULL);
  if (select_lex == NULL) DBUG_RETURN(true); /* purecov: inspected */

  unit = select_lex->master_unit();

  DBUG_RETURN(false);
}

/**
  Initialize a LEX object, a query expression object (select_lex_unit) and
  a query block object (select_lex).
  All objects are passed as pointers so they can be stack-allocated.
  The purpose of this structure is for short-lived procedures that need a
  LEX and a query block object.

  Do not extend the struct with more query objects after creation.

  The struct can be abandoned after use, no cleanup is needed.

  @param sel_unit  Pointer to the query expression object
  @param select    Pointer to the query block object
*/

void LEX::new_static_query(SELECT_LEX_UNIT *sel_unit, SELECT_LEX *select)

{
  DBUG_ENTER("LEX::new_static_query");

  reset();

  DBUG_ASSERT(unit == NULL && select_lex == NULL && current_select() == NULL);

  select->parent_lex = this;

  sel_unit->thd = thd;
  select->include_down(this, sel_unit);

  select->include_in_global(&all_selects_list);

  (void)select->set_context(NULL);

  select_lex = select;
  unit = sel_unit;

  set_current_select(select);

  select->context.resolve_in_select_list = true;

  DBUG_VOID_RETURN;
}

Yacc_state::~Yacc_state() {
  if (yacc_yyss) {
    my_free(yacc_yyss);
    my_free(yacc_yyvs);
    my_free(yacc_yyls);
  }
}

static bool consume_optimizer_hints(Lex_input_stream *lip) {
  const my_lex_states *state_map = lip->query_charset->state_maps->main_map;
  int whitespace = 0;
  uchar c = lip->yyPeek();
  size_t newlines = 0;

  for (; state_map[c] == MY_LEX_SKIP;
       whitespace++, c = lip->yyPeekn(whitespace)) {
    if (c == '\n') newlines++;
  }

  if (lip->yyPeekn(whitespace) == '/' && lip->yyPeekn(whitespace + 1) == '*' &&
      lip->yyPeekn(whitespace + 2) == '+') {
    lip->yylineno += newlines;
    lip->yySkipn(whitespace);  // skip whitespace

    Hint_scanner hint_scanner(lip->m_thd, lip->yylineno, lip->get_ptr(),
                              lip->get_end_of_query() - lip->get_ptr(),
                              lip->m_digest);
    PT_hint_list *hint_list = NULL;
    int rc = HINT_PARSER_parse(lip->m_thd, &hint_scanner, &hint_list);
    if (rc == 2)
      return true;  // Bison's internal OOM error
    else if (rc == 1) {
      /*
        This branch is for 2 cases:
        1. YYABORT in the hint parser grammar (we use it to process OOM errors),
        2. open commentary error.
      */
      lip->start_token();  // adjust error message text pointer to "/*+"
      return true;
    } else {
      lip->yylineno = hint_scanner.get_lineno();
      lip->yySkipn(hint_scanner.get_ptr() - lip->get_ptr());
      lip->yylval->optimizer_hints = hint_list;  // NULL in case of syntax error
      lip->m_digest =
          hint_scanner.get_digest();  // NULL is digest buf. is full.
      return false;
    }
  } else
    return false;
}

static int find_keyword(Lex_input_stream *lip, uint len, bool function) {
  const char *tok = lip->get_tok_start();

  const SYMBOL *symbol =
      function ? Lex_hash::sql_keywords_and_funcs.get_hash_symbol(tok, len)
               : Lex_hash::sql_keywords.get_hash_symbol(tok, len);

  if (symbol) {
    lip->yylval->keyword.symbol = symbol;
    lip->yylval->keyword.str = (char *)tok;
    lip->yylval->keyword.length = len;

    if ((symbol->tok == NOT_SYM) &&
        (lip->m_thd->variables.sql_mode & MODE_HIGH_NOT_PRECEDENCE))
      return NOT2_SYM;
    if ((symbol->tok == OR_OR_SYM) &&
        !(lip->m_thd->variables.sql_mode & MODE_PIPES_AS_CONCAT))
      return OR2_SYM;

    lip->yylval->optimizer_hints = NULL;
    if (symbol->group & SG_HINTABLE_KEYWORDS) {
      lip->add_digest_token(symbol->tok, lip->yylval);
      if (consume_optimizer_hints(lip)) return ABORT_SYM;
      lip->skip_digest = true;
    }

    return symbol->tok;
  }
  return 0;
}

/*
  Check if name is a keyword

  SYNOPSIS
    is_keyword()
    name      checked name (must not be empty)
    len       length of checked name

  RETURN VALUES
    0         name is a keyword
    1         name isn't a keyword
*/

bool is_keyword(const char *name, size_t len) {
  DBUG_ASSERT(len != 0);
  return Lex_hash::sql_keywords.get_hash_symbol(name, len) != NULL;
}

/**
  Check if name is a sql function

    @param name      checked name

    @return is this a native function or not
    @retval 0         name is a function
    @retval 1         name isn't a function
*/

bool is_lex_native_function(const LEX_STRING *name) {
  DBUG_ASSERT(name != NULL);
  return Lex_hash::sql_keywords_and_funcs.get_hash_symbol(
             name->str, (uint)name->length) != NULL;
}

/* make a copy of token before ptr and set yytoklen */

static LEX_STRING get_token(Lex_input_stream *lip, uint skip, uint length) {
  LEX_STRING tmp;
  lip->yyUnget();  // ptr points now after last token char
  tmp.length = lip->yytoklen = length;
  tmp.str = lip->m_thd->strmake(lip->get_tok_start() + skip, tmp.length);

  lip->m_cpp_text_start = lip->get_cpp_tok_start() + skip;
  lip->m_cpp_text_end = lip->m_cpp_text_start + tmp.length;

  return tmp;
}

/*
 todo:
   There are no dangerous charsets in mysql for function
   get_quoted_token yet. But it should be fixed in the
   future to operate multichar strings (like ucs2)
*/

static LEX_STRING get_quoted_token(Lex_input_stream *lip, uint skip,
                                   uint length, char quote) {
  LEX_STRING tmp;
  const char *from, *end;
  char *to;
  lip->yyUnget();  // ptr points now after last token char
  tmp.length = lip->yytoklen = length;
  tmp.str = (char *)lip->m_thd->alloc(tmp.length + 1);
  from = lip->get_tok_start() + skip;
  to = tmp.str;
  end = to + length;

  lip->m_cpp_text_start = lip->get_cpp_tok_start() + skip;
  lip->m_cpp_text_end = lip->m_cpp_text_start + length;

  for (; to != end;) {
    if ((*to++ = *from++) == quote) {
      from++;  // Skip double quotes
      lip->m_cpp_text_start++;
    }
  }
  *to = 0;  // End null for safety
  return tmp;
}

/*
  Return an unescaped text literal without quotes
  Fix sometimes to do only one scan of the string
*/

static char *get_text(Lex_input_stream *lip, int pre_skip, int post_skip) {
  uchar c, sep;
  uint found_escape = 0;
  const CHARSET_INFO *cs = lip->m_thd->charset();

  lip->tok_bitmap = 0;
  sep = lip->yyGetLast();  // String should end with this
  while (!lip->eof()) {
    c = lip->yyGet();
    lip->tok_bitmap |= c;
    {
      int l;
      if (use_mb(cs) &&
          (l = my_ismbchar(cs, lip->get_ptr() - 1, lip->get_end_of_query()))) {
        lip->skip_binary(l - 1);
        continue;
      }
    }
    if (c == '\\' && !(lip->m_thd->variables.sql_mode &
                       MODE_NO_BACKSLASH_ESCAPES)) {  // Escaped character
      found_escape = 1;
      if (lip->eof()) return 0;
      lip->yySkip();
    } else if (c == sep) {
      if (c == lip->yyGet())  // Check if two separators in a row
      {
        found_escape = 1;  // duplicate. Remember for delete
        continue;
      } else
        lip->yyUnget();

      /* Found end. Unescape and return string */
      const char *str, *end;
      char *start;

      str = lip->get_tok_start();
      end = lip->get_ptr();
      /* Extract the text from the token */
      str += pre_skip;
      end -= post_skip;
      DBUG_ASSERT(end >= str);

      if (!(start =
                static_cast<char *>(lip->m_thd->alloc((uint)(end - str) + 1))))
        return (char *)"";  // MEM_ROOT has set error flag

      lip->m_cpp_text_start = lip->get_cpp_tok_start() + pre_skip;
      lip->m_cpp_text_end = lip->get_cpp_ptr() - post_skip;

      if (!found_escape) {
        lip->yytoklen = (uint)(end - str);
        memcpy(start, str, lip->yytoklen);
        start[lip->yytoklen] = 0;
      } else {
        char *to;

        for (to = start; str != end; str++) {
          int l;
          if (use_mb(cs) && (l = my_ismbchar(cs, str, end))) {
            while (l--) *to++ = *str++;
            str--;
            continue;
          }
          if (!(lip->m_thd->variables.sql_mode & MODE_NO_BACKSLASH_ESCAPES) &&
              *str == '\\' && str + 1 != end) {
            switch (*++str) {
              case 'n':
                *to++ = '\n';
                break;
              case 't':
                *to++ = '\t';
                break;
              case 'r':
                *to++ = '\r';
                break;
              case 'b':
                *to++ = '\b';
                break;
              case '0':
                *to++ = 0;  // Ascii null
                break;
              case 'Z':  // ^Z must be escaped on Win32
                *to++ = '\032';
                break;
              case '_':
              case '%':
                *to++ = '\\';  // remember prefix for wildcard
                /* Fall through */
              default:
                *to++ = *str;
                break;
            }
          } else if (*str == sep)
            *to++ = *str++;  // Two ' or "
          else
            *to++ = *str;
        }
        *to = 0;
        lip->yytoklen = (uint)(to - start);
      }
      return start;
    }
  }
  return 0;  // unexpected end of query
}

uint Lex_input_stream::get_lineno(const char *raw_ptr) const {
  DBUG_ASSERT(m_buf <= raw_ptr && raw_ptr <= m_end_of_query);
  if (!(m_buf <= raw_ptr && raw_ptr <= m_end_of_query)) return 1;

  uint ret = 1;
  const CHARSET_INFO *cs = m_thd->charset();
  for (const char *c = m_buf; c < raw_ptr; c++) {
    uint mb_char_len;
    if (use_mb(cs) && (mb_char_len = my_ismbchar(cs, c, m_end_of_query))) {
      c += mb_char_len - 1;  // skip the rest of the multibyte character
      continue;              // we don't expect '\n' there
    }
    if (*c == '\n') ret++;
  }
  return ret;
}

Partition_expr_parser_state::Partition_expr_parser_state()
    : Parser_state(GRAMMAR_SELECTOR_PART), result(NULL) {}

Gcol_expr_parser_state::Gcol_expr_parser_state()
    : Parser_state(GRAMMAR_SELECTOR_GCOL), result(NULL) {}

Expression_parser_state::Expression_parser_state()
    : Parser_state(GRAMMAR_SELECTOR_EXPR), result(NULL) {}

Common_table_expr_parser_state::Common_table_expr_parser_state()
    : Parser_state(GRAMMAR_SELECTOR_CTE), result(NULL) {}

/*
** Calc type of integer; long integer, longlong integer or real.
** Returns smallest type that match the string.
** When using unsigned long long values the result is converted to a real
** because else they will be unexpected sign changes because all calculation
** is done with longlong or double.
*/

static const char *long_str = "2147483647";
static const uint long_len = 10;
static const char *signed_long_str = "-2147483648";
static const char *longlong_str = "9223372036854775807";
static const uint longlong_len = 19;
static const char *signed_longlong_str = "-9223372036854775808";
static const uint signed_longlong_len = 19;
static const char *unsigned_longlong_str = "18446744073709551615";
static const uint unsigned_longlong_len = 20;

static inline uint int_token(const char *str, uint length) {
  if (length < long_len)  // quick normal case
    return NUM;
  bool neg = 0;

  if (*str == '+')  // Remove sign and pre-zeros
  {
    str++;
    length--;
  } else if (*str == '-') {
    str++;
    length--;
    neg = 1;
  }
  while (*str == '0' && length) {
    str++;
    length--;
  }
  if (length < long_len) return NUM;

  uint smaller, bigger;
  const char *cmp;
  if (neg) {
    if (length == long_len) {
      cmp = signed_long_str + 1;
      smaller = NUM;      // If <= signed_long_str
      bigger = LONG_NUM;  // If >= signed_long_str
    } else if (length < signed_longlong_len)
      return LONG_NUM;
    else if (length > signed_longlong_len)
      return DECIMAL_NUM;
    else {
      cmp = signed_longlong_str + 1;
      smaller = LONG_NUM;  // If <= signed_longlong_str
      bigger = DECIMAL_NUM;
    }
  } else {
    if (length == long_len) {
      cmp = long_str;
      smaller = NUM;
      bigger = LONG_NUM;
    } else if (length < longlong_len)
      return LONG_NUM;
    else if (length > longlong_len) {
      if (length > unsigned_longlong_len) return DECIMAL_NUM;
      cmp = unsigned_longlong_str;
      smaller = ULONGLONG_NUM;
      bigger = DECIMAL_NUM;
    } else {
      cmp = longlong_str;
      smaller = LONG_NUM;
      bigger = ULONGLONG_NUM;
    }
  }
  while (*cmp && *cmp++ == *str++)
    ;
  return ((uchar)str[-1] <= (uchar)cmp[-1]) ? smaller : bigger;
}

/**
  Given a stream that is advanced to the first contained character in
  an open comment, consume the comment.  Optionally, if we are allowed,
  recurse so that we understand comments within this current comment.

  At this level, we do not support version-condition comments.  We might
  have been called with having just passed one in the stream, though.  In
  that case, we probably want to tolerate mundane comments inside.  Thus,
  the case for recursion.

  @retval  Whether EOF reached before comment is closed.
*/
static bool consume_comment(Lex_input_stream *lip,
                            int remaining_recursions_permitted) {
  uchar c;
  while (!lip->eof()) {
    c = lip->yyGet();

    if (remaining_recursions_permitted > 0) {
      if ((c == '/') && (lip->yyPeek() == '*')) {
        lip->yySkip(); /* Eat asterisk */
        consume_comment(lip, remaining_recursions_permitted - 1);
        continue;
      }
    }

    if (c == '*') {
      if (lip->yyPeek() == '/') {
        lip->yySkip(); /* Eat slash */
        return false;
      }
    }

    if (c == '\n') lip->yylineno++;
  }

  return true;
}

/**
  yylex() function implementation for the main parser

  @param [out] yylval   semantic value of the token being parsed (yylval)
  @param [out] yylloc   "location" of the token being parsed (yylloc)
  @param thd            THD

  @return               token number

  @note
  MYSQLlex remember the following states from the following MYSQLlex():

  - MY_LEX_END			Found end of query
*/

int MYSQLlex(YYSTYPE *yylval, YYLTYPE *yylloc, THD *thd) {
  Lex_input_stream *lip = &thd->m_parser_state->m_lip;
  int token;

  if (thd->is_error()) {
    if (thd->get_parser_da()->has_sql_condition(ER_CAPACITY_EXCEEDED))
      return ABORT_SYM;
  }

  if (lip->lookahead_token >= 0) {
    /*
      The next token was already parsed in advance,
      return it.
    */
    token = lip->lookahead_token;
    lip->lookahead_token = -1;
    *yylval = *(lip->lookahead_yylval);
    yylloc->cpp.start = lip->get_cpp_tok_start();
    yylloc->cpp.end = lip->get_cpp_ptr();
    yylloc->raw.start = lip->get_tok_start();
    yylloc->raw.end = lip->get_ptr();
    lip->lookahead_yylval = NULL;
    lip->add_digest_token(token, yylval);
    return token;
  }

  token = lex_one_token(yylval, thd);
  yylloc->cpp.start = lip->get_cpp_tok_start();
  yylloc->raw.start = lip->get_tok_start();

  switch (token) {
    case WITH:
      /*
        Parsing 'WITH' 'ROLLUP' requires 2 look ups,
        which makes the grammar LALR(2).
        Replace by a single 'WITH_ROLLUP' token,
        to transform the grammar into a LALR(1) grammar,
        which sql_yacc.yy can process.
      */
      token = lex_one_token(yylval, thd);
      switch (token) {
        case ROLLUP_SYM:
          yylloc->cpp.end = lip->get_cpp_ptr();
          yylloc->raw.end = lip->get_ptr();
          lip->add_digest_token(WITH_ROLLUP_SYM, yylval);
          return WITH_ROLLUP_SYM;
        default:
          /*
            Save the token following 'WITH'
          */
          lip->lookahead_yylval = lip->yylval;
          lip->yylval = NULL;
          lip->lookahead_token = token;
          yylloc->cpp.end = lip->get_cpp_ptr();
          yylloc->raw.end = lip->get_ptr();
          lip->add_digest_token(WITH, yylval);
          return WITH;
      }
      break;
  }

  yylloc->cpp.end = lip->get_cpp_ptr();
  yylloc->raw.end = lip->get_ptr();
  if (!lip->skip_digest) lip->add_digest_token(token, yylval);
  lip->skip_digest = false;
  return token;
}

static int lex_one_token(YYSTYPE *yylval, THD *thd) {
  uchar c = 0;
  bool comment_closed;
  int tokval, result_state;
  uint length;
  enum my_lex_states state;
  Lex_input_stream *lip = &thd->m_parser_state->m_lip;
  const CHARSET_INFO *cs = thd->charset();
  const my_lex_states *state_map = cs->state_maps->main_map;
  const uchar *ident_map = cs->ident_map;

  lip->yylval = yylval;  // The global state

  lip->start_token();
  state = lip->next_state;
  lip->next_state = MY_LEX_START;
  for (;;) {
    switch (state) {
      case MY_LEX_START:  // Start of token
        // Skip starting whitespace
        while (state_map[c = lip->yyPeek()] == MY_LEX_SKIP) {
          if (c == '\n') lip->yylineno++;

          lip->yySkip();
        }

        /* Start of real token */
        lip->restart_token();
        c = lip->yyGet();
        state = state_map[c];
        break;
      case MY_LEX_CHAR:  // Unknown or single char token
      case MY_LEX_SKIP:  // This should not happen
        if (c == '-' && lip->yyPeek() == '-' &&
            (my_isspace(cs, lip->yyPeekn(1)) ||
             my_iscntrl(cs, lip->yyPeekn(1)))) {
          state = MY_LEX_COMMENT;
          break;
        }

        if (c == '-' && lip->yyPeek() == '>')  // '->'
        {
          lip->yySkip();
          lip->next_state = MY_LEX_START;
          if (lip->yyPeek() == '>') {
            lip->yySkip();
            return JSON_UNQUOTED_SEPARATOR_SYM;
          }
          return JSON_SEPARATOR_SYM;
        }

        if (c != ')') lip->next_state = MY_LEX_START;  // Allow signed numbers

        /*
          Check for a placeholder: it should not precede a possible identifier
          because of binlogging: when a placeholder is replaced with its value
          in a query for the binlog, the query must stay grammatically correct.
        */
        if (c == '?' && lip->stmt_prepare_mode && !ident_map[lip->yyPeek()])
          return (PARAM_MARKER);

        return ((int)c);

      case MY_LEX_IDENT_OR_NCHAR:
        if (lip->yyPeek() != '\'') {
          state = MY_LEX_IDENT;
          break;
        }
        /* Found N'string' */
        lip->yySkip();  // Skip '
        if (!(yylval->lex_str.str = get_text(lip, 2, 1))) {
          state = MY_LEX_CHAR;  // Read char by char
          break;
        }
        yylval->lex_str.length = lip->yytoklen;
        return (NCHAR_STRING);

      case MY_LEX_IDENT_OR_HEX:
        if (lip->yyPeek() == '\'') {  // Found x'hex-number'
          state = MY_LEX_HEX_NUMBER;
          break;
        }
        // Fall through.
      case MY_LEX_IDENT_OR_BIN:
        if (lip->yyPeek() == '\'') {  // Found b'bin-number'
          state = MY_LEX_BIN_NUMBER;
          break;
        }
        // Fall through.
      case MY_LEX_IDENT:
        const char *start;
        if (use_mb(cs)) {
          result_state = IDENT_QUOTED;
          switch (my_mbcharlen(cs, lip->yyGetLast())) {
            case 1:
              break;
            case 0:
              if (my_mbmaxlenlen(cs) < 2) break;
              /* else fall through */
            default:
              int l =
                  my_ismbchar(cs, lip->get_ptr() - 1, lip->get_end_of_query());
              if (l == 0) {
                state = MY_LEX_CHAR;
                continue;
              }
              lip->skip_binary(l - 1);
          }
          while (ident_map[c = lip->yyGet()]) {
            switch (my_mbcharlen(cs, c)) {
              case 1:
                break;
              case 0:
                if (my_mbmaxlenlen(cs) < 2) break;
                /* else fall through */
              default:
                int l;
                if ((l = my_ismbchar(cs, lip->get_ptr() - 1,
                                     lip->get_end_of_query())) == 0)
                  break;
                lip->skip_binary(l - 1);
            }
          }
        } else {
          for (result_state = c; ident_map[c = lip->yyGet()]; result_state |= c)
            ;
          /* If there were non-ASCII characters, mark that we must convert */
          result_state = result_state & 0x80 ? IDENT_QUOTED : IDENT;
        }
        length = lip->yyLength();
        start = lip->get_ptr();
        if (lip->ignore_space) {
          /*
            If we find a space then this can't be an identifier. We notice this
            below by checking start != lex->ptr.
          */
          for (; state_map[c] == MY_LEX_SKIP; c = lip->yyGet()) {
            if (c == '\n') lip->yylineno++;
          }
        }
        if (start == lip->get_ptr() && c == '.' && ident_map[lip->yyPeek()])
          lip->next_state = MY_LEX_IDENT_SEP;
        else {  // '(' must follow directly if function
          lip->yyUnget();
          if ((tokval = find_keyword(lip, length, c == '('))) {
            lip->next_state = MY_LEX_START;  // Allow signed numbers
            return (tokval);                 // Was keyword
          }
          lip->yySkip();  // next state does a unget
        }
        yylval->lex_str = get_token(lip, 0, length);

        /*
           Note: "SELECT _bla AS 'alias'"
           _bla should be considered as a IDENT if charset haven't been found.
           So we don't use MYF(MY_WME) with get_charset_by_csname to avoid
           producing an error.
        */

        if (yylval->lex_str.str[0] == '_') {
          auto charset_name = yylval->lex_str.str + 1;
          if (native_strcasecmp(charset_name, "utf8") == 0)
            push_warning(thd, ER_DEPRECATED_UTF8_ALIAS);

          const CHARSET_INFO *cs = get_charset_by_csname(
              yylval->lex_str.str + 1, MY_CS_PRIMARY, MYF(0));
          if (cs) {
            if (cs == &my_charset_utf8mb4_0900_ai_ci) {
              /*
                If cs is utf8mb4, and the collation of cs is the default
                collation of utf8mb4, then update cs with a value of the
                default_collation_for_utf8mb4 system variable:
              */
              cs = thd->variables.default_collation_for_utf8mb4;
            }
            yylval->charset = cs;
            lip->m_underscore_cs = cs;

            lip->body_utf8_append(lip->m_cpp_text_start,
                                  lip->get_cpp_tok_start() + length);
            return (UNDERSCORE_CHARSET);
          }
        }

        lip->body_utf8_append(lip->m_cpp_text_start);

        lip->body_utf8_append_literal(thd, &yylval->lex_str, cs,
                                      lip->m_cpp_text_end);

        return (result_state);  // IDENT or IDENT_QUOTED

      case MY_LEX_IDENT_SEP:  // Found ident and now '.'
        yylval->lex_str.str = (char *)lip->get_ptr();
        yylval->lex_str.length = 1;
        c = lip->yyGet();  // should be '.'
        lip->next_state =
            MY_LEX_IDENT_START;         // Next is an ident (not a keyword)
        if (!ident_map[lip->yyPeek()])  // Probably ` or "
          lip->next_state = MY_LEX_START;
        return ((int)c);

      case MY_LEX_NUMBER_IDENT:  // number or ident which num-start
        if (lip->yyGetLast() == '0') {
          c = lip->yyGet();
          if (c == 'x') {
            while (my_isxdigit(cs, (c = lip->yyGet())))
              ;
            if ((lip->yyLength() >= 3) && !ident_map[c]) {
              /* skip '0x' */
              yylval->lex_str = get_token(lip, 2, lip->yyLength() - 2);
              return (HEX_NUM);
            }
            lip->yyUnget();
            state = MY_LEX_IDENT_START;
            break;
          } else if (c == 'b') {
            while ((c = lip->yyGet()) == '0' || c == '1')
              ;
            if ((lip->yyLength() >= 3) && !ident_map[c]) {
              /* Skip '0b' */
              yylval->lex_str = get_token(lip, 2, lip->yyLength() - 2);
              return (BIN_NUM);
            }
            lip->yyUnget();
            state = MY_LEX_IDENT_START;
            break;
          }
          lip->yyUnget();
        }

        while (my_isdigit(cs, (c = lip->yyGet())))
          ;
        if (!ident_map[c]) {  // Can't be identifier
          state = MY_LEX_INT_OR_REAL;
          break;
        }
        if (c == 'e' || c == 'E') {
          // The following test is written this way to allow numbers of type 1e1
          if (my_isdigit(cs, lip->yyPeek()) || (c = (lip->yyGet())) == '+' ||
              c == '-') {  // Allow 1E+10
            if (my_isdigit(cs,
                           lip->yyPeek()))  // Number must have digit after sign
            {
              lip->yySkip();
              while (my_isdigit(cs, lip->yyGet()))
                ;
              yylval->lex_str = get_token(lip, 0, lip->yyLength());
              return (FLOAT_NUM);
            }
          }
          lip->yyUnget();
        }
        // fall through
      case MY_LEX_IDENT_START:  // We come here after '.'
        result_state = IDENT;
        if (use_mb(cs)) {
          result_state = IDENT_QUOTED;
          while (ident_map[c = lip->yyGet()]) {
            switch (my_mbcharlen(cs, c)) {
              case 1:
                break;
              case 0:
                if (my_mbmaxlenlen(cs) < 2) break;
                /* else fall through */
              default:
                int l;
                if ((l = my_ismbchar(cs, lip->get_ptr() - 1,
                                     lip->get_end_of_query())) == 0)
                  break;
                lip->skip_binary(l - 1);
            }
          }
        } else {
          for (result_state = 0; ident_map[c = lip->yyGet()]; result_state |= c)
            ;
          /* If there were non-ASCII characters, mark that we must convert */
          result_state = result_state & 0x80 ? IDENT_QUOTED : IDENT;
        }
        if (c == '.' && ident_map[lip->yyPeek()])
          lip->next_state = MY_LEX_IDENT_SEP;  // Next is '.'

        yylval->lex_str = get_token(lip, 0, lip->yyLength());

        lip->body_utf8_append(lip->m_cpp_text_start);

        lip->body_utf8_append_literal(thd, &yylval->lex_str, cs,
                                      lip->m_cpp_text_end);

        return (result_state);

      case MY_LEX_USER_VARIABLE_DELIMITER:  // Found quote char
      {
        uint double_quotes = 0;
        char quote_char = c;  // Used char
        for (;;) {
          c = lip->yyGet();
          if (c == 0) {
            lip->yyUnget();
            return ABORT_SYM;  // Unmatched quotes
          }

          int var_length;
          if ((var_length = my_mbcharlen(cs, c)) == 1) {
            if (c == quote_char) {
              if (lip->yyPeek() != quote_char) break;
              c = lip->yyGet();
              double_quotes++;
              continue;
            }
          } else if (use_mb(cs)) {
            if ((var_length = my_ismbchar(cs, lip->get_ptr() - 1,
                                          lip->get_end_of_query())))
              lip->skip_binary(var_length - 1);
          }
        }
        if (double_quotes)
          yylval->lex_str = get_quoted_token(
              lip, 1, lip->yyLength() - double_quotes - 1, quote_char);
        else
          yylval->lex_str = get_token(lip, 1, lip->yyLength() - 1);
        if (c == quote_char) lip->yySkip();  // Skip end `
        lip->next_state = MY_LEX_START;

        lip->body_utf8_append(lip->m_cpp_text_start);

        lip->body_utf8_append_literal(thd, &yylval->lex_str, cs,
                                      lip->m_cpp_text_end);

        return (IDENT_QUOTED);
      }
      case MY_LEX_INT_OR_REAL:  // Complete int or incomplete real
        if (c != '.') {         // Found complete integer number.
          yylval->lex_str = get_token(lip, 0, lip->yyLength());
          return int_token(yylval->lex_str.str, (uint)yylval->lex_str.length);
        }
        // fall through
      case MY_LEX_REAL:  // Incomplete real number
        while (my_isdigit(cs, c = lip->yyGet()))
          ;

        if (c == 'e' || c == 'E') {
          c = lip->yyGet();
          if (c == '-' || c == '+') c = lip->yyGet();  // Skip sign
          if (!my_isdigit(cs, c)) {                    // No digit after sign
            state = MY_LEX_CHAR;
            break;
          }
          while (my_isdigit(cs, lip->yyGet()))
            ;
          yylval->lex_str = get_token(lip, 0, lip->yyLength());
          return (FLOAT_NUM);
        }
        yylval->lex_str = get_token(lip, 0, lip->yyLength());
        return (DECIMAL_NUM);

      case MY_LEX_HEX_NUMBER:  // Found x'hexstring'
        lip->yySkip();         // Accept opening '
        while (my_isxdigit(cs, (c = lip->yyGet())))
          ;
        if (c != '\'') return (ABORT_SYM);          // Illegal hex constant
        lip->yySkip();                              // Accept closing '
        length = lip->yyLength();                   // Length of hexnum+3
        if ((length % 2) == 0) return (ABORT_SYM);  // odd number of hex digits
        yylval->lex_str = get_token(lip,
                                    2,            // skip x'
                                    length - 3);  // don't count x' and last '
        return (HEX_NUM);

      case MY_LEX_BIN_NUMBER:  // Found b'bin-string'
        lip->yySkip();         // Accept opening '
        while ((c = lip->yyGet()) == '0' || c == '1')
          ;
        if (c != '\'') return (ABORT_SYM);  // Illegal hex constant
        lip->yySkip();                      // Accept closing '
        length = lip->yyLength();           // Length of bin-num + 3
        yylval->lex_str = get_token(lip,
                                    2,            // skip b'
                                    length - 3);  // don't count b' and last '
        return (BIN_NUM);

      case MY_LEX_CMP_OP:  // Incomplete comparison operator
        if (state_map[lip->yyPeek()] == MY_LEX_CMP_OP ||
            state_map[lip->yyPeek()] == MY_LEX_LONG_CMP_OP)
          lip->yySkip();
        if ((tokval = find_keyword(lip, lip->yyLength() + 1, 0))) {
          lip->next_state = MY_LEX_START;  // Allow signed numbers
          return (tokval);
        }
        state = MY_LEX_CHAR;  // Something fishy found
        break;

      case MY_LEX_LONG_CMP_OP:  // Incomplete comparison operator
        if (state_map[lip->yyPeek()] == MY_LEX_CMP_OP ||
            state_map[lip->yyPeek()] == MY_LEX_LONG_CMP_OP) {
          lip->yySkip();
          if (state_map[lip->yyPeek()] == MY_LEX_CMP_OP) lip->yySkip();
        }
        if ((tokval = find_keyword(lip, lip->yyLength() + 1, 0))) {
          lip->next_state = MY_LEX_START;  // Found long op
          return (tokval);
        }
        state = MY_LEX_CHAR;  // Something fishy found
        break;

      case MY_LEX_BOOL:
        if (c != lip->yyPeek()) {
          state = MY_LEX_CHAR;
          break;
        }
        lip->yySkip();
        tokval = find_keyword(lip, 2, 0);  // Is a bool operator
        lip->next_state = MY_LEX_START;    // Allow signed numbers
        return (tokval);

<<<<<<< HEAD
      case MY_LEX_STRING_OR_DELIMITER:
        if (thd->variables.sql_mode & MODE_ANSI_QUOTES) {
          state = MY_LEX_USER_VARIABLE_DELIMITER;
          break;
        }
        /* " used for strings */
        // Fall through.
      case MY_LEX_STRING:  // Incomplete text string
        if (!(yylval->lex_str.str = get_text(lip, 1, 1))) {
          state = MY_LEX_CHAR;  // Read char by char
          break;
        }
        yylval->lex_str.length = lip->yytoklen;
=======
    case MY_LEX_STRING_OR_DELIMITER:
      if (thd->variables.sql_mode & MODE_ANSI_QUOTES)
      {
	state= MY_LEX_USER_VARIABLE_DELIMITER;
	break;
      }
      // fallthrough
      /* " used for strings */
      // Fall through.
    case MY_LEX_STRING:			// Incomplete text string
      if (!(yylval->lex_str.str = get_text(lip, 1, 1)))
      {
	state= MY_LEX_CHAR;		// Read char by char
	break;
      }
      yylval->lex_str.length=lip->yytoklen;
>>>>>>> 333b4508

        lip->body_utf8_append(lip->m_cpp_text_start);

        lip->body_utf8_append_literal(
            thd, &yylval->lex_str,
            lip->m_underscore_cs ? lip->m_underscore_cs : cs,
            lip->m_cpp_text_end);

        lip->m_underscore_cs = NULL;

        return (TEXT_STRING);

      case MY_LEX_COMMENT:  //  Comment
        thd->m_parser_state->add_comment();
        while ((c = lip->yyGet()) != '\n' && c)
          ;
        lip->yyUnget();        // Safety against eof
        state = MY_LEX_START;  // Try again
        break;
      case MY_LEX_LONG_COMMENT: /* Long C comment? */
        if (lip->yyPeek() != '*') {
          state = MY_LEX_CHAR;  // Probable division
          break;
        }
        thd->m_parser_state->add_comment();
        /* Reject '/' '*', since we might need to turn off the echo */
        lip->yyUnget();

        lip->save_in_comment_state();

        if (lip->yyPeekn(2) == '!') {
          lip->in_comment = DISCARD_COMMENT;
          /* Accept '/' '*' '!', but do not keep this marker. */
          lip->set_echo(false);
          lip->yySkip();
          lip->yySkip();
          lip->yySkip();

          /*
            The special comment format is very strict:
            '/' '*' '!', followed by exactly
            1 digit (major), 2 digits (minor), then 2 digits (dot).
            32302 -> 3.23.02
            50032 -> 5.0.32
            50114 -> 5.1.14
          */
          char version_str[6];
          if (my_isdigit(cs, (version_str[0] = lip->yyPeekn(0))) &&
              my_isdigit(cs, (version_str[1] = lip->yyPeekn(1))) &&
              my_isdigit(cs, (version_str[2] = lip->yyPeekn(2))) &&
              my_isdigit(cs, (version_str[3] = lip->yyPeekn(3))) &&
              my_isdigit(cs, (version_str[4] = lip->yyPeekn(4)))) {
            version_str[5] = 0;
            ulong version;
            version = strtol(version_str, NULL, 10);

            if (version <= MYSQL_VERSION_ID) {
              /* Accept 'M' 'm' 'm' 'd' 'd' */
              lip->yySkipn(5);
              /* Expand the content of the special comment as real code */
              lip->set_echo(true);
              state = MY_LEX_START;
              break; /* Do not treat contents as a comment.  */
            } else {
              /*
                Patch and skip the conditional comment to avoid it
                being propagated infinitely (eg. to a slave).
              */
              char *pcom = lip->yyUnput(' ');
              comment_closed = !consume_comment(lip, 1);
              if (!comment_closed) {
                *pcom = '!';
              }
              /* version allowed to have one level of comment inside. */
            }
          } else {
            /* Not a version comment. */
            state = MY_LEX_START;
            lip->set_echo(true);
            break;
          }
        } else {
          lip->in_comment = PRESERVE_COMMENT;
          lip->yySkip();  // Accept /
          lip->yySkip();  // Accept *
          comment_closed = !consume_comment(lip, 0);
          /* regular comments can have zero comments inside. */
        }
        /*
          Discard:
          - regular '/' '*' comments,
          - special comments '/' '*' '!' for a future version,
          by scanning until we find a closing '*' '/' marker.

          Nesting regular comments isn't allowed.  The first
          '*' '/' returns the parser to the previous state.

          /#!VERSI oned containing /# regular #/ is allowed #/

                  Inside one versioned comment, another versioned comment
                  is treated as a regular discardable comment.  It gets
                  no special parsing.
        */

        /* Unbalanced comments with a missing '*' '/' are a syntax error */
        if (!comment_closed) return (ABORT_SYM);
        state = MY_LEX_START;  // Try again
        lip->restore_in_comment_state();
        break;
      case MY_LEX_END_LONG_COMMENT:
        if ((lip->in_comment != NO_COMMENT) && lip->yyPeek() == '/') {
          /* Reject '*' '/' */
          lip->yyUnget();
          /* Accept '*' '/', with the proper echo */
          lip->set_echo(lip->in_comment == PRESERVE_COMMENT);
          lip->yySkipn(2);
          /* And start recording the tokens again */
          lip->set_echo(true);

          /*
            C-style comments are replaced with a single space (as it
            is in C and C++).  If there is already a whitespace
            character at this point in the stream, the space is
            not inserted.

            See also ISO/IEC 9899:1999 §5.1.1.2
            ("Programming languages — C")
          */
          if (!my_isspace(cs, lip->yyPeek()) &&
              lip->get_cpp_ptr() != lip->get_cpp_buf() &&
              !my_isspace(cs, *(lip->get_cpp_ptr() - 1)))
            lip->cpp_inject(' ');

          lip->in_comment = NO_COMMENT;
          state = MY_LEX_START;
        } else
          state = MY_LEX_CHAR;  // Return '*'
        break;
      case MY_LEX_SET_VAR:  // Check if ':='
        if (lip->yyPeek() != '=') {
          state = MY_LEX_CHAR;  // Return ':'
          break;
        }
        lip->yySkip();
        return (SET_VAR);
      case MY_LEX_SEMICOLON:  // optional line terminator
        state = MY_LEX_CHAR;  // Return ';'
        break;
      case MY_LEX_EOL:
        if (lip->eof()) {
          lip->yyUnget();  // Reject the last '\0'
          lip->set_echo(false);
          lip->yySkip();
          lip->set_echo(true);
          /* Unbalanced comments with a missing '*' '/' are a syntax error */
          if (lip->in_comment != NO_COMMENT) return (ABORT_SYM);
          lip->next_state = MY_LEX_END;  // Mark for next loop
          return (END_OF_INPUT);
        }
        state = MY_LEX_CHAR;
        break;
      case MY_LEX_END:
        lip->next_state = MY_LEX_END;
        return (0);  // We found end of input last time

        /* Actually real shouldn't start with . but allow them anyhow */
      case MY_LEX_REAL_OR_POINT:
        if (my_isdigit(cs, lip->yyPeek()))
          state = MY_LEX_REAL;  // Real
        else {
          state = MY_LEX_IDENT_SEP;  // return '.'
          lip->yyUnget();            // Put back '.'
        }
        break;
      case MY_LEX_USER_END:  // end '@' of user@hostname
        switch (state_map[lip->yyPeek()]) {
          case MY_LEX_STRING:
          case MY_LEX_USER_VARIABLE_DELIMITER:
          case MY_LEX_STRING_OR_DELIMITER:
            break;
          case MY_LEX_USER_END:
            lip->next_state = MY_LEX_SYSTEM_VAR;
            break;
          default:
            lip->next_state = MY_LEX_HOSTNAME;
            break;
        }
        yylval->lex_str.str = (char *)lip->get_ptr();
        yylval->lex_str.length = 1;
        return ((int)'@');
      case MY_LEX_HOSTNAME:  // end '@' of user@hostname
        for (c = lip->yyGet();
             my_isalnum(cs, c) || c == '.' || c == '_' || c == '$';
             c = lip->yyGet())
          ;
        yylval->lex_str = get_token(lip, 0, lip->yyLength());
        return (LEX_HOSTNAME);
      case MY_LEX_SYSTEM_VAR:
        yylval->lex_str.str = (char *)lip->get_ptr();
        yylval->lex_str.length = 1;
        lip->yySkip();  // Skip '@'
        lip->next_state =
            (state_map[lip->yyPeek()] == MY_LEX_USER_VARIABLE_DELIMITER
                 ? MY_LEX_START
                 : MY_LEX_IDENT_OR_KEYWORD);
        return ((int)'@');
      case MY_LEX_IDENT_OR_KEYWORD:
        /*
          We come here when we have found two '@' in a row.
          We should now be able to handle:
          [(global | local | session) .]variable_name
        */

        for (result_state = 0; ident_map[c = lip->yyGet()]; result_state |= c)
          ;
        /* If there were non-ASCII characters, mark that we must convert */
        result_state = result_state & 0x80 ? IDENT_QUOTED : IDENT;

        if (c == '.') lip->next_state = MY_LEX_IDENT_SEP;
        length = lip->yyLength();
        if (length == 0) return (ABORT_SYM);  // Names must be nonempty.
        if ((tokval = find_keyword(lip, length, 0))) {
          lip->yyUnget();   // Put back 'c'
          return (tokval);  // Was keyword
        }
        yylval->lex_str = get_token(lip, 0, length);

        lip->body_utf8_append(lip->m_cpp_text_start);

        lip->body_utf8_append_literal(thd, &yylval->lex_str, cs,
                                      lip->m_cpp_text_end);

        return (result_state);
    }
  }
}

void trim_whitespace(const CHARSET_INFO *cs, LEX_STRING *str) {
  /*
    TODO:
    This code assumes that there are no multi-bytes characters
    that can be considered white-space.
  */

  while ((str->length > 0) && (my_isspace(cs, str->str[0]))) {
    str->length--;
    str->str++;
  }

  /*
    FIXME:
    Also, parsing backward is not safe with multi bytes characters
  */
  while ((str->length > 0) && (my_isspace(cs, str->str[str->length - 1]))) {
    str->length--;
    /* set trailing spaces to 0 as there're places that don't respect length */
    str->str[str->length] = 0;
  }
}

/**
   Prints into 'str' a comma-separated list of column names, enclosed in
   parenthesis.
   @param  thd  Thread handler
   @param  str  Where to print
   @param  column_names List to print, or NULL
*/

void print_derived_column_names(THD *thd, String *str,
                                const Create_col_name_list *column_names) {
  if (!column_names) return;
  str->append(" (");
  for (auto s : *column_names) {
    append_identifier(thd, str, s.str, s.length);
    str->append(',');
  }
  str->length(str->length() - 1);
  str->append(')');
}

/**
  Construct and initialize SELECT_LEX_UNIT object.
*/

SELECT_LEX_UNIT::SELECT_LEX_UNIT(enum_parsing_context parsing_context)
    : next(NULL),
      prev(NULL),
      master(NULL),
      slave(NULL),
      explain_marker(CTX_NONE),
      prepared(false),
      optimized(false),
      executed(false),
      result_table_list(),
      union_result(NULL),
      table(NULL),
      m_query_result(NULL),
      uncacheable(0),
      cleaned(UC_DIRTY),
      item_list(),
      types(),
      select_limit_cnt(HA_POS_ERROR),
      offset_limit_cnt(0),
      item(NULL),
      thd(NULL),
      fake_select_lex(NULL),
      saved_fake_select_lex(NULL),
      union_distinct(NULL),
      m_with_clause(NULL),
      derived_table(NULL),
      first_recursive(NULL),
      got_all_recursive_rows(false) {
  switch (parsing_context) {
    case CTX_ORDER_BY:
      explain_marker = CTX_ORDER_BY_SQ;  // A subquery in ORDER BY
      break;
    case CTX_GROUP_BY:
      explain_marker = CTX_GROUP_BY_SQ;  // A subquery in GROUP BY
      break;
    case CTX_ON:
      explain_marker = CTX_WHERE;
      break;
    case CTX_HAVING:  // A subquery elsewhere
    case CTX_SELECT_LIST:
    case CTX_UPDATE_VALUE:
    case CTX_INSERT_VALUES:
    case CTX_INSERT_UPDATE:
    case CTX_WHERE:
    case CTX_DERIVED:
    case CTX_NONE:  // A subquery in a non-select
      explain_marker = parsing_context;
      break;
    default:
      /* Subquery can't happen outside of those ^. */
      DBUG_ASSERT(false); /* purecov: inspected */
      break;
  }
}

/**
  Construct and initialize SELECT_LEX object.
*/

SELECT_LEX::SELECT_LEX(Item *where, Item *having)
    : next(NULL),
      prev(NULL),
      master(NULL),
      slave(NULL),
      link_next(NULL),
      link_prev(NULL),
      m_query_result(NULL),
      m_base_options(0),
      m_active_options(0),
      uncacheable(0),
      skip_local_transforms(false),
      linkage(UNSPECIFIED_TYPE),
      no_table_names_allowed(false),
      context(),
      first_context(&context),
      resolve_place(RESOLVE_NONE),
      resolve_nest(NULL),
      semijoin_disallowed(false),
      db(NULL),
      m_where_cond(where),
      m_having_cond(having),
      cond_value(Item::COND_UNDEF),
      having_value(Item::COND_UNDEF),
      parent_lex(NULL),
      olap(UNSPECIFIED_OLAP_TYPE),
      table_list(),
      group_list(),
      group_list_ptrs(NULL),
      item_list(),
      is_item_list_lookup(false),
      fields_list(item_list),
      all_fields(),
      ftfunc_list(&ftfunc_list_alloc),
      ftfunc_list_alloc(),
      join(NULL),
      top_join_list(),
      join_list(&top_join_list),
      embedding(NULL),
      sj_nests(),
      leaf_tables(NULL),
      leaf_table_count(0),
      derived_table_count(0),
      table_func_count(0),
      materialized_derived_table_count(0),
      has_sj_nests(false),
      partitioned_table_count(0),
      order_list(),
      order_list_ptrs(NULL),
      select_limit(NULL),
      offset_limit(NULL),
      select_n_having_items(0),
      cond_count(0),
      between_count(0),
      max_equal_elems(0),
      select_n_where_fields(0),
      parsing_place(CTX_NONE),
      in_sum_expr(0),
      with_sum_func(false),
      n_sum_items(0),
      n_child_sum_items(0),
      select_number(0),
      nest_level(0),
      inner_sum_func_list(NULL),
      with_wild(0),
      braces(false),
      having_fix_field(false),
      group_fix_field(false),
      inner_refs_list(),
      explicit_limit(false),
      subquery_in_having(false),
      first_execution(true),
      sj_pullout_done(false),
      exclude_from_table_unique_test(false),
      allow_merge_derived(true),
      recursive_reference(NULL),
      recursive_dummy_unit(NULL),
      select_list_tables(0),
      outer_join(0),
      opt_hints_qb(NULL),
      m_agg_func_used(false),
      m_json_agg_func_used(false),
      m_empty_query(false),
      sj_candidates(NULL),
      hidden_order_field_count(0) {
  end_lateral_table = NULL;
}

/**
  Set the name resolution context for the specified query block.

  @param outer_context Outer name resolution context.
                       NULL if none or it will be set later.
*/

bool SELECT_LEX::set_context(Name_resolution_context *outer_context) {
  context.init();
  context.select_lex = this;
  context.outer_context = outer_context;
  /*
    Add the name resolution context of this query block to the
    stack of contexts for the whole query.
  */
  return parent_lex->push_context(&context);
}

/**
  Add tables from an array to a list of used tables.

  @param thd            Current session.
  @param tables         Tables to add.
  @param table_options  A set of the following bits:
                         - TL_OPTION_UPDATING : Table will be updated,
                         - TL_OPTION_FORCE_INDEX : Force usage of index,
                         - TL_OPTION_ALIAS : an alias in multi table DELETE.
  @param lock_type      How table should be locked.
  @param mdl_type       Type of metadata lock to acquire on the table.

  @returns true if error (reported), otherwise false.
*/

bool SELECT_LEX::add_tables(THD *thd,
                            const Mem_root_array<Table_ident *> *tables,
                            ulong table_options, thr_lock_type lock_type,
                            enum_mdl_type mdl_type) {
  if (tables == NULL) return false;

  for (auto *table : *tables) {
    if (!add_table_to_list(thd, table, NULL, table_options, lock_type,
                           mdl_type))
      return true;
  }
  return false;
}

/**
  Exclude this unit and its immediately contained select_lex objects
  from query expression / query block chain.

  @note
    Units that belong to the select_lex objects of the current unit will be
    brought up one level and will replace the current unit in the list of units.
*/
void SELECT_LEX_UNIT::exclude_level() {
  /*
    This change to the unit tree is done only during statement resolution
    so doesn't need LOCK_query_plan
  */
  SELECT_LEX_UNIT *units = NULL;
  SELECT_LEX_UNIT **units_last = &units;
  SELECT_LEX *sl = first_select();
  while (sl) {
    // Exclusion can only be done prior to optimization.
    DBUG_ASSERT(sl->join == nullptr);
    SELECT_LEX *next_select = sl->next_select();

    // unlink current level from global SELECTs list
    if (sl->link_prev && (*sl->link_prev = sl->link_next))
      sl->link_next->link_prev = sl->link_prev;

    // bring up underlay levels
    SELECT_LEX_UNIT **last = NULL;
    for (SELECT_LEX_UNIT *u = sl->first_inner_unit(); u; u = u->next_unit()) {
      /*
        We are excluding a SELECT_LEX from the hierarchy of
        SELECT_LEX_UNITs and SELECT_LEXes. Since this level is
        removed, we must also exclude the Name_resolution_context
        belonging to this level. Do this by looping through inner
        subqueries and changing their contexts' outer context pointers
        to point to the outer select's context.
      */
      for (SELECT_LEX *s = u->first_select(); s; s = s->next_select()) {
        if (s->context.outer_context == &sl->context)
          s->context.outer_context = &sl->outer_select()->context;
      }
      if (u->fake_select_lex &&
          u->fake_select_lex->context.outer_context == &sl->context)
        u->fake_select_lex->context.outer_context =
            &sl->outer_select()->context;
      u->master = master;
      last = &(u->next);
    }
    if (last) {
      (*units_last) = sl->first_inner_unit();
      units_last = last;
    }

    sl->invalidate();
    sl = next_select;
  }
  if (units) {
    // include brought up levels in place of current
    (*prev) = units;
    (*units_last) = next;
    if (next) next->prev = units_last;
    units->prev = prev;
  } else {
    // exclude currect unit from list of nodes
    if (prev) (*prev) = next;
    if (next) next->prev = prev;
  }

  invalidate();
}

/**
  Exclude subtree of current unit from tree of SELECTs
*/
void SELECT_LEX_UNIT::exclude_tree() {
  SELECT_LEX *sl = first_select();
  while (sl) {
    SELECT_LEX *next_select = sl->next_select();

    // unlink current level from global SELECTs list
    if (sl->link_prev && (*sl->link_prev = sl->link_next))
      sl->link_next->link_prev = sl->link_prev;

    // unlink underlay levels
    for (SELECT_LEX_UNIT *u = sl->first_inner_unit(); u; u = u->next_unit()) {
      u->exclude_level();
    }

    /*
      Reference to this query block is lost after it's excluded. Cleanup must
      be done at this point to free memory.
    */
    sl->cleanup(true);
    sl->invalidate();
    sl = next_select;
  }
  // exclude currect unit from list of nodes
  if (prev) (*prev) = next;
  if (next) next->prev = prev;

  invalidate();
}

/**
  Invalidate by nulling out pointers to other SELECT_LEX_UNITs and
  SELECT_LEXes.
*/
void SELECT_LEX_UNIT::invalidate() {
  next = NULL;
  prev = NULL;
  master = NULL;
  slave = NULL;
}

/**
  Make active options from base options, supplied options and environment:

  @param added_options   Options that are added to the active options
  @param removed_options Options that are removed from the active options
*/

void SELECT_LEX::make_active_options(ulonglong added_options,
                                     ulonglong removed_options) {
  m_active_options = (m_base_options | added_options |
                      parent_lex->thd->variables.option_bits) &
                     ~removed_options;
}

/**
  Mark all query blocks from this to 'last' as dependent

  @param last Pointer to last SELECT_LEX struct, before which all
              SELECT_LEX are marked as as dependent.
  @param aggregate true if the dependency is due to a set function, such as
                   COUNT(*), which is aggregated within the query block 'last'.
                   Such functions must have a dependency on all tables of
                   the aggregating query block.

  @note
    last should be reachable from this SELECT_LEX

  @todo Update OUTER_REF_TABLE_BIT for intermediate subquery items, by
        replacing the below "if (aggregate)" block with:
        if (last == s->outer_select())
        {
          if (aggregate)
            munit->item->accumulate_used_tables(last->all_tables_map());
        }
        else
        {
          munit->item->accumulate_used_tables(OUTER_REF_TABLE_BIT);
        }
        and remove settings from Item_field::fix_outer_field(),
        Item_ref::fix_fields() and mark_select_range_as_dependent().

*/

void SELECT_LEX::mark_as_dependent(SELECT_LEX *last, bool aggregate) {
  // The top level query block cannot be dependent, so do not go above this:
  DBUG_ASSERT(last != NULL);

  /*
    Mark all selects from resolved to 1 before select where was
    found table as depended (of select where was found table)
  */
  for (SELECT_LEX *s = this; s && s != last; s = s->outer_select()) {
    SELECT_LEX_UNIT *munit = s->master_unit();
    if (!(s->uncacheable & UNCACHEABLE_DEPENDENT)) {
      // Select is dependent of outer select
      s->uncacheable =
          (s->uncacheable & ~UNCACHEABLE_UNITED) | UNCACHEABLE_DEPENDENT;
      munit->uncacheable =
          (munit->uncacheable & ~UNCACHEABLE_UNITED) | UNCACHEABLE_DEPENDENT;
      for (SELECT_LEX *sl = munit->first_select(); sl; sl = sl->next_select()) {
        if (sl != s &&
            !(sl->uncacheable & (UNCACHEABLE_DEPENDENT | UNCACHEABLE_UNITED)))
          sl->uncacheable |= UNCACHEABLE_UNITED;
      }
    }
    if (aggregate) {
      munit->item->accumulate_used_tables(last == s->outer_select()
                                              ? last->all_tables_map()
                                              : OUTER_REF_TABLE_BIT);
    }
  }
}

/*
  prohibit using LIMIT clause
*/
bool SELECT_LEX::test_limit() {
  if (select_limit != 0) {
    my_error(ER_NOT_SUPPORTED_YET, MYF(0), "LIMIT & IN/ALL/ANY/SOME subquery");
    return (1);
  }
  return (0);
}

enum_parsing_context SELECT_LEX_UNIT::get_explain_marker() const {
  thd->query_plan.assert_plan_is_locked_if_other();
  return explain_marker;
}

void SELECT_LEX_UNIT::set_explain_marker(enum_parsing_context m) {
  thd->lock_query_plan();
  explain_marker = m;
  thd->unlock_query_plan();
}

void SELECT_LEX_UNIT::set_explain_marker_from(const SELECT_LEX_UNIT *u) {
  thd->lock_query_plan();
  explain_marker = u->explain_marker;
  thd->unlock_query_plan();
}

ha_rows SELECT_LEX::get_offset() {
  DBUG_ASSERT(offset_limit == NULL || offset_limit->fixed);

  return ha_rows(offset_limit ? offset_limit->val_uint() : 0ULL);
}

ha_rows SELECT_LEX::get_limit() {
  DBUG_ASSERT(select_limit == NULL || select_limit->fixed);

  return ha_rows(select_limit ? select_limit->val_uint() : HA_POS_ERROR);
}

void SELECT_LEX::add_order_to_list(ORDER *order) {
  add_to_list(order_list, order);
}

bool SELECT_LEX::add_item_to_list(Item *item) {
  DBUG_ENTER("SELECT_LEX::add_item_to_list");
  DBUG_PRINT("info", ("Item: %p", item));
  DBUG_RETURN(item_list.push_back(item));
}

bool SELECT_LEX::add_ftfunc_to_list(Item_func_match *func) {
  return !func || ftfunc_list->push_back(func);  // end of memory?
}

/**
  Invalidate by nulling out pointers to other SELECT_LEX_UNITs and
  SELECT_LEXes.
*/
void SELECT_LEX::invalidate() {
  next = NULL;
  prev = NULL;
  master = NULL;
  slave = NULL;
  link_next = NULL;
  link_prev = NULL;
}

bool SELECT_LEX::set_braces(bool value) {
  braces = value;
  return 0;
}

bool SELECT_LEX::setup_base_ref_items(THD *thd) {
  uint order_group_num = order_list.elements + group_list.elements;

  // find_order_in_list() may need some extra space, so multiply by two.
  order_group_num *= 2;

  // create_distinct_group() may need some extra space
  if (is_distinct()) {
    uint bitcount = 0;
    Item *item;
    List_iterator<Item> li(item_list);
    while ((item = li++)) {
      /*
        Same test as in create_distinct_group, when it pushes new items to the
        end of base_ref_items. An extra test for 'fixed' which, at this
        stage, will be true only for columns inserted for a '*' wildcard.
      */
      if (item->fixed && item->type() == Item::FIELD_ITEM &&
          item->data_type() == MYSQL_TYPE_BIT)
        ++bitcount;
    }
    order_group_num += bitcount;
  }

  /*
    We have to create array in prepared statement memory if it is
    prepared statement
  */
  Query_arena *arena = thd->stmt_arena;
  const uint n_elems =
      (n_sum_items + n_child_sum_items + item_list.elements +
       select_n_having_items + select_n_where_fields + order_group_num);
  DBUG_PRINT("info",
             ("setup_ref_array this %p %4u : %4u %4u %4u %4u %4u %4u", this,
              n_elems,  // :
              n_sum_items, n_child_sum_items, item_list.elements,
              select_n_having_items, select_n_where_fields, order_group_num));
  if (!base_ref_items.is_null()) {
    /*
      We need to take 'n_sum_items' into account when allocating the array,
      and this may actually increase during the optimization phase due to
      MIN/MAX rewrite in Item_in_subselect::single_value_transformer.
      In the usual case we can reuse the array from the prepare phase.
      If we need a bigger array, we must allocate a new one.
     */
    if (base_ref_items.size() >= n_elems) return false;
  }
  /*
    base_ref_items could become bigger when a subquery gets transformed
    into a MIN/MAX subquery. Reallocate array in this case.
  */
  Item **array = static_cast<Item **>(arena->alloc(sizeof(Item *) * n_elems));
  if (array == NULL) return true;

  base_ref_items = Ref_item_array(array, n_elems);

  return false;
}

void SELECT_LEX_UNIT::print(String *str, enum_query_type query_type) {
  if (m_with_clause) m_with_clause->print(thd, str, query_type);
  bool union_all = !union_distinct;
  for (SELECT_LEX *sl = first_select(); sl; sl = sl->next_select()) {
    if (sl != first_select()) {
      str->append(STRING_WITH_LEN(" union "));
      if (union_all)
        str->append(STRING_WITH_LEN("all "));
      else if (union_distinct == sl)
        union_all = true;
    }
    if (sl->braces) str->append('(');
    sl->print(thd, str, query_type);
    if (sl->braces) str->append(')');
  }
  if (fake_select_lex) {
    if (fake_select_lex->order_list.elements) {
      str->append(STRING_WITH_LEN(" order by "));
      fake_select_lex->print_order(str, fake_select_lex->order_list.first,
                                   query_type);
    }
    fake_select_lex->print_limit(str, query_type);
  } else if (saved_fake_select_lex)
    saved_fake_select_lex->print_limit(str, query_type);
}

void SELECT_LEX::print_order(String *str, ORDER *order,
                             enum_query_type query_type) {
  for (; order; order = order->next) {
    (*order->item)->print_for_order(str, query_type, order->used_alias);
    if (order->direction == ORDER_DESC)
      str->append(STRING_WITH_LEN(" desc"));
    else if (order->is_explicit)
      str->append(STRING_WITH_LEN(" asc"));
    if (order->next) str->append(',');
  }
}

void SELECT_LEX::print_limit(String *str, enum_query_type query_type) {
  SELECT_LEX_UNIT *unit = master_unit();
  Item_subselect *item = unit->item;

  if (item && unit->global_parameters() == this) {
    Item_subselect::subs_type subs_type = item->substype();
    if (subs_type == Item_subselect::EXISTS_SUBS ||
        subs_type == Item_subselect::IN_SUBS ||
        subs_type == Item_subselect::ALL_SUBS)
      return;
  }
  if (explicit_limit) {
    str->append(STRING_WITH_LEN(" limit "));
    if (offset_limit) {
      offset_limit->print(str, query_type);
      str->append(',');
    }
    select_limit->print(str, query_type);
  }
}

/**
  @brief Print an index hint

  @details Prints out the USE|FORCE|IGNORE index hint.

  @param      thd         the current thread
  @param[out] str         appends the index hint here
*/

void Index_hint::print(THD *thd, String *str) {
  switch (type) {
    case INDEX_HINT_IGNORE:
      str->append(STRING_WITH_LEN("IGNORE INDEX"));
      break;
    case INDEX_HINT_USE:
      str->append(STRING_WITH_LEN("USE INDEX"));
      break;
    case INDEX_HINT_FORCE:
      str->append(STRING_WITH_LEN("FORCE INDEX"));
      break;
  }
  switch (clause) {
    case INDEX_HINT_MASK_ALL:
      break;
    case INDEX_HINT_MASK_JOIN:
      str->append(STRING_WITH_LEN(" FOR JOIN"));
      break;
    case INDEX_HINT_MASK_ORDER:
      str->append(STRING_WITH_LEN(" FOR ORDER BY"));
      break;
    case INDEX_HINT_MASK_GROUP:
      str->append(STRING_WITH_LEN(" FOR GROUP BY"));
      break;
  }

  str->append(STRING_WITH_LEN(" ("));
  if (key_name.length) {
    if (thd && !my_strnncoll(system_charset_info, (const uchar *)key_name.str,
                             key_name.length, (const uchar *)primary_key_name,
                             strlen(primary_key_name)))
      str->append(primary_key_name);
    else
      append_identifier(thd, str, key_name.str, key_name.length);
  }
  str->append(')');
}

typedef Prealloced_array<TABLE_LIST *, 8> Table_array;

static void print_table_array(THD *thd, String *str, const Table_array &tables,
                              enum_query_type query_type) {
  DBUG_ASSERT(!tables.empty());

  Table_array::const_iterator it = tables.begin();
  (*it)->print(thd, str, query_type);

  while (++it != tables.end()) {
    TABLE_LIST *curr = *it;
    // Print the join operator which relates this table to the previous one
    if (curr->outer_join) {
      /* MySQL converts right to left joins */
      str->append(STRING_WITH_LEN(" left join "));
    } else if (curr->straight)
      str->append(STRING_WITH_LEN(" straight_join "));
    else if (curr->sj_cond())
      str->append(STRING_WITH_LEN(" semi join "));
    else
      str->append(STRING_WITH_LEN(" join "));
    curr->print(thd, str, query_type);  // Print table

    // Print join condition
    Item *const cond =
        (curr->select_lex->join && curr->select_lex->join->is_optimized())
            ? curr->join_cond_optim()
            : curr->join_cond();
    if (cond) {
      str->append(STRING_WITH_LEN(" on("));
      cond->print(str, query_type);
      str->append(')');
    }
  }
}

/**
  Print joins from the FROM clause.

  @param thd     thread handler
  @param str     string where table should be printed
  @param tables  list of tables in join
  @param query_type    type of the query is being generated
*/

static void print_join(THD *thd, String *str, List<TABLE_LIST> *tables,
                       enum_query_type query_type) {
  /* List is reversed => we should reverse it before using */
  List_iterator_fast<TABLE_LIST> ti(*tables);

  /*
    If the QT_NO_DATA_EXPANSION flag is specified, we print the
    original table list, including constant tables that have been
    optimized away, as the constant tables may be referenced in the
    expression printed by Item_field::print() when this flag is given.
    Otherwise, only non-const tables are printed.

    Example:

    Original SQL:
    select * from (select 1) t

    Printed without QT_NO_DATA_EXPANSION:
    select '1' AS `1` from dual

    Printed with QT_NO_DATA_EXPANSION:
    select `t`.`1` from (select 1 AS `1`) `t`
  */
  const bool print_const_tables = (query_type & QT_NO_DATA_EXPANSION);
  Table_array tables_to_print(PSI_NOT_INSTRUMENTED);

  for (TABLE_LIST *t = ti++; t; t = ti++)
    if (print_const_tables || !t->optimized_away)
      if (tables_to_print.push_back(t)) return; /* purecov: inspected */

  if (tables_to_print.empty()) {
    str->append(STRING_WITH_LEN("dual"));
    return;  // all tables were optimized away
  }

  std::reverse(tables_to_print.begin(), tables_to_print.end());

  /*
    If the first table is a semi-join nest, swap it with something that is
    not a semi-join nest. This is necessary because "A SEMIJOIN B" is not the
    same as "B SEMIJOIN A".
  */
  auto it = std::find_if(tables_to_print.begin(), tables_to_print.end(),
                         [](const TABLE_LIST *t) { return !t->sj_cond(); });
  if (it != tables_to_print.end()) std::iter_swap(tables_to_print.begin(), it);

  print_table_array(thd, str, tables_to_print, query_type);
}

/**
  @returns whether a database is equal to the connection's default database
*/
bool db_is_default_db(const char *db, size_t db_len, const THD *thd) {
  return thd != NULL && thd->db().str != NULL && thd->db().length == db_len &&
         !memcmp(db, thd->db().str, db_len);
}

/*.*
  Print table as it should be in join list.

  @param str   string where table should be printed
*/

void TABLE_LIST::print(THD *thd, String *str,
                       enum_query_type query_type) const {
  if (nested_join) {
    str->append('(');
    print_join(thd, str, &nested_join->join_list, query_type);
    str->append(')');
  } else {
    const char *cmp_name;  // Name to compare with alias
    if (view_name.length) {
      // A view or CTE
      if (view_db.length && !(query_type & QT_NO_DB) &&
          !((query_type & QT_NO_DEFAULT_DB) &&
            db_is_default_db(view_db.str, view_db.length, thd))) {
        append_identifier(thd, str, view_db.str, view_db.length);
        str->append('.');
      }
      append_identifier(thd, str, view_name.str, view_name.length);
      cmp_name = view_name.str;
    } else if (is_table_function()) {
      table_function->print(str, query_type);
      cmp_name = table_name;
    } else if (is_derived() && !is_merged()) {
      // A derived table that is materialized or without specified algorithm
      if (!(query_type & QT_DERIVED_TABLE_ONLY_ALIAS)) {
        str->append('(');
        derived->print(str, query_type);
        str->append(')');
      }
      cmp_name = "";  // Force printing of alias
    } else {
      // A normal table

      if (!(query_type & QT_NO_DB) && !((query_type & QT_NO_DEFAULT_DB) &&
                                        db_is_default_db(db, db_length, thd))) {
        append_identifier(thd, str, db, db_length);
        str->append('.');
      }
      if (schema_table) {
        append_identifier(thd, str, schema_table_name,
                          strlen(schema_table_name));
        cmp_name = schema_table_name;
      } else {
        append_identifier(thd, str, table_name, table_name_length);
        cmp_name = table_name;
      }
      if (partition_names && partition_names->elements) {
        int i, num_parts = partition_names->elements;
        List_iterator<String> name_it(*(partition_names));
        str->append(STRING_WITH_LEN(" PARTITION ("));
        for (i = 1; i <= num_parts; i++) {
          String *name = name_it++;
          append_identifier(thd, str, name->c_ptr(), name->length());
          if (i != num_parts) str->append(',');
        }
        str->append(')');
      }
    }
    if (my_strcasecmp(table_alias_charset, cmp_name, alias)) {
      char t_alias_buff[MAX_ALIAS_NAME];
      const char *t_alias = alias;

      str->append(' ');
      if (lower_case_table_names == 1) {
        if (alias && alias[0])  // Print alias in lowercase
        {
          my_stpcpy(t_alias_buff, alias);
          my_casedn_str(files_charset_info, t_alias_buff);
          t_alias = t_alias_buff;
        }
      }

      append_identifier(thd, str, t_alias, strlen(t_alias));
    }

    /*
      The optional column list is to be specified in the definition. For a
      CTE, the definition is in WITH, and here we only have a
      reference. For a Derived Table, the definition is here.
    */
    if (!view_name.length)
      print_derived_column_names(thd, str, m_derived_column_names);

    if (index_hints) {
      List_iterator<Index_hint> it(*index_hints);
      Index_hint *hint;

      while ((hint = it++)) {
        str->append(STRING_WITH_LEN(" "));
        hint->print(thd, str);
      }
    }
  }
}

void SELECT_LEX::print(THD *thd, String *str, enum_query_type query_type) {
  /* QQ: thd may not be set for sub queries, but this should be fixed */
  if (!thd) thd = current_thd;

  if (query_type & QT_SHOW_SELECT_NUMBER) {
    /* it makes EXPLAIN's "id" column understandable */
    str->append("/* select#");
    if (unlikely(select_number >= INT_MAX))
      str->append("fake");
    else
      str->append_ulonglong(select_number);
    str->append(" */ select ");
  } else
    str->append(STRING_WITH_LEN("select "));

  if (thd->lex->opt_hints_global) {
    char buff[NAME_LEN];
    String hint_str(buff, sizeof(buff), system_charset_info);
    hint_str.length(0);

    if (select_number == 1) {
      if (opt_hints_qb) opt_hints_qb->append_qb_hint(thd, &hint_str);
      thd->lex->opt_hints_global->print(thd, &hint_str, query_type);
    } else if (opt_hints_qb)
      opt_hints_qb->append_qb_hint(thd, &hint_str);

    if (hint_str.length() > 0) {
      str->append(STRING_WITH_LEN("/*+ "));
      str->append(hint_str.ptr(), hint_str.length());
      str->append(STRING_WITH_LEN("*/ "));
    }
  }

  if (thd->is_error()) {
    /*
      It is possible that this query block had an optimization error, but the
      caller didn't notice (caller evaluted this as a subquery and
      Item::val*() don't have an error status). In this case the query block
      may be broken and printing it may crash.
    */
    str->append(STRING_WITH_LEN("had some error"));
    return;
  }
  /*
   In order to provide info for EXPLAIN FOR CONNECTION units shouldn't
   be completely cleaned till the end of the query. This is valid only for
   explainable commands.
  */
  DBUG_ASSERT(!(master_unit()->cleaned == SELECT_LEX_UNIT::UC_CLEAN &&
                is_explainable_query(thd->lex->sql_command)));

  /* First add options */
  if (active_options() & SELECT_STRAIGHT_JOIN)
    str->append(STRING_WITH_LEN("straight_join "));
  if (active_options() & SELECT_HIGH_PRIORITY)
    str->append(STRING_WITH_LEN("high_priority "));
  if (active_options() & SELECT_DISTINCT)
    str->append(STRING_WITH_LEN("distinct "));
  if (active_options() & SELECT_SMALL_RESULT)
    str->append(STRING_WITH_LEN("sql_small_result "));
  if (active_options() & SELECT_BIG_RESULT)
    str->append(STRING_WITH_LEN("sql_big_result "));
  if (active_options() & OPTION_BUFFER_RESULT)
    str->append(STRING_WITH_LEN("sql_buffer_result "));
  if (active_options() & OPTION_FOUND_ROWS)
    str->append(STRING_WITH_LEN("sql_calc_found_rows "));

  // Item List
  bool first = 1;
  List_iterator_fast<Item> it(item_list);
  Item *item;
  while ((item = it++)) {
    if (first)
      first = 0;
    else
      str->append(',');

    if (master_unit()->item && item->item_name.is_autogenerated()) {
      /*
        Do not print auto-generated aliases in subqueries. It has no purpose
        in a view definition or other contexts where the query is printed.
      */
      item->print(str, query_type);
    } else
      item->print_item_w_name(str, query_type);
    /** @note that 'INTO variable' clauses are not printed */
  }

  /*
    from clause
    TODO: support USING/FORCE/IGNORE index
  */
  if (table_list.elements) {
    str->append(STRING_WITH_LEN(" from "));
    /* go through join tree */
    print_join(thd, str, &top_join_list, query_type);
  } else if (m_where_cond) {
    /*
      "SELECT 1 FROM DUAL WHERE 2" should not be printed as
      "SELECT 1 WHERE 2": the 1st syntax is valid, but the 2nd is not.
    */
    str->append(STRING_WITH_LEN(" from DUAL "));
  }

  // Where
  Item *const cur_where =
      (join && join->is_optimized()) ? join->where_cond : m_where_cond;

  if (cur_where || cond_value != Item::COND_UNDEF) {
    str->append(STRING_WITH_LEN(" where "));
    if (cur_where)
      cur_where->print(str, query_type);
    else
      str->append(cond_value != Item::COND_FALSE ? "1" : "0");
  }

  // group by & olap
  if (group_list.elements) {
    str->append(STRING_WITH_LEN(" group by "));
    print_order(str, group_list.first, query_type);
    switch (olap) {
      case ROLLUP_TYPE:
        str->append(STRING_WITH_LEN(" with rollup"));
        break;
      default:;  // satisfy compiler
    }
  }

  // having
  Item *const cur_having = (join && join->having_for_explain != (Item *)1)
                               ? join->having_for_explain
                               : m_having_cond;

  if (cur_having || having_value != Item::COND_UNDEF) {
    str->append(STRING_WITH_LEN(" having "));
    if (cur_having)
      cur_having->print(str, query_type);
    else
      str->append(having_value != Item::COND_FALSE ? "1" : "0");
  }

  List_iterator<Window> li(m_windows);
  Window *w;
  first = true;
  while ((w = li++)) {
    if (w->name() == nullptr) continue;  // will be printed with function

    if (first) {
      first = false;
      str->append(" window ");
    } else {
      str->append(", ");
    }

    append_identifier(thd, str, w->name()->item_name.ptr(),
                      strlen(w->name()->item_name.ptr()));
    str->append(" AS ");
    w->print(thd, str, query_type, true);
  }

  if (order_list.elements) {
    str->append(STRING_WITH_LEN(" order by "));
    print_order(str, order_list.first, query_type);
  }

  // limit
  print_limit(str, query_type);

  // PROCEDURE unsupported here
}

static Item::enum_walk get_walk_flags(const Select_lex_visitor *visitor) {
  if (visitor->visits_in_prefix_order())
    return Item::WALK_SUBQUERY_PREFIX;
  else
    return Item::WALK_SUBQUERY_POSTFIX;
}

static bool walk_item(Item *item, Select_lex_visitor *visitor) {
  if (item == NULL) return false;
  return item->walk(&Item::visitor_processor, get_walk_flags(visitor),
                    pointer_cast<uchar *>(visitor));
}

static bool accept_for_order(SQL_I_List<ORDER> orders,
                             Select_lex_visitor *visitor) {
  if (orders.elements == 0) return false;

  for (ORDER *order = orders.first; order != NULL; order = order->next)
    if (walk_item(*order->item, visitor)) return true;
  return false;
}

bool SELECT_LEX_UNIT::accept(Select_lex_visitor *visitor) {
  SELECT_LEX *end = NULL;
  for (SELECT_LEX *sl = first_select(); sl != end; sl = sl->next_select())
    if (sl->accept(visitor)) return true;

  if (fake_select_lex && accept_for_order(fake_select_lex->order_list, visitor))
    return true;

  return visitor->visit(this);
}

static bool accept_for_join(List<TABLE_LIST> *tables,
                            Select_lex_visitor *visitor) {
  List_iterator<TABLE_LIST> ti(*tables);
  TABLE_LIST *end = NULL;
  for (TABLE_LIST *t = ti++; t != end; t = ti++) {
    if (t->nested_join && accept_for_join(&t->nested_join->join_list, visitor))
      return true;
    else if (t->is_derived())
      t->derived_unit()->accept(visitor);
    if (walk_item(t->join_cond(), visitor)) return true;
  }
  return false;
}

bool SELECT_LEX::accept(Select_lex_visitor *visitor) {
  // Select clause
  List_iterator<Item> it(item_list);
  Item *end = NULL;
  for (Item *item = it++; item != end; item = it++)
    if (walk_item(item, visitor)) return true;

  // From clause
  if (table_list.elements != 0 && accept_for_join(join_list, visitor))
    return true;

  // Where clause
  Item *where_condition = join != NULL ? join->where_cond : m_where_cond;
  if (where_condition != NULL && walk_item(where_condition, visitor))
    return true;

  // Group by and olap clauses
  if (accept_for_order(group_list, visitor)) return true;

  // Having clause
  Item *having_condition =
      join != NULL ? join->having_for_explain : m_having_cond;
  if (walk_item(having_condition, visitor)) return true;

  // Order clause
  if (accept_for_order(order_list, visitor)) return true;

  // Limit clause
  if (explicit_limit)
    if (walk_item(offset_limit, visitor) || walk_item(select_limit, visitor))
      return true;

  return visitor->visit(this);
}

void LEX::clear_privileges() {
  users_list.empty();
  columns.empty();
  grant = grant_tot_col = grant_privilege = 0;
  all_privileges = false;
  ssl_type = SSL_TYPE_NOT_SPECIFIED;
  ssl_cipher = x509_subject = x509_issuer = nullptr;
  alter_password.cleanup();
  memset(&mqh, 0, sizeof(mqh));
  dynamic_privileges.empty();
  default_roles = 0;
}

/**
  @brief Restore the LEX and THD in case of a parse error.

  This is a clean up call that is invoked by the Bison generated
  parser before returning an error from THD::sql_parser(). If your
  semantic actions manipulate with the global thread state (which
  is a very bad practice and should not normally be employed) and
  need a clean-up in case of error, and you can not use %destructor
  rule in the grammar file itself, this function should be used
  to implement the clean up.
*/

void LEX::cleanup_lex_after_parse_error(THD *thd) {
  sp_head *sp = thd->lex->sphead;

  if (sp) {
    sp->m_parser_data.finish_parsing_sp_body(thd);
    //  Do not delete sp_head if is invoked in the context of sp execution.
    if (thd->sp_runtime_ctx == NULL) {
      sp_head::destroy(sp);
      thd->lex->sphead = NULL;
    }
  }
}

/*
  Initialize (or reset) Query_tables_list object.

  SYNOPSIS
    reset_query_tables_list()
      init  true  - we should perform full initialization of object with
                    allocating needed memory
            false - object is already initialized so we should only reset
                    its state so it can be used for parsing/processing
                    of new statement

  DESCRIPTION
    This method initializes Query_tables_list so it can be used as part
    of LEX object for parsing/processing of statement. One can also use
    this method to reset state of already initialized Query_tables_list
    so it can be used for processing of new statement.
*/

void Query_tables_list::reset_query_tables_list(bool init) {
  sql_command = SQLCOM_END;
  if (!init && query_tables) {
    TABLE_LIST *table = query_tables;
    for (;;) {
      delete table->view_query();
      if (query_tables_last == &table->next_global ||
          !(table = table->next_global))
        break;
    }
  }
  query_tables = 0;
  query_tables_last = &query_tables;
  query_tables_own_last = 0;
  if (init) {
    /*
      We delay real initialization of hash (and therefore related
      memory allocation) until first insertion into this hash.
    */
    sroutines.reset();
  } else if (sroutines != nullptr) {
    sroutines->clear();
  }
  sroutines_list.empty();
  sroutines_list_own_last = sroutines_list.next;
  sroutines_list_own_elements = 0;
  binlog_stmt_flags = 0;
  stmt_accessed_table_flag = 0;
  lock_tables_state = LTS_NOT_LOCKED;
  table_count = 0;
  using_match = false;

  /* Check the max size of the enum to control new enum values definitions. */
  static_assert(BINLOG_STMT_UNSAFE_COUNT <= 32, "");
}

/*
  Destroy Query_tables_list object with freeing all resources used by it.

  SYNOPSIS
    destroy_query_tables_list()
*/

void Query_tables_list::destroy_query_tables_list() { sroutines.reset(); }

/*
  Initialize LEX object.

  SYNOPSIS
    LEX::LEX()

  NOTE
    LEX object initialized with this constructor can be used as part of
    THD object for which one can safely call open_tables(), lock_tables()
    and close_thread_tables() functions. But it is not yet ready for
    statement parsing. On should use lex_start() function to prepare LEX
    for this.
*/

LEX::LEX()
    : result(0),
      thd(NULL),
      opt_hints_global(NULL),
      // Quite unlikely to overflow initial allocation, so no instrumentation.
      plugins(PSI_NOT_INSTRUMENTED),
      insert_update_values_map(NULL),
      option_type(OPT_DEFAULT),
      drop_temporary(false),
      sphead(NULL),
      // Initialize here to avoid uninitialized variable warnings.
      contains_plaintext_password(false),
      keep_diagnostics(DA_KEEP_UNSPECIFIED),
      is_lex_started(0),
      in_update_value_clause(false),
      will_contextualize(true) {
  reset_query_tables_list(true);
}

/**
  check if command can use VIEW with MERGE algorithm (for top VIEWs)

  @details
    Only listed here commands can use merge algorithm in top level
    SELECT_LEX (for subqueries will be used merge algorithm if
    LEX::can_not_use_merged() is not true).

  @todo - Add SET as a command that can use merged views. Due to how
          all uses would be embedded in subqueries, this test is worthless
          for the SET command anyway.

  @returns true if command can use merged VIEWs, false otherwise
*/

bool LEX::can_use_merged() {
  switch (sql_command) {
    case SQLCOM_SELECT:
    case SQLCOM_CREATE_TABLE:
    case SQLCOM_UPDATE:
    case SQLCOM_UPDATE_MULTI:
    case SQLCOM_DELETE:
    case SQLCOM_DELETE_MULTI:
    case SQLCOM_INSERT:
    case SQLCOM_INSERT_SELECT:
    case SQLCOM_REPLACE:
    case SQLCOM_REPLACE_SELECT:
    case SQLCOM_LOAD:

    /*
      With WL#6599 following SHOW commands are implemented over the
      INFORMATION_SCHEMA system views, and we do not create
      temporary tables anymore now. So these queries should be
      allowed to be mergeable, which makes the INFORMATION_SCHEMA
      query execution faster.

      According to optimizer team (Roy), making this decision based on
      the command type here is a hack. This should probably change when
      we introduce Sql_cmd_show class, which should treat the following
      SHOW commands same as SQLCOM_SELECT.
    */
    case SQLCOM_SHOW_CHARSETS:
    case SQLCOM_SHOW_COLLATIONS:
    case SQLCOM_SHOW_DATABASES:
    case SQLCOM_SHOW_EVENTS:
    case SQLCOM_SHOW_FIELDS:
    case SQLCOM_SHOW_KEYS:
    case SQLCOM_SHOW_STATUS_FUNC:
    case SQLCOM_SHOW_STATUS_PROC:
    case SQLCOM_SHOW_TABLES:
    case SQLCOM_SHOW_TABLE_STATUS:
    case SQLCOM_SHOW_TRIGGERS:
      return true;
    default:
      return false;
  }
}

/**
  Check if command can't use merged views in any part of command

  @details
    Temporary table algorithm will be used on all SELECT levels for queries
    listed here (see also LEX::can_use_merged()).

  @returns true if command cannot use merged view, false otherwise
*/

bool LEX::can_not_use_merged() {
  switch (sql_command) {
    case SQLCOM_CREATE_VIEW:
    case SQLCOM_SHOW_CREATE:
      return true;
    default:
      return false;
  }
}

/*
  case SQLCOM_REVOKE_ROLE:
  case SQLCOM_GRANT_ROLE:
  Should Items_ident be printed correctly

  SYNOPSIS
    need_correct_ident()

  RETURN
    true yes, we need only structure
    false no, we need data
*/

bool LEX::need_correct_ident() {
  switch (sql_command) {
    case SQLCOM_SHOW_CREATE:
    case SQLCOM_SHOW_TABLES:
    case SQLCOM_CREATE_VIEW:
      return true;
    default:
      return false;
  }
}

/**
  This method should be called only during parsing.
  It is aware of compound statements (stored routine bodies)
  and will initialize the destination with the default
  database of the stored routine, rather than the default
  database of the connection it is parsed in.
  E.g. if one has no current database selected, or current database
  set to 'bar' and then issues:

  CREATE PROCEDURE foo.p1() BEGIN SELECT * FROM t1 END//

  t1 is meant to refer to foo.t1, not to bar.t1.

  This method is needed to support this rule.

  @return true in case of error (parsing should be aborted, false in
  case of success
*/

bool LEX::copy_db_to(char const **p_db, size_t *p_db_length) const {
  if (sphead) {
    DBUG_ASSERT(sphead->m_db.str && sphead->m_db.length);
    /*
      It is safe to assign the string by-pointer, both sphead and
      its statements reside in the same memory root.
    */
    *p_db = sphead->m_db.str;
    if (p_db_length) *p_db_length = sphead->m_db.length;
    return false;
  }
  return thd->copy_db_to(p_db, p_db_length);
}

/**
  Prepare sources for offset and limit counters.

  @param thd_arg thread handler
  @param provider SELECT_LEX to get offset and limit from.

  @returns false if success, true if error
*/
bool SELECT_LEX_UNIT::prepare_limit(THD *thd_arg MY_ATTRIBUTE((unused)),
                                    SELECT_LEX *provider) {
  /// @todo Remove THD from class SELECT_LEX_UNIT
  DBUG_ASSERT(this->thd == thd_arg);
  if (provider->offset_limit && provider->offset_limit->fix_fields(thd, NULL))
    return true; /* purecov: inspected */

  if (provider->select_limit && provider->select_limit->fix_fields(thd, NULL))
    return true; /* purecov: inspected */

  return false;
}

/**
  Set limit and offset for query expression object

  @param thd_arg thread handler
  @param provider SELECT_LEX to get offset and limit from.

  @returns false if success, true if error
*/
bool SELECT_LEX_UNIT::set_limit(THD *thd_arg MY_ATTRIBUTE((unused)),
                                SELECT_LEX *provider) {
  /// @todo Remove THD from class SELECT_LEX_UNIT
  DBUG_ASSERT(this->thd == thd_arg);
  if (provider->offset_limit)
    offset_limit_cnt = provider->offset_limit->val_uint();
  else
    offset_limit_cnt = 0;

  if (provider->select_limit)
    select_limit_cnt = provider->select_limit->val_uint();
  else
    select_limit_cnt = HA_POS_ERROR;

  if (select_limit_cnt + offset_limit_cnt >= select_limit_cnt)
    select_limit_cnt += offset_limit_cnt;
  else
    select_limit_cnt = HA_POS_ERROR;

  return false;
}

/**
  Decide if a temporary table is needed for the UNION.

  @retval true  A temporary table is needed.
  @retval false A temporary table is not needed.

  @todo figure out if the test for "top-level unit" is necessary - see
  bug#23022426.
*/
bool SELECT_LEX_UNIT::union_needs_tmp_table() {
  return union_distinct != NULL ||
         global_parameters()->order_list.elements != 0 ||
         ((thd->lex->sql_command == SQLCOM_INSERT_SELECT ||
           thd->lex->sql_command == SQLCOM_REPLACE_SELECT) &&
          thd->lex->unit == this);
}

/**
  Include a query expression below a query block.

  @param lex:   Containing LEX object
  @param outer: The query block that this query expression is included below.
*/
void SELECT_LEX_UNIT::include_down(LEX *lex, SELECT_LEX *outer) {
  if ((next = outer->slave)) next->prev = &next;
  prev = &outer->slave;
  outer->slave = this;
  master = outer;

  renumber_selects(lex);
}

/**
  Return true if query expression can be merged into an outer query, based on
  technical constraints.
  Being mergeable also means that derived table/view is updatable.

  A view/derived table is not mergeable if it is one of the following:
   - A union (implementation restriction).
   - An aggregated query, or has HAVING, or has DISTINCT
     (A general aggregated query cannot be merged with a non-aggregated one).
   - A table-less query (unimportant special case).
   - A query with a LIMIT (limit applies to subquery, so the implementation
     strategy is to materialize this subquery, including row count constraint).
   - It has windows
*/

bool SELECT_LEX_UNIT::is_mergeable() const {
  if (is_union()) return false;

  SELECT_LEX *const select = first_select();
  return !select->is_grouped() && !select->having_cond() &&
         !select->is_distinct() && select->table_list.elements > 0 &&
         !select->has_limit() && select->m_windows.elements == 0;
}

/**
  True if heuristics suggest to merge this query expression.

  A view/derived table is not suggested for merging if it contains subqueries
  in the SELECT list that depend on columns from itself.
  Merging such objects is possible, but we assume they are made derived
  tables because the user wants them to be materialized, for performance
  reasons.

  One possible case is a derived table with dependent subqueries in the select
  list, used as the inner table of a left outer join. Such tables will always
  be read as many times as there are qualifying rows in the outer table,
  and the select list subqueries are evaluated for each row combination.
  The select list subqueries are evaluated the same number of times also with
  join buffering enabled, even though the table then only will be read once.

  Another case is, a query that modifies variables: then try to preserve the
  original structure of the query. This is less likely to cause changes in
  variable assignment order.
*/
bool SELECT_LEX_UNIT::merge_heuristic() const {
  if (thd->lex->set_var_list.elements != 0) return false;

  SELECT_LEX *const select = first_select();
  Item *item;
  List_iterator<Item> it(select->fields_list);
  while ((item = it++)) {
    if (item->has_subquery() && !item->const_for_execution()) return false;
  }
  return true;
}

/**
  Renumber contained select_lex objects.

  @param  lex   Containing LEX object
*/

void SELECT_LEX_UNIT::renumber_selects(LEX *lex) {
  for (SELECT_LEX *select = first_select(); select;
       select = select->next_select())
    select->renumber(lex);
  if (fake_select_lex) fake_select_lex->renumber(lex);
}

/**
  @brief Set the initial purpose of this TABLE_LIST object in the list of used
    tables.

  We need to track this information on table-by-table basis, since when this
  table becomes an element of the pre-locked list, it's impossible to identify
  which SQL sub-statement it has been originally used in.

  E.g.:

  User request:                 SELECT * FROM t1 WHERE f1();
  FUNCTION f1():                DELETE FROM t2; RETURN 1;
  BEFORE DELETE trigger on t2:  INSERT INTO t3 VALUES (old.a);

  For this user request, the pre-locked list will contain t1, t2, t3
  table elements, each needed for different DML.

  The trigger event map is updated to reflect INSERT, UPDATE, DELETE,
  REPLACE, LOAD DATA, CREATE TABLE .. SELECT, CREATE TABLE ..
  REPLACE SELECT statements, and additionally ON DUPLICATE KEY UPDATE
  clause.
*/

void LEX::set_trg_event_type_for_tables() {
  uint8 new_trg_event_map = 0;

  /*
    Some auxiliary operations
    (e.g. GRANT processing) create TABLE_LIST instances outside
    the parser. Additionally, some commands (e.g. OPTIMIZE) change
    the lock type for a table only after parsing is done. Luckily,
    these do not fire triggers and do not need to pre-load them.
    For these TABLE_LISTs set_trg_event_type is never called, and
    trg_event_map is always empty. That means that the pre-locking
    algorithm will ignore triggers defined on these tables, if
    any, and the execution will either fail with an assert in
    sql_trigger.cc or with an error that a used table was not
    pre-locked, in case of a production build.

    TODO: this usage pattern creates unnecessary module dependencies
    and should be rewritten to go through the parser.
    Table list instances created outside the parser in most cases
    refer to mysql.* system tables. It is not allowed to have
    a trigger on a system table, but keeping track of
    initialization provides extra safety in case this limitation
    is circumvented.
  */

  switch (sql_command) {
    case SQLCOM_LOCK_TABLES:
      /*
        On a LOCK TABLE, all triggers must be pre-loaded for this TABLE_LIST
        when opening an associated TABLE.
      */
      new_trg_event_map =
          static_cast<uint8>(1 << static_cast<int>(TRG_EVENT_INSERT)) |
          static_cast<uint8>(1 << static_cast<int>(TRG_EVENT_UPDATE)) |
          static_cast<uint8>(1 << static_cast<int>(TRG_EVENT_DELETE));
      break;
    /*
      Basic INSERT. If there is an additional ON DUPLIATE KEY UPDATE
      clause, it will be handled later in this method.
    */
    case SQLCOM_INSERT: /* fall through */
    case SQLCOM_INSERT_SELECT:
    /*
      LOAD DATA ... INFILE is expected to fire BEFORE/AFTER INSERT
      triggers.
      If the statement also has REPLACE clause, it will be
      handled later in this method.
    */
    case SQLCOM_LOAD: /* fall through */
    /*
      REPLACE is semantically equivalent to INSERT. In case
      of a primary or unique key conflict, it deletes the old
      record and inserts a new one. So we also may need to
      fire ON DELETE triggers. This functionality is handled
      later in this method.
    */
    case SQLCOM_REPLACE: /* fall through */
    case SQLCOM_REPLACE_SELECT:
    /*
      CREATE TABLE ... SELECT defaults to INSERT if the table or
      view already exists. REPLACE option of CREATE TABLE ...
      REPLACE SELECT is handled later in this method.
    */
    case SQLCOM_CREATE_TABLE:
      new_trg_event_map |=
          static_cast<uint8>(1 << static_cast<int>(TRG_EVENT_INSERT));
      break;
    /* Basic update and multi-update */
    case SQLCOM_UPDATE: /* fall through */
    case SQLCOM_UPDATE_MULTI:
      new_trg_event_map |=
          static_cast<uint8>(1 << static_cast<int>(TRG_EVENT_UPDATE));
      break;
    /* Basic delete and multi-delete */
    case SQLCOM_DELETE: /* fall through */
    case SQLCOM_DELETE_MULTI:
      new_trg_event_map |=
          static_cast<uint8>(1 << static_cast<int>(TRG_EVENT_DELETE));
      break;
    default:
      break;
  }

  switch (duplicates) {
    case DUP_UPDATE:
      new_trg_event_map |=
          static_cast<uint8>(1 << static_cast<int>(TRG_EVENT_UPDATE));
      break;
    case DUP_REPLACE:
      new_trg_event_map |=
          static_cast<uint8>(1 << static_cast<int>(TRG_EVENT_DELETE));
      break;
    case DUP_ERROR:
    default:
      break;
  }

  /*
    Do not iterate over sub-selects, only the tables in the outermost
    SELECT_LEX can be modified, if any.
  */
  TABLE_LIST *tables = select_lex ? select_lex->get_table_list() : NULL;
  while (tables) {
    /*
      This is a fast check to filter out statements that do
      not change data, or tables  on the right side, in case of
      INSERT .. SELECT, CREATE TABLE .. SELECT and so on.
      Here we also filter out OPTIMIZE statement and non-updateable
      views, for which lock_type is TL_UNLOCK or TL_READ after
      parsing.
    */
    if (static_cast<int>(tables->lock_descriptor().type) >=
        static_cast<int>(TL_WRITE_ALLOW_WRITE))
      tables->trg_event_map = new_trg_event_map;
    tables = tables->next_local;
  }
}

/*
  Unlink the first table from the global table list and the first table from
  outer select (lex->select_lex) local list

  SYNOPSIS
    unlink_first_table()
    link_to_local	Set to 1 if caller should link this table to local list

  NOTES
    We assume that first tables in both lists is the same table or the local
    list is empty.

  RETURN
    0	If 'query_tables' == 0
    unlinked table
      In this case link_to_local is set.

*/
TABLE_LIST *LEX::unlink_first_table(bool *link_to_local) {
  TABLE_LIST *first;
  if ((first = query_tables)) {
    /*
      Exclude from global table list
    */
    if ((query_tables = query_tables->next_global))
      query_tables->prev_global = &query_tables;
    else
      query_tables_last = &query_tables;
    first->next_global = 0;

    if (query_tables_own_last == &first->next_global)
      query_tables_own_last = &query_tables;

    /*
      and from local list if it is not empty
    */
    if ((*link_to_local = select_lex->get_table_list() != nullptr)) {
      select_lex->context.table_list =
          select_lex->context.first_name_resolution_table = first->next_local;
      select_lex->table_list.first = first->next_local;
      select_lex->table_list.elements--;  // safety
      first->next_local = 0;
      /*
        Ensure that the global list has the same first table as the local
        list.
      */
      first_lists_tables_same();
    }
  }
  return first;
}

/*
  Bring first local table of first most outer select to first place in global
  table list

  SYNOPSYS
     LEX::first_lists_tables_same()

  NOTES
    In many cases (for example, usual INSERT/DELETE/...) the first table of
    main SELECT_LEX have special meaning => check that it is the first table
    in global list and re-link to be first in the global list if it is
    necessary.  We need such re-linking only for queries with sub-queries in
    the select list, as only in this case tables of sub-queries will go to
    the global list first.
*/

void LEX::first_lists_tables_same() {
  TABLE_LIST *first_table = select_lex->get_table_list();
  if (query_tables != first_table && first_table != 0) {
    TABLE_LIST *next;
    if (query_tables_last == &first_table->next_global)
      query_tables_last = first_table->prev_global;

    if (query_tables_own_last == &first_table->next_global)
      query_tables_own_last = first_table->prev_global;

    if ((next = *first_table->prev_global = first_table->next_global))
      next->prev_global = first_table->prev_global;
    /* include in new place */
    first_table->next_global = query_tables;
    /*
       We are sure that query_tables is not 0, because first_table was not
       first table in the global list => we can use
       query_tables->prev_global without check of query_tables
    */
    query_tables->prev_global = &first_table->next_global;
    first_table->prev_global = &query_tables;
    query_tables = first_table;
  }
}

/*
  Link table back that was unlinked with unlink_first_table()

  SYNOPSIS
    link_first_table_back()
    link_to_local	do we need link this table to local

  RETURN
    global list
*/

void LEX::link_first_table_back(TABLE_LIST *first, bool link_to_local) {
  if (first) {
    if ((first->next_global = query_tables))
      query_tables->prev_global = &first->next_global;
    else
      query_tables_last = &first->next_global;

    if (query_tables_own_last == &query_tables)
      query_tables_own_last = &first->next_global;

    query_tables = first;

    if (link_to_local) {
      first->next_local = select_lex->table_list.first;
      select_lex->context.table_list = first;
      select_lex->table_list.first = first;
      select_lex->table_list.elements++;  // safety
    }
  }
}

/*
  cleanup lex for case when we open table by table for processing

  SYNOPSIS
    LEX::cleanup_after_one_table_open()

  NOTE
    This method is mostly responsible for cleaning up of selects lists and
    derived tables state. To rollback changes in Query_tables_list one has
    to call Query_tables_list::reset_query_tables_list(false).
*/

void LEX::cleanup_after_one_table_open() {
  if (all_selects_list != select_lex) {
    /* cleunup underlying units (units of VIEW) */
    for (SELECT_LEX_UNIT *un = select_lex->first_inner_unit(); un;
         un = un->next_unit())
      un->cleanup(true);
    /* reduce all selects list to default state */
    all_selects_list = select_lex;
    /* remove underlying units (units of VIEW) subtree */
    select_lex->cut_subtree();
  }
}

/*
  Save current state of Query_tables_list for this LEX, and prepare it
  for processing of new statemnt.

  SYNOPSIS
    reset_n_backup_query_tables_list()
      backup  Pointer to Query_tables_list instance to be used for backup
*/

void LEX::reset_n_backup_query_tables_list(Query_tables_list *backup) {
  backup->set_query_tables_list(this);
  /*
    We have to perform full initialization here since otherwise we
    will damage backed up state.
  */
  this->reset_query_tables_list(true);
}

/*
  Restore state of Query_tables_list for this LEX from backup.

  SYNOPSIS
    restore_backup_query_tables_list()
      backup  Pointer to Query_tables_list instance used for backup
*/

void LEX::restore_backup_query_tables_list(Query_tables_list *backup) {
  this->destroy_query_tables_list();
  this->set_query_tables_list(backup);
}

/*
  Checks for usage of routines and/or tables in a parsed statement

  SYNOPSIS
    LEX:table_or_sp_used()

  RETURN
    false  No routines and tables used
    true   Either or both routines and tables are used.
*/

bool LEX::table_or_sp_used() {
  DBUG_ENTER("table_or_sp_used");

  if ((sroutines != nullptr && !sroutines->empty()) || query_tables)
    DBUG_RETURN(true);

  DBUG_RETURN(false);
}

/**
  Locate an assignment to a user variable with a given name, within statement.

  @param name Name of variable to search for

  @returns true if variable is assigned to, false otherwise.
*/

bool LEX::locate_var_assignment(const Name_string &name) {
  List_iterator<Item_func_set_user_var> li(set_var_list);
  Item_func_set_user_var *var;
  while ((var = li++)) {
    if (var->name.eq(name)) return true;
  }
  return false;
}

void SELECT_LEX::fix_prepare_information_for_order(
    THD *thd, SQL_I_List<ORDER> *list, Group_list_ptrs **list_ptrs) {
  Group_list_ptrs *p = *list_ptrs;
  if (!p) {
    void *mem = thd->stmt_arena->alloc(sizeof(Group_list_ptrs));
    *list_ptrs = p = new (mem) Group_list_ptrs(thd->stmt_arena->mem_root);
  }
  p->reserve(list->elements);
  for (ORDER *order = list->first; order; order = order->next)
    p->push_back(order);
}

/*
  Saves the chain of ORDER::next in group_list and order_list, in
  case the list is modified by remove_const().

  @param thd          thread handler
*/

void SELECT_LEX::fix_prepare_information(THD *thd) {
  if (!first_execution) return;
  first_execution = false;
  if (thd->stmt_arena->is_conventional()) return;
  if (group_list.first)
    fix_prepare_information_for_order(thd, &group_list, &group_list_ptrs);
  if (order_list.first)
    fix_prepare_information_for_order(thd, &order_list, &order_list_ptrs);
}

/*
  There are SELECT_LEX::add_table_to_list &
  SELECT_LEX::set_lock_for_tables are in sql_parse.cc

  SELECT_LEX::print is in sql_select.cc

  SELECT_LEX_UNIT::prepare, SELECT_LEX_UNIT::exec,
  SELECT_LEX_UNIT::cleanup, SELECT_LEX_UNIT::reinit_exec_mechanism,
  SELECT_LEX_UNIT::change_query_result
  are in sql_union.cc
*/

enum_explain_type SELECT_LEX::type() {
  if (master_unit()->fake_select_lex == this)
    return enum_explain_type::EXPLAIN_UNION_RESULT;
  else if (!master_unit()->outer_select() &&
           master_unit()->first_select() == this) {
    if (first_inner_unit() || next_select())
      return enum_explain_type::EXPLAIN_PRIMARY;
    else
      return enum_explain_type::EXPLAIN_SIMPLE;
  } else if (this == master_unit()->first_select()) {
    if (linkage == DERIVED_TABLE_TYPE)
      return enum_explain_type::EXPLAIN_DERIVED;
    else
      return enum_explain_type::EXPLAIN_SUBQUERY;
  } else
    return enum_explain_type::EXPLAIN_UNION;
}

/**
  Add this query block below the specified query expression.

  @param lex   Containing LEX object
  @param outer Query expression that query block is added to.

  @note that this query block can never have any underlying query expressions,
        hence it is not necessary to e.g. renumber those, like e.g.
        SELECT_LEX_UNIT::include_down() does.
*/
void SELECT_LEX::include_down(LEX *lex, SELECT_LEX_UNIT *outer) {
  DBUG_ASSERT(slave == NULL);

  if ((next = outer->slave)) next->prev = &next;
  prev = &outer->slave;
  outer->slave = this;
  master = outer;

  select_number = ++lex->select_number;

  nest_level = outer_select() == NULL ? 0 : outer_select()->nest_level + 1;
}

/**
  Add this query block after the specified query block.

  @param lex    Containing LEX object
  @param before Query block that this object is added after.
*/
void SELECT_LEX::include_neighbour(LEX *lex, SELECT_LEX *before) {
  if ((next = before->next)) next->prev = &next;
  prev = &before->next;
  before->next = this;
  master = before->master;

  select_number = ++lex->select_number;
  nest_level = before->nest_level;
}

/**
  Include query block within the supplied unit.

  Do not link the query block into the global chain of query blocks.

  This function is exclusive for SELECT_LEX_UNIT::add_fake_select_lex() -
  use it with caution.

  @param  outer Query expression this node is included below.
  @param  ref Handle to the caller's pointer to this node.
*/
void SELECT_LEX::include_standalone(SELECT_LEX_UNIT *outer, SELECT_LEX **ref) {
  next = NULL;
  prev = ref;
  master = outer;
  nest_level = master->first_select()->nest_level;
}

/**
  Renumber select_lex object, and apply renumbering recursively to
  contained objects.

  @param  lex   Containing LEX object
*/
void SELECT_LEX::renumber(LEX *lex) {
  select_number = ++lex->select_number;

  nest_level = outer_select() == NULL ? 0 : outer_select()->nest_level + 1;

  for (SELECT_LEX_UNIT *u = first_inner_unit(); u; u = u->next_unit())
    u->renumber_selects(lex);
}

/**
  Include query block into global list.

  @param plink - Pointer to start of list
*/
void SELECT_LEX::include_in_global(SELECT_LEX **plink) {
  if ((link_next = *plink)) link_next->link_prev = &link_next;
  link_prev = plink;
  *plink = this;
}

/**
  Include chain of query blocks into global list.

  @param start - Pointer to start of list
*/
void SELECT_LEX::include_chain_in_global(SELECT_LEX **start) {
  SELECT_LEX *last_select;
  for (last_select = this; last_select->link_next != NULL;
       last_select = last_select->link_next) {
  }
  last_select->link_next = *start;
  last_select->link_next->link_prev = &last_select->link_next;
  link_prev = start;
  *start = this;
}

void SELECT_LEX::set_join(JOIN *join_arg) {
  master_unit()->thd->lock_query_plan();
  join = join_arg;
  master_unit()->thd->unlock_query_plan();
}

/**
   Helper function which handles the "ON conditions" part of
   SELECT_LEX::get_optimizable_conditions().
   @returns true if OOM
*/
static bool get_optimizable_join_conditions(THD *thd,
                                            List<TABLE_LIST> &join_list) {
  TABLE_LIST *table;
  List_iterator<TABLE_LIST> li(join_list);
  while ((table = li++)) {
    NESTED_JOIN *const nested_join = table->nested_join;
    if (nested_join &&
        get_optimizable_join_conditions(thd, nested_join->join_list))
      return true;
    Item *const jc = table->join_cond();
    if (jc && !thd->stmt_arena->is_conventional()) {
      table->set_join_cond_optim(jc->copy_andor_structure(thd));
      if (!table->join_cond_optim()) return true;
    } else
      table->set_join_cond_optim(jc);
  }
  return false;
}

/**
   Returns disposable copies of WHERE/HAVING/ON conditions.

   This function returns a copy which can be thrashed during
   this execution of the statement. Only AND/OR items are trashable!
   If in conventional execution, no copy is created, the permanent clauses are
   returned instead, as trashing them is no problem.

   @param      thd        thread handle
   @param[out] new_where  copy of WHERE
   @param[out] new_having copy of HAVING (if passed pointer is not NULL)

   Copies of join (ON) conditions are placed in TABLE_LIST::m_join_cond_optim.

   @returns true if OOM
*/
bool SELECT_LEX::get_optimizable_conditions(THD *thd, Item **new_where,
                                            Item **new_having) {
  /*
    We want to guarantee that
    join->optimized is true => conditions are ready for reading.
    So if we are here, this should hold:
  */
  DBUG_ASSERT(!(join && join->is_optimized()));
  if (m_where_cond && !thd->stmt_arena->is_conventional()) {
    *new_where = m_where_cond->copy_andor_structure(thd);
    if (!*new_where) return true;
  } else
    *new_where = m_where_cond;
  if (new_having) {
    if (m_having_cond && !thd->stmt_arena->is_conventional()) {
      *new_having = m_having_cond->copy_andor_structure(thd);
      if (!*new_having) return true;
    } else
      *new_having = m_having_cond;
  }
  return get_optimizable_join_conditions(thd, top_join_list);
}

Item_exists_subselect::enum_exec_method SELECT_LEX::subquery_strategy(
    THD *thd) const {
  if (m_windows.elements > 0)
    /*
      A window function is in the SELECT list.
      In-to-exists could not work: it would attach an equality like
      outer_expr = WF to either WHERE or HAVING; but a WF is not allowed in
      those clauses, and even if we allowed it, it would modify the result
      rows over which the WF is supposed to be calculated.
      So, subquery materialization is imposed. Grep for (and read) WL#10431.
    */
    return Item_exists_subselect::EXEC_MATERIALIZATION;

  if (opt_hints_qb) {
    Item_exists_subselect::enum_exec_method strategy =
        opt_hints_qb->subquery_strategy();
    if (strategy != Item_exists_subselect::EXEC_UNSPECIFIED) return strategy;
  }

  // No SUBQUERY hint given, base possible strategies on optimizer_switch
  if (thd->optimizer_switch_flag(OPTIMIZER_SWITCH_MATERIALIZATION))
    return thd->optimizer_switch_flag(OPTIMIZER_SWITCH_SUBQ_MAT_COST_BASED)
               ? Item_exists_subselect::EXEC_EXISTS_OR_MAT
               : Item_exists_subselect::EXEC_MATERIALIZATION;

  return Item_exists_subselect::EXEC_EXISTS;
}

bool SELECT_LEX::semijoin_enabled(THD *thd) const {
  return opt_hints_qb ? opt_hints_qb->semijoin_enabled(thd)
                      : thd->optimizer_switch_flag(OPTIMIZER_SWITCH_SEMIJOIN);
}

void SELECT_LEX::update_semijoin_strategies(THD *thd) {
  uint sj_strategy_mask =
      OPTIMIZER_SWITCH_FIRSTMATCH | OPTIMIZER_SWITCH_LOOSE_SCAN |
      OPTIMIZER_SWITCH_MATERIALIZATION | OPTIMIZER_SWITCH_DUPSWEEDOUT;

  uint opt_switches = thd->variables.optimizer_switch & sj_strategy_mask;

  List_iterator<TABLE_LIST> sj_list_it(sj_nests);
  TABLE_LIST *sj_nest;
  while ((sj_nest = sj_list_it++)) {
    /*
      After semi-join transformation, original SELECT_LEX with hints is lost.
      Fetch hints from first table in semijoin nest.
    */
    List_iterator<TABLE_LIST> table_list(sj_nest->nested_join->join_list);
    TABLE_LIST *table = table_list++;
    sj_nest->nested_join->sj_enabled_strategies =
        table->opt_hints_qb
            ? table->opt_hints_qb->sj_enabled_strategies(opt_switches)
            : opt_switches;
  }
}

/**
  Check if an option that can be used only for an outer-most query block is
  applicable to this query block.

  @param lex    LEX of current statement
  @param option option name to output within the error message

  @returns      false if valid, true if invalid, error is sent to client
*/

bool SELECT_LEX::validate_outermost_option(LEX *lex, const char *option) const {
  if (this != lex->select_lex) {
    my_error(ER_CANT_USE_OPTION_HERE, MYF(0), option);
    return true;
  }
  return false;
}

/**
  Validate base options for a query block.

  @param lex                LEX of current statement
  @param options_arg        base options for a SELECT statement.

  @returns false if success, true if validation failed

  These options are supported, per DML statement:

  SELECT: SELECT_STRAIGHT_JOIN
          SELECT_HIGH_PRIORITY
          SELECT_DISTINCT
          SELECT_ALL
          SELECT_SMALL_RESULT
          SELECT_BIG_RESULT
          OPTION_BUFFER_RESULT
          OPTION_FOUND_ROWS
          OPTION_SELECT_FOR_SHOW
  DELETE: OPTION_QUICK
          LOW_PRIORITY
  INSERT: LOW_PRIORITY
          HIGH_PRIORITY
  UPDATE: LOW_PRIORITY

  Note that validation is only performed for SELECT statements.
*/

bool SELECT_LEX::validate_base_options(LEX *lex, ulonglong options_arg) const {
  DBUG_ASSERT(
      !(options_arg &
        ~(SELECT_STRAIGHT_JOIN | SELECT_HIGH_PRIORITY | SELECT_DISTINCT |
          SELECT_ALL | SELECT_SMALL_RESULT | SELECT_BIG_RESULT |
          OPTION_BUFFER_RESULT | OPTION_FOUND_ROWS | OPTION_SELECT_FOR_SHOW)));

  if (options_arg & SELECT_DISTINCT && options_arg & SELECT_ALL) {
    my_error(ER_WRONG_USAGE, MYF(0), "ALL", "DISTINCT");
    return true;
  }
  if (options_arg & SELECT_HIGH_PRIORITY &&
      validate_outermost_option(lex, "HIGH_PRIORITY"))
    return true;
  if (options_arg & OPTION_BUFFER_RESULT &&
      validate_outermost_option(lex, "SQL_BUFFER_RESULT"))
    return true;
  if (options_arg & OPTION_FOUND_ROWS &&
      validate_outermost_option(lex, "SQL_CALC_FOUND_ROWS"))
    return true;

  return false;
}

/**
  Finds a (possibly unresolved) table reference in the from clause by name.

  There is a hack in the parser which adorns table references with the current
  database. This function piggy-backs on that hack to find fully qualified
  table references without having to resolve the name.

  @param ident The table name, may be qualified or unqualified.

  @retval NULL If not found.
*/
TABLE_LIST *SELECT_LEX::find_table_by_name(const Table_ident *ident) {
  LEX_CSTRING db_name = ident->db;
  LEX_CSTRING table_name = ident->table;

  for (TABLE_LIST *table = table_list.first; table; table = table->next_local) {
    if ((db_name.length == 0 || strcmp(db_name.str, table->db) == 0) &&
        strcmp(table_name.str, table->alias) == 0)
      return table;
  }
  return NULL;
}

bool Query_options::merge(const Query_options &a, const Query_options &b) {
  query_spec_options = a.query_spec_options | b.query_spec_options;
  return false;
}

bool Query_options::save_to(Parse_context *pc) {
  LEX *lex = pc->thd->lex;
  ulonglong options = query_spec_options;
  if (pc->select->validate_base_options(lex, options)) return true;
  pc->select->set_base_options(options);

  return false;
}

/**
  @todo This function is obviously incomplete. It does not walk update lists,
  for instance. At the time of writing, however, this function has only a
  single use, to walk all parts of select statements. If more functionality is
  needed, it should be added here, in the same fashion as for SQLCOM_INSERT
  below.
*/
bool LEX::accept(Select_lex_visitor *visitor) {
  if (unit->accept(visitor)) return true;
  if (sql_command == SQLCOM_INSERT) {
    List_iterator<List_item> row_it(
        static_cast<Sql_cmd_insert_base *>(m_sql_cmd)->insert_many_values);
    for (List_item *row = row_it++; row != NULL; row = row_it++) {
      List_iterator<Item> col_it(*row);
      for (Item *item = col_it++; item != NULL; item = col_it++)
        if (walk_item(item, visitor)) return true;
    }
  }
  return false;
}

bool LEX::set_wild(LEX_STRING w) {
  if (w.str == nullptr) {
    wild = nullptr;
    return false;
  }
  wild = new (thd->mem_root) String(w.str, w.length, system_charset_info);
  return wild == nullptr;
}

void LEX_MASTER_INFO::initialize() {
  host = user = password = log_file_name = bind_addr = NULL;
  port = connect_retry = 0;
  heartbeat_period = 0;
  sql_delay = 0;
  pos = 0;
  server_id = retry_count = 0;
  gtid = NULL;
  gtid_until_condition = UNTIL_SQL_BEFORE_GTIDS;
  view_id = NULL;
  until_after_gaps = false;
  ssl = ssl_verify_server_cert = heartbeat_opt = repl_ignore_server_ids_opt =
      retry_count_opt = auto_position = port_opt = get_public_key =
          LEX_MI_UNCHANGED;
  ssl_key = ssl_cert = ssl_ca = ssl_capath = ssl_cipher = NULL;
  ssl_crl = ssl_crlpath = NULL;
  public_key_path = NULL;
  tls_version = NULL;
  relay_log_name = NULL;
  relay_log_pos = 0;
  repl_ignore_server_ids.clear();
  channel = NULL;
  for_channel = false;
}

void LEX_MASTER_INFO::set_unspecified() {
  initialize();
  sql_delay = -1;
}

uint binlog_unsafe_map[256];

#define UNSAFE(a, b, c)                                  \
  {                                                      \
    DBUG_PRINT("unsafe_mixed_statement",                 \
               ("SETTING BASE VALUES: %s, %s, %02X\n",   \
                LEX::stmt_accessed_table_string(a),      \
                LEX::stmt_accessed_table_string(b), c)); \
    unsafe_mixed_statement(a, b, c);                     \
  }

/*
  Sets the combination given by "a" and "b" and automatically combinations
  given by other types of access, i.e. 2^(8 - 2), as unsafe.

  It may happen a colision when automatically defining a combination as unsafe.
  For that reason, a combination has its unsafe condition redefined only when
  the new_condition is greater then the old. For instance,

     . (BINLOG_DIRECT_ON & TRX_CACHE_NOT_EMPTY) is never overwritten by
     . (BINLOG_DIRECT_ON | BINLOG_DIRECT_OFF).
*/
static void unsafe_mixed_statement(LEX::enum_stmt_accessed_table a,
                                   LEX::enum_stmt_accessed_table b,
                                   uint condition) {
  int type = 0;
  int index = (1U << a) | (1U << b);

  for (type = 0; type < 256; type++) {
    if ((type & index) == index) {
      binlog_unsafe_map[type] |= condition;
    }
  }
}

/**
  Uses parse_tree to instantiate an Sql_cmd object and assigns it to the Lex.

  @param parse_tree The parse tree.

  @returns false on success, true on error.
*/
bool LEX::make_sql_cmd(Parse_tree_root *parse_tree) {
  if (!will_contextualize) return false;

  m_sql_cmd = parse_tree->make_cmd(thd);
  if (m_sql_cmd == nullptr) return true;

  DBUG_ASSERT(m_sql_cmd->sql_command_code() == sql_command);

  return false;
}

/*
  The BINLOG_* AND TRX_CACHE_* values can be combined by using '&' or '|',
  which means that both conditions need to be satisfied or any of them is
  enough. For example,

    . BINLOG_DIRECT_ON & TRX_CACHE_NOT_EMPTY means that the statment is
    unsafe when the option is on and trx-cache is not empty;

    . BINLOG_DIRECT_ON | BINLOG_DIRECT_OFF means the statement is unsafe
    in all cases.

    . TRX_CACHE_EMPTY | TRX_CACHE_NOT_EMPTY means the statement is unsafe
    in all cases. Similar as above.
*/
void binlog_unsafe_map_init() {
  memset((void *)binlog_unsafe_map, 0, sizeof(uint) * 256);

  /*
    Classify a statement as unsafe when there is a mixed statement and an
    on-going transaction at any point of the execution if:

      1. The mixed statement is about to update a transactional table and
      a non-transactional table.

      2. The mixed statement is about to update a transactional table and
      read from a non-transactional table.

      3. The mixed statement is about to update a non-transactional table
      and temporary transactional table.

      4. The mixed statement is about to update a temporary transactional
      table and read from a non-transactional table.

      5. The mixed statement is about to update a transactional table and
      a temporary non-transactional table.

      6. The mixed statement is about to update a transactional table and
      read from a temporary non-transactional table.

      7. The mixed statement is about to update a temporary transactional
      table and temporary non-transactional table.

      8. The mixed statement is about to update a temporary transactional
      table and read from a temporary non-transactional table.
    After updating a transactional table if:

      9. The mixed statement is about to update a non-transactional table
      and read from a transactional table.

      10. The mixed statement is about to update a non-transactional table
      and read from a temporary transactional table.

      11. The mixed statement is about to update a temporary non-transactional
      table and read from a transactional table.

      12. The mixed statement is about to update a temporary non-transactional
      table and read from a temporary transactional table.

      13. The mixed statement is about to update a temporary non-transactional
      table and read from a non-transactional table.

    The reason for this is that locks acquired may not protected a concurrent
    transaction of interfering in the current execution and by consequence in
    the result.
  */
  /* Case 1. */
  UNSAFE(LEX::STMT_WRITES_TRANS_TABLE, LEX::STMT_WRITES_NON_TRANS_TABLE,
         BINLOG_DIRECT_ON | BINLOG_DIRECT_OFF);
  /* Case 2. */
  UNSAFE(LEX::STMT_WRITES_TRANS_TABLE, LEX::STMT_READS_NON_TRANS_TABLE,
         BINLOG_DIRECT_ON | BINLOG_DIRECT_OFF);
  /* Case 3. */
  UNSAFE(LEX::STMT_WRITES_NON_TRANS_TABLE, LEX::STMT_WRITES_TEMP_TRANS_TABLE,
         BINLOG_DIRECT_ON | BINLOG_DIRECT_OFF);
  /* Case 4. */
  UNSAFE(LEX::STMT_WRITES_TEMP_TRANS_TABLE, LEX::STMT_READS_NON_TRANS_TABLE,
         BINLOG_DIRECT_ON | BINLOG_DIRECT_OFF);
  /* Case 5. */
  UNSAFE(LEX::STMT_WRITES_TRANS_TABLE, LEX::STMT_WRITES_TEMP_NON_TRANS_TABLE,
         BINLOG_DIRECT_ON);
  /* Case 6. */
  UNSAFE(LEX::STMT_WRITES_TRANS_TABLE, LEX::STMT_READS_TEMP_NON_TRANS_TABLE,
         BINLOG_DIRECT_ON);
  /* Case 7. */
  UNSAFE(LEX::STMT_WRITES_TEMP_TRANS_TABLE,
         LEX::STMT_WRITES_TEMP_NON_TRANS_TABLE, BINLOG_DIRECT_ON);
  /* Case 8. */
  UNSAFE(LEX::STMT_WRITES_TEMP_TRANS_TABLE,
         LEX::STMT_READS_TEMP_NON_TRANS_TABLE, BINLOG_DIRECT_ON);
  /* Case 9. */
  UNSAFE(LEX::STMT_WRITES_NON_TRANS_TABLE, LEX::STMT_READS_TRANS_TABLE,
         (BINLOG_DIRECT_ON | BINLOG_DIRECT_OFF) & TRX_CACHE_NOT_EMPTY);
  /* Case 10 */
  UNSAFE(LEX::STMT_WRITES_NON_TRANS_TABLE, LEX::STMT_READS_TEMP_TRANS_TABLE,
         (BINLOG_DIRECT_ON | BINLOG_DIRECT_OFF) & TRX_CACHE_NOT_EMPTY);
  /* Case 11. */
  UNSAFE(LEX::STMT_WRITES_TEMP_NON_TRANS_TABLE, LEX::STMT_READS_TRANS_TABLE,
         BINLOG_DIRECT_ON & TRX_CACHE_NOT_EMPTY);
  /* Case 12. */
  UNSAFE(LEX::STMT_WRITES_TEMP_NON_TRANS_TABLE,
         LEX::STMT_READS_TEMP_TRANS_TABLE,
         BINLOG_DIRECT_ON & TRX_CACHE_NOT_EMPTY);
  /* Case 13. */
  UNSAFE(LEX::STMT_WRITES_TEMP_NON_TRANS_TABLE, LEX::STMT_READS_NON_TRANS_TABLE,
<<<<<<< HEAD
         BINLOG_DIRECT_OFF & TRX_CACHE_NOT_EMPTY);
}
=======
     BINLOG_DIRECT_OFF & TRX_CACHE_NOT_EMPTY);
}
#endif

#ifdef HAVE_EXPLICIT_TEMPLATE_INSTANTIATION
template class Mem_root_array<ORDER*, true>;
#endif
>>>>>>> 333b4508
<|MERGE_RESOLUTION|>--- conflicted
+++ resolved
@@ -1,3 +1,4 @@
+
 /*
    Copyright (c) 2000, 2018, Oracle and/or its affiliates. All rights reserved.
 
@@ -79,15 +80,10 @@
 /**
   LEX_STRING constant for null-string to be used in parser and other places.
 */
-<<<<<<< HEAD
 const LEX_STRING null_lex_str = {NULL, 0};
 const LEX_STRING empty_lex_str = {(char *)"", 0};
-=======
-const LEX_STRING null_lex_str= {NULL, 0};
-const LEX_STRING empty_lex_str= {(char *) "", 0};
-const LEX_CSTRING null_lex_cstr= {NULL, 0};
-const LEX_CSTRING empty_lex_cstr= {"", 0};
->>>>>>> 333b4508
+const LEX_CSTRING null_lex_cstr = {nullptr, 0};
+const LEX_CSTRING empty_lex_cstr = {"", 0};
 /**
   Mapping from enum values in enum_binlog_stmt_unsafe to error codes.
 
@@ -467,7 +463,6 @@
 
   wild = NULL;
   mark_broken(false);
-<<<<<<< HEAD
   reset_exec_started();
   max_execution_time = 0;
   reparse_common_table_expr_at = 0;
@@ -476,17 +471,7 @@
   m_extended_show = false;
 
   clear_privileges();
-=======
-  set_statement= false;
-  zip_dict_name.str = 0;
-  zip_dict_name.length = 0;
-  max_execution_time= 0;
-  parse_gcol_expr= false;
-  opt_hints_global= NULL;
-  binlog_need_explicit_defaults_ts= false;
-
-  donor_transaction_id= NULL;
->>>>>>> 333b4508
+  donor_transaction_id = nullptr;
 }
 
 /**
@@ -1696,12 +1681,12 @@
         lip->next_state = MY_LEX_START;    // Allow signed numbers
         return (tokval);
 
-<<<<<<< HEAD
       case MY_LEX_STRING_OR_DELIMITER:
         if (thd->variables.sql_mode & MODE_ANSI_QUOTES) {
           state = MY_LEX_USER_VARIABLE_DELIMITER;
           break;
         }
+      // fallthrough
         /* " used for strings */
         // Fall through.
       case MY_LEX_STRING:  // Incomplete text string
@@ -1710,24 +1695,6 @@
           break;
         }
         yylval->lex_str.length = lip->yytoklen;
-=======
-    case MY_LEX_STRING_OR_DELIMITER:
-      if (thd->variables.sql_mode & MODE_ANSI_QUOTES)
-      {
-	state= MY_LEX_USER_VARIABLE_DELIMITER;
-	break;
-      }
-      // fallthrough
-      /* " used for strings */
-      // Fall through.
-    case MY_LEX_STRING:			// Incomplete text string
-      if (!(yylval->lex_str.str = get_text(lip, 1, 1)))
-      {
-	state= MY_LEX_CHAR;		// Read char by char
-	break;
-      }
-      yylval->lex_str.length=lip->yytoklen;
->>>>>>> 333b4508
 
         lip->body_utf8_append(lip->m_cpp_text_start);
 
@@ -4471,15 +4438,5 @@
          BINLOG_DIRECT_ON & TRX_CACHE_NOT_EMPTY);
   /* Case 13. */
   UNSAFE(LEX::STMT_WRITES_TEMP_NON_TRANS_TABLE, LEX::STMT_READS_NON_TRANS_TABLE,
-<<<<<<< HEAD
          BINLOG_DIRECT_OFF & TRX_CACHE_NOT_EMPTY);
-}
-=======
-     BINLOG_DIRECT_OFF & TRX_CACHE_NOT_EMPTY);
-}
-#endif
-
-#ifdef HAVE_EXPLICIT_TEMPLATE_INSTANTIATION
-template class Mem_root_array<ORDER*, true>;
-#endif
->>>>>>> 333b4508
+}