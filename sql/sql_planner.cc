--- conflicted
+++ resolved
@@ -72,8 +72,6 @@
 /**
   Find the best index to do 'ref' access on for a table.
 
-<<<<<<< HEAD
-=======
   The best index chosen using the following priority list
   1) A clustered primary key with equality predicates on all keyparts is
      always chosen.
@@ -86,7 +84,6 @@
   As a side-effect, bound_keyparts/read_cost/fanout is set for the first
   Key_use of every considered key.
 
->>>>>>> 871dd169
   @param tab                        the table to be joined by the function
   @param remaining_tables           set of tables not included in the
                                     partial plan yet.
@@ -128,20 +125,11 @@
     Cost of using best_ref; used to determine if ref access on another
     index is cheaper. Calculated as follows:
 
-<<<<<<< HEAD
-    (cost_ref_for_one_value + ROW_EVALUATE_COST * fanout_for_ref) *
-=======
     (cost_ref_for_one_value + row_evaluate_cost(fanout_for_ref)) *
->>>>>>> 871dd169
     prefix_rowcount
   */
   double best_ref_cost= DBL_MAX;
 
-<<<<<<< HEAD
-  TABLE *const table= tab->table;
-  Opt_trace_context *const trace= &thd->opt_trace;
-
-=======
   // Index type, note that code below relies on this element definition order 
   enum idx_type {CLUSTERED_PK, UNIQUE, NOT_UNIQUE, FULLTEXT};
   enum idx_type best_found_keytype= NOT_UNIQUE;
@@ -149,7 +137,6 @@
   TABLE *const table= tab->table;
   Opt_trace_context *const trace= &thd->opt_trace;
 
->>>>>>> 871dd169
   /*
     Guessing the number of distinct values in the table; used to
     make "rec_per_key"-like estimates when no statistics is
@@ -176,15 +163,10 @@
     table_map table_deps= 0;
     const uint key= keyuse->key;
     const KEY *const keyinfo= table->key_info + key;
-<<<<<<< HEAD
-    const bool ft_key= (keyuse->keypart == FT_KEYPART);
-=======
->>>>>>> 871dd169
     /*
       Bitmap of keyparts in this index that have a condition 
 
         "WHERE col=... OR col IS NULL"
-<<<<<<< HEAD
 
       If 'ref' access is to be used in such cases, the JT_REF_OR_NULL
       type will be used.
@@ -195,6 +177,9 @@
     Opt_trace_object trace_access_idx(trace);
     trace_access_idx.add_alnum("access_type", "ref").
       add_utf8("index", keyinfo->name);
+
+    enum idx_type cur_keytype= (keyuse->keypart == FT_KEYPART) ?
+      FULLTEXT : NOT_UNIQUE;
 
     // Calculate how many key segments of the current key we can use
     Key_use *const start_key= keyuse;
@@ -271,109 +256,6 @@
       distinct_keys_est= MATCHING_ROWS_IN_OTHER_TABLE;
 
     // fulltext indexes require special treatment
-    if (!ft_key)
-    {
-      *found_condition|= MY_TEST(found_part);
-
-      // Check if we found full key
-      if (found_part == LOWER_BITS(key_part_map,
-                                   actual_key_parts(keyinfo)) &&
-          !ref_or_null_part)
-      {                                         /* use eq key */
-        cur_used_keyparts= (uint) ~0;
-        if ((keyinfo->flags & (HA_NOSAME | HA_NULL_PART_KEY)) == HA_NOSAME)
-        {
-          cur_read_cost= prev_record_reads(join, idx, table_deps);
-=======
-
-      If 'ref' access is to be used in such cases, the JT_REF_OR_NULL
-      type will be used.
-    */
-    key_part_map ref_or_null_part= 0;
-
-    DBUG_PRINT("info", ("Considering ref access on key %s", keyinfo->name));
-    Opt_trace_object trace_access_idx(trace);
-    trace_access_idx.add_alnum("access_type", "ref").
-      add_utf8("index", keyinfo->name);
-
-    enum idx_type cur_keytype= (keyuse->keypart == FT_KEYPART) ?
-      FULLTEXT : NOT_UNIQUE;
-
-    // Calculate how many key segments of the current key we can use
-    Key_use *const start_key= keyuse;
-    start_key->bound_keyparts= 0;  // Initially, no ref access is possible
-
-    // For each keypart
-    while (keyuse->table == table && keyuse->key == key)
-    {
-      const uint keypart= keyuse->keypart;
-      // tables the current keypart depends on
-      table_map cur_keypart_table_deps= 0;
-      double best_distinct_prefix_rowcount= DBL_MAX;
-
-      /*
-        Check all ways to access the keypart. There is one keyuse
-        object for each equality predicate for the keypart, and this
-        loop estimates which equality predicate is best. Example that
-        would have two keyuse objects for a keypart covering
-        t1.col_x: "WHERE t1.col_x=4 AND t1.col_x=t2.col_y"
-      */
-      for ( ; keyuse->table == table && keyuse->key == key &&
-              keyuse->keypart == keypart ; ++keyuse)
-      {
-        /*
-          This keyuse cannot be used if 
-          1) it is a key reference between a table inside a semijoin
-             nest and one outside of it. The same applices to
-             materialized subqueries
-          2) it is a key reference to a table that is not in the plan
-             prefix (i.e., a table that will be later in the join
-             sequence)
-          3) there will be two ref_or_null keyparts 
-             ("WHERE col=... OR col IS NULL"). Thus if
-             a) the condition for an earlier keypart is of type
-                ref_or_null, and
-             b) the condition for the current keypart is ref_or_null
-        */
-        if ((excluded_tables & keyuse->used_tables) ||        // 1)
-            (remaining_tables & keyuse->used_tables) ||       // 2)
-            (ref_or_null_part &&                              // 3a)
-             (keyuse->optimize & KEY_OPTIMIZE_REF_OR_NULL)))  // 3b)
-          continue;
-
-        found_part|= keyuse->keypart_map;
-        if (!(keyuse->used_tables & ~join->const_table_map))
-          const_part|= keyuse->keypart_map;
-
-        const double cur_distinct_prefix_rowcount=
-          prev_record_reads(join, idx, (table_deps | keyuse->used_tables));
-        if (cur_distinct_prefix_rowcount < best_distinct_prefix_rowcount)
-        {
-          /*
-            We estimate that the currently considered usage of the
-            keypart will have to lookup fewer distinct key
-            combinations from the prefix tables.
-          */
-          cur_keypart_table_deps= keyuse->used_tables & ~join->const_table_map;
-          best_distinct_prefix_rowcount= cur_distinct_prefix_rowcount;
-        }
-        if (distinct_keys_est > keyuse->ref_table_rows)
-          distinct_keys_est= keyuse->ref_table_rows;
-        /*
-          If there is one 'key_column IS NULL' expression, we can
-          use this ref_or_null optimisation of this field
-        */
-        if (keyuse->optimize & KEY_OPTIMIZE_REF_OR_NULL)
-          ref_or_null_part|= keyuse->keypart_map;
-      }
-      table_deps|= cur_keypart_table_deps;
-    }
-
-    if (distinct_keys_est < MATCHING_ROWS_IN_OTHER_TABLE)
-      // Fix for small tables
-      distinct_keys_est= MATCHING_ROWS_IN_OTHER_TABLE;
-
-    // fulltext indexes require special treatment
     if (cur_keytype != FULLTEXT)
     {
       *found_condition|= MY_TEST(found_part);
@@ -420,7 +302,6 @@
         {
           cur_read_cost= prev_record_reads(join, idx, table_deps) *
                          table->cost_model()->io_block_read_cost();
->>>>>>> 871dd169
           cur_fanout= 1.0;
         }
         else
@@ -494,26 +375,13 @@
           if (table->covering_keys.is_set(key))
           {
             // We can use only index tree
-<<<<<<< HEAD
-            cur_read_cost=
-              prefix_rowcount *
-              table->file->index_only_read_time(key, tmp_fanout);
-=======
             const Cost_estimate index_read_cost=
               table->file->index_scan_cost(key, 1, tmp_fanout);
             cur_read_cost= prefix_rowcount * index_read_cost.total_cost();
->>>>>>> 871dd169
           }
           else if (key == table->s->primary_key &&
                    table->file->primary_key_is_clustered())
           {
-<<<<<<< HEAD
-            cur_read_cost= prefix_rowcount *
-              table->file->read_time(key, 1, (ha_rows)tmp_fanout);
-          }
-          else
-            cur_read_cost= prefix_rowcount * min(tmp_fanout, tab->worst_seeks);
-=======
             const Cost_estimate table_read_cost=
               table->file->read_cost(key, 1, tmp_fanout);
             cur_read_cost= prefix_rowcount * table_read_cost.total_cost();
@@ -522,17 +390,11 @@
             cur_read_cost= prefix_rowcount *
               table->cost_model()->io_block_read_cost(
                 min(tmp_fanout, tab->worst_seeks));
->>>>>>> 871dd169
         }
       }
       else if ((found_part & 1) &&
                (!(table->file->index_flags(key, 0, 0) & HA_ONLY_WHOLE_INDEX) ||
-<<<<<<< HEAD
-                found_part == LOWER_BITS(key_part_map,
-                                         actual_key_parts(keyinfo))))
-=======
                 all_key_parts_covered))
->>>>>>> 871dd169
       {
         /*
           Use as many key-parts as possible and a uniqe key is better
@@ -699,21 +561,6 @@
         set_if_smaller(tmp_fanout,
                        (double) thd->variables.max_seeks_for_key);
         if (table->covering_keys.is_set(key))
-<<<<<<< HEAD
-        {
-          // we can use only index tree
-          cur_read_cost= prefix_rowcount *
-            table->file->index_only_read_time(key, tmp_fanout);
-        }
-        else if (key == table->s->primary_key &&
-                 table->file->primary_key_is_clustered())
-        {
-          cur_read_cost= prefix_rowcount *
-            table->file->read_time(key, 1, (ha_rows)tmp_fanout);
-        }
-        else
-          cur_read_cost= prefix_rowcount * min(tmp_fanout, tab->worst_seeks);
-=======
         {
           // We can use only index tree
           const Cost_estimate index_read_cost=
@@ -731,23 +578,12 @@
           cur_read_cost= prefix_rowcount *
             table->cost_model()->io_block_read_cost(
               min(tmp_fanout, tab->worst_seeks));
->>>>>>> 871dd169
       }
       else
       {
         // No useful predicates on the first keypart; cannot use key
         trace_access_idx.add("usable", false).add("chosen", false);
         continue;
-<<<<<<< HEAD
-      }
-    }
-    else
-    {
-      // This is a full-text index
-
-      // Actually it should be cur_fanout=0.0 (yes!) but 1.0 is probably safer
-      cur_read_cost= prev_record_reads(join, idx, table_deps);
-=======
       }
     }
     else
@@ -764,7 +600,6 @@
       // Actually it should be cur_fanout=0.0 (yes!) but 1.0 is probably safer
       cur_read_cost= prev_record_reads(join, idx, table_deps) *
                      table->cost_model()->io_block_read_cost();
->>>>>>> 871dd169
       cur_fanout= 1.0;
     }
 
@@ -772,12 +607,6 @@
     start_key->fanout= cur_fanout;
     start_key->read_cost= cur_read_cost;
 
-<<<<<<< HEAD
-    const double cur_ref_cost=
-      cur_read_cost + prefix_rowcount * cur_fanout * ROW_EVALUATE_COST;
-    trace_access_idx.add("rows", cur_fanout).add("cost", cur_ref_cost);
-    if (cur_ref_cost < best_ref_cost)
-=======
     const double cur_ref_cost= cur_read_cost +
       prefix_rowcount * join->cost_model()->row_evaluate_cost(cur_fanout);
     trace_access_idx.add("rows", cur_fanout).add("cost", cur_ref_cost);
@@ -805,17 +634,11 @@
       new_candidate= true;                              // 3
 
     if (new_candidate)
->>>>>>> 871dd169
     {
       *ref_depend_map= table_deps;
       *used_key_parts= cur_used_keyparts;
       best_ref= start_key;
       best_ref_cost= cur_ref_cost;
-<<<<<<< HEAD
-    }
-
-    trace_access_idx.add("chosen", best_ref == start_key);
-=======
       best_found_keytype= cur_keytype;
     }
 
@@ -827,7 +650,6 @@
       if (unlikely(!test_all_ref_keys))
         break;
     }
->>>>>>> 871dd169
   } // for each key
 
   return best_ref;
@@ -838,17 +660,10 @@
   Calculate the cost of range/table/index scanning table 'tab'.
 
   Returns a hybrid scan cost number: the cost of fetching rows from
-<<<<<<< HEAD
-  the storage engine pluss CPU cost during execution
-  (ROW_EVALUATE_COST) for the rows (estimate) that will be filtered
-  out by predicates relevant to the table. The cost does not include
-  the CPU cost during execution for rows that are not filtered out.
-=======
   the storage engine plus CPU cost during execution for evaluating the
   rows (estimate) that will be filtered out by predicates relevant to
   the table. The cost does not include the CPU cost during execution
   for rows that are not filtered out.
->>>>>>> 871dd169
 
   This hybrid cost is needed because if join buffering is used to
   reduce the number of scans, then the final cost depends on how many
@@ -886,10 +701,7 @@
 {
   double scan_and_filter_cost;
   TABLE *const table= tab->table;
-<<<<<<< HEAD
-=======
   const Cost_model_server *const cost_model= join->cost_model();
->>>>>>> 871dd169
   ha_rows rows_after_filtering= tab->found_records;
   /*
     If there is a filtering condition on the table (i.e. ref analyzer found
@@ -929,30 +741,20 @@
     */
     scan_and_filter_cost= prefix_rowcount *
       (tab->quick->read_time +
-<<<<<<< HEAD
-       (tab->found_records - rows_after_filtering) * ROW_EVALUATE_COST);
-=======
        cost_model->row_evaluate_cost(tab->found_records -
                                      rows_after_filtering));
->>>>>>> 871dd169
   }
   else
   {
     trace_access_scan->add_alnum("access_type", "scan");
 
     // Cost of scanning the table once
-<<<<<<< HEAD
-    const double single_scan_read_cost= (table->force_index && !best_ref) ?
-      table->file->read_time(tab->ref.key, 1, tab->records) : // index scan
-      table->file->scan_time();                               // table scan
-=======
     Cost_estimate scan_cost;
     if (table->force_index && !best_ref)                        // index scan
       scan_cost= table->file->read_cost(tab->ref.key, 1, tab->records);
     else
       scan_cost= table->file->table_scan_cost();                // table scan
     const double single_scan_read_cost= scan_cost.total_cost();
->>>>>>> 871dd169
 
     /* Estimate total cost of reading table. */
     if (disable_jbuf)
@@ -967,22 +769,12 @@
         greedy_search().
       */
       scan_and_filter_cost= prefix_rowcount *
-<<<<<<< HEAD
-        (single_scan_read_cost + 
-         (tab->records - rows_after_filtering) * ROW_EVALUATE_COST);
-=======
         (single_scan_read_cost +
          cost_model->row_evaluate_cost(tab->records - rows_after_filtering));
->>>>>>> 871dd169
     }
     else
     {
       /*
-<<<<<<< HEAD
-        We read the table as many times as join buffer becomes full.
-        It would be more exact to round the result of the division with
-        floor(), but that takes 5% of time in a 20-table query plan search.
-=======
         IO cost: We read the table as many times as join buffer
         becomes full. (It would be more exact to round the result of
         the division with floor(), but that takes 5% of time in a
@@ -999,21 +791,15 @@
         added below. The cost of joining the rows that DO satisfy the
         attached conditions with all prefix rows is added in
         greedy_search().
->>>>>>> 871dd169
       */
       const double buffer_count=
         1.0 + ((double) cache_record_length(join,idx) *
                prefix_rowcount /
                (double) thd->variables.join_buff_size);
 
-<<<<<<< HEAD
-      scan_and_filter_cost= buffer_count * single_scan_read_cost +
-         (tab->records - rows_after_filtering) * ROW_EVALUATE_COST;
-=======
       scan_and_filter_cost= buffer_count *
         (single_scan_read_cost +
          cost_model->row_evaluate_cost(tab->records - rows_after_filtering));
->>>>>>> 871dd169
 
       trace_access_scan->add("using_join_cache", true);
       trace_access_scan->add("buffers_needed", (ulong)buffer_count);
@@ -1058,10 +844,7 @@
   bool best_uses_jbuf=  false;
   Opt_trace_context * const trace= &thd->opt_trace;
   TABLE *const table= tab->table;
-<<<<<<< HEAD
-=======
   const Cost_model_server *const cost_model= join->cost_model();
->>>>>>> 871dd169
 
   thd->status_var.last_query_partial_plans++;
 
@@ -1148,12 +931,8 @@
   {
     // "scan" means (full) index scan or (full) table scan.
     trace_access_scan.add_alnum("access_type", tab->quick ? "range" : "scan").
-<<<<<<< HEAD
-      add("cost", tab->read_time + tab->found_records * ROW_EVALUATE_COST).
-=======
       add("cost", tab->read_time +
           cost_model->row_evaluate_cost(tab->found_records)).
->>>>>>> 871dd169
       add("rows", tab->found_records).
       add("chosen", false).
       add_alnum("cause", "cost");
@@ -1201,33 +980,19 @@
 
     /*
       We estimate the cost of evaluating WHERE clause for found
-<<<<<<< HEAD
-      records as prefix_rowcount * scan_fanout * ROW_EVALUATE_COST.
-      This cost plus scan_cost gives us total cost of
-      using TABLE/INDEX/RANGE SCAN
-    */
-    const double scan_total_cost=
-      scan_read_cost + (prefix_rowcount * scan_fanout * ROW_EVALUATE_COST);
-=======
       records as row_evaluate_cost(prefix_rowcount * scan_fanout).
       This cost plus scan_cost gives us total cost of using
       TABLE/INDEX/RANGE SCAN.
     */
     const double scan_total_cost= scan_read_cost +
       cost_model->row_evaluate_cost(prefix_rowcount * scan_fanout);
->>>>>>> 871dd169
 
     trace_access_scan.add("rows", rows2double(scan_fanout));
     trace_access_scan.add("cost", scan_total_cost);
 
     if (best_ref == NULL ||
-<<<<<<< HEAD
-        (scan_total_cost < best_read_cost + (prefix_rowcount *
-                                             fanout * ROW_EVALUATE_COST)))
-=======
         (scan_total_cost < best_read_cost +
          cost_model->row_evaluate_cost(prefix_rowcount * fanout)))
->>>>>>> 871dd169
     {
       /*
         If the table has a range (tab->quick is set) make_join_select()
@@ -1566,7 +1331,6 @@
 
         and outer_expr cannot be evaluated yet, so it's actually full
         index scan and not a ref access
-<<<<<<< HEAD
       */
       Opt_trace_object trace_cov_scan(trace, "covering_scan");
 
@@ -1574,7 +1338,8 @@
       double rowcount= rows2double(tab->table->file->stats.records);
 
       // The cost is entire index scan cost
-      double cost= tab->table->file->index_only_read_time(key, rowcount);
+      const double cost=
+        tab->table->file->index_scan_cost(key, 1, rowcount).total_cost();
 
       /*
         Now find out how many different keys we will get (for now we
@@ -1582,24 +1347,6 @@
         some key components, that may make us think that loose
         scan will produce more distinct records than it actually will)
       */
-=======
-      */
-      Opt_trace_object trace_cov_scan(trace, "covering_scan");
-
-      // Calculate the cost of complete loose index scan.
-      double rowcount= rows2double(tab->table->file->stats.records);
-
-      // The cost is entire index scan cost
-      const double cost=
-        tab->table->file->index_scan_cost(key, 1, rowcount).total_cost();
-
-      /*
-        Now find out how many different keys we will get (for now we
-        ignore the fact that we have "keypart_i=const" restriction for
-        some key components, that may make us think that loose
-        scan will produce more distinct records than it actually will)
-      */
->>>>>>> 871dd169
       const ulong rpc= tab->table->key_info[key].rec_per_key[max_keypart];
       if (rpc != 0)
         rowcount= rowcount / rpc;
@@ -1821,10 +1568,7 @@
   uint idx= join->const_tables;
   double    record_count= 1.0;
   double    read_time=    0.0;
-<<<<<<< HEAD
-=======
   const Cost_model_server *const cost_model= join->cost_model();
->>>>>>> 871dd169
 
   // resolve_subquery() disables semijoin if STRAIGHT_JOIN
   DBUG_ASSERT(join->select_lex->sj_nests.is_empty());
@@ -1851,11 +1595,7 @@
     /* compute the cost of the new plan extended with 's' */
     record_count*= position->fanout;
     read_time+=    position->read_cost;
-<<<<<<< HEAD
-    read_time+=    record_count * ROW_EVALUATE_COST;
-=======
     read_time+=    cost_model->row_evaluate_cost(record_count);
->>>>>>> 871dd169
     position->set_prefix_costs(read_time, record_count);
     position->no_semijoin(); // advance_sj_state() is not needed
 
@@ -2120,13 +1860,8 @@
 
     /* compute the cost of the new plan extended with 'best_table' */
     record_count*= join->positions[idx].fanout;
-<<<<<<< HEAD
-    read_time+=    join->positions[idx].read_cost
-                   + record_count * ROW_EVALUATE_COST;
-=======
     read_time+= join->positions[idx].read_cost +
                 cost_model->row_evaluate_cost(record_count);
->>>>>>> 871dd169
 
     remaining_tables&= ~(best_table->table->map);
     --size_remain;
@@ -2172,13 +1907,8 @@
     if (join->best_positions[i].fanout)
     {
       record_count*= join->best_positions[i].fanout;
-<<<<<<< HEAD
-      read_time+= join->best_positions[i].read_cost
-                   + record_count * ROW_EVALUATE_COST;
-=======
       read_time+= join->best_positions[i].read_cost +
                   cost_model->row_evaluate_cost(record_count);
->>>>>>> 871dd169
     }
   }
   *read_time_arg= read_time;
@@ -2449,15 +2179,9 @@
 
       /* Compute the cost of extending the plan with 's' */
       current_record_count= record_count * position->fanout;
-<<<<<<< HEAD
-      current_read_time=    read_time
-                            + position->read_cost
-                            + current_record_count * ROW_EVALUATE_COST;
-=======
       current_read_time= read_time +
                          position->read_cost +
                          cost_model->row_evaluate_cost(current_record_count);
->>>>>>> 871dd169
       position->set_prefix_costs(current_read_time, current_record_count);
 
       trace_one_table.add("cost_for_plan", current_read_time).
@@ -2812,18 +2536,11 @@
         double current_record_count, current_read_time;
 
         /* Add the cost of extending the plan with 's' */
-<<<<<<< HEAD
-        current_record_count= record_count * position->fanout;
-        current_read_time=    read_time
-                              + position->read_cost
-                              + current_record_count * ROW_EVALUATE_COST;
-=======
         const Cost_model_server *const cost_model= join->cost_model();
         current_record_count= record_count * position->fanout;
         current_read_time= read_time +
                            position->read_cost +
                            cost_model->row_evaluate_cost(current_record_count);
->>>>>>> 871dd169
         position->set_prefix_costs(current_read_time, current_record_count);
 
         trace_one_table.add("cost_for_plan", current_read_time).
@@ -3440,12 +3157,8 @@
       best_access_path(tab, remaining_tables, i, i < no_jbuf_before,
                        rowcount * inner_fanout * outer_fanout,
                        dst_pos);
-<<<<<<< HEAD
-      if (i == first_tab && loosescan)  // Use loose scan position
-=======
       test_all_ref_keys= false;
       if (is_ls_driving_tab)  // Use loose scan position
->>>>>>> 871dd169
       {
         if (semijoin_loosescan_fill_driving_table_position(tab,
                                                            remaining_tables,
@@ -3454,11 +3167,7 @@
           dst_pos->table= tab;
           const double rows= rowcount * dst_pos->fanout;
           dst_pos->set_prefix_costs(cost + dst_pos->read_cost +
-<<<<<<< HEAD
-                                    rows * ROW_EVALUATE_COST,
-=======
                                     cost_model->row_evaluate_cost(rows),
->>>>>>> 871dd169
                                     rows);
         }
         else
@@ -3490,12 +3199,8 @@
       outer_fanout*= pos->fanout;
 
     cost+= pos->read_cost +
-<<<<<<< HEAD
-           rowcount * inner_fanout * outer_fanout * ROW_EVALUATE_COST;
-=======
            cost_model->row_evaluate_cost(rowcount * inner_fanout *
                                          outer_fanout);
->>>>>>> 871dd169
   }
 
   *newcount= rowcount * outer_fanout;
@@ -3585,12 +3290,8 @@
     remaining_tables&= ~tab->table->map;
     outer_fanout*= dst_pos->fanout;
     cost+= dst_pos->read_cost +
-<<<<<<< HEAD
-           rowcount * inner_fanout * outer_fanout * ROW_EVALUATE_COST;
-=======
            cost_model->row_evaluate_cost(rowcount * inner_fanout *
                                          outer_fanout);
->>>>>>> 871dd169
   }
 
   *newcount= rowcount * outer_fanout;
@@ -3732,12 +3433,8 @@
       rowsize+= p->table->table->file->ref_length;
     }
     cost+= p->read_cost +
-<<<<<<< HEAD
-           rowcount * inner_fanout * outer_fanout * ROW_EVALUATE_COST;
-=======
            cost_model->row_evaluate_cost(rowcount * inner_fanout *
                                          outer_fanout);
->>>>>>> 871dd169
   }
 
   /*
