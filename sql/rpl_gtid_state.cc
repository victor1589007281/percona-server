--- conflicted
+++ resolved
@@ -144,69 +144,6 @@
 }
 
 
-<<<<<<< HEAD
-=======
-enum_return_status Gtid_state::update_on_flush(THD *thd)
-{
-  DBUG_ENTER("Gtid_state::update_on_flush");
-  enum_return_status ret= RETURN_STATUS_OK;
-
-  // Caller must take lock on the SIDNO.
-  global_sid_lock->assert_some_lock();
-
-  if (thd->owned_gtid.sidno == -1)
-  {
-#ifdef HAVE_GTID_NEXT_LIST
-    rpl_sidno prev_sidno= 0;
-    Gtid_set::Gtid_iterator git(&thd->owned_gtid_set);
-    Gtid g= git.get();
-    while (g.sidno != 0)
-    {
-      if (g.sidno != prev_sidno)
-        sid_locks.lock(g.sidno);
-      if (ret == RETURN_STATUS_OK)
-      {
-        ret= executed_gtids._add_gtid(g);
-      }
-      git.next();
-      g= git.get();
-    }
-
-    if (ret == RETURN_STATUS_OK && !thd->owned_gtid_set.is_empty())
-      if ((thd->rpl_thd_ctx.session_gtids_ctx().
-        notify_after_gtid_executed_update(thd)))
-          ret= RETURN_STATUS_UNREPORTED_ERROR;
-#else
-    DBUG_ASSERT(0);
-#endif
-  }
-  else if (thd->owned_gtid.sidno > 0)
-  {
-    lock_sidno(thd->owned_gtid.sidno);
-    ret= executed_gtids._add_gtid(thd->owned_gtid);
-    if (ret == RETURN_STATUS_OK)
-       if ((thd->rpl_thd_ctx.session_gtids_ctx().
-         notify_after_gtid_executed_update(thd)))
-         ret= RETURN_STATUS_UNREPORTED_ERROR;
-  }
-
-  /*
-    There may be commands that cause implicit commits, e.g.
-    SET AUTOCOMMIT=1 may cause the previous statements to commit
-    without executing a COMMIT command or be on auto-commit mode.
-    Although we set GTID_NEXT type to UNDEFINED on
-    Gtid_state::update_on_commit(), we also set it here to do it
-    as soon as possible.
-  */
-  thd->variables.gtid_next.set_undefined();
-  broadcast_owned_sidnos(thd);
-  unlock_owned_sidnos(thd);
-
-  DBUG_RETURN(ret);
-}
-
-
->>>>>>> bf3e8e0b
 void Gtid_state::update_on_commit(THD *thd)
 {
   DBUG_ENTER("Gtid_state::update_on_commit");
@@ -275,6 +212,7 @@
   if (thd->owned_gtid.sidno == -1)
   {
 #ifdef HAVE_GTID_NEXT_LIST
+    bool added= false;
     rpl_sidno prev_sidno= 0;
     Gtid_set::Gtid_iterator git(&thd->owned_gtid_set);
     Gtid g= git.get();
@@ -288,8 +226,13 @@
       if (is_commit)
       {
         executed_gtids._add_gtid(g);
+        added= true;
       }
     }
+
+    if (added && !thd->owned_gtid_set.is_empty())
+      thd->rpl_thd_ctx.session_gtids_ctx().
+        notify_after_gtid_executed_update(thd);
 #else
     DBUG_ASSERT(0);
 #endif
@@ -302,6 +245,8 @@
     if (is_commit)
     {
       executed_gtids._add_gtid(thd->owned_gtid);
+      thd->rpl_thd_ctx.session_gtids_ctx().
+        notify_after_gtid_executed_update(thd);
     }
   }
 
