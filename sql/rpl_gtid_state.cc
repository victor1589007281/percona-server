/* Copyright (c) 2011, 2017, Oracle and/or its affiliates. All rights reserved.

   This program is free software; you can redistribute it and/or
   modify it under the terms of the GNU General Public License as
   published by the Free Software Foundation; version 2 of the
   License.

   This program is distributed in the hope that it will be useful, but
   WITHOUT ANY WARRANTY; without even the implied warranty of
   MERCHANTABILITY or FITNESS FOR A PARTICULAR PURPOSE. See the GNU
   General Public License for more details.

   You should have received a copy of the GNU General Public License
   along with this program; if not, write to the Free Software
   Foundation, Inc., 51 Franklin St, Fifth Floor, Boston, MA
   02110-1301 USA */

#include <time.h>

#include "control_events.h"
#include "current_thd.h"
#include "debug_sync.h"            // DEBUG_SYNC
#include "lex_string.h"
#include "mdl.h"
#include "my_compiler.h"
#include "my_dbug.h"
#include "my_inttypes.h"
#include "my_sys.h"
#include "my_systime.h"
#include "mysql/psi/mysql_mutex.h"
#include "mysql/psi/psi_stage.h"
#include "mysqld.h"                // opt_bin_log
#include "mysqld_error.h"
#include "rpl_context.h"
#include "rpl_gtid.h"
#include "rpl_gtid_persist.h"      // gtid_table_persistor
#include "sql_class.h"             // THD
<<<<<<< HEAD
#include "sql_error.h"
#include "sql_plugin.h"
#include "system_variables.h"

struct TABLE_LIST;
=======
#include "debug_sync.h"            // DEBUG_SYNC
#include "binlog.h"
>>>>>>> 50dc0a7b

PSI_memory_key key_memory_Gtid_state_group_commit_sidno;

int Gtid_state::clear(THD *thd)
{
  DBUG_ENTER("Gtid_state::clear()");
  int ret= 0;
  // the wrlock implies that no other thread can hold any of the mutexes
  sid_lock->assert_some_wrlock();
  lost_gtids.clear();
  executed_gtids.clear();
  gtids_only_in_table.clear();
  previous_gtids_logged.clear();
  /* Reset gtid_executed table. */
  if ((ret= gtid_table_persistor->reset(thd)) == 1)
  {
    /*
      Gtid table is not ready to be used, so failed to
      open it. Ignore the error.
    */
    thd->clear_error();
    ret= 0;
  }
  next_free_gno= 1;
  DBUG_RETURN(ret);
}


enum_return_status Gtid_state::acquire_ownership(THD *thd, const Gtid &gtid)
{
  DBUG_ENTER("Gtid_state::acquire_ownership");
  // caller must take both global_sid_lock and lock on the SIDNO.
  global_sid_lock->assert_some_lock();
  gtid_state->assert_sidno_lock_owner(gtid.sidno);
  DBUG_ASSERT(!executed_gtids.contains_gtid(gtid));
  DBUG_PRINT("info", ("gtid=%d:%lld", gtid.sidno, gtid.gno));
  DBUG_ASSERT(thd->owned_gtid.sidno == 0);
  if (owned_gtids.add_gtid_owner(gtid, thd->thread_id()) != RETURN_STATUS_OK)
    goto err;
  if (thd->get_gtid_next_list() != NULL)
  {
#ifdef HAVE_GTID_NEXT_LIST
    thd->owned_gtid_set._add_gtid(gtid);
    thd->owned_gtid.sidno= THD::OWNED_SIDNO_GTID_SET;
    thd->owned_sid.clear();
#else
    DBUG_ASSERT(0);
#endif
  }
  else
  {
    thd->owned_gtid= gtid;
    thd->owned_gtid.dbug_print(NULL, "set owned_gtid in acquire_ownership");
    thd->owned_sid= sid_map->sidno_to_sid(gtid.sidno);
  }
  RETURN_OK;
err:
  if (thd->get_gtid_next_list() != NULL)
  {
#ifdef HAVE_GTID_NEXT_LIST
    Gtid_set::Gtid_iterator git(&thd->owned_gtid_set);
    Gtid g= git.get();
    while (g.sidno != 0)
    {
      owned_gtids.remove_gtid(g);
      g= git.get();
    }
#else
    DBUG_ASSERT(0);
#endif
  }
  thd->clear_owned_gtids();
  thd->owned_gtid.dbug_print(NULL,
                             "set owned_gtid (clear) in acquire_ownership");
  RETURN_REPORTED_ERROR;
}

#ifdef HAVE_GTID_NEXT_LIST
void Gtid_state::lock_owned_sidnos(const THD *thd)
{
  if (thd->owned_gtid.sidno == THD::OWNED_SIDNO_GTID_SET)
    lock_sidnos(&thd->owned_gtid_set);
  else if (thd->owned_gtid.sidno > 0)
    lock_sidno(thd->owned_gtid.sidno);
}
#endif


void Gtid_state::unlock_owned_sidnos(const THD *thd)
{
  if (thd->owned_gtid.sidno == THD::OWNED_SIDNO_GTID_SET)
  {
#ifdef HAVE_GTID_NEXT_LIST
    unlock_sidnos(&thd->owned_gtid_set);
#else
    DBUG_ASSERT(0);
#endif
  }
  else if (thd->owned_gtid.sidno > 0)
  {
    unlock_sidno(thd->owned_gtid.sidno);
  }
}


void Gtid_state::broadcast_owned_sidnos(const THD *thd)
{
  if (thd->owned_gtid.sidno == THD::OWNED_SIDNO_GTID_SET)
  {
#ifdef HAVE_GTID_NEXT_LIST
    broadcast_sidnos(&thd->owned_gtid_set);
#else
    DBUG_ASSERT(0);
#endif
  }
  else if (thd->owned_gtid.sidno > 0)
  {
    broadcast_sidno(thd->owned_gtid.sidno);
  }
}


void Gtid_state::update_commit_group(THD *first_thd)
{
  DBUG_ENTER("Gtid_state::update_commit_group");

  /*
    We are going to loop in all sessions of the group commit in order to avoid
    being taking and releasing the global_sid_lock and sidno_lock for each
    session.
  */
  DEBUG_SYNC(first_thd, "update_gtid_state_before_global_sid_lock");
  global_sid_lock->rdlock();
  DEBUG_SYNC(first_thd, "update_gtid_state_after_global_sid_lock");

  update_gtids_impl_lock_sidnos(first_thd);

  for (THD *thd= first_thd; thd != NULL; thd= thd->next_to_commit)
  {
    bool is_commit= (thd->commit_error != THD::CE_COMMIT_ERROR);

    if (update_gtids_impl_do_nothing(thd) ||
        (!is_commit && update_gtids_impl_check_skip_gtid_rollback(thd)))
      continue;

    bool more_trx_with_same_gtid_next= update_gtids_impl_begin(thd);

    if (thd->owned_gtid.sidno == THD::OWNED_SIDNO_GTID_SET)
    {
      update_gtids_impl_own_gtid_set(thd, is_commit);
    }
    else if (thd->owned_gtid.sidno > 0)
    {
      update_gtids_impl_own_gtid(thd, is_commit);
    }
    else if (thd->owned_gtid.sidno == THD::OWNED_SIDNO_ANONYMOUS)
    {
      update_gtids_impl_own_anonymous(thd, &more_trx_with_same_gtid_next);
    }
    else
    {
      update_gtids_impl_own_nothing(thd);
    }

    update_gtids_impl_end(thd, more_trx_with_same_gtid_next);
  }

  update_gtids_impl_broadcast_and_unlock_sidnos();

  global_sid_lock->unlock();

  DBUG_VOID_RETURN;
}

void Gtid_state::update_on_commit(THD *thd)
{
  DBUG_ENTER("Gtid_state::update_on_commit");

  update_gtids_impl(thd, true);
  DEBUG_SYNC(thd, "end_of_gtid_state_update_on_commit");

  DBUG_VOID_RETURN;
}


void Gtid_state::update_on_rollback(THD *thd)
{
  DBUG_ENTER("Gtid_state::update_on_rollback");

  if (!update_gtids_impl_check_skip_gtid_rollback(thd))
    update_gtids_impl(thd, false);

  DBUG_VOID_RETURN;
}


void Gtid_state::update_gtids_impl(THD *thd, bool is_commit)
{
  DBUG_ENTER("Gtid_state::update_gtids_impl");

  if (update_gtids_impl_do_nothing(thd))
    DBUG_VOID_RETURN;

  bool more_trx_with_same_gtid_next= update_gtids_impl_begin(thd);

  DEBUG_SYNC(thd, "update_gtid_state_before_global_sid_lock");
  global_sid_lock->rdlock();
  DEBUG_SYNC(thd, "update_gtid_state_after_global_sid_lock");

  if (thd->owned_gtid.sidno == THD::OWNED_SIDNO_GTID_SET)
  {
    update_gtids_impl_own_gtid_set(thd, is_commit);
  }
  else if (thd->owned_gtid.sidno > 0)
  {
    rpl_sidno sidno= thd->owned_gtid.sidno;
    update_gtids_impl_lock_sidno(sidno);
    update_gtids_impl_own_gtid(thd, is_commit);
    update_gtids_impl_broadcast_and_unlock_sidno(sidno);
  }
  else if (thd->owned_gtid.sidno == THD::OWNED_SIDNO_ANONYMOUS)
  {
    update_gtids_impl_own_anonymous(thd, &more_trx_with_same_gtid_next);
  }
  else
  {
    update_gtids_impl_own_nothing(thd);
  }

  global_sid_lock->unlock();

  update_gtids_impl_end(thd, more_trx_with_same_gtid_next);

  thd->owned_gtid.dbug_print(NULL,
                             "set owned_gtid (clear) in update_gtids_impl");

  DBUG_VOID_RETURN;
}


void Gtid_state::end_gtid_violating_transaction(THD *thd)
{
  DBUG_ENTER("end_gtid_violating_transaction");
  if (thd->has_gtid_consistency_violation)
  {
    if (thd->variables.gtid_next.type == AUTOMATIC_GROUP)
      end_automatic_gtid_violating_transaction();
    else
    {
      DBUG_ASSERT(thd->variables.gtid_next.type == ANONYMOUS_GROUP);
      end_anonymous_gtid_violating_transaction();
    }
    thd->has_gtid_consistency_violation= false;
  }
  DBUG_VOID_RETURN;
}


bool Gtid_state::wait_for_sidno(THD *thd, rpl_sidno sidno,
                                struct timespec *abstime)
{
  DBUG_ENTER("wait_for_sidno");
  PSI_stage_info old_stage;
  sid_lock->assert_some_lock();
  sid_locks.assert_owner(sidno);
  sid_locks.enter_cond(thd, sidno,
                       &stage_waiting_for_gtid_to_be_committed,
                       &old_stage);
  bool ret= (thd->killed != THD::NOT_KILLED ||
             sid_locks.wait(thd, sidno, abstime));
  // Can't call sid_locks.unlock() as that requires global_sid_lock.
  mysql_mutex_unlock(thd->current_mutex);
  thd->EXIT_COND(&old_stage);
  DBUG_RETURN(ret);
}


bool Gtid_state::wait_for_gtid(THD *thd, const Gtid &gtid,
                               struct timespec *abstime)
{
  DBUG_ENTER("Gtid_state::wait_for_gtid");
  DBUG_PRINT("info", ("SIDNO=%d GNO=%lld owner(sidno,gno)=%u thread_id=%u",
                      gtid.sidno, gtid.gno,
                      owned_gtids.get_owner(gtid), thd->thread_id()));
  DBUG_ASSERT(owned_gtids.get_owner(gtid) != thd->thread_id());

  bool ret= wait_for_sidno(thd, gtid.sidno, abstime);
  DBUG_RETURN(ret);
}


bool Gtid_state::wait_for_gtid_set(THD *thd, Gtid_set* wait_for,
                                   double timeout)
{
  struct timespec abstime;
  DBUG_ENTER("Gtid_state::wait_for_gtid_set");
  DEBUG_SYNC(thd, "begin_wait_for_executed_gtid_set");
  wait_for->dbug_print("Waiting for");
  DBUG_PRINT("info", ("Timeout %f", timeout));

  global_sid_lock->assert_some_rdlock();

  DBUG_ASSERT(wait_for->get_sid_map() == global_sid_map);

  if (timeout > 0)
    set_timespec_nsec(&abstime, (ulonglong) timeout * 1000000000ULL);

  /*
    Algorithm:

    Let 'todo' contain the GTIDs to wait for. Iterate over SIDNOs in
    'todo' (this is the 'for' loop below).

    For each SIDNO in 'todo', remove gtid_executed for that SIDNO from
    'todo'.  If, after this removal, there is still some interval for
    this SIDNO in 'todo', then wait for a signal on this SIDNO.
    Repeat this step until 'todo' is empty for this SIDNO (this is the
    innermost 'while' loop below).

    Once the loop over SIDNOs has completed, 'todo' is guaranteed to
    be empty.  However, it may still be the case that not all GTIDs of
    wait_for are included in gtid_executed, since RESET MASTER may
    have been executed while we were waiting.

    RESET MASTER requires global_sid_lock.wrlock.  We hold
    global_sid_lock.rdlock while removing GTIDs from 'todo', but the
    wait operation releases global_sid_lock.rdlock.  So if we
    completed the 'for' loop without waiting, we know for sure that
    global_sid_lock.rdlock was held while emptying 'todo', and thus
    RESET MASTER cannot have executed in the meantime.  But if we
    waited at some point during the execution of the 'for' loop, RESET
    MASTER may have been called.  Thus, we repeatedly run 'for' loop
    until it completes without waiting (this is the outermost 'while'
    loop).
  */

  // Will be true once the entire 'for' loop completes without waiting.
  bool verified= false;

  // The set of GTIDs that we are still waiting for.
  Gtid_set todo(global_sid_map, NULL);
  // As an optimization, add 100 Intervals that do not need to be
  // allocated. This avoids allocation of these intervals.
  static const int preallocated_interval_count= 100;
  Gtid_set::Interval ivs[preallocated_interval_count];
  todo.add_interval_memory(preallocated_interval_count, ivs);

  /*
    Iterate until we have verified that all GTIDs in the set are
    included in gtid_executed.
  */
  while (!verified)
  {
    todo.add_gtid_set(wait_for);

    // Iterate over SIDNOs until all GTIDs have been removed from 'todo'.

    // Set 'verified' to true; it will be set to 'false' if any wait
    // is done.
    verified= true;
    for (int sidno= 1; sidno <= todo.get_max_sidno(); sidno++)
    {
      // Iterate until 'todo' is empty for this SIDNO.
      while (todo.contains_sidno(sidno))
      {
        lock_sidno(sidno);
        todo.remove_intervals_for_sidno(&executed_gtids, sidno);

        if (todo.contains_sidno(sidno))
        {
          bool ret= wait_for_sidno(thd, sidno, timeout > 0 ? &abstime : NULL);

          // wait_for_gtid will release both the global lock and the
          // mutex.  Acquire the global lock again.
          global_sid_lock->rdlock();
          verified= false;

          if (thd->killed)
          {
            switch (thd->killed)
            {
            case ER_SERVER_SHUTDOWN:
            case ER_QUERY_INTERRUPTED:
            case ER_QUERY_TIMEOUT:
              my_error(thd->killed, MYF(0));
              break;
            default:
              my_error(ER_QUERY_INTERRUPTED, MYF(0));
              break;
            }
            DBUG_RETURN(true);
          }

          if (ret)
            DBUG_RETURN(true);
        }
        else
        {
          // Keep the global lock since it may be needed in a later
          // iteration of the for loop.
          unlock_sidno(sidno);
          break;
        }
      }
    }
  }
  DBUG_RETURN(false);
}

rpl_gno Gtid_state::get_automatic_gno(rpl_sidno sidno) const
{
  DBUG_ENTER("Gtid_state::get_automatic_gno");
  Gtid_set::Const_interval_iterator ivit(&executed_gtids, sidno);
  /*
    When assigning new automatic GTIDs, we can optimize the assignment by start
    searching an available GNO from the "supposed" next free one instead of
    starting from 1.

    This is useful mostly on systems having many transactions committing in
    group asking for automatic GTIDs. When a GNO is assigned to be owned by a
    transaction, it is not removed from the free intervals, but will be added
    to the owned_gtids set. In this way, picking up the actual first free GNO
    would often lead to getting a GNO already owned by other thread. This can
    lead to many "tries" of getting a free and not owned yet GNO (a thread
    would try N times, N being the sum of transactions in the FLUSH stage plus
    the transactions in the COMMIT stage that didn't released their ownership
    yet).

    The optimization just set next_free_gno variable to the last assigned
    GNO + 1, as this would be the common case without having transactions
    rolling back. This is done at Gtid_state::generate_automatic_gtid.

    In order to fill the gaps of GTID_EXECUTED when a transaction rolls back
    releasing the ownership of a GTID, we check if the released GNO is smaller
    than the next_free_gno at Gtid_state::update_gtids_impl_own_gtid function
    to set next_free_gno with the "released" GNO in this case.
  */
  Gtid next_candidate= { sidno,
                         sidno == get_server_sidno() ? next_free_gno : 1 };
  while (true)
  {
    const Gtid_set::Interval *iv= ivit.get();
    rpl_gno next_interval_start= iv != NULL ? iv->start : MAX_GNO;
    while (next_candidate.gno < next_interval_start &&
           DBUG_EVALUATE_IF("simulate_gno_exhausted", false, true))
    {
      DBUG_PRINT("debug",("Checking availability of gno= %llu", next_candidate.gno));
      if (owned_gtids.get_owner(next_candidate) == 0)
        DBUG_RETURN(next_candidate.gno);
      next_candidate.gno++;
    }
    if (iv == NULL ||
        DBUG_EVALUATE_IF("simulate_gno_exhausted", true, false))
    {
      my_error(ER_GNO_EXHAUSTED, MYF(0));
      DBUG_RETURN(-1);
    }
    if (next_candidate.gno <= iv->end)
      next_candidate.gno= iv->end;
    ivit.next();
  }
}


rpl_gno Gtid_state::get_last_executed_gno(rpl_sidno sidno) const
{
  DBUG_ENTER("Gtid:state::get_last_executed_gno");
  rpl_gno gno= 0;

  gtid_state->lock_sidno(sidno);
  gno= executed_gtids.get_last_gno(sidno);
  gtid_state->unlock_sidno(sidno);

  DBUG_RETURN(gno);
}


enum_return_status Gtid_state::generate_automatic_gtid(THD *thd,
                                                       rpl_sidno specified_sidno,
                                                       rpl_gno specified_gno,
                                                       rpl_sidno *locked_sidno)
{
  DBUG_ENTER("Gtid_state::generate_automatic_gtid");
  enum_return_status ret= RETURN_STATUS_OK;

  DBUG_ASSERT(thd->variables.gtid_next.type == AUTOMATIC_GROUP);
  DBUG_ASSERT(specified_sidno >= 0);
  DBUG_ASSERT(specified_gno >= 0);
  DBUG_ASSERT(thd->owned_gtid.is_empty());

  bool locked_sidno_was_passed_null = (locked_sidno == NULL);

  if (locked_sidno_was_passed_null)
    sid_lock->rdlock();
  else
    /* The caller must lock the sid_lock when locked_sidno is passed */
    sid_lock->assert_some_lock();

  // If GTID_MODE = ON_PERMISSIVE or ON, generate a new GTID
  if (get_gtid_mode(GTID_MODE_LOCK_SID) >= GTID_MODE_ON_PERMISSIVE)
  {
    Gtid automatic_gtid= { specified_sidno, specified_gno };

    if (automatic_gtid.sidno == 0)
      automatic_gtid.sidno= get_server_sidno();

    /*
      We need to lock the sidno if locked_sidno wasn't passed as paramenter
      or the already locked sidno doesn't match the one to generate the new
      automatic GTID.
    */
    bool need_to_lock_sidno= (locked_sidno_was_passed_null ||
                              *locked_sidno != automatic_gtid.sidno);
    if (need_to_lock_sidno)
    {
      /*
        When locked_sidno contains a value greater than zero we must release
        the current locked sidno. This should not happen with current code, as
        the server only generates automatic GTIDs with server's UUID as sid.
      */
      if (!locked_sidno_was_passed_null && *locked_sidno != 0)
        unlock_sidno(*locked_sidno);
      lock_sidno(automatic_gtid.sidno);
      /* Update the locked_sidno, so the caller would know what to unlock */
      if (!locked_sidno_was_passed_null)
        *locked_sidno= automatic_gtid.sidno;
    }

    if (automatic_gtid.gno == 0)
    {
      automatic_gtid.gno= get_automatic_gno(automatic_gtid.sidno);
      if (automatic_gtid.sidno == get_server_sidno() &&
          automatic_gtid.gno != -1)
        next_free_gno= automatic_gtid.gno + 1;
    }

    if (automatic_gtid.gno != -1)
      acquire_ownership(thd, automatic_gtid);
    else
      ret= RETURN_STATUS_REPORTED_ERROR;

    /* The caller will unlock the sidno_lock if locked_sidno was passed */
    if (locked_sidno_was_passed_null)
      unlock_sidno(automatic_gtid.sidno);

  }
  else
  {
    // If GTID_MODE = OFF or OFF_PERMISSIVE, just mark this thread as
    // using an anonymous transaction.
    thd->owned_gtid.sidno= THD::OWNED_SIDNO_ANONYMOUS;
    thd->owned_gtid.gno= 0;
    acquire_anonymous_ownership();
    thd->owned_gtid.dbug_print(NULL,
                               "set owned_gtid (anonymous) in generate_automatic_gtid");
  }

  /* The caller will unlock the sid_lock if locked_sidno was passed */
  if (locked_sidno_was_passed_null)
    sid_lock->unlock();

  gtid_set_performance_schema_values(thd);

  DBUG_RETURN(ret);
}


void Gtid_state::lock_sidnos(const Gtid_set *gs)
{
  DBUG_ASSERT(gs);
  rpl_sidno max_sidno= gs->get_max_sidno();
  for (rpl_sidno sidno= 1; sidno <= max_sidno; sidno++)
    if (gs->contains_sidno(sidno))
      lock_sidno(sidno);
}


void Gtid_state::unlock_sidnos(const Gtid_set *gs)
{
  DBUG_ASSERT(gs);
  rpl_sidno max_sidno= gs->get_max_sidno();
  for (rpl_sidno sidno= 1; sidno <= max_sidno; sidno++)
    if (gs->contains_sidno(sidno))
      unlock_sidno(sidno);
}


void Gtid_state::broadcast_sidnos(const Gtid_set *gs)
{
  DBUG_ASSERT(gs);
  rpl_sidno max_sidno= gs->get_max_sidno();
  for (rpl_sidno sidno= 1; sidno <= max_sidno; sidno++)
    if (gs->contains_sidno(sidno))
      broadcast_sidno(sidno);
}


enum_return_status Gtid_state::ensure_sidno()
{
  DBUG_ENTER("Gtid_state::ensure_sidno");
  sid_lock->assert_some_wrlock();
  rpl_sidno sidno= sid_map->get_max_sidno();
  if (sidno > 0)
  {
    // The lock may be temporarily released during one of the calls to
    // ensure_sidno or ensure_index.  Hence, we must re-check the
    // condition after the calls.
    PROPAGATE_REPORTED_ERROR(executed_gtids.ensure_sidno(sidno));
    PROPAGATE_REPORTED_ERROR(gtids_only_in_table.ensure_sidno(sidno));
    PROPAGATE_REPORTED_ERROR(previous_gtids_logged.ensure_sidno(sidno));
    PROPAGATE_REPORTED_ERROR(lost_gtids.ensure_sidno(sidno));
    PROPAGATE_REPORTED_ERROR(owned_gtids.ensure_sidno(sidno));
    PROPAGATE_REPORTED_ERROR(sid_locks.ensure_index(sidno));
    PROPAGATE_REPORTED_ERROR(ensure_commit_group_sidnos(sidno));
    sidno= sid_map->get_max_sidno();
    DBUG_ASSERT(executed_gtids.get_max_sidno() >= sidno);
    DBUG_ASSERT(gtids_only_in_table.get_max_sidno() >= sidno);
    DBUG_ASSERT(previous_gtids_logged.get_max_sidno() >= sidno);
    DBUG_ASSERT(lost_gtids.get_max_sidno() >= sidno);
    DBUG_ASSERT(owned_gtids.get_max_sidno() >= sidno);
    DBUG_ASSERT(sid_locks.get_max_index() >= sidno);
    DBUG_ASSERT(commit_group_sidnos.size() >= (unsigned int)sidno);
  }
  RETURN_OK;
}


enum_return_status Gtid_state::add_lost_gtids(const Gtid_set *gtid_set)
{
  DBUG_ENTER("Gtid_state::add_lost_gtids()");
  sid_lock->assert_some_wrlock();

  gtid_set->dbug_print("add_lost_gtids");

  if (executed_gtids.is_intersection_nonempty(gtid_set))
  {
    my_error(ER_CANT_SET_GTID_PURGED_DUE_SETS_CONSTRAINTS, MYF(0),
             gtid_set->is_appendable() ?
             "the being assigned value must not overlap with the current "
             "executed gtids in incremental assignment" :
             "the being assigned value must not overlap with the current "
             "executed not purged gtids in plain assignment");
    RETURN_REPORTED_ERROR;
  }
  DBUG_ASSERT(!lost_gtids.is_intersection_nonempty(gtid_set));

  if (owned_gtids.is_intersection_nonempty(gtid_set))
  {
    my_error(ER_CANT_SET_GTID_PURGED_DUE_SETS_CONSTRAINTS, MYF(0),
             "the being assigned value must not overlap with GTIDS of "
             "transactions in progress");
    RETURN_REPORTED_ERROR;
  }

  if (save(gtid_set))
    RETURN_REPORTED_ERROR;
  PROPAGATE_REPORTED_ERROR(gtids_only_in_table.add_gtid_set(gtid_set));
  PROPAGATE_REPORTED_ERROR(lost_gtids.add_gtid_set(gtid_set));
  PROPAGATE_REPORTED_ERROR(executed_gtids.add_gtid_set(gtid_set));
  lock_sidnos(gtid_set);
  broadcast_sidnos(gtid_set);
  unlock_sidnos(gtid_set);

  DBUG_RETURN(RETURN_STATUS_OK);
}


int Gtid_state::init()
{
  DBUG_ENTER("Gtid_state::init()");

  global_sid_lock->assert_some_wrlock();

  rpl_sid server_sid;
  if (server_sid.parse(server_uuid, binary_log::Uuid::TEXT_LENGTH) != 0)
    DBUG_RETURN(1);
  rpl_sidno sidno= sid_map->add_sid(server_sid);
  if (sidno <= 0)
    DBUG_RETURN(1);
  server_sidno= sidno;
  next_free_gno= 1;
  DBUG_RETURN(0);
}


int Gtid_state::save(THD *thd)
{
  DBUG_ENTER("Gtid_state::save(THD *thd)");
  DBUG_ASSERT(gtid_table_persistor != NULL);
  DBUG_ASSERT(thd->owned_gtid.sidno > 0);
  int error= 0;

  int ret= gtid_table_persistor->save(thd, &thd->owned_gtid);
  if (1 == ret)
  {
    /*
      Gtid table is not ready to be used, so failed to
      open it. Ignore the error.
    */
    thd->clear_error();
    if (!thd->get_stmt_da()->is_set())
        thd->get_stmt_da()->set_ok_status(0, 0, NULL);
  }
  else if (-1 == ret)
    error= -1;

  DBUG_RETURN(error);
}


int Gtid_state::save(const Gtid_set *gtid_set)
{
  DBUG_ENTER("Gtid_state::save(Gtid_set *gtid_set)");
  int ret= gtid_table_persistor->save(gtid_set);
  DBUG_RETURN(ret);
}


int Gtid_state::save_gtids_of_last_binlog_into_table(bool on_rotation)
{
  DBUG_ENTER("Gtid_state::save_gtids_of_last_binlog_into_table");
  int ret= 0;

  /*
    Use local Sid_map, so that we don't need a lock while inserting
    into the table.
  */
  Sid_map sid_map(NULL);
  Gtid_set logged_gtids_last_binlog(&sid_map, NULL);
  // Allocate some intervals on stack to reduce allocation.
  static const int PREALLOCATED_INTERVAL_COUNT= 64;
  Gtid_set::Interval iv[PREALLOCATED_INTERVAL_COUNT];
  logged_gtids_last_binlog.add_interval_memory(PREALLOCATED_INTERVAL_COUNT, iv);
  /*
    logged_gtids_last_binlog= executed_gtids - previous_gtids_logged -
                              gtids_only_in_table
  */
  global_sid_lock->wrlock();
  ret= (logged_gtids_last_binlog.add_gtid_set(&executed_gtids) !=
        RETURN_STATUS_OK);
  if (!ret)
  {
    logged_gtids_last_binlog.remove_gtid_set(&previous_gtids_logged);
    logged_gtids_last_binlog.remove_gtid_set(&gtids_only_in_table);
    if (!logged_gtids_last_binlog.is_empty() ||
        mysql_bin_log.is_rotating_caused_by_incident)
    {
      /* Prepare previous_gtids_logged for next binlog on binlog rotation */
      if (on_rotation)
        ret= previous_gtids_logged.add_gtid_set(&logged_gtids_last_binlog);
      global_sid_lock->unlock();
      /* Save set of GTIDs of the last binlog into gtid_executed table */
      if (!ret)
        ret= save(&logged_gtids_last_binlog);
    }
    else
      global_sid_lock->unlock();
  }
  else
    global_sid_lock->unlock();

  DBUG_RETURN(ret);
}


int Gtid_state::read_gtid_executed_from_table()
{
  return gtid_table_persistor->fetch_gtids(&executed_gtids);
}


int Gtid_state::compress(THD *thd)
{
  return gtid_table_persistor->compress(thd);
}


int Gtid_state::warn_or_err_on_modify_gtid_table(THD *thd, TABLE_LIST *table)
{
  DBUG_ENTER("Gtid_state::warn_or_err_on_modify_gtid_table");
  int ret=
    gtid_table_persistor->warn_or_err_on_explicit_modification(thd, table);
  DBUG_RETURN(ret);
}


bool Gtid_state::update_gtids_impl_check_skip_gtid_rollback(THD *thd)
{
  if (thd->skip_gtid_rollback)
  {
    DBUG_PRINT("info", ("skipping gtid rollback because "
                        "thd->skip_gtid_rollback is set"));
    return true;
  }
  return false;
}

bool Gtid_state::update_gtids_impl_do_nothing(THD *thd)
{
  if (thd->owned_gtid.is_empty() && !thd->has_gtid_consistency_violation)
  {
    if (thd->variables.gtid_next.type == GTID_GROUP)
      thd->variables.gtid_next.set_undefined();
    DBUG_PRINT("info", ("skipping update_gtids_impl because "
                        "thread does not own anything and does not violate "
                        "gtid consistency"));

    return true;
  }
  return false;
}

bool Gtid_state::update_gtids_impl_begin(THD *thd)
{
#ifndef DBUG_OFF
  if (current_thd != thd)
    mysql_mutex_lock(&thd->LOCK_thd_query);
  DBUG_PRINT("info", ("query='%s' thd->is_commit_in_middle_of_statement=%d",
                      thd->query().str,
                      thd->is_commit_in_middle_of_statement));
  if (current_thd != thd)
    mysql_mutex_unlock(&thd->LOCK_thd_query);
#endif
  return thd->is_commit_in_middle_of_statement;
}

void Gtid_state
  ::update_gtids_impl_own_gtid_set(THD *thd MY_ATTRIBUTE((unused)),
                                   bool is_commit MY_ATTRIBUTE((unused)))
{
#ifdef HAVE_GTID_NEXT_LIST
  rpl_sidno prev_sidno= 0;
  Gtid_set::Gtid_iterator git(&thd->owned_gtid_set);
  Gtid g= git.get();
  while (g.sidno != 0)
  {
    if (g.sidno != prev_sidno)
      sid_locks.lock(g.sidno);
    owned_gtids.remove_gtid(g);
    git.next();
    g= git.get();
    if (is_commit)
      executed_gtids._add_gtid(g);
  }

  if (is_commit && !thd->owned_gtid_set.is_empty())
    thd->rpl_thd_ctx.session_gtids_ctx().
      notify_after_gtid_executed_update(thd);

  thd->variables.gtid_next.set_undefined();
  thd->owned_gtid.dbug_print(NULL,
                             "set owned_gtid (clear; old was gtid_set) "
                             "in update_gtids_impl");
  thd->clear_owned_gtids();
#else
  DBUG_ASSERT(0);
#endif
}

void Gtid_state::update_gtids_impl_lock_sidno(rpl_sidno sidno)
{
  DBUG_ASSERT(sidno > 0);
  DBUG_PRINT("info",("Locking sidno %d", sidno));
  lock_sidno(sidno);
}

void Gtid_state::update_gtids_impl_lock_sidnos(THD *first_thd)
{
  /* Define which sidnos should be locked to be updated */
  for (THD *thd= first_thd; thd != NULL; thd= thd->next_to_commit)
  {
    if (thd->owned_gtid.sidno > 0)
    {
      DBUG_PRINT("info",("Setting sidno %d to be locked",
                         thd->owned_gtid.sidno));
      commit_group_sidnos[thd->owned_gtid.sidno]= true;
    }
    else if (thd->owned_gtid.sidno == THD::OWNED_SIDNO_GTID_SET)
#ifdef HAVE_GTID_NEXT_LIST
      for (rpl_sidno i= 1; i < thd->owned_gtid_set.max_sidno; i++)
        if (owned_gtid_set.contains_sidno(i))
          commit_group_sidnos[i]= true;
#else
      DBUG_ASSERT(0);
#endif
  }

  /* Take the sidno_locks in order */
  for (rpl_sidno i= 1; i < (rpl_sidno)commit_group_sidnos.size(); i++)
    if (commit_group_sidnos[i])
      update_gtids_impl_lock_sidno(i);
}

void Gtid_state::update_gtids_impl_own_gtid(THD *thd, bool is_commit)
{
  assert_sidno_lock_owner(thd->owned_gtid.sidno);
  DBUG_ASSERT(!executed_gtids.contains_gtid(thd->owned_gtid));
  owned_gtids.remove_gtid(thd->owned_gtid);

  if (is_commit)
  {
    DBUG_EXECUTE_IF(
      "rpl_gtid_update_on_commit_simulate_out_of_memory",
      DBUG_SET("+d,rpl_gtid_get_free_interval_simulate_out_of_memory"););
    /*
      Any session adds transaction owned GTID into global executed_gtids.

      If binlog is disabled, we report @@GLOBAL.GTID_PURGED from
      executed_gtids, since @@GLOBAL.GTID_PURGED and @@GLOBAL.GTID_EXECUTED
      are always same, so we did not save gtid into lost_gtids for every
      transaction for improving performance.

      If binlog is enabled and log_slave_updates is disabled, slave
      SQL thread or slave worker thread adds transaction owned GTID
      into global executed_gtids, lost_gtids and gtids_only_in_table.
    */
    executed_gtids._add_gtid(thd->owned_gtid);
    thd->rpl_thd_ctx.session_gtids_ctx().
      notify_after_gtid_executed_update(thd);
    if (thd->slave_thread && opt_bin_log && !opt_log_slave_updates)
    {
      lost_gtids._add_gtid(thd->owned_gtid);
      gtids_only_in_table._add_gtid(thd->owned_gtid);
    }
  }
  else
  {
    if (thd->owned_gtid.sidno == server_sidno &&
        next_free_gno > thd->owned_gtid.gno)
      next_free_gno= thd->owned_gtid.gno;
  }

  thd->clear_owned_gtids();
  if (thd->variables.gtid_next.type == GTID_GROUP)
  {
    DBUG_ASSERT(!thd->is_commit_in_middle_of_statement);
    thd->variables.gtid_next.set_undefined();
  }
  else
  {
    /*
      Can be UNDEFINED for statements where
      gtid_pre_statement_checks skips the test for undefined,
      e.g. ROLLBACK.
    */
    DBUG_ASSERT(thd->variables.gtid_next.type == AUTOMATIC_GROUP ||
                thd->variables.gtid_next.type == UNDEFINED_GROUP);
  }
}

void Gtid_state::update_gtids_impl_broadcast_and_unlock_sidno(rpl_sidno sidno)
{
  DBUG_PRINT("info",("Unlocking sidno %d", sidno));
  broadcast_sidno(sidno);
  unlock_sidno(sidno);
}

void Gtid_state::update_gtids_impl_broadcast_and_unlock_sidnos()
{
  for (rpl_sidno i= 1; i < (rpl_sidno)commit_group_sidnos.size(); i++)
    if (commit_group_sidnos[i])
    {
      update_gtids_impl_broadcast_and_unlock_sidno(i);
      commit_group_sidnos[i]= false;
    }
}

void Gtid_state::update_gtids_impl_own_anonymous(THD* thd,
                                                 bool *more_trx)
{
  DBUG_ASSERT(thd->variables.gtid_next.type == ANONYMOUS_GROUP ||
              thd->variables.gtid_next.type == AUTOMATIC_GROUP);
  /*
    If there is more in the transaction cache, set more_trx to indicate this.

    See comment for the update_gtids_impl_begin function.
  */
  if (opt_bin_log)
  {
    // Needed before is_binlog_cache_empty.
    thd->binlog_setup_trx_data();
    if (!thd->is_binlog_cache_empty(true))
    {
      *more_trx= true;
      DBUG_PRINT("info", ("Transaction cache is non-empty: setting "
                          "more_transaction_with_same_gtid_next="
                          "true."));
    }
  }
  if (!(*more_trx &&
        thd->variables.gtid_next.type == ANONYMOUS_GROUP))
  {
    release_anonymous_ownership();
    thd->clear_owned_gtids();
  }
}

void Gtid_state::update_gtids_impl_own_nothing(THD *thd MY_ATTRIBUTE((unused)))
{
  DBUG_ASSERT(thd->commit_error != THD::CE_COMMIT_ERROR ||
              thd->has_gtid_consistency_violation);
  DBUG_ASSERT(thd->variables.gtid_next.type == AUTOMATIC_GROUP);
}

void Gtid_state::update_gtids_impl_end(THD *thd, bool more_trx)
{
  if (!more_trx)
    end_gtid_violating_transaction(thd);
}

enum_return_status Gtid_state::ensure_commit_group_sidnos(rpl_sidno sidno)
{
  DBUG_ENTER("Gtid_state::ensure_commit_group_sidnos");
  sid_lock->assert_some_wrlock();
  /*
    As we use the sidno as index of commit_group_sidnos and there is no
    sidno=0, the array size must be at least sidno + 1.
  */
  while ((commit_group_sidnos.size()) < (size_t)sidno + 1)
  {
    if (commit_group_sidnos.push_back(false))
      goto error;
  }
  RETURN_OK;
error:
  BINLOG_ERROR(("Out of memory."), (ER_OUT_OF_RESOURCES, MYF(0)));
  RETURN_REPORTED_ERROR;

}<|MERGE_RESOLUTION|>--- conflicted
+++ resolved
@@ -35,16 +35,12 @@
 #include "rpl_gtid.h"
 #include "rpl_gtid_persist.h"      // gtid_table_persistor
 #include "sql_class.h"             // THD
-<<<<<<< HEAD
 #include "sql_error.h"
 #include "sql_plugin.h"
 #include "system_variables.h"
+#include "binlog.h"
 
 struct TABLE_LIST;
-=======
-#include "debug_sync.h"            // DEBUG_SYNC
-#include "binlog.h"
->>>>>>> 50dc0a7b
 
 PSI_memory_key key_memory_Gtid_state_group_commit_sidno;
 
