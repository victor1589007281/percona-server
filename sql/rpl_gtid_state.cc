--- conflicted
+++ resolved
@@ -685,14 +685,9 @@
   int ret = 0;
 
   if (DBUG_EVALUATE_IF("gtid_executed_readonly", true, false)) {
-<<<<<<< HEAD
-    my_error(ER_RPL_GTID_TABLE_CANNOT_OPEN, MYF(0), "mysql", "gtid_executed");
-    return ER_RPL_GTID_TABLE_CANNOT_OPEN;
-=======
     my_error(ER_DA_RPL_GTID_TABLE_CANNOT_OPEN, MYF(0), "mysql",
              "gtid_executed");
-    DBUG_RETURN(ER_RPL_GTID_TABLE_CANNOT_OPEN);
->>>>>>> 9ad4638e
+    return ER_RPL_GTID_TABLE_CANNOT_OPEN;
   }
 
   /*
