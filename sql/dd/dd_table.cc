--- conflicted
+++ resolved
@@ -76,12 +76,8 @@
 #include "transaction.h"                      // trans_commit
 #include "typelib.h"
 
-<<<<<<< HEAD
-=======
 #include <string.h>
 #include <algorithm>
-#include <memory>                             // unique_ptr
->>>>>>> 5541490f
 
 // Explicit instanciation of some template functions
 template bool dd::drop_table<dd::Abstract_table>(THD *thd,
@@ -2170,9 +2166,8 @@
 }
 
 
-<<<<<<< HEAD
 static std::unique_ptr<dd::Table> create_dd_system_table(THD *thd,
-                                    const std::string &table_name,
+                                    const dd::String_type &table_name,
                                     HA_CREATE_INFO *create_info,
                                     const List<Create_field> &create_fields,
                                     const KEY *keyinfo,
@@ -2181,18 +2176,6 @@
                                     uint fk_keys,
                                     handler *file,
                                     const dd::Object_table &dd_table)
-=======
-static bool create_dd_system_table(THD *thd,
-                                   const dd::String_type &table_name,
-                                   HA_CREATE_INFO *create_info,
-                                   const List<Create_field> &create_fields,
-                                   const KEY *keyinfo,
-                                   uint keys,
-                                   const FOREIGN_KEY *fk_keyinfo,
-                                   uint fk_keys,
-                                   handler *file,
-                                   const dd::Object_table &dd_table)
->>>>>>> 5541490f
 {
   // Retrieve the system schema.
   const Schema *system_schema= NULL;
@@ -2256,10 +2239,9 @@
 }
 
 
-<<<<<<< HEAD
 std::unique_ptr<dd::Table> create_dd_user_table(THD *thd,
-                             const std::string &schema_name,
-                             const std::string &table_name,
+                             const dd::String_type &schema_name,
+                             const dd::String_type &table_name,
                              HA_CREATE_INFO *create_info,
                              const List<Create_field> &create_fields,
                              const KEY *keyinfo,
@@ -2270,19 +2252,6 @@
                              handler *file,
                              bool commit_dd_changes,
                              bool store_sdi)
-=======
-bool create_dd_user_table(THD *thd,
-                          const dd::String_type &schema_name,
-                          const dd::String_type &table_name,
-                          HA_CREATE_INFO *create_info,
-                          const List<Create_field> &create_fields,
-                          const KEY *keyinfo,
-                          uint keys,
-                          Alter_info::enum_enable_or_disable keys_onoff,
-                          const FOREIGN_KEY *fk_keyinfo,
-                          uint fk_keys,
-                          handler *file)
->>>>>>> 5541490f
 {
   // Verify that this is not a dd table.
   DBUG_ASSERT(!dd::get_dictionary()->is_dd_table_name(schema_name,
@@ -2343,10 +2312,9 @@
 }
 
 
-<<<<<<< HEAD
 std::unique_ptr<dd::Table> create_table(THD *thd,
-                             const std::string &schema_name,
-                             const std::string &table_name,
+                             const dd::String_type &schema_name,
+                             const dd::String_type &table_name,
                              HA_CREATE_INFO *create_info,
                              const List<Create_field> &create_fields,
                              const KEY *keyinfo,
@@ -2357,19 +2325,6 @@
                              handler *file,
                              bool commit_dd_changes,
                              bool store_sdi)
-=======
-bool create_table(THD *thd,
-                  const dd::String_type &schema_name,
-                  const dd::String_type &table_name,
-                  HA_CREATE_INFO *create_info,
-                  const List<Create_field> &create_fields,
-                  const KEY *keyinfo,
-                  uint keys,
-                  Alter_info::enum_enable_or_disable keys_onoff,
-                  const FOREIGN_KEY *fk_keyinfo,
-                  uint fk_keys,
-                  handler *file)
->>>>>>> 5541490f
 {
   dd::Dictionary *dict= dd::get_dictionary();
   const dd::Object_table *dd_table= dict->get_dd_table(schema_name, table_name);
@@ -2385,27 +2340,15 @@
 }
 
 
-<<<<<<< HEAD
 std::unique_ptr<dd::Table> create_tmp_table(THD *thd,
-                             const std::string &schema_name,
-                             const std::string &table_name,
+                             const dd::String_type &schema_name,
+                             const dd::String_type &table_name,
                              HA_CREATE_INFO *create_info,
                              const List<Create_field> &create_fields,
                              const KEY *keyinfo,
                              uint keys,
                              Alter_info::enum_enable_or_disable keys_onoff,
                              handler *file)
-=======
-dd::Table *create_tmp_table(THD *thd,
-                            const dd::String_type &schema_name,
-                            const dd::String_type &table_name,
-                            HA_CREATE_INFO *create_info,
-                            const List<Create_field> &create_fields,
-                            const KEY *keyinfo,
-                            uint keys,
-                            Alter_info::enum_enable_or_disable keys_onoff,
-                            handler *file)
->>>>>>> 5541490f
 {
   // Check if the schema exists. We must make sure the schema is released
   // and unlocked in the right order.
@@ -2438,22 +2381,16 @@
 
 
 bool add_foreign_keys(THD *thd,
-<<<<<<< HEAD
-                      const char *schema_name,
-                      const char *table_name,
+                      const dd::String_type &schema_name,
+                      const dd::String_type &table_name,
                       const FOREIGN_KEY *fk_keyinfo, uint fk_keys,
                       bool commit_dd_changes)
-=======
-                      const dd::String_type &schema_name,
-                      const dd::String_type &table_name,
-                      const FOREIGN_KEY *fk_keyinfo, uint fk_keys)
->>>>>>> 5541490f
 {
   DBUG_ENTER("dd::add_foreign_keys");
   std::unique_ptr<dd::Table> table;
 
-  if (!(table= acquire_uncached_uncommitted_table<dd::Table>(thd, schema_name,
-                                                             table_name)))
+  if (!(table= acquire_uncached_uncommitted_table<dd::Table>(thd,
+                 schema_name.c_str(), table_name.c_str())))
     DBUG_RETURN(true);
 
   if (fill_dd_foreign_keys_from_create_fields(table.get(), fk_keys, fk_keyinfo))
