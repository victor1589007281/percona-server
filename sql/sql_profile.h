--- conflicted
+++ resolved
@@ -17,6 +17,7 @@
 #define _SQL_PROFILE_H
 
 #include "my_global.h"
+#include "my_sys.h"     // IO_CACHE
 
 class Item;
 struct TABLE_LIST;
@@ -172,9 +173,6 @@
 class PROF_MEASUREMENT
 {
   QUERY_PROFILE *profile;
-<<<<<<< HEAD
-  const char *status;
-=======
 
   char *allocated_status_memory;
 
@@ -183,8 +181,7 @@
   void clean_up();
 
 public:
-  char *status;
->>>>>>> 2071aeef
+  const char *status;
 #ifdef HAVE_GETRUSAGE
   struct rusage rusage;
 #elif defined(_WIN32)
@@ -297,11 +294,10 @@
 
   /* ... from INFORMATION_SCHEMA.PROFILING ... */
   int fill_statistics_info(THD *thd, TABLE_LIST *tables, Item *cond);
-<<<<<<< HEAD
+
   void cleanup();
-=======
+
   int print_current(IO_CACHE *log_file);
->>>>>>> 2071aeef
 };
 
 #  endif /* HAVE_PROFILING */
