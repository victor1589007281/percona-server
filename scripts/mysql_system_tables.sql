-- Copyright (c) 2007, 2016, Oracle and/or its affiliates. All rights reserved.
--
-- This program is free software; you can redistribute it and/or modify
-- it under the terms of the GNU General Public License as published by
-- the Free Software Foundation; version 2 of the License.
--
-- This program is distributed in the hope that it will be useful,
-- but WITHOUT ANY WARRANTY; without even the implied warranty of
-- MERCHANTABILITY or FITNESS FOR A PARTICULAR PURPOSE.  See the
-- GNU General Public License for more details.
--
-- You should have received a copy of the GNU General Public License
-- along with this program; if not, write to the Free Software
-- Foundation, Inc., 51 Franklin St, Fifth Floor, Boston, MA 02110-1301  USA

--
-- The system tables of MySQL Server
--

set sql_mode='';
<<<<<<< HEAD
set default_storage_engine=myisam;
=======
>>>>>>> 43efd633

CREATE TABLE IF NOT EXISTS db (   Host char(60) binary DEFAULT '' NOT NULL, Db char(64) binary DEFAULT '' NOT NULL, User char(32) binary DEFAULT '' NOT NULL, Select_priv enum('N','Y') COLLATE utf8_general_ci DEFAULT 'N' NOT NULL, Insert_priv enum('N','Y') COLLATE utf8_general_ci DEFAULT 'N' NOT NULL, Update_priv enum('N','Y') COLLATE utf8_general_ci DEFAULT 'N' NOT NULL, Delete_priv enum('N','Y') COLLATE utf8_general_ci DEFAULT 'N' NOT NULL, Create_priv enum('N','Y') COLLATE utf8_general_ci DEFAULT 'N' NOT NULL, Drop_priv enum('N','Y') COLLATE utf8_general_ci DEFAULT 'N' NOT NULL, Grant_priv enum('N','Y') COLLATE utf8_general_ci DEFAULT 'N' NOT NULL, References_priv enum('N','Y') COLLATE utf8_general_ci DEFAULT 'N' NOT NULL, Index_priv enum('N','Y') COLLATE utf8_general_ci DEFAULT 'N' NOT NULL, Alter_priv enum('N','Y') COLLATE utf8_general_ci DEFAULT 'N' NOT NULL, Create_tmp_table_priv enum('N','Y') COLLATE utf8_general_ci DEFAULT 'N' NOT NULL, Lock_tables_priv enum('N','Y') COLLATE utf8_general_ci DEFAULT 'N' NOT NULL, Create_view_priv enum('N','Y') COLLATE utf8_general_ci DEFAULT 'N' NOT NULL, Show_view_priv enum('N','Y') COLLATE utf8_general_ci DEFAULT 'N' NOT NULL, Create_routine_priv enum('N','Y') COLLATE utf8_general_ci DEFAULT 'N' NOT NULL, Alter_routine_priv enum('N','Y') COLLATE utf8_general_ci DEFAULT 'N' NOT NULL, Execute_priv enum('N','Y') COLLATE utf8_general_ci DEFAULT 'N' NOT NULL, Event_priv enum('N','Y') COLLATE utf8_general_ci DEFAULT 'N' NOT NULL, Trigger_priv enum('N','Y') COLLATE utf8_general_ci DEFAULT 'N' NOT NULL, PRIMARY KEY Host (Host,Db,User), KEY User (User) ) engine=MyISAM CHARACTER SET utf8 COLLATE utf8_bin comment='Database privileges';

-- Remember for later if db table already existed
set @had_db_table= @@warning_count != 0;

CREATE TABLE IF NOT EXISTS user (   Host char(60) binary DEFAULT '' NOT NULL, User char(32) binary DEFAULT '' NOT NULL, Select_priv enum('N','Y') COLLATE utf8_general_ci DEFAULT 'N' NOT NULL, Insert_priv enum('N','Y') COLLATE utf8_general_ci DEFAULT 'N' NOT NULL, Update_priv enum('N','Y') COLLATE utf8_general_ci DEFAULT 'N' NOT NULL, Delete_priv enum('N','Y') COLLATE utf8_general_ci DEFAULT 'N' NOT NULL, Create_priv enum('N','Y') COLLATE utf8_general_ci DEFAULT 'N' NOT NULL, Drop_priv enum('N','Y') COLLATE utf8_general_ci DEFAULT 'N' NOT NULL, Reload_priv enum('N','Y') COLLATE utf8_general_ci DEFAULT 'N' NOT NULL, Shutdown_priv enum('N','Y') COLLATE utf8_general_ci DEFAULT 'N' NOT NULL, Process_priv enum('N','Y') COLLATE utf8_general_ci DEFAULT 'N' NOT NULL, File_priv enum('N','Y') COLLATE utf8_general_ci DEFAULT 'N' NOT NULL, Grant_priv enum('N','Y') COLLATE utf8_general_ci DEFAULT 'N' NOT NULL, References_priv enum('N','Y') COLLATE utf8_general_ci DEFAULT 'N' NOT NULL, Index_priv enum('N','Y') COLLATE utf8_general_ci DEFAULT 'N' NOT NULL, Alter_priv enum('N','Y') COLLATE utf8_general_ci DEFAULT 'N' NOT NULL, Show_db_priv enum('N','Y') COLLATE utf8_general_ci DEFAULT 'N' NOT NULL, Super_priv enum('N','Y') COLLATE utf8_general_ci DEFAULT 'N' NOT NULL, Create_tmp_table_priv enum('N','Y') COLLATE utf8_general_ci DEFAULT 'N' NOT NULL, Lock_tables_priv enum('N','Y') COLLATE utf8_general_ci DEFAULT 'N' NOT NULL, Execute_priv enum('N','Y') COLLATE utf8_general_ci DEFAULT 'N' NOT NULL, Repl_slave_priv enum('N','Y') COLLATE utf8_general_ci DEFAULT 'N' NOT NULL, Repl_client_priv enum('N','Y') COLLATE utf8_general_ci DEFAULT 'N' NOT NULL, Create_view_priv enum('N','Y') COLLATE utf8_general_ci DEFAULT 'N' NOT NULL, Show_view_priv enum('N','Y') COLLATE utf8_general_ci DEFAULT 'N' NOT NULL, Create_routine_priv enum('N','Y') COLLATE utf8_general_ci DEFAULT 'N' NOT NULL, Alter_routine_priv enum('N','Y') COLLATE utf8_general_ci DEFAULT 'N' NOT NULL, Create_user_priv enum('N','Y') COLLATE utf8_general_ci DEFAULT 'N' NOT NULL, Event_priv enum('N','Y') COLLATE utf8_general_ci DEFAULT 'N' NOT NULL, Trigger_priv enum('N','Y') COLLATE utf8_general_ci DEFAULT 'N' NOT NULL, Create_tablespace_priv enum('N','Y') COLLATE utf8_general_ci DEFAULT 'N' NOT NULL, ssl_type enum('','ANY','X509', 'SPECIFIED') COLLATE utf8_general_ci DEFAULT '' NOT NULL, ssl_cipher BLOB NOT NULL, x509_issuer BLOB NOT NULL, x509_subject BLOB NOT NULL, max_questions int(11) unsigned DEFAULT 0  NOT NULL, max_updates int(11) unsigned DEFAULT 0  NOT NULL, max_connections int(11) unsigned DEFAULT 0  NOT NULL, max_user_connections int(11) unsigned DEFAULT 0  NOT NULL, plugin char(64) DEFAULT 'mysql_native_password' NOT NULL, authentication_string TEXT, password_expired ENUM('N', 'Y') COLLATE utf8_general_ci DEFAULT 'N' NOT NULL, password_last_changed timestamp NULL DEFAULT NULL, password_lifetime smallint unsigned NULL DEFAULT NULL, account_locked ENUM('N', 'Y') COLLATE utf8_general_ci DEFAULT 'N' NOT NULL, PRIMARY KEY Host (Host,User) ) engine=MyISAM CHARACTER SET utf8 COLLATE utf8_bin comment='Users and global privileges';

-- Remember for later if user table already existed
set @had_user_table= @@warning_count != 0;


CREATE TABLE IF NOT EXISTS func (  name char(64) binary DEFAULT '' NOT NULL, ret tinyint(1) DEFAULT '0' NOT NULL, dl char(128) DEFAULT '' NOT NULL, type enum ('function','aggregate') COLLATE utf8_general_ci NOT NULL, PRIMARY KEY (name) ) engine=MyISAM CHARACTER SET utf8 COLLATE utf8_bin   comment='User defined functions';


CREATE TABLE IF NOT EXISTS plugin ( name varchar(64) DEFAULT '' NOT NULL, dl varchar(128) DEFAULT '' NOT NULL, PRIMARY KEY (name) ) engine=InnoDB STATS_PERSISTENT=0 CHARACTER SET utf8 COLLATE utf8_general_ci comment='MySQL plugins';


<<<<<<< HEAD
CREATE TABLE IF NOT EXISTS servers ( Server_name char(64) NOT NULL DEFAULT '', Host char(64) NOT NULL DEFAULT '', Db char(64) NOT NULL DEFAULT '', Username char(64) NOT NULL DEFAULT '', Password char(64) NOT NULL DEFAULT '', Port INT(4) NOT NULL DEFAULT '0', Socket char(64) NOT NULL DEFAULT '', Wrapper char(64) NOT NULL DEFAULT '', Owner char(64) NOT NULL DEFAULT '', PRIMARY KEY (Server_name)) engine=InnoDB STATS_PERSISTENT=0 CHARACTER SET utf8 comment='MySQL Foreign Servers table';
=======
CREATE TABLE IF NOT EXISTS servers ( Server_name char(64) NOT NULL DEFAULT '', Host char(64) NOT NULL DEFAULT '', Db char(64) NOT NULL DEFAULT '', Username char(64) NOT NULL DEFAULT '', Password char(64) NOT NULL DEFAULT '', Port INT(4) NOT NULL DEFAULT '0', Socket char(64) NOT NULL DEFAULT '', Wrapper char(64) NOT NULL DEFAULT '', Owner char(64) NOT NULL DEFAULT '', PRIMARY KEY (Server_name)) engine=MyISAM CHARACTER SET utf8 comment='MySQL Foreign Servers table';
>>>>>>> 43efd633


CREATE TABLE IF NOT EXISTS tables_priv ( Host char(60) binary DEFAULT '' NOT NULL, Db char(64) binary DEFAULT '' NOT NULL, User char(32) binary DEFAULT '' NOT NULL, Table_name char(64) binary DEFAULT '' NOT NULL, Grantor char(93) DEFAULT '' NOT NULL, Timestamp timestamp NOT NULL DEFAULT CURRENT_TIMESTAMP ON UPDATE CURRENT_TIMESTAMP, Table_priv set('Select','Insert','Update','Delete','Create','Drop','Grant','References','Index','Alter','Create View','Show view','Trigger') COLLATE utf8_general_ci DEFAULT '' NOT NULL, Column_priv set('Select','Insert','Update','References') COLLATE utf8_general_ci DEFAULT '' NOT NULL, PRIMARY KEY (Host,Db,User,Table_name), KEY Grantor (Grantor) ) engine=MyISAM CHARACTER SET utf8 COLLATE utf8_bin   comment='Table privileges';

CREATE TABLE IF NOT EXISTS columns_priv ( Host char(60) binary DEFAULT '' NOT NULL, Db char(64) binary DEFAULT '' NOT NULL, User char(32) binary DEFAULT '' NOT NULL, Table_name char(64) binary DEFAULT '' NOT NULL, Column_name char(64) binary DEFAULT '' NOT NULL, Timestamp timestamp NOT NULL DEFAULT CURRENT_TIMESTAMP ON UPDATE CURRENT_TIMESTAMP, Column_priv set('Select','Insert','Update','References') COLLATE utf8_general_ci DEFAULT '' NOT NULL, PRIMARY KEY (Host,Db,User,Table_name,Column_name) ) engine=MyISAM CHARACTER SET utf8 COLLATE utf8_bin   comment='Column privileges';


CREATE TABLE IF NOT EXISTS help_topic ( help_topic_id int unsigned not null, name char(64) not null, help_category_id smallint unsigned not null, description text not null, example text not null, url text not null, primary key (help_topic_id), unique index (name) ) engine=INNODB STATS_PERSISTENT=0 CHARACTER SET utf8 comment='help topics';


CREATE TABLE IF NOT EXISTS help_category ( help_category_id smallint unsigned not null, name  char(64) not null, parent_category_id smallint unsigned null, url text not null, primary key (help_category_id), unique index (name) ) engine=INNODB STATS_PERSISTENT=0 CHARACTER SET utf8 comment='help categories';


CREATE TABLE IF NOT EXISTS help_relation ( help_topic_id int unsigned not null, help_keyword_id  int unsigned not null, primary key (help_keyword_id, help_topic_id) ) engine=INNODB STATS_PERSISTENT=0 CHARACTER SET utf8 comment='keyword-topic relation';


CREATE TABLE IF NOT EXISTS help_keyword (   help_keyword_id  int unsigned not null, name char(64) not null, primary key (help_keyword_id), unique index (name) ) engine=INNODB STATS_PERSISTENT=0 CHARACTER SET utf8 comment='help keywords';


CREATE TABLE IF NOT EXISTS time_zone_name (   Name char(64) NOT NULL, Time_zone_id int unsigned NOT NULL, PRIMARY KEY Name (Name) ) engine=INNODB STATS_PERSISTENT=0 CHARACTER SET utf8   comment='Time zone names';


CREATE TABLE IF NOT EXISTS time_zone (   Time_zone_id int unsigned NOT NULL auto_increment, Use_leap_seconds enum('Y','N') COLLATE utf8_general_ci DEFAULT 'N' NOT NULL, PRIMARY KEY TzId (Time_zone_id) ) engine=INNODB STATS_PERSISTENT=0 CHARACTER SET utf8   comment='Time zones';


CREATE TABLE IF NOT EXISTS time_zone_transition (   Time_zone_id int unsigned NOT NULL, Transition_time bigint signed NOT NULL, Transition_type_id int unsigned NOT NULL, PRIMARY KEY TzIdTranTime (Time_zone_id, Transition_time) ) engine=INNODB STATS_PERSISTENT=0 CHARACTER SET utf8   comment='Time zone transitions';


CREATE TABLE IF NOT EXISTS time_zone_transition_type (   Time_zone_id int unsigned NOT NULL, Transition_type_id int unsigned NOT NULL, Offset int signed DEFAULT 0 NOT NULL, Is_DST tinyint unsigned DEFAULT 0 NOT NULL, Abbreviation char(8) DEFAULT '' NOT NULL, PRIMARY KEY TzIdTrTId (Time_zone_id, Transition_type_id) ) engine=INNODB STATS_PERSISTENT=0 CHARACTER SET utf8   comment='Time zone transition types';


CREATE TABLE IF NOT EXISTS time_zone_leap_second (   Transition_time bigint signed NOT NULL, Correction int signed NOT NULL, PRIMARY KEY TranTime (Transition_time) ) engine=INNODB STATS_PERSISTENT=0 CHARACTER SET utf8   comment='Leap seconds information for time zones';


CREATE TABLE IF NOT EXISTS proc (db char(64) collate utf8_bin DEFAULT '' NOT NULL, name char(64) DEFAULT '' NOT NULL, type enum('FUNCTION','PROCEDURE') NOT NULL, specific_name char(64) DEFAULT '' NOT NULL, language enum('SQL') DEFAULT 'SQL' NOT NULL, sql_data_access enum( 'CONTAINS_SQL', 'NO_SQL', 'READS_SQL_DATA', 'MODIFIES_SQL_DATA') DEFAULT 'CONTAINS_SQL' NOT NULL, is_deterministic enum('YES','NO') DEFAULT 'NO' NOT NULL, security_type enum('INVOKER','DEFINER') DEFAULT 'DEFINER' NOT NULL, param_list blob NOT NULL, returns longblob DEFAULT '' NOT NULL, body longblob NOT NULL, definer char(93) collate utf8_bin DEFAULT '' NOT NULL, created timestamp NOT NULL DEFAULT CURRENT_TIMESTAMP ON UPDATE CURRENT_TIMESTAMP, modified timestamp NOT NULL DEFAULT '0000-00-00 00:00:00', sql_mode set( 'REAL_AS_FLOAT', 'PIPES_AS_CONCAT', 'ANSI_QUOTES', 'IGNORE_SPACE', 'NOT_USED', 'ONLY_FULL_GROUP_BY', 'NO_UNSIGNED_SUBTRACTION', 'NO_DIR_IN_CREATE', 'POSTGRESQL', 'ORACLE', 'MSSQL', 'DB2', 'MAXDB', 'NO_KEY_OPTIONS', 'NO_TABLE_OPTIONS', 'NO_FIELD_OPTIONS', 'MYSQL323', 'MYSQL40', 'ANSI', 'NO_AUTO_VALUE_ON_ZERO', 'NO_BACKSLASH_ESCAPES', 'STRICT_TRANS_TABLES', 'STRICT_ALL_TABLES', 'NO_ZERO_IN_DATE', 'NO_ZERO_DATE', 'INVALID_DATES', 'ERROR_FOR_DIVISION_BY_ZERO', 'TRADITIONAL', 'NO_AUTO_CREATE_USER', 'HIGH_NOT_PRECEDENCE', 'NO_ENGINE_SUBSTITUTION', 'PAD_CHAR_TO_FULL_LENGTH') DEFAULT '' NOT NULL, comment text collate utf8_bin NOT NULL, character_set_client char(32) collate utf8_bin, collation_connection char(32) collate utf8_bin, db_collation char(32) collate utf8_bin, body_utf8 longblob, PRIMARY KEY (db,name,type)) engine=MyISAM character set utf8 comment='Stored Procedures';

CREATE TABLE IF NOT EXISTS procs_priv ( Host char(60) binary DEFAULT '' NOT NULL, Db char(64) binary DEFAULT '' NOT NULL, User char(32) binary DEFAULT '' NOT NULL, Routine_name char(64) COLLATE utf8_general_ci DEFAULT '' NOT NULL, Routine_type enum('FUNCTION','PROCEDURE') NOT NULL, Grantor char(93) DEFAULT '' NOT NULL, Proc_priv set('Execute','Alter Routine','Grant') COLLATE utf8_general_ci DEFAULT '' NOT NULL, Timestamp timestamp NOT NULL DEFAULT CURRENT_TIMESTAMP ON UPDATE CURRENT_TIMESTAMP, PRIMARY KEY (Host,Db,User,Routine_name,Routine_type), KEY Grantor (Grantor) ) engine=MyISAM CHARACTER SET utf8 COLLATE utf8_bin   comment='Procedure privileges';

-- Create general_log
CREATE TABLE IF NOT EXISTS general_log (event_time TIMESTAMP(6) NOT NULL DEFAULT CURRENT_TIMESTAMP(6) ON UPDATE CURRENT_TIMESTAMP(6), user_host MEDIUMTEXT NOT NULL, thread_id BIGINT(21) UNSIGNED NOT NULL, server_id INTEGER UNSIGNED NOT NULL, command_type VARCHAR(64) NOT NULL, argument MEDIUMBLOB NOT NULL) engine=CSV CHARACTER SET utf8 comment="General log";

-- Create slow_log
CREATE TABLE IF NOT EXISTS slow_log (start_time TIMESTAMP(6) NOT NULL DEFAULT CURRENT_TIMESTAMP(6) ON UPDATE CURRENT_TIMESTAMP(6), user_host MEDIUMTEXT NOT NULL, query_time TIME(6) NOT NULL, lock_time TIME(6) NOT NULL, rows_sent INTEGER NOT NULL, rows_examined INTEGER NOT NULL, db VARCHAR(512) NOT NULL, last_insert_id INTEGER NOT NULL, insert_id INTEGER NOT NULL, server_id INTEGER UNSIGNED NOT NULL, sql_text MEDIUMBLOB NOT NULL, thread_id BIGINT(21) UNSIGNED NOT NULL) engine=CSV CHARACTER SET utf8 comment="Slow log";

CREATE TABLE IF NOT EXISTS event ( db char(64) CHARACTER SET utf8 COLLATE utf8_bin NOT NULL default '', name char(64) CHARACTER SET utf8 NOT NULL default '', body longblob NOT NULL, definer char(93) CHARACTER SET utf8 COLLATE utf8_bin NOT NULL default '', execute_at DATETIME default NULL, interval_value int(11) default NULL, interval_field ENUM('YEAR','QUARTER','MONTH','DAY','HOUR','MINUTE','WEEK','SECOND','MICROSECOND','YEAR_MONTH','DAY_HOUR','DAY_MINUTE','DAY_SECOND','HOUR_MINUTE','HOUR_SECOND','MINUTE_SECOND','DAY_MICROSECOND','HOUR_MICROSECOND','MINUTE_MICROSECOND','SECOND_MICROSECOND') default NULL, created TIMESTAMP NOT NULL DEFAULT CURRENT_TIMESTAMP ON UPDATE CURRENT_TIMESTAMP, modified TIMESTAMP NOT NULL DEFAULT '0000-00-00 00:00:00', last_executed DATETIME default NULL, starts DATETIME default NULL, ends DATETIME default NULL, status ENUM('ENABLED','DISABLED','SLAVESIDE_DISABLED') NOT NULL default 'ENABLED', on_completion ENUM('DROP','PRESERVE') NOT NULL default 'DROP', sql_mode  set('REAL_AS_FLOAT','PIPES_AS_CONCAT','ANSI_QUOTES','IGNORE_SPACE','NOT_USED','ONLY_FULL_GROUP_BY','NO_UNSIGNED_SUBTRACTION','NO_DIR_IN_CREATE','POSTGRESQL','ORACLE','MSSQL','DB2','MAXDB','NO_KEY_OPTIONS','NO_TABLE_OPTIONS','NO_FIELD_OPTIONS','MYSQL323','MYSQL40','ANSI','NO_AUTO_VALUE_ON_ZERO','NO_BACKSLASH_ESCAPES','STRICT_TRANS_TABLES','STRICT_ALL_TABLES','NO_ZERO_IN_DATE','NO_ZERO_DATE','INVALID_DATES','ERROR_FOR_DIVISION_BY_ZERO','TRADITIONAL','NO_AUTO_CREATE_USER','HIGH_NOT_PRECEDENCE','NO_ENGINE_SUBSTITUTION','PAD_CHAR_TO_FULL_LENGTH') DEFAULT '' NOT NULL, comment char(64) CHARACTER SET utf8 COLLATE utf8_bin NOT NULL default '', originator INTEGER UNSIGNED NOT NULL, time_zone char(64) CHARACTER SET latin1 NOT NULL DEFAULT 'SYSTEM', character_set_client char(32) collate utf8_bin, collation_connection char(32) collate utf8_bin, db_collation char(32) collate utf8_bin, body_utf8 longblob, PRIMARY KEY (db, name) ) ENGINE=MyISAM DEFAULT CHARSET=utf8 COMMENT 'Events';


CREATE TABLE IF NOT EXISTS ndb_binlog_index (Position BIGINT UNSIGNED NOT NULL, File VARCHAR(255) NOT NULL, epoch BIGINT UNSIGNED NOT NULL, inserts INT UNSIGNED NOT NULL, updates INT UNSIGNED NOT NULL, deletes INT UNSIGNED NOT NULL, schemaops INT UNSIGNED NOT NULL, orig_server_id INT UNSIGNED NOT NULL, orig_epoch BIGINT UNSIGNED NOT NULL, gci INT UNSIGNED NOT NULL, next_position BIGINT UNSIGNED NOT NULL, next_file VARCHAR(255) NOT NULL, PRIMARY KEY(epoch, orig_server_id, orig_epoch)) ENGINE=MYISAM;

SET @sql_mode_orig=@@SESSION.sql_mode;
SET SESSION sql_mode='NO_ENGINE_SUBSTITUTION';

SET @create_innodb_table_stats="CREATE TABLE IF NOT EXISTS innodb_table_stats (
	database_name			VARCHAR(64) NOT NULL,
	table_name			VARCHAR(64) NOT NULL,
	last_update			TIMESTAMP NOT NULL NOT NULL DEFAULT CURRENT_TIMESTAMP ON UPDATE CURRENT_TIMESTAMP,
	n_rows				BIGINT UNSIGNED NOT NULL,
	clustered_index_size		BIGINT UNSIGNED NOT NULL,
	sum_of_other_index_sizes	BIGINT UNSIGNED NOT NULL,
	PRIMARY KEY (database_name, table_name)
) ENGINE=INNODB DEFAULT CHARSET=utf8 COLLATE=utf8_bin STATS_PERSISTENT=0";

SET @create_innodb_index_stats="CREATE TABLE IF NOT EXISTS innodb_index_stats (
	database_name			VARCHAR(64) NOT NULL,
	table_name			VARCHAR(64) NOT NULL,
	index_name			VARCHAR(64) NOT NULL,
	last_update			TIMESTAMP NOT NULL NOT NULL DEFAULT CURRENT_TIMESTAMP ON UPDATE CURRENT_TIMESTAMP,
	/* there are at least:
	stat_name='size'
	stat_name='n_leaf_pages'
	stat_name='n_diff_pfx%' */
	stat_name			VARCHAR(64) NOT NULL,
	stat_value			BIGINT UNSIGNED NOT NULL,
	sample_size			BIGINT UNSIGNED,
	stat_description		VARCHAR(1024) NOT NULL,
	PRIMARY KEY (database_name, table_name, index_name, stat_name)
) ENGINE=INNODB DEFAULT CHARSET=utf8 COLLATE=utf8_bin STATS_PERSISTENT=0";

set @have_innodb= (select count(engine) from information_schema.engines where engine='INNODB' and support != 'NO');

SET @str=IF(@have_innodb <> 0, @create_innodb_table_stats, "SET @dummy = 0");
PREPARE stmt FROM @str;
EXECUTE stmt;
DROP PREPARE stmt;

SET @str=IF(@have_innodb <> 0, @create_innodb_index_stats, "SET @dummy = 0");
PREPARE stmt FROM @str;
EXECUTE stmt;
DROP PREPARE stmt;

SET SESSION sql_mode=@sql_mode_orig;

SET @cmd="CREATE TABLE IF NOT EXISTS slave_relay_log_info (
  Number_of_lines INTEGER UNSIGNED NOT NULL COMMENT 'Number of lines in the file or rows in the table. Used to version table definitions.', 
  Relay_log_name TEXT CHARACTER SET utf8 COLLATE utf8_bin NOT NULL COMMENT 'The name of the current relay log file.', 
  Relay_log_pos BIGINT UNSIGNED NOT NULL COMMENT 'The relay log position of the last executed event.', 
  Master_log_name TEXT CHARACTER SET utf8 COLLATE utf8_bin NOT NULL COMMENT 'The name of the master binary log file from which the events in the relay log file were read.', 
  Master_log_pos BIGINT UNSIGNED NOT NULL COMMENT 'The master log position of the last executed event.', 
  Sql_delay INTEGER NOT NULL COMMENT 'The number of seconds that the slave must lag behind the master.', 
  Number_of_workers INTEGER UNSIGNED NOT NULL,
  Id INTEGER UNSIGNED NOT NULL COMMENT 'Internal Id that uniquely identifies this record.',
  Channel_name CHAR(64) CHARACTER SET utf8 COLLATE utf8_general_ci NOT NULL COMMENT 'The channel on which the slave is connected to a source. Used in Multisource Replication',
  PRIMARY KEY(Channel_name)) DEFAULT CHARSET=utf8 STATS_PERSISTENT=0 COMMENT 'Relay Log Information'";

SET @str=IF(@have_innodb <> 0, CONCAT(@cmd, ' ENGINE= INNODB;'), CONCAT(@cmd, ' ENGINE= MYISAM;'));
PREPARE stmt FROM @str;
EXECUTE stmt;
DROP PREPARE stmt;

SET @cmd= "CREATE TABLE IF NOT EXISTS slave_master_info (
  Number_of_lines INTEGER UNSIGNED NOT NULL COMMENT 'Number of lines in the file.', 
  Master_log_name TEXT CHARACTER SET utf8 COLLATE utf8_bin NOT NULL COMMENT 'The name of the master binary log currently being read from the master.', 
  Master_log_pos BIGINT UNSIGNED NOT NULL COMMENT 'The master log position of the last read event.', 
  Host CHAR(64) CHARACTER SET utf8 COLLATE utf8_bin COMMENT 'The host name of the master.', 
  User_name TEXT CHARACTER SET utf8 COLLATE utf8_bin COMMENT 'The user name used to connect to the master.', 
  User_password TEXT CHARACTER SET utf8 COLLATE utf8_bin COMMENT 'The password used to connect to the master.', 
  Port INTEGER UNSIGNED NOT NULL COMMENT 'The network port used to connect to the master.', 
  Connect_retry INTEGER UNSIGNED NOT NULL COMMENT 'The period (in seconds) that the slave will wait before trying to reconnect to the master.', 
  Enabled_ssl BOOLEAN NOT NULL COMMENT 'Indicates whether the server supports SSL connections.', 
  Ssl_ca TEXT CHARACTER SET utf8 COLLATE utf8_bin COMMENT 'The file used for the Certificate Authority (CA) certificate.', 
  Ssl_capath TEXT CHARACTER SET utf8 COLLATE utf8_bin COMMENT 'The path to the Certificate Authority (CA) certificates.', 
  Ssl_cert TEXT CHARACTER SET utf8 COLLATE utf8_bin COMMENT 'The name of the SSL certificate file.', 
  Ssl_cipher TEXT CHARACTER SET utf8 COLLATE utf8_bin COMMENT 'The name of the cipher in use for the SSL connection.', 
  Ssl_key TEXT CHARACTER SET utf8 COLLATE utf8_bin COMMENT 'The name of the SSL key file.', 
  Ssl_verify_server_cert BOOLEAN NOT NULL COMMENT 'Whether to verify the server certificate.', 
  Heartbeat FLOAT NOT NULL COMMENT '', 
  Bind TEXT CHARACTER SET utf8 COLLATE utf8_bin COMMENT 'Displays which interface is employed when connecting to the MySQL server', 
  Ignored_server_ids TEXT CHARACTER SET utf8 COLLATE utf8_bin COMMENT 'The number of server IDs to be ignored, followed by the actual server IDs', 
  Uuid TEXT CHARACTER SET utf8 COLLATE utf8_bin COMMENT 'The master server uuid.', 
  Retry_count BIGINT UNSIGNED NOT NULL COMMENT 'Number of reconnect attempts, to the master, before giving up.', 
  Ssl_crl TEXT CHARACTER SET utf8 COLLATE utf8_bin COMMENT 'The file used for the Certificate Revocation List (CRL)', 
  Ssl_crlpath TEXT CHARACTER SET utf8 COLLATE utf8_bin COMMENT 'The path used for Certificate Revocation List (CRL) files', 
  Enabled_auto_position BOOLEAN NOT NULL COMMENT 'Indicates whether GTIDs will be used to retrieve events from the master.',
  Channel_name CHAR(64) CHARACTER SET utf8 COLLATE utf8_general_ci NOT NULL COMMENT 'The channel on which the slave is connected to a source. Used in Multisource Replication',
  Tls_version TEXT CHARACTER SET utf8 COLLATE utf8_bin COMMENT 'Tls version',
  PRIMARY KEY(Channel_name)) DEFAULT CHARSET=utf8 STATS_PERSISTENT=0 COMMENT 'Master Information'";

SET @str=IF(@have_innodb <> 0, CONCAT(@cmd, ' ENGINE= INNODB;'), CONCAT(@cmd, ' ENGINE= MYISAM;'));
PREPARE stmt FROM @str;
EXECUTE stmt;
DROP PREPARE stmt;

SET @cmd= "CREATE TABLE IF NOT EXISTS slave_worker_info (
  Id INTEGER UNSIGNED NOT NULL, 
  Relay_log_name TEXT CHARACTER SET utf8 COLLATE utf8_bin NOT NULL, 
  Relay_log_pos BIGINT UNSIGNED NOT NULL, 
  Master_log_name TEXT CHARACTER SET utf8 COLLATE utf8_bin NOT NULL, 
  Master_log_pos BIGINT UNSIGNED NOT NULL, 
  Checkpoint_relay_log_name TEXT CHARACTER SET utf8 COLLATE utf8_bin NOT NULL, 
  Checkpoint_relay_log_pos BIGINT UNSIGNED NOT NULL, 
  Checkpoint_master_log_name TEXT CHARACTER SET utf8 COLLATE utf8_bin NOT NULL, 
  Checkpoint_master_log_pos BIGINT UNSIGNED NOT NULL, 
  Checkpoint_seqno INT UNSIGNED NOT NULL, 
  Checkpoint_group_size INTEGER UNSIGNED NOT NULL, 
  Checkpoint_group_bitmap BLOB NOT NULL, 
  Channel_name CHAR(64) CHARACTER SET utf8 COLLATE utf8_general_ci NOT NULL COMMENT 'The channel on which the slave is connected to a source. Used in Multisource Replication',
  PRIMARY KEY(Channel_name, Id)) DEFAULT CHARSET=utf8 STATS_PERSISTENT=0 COMMENT 'Worker Information'";

SET @str=IF(@have_innodb <> 0, CONCAT(@cmd, ' ENGINE= INNODB;'), CONCAT(@cmd, ' ENGINE= MYISAM;'));
PREPARE stmt FROM @str;
EXECUTE stmt;
DROP PREPARE stmt;

SET @cmd= "CREATE TABLE IF NOT EXISTS gtid_executed (
    source_uuid CHAR(36) NOT NULL COMMENT 'uuid of the source where the transaction was originally executed.',
    interval_start BIGINT NOT NULL COMMENT 'First number of interval.',
    interval_end BIGINT NOT NULL COMMENT 'Last number of interval.',
    PRIMARY KEY(source_uuid, interval_start))";

SET @str=IF(@have_innodb <> 0, CONCAT(@cmd, ' ENGINE= INNODB;'), CONCAT(@cmd, ' ENGINE= MYISAM;'));
PREPARE stmt FROM @str;
EXECUTE stmt;
DROP PREPARE stmt;

--
-- Optimizer Cost Model configuration
--

-- Server cost constants

CREATE TABLE IF NOT EXISTS server_cost (
  cost_name   VARCHAR(64) NOT NULL,
  cost_value  FLOAT DEFAULT NULL,
  last_update TIMESTAMP DEFAULT CURRENT_TIMESTAMP ON UPDATE CURRENT_TIMESTAMP,
  comment     VARCHAR(1024) DEFAULT NULL,
  PRIMARY KEY (cost_name)
) ENGINE=InnoDB CHARACTER SET=utf8 COLLATE=utf8_general_ci STATS_PERSISTENT=0;

INSERT IGNORE INTO server_cost VALUES
  ("row_evaluate_cost", DEFAULT, CURRENT_TIMESTAMP, DEFAULT);

INSERT IGNORE INTO server_cost VALUES
  ("key_compare_cost", DEFAULT, CURRENT_TIMESTAMP, DEFAULT);

INSERT IGNORE INTO server_cost VALUES
  ("memory_temptable_create_cost", DEFAULT, CURRENT_TIMESTAMP, DEFAULT);

INSERT IGNORE INTO server_cost VALUES
  ("memory_temptable_row_cost", DEFAULT, CURRENT_TIMESTAMP, DEFAULT);

INSERT IGNORE INTO server_cost VALUES
  ("disk_temptable_create_cost", DEFAULT, CURRENT_TIMESTAMP, DEFAULT);

INSERT IGNORE INTO server_cost VALUES
  ("disk_temptable_row_cost", DEFAULT, CURRENT_TIMESTAMP, DEFAULT);

-- Engine cost constants

CREATE TABLE IF NOT EXISTS engine_cost (
  engine_name VARCHAR(64) NOT NULL,
  device_type INTEGER NOT NULL,
  cost_name   VARCHAR(64) NOT NULL,
  cost_value  FLOAT DEFAULT NULL,
  last_update TIMESTAMP DEFAULT CURRENT_TIMESTAMP ON UPDATE CURRENT_TIMESTAMP,
  comment     VARCHAR(1024) DEFAULT NULL,
  PRIMARY KEY (cost_name, engine_name, device_type)
) ENGINE=InnoDB CHARACTER SET=utf8 COLLATE=utf8_general_ci STATS_PERSISTENT=0;

INSERT IGNORE INTO engine_cost VALUES
  ("default", 0, "memory_block_read_cost", DEFAULT, CURRENT_TIMESTAMP, DEFAULT);
INSERT IGNORE INTO engine_cost VALUES
  ("default", 0, "io_block_read_cost", DEFAULT, CURRENT_TIMESTAMP, DEFAULT);

--
-- PERFORMANCE SCHEMA INSTALLATION
-- Note that this script is also reused by mysql_upgrade,
-- so we have to be very careful here to not destroy any
-- existing database named 'performance_schema' if it
-- can contain user data.
-- In case of downgrade, it's ok to drop unknown tables
-- from a future version, as long as they belong to the
-- performance schema engine.
--

set @have_old_pfs= (select count(*) from information_schema.schemata where schema_name='performance_schema');

SET @cmd="SET @broken_tables = (select count(*) from information_schema.tables"
  " where engine != \'PERFORMANCE_SCHEMA\' and table_schema=\'performance_schema\')";

-- Work around for bug#49542
SET @str = IF(@have_old_pfs = 1, @cmd, 'SET @broken_tables = 0');
PREPARE stmt FROM @str;
EXECUTE stmt;
DROP PREPARE stmt;

SET @cmd="SET @broken_views = (select count(*) from information_schema.views"
  " where table_schema='performance_schema')";

-- Work around for bug#49542
SET @str = IF(@have_old_pfs = 1, @cmd, 'SET @broken_views = 0');
PREPARE stmt FROM @str;
EXECUTE stmt;
DROP PREPARE stmt;

SET @broken_routines = (select count(*) from mysql.proc where db='performance_schema');

SET @broken_events = (select count(*) from mysql.event where db='performance_schema');

SET @broken_pfs= (select @broken_tables + @broken_views + @broken_routines + @broken_events);

--
-- The performance schema database.
-- Only drop and create the database if this is safe (no broken_pfs).
-- This database is created, even in --without-perfschema builds,
-- so that the database name is always reserved by the MySQL implementation.
--

SET @cmd= "DROP DATABASE IF EXISTS performance_schema";

SET @str = IF(@broken_pfs = 0, @cmd, 'SET @dummy = 0');
PREPARE stmt FROM @str;
EXECUTE stmt;
DROP PREPARE stmt;

SET @cmd= "CREATE DATABASE performance_schema character set utf8";

SET @str = IF(@broken_pfs = 0, @cmd, 'SET @dummy = 0');
PREPARE stmt FROM @str;
EXECUTE stmt;
DROP PREPARE stmt;

--
-- From this point, only create the performance schema tables
-- if the server is built with performance schema
--

set @have_pfs= (select count(engine) from information_schema.engines where engine='PERFORMANCE_SCHEMA');

--
-- TABLE COND_INSTANCES
--

SET @cmd="CREATE TABLE performance_schema.cond_instances("
  "NAME VARCHAR(128) not null,"
  "OBJECT_INSTANCE_BEGIN BIGINT unsigned not null"
  ")ENGINE=PERFORMANCE_SCHEMA;";

SET @str = IF(@have_pfs = 1, @cmd, 'SET @dummy = 0');
PREPARE stmt FROM @str;
EXECUTE stmt;
DROP PREPARE stmt;

--
-- TABLE EVENTS_WAITS_CURRENT
--

SET @cmd="CREATE TABLE performance_schema.events_waits_current("
  "THREAD_ID BIGINT unsigned not null,"
  "EVENT_ID BIGINT unsigned not null,"
  "END_EVENT_ID BIGINT unsigned,"
  "EVENT_NAME VARCHAR(128) not null,"
  "SOURCE VARCHAR(64),"
  "TIMER_START BIGINT unsigned,"
  "TIMER_END BIGINT unsigned,"
  "TIMER_WAIT BIGINT unsigned,"
  "SPINS INTEGER unsigned,"
  "OBJECT_SCHEMA VARCHAR(64),"
  "OBJECT_NAME VARCHAR(512),"
  "INDEX_NAME VARCHAR(64),"
  "OBJECT_TYPE VARCHAR(64),"
  "OBJECT_INSTANCE_BEGIN BIGINT unsigned not null,"
  "NESTING_EVENT_ID BIGINT unsigned,"
  "NESTING_EVENT_TYPE ENUM('TRANSACTION', 'STATEMENT', 'STAGE', 'WAIT'),"
  "OPERATION VARCHAR(32) not null,"
  "NUMBER_OF_BYTES BIGINT,"
  "FLAGS INTEGER unsigned"
  ")ENGINE=PERFORMANCE_SCHEMA;";

SET @str = IF(@have_pfs = 1, @cmd, 'SET @dummy = 0');
PREPARE stmt FROM @str;
EXECUTE stmt;
DROP PREPARE stmt;

--
-- TABLE EVENTS_WAITS_HISTORY
--

SET @cmd="CREATE TABLE performance_schema.events_waits_history("
  "THREAD_ID BIGINT unsigned not null,"
  "EVENT_ID BIGINT unsigned not null,"
  "END_EVENT_ID BIGINT unsigned,"
  "EVENT_NAME VARCHAR(128) not null,"
  "SOURCE VARCHAR(64),"
  "TIMER_START BIGINT unsigned,"
  "TIMER_END BIGINT unsigned,"
  "TIMER_WAIT BIGINT unsigned,"
  "SPINS INTEGER unsigned,"
  "OBJECT_SCHEMA VARCHAR(64),"
  "OBJECT_NAME VARCHAR(512),"
  "INDEX_NAME VARCHAR(64),"
  "OBJECT_TYPE VARCHAR(64),"
  "OBJECT_INSTANCE_BEGIN BIGINT unsigned not null,"
  "NESTING_EVENT_ID BIGINT unsigned,"
  "NESTING_EVENT_TYPE ENUM('TRANSACTION', 'STATEMENT', 'STAGE', 'WAIT'),"
  "OPERATION VARCHAR(32) not null,"
  "NUMBER_OF_BYTES BIGINT,"
  "FLAGS INTEGER unsigned"
  ")ENGINE=PERFORMANCE_SCHEMA;";

SET @str = IF(@have_pfs = 1, @cmd, 'SET @dummy = 0');
PREPARE stmt FROM @str;
EXECUTE stmt;
DROP PREPARE stmt;

--
-- TABLE EVENTS_WAITS_HISTORY_LONG
--

SET @cmd="CREATE TABLE performance_schema.events_waits_history_long("
  "THREAD_ID BIGINT unsigned not null,"
  "EVENT_ID BIGINT unsigned not null,"
  "END_EVENT_ID BIGINT unsigned,"
  "EVENT_NAME VARCHAR(128) not null,"
  "SOURCE VARCHAR(64),"
  "TIMER_START BIGINT unsigned,"
  "TIMER_END BIGINT unsigned,"
  "TIMER_WAIT BIGINT unsigned,"
  "SPINS INTEGER unsigned,"
  "OBJECT_SCHEMA VARCHAR(64),"
  "OBJECT_NAME VARCHAR(512),"
  "INDEX_NAME VARCHAR(64),"
  "OBJECT_TYPE VARCHAR(64),"
  "OBJECT_INSTANCE_BEGIN BIGINT unsigned not null,"
  "NESTING_EVENT_ID BIGINT unsigned,"
  "NESTING_EVENT_TYPE ENUM('TRANSACTION', 'STATEMENT', 'STAGE', 'WAIT'),"
  "OPERATION VARCHAR(32) not null,"
  "NUMBER_OF_BYTES BIGINT,"
  "FLAGS INTEGER unsigned"
  ")ENGINE=PERFORMANCE_SCHEMA;";

SET @str = IF(@have_pfs = 1, @cmd, 'SET @dummy = 0');
PREPARE stmt FROM @str;
EXECUTE stmt;
DROP PREPARE stmt;

--
-- TABLE EVENTS_WAITS_SUMMARY_BY_INSTANCE
--

SET @cmd="CREATE TABLE performance_schema.events_waits_summary_by_instance("
  "EVENT_NAME VARCHAR(128) not null,"
  "OBJECT_INSTANCE_BEGIN BIGINT unsigned not null,"
  "COUNT_STAR BIGINT unsigned not null,"
  "SUM_TIMER_WAIT BIGINT unsigned not null,"
  "MIN_TIMER_WAIT BIGINT unsigned not null,"
  "AVG_TIMER_WAIT BIGINT unsigned not null,"
  "MAX_TIMER_WAIT BIGINT unsigned not null"
  ")ENGINE=PERFORMANCE_SCHEMA;";

SET @str = IF(@have_pfs = 1, @cmd, 'SET @dummy = 0');
PREPARE stmt FROM @str;
EXECUTE stmt;
DROP PREPARE stmt;

--
-- TABLE EVENTS_WAITS_SUMMARY_BY_HOST_BY_EVENT_NAME
--

SET @cmd="CREATE TABLE performance_schema.events_waits_summary_by_host_by_event_name("
  "HOST CHAR(60) collate utf8_bin default null,"
  "EVENT_NAME VARCHAR(128) not null,"
  "COUNT_STAR BIGINT unsigned not null,"
  "SUM_TIMER_WAIT BIGINT unsigned not null,"
  "MIN_TIMER_WAIT BIGINT unsigned not null,"
  "AVG_TIMER_WAIT BIGINT unsigned not null,"
  "MAX_TIMER_WAIT BIGINT unsigned not null"
  ")ENGINE=PERFORMANCE_SCHEMA;";

SET @str = IF(@have_pfs = 1, @cmd, 'SET @dummy = 0');
PREPARE stmt FROM @str;
EXECUTE stmt;
DROP PREPARE stmt;

--
-- TABLE EVENTS_WAITS_SUMMARY_BY_USER_BY_EVENT_NAME
--

SET @cmd="CREATE TABLE performance_schema.events_waits_summary_by_user_by_event_name("
  "USER CHAR(32) collate utf8_bin default null,"
  "EVENT_NAME VARCHAR(128) not null,"
  "COUNT_STAR BIGINT unsigned not null,"
  "SUM_TIMER_WAIT BIGINT unsigned not null,"
  "MIN_TIMER_WAIT BIGINT unsigned not null,"
  "AVG_TIMER_WAIT BIGINT unsigned not null,"
  "MAX_TIMER_WAIT BIGINT unsigned not null"
  ")ENGINE=PERFORMANCE_SCHEMA;";

SET @str = IF(@have_pfs = 1, @cmd, 'SET @dummy = 0');
PREPARE stmt FROM @str;
EXECUTE stmt;
DROP PREPARE stmt;

--
-- TABLE EVENTS_WAITS_SUMMARY_BY_ACCOUNT_BY_EVENT_NAME
--

SET @cmd="CREATE TABLE performance_schema.events_waits_summary_by_account_by_event_name("
  "USER CHAR(32) collate utf8_bin default null,"
  "HOST CHAR(60) collate utf8_bin default null,"
  "EVENT_NAME VARCHAR(128) not null,"
  "COUNT_STAR BIGINT unsigned not null,"
  "SUM_TIMER_WAIT BIGINT unsigned not null,"
  "MIN_TIMER_WAIT BIGINT unsigned not null,"
  "AVG_TIMER_WAIT BIGINT unsigned not null,"
  "MAX_TIMER_WAIT BIGINT unsigned not null"
  ")ENGINE=PERFORMANCE_SCHEMA;";

SET @str = IF(@have_pfs = 1, @cmd, 'SET @dummy = 0');
PREPARE stmt FROM @str;
EXECUTE stmt;
DROP PREPARE stmt;

--
-- TABLE EVENTS_WAITS_SUMMARY_BY_THREAD_BY_EVENT_NAME
--

SET @cmd="CREATE TABLE performance_schema.events_waits_summary_by_thread_by_event_name("
  "THREAD_ID BIGINT unsigned not null,"
  "EVENT_NAME VARCHAR(128) not null,"
  "COUNT_STAR BIGINT unsigned not null,"
  "SUM_TIMER_WAIT BIGINT unsigned not null,"
  "MIN_TIMER_WAIT BIGINT unsigned not null,"
  "AVG_TIMER_WAIT BIGINT unsigned not null,"
  "MAX_TIMER_WAIT BIGINT unsigned not null"
  ")ENGINE=PERFORMANCE_SCHEMA;";

SET @str = IF(@have_pfs = 1, @cmd, 'SET @dummy = 0');
PREPARE stmt FROM @str;
EXECUTE stmt;
DROP PREPARE stmt;

--
-- TABLE EVENTS_WAITS_SUMMARY_GLOBAL_BY_EVENT_NAME
--

SET @cmd="CREATE TABLE performance_schema.events_waits_summary_global_by_event_name("
  "EVENT_NAME VARCHAR(128) not null,"
  "COUNT_STAR BIGINT unsigned not null,"
  "SUM_TIMER_WAIT BIGINT unsigned not null,"
  "MIN_TIMER_WAIT BIGINT unsigned not null,"
  "AVG_TIMER_WAIT BIGINT unsigned not null,"
  "MAX_TIMER_WAIT BIGINT unsigned not null"
  ")ENGINE=PERFORMANCE_SCHEMA;";

SET @str = IF(@have_pfs = 1, @cmd, 'SET @dummy = 0');
PREPARE stmt FROM @str;
EXECUTE stmt;
DROP PREPARE stmt;

--
-- TABLE FILE_INSTANCES
--

SET @cmd="CREATE TABLE performance_schema.file_instances("
  "FILE_NAME VARCHAR(512) not null,"
  "EVENT_NAME VARCHAR(128) not null,"
  "OPEN_COUNT INTEGER unsigned not null"
  ")ENGINE=PERFORMANCE_SCHEMA;";

SET @str = IF(@have_pfs = 1, @cmd, 'SET @dummy = 0');
PREPARE stmt FROM @str;
EXECUTE stmt;
DROP PREPARE stmt;

--
-- TABLE FILE_SUMMARY_BY_EVENT_NAME
--

SET @cmd="CREATE TABLE performance_schema.file_summary_by_event_name("
  "EVENT_NAME VARCHAR(128) not null,"
  "COUNT_STAR BIGINT unsigned not null,"
  "SUM_TIMER_WAIT BIGINT unsigned not null,"
  "MIN_TIMER_WAIT BIGINT unsigned not null,"
  "AVG_TIMER_WAIT BIGINT unsigned not null,"
  "MAX_TIMER_WAIT BIGINT unsigned not null,"
  "COUNT_READ BIGINT unsigned not null,"
  "SUM_TIMER_READ BIGINT unsigned not null,"
  "MIN_TIMER_READ BIGINT unsigned not null,"
  "AVG_TIMER_READ BIGINT unsigned not null,"
  "MAX_TIMER_READ BIGINT unsigned not null,"
  "SUM_NUMBER_OF_BYTES_READ BIGINT not null,"
  "COUNT_WRITE BIGINT unsigned not null,"
  "SUM_TIMER_WRITE BIGINT unsigned not null,"
  "MIN_TIMER_WRITE BIGINT unsigned not null,"
  "AVG_TIMER_WRITE BIGINT unsigned not null,"
  "MAX_TIMER_WRITE BIGINT unsigned not null,"
  "SUM_NUMBER_OF_BYTES_WRITE BIGINT not null,"
  "COUNT_MISC BIGINT unsigned not null,"
  "SUM_TIMER_MISC BIGINT unsigned not null,"
  "MIN_TIMER_MISC BIGINT unsigned not null,"
  "AVG_TIMER_MISC BIGINT unsigned not null,"
  "MAX_TIMER_MISC BIGINT unsigned not null"
  ")ENGINE=PERFORMANCE_SCHEMA;";

SET @str = IF(@have_pfs = 1, @cmd, 'SET @dummy = 0');
PREPARE stmt FROM @str;
EXECUTE stmt;
DROP PREPARE stmt;

--
-- TABLE FILE_SUMMARY_BY_INSTANCE
--

SET @cmd="CREATE TABLE performance_schema.file_summary_by_instance("
  "FILE_NAME VARCHAR(512) not null,"
  "EVENT_NAME VARCHAR(128) not null,"
  "OBJECT_INSTANCE_BEGIN BIGINT unsigned not null,"
  "COUNT_STAR BIGINT unsigned not null,"
  "SUM_TIMER_WAIT BIGINT unsigned not null,"
  "MIN_TIMER_WAIT BIGINT unsigned not null,"
  "AVG_TIMER_WAIT BIGINT unsigned not null,"
  "MAX_TIMER_WAIT BIGINT unsigned not null,"
  "COUNT_READ BIGINT unsigned not null,"
  "SUM_TIMER_READ BIGINT unsigned not null,"
  "MIN_TIMER_READ BIGINT unsigned not null,"
  "AVG_TIMER_READ BIGINT unsigned not null,"
  "MAX_TIMER_READ BIGINT unsigned not null,"
  "SUM_NUMBER_OF_BYTES_READ BIGINT not null,"
  "COUNT_WRITE BIGINT unsigned not null,"
  "SUM_TIMER_WRITE BIGINT unsigned not null,"
  "MIN_TIMER_WRITE BIGINT unsigned not null,"
  "AVG_TIMER_WRITE BIGINT unsigned not null,"
  "MAX_TIMER_WRITE BIGINT unsigned not null,"
  "SUM_NUMBER_OF_BYTES_WRITE BIGINT not null,"
  "COUNT_MISC BIGINT unsigned not null,"
  "SUM_TIMER_MISC BIGINT unsigned not null,"
  "MIN_TIMER_MISC BIGINT unsigned not null,"
  "AVG_TIMER_MISC BIGINT unsigned not null,"
  "MAX_TIMER_MISC BIGINT unsigned not null"
  ")ENGINE=PERFORMANCE_SCHEMA;";

SET @str = IF(@have_pfs = 1, @cmd, 'SET @dummy = 0');
PREPARE stmt FROM @str;
EXECUTE stmt;
DROP PREPARE stmt;


--
-- TABLE SOCKET_INSTANCES
--

SET @cmd="CREATE TABLE performance_schema.socket_instances("
  "EVENT_NAME VARCHAR(128) not null,"
  "OBJECT_INSTANCE_BEGIN BIGINT unsigned not null,"
  "THREAD_ID BIGINT unsigned,"
  "SOCKET_ID INTEGER not null,"
  "IP VARCHAR(64) not null,"
  "PORT INTEGER not null,"
  "STATE ENUM('IDLE','ACTIVE') not null"
  ")ENGINE=PERFORMANCE_SCHEMA;";

SET @str = IF(@have_pfs = 1, @cmd, 'SET @dummy = 0');
PREPARE stmt FROM @str;
EXECUTE stmt;
DROP PREPARE stmt;

--
-- TABLE SOCKET_SUMMARY_BY_INSTANCE
--

SET @cmd="CREATE TABLE performance_schema.socket_summary_by_instance("
  "EVENT_NAME VARCHAR(128) not null,"
  "OBJECT_INSTANCE_BEGIN BIGINT unsigned not null,"
  "COUNT_STAR BIGINT unsigned not null,"
  "SUM_TIMER_WAIT BIGINT unsigned not null,"
  "MIN_TIMER_WAIT BIGINT unsigned not null,"
  "AVG_TIMER_WAIT BIGINT unsigned not null,"
  "MAX_TIMER_WAIT BIGINT unsigned not null,"
  "COUNT_READ BIGINT unsigned not null,"
  "SUM_TIMER_READ BIGINT unsigned not null,"
  "MIN_TIMER_READ BIGINT unsigned not null,"
  "AVG_TIMER_READ BIGINT unsigned not null,"
  "MAX_TIMER_READ BIGINT unsigned not null,"
  "SUM_NUMBER_OF_BYTES_READ BIGINT unsigned not null,"
  "COUNT_WRITE BIGINT unsigned not null,"
  "SUM_TIMER_WRITE BIGINT unsigned not null,"
  "MIN_TIMER_WRITE BIGINT unsigned not null,"
  "AVG_TIMER_WRITE BIGINT unsigned not null,"
  "MAX_TIMER_WRITE BIGINT unsigned not null,"
  "SUM_NUMBER_OF_BYTES_WRITE BIGINT unsigned not null,"
  "COUNT_MISC BIGINT unsigned not null,"
  "SUM_TIMER_MISC BIGINT unsigned not null,"
  "MIN_TIMER_MISC BIGINT unsigned not null,"
  "AVG_TIMER_MISC BIGINT unsigned not null,"
  "MAX_TIMER_MISC BIGINT unsigned not null"
  ")ENGINE=PERFORMANCE_SCHEMA;";

SET @str = IF(@have_pfs = 1, @cmd, 'SET @dummy = 0');
PREPARE stmt FROM @str;
EXECUTE stmt;
DROP PREPARE stmt;

--
-- TABLE SOCKET_SUMMARY_BY_INSTANCE
--

SET @cmd="CREATE TABLE performance_schema.socket_summary_by_event_name("
  "EVENT_NAME VARCHAR(128) not null,"
  "COUNT_STAR BIGINT unsigned not null,"
  "SUM_TIMER_WAIT BIGINT unsigned not null,"
  "MIN_TIMER_WAIT BIGINT unsigned not null,"
  "AVG_TIMER_WAIT BIGINT unsigned not null,"
  "MAX_TIMER_WAIT BIGINT unsigned not null,"
  "COUNT_READ BIGINT unsigned not null,"
  "SUM_TIMER_READ BIGINT unsigned not null,"
  "MIN_TIMER_READ BIGINT unsigned not null,"
  "AVG_TIMER_READ BIGINT unsigned not null,"
  "MAX_TIMER_READ BIGINT unsigned not null,"
  "SUM_NUMBER_OF_BYTES_READ BIGINT unsigned not null,"
  "COUNT_WRITE BIGINT unsigned not null,"
  "SUM_TIMER_WRITE BIGINT unsigned not null,"
  "MIN_TIMER_WRITE BIGINT unsigned not null,"
  "AVG_TIMER_WRITE BIGINT unsigned not null,"
  "MAX_TIMER_WRITE BIGINT unsigned not null,"
  "SUM_NUMBER_OF_BYTES_WRITE BIGINT unsigned not null,"
  "COUNT_MISC BIGINT unsigned not null,"
  "SUM_TIMER_MISC BIGINT unsigned not null,"
  "MIN_TIMER_MISC BIGINT unsigned not null,"
  "AVG_TIMER_MISC BIGINT unsigned not null,"
  "MAX_TIMER_MISC BIGINT unsigned not null"
  ")ENGINE=PERFORMANCE_SCHEMA;";

SET @str = IF(@have_pfs = 1, @cmd, 'SET @dummy = 0');
PREPARE stmt FROM @str;
EXECUTE stmt;
DROP PREPARE stmt;

--
-- TABLE HOST_CACHE
--

SET @cmd="CREATE TABLE performance_schema.host_cache("
  "IP VARCHAR(64) not null,"
  "HOST VARCHAR(255) collate utf8_bin,"
  "HOST_VALIDATED ENUM ('YES', 'NO') not null,"
  "SUM_CONNECT_ERRORS BIGINT not null,"
  "COUNT_HOST_BLOCKED_ERRORS BIGINT not null,"
  "COUNT_NAMEINFO_TRANSIENT_ERRORS BIGINT not null,"
  "COUNT_NAMEINFO_PERMANENT_ERRORS BIGINT not null,"
  "COUNT_FORMAT_ERRORS BIGINT not null,"
  "COUNT_ADDRINFO_TRANSIENT_ERRORS BIGINT not null,"
  "COUNT_ADDRINFO_PERMANENT_ERRORS BIGINT not null,"
  "COUNT_FCRDNS_ERRORS BIGINT not null,"
  "COUNT_HOST_ACL_ERRORS BIGINT not null,"
  "COUNT_NO_AUTH_PLUGIN_ERRORS BIGINT not null,"
  "COUNT_AUTH_PLUGIN_ERRORS BIGINT not null,"
  "COUNT_HANDSHAKE_ERRORS BIGINT not null,"
  "COUNT_PROXY_USER_ERRORS BIGINT not null,"
  "COUNT_PROXY_USER_ACL_ERRORS BIGINT not null,"
  "COUNT_AUTHENTICATION_ERRORS BIGINT not null,"
  "COUNT_SSL_ERRORS BIGINT not null,"
  "COUNT_MAX_USER_CONNECTIONS_ERRORS BIGINT not null,"
  "COUNT_MAX_USER_CONNECTIONS_PER_HOUR_ERRORS BIGINT not null,"
  "COUNT_DEFAULT_DATABASE_ERRORS BIGINT not null,"
  "COUNT_INIT_CONNECT_ERRORS BIGINT not null,"
  "COUNT_LOCAL_ERRORS BIGINT not null,"
  "COUNT_UNKNOWN_ERRORS BIGINT not null,"
  "FIRST_SEEN TIMESTAMP(0) NOT NULL default 0,"
  "LAST_SEEN TIMESTAMP(0) NOT NULL default 0,"
  "FIRST_ERROR_SEEN TIMESTAMP(0) null default 0,"
  "LAST_ERROR_SEEN TIMESTAMP(0) null default 0"
  ")ENGINE=PERFORMANCE_SCHEMA;";

SET @str = IF(@have_pfs = 1, @cmd, 'SET @dummy = 0');
PREPARE stmt FROM @str;
EXECUTE stmt;
DROP PREPARE stmt;

--
-- TABLE MUTEX_INSTANCES
--

SET @cmd="CREATE TABLE performance_schema.mutex_instances("
  "NAME VARCHAR(128) not null,"
  "OBJECT_INSTANCE_BEGIN BIGINT unsigned not null,"
  "LOCKED_BY_THREAD_ID BIGINT unsigned"
  ")ENGINE=PERFORMANCE_SCHEMA;";

SET @str = IF(@have_pfs = 1, @cmd, 'SET @dummy = 0');
PREPARE stmt FROM @str;
EXECUTE stmt;
DROP PREPARE stmt;

--
-- TABLE OBJECTS_SUMMARY_GLOBAL_BY_TYPE
--

SET @cmd="CREATE TABLE performance_schema.objects_summary_global_by_type("
  "OBJECT_TYPE VARCHAR(64),"
  "OBJECT_SCHEMA VARCHAR(64),"
  "OBJECT_NAME VARCHAR(64),"
  "COUNT_STAR BIGINT unsigned not null,"
  "SUM_TIMER_WAIT BIGINT unsigned not null,"
  "MIN_TIMER_WAIT BIGINT unsigned not null,"
  "AVG_TIMER_WAIT BIGINT unsigned not null,"
  "MAX_TIMER_WAIT BIGINT unsigned not null"
  ")ENGINE=PERFORMANCE_SCHEMA;";

SET @str = IF(@have_pfs = 1, @cmd, 'SET @dummy = 0');
PREPARE stmt FROM @str;
EXECUTE stmt;
DROP PREPARE stmt;

--
-- TABLE PERFORMANCE_TIMERS
--

SET @cmd="CREATE TABLE performance_schema.performance_timers("
  "TIMER_NAME ENUM ('CYCLE', 'NANOSECOND', 'MICROSECOND', 'MILLISECOND', 'TICK') not null,"
  "TIMER_FREQUENCY BIGINT,"
  "TIMER_RESOLUTION BIGINT,"
  "TIMER_OVERHEAD BIGINT"
  ") ENGINE=PERFORMANCE_SCHEMA;";

SET @str = IF(@have_pfs = 1, @cmd, 'SET @dummy = 0');
PREPARE stmt FROM @str;
EXECUTE stmt;
DROP PREPARE stmt;

--
-- TABLE RWLOCK_INSTANCES
--

SET @cmd="CREATE TABLE performance_schema.rwlock_instances("
  "NAME VARCHAR(128) not null,"
  "OBJECT_INSTANCE_BEGIN BIGINT unsigned not null,"
  "WRITE_LOCKED_BY_THREAD_ID BIGINT unsigned,"
  "READ_LOCKED_BY_COUNT INTEGER unsigned not null"
  ")ENGINE=PERFORMANCE_SCHEMA;";

SET @str = IF(@have_pfs = 1, @cmd, 'SET @dummy = 0');
PREPARE stmt FROM @str;
EXECUTE stmt;
DROP PREPARE stmt;

--
-- TABLE SETUP_ACTORS
--

SET @cmd="CREATE TABLE performance_schema.setup_actors("
  "HOST CHAR(60) collate utf8_bin default '%' not null,"
  "USER CHAR(32) collate utf8_bin default '%' not null,"
  "ROLE CHAR(16) collate utf8_bin default '%' not null,"
  "ENABLED ENUM ('YES', 'NO') not null default 'YES',"
  "HISTORY ENUM ('YES', 'NO') not null default 'YES'"
  ")ENGINE=PERFORMANCE_SCHEMA;";

SET @str = IF(@have_pfs = 1, @cmd, 'SET @dummy = 0');
PREPARE stmt FROM @str;
EXECUTE stmt;
DROP PREPARE stmt;

--
-- TABLE SETUP_CONSUMERS
--

SET @cmd="CREATE TABLE performance_schema.setup_consumers("
  "NAME VARCHAR(64) not null,"
  "ENABLED ENUM ('YES', 'NO') not null"
  ")ENGINE=PERFORMANCE_SCHEMA;";

SET @str = IF(@have_pfs = 1, @cmd, 'SET @dummy = 0');
PREPARE stmt FROM @str;
EXECUTE stmt;
DROP PREPARE stmt;

--
-- TABLE SETUP_INSTRUMENTS
--

SET @cmd="CREATE TABLE performance_schema.setup_instruments("
  "NAME VARCHAR(128) not null,"
  "ENABLED ENUM ('YES', 'NO') not null,"
  "TIMED ENUM ('YES', 'NO') not null"
  ")ENGINE=PERFORMANCE_SCHEMA;";

SET @str = IF(@have_pfs = 1, @cmd, 'SET @dummy = 0');
PREPARE stmt FROM @str;
EXECUTE stmt;
DROP PREPARE stmt;

--
-- TABLE SETUP_OBJECTS
--

SET @cmd="CREATE TABLE performance_schema.setup_objects("
  "OBJECT_TYPE ENUM ('EVENT', 'FUNCTION', 'PROCEDURE', 'TABLE', 'TRIGGER') not null default 'TABLE',"
  "OBJECT_SCHEMA VARCHAR(64) default '%',"
  "OBJECT_NAME VARCHAR(64) not null default '%',"
  "ENABLED ENUM ('YES', 'NO') not null default 'YES',"
  "TIMED ENUM ('YES', 'NO') not null default 'YES'"
  ")ENGINE=PERFORMANCE_SCHEMA;";

SET @str = IF(@have_pfs = 1, @cmd, 'SET @dummy = 0');
PREPARE stmt FROM @str;
EXECUTE stmt;
DROP PREPARE stmt;

--
-- TABLE SETUP_TIMERS
--

SET @cmd="CREATE TABLE performance_schema.setup_timers("
  "NAME VARCHAR(64) not null,"
  "TIMER_NAME ENUM ('CYCLE', 'NANOSECOND', 'MICROSECOND', 'MILLISECOND', 'TICK') not null"
  ")ENGINE=PERFORMANCE_SCHEMA;";

SET @str = IF(@have_pfs = 1, @cmd, 'SET @dummy = 0');
PREPARE stmt FROM @str;
EXECUTE stmt;
DROP PREPARE stmt;

--
-- TABLE TABLE_IO_WAITS_SUMMARY_BY_INDEX_USAGE
--

SET @cmd="CREATE TABLE performance_schema.table_io_waits_summary_by_index_usage("
  "OBJECT_TYPE VARCHAR(64),"
  "OBJECT_SCHEMA VARCHAR(64),"
  "OBJECT_NAME VARCHAR(64),"
  "INDEX_NAME VARCHAR(64),"
  "COUNT_STAR BIGINT unsigned not null,"
  "SUM_TIMER_WAIT BIGINT unsigned not null,"
  "MIN_TIMER_WAIT BIGINT unsigned not null,"
  "AVG_TIMER_WAIT BIGINT unsigned not null,"
  "MAX_TIMER_WAIT BIGINT unsigned not null,"
  "COUNT_READ BIGINT unsigned not null,"
  "SUM_TIMER_READ BIGINT unsigned not null,"
  "MIN_TIMER_READ BIGINT unsigned not null,"
  "AVG_TIMER_READ BIGINT unsigned not null,"
  "MAX_TIMER_READ BIGINT unsigned not null,"
  "COUNT_WRITE BIGINT unsigned not null,"
  "SUM_TIMER_WRITE BIGINT unsigned not null,"
  "MIN_TIMER_WRITE BIGINT unsigned not null,"
  "AVG_TIMER_WRITE BIGINT unsigned not null,"
  "MAX_TIMER_WRITE BIGINT unsigned not null,"
  "COUNT_FETCH BIGINT unsigned not null,"
  "SUM_TIMER_FETCH BIGINT unsigned not null,"
  "MIN_TIMER_FETCH BIGINT unsigned not null,"
  "AVG_TIMER_FETCH BIGINT unsigned not null,"
  "MAX_TIMER_FETCH BIGINT unsigned not null,"
  "COUNT_INSERT BIGINT unsigned not null,"
  "SUM_TIMER_INSERT BIGINT unsigned not null,"
  "MIN_TIMER_INSERT BIGINT unsigned not null,"
  "AVG_TIMER_INSERT BIGINT unsigned not null,"
  "MAX_TIMER_INSERT BIGINT unsigned not null,"
  "COUNT_UPDATE BIGINT unsigned not null,"
  "SUM_TIMER_UPDATE BIGINT unsigned not null,"
  "MIN_TIMER_UPDATE BIGINT unsigned not null,"
  "AVG_TIMER_UPDATE BIGINT unsigned not null,"
  "MAX_TIMER_UPDATE BIGINT unsigned not null,"
  "COUNT_DELETE BIGINT unsigned not null,"
  "SUM_TIMER_DELETE BIGINT unsigned not null,"
  "MIN_TIMER_DELETE BIGINT unsigned not null,"
  "AVG_TIMER_DELETE BIGINT unsigned not null,"
  "MAX_TIMER_DELETE BIGINT unsigned not null"
  ")ENGINE=PERFORMANCE_SCHEMA;";

SET @str = IF(@have_pfs = 1, @cmd, 'SET @dummy = 0');
PREPARE stmt FROM @str;
EXECUTE stmt;
DROP PREPARE stmt;

--
-- TABLE TABLE_IO_WAITS_SUMMARY_BY_TABLE
--

SET @cmd="CREATE TABLE performance_schema.table_io_waits_summary_by_table("
  "OBJECT_TYPE VARCHAR(64),"
  "OBJECT_SCHEMA VARCHAR(64),"
  "OBJECT_NAME VARCHAR(64),"
  "COUNT_STAR BIGINT unsigned not null,"
  "SUM_TIMER_WAIT BIGINT unsigned not null,"
  "MIN_TIMER_WAIT BIGINT unsigned not null,"
  "AVG_TIMER_WAIT BIGINT unsigned not null,"
  "MAX_TIMER_WAIT BIGINT unsigned not null,"
  "COUNT_READ BIGINT unsigned not null,"
  "SUM_TIMER_READ BIGINT unsigned not null,"
  "MIN_TIMER_READ BIGINT unsigned not null,"
  "AVG_TIMER_READ BIGINT unsigned not null,"
  "MAX_TIMER_READ BIGINT unsigned not null,"
  "COUNT_WRITE BIGINT unsigned not null,"
  "SUM_TIMER_WRITE BIGINT unsigned not null,"
  "MIN_TIMER_WRITE BIGINT unsigned not null,"
  "AVG_TIMER_WRITE BIGINT unsigned not null,"
  "MAX_TIMER_WRITE BIGINT unsigned not null,"
  "COUNT_FETCH BIGINT unsigned not null,"
  "SUM_TIMER_FETCH BIGINT unsigned not null,"
  "MIN_TIMER_FETCH BIGINT unsigned not null,"
  "AVG_TIMER_FETCH BIGINT unsigned not null,"
  "MAX_TIMER_FETCH BIGINT unsigned not null,"
  "COUNT_INSERT BIGINT unsigned not null,"
  "SUM_TIMER_INSERT BIGINT unsigned not null,"
  "MIN_TIMER_INSERT BIGINT unsigned not null,"
  "AVG_TIMER_INSERT BIGINT unsigned not null,"
  "MAX_TIMER_INSERT BIGINT unsigned not null,"
  "COUNT_UPDATE BIGINT unsigned not null,"
  "SUM_TIMER_UPDATE BIGINT unsigned not null,"
  "MIN_TIMER_UPDATE BIGINT unsigned not null,"
  "AVG_TIMER_UPDATE BIGINT unsigned not null,"
  "MAX_TIMER_UPDATE BIGINT unsigned not null,"
  "COUNT_DELETE BIGINT unsigned not null,"
  "SUM_TIMER_DELETE BIGINT unsigned not null,"
  "MIN_TIMER_DELETE BIGINT unsigned not null,"
  "AVG_TIMER_DELETE BIGINT unsigned not null,"
  "MAX_TIMER_DELETE BIGINT unsigned not null"
  ")ENGINE=PERFORMANCE_SCHEMA;";

SET @str = IF(@have_pfs = 1, @cmd, 'SET @dummy = 0');
PREPARE stmt FROM @str;
EXECUTE stmt;
DROP PREPARE stmt;

--
-- TABLE TABLE_LOCK_WAITS_SUMMARY_BY_TABLE
--

SET @cmd="CREATE TABLE performance_schema.table_lock_waits_summary_by_table("
  "OBJECT_TYPE VARCHAR(64),"
  "OBJECT_SCHEMA VARCHAR(64),"
  "OBJECT_NAME VARCHAR(64),"
  "COUNT_STAR BIGINT unsigned not null,"
  "SUM_TIMER_WAIT BIGINT unsigned not null,"
  "MIN_TIMER_WAIT BIGINT unsigned not null,"
  "AVG_TIMER_WAIT BIGINT unsigned not null,"
  "MAX_TIMER_WAIT BIGINT unsigned not null,"
  "COUNT_READ BIGINT unsigned not null,"
  "SUM_TIMER_READ BIGINT unsigned not null,"
  "MIN_TIMER_READ BIGINT unsigned not null,"
  "AVG_TIMER_READ BIGINT unsigned not null,"
  "MAX_TIMER_READ BIGINT unsigned not null,"
  "COUNT_WRITE BIGINT unsigned not null,"
  "SUM_TIMER_WRITE BIGINT unsigned not null,"
  "MIN_TIMER_WRITE BIGINT unsigned not null,"
  "AVG_TIMER_WRITE BIGINT unsigned not null,"
  "MAX_TIMER_WRITE BIGINT unsigned not null,"
  "COUNT_READ_NORMAL BIGINT unsigned not null,"
  "SUM_TIMER_READ_NORMAL BIGINT unsigned not null,"
  "MIN_TIMER_READ_NORMAL BIGINT unsigned not null,"
  "AVG_TIMER_READ_NORMAL BIGINT unsigned not null,"
  "MAX_TIMER_READ_NORMAL BIGINT unsigned not null,"
  "COUNT_READ_WITH_SHARED_LOCKS BIGINT unsigned not null,"
  "SUM_TIMER_READ_WITH_SHARED_LOCKS BIGINT unsigned not null,"
  "MIN_TIMER_READ_WITH_SHARED_LOCKS BIGINT unsigned not null,"
  "AVG_TIMER_READ_WITH_SHARED_LOCKS BIGINT unsigned not null,"
  "MAX_TIMER_READ_WITH_SHARED_LOCKS BIGINT unsigned not null,"
  "COUNT_READ_HIGH_PRIORITY BIGINT unsigned not null,"
  "SUM_TIMER_READ_HIGH_PRIORITY BIGINT unsigned not null,"
  "MIN_TIMER_READ_HIGH_PRIORITY BIGINT unsigned not null,"
  "AVG_TIMER_READ_HIGH_PRIORITY BIGINT unsigned not null,"
  "MAX_TIMER_READ_HIGH_PRIORITY BIGINT unsigned not null,"
  "COUNT_READ_NO_INSERT BIGINT unsigned not null,"
  "SUM_TIMER_READ_NO_INSERT BIGINT unsigned not null,"
  "MIN_TIMER_READ_NO_INSERT BIGINT unsigned not null,"
  "AVG_TIMER_READ_NO_INSERT BIGINT unsigned not null,"
  "MAX_TIMER_READ_NO_INSERT BIGINT unsigned not null,"
  "COUNT_READ_EXTERNAL BIGINT unsigned not null,"
  "SUM_TIMER_READ_EXTERNAL BIGINT unsigned not null,"
  "MIN_TIMER_READ_EXTERNAL BIGINT unsigned not null,"
  "AVG_TIMER_READ_EXTERNAL BIGINT unsigned not null,"
  "MAX_TIMER_READ_EXTERNAL BIGINT unsigned not null,"
  "COUNT_WRITE_ALLOW_WRITE BIGINT unsigned not null,"
  "SUM_TIMER_WRITE_ALLOW_WRITE BIGINT unsigned not null,"
  "MIN_TIMER_WRITE_ALLOW_WRITE BIGINT unsigned not null,"
  "AVG_TIMER_WRITE_ALLOW_WRITE BIGINT unsigned not null,"
  "MAX_TIMER_WRITE_ALLOW_WRITE BIGINT unsigned not null,"
  "COUNT_WRITE_CONCURRENT_INSERT BIGINT unsigned not null,"
  "SUM_TIMER_WRITE_CONCURRENT_INSERT BIGINT unsigned not null,"
  "MIN_TIMER_WRITE_CONCURRENT_INSERT BIGINT unsigned not null,"
  "AVG_TIMER_WRITE_CONCURRENT_INSERT BIGINT unsigned not null,"
  "MAX_TIMER_WRITE_CONCURRENT_INSERT BIGINT unsigned not null,"
  "COUNT_WRITE_LOW_PRIORITY BIGINT unsigned not null,"
  "SUM_TIMER_WRITE_LOW_PRIORITY BIGINT unsigned not null,"
  "MIN_TIMER_WRITE_LOW_PRIORITY BIGINT unsigned not null,"
  "AVG_TIMER_WRITE_LOW_PRIORITY BIGINT unsigned not null,"
  "MAX_TIMER_WRITE_LOW_PRIORITY BIGINT unsigned not null,"
  "COUNT_WRITE_NORMAL BIGINT unsigned not null,"
  "SUM_TIMER_WRITE_NORMAL BIGINT unsigned not null,"
  "MIN_TIMER_WRITE_NORMAL BIGINT unsigned not null,"
  "AVG_TIMER_WRITE_NORMAL BIGINT unsigned not null,"
  "MAX_TIMER_WRITE_NORMAL BIGINT unsigned not null,"
  "COUNT_WRITE_EXTERNAL BIGINT unsigned not null,"
  "SUM_TIMER_WRITE_EXTERNAL BIGINT unsigned not null,"
  "MIN_TIMER_WRITE_EXTERNAL BIGINT unsigned not null,"
  "AVG_TIMER_WRITE_EXTERNAL BIGINT unsigned not null,"
  "MAX_TIMER_WRITE_EXTERNAL BIGINT unsigned not null"
  ")ENGINE=PERFORMANCE_SCHEMA;";

SET @str = IF(@have_pfs = 1, @cmd, 'SET @dummy = 0');
PREPARE stmt FROM @str;
EXECUTE stmt;
DROP PREPARE stmt;

--
-- TABLE THREADS
--

SET @cmd="CREATE TABLE performance_schema.threads("
  "THREAD_ID BIGINT unsigned not null,"
  "NAME VARCHAR(128) not null,"
  "TYPE VARCHAR(10) not null,"
  "PROCESSLIST_ID BIGINT unsigned,"
  "PROCESSLIST_USER VARCHAR(32),"
  "PROCESSLIST_HOST VARCHAR(60),"
  "PROCESSLIST_DB VARCHAR(64),"
  "PROCESSLIST_COMMAND VARCHAR(16),"
  "PROCESSLIST_TIME BIGINT,"
  "PROCESSLIST_STATE VARCHAR(64),"
  "PROCESSLIST_INFO LONGTEXT,"
  "PARENT_THREAD_ID BIGINT unsigned,"
  "ROLE VARCHAR(64),"
  "INSTRUMENTED ENUM ('YES', 'NO') not null,"
  "HISTORY ENUM ('YES', 'NO') not null,"
  "CONNECTION_TYPE VARCHAR(16),"
  "THREAD_OS_ID BIGINT unsigned"
  ")ENGINE=PERFORMANCE_SCHEMA;";

SET @str = IF(@have_pfs = 1, @cmd, 'SET @dummy = 0');
PREPARE stmt FROM @str;
EXECUTE stmt;
DROP PREPARE stmt;

--
-- TABLE EVENTS_STAGES_CURRENT
--

SET @cmd="CREATE TABLE performance_schema.events_stages_current("
  "THREAD_ID BIGINT unsigned not null,"
  "EVENT_ID BIGINT unsigned not null,"
  "END_EVENT_ID BIGINT unsigned,"
  "EVENT_NAME VARCHAR(128) not null,"
  "SOURCE VARCHAR(64),"
  "TIMER_START BIGINT unsigned,"
  "TIMER_END BIGINT unsigned,"
  "TIMER_WAIT BIGINT unsigned,"
  "WORK_COMPLETED BIGINT unsigned,"
  "WORK_ESTIMATED BIGINT unsigned,"
  "NESTING_EVENT_ID BIGINT unsigned,"
  "NESTING_EVENT_TYPE ENUM('TRANSACTION', 'STATEMENT', 'STAGE', 'WAIT')"
  ")ENGINE=PERFORMANCE_SCHEMA;";

SET @str = IF(@have_pfs = 1, @cmd, 'SET @dummy = 0');
PREPARE stmt FROM @str;
EXECUTE stmt;
DROP PREPARE stmt;

--
-- TABLE EVENTS_STAGES_HISTORY
--

SET @cmd="CREATE TABLE performance_schema.events_stages_history("
  "THREAD_ID BIGINT unsigned not null,"
  "EVENT_ID BIGINT unsigned not null,"
  "END_EVENT_ID BIGINT unsigned,"
  "EVENT_NAME VARCHAR(128) not null,"
  "SOURCE VARCHAR(64),"
  "TIMER_START BIGINT unsigned,"
  "TIMER_END BIGINT unsigned,"
  "TIMER_WAIT BIGINT unsigned,"
  "WORK_COMPLETED BIGINT unsigned,"
  "WORK_ESTIMATED BIGINT unsigned,"
  "NESTING_EVENT_ID BIGINT unsigned,"
  "NESTING_EVENT_TYPE ENUM('TRANSACTION', 'STATEMENT', 'STAGE', 'WAIT')"
  ")ENGINE=PERFORMANCE_SCHEMA;";

SET @str = IF(@have_pfs = 1, @cmd, 'SET @dummy = 0');
PREPARE stmt FROM @str;
EXECUTE stmt;
DROP PREPARE stmt;

--
-- TABLE EVENTS_STAGES_HISTORY_LONG
--

SET @cmd="CREATE TABLE performance_schema.events_stages_history_long("
  "THREAD_ID BIGINT unsigned not null,"
  "EVENT_ID BIGINT unsigned not null,"
  "END_EVENT_ID BIGINT unsigned,"
  "EVENT_NAME VARCHAR(128) not null,"
  "SOURCE VARCHAR(64),"
  "TIMER_START BIGINT unsigned,"
  "TIMER_END BIGINT unsigned,"
  "TIMER_WAIT BIGINT unsigned,"
  "WORK_COMPLETED BIGINT unsigned,"
  "WORK_ESTIMATED BIGINT unsigned,"
  "NESTING_EVENT_ID BIGINT unsigned,"
  "NESTING_EVENT_TYPE ENUM('TRANSACTION', 'STATEMENT', 'STAGE', 'WAIT')"
  ")ENGINE=PERFORMANCE_SCHEMA;";

SET @str = IF(@have_pfs = 1, @cmd, 'SET @dummy = 0');
PREPARE stmt FROM @str;
EXECUTE stmt;
DROP PREPARE stmt;

--
-- TABLE EVENTS_STAGES_SUMMARY_BY_THREAD_BY_EVENT_NAME
--

SET @cmd="CREATE TABLE performance_schema.events_stages_summary_by_thread_by_event_name("
  "THREAD_ID BIGINT unsigned not null,"
  "EVENT_NAME VARCHAR(128) not null,"
  "COUNT_STAR BIGINT unsigned not null,"
  "SUM_TIMER_WAIT BIGINT unsigned not null,"
  "MIN_TIMER_WAIT BIGINT unsigned not null,"
  "AVG_TIMER_WAIT BIGINT unsigned not null,"
  "MAX_TIMER_WAIT BIGINT unsigned not null"
  ")ENGINE=PERFORMANCE_SCHEMA;";

SET @str = IF(@have_pfs = 1, @cmd, 'SET @dummy = 0');
PREPARE stmt FROM @str;
EXECUTE stmt;
DROP PREPARE stmt;

--
-- TABLE EVENTS_STAGES_SUMMARY_BY_HOST_BY_EVENT_NAME
--

SET @cmd="CREATE TABLE performance_schema.events_stages_summary_by_host_by_event_name("
  "HOST CHAR(60) collate utf8_bin default null,"
  "EVENT_NAME VARCHAR(128) not null,"
  "COUNT_STAR BIGINT unsigned not null,"
  "SUM_TIMER_WAIT BIGINT unsigned not null,"
  "MIN_TIMER_WAIT BIGINT unsigned not null,"
  "AVG_TIMER_WAIT BIGINT unsigned not null,"
  "MAX_TIMER_WAIT BIGINT unsigned not null"
  ")ENGINE=PERFORMANCE_SCHEMA;";

SET @str = IF(@have_pfs = 1, @cmd, 'SET @dummy = 0');
PREPARE stmt FROM @str;
EXECUTE stmt;
DROP PREPARE stmt;

--
-- TABLE EVENTS_STAGES_SUMMARY_BY_USER_BY_EVENT_NAME
--

SET @cmd="CREATE TABLE performance_schema.events_stages_summary_by_user_by_event_name("
  "USER CHAR(32) collate utf8_bin default null,"
  "EVENT_NAME VARCHAR(128) not null,"
  "COUNT_STAR BIGINT unsigned not null,"
  "SUM_TIMER_WAIT BIGINT unsigned not null,"
  "MIN_TIMER_WAIT BIGINT unsigned not null,"
  "AVG_TIMER_WAIT BIGINT unsigned not null,"
  "MAX_TIMER_WAIT BIGINT unsigned not null"
  ")ENGINE=PERFORMANCE_SCHEMA;";

SET @str = IF(@have_pfs = 1, @cmd, 'SET @dummy = 0');
PREPARE stmt FROM @str;
EXECUTE stmt;
DROP PREPARE stmt;

--
-- TABLE EVENTS_STAGES_SUMMARY_BY_ACCOUNT_BY_EVENT_NAME
--

SET @cmd="CREATE TABLE performance_schema.events_stages_summary_by_account_by_event_name("
  "USER CHAR(32) collate utf8_bin default null,"
  "HOST CHAR(60) collate utf8_bin default null,"
  "EVENT_NAME VARCHAR(128) not null,"
  "COUNT_STAR BIGINT unsigned not null,"
  "SUM_TIMER_WAIT BIGINT unsigned not null,"
  "MIN_TIMER_WAIT BIGINT unsigned not null,"
  "AVG_TIMER_WAIT BIGINT unsigned not null,"
  "MAX_TIMER_WAIT BIGINT unsigned not null"
  ")ENGINE=PERFORMANCE_SCHEMA;";

SET @str = IF(@have_pfs = 1, @cmd, 'SET @dummy = 0');
PREPARE stmt FROM @str;
EXECUTE stmt;
DROP PREPARE stmt;

--
-- TABLE EVENTS_STAGES_SUMMARY_GLOBAL_BY_EVENT_NAME
--

SET @cmd="CREATE TABLE performance_schema.events_stages_summary_global_by_event_name("
  "EVENT_NAME VARCHAR(128) not null,"
  "COUNT_STAR BIGINT unsigned not null,"
  "SUM_TIMER_WAIT BIGINT unsigned not null,"
  "MIN_TIMER_WAIT BIGINT unsigned not null,"
  "AVG_TIMER_WAIT BIGINT unsigned not null,"
  "MAX_TIMER_WAIT BIGINT unsigned not null"
  ")ENGINE=PERFORMANCE_SCHEMA;";

SET @str = IF(@have_pfs = 1, @cmd, 'SET @dummy = 0');
PREPARE stmt FROM @str;
EXECUTE stmt;
DROP PREPARE stmt;

--
-- TABLE EVENTS_STATEMENTS_CURRENT
--

SET @cmd="CREATE TABLE performance_schema.events_statements_current("
  "THREAD_ID BIGINT unsigned not null,"
  "EVENT_ID BIGINT unsigned not null,"
  "END_EVENT_ID BIGINT unsigned,"
  "EVENT_NAME VARCHAR(128) not null,"
  "SOURCE VARCHAR(64),"
  "TIMER_START BIGINT unsigned,"
  "TIMER_END BIGINT unsigned,"
  "TIMER_WAIT BIGINT unsigned,"
  "LOCK_TIME bigint unsigned not null,"
  "SQL_TEXT LONGTEXT,"
  "DIGEST VARCHAR(32),"
  "DIGEST_TEXT LONGTEXT,"
  "CURRENT_SCHEMA VARCHAR(64),"
  "OBJECT_TYPE VARCHAR(64),"
  "OBJECT_SCHEMA VARCHAR(64),"
  "OBJECT_NAME VARCHAR(64),"
  "OBJECT_INSTANCE_BEGIN BIGINT unsigned,"
  "MYSQL_ERRNO INTEGER,"
  "RETURNED_SQLSTATE VARCHAR(5),"
  "MESSAGE_TEXT VARCHAR(128),"
  "ERRORS BIGINT unsigned not null,"
  "WARNINGS BIGINT unsigned not null,"
  "ROWS_AFFECTED BIGINT unsigned not null,"
  "ROWS_SENT BIGINT unsigned not null,"
  "ROWS_EXAMINED BIGINT unsigned not null,"
  "CREATED_TMP_DISK_TABLES BIGINT unsigned not null,"
  "CREATED_TMP_TABLES BIGINT unsigned not null,"
  "SELECT_FULL_JOIN BIGINT unsigned not null,"
  "SELECT_FULL_RANGE_JOIN BIGINT unsigned not null,"
  "SELECT_RANGE BIGINT unsigned not null,"
  "SELECT_RANGE_CHECK BIGINT unsigned not null,"
  "SELECT_SCAN BIGINT unsigned not null,"
  "SORT_MERGE_PASSES BIGINT unsigned not null,"
  "SORT_RANGE BIGINT unsigned not null,"
  "SORT_ROWS BIGINT unsigned not null,"
  "SORT_SCAN BIGINT unsigned not null,"
  "NO_INDEX_USED BIGINT unsigned not null,"
  "NO_GOOD_INDEX_USED BIGINT unsigned not null,"
  "NESTING_EVENT_ID BIGINT unsigned,"
  "NESTING_EVENT_TYPE ENUM('TRANSACTION', 'STATEMENT', 'STAGE', 'WAIT'),"
  "NESTING_EVENT_LEVEL INTEGER"
  ")ENGINE=PERFORMANCE_SCHEMA;";

SET @str = IF(@have_pfs = 1, @cmd, 'SET @dummy = 0');
PREPARE stmt FROM @str;
EXECUTE stmt;
DROP PREPARE stmt;

--
-- TABLE EVENTS_STATEMENTS_HISTORY
--

SET @cmd="CREATE TABLE performance_schema.events_statements_history("
  "THREAD_ID BIGINT unsigned not null,"
  "EVENT_ID BIGINT unsigned not null,"
  "END_EVENT_ID BIGINT unsigned,"
  "EVENT_NAME VARCHAR(128) not null,"
  "SOURCE VARCHAR(64),"
  "TIMER_START BIGINT unsigned,"
  "TIMER_END BIGINT unsigned,"
  "TIMER_WAIT BIGINT unsigned,"
  "LOCK_TIME bigint unsigned not null,"
  "SQL_TEXT LONGTEXT,"
  "DIGEST VARCHAR(32),"
  "DIGEST_TEXT LONGTEXT,"
  "CURRENT_SCHEMA VARCHAR(64),"
  "OBJECT_TYPE VARCHAR(64),"
  "OBJECT_SCHEMA VARCHAR(64),"
  "OBJECT_NAME VARCHAR(64),"
  "OBJECT_INSTANCE_BEGIN BIGINT unsigned,"
  "MYSQL_ERRNO INTEGER,"
  "RETURNED_SQLSTATE VARCHAR(5),"
  "MESSAGE_TEXT VARCHAR(128),"
  "ERRORS BIGINT unsigned not null,"
  "WARNINGS BIGINT unsigned not null,"
  "ROWS_AFFECTED BIGINT unsigned not null,"
  "ROWS_SENT BIGINT unsigned not null,"
  "ROWS_EXAMINED BIGINT unsigned not null,"
  "CREATED_TMP_DISK_TABLES BIGINT unsigned not null,"
  "CREATED_TMP_TABLES BIGINT unsigned not null,"
  "SELECT_FULL_JOIN BIGINT unsigned not null,"
  "SELECT_FULL_RANGE_JOIN BIGINT unsigned not null,"
  "SELECT_RANGE BIGINT unsigned not null,"
  "SELECT_RANGE_CHECK BIGINT unsigned not null,"
  "SELECT_SCAN BIGINT unsigned not null,"
  "SORT_MERGE_PASSES BIGINT unsigned not null,"
  "SORT_RANGE BIGINT unsigned not null,"
  "SORT_ROWS BIGINT unsigned not null,"
  "SORT_SCAN BIGINT unsigned not null,"
  "NO_INDEX_USED BIGINT unsigned not null,"
  "NO_GOOD_INDEX_USED BIGINT unsigned not null,"
  "NESTING_EVENT_ID BIGINT unsigned,"
  "NESTING_EVENT_TYPE ENUM('TRANSACTION', 'STATEMENT', 'STAGE', 'WAIT'),"
  "NESTING_EVENT_LEVEL INTEGER"
  ")ENGINE=PERFORMANCE_SCHEMA;";

SET @str = IF(@have_pfs = 1, @cmd, 'SET @dummy = 0');
PREPARE stmt FROM @str;
EXECUTE stmt;
DROP PREPARE stmt;

--
-- TABLE EVENTS_STATEMENTS_HISTORY_LONG
--

SET @cmd="CREATE TABLE performance_schema.events_statements_history_long("
  "THREAD_ID BIGINT unsigned not null,"
  "EVENT_ID BIGINT unsigned not null,"
  "END_EVENT_ID BIGINT unsigned,"
  "EVENT_NAME VARCHAR(128) not null,"
  "SOURCE VARCHAR(64),"
  "TIMER_START BIGINT unsigned,"
  "TIMER_END BIGINT unsigned,"
  "TIMER_WAIT BIGINT unsigned,"
  "LOCK_TIME bigint unsigned not null,"
  "SQL_TEXT LONGTEXT,"
  "DIGEST VARCHAR(32),"
  "DIGEST_TEXT LONGTEXT,"
  "CURRENT_SCHEMA VARCHAR(64),"
  "OBJECT_TYPE VARCHAR(64),"
  "OBJECT_SCHEMA VARCHAR(64),"
  "OBJECT_NAME VARCHAR(64),"
  "OBJECT_INSTANCE_BEGIN BIGINT unsigned,"
  "MYSQL_ERRNO INTEGER,"
  "RETURNED_SQLSTATE VARCHAR(5),"
  "MESSAGE_TEXT VARCHAR(128),"
  "ERRORS BIGINT unsigned not null,"
  "WARNINGS BIGINT unsigned not null,"
  "ROWS_AFFECTED BIGINT unsigned not null,"
  "ROWS_SENT BIGINT unsigned not null,"
  "ROWS_EXAMINED BIGINT unsigned not null,"
  "CREATED_TMP_DISK_TABLES BIGINT unsigned not null,"
  "CREATED_TMP_TABLES BIGINT unsigned not null,"
  "SELECT_FULL_JOIN BIGINT unsigned not null,"
  "SELECT_FULL_RANGE_JOIN BIGINT unsigned not null,"
  "SELECT_RANGE BIGINT unsigned not null,"
  "SELECT_RANGE_CHECK BIGINT unsigned not null,"
  "SELECT_SCAN BIGINT unsigned not null,"
  "SORT_MERGE_PASSES BIGINT unsigned not null,"
  "SORT_RANGE BIGINT unsigned not null,"
  "SORT_ROWS BIGINT unsigned not null,"
  "SORT_SCAN BIGINT unsigned not null,"
  "NO_INDEX_USED BIGINT unsigned not null,"
  "NO_GOOD_INDEX_USED BIGINT unsigned not null,"
  "NESTING_EVENT_ID BIGINT unsigned,"
  "NESTING_EVENT_TYPE ENUM('TRANSACTION', 'STATEMENT', 'STAGE', 'WAIT'),"
  "NESTING_EVENT_LEVEL INTEGER"
  ")ENGINE=PERFORMANCE_SCHEMA;";

SET @str = IF(@have_pfs = 1, @cmd, 'SET @dummy = 0');
PREPARE stmt FROM @str;
EXECUTE stmt;
DROP PREPARE stmt;

--
-- TABLE EVENTS_STATEMENTS_SUMMARY_BY_THREAD_BY_EVENT_NAME
--

SET @cmd="CREATE TABLE performance_schema.events_statements_summary_by_thread_by_event_name("
  "THREAD_ID BIGINT unsigned not null,"
  "EVENT_NAME VARCHAR(128) not null,"
  "COUNT_STAR BIGINT unsigned not null,"
  "SUM_TIMER_WAIT BIGINT unsigned not null,"
  "MIN_TIMER_WAIT BIGINT unsigned not null,"
  "AVG_TIMER_WAIT BIGINT unsigned not null,"
  "MAX_TIMER_WAIT BIGINT unsigned not null,"
  "SUM_LOCK_TIME BIGINT unsigned not null,"
  "SUM_ERRORS BIGINT unsigned not null,"
  "SUM_WARNINGS BIGINT unsigned not null,"
  "SUM_ROWS_AFFECTED BIGINT unsigned not null,"
  "SUM_ROWS_SENT BIGINT unsigned not null,"
  "SUM_ROWS_EXAMINED BIGINT unsigned not null,"
  "SUM_CREATED_TMP_DISK_TABLES BIGINT unsigned not null,"
  "SUM_CREATED_TMP_TABLES BIGINT unsigned not null,"
  "SUM_SELECT_FULL_JOIN BIGINT unsigned not null,"
  "SUM_SELECT_FULL_RANGE_JOIN BIGINT unsigned not null,"
  "SUM_SELECT_RANGE BIGINT unsigned not null,"
  "SUM_SELECT_RANGE_CHECK BIGINT unsigned not null,"
  "SUM_SELECT_SCAN BIGINT unsigned not null,"
  "SUM_SORT_MERGE_PASSES BIGINT unsigned not null,"
  "SUM_SORT_RANGE BIGINT unsigned not null,"
  "SUM_SORT_ROWS BIGINT unsigned not null,"
  "SUM_SORT_SCAN BIGINT unsigned not null,"
  "SUM_NO_INDEX_USED BIGINT unsigned not null,"
  "SUM_NO_GOOD_INDEX_USED BIGINT unsigned not null"
  ")ENGINE=PERFORMANCE_SCHEMA;";

SET @str = IF(@have_pfs = 1, @cmd, 'SET @dummy = 0');
PREPARE stmt FROM @str;
EXECUTE stmt;
DROP PREPARE stmt;

--
-- TABLE EVENTS_STATEMENTS_SUMMARY_BY_HOST_BY_EVENT_NAME
--

SET @cmd="CREATE TABLE performance_schema.events_statements_summary_by_host_by_event_name("
  "HOST CHAR(60) collate utf8_bin default null,"
  "EVENT_NAME VARCHAR(128) not null,"
  "COUNT_STAR BIGINT unsigned not null,"
  "SUM_TIMER_WAIT BIGINT unsigned not null,"
  "MIN_TIMER_WAIT BIGINT unsigned not null,"
  "AVG_TIMER_WAIT BIGINT unsigned not null,"
  "MAX_TIMER_WAIT BIGINT unsigned not null,"
  "SUM_LOCK_TIME BIGINT unsigned not null,"
  "SUM_ERRORS BIGINT unsigned not null,"
  "SUM_WARNINGS BIGINT unsigned not null,"
  "SUM_ROWS_AFFECTED BIGINT unsigned not null,"
  "SUM_ROWS_SENT BIGINT unsigned not null,"
  "SUM_ROWS_EXAMINED BIGINT unsigned not null,"
  "SUM_CREATED_TMP_DISK_TABLES BIGINT unsigned not null,"
  "SUM_CREATED_TMP_TABLES BIGINT unsigned not null,"
  "SUM_SELECT_FULL_JOIN BIGINT unsigned not null,"
  "SUM_SELECT_FULL_RANGE_JOIN BIGINT unsigned not null,"
  "SUM_SELECT_RANGE BIGINT unsigned not null,"
  "SUM_SELECT_RANGE_CHECK BIGINT unsigned not null,"
  "SUM_SELECT_SCAN BIGINT unsigned not null,"
  "SUM_SORT_MERGE_PASSES BIGINT unsigned not null,"
  "SUM_SORT_RANGE BIGINT unsigned not null,"
  "SUM_SORT_ROWS BIGINT unsigned not null,"
  "SUM_SORT_SCAN BIGINT unsigned not null,"
  "SUM_NO_INDEX_USED BIGINT unsigned not null,"
  "SUM_NO_GOOD_INDEX_USED BIGINT unsigned not null"
  ")ENGINE=PERFORMANCE_SCHEMA;";

SET @str = IF(@have_pfs = 1, @cmd, 'SET @dummy = 0');
PREPARE stmt FROM @str;
EXECUTE stmt;
DROP PREPARE stmt;

--
-- TABLE EVENTS_STATEMENTS_SUMMARY_BY_USER_BY_EVENT_NAME
--

SET @cmd="CREATE TABLE performance_schema.events_statements_summary_by_user_by_event_name("
  "USER CHAR(32) collate utf8_bin default null,"
  "EVENT_NAME VARCHAR(128) not null,"
  "COUNT_STAR BIGINT unsigned not null,"
  "SUM_TIMER_WAIT BIGINT unsigned not null,"
  "MIN_TIMER_WAIT BIGINT unsigned not null,"
  "AVG_TIMER_WAIT BIGINT unsigned not null,"
  "MAX_TIMER_WAIT BIGINT unsigned not null,"
  "SUM_LOCK_TIME BIGINT unsigned not null,"
  "SUM_ERRORS BIGINT unsigned not null,"
  "SUM_WARNINGS BIGINT unsigned not null,"
  "SUM_ROWS_AFFECTED BIGINT unsigned not null,"
  "SUM_ROWS_SENT BIGINT unsigned not null,"
  "SUM_ROWS_EXAMINED BIGINT unsigned not null,"
  "SUM_CREATED_TMP_DISK_TABLES BIGINT unsigned not null,"
  "SUM_CREATED_TMP_TABLES BIGINT unsigned not null,"
  "SUM_SELECT_FULL_JOIN BIGINT unsigned not null,"
  "SUM_SELECT_FULL_RANGE_JOIN BIGINT unsigned not null,"
  "SUM_SELECT_RANGE BIGINT unsigned not null,"
  "SUM_SELECT_RANGE_CHECK BIGINT unsigned not null,"
  "SUM_SELECT_SCAN BIGINT unsigned not null,"
  "SUM_SORT_MERGE_PASSES BIGINT unsigned not null,"
  "SUM_SORT_RANGE BIGINT unsigned not null,"
  "SUM_SORT_ROWS BIGINT unsigned not null,"
  "SUM_SORT_SCAN BIGINT unsigned not null,"
  "SUM_NO_INDEX_USED BIGINT unsigned not null,"
  "SUM_NO_GOOD_INDEX_USED BIGINT unsigned not null"
  ")ENGINE=PERFORMANCE_SCHEMA;";

SET @str = IF(@have_pfs = 1, @cmd, 'SET @dummy = 0');
PREPARE stmt FROM @str;
EXECUTE stmt;
DROP PREPARE stmt;

--
-- TABLE EVENTS_STATEMENTS_SUMMARY_BY_ACCOUNT_BY_EVENT_NAME
--

SET @cmd="CREATE TABLE performance_schema.events_statements_summary_by_account_by_event_name("
  "USER CHAR(32) collate utf8_bin default null,"
  "HOST CHAR(60) collate utf8_bin default null,"
  "EVENT_NAME VARCHAR(128) not null,"
  "COUNT_STAR BIGINT unsigned not null,"
  "SUM_TIMER_WAIT BIGINT unsigned not null,"
  "MIN_TIMER_WAIT BIGINT unsigned not null,"
  "AVG_TIMER_WAIT BIGINT unsigned not null,"
  "MAX_TIMER_WAIT BIGINT unsigned not null,"
  "SUM_LOCK_TIME BIGINT unsigned not null,"
  "SUM_ERRORS BIGINT unsigned not null,"
  "SUM_WARNINGS BIGINT unsigned not null,"
  "SUM_ROWS_AFFECTED BIGINT unsigned not null,"
  "SUM_ROWS_SENT BIGINT unsigned not null,"
  "SUM_ROWS_EXAMINED BIGINT unsigned not null,"
  "SUM_CREATED_TMP_DISK_TABLES BIGINT unsigned not null,"
  "SUM_CREATED_TMP_TABLES BIGINT unsigned not null,"
  "SUM_SELECT_FULL_JOIN BIGINT unsigned not null,"
  "SUM_SELECT_FULL_RANGE_JOIN BIGINT unsigned not null,"
  "SUM_SELECT_RANGE BIGINT unsigned not null,"
  "SUM_SELECT_RANGE_CHECK BIGINT unsigned not null,"
  "SUM_SELECT_SCAN BIGINT unsigned not null,"
  "SUM_SORT_MERGE_PASSES BIGINT unsigned not null,"
  "SUM_SORT_RANGE BIGINT unsigned not null,"
  "SUM_SORT_ROWS BIGINT unsigned not null,"
  "SUM_SORT_SCAN BIGINT unsigned not null,"
  "SUM_NO_INDEX_USED BIGINT unsigned not null,"
  "SUM_NO_GOOD_INDEX_USED BIGINT unsigned not null"
  ")ENGINE=PERFORMANCE_SCHEMA;";

SET @str = IF(@have_pfs = 1, @cmd, 'SET @dummy = 0');
PREPARE stmt FROM @str;
EXECUTE stmt;
DROP PREPARE stmt;

--
-- TABLE EVENTS_STATEMENTS_SUMMARY_GLOBAL_BY_EVENT_NAME
--

SET @cmd="CREATE TABLE performance_schema.events_statements_summary_global_by_event_name("
  "EVENT_NAME VARCHAR(128) not null,"
  "COUNT_STAR BIGINT unsigned not null,"
  "SUM_TIMER_WAIT BIGINT unsigned not null,"
  "MIN_TIMER_WAIT BIGINT unsigned not null,"
  "AVG_TIMER_WAIT BIGINT unsigned not null,"
  "MAX_TIMER_WAIT BIGINT unsigned not null,"
  "SUM_LOCK_TIME BIGINT unsigned not null,"
  "SUM_ERRORS BIGINT unsigned not null,"
  "SUM_WARNINGS BIGINT unsigned not null,"
  "SUM_ROWS_AFFECTED BIGINT unsigned not null,"
  "SUM_ROWS_SENT BIGINT unsigned not null,"
  "SUM_ROWS_EXAMINED BIGINT unsigned not null,"
  "SUM_CREATED_TMP_DISK_TABLES BIGINT unsigned not null,"
  "SUM_CREATED_TMP_TABLES BIGINT unsigned not null,"
  "SUM_SELECT_FULL_JOIN BIGINT unsigned not null,"
  "SUM_SELECT_FULL_RANGE_JOIN BIGINT unsigned not null,"
  "SUM_SELECT_RANGE BIGINT unsigned not null,"
  "SUM_SELECT_RANGE_CHECK BIGINT unsigned not null,"
  "SUM_SELECT_SCAN BIGINT unsigned not null,"
  "SUM_SORT_MERGE_PASSES BIGINT unsigned not null,"
  "SUM_SORT_RANGE BIGINT unsigned not null,"
  "SUM_SORT_ROWS BIGINT unsigned not null,"
  "SUM_SORT_SCAN BIGINT unsigned not null,"
  "SUM_NO_INDEX_USED BIGINT unsigned not null,"
  "SUM_NO_GOOD_INDEX_USED BIGINT unsigned not null"
  ")ENGINE=PERFORMANCE_SCHEMA;";

SET @str = IF(@have_pfs = 1, @cmd, 'SET @dummy = 0');
PREPARE stmt FROM @str;
EXECUTE stmt;
DROP PREPARE stmt;

--
-- TABLE EVENTS_TRANSACTIONS_CURRENT
--

SET @cmd="CREATE TABLE performance_schema.events_transactions_current("
  "THREAD_ID BIGINT unsigned not null,"
  "EVENT_ID BIGINT unsigned not null,"
  "END_EVENT_ID BIGINT unsigned,"
  "EVENT_NAME VARCHAR(128) not null,"
  "STATE ENUM('ACTIVE', 'COMMITTED', 'ROLLED BACK'),"
  "TRX_ID BIGINT unsigned,"
  "GTID VARCHAR(64),"
  "XID_FORMAT_ID INTEGER,"
  "XID_GTRID VARCHAR(130),"
  "XID_BQUAL VARCHAR(130),"
  "XA_STATE VARCHAR(64),"
  "SOURCE VARCHAR(64),"
  "TIMER_START BIGINT unsigned,"
  "TIMER_END BIGINT unsigned,"
  "TIMER_WAIT BIGINT unsigned,"
  "ACCESS_MODE ENUM('READ ONLY', 'READ WRITE'),"
  "ISOLATION_LEVEL VARCHAR(64),"
  "AUTOCOMMIT ENUM('YES','NO') not null,"
  "NUMBER_OF_SAVEPOINTS BIGINT unsigned,"
  "NUMBER_OF_ROLLBACK_TO_SAVEPOINT BIGINT unsigned,"
  "NUMBER_OF_RELEASE_SAVEPOINT BIGINT unsigned,"
  "OBJECT_INSTANCE_BEGIN BIGINT unsigned,"
  "NESTING_EVENT_ID BIGINT unsigned,"
  "NESTING_EVENT_TYPE ENUM('TRANSACTION', 'STATEMENT', 'STAGE', 'WAIT')"
  ")ENGINE=PERFORMANCE_SCHEMA;";

SET @str = IF(@have_pfs = 1, @cmd, 'SET @dummy = 0');
PREPARE stmt FROM @str;
EXECUTE stmt;
DROP PREPARE stmt;

--
-- TABLE EVENTS_TRANSACTIONS_HISTORY
--

SET @cmd="CREATE TABLE performance_schema.events_transactions_history("
  "THREAD_ID BIGINT unsigned not null,"
  "EVENT_ID BIGINT unsigned not null,"
  "END_EVENT_ID BIGINT unsigned,"
  "EVENT_NAME VARCHAR(128) not null,"
  "STATE ENUM('ACTIVE', 'COMMITTED', 'ROLLED BACK'),"
  "TRX_ID BIGINT unsigned,"
  "GTID VARCHAR(64),"
  "XID_FORMAT_ID INTEGER,"
  "XID_GTRID VARCHAR(130),"
  "XID_BQUAL VARCHAR(130),"
  "XA_STATE VARCHAR(64),"
  "SOURCE VARCHAR(64),"
  "TIMER_START BIGINT unsigned,"
  "TIMER_END BIGINT unsigned,"
  "TIMER_WAIT BIGINT unsigned,"
  "ACCESS_MODE ENUM('READ ONLY', 'READ WRITE'),"
  "ISOLATION_LEVEL VARCHAR(64),"
  "AUTOCOMMIT ENUM('YES','NO') not null,"
  "NUMBER_OF_SAVEPOINTS BIGINT unsigned,"
  "NUMBER_OF_ROLLBACK_TO_SAVEPOINT BIGINT unsigned,"
  "NUMBER_OF_RELEASE_SAVEPOINT BIGINT unsigned,"
  "OBJECT_INSTANCE_BEGIN BIGINT unsigned,"
  "NESTING_EVENT_ID BIGINT unsigned,"
  "NESTING_EVENT_TYPE ENUM('TRANSACTION', 'STATEMENT', 'STAGE', 'WAIT')"
  ")ENGINE=PERFORMANCE_SCHEMA;";

SET @str = IF(@have_pfs = 1, @cmd, 'SET @dummy = 0');
PREPARE stmt FROM @str;
EXECUTE stmt;
DROP PREPARE stmt;

--
-- TABLE EVENTS_TRANSACTIONS_HISTORY_LONG
--

SET @cmd="CREATE TABLE performance_schema.events_transactions_history_long("
  "THREAD_ID BIGINT unsigned not null,"
  "EVENT_ID BIGINT unsigned not null,"
  "END_EVENT_ID BIGINT unsigned,"
  "EVENT_NAME VARCHAR(128) not null,"
  "STATE ENUM('ACTIVE', 'COMMITTED', 'ROLLED BACK'),"
  "TRX_ID BIGINT unsigned,"
  "GTID VARCHAR(64),"
  "XID_FORMAT_ID INTEGER,"
  "XID_GTRID VARCHAR(130),"
  "XID_BQUAL VARCHAR(130),"
  "XA_STATE VARCHAR(64),"
  "SOURCE VARCHAR(64),"
  "TIMER_START BIGINT unsigned,"
  "TIMER_END BIGINT unsigned,"
  "TIMER_WAIT BIGINT unsigned,"
  "ACCESS_MODE ENUM('READ ONLY', 'READ WRITE'),"
  "ISOLATION_LEVEL VARCHAR(64),"
  "AUTOCOMMIT ENUM('YES','NO') not null,"
  "NUMBER_OF_SAVEPOINTS BIGINT unsigned,"
  "NUMBER_OF_ROLLBACK_TO_SAVEPOINT BIGINT unsigned,"
  "NUMBER_OF_RELEASE_SAVEPOINT BIGINT unsigned,"
  "OBJECT_INSTANCE_BEGIN BIGINT unsigned,"
  "NESTING_EVENT_ID BIGINT unsigned,"
  "NESTING_EVENT_TYPE ENUM('TRANSACTION', 'STATEMENT', 'STAGE', 'WAIT')"
  ")ENGINE=PERFORMANCE_SCHEMA;";

SET @str = IF(@have_pfs = 1, @cmd, 'SET @dummy = 0');
PREPARE stmt FROM @str;
EXECUTE stmt;
DROP PREPARE stmt;

--
-- TABLE EVENTS_TRANSACTIONS_SUMMARY_BY_THREAD_BY_EVENT_NAME
--

SET @cmd="CREATE TABLE performance_schema.events_transactions_summary_by_thread_by_event_name("
  "THREAD_ID BIGINT unsigned not null,"
  "EVENT_NAME VARCHAR(128) not null,"
  "COUNT_STAR BIGINT unsigned not null,"
  "SUM_TIMER_WAIT BIGINT unsigned not null,"
  "MIN_TIMER_WAIT BIGINT unsigned not null,"
  "AVG_TIMER_WAIT BIGINT unsigned not null,"
  "MAX_TIMER_WAIT BIGINT unsigned not null,"
  "COUNT_READ_WRITE BIGINT unsigned not null,"
  "SUM_TIMER_READ_WRITE BIGINT unsigned not null,"
  "MIN_TIMER_READ_WRITE BIGINT unsigned not null,"
  "AVG_TIMER_READ_WRITE BIGINT unsigned not null,"
  "MAX_TIMER_READ_WRITE BIGINT unsigned not null,"
  "COUNT_READ_ONLY BIGINT unsigned not null,"
  "SUM_TIMER_READ_ONLY BIGINT unsigned not null,"
  "MIN_TIMER_READ_ONLY BIGINT unsigned not null,"
  "AVG_TIMER_READ_ONLY BIGINT unsigned not null,"
  "MAX_TIMER_READ_ONLY BIGINT unsigned not null"
  ")ENGINE=PERFORMANCE_SCHEMA;";

SET @str = IF(@have_pfs = 1, @cmd, 'SET @dummy = 0');
PREPARE stmt FROM @str;
EXECUTE stmt;
DROP PREPARE stmt;

--
-- TABLE EVENTS_TRANSACTIONS_SUMMARY_BY_HOST_BY_EVENT_NAME
--

SET @cmd="CREATE TABLE performance_schema.events_transactions_summary_by_host_by_event_name("
  "HOST CHAR(60) collate utf8_bin default null,"
  "EVENT_NAME VARCHAR(128) not null,"
  "COUNT_STAR BIGINT unsigned not null,"
  "SUM_TIMER_WAIT BIGINT unsigned not null,"
  "MIN_TIMER_WAIT BIGINT unsigned not null,"
  "AVG_TIMER_WAIT BIGINT unsigned not null,"
  "MAX_TIMER_WAIT BIGINT unsigned not null,"
  "COUNT_READ_WRITE BIGINT unsigned not null,"
  "SUM_TIMER_READ_WRITE BIGINT unsigned not null,"
  "MIN_TIMER_READ_WRITE BIGINT unsigned not null,"
  "AVG_TIMER_READ_WRITE BIGINT unsigned not null,"
  "MAX_TIMER_READ_WRITE BIGINT unsigned not null,"
  "COUNT_READ_ONLY BIGINT unsigned not null,"
  "SUM_TIMER_READ_ONLY BIGINT unsigned not null,"
  "MIN_TIMER_READ_ONLY BIGINT unsigned not null,"
  "AVG_TIMER_READ_ONLY BIGINT unsigned not null,"
  "MAX_TIMER_READ_ONLY BIGINT unsigned not null"
  ")ENGINE=PERFORMANCE_SCHEMA;";

SET @str = IF(@have_pfs = 1, @cmd, 'SET @dummy = 0');
PREPARE stmt FROM @str;
EXECUTE stmt;
DROP PREPARE stmt;

--
-- TABLE EVENTS_TRANSACTIONS_SUMMARY_BY_USER_BY_EVENT_NAME
--

SET @cmd="CREATE TABLE performance_schema.events_transactions_summary_by_user_by_event_name("
  "USER CHAR(32) collate utf8_bin default null,"
  "EVENT_NAME VARCHAR(128) not null,"
  "COUNT_STAR BIGINT unsigned not null,"
  "SUM_TIMER_WAIT BIGINT unsigned not null,"
  "MIN_TIMER_WAIT BIGINT unsigned not null,"
  "AVG_TIMER_WAIT BIGINT unsigned not null,"
  "MAX_TIMER_WAIT BIGINT unsigned not null,"
  "COUNT_READ_WRITE BIGINT unsigned not null,"
  "SUM_TIMER_READ_WRITE BIGINT unsigned not null,"
  "MIN_TIMER_READ_WRITE BIGINT unsigned not null,"
  "AVG_TIMER_READ_WRITE BIGINT unsigned not null,"
  "MAX_TIMER_READ_WRITE BIGINT unsigned not null,"
  "COUNT_READ_ONLY BIGINT unsigned not null,"
  "SUM_TIMER_READ_ONLY BIGINT unsigned not null,"
  "MIN_TIMER_READ_ONLY BIGINT unsigned not null,"
  "AVG_TIMER_READ_ONLY BIGINT unsigned not null,"
  "MAX_TIMER_READ_ONLY BIGINT unsigned not null"
  ")ENGINE=PERFORMANCE_SCHEMA;";

SET @str = IF(@have_pfs = 1, @cmd, 'SET @dummy = 0');
PREPARE stmt FROM @str;
EXECUTE stmt;
DROP PREPARE stmt;

--
-- TABLE EVENTS_TRANSACTIONS_SUMMARY_BY_ACCOUNT_BY_EVENT_NAME
--

SET @cmd="CREATE TABLE performance_schema.events_transactions_summary_by_account_by_event_name("
  "USER CHAR(32) collate utf8_bin default null,"
  "HOST CHAR(60) collate utf8_bin default null,"
  "EVENT_NAME VARCHAR(128) not null,"
  "COUNT_STAR BIGINT unsigned not null,"
  "SUM_TIMER_WAIT BIGINT unsigned not null,"
  "MIN_TIMER_WAIT BIGINT unsigned not null,"
  "AVG_TIMER_WAIT BIGINT unsigned not null,"
  "MAX_TIMER_WAIT BIGINT unsigned not null,"
  "COUNT_READ_WRITE BIGINT unsigned not null,"
  "SUM_TIMER_READ_WRITE BIGINT unsigned not null,"
  "MIN_TIMER_READ_WRITE BIGINT unsigned not null,"
  "AVG_TIMER_READ_WRITE BIGINT unsigned not null,"
  "MAX_TIMER_READ_WRITE BIGINT unsigned not null,"
  "COUNT_READ_ONLY BIGINT unsigned not null,"
  "SUM_TIMER_READ_ONLY BIGINT unsigned not null,"
  "MIN_TIMER_READ_ONLY BIGINT unsigned not null,"
  "AVG_TIMER_READ_ONLY BIGINT unsigned not null,"
  "MAX_TIMER_READ_ONLY BIGINT unsigned not null"
  ")ENGINE=PERFORMANCE_SCHEMA;";

SET @str = IF(@have_pfs = 1, @cmd, 'SET @dummy = 0');
PREPARE stmt FROM @str;
EXECUTE stmt;
DROP PREPARE stmt;

--
-- TABLE EVENTS_TRANSACTIONS_SUMMARY_GLOBAL_BY_EVENT_NAME
--

SET @cmd="CREATE TABLE performance_schema.events_transactions_summary_global_by_event_name("
  "EVENT_NAME VARCHAR(128) not null,"
  "COUNT_STAR BIGINT unsigned not null,"
  "SUM_TIMER_WAIT BIGINT unsigned not null,"
  "MIN_TIMER_WAIT BIGINT unsigned not null,"
  "AVG_TIMER_WAIT BIGINT unsigned not null,"
  "MAX_TIMER_WAIT BIGINT unsigned not null,"
  "COUNT_READ_WRITE BIGINT unsigned not null,"
  "SUM_TIMER_READ_WRITE BIGINT unsigned not null,"
  "MIN_TIMER_READ_WRITE BIGINT unsigned not null,"
  "AVG_TIMER_READ_WRITE BIGINT unsigned not null,"
  "MAX_TIMER_READ_WRITE BIGINT unsigned not null,"
  "COUNT_READ_ONLY BIGINT unsigned not null,"
  "SUM_TIMER_READ_ONLY BIGINT unsigned not null,"
  "MIN_TIMER_READ_ONLY BIGINT unsigned not null,"
  "AVG_TIMER_READ_ONLY BIGINT unsigned not null,"
  "MAX_TIMER_READ_ONLY BIGINT unsigned not null"
  ")ENGINE=PERFORMANCE_SCHEMA;";

SET @str = IF(@have_pfs = 1, @cmd, 'SET @dummy = 0');
PREPARE stmt FROM @str;
EXECUTE stmt;
DROP PREPARE stmt;

--
-- TABLE HOSTS
--

SET @cmd="CREATE TABLE performance_schema.hosts("
  "HOST CHAR(60) collate utf8_bin default null,"
  "CURRENT_CONNECTIONS bigint not null,"
  "TOTAL_CONNECTIONS bigint not null"
  ")ENGINE=PERFORMANCE_SCHEMA;";

SET @str = IF(@have_pfs = 1, @cmd, 'SET @dummy = 0');
PREPARE stmt FROM @str;
EXECUTE stmt;
DROP PREPARE stmt;

--
-- TABLE USERS
--

SET @cmd="CREATE TABLE performance_schema.users("
  "USER CHAR(32) collate utf8_bin default null,"
  "CURRENT_CONNECTIONS bigint not null,"
  "TOTAL_CONNECTIONS bigint not null"
  ")ENGINE=PERFORMANCE_SCHEMA;";

SET @str = IF(@have_pfs = 1, @cmd, 'SET @dummy = 0');
PREPARE stmt FROM @str;
EXECUTE stmt;
DROP PREPARE stmt;

--
-- TABLE ACCOUNTS
--

SET @cmd="CREATE TABLE performance_schema.accounts("
  "USER CHAR(32) collate utf8_bin default null,"
  "HOST CHAR(60) collate utf8_bin default null,"
  "CURRENT_CONNECTIONS bigint not null,"
  "TOTAL_CONNECTIONS bigint not null"
  ")ENGINE=PERFORMANCE_SCHEMA;";

SET @str = IF(@have_pfs = 1, @cmd, 'SET @dummy = 0');
PREPARE stmt FROM @str;
EXECUTE stmt;
DROP PREPARE stmt;

--
-- TABLE MEMORY_SUMMARY_GLOBAL_BY_EVENT_NAME
--

SET @cmd="CREATE TABLE performance_schema.memory_summary_global_by_event_name("
  "EVENT_NAME VARCHAR(128) not null,"
  "COUNT_ALLOC BIGINT unsigned not null,"
  "COUNT_FREE BIGINT unsigned not null,"
  "SUM_NUMBER_OF_BYTES_ALLOC BIGINT unsigned not null,"
  "SUM_NUMBER_OF_BYTES_FREE BIGINT unsigned not null,"
  "LOW_COUNT_USED BIGINT not null,"
  "CURRENT_COUNT_USED BIGINT not null,"
  "HIGH_COUNT_USED BIGINT not null,"
  "LOW_NUMBER_OF_BYTES_USED BIGINT not null,"
  "CURRENT_NUMBER_OF_BYTES_USED BIGINT not null,"
  "HIGH_NUMBER_OF_BYTES_USED BIGINT not null"
  ")ENGINE=PERFORMANCE_SCHEMA;";

SET @str = IF(@have_pfs = 1, @cmd, 'SET @dummy = 0');
PREPARE stmt FROM @str;
EXECUTE stmt;
DROP PREPARE stmt;

--
-- TABLE MEMORY_SUMMARY_BY_THREAD_BY_EVENT_NAME
--

SET @cmd="CREATE TABLE performance_schema.memory_summary_by_thread_by_event_name("
  "THREAD_ID BIGINT unsigned not null,"
  "EVENT_NAME VARCHAR(128) not null,"
  "COUNT_ALLOC BIGINT unsigned not null,"
  "COUNT_FREE BIGINT unsigned not null,"
  "SUM_NUMBER_OF_BYTES_ALLOC BIGINT unsigned not null,"
  "SUM_NUMBER_OF_BYTES_FREE BIGINT unsigned not null,"
  "LOW_COUNT_USED BIGINT not null,"
  "CURRENT_COUNT_USED BIGINT not null,"
  "HIGH_COUNT_USED BIGINT not null,"
  "LOW_NUMBER_OF_BYTES_USED BIGINT not null,"
  "CURRENT_NUMBER_OF_BYTES_USED BIGINT not null,"
  "HIGH_NUMBER_OF_BYTES_USED BIGINT not null"
  ")ENGINE=PERFORMANCE_SCHEMA;";

SET @str = IF(@have_pfs = 1, @cmd, 'SET @dummy = 0');
PREPARE stmt FROM @str;
EXECUTE stmt;
DROP PREPARE stmt;

--
-- TABLE MEMORY_SUMMARY_BY_ACCOUNT_BY_EVENT_NAME
--

SET @cmd="CREATE TABLE performance_schema.memory_summary_by_account_by_event_name("
  "USER CHAR(32) collate utf8_bin default null,"
  "HOST CHAR(60) collate utf8_bin default null,"
  "EVENT_NAME VARCHAR(128) not null,"
  "COUNT_ALLOC BIGINT unsigned not null,"
  "COUNT_FREE BIGINT unsigned not null,"
  "SUM_NUMBER_OF_BYTES_ALLOC BIGINT unsigned not null,"
  "SUM_NUMBER_OF_BYTES_FREE BIGINT unsigned not null,"
  "LOW_COUNT_USED BIGINT not null,"
  "CURRENT_COUNT_USED BIGINT not null,"
  "HIGH_COUNT_USED BIGINT not null,"
  "LOW_NUMBER_OF_BYTES_USED BIGINT not null,"
  "CURRENT_NUMBER_OF_BYTES_USED BIGINT not null,"
  "HIGH_NUMBER_OF_BYTES_USED BIGINT not null"
  ")ENGINE=PERFORMANCE_SCHEMA;";

SET @str = IF(@have_pfs = 1, @cmd, 'SET @dummy = 0');
PREPARE stmt FROM @str;
EXECUTE stmt;
DROP PREPARE stmt;

--
-- TABLE MEMORY_SUMMARY_BY_HOST_BY_EVENT_NAME
--

SET @cmd="CREATE TABLE performance_schema.memory_summary_by_host_by_event_name("
  "HOST CHAR(60) collate utf8_bin default null,"
  "EVENT_NAME VARCHAR(128) not null,"
  "COUNT_ALLOC BIGINT unsigned not null,"
  "COUNT_FREE BIGINT unsigned not null,"
  "SUM_NUMBER_OF_BYTES_ALLOC BIGINT unsigned not null,"
  "SUM_NUMBER_OF_BYTES_FREE BIGINT unsigned not null,"
  "LOW_COUNT_USED BIGINT not null,"
  "CURRENT_COUNT_USED BIGINT not null,"
  "HIGH_COUNT_USED BIGINT not null,"
  "LOW_NUMBER_OF_BYTES_USED BIGINT not null,"
  "CURRENT_NUMBER_OF_BYTES_USED BIGINT not null,"
  "HIGH_NUMBER_OF_BYTES_USED BIGINT not null"
  ")ENGINE=PERFORMANCE_SCHEMA;";

SET @str = IF(@have_pfs = 1, @cmd, 'SET @dummy = 0');
PREPARE stmt FROM @str;
EXECUTE stmt;
DROP PREPARE stmt;

--
-- TABLE MEMORY_SUMMARY_BY_USER_BY_EVENT_NAME
--

SET @cmd="CREATE TABLE performance_schema.memory_summary_by_user_by_event_name("
  "USER CHAR(32) collate utf8_bin default null,"
  "EVENT_NAME VARCHAR(128) not null,"
  "COUNT_ALLOC BIGINT unsigned not null,"
  "COUNT_FREE BIGINT unsigned not null,"
  "SUM_NUMBER_OF_BYTES_ALLOC BIGINT unsigned not null,"
  "SUM_NUMBER_OF_BYTES_FREE BIGINT unsigned not null,"
  "LOW_COUNT_USED BIGINT not null,"
  "CURRENT_COUNT_USED BIGINT not null,"
  "HIGH_COUNT_USED BIGINT not null,"
  "LOW_NUMBER_OF_BYTES_USED BIGINT not null,"
  "CURRENT_NUMBER_OF_BYTES_USED BIGINT not null,"
  "HIGH_NUMBER_OF_BYTES_USED BIGINT not null"
  ")ENGINE=PERFORMANCE_SCHEMA;";

SET @str = IF(@have_pfs = 1, @cmd, 'SET @dummy = 0');
PREPARE stmt FROM @str;
EXECUTE stmt;
DROP PREPARE stmt;

--
-- TABLE EVENTS_STATEMENTS_SUMMARY_BY_DIGEST
--

SET @cmd="CREATE TABLE performance_schema.events_statements_summary_by_digest("
  "SCHEMA_NAME VARCHAR(64),"
  "DIGEST VARCHAR(32),"
  "DIGEST_TEXT LONGTEXT,"
  "COUNT_STAR BIGINT unsigned not null,"
  "SUM_TIMER_WAIT BIGINT unsigned not null,"
  "MIN_TIMER_WAIT BIGINT unsigned not null,"
  "AVG_TIMER_WAIT BIGINT unsigned not null,"
  "MAX_TIMER_WAIT BIGINT unsigned not null,"
  "SUM_LOCK_TIME BIGINT unsigned not null,"
  "SUM_ERRORS BIGINT unsigned not null,"
  "SUM_WARNINGS BIGINT unsigned not null,"
  "SUM_ROWS_AFFECTED BIGINT unsigned not null,"
  "SUM_ROWS_SENT BIGINT unsigned not null,"
  "SUM_ROWS_EXAMINED BIGINT unsigned not null,"
  "SUM_CREATED_TMP_DISK_TABLES BIGINT unsigned not null,"
  "SUM_CREATED_TMP_TABLES BIGINT unsigned not null,"
  "SUM_SELECT_FULL_JOIN BIGINT unsigned not null,"
  "SUM_SELECT_FULL_RANGE_JOIN BIGINT unsigned not null,"
  "SUM_SELECT_RANGE BIGINT unsigned not null,"
  "SUM_SELECT_RANGE_CHECK BIGINT unsigned not null,"
  "SUM_SELECT_SCAN BIGINT unsigned not null,"
  "SUM_SORT_MERGE_PASSES BIGINT unsigned not null,"
  "SUM_SORT_RANGE BIGINT unsigned not null,"
  "SUM_SORT_ROWS BIGINT unsigned not null,"
  "SUM_SORT_SCAN BIGINT unsigned not null,"
  "SUM_NO_INDEX_USED BIGINT unsigned not null,"
  "SUM_NO_GOOD_INDEX_USED BIGINT unsigned not null,"
  "FIRST_SEEN TIMESTAMP(0) NOT NULL default 0,"
  "LAST_SEEN TIMESTAMP(0) NOT NULL default 0"
  ")ENGINE=PERFORMANCE_SCHEMA;";


SET @str = IF(@have_pfs = 1, @cmd, 'SET @dummy = 0');
PREPARE stmt FROM @str;
EXECUTE stmt;
DROP PREPARE stmt;

--
-- TABLE EVENTS_STATEMENTS_SUMMARY_BY_PROGRAM
--

SET @cmd="CREATE TABLE performance_schema.events_statements_summary_by_program("
  "OBJECT_TYPE enum('EVENT', 'FUNCTION', 'PROCEDURE', 'TABLE', 'TRIGGER'),"
  "OBJECT_SCHEMA varchar(64) NOT NULL,"
  "OBJECT_NAME varchar(64) NOT NULL,"
  "COUNT_STAR bigint(20) unsigned NOT NULL,"
  "SUM_TIMER_WAIT bigint(20) unsigned NOT NULL,"
  "MIN_TIMER_WAIT bigint(20) unsigned NOT NULL,"
  "AVG_TIMER_WAIT bigint(20) unsigned NOT NULL,"
  "MAX_TIMER_WAIT bigint(20) unsigned NOT NULL,"
  "COUNT_STATEMENTS bigint(20) unsigned NOT NULL,"
  "SUM_STATEMENTS_WAIT bigint(20) unsigned NOT NULL,"
  "MIN_STATEMENTS_WAIT bigint(20) unsigned NOT NULL,"
  "AVG_STATEMENTS_WAIT bigint(20) unsigned NOT NULL,"
  "MAX_STATEMENTS_WAIT bigint(20) unsigned NOT NULL,"
  "SUM_LOCK_TIME bigint(20) unsigned NOT NULL,"
  "SUM_ERRORS bigint(20) unsigned NOT NULL,"
  "SUM_WARNINGS bigint(20) unsigned NOT NULL,"
  "SUM_ROWS_AFFECTED bigint(20) unsigned NOT NULL,"
  "SUM_ROWS_SENT bigint(20) unsigned NOT NULL,"
  "SUM_ROWS_EXAMINED bigint(20) unsigned NOT NULL,"
  "SUM_CREATED_TMP_DISK_TABLES bigint(20) unsigned NOT NULL,"
  "SUM_CREATED_TMP_TABLES bigint(20) unsigned NOT NULL,"
  "SUM_SELECT_FULL_JOIN bigint(20) unsigned NOT NULL,"
  "SUM_SELECT_FULL_RANGE_JOIN bigint(20) unsigned NOT NULL,"
  "SUM_SELECT_RANGE bigint(20) unsigned NOT NULL,"
  "SUM_SELECT_RANGE_CHECK bigint(20) unsigned NOT NULL,"
  "SUM_SELECT_SCAN bigint(20) unsigned NOT NULL,"
  "SUM_SORT_MERGE_PASSES bigint(20) unsigned NOT NULL,"
  "SUM_SORT_RANGE bigint(20) unsigned NOT NULL,"
  "SUM_SORT_ROWS bigint(20) unsigned NOT NULL,"
  "SUM_SORT_SCAN bigint(20) unsigned NOT NULL,"
  "SUM_NO_INDEX_USED bigint(20) unsigned NOT NULL,"
  "SUM_NO_GOOD_INDEX_USED bigint(20) unsigned NOT NULL"
  ")ENGINE=PERFORMANCE_SCHEMA;";

SET @str = IF(@have_pfs = 1, @cmd, 'SET @dummy = 0');
PREPARE stmt FROM @str;
EXECUTE stmt;
DROP PREPARE stmt;

--
-- TABLE PREPARED_STATEMENT_INSTANCES
--

SET @cmd="CREATE TABLE performance_schema.prepared_statements_instances("
  "OBJECT_INSTANCE_BEGIN bigint(20) unsigned NOT NULL,"
  "STATEMENT_ID bigint(20) unsigned NOT NULL,"
  "STATEMENT_NAME varchar(64) default NULL,"
  "SQL_TEXT longtext NOT NULL,"
  "OWNER_THREAD_ID bigint(20) unsigned NOT NULL,"
  "OWNER_EVENT_ID bigint(20) unsigned NOT NULL,"
  "OWNER_OBJECT_TYPE enum('EVENT','FUNCTION','PROCEDURE','TABLE','TRIGGER') DEFAULT NULL,"
  "OWNER_OBJECT_SCHEMA varchar(64) DEFAULT NULL,"
  "OWNER_OBJECT_NAME varchar(64) DEFAULT NULL,"
  "TIMER_PREPARE bigint(20) unsigned NOT NULL,"
  "COUNT_REPREPARE bigint(20) unsigned NOT NULL,"
  "COUNT_EXECUTE bigint(20) unsigned NOT NULL,"
  "SUM_TIMER_EXECUTE bigint(20) unsigned NOT NULL,"
  "MIN_TIMER_EXECUTE bigint(20) unsigned NOT NULL,"
  "AVG_TIMER_EXECUTE bigint(20) unsigned NOT NULL,"
  "MAX_TIMER_EXECUTE bigint(20) unsigned NOT NULL,"
  "SUM_LOCK_TIME bigint(20) unsigned NOT NULL,"
  "SUM_ERRORS bigint(20) unsigned NOT NULL,"
  "SUM_WARNINGS bigint(20) unsigned NOT NULL,"
  "SUM_ROWS_AFFECTED bigint(20) unsigned NOT NULL,"
  "SUM_ROWS_SENT bigint(20) unsigned NOT NULL,"
  "SUM_ROWS_EXAMINED bigint(20) unsigned NOT NULL,"
  "SUM_CREATED_TMP_DISK_TABLES bigint(20) unsigned NOT NULL,"
  "SUM_CREATED_TMP_TABLES bigint(20) unsigned NOT NULL,"
  "SUM_SELECT_FULL_JOIN bigint(20) unsigned NOT NULL,"
  "SUM_SELECT_FULL_RANGE_JOIN bigint(20) unsigned NOT NULL,"
  "SUM_SELECT_RANGE bigint(20) unsigned NOT NULL,"
  "SUM_SELECT_RANGE_CHECK bigint(20) unsigned NOT NULL,"
  "SUM_SELECT_SCAN bigint(20) unsigned NOT NULL,"
  "SUM_SORT_MERGE_PASSES bigint(20) unsigned NOT NULL,"
  "SUM_SORT_RANGE bigint(20) unsigned NOT NULL,"
  "SUM_SORT_ROWS bigint(20) unsigned NOT NULL,"
  "SUM_SORT_SCAN bigint(20) unsigned NOT NULL,"
  "SUM_NO_INDEX_USED bigint(20) unsigned NOT NULL,"
  "SUM_NO_GOOD_INDEX_USED bigint(20) unsigned NOT NULL"
  ")ENGINE=PERFORMANCE_SCHEMA;";

SET @str = IF(@have_pfs = 1, @cmd, 'SET @dummy = 0');
PREPARE stmt FROM @str;
EXECUTE stmt;
DROP PREPARE stmt;

--
-- TABLE replication_connection_configuration
--

SET @cmd="CREATE TABLE performance_schema.replication_connection_configuration("
  "CHANNEL_NAME CHAR(64) collate utf8_general_ci not null,"
  "HOST CHAR(60) collate utf8_bin not null,"
  "PORT INTEGER not null,"
  "USER CHAR(32) collate utf8_bin not null,"
  "NETWORK_INTERFACE CHAR(60) collate utf8_bin not null,"
  "AUTO_POSITION ENUM('1','0') not null,"
  "SSL_ALLOWED ENUM('YES','NO','IGNORED') not null,"
  "SSL_CA_FILE VARCHAR(512) not null,"
  "SSL_CA_PATH VARCHAR(512) not null,"
  "SSL_CERTIFICATE VARCHAR(512) not null,"
  "SSL_CIPHER VARCHAR(512) not null,"
  "SSL_KEY VARCHAR(512) not null,"
  "SSL_VERIFY_SERVER_CERTIFICATE ENUM('YES','NO') not null,"
  "SSL_CRL_FILE VARCHAR(255) not null,"
  "SSL_CRL_PATH VARCHAR(255) not null,"
  "CONNECTION_RETRY_INTERVAL INTEGER not null,"
  "CONNECTION_RETRY_COUNT BIGINT unsigned not null,"
  "HEARTBEAT_INTERVAL DOUBLE(10,3) unsigned not null COMMENT 'Number of seconds after which a heartbeat will be sent .',"
  "TLS_VERSION VARCHAR(255) not null"
  ") ENGINE=PERFORMANCE_SCHEMA;";

SET @str = IF(@have_pfs = 1, @cmd, 'SET @dummy = 0');
PREPARE stmt FROM @str;
EXECUTE stmt;
DROP PREPARE stmt;


--
-- TABLE replication_group_member_stats
--

SET @cmd="CREATE TABLE performance_schema.replication_group_member_stats("
  "CHANNEL_NAME CHAR(64) collate utf8_general_ci not null,"
  "VIEW_ID CHAR(60) collate utf8_bin not null,"
  "MEMBER_ID CHAR(36) collate utf8_bin not null,"
  "COUNT_TRANSACTIONS_IN_QUEUE BIGINT unsigned not null,"
  "COUNT_TRANSACTIONS_CHECKED BIGINT unsigned not null,"
  "COUNT_CONFLICTS_DETECTED BIGINT unsigned not null,"
  "COUNT_TRANSACTIONS_ROWS_VALIDATING BIGINT unsigned not null,"
  "TRANSACTIONS_COMMITTED_ALL_MEMBERS LONGTEXT not null,"
  "LAST_CONFLICT_FREE_TRANSACTION TEXT not null"
  ") ENGINE=PERFORMANCE_SCHEMA;";

SET @str = IF(@have_pfs = 1, @cmd, 'SET @dummy = 0');
PREPARE stmt FROM @str;
EXECUTE stmt;
DROP PREPARE stmt;


--
-- TABLE replication_group_members
--

SET @cmd="CREATE TABLE performance_schema.replication_group_members("
  "CHANNEL_NAME CHAR(64) collate utf8_general_ci not null,"
  "MEMBER_ID CHAR(36) collate utf8_bin not null,"
  "MEMBER_HOST CHAR(60) collate utf8_bin not null,"
  "MEMBER_PORT INTEGER,"
  "MEMBER_STATE CHAR(64) collate utf8_bin not null"
  ") ENGINE=PERFORMANCE_SCHEMA;";

 SET @str = IF(@have_pfs = 1, @cmd, 'SET @dummy = 0');
 PREPARE stmt FROM @str;
 EXECUTE stmt;
 DROP PREPARE stmt;

--
-- TABLE replication_connection_status
--

SET @cmd="CREATE TABLE performance_schema.replication_connection_status("
  "CHANNEL_NAME CHAR(64) collate utf8_general_ci not null,"
  "GROUP_NAME CHAR(36) collate utf8_bin not null,"
  "SOURCE_UUID CHAR(36) collate utf8_bin not null,"
  "THREAD_ID BIGINT unsigned,"
  "SERVICE_STATE ENUM('ON','OFF','CONNECTING') not null,"
  "COUNT_RECEIVED_HEARTBEATS bigint unsigned NOT NULL DEFAULT 0,"
  "LAST_HEARTBEAT_TIMESTAMP TIMESTAMP(0) not null COMMENT 'Shows when the most recent heartbeat signal was received.',"
  "RECEIVED_TRANSACTION_SET LONGTEXT not null,"
  "LAST_ERROR_NUMBER INTEGER not null,"
  "LAST_ERROR_MESSAGE VARCHAR(1024) not null,"
  "LAST_ERROR_TIMESTAMP TIMESTAMP(0) not null"
  ") ENGINE=PERFORMANCE_SCHEMA;";

SET @str = IF(@have_pfs = 1, @cmd, 'SET @dummy = 0');
PREPARE stmt FROM @str;
EXECUTE stmt;
DROP PREPARE stmt;

--
-- TABLE replication_applier_configuration
--

SET @cmd="CREATE TABLE performance_schema.replication_applier_configuration("
  "CHANNEL_NAME CHAR(64) collate utf8_general_ci not null,"
  "DESIRED_DELAY INTEGER not null"
  ") ENGINE=PERFORMANCE_SCHEMA;";

SET @str = IF(@have_pfs = 1, @cmd, 'SET @dummy = 0');
PREPARE stmt FROM @str;
EXECUTE stmt;
DROP PREPARE stmt;

--
-- TABLE replication_applier_status
--

SET @cmd="CREATE TABLE performance_schema.replication_applier_status("
  "CHANNEL_NAME CHAR(64) collate utf8_general_ci not null,"
  "SERVICE_STATE ENUM('ON','OFF') not null,"
  "REMAINING_DELAY INTEGER unsigned,"
  "COUNT_TRANSACTIONS_RETRIES BIGINT unsigned not null"
  ") ENGINE=PERFORMANCE_SCHEMA;";

SET @str = IF(@have_pfs = 1, @cmd, 'SET @dummy = 0');
PREPARE stmt FROM @str;
EXECUTE stmt;
DROP PREPARE stmt;

--
-- TABLE replication_applier_status_by_coordinator
--

SET @cmd="CREATE TABLE performance_schema.replication_applier_status_by_coordinator("
  "CHANNEL_NAME CHAR(64) collate utf8_general_ci not null,"
  "THREAD_ID BIGINT UNSIGNED,"
  "SERVICE_STATE ENUM('ON','OFF') not null,"
  "LAST_ERROR_NUMBER INTEGER not null,"
  "LAST_ERROR_MESSAGE VARCHAR(1024) not null,"
  "LAST_ERROR_TIMESTAMP TIMESTAMP(0) not null"
  ") ENGINE=PERFORMANCE_SCHEMA;";

SET @str = IF(@have_pfs = 1, @cmd, 'SET @dummy = 0');
PREPARE stmt FROM @str;
EXECUTE stmt;
DROP PREPARE stmt;

--
-- TABLE replication_applier_status_by_worker
--

SET @cmd="CREATE TABLE performance_schema.replication_applier_status_by_worker("
  "CHANNEL_NAME CHAR(64) collate utf8_general_ci not null,"
  "WORKER_ID BIGINT UNSIGNED not null,"
  "THREAD_ID BIGINT UNSIGNED,"
  "SERVICE_STATE ENUM('ON','OFF') not null,"
  "LAST_SEEN_TRANSACTION CHAR(57) not null,"
  "LAST_ERROR_NUMBER INTEGER not null,"
  "LAST_ERROR_MESSAGE VARCHAR(1024) not null,"
  "LAST_ERROR_TIMESTAMP TIMESTAMP(0) not null"
  ") ENGINE=PERFORMANCE_SCHEMA;";

SET @str = IF(@have_pfs = 1, @cmd, 'SET @dummy = 0');
PREPARE stmt FROM @str;
EXECUTE stmt;
DROP PREPARE stmt;

--
-- TABLE SESSION_CONNECT_ATTRS
--

SET @cmd="CREATE TABLE performance_schema.session_connect_attrs("
  "PROCESSLIST_ID INT NOT NULL,"
  "ATTR_NAME VARCHAR(32) NOT NULL,"
  "ATTR_VALUE VARCHAR(1024),"
  "ORDINAL_POSITION INT"
  ")ENGINE=PERFORMANCE_SCHEMA CHARACTER SET utf8 COLLATE utf8_bin;";

SET @str = IF(@have_pfs = 1, @cmd, 'SET @dummy = 0');
PREPARE stmt FROM @str;
EXECUTE stmt;
DROP PREPARE stmt;

--
-- TABLE SESSION_ACCOUNT_CONNECT_ATTRS
--

SET @cmd="CREATE TABLE performance_schema.session_account_connect_attrs "
         " LIKE performance_schema.session_connect_attrs;";

SET @str = IF(@have_pfs = 1, @cmd, 'SET @dummy = 0');
PREPARE stmt FROM @str;
EXECUTE stmt;
DROP PREPARE stmt;

--
-- TABLE TABLE_HANDLES
--

SET @cmd="CREATE TABLE performance_schema.table_handles("
  "OBJECT_TYPE VARCHAR(64) not null,"
  "OBJECT_SCHEMA VARCHAR(64) not null,"
  "OBJECT_NAME VARCHAR(64) not null,"
  "OBJECT_INSTANCE_BEGIN BIGINT unsigned not null,"
  "OWNER_THREAD_ID BIGINT unsigned,"
  "OWNER_EVENT_ID BIGINT unsigned,"
  "INTERNAL_LOCK VARCHAR(64),"
  "EXTERNAL_LOCK VARCHAR(64)"
  ")ENGINE=PERFORMANCE_SCHEMA;";

SET @str = IF(@have_pfs = 1, @cmd, 'SET @dummy = 0');
PREPARE stmt FROM @str;
EXECUTE stmt;
DROP PREPARE stmt;

--
-- TABLE METADATA_LOCKS
--

SET @cmd="CREATE TABLE performance_schema.metadata_locks("
  "OBJECT_TYPE VARCHAR(64) not null,"
  "OBJECT_SCHEMA VARCHAR(64),"
  "OBJECT_NAME VARCHAR(64),"
  "OBJECT_INSTANCE_BEGIN BIGINT unsigned not null,"
  "LOCK_TYPE VARCHAR(32) not null,"
  "LOCK_DURATION VARCHAR(32) not null,"
  "LOCK_STATUS VARCHAR(32) not null,"
  "SOURCE VARCHAR(64),"
  "OWNER_THREAD_ID BIGINT unsigned,"
  "OWNER_EVENT_ID BIGINT unsigned"
  ")ENGINE=PERFORMANCE_SCHEMA;";

SET @str = IF(@have_pfs = 1, @cmd, 'SET @dummy = 0');
PREPARE stmt FROM @str;
EXECUTE stmt;
DROP PREPARE stmt;

--
-- TABLE USER_VARIABLES_BY_THREAD
--

SET @cmd="CREATE TABLE performance_schema.user_variables_by_thread("
  "THREAD_ID BIGINT unsigned not null,"
  "VARIABLE_NAME VARCHAR(64) not null,"
  "VARIABLE_VALUE LONGBLOB"
  ")ENGINE=PERFORMANCE_SCHEMA;";

SET @str = IF(@have_pfs = 1, @cmd, 'SET @dummy = 0');
PREPARE stmt FROM @str;
EXECUTE stmt;
DROP PREPARE stmt;

--
-- TABLE VARIABLES_BY_THREAD
--

SET @cmd="CREATE TABLE performance_schema.variables_by_thread("
  "THREAD_ID BIGINT unsigned not null,"
  "VARIABLE_NAME VARCHAR(64) not null,"
  "VARIABLE_VALUE VARCHAR(1024)"
  ")ENGINE=PERFORMANCE_SCHEMA;";

SET @str = IF(@have_pfs = 1, @cmd, 'SET @dummy = 0');
PREPARE stmt FROM @str;
EXECUTE stmt;
DROP PREPARE stmt;

--
-- TABLE GLOBAL_VARIABLES
--

SET @cmd="CREATE TABLE performance_schema.global_variables("
  "VARIABLE_NAME VARCHAR(64) not null,"
  "VARIABLE_VALUE VARCHAR(1024)"
  ")ENGINE=PERFORMANCE_SCHEMA;";

SET @str = IF(@have_pfs = 1, @cmd, 'SET @dummy = 0');
PREPARE stmt FROM @str;
EXECUTE stmt;
DROP PREPARE stmt;

--
-- TABLE SESSION_VARIABLES
--

SET @cmd="CREATE TABLE performance_schema.session_variables("
  "VARIABLE_NAME VARCHAR(64) not null,"
  "VARIABLE_VALUE VARCHAR(1024)"
  ")ENGINE=PERFORMANCE_SCHEMA;";

SET @str = IF(@have_pfs = 1, @cmd, 'SET @dummy = 0');
PREPARE stmt FROM @str;
EXECUTE stmt;
DROP PREPARE stmt;

--
-- TABLE STATUS_BY_THREAD
--

SET @cmd="CREATE TABLE performance_schema.status_by_thread("
  "THREAD_ID BIGINT unsigned not null,"
  "VARIABLE_NAME VARCHAR(64) not null,"
  "VARIABLE_VALUE VARCHAR(1024)"
  ")ENGINE=PERFORMANCE_SCHEMA;";

SET @str = IF(@have_pfs = 1, @cmd, 'SET @dummy = 0');
PREPARE stmt FROM @str;
EXECUTE stmt;
DROP PREPARE stmt;

--
-- TABLE STATUS_BY_USER
--

SET @cmd="CREATE TABLE performance_schema.status_by_user("
  "USER CHAR(32) collate utf8_bin default null,"
  "VARIABLE_NAME VARCHAR(64) not null,"
  "VARIABLE_VALUE VARCHAR(1024)"
  ")ENGINE=PERFORMANCE_SCHEMA;";

SET @str = IF(@have_pfs = 1, @cmd, 'SET @dummy = 0');
PREPARE stmt FROM @str;
EXECUTE stmt;
DROP PREPARE stmt;

--
-- TABLE STATUS_BY_HOST
--

SET @cmd="CREATE TABLE performance_schema.status_by_host("
  "HOST CHAR(60) collate utf8_bin default null,"
  "VARIABLE_NAME VARCHAR(64) not null,"
  "VARIABLE_VALUE VARCHAR(1024)"
  ")ENGINE=PERFORMANCE_SCHEMA;";

SET @str = IF(@have_pfs = 1, @cmd, 'SET @dummy = 0');
PREPARE stmt FROM @str;
EXECUTE stmt;
DROP PREPARE stmt;

--
-- TABLE STATUS_BY_ACCOUNT
--

SET @cmd="CREATE TABLE performance_schema.status_by_account("
  "USER CHAR(32) collate utf8_bin default null,"
  "HOST CHAR(60) collate utf8_bin default null,"
  "VARIABLE_NAME VARCHAR(64) not null,"
  "VARIABLE_VALUE VARCHAR(1024)"
  ")ENGINE=PERFORMANCE_SCHEMA;";

SET @str = IF(@have_pfs = 1, @cmd, 'SET @dummy = 0');
PREPARE stmt FROM @str;
EXECUTE stmt;
DROP PREPARE stmt;

--
-- TABLE GLOBAL_STATUS
--

SET @cmd="CREATE TABLE performance_schema.global_status("
  "VARIABLE_NAME VARCHAR(64) not null,"
  "VARIABLE_VALUE VARCHAR(1024)"
  ")ENGINE=PERFORMANCE_SCHEMA;";

SET @str = IF(@have_pfs = 1, @cmd, 'SET @dummy = 0');
PREPARE stmt FROM @str;
EXECUTE stmt;
DROP PREPARE stmt;

--
-- TABLE SESSION_STATUS
--

SET @cmd="CREATE TABLE performance_schema.session_status("
  "VARIABLE_NAME VARCHAR(64) not null,"
  "VARIABLE_VALUE VARCHAR(1024)"
  ")ENGINE=PERFORMANCE_SCHEMA;";

SET @str = IF(@have_pfs = 1, @cmd, 'SET @dummy = 0');
PREPARE stmt FROM @str;
EXECUTE stmt;
DROP PREPARE stmt;

CREATE TABLE IF NOT EXISTS proxies_priv (Host char(60) binary DEFAULT '' NOT NULL, User char(32) binary DEFAULT '' NOT NULL, Proxied_host char(60) binary DEFAULT '' NOT NULL, Proxied_user char(32) binary DEFAULT '' NOT NULL, With_grant BOOL DEFAULT 0 NOT NULL, Grantor char(93) DEFAULT '' NOT NULL, Timestamp timestamp NOT NULL DEFAULT CURRENT_TIMESTAMP ON UPDATE CURRENT_TIMESTAMP, PRIMARY KEY Host (Host,User,Proxied_host,Proxied_user), KEY Grantor (Grantor) ) engine=MyISAM CHARACTER SET utf8 COLLATE utf8_bin comment='User proxy privileges';

-- Remember for later if proxies_priv table already existed
set @had_proxies_priv_table= @@warning_count != 0;

#
# SQL commands for creating the tables in MySQL Server which
# are used by the NDBINFO storage engine to access system
# information and statistics from MySQL Cluster
#
# Only create objects if NDBINFO is supported
SELECT @have_ndbinfo:= COUNT(*) FROM information_schema.engines WHERE engine='NDBINFO' AND support IN ('YES', 'DEFAULT');

# Only create objects if version >= 7.1
SET @str=IF(@have_ndbinfo,'SELECT @have_ndbinfo:= (@@ndbinfo_version >= (7 << 16) | (1 << 8)) || @ndbinfo_skip_version_check','SET @dummy = 0');
PREPARE stmt FROM @str;
EXECUTE stmt;
DROP PREPARE stmt;

SET @str=IF(@have_ndbinfo,'CREATE DATABASE IF NOT EXISTS `ndbinfo`','SET @dummy = 0');
PREPARE stmt FROM @str;
EXECUTE stmt;
DROP PREPARE stmt;

# Set NDBINFO in offline mode during (re)create of tables
# and views to avoid errors caused by no such table or
# different table definition in NDB
SET @str=IF(@have_ndbinfo,'SET @@global.ndbinfo_offline=TRUE','SET @dummy = 0');
PREPARE stmt FROM @str;
EXECUTE stmt;
DROP PREPARE stmt;

# Drop obsolete lookups in ndbinfo
SET @str=IF(@have_ndbinfo,'DROP TABLE IF EXISTS `ndbinfo`.`blocks`','SET @dummy = 0');
PREPARE stmt FROM @str;
EXECUTE stmt;
DROP PREPARE stmt;

SET @str=IF(@have_ndbinfo,'DROP TABLE IF EXISTS `ndbinfo`.`dict_obj_types`','SET @dummy = 0');
PREPARE stmt FROM @str;
EXECUTE stmt;
DROP PREPARE stmt;

SET @str=IF(@have_ndbinfo,'DROP TABLE IF EXISTS `ndbinfo`.`config_params`','SET @dummy = 0');
PREPARE stmt FROM @str;
EXECUTE stmt;
DROP PREPARE stmt;

SET @str=IF(@have_ndbinfo,'DROP TABLE IF EXISTS `ndbinfo`.`ndb$dbtc_apiconnect_state`','SET @dummy = 0');
PREPARE stmt FROM @str;
EXECUTE stmt;
DROP PREPARE stmt;

SET @str=IF(@have_ndbinfo,'DROP TABLE IF EXISTS `ndbinfo`.`ndb$dblqh_tcconnect_state`','SET @dummy = 0');
PREPARE stmt FROM @str;
EXECUTE stmt;
DROP PREPARE stmt;

# Drop any old views in ndbinfo
SET @str=IF(@have_ndbinfo,'DROP VIEW IF EXISTS `ndbinfo`.`transporters`','SET @dummy = 0');
PREPARE stmt FROM @str;
EXECUTE stmt;
DROP PREPARE stmt;

SET @str=IF(@have_ndbinfo,'DROP VIEW IF EXISTS `ndbinfo`.`logspaces`','SET @dummy = 0');
PREPARE stmt FROM @str;
EXECUTE stmt;
DROP PREPARE stmt;

SET @str=IF(@have_ndbinfo,'DROP VIEW IF EXISTS `ndbinfo`.`logbuffers`','SET @dummy = 0');
PREPARE stmt FROM @str;
EXECUTE stmt;
DROP PREPARE stmt;

SET @str=IF(@have_ndbinfo,'DROP VIEW IF EXISTS `ndbinfo`.`resources`','SET @dummy = 0');
PREPARE stmt FROM @str;
EXECUTE stmt;
DROP PREPARE stmt;

SET @str=IF(@have_ndbinfo,'DROP VIEW IF EXISTS `ndbinfo`.`counters`','SET @dummy = 0');
PREPARE stmt FROM @str;
EXECUTE stmt;
DROP PREPARE stmt;

SET @str=IF(@have_ndbinfo,'DROP VIEW IF EXISTS `ndbinfo`.`nodes`','SET @dummy = 0');
PREPARE stmt FROM @str;
EXECUTE stmt;
DROP PREPARE stmt;

SET @str=IF(@have_ndbinfo,'DROP VIEW IF EXISTS `ndbinfo`.`memoryusage`','SET @dummy = 0');
PREPARE stmt FROM @str;
EXECUTE stmt;
DROP PREPARE stmt;

SET @str=IF(@have_ndbinfo,'DROP VIEW IF EXISTS `ndbinfo`.`diskpagebuffer`','SET @dummy = 0');
PREPARE stmt FROM @str;
EXECUTE stmt;
DROP PREPARE stmt;

SET @str=IF(@have_ndbinfo,'DROP VIEW IF EXISTS `ndbinfo`.`diskpagebuffer`','SET @dummy = 0');
PREPARE stmt FROM @str;
EXECUTE stmt;
DROP PREPARE stmt;

SET @str=IF(@have_ndbinfo,'DROP VIEW IF EXISTS `ndbinfo`.`threadblocks`','SET @dummy = 0');
PREPARE stmt FROM @str;
EXECUTE stmt;
DROP PREPARE stmt;

SET @str=IF(@have_ndbinfo,'DROP VIEW IF EXISTS `ndbinfo`.`threadstat`','SET @dummy = 0');
PREPARE stmt FROM @str;
EXECUTE stmt;
DROP PREPARE stmt;

SET @str=IF(@have_ndbinfo,'DROP VIEW IF EXISTS `ndbinfo`.`disk_write_speed_base`','SET @dummy = 0');
PREPARE stmt FROM @str;
EXECUTE stmt;
DROP PREPARE stmt;

SET @str=IF(@have_ndbinfo,'DROP VIEW IF EXISTS `ndbinfo`.`disk_write_speed_aggregate`','SET @dummy = 0');
PREPARE stmt FROM @str;
EXECUTE stmt;
DROP PREPARE stmt;

SET @str=IF(@have_ndbinfo,'DROP VIEW IF EXISTS `ndbinfo`.`restart_info`','SET @dummy = 0');
PREPARE stmt FROM @str;
EXECUTE stmt;
DROP PREPARE stmt;

SET @str=IF(@have_ndbinfo,'DROP VIEW IF EXISTS `ndbinfo`.`cluster_transactions`','SET @dummy = 0');
PREPARE stmt FROM @str;
EXECUTE stmt;
DROP PREPARE stmt;

SET @str=IF(@have_ndbinfo,'DROP VIEW IF EXISTS `ndbinfo`.`server_transactions`','SET @dummy = 0');
PREPARE stmt FROM @str;
EXECUTE stmt;
DROP PREPARE stmt;

SET @str=IF(@have_ndbinfo,'DROP VIEW IF EXISTS `ndbinfo`.`cluster_operations`','SET @dummy = 0');
PREPARE stmt FROM @str;
EXECUTE stmt;
DROP PREPARE stmt;

SET @str=IF(@have_ndbinfo,'DROP VIEW IF EXISTS `ndbinfo`.`server_operations`','SET @dummy = 0');
PREPARE stmt FROM @str;
EXECUTE stmt;
DROP PREPARE stmt;

SET @str=IF(@have_ndbinfo,'DROP VIEW IF EXISTS `ndbinfo`.`membership`','SET @dummy = 0');
PREPARE stmt FROM @str;
EXECUTE stmt;
DROP PREPARE stmt;

SET @str=IF(@have_ndbinfo,'DROP VIEW IF EXISTS `ndbinfo`.`arbitrator_validity_detail`','SET @dummy = 0');
PREPARE stmt FROM @str;
EXECUTE stmt;
DROP PREPARE stmt;

SET @str=IF(@have_ndbinfo,'DROP VIEW IF EXISTS `ndbinfo`.`arbitrator_validity_summary`','SET @dummy = 0');
PREPARE stmt FROM @str;
EXECUTE stmt;
DROP PREPARE stmt;

SET @str=IF(@have_ndbinfo,'DROP VIEW IF EXISTS `ndbinfo`.`memory_per_fragment`','SET @dummy = 0');
PREPARE stmt FROM @str;
EXECUTE stmt;
DROP PREPARE stmt;

SET @str=IF(@have_ndbinfo,'DROP VIEW IF EXISTS `ndbinfo`.`operations_per_fragment`','SET @dummy = 0');
PREPARE stmt FROM @str;
EXECUTE stmt;
DROP PREPARE stmt;

SET @str=IF(@have_ndbinfo,'DROP VIEW IF EXISTS `ndbinfo`.`blocks`','SET @dummy = 0');
PREPARE stmt FROM @str;
EXECUTE stmt;
DROP PREPARE stmt;

SET @str=IF(@have_ndbinfo,'DROP VIEW IF EXISTS `ndbinfo`.`dict_obj_types`','SET @dummy = 0');
PREPARE stmt FROM @str;
EXECUTE stmt;
DROP PREPARE stmt;

SET @str=IF(@have_ndbinfo,'DROP VIEW IF EXISTS `ndbinfo`.`config_params`','SET @dummy = 0');
PREPARE stmt FROM @str;
EXECUTE stmt;
DROP PREPARE stmt;

# Drop any old lookup tables in ndbinfo
SET @str=IF(@have_ndbinfo,'DROP TABLE IF EXISTS `ndbinfo`.`ndb$blocks`','SET @dummy = 0');
PREPARE stmt FROM @str;
EXECUTE stmt;
DROP PREPARE stmt;

SET @str=IF(@have_ndbinfo,'DROP TABLE IF EXISTS `ndbinfo`.`ndb$dict_obj_types`','SET @dummy = 0');
PREPARE stmt FROM @str;
EXECUTE stmt;
DROP PREPARE stmt;

SET @str=IF(@have_ndbinfo,'DROP TABLE IF EXISTS `ndbinfo`.`ndb$config_params`','SET @dummy = 0');
PREPARE stmt FROM @str;
EXECUTE stmt;
DROP PREPARE stmt;

SET @str=IF(@have_ndbinfo,'DROP TABLE IF EXISTS `ndbinfo`.`ndb$dbtc_apiconnect_state`','SET @dummy = 0');
PREPARE stmt FROM @str;
EXECUTE stmt;
DROP PREPARE stmt;

SET @str=IF(@have_ndbinfo,'DROP TABLE IF EXISTS `ndbinfo`.`ndb$dblqh_tcconnect_state`','SET @dummy = 0');
PREPARE stmt FROM @str;
EXECUTE stmt;
DROP PREPARE stmt;

# ndbinfo.ndb$tables
SET @str=IF(@have_ndbinfo,'DROP TABLE IF EXISTS `ndbinfo`.`ndb$tables`','SET @dummy = 0');
PREPARE stmt FROM @str;
EXECUTE stmt;
DROP PREPARE stmt;

SET @str=IF(@have_ndbinfo,'CREATE TABLE `ndbinfo`.`ndb$tables` (`table_id` INT UNSIGNED,`table_name` VARCHAR(512),`comment` VARCHAR(512)) COMMENT="metadata for tables available through ndbinfo" ENGINE=NDBINFO','SET @dummy = 0');
PREPARE stmt FROM @str;
EXECUTE stmt;
DROP PREPARE stmt;

# ndbinfo.ndb$columns
SET @str=IF(@have_ndbinfo,'DROP TABLE IF EXISTS `ndbinfo`.`ndb$columns`','SET @dummy = 0');
PREPARE stmt FROM @str;
EXECUTE stmt;
DROP PREPARE stmt;

SET @str=IF(@have_ndbinfo,'CREATE TABLE `ndbinfo`.`ndb$columns` (`table_id` INT UNSIGNED,`column_id` INT UNSIGNED,`column_name` VARCHAR(512),`column_type` INT UNSIGNED,`comment` VARCHAR(512)) COMMENT="metadata for columns available through ndbinfo " ENGINE=NDBINFO','SET @dummy = 0');
PREPARE stmt FROM @str;
EXECUTE stmt;
DROP PREPARE stmt;

# ndbinfo.ndb$test
SET @str=IF(@have_ndbinfo,'DROP TABLE IF EXISTS `ndbinfo`.`ndb$test`','SET @dummy = 0');
PREPARE stmt FROM @str;
EXECUTE stmt;
DROP PREPARE stmt;

SET @str=IF(@have_ndbinfo,'CREATE TABLE `ndbinfo`.`ndb$test` (`node_id` INT UNSIGNED,`block_number` INT UNSIGNED,`block_instance` INT UNSIGNED,`counter` INT UNSIGNED,`counter2` BIGINT UNSIGNED) COMMENT="for testing" ENGINE=NDBINFO','SET @dummy = 0');
PREPARE stmt FROM @str;
EXECUTE stmt;
DROP PREPARE stmt;

# ndbinfo.ndb$pools
SET @str=IF(@have_ndbinfo,'DROP TABLE IF EXISTS `ndbinfo`.`ndb$pools`','SET @dummy = 0');
PREPARE stmt FROM @str;
EXECUTE stmt;
DROP PREPARE stmt;

SET @str=IF(@have_ndbinfo,'CREATE TABLE `ndbinfo`.`ndb$pools` (`node_id` INT UNSIGNED,`block_number` INT UNSIGNED,`block_instance` INT UNSIGNED,`pool_name` VARCHAR(512),`used` BIGINT UNSIGNED COMMENT "currently in use",`total` BIGINT UNSIGNED COMMENT "total allocated",`high` BIGINT UNSIGNED COMMENT "in use high water mark",`entry_size` BIGINT UNSIGNED COMMENT "size in bytes of each object",`config_param1` INT UNSIGNED COMMENT "config param 1 affecting pool",`config_param2` INT UNSIGNED COMMENT "config param 2 affecting pool",`config_param3` INT UNSIGNED COMMENT "config param 3 affecting pool",`config_param4` INT UNSIGNED COMMENT "config param 4 affecting pool") COMMENT="pool usage" ENGINE=NDBINFO','SET @dummy = 0');
PREPARE stmt FROM @str;
EXECUTE stmt;
DROP PREPARE stmt;

# ndbinfo.ndb$transporters
SET @str=IF(@have_ndbinfo,'DROP TABLE IF EXISTS `ndbinfo`.`ndb$transporters`','SET @dummy = 0');
PREPARE stmt FROM @str;
EXECUTE stmt;
DROP PREPARE stmt;

SET @str=IF(@have_ndbinfo,'CREATE TABLE `ndbinfo`.`ndb$transporters` (`node_id` INT UNSIGNED COMMENT "Node id reporting",`remote_node_id` INT UNSIGNED COMMENT "Node id at other end of link",`connection_status` INT UNSIGNED COMMENT "State of inter-node link",`remote_address` VARCHAR(512) COMMENT "Address of remote node",`bytes_sent` BIGINT UNSIGNED COMMENT "Bytes sent to remote node",`bytes_received` BIGINT UNSIGNED COMMENT "Bytes received from remote node",`connect_count` INT UNSIGNED COMMENT "Number of times connected",`overloaded` INT UNSIGNED COMMENT "Is link reporting overload",`overload_count` INT UNSIGNED COMMENT "Number of overload onsets since connect",`slowdown` INT UNSIGNED COMMENT "Is link requesting slowdown",`slowdown_count` INT UNSIGNED COMMENT "Number of slowdown onsets since connect") COMMENT="transporter status" ENGINE=NDBINFO','SET @dummy = 0');
PREPARE stmt FROM @str;
EXECUTE stmt;
DROP PREPARE stmt;

# ndbinfo.ndb$logspaces
SET @str=IF(@have_ndbinfo,'DROP TABLE IF EXISTS `ndbinfo`.`ndb$logspaces`','SET @dummy = 0');
PREPARE stmt FROM @str;
EXECUTE stmt;
DROP PREPARE stmt;

SET @str=IF(@have_ndbinfo,'CREATE TABLE `ndbinfo`.`ndb$logspaces` (`node_id` INT UNSIGNED,`log_type` INT UNSIGNED COMMENT "0 = REDO, 1 = DD-UNDO",`log_id` INT UNSIGNED,`log_part` INT UNSIGNED,`total` BIGINT UNSIGNED COMMENT "total allocated",`used` BIGINT UNSIGNED COMMENT "currently in use",`high` BIGINT UNSIGNED COMMENT "in use high water mark") COMMENT="logspace usage" ENGINE=NDBINFO','SET @dummy = 0');
PREPARE stmt FROM @str;
EXECUTE stmt;
DROP PREPARE stmt;

# ndbinfo.ndb$logbuffers
SET @str=IF(@have_ndbinfo,'DROP TABLE IF EXISTS `ndbinfo`.`ndb$logbuffers`','SET @dummy = 0');
PREPARE stmt FROM @str;
EXECUTE stmt;
DROP PREPARE stmt;

SET @str=IF(@have_ndbinfo,'CREATE TABLE `ndbinfo`.`ndb$logbuffers` (`node_id` INT UNSIGNED,`log_type` INT UNSIGNED COMMENT "0 = REDO, 1 = DD-UNDO",`log_id` INT UNSIGNED,`log_part` INT UNSIGNED,`total` BIGINT UNSIGNED COMMENT "total allocated",`used` BIGINT UNSIGNED COMMENT "currently in use",`high` BIGINT UNSIGNED COMMENT "in use high water mark") COMMENT="logbuffer usage" ENGINE=NDBINFO','SET @dummy = 0');
PREPARE stmt FROM @str;
EXECUTE stmt;
DROP PREPARE stmt;

# ndbinfo.ndb$resources
SET @str=IF(@have_ndbinfo,'DROP TABLE IF EXISTS `ndbinfo`.`ndb$resources`','SET @dummy = 0');
PREPARE stmt FROM @str;
EXECUTE stmt;
DROP PREPARE stmt;

SET @str=IF(@have_ndbinfo,'CREATE TABLE `ndbinfo`.`ndb$resources` (`node_id` INT UNSIGNED,`resource_id` INT UNSIGNED,`reserved` INT UNSIGNED COMMENT "reserved for this resource",`used` INT UNSIGNED COMMENT "currently in use",`max` INT UNSIGNED COMMENT "max available",`high` INT UNSIGNED COMMENT "in use high water mark") COMMENT="resources usage (a.k.a superpool)" ENGINE=NDBINFO','SET @dummy = 0');
PREPARE stmt FROM @str;
EXECUTE stmt;
DROP PREPARE stmt;

# ndbinfo.ndb$counters
SET @str=IF(@have_ndbinfo,'DROP TABLE IF EXISTS `ndbinfo`.`ndb$counters`','SET @dummy = 0');
PREPARE stmt FROM @str;
EXECUTE stmt;
DROP PREPARE stmt;

SET @str=IF(@have_ndbinfo,'CREATE TABLE `ndbinfo`.`ndb$counters` (`node_id` INT UNSIGNED,`block_number` INT UNSIGNED,`block_instance` INT UNSIGNED,`counter_id` INT UNSIGNED,`val` BIGINT UNSIGNED COMMENT "monotonically increasing since process start") COMMENT="monotonic counters" ENGINE=NDBINFO','SET @dummy = 0');
PREPARE stmt FROM @str;
EXECUTE stmt;
DROP PREPARE stmt;

# ndbinfo.ndb$nodes
SET @str=IF(@have_ndbinfo,'DROP TABLE IF EXISTS `ndbinfo`.`ndb$nodes`','SET @dummy = 0');
PREPARE stmt FROM @str;
EXECUTE stmt;
DROP PREPARE stmt;

SET @str=IF(@have_ndbinfo,'CREATE TABLE `ndbinfo`.`ndb$nodes` (`node_id` INT UNSIGNED,`uptime` BIGINT UNSIGNED COMMENT "time in seconds that node has been running",`status` INT UNSIGNED COMMENT "starting/started/stopped etc.",`start_phase` INT UNSIGNED COMMENT "start phase if node is starting",`config_generation` INT UNSIGNED COMMENT "configuration generation number") COMMENT="node status" ENGINE=NDBINFO','SET @dummy = 0');
PREPARE stmt FROM @str;
EXECUTE stmt;
DROP PREPARE stmt;

# ndbinfo.ndb$diskpagebuffer
SET @str=IF(@have_ndbinfo,'DROP TABLE IF EXISTS `ndbinfo`.`ndb$diskpagebuffer`','SET @dummy = 0');
PREPARE stmt FROM @str;
EXECUTE stmt;
DROP PREPARE stmt;

SET @str=IF(@have_ndbinfo,'CREATE TABLE `ndbinfo`.`ndb$diskpagebuffer` (`node_id` INT UNSIGNED,`block_instance` INT UNSIGNED,`pages_written` BIGINT UNSIGNED COMMENT "Pages written to disk",`pages_written_lcp` BIGINT UNSIGNED COMMENT "Pages written by local checkpoint",`pages_read` BIGINT UNSIGNED COMMENT "Pages read from disk",`log_waits` BIGINT UNSIGNED COMMENT "Page writes waiting for log to be written to disk",`page_requests_direct_return` BIGINT UNSIGNED COMMENT "Page in buffer and no requests waiting for it",`page_requests_wait_queue` BIGINT UNSIGNED COMMENT "Page in buffer, but some requests are already waiting for it",`page_requests_wait_io` BIGINT UNSIGNED COMMENT "Page not in buffer, waiting to be read from disk") COMMENT="disk page buffer info" ENGINE=NDBINFO','SET @dummy = 0');
PREPARE stmt FROM @str;
EXECUTE stmt;
DROP PREPARE stmt;

# ndbinfo.ndb$threadblocks
SET @str=IF(@have_ndbinfo,'DROP TABLE IF EXISTS `ndbinfo`.`ndb$threadblocks`','SET @dummy = 0');
PREPARE stmt FROM @str;
EXECUTE stmt;
DROP PREPARE stmt;

SET @str=IF(@have_ndbinfo,'CREATE TABLE `ndbinfo`.`ndb$threadblocks` (`node_id` INT UNSIGNED COMMENT "node id",`thr_no` INT UNSIGNED COMMENT "thread number",`block_number` INT UNSIGNED COMMENT "block number",`block_instance` INT UNSIGNED COMMENT "block instance") COMMENT="which blocks are run in which threads" ENGINE=NDBINFO','SET @dummy = 0');
PREPARE stmt FROM @str;
EXECUTE stmt;
DROP PREPARE stmt;

# ndbinfo.ndb$threadstat
SET @str=IF(@have_ndbinfo,'DROP TABLE IF EXISTS `ndbinfo`.`ndb$threadstat`','SET @dummy = 0');
PREPARE stmt FROM @str;
EXECUTE stmt;
DROP PREPARE stmt;

SET @str=IF(@have_ndbinfo,'CREATE TABLE `ndbinfo`.`ndb$threadstat` (`node_id` INT UNSIGNED COMMENT "node id",`thr_no` INT UNSIGNED COMMENT "thread number",`thr_nm` VARCHAR(512) COMMENT "thread name",`c_loop` BIGINT UNSIGNED COMMENT "No of loops in main loop",`c_exec` BIGINT UNSIGNED COMMENT "No of signals executed",`c_wait` BIGINT UNSIGNED COMMENT "No of times waited for more input",`c_l_sent_prioa` BIGINT UNSIGNED COMMENT "No of prio A signals sent to own node",`c_l_sent_priob` BIGINT UNSIGNED COMMENT "No of prio B signals sent to own node",`c_r_sent_prioa` BIGINT UNSIGNED COMMENT "No of prio A signals sent to remote node",`c_r_sent_priob` BIGINT UNSIGNED COMMENT "No of prio B signals sent to remote node",`os_tid` BIGINT UNSIGNED COMMENT "OS thread id",`os_now` BIGINT UNSIGNED COMMENT "OS gettimeofday (millis)",`os_ru_utime` BIGINT UNSIGNED COMMENT "OS user CPU time (micros)",`os_ru_stime` BIGINT UNSIGNED COMMENT "OS system CPU time (micros)",`os_ru_minflt` BIGINT UNSIGNED COMMENT "OS page reclaims (soft page faults",`os_ru_majflt` BIGINT UNSIGNED COMMENT "OS page faults (hard page faults)",`os_ru_nvcsw` BIGINT UNSIGNED COMMENT "OS voluntary context switches",`os_ru_nivcsw` BIGINT UNSIGNED COMMENT "OS involuntary context switches") COMMENT="Statistics on execution threads" ENGINE=NDBINFO','SET @dummy = 0');
PREPARE stmt FROM @str;
EXECUTE stmt;
DROP PREPARE stmt;

# ndbinfo.ndb$disk_write_speed_base
SET @str=IF(@have_ndbinfo,'DROP TABLE IF EXISTS `ndbinfo`.`ndb$disk_write_speed_base`','SET @dummy = 0');
PREPARE stmt FROM @str;
EXECUTE stmt;
DROP PREPARE stmt;

SET @str=IF(@have_ndbinfo,'CREATE TABLE `ndbinfo`.`ndb$disk_write_speed_base` (`node_id` INT UNSIGNED COMMENT "node id",`thr_no` INT UNSIGNED COMMENT "LDM thread instance",`millis_ago` BIGINT UNSIGNED COMMENT "Milliseconds ago since this period finished",`millis_passed` BIGINT UNSIGNED COMMENT "Milliseconds passed in the period reported", `backup_lcp_bytes_written` BIGINT UNSIGNED COMMENT "Bytes written by backup and LCP in the period",`redo_bytes_written` BIGINT UNSIGNED COMMENT "Bytes written to REDO log in the period",`target_disk_write_speed` BIGINT UNSIGNED COMMENT "Target disk write speed in bytes per second at the measurement point") COMMENT="Actual speed of disk writes per LDM thread, base data" ENGINE=NDBINFO','SET @dummy = 0');
PREPARE stmt FROM @str;
EXECUTE stmt;
DROP PREPARE stmt;

# ndbinfo.ndb$disk_write_speed_aggregate
SET @str=IF(@have_ndbinfo,'DROP TABLE IF EXISTS `ndbinfo`.`ndb$disk_write_speed_aggregate`','SET @dummy = 0');
PREPARE stmt FROM @str;
EXECUTE stmt;
DROP PREPARE stmt;

SET @str=IF(@have_ndbinfo,'CREATE TABLE `ndbinfo`.`ndb$disk_write_speed_aggregate` (`node_id` INT UNSIGNED COMMENT "node id",`thr_no` INT UNSIGNED COMMENT "LDM thread instance",`backup_lcp_speed_last_sec` BIGINT UNSIGNED COMMENT "Number of bytes written by backup and LCP last second",`redo_speed_last_sec` BIGINT UNSIGNED COMMENT "Number of bytes written to REDO log last second",`backup_lcp_speed_last_10sec` BIGINT UNSIGNED COMMENT "Number of bytes written by backup and LCP per second last 10 seconds",`redo_speed_last_10sec` BIGINT UNSIGNED COMMENT "Number of bytes written to REDO log per second last 10 seconds",`std_dev_backup_lcp_speed_last_10sec` BIGINT UNSIGNED COMMENT "Standard deviation of Number of bytes written by backup and LCP per second last 10 seconds",`std_dev_redo_speed_last_10sec` BIGINT UNSIGNED COMMENT "Standard deviation of Number of bytes written to REDO log per second last 10 seconds",`backup_lcp_speed_last_60sec` BIGINT UNSIGNED COMMENT "Number of bytes written by backup and LCP per second last 60 seconds",`redo_speed_last_60sec` BIGINT UNSIGNED COMMENT "Number of bytes written to REDO log per second last 60 seconds",`std_dev_backup_lcp_speed_last_60sec` BIGINT UNSIGNED COMMENT "Standard deviation of Number of bytes written by backup and LCP per second last 60 seconds",`std_dev_redo_speed_last_60sec` BIGINT UNSIGNED COMMENT "Standard deviation of Number of bytes written to REDO log per second last 60 seconds",`slowdowns_due_to_io_lag` BIGINT UNSIGNED COMMENT "Number of seconds that we slowed down disk writes due to REDO log IO lagging",`slowdowns_due_to_high_cpu` BIGINT UNSIGNED COMMENT "Number of seconds we slowed down disk writes due to high CPU usage of LDM thread",`disk_write_speed_set_to_min` BIGINT UNSIGNED COMMENT "Number of seconds we set disk write speed to a minimum",`current_target_disk_write_speed` BIGINT UNSIGNED COMMENT "Current target of disk write speed in bytes per second") COMMENT="Actual speed of disk writes per LDM thread, aggregate data" ENGINE=NDBINFO','SET @dummy = 0');
PREPARE stmt FROM @str;
EXECUTE stmt;
DROP PREPARE stmt;

# ndbinfo.ndb$restart_info
SET @str=IF(@have_ndbinfo,'DROP TABLE IF EXISTS `ndbinfo`.`ndb$restart_info`','SET @dummy = 0');
PREPARE stmt FROM @str;
EXECUTE stmt;
DROP PREPARE stmt;

SET @str=IF(@have_ndbinfo,'CREATE TABLE `ndbinfo`.`ndb$restart_info` (`node_id` INT UNSIGNED COMMENT "node id",`node_restart_status` VARCHAR(256) COMMENT "Current state of node recovery",`node_restart_status_int` INT UNSIGNED COMMENT "Current state of node recovery as number",`secs_to_complete_node_failure` INT UNSIGNED COMMENT "Seconds to complete node failure handling",`secs_to_allocate_node_id` INT UNSIGNED COMMENT "Seconds from node failure completion to allocation of node id", `secs_to_include_in_heartbeat_protocol` INT UNSIGNED COMMENT "Seonds from allocation of node id to inclusion in HB protocol",`secs_until_wait_for_ndbcntr_master` INT UNSIGNED COMMENT "Seconds from included in HB protocol until we wait for ndbcntr master",`secs_wait_for_ndbcntr_master` INT UNSIGNED COMMENT "Seconds we waited for being accepted by NDBCNTR master to start",`secs_to_get_start_permitted` INT UNSIGNED COMMENT "Seconds from permit by master until all nodes accepted our start",`secs_to_wait_for_lcp_for_copy_meta_data` INT UNSIGNED COMMENT "Seconds waiting for LCP completion before copying meta data",`secs_to_copy_meta_data` INT UNSIGNED COMMENT "Seconds to copy meta data to starting node from master",`secs_to_include_node` INT UNSIGNED COMMENT "Seconds to wait for GCP and inclusion of all nodes into protocols",`secs_starting_node_to_request_local_recovery` INT UNSIGNED COMMENT "Seconds for starting node to request local recovery",`secs_for_local_recovery` INT UNSIGNED COMMENT "Seconds for local recovery in starting node",`secs_restore_fragments` INT UNSIGNED COMMENT "Seconds to restore fragments from LCP files",`secs_undo_disk_data` INT UNSIGNED COMMENT "Seconds to execute UNDO log on disk data part of records",`secs_exec_redo_log` INT UNSIGNED COMMENT "Seconds to execute REDO log on all restored fragments",`secs_index_rebuild` INT UNSIGNED COMMENT "Seconds to rebuild indexes on restored fragments",`secs_to_synchronize_starting_node` INT UNSIGNED COMMENT "Seconds to synchronize starting node from live nodes",`secs_wait_lcp_for_restart` INT UNSIGNED COMMENT "Seconds to wait for LCP start and completion before restart is completed",`secs_wait_subscription_handover` INT UNSIGNED COMMENT "Seconds waiting for handover of replication subscriptions",`total_restart_secs` INT UNSIGNED COMMENT "Total number of seconds from node failure until node is started again") COMMENT="Times of restart phases in seconds and current state" ENGINE=NDBINFO','SET @dummy = 0');
PREPARE stmt FROM @str;
EXECUTE stmt;
DROP PREPARE stmt;

# ndbinfo.ndb$transactions
SET @str=IF(@have_ndbinfo,'DROP TABLE IF EXISTS `ndbinfo`.`ndb$transactions`','SET @dummy = 0');
PREPARE stmt FROM @str;
EXECUTE stmt;
DROP PREPARE stmt;

SET @str=IF(@have_ndbinfo,'CREATE TABLE `ndbinfo`.`ndb$transactions` (`node_id` INT UNSIGNED COMMENT "node id",`block_instance` INT UNSIGNED COMMENT "TC instance no",`objid` INT UNSIGNED COMMENT "Object id of transaction object",`apiref` INT UNSIGNED COMMENT "API reference",`transid0` INT UNSIGNED COMMENT "Transaction id",`transid1` INT UNSIGNED COMMENT "Transaction id",`state` INT UNSIGNED COMMENT "Transaction state",`flags` INT UNSIGNED COMMENT "Transaction flags",`c_ops` INT UNSIGNED COMMENT "No of operations in transaction",`outstanding` INT UNSIGNED COMMENT "Currently outstanding request",`timer` INT UNSIGNED COMMENT "Timer (seconds)") COMMENT="transactions" ENGINE=NDBINFO','SET @dummy = 0');
PREPARE stmt FROM @str;
EXECUTE stmt;
DROP PREPARE stmt;

# ndbinfo.ndb$operations
SET @str=IF(@have_ndbinfo,'DROP TABLE IF EXISTS `ndbinfo`.`ndb$operations`','SET @dummy = 0');
PREPARE stmt FROM @str;
EXECUTE stmt;
DROP PREPARE stmt;

SET @str=IF(@have_ndbinfo,'CREATE TABLE `ndbinfo`.`ndb$operations` (`node_id` INT UNSIGNED COMMENT "node id",`block_instance` INT UNSIGNED COMMENT "LQH instance no",`objid` INT UNSIGNED COMMENT "Object id of operation object",`tcref` INT UNSIGNED COMMENT "TC reference",`apiref` INT UNSIGNED COMMENT "API reference",`transid0` INT UNSIGNED COMMENT "Transaction id",`transid1` INT UNSIGNED COMMENT "Transaction id",`tableid` INT UNSIGNED COMMENT "Table id",`fragmentid` INT UNSIGNED COMMENT "Fragment id",`op` INT UNSIGNED COMMENT "Operation type",`state` INT UNSIGNED COMMENT "Operation state",`flags` INT UNSIGNED COMMENT "Operation flags") COMMENT="operations" ENGINE=NDBINFO','SET @dummy = 0');
PREPARE stmt FROM @str;
EXECUTE stmt;
DROP PREPARE stmt;

# ndbinfo.ndb$membership
SET @str=IF(@have_ndbinfo,'DROP TABLE IF EXISTS `ndbinfo`.`ndb$membership`','SET @dummy = 0');
PREPARE stmt FROM @str;
EXECUTE stmt;
DROP PREPARE stmt;

SET @str=IF(@have_ndbinfo,'CREATE TABLE `ndbinfo`.`ndb$membership` (`node_id` INT UNSIGNED COMMENT "node id",`group_id` INT UNSIGNED COMMENT "node group id",`left_node` INT UNSIGNED COMMENT "Left node in heart beat chain",`right_node` INT UNSIGNED COMMENT "Right node in heart beat chain",`president` INT UNSIGNED COMMENT "President nodeid",`successor` INT UNSIGNED COMMENT "President successor",`dynamic_id` INT UNSIGNED COMMENT "President, Configured_heartbeat order",`arbitrator` INT UNSIGNED COMMENT "Arbitrator nodeid",`arb_ticket` VARCHAR(512) COMMENT "Arbitrator ticket",`arb_state` INT UNSIGNED COMMENT "Arbitrator state",`arb_connected` INT UNSIGNED COMMENT "Arbitrator connected",`conn_rank1_arbs` VARCHAR(512) COMMENT "Connected rank 1 arbitrators",`conn_rank2_arbs` VARCHAR(512) COMMENT "Connected rank 2 arbitrators") COMMENT="membership" ENGINE=NDBINFO','SET @dummy = 0');
PREPARE stmt FROM @str;
EXECUTE stmt;
DROP PREPARE stmt;

# ndbinfo.ndb$frag_mem_use
SET @str=IF(@have_ndbinfo,'DROP TABLE IF EXISTS `ndbinfo`.`ndb$frag_mem_use`','SET @dummy = 0');
PREPARE stmt FROM @str;
EXECUTE stmt;
DROP PREPARE stmt;

SET @str=IF(@have_ndbinfo,'CREATE TABLE `ndbinfo`.`ndb$frag_mem_use` (`node_id` INT UNSIGNED COMMENT "node id",`block_instance` INT UNSIGNED COMMENT "LDM instance number",`table_id` INT UNSIGNED COMMENT "Table identity",`fragment_num` INT UNSIGNED COMMENT "Fragment number",`rows` BIGINT UNSIGNED COMMENT "Number of rows in table",`fixed_elem_alloc_bytes` BIGINT UNSIGNED COMMENT "Number of bytes allocated for fixed-sized elements",`fixed_elem_free_bytes` BIGINT UNSIGNED COMMENT "Free bytes in fixed-size element pages",`fixed_elem_count` BIGINT UNSIGNED COMMENT "Number of fixed size elements in use",`fixed_elem_size_bytes` INT UNSIGNED COMMENT "Length of each fixed sized element in bytes",`var_elem_alloc_bytes` BIGINT UNSIGNED COMMENT "Number of bytes allocated for var-size elements",`var_elem_free_bytes` BIGINT UNSIGNED COMMENT "Free bytes in var-size element pages",`var_elem_count` BIGINT UNSIGNED COMMENT "Number of var size elements in use",`tuple_l2pmap_alloc_bytes` BIGINT UNSIGNED COMMENT "Bytes in logical to physical page map for tuple store",`hash_index_l2pmap_alloc_bytes` BIGINT UNSIGNED COMMENT "Bytes in logical to physical page map for the hash index",`hash_index_alloc_bytes` BIGINT UNSIGNED COMMENT "Bytes in linear hash map") COMMENT="Per fragment space information" ENGINE=NDBINFO','SET @dummy = 0');
PREPARE stmt FROM @str;
EXECUTE stmt;
DROP PREPARE stmt;

# ndbinfo.ndb$frag_operations
# This table contains per-fragment usage statistics. Most values in this table
# reflects only user operations, meaning that they do not include the 
# activities of LCPs and COPY_FRAG scans.. The exceptions are the counters 
# that concern scan queueing and concurrency: tot_qd_frag_scans, 
# conc_frag_scans, conc_qd_plain_frag_scans and conc_qd_tup_frag_scans (though 
# LCPs currently does not use TUP scans).
# The values starting with 'tot_' are accumulated values, meaning that they 
# give the totalt count of some event or sum of some attribute attibute since 
# the node was last restarted.
# Also observe that this table does *not* reflect 'early aborts' in any way.
# By 'early aborts' we mean operations that are rejected by LQH before 
# beginning execution due to resource issues such as overloaded transporters 
# or lack of free space in internal structures.
SET @str=IF(@have_ndbinfo,'DROP TABLE IF EXISTS `ndbinfo`.`ndb$frag_operations`','SET @dummy = 0');
PREPARE stmt FROM @str;
EXECUTE stmt;
DROP PREPARE stmt;

SET @cmd='CREATE TABLE ndbinfo.ndb$frag_operations (
  node_id INT UNSIGNED COMMENT "node id",
  block_instance INT UNSIGNED COMMENT "LQH instance no",
  table_id INT UNSIGNED COMMENT "Table identity",
  fragment_num INT UNSIGNED COMMENT "Fragment number",
  tot_key_reads BIGINT UNSIGNED COMMENT "Total number of key reads received",
  tot_key_inserts BIGINT UNSIGNED COMMENT 
    "Total number of key inserts received",
  tot_key_updates BIGINT UNSIGNED COMMENT
    "Total number of key updates received",
# 'write' operations, meaning update if key exists, insert otherwise are used 
# by e.g. restore and sql REPLACE.
  tot_key_writes BIGINT UNSIGNED COMMENT 
    "Total number of key writes received",
  tot_key_deletes BIGINT UNSIGNED COMMENT
    "Total number of key deletes received",
# Number of key operations refused by the LDM due to either:
# - no matching key for update/delete.
# - key exists already for insert.
# - operation rejected by interpreted program.
# - internal errors such as checksum errors.
  tot_key_refs BIGINT UNSIGNED COMMENT
    "Total number of key operations refused by LDM",
  tot_key_attrinfo_bytes BIGINT UNSIGNED COMMENT
    "Total attrinfo bytes received for key operations",
  tot_key_keyinfo_bytes BIGINT UNSIGNED COMMENT
    "Total keyinfo bytes received for key operations",
  tot_key_prog_bytes BIGINT UNSIGNED COMMENT
    "Total bytes of filter programs for key operations",
  tot_key_inst_exec BIGINT UNSIGNED COMMENT
    "Total number of interpreter instructions executed for key operations",
  tot_key_bytes_returned BIGINT UNSIGNED COMMENT
    "Total number of bytes returned to client for key operations",
  tot_frag_scans BIGINT UNSIGNED COMMENT 
    "Total number of fragment scans received",
  tot_scan_rows_examined BIGINT UNSIGNED COMMENT
    "Total number of rows examined by scans",
  tot_scan_rows_returned BIGINT UNSIGNED COMMENT
    "Total number or rows returned to client",
  tot_scan_bytes_returned BIGINT UNSIGNED COMMENT
    "Total number of bytes returned to client by scans",
  tot_scan_prog_bytes BIGINT UNSIGNED COMMENT
    "Total bytes of scan filter programs",
  tot_scan_bound_bytes BIGINT UNSIGNED COMMENT "Total bytes of scan bounds",
  tot_scan_inst_exec BIGINT UNSIGNED COMMENT
    "Total number of interpreter instructions executed for scans",
  tot_qd_frag_scans BIGINT UNSIGNED COMMENT
    "Total number of fragment scans queued before exec",
  conc_frag_scans INT UNSIGNED COMMENT "Number of frag scans currently running",
  conc_qd_plain_frag_scans INT UNSIGNED COMMENT
    "Number of tux frag scans currently queued",
  conc_qd_tup_frag_scans INT UNSIGNED COMMENT
    "Number of tup frag scans currently queued",
  conc_qd_acc_frag_scans INT UNSIGNED COMMENT
    "Number of acc frag scans currently queued",
  tot_commits BIGINT UNSIGNED COMMENT "Total number of committed row changes")
COMMENT="Per fragment operational information" ENGINE=NDBINFO;';

SET @str=IF(@have_ndbinfo <> 0, @cmd, 'SET @dummy = 0;');
PREPARE stmt FROM @str;
EXECUTE stmt;
DROP PREPARE stmt;

# ndbinfo.ndb$blocks
SET @str=IF(@have_ndbinfo,'DROP TABLE IF EXISTS `ndbinfo`.`ndb$blocks`','SET @dummy = 0');
PREPARE stmt FROM @str;
EXECUTE stmt;
DROP PREPARE stmt;

SET @str=IF(@have_ndbinfo,'CREATE TABLE `ndbinfo`.`ndb$blocks` (block_number INT UNSIGNED, block_name VARCHAR(512)) ENGINE=NDBINFO','SET @dummy = 0');
PREPARE stmt FROM @str;
EXECUTE stmt;
DROP PREPARE stmt;

# ndbinfo.ndb$dict_obj_info
SET @str=IF(@have_ndbinfo,'DROP TABLE IF EXISTS `ndbinfo`.`ndb$dict_obj_info`','SET @dummy = 0');
PREPARE stmt FROM @str;
EXECUTE stmt;
DROP PREPARE stmt;

SET @str=IF(@have_ndbinfo,'CREATE TABLE `ndbinfo`.`ndb$dict_obj_info` (`type` INT UNSIGNED COMMENT "Type of dict object",`id` INT UNSIGNED COMMENT "Object identity",`version` INT UNSIGNED COMMENT "Object version",`state` INT UNSIGNED COMMENT "Object state",`parent_obj_type` INT UNSIGNED COMMENT "Parent object type",`parent_obj_id` INT UNSIGNED COMMENT "Parent object id",`fq_name` VARCHAR(512) COMMENT "Fully qualified object name") COMMENT="Dictionary object info" ENGINE=NDBINFO','SET @dummy = 0');
PREPARE stmt FROM @str;
EXECUTE stmt;
DROP PREPARE stmt;

# ndbinfo.ndb$dict_obj_types
SET @str=IF(@have_ndbinfo,'DROP TABLE IF EXISTS `ndbinfo`.`ndb$dict_obj_types`','SET @dummy = 0');
PREPARE stmt FROM @str;
EXECUTE stmt;
DROP PREPARE stmt;

SET @str=IF(@have_ndbinfo,'CREATE TABLE `ndbinfo`.`ndb$dict_obj_types` (type_id INT UNSIGNED, type_name VARCHAR(512)) ENGINE=NDBINFO','SET @dummy = 0');
PREPARE stmt FROM @str;
EXECUTE stmt;
DROP PREPARE stmt;

# ndbinfo.ndb$config_params
SET @str=IF(@have_ndbinfo,'DROP TABLE IF EXISTS `ndbinfo`.`ndb$config_params`','SET @dummy = 0');
PREPARE stmt FROM @str;
EXECUTE stmt;
DROP PREPARE stmt;

SET @str=IF(@have_ndbinfo,'CREATE TABLE `ndbinfo`.`ndb$config_params` (param_number INT UNSIGNED, param_name VARCHAR(512)) ENGINE=NDBINFO','SET @dummy = 0');
PREPARE stmt FROM @str;
EXECUTE stmt;
DROP PREPARE stmt;

# ndbinfo.ndb$dbtc_apiconnect_state
SET @str=IF(@have_ndbinfo,'DROP TABLE IF EXISTS `ndbinfo`.`ndb$dbtc_apiconnect_state`','SET @dummy = 0');
PREPARE stmt FROM @str;
EXECUTE stmt;
DROP PREPARE stmt;

SET @str=IF(@have_ndbinfo,'CREATE TABLE `ndbinfo`.`ndb$dbtc_apiconnect_state` (state_int_value INT UNSIGNED, state_name VARCHAR(256), state_friendly_name VARCHAR(256), state_description VARCHAR(256)) ENGINE=NDBINFO','SET @dummy = 0');
PREPARE stmt FROM @str;
EXECUTE stmt;
DROP PREPARE stmt;

# ndbinfo.ndb$dblqh_tcconnect_state
SET @str=IF(@have_ndbinfo,'DROP TABLE IF EXISTS `ndbinfo`.`ndb$dblqh_tcconnect_state`','SET @dummy = 0');
PREPARE stmt FROM @str;
EXECUTE stmt;
DROP PREPARE stmt;

SET @str=IF(@have_ndbinfo,'CREATE TABLE `ndbinfo`.`ndb$dblqh_tcconnect_state` (state_int_value INT UNSIGNED, state_name VARCHAR(256), state_friendly_name VARCHAR(256), state_description VARCHAR(256)) ENGINE=NDBINFO','SET @dummy = 0');
PREPARE stmt FROM @str;
EXECUTE stmt;
DROP PREPARE stmt;

# ndbinfo.transporters
SET @str=IF(@have_ndbinfo,'CREATE OR REPLACE DEFINER=`root`@`localhost` SQL SECURITY INVOKER VIEW `ndbinfo`.`transporters` AS SELECT node_id, remote_node_id,  CASE connection_status  WHEN 0 THEN "CONNECTED"  WHEN 1 THEN "CONNECTING"  WHEN 2 THEN "DISCONNECTED"  WHEN 3 THEN "DISCONNECTING"  ELSE NULL  END AS status,  remote_address, bytes_sent, bytes_received,  connect_count,  overloaded, overload_count, slowdown, slowdown_count FROM `ndbinfo`.`ndb$transporters`','SET @dummy = 0');
PREPARE stmt FROM @str;
EXECUTE stmt;
DROP PREPARE stmt;

# ndbinfo.logspaces
SET @str=IF(@have_ndbinfo,'CREATE OR REPLACE DEFINER=`root`@`localhost` SQL SECURITY INVOKER VIEW `ndbinfo`.`logspaces` AS SELECT node_id,  CASE log_type  WHEN 0 THEN "REDO"  WHEN 1 THEN "DD-UNDO"  ELSE NULL  END AS log_type, log_id, log_part, total, used FROM `ndbinfo`.`ndb$logspaces`','SET @dummy = 0');
PREPARE stmt FROM @str;
EXECUTE stmt;
DROP PREPARE stmt;

# ndbinfo.logbuffers
SET @str=IF(@have_ndbinfo,'CREATE OR REPLACE DEFINER=`root`@`localhost` SQL SECURITY INVOKER VIEW `ndbinfo`.`logbuffers` AS SELECT node_id,  CASE log_type  WHEN 0 THEN "REDO"  WHEN 1 THEN "DD-UNDO"  ELSE "<unknown>"  END AS log_type, log_id, log_part, total, used FROM `ndbinfo`.`ndb$logbuffers`','SET @dummy = 0');
PREPARE stmt FROM @str;
EXECUTE stmt;
DROP PREPARE stmt;

# ndbinfo.resources
SET @str=IF(@have_ndbinfo,'CREATE OR REPLACE DEFINER=`root`@`localhost` SQL SECURITY INVOKER VIEW `ndbinfo`.`resources` AS SELECT node_id,  CASE resource_id  WHEN 0 THEN "RESERVED"  WHEN 1 THEN "DISK_OPERATIONS"  WHEN 2 THEN "DISK_RECORDS"  WHEN 3 THEN "DATA_MEMORY"  WHEN 4 THEN "JOBBUFFER"  WHEN 5 THEN "FILE_BUFFERS"  WHEN 6 THEN "TRANSPORTER_BUFFERS"  WHEN 7 THEN "DISK_PAGE_BUFFER"  WHEN 8 THEN "QUERY_MEMORY"  WHEN 9 THEN "SCHEMA_TRANS_MEMORY"  ELSE "<unknown>"  END AS resource_name, reserved, used, max FROM `ndbinfo`.`ndb$resources`','SET @dummy = 0');
PREPARE stmt FROM @str;
EXECUTE stmt;
DROP PREPARE stmt;

# ndbinfo.counters
SET @str=IF(@have_ndbinfo,'CREATE OR REPLACE DEFINER=`root`@`localhost` SQL SECURITY INVOKER VIEW `ndbinfo`.`counters` AS SELECT node_id, b.block_name, block_instance, counter_id, CASE counter_id  WHEN 1 THEN "ATTRINFO"  WHEN 2 THEN "TRANSACTIONS"  WHEN 3 THEN "COMMITS"  WHEN 4 THEN "READS"  WHEN 5 THEN "SIMPLE_READS"  WHEN 6 THEN "WRITES"  WHEN 7 THEN "ABORTS"  WHEN 8 THEN "TABLE_SCANS"  WHEN 9 THEN "RANGE_SCANS"  WHEN 10 THEN "OPERATIONS"  WHEN 11 THEN "READS_RECEIVED"  WHEN 12 THEN "LOCAL_READS_SENT"  WHEN 13 THEN "REMOTE_READS_SENT"  WHEN 14 THEN "READS_NOT_FOUND"  WHEN 15 THEN "TABLE_SCANS_RECEIVED"  WHEN 16 THEN "LOCAL_TABLE_SCANS_SENT"  WHEN 17 THEN "RANGE_SCANS_RECEIVED"  WHEN 18 THEN "LOCAL_RANGE_SCANS_SENT"  WHEN 19 THEN "REMOTE_RANGE_SCANS_SENT"  WHEN 20 THEN "SCAN_BATCHES_RETURNED"  WHEN 21 THEN "SCAN_ROWS_RETURNED"  WHEN 22 THEN "PRUNED_RANGE_SCANS_RECEIVED"  WHEN 23 THEN "CONST_PRUNED_RANGE_SCANS_RECEIVED"  WHEN 24 THEN "LOCAL_READS"  WHEN 25 THEN "LOCAL_WRITES"  WHEN 26 THEN "LQHKEY_OVERLOAD"  WHEN 27 THEN "LQHKEY_OVERLOAD_TC"  WHEN 28 THEN "LQHKEY_OVERLOAD_READER"  WHEN 29 THEN "LQHKEY_OVERLOAD_NODE_PEER"  WHEN 30 THEN "LQHKEY_OVERLOAD_SUBSCRIBER"  WHEN 31 THEN "LQHSCAN_SLOWDOWNS"  ELSE "<unknown>"  END AS counter_name, val FROM `ndbinfo`.`ndb$counters` c LEFT JOIN `ndbinfo`.`ndb$blocks` b ON c.block_number = b.block_number','SET @dummy = 0');
PREPARE stmt FROM @str;
EXECUTE stmt;
DROP PREPARE stmt;

# ndbinfo.nodes
SET @str=IF(@have_ndbinfo,'CREATE OR REPLACE DEFINER=`root`@`localhost` SQL SECURITY INVOKER VIEW `ndbinfo`.`nodes` AS SELECT node_id, uptime, CASE status  WHEN 0 THEN "NOTHING"  WHEN 1 THEN "CMVMI"  WHEN 2 THEN "STARTING"  WHEN 3 THEN "STARTED"  WHEN 4 THEN "SINGLEUSER"  WHEN 5 THEN "STOPPING_1"  WHEN 6 THEN "STOPPING_2"  WHEN 7 THEN "STOPPING_3"  WHEN 8 THEN "STOPPING_4"  ELSE "<unknown>"  END AS status, start_phase, config_generation FROM `ndbinfo`.`ndb$nodes`','SET @dummy = 0');
PREPARE stmt FROM @str;
EXECUTE stmt;
DROP PREPARE stmt;

# ndbinfo.memoryusage
SET @str=IF(@have_ndbinfo,'CREATE OR REPLACE DEFINER=`root`@`localhost` SQL SECURITY INVOKER VIEW `ndbinfo`.`memoryusage` AS SELECT node_id,  pool_name AS memory_type,  SUM(used*entry_size) AS used,  SUM(used) AS used_pages,  SUM(total*entry_size) AS total,  SUM(total) AS total_pages FROM `ndbinfo`.`ndb$pools` WHERE (block_number IN (248, 254) AND   (pool_name = "Index memory" OR pool_name = "Data memory")) OR pool_name = "Long message buffer" GROUP BY node_id, memory_type','SET @dummy = 0');
PREPARE stmt FROM @str;
EXECUTE stmt;
DROP PREPARE stmt;

# ndbinfo.diskpagebuffer
SET @str=IF(@have_ndbinfo,'CREATE OR REPLACE DEFINER=`root`@`localhost` SQL SECURITY INVOKER VIEW `ndbinfo`.`diskpagebuffer` AS SELECT node_id, block_instance, pages_written, pages_written_lcp, pages_read, log_waits, page_requests_direct_return, page_requests_wait_queue, page_requests_wait_io FROM `ndbinfo`.`ndb$diskpagebuffer`','SET @dummy = 0');
PREPARE stmt FROM @str;
EXECUTE stmt;
DROP PREPARE stmt;

# ndbinfo.diskpagebuffer
SET @str=IF(@have_ndbinfo,'CREATE OR REPLACE DEFINER=`root`@`localhost` SQL SECURITY INVOKER VIEW `ndbinfo`.`diskpagebuffer` AS SELECT node_id, block_instance, pages_written, pages_written_lcp, pages_read, log_waits, page_requests_direct_return, page_requests_wait_queue, page_requests_wait_io FROM `ndbinfo`.`ndb$diskpagebuffer`','SET @dummy = 0');
PREPARE stmt FROM @str;
EXECUTE stmt;
DROP PREPARE stmt;

# ndbinfo.threadblocks
SET @str=IF(@have_ndbinfo,'CREATE OR REPLACE DEFINER=`root`@`localhost` SQL SECURITY INVOKER VIEW `ndbinfo`.`threadblocks` AS SELECT t.node_id, t.thr_no, b.block_name, t.block_instance FROM `ndbinfo`.`ndb$threadblocks` t LEFT JOIN `ndbinfo`.`ndb$blocks` b ON t.block_number = b.block_number','SET @dummy = 0');
PREPARE stmt FROM @str;
EXECUTE stmt;
DROP PREPARE stmt;

# ndbinfo.threadstat
SET @str=IF(@have_ndbinfo,'CREATE OR REPLACE DEFINER=`root`@`localhost` SQL SECURITY INVOKER VIEW `ndbinfo`.`threadstat` AS SELECT * from `ndbinfo`.`ndb$threadstat`','SET @dummy = 0');
PREPARE stmt FROM @str;
EXECUTE stmt;
DROP PREPARE stmt;

# ndbinfo.disk_write_speed_base
SET @str=IF(@have_ndbinfo,'CREATE OR REPLACE DEFINER=`root`@`localhost` SQL SECURITY INVOKER VIEW `ndbinfo`.`disk_write_speed_base` AS SELECT * from `ndbinfo`.`ndb$disk_write_speed_base`','SET @dummy = 0');
PREPARE stmt FROM @str;
EXECUTE stmt;
DROP PREPARE stmt;

# ndbinfo.disk_write_speed_aggregate
SET @str=IF(@have_ndbinfo,'CREATE OR REPLACE DEFINER=`root`@`localhost` SQL SECURITY INVOKER VIEW `ndbinfo`.`disk_write_speed_aggregate` AS SELECT * from `ndbinfo`.`ndb$disk_write_speed_aggregate`','SET @dummy = 0');
PREPARE stmt FROM @str;
EXECUTE stmt;
DROP PREPARE stmt;

# ndbinfo.disk_write_speed_aggregate_node
SET @str=IF(@have_ndbinfo,'CREATE OR REPLACE DEFINER=`root`@`localhost` SQL SECURITY INVOKER VIEW `ndbinfo`.`disk_write_speed_aggregate_node` AS SELECT node_id,SUM(backup_lcp_speed_last_sec) AS backup_lcp_speed_last_sec,SUM(redo_speed_last_sec) AS redo_speed_last_sec,SUM(backup_lcp_speed_last_10sec) AS backup_lcp_speed_last_10sec,SUM(redo_speed_last_10sec) AS redo_speed_last_10sec,SUM(backup_lcp_speed_last_60sec) AS backup_lcp_speed_last_60sec,SUM(redo_speed_last_60sec) AS redo_speed_last_60sec from `ndbinfo`.`ndb$disk_write_speed_aggregate` GROUP by node_id','SET @dummy = 0');
PREPARE stmt FROM @str;
EXECUTE stmt;
DROP PREPARE stmt;

# ndbinfo.restart_info
SET @str=IF(@have_ndbinfo,'CREATE OR REPLACE DEFINER=`root`@`localhost` SQL SECURITY INVOKER VIEW `ndbinfo`.`restart_info` AS SELECT * from `ndbinfo`.`ndb$restart_info`','SET @dummy = 0');
PREPARE stmt FROM @str;
EXECUTE stmt;
DROP PREPARE stmt;

# ndbinfo.cluster_transactions
SET @str=IF(@have_ndbinfo,'CREATE OR REPLACE DEFINER=`root`@`localhost` SQL SECURITY INVOKER VIEW `ndbinfo`.`cluster_transactions` AS SELECT t.node_id, t.block_instance, t.transid0 + (t.transid1 << 32) as transid, s.state_friendly_name as state,  t.c_ops as count_operations,  t.outstanding as outstanding_operations,  t.timer as inactive_seconds,  (t.apiref & 65535) as client_node_id,  (t.apiref >> 16) as client_block_ref FROM `ndbinfo`.`ndb$transactions` t LEFT JOIN `ndbinfo`.`ndb$dbtc_apiconnect_state` s        ON s.state_int_value = t.state','SET @dummy = 0');
PREPARE stmt FROM @str;
EXECUTE stmt;
DROP PREPARE stmt;

# ndbinfo.server_transactions
SET @str=IF(@have_ndbinfo,'CREATE OR REPLACE DEFINER=`root`@`localhost` SQL SECURITY INVOKER VIEW `ndbinfo`.`server_transactions` AS SELECT map.mysql_connection_id, t.*FROM information_schema.ndb_transid_mysql_connection_map map JOIN `ndbinfo`.cluster_transactions t   ON (map.ndb_transid >> 32) = (t.transid >> 32)','SET @dummy = 0');
PREPARE stmt FROM @str;
EXECUTE stmt;
DROP PREPARE stmt;

# ndbinfo.cluster_operations
SET @str=IF(@have_ndbinfo,'CREATE OR REPLACE DEFINER=`root`@`localhost` SQL SECURITY INVOKER VIEW `ndbinfo`.`cluster_operations` AS SELECT o.node_id, o.block_instance, o.transid0 + (o.transid1 << 32) as transid, case o.op  when 1 then "READ" when 2 then "READ-SH" when 3 then "READ-EX" when 4 then "INSERT" when 5 then "UPDATE" when 6 then "DELETE" when 7 then "WRITE" when 8 then "UNLOCK" when 9 then "REFRESH" when 257 then "SCAN" when 258 then "SCAN-SH" when 259 then "SCAN-EX" ELSE "<unknown>" END as operation_type,  s.state_friendly_name as state,  o.tableid,  o.fragmentid,  (o.apiref & 65535) as client_node_id,  (o.apiref >> 16) as client_block_ref,  (o.tcref & 65535) as tc_node_id,  ((o.tcref >> 16) & 511) as tc_block_no,  ((o.tcref >> (16 + 9)) & 127) as tc_block_instance FROM `ndbinfo`.`ndb$operations` o LEFT JOIN `ndbinfo`.`ndb$dblqh_tcconnect_state` s        ON s.state_int_value = o.state','SET @dummy = 0');
PREPARE stmt FROM @str;
EXECUTE stmt;
DROP PREPARE stmt;

# ndbinfo.server_operations
SET @str=IF(@have_ndbinfo,'CREATE OR REPLACE DEFINER=`root`@`localhost` SQL SECURITY INVOKER VIEW `ndbinfo`.`server_operations` AS SELECT map.mysql_connection_id, o.* FROM `ndbinfo`.cluster_operations o JOIN information_schema.ndb_transid_mysql_connection_map map  ON (map.ndb_transid >> 32) = (o.transid >> 32)','SET @dummy = 0');
PREPARE stmt FROM @str;
EXECUTE stmt;
DROP PREPARE stmt;

# ndbinfo.membership
SET @str=IF(@have_ndbinfo,'CREATE OR REPLACE DEFINER=`root`@`localhost` SQL SECURITY INVOKER VIEW `ndbinfo`.`membership` AS SELECT node_id, group_id, left_node, right_node, president, successor, dynamic_id & 0xFFFF AS succession_order, dynamic_id >> 16 AS Conf_HB_order, arbitrator, arb_ticket, CASE arb_state  WHEN 0 THEN "ARBIT_NULL"  WHEN 1 THEN "ARBIT_INIT"  WHEN 2 THEN "ARBIT_FIND"  WHEN 3 THEN "ARBIT_PREP1"  WHEN 4 THEN "ARBIT_PREP2"  WHEN 5 THEN "ARBIT_START"  WHEN 6 THEN "ARBIT_RUN"  WHEN 7 THEN "ARBIT_CHOOSE"  WHEN 8 THEN "ARBIT_CRASH"  ELSE "UNKNOWN" END AS arb_state, CASE arb_connected  WHEN 1 THEN "Yes"  ELSE "No" END AS arb_connected, conn_rank1_arbs AS connected_rank1_arbs, conn_rank2_arbs AS connected_rank2_arbs FROM `ndbinfo`.`ndb$membership`','SET @dummy = 0');
PREPARE stmt FROM @str;
EXECUTE stmt;
DROP PREPARE stmt;

# ndbinfo.arbitrator_validity_detail
SET @str=IF(@have_ndbinfo,'CREATE OR REPLACE DEFINER=`root`@`localhost` SQL SECURITY INVOKER VIEW `ndbinfo`.`arbitrator_validity_detail` AS SELECT node_id, arbitrator, arb_ticket, CASE arb_connected  WHEN 1 THEN "Yes"  ELSE "No" END AS arb_connected, CASE arb_state  WHEN 0 THEN "ARBIT_NULL"  WHEN 1 THEN "ARBIT_INIT"  WHEN 2 THEN "ARBIT_FIND"  WHEN 3 THEN "ARBIT_PREP1"  WHEN 4 THEN "ARBIT_PREP2"  WHEN 5 THEN "ARBIT_START"  WHEN 6 THEN "ARBIT_RUN"  WHEN 7 THEN "ARBIT_CHOOSE"  WHEN 8 THEN "ARBIT_CRASH"  ELSE "UNKNOWN" END AS arb_state FROM `ndbinfo`.`ndb$membership` ORDER BY arbitrator, arb_connected DESC','SET @dummy = 0');
PREPARE stmt FROM @str;
EXECUTE stmt;
DROP PREPARE stmt;

# ndbinfo.arbitrator_validity_summary
SET @str=IF(@have_ndbinfo,'CREATE OR REPLACE DEFINER=`root`@`localhost` SQL SECURITY INVOKER VIEW `ndbinfo`.`arbitrator_validity_summary` AS SELECT arbitrator, arb_ticket, CASE arb_connected  WHEN 1 THEN "Yes"  ELSE "No" END AS arb_connected, count(*) as consensus_count FROM `ndbinfo`.`ndb$membership` GROUP BY arbitrator, arb_ticket, arb_connected','SET @dummy = 0');
PREPARE stmt FROM @str;
EXECUTE stmt;
DROP PREPARE stmt;


# ndbinfo.memory_per_fragment
# The test for name.type<=6 is there to elimiate matching non-table objects 
# (triggers, files etc.), since the 'id' of these may collide with table ids.
SET @str=IF(@have_ndbinfo,'CREATE OR REPLACE DEFINER=`root`@`localhost` SQL SECURITY INVOKER VIEW `ndbinfo`.`memory_per_fragment` AS SELECT name.fq_name, parent_name.fq_name AS parent_fq_name, types.type_name AS type, table_id, node_id, block_instance, fragment_num, fixed_elem_alloc_bytes, fixed_elem_free_bytes, fixed_elem_size_bytes, fixed_elem_count, FLOOR(fixed_elem_free_bytes/fixed_elem_size_bytes) AS fixed_elem_free_count, var_elem_alloc_bytes, var_elem_free_bytes, var_elem_count, hash_index_alloc_bytes FROM ndbinfo.ndb$frag_mem_use AS space JOIN ndbinfo.ndb$dict_obj_info AS name ON name.id=space.table_id AND name.type<=6 JOIN ndbinfo.ndb$dict_obj_types AS types ON name.type=types.type_id LEFT JOIN ndbinfo.ndb$dict_obj_info AS parent_name ON name.parent_obj_id=parent_name.id AND name.parent_obj_type=parent_name.type','SET @dummy = 0');
PREPARE stmt FROM @str;
EXECUTE stmt;
DROP PREPARE stmt;

# Finally turn off offline mode
SET @str=IF(@have_ndbinfo,'SET @@global.ndbinfo_offline=FALSE','SET @dummy = 0');
PREPARE stmt FROM @str;
EXECUTE stmt;
DROP PREPARE stmt;

# ndbinfo.operations_per_fragment
# This is the end-user view of ndb$frag_operations. It adds some 
# dictionary information such as the table name and type, and the name of the
# parent table, if there is any.
#
# The test for name.type<=6 is there to elimiate matching non-table objects 
# (triggers, files etc.), since the 'id' of these may collide with table ids.
SET @cmd='CREATE OR REPLACE DEFINER=`root`@`localhost` 
  SQL SECURITY INVOKER VIEW `ndbinfo`.`operations_per_fragment` AS 
  SELECT name.fq_name, parent_name.fq_name AS parent_fq_name, 
    types.type_name AS type, table_id, node_id, block_instance, fragment_num, 
    tot_key_reads, tot_key_inserts, tot_key_updates, tot_key_writes, 
    tot_key_deletes, tot_key_refs, tot_key_attrinfo_bytes,
    tot_key_keyinfo_bytes, tot_key_prog_bytes, tot_key_inst_exec, 
    tot_key_bytes_returned, tot_frag_scans, tot_scan_rows_examined, 
    tot_scan_rows_returned, tot_scan_bytes_returned, tot_scan_prog_bytes, 
    tot_scan_bound_bytes, tot_scan_inst_exec, tot_qd_frag_scans, 
    conc_frag_scans,
    conc_qd_plain_frag_scans+conc_qd_tup_frag_scans+conc_qd_acc_frag_scans
    AS conc_qd_frag_scans,
    tot_commits 
    FROM ndbinfo.ndb$frag_operations AS ops 
    JOIN ndbinfo.ndb$dict_obj_info AS name 
      ON name.id=ops.table_id AND name.type<=6 
    JOIN ndbinfo.ndb$dict_obj_types AS types ON name.type=types.type_id
    LEFT JOIN ndbinfo.ndb$dict_obj_info AS parent_name 
      ON name.parent_obj_id=parent_name.id AND 
         name.parent_obj_type=parent_name.type';
SET @str=IF(@have_ndbinfo <> 0, @cmd, 'SET @dummy = 0;');
PREPARE stmt FROM @str;
EXECUTE stmt;
DROP PREPARE stmt;

# ndbinfo.blocks
SET @str=IF(@have_ndbinfo,'CREATE OR REPLACE DEFINER=`root`@`localhost` SQL SECURITY INVOKER VIEW `ndbinfo`.`blocks` AS SELECT block_number, block_name FROM `ndbinfo`.`ndb$blocks`','SET @dummy = 0');
PREPARE stmt FROM @str;
EXECUTE stmt;
DROP PREPARE stmt;

# ndbinfo.dict_obj_types
SET @str=IF(@have_ndbinfo,'CREATE OR REPLACE DEFINER=`root`@`localhost` SQL SECURITY INVOKER VIEW `ndbinfo`.`dict_obj_types` AS SELECT type_id, type_name FROM `ndbinfo`.`ndb$dict_obj_types`','SET @dummy = 0');
PREPARE stmt FROM @str;
EXECUTE stmt;
DROP PREPARE stmt;

# ndbinfo.config_params
SET @str=IF(@have_ndbinfo,'CREATE OR REPLACE DEFINER=`root`@`localhost` SQL SECURITY INVOKER VIEW `ndbinfo`.`config_params` AS SELECT param_number, param_name FROM `ndbinfo`.`ndb$config_params`','SET @dummy = 0');
PREPARE stmt FROM @str;
EXECUTE stmt;
DROP PREPARE stmt;

# Finally turn off offline mode
SET @str=IF(@have_ndbinfo,'SET @@global.ndbinfo_offline=FALSE','SET @dummy = 0');
PREPARE stmt FROM @str;
EXECUTE stmt;
DROP PREPARE stmt;<|MERGE_RESOLUTION|>--- conflicted
+++ resolved
@@ -18,10 +18,6 @@
 --
 
 set sql_mode='';
-<<<<<<< HEAD
-set default_storage_engine=myisam;
-=======
->>>>>>> 43efd633
 
 CREATE TABLE IF NOT EXISTS db (   Host char(60) binary DEFAULT '' NOT NULL, Db char(64) binary DEFAULT '' NOT NULL, User char(32) binary DEFAULT '' NOT NULL, Select_priv enum('N','Y') COLLATE utf8_general_ci DEFAULT 'N' NOT NULL, Insert_priv enum('N','Y') COLLATE utf8_general_ci DEFAULT 'N' NOT NULL, Update_priv enum('N','Y') COLLATE utf8_general_ci DEFAULT 'N' NOT NULL, Delete_priv enum('N','Y') COLLATE utf8_general_ci DEFAULT 'N' NOT NULL, Create_priv enum('N','Y') COLLATE utf8_general_ci DEFAULT 'N' NOT NULL, Drop_priv enum('N','Y') COLLATE utf8_general_ci DEFAULT 'N' NOT NULL, Grant_priv enum('N','Y') COLLATE utf8_general_ci DEFAULT 'N' NOT NULL, References_priv enum('N','Y') COLLATE utf8_general_ci DEFAULT 'N' NOT NULL, Index_priv enum('N','Y') COLLATE utf8_general_ci DEFAULT 'N' NOT NULL, Alter_priv enum('N','Y') COLLATE utf8_general_ci DEFAULT 'N' NOT NULL, Create_tmp_table_priv enum('N','Y') COLLATE utf8_general_ci DEFAULT 'N' NOT NULL, Lock_tables_priv enum('N','Y') COLLATE utf8_general_ci DEFAULT 'N' NOT NULL, Create_view_priv enum('N','Y') COLLATE utf8_general_ci DEFAULT 'N' NOT NULL, Show_view_priv enum('N','Y') COLLATE utf8_general_ci DEFAULT 'N' NOT NULL, Create_routine_priv enum('N','Y') COLLATE utf8_general_ci DEFAULT 'N' NOT NULL, Alter_routine_priv enum('N','Y') COLLATE utf8_general_ci DEFAULT 'N' NOT NULL, Execute_priv enum('N','Y') COLLATE utf8_general_ci DEFAULT 'N' NOT NULL, Event_priv enum('N','Y') COLLATE utf8_general_ci DEFAULT 'N' NOT NULL, Trigger_priv enum('N','Y') COLLATE utf8_general_ci DEFAULT 'N' NOT NULL, PRIMARY KEY Host (Host,Db,User), KEY User (User) ) engine=MyISAM CHARACTER SET utf8 COLLATE utf8_bin comment='Database privileges';
 
@@ -40,11 +36,7 @@
 CREATE TABLE IF NOT EXISTS plugin ( name varchar(64) DEFAULT '' NOT NULL, dl varchar(128) DEFAULT '' NOT NULL, PRIMARY KEY (name) ) engine=InnoDB STATS_PERSISTENT=0 CHARACTER SET utf8 COLLATE utf8_general_ci comment='MySQL plugins';
 
 
-<<<<<<< HEAD
 CREATE TABLE IF NOT EXISTS servers ( Server_name char(64) NOT NULL DEFAULT '', Host char(64) NOT NULL DEFAULT '', Db char(64) NOT NULL DEFAULT '', Username char(64) NOT NULL DEFAULT '', Password char(64) NOT NULL DEFAULT '', Port INT(4) NOT NULL DEFAULT '0', Socket char(64) NOT NULL DEFAULT '', Wrapper char(64) NOT NULL DEFAULT '', Owner char(64) NOT NULL DEFAULT '', PRIMARY KEY (Server_name)) engine=InnoDB STATS_PERSISTENT=0 CHARACTER SET utf8 comment='MySQL Foreign Servers table';
-=======
-CREATE TABLE IF NOT EXISTS servers ( Server_name char(64) NOT NULL DEFAULT '', Host char(64) NOT NULL DEFAULT '', Db char(64) NOT NULL DEFAULT '', Username char(64) NOT NULL DEFAULT '', Password char(64) NOT NULL DEFAULT '', Port INT(4) NOT NULL DEFAULT '0', Socket char(64) NOT NULL DEFAULT '', Wrapper char(64) NOT NULL DEFAULT '', Owner char(64) NOT NULL DEFAULT '', PRIMARY KEY (Server_name)) engine=MyISAM CHARACTER SET utf8 comment='MySQL Foreign Servers table';
->>>>>>> 43efd633
 
 
 CREATE TABLE IF NOT EXISTS tables_priv ( Host char(60) binary DEFAULT '' NOT NULL, Db char(64) binary DEFAULT '' NOT NULL, User char(32) binary DEFAULT '' NOT NULL, Table_name char(64) binary DEFAULT '' NOT NULL, Grantor char(93) DEFAULT '' NOT NULL, Timestamp timestamp NOT NULL DEFAULT CURRENT_TIMESTAMP ON UPDATE CURRENT_TIMESTAMP, Table_priv set('Select','Insert','Update','Delete','Create','Drop','Grant','References','Index','Alter','Create View','Show view','Trigger') COLLATE utf8_general_ci DEFAULT '' NOT NULL, Column_priv set('Select','Insert','Update','References') COLLATE utf8_general_ci DEFAULT '' NOT NULL, PRIMARY KEY (Host,Db,User,Table_name), KEY Grantor (Grantor) ) engine=MyISAM CHARACTER SET utf8 COLLATE utf8_bin   comment='Table privileges';
