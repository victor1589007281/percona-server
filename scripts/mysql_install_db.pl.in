--- conflicted
+++ resolved
@@ -1,7 +1,7 @@
 #!/usr/bin/perl
 # -*- cperl -*-
 #
-# Copyright (c) 2007, 2014, Oracle and/or its affiliates. All rights reserved.
+# Copyright (c) 2007, 2013, Oracle and/or its affiliates. All rights reserved.
 #
 # This program is free software; you can redistribute it and/or modify
 # it under the terms of the GNU General Public License as published by
@@ -99,7 +99,9 @@
   --help               Display this help and exit.                     
   --ldata=path         The path to the MySQL data directory. Same as --datadir.
   --no-defaults        Don't read default options from any option file.
-  --keep-my-cnf        Don't try to create my.cnf based on template. 
+  --keep-my-cnf        This option is enabled by default in Percona Server and 
+                       is kept only for compatibility: don't try to create
+                       my.cnf based on template.
                        Useful for systems with working, updated my.cnf.
                        Deprecated, will be removed in future version.
 EOF1
@@ -433,15 +435,10 @@
 # ----------------------------------------------------------------------
 
 my $print_defaults;
-my $keep_my_cnf = 0;
 
 if ( $opt->{srcdir} and $opt->{basedir} )
 {
   error($opt,"Specify either --basedir or --srcdir, not both");
-}
-if ( $opt->{'keep-my-cnf'} )
-{
-  $keep_my_cnf = 1;
 }
 if ( $opt->{srcdir} )
 {
@@ -465,7 +462,6 @@
 # my $config_file;
 # my $copy_cfg_file;
 
-<<<<<<< HEAD
 # # ----------------------------------------------------------------------
 # # This will be the default config file
 # # ----------------------------------------------------------------------
@@ -501,47 +497,6 @@
 #   $failed_write_cfg= 1;
 # }
 # close TEMPL;
-=======
-# ----------------------------------------------------------------------
-# This will be the default config file (unless creation is unwanted)
-# ----------------------------------------------------------------------
-
-my $cnfext = ( $^O =~ m/^(MSWin32|cygwin)$/ ) ? "ini" : "cnf";
-
-$config_file= "$basedir/my.$cnfext";
-
-my $cfg_template= find_in_basedir($opt,"file","my-default.$cnfext",
-				  ".", "share","share/mysql","support-files");
-# Distros might move files
-if ((! -r $cfg_template) && (-r "@pkgdatadir@/my-default.cnf")) {
-  $cfg_template = "@pkgdatadir@/my-default.cnf";
-}
-
--e $cfg_template or cannot_find_file("my-default.$cnfext");
-
-$copy_cfg_file= $config_file;
-my $failed_write_cfg= 0;
-if (-e $copy_cfg_file)
-{
-  $copy_cfg_file =~ s/my.$cnfext/my-new.$cnfext/;
-  # Too early to print warning here, the user may not notice
-}
-
-if ( ! $keep_my_cnf ) {
-  open (TEMPL, $cfg_template) or error($opt, "Could not open config template $cfg_template");
-  if (open (CFG, "> $copy_cfg_file")) {
-    while (<TEMPL>) {
-      # Remove lines beginning with # *** which are template comments
-      print CFG $_ unless /^# \*\*\*/;
-    }
-    close CFG;
-  } else {
-    warning($opt,"Could not write to config file $copy_cfg_file: $!");
-    $failed_write_cfg= 1;
-  }
-  close TEMPL;
-}
->>>>>>> 7dea09e9
 
 # ----------------------------------------------------------------------
 # Now we can get arguments from the groups [mysqld] and [mysql_install_db]
@@ -959,40 +914,6 @@
 # 	      "please compare it with your file and take the changes you need.");
 #     }
 
-<<<<<<< HEAD
-=======
-    if ($keep_my_cnf)
-    {
-      report($opt,
-	     "Note: new default config file not created.",
-	     "Please make sure your config file is current");
-    }
-    elsif ($copy_cfg_file eq $config_file and !$failed_write_cfg)
-    {
-      report($opt,
-	     "New default config file was created as $config_file and",
-	     "will be used by default by the server when you start it.",
-	     "You may edit this file to change server settings");
-    }
-    elsif ($failed_write_cfg)
-    {
-      warning($opt,
-	      "Could not copy config file template $cfg_template to",
-	      "$copy_cfg_file, may not have access rights to do so.",
-	      "You may want to copy the file manually, or create your own,",
-              "it will then be used by default by the server when you start it.");
-    }
-    else
-    {
-      warning($opt,
-	      "Found existing config file $config_file on the system.",
-	      "Because this file might be in use, it was not replaced,",
-	      "but was used in bootstrap (unless you used --defaults-file)",
-	      "and when you later start the server.",
-	      "The new default config file was created as $copy_cfg_file,",
-	      "please compare it with your file and take the changes you need.");
-    }
->>>>>>> 7dea09e9
     foreach my $cfg ( "/etc/my.$cnfext", "/etc/mysql/my.$cnfext" )
     {
       check_sys_cfg_file ($opt, $cfg);
