#!/bin/sh
# Copyright (c) 2000, 2013, Oracle and/or its affiliates. All rights reserved.
# 
# This program is free software; you can redistribute it and/or modify
# it under the terms of the GNU General Public License as published by
# the Free Software Foundation; version 2 of the License.
# 
# This program is distributed in the hope that it will be useful,
# but WITHOUT ANY WARRANTY; without even the implied warranty of
# MERCHANTABILITY or FITNESS FOR A PARTICULAR PURPOSE.  See the
# GNU General Public License for more details.
# 
# You should have received a copy of the GNU General Public License
# along with this program; if not, write to the Free Software
# Foundation, Inc., 51 Franklin St, Fifth Floor, Boston, MA  02110-1301  USA

# This scripts creates the MySQL Server system tables
#
# All unrecognized arguments to this script are passed to mysqld.

basedir=""
builddir=""
ldata="@localstatedir@"
langdir=""
srcdir=""

args=""
defaults=""
mysqld_opt=""
user=""

force=0
in_rpm=0
ip_only=0
cross_bootstrap=0

usage()
{
  cat <<EOF
Usage: $0 [OPTIONS]
  --basedir=path       The path to the MySQL installation directory.
  --builddir=path      If using --srcdir with out-of-directory builds, you
                       will need to set this to the location of the build
                       directory where built files reside.
  --cross-bootstrap    For internal use.  Used when building the MySQL system
                       tables on a different host than the target.
  --datadir=path       The path to the MySQL data directory.
  --defaults-extra-file=name
                       Read this file after the global files are read.
  --defaults-file=name Only read default options from the given file name.
  --force              Causes mysql_install_db to run even if DNS does not
                       work.  In that case, grant table entries that normally
                       use hostnames will use IP addresses.
  --help               Display this help and exit.                     
  --ldata=path         The path to the MySQL data directory. Same as --datadir.
  --no-defaults        Don't read default options from any option file.
  --rpm                For internal use.  This option is used by RPM files
                       during the MySQL installation process.
  --skip-name-resolve  Use IP addresses rather than hostnames when creating
                       grant table entries.  This option can be useful if
                       your DNS does not work.
  --srcdir=path        The path to the MySQL source directory.  This option
                       uses the compiled binaries and support files within the
                       source tree, useful for if you don't want to install
                       MySQL yet and just want to create the system tables.
  --user=user_name     The login username to use for running mysqld.  Files
                       and directories created by mysqld will be owned by this
                       user.  You must be root to use this option.  By default
                       mysqld runs using your current login name and files and
                       directories that it creates will be owned by you.

All other options are passed to the mysqld program

EOF
  exit 1
}

s_echo()
{
  if test "$in_rpm" -eq 0 -a "$cross_bootstrap" -eq 0
  then
    echo "$1"
  fi
}

parse_arg()
{
  echo "$1" | sed -e 's/^[^=]*=//'
}

parse_arguments()
{
  # We only need to pass arguments through to the server if we don't
  # handle them here.  So, we collect unrecognized options (passed on
  # the command line) into the args variable.
  pick_args=
  if test "$1" = PICK-ARGS-FROM-ARGV
  then
    pick_args=1
    shift
  fi

  for arg
  do
    case "$arg" in
      --force) force=1 ;;
      --basedir=*) basedir=`parse_arg "$arg"` ;;
      --builddir=*) builddir=`parse_arg "$arg"` ;;
      --srcdir=*)  srcdir=`parse_arg "$arg"` ;;
      --ldata=*|--datadir=*) ldata=`parse_arg "$arg"` ;;
      --user=*)
        # Note that the user will be passed to mysqld so that it runs
        # as 'user' (crucial e.g. if log-bin=/some_other_path/
        # where a chown of datadir won't help)
        user=`parse_arg "$arg"` ;;
      --skip-name-resolve) ip_only=1 ;;
      --verbose) verbose=1 ;; # Obsolete
      --rpm) in_rpm=1 ;;
      --help) usage ;;
      --no-defaults|--defaults-file=*|--defaults-extra-file=*)
        defaults="$arg" ;;

      --cross-bootstrap|--windows)
        # Used when building the MySQL system tables on a different host than
        # the target. The platform-independent files that are created in
        # --datadir on the host can be copied to the target system.
        #
        # The most common use for this feature is in the Windows installer
        # which will take the files from datadir and include them as part of
        # the install package.  See top-level 'dist-hook' make target.
        #
        # --windows is a deprecated alias
        cross_bootstrap=1 ;;

      *)
        if test -n "$pick_args"
        then
          # This sed command makes sure that any special chars are quoted,
          # so the arg gets passed exactly to the server.
          # XXX: This is broken; true fix requires using eval and proper
          # quoting of every single arg ($basedir, $ldata, etc.)
          #args="$args "`echo "$arg" | sed -e 's,\([^a-zA-Z0-9_.-]\),\\\\\1,g'`
          args="$args $arg"
        fi
        ;;
    esac
  done
}

# Try to find a specific file within --basedir which can either be a binary
# release or installed source directory and return the path.
find_in_basedir()
{
  case "$1" in
    --dir)
      return_dir=1; shift
      ;;
  esac

  file=$1; shift

  for dir in "$@"
  do
    if test -f "$basedir/$dir/$file"
    then
      if test -n "$return_dir"
      then
        echo "$basedir/$dir"
      else
        echo "$basedir/$dir/$file"
      fi
      break
    fi
  done
}

cannot_find_file()
{
  echo
  echo "FATAL ERROR: Could not find $1"

  shift
  if test $# -ne 0
  then
    echo
    echo "The following directories were searched:"
    echo
    for dir in "$@"
    do
      echo "    $dir"
    done
  fi

  echo
  echo "If you compiled from source, you need to run 'make install' to"
  echo "copy the software into the correct location ready for operation."
  echo
  echo "If you are using a binary release, you must either be at the top"
  echo "level of the extracted archive, or pass the --basedir option"
  echo "pointing to that location."
  echo
}

# Ok, let's go.  We first need to parse arguments which are required by
# my_print_defaults so that we can execute it first, then later re-parse
# the command line to add any extra bits that we need.
parse_arguments PICK-ARGS-FROM-ARGV "$@"

#
# We can now find my_print_defaults.  This script supports:
#
#   --srcdir=path pointing to compiled source tree
#   --basedir=path pointing to installed binary location
#
# or default to compiled-in locations.
#
if test -n "$srcdir" && test -n "$basedir"
then
  echo "ERROR: Specify either --basedir or --srcdir, not both."
  exit 1
fi
if test -n "$srcdir"
then
  if test -z "$builddir"
  then
    builddir="$srcdir"
  fi
  print_defaults="$builddir/extra/my_print_defaults"
elif test -n "$basedir"
then
  print_defaults=`find_in_basedir my_print_defaults bin extra`
  if test -z "$print_defaults"
  then
    cannot_find_file my_print_defaults $basedir/bin $basedir/extra
    exit 1
  fi
else
  print_defaults="@bindir@/my_print_defaults"
fi

if test ! -x "$print_defaults"
then
  cannot_find_file "$print_defaults"
  exit 1
fi

# Now we can get arguments from the groups [mysqld] and [mysql_install_db]
# in the my.cfg file, then re-run to merge with command line arguments.
parse_arguments `$print_defaults $defaults mysqld mysql_install_db`
parse_arguments PICK-ARGS-FROM-ARGV "$@"

# Configure paths to support files
if test -n "$srcdir"
then
  basedir="$builddir"
  bindir="$basedir/client"
  extra_bindir="$basedir/extra"
  mysqld="$basedir/sql/mysqld"
  langdir="$srcdir/sql/share/english"
  pkgdatadir="$srcdir/scripts"
  scriptdir="$srcdir/scripts"
elif test -n "$basedir"
then
  bindir="$basedir/bin"
  extra_bindir="$bindir"
  mysqld=`find_in_basedir mysqld libexec sbin bin`
  if test -z "$mysqld"
  then
    cannot_find_file mysqld $basedir/libexec $basedir/sbin $basedir/bin
    exit 1
  fi
  langdir=`find_in_basedir --dir errmsg.sys share/english share/percona-server/english share/mysql/english`
  if test -z "$langdir"
  then
    cannot_find_file errmsg.sys $basedir/share/english $basedir/share/percona-server/english $basedir/share/mysql/english
    exit 1
  fi
  pkgdatadir=`find_in_basedir --dir fill_help_tables.sql share share/percona-server share/mysql`
  if test -z "$pkgdatadir"
  then
    cannot_find_file fill_help_tables.sql $basedir/share $basedir/share/percona-server $basedir/share/mysql
    exit 1
  fi
  scriptdir="$basedir/scripts"
else
  basedir="@prefix@"
  bindir="@bindir@"
  extra_bindir="$bindir"
  mysqld="@libexecdir@/mysqld"
  pkgdatadir="@pkgdatadir@"
  scriptdir="@scriptdir@"
fi

# Set up paths to SQL scripts required for bootstrap
fill_help_tables="$pkgdatadir/fill_help_tables.sql"
create_system_tables="$pkgdatadir/mysql_system_tables.sql"
fill_system_tables="$pkgdatadir/mysql_system_tables_data.sql"

for f in $fill_help_tables $create_system_tables $fill_system_tables
do
  if test ! -f "$f"
  then
    cannot_find_file "$f"
    exit 1
  fi
done

if test ! -x "$mysqld"
then
  cannot_find_file "$mysqld"
  exit 1
fi

if test -n "$langdir"
then
  if test ! -f "$langdir/errmsg.sys"
  then
    cannot_find_file "$langdir/errmsg.sys"
    exit 1
  fi
  mysqld_opt="--lc-messages-dir=$langdir/.."
fi

# Try to determine the hostname
hostname=`@HOSTNAME@`

# Check if hostname is valid
if test "$cross_bootstrap" -eq 0 -a "$in_rpm" -eq 0 -a "$force" -eq 0
then
  resolved=`$extra_bindir/resolveip $hostname 2>&1`
  if test $? -ne 0
  then
    resolved=`$extra_bindir/resolveip localhost 2>&1`
    if test $? -ne 0
    then
      echo "Neither host '$hostname' nor 'localhost' could be looked up with"
      echo "$extra_bindir/resolveip"
      echo "Please configure the 'hostname' command to return a correct"
      echo "hostname."
      echo "If you want to solve this at a later stage, restart this script"
      echo "with the --force option"
      exit 1
    fi
    echo "WARNING: The host '$hostname' could not be looked up with resolveip."
    echo "This probably means that your libc libraries are not 100 % compatible"
    echo "with this binary MySQL version. The MySQL daemon, mysqld, should work"
    echo "normally with the exception that host name resolving will not work."
    echo "This means that you should use IP addresses instead of hostnames"
    echo "when specifying MySQL privileges !"
  fi
fi

if test "$ip_only" -eq 1
then
  hostname=`echo "$resolved" | awk '/ /{print $6}'`
fi

# Create database directories
for dir in $ldata $ldata/mysql $ldata/test
do
  if test ! -d $dir
  then
    mkdir -p $dir
    chmod 700 $dir
  fi
  if test -n "$user"
  then
    chown $user $dir
    if test $? -ne 0
    then
      echo "Cannot change ownership of the database directories to the '$user'"
      echo "user.  Check that you have the necessary permissions and try again."
      exit 1
    fi
  fi
done

if test -n "$user"
then
  args="$args --user=$user"
fi

# When doing a "cross bootstrap" install, no reference to the current
# host should be added to the system tables.  So we filter out any
# lines which contain the current host name.
if test $cross_bootstrap -eq 1
then
  filter_cmd_line="sed -e '/@current_hostname/d'"
else
  filter_cmd_line="cat"
fi

# Configure mysqld command line
mysqld_bootstrap="${MYSQLD_BOOTSTRAP-$mysqld}"
mysqld_install_cmd_line="$mysqld_bootstrap $defaults $mysqld_opt --bootstrap \
  --basedir=$basedir --datadir=$ldata --log-warnings=0 --loose-skip-innodb \
  --loose-skip-ndbcluster $args --max_allowed_packet=8M \
  --default-storage-engine=myisam \
  --net_buffer_length=16K"

# Create the system and help tables by passing them to "mysqld --bootstrap"
s_echo "Installing MySQL system tables..."
if { echo "use mysql;"; cat $create_system_tables $fill_system_tables; } | eval "$filter_cmd_line" | $mysqld_install_cmd_line > /dev/null
then
  s_echo "OK"
else
  echo
  echo "Installation of system tables failed!  Examine the logs in"
  echo "$ldata for more information."
  echo
  echo "You can try to start the mysqld daemon with:"
  echo
  echo "    shell> $mysqld --skip-grant &"
  echo
  echo "and use the command line tool $bindir/mysql"
  echo "to connect to the mysql database and look at the grant tables:"
  echo
  echo "    shell> $bindir/mysql -u root mysql"
  echo "    mysql> show tables"
  echo
  echo "Try 'mysqld --help' if you have problems with paths.  Using --log"
  echo "gives you a log in $ldata that may be helpful."
  echo
  echo "Please consult the MySQL manual section"
  echo "'Problems running mysql_install_db', and the manual section that"
  echo "describes problems on your OS.  Another information source are the"
  echo "MySQL email archives available at http://lists.mysql.com/."
  echo
<<<<<<< HEAD
  echo "Please check all of the above before submitting a bug report"
  echo "at http://bugs.mysql.com/"
=======
  echo "Please check all of the above before submitting a bug report @"
  echo "  https://bugs.launchpad.net/percona-server/+filebug"
>>>>>>> 9f5b4d42
  echo
  exit 1
fi

s_echo "Filling help tables..."
if { echo "use mysql;"; cat $fill_help_tables; } | $mysqld_install_cmd_line > /dev/null
then
  s_echo "OK"
else
  echo
  echo "WARNING: HELP FILES ARE NOT COMPLETELY INSTALLED!"
  echo "The \"HELP\" command might not work properly."
fi

# Don't output verbose information if running inside bootstrap or using
# --srcdir for testing.  In such cases, there's no end user looking at
# the screen.
if test "$cross_bootstrap" -eq 0 && test -z "$srcdir"
then
  s_echo
  s_echo "To start mysqld at boot time you have to copy"
  s_echo "support-files/mysql.server to the right place for your system"

  echo
  echo "PLEASE REMEMBER TO SET A PASSWORD FOR THE MySQL root USER !"
  echo "To do so, start the server, then issue the following commands:"
  echo
  echo "$bindir/mysqladmin -u root password 'new-password'"
  echo "$bindir/mysqladmin -u root -h $hostname password 'new-password'"
  echo
  echo "Alternatively you can run:"
  echo "$bindir/mysql_secure_installation"
  echo
  echo "which will also give you the option of removing the test"
  echo "databases and anonymous user created by default.  This is"
  echo "strongly recommended for production servers."
  echo
  echo "See the manual for more instructions."

  if test "$in_rpm" -eq 0
  then
    echo
    echo "You can start the MySQL daemon with:"
    echo "cd $basedir ; $bindir/mysqld_safe &"
    echo
    echo "You can test the MySQL daemon with mysql-test-run.pl"
    echo "cd $basedir/mysql-test ; perl mysql-test-run.pl"
  fi

  echo
<<<<<<< HEAD
  echo "Please report any problems at http://bugs.mysql.com/"
=======
  echo "Please report any problems @"
  echo "  https://bugs.launchpad.net/percona-server/+filebug"
>>>>>>> 9f5b4d42
  echo
  echo "Percona recommends that all production deployments be protected with a support"
  echo "contract (http://www.percona.com/mysql-suppport/) to ensure the highest uptime,"
  echo "be eligible for hot fixes, and boost your team's productivity."
fi

exit 0<|MERGE_RESOLUTION|>--- conflicted
+++ resolved
@@ -426,13 +426,8 @@
   echo "describes problems on your OS.  Another information source are the"
   echo "MySQL email archives available at http://lists.mysql.com/."
   echo
-<<<<<<< HEAD
-  echo "Please check all of the above before submitting a bug report"
-  echo "at http://bugs.mysql.com/"
-=======
-  echo "Please check all of the above before submitting a bug report @"
+  echo "Please check all of the above before submitting a bug report at"
   echo "  https://bugs.launchpad.net/percona-server/+filebug"
->>>>>>> 9f5b4d42
   echo
   exit 1
 fi
@@ -483,12 +478,8 @@
   fi
 
   echo
-<<<<<<< HEAD
-  echo "Please report any problems at http://bugs.mysql.com/"
-=======
-  echo "Please report any problems @"
+  echo "Please report any problems at"
   echo "  https://bugs.launchpad.net/percona-server/+filebug"
->>>>>>> 9f5b4d42
   echo
   echo "Percona recommends that all production deployments be protected with a support"
   echo "contract (http://www.percona.com/mysql-suppport/) to ensure the highest uptime,"
