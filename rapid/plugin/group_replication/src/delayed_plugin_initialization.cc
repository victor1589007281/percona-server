/* Copyright (c) 2016, 2017, Oracle and/or its affiliates. All rights reserved.

   This program is free software; you can redistribute it and/or modify
   it under the terms of the GNU General Public License as published by
   the Free Software Foundation; version 2 of the License.

   This program is distributed in the hope that it will be useful,
   but WITHOUT ANY WARRANTY; without even the implied warranty of
   MERCHANTABILITY or FITNESS FOR A PARTICULAR PURPOSE.  See the
   GNU General Public License for more details.

   You should have received a copy of the GNU General Public License
   along with this program; if not, write to the Free Software Foundation,
   51 Franklin Street, Suite 500, Boston, MA 02110-1335 USA */

#include "delayed_plugin_initialization.h"
#include "plugin.h"
#include "plugin_psi.h"

#include <mysql/group_replication_priv.h>

using std::string;

static void *launch_handler_thread(void* arg)
{
  Delayed_initialization_thread *handler= (Delayed_initialization_thread*) arg;
  handler->initialization_thread_handler();
  return 0;
}

Delayed_initialization_thread::Delayed_initialization_thread()
  : thread_running(false), is_server_ready(false), is_super_read_only_set(false)
{
  mysql_mutex_init(key_GR_LOCK_delayed_init_run, &run_lock, MY_MUTEX_INIT_FAST);
  mysql_mutex_init(key_GR_LOCK_delayed_init_server_ready,
                   &server_ready_lock,
                   MY_MUTEX_INIT_FAST);

  mysql_cond_init(key_GR_COND_delayed_init_run, &run_cond);
  mysql_cond_init(key_GR_COND_delayed_init_server_ready, &server_ready_cond);

}

Delayed_initialization_thread::~Delayed_initialization_thread()
{
  mysql_mutex_destroy(&run_lock);
  mysql_cond_destroy(&run_cond);
  mysql_mutex_destroy(&server_ready_lock);
  mysql_cond_destroy(&server_ready_cond);
}

void Delayed_initialization_thread::signal_thread_ready()
{
  DBUG_ENTER("Delayed_initialization_thread::signal_thread_ready");

  mysql_mutex_lock(&server_ready_lock);
  is_server_ready= true;
  mysql_cond_broadcast(&server_ready_cond);
  mysql_mutex_unlock(&server_ready_lock);

  DBUG_VOID_RETURN;
}

void Delayed_initialization_thread::wait_for_thread_end()
{
  DBUG_ENTER("Delayed_initialization_thread::wait_for_thread_end");

  mysql_mutex_lock(&run_lock);
  while (thread_running)
  {
    DBUG_PRINT("sleep",("Waiting for the Delayed initialization thread to finish"));
    mysql_cond_wait(&run_cond, &run_lock);
  }
  mysql_mutex_unlock(&run_lock);

  //give extra time for the thread to terminate
  my_sleep(1);

  DBUG_VOID_RETURN;
}

void Delayed_initialization_thread::signal_read_mode_ready()
{
  DBUG_ENTER("Delayed_initialization_thread::signal_read_mode_ready");

  mysql_mutex_lock(&run_lock);
  is_super_read_only_set= true;
  mysql_cond_broadcast(&run_cond);
  mysql_mutex_unlock(&run_lock);

  DBUG_VOID_RETURN;
}

void Delayed_initialization_thread::wait_for_read_mode()
{
  DBUG_ENTER("Delayed_initialization_thread::wait_for_read_mode");

  mysql_mutex_lock(&run_lock);
  while (!is_super_read_only_set)
  {
    DBUG_PRINT("sleep",("Waiting for the Delayed initialization thread to set super_read_only"));
    mysql_cond_wait(&run_cond, &run_lock);
  }
  mysql_mutex_unlock(&run_lock);

  DBUG_VOID_RETURN;
}

int Delayed_initialization_thread::launch_initialization_thread()
{
  DBUG_ENTER("Delayed_initialization_thread::launch_initialization_thread");

  mysql_mutex_lock(&run_lock);

  if(thread_running)
  {
    mysql_mutex_unlock(&run_lock); /* purecov: inspected */
    DBUG_RETURN(0);                /* purecov: inspected */
  }

  if (mysql_thread_create(key_GR_THD_delayed_init,
                          &delayed_init_pthd,
                          get_connection_attrib(),
                          launch_handler_thread,
                          (void*)this))
  {
    mysql_mutex_unlock(&run_lock); /* purecov: inspected */
    DBUG_RETURN(1); /* purecov: inspected */
  }

  while (!thread_running)
  {
    DBUG_PRINT("sleep",("Waiting for the Delayed initialization thread to start"));
    mysql_cond_wait(&run_cond, &run_lock);
  }
  mysql_mutex_unlock(&run_lock);

  DBUG_RETURN(0);
}

int Delayed_initialization_thread::initialization_thread_handler()
{
  DBUG_ENTER("initialize_thread_handler");

  mysql_mutex_lock(&run_lock);
  thread_running= true;
  mysql_cond_broadcast(&run_cond);
  mysql_mutex_unlock(&run_lock);

  mysql_mutex_lock(&server_ready_lock);
  while(!is_server_ready)
  {
    DBUG_PRINT("sleep",("Waiting for server start signal"));
    mysql_cond_wait(&server_ready_cond, &server_ready_lock);
  }
  mysql_mutex_unlock(&server_ready_lock);

<<<<<<< HEAD
  //delayed initialization code starts here

  int error= 0;
  Sql_service_command_interface *sql_command_interface= NULL;

  //Just terminate it
  if (!wait_on_engine_initialization ||
      get_plugin_pointer() == NULL)
  {
    goto end;
  }

  /*
    The plugin was initialized on server start
    so only now we can start the applier
  */
  if (wait_on_engine_initialization)
  {
    DBUG_ASSERT(server_engine_initialized());
    wait_on_engine_initialization= false;

    //Avoid unnecessary operations
    bool enabled_super_read_only= false;

    char *hostname, *uuid;
    uint port;
    unsigned int server_version;
    st_server_ssl_variables server_ssl_variables=
      {false,NULL,NULL,NULL,NULL,NULL,NULL,NULL,NULL};

    get_server_parameters(&hostname, &port, &uuid, &server_version,
                          &server_ssl_variables);

    sql_command_interface= new Sql_service_command_interface();
    if (sql_command_interface->
            establish_session_connection(PSESSION_INIT_THREAD,
                                         get_plugin_pointer()) ||
        sql_command_interface->set_interface_user(GROUPREPL_USER))
    {
      /* purecov: begin inspected */
      log_message(MY_ERROR_LEVEL,
                  "It was not possible to establish a connection to "
                    "server SQL service");
      error= 1;
      goto err;
      /* purecov: end */
    }

    if ((error= configure_group_communication(&server_ssl_variables)))
      goto err; /* purecov: inspected */

    if ((error=  configure_group_member_manager(hostname, uuid, port,
                                                server_version)))
      goto err; /* purecov: inspected */

    if (check_async_channel_running_on_secondary())
    {
      error= 1;
      log_message(MY_ERROR_LEVEL, "Can't start group replication on secondary"
                                  " member with single primary-mode while"
                                  " asynchronous replication channels are"
                                  " running.");
      goto err; /* purecov: inspected */
    }

    configure_compatibility_manager();

    if ((error= initialize_recovery_module()))
      goto err; /* purecov: inspected */

    if (configure_and_start_applier_module())
    {
      error= GROUP_REPLICATION_REPLICATION_APPLIER_INIT_ERROR;
      goto err;
    }

    initialize_asynchronous_channels_observer();
    initialize_group_partition_handler();
    blocked_transaction_handler= new Blocked_transaction_handler();

    /*
     At this point in the code, set the super_read_only mode here on the
     server to protect recovery and version module of the Group Replication.
    */

    if (read_mode_handler->set_super_read_only_mode(sql_command_interface))
    {
      error =1; /* purecov: inspected */
      log_message(MY_ERROR_LEVEL,
                  "Could not enable the server read only mode and guarantee a "
                  "safe recovery execution"); /* purecov: inspected */
      goto err; /* purecov: inspected */
    }
    enabled_super_read_only= true;

    if ((error= start_group_communication()))
    {
      //terminate the before created pipeline
      log_message(MY_ERROR_LEVEL,
                  "Error on group communication initialization methods, "
                  "killing the Group Replication applier"); /* purecov: inspected */
      applier_module->terminate_applier_thread(); /* purecov: inspected */
      goto err; /* purecov: inspected */
    }

    if (view_change_notifier->wait_for_view_modification())
    {
      /* purecov: begin inspected */
      if (!view_change_notifier->is_cancelled())
      {
        //Only log a error when a view modification was not canceled.
        log_message(MY_ERROR_LEVEL,
                    "Timeout on wait for view after joining group");
      }
      error= view_change_notifier->get_error();
      goto err;
      /* purecov: end */
    }
    declare_plugin_running(); //All is OK

  err:
    if (error)
    {
      leave_group();
      terminate_plugin_modules(enabled_super_read_only);
      if (certification_latch != NULL)
      {
        delete certification_latch; /* purecov: inspected */
        certification_latch= NULL;  /* purecov: inspected */
      }
    }
  }
=======
  DBUG_ASSERT(server_engine_initialized());
>>>>>>> d6654205

  //Protect this delayed start against other start/stop requests
  Mutex_autolock auto_lock_mutex(get_plugin_running_lock());

  int error= initialize_plugin_and_join(PSESSION_INIT_THREAD, this);

  mysql_mutex_lock(&run_lock);
  thread_running= false;
  mysql_cond_broadcast(&run_cond);
  mysql_mutex_unlock(&run_lock);

  DBUG_RETURN(error);
}<|MERGE_RESOLUTION|>--- conflicted
+++ resolved
@@ -155,142 +155,7 @@
   }
   mysql_mutex_unlock(&server_ready_lock);
 
-<<<<<<< HEAD
-  //delayed initialization code starts here
-
-  int error= 0;
-  Sql_service_command_interface *sql_command_interface= NULL;
-
-  //Just terminate it
-  if (!wait_on_engine_initialization ||
-      get_plugin_pointer() == NULL)
-  {
-    goto end;
-  }
-
-  /*
-    The plugin was initialized on server start
-    so only now we can start the applier
-  */
-  if (wait_on_engine_initialization)
-  {
-    DBUG_ASSERT(server_engine_initialized());
-    wait_on_engine_initialization= false;
-
-    //Avoid unnecessary operations
-    bool enabled_super_read_only= false;
-
-    char *hostname, *uuid;
-    uint port;
-    unsigned int server_version;
-    st_server_ssl_variables server_ssl_variables=
-      {false,NULL,NULL,NULL,NULL,NULL,NULL,NULL,NULL};
-
-    get_server_parameters(&hostname, &port, &uuid, &server_version,
-                          &server_ssl_variables);
-
-    sql_command_interface= new Sql_service_command_interface();
-    if (sql_command_interface->
-            establish_session_connection(PSESSION_INIT_THREAD,
-                                         get_plugin_pointer()) ||
-        sql_command_interface->set_interface_user(GROUPREPL_USER))
-    {
-      /* purecov: begin inspected */
-      log_message(MY_ERROR_LEVEL,
-                  "It was not possible to establish a connection to "
-                    "server SQL service");
-      error= 1;
-      goto err;
-      /* purecov: end */
-    }
-
-    if ((error= configure_group_communication(&server_ssl_variables)))
-      goto err; /* purecov: inspected */
-
-    if ((error=  configure_group_member_manager(hostname, uuid, port,
-                                                server_version)))
-      goto err; /* purecov: inspected */
-
-    if (check_async_channel_running_on_secondary())
-    {
-      error= 1;
-      log_message(MY_ERROR_LEVEL, "Can't start group replication on secondary"
-                                  " member with single primary-mode while"
-                                  " asynchronous replication channels are"
-                                  " running.");
-      goto err; /* purecov: inspected */
-    }
-
-    configure_compatibility_manager();
-
-    if ((error= initialize_recovery_module()))
-      goto err; /* purecov: inspected */
-
-    if (configure_and_start_applier_module())
-    {
-      error= GROUP_REPLICATION_REPLICATION_APPLIER_INIT_ERROR;
-      goto err;
-    }
-
-    initialize_asynchronous_channels_observer();
-    initialize_group_partition_handler();
-    blocked_transaction_handler= new Blocked_transaction_handler();
-
-    /*
-     At this point in the code, set the super_read_only mode here on the
-     server to protect recovery and version module of the Group Replication.
-    */
-
-    if (read_mode_handler->set_super_read_only_mode(sql_command_interface))
-    {
-      error =1; /* purecov: inspected */
-      log_message(MY_ERROR_LEVEL,
-                  "Could not enable the server read only mode and guarantee a "
-                  "safe recovery execution"); /* purecov: inspected */
-      goto err; /* purecov: inspected */
-    }
-    enabled_super_read_only= true;
-
-    if ((error= start_group_communication()))
-    {
-      //terminate the before created pipeline
-      log_message(MY_ERROR_LEVEL,
-                  "Error on group communication initialization methods, "
-                  "killing the Group Replication applier"); /* purecov: inspected */
-      applier_module->terminate_applier_thread(); /* purecov: inspected */
-      goto err; /* purecov: inspected */
-    }
-
-    if (view_change_notifier->wait_for_view_modification())
-    {
-      /* purecov: begin inspected */
-      if (!view_change_notifier->is_cancelled())
-      {
-        //Only log a error when a view modification was not canceled.
-        log_message(MY_ERROR_LEVEL,
-                    "Timeout on wait for view after joining group");
-      }
-      error= view_change_notifier->get_error();
-      goto err;
-      /* purecov: end */
-    }
-    declare_plugin_running(); //All is OK
-
-  err:
-    if (error)
-    {
-      leave_group();
-      terminate_plugin_modules(enabled_super_read_only);
-      if (certification_latch != NULL)
-      {
-        delete certification_latch; /* purecov: inspected */
-        certification_latch= NULL;  /* purecov: inspected */
-      }
-    }
-  }
-=======
   DBUG_ASSERT(server_engine_initialized());
->>>>>>> d6654205
 
   //Protect this delayed start against other start/stop requests
   Mutex_autolock auto_lock_mutex(get_plugin_running_lock());
