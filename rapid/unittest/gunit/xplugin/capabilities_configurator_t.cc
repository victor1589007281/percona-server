--- conflicted
+++ resolved
@@ -104,15 +104,9 @@
     std::for_each(supported_handlers.begin(), supported_handlers.end(), expect_get_name(NAMES));
     std::for_each(supported_handlers.begin(), supported_handlers.end(), expect_get_capability);
 
-<<<<<<< HEAD
-    boost::scoped_ptr<Capabilities> cap(sut->get());
+    ngs::Memory_instrumented<Capabilities>::Unique_ptr cap(sut->get());
 
     ASSERT_TRUE(NULL != cap.get());
-=======
-    ngs::Memory_instrumented<Capabilities>::Unique_ptr cap(sut->get());
-    const Capabilities *null_cap = NULL;
-    ASSERT_NE(null_cap, cap.get());
->>>>>>> da5b1cb8
     ASSERT_EQ(static_cast<int>(supported_handlers.size()), cap->capabilities_size());
 
     for(std::size_t i = 0; i < supported_handlers.size();i ++)
