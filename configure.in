--- conflicted
+++ resolved
@@ -358,16 +358,6 @@
 fi
 AC_SUBST(LD_VERSION_SCRIPT)
 
-<<<<<<< HEAD
-# libndbclient versioning when linked with GNU ld.
-if $LD --version 2>/dev/null|grep -q GNU; then
-  NDB_LD_VERSION_SCRIPT="-Wl,--version-script=\$(top_builddir)/storage/ndb/src/libndb.ver"
-  AC_CONFIG_FILES(storage/ndb/src/libndb.ver)
-fi
-AC_SUBST(NDB_LD_VERSION_SCRIPT)
-
-=======
->>>>>>> dab88cfa
 
 # Avoid bug in fcntl on some versions of linux
 AC_MSG_CHECKING([if we should use 'skip-external-locking' as default for $target_os])
