--- conflicted
+++ resolved
@@ -458,20 +458,12 @@
 then
   MYSQLD_DEFAULT_SWITCHES="--skip-external-locking"
   TARGET_LINUX="true"
-<<<<<<< HEAD
   AC_MSG_RESULT([yes])
-=======
-  AC_MSG_RESULT("yes")
->>>>>>> 9023b3a3
   AC_DEFINE([TARGET_OS_LINUX], [1], [Whether we build for Linux])
 else
   MYSQLD_DEFAULT_SWITCHES=""
   TARGET_LINUX="false"
-<<<<<<< HEAD
   AC_MSG_RESULT([no])
-=======
-  AC_MSG_RESULT("no")
->>>>>>> 9023b3a3
 fi
 AC_SUBST(MYSQLD_DEFAULT_SWITCHES)
 AC_SUBST(TARGET_LINUX)
@@ -1376,12 +1368,8 @@
         else
             AC_MSG_RESULT("no need to check headers")
         fi
-<<<<<<< HEAD
         
-        AC_MSG_CHECKING("for pthread_create in -lpthread");
-=======
         AC_MSG_CHECKING("for pthread_create in -lpthread")
->>>>>>> 9023b3a3
         ac_save_LIBS="$LIBS"
         LIBS="$LIBS -lpthread"
         AC_TRY_LINK( [#include <pthread.h>],
@@ -1616,12 +1604,7 @@
       if test "$with_posix_threads" = "no"
       then
         LIBS=" $ac_save_LIBS -lpthreads"
-<<<<<<< HEAD
-        AC_MSG_CHECKING("for pthread_create in -lpthreads");
-=======
-        TOOLS_LIBS=" $ac_save_TOOLS_LIBS -lpthreads"
         AC_MSG_CHECKING("for pthread_create in -lpthreads")
->>>>>>> 9023b3a3
         AC_TRY_LINK(
         [#include <pthread.h>],
         [ pthread_create((pthread_t*) 0,(pthread_attr_t*) 0, 0, 0); ],
@@ -1631,12 +1614,7 @@
         then
 	  # This is for FreeBSD
 	  LIBS="$ac_save_LIBS -pthread"
-<<<<<<< HEAD
-	  AC_MSG_CHECKING("for pthread_create in -pthread");
-=======
-	  TOOLS_LIBS="$ac_save_TOOLS_LIBS -pthread"
 	  AC_MSG_CHECKING("for pthread_create in -pthread")
->>>>>>> 9023b3a3
 	  AC_TRY_LINK(
 	  [#include <pthread.h>],
 	  [ pthread_create((pthread_t*) 0,(pthread_attr_t*) 0, 0, 0); ],
@@ -2634,7 +2612,6 @@
 
 for cs in $CHARSETS
 do
-<<<<<<< HEAD
   case $cs in 
     armscii8)
       AC_DEFINE(HAVE_CHARSET_armscii8, 1,
@@ -2763,20 +2740,8 @@
       ;;
     *)
       AC_MSG_ERROR([Charset '$cs' not available. (Available are: $CHARSETS_AVAILABLE).
-      See the Installation chapter in the Reference Manual.]);
+      See the Installation chapter in the Reference Manual.])
   esac
-=======
-  charset_okay=0
-  for charset in $CHARSETS_AVAILABLE $CHARSETS_DEPRECATED
-  do
-    if test $cs = $charset; then charset_okay=1; fi
-  done
-  if test $charset_okay = 0;
-  then
-    AC_MSG_ERROR([Charset '$cs' not available. (Available $CHARSETS_AVAILABLE).
-    See the Installation chapter in the Reference Manual.])
-  fi
->>>>>>> 9023b3a3
 done
 
 
@@ -2952,7 +2917,7 @@
       ;;
     *)
       AC_MSG_ERROR([Charset $cs not available. (Available are: $CHARSETS_AVAILABLE).
-      See the Installation chapter in the Reference Manual.]);
+      See the Installation chapter in the Reference Manual.])
 esac
 
 if test "$default_collation" = default; then
@@ -2977,7 +2942,7 @@
       Collation $default_collation is not valid for character set $default_charset.
       Valid collations are: $default_charset_collations.
       See the Installation chapter in the Reference Manual.
-  ]);
+  ])
 fi
 
 AC_DEFINE_UNQUOTED([MYSQL_DEFAULT_CHARSET_NAME], ["$default_charset"],
