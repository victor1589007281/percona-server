--- conflicted
+++ resolved
@@ -143,17 +143,18 @@
     m_length = 4;
     m_cs = default_cs;
     break;
-<<<<<<< HEAD
-  case Bit:
-=======
   case Time:
->>>>>>> 6e0de24c
     m_precision = 0;
     m_scale = 0;
     m_length = 1;
     m_cs = NULL;
     break;
-<<<<<<< HEAD
+  case Bit:
+    m_precision = 0;
+    m_scale = 0;
+    m_length = 1;
+    m_cs = NULL;
+    break;
   case Longvarchar:
     m_precision = 0;
     m_scale = 0;
@@ -166,8 +167,6 @@
     m_length = 1; // legal
     m_cs = NULL;
     break;
-=======
->>>>>>> 6e0de24c
   case Undefined:
     assert(false);
     break;
