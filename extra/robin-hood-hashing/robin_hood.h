--- conflicted
+++ resolved
@@ -43,11 +43,7 @@
 #include <cstdlib>
 #include <cstring>
 #include <functional>
-<<<<<<< HEAD
-#include <limits>
-=======
 #include <limits>  // std::numeric_limits
->>>>>>> c70126c9
 #include <memory> // only to support hash of smart pointers
 #include <stdexcept>
 #include <string>
