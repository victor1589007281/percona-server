--- conflicted
+++ resolved
@@ -683,11 +683,7 @@
  
  #ifdef HAVE_LARGE_PAGES
          if ((os_use_large_pages = (ibool) my_use_large_pages))
-<<<<<<< HEAD
-@@ -11381,6 +11383,16 @@
-=======
-@@ -11405,6 +11407,16 @@
->>>>>>> edf1bf22
+@@ -11413,6 +11415,16 @@
    "The size of the memory buffer InnoDB uses to cache data and indexes of its tables.",
    NULL, NULL, 128*1024*1024L, 32*1024*1024L, LONGLONG_MAX, 1024*1024L);
  
@@ -704,11 +700,7 @@
  static MYSQL_SYSVAR_ULONG(commit_concurrency, innobase_commit_concurrency,
    PLUGIN_VAR_RQCMDARG,
    "Helps in performance tuning in heavily concurrent environments.",
-<<<<<<< HEAD
-@@ -11653,6 +11665,8 @@
-=======
-@@ -11680,6 +11692,8 @@
->>>>>>> edf1bf22
+@@ -11688,6 +11700,8 @@
    MYSQL_SYSVAR(additional_mem_pool_size),
    MYSQL_SYSVAR(autoextend_increment),
    MYSQL_SYSVAR(buffer_pool_size),
