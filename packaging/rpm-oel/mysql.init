#!/bin/sh
#
# mysqld	This shell script takes care of starting and stopping
#		the MySQL subsystem (mysqld).
#
# chkconfig: 345 64 36
# description:	MySQL database server.
# processname: mysqld
# config: /etc/my.cnf
# pidfile: /var/run/mysqld/mysqld.pid

# Source function library.
. /etc/rc.d/init.d/functions

# Source networking configuration.
. /etc/sysconfig/network


exec="/usr/bin/mysqld_safe"
prog="mysqld"

# Set timeouts here so they can be overridden from /etc/sysconfig/mysqld
STARTTIMEOUT=120
STOPTIMEOUT=600

[ -e /etc/sysconfig/$prog ] && . /etc/sysconfig/$prog

lockfile=/var/lock/subsys/$prog

# Support for extra options passed to mysqld
command=$1 && shift
extra_opts="$@"

# extract value of a MySQL option from config files
# Usage: get_mysql_option SECTION VARNAME DEFAULT
# result is returned in $result
# We use my_print_defaults which prints all options from multiple files,
# with the more specific ones later; hence take the last match.
get_mysql_option(){
	result=$(/usr/bin/my_print_defaults "$1" | sed -n "s/^--$2=//p" | tail -n 1)
	if [ -z "$result" ]; then
	    # not found, use default
	    result="$3"
	fi
}

get_mysql_option mysqld datadir "/var/lib/mysql"
datadir="$result"
get_mysql_option mysqld socket "$datadir/mysql.sock"
socketfile="$result"
get_mysql_option mysqld_safe log-error "/var/log/mysqld.log"
errlogfile="$result"
get_mysql_option mysqld_safe pid-file "/var/run/mysqld/mysqld.pid"
mypidfile="$result"

case $socketfile in
    /*) adminsocket="$socketfile" ;;
     *) adminsocket="$datadir/$socketfile" ;;
esac

install_validate_password_sql_file () {
    local dir
    local initfile
    dir=/var/lib/mysql
    initfile="$(mktemp $dir/install-validate-password-plugin.XXXXXX.sql)"
    chown mysql:mysql "$initfile"
    echo "INSERT INTO mysql.plugin (name, dl) VALUES ('validate_password', 'validate_password.so');" > "$initfile"
    echo "SHUTDOWN;" >> "$initfile"
    echo "$initfile"
}

start(){
    [ -x $exec ] || exit 5
    # check to see if it's already running
    RESPONSE=$(/usr/bin/mysqladmin --no-defaults --socket="$adminsocket" --user=UNKNOWN_MYSQL_USER ping 2>&1)
    if [ $? = 0 ]; then
	# already running, do nothing
	action $"Starting $prog: " /bin/true
	ret=0
    elif echo "$RESPONSE" | grep -q "Access denied for user"
    then
	# already running, do nothing
	action $"Starting $prog: " /bin/true
	ret=0
    else
	# prepare for start
	if [ ! -e "$errlogfile" -a ! -h "$errlogfile" -a "x$(dirname "$errlogfile")" = "x/var/log" ]; then
	    install /dev/null -m0640 -omysql -gmysql "$errlogfile"
	fi
	[ -x /sbin/restorecon ] && /sbin/restorecon "$errlogfile"
	if [ ! -d "$datadir/mysql" ] ; then
	    # First, make sure $datadir is there with correct permissions
<<<<<<< HEAD
	    if [ ! -d "$datadir" -a ! -h "$datadir" -a "x$(basedir "$datadir")" = "x/var/lib" ]; then
		install -d -m0751 -omysql -gmysql "$datadir" || exit 1
=======
	    if [ ! -d "$datadir" -a ! -h "$datadir" -a "x$(dirname "$datadir")" = "x/var/lib" ]; then
		install -d -m0755 -omysql -gmysql "$datadir" || exit 1
>>>>>>> 83eefb7d
	    fi
	    if [ ! -h "$datadir" -a "x$(dirname "$datadir")" = "x/var/lib" ]; then
		chown mysql:mysql "$datadir"
		chmod 0751 "$datadir"
	    fi
	    if [ -x /sbin/restorecon ]; then
		/sbin/restorecon "$datadir"
		for dir in /var/lib/mysql-files /var/lib/mysql-keyring ; do
		    if [ -x /usr/sbin/semanage -a -d /var/lib/mysql -a -d $dir ] ; then
			/usr/sbin/semanage fcontext -a -e /var/lib/mysql $dir >/dev/null 2>&1
			/sbin/restorecon $dir
		    fi
		done
	    fi
	    # Now create the database
	    action $"Initializing MySQL database: " /usr/sbin/mysqld --initialize --datadir="$datadir" --user=mysql
	    ret=$?
	    [ $ret -ne 0 ] && return $ret
	    initfile="$(install_validate_password_sql_file)"
	    action $"Installing validate password plugin: " /usr/sbin/mysqld --datadir="$datadir" --user=mysql --init-file="$initfile"
	    ret=$?
	    rm -f "$initfile"
	    chown -R mysql:mysql "$datadir"
	    [ $ret -ne 0 ] && return $ret
	    # Generate certs if needed
	    if [ -x /usr/bin/mysql_ssl_rsa_setup -a ! -e "${datadir}/server-key.pem" ] ; then
		/usr/bin/mysql_ssl_rsa_setup --datadir="$datadir" --uid=mysql >/dev/null 2>&1
	    fi
	fi
	if [ ! -h "$datadir" -a "x$(dirname "$datadir")" = "x/var/lib" ]; then
	    chown mysql:mysql "$datadir"
	    chmod 0751 "$datadir"
	fi
	# Pass all the options determined above, to ensure consistent behavior.
	# In many cases mysqld_safe would arrive at the same conclusions anyway
	# but we need to be sure.  (An exception is that we don't force the
	# log-error setting, since this script doesn't really depend on that,
	# and some users might prefer to configure logging to syslog.)
	# Note: set --basedir to prevent probes that might trigger SELinux
	# alarms, per bug #547485
	$exec   --datadir="$datadir" --socket="$socketfile" \
		--pid-file="$mypidfile" \
		--basedir=/usr --user=mysql $extra_opts >/dev/null &
	safe_pid=$!
	# Spin for a maximum of N seconds waiting for the server to come up;
	# exit the loop immediately if mysqld_safe process disappears.
	# Rather than assuming we know a valid username, accept an "access
	# denied" response as meaning the server is functioning.
	ret=0
	TIMEOUT="$STARTTIMEOUT"
	while [ $TIMEOUT -gt 0 ]; do
	    RESPONSE=$(/usr/bin/mysqladmin --no-defaults --socket="$adminsocket" --user=UNKNOWN_MYSQL_USER ping 2>&1) && break
	    echo "$RESPONSE" | grep -q "Access denied for user" && break
	    if ! /bin/kill -0 $safe_pid 2>/dev/null; then
		echo "MySQL Daemon failed to start."
		ret=1
		break
	    fi
	    sleep 1
	    let TIMEOUT=${TIMEOUT}-1
	done
	if [ $TIMEOUT -eq 0 ]; then
	    echo "Timeout error occurred trying to start MySQL Daemon."
	    ret=1
	fi
	if [ $ret -eq 0 ]; then
	    action $"Starting $prog: " /bin/true
	    touch $lockfile
	else
	    action $"Starting $prog: " /bin/false
	fi
    fi
    return $ret
}

stop(){
	if [ ! -f "$mypidfile" ]; then
	    # not running; per LSB standards this is "ok"
	    action $"Stopping $prog: " /bin/true
	    return 0
	fi
	MYSQLPID=$(cat "$mypidfile")
	if [ -n "$MYSQLPID" ]; then
	    /bin/kill "$MYSQLPID" >/dev/null 2>&1
	    ret=$?
	    if [ $ret -eq 0 ]; then
		TIMEOUT="$STOPTIMEOUT"
		while [ $TIMEOUT -gt 0 ]; do
		    /bin/kill -0 "$MYSQLPID" >/dev/null 2>&1 || break
		    sleep 1
		    let TIMEOUT=${TIMEOUT}-1
		done
		if [ $TIMEOUT -eq 0 ]; then
		    echo "Timeout error occurred trying to stop MySQL Daemon."
		    ret=1
		    action $"Stopping $prog: " /bin/false
		else
		    rm -f $lockfile
		    rm -f "$socketfile"
		    action $"Stopping $prog: " /bin/true
		fi
	    else
		action $"Stopping $prog: " /bin/false
	    fi
	else
	    # failed to read pidfile, probably insufficient permissions
	    action $"Stopping $prog: " /bin/false
	    ret=4
	fi
	return $ret
}

restart(){
    stop
    start
}

condrestart(){
    [ -e $lockfile ] && restart || :
}


# See how we were called.
case "$command" in
  start)
    start
    ;;
  stop)
    stop
    ;;
  status)
    status -p "$mypidfile" $prog
    ;;
  restart)
    restart
    ;;
  condrestart|try-restart)
    condrestart
    ;;
  reload)
    exit 3
    ;;
  force-reload)
    restart
    ;;
  *)
    echo $"Usage: $0 {start|stop|status|restart|condrestart|try-restart|reload|force-reload}"
    exit 2
esac

exit $?<|MERGE_RESOLUTION|>--- conflicted
+++ resolved
@@ -90,13 +90,8 @@
 	[ -x /sbin/restorecon ] && /sbin/restorecon "$errlogfile"
 	if [ ! -d "$datadir/mysql" ] ; then
 	    # First, make sure $datadir is there with correct permissions
-<<<<<<< HEAD
-	    if [ ! -d "$datadir" -a ! -h "$datadir" -a "x$(basedir "$datadir")" = "x/var/lib" ]; then
+	    if [ ! -d "$datadir" -a ! -h "$datadir" -a "x$(dirname "$datadir")" = "x/var/lib" ]; then
 		install -d -m0751 -omysql -gmysql "$datadir" || exit 1
-=======
-	    if [ ! -d "$datadir" -a ! -h "$datadir" -a "x$(dirname "$datadir")" = "x/var/lib" ]; then
-		install -d -m0755 -omysql -gmysql "$datadir" || exit 1
->>>>>>> 83eefb7d
 	    fi
 	    if [ ! -h "$datadir" -a "x$(dirname "$datadir")" = "x/var/lib" ]; then
 		chown mysql:mysql "$datadir"
