# Copyright (c) 2000, 2017, Oracle and/or its affiliates. All rights reserved.
#
# This program is free software; you can redistribute it and/or modify
# it under the terms of the GNU General Public License as published by
# the Free Software Foundation; version 2 of the License.
#
# This program is distributed in the hope that it will be useful,
# but WITHOUT ANY WARRANTY; without even the implied warranty of
# MERCHANTABILITY or FITNESS FOR A PARTICULAR PURPOSE.  See the
# GNU General Public License for more details.
#
# You should have received a copy of the GNU General Public License
# along with this program; see the file COPYING. If not, write to the
# Free Software Foundation, Inc., 51 Franklin St, Fifth Floor, Boston
# MA  02110-1301  USA.

# NOTE: "vendor" is used in upgrade/downgrade check, so you can't
# change these, has to be exactly as is.

%global milestone    dmr

%global mysql_vendor Oracle and/or its affiliates
%global mysqldatadir /var/lib/mysql

# Pass --define 'with_cluster 1' to build with cluster support
%{?with_cluster: %global cluster 1}

# Pass on choice of SSL to build with
%{?with_ssl: %global ssl_option -DWITH_SSL=%{with_ssl}}

# Pass path to mecab lib
%{?with_mecab: %global mecab_option -DWITH_MECAB=%{with_mecab}}
%{?with_mecab: %global mecab 1}

# Pass path to the AWS SDK install
%{?with_aws_sdk: %global aws_sdk_option -DWITH_AWS_SDK=%{with_aws_sdk}}
%{?with_aws_sdk: %global aws_sdk 1}

# Pass path to the libcurl "lib" directory
%{?WITH_CURL: %global curl_lib_option -DWITH_CURL=%{WITH_CURL}}

# Regression tests may take a long time, override the default to skip them
%{!?runselftest:%global runselftest 0}

%{!?with_systemd:                %global systemd 0}
%{?el7:                          %global systemd 1}
%{!?with_debuginfo:              %global nodebuginfo 1}
%{!?product_suffix:              %global product_suffix community}
%{!?feature_set:                 %global feature_set community}
%{!?compilation_comment_release: %global compilation_comment_release MySQL Community Server - (GPL)}
%{!?compilation_comment_debug:   %global compilation_comment_debug MySQL Community Server - Debug (GPL)}
%{!?src_base:                    %global src_base mysql%{?cluster:-cluster-gpl}}

%if 0%{?rhel} == 6
%global compatver             5.1.72
%global compatlib             16
%global compatsrc             https://cdn.mysql.com/Downloads/MySQL-5.1/mysql-%{compatver}.tar.gz
%endif

%if 0%{?rhel} == 7
%global compatver             5.6.37
%global compatlib             18
%global compatsrc             https://cdn.mysql.com/Downloads/MySQL-5.6/mysql-%{compatver}.tar.gz
%endif

# multiarch
%global multiarchs            ppc %{power64} %{ix86} x86_64 %{sparc}

%global src_dir               %{src_base}-%{version}%{?milestone:-%{milestone}}

# No debuginfo for now, ships /usr/sbin/mysqld-debug and libmysqlcliet-debug.a
%if 0%{?nodebuginfo}
%global _enable_debug_package 0
%global debug_package         %{nil}
%global __os_install_post     /usr/lib/rpm/brp-compress %{nil}
%endif

%if 0%{?commercial}
%global license_files_server  %{src_dir}/LICENSE.mysql %{src_dir}/README
%global license_type          Commercial
%else
%global license_files_server  %{src_dir}/COPYING %{src_dir}/README
%global license_type          GPLv2
%endif

%global min                   8.0.0

Name:           mysql%{?cluster:-cluster}-%{product_suffix}
Summary:        A very fast and reliable SQL database server
Group:          Applications/Databases
Version:        @MYSQL_NO_DASH_VERSION@
Release:        0.1%{?milestone:.%{milestone}}%{?commercial:.1}%{?dist}
License:        Copyright (c) 2000, @MYSQL_COPYRIGHT_YEAR@, %{mysql_vendor}. All rights reserved. Under %{?license_type} license as shown in the Description field.
Source0:        https://cdn.mysql.com/Downloads/MySQL-@MYSQL_BASE_VERSION@/%{src_dir}.tar.gz
URL:            http://www.mysql.com/
Packager:       MySQL Release Engineering <mysql-build@oss.oracle.com>
Vendor:         %{mysql_vendor}
%if 0%{?compatlib}
Source7:        %{compatsrc}
%endif
Source10:       http://downloads.sourceforge.net/boost/@BOOST_PACKAGE_NAME@.tar.bz2
Source90:       filter-provides.sh
Source91:       filter-requires.sh
BuildRequires:  devtoolset-6-gcc
BuildRequires:  devtoolset-6-gcc-c++
BuildRequires:  cmake >= 2.8.2
BuildRequires:  perl
%{?el7:BuildRequires: perl(Time::HiRes)}
%{?el7:BuildRequires: perl(Env)}
BuildRequires:  time
BuildRequires:  libaio-devel
BuildRequires:  ncurses-devel
BuildRequires:  numactl-devel
BuildRequires:  openssl-devel
BuildRequires:  zlib-devel
%if 0%{?systemd}
BuildRequires:  systemd
BuildRequires:  pkgconfig(systemd)
%endif
BuildRequires:  cyrus-sasl-devel
%if 0%{?commercial}
BuildRequires:  openldap-devel
%endif
BuildRoot:      %(mktemp -ud %{_tmppath}/%{name}-%{version}-%{release}-XXXXXX)

%if 0%{?rhel} > 6
# For rpm => 4.9 only: https://fedoraproject.org/wiki/Packaging:AutoProvidesAndRequiresFiltering
%global __requires_exclude ^perl\\((GD|hostnames|lib::mtr|lib::v1|mtr_|My::)
%global __provides_exclude_from ^(/usr/share/(mysql|mysql-test)/.*|%{_libdir}/mysql/plugin/.*\\.so)$
%else
# https://fedoraproject.org/wiki/EPEL:Packaging#Generic_Filtering_on_EPEL6
%global __perl_provides %{SOURCE90}
%global __perl_requires %{SOURCE91}
%endif

%description
The MySQL(TM) software delivers a very fast, multi-threaded, multi-user,
and robust SQL (Structured Query Language) database server. MySQL Server
is intended for mission-critical, heavy-load production systems as well
as for embedding into mass-deployed software. MySQL is a trademark of
%{mysql_vendor}

The MySQL software has Dual Licensing, which means you can use the MySQL
software free of charge under the GNU General Public License
(http://www.gnu.org/licenses/). You can also purchase commercial MySQL
licenses from %{mysql_vendor} if you do not wish to be bound by the terms of
the GPL. See the chapter "Licensing and Support" in the manual for
further info.

The MySQL web site (http://www.mysql.com/) provides the latest
news and information about the MySQL software. Also please see the
documentation and the manual for more information.

%package        server
Summary:        A very fast and reliable SQL database server
Group:          Applications/Databases
Requires:       coreutils
Requires:       grep
Requires:       procps
Requires:       shadow-utils
Requires:       net-tools
Requires:       %{name}-client%{?_isa} >= %{min}
Requires:       %{name}-common%{?_isa} = %{version}-%{release}
%if 0%{?commercial}
Obsoletes:      mysql-commercial-bench < 5.7.8
Obsoletes:      mysql-commercial-embedded < 8.0.1
Obsoletes:      mysql-commercial-embedded-devel < 8.0.1
Provides:       MySQL-server-advanced%{?_isa} = %{version}-%{release}
Obsoletes:      MySQL-server-advanced < %{version}-%{release}
Obsoletes:      MySQL-embedded-advanced < %{version}-%{release}
Obsoletes:      mysql-community-server < %{version}-%{release}
%if 0%{?cluster}
Provides:       MySQL-Cluster-server-advanced%{?_isa} = %{version}-%{release}
Obsoletes:      MySQL-Cluster-server-advanced%{?_isa} < %{version}-%{release}
Obsoletes:      MySQL-Cluster-embedded-advanced < %{version}-%{release}
Obsoletes:      mysql-commercial-server < %{version}-%{release}
Obsoletes:      mysql-cluster-community-server < %{version}-%{release}
Obsoletes:      mysql-cluster-commercial-embedded < 8.0.1
Obsoletes:      mysql-cluster-commercial-embedded-devel < 8.0.1
%endif
%endif
%if 0%{?cluster}
Provides:       MySQL-Cluster-server-gpl%{?_isa} = %{version}-%{release}
Obsoletes:      MySQL-Cluster-server-gpl%{?_isa} < %{version}-%{release}
Obsoletes:      mysql-cluster-community-embedded < 8.0.1
Obsoletes:      mysql-cluster-community-embedded-devel < 8.0.1
Obsoletes:      MySQL-Cluster-embedded-gpl%{?_isa} < %{version}-%{release}
%endif
Provides:       MySQL-server%{?_isa} = %{version}-%{release}
Obsoletes:      MySQL-server < %{version}-%{release}
Obsoletes:      mysql-community-bench < 5.7.8
Obsoletes:      mysql-community-embedded < 8.0.1
Obsoletes:      mysql-community-embedded-devel < 8.0.1
Obsoletes:      mysql-embedded-devel < 8.0.1
Obsoletes:      community-mysql-bench
Obsoletes:      mysql-bench
Obsoletes:      mysql-server < %{version}-%{release}
Obsoletes:      mariadb-bench
Obsoletes:      mariadb-server
Obsoletes:      mariadb-galera-server
Provides:       mysql-server = %{version}-%{release}
Provides:       mysql-server%{?_isa} = %{version}-%{release}
Provides:       mysql-compat-server = %{version}-%{release}
Provides:       mysql-compat-server%{?_isa} = %{version}-%{release}
%if 0%{?systemd}
Requires(post):   systemd
Requires(preun):  systemd
Requires(postun): systemd
%else
Requires(post):   /sbin/chkconfig
Requires(preun):  /sbin/chkconfig
Requires(preun):  /sbin/service
%endif

%description    server
The MySQL(TM) software delivers a very fast, multi-threaded, multi-user,
and robust SQL (Structured Query Language) database server. MySQL Server
is intended for mission-critical, heavy-load production systems as well
as for embedding into mass-deployed software. MySQL is a trademark of
%{mysql_vendor}

The MySQL software has Dual Licensing, which means you can use the MySQL
software free of charge under the GNU General Public License
(http://www.gnu.org/licenses/). You can also purchase commercial MySQL
licenses from %{mysql_vendor} if you do not wish to be bound by the terms of
the GPL. See the chapter "Licensing and Support" in the manual for
further info.

The MySQL web site (http://www.mysql.com/) provides the latest news and
information about the MySQL software.  Also please see the documentation
and the manual for more information.

This package includes the MySQL server binary as well as related utilities
to run and administer a MySQL server.

%package        client
Summary:        MySQL database client applications and tools
Group:          Applications/Databases
Requires:       %{name}-libs%{?_isa} >= %{min}
%if 0%{?commercial}
Provides:       MySQL-client-advanced%{?_isa} = %{version}-%{release}
Obsoletes:      MySQL-client-advanced < %{version}-%{release}
Obsoletes:      mysql-community-client < %{version}-%{release}
%if 0%{?cluster}
Provides:       MySQL-Cluster-client-advanced%{?_isa} = %{version}-%{release}
Obsoletes:      MySQL-Cluster-client-advanced%{?_isa} < %{version}-%{release}
Obsoletes:      mysql-commercial-client < %{version}-%{release}
Obsoletes:      mysql-cluster-community-client < %{version}-%{release}
%endif
%endif
%if 0%{?cluster}
Provides:       MySQL-Cluster-client-gpl%{?_isa} = %{version}-%{release}
Obsoletes:      MySQL-Cluster-client-gpl < %{version}-%{release}
%endif
Provides:       MySQL-client%{?_isa} = %{version}-%{release}
Obsoletes:      MySQL-client < %{version}-%{release}
Obsoletes:      mariadb
Obsoletes:      mysql < %{version}-%{release}
Provides:       mysql = %{version}-%{release}
Provides:       mysql%{?_isa} = %{version}-%{release}

%description    client
This package contains the standard MySQL clients and administration
tools.

%package        common
Summary:        MySQL database common files for server and client libs
Group:          Applications/Databases
%if 0%{?commercial}
Obsoletes:      mysql-community-common < %{version}-%{release}
%if 0%{?cluster}
Obsoletes:      mysql-commercial-common < %{version}-%{release}
Obsoletes:      mysql-cluster-community-common < %{version}-%{release}
%endif
%endif
Provides:       mysql-common = %{version}-%{release}
Provides:       mysql-common%{?_isa} = %{version}-%{release}

%description    common
This packages contains common files needed by MySQL client library and
MySQL database server.

%package        test
Summary:        Test suite for the MySQL database server
Group:          Applications/Databases
Requires:       %{name}-server%{?_isa} >= %{min}
%if 0%{?cluster}
Requires:       %{name}-data-node%{?_isa} >= %{min}
Requires:       %{name}-management-server%{?_isa} >= %{min}
%endif
%if 0%{?commercial}
Provides:       MySQL-test-advanced%{?_isa} = %{version}-%{release}
Obsoletes:      MySQL-test-advanced < %{version}-%{release}
Obsoletes:      mysql-community-test < %{version}-%{release}
%if 0%{?cluster}
Provides:       MySQL-Cluster-test-advanced%{?_isa} = %{version}-%{release}
Obsoletes:      MySQL-Cluster-test-advanced%{?_isa} < %{version}-%{release}
Obsoletes:      mysql-commercial-test < %{version}-%{release}
Obsoletes:      mysql-cluster-community-test < %{version}-%{release}
%endif
%endif
%if 0%{?cluster}
Provides:       MySQL-Cluster-test-gpl%{?_isa} = %{version}-%{release}
Obsoletes:      MySQL-Cluster-test-gpl < %{version}-%{release}
%endif
Provides:       MySQL-test%{?_isa} = %{version}-%{release}
Obsoletes:      MySQL-test < %{version}-%{release}
Obsoletes:      mysql-test < %{version}-%{release}
Obsoletes:      mariadb-test
Provides:       mysql-test = %{version}-%{release}
Provides:       mysql-test%{?_isa} = %{version}-%{release}

%description    test
This package contains the MySQL regression test suite for MySQL
database server.

%package        devel
Summary:        Development header files and libraries for MySQL database client applications
Group:          Applications/Databases
Requires:       %{name}-libs%{?_isa} >= %{min}
%if 0%{?commercial}
Provides:       MySQL-devel-advanced%{?_isa} = %{version}-%{release}
Obsoletes:      MySQL-devel-advanced < %{version}-%{release}
Obsoletes:      mysql-community-devel < %{version}-%{release}
%if 0%{?cluster}
Provides:       MySQL-Cluster-devel-advanced%{?_isa} = %{version}-%{release}
Obsoletes:      MySQL-Cluster-devel-advanced%{?_isa} < %{version}-%{release}
Obsoletes:      mysql-commercial-devel < %{version}-%{release}
Obsoletes:      mysql-cluster-community-devel < %{version}-%{release}
%endif
%endif
%if 0%{?cluster}
Provides:       MySQL-Cluster-devel-gpl%{?_isa} = %{version}-%{release}
Obsoletes:      MySQL-Cluster-devel-gpl < %{version}-%{release}
%endif
Provides:       MySQL-devel = %{version}-%{release}
Obsoletes:      MySQL-devel < %{version}-%{release}
Obsoletes:      mysql-devel < %{version}-%{release}
Obsoletes:      mariadb-devel
Obsoletes:      mysql-connector-c-devel < 6.2
Provides:       mysql-devel = %{version}-%{release}
Provides:       mysql-devel%{?_isa} = %{version}-%{release}

%description    devel
This package contains the development header files and libraries necessary
to develop MySQL client applications.

%package        libs
Summary:        Shared libraries for MySQL database client applications
Group:          Applications/Databases
Requires:       %{name}-common%{?_isa} >= %{min}
%if 0%{?commercial}
Provides:       MySQL-shared-advanced%{?_isa} = %{version}-%{release}
Obsoletes:      MySQL-shared-advanced < %{version}-%{release}
Obsoletes:      mysql-community-libs < %{version}-%{release}
%if 0%{?cluster}
Provides:       MySQL-Cluster-shared-advanced%{?_isa} = %{version}-%{release}
Obsoletes:      MySQL-Cluster-shared-advanced < %{version}-%{release}
Obsoletes:      MySQL-shared-advanced < %{version}-%{release}
Obsoletes:      mysql-cluster-community-libs < %{version}-%{release}
%endif
%endif
%if 0%{?cluster}
Provides:       MySQL-Cluster-shared-gpl%{?_isa} = %{version}-%{release}
Obsoletes:      MySQL-Cluster-shared-gpl < %{version}-%{release}
%endif
Provides:       MySQL-shared%{?_isa} = %{version}-%{release}
Obsoletes:      MySQL-shared < %{version}-%{release}
Obsoletes:      mysql-libs < %{version}-%{release}
Obsoletes:      mariadb-libs
Obsoletes:      mysql-connector-c-shared < 6.2
Provides:       mysql-libs = %{version}-%{release}
Provides:       mysql-libs%{?_isa} = %{version}-%{release}

%description    libs
This package contains the shared libraries for MySQL client
applications.

%if 0%{?compatlib}
%package        libs-compat
Summary:        Shared compat libraries for MySQL %{compatver} database client applications
Group:          Applications/Databases
Obsoletes:      mysql-libs-compat < %{version}-%{release}
Provides:       mysql-libs-compat = %{version}-%{release}
Provides:       mysql-libs-compat%{?_isa} = %{version}-%{release}
Requires:       %{name}-libs%{?_isa} >= %{min}
%if 0%{?commercial}
Provides:       MySQL-shared-compat-advanced%{?_isa} = %{version}-%{release}
Obsoletes:      MySQL-shared-compat-advanced < %{version}-%{release}
Obsoletes:      mysql-community-libs-compat < %{version}-%{release}
%if 0%{?cluster}
Provides:       MySQL-Cluster-shared-compat-advanced%{?_isa} = %{version}-%{release}
Obsoletes:      MySQL-Cluster-shared-compat-advanced < %{version}-%{release}
Obsoletes:      mysql-commercial-libs-compat < %{version}-%{release}
Obsoletes:      mysql-cluster-community-libs-compat < %{version}-%{release}
%endif
%endif
%if 0%{?cluster}
Provides:       MySQL-Cluster-shared-compat-gpl%{?_isa} = %{version}-%{release}
Obsoletes:      MySQL-Cluster-shared-compat-gpl < %{version}-%{release}
%endif
Provides:       MySQL-shared-compat%{?_isa} = %{version}-%{release}
Obsoletes:      MySQL-shared-compat < %{version}-%{release}
Obsoletes:      mysql-libs < %{version}-%{release}
Obsoletes:      mariadb-libs

%description    libs-compat
This package contains the shared compat libraries for MySQL %{compatver} client
applications.
%endif

%if 0%{?rhel} == 7
%package        embedded-compat
Summary:        MySQL embedded compat library
Group:          Applications/Databases
Requires:       %{name}-common%{?_isa} >= %{min}
%if 0%{?commercial}
Obsoletes:      mysql-community-embedded-compat < %{version}-%{release}
%if 0%{?cluster}
Obsoletes:      mysql-commercial-embedded-compat < %{version}-%{release}
Obsoletes:      mysql-cluster-community-embedded-compat < %{version}-%{release}
%endif
%endif
Obsoletes:      MySQL-embedded < %{version}-%{release}
Obsoletes:      mysql-embedded < %{version}-%{release}
Obsoletes:      mysql-embedded-devel < %{version}-%{release}
Obsoletes:      mariadb-embedded
Obsoletes:      mariadb-embedded-devel

%description    embedded-compat
This package contains the MySQL server as an embedded library with
compatibility for applications using version %{compatlib} of the library.
%endif

%if 0%{?cluster}
%package        management-server
Summary:        MySQL Cluster Management Server Daemon
Group:          Applications/Databases
%description    management-server
This package contains the MySQL Cluster Management Server Daemon,
which reads the cluster configuration file and distributes this
information to all nodes in the cluster.

%package        data-node
Summary:        MySQL Cluster Data Node Daemon
Group:          Applications/Databases
%description    data-node
This package contains MySQL Cluster Data Node Daemon, it is the process
that is used to handle all the data in tables using the NDB Cluster
storage engine. It comes in two variants: ndbd and ndbmtd, the former
is single threaded while the latter is multi-threaded.

%package        auto-installer
Summary:        Web-based graphical configuration installer for MySQL Cluster
Group:          Applications/Databases
Requires:       %{name}-server%{?_isa} = %{version}-%{release}
Requires:       python-paramiko
%{?el5:Requires:  python-crypto}
%{?el6:Requires:  python-crypto}
%{?el7:Requires:  python2-crypto}
%description    auto-installer
This package contains the MySQL Cluster web-based graphical
configuration installer, which can be used to set up and start or stop
a MySQL Cluster on one or more host computers.

%package        ndbclient
Summary:        Shared libraries for MySQL NDB storage engine client applications
Group:          Applications/Databases
%description    ndbclient
This package contains the shared libraries for MySQL MySQL NDB storage
engine client applications.

%package        ndbclient-devel
Summary:        Development files for MySQL NDB storage engine client applications
Group:          Applications/Databases
Requires:       %{name}-devel%{?_isa} = %{version}-%{release}
Requires:       %{name}-ndbclient%{?_isa} = %{version}-%{release}
%description    ndbclient-devel
This package contains the development header files and libraries
necessary to develop client applications for MySQL NDB storage engine.

%if 0%{?ndb_nodejs_extras_path:1}
%package        nodejs
Summary:        Set of Node.js adapters for MySQL Cluster
Group:          Applications/Databases
%description    nodejs
This package contains MySQL NoSQL Connector for JavaScript, a set of
Node.js adapters for MySQL Cluster and MySQL Server, which make it
possible to write JavaScript applications for Node.js using MySQL
data.
%endif

%package        java
Summary:        MySQL Cluster Connector for Java
Group:          Applications/Databases
%description    java
This package contains MySQL Cluster Connector for Java, which includes
ClusterJ and ClusterJPA, a plugin for use with OpenJPA.

ClusterJ is a high level database API that is similar in style and
concept to object-relational mapping persistence frameworks such as
Hibernate and JPA.

ClusterJPA is an OpenJPA implementation for MySQL Cluster that
attempts to offer the best possible performance by leveraging the
strengths of both ClusterJ and JDBC.

%package        memcached
Summary:        Memcached API for MySQL Cluster implemented as a loadable storage engine for memcached
Group:          Applications/Databases
Requires:       %{name}-server%{?_isa} = %{version}-%{release}
%description    memcached
This package contains the standard memcached server and a loadable
storage engine for memcached using the Memcache API for MySQL Cluster
to provide a persistent MySQL Cluster data store.

%endif # cluster

%if 0%{?commercial}
%package        backup
Summary:        MySQL Enterprise Backup
Group:          Applications/Databases
Provides:       meb = %{version}-%{release}
Provides:       meb%{?_isa} = %{version}-%{release}
Obsoletes:      meb < %{version}-%{release}
Obsoletes:      meb%{?_isa} < %{version}-%{release}
%description    backup
Implementing proper database backup and disaster recovery plans to
protect against accidental loss of data, database corruption,
hardware/operating system crashes orany natural disasters has become
one of the most important responsibilities of the Database
Administrator (DBAs).

MySQL Enterprise Backup provides DBAs with a high-performance, online
"hot" backup solution with data compression technology to ensure your
data is protected in case of downtime or an outage. MySQL is a
trademark of %{mysql_vendor}
%endif

%prep
%if 0%{?compatlib}
%setup -q -T -a 0 -a 7 -a 10 -c -n %{src_dir}
%else
%setup -q -T -a 0 -a 10 -c -n %{src_dir}
%endif # 0%{?compatlib}

%build
# Fail quickly and obviously if user tries to build as root
%if 0%{?runselftest}
if [ "x$(id -u)" = "x0" ] ; then
   echo "The MySQL regression tests may fail if run as root."
   echo "If you really need to build the RPM as root, use"
   echo "--define='runselftest 0' to skip the regression tests."
   exit 1
fi
%endif

# Build compat libs
%if 0%{?compatlib}
%if 0%{?commercial}
%global compat_ssl_option -DWITH_SSL=system
%else
%global compat_ssl_option -DWITH_SSL=bundled
%endif
%if 0%{?rhel} < 7
(
  export CFLAGS="%{optflags} -D_GNU_SOURCE -D_FILE_OFFSET_BITS=64 -D_LARGEFILE_SOURCE -fno-strict-aliasing -fwrapv"
  export CXXFLAGS="$CFLAGS %{?el6:-felide-constructors} -fno-rtti -fno-exceptions"
  pushd mysql-%{compatver}
  %configure \
    --with-readline \
    --without-debug \
    --enable-shared \
    --localstatedir=/var/lib/mysql \
    --with-unix-socket-path=/var/lib/mysql/mysql.sock \
    --with-mysqld-user="mysql" \
    --with-extra-charsets=all \
    --enable-local-infile \
    --enable-largefile \
    --enable-thread-safe-client \
    --with-ssl=%{_prefix} \
    --with-embedded-server \
    --with-big-tables \
    --with-pic \
    --with-plugin-innobase \
    --with-plugin-innodb_plugin \
    --with-plugin-partition \
    --disable-dependency-tracking
  make %{?_smp_mflags}
  popd
)
%else  # 0%{?rhel} < 7
(
  pushd mysql-%{compatver}
  mkdir build && pushd build
  cmake .. \
    -DBUILD_CONFIG=mysql_release \
    -DINSTALL_LAYOUT=RPM \
    -DCMAKE_BUILD_TYPE=RelWithDebInfo \
    -DCMAKE_C_FLAGS="%{optflags}" \
    -DCMAKE_CXX_FLAGS="%{optflags}" \
    -DWITH_INNODB_MEMCACHED=0 \
    -DINSTALL_LIBDIR="%{_lib}/mysql" \
    -DINSTALL_PLUGINDIR="%{_lib}/mysql/plugin" \
    -DINSTALL_SQLBENCHDIR=share \
    -DWITH_SYMVER16=1 \
    -DMYSQL_UNIX_ADDR="%{mysqldatadir}/mysql.sock" \
    -DFEATURE_SET="%{feature_set}" \
    -DWITH_EMBEDDED_SERVER=1 \
    -DWITH_EMBEDDED_SHARED_LIBRARY=1 \
    %{?compat_ssl_option} \
    -DCOMPILATION_COMMENT="%{compilation_comment_release}" \
    -DMYSQL_SERVER_SUFFIX="%{?server_suffix}"
  echo BEGIN_NORMAL_CONFIG ; egrep '^#define' include/config.h ; echo END_NORMAL_CONFIG
  make %{?_smp_mflags} VERBOSE=1
  popd && popd
)
%endif # 0%{?rhel} < 7
%endif # 0%{?compatlib}

# Build debug versions of mysqld
mkdir debug
(
  cd debug
  # Attempt to remove any optimisation flags from the debug build
  optflags=$(echo "%{optflags}" | sed -e 's/-O2 / /' -e 's/-Wp,-D_FORTIFY_SOURCE=2/ /')
  cmake ../%{src_dir} \
           -DBUILD_CONFIG=mysql_release \
           -DINSTALL_LAYOUT=RPM \
           -DCMAKE_BUILD_TYPE=Debug \
           -DWITH_BOOST=.. \
           -DCMAKE_C_FLAGS="$optflags" \
           -DCMAKE_CXX_FLAGS="$optflags" \
%if 0%{?systemd}
           -DWITH_SYSTEMD=1 \
%endif
%if 0%{?ndb_nodejs_path:1}
           -DNDB_NODEJS_PATH=%{ndb_nodejs_path} \
%endif
%if 0%{?ndb_nodejs_extras_path:1}
           -DNDB_NODEJS_EXTRAS_PATH=%{ndb_nodejs_extras_path} \
%endif
%if 0%{?commercial}
           -DWITH_MEB=1 \
%endif
           -DWITH_INNODB_MEMCACHED=1 \
           -DINSTALL_LIBDIR="%{_lib}/mysql" \
           -DINSTALL_PLUGINDIR="%{_lib}/mysql/plugin/debug" \
           -DMYSQL_UNIX_ADDR="%{mysqldatadir}/mysql.sock" \
           -DMYSQLX_UNIX_ADDR="/var/run/mysqld/mysqlx.sock" \
           -DFEATURE_SET="%{feature_set}" \
%if 0%{?rhel} > 5
           -DWITH_NUMA=ON \
%endif
           %{?ssl_option} \
           %{?mecab_option} \
           %{?aws_sdk_option} \
           %{?curl_lib_option} \
           -DCOMPILATION_COMMENT="%{compilation_comment_debug}" \
           -DMYSQL_SERVER_SUFFIX="%{?server_suffix}"
  echo BEGIN_DEBUG_CONFIG ; egrep '^#define' include/config.h ; echo END_DEBUG_CONFIG
  make %{?_smp_mflags} VERBOSE=1
)

# Build full release
mkdir release
(
  cd release
  cmake ../%{src_dir} \
           -DBUILD_CONFIG=mysql_release \
           -DINSTALL_LAYOUT=RPM \
           -DCMAKE_BUILD_TYPE=RelWithDebInfo \
	   -DWITH_BOOST=.. \
           -DCMAKE_C_FLAGS="%{optflags}" \
           -DCMAKE_CXX_FLAGS="%{optflags}" \
%if 0%{?systemd}
           -DWITH_SYSTEMD=1 \
%endif
%if 0%{?ndb_nodejs_path:1}
           -DNDB_NODEJS_PATH=%{ndb_nodejs_path} \
%endif
%if 0%{?ndb_nodejs_extras_path:1}
           -DNDB_NODEJS_EXTRAS_PATH=%{ndb_nodejs_extras_path} \
%endif
%if 0%{?commercial}
           -DWITH_MEB=1 \
%endif
           -DWITH_INNODB_MEMCACHED=1 \
           -DINSTALL_LIBDIR="%{_lib}/mysql" \
           -DINSTALL_PLUGINDIR="%{_lib}/mysql/plugin" \
           -DMYSQL_UNIX_ADDR="%{mysqldatadir}/mysql.sock" \
           -DMYSQLX_UNIX_ADDR="/var/run/mysqld/mysqlx.sock" \
           -DFEATURE_SET="%{feature_set}" \
%if 0%{?rhel} > 5
           -DWITH_NUMA=ON \
%endif
           %{?ssl_option} \
           %{?mecab_option} \
           %{?aws_sdk_option} \
           %{?curl_lib_option} \
           -DCOMPILATION_COMMENT="%{compilation_comment_release}" \
           -DMYSQL_SERVER_SUFFIX="%{?server_suffix}"
  echo BEGIN_NORMAL_CONFIG ; egrep '^#define' include/config.h ; echo END_NORMAL_CONFIG
  make %{?_smp_mflags} VERBOSE=1
)

%install
%if 0%{?compatlib}
# Install compat libs
dirs="libmysql libmysql_r"
%{?el7:dirs="build/libmysql build/libmysqld"}
for dir in $dirs ; do
    pushd mysql-%{compatver}/$dir
    make DESTDIR=%{buildroot} install
    popd
done
rm -f %{buildroot}%{_libdir}/mysql/libmysqlclient{,_r}.{a,la,so}
%{?el7:rm -f %{buildroot}%{_libdir}/mysql/libmysqld.{a,la,so}}
%endif # 0%{?compatlib}

MBD=$RPM_BUILD_DIR/%{src_dir}

# Ensure that needed directories exists
install -d -m 0751 %{buildroot}/var/lib/mysql
install -d -m 0755 %{buildroot}/var/run/mysqld
install -d -m 0750 %{buildroot}/var/lib/mysql-files
install -d -m 0750 %{buildroot}/var/lib/mysql-keyring

# Install all binaries
cd $MBD/release
make DESTDIR=%{buildroot} install

# Install config and logrotate
install -D -m 0644 packaging/rpm-common/mysql.logrotate %{buildroot}%{_sysconfdir}/logrotate.d/mysql
install -D -m 0644 packaging/rpm-common/my.cnf %{buildroot}%{_sysconfdir}/my.cnf
install -d %{buildroot}%{_sysconfdir}/my.cnf.d
%if 0%{?systemd}
%else
install -D -m 0755 packaging/rpm-oel/mysql.init %{buildroot}%{_sysconfdir}/init.d/mysqld
%endif

# Add libdir to linker
install -d -m 0755 %{buildroot}%{_sysconfdir}/ld.so.conf.d
echo "%{_libdir}/mysql" > %{buildroot}%{_sysconfdir}/ld.so.conf.d/mysql-%{_arch}.conf

# multiarch support
%ifarch %{multiarchs}
mv %{buildroot}/%{_bindir}/mysql_config %{buildroot}/%{_bindir}/mysql_config-%{__isa_bits}
install -p -m 0755 packaging/rpm-common/mysql_config.sh %{buildroot}/%{_bindir}/mysql_config
%endif


# Remove files pages we explicitly do not want to package
rm -rf %{buildroot}%{_infodir}/mysql.info*
rm -rf %{buildroot}%{_datadir}/mysql/mysql.server
rm -rf %{buildroot}%{_datadir}/mysql/mysqld_multi.server
rm -f %{buildroot}%{_datadir}/mysql/win_install_firewall.sql 
rm -f %{buildroot}%{_datadir}/mysql/audit_log_filter_win_install.sql

# Remove upcoming man pages, to avoid breakage when they materialize
# Keep this comment as a placeholder for future cases
# rm -f %{buildroot}%{_mandir}/man1/<manpage>.1

# Remove removed manpages here until they are removed from the docs repo
rm -f %{buildroot}%{_mandir}/man1/mysql-stress-test.pl.1
rm -f %{buildroot}%{_mandir}/man1/mysql-test-run.pl.1
rm -f %{buildroot}%{_mandir}/man1/mysql_client_test.1
rm -f %{buildroot}%{_mandir}/man1/mysqltest.1

%check
%if 0%{?runselftest} || 0%{?with_unittests}
pushd release
export CTEST_OUTPUT_ON_FAILURE=1
make test || true
%endif
%if 0%{?runselftest}
export MTR_BUILD_THREAD=auto
pushd mysql-test
./mtr \
    --mem --parallel=auto --force --retry=0 \
    --mysqld=--binlog-format=mixed \
    --suite-timeout=720 --testcase-timeout=30 \
    --clean-vardir
rm -r $(readlink var) var
%endif

%pre server
/usr/sbin/groupadd -g 27 -o -r mysql >/dev/null 2>&1 || :
/usr/sbin/useradd -M -N -g mysql -o -r -d /var/lib/mysql -s /bin/false \
    -c "MySQL Server" -u 27 mysql >/dev/null 2>&1 || :

%post server
datadir=$(/usr/bin/my_print_defaults server mysqld | grep '^--datadir=' | sed -n 's/--datadir=//p' | tail -n 1)
/bin/chmod 0751 "$datadir" >/dev/null 2>&1 || :
/bin/touch /var/log/mysqld.log >/dev/null 2>&1 || :
/bin/chown mysql:mysql /var/log/mysqld.log >/dev/null 2>&1 || :
%if 0%{?systemd}
%systemd_post mysqld.service
/usr/bin/systemctl enable mysqld >/dev/null 2>&1 || :
%else
/sbin/chkconfig --add mysqld
%endif
%{_sbindir}/setcap cap_sys_nice+ep %{_sbindir}/mysqld >/dev/null 2>&1 || :

%preun server
%if 0%{?systemd}
%systemd_preun mysqld.service
%else
if [ "$1" = 0 ]; then
    /sbin/service mysqld stop >/dev/null 2>&1 || :
    /sbin/chkconfig --del mysqld
fi
%endif

%postun server
%if 0%{?systemd}
%systemd_postun_with_restart mysqld.service
%else
if [ $1 -ge 1 ]; then
    /sbin/service mysqld condrestart >/dev/null 2>&1 || :
fi
%endif

%post libs -p /sbin/ldconfig

%postun libs -p /sbin/ldconfig

%if 0%{?compatlib}
%post libs-compat -p /sbin/ldconfig

%postun libs-compat -p /sbin/ldconfig
%endif

%{?el7:%postun embedded-compat -p /sbin/ldconfig}

%files server
%defattr(-, root, root, -)
%doc %{?license_files_server} %{src_dir}/Docs/ChangeLog
%doc %{src_dir}/Docs/INFO_SRC*
%doc release/Docs/INFO_BIN*
%attr(644, root, root) %{_mandir}/man1/innochecksum.1*
%attr(644, root, root) %{_mandir}/man1/ibd2sdi.1*
%attr(644, root, root) %{_mandir}/man1/my_print_defaults.1*
%attr(644, root, root) %{_mandir}/man1/myisam_ftdump.1*
%attr(644, root, root) %{_mandir}/man1/myisamchk.1*
%attr(644, root, root) %{_mandir}/man1/myisamlog.1*
%attr(644, root, root) %{_mandir}/man1/myisampack.1*
%attr(644, root, root) %{_mandir}/man8/mysqld.8*
%if 0%{?systemd}
%exclude %{_mandir}/man1/mysqld_multi.1*
%exclude %{_mandir}/man1/mysqld_safe.1*
%else
%attr(644, root, root) %{_mandir}/man1/mysqld_multi.1*
%attr(644, root, root) %{_mandir}/man1/mysqld_safe.1*
%endif
%attr(644, root, root) %{_mandir}/man1/mysqldumpslow.1*
%attr(644, root, root) %{_mandir}/man1/mysql_secure_installation.1*
%attr(644, root, root) %{_mandir}/man1/mysql_upgrade.1*
%attr(644, root, root) %{_mandir}/man1/mysqlman.1*
%attr(644, root, root) %{_mandir}/man1/mysql.server.1*
%attr(644, root, root) %{_mandir}/man1/mysql_tzinfo_to_sql.1*
%attr(644, root, root) %{_mandir}/man1/perror.1*
%attr(644, root, root) %{_mandir}/man1/resolve_stack_dump.1*
%attr(644, root, root) %{_mandir}/man1/resolveip.1*
%attr(644, root, root) %{_mandir}/man1/mysql_ssl_rsa_setup.1*
%attr(644, root, root) %{_mandir}/man1/lz4_decompress.1*
%attr(644, root, root) %{_mandir}/man1/zlib_decompress.1*


%config(noreplace) %{_sysconfdir}/my.cnf
%dir %{_sysconfdir}/my.cnf.d

%attr(755, root, root) %{_bindir}/innochecksum
%attr(755, root, root) %{_bindir}/ibd2sdi
%attr(755, root, root) %{_bindir}/my_print_defaults
%attr(755, root, root) %{_bindir}/myisam_ftdump
%attr(755, root, root) %{_bindir}/myisamchk
%attr(755, root, root) %{_bindir}/myisamlog
%attr(755, root, root) %{_bindir}/myisampack
%attr(755, root, root) %{_bindir}/mysql_secure_installation
%attr(755, root, root) %{_bindir}/mysql_tzinfo_to_sql
%attr(755, root, root) %{_bindir}/mysql_upgrade
%attr(755, root, root) %{_bindir}/mysqldumpslow
%attr(755, root, root) %{_bindir}/perror
%attr(755, root, root) %{_bindir}/resolve_stack_dump
%attr(755, root, root) %{_bindir}/resolveip
%attr(755, root, root) %{_bindir}/mysql_ssl_rsa_setup
%attr(755, root, root) %{_bindir}/lz4_decompress
%attr(755, root, root) %{_bindir}/zlib_decompress
%if 0%{?systemd}
%attr(755, root, root) %{_bindir}/mysqld_pre_systemd
%else
%attr(755, root, root) %{_bindir}/mysqld_multi
%attr(755, root, root) %{_bindir}/mysqld_safe
%endif
%attr(755, root, root) %{_sbindir}/mysqld
%attr(755, root, root) %{_sbindir}/mysqld-debug

%dir %{_libdir}/mysql/plugin
%attr(755, root, root) %{_libdir}/mysql/plugin/adt_null.so
%attr(755, root, root) %{_libdir}/mysql/plugin/auth_socket.so
%attr(755, root, root) %{_libdir}/mysql/plugin/authentication_ldap_sasl_client.so
%attr(755, root, root) %{_libdir}/mysql/plugin/group_replication.so
%attr(755, root, root) %{_libdir}/mysql/plugin/component_log_sink_syseventlog.so
%attr(755, root, root) %{_libdir}/mysql/plugin/component_log_sink_json.so
%attr(755, root, root) %{_libdir}/mysql/plugin/connection_control.so
%attr(755, root, root) %{_libdir}/mysql/plugin/ha_example.so
%attr(755, root, root) %{_libdir}/mysql/plugin/keyring_file.so
%attr(755, root, root) %{_libdir}/mysql/plugin/keyring_udf.so
%attr(755, root, root) %{_libdir}/mysql/plugin/innodb_engine.so
%attr(755, root, root) %{_libdir}/mysql/plugin/libmemcached.so
%attr(755, root, root) %{_libdir}/mysql/plugin/locking_service.so
%attr(755, root, root) %{_libdir}/mysql/plugin/mypluglib.so
%attr(755, root, root) %{_libdir}/mysql/plugin/mysql_no_login.so
%attr(755, root, root) %{_libdir}/mysql/plugin/mysqlx.so
%attr(755, root, root) %{_libdir}/mysql/plugin/rewrite_example.so
%attr(755, root, root) %{_libdir}/mysql/plugin/rewriter.so
%attr(755, root, root) %{_libdir}/mysql/plugin/semisync_master.so
%attr(755, root, root) %{_libdir}/mysql/plugin/semisync_slave.so
%attr(755, root, root) %{_libdir}/mysql/plugin/validate_password.so
%attr(755, root, root) %{_libdir}/mysql/plugin/version_token.so
%dir %{_libdir}/mysql/plugin/debug
%attr(755, root, root) %{_libdir}/mysql/plugin/debug/adt_null.so
%attr(755, root, root) %{_libdir}/mysql/plugin/debug/auth_socket.so
%attr(755, root, root) %{_libdir}/mysql/plugin/debug/authentication_ldap_sasl_client.so
%attr(755, root, root) %{_libdir}/mysql/plugin/debug/group_replication.so
%attr(755, root, root) %{_libdir}/mysql/plugin/debug/component_log_sink_syseventlog.so
%attr(755, root, root) %{_libdir}/mysql/plugin/debug/component_log_sink_json.so
%attr(755, root, root) %{_libdir}/mysql/plugin/debug/connection_control.so
%attr(755, root, root) %{_libdir}/mysql/plugin/debug/ha_example.so
%attr(755, root, root) %{_libdir}/mysql/plugin/debug/keyring_file.so
%attr(755, root, root) %{_libdir}/mysql/plugin/debug/keyring_udf.so
%attr(755, root, root) %{_libdir}/mysql/plugin/debug/innodb_engine.so
%attr(755, root, root) %{_libdir}/mysql/plugin/debug/libmemcached.so
%attr(755, root, root) %{_libdir}/mysql/plugin/debug/locking_service.so
%attr(755, root, root) %{_libdir}/mysql/plugin/debug/mypluglib.so
%attr(755, root, root) %{_libdir}/mysql/plugin/debug/mysql_no_login.so
%attr(755, root, root) %{_libdir}/mysql/plugin/debug/mysqlx.so
%attr(755, root, root) %{_libdir}/mysql/plugin/debug/rewrite_example.so
%attr(755, root, root) %{_libdir}/mysql/plugin/debug/rewriter.so
%attr(755, root, root) %{_libdir}/mysql/plugin/debug/semisync_master.so
%attr(755, root, root) %{_libdir}/mysql/plugin/debug/semisync_slave.so
%attr(755, root, root) %{_libdir}/mysql/plugin/debug/validate_password.so
%attr(755, root, root) %{_libdir}/mysql/plugin/debug/version_token.so
%if 0%{?mecab}
%{_libdir}/mysql/mecab
%attr(755, root, root) %{_libdir}/mysql/plugin/libpluginmecab.so
%attr(755, root, root) %{_libdir}/mysql/plugin/debug/libpluginmecab.so
%endif
%if 0%{?commercial}
%attr(755, root, root) %{_libdir}/mysql/plugin/audit_log.so
%attr(644, root, root) %{_datadir}/mysql/audit_log_filter_linux_install.sql
%attr(755, root, root) %{_libdir}/mysql/plugin/authentication_pam.so
%attr(755, root, root) %{_libdir}/mysql/plugin/authentication_ldap_sasl.so
%attr(755, root, root) %{_libdir}/mysql/plugin/authentication_ldap_simple.so
%attr(755, root, root) %{_libdir}/mysql/plugin/keyring_okv.so
%attr(755, root, root) %{_libdir}/mysql/plugin/keyring_encrypted_file.so
%attr(755, root, root) %{_libdir}/mysql/plugin/mysql_clone.so
%attr(755, root, root) %{_libdir}/mysql/plugin/thread_pool.so
%attr(755, root, root) %{_libdir}/mysql/plugin/openssl_udf.so
%attr(755, root, root) %{_libdir}/mysql/plugin/firewall.so
%attr(644, root, root) %{_datadir}/mysql/linux_install_firewall.sql
%attr(755, root, root) %{_libdir}/mysql/plugin/debug/audit_log.so
%attr(755, root, root) %{_libdir}/mysql/plugin/debug/authentication_pam.so
%attr(755, root, root) %{_libdir}/mysql/plugin/debug/authentication_ldap_sasl.so
%attr(755, root, root) %{_libdir}/mysql/plugin/debug/authentication_ldap_simple.so
%attr(755, root, root) %{_libdir}/mysql/plugin/debug/keyring_okv.so
%attr(755, root, root) %{_libdir}/mysql/plugin/debug/keyring_encrypted_file.so
%attr(755, root, root) %{_libdir}/mysql/plugin/debug/mysql_clone.so
%attr(755, root, root) %{_libdir}/mysql/plugin/debug/thread_pool.so
%attr(755, root, root) %{_libdir}/mysql/plugin/debug/openssl_udf.so
%attr(755, root, root) %{_libdir}/mysql/plugin/debug/firewall.so
%if 0%{?aws_sdk}
%attr(755, root, root) %{_libdir}/mysql/plugin/keyring_aws.so
%attr(755, root, root) %{_libdir}/mysql/plugin/debug/keyring_aws.so
%endif
%endif
%attr(644, root, root) %{_datadir}/mysql/fill_help_tables.sql
%attr(644, root, root) %{_datadir}/mysql/mysql_sys_schema.sql
%attr(644, root, root) %{_datadir}/mysql/mysql_system_tables.sql
%attr(644, root, root) %{_datadir}/mysql/mysql_system_tables_data.sql
%attr(644, root, root) %{_datadir}/mysql/mysql_test_data_timezone.sql
%attr(644, root, root) %{_datadir}/mysql/mysql-log-rotate
%attr(644, root, root) %{_datadir}/mysql/dictionary.txt
%attr(644, root, root) %{_datadir}/mysql/innodb_memcached_config.sql
%attr(644, root, root) %{_datadir}/mysql/install_rewriter.sql
%attr(644, root, root) %{_datadir}/mysql/uninstall_rewriter.sql
%attr(644, root, root) %{_datadir}/mysql/magic
%if 0%{?systemd}
%attr(644, root, root) %{_unitdir}/mysqld.service
%attr(644, root, root) %{_unitdir}/mysqld@.service
%attr(644, root, root) %{_prefix}/lib/tmpfiles.d/mysql.conf
%else
%attr(755, root, root) %{_sysconfdir}/init.d/mysqld
%endif
%attr(644, root, root) %config(noreplace,missingok) %{_sysconfdir}/logrotate.d/mysql
%dir %attr(751, mysql, mysql) /var/lib/mysql
%dir %attr(755, mysql, mysql) /var/run/mysqld
%dir %attr(750, mysql, mysql) /var/lib/mysql-files
%dir %attr(750, mysql, mysql) /var/lib/mysql-keyring

%if 0%{?cluster}
%attr(644, root, root) %{_datadir}/mysql/ndb_dist_priv.sql
%endif

%files common
%defattr(-, root, root, -)
%doc %{?license_files_server}
%{_datadir}/mysql/charsets/
%{_datadir}/mysql/errmsg-utf8.txt
%{_datadir}/mysql/bulgarian/
%{_datadir}/mysql/czech/
%{_datadir}/mysql/danish/
%{_datadir}/mysql/dutch/
%{_datadir}/mysql/english/
%{_datadir}/mysql/estonian/
%{_datadir}/mysql/french/
%{_datadir}/mysql/german/
%{_datadir}/mysql/greek/
%{_datadir}/mysql/hungarian/
%{_datadir}/mysql/italian/
%{_datadir}/mysql/japanese/
%{_datadir}/mysql/korean/
%{_datadir}/mysql/norwegian-ny/
%{_datadir}/mysql/norwegian/
%{_datadir}/mysql/polish/
%{_datadir}/mysql/portuguese/
%{_datadir}/mysql/romanian/
%{_datadir}/mysql/russian/
%{_datadir}/mysql/serbian/
%{_datadir}/mysql/slovak/
%{_datadir}/mysql/spanish/
%{_datadir}/mysql/swedish/
%{_datadir}/mysql/ukrainian/

%files client
%defattr(-, root, root, -)
%doc %{?license_files_server}
%attr(755, root, root) %{_bindir}/mysql
%attr(755, root, root) %{_bindir}/mysqladmin
%attr(755, root, root) %{_bindir}/mysqlbinlog
%attr(755, root, root) %{_bindir}/mysqlcheck
%attr(755, root, root) %{_bindir}/mysqldump
%attr(755, root, root) %{_bindir}/mysqlimport
%attr(755, root, root) %{_bindir}/mysqlpump
%attr(755, root, root) %{_bindir}/mysqlshow
%attr(755, root, root) %{_bindir}/mysqlslap
%attr(755, root, root) %{_bindir}/mysql_config_editor

%attr(644, root, root) %{_mandir}/man1/mysql.1*
%attr(644, root, root) %{_mandir}/man1/mysqladmin.1*
%attr(644, root, root) %{_mandir}/man1/mysqlbinlog.1*
%attr(644, root, root) %{_mandir}/man1/mysqlcheck.1*
%attr(644, root, root) %{_mandir}/man1/mysqldump.1*
%attr(644, root, root) %{_mandir}/man1/mysqlpump.1*
%attr(644, root, root) %{_mandir}/man1/mysqlimport.1*
%attr(644, root, root) %{_mandir}/man1/mysqlshow.1*
%attr(644, root, root) %{_mandir}/man1/mysqlslap.1*
%attr(644, root, root) %{_mandir}/man1/mysql_config_editor.1*

%if 0%{?cluster}
%attr(755, root, root) %{_bindir}/ndb_blob_tool
%attr(755, root, root) %{_bindir}/ndb_config
%attr(755, root, root) %{_bindir}/ndb_delete_all
%attr(755, root, root) %{_bindir}/ndb_desc
%attr(755, root, root) %{_bindir}/ndb_drop_index
%attr(755, root, root) %{_bindir}/ndb_drop_table
%attr(755, root, root) %{_bindir}/ndb_error_reporter
%attr(755, root, root) %{_bindir}/ndb_index_stat
%attr(755, root, root) %{_bindir}/ndb_import
%attr(755, root, root) %{_bindir}/ndb_mgm
%attr(755, root, root) %{_bindir}/ndb_move_data
%attr(755, root, root) %{_bindir}/ndb_perror
%attr(755, root, root) %{_bindir}/ndb_print_backup_file
%attr(755, root, root) %{_bindir}/ndb_print_file
%attr(755, root, root) %{_bindir}/ndb_print_frag_file
%attr(755, root, root) %{_bindir}/ndb_print_schema_file
%attr(755, root, root) %{_bindir}/ndb_print_sys_file
%attr(755, root, root) %{_bindir}/ndb_redo_log_reader
%attr(755, root, root) %{_bindir}/ndb_restore
%attr(755, root, root) %{_bindir}/ndb_select_all
%attr(755, root, root) %{_bindir}/ndb_select_count
%attr(755, root, root) %{_bindir}/ndb_setup.py
%attr(755, root, root) %{_bindir}/ndb_show_tables
%attr(755, root, root) %{_bindir}/ndb_size.pl
%attr(755, root, root) %{_bindir}/ndb_top
%attr(755, root, root) %{_bindir}/ndb_waiter
%attr(755, root, root) %{_bindir}/ndbinfo_select_all

%attr(644, root, root) %{_mandir}/man1/ndb-common-options.1*
%attr(644, root, root) %{_mandir}/man1/ndb_blob_tool.1*
%attr(644, root, root) %{_mandir}/man1/ndb_config.1*
%attr(644, root, root) %{_mandir}/man1/ndb_cpcd.1*
%attr(644, root, root) %{_mandir}/man1/ndb_delete_all.1*
%attr(644, root, root) %{_mandir}/man1/ndb_desc.1*
%attr(644, root, root) %{_mandir}/man1/ndb_drop_index.1*
%attr(644, root, root) %{_mandir}/man1/ndb_drop_table.1*
%attr(644, root, root) %{_mandir}/man1/ndb_error_reporter.1*
%attr(644, root, root) %{_mandir}/man1/ndb_import.1*
%attr(644, root, root) %{_mandir}/man1/ndb_index_stat.1*
%attr(644, root, root) %{_mandir}/man1/ndb_mgm.1*
%attr(644, root, root) %{_mandir}/man1/ndb_move_data.1*
%attr(644, root, root) %{_mandir}/man1/ndb_perror.1*
%attr(644, root, root) %{_mandir}/man1/ndb_print_backup_file.1*
%attr(644, root, root) %{_mandir}/man1/ndb_print_file.1*
%attr(644, root, root) %{_mandir}/man1/ndb_print_frag_file.1*
%attr(644, root, root) %{_mandir}/man1/ndb_print_schema_file.1*
%attr(644, root, root) %{_mandir}/man1/ndb_print_sys_file.1*
%attr(644, root, root) %{_mandir}/man1/ndb_restore.1*
%attr(644, root, root) %{_mandir}/man1/ndb_select_all.1*
%attr(644, root, root) %{_mandir}/man1/ndb_select_count.1*
%attr(644, root, root) %{_mandir}/man1/ndb_setup.py.1*
%attr(644, root, root) %{_mandir}/man1/ndb_show_tables.1*
%attr(644, root, root) %{_mandir}/man1/ndb_size.pl.1*
%attr(644, root, root) %{_mandir}/man1/ndb_top.1*
%attr(644, root, root) %{_mandir}/man1/ndb_waiter.1*
%attr(644, root, root) %{_mandir}/man1/ndb_redo_log_reader.1*
%attr(644, root, root) %{_mandir}/man1/ndbinfo_select_all.1*
%endif #cluster

%files devel
%defattr(-, root, root, -)
%doc %{?license_files_server}
%attr(644, root, root) %{_mandir}/man1/comp_err.1*
%attr(644, root, root) %{_mandir}/man1/mysql_config.1*
%attr(755, root, root) %{_bindir}/mysql_config
%ifarch %{multiarchs}
%attr(755, root, root) %{_bindir}/mysql_config-%{__isa_bits}
%endif
%{_includedir}/mysql
%{_datadir}/aclocal/mysql.m4
%{_libdir}/mysql/libmysqlclient.a
%{_libdir}/mysql/libmysqlservices.a
%{_libdir}/mysql/libmysqlclient.so
%{_libdir}/pkgconfig/mysqlclient.pc

%files libs
%defattr(-, root, root, -)
%doc %{?license_files_server}
%dir %attr(755, root, root) %{_libdir}/mysql
%attr(644, root, root) %{_sysconfdir}/ld.so.conf.d/mysql-%{_arch}.conf
%{_libdir}/mysql/libmysqlclient.so.21*

%if 0%{?compatlib}
%files libs-compat
%defattr(-, root, root, -)
%doc %{?license_files_server}
%dir %attr(755, root, root) %{_libdir}/mysql
%attr(644, root, root) %{_sysconfdir}/ld.so.conf.d/mysql-%{_arch}.conf
%{_libdir}/mysql/libmysqlclient.so.%{compatlib}
%{_libdir}/mysql/libmysqlclient.so.%{compatlib}.*.0
%{_libdir}/mysql/libmysqlclient_r.so.%{compatlib}
%{_libdir}/mysql/libmysqlclient_r.so.%{compatlib}.*.0
%endif

%files test
%defattr(-, root, root, -)
%doc %{?license_files_server}
%attr(-, root, root) %{_datadir}/mysql-test
%attr(755, root, root) %{_bindir}/mysql_client_test
%attr(755, root, root) %{_bindir}/mysqltest
%attr(755, root, root) %{_bindir}/mysqlxtest

%attr(755, root, root) %{_libdir}/mysql/plugin/auth.so
%attr(755, root, root) %{_libdir}/mysql/plugin/auth_test_plugin.so
%attr(755, root, root) %{_libdir}/mysql/plugin/component_example_component1.so
%attr(755, root, root) %{_libdir}/mysql/plugin/component_example_component2.so
%attr(755, root, root) %{_libdir}/mysql/plugin/component_example_component3.so
%attr(755, root, root) %{_libdir}/mysql/plugin/component_log_sink_test.so
%attr(755, root, root) %{_libdir}/mysql/plugin/component_test_backup_lock_service.so
%attr(755, root, root) %{_libdir}/mysql/plugin/component_test_string_service_charset.so
%attr(755, root, root) %{_libdir}/mysql/plugin/component_test_string_service_long.so
%attr(755, root, root) %{_libdir}/mysql/plugin/component_test_string_service.so
%attr(755, root, root) %{_libdir}/mysql/plugin/component_pfs_example.so
%attr(755, root, root) %{_libdir}/mysql/plugin/component_pfs_example_component_population.so
%attr(755, root, root) %{_libdir}/mysql/plugin/pfs_example_plugin_employee.so
%attr(755, root, root) %{_libdir}/mysql/plugin/component_test_pfs_notification.so
%attr(755, root, root) %{_libdir}/mysql/plugin/component_test_pfs_resource_group.so
%attr(755, root, root) %{_libdir}/mysql/plugin/component_test_udf_registration.so
%attr(755, root, root) %{_libdir}/mysql/plugin/component_udf_reg_3_func.so
%attr(755, root, root) %{_libdir}/mysql/plugin/component_udf_reg_avg_func.so
%attr(755, root, root) %{_libdir}/mysql/plugin/component_udf_reg_int_func.so
%attr(755, root, root) %{_libdir}/mysql/plugin/component_udf_reg_int_same_func.so
%attr(755, root, root) %{_libdir}/mysql/plugin/component_udf_reg_only_3_func.so
%attr(755, root, root) %{_libdir}/mysql/plugin/component_udf_reg_real_func.so
%attr(755, root, root) %{_libdir}/mysql/plugin/component_udf_unreg_3_func.so
%attr(755, root, root) %{_libdir}/mysql/plugin/component_udf_unreg_int_func.so
%attr(755, root, root) %{_libdir}/mysql/plugin/component_udf_unreg_real_func.so
%attr(755, root, root) %{_libdir}/mysql/plugin/component_test_sys_var_service_int.so
%attr(755, root, root) %{_libdir}/mysql/plugin/component_test_sys_var_service.so
%attr(755, root, root) %{_libdir}/mysql/plugin/component_test_sys_var_service_same.so
%attr(755, root, root) %{_libdir}/mysql/plugin/component_test_sys_var_service_str.so
%attr(755, root, root) %{_libdir}/mysql/plugin/component_test_status_var_service.so
%attr(755, root, root) %{_libdir}/mysql/plugin/component_test_status_var_service_int.so
%attr(755, root, root) %{_libdir}/mysql/plugin/component_test_status_var_service_reg_only.so
%attr(755, root, root) %{_libdir}/mysql/plugin/component_test_status_var_service_str.so
%attr(755, root, root) %{_libdir}/mysql/plugin/component_test_status_var_service_unreg_only.so
%attr(755, root, root) %{_libdir}/mysql/plugin/component_test_system_variable_source.so
%attr(644, root, root) %{_libdir}/mysql/plugin/daemon_example.ini
%attr(755, root, root) %{_libdir}/mysql/plugin/libdaemon_example.so
%attr(755, root, root) %{_libdir}/mysql/plugin/replication_observers_example_plugin.so
%attr(755, root, root) %{_libdir}/mysql/plugin/libtest_framework.so
%attr(755, root, root) %{_libdir}/mysql/plugin/libtest_services.so
%attr(755, root, root) %{_libdir}/mysql/plugin/libtest_services_threaded.so
%attr(755, root, root) %{_libdir}/mysql/plugin/libtest_session_detach.so
%attr(755, root, root) %{_libdir}/mysql/plugin/libtest_session_in_thd.so
%attr(755, root, root) %{_libdir}/mysql/plugin/libtest_session_info.so
%attr(755, root, root) %{_libdir}/mysql/plugin/libtest_sql_2_sessions.so
%attr(755, root, root) %{_libdir}/mysql/plugin/libtest_sql_all_col_types.so
%attr(755, root, root) %{_libdir}/mysql/plugin/libtest_sql_cmds_1.so
%attr(755, root, root) %{_libdir}/mysql/plugin/libtest_sql_commit.so
%attr(755, root, root) %{_libdir}/mysql/plugin/libtest_sql_complex.so
%attr(755, root, root) %{_libdir}/mysql/plugin/libtest_sql_errors.so
%attr(755, root, root) %{_libdir}/mysql/plugin/libtest_sql_lock.so
%attr(755, root, root) %{_libdir}/mysql/plugin/libtest_sql_processlist.so
%attr(755, root, root) %{_libdir}/mysql/plugin/libtest_sql_replication.so
%attr(755, root, root) %{_libdir}/mysql/plugin/libtest_sql_shutdown.so
%attr(755, root, root) %{_libdir}/mysql/plugin/libtest_sql_stmt.so
%attr(755, root, root) %{_libdir}/mysql/plugin/libtest_sql_sqlmode.so
%attr(755, root, root) %{_libdir}/mysql/plugin/libtest_sql_stored_procedures_functions.so
%attr(755, root, root) %{_libdir}/mysql/plugin/libtest_sql_views_triggers.so
%attr(755, root, root) %{_libdir}/mysql/plugin/libtest_x_sessions_deinit.so
%attr(755, root, root) %{_libdir}/mysql/plugin/libtest_x_sessions_init.so
%attr(755, root, root) %{_libdir}/mysql/plugin/qa_auth_client.so
%attr(755, root, root) %{_libdir}/mysql/plugin/qa_auth_interface.so
%attr(755, root, root) %{_libdir}/mysql/plugin/qa_auth_server.so
%attr(755, root, root) %{_libdir}/mysql/plugin/test_security_context.so
%attr(755, root, root) %{_libdir}/mysql/plugin/test_services_plugin_registry.so
%attr(755, root, root) %{_libdir}/mysql/plugin/test_udf_services.so
%attr(755, root, root) %{_libdir}/mysql/plugin/udf_example.so
%attr(755, root, root) %{_libdir}/mysql/plugin/debug/auth.so
%attr(755, root, root) %{_libdir}/mysql/plugin/debug/auth_test_plugin.so
%attr(755, root, root) %{_libdir}/mysql/plugin/debug/component_example_component1.so
%attr(755, root, root) %{_libdir}/mysql/plugin/debug/component_example_component2.so
%attr(755, root, root) %{_libdir}/mysql/plugin/debug/component_example_component3.so
%attr(755, root, root) %{_libdir}/mysql/plugin/debug/component_log_sink_test.so
%attr(755, root, root) %{_libdir}/mysql/plugin/debug/component_test_backup_lock_service.so
%attr(755, root, root) %{_libdir}/mysql/plugin/debug/component_test_string_service_charset.so
%attr(755, root, root) %{_libdir}/mysql/plugin/debug/component_test_string_service_long.so
%attr(755, root, root) %{_libdir}/mysql/plugin/debug/component_test_string_service.so
%attr(755, root, root) %{_libdir}/mysql/plugin/debug/component_pfs_example.so
%attr(755, root, root) %{_libdir}/mysql/plugin/debug/component_pfs_example_component_population.so
%attr(755, root, root) %{_libdir}/mysql/plugin/debug/pfs_example_plugin_employee.so
%attr(755, root, root) %{_libdir}/mysql/plugin/debug/component_test_pfs_notification.so
%attr(755, root, root) %{_libdir}/mysql/plugin/debug/component_test_pfs_resource_group.so
%attr(755, root, root) %{_libdir}/mysql/plugin/debug/component_test_udf_registration.so
%attr(755, root, root) %{_libdir}/mysql/plugin/debug/component_udf_reg_3_func.so
%attr(755, root, root) %{_libdir}/mysql/plugin/debug/component_udf_reg_avg_func.so
%attr(755, root, root) %{_libdir}/mysql/plugin/debug/component_udf_reg_int_func.so
%attr(755, root, root) %{_libdir}/mysql/plugin/debug/component_udf_reg_int_same_func.so
%attr(755, root, root) %{_libdir}/mysql/plugin/debug/component_udf_reg_only_3_func.so
%attr(755, root, root) %{_libdir}/mysql/plugin/debug/component_udf_reg_real_func.so
%attr(755, root, root) %{_libdir}/mysql/plugin/debug/component_udf_unreg_3_func.so
%attr(755, root, root) %{_libdir}/mysql/plugin/debug/component_udf_unreg_int_func.so
%attr(755, root, root) %{_libdir}/mysql/plugin/debug/component_udf_unreg_real_func.so
%attr(755, root, root) %{_libdir}/mysql/plugin/debug/component_test_sys_var_service_int.so
%attr(755, root, root) %{_libdir}/mysql/plugin/debug/component_test_sys_var_service.so
%attr(755, root, root) %{_libdir}/mysql/plugin/debug/component_test_sys_var_service_same.so
%attr(755, root, root) %{_libdir}/mysql/plugin/debug/component_test_sys_var_service_str.so
%attr(755, root, root) %{_libdir}/mysql/plugin/debug/component_test_status_var_service.so
%attr(755, root, root) %{_libdir}/mysql/plugin/debug/component_test_status_var_service_int.so
%attr(755, root, root) %{_libdir}/mysql/plugin/debug/component_test_status_var_service_reg_only.so
%attr(755, root, root) %{_libdir}/mysql/plugin/debug/component_test_status_var_service_str.so
%attr(755, root, root) %{_libdir}/mysql/plugin/debug/component_test_status_var_service_unreg_only.so
%attr(755, root, root) %{_libdir}/mysql/plugin/debug/component_test_system_variable_source.so
%attr(755, root, root) %{_libdir}/mysql/plugin/debug/libdaemon_example.so
%attr(755, root, root) %{_libdir}/mysql/plugin/debug/replication_observers_example_plugin.so
%attr(755, root, root) %{_libdir}/mysql/plugin/debug/libtest_framework.so
%attr(755, root, root) %{_libdir}/mysql/plugin/debug/libtest_services.so
%attr(755, root, root) %{_libdir}/mysql/plugin/debug/libtest_services_threaded.so
%attr(755, root, root) %{_libdir}/mysql/plugin/debug/libtest_session_detach.so
%attr(755, root, root) %{_libdir}/mysql/plugin/debug/libtest_session_in_thd.so
%attr(755, root, root) %{_libdir}/mysql/plugin/debug/libtest_session_info.so
%attr(755, root, root) %{_libdir}/mysql/plugin/debug/libtest_sql_2_sessions.so
%attr(755, root, root) %{_libdir}/mysql/plugin/debug/libtest_sql_all_col_types.so
%attr(755, root, root) %{_libdir}/mysql/plugin/debug/libtest_sql_cmds_1.so
%attr(755, root, root) %{_libdir}/mysql/plugin/debug/libtest_sql_commit.so
%attr(755, root, root) %{_libdir}/mysql/plugin/debug/libtest_sql_complex.so
%attr(755, root, root) %{_libdir}/mysql/plugin/debug/libtest_sql_errors.so
%attr(755, root, root) %{_libdir}/mysql/plugin/debug/libtest_sql_lock.so
%attr(755, root, root) %{_libdir}/mysql/plugin/debug/libtest_sql_processlist.so
%attr(755, root, root) %{_libdir}/mysql/plugin/debug/libtest_sql_replication.so
%attr(755, root, root) %{_libdir}/mysql/plugin/debug/libtest_sql_shutdown.so
%attr(755, root, root) %{_libdir}/mysql/plugin/debug/libtest_sql_stmt.so
%attr(755, root, root) %{_libdir}/mysql/plugin/debug/libtest_sql_sqlmode.so
%attr(755, root, root) %{_libdir}/mysql/plugin/debug/libtest_sql_stored_procedures_functions.so
%attr(755, root, root) %{_libdir}/mysql/plugin/debug/libtest_sql_views_triggers.so
%attr(755, root, root) %{_libdir}/mysql/plugin/debug/libtest_x_sessions_deinit.so
%attr(755, root, root) %{_libdir}/mysql/plugin/debug/libtest_x_sessions_init.so
%attr(755, root, root) %{_libdir}/mysql/plugin/debug/qa_auth_client.so
%attr(755, root, root) %{_libdir}/mysql/plugin/debug/qa_auth_interface.so
%attr(755, root, root) %{_libdir}/mysql/plugin/debug/qa_auth_server.so
%attr(755, root, root) %{_libdir}/mysql/plugin/debug/test_security_context.so
%attr(755, root, root) %{_libdir}/mysql/plugin/debug/test_services_plugin_registry.so
%attr(755, root, root) %{_libdir}/mysql/plugin/debug/test_udf_services.so
%attr(755, root, root) %{_libdir}/mysql/plugin/debug/udf_example.so

%if 0%{?rhel} == 7
%files embedded-compat
%defattr(-, root, root, -)
%doc %{?license_files_server}
%dir %attr(755, root, root) %{_libdir}/mysql
%attr(644, root, root) %{_sysconfdir}/ld.so.conf.d/mysql-%{_arch}.conf
%attr(755, root, root) %{_libdir}/mysql/libmysqld.so.18*
%endif

%if 0%{?cluster}
%files management-server
%defattr(-, root, root, -)
%doc %{?license_files_server}
%attr(755, root, root) %{_sbindir}/ndb_mgmd
%attr(644, root, root) %{_mandir}/man8/ndb_mgmd.8*

%files data-node
%defattr(-, root, root, -)
%doc %{?license_files_server}
%attr(755, root, root) %{_sbindir}/ndbd
%attr(755, root, root) %{_sbindir}/ndbmtd
%attr(644, root, root) %{_mandir}/man8/ndbd.8*
%attr(644, root, root) %{_mandir}/man8/ndbmtd.8*

%files auto-installer
%defattr(-, root, root, -)
%doc %{?license_files_server}
%attr(755, root, root) %{_bindir}/mcc_config.py
%{_datadir}/mysql/mcc/
%exclude %{_datadir}/mysql/mcc/tst/

%files memcached
%defattr(-, root, root, -)
%doc %{?license_files_server}
%attr(755, root, root) %{_bindir}/memclient
%attr(755, root, root) %{_sbindir}/memcached
%attr(755, root, root) %{_libdir}/mysql/ndb_engine.so
%{_datadir}/mysql/memcache-api/

%files ndbclient
%defattr(-, root, root, -)
%doc %{?license_files_server}
%attr(755, root, root) %{_libdir}/mysql/libndbclient.so.6.1.0

%files ndbclient-devel
%defattr(-, root, root, -)
%doc %{?license_files_server}
%attr(644, root, root) %{_libdir}/mysql/libndbclient_static.a
%{_libdir}/mysql/libndbclient.so

%if 0%{?ndb_nodejs_extras_path:1}
%files nodejs
%defattr(-, root, root, -)
%doc %{?license_files_server}
%{_datadir}/mysql/nodejs/
%endif

%files java
%defattr(-, root, root, -)
%doc %{?license_files_server}
%{_datadir}/mysql/java/
%endif # cluster

%if 0%{?commercial}
%files backup
%defattr(-, root, root, -)
%doc %{src_dir}/packaging/meb/LICENSE.meb
%doc %{src_dir}/packaging/meb/LICENSE.third_party
%attr(755, root, root) %{_bindir}/mysqlbackup
%endif

%changelog
<<<<<<< HEAD
* Wed Nov 15 2017 Balasubramanian Kandasamy <balasubramanian.kandasamy@oracle.com> - 8.0.4-0.1
=======
* Thu Nov 30 2017 Balasubramanian Kandasamy <balasubramanian.kandasamy@oracle.com> - 8.0.4-0.1
>>>>>>> 6177515e
- Add meb as sub package
- Remove obsoleted mysqltest man pages
- Independently choose SSL for the 5.6 compat lib, depending on commercial
- Include udf_example.so in test package

* Tue Aug 29 2017 Erlend Dahl <erlend.dahl@oracle.com> - 9.0.0-0.1
- Change the global milestone to 'dmr'

* Wed Jul 19 2017 V S Murthy Sidagam <venkata.sidagam@oracle.com> - 8.0.3-0.1
- Updated for 8.0.3 release
- Add component_test_status_var_service plugin

* Fri May 26 2017 Harin Vadodaria <harin.vadodaria@oracle.com> - 8.0.2-0.1
- Add keyring_aws plugin and UDF components
- Add component_test_sys_var_service plugins

* Tue Sep 13 2016 Balasubramanian Kandasamy <balasubramanian.kandasamy@oracle.com> - 8.0.1-0.1
- Add test_services_plugin_registry.so plugin
- Add connection_control.so to server subpackage

* Tue Jul 05 2016 Erlend Dahl <erlend.dahl@oracle.com> - 8.0.0-0.1
- Change the version number to 8.0.0
- Add manual page for ibd2sdi utility
- Adapt MySQL server 5.7 packaging to MySQL Cluster 7.5
- Remove mysql_config from client subpackage

* Fri Jun 03 2016 Balasubramanian Kandasamy <balasubramanian.kandasamy@oracle.com> - 5.8.0-0.1
- Updated compatver to 5.6.31
- Add example component to test package
- Add test_udf_services.so plugin
- Add keyring_udf.so plugin to server subpackage
- Add keyring_okv.so plugin to commercial server subpackage
- Purge man page for mysql_install_db in preparation for its removal
- Include mysql-keyring directory
- Provide keyring_file.so plugin

* Tue Nov 24 2015 Bjorn Munch <bjorn.munch@oracle.com> - 5.7.10-1
- Included man pages for lz4_decompress and zlib_decompress

* Thu Nov 12 2015 Bjorn Munch <bjorn.munch@oracle.com> - 5.7.10-1
- Added lines to remove man pages we are not ready to include yet
- Added lz4_decompress and zlib_decompress binaries to client subpackage
- Drop support for el5, use scl to build on el6

* Mon Oct 19 2015 Bharathy Satish <bharathy.x.satish@oracle.com> - 5.7.10-1
- Added new decompression utilities lz4_decompress and zlib_decompress binaries to
  client subpackage.

* Mon Oct 5 2015 Tor Didriksen <tor.didriksen@oracle.com>
- Added mysqlx.so

* Tue Sep 29 2015 Balasubramanian Kandasamy <balasubramanian.kandasamy@oracle.com> - 5.7.9-1
- Updated for 5.7.9
- Added libtest_* plugins to test subpackage
- Add mysqlpump man page
- Obsolete mysql-connector-c-shared dependencies

* Mon Jul 06 2015 Murthy Narkedimilli <murthy.narkedimilli@oracle.com> - 5.7.8-0.2.rc
- Bumped the version of libmysqlclient.so and libmysqld.so from 20 -> 21.

* Thu Jun 25 2015 Balasubramanian Kandasamy <balasubramanian.kandasamy@oracle.com> - 5.7.8-0.2.rc
- Add support for pkg-config

* Wed May 20 2015 Balasubramanian Kandasamy <balasubramanian.kandasamy@oracle.com> - 5.7.8-0.2.rc
- Added libtest_framework.so, libtest_services.so, libtest_services_threaded.so plugins
- Build and ship mecab plugin

* Tue Feb 3 2015 Balasubramanian Kandasamy <balasubramanian.kandasamy@oracle.com> - 5.7.6-0.2.m16
- Include boost sources
- Fix cmake buildrequires
- Fix build on el5 with gcc44
- Add license info in each subpackage
- Soname bump, more compat packages
- Updated default shell for mysql user
- Added mysql_ssl_rsa_setup
- Include mysql-files directory

* Thu Sep 18 2014 Balasubramanian Kandasamy <balasubramanian.kandasamy@oracle.com> - 5.7.6-0.2.m16
- Provide replication_observers_example_plugin.so plugin

* Tue Sep 2 2014 Bjorn Munch <bjorn.munch@oracle.com> - 5.7.6-0.1.m16
- Updated for 5.7.6

* Fri Aug 08 2014 Erlend Dahl <erlend.dahl@oracle.com> - 5.7.5-0.6.m15
- Provide mysql_no_login.so plugin

* Wed Aug 06 2014 Balasubramanian Kandasamy <balasubramanian.kandasamy@oracle.com> - 5.7.5-0.5.m15
- Provide mysql-compat-server dependencies 

* Wed Jul 09 2014 Balasubramanian Kandasamy <balasubramanian.kandasamy@oracle.com> - 5.7.5-0.4.m15
- Remove perl(GD) and dtrace dependencies

* Thu Jun 26 2014 Balasubramanian Kandasamy <balasubramanian.kandasamy@oracle.com> - 5.7.5-0.3.m15
- Resolve embedded-devel conflict issue

* Wed Jun 25 2014 Balasubramanian Kandasamy <balasubramanian.kandasamy@oracle.com> - 5.7.5-0.2.m15
- Add bench package
- Enable dtrace 

* Thu Apr 24 2014 Balasubramanian Kandasamy <balasubramanian.kandasamy@oracle.com> - 5.7.5-0.1.m15
- Updated for 5.7.5

* Mon Apr 07 2014 Balasubramanian Kandasamy <balasubramanian.kandasamy@oracle.com> - 5.7.4-0.5.m14
- Fix Cflags for el7 

* Mon Mar 31 2014 Balasubramanian Kandasamy <balasubramanian.kandasamy@oracle.com> - 5.7.4-0.4.m14
- Support for enterprise packages
- Upgrade from MySQL-* packages

* Wed Mar 12 2014 Balasubramanian Kandasamy <balasubramanian.kandasamy@oracle.com> - 5.7.4-0.3.m14
- Resolve conflict with mysql-libs-compat 

* Thu Mar 06 2014 Balasubramanian Kandasamy <balasubramanian.kandasamy@oracle.com> - 5.7.4-0.2.m14
- Resolve conflict issues during upgrade
- Add ha_example.so plugin which is now included

* Fri Feb 07 2014 Balasubramanian Kandasamy <balasubramanian.kandasamy@oracle.com> - 5.7.4-0.1.m14
- 5.7.4
- Enable shared libmysqld by cmake option
- Move mysqltest and test plugins to test subpackage

* Mon Nov 18 2013 Balasubramanian Kandasamy <balasubramanian.kandasamy@oracle.com> - 5.7.3-0.3.m13
- Fixed isa_bits error 

* Fri Oct 25 2013 Balasubramanian Kandasamy <balasubramanian.kandasamy@oracle.com> - 5.7.3-0.1.m13
- Initial 5.7 port

* Fri Oct 25 2013 Balasubramanian Kandasamy <balasubramanian.kandasamy@oracle.com> - 5.6.15-1
- Fixed uln advanced rpm libyassl.a error
- Updated to 5.6.15

* Wed Oct 16 2013 Balasubramanian Kandasamy <balasubramanian.kandasamy@oracle.com> - 5.6.14-3
- Fixed mysql_install_db usage 
- Improved handling of plugin directory 

* Fri Sep 27 2013 Balasubramanian Kandasamy <balasubramanian.kandasamy@oracle.com> - 5.6.14-2
- Refresh mysql-install patch and service renaming

* Mon Sep 16 2013 Balasubramanian Kandasamy <balasubramanian.kandasamy@oracle.com> - 5.6.14-1
- Updated to 5.6.14

* Wed Sep 04 2013 Balasubramanian Kandasamy <balasubramanian.kandasamy@oracle.com> - 5.6.13-5
- Support upgrade from 5.5 ULN packages to 5.6 

* Tue Aug 27 2013 Balasubramanian Kandasamy <balasubramanian.kandasamy@oracle.com> - 5.6.13-4
- Enhanced perl filtering 
- Added openssl-devel to buildreq 

* Wed Aug 21 2013 Balasubramanian Kandasamy <balasubramanian.kandasamy@oracle.com> - 5.6.13-3
- Removed mysql_embedded binary to resolve multilib conflict issue

* Fri Aug 16 2013 Balasubramanian Kandasamy <balasubramanian.kandasamy@oracle.com> - 5.6.13-2 
- Fixed Provides and Obsoletes issues in server, test packages 

* Wed Aug 14 2013 Balasubramanian Kandasamy <balasubramanian.kandasamy@oracle.com> - 5.6.13-1
- Updated to 5.6.13

* Mon Aug 05 2013 Balasubramanian Kandasamy <balasubramanian.kandasamy@oracle.com> - 5.6.12-9
- Added files list to embedded packages 

* Thu Aug 01 2013 Balasubramanian Kandasamy <balasubramanian.kandasamy@oracle.com> - 5.6.12-8
- Updated libmysqld.a with libmysqld.so in embedded package

* Mon Jul 29 2013 Balasubramanian Kandasamy <balasubramanian.kandasamy@oracle.com> - 5.6.12-7
- Updated test package dependency from client to server

* Wed Jul 24 2013 Balasubramanian Kandasamy <balasubramanian.kandasamy@oracle.com> - 5.6.12-6
- Added libs-compat dependency under libs package to resolve server
  installation conflicts issue.
 
* Wed Jul 17 2013 Balasubramanian Kandasamy <balasubramanian.kandasamy@oracle.com> - 5.6.12-5
- Removed libmysqlclient.so.16 from libs package
 
* Fri Jul 05 2013 Balasubramanian Kandasamy <balasubramanian.kandasamy@oracle.com> - 5.6.12-4
- Adjusted to work on OEL6

* Wed Jun 26 2013 Balasubramanian Kandasamy <balasubramanian.kandasamy@oracle.com> - 5.6.12-3
- Move libs to mysql/
- Basic multi arch support
- Fix changelog dates

* Thu Jun 20 2013 Balasubramanian Kandasamy <balasubramanian.kandasamy@oracle.com> - 5.6.12-2
- Major cleanup

* Tue Jun 04 2013 Balasubramanian Kandasamy <balasubramanian.kandasamy@oracle.com> - 5.6.12-1
- Updated to 5.6.12

* Mon Nov 05 2012 Joerg Bruehe <joerg.bruehe@oracle.com>

- Allow to override the default to use the bundled yaSSL by an option like
      --define="with_ssl /path/to/ssl"

* Wed Oct 10 2012 Bjorn Munch <bjorn.munch@oracle.com>

- Replace old my-*.cnf config file examples with template my-default.cnf

* Fri Oct 05 2012 Joerg Bruehe <joerg.bruehe@oracle.com>

- Let the installation use the new option "--random-passwords" of "mysql_install_db".
  (Bug# 12794345 Ensure root password)
- Fix an inconsistency: "new install" vs "upgrade" are told from the (non)existence
  of "$mysql_datadir/mysql" (holding table "mysql.user" and other system stuff).

* Tue Jul 24 2012 Joerg Bruehe <joerg.bruehe@oracle.com>

- Add a macro "runselftest":
  if set to 1 (default), the test suite will be run during the RPM build;
  this can be oveeridden via the command line by adding
      --define "runselftest 0"
  Failures of the test suite will NOT make the RPM build fail!

* Mon Jul 16 2012 Joerg Bruehe <joerg.bruehe@oracle.com>

- Add the man page for the "mysql_config_editor".

* Mon Jun 11 2012 Joerg Bruehe <joerg.bruehe@oracle.com>

- Make sure newly added "SPECIFIC-ULN/" directory does not disturb packaging.

* Wed Feb 29 2012 Brajmohan Saxena <brajmohan.saxena@oracle.com>

- Removal all traces of the readline library from mysql (BUG 13738013)

* Wed Sep 28 2011 Joerg Bruehe <joerg.bruehe@oracle.com>

- Fix duplicate mentioning of "mysql_plugin" and its manual page,
  it is better to keep alphabetic order in the files list (merging!).

* Wed Sep 14 2011 Joerg Bruehe <joerg.bruehe@oracle.com>

- Let the RPM capabilities ("obsoletes" etc) ensure that an upgrade may replace
  the RPMs of any configuration (of the current or the preceding release series)
  by the new ones. This is done by not using the implicitly generated capabilities
  (which include the configuration name) and relying on more generic ones which
  just list the function ("server", "client", ...).
  The implicit generation cannot be prevented, so all these capabilities must be
  explicitly listed in "Obsoletes:"

* Tue Sep 13 2011 Jonathan Perkin <jonathan.perkin@oracle.com>

- Add support for Oracle Linux 6 and Red Hat Enterprise Linux 6.  Due to
  changes in RPM behaviour ($RPM_BUILD_ROOT is removed prior to install)
  this necessitated a move of the libmygcc.a installation to the install
  phase, which is probably where it belonged in the first place.

* Tue Sep 13 2011 Joerg Bruehe <joerg.bruehe@oracle.com>

- "make_win_bin_dist" and its manual are dropped, cmake does it different.

* Thu Sep 08 2011 Daniel Fischer <daniel.fischer@oracle.com>

- Add mysql_plugin man page.

* Tue Aug 30 2011 Tor Didriksen <tor.didriksen@oracle.com>

- Set CXX=g++ by default to add a dependency on libgcc/libstdc++.
  Also, remove the use of the -fno-exceptions and -fno-rtti flags.
  TODO: update distro_buildreq/distro_requires

* Tue Aug 30 2011 Joerg Bruehe <joerg.bruehe@oracle.com>

- Add the manual page for "mysql_plugin" to the server package.

* Fri Aug 19 2011 Joerg Bruehe <joerg.bruehe@oracle.com>

- Null-upmerge the fix of bug#37165: This spec file is not affected.
- Replace "/var/lib/mysql" by the spec file variable "%%{mysqldatadir}".

* Fri Aug 12 2011 Daniel Fischer <daniel.fischer@oracle.com>

- Source plugin library files list from cmake-generated file.

* Mon Jul 25 2011 Chuck Bell <chuck.bell@oracle.com>

- Added the mysql_plugin client - enables or disables plugins.

* Thu Jul 21 2011 Sunanda Menon <sunanda.menon@oracle.com>

- Fix bug#12561297: Added the MySQL embedded binary

* Thu Jul 07 2011 Joerg Bruehe <joerg.bruehe@oracle.com>

- Fix bug#45415: "rpm upgrade recreates test database"
  Let the creation of the "test" database happen only during a new installation,
  not in an RPM upgrade.
  This affects both the "mkdir" and the call of "mysql_install_db".

* Wed Feb 09 2011 Joerg Bruehe <joerg.bruehe@oracle.com>

- Fix bug#56581: If an installation deviates from the default file locations
  ("datadir" and "pid-file"), the mechanism to detect a running server (on upgrade)
  should still work, and use these locations.
  The problem was that the fix for bug#27072 did not check for local settings.

* Mon Jan 31 2011 Joerg Bruehe <joerg.bruehe@oracle.com>

- Install the new "manifest" files: "INFO_SRC" and "INFO_BIN".

* Tue Nov 23 2010 Jonathan Perkin <jonathan.perkin@oracle.com>

- EXCEPTIONS-CLIENT has been deleted, remove it from here too
- Support MYSQL_BUILD_MAKE_JFLAG environment variable for passing
  a '-j' argument to make.

* Mon Nov 1 2010 Georgi Kodinov <georgi.godinov@oracle.com>

- Added test authentication (WL#1054) plugin binaries

* Wed Oct 6 2010 Georgi Kodinov <georgi.godinov@oracle.com>

- Added example external authentication (WL#1054) plugin binaries

* Wed Aug 11 2010 Joerg Bruehe <joerg.bruehe@oracle.com>

- With a recent spec file cleanup, names have changed: A "-community" part was dropped.
  Reflect that in the "Obsoletes" specifications.
- Add a "triggerpostun" to handle the uninstall of the "-community" server RPM.
- This fixes bug#55015 "MySQL server is not restarted properly after RPM upgrade".

* Tue Jun 15 2010 Joerg Bruehe <joerg.bruehe@sun.com>

- Change the behaviour on installation and upgrade:
  On installation, do not autostart the server.
  *Iff* the server was stopped before the upgrade is started, this is taken as a
  sign the administrator is handling that manually, and so the new server will
  not be started automatically at the end of the upgrade.
  The start/stop scripts will still be installed, so the server will be started
  on the next machine boot.
  This is the 5.5 version of fixing bug#27072 (RPM autostarting the server).

* Tue Jun 1 2010 Jonathan Perkin <jonathan.perkin@oracle.com>

- Implement SELinux checks from distribution-specific spec file.

* Wed May 12 2010 Jonathan Perkin <jonathan.perkin@oracle.com>

- Large number of changes to build using CMake
- Introduce distribution-specific RPMs
- Drop debuginfo, build all binaries with debug/symbols
- Remove __os_install_post, use native macro
- Remove _unpackaged_files_terminate_build, make it an error to have
  unpackaged files
- Remove cluster RPMs

* Wed Mar 24 2010 Joerg Bruehe <joerg.bruehe@sun.com>

- Add "--with-perfschema" to the configure options.

* Mon Mar 22 2010 Joerg Bruehe <joerg.bruehe@sun.com>

- User "usr/lib*" to allow for both "usr/lib" and "usr/lib64",
  mask "rmdir" return code 1.
- Remove "ha_example.*" files from the list, they aren't built.

* Wed Mar 17 2010 Joerg Bruehe <joerg.bruehe@sun.com>

- Fix a wrong path name in handling the debug plugins.

* Wed Mar 10 2010 Joerg Bruehe <joerg.bruehe@sun.com>

- Take the result of the debug plugin build and put it into the optimized tree,
  so that it becomes part of the final installation;
  include the files in the packlist. Part of the fixes for bug#49022.

* Mon Mar 01 2010 Joerg Bruehe <joerg.bruehe@sun.com>

- Set "Oracle and/or its affiliates" as the vendor and copyright owner,
  accept upgrading from packages showing MySQL or Sun as vendor.

* Fri Feb 12 2010 Joerg Bruehe <joerg.bruehe@sun.com>

- Formatting changes:
  Have a consistent structure of separator lines and of indentation
  (8 leading blanks => tab).
- Introduce the variable "src_dir".
- Give the environment variables "MYSQL_BUILD_CC(CXX)" precedence
  over "CC" ("CXX").
- Drop the old "with_static" argument analysis, this is not supported
  in 5.1 since ages.
- Introduce variables to control the handlers individually, as well
  as other options.
- Use the new "--with-plugin" notation for the table handlers.
- Drop handling "/etc/rc.d/init.d/mysql", the switch to "/etc/init.d/mysql"
  was done back in 2002 already.
- Make "--with-zlib-dir=bundled" the default, add an option to disable it.
- Add missing manual pages to the file list.
- Improve the runtime check for "libgcc.a", protect it against being tried
  with the Intel compiler "icc".

* Mon Jan 11 2010 Joerg Bruehe <joerg.bruehe@sun.com>

- Change RPM file naming:
  - Suffix like "-m2", "-rc" becomes part of version as "_m2", "_rc".
  - Release counts from 1, not 0.

* Wed Dec 23 2009 Joerg Bruehe <joerg.bruehe@sun.com>

- The "semisync" plugin file name has lost its introductory "lib",
  adapt the file lists for the subpackages.
  This is a part missing from the fix for bug#48351.
- Remove the "fix_privilege_tables" manual, it does not exist in 5.5
  (and likely, the whole script will go, too).

* Mon Nov 16 2009 Joerg Bruehe <joerg.bruehe@sun.com>

- Fix some problems with the directives around "tcmalloc" (experimental),
  remove erroneous traces of the InnoDB plugin (that is 5.1 only).

* Tue Oct 06 2009 Magnus Blaudd <mvensson@mysql.com>

- Removed mysql_fix_privilege_tables

* Fri Oct 02 2009 Alexander Nozdrin <alexander.nozdrin@sun.com>

- "mysqlmanager" got removed from version 5.4, all references deleted.

* Fri Aug 28 2009 Joerg Bruehe <joerg.bruehe@sun.com>

- Merge up from 5.1 to 5.4: Remove handling for the InnoDB plugin.

* Thu Aug 27 2009 Joerg Bruehe <joerg.bruehe@sun.com>

- This version does not contain the "Instance manager", "mysqlmanager":
  Remove it from the spec file so that packaging succeeds.

* Mon Aug 24 2009 Jonathan Perkin <jperkin@sun.com>

- Add conditionals for bundled zlib and innodb plugin

* Fri Aug 21 2009 Jonathan Perkin <jperkin@sun.com>

- Install plugin libraries in appropriate packages.
- Disable libdaemon_example and ftexample plugins.

* Thu Aug 20 2009 Jonathan Perkin <jperkin@sun.com>

- Update variable used for mysql-test suite location to match source.

* Fri Nov 07 2008 Joerg Bruehe <joerg@mysql.com>

- Correct yesterday's fix, so that it also works for the last flag,
  and fix a wrong quoting: un-quoted quote marks must not be escaped.

* Thu Nov 06 2008 Kent Boortz <kent.boortz@sun.com>

- Removed "mysql_upgrade_shell"
- Removed some copy/paste between debug and normal build

* Thu Nov 06 2008 Joerg Bruehe <joerg@mysql.com>

- Modify CFLAGS and CXXFLAGS such that a debug build is not optimized.
  This should cover both gcc and icc flags.  Fixes bug#40546.

* Fri Aug 29 2008 Kent Boortz <kent@mysql.com>

- Removed the "Federated" storage engine option, and enabled in all

* Tue Aug 26 2008 Joerg Bruehe <joerg@mysql.com>

- Get rid of the "warning: Installed (but unpackaged) file(s) found:"
  Some generated files aren't needed in RPMs:
  - the "sql-bench/" subdirectory
  Some files were missing:
  - /usr/share/aclocal/mysql.m4  ("devel" subpackage)
  - Manual "mysqlbug" ("server" subpackage)
  - Program "innochecksum" and its manual ("server" subpackage)
  - Manual "mysql_find_rows" ("client" subpackage)
  - Script "mysql_upgrade_shell" ("client" subpackage)
  - Program "ndb_cpcd" and its manual ("ndb-extra" subpackage)
  - Manuals "ndb_mgm" + "ndb_restore" ("ndb-tools" subpackage)

* Mon Mar 31 2008 Kent Boortz <kent@mysql.com>

- Made the "Federated" storage engine an option
- Made the "Cluster" storage engine and sub packages an option

* Wed Mar 19 2008 Joerg Bruehe <joerg@mysql.com>

- Add the man pages for "ndbd" and "ndb_mgmd".

* Mon Feb 18 2008 Timothy Smith <tim@mysql.com>

- Require a manual upgrade if the alread-installed mysql-server is
  from another vendor, or is of a different major version.

* Wed May 02 2007 Joerg Bruehe <joerg@mysql.com>

- "ndb_size.tmpl" is not needed any more,
  "man1/mysql_install_db.1" lacked the trailing '*'.

* Sat Apr 07 2007 Kent Boortz <kent@mysql.com>

- Removed man page for "mysql_create_system_tables"

* Wed Mar 21 2007 Daniel Fischer <df@mysql.com>

- Add debug server.

* Mon Mar 19 2007 Daniel Fischer <df@mysql.com>

- Remove Max RPMs; the server RPMs contain a mysqld compiled with all
  features that previously only were built into Max.

* Fri Mar 02 2007 Joerg Bruehe <joerg@mysql.com>

- Add several man pages for NDB which are now created.

* Fri Jan 05 2007 Kent Boortz <kent@mysql.com>

- Put back "libmygcc.a", found no real reason it was removed.

- Add CFLAGS to gcc call with --print-libgcc-file, to make sure the
  correct "libgcc.a" path is returned for the 32/64 bit architecture.

* Mon Dec 18 2006 Joerg Bruehe <joerg@mysql.com>

- Fix the move of "mysqlmanager" to section 8: Directory name was wrong.

* Thu Dec 14 2006 Joerg Bruehe <joerg@mysql.com>

- Include the new man pages for "my_print_defaults" and "mysql_tzinfo_to_sql"
  in the server RPM.
- The "mysqlmanager" man page got moved from section 1 to 8.

* Thu Nov 30 2006 Joerg Bruehe <joerg@mysql.com>

- Call "make install" using "benchdir_root=%%{_datadir}",
  because that is affecting the regression test suite as well.

* Thu Nov 16 2006 Joerg Bruehe <joerg@mysql.com>

- Explicitly note that the "MySQL-shared" RPMs (as built by MySQL AB)
  replace "mysql-shared" (as distributed by SuSE) to allow easy upgrading
  (bug#22081).

* Mon Nov 13 2006 Joerg Bruehe <joerg@mysql.com>

- Add "--with-partition" t 2006 Joerg Bruehe <joerg@mysql.com>

- Use the Perl script to run the tests, because it will automatically check
  whether the server is configured with SSL.

* Tue Jun 27 2006 Joerg Bruehe <joerg@mysql.com>

- move "mysqldumpslow" from the client RPM to the server RPM (bug#20216)

- Revert all previous attempts to call "mysql_upgrade" during RPM upgrade,
  there are some more aspects which need to be solved before this is possible.
  For now, just ensure the binary "mysql_upgrade" is delivered and installysql.com>

- To run "mysql_upgrade", we need a running server;
  start it in isolation and skip password checks.

* Sat May 20 2006 Kent Boortz <kent@mysql.com>

- Always compile for PIC, position independent code.

* Wed May 10 2006 Kent Boortz <kent@mysql.com>

- Use character set "all" when compiling with Cluster, to make Cluster
  nodes independent on the character set directory, and the problem
  that two RPM sub packages both wants to install this directory.

* Mon May 01 2006 Kent Boortz <kent@mysql.com>

- Use "./libtool --mode=execute" instead of searching for the
  executable in current directory and ".libs".

* Fri Apr 28 2006 Kent Boortz <kent@mysql.com>

- Install and run "mysql_upgrade"

* Wed Apr 12 2006 Jim Winstead <jimw@mysql.com>

- Remove sql-bench, and MySQL-bench RPM (will be built as an independent
  project from the mysql-bench repository)

* Tue Apr 11 2006 Jim Winstead <jimw@mysql.com>

- Remove old mysqltestmanager and related programs
* Sat Apr 01 2006 Kent Boortz <kent@mysql.com>

- Set $LDFLAGS from $MYSQL_BUILD_LDFLAGS

* Tue Mar 07 2006 Kent Boortz <kent@mysql.com>

- Changed product name from "Community Edition" to "Community Server"

* Mon Mar 06 2006 Kent Boortz <kent@mysql.com>

- Fast mutexes is now disabled by default, but should be
  used in Linux builds.

* Mon Feb 20 2006 Kent Boortz <kent@mysql.com>

- Reintroduced a max build
- Limited testing of 'debug' and 'max' servers
- Berkeley DB only in 'max'

* Mon Feb 13 2006 Joerg Bruehe <joerg@mysql.com>

- Use "-i" on "make test-force";
  this is essential for later evaluation of this log file.

* Thu Feb 09 2006 Kent Boortz <kent@mysql.com>

- Pass '-static' to libtool, link static with our own libraries, dynamic
  with system libraries.  Link with the bundled zlib.

* Wed Feb 08 2006 Kristian Nielsen <knielsen@mysql.com>

- Modified RPM spec to match new 5.1 debug+max combined community packaging.

* Sun Dec 18 2005 Kent Boortz <kent@mysql.com>

- Added "client/mysqlslap"

* Mon Dec 12 2005 Rodrigo Novo <rodrigo@mysql.com>

- Added zlib to the list of (static) libraries installed
- Added check against libtool wierdness (WRT: sql/mysqld || sql/.libs/mysqld)
- Compile MySQL with bundled zlib
- Fixed %%packager name to "MySQL Production Engineering Team"

* Mon Dec 05 2005 Joerg Bruehe <joerg@mysql.com>

- Avoid using the "bundled" zlib on "shared" builds:
  As it is not installed (on the build system), this gives dependency
  problems with "libtool" causing the build to fail.
  (Change was done on Nov 11, but left uncommented.)

* Tue Nov 22 2005 Joerg Bruehe <joerg@mysql.com>

- Extend the file existence check for "init.d/mysql" on un-install
  to also guard the call to "insserv"/"chkconfig".

* Thu Oct 27 2005 Lenz Grimmer <lenz@grimmer.com>

- added more man pages

* Wed Oct 19 2005 Kent Boortz <kent@mysql.com>

- Made yaSSL support an option (off by default)

* Wed Oct 19 2005 Kent Boortz <kent@mysql.com>

- Enabled yaSSL support

* Sat Oct 15 2005 Kent Boortz <kent@mysql.com>

- Give mode arguments the same way in all places
lenz@mysql.com>

- fixed the removing of the RPM_BUILD_ROOT in the %%clean section (the
  $RBR variable did not get expanded, thus leaving old build roots behind)

* Thu Aug 04 2005 Lenz Grimmer <lenz@mysql.com>

- Fixed the creation of the mysql user group account in the postinstall
  section (BUG 12348)
- Fixed enabling the Archive storage engine in the Max binary

* Tue Aug 02 2005 Lenz Grimmer <lenz@mysql.com>

- Fixed the Requires: tag for the server RPM (BUG 12233)

* Fri Jul 15 2005 Lenz Grimmer <lenz@mysql.com>

- create a "mysql" user group and assign the mysql user account to that group
  in the server postinstall section. (BUG 10984)

* Tue Jun 14 2005 Lenz Grimmer <lenz@mysql.com>

- Do not build statically on i386 by default, only when adding either "--with
  static" or "--define '_with_static 1'" to the RPM build options. Static
  linking really only makes sense when linking against the specially patched
  glibc 2.2.5.

* Mon Jun 06 2005 Lenz Grimmer <lenz@mysql.com>

- added mysql_client_test to the "bench" subpackage (BUG 10676)
- added the libndbclient static and shared libraries (BUG 10676)

* Wed Jun 01 2005 Lenz Grimmer <lenz@mysql.com>

- use "mysqldatadir" variable instead of hard-coding the path multiple times
- use the "mysqld_user" variable on all occasions a user name is referenced
- removed (incomplete) Brazilian translations
- removed redundant release tags from the subpackage descriptions

* Wed May 25 2005 Joerg Bruehe <joerg@mysql.com>

- Added a "make clean" between separate calls to "BuildMySQL".

* Thu May 12 2005 Guilhem Bichot <guilhem@mysql.com>

- Removed the mysql_tableinfo script made obsolete by the information schema

* Wed Apr 20 2005 Lenz Grimmer <lenz@mysql.com>

- Enabled the "blackhole" storage engine for the Max RPM

* Wed Apr 13 2005 Lenz Grimmer <lenz@mysql.com>

- removed the MySQL manual files (html/ps/texi) - they have been removed
  from the MySQL sources and are now available seperately.

* Mon Apr 4 2005 Petr Chardin <petr@mysql.com>

- old mysqlmanager, mysq* Mon Feb 7 2005 Tomas Ulin <tomas@mysql.com>

- enabled the "Ndbcluster" storage engine for the max binary
- added extra make install in ndb subdir after Max build to get ndb binaries
- added packages for ndbcluster storage engine

* Fri Jan 14 2005 Lenz Grimmer <lenz@mysql.com>

- replaced obsoleted "BuildPrereq" with "BuildRequires" instead

* Thu Jan 13 2005 Lenz Grimmer <lenz@mysql.com>

- enabled the "Federated" storage engine for the max binary

* Tue Jan 04 2005 Petr Chardin <petr@mysql.com>

- ISAM and merge storage engines were purged. As well as appropriate
  tools and manpages (isamchk and isamlog)

* Fri Dec 31 2004 Lenz Grimmer <lenz@mysql.com>

- enabled the "Archive" storage engine for the max binary
- enabled the "CSV" storage engine for the max binary
- enabled the "Example" storage engine for the max binary

* Thu Aug 26 2004 Lenz Grimmer <lenz@mysql.com>

- MySQL-Max now requires MySQL-server instead of MySQL (BUG 3860)

* Fri Aug 20 2004 Lenz Grimmer <lenz@mysql.com>

- do not link statically on IA64/AMD64 as these systems do not have
  a patched glibc installed

* Tue Aug 10 2004 Lenz Grimmer <lenz@mysql.com>

- Added libmygcc.a to the devel subpackage (required to link applications
  against the the embedded server libmysqld.a) (BUG 4921)

* Mon Aug 09 2004 Lenz Grimmer <lenz@mysql.com>

- Added EXCEPTIONS-CLIENT to the "devel" package

* Thu Jul 29 2004 Lenz Grimmer <lenz@mysql.com>

- disabled OpenSSL in the Max binaries again (the RPM packages were the
  only exception to this anyway) (BUG 1043)

* Wed Jun 30 2004 Lenz Grimmer <lenz@mysql.com>

- fixed server postinstall (mysql_install_db was called with the wrong
  parameter)

* Thu Jun 24 2004 Lenz Grimmer <lenz@mysql.com>

- added mysql_tzinfo_to_sql to the server subpackage
- run "make clean" instead of "make distclean"

* Mon Apr 05 2004 Lenz Grimmer <lenz@mysql.com>

- added ncurses-devel to the build prerequisites (BUG 3377)

* Thu Feb 12 2004 Lenz Grimmer <lenz@mysql.com>

- when using gcc, _always_ use CXX=gcc
- replaced Copyright with License field (Copyright is obsolete)

* Tue Feb 03 2004 Lenz Grimmer <lenz@mysql.com>

- added myisam_ftdump to the Server package

* Tue Jan 13 2004 Lenz Grimmer <lenz@mysql.com>

- link the mysql client against libreadline instead of libedit (BUG 2289)

* Mon Dec 22 2003 Lenz Grimmer <lenz@mysql.com>

- marked /etc/logrotate.d/mysql as a config file (BUG 2156)

* Sat Dec 13 2003 Lenz Grimmer <lenz@mysql.com>

- fixed file permissions (BUG 1672)

* Thu Dec 11 2003 Lenz Grimmer <lenz@mysql.com>

- made testing for gcc3 a bit more robust

* Fri Dec 05 2003 Lenz Grimmer <lenz@mysql.com>

- added missing file mysql_create_system_tables to the server subpackage

* Fri Nov 21 2003 Lenz Grimmer <lenz@mysql.com>

- removed dependency on MySQL-client from the MySQL-devel subpackage
  as it is not really required. (BUG 1610)

* Fri Aug 29 2003 Lenz Grimmer <lenz@mysql.com>

- Fixed BUG 1162 (removed macro names from the changelog)
- Really fixed BUG 998 (disable the checking for installed but
  unpackaged files)

* Tue Aug 05 2003 Lenz Grimmer <lenz@mysql.com>

- Fixed BUG 959 (libmysqld not being compiled properly)
- Fixed BUG 998 (RPM build errors): added missing files to the
  distribution (mysql_fix_extensions, mysql_tableinfo, mysqldumpslow,
  mysql_fix_privilege_tables.1), removed "-n" from install section.

* Wed Jul 09 2003 Lenz Grimmer <lenz@mysql.com>

- removed the GIF Icon (file was not included in the sources anyway)
- removed unused variable shared_lib_version
- do not run automake before building the standard binary
  (should not be necessary)
- add server suffix '-standard' to standard binary (to be in line
  with the binary tarball distributions)
- Use more RPM macros (_exec_prefix, _sbindir, _libdir, _sysconfdir,
  _datadir, _includedir) throughout the spec file.
- allow overriding CC and CXX (required when building with other compilers)

* Fri May 16 2003 Lenz Grimmer <lenz@mysql.com>

- re-enabled RAID again

* Wed Apr 30 2003 Lenz Grimmer <lenz@mysql.com>

- disabled MyISAM RAID (--with-raid)- it throws an assertion which
  needs to be investigated first.

* Mon Mar 10 2003 Lenz Grimmer <lenz@mysql.com>

- added missing file mysql_secure_installation to server subpackage
  (BUG 141)

* Tue Feb 11 2003 Lenz Grimmer <lenz@mysql.com>

- re-added missing pre- and post(un)install scripts to server subpackage
- added config file /etc/my.cnf to the file list (just for completeness)
- make sure to create the datadir with 755 permissions

* Mon Jan 27 2003 Lenz Grimmer <lenz@mysql.com>

- removed unusedql.com>

- Reworked the build steps a little bit: the Max binary is supposed
  to include OpenSSL, which cannot be linked statically, thus trying
  to statically link against a special glibc is futile anyway
- because of this, it is not required to make yet another build run
  just to compile the shared libs (saves a lot of time)
- updated package description of the Max subpackage
- clean up the BuildRoot directory afterwards

* Mon Jul 15 2002 Lenz Grimmer <lenz@mysql.com>

- Updated Packager information
- Fixed the build options: the regular package is supposed to
  include InnoDB and linked statically, while the Max package
  should include BDB and SSL support

* Fri May 03 2002 Lenz Grimmer <lenz@mysql.com>

- Use more RPM macros (e.g. infodir, mandir) to make the spec
  file more portable
- reorganized the installation of documentation files: let RPM
  take care of this
- reorganized the file list: actually install man pages along
  with the binaries of the respective subpackage
- do not include libmysqld.a in the devel subpackage as well, if we
  have a special "embedded" subpackage
- reworked the package descriptions

* Mon Oct  8 2001 Monty

- Added embedded server as a separate RPM

* Fri Apr 13 2001 Monty

- Added mysqld-max to the distribution

* Tue Jan 2  2001  Monty

- Added mysql-test to the bench package

* Fri Aug 18 2000 Tim Smith <tim@mysql.com>

- Added separate libmysql_r directory; now both a threaded
  and non-threaded library is shipped.

* Tue Sep 28 1999 David Axmark <davida@mysql.com>

- Added the support-files/my-example.cnf to the docs directory.

- Removed devel dependency on base since it is about client
  development.

* Wed Sep 8 1999 David Axmark <davida@mysql.com>

- Cleaned up some for 3.23.

* Thu Jul 1 1999 David Axmark <davida@mysql.com>

- Added support for shared libraries in a separate sub
  package. Original fix by David Fox (dsfox@cogsci.ucsd.edu)

- The --enable-assembler switch is now automatically disables on
  platforms there assembler code is unavailable. This should allow
  building this RPM on non i386 systems.

* Mon Feb 22 1999 David Axmark <david@detron.se>

- Removed unportable cc switches from the spec file. The defaults can
  now be overridden with environment variables. This feature is used
  to compile the official RPM with optimal (but compiler version
  specific) switches.

- Removed the repetitive description parts for the sub rpms. Maybe add
  again if RPM gets a multiline macro capability.

- Added support for a pt_BR translation. Translation contributed by
  Jorge Godoy <jorge@bestway.com.br>.

* Wed Nov 4 1998 David Axmark <david@detron.se>

- A lot of changes in all the rpm and install scripts. This may even
  be a working RPM :-)

* Sun Aug 16 1998 David Axmark <david@detron.se>

- A developers changelog for MySQL is available in the source RPM. And
  there is a history of major user visible changed in the Reference
  Manual.  Only RPM specific changes will be documented here.<|MERGE_RESOLUTION|>--- conflicted
+++ resolved
@@ -1367,11 +1367,7 @@
 %endif
 
 %changelog
-<<<<<<< HEAD
-* Wed Nov 15 2017 Balasubramanian Kandasamy <balasubramanian.kandasamy@oracle.com> - 8.0.4-0.1
-=======
 * Thu Nov 30 2017 Balasubramanian Kandasamy <balasubramanian.kandasamy@oracle.com> - 8.0.4-0.1
->>>>>>> 6177515e
 - Add meb as sub package
 - Remove obsoleted mysqltest man pages
 - Independently choose SSL for the 5.6 compat lib, depending on commercial
