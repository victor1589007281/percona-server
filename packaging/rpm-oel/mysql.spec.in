# Copyright (c) 2000, 2014, Oracle and/or its affiliates. All rights reserved.
#
# This program is free software; you can redistribute it and/or modify
# it under the terms of the GNU General Public License as published by
# the Free Software Foundation; version 2 of the License.
#
# This program is distributed in the hope that it will be useful,
# but WITHOUT ANY WARRANTY; without even the implied warranty of
# MERCHANTABILITY or FITNESS FOR A PARTICULAR PURPOSE.  See the
# GNU General Public License for more details.
#
# You should have received a copy of the GNU General Public License
# along with this program; see the file COPYING. If not, write to the
# Free Software Foundation, Inc., 51 Franklin St, Fifth Floor, Boston
# MA  02110-1301  USA.

# Rebuild on OL5/RHEL5 needs following rpmbuild options:
#  rpmbuild --define 'dist .el5' --define 'rhel 5' --define 'el5 1' mysql.spec

# NOTE: "vendor" is used in upgrade/downgrade check, so you can't
# change these, has to be exactly as is.

%global mysql_vendor Oracle and/or its affiliates
%global mysqldatadir /var/lib/mysql

# By default, a build will include the bundeled "yaSSL" library for SSL.
%{?with_ssl: %global ssl_option -DWITH_SSL=%{with_ssl}}

# Regression tests may take a long time, override the default to skip them
%{!?runselftest:%global runselftest 0}

%{!?with_systemd:                %global systemd 0}
%{?el7:                          %global systemd 1}
%{!?with_debuginfo:              %global nodebuginfo 1}
%{!?product_suffix:              %global product_suffix community}
%{!?feature_set:                 %global feature_set community}
%{!?compilation_comment_release: %global compilation_comment_release MySQL Community Server - (GPL)}
%{!?compilation_comment_debug:   %global compilation_comment_debug MySQL Community Server - Debug (GPL)}
%{!?src_base:                    %global src_base mysql}

# Version for compat libs
%if 0%{?rhel} == 5
%global compatver             5.0.96
%global compatlib             15
%global compatsrc             http://downloads.mysql.com/archives/mysql-5.0/mysql-%{compatver}.tar.gz
%endif

%if 0%{?rhel} == 6
%global compatver             5.1.72
%global compatlib             16
%global compatsrc             https://cdn.mysql.com/Downloads/MySQL-5.1/mysql-%{compatver}.tar.gz
%endif

# multiarch
%global multiarchs            ppc %{power64} %{ix86} x86_64 %{sparc}

# Hack to support el5 where __isa_bits not defined. Note: supports i386 and x86_64 only, sorry.
%if x%{?__isa_bits} == x
%ifarch %{ix86}
%global __isa_bits            32
%endif
%ifarch x86_64
%global __isa_bits            64
%endif
%endif

%global src_dir               %{src_base}-%{version}

# No debuginfo for now, ships /usr/sbin/mysqld-debug and libmysqlcliet-debug.a
%if 0%{?nodebuginfo}
%global _enable_debug_package 0
%global debug_package         %{nil}
%global __os_install_post     /usr/lib/rpm/brp-compress %{nil}
%endif

%if 0%{?commercial}
%global license_files_server  %{src_dir}/LICENSE.mysql
%global license_type          Commercial
%else
%global license_files_server  %{src_dir}/COPYING %{src_dir}/README
%global license_type          GPLv2
%endif

Name:           mysql-%{product_suffix}
Summary:        A very fast and reliable SQL database server
Group:          Applications/Databases
Version:        @VERSION@
<<<<<<< HEAD
Release:        3%{?commercial:.1}%{?dist}
=======
Release:        2%{?commercial:.1}%{?dist}
>>>>>>> b9bc2bd4
License:        Copyright (c) 2000, @MYSQL_COPYRIGHT_YEAR@, %{mysql_vendor}. All rights reserved. Under %{?license_type} license as shown in the Description field.
Source0:        https://cdn.mysql.com/Downloads/MySQL-@MYSQL_BASE_VERSION@/%{src_dir}.tar.gz
URL:            http://www.mysql.com/
Packager:       MySQL Release Engineering <mysql-build@oss.oracle.com>
Vendor:         %{mysql_vendor}
Source1:        mysql-systemd-start
Source2:        mysqld.service
Source3:        mysql.conf
Source4:        my_config.h
Source5:        mysql_config.sh
%if 0%{?compatlib}
Source7:        %{compatsrc}
%endif
Source90:       filter-provides.sh
Source91:       filter-requires.sh
Patch0:         mysql-5.6.16-mysql-install.patch
Patch1:         mysql-5.6-libmysqlclient-symbols.patch
BuildRequires:  cmake
BuildRequires:  perl
%{?el7:BuildRequires: perl(Time::HiRes)}
%{?el7:BuildRequires: perl(Env)}
BuildRequires:  time
BuildRequires:  libaio-devel
BuildRequires:  ncurses-devel
BuildRequires:  openssl-devel
BuildRequires:  zlib-devel
%if 0%{?systemd}
BuildRequires:  systemd
%endif
BuildRoot:      %(mktemp -ud %{_tmppath}/%{name}-%{version}-%{release}-XXXXXX)

%if 0%{?rhel} > 6
# For rpm => 4.9 only: https://fedoraproject.org/wiki/Packaging:AutoProvidesAndRequiresFiltering
%global __requires_exclude ^perl\\((GD|hostnames|lib::mtr|lib::v1|mtr_|My::)
%global __provides_exclude_from ^(/usr/share/(mysql|mysql-test)/.*|%{_libdir}/mysql/plugin/.*\\.so)$
%else
# https://fedoraproject.org/wiki/EPEL:Packaging#Generic_Filtering_on_EPEL6
%global __perl_provides %{SOURCE90}
%global __perl_requires %{SOURCE91}
%endif

%description
The MySQL(TM) software delivers a very fast, multi-threaded, multi-user,
and robust SQL (Structured Query Language) database server. MySQL Server
is intended for mission-critical, heavy-load production systems as well
as for embedding into mass-deployed software. MySQL is a trademark of
%{mysql_vendor}

The MySQL software has Dual Licensing, which means you can use the MySQL
software free of charge under the GNU General Public License
(http://www.gnu.org/licenses/). You can also purchase commercial MySQL
licenses from %{mysql_vendor} if you do not wish to be bound by the terms of
the GPL. See the chapter "Licensing and Support" in the manual for
further info.

The MySQL web site (http://www.mysql.com/) provides the latest
news and information about the MySQL software. Also please see the
documentation and the manual for more information.

%package        server
Summary:        A very fast and reliable SQL database server
Group:          Applications/Databases
Requires:       coreutils
Requires:       grep
Requires:       procps
Requires:       shadow-utils
Requires:       net-tools
%if 0%{?commercial}
Provides:       MySQL-server-advanced%{?_isa} = %{version}-%{release}
Obsoletes:      MySQL-server-advanced < %{version}-%{release}
Obsoletes:      mysql-community-server < %{version}-%{release}
Requires:       mysql-enterprise-client%{?_isa} = %{version}-%{release}
Requires:       mysql-enterprise-common%{?_isa} = %{version}-%{release}
%else
Provides:       MySQL-server%{?_isa} = %{version}-%{release}
Requires:       mysql-community-client%{?_isa} = %{version}-%{release}
Requires:       mysql-community-common%{?_isa} = %{version}-%{release}
%endif
Obsoletes:      MySQL-server < %{version}-%{release}
Obsoletes:      mysql-server < %{version}-%{release}
Obsoletes:      mariadb-server
Obsoletes:      mariadb-galera-server
Provides:       mysql-server = %{version}-%{release}
Provides:       mysql-server%{?_isa} = %{version}-%{release}
Provides:       mysql-compat-server = %{version}-%{release}
Provides:       mysql-compat-server%{?_isa} = %{version}-%{release}
%if 0%{?systemd}
Requires(post):   systemd
Requires(preun):  systemd
Requires(postun): systemd
%else
Requires(post):   /sbin/chkconfig
Requires(preun):  /sbin/chkconfig
Requires(preun):  /sbin/service
%endif

%description    server
The MySQL(TM) software delivers a very fast, multi-threaded, multi-user,
and robust SQL (Structured Query Language) database server. MySQL Server
is intended for mission-critical, heavy-load production systems as well
as for embedding into mass-deployed software. MySQL is a trademark of
%{mysql_vendor}

The MySQL software has Dual Licensing, which means you can use the MySQL
software free of charge under the GNU General Public License
(http://www.gnu.org/licenses/). You can also purchase commercial MySQL
licenses from %{mysql_vendor} if you do not wish to be bound by the terms of
the GPL. See the chapter "Licensing and Support" in the manual for
further info.

The MySQL web site (http://www.mysql.com/) provides the latest news and
information about the MySQL software.  Also please see the documentation
and the manual for more information.

This package includes the MySQL server binary as well as related utilities
to run and administer a MySQL server.

%package        client
Summary:        MySQL database client applications and tools
Group:          Applications/Databases
%if 0%{?commercial}
Provides:       MySQL-client-advanced%{?_isa} = %{version}-%{release}
Obsoletes:      MySQL-client-advanced < %{version}-%{release}
Obsoletes:      mysql-community-client < %{version}-%{release}
Requires:       mysql-enterprise-libs%{?_isa} = %{version}-%{release}
%else
Provides:       MySQL-client%{?_isa} = %{version}-%{release}
Requires:       mysql-community-libs%{?_isa} = %{version}-%{release}
%endif
Obsoletes:      MySQL-client < %{version}-%{release}
Obsoletes:      mariadb
%if 0%{?rhel} > 5
Obsoletes:      mysql < %{version}-%{release}
Provides:       mysql = %{version}-%{release}
Provides:       mysql%{?_isa} = %{version}-%{release}
%endif

%description    client
This package contains the standard MySQL clients and administration
tools.

%package        common
Summary:        MySQL database common files for server and client libs
Group:          Applications/Databases
%if 0%{?commercial}
Obsoletes:      mysql-community-common < %{version}-%{release}
%endif
Provides:       mysql-common = %{version}-%{release}
Provides:       mysql-common%{?_isa} = %{version}-%{release}
%{?el5:Requires: mysql%{?_isa} = %{version}-%{release}} 

%description    common
This packages contains common files needed by MySQL client library,
MySQL database server, and MySQL embedded server.


%package        test
Summary:        Test suite for the MySQL database server
Group:          Applications/Databases
%if 0%{?commercial}
Provides:       MySQL-test-advanced%{?_isa} = %{version}-%{release}
Obsoletes:      MySQL-test-advanced < %{version}-%{release}
Obsoletes:      mysql-community-test < %{version}-%{release}
Requires:       mysql-enterprise-server%{?_isa} = %{version}-%{release}
%else
Provides:       MySQL-test%{?_isa} = %{version}-%{release}
Requires:       mysql-community-server%{?_isa} = %{version}-%{release}
%endif
Obsoletes:      MySQL-test < %{version}-%{release}
Obsoletes:      mysql-test < %{version}-%{release}
Obsoletes:      mariadb-test
Provides:       mysql-test = %{version}-%{release}
Provides:       mysql-test%{?_isa} = %{version}-%{release}


%description    test
This package contains the MySQL regression test suite for MySQL
database server.


%package        bench
Summary:        MySQL benchmark suite
Group:          Applications/Databases
%if 0%{?commercial}
Obsoletes:      mysql-community-bench < %{version}-%{release}
Requires:       mysql-enterprise-server%{?_isa} = %{version}-%{release}
%else
Requires:       mysql-community-server%{?_isa} = %{version}-%{release}
%endif
Obsoletes:      mariadb-bench
Obsoletes:      community-mysql-bench < %{version}-%{release}
Obsoletes:      mysql-bench < %{version}-%{release}
Provides:       mysql-bench = %{version}-%{release}
Provides:       mysql-bench%{?_isa} = %{version}-%{release}

%description    bench
This package contains the MySQL Benchmark Suite for MySQL database
server.

%package        devel
Summary:        Development header files and libraries for MySQL database client applications
Group:          Applications/Databases
%if 0%{?commercial}
Provides:       MySQL-devel-advanced%{?_isa} = %{version}-%{release}
Obsoletes:      MySQL-devel-advanced < %{version}-%{release}
Obsoletes:      mysql-community-devel < %{version}-%{release}
Requires:       mysql-enterprise-libs%{?_isa} = %{version}-%{release}
%else
Provides:       MySQL-devel%{?_isa} = %{version}-%{release}
Requires:       mysql-community-libs%{?_isa} = %{version}-%{release}
%endif
Obsoletes:      MySQL-devel < %{version}-%{release}
Obsoletes:      mysql-devel < %{version}-%{release}
Obsoletes:      mariadb-devel
Provides:       mysql-devel = %{version}-%{release}
Provides:       mysql-devel%{?_isa} = %{version}-%{release}

%description    devel
This package contains the development header files and libraries necessary
to develop MySQL client applications.

%package        libs
Summary:        Shared libraries for MySQL database client applications
Group:          Applications/Databases
%if 0%{?commercial}
Provides:       MySQL-shared-advanced%{?_isa} = %{version}-%{release}
Obsoletes:      MySQL-shared-advanced < %{version}-%{release}
Obsoletes:      mysql-community-libs < %{version}-%{release}
Requires:       mysql-enterprise-common%{?_isa} = %{version}-%{release}
%else
Provides:       MySQL-shared%{?_isa} = %{version}-%{release}
Requires:       mysql-community-common%{?_isa} = %{version}-%{release}
%endif
Obsoletes:      MySQL-shared < %{version}-%{release}
Obsoletes:      mysql-libs < %{version}-%{release}
Obsoletes:      mariadb-libs
Provides:       mysql-libs = %{version}-%{release}
Provides:       mysql-libs%{?_isa} = %{version}-%{release}

%description    libs
This package contains the shared libraries for MySQL client
applications.

%if 0%{?compatlib}
%package        libs-compat
Summary:        Shared compat libraries for MySQL %{compatver} database client applications
Group:          Applications/Databases
Obsoletes:      mysql-libs-compat < %{version}-%{release}
Provides:       mysql-libs-compat = %{version}-%{release}
Provides:       mysql-libs-compat%{?_isa} = %{version}-%{release}
%if 0%{?commercial}
Provides:       MySQL-shared-compat-advanced%{?_isa} = %{version}-%{release}
Obsoletes:      MySQL-shared-compat-advanced < %{version}-%{release}
Obsoletes:      mysql-community-libs-compat < %{version}-%{release}
Requires:       mysql-enterprise-libs%{?_isa} = %{version}-%{release}
%else
Provides:       MySQL-shared-compat%{?_isa} = %{version}-%{release}
Requires:       mysql-community-libs%{?_isa} = %{version}-%{release}
%endif
Obsoletes:      MySQL-shared-compat < %{version}-%{release}
%if 0%{?rhel} > 5
Obsoletes:      mysql-libs < %{version}-%{release}
%endif

%description    libs-compat
This package contains the shared compat libraries for MySQL %{compatver} client
applications.
%endif

%package        embedded
Summary:        MySQL embedded library
Group:          Applications/Databases
%if 0%{?commercial}
Provides:       MySQL-embedded-advanced%{?_isa} = %{version}-%{release}
Obsoletes:      MySQL-embedded-advanced < %{version}-%{release}
Obsoletes:      mysql-community-embedded < %{version}-%{release}
Requires:       mysql-enterprise-common%{?_isa} = %{version}-%{release}
%else
Provides:       MySQL-embedded%{?_isa} = %{version}-%{release}
Requires:       mysql-community-common%{?_isa} = %{version}-%{release}
%endif
Obsoletes:      mariadb-embedded
Obsoletes:      MySQL-embedded < %{version}-%{release}
Obsoletes:      mysql-embedded < %{version}-%{release}
Provides:       mysql-embedded = %{version}-%{release}
Provides:       mysql-emdedded%{?_isa} = %{version}-%{release}

%description    embedded
This package contains the MySQL server as an embedded library.

The embedded MySQL server library makes it possible to run a full-featured
MySQL server inside the client application. The main benefits are increased
speed and more simple management for embedded applications.

The API is identical for the embedded MySQL version and the
client/server version.

For a description of MySQL see the base MySQL RPM or http://www.mysql.com/

%package        embedded-devel
Summary:        Development header files and libraries for MySQL as an embeddable library
Group:          Applications/Databases
%if 0%{?commercial}
Obsoletes:      mysql-community-embedded-devel < %{version}-%{release}
Requires:       mysql-enterprise-devel%{?_isa} = %{version}-%{release}
Requires:       mysql-enterprise-embedded%{?_isa} = %{version}-%{release}
%else
Requires:       mysql-community-devel%{?_isa} = %{version}-%{release}
Requires:       mysql-community-embedded%{?_isa} = %{version}-%{release}
%endif
Obsoletes:      mariadb-embedded-devel
Obsoletes:      mysql-embedded-devel < %{version}-%{release}
Provides:       mysql-embedded-devel = %{version}-%{release}
Provides:       mysql-embedded-devel%{?_isa} = %{version}-%{release}

%description    embedded-devel
This package contains files needed for developing applications using
the embedded version of the MySQL server.

%if 0%{?rhel} == 5
%package -n     mysql
Summary:        Convenience package for easy upgrades of MySQL package set
Group:          Applications/Databases
%if 0%{?commercial}
Requires:       mysql-enterprise-client%{?_isa} = %{version}-%{release}
Requires:       mysql-enterprise-libs%{?_isa} = %{version}-%{release}
Requires:       mysql-enterprise-libs-compat%{?_isa} = %{version}-%{release}
%else
Requires:       mysql-community-client%{?_isa} = %{version}-%{release}
Requires:       mysql-community-libs%{?_isa} = %{version}-%{release}
Requires:       mysql-community-libs-compat%{?_isa} = %{version}-%{release}
%endif

%description -n mysql
This package has as sole purpose to require other MySQL packages such
that upgrades will be more convenient.

Technical background: this is done to reflect the fact that mysql
package has been split into several subpackages.
%endif

%prep
%if 0%{?compatlib}
%setup -q -T -a 0 -a 7 -c -n %{src_dir}
%else
%setup -q -T -a 0 -c -n %{src_dir}
%endif # 0%{?compatlib}
pushd %{src_dir}
%patch0 -p1
%{?el7:%patch1 -p1}
# Avoid dtrace dep
sed -i -e "1d" mysql-test/std_data/dtrace.d
chmod 0664 mysql-test/std_data/dtrace.d

%build
# Fail quickly and obviously if user tries to build as root
%if 0%{?runselftest}
if [ "x$(id -u)" = "x0" ] ; then
   echo "The MySQL regression tests may fail if run as root."
   echo "If you really need to build the RPM as root, use"
   echo "--define='runselftest 0' to skip the regression tests."
   exit 1
fi
%endif

%if 0%{?compatlib}
# Build compat libs
(
export CFLAGS="%{optflags} -D_GNU_SOURCE -D_FILE_OFFSET_BITS=64 -D_LARGEFILE_SOURCE -fno-strict-aliasing -fwrapv"
export CXXFLAGS="$CFLAGS %{?el6:-felide-constructors} -fno-rtti -fno-exceptions"
pushd mysql-%{compatver}
%configure \
    --with-readline \
    --without-debug \
    --enable-shared \
    --localstatedir=/var/lib/mysql \
    --with-unix-socket-path=/var/lib/mysql/mysql.sock \
    --with-mysqld-user="mysql" \
    --with-extra-charsets=all \
    --enable-local-infile \
    --enable-largefile \
    --enable-thread-safe-client \
%if 0%{?rhel} == 6
    --with-ssl=%{_prefix} \
    --with-embedded-server \
    --with-big-tables \
    --with-pic \
    --with-plugin-innobase \
    --with-plugin-innodb_plugin \
    --with-plugin-partition \
%endif
%if 0%{?rhel} == 5
    --with-openssl \
    --with-bench \
     -with-innodb \
    --with-berkeley-db \
    --enable-community-features \
    --enable-profiling \
    --with-named-thread-libs="-lpthread" \
%endif
    --disable-dependency-tracking
make %{?_smp_mflags}
popd
)
%endif # 0%{?compatlib}

# Build debug versions of mysqld and libmysqld.a
mkdir debug
(
  cd debug
  # Attempt to remove any optimisation flags from the debug build
  optflags=$(echo "%{optflags}" | sed -e 's/-O2 / /' -e 's/-Wp,-D_FORTIFY_SOURCE=2/ /')
  cmake ../%{src_dir} \
           -DBUILD_CONFIG=mysql_release \
           -DINSTALL_LAYOUT=RPM \
           -DCMAKE_BUILD_TYPE=Debug \
           -DCMAKE_C_FLAGS="$optflags" \
           -DCMAKE_CXX_FLAGS="$optflags" \
           -DWITH_INNODB_MEMCACHED=1 \
           -DINSTALL_LIBDIR="%{_lib}/mysql" \
           -DINSTALL_PLUGINDIR="%{_lib}/mysql/plugin" \
           -DINSTALL_SQLBENCHDIR=share \
           -DMYSQL_UNIX_ADDR="%{mysqldatadir}/mysql.sock" \
           -DFEATURE_SET="%{feature_set}" \
           -DWITH_EMBEDDED_SERVER=1 \
           -DWITH_EMBEDDED_SHARED_LIBRARY=1 \
           %{?ssl_option} \
           -DCOMPILATION_COMMENT="%{compilation_comment_debug}" \
           -DMYSQL_SERVER_SUFFIX="%{?server_suffix}"
  echo BEGIN_DEBUG_CONFIG ; egrep '^#define' include/config.h ; echo END_DEBUG_CONFIG
  make %{?_smp_mflags} VERBOSE=1
)

# Build full release
mkdir release
(
  cd release
  cmake ../%{src_dir} \
           -DBUILD_CONFIG=mysql_release \
           -DINSTALL_LAYOUT=RPM \
           -DCMAKE_BUILD_TYPE=RelWithDebInfo \
           -DCMAKE_C_FLAGS="%{optflags}" \
           -DCMAKE_CXX_FLAGS="%{optflags}" \
           -DWITH_INNODB_MEMCACHED=1 \
           -DINSTALL_LIBDIR="%{_lib}/mysql" \
           -DINSTALL_PLUGINDIR="%{_lib}/mysql/plugin" \
           -DINSTALL_SQLBENCHDIR=share \
           -DMYSQL_UNIX_ADDR="%{mysqldatadir}/mysql.sock" \
           -DFEATURE_SET="%{feature_set}" \
           -DWITH_EMBEDDED_SERVER=1 \
           -DWITH_EMBEDDED_SHARED_LIBRARY=1 \
           %{?ssl_option} \
           -DCOMPILATION_COMMENT="%{compilation_comment_release}" \
           -DMYSQL_SERVER_SUFFIX="%{?server_suffix}"
  echo BEGIN_NORMAL_CONFIG ; egrep '^#define' include/config.h ; echo END_NORMAL_CONFIG
  make %{?_smp_mflags} VERBOSE=1
)

%install
%if 0%{?compatlib}
# Install compat libs
for dir in libmysql libmysql_r ; do
    pushd mysql-%{compatver}/$dir
    make DESTDIR=%{buildroot} install
    popd
done
rm -f %{buildroot}%{_libdir}/mysql/libmysqlclient{,_r}.{a,la,so}
%endif # 0%{?compatlib}

MBD=$RPM_BUILD_DIR/%{src_dir}

# Ensure that needed directories exists
install -d -m 0755 %{buildroot}%{_datadir}/mysql/SELinux/RHEL4
install -d -m 0755 %{buildroot}/var/lib/mysql
install -d -m 0755 %{buildroot}/var/run/mysqld

# Install all binaries
cd $MBD/release
make DESTDIR=%{buildroot} install

# Install logrotate and autostart
install -D -m 0644 $MBD/release/support-files/mysql-log-rotate %{buildroot}%{_sysconfdir}/logrotate.d/mysql
install -D -m 0644 $MBD/release/packaging/rpm-oel/my.cnf %{buildroot}%{_sysconfdir}/my.cnf
%if 0%{?systemd}
install -D -m 0755 %{SOURCE1} %{buildroot}%{_bindir}/mysql-systemd-start
install -D -m 0644 %{SOURCE2} %{buildroot}%{_unitdir}/mysqld.service
%else
install -D -m 0755 $MBD/release/packaging/rpm-oel/mysql.init %{buildroot}%{_sysconfdir}/init.d/mysqld
%endif
install -D -m 0644 %{SOURCE3} %{buildroot}%{_prefix}/lib/tmpfiles.d/mysql.conf

# Make library links
install -d -m 0755 %{buildroot}%{_sysconfdir}/ld.so.conf.d
echo "%{_libdir}/mysql" > %{buildroot}%{_sysconfdir}/ld.so.conf.d/mysql-%{_arch}.conf

# multiarch support
%ifarch %{multiarchs}
mv %{buildroot}/%{_includedir}/mysql/my_config.h \
   %{buildroot}/%{_includedir}/mysql/my_config_%{_arch}.h
install -p -m 0644 %{SOURCE4} %{buildroot}/%{_includedir}/mysql/my_config.h
mv %{buildroot}/%{_bindir}/mysql_config %{buildroot}/%{_bindir}/mysql_config-%{__isa_bits}
install -p -m 0755 %{SOURCE5} %{buildroot}/%{_bindir}/mysql_config
%endif

# Install SELinux files in datadir
install -m 0644 $MBD/%{src_dir}/support-files/RHEL4-SElinux/mysql.{fc,te} \
    %{buildroot}%{_datadir}/mysql/SELinux/RHEL4

# Remove files pages we explicitly do not want to package
rm -rf %{buildroot}%{_datadir}/mysql/solaris
rm -rf %{buildroot}%{_infodir}/mysql.info*
rm -rf %{buildroot}%{_datadir}/mysql/binary-configure
rm -rf %{buildroot}%{_datadir}/mysql/mysql.server
rm -rf %{buildroot}%{_datadir}/mysql/mysqld_multi.server
%if 0%{?systemd}
rm -rf %{buildroot}%{_sysconfdir}/init.d/mysqld
%endif
rm -rf %{buildroot}%{_bindir}/mysql_embedded
rm -rf %{buildroot}%{_bindir}/mysql_setpermission
rm -rf %{buildroot}%{_mandir}/man1/mysql_setpermission.1*

%check
%if 0%{?runselftest}
pushd release
make test VERBOSE=1
export MTR_BUILD_THREAD=auto
pushd mysql-test
./mtr \
    --mem --parallel=auto --force --retry=0 \
    --mysqld=--binlog-format=mixed \
    --suite-timeout=720 --testcase-timeout=30 \
    --clean-vardir
rm -r $(readlink var) var
%endif

%pre server
/usr/sbin/groupadd -g 27 -o -r mysql >/dev/null 2>&1 || :
/usr/sbin/useradd -M -N -g mysql -o -r -d /var/lib/mysql -s /bin/bash \
    -c "MySQL Server" -u 27 mysql >/dev/null 2>&1 || :

%post server
datadir=$(/usr/bin/my_print_defaults server mysqld | grep '^--datadir=' | sed -n 's/--datadir=//p')
/bin/chmod 0755 "$datadir"
/bin/touch /var/log/mysqld.log
%if 0%{?systemd}
%systemd_post mysqld.service
/sbin/service mysqld enable >/dev/null 2>&1 || :
%else
/sbin/chkconfig --add mysqld
%endif

%preun server
%if 0%{?systemd}
%systemd_preun mysqld.service
%else
if [ "$1" = 0 ]; then
    /sbin/service mysqld stop >/dev/null 2>&1 || :
    /sbin/chkconfig --del mysqld
fi
%endif

%postun server
%if 0%{?systemd}
%systemd_postun_with_restart mysqld.service
%else
if [ $1 -ge 1 ]; then
    /sbin/service mysqld condrestart >/dev/null 2>&1 || :
fi
%endif

%post libs -p /sbin/ldconfig

%postun libs -p /sbin/ldconfig

%if 0%{?compatlib}
%post libs-compat -p /sbin/ldconfig

%postun libs-compat -p /sbin/ldconfig
%endif

%post embedded -p /sbin/ldconfig

%postun embedded -p /sbin/ldconfig

%files server
%defattr(-, root, root, -)
%doc %{?license_files_server} %{src_dir}/Docs/ChangeLog
%doc %{src_dir}/Docs/INFO_SRC*
%doc release/Docs/INFO_BIN*
%doc release/support-files/my-default.cnf
%attr(644, root, root) %{_mandir}/man1/innochecksum.1*
%attr(644, root, root) %{_mandir}/man1/my_print_defaults.1*
%attr(644, root, root) %{_mandir}/man1/myisam_ftdump.1*
%attr(644, root, root) %{_mandir}/man1/myisamchk.1*
%attr(644, root, root) %{_mandir}/man1/myisamlog.1*
%attr(644, root, root) %{_mandir}/man1/myisampack.1*
%attr(644, root, root) %{_mandir}/man1/mysql_convert_table_format.1*
%attr(644, root, root) %{_mandir}/man1/mysql_fix_extensions.1*
%attr(644, root, root) %{_mandir}/man8/mysqld.8*
%attr(644, root, root) %{_mandir}/man1/mysqld_multi.1*
%attr(644, root, root) %{_mandir}/man1/mysqld_safe.1*
%attr(644, root, root) %{_mandir}/man1/mysqldumpslow.1*
%attr(644, root, root) %{_mandir}/man1/mysql_install_db.1*
%attr(644, root, root) %{_mandir}/man1/mysql_plugin.1*
%attr(644, root, root) %{_mandir}/man1/mysql_secure_installation.1*
%attr(644, root, root) %{_mandir}/man1/mysql_upgrade.1*
%attr(644, root, root) %{_mandir}/man1/mysqlhotcopy.1*
%attr(644, root, root) %{_mandir}/man1/mysqlman.1*
%attr(644, root, root) %{_mandir}/man1/mysql.server.1*
%attr(644, root, root) %{_mandir}/man1/mysqltest.1*
%attr(644, root, root) %{_mandir}/man1/mysql_tzinfo_to_sql.1*
%attr(644, root, root) %{_mandir}/man1/mysql_zap.1*
%attr(644, root, root) %{_mandir}/man1/mysqlbug.1*
%attr(644, root, root) %{_mandir}/man1/perror.1*
%attr(644, root, root) %{_mandir}/man1/replace.1*
%attr(644, root, root) %{_mandir}/man1/resolve_stack_dump.1*
%attr(644, root, root) %{_mandir}/man1/resolveip.1*

%config(noreplace) %{_sysconfdir}/my.cnf

%attr(755, root, root) %{_bindir}/innochecksum
%attr(755, root, root) %{_bindir}/my_print_defaults
%attr(755, root, root) %{_bindir}/myisam_ftdump
%attr(755, root, root) %{_bindir}/myisamchk
%attr(755, root, root) %{_bindir}/myisamlog
%attr(755, root, root) %{_bindir}/myisampack
%attr(755, root, root) %{_bindir}/mysql_convert_table_format
%attr(755, root, root) %{_bindir}/mysql_fix_extensions
%attr(755, root, root) %{_bindir}/mysql_install_db
%attr(755, root, root) %{_bindir}/mysql_plugin
%attr(755, root, root) %{_bindir}/mysql_secure_installation
%attr(755, root, root) %{_bindir}/mysql_tzinfo_to_sql
%attr(755, root, root) %{_bindir}/mysql_upgrade
%attr(755, root, root) %{_bindir}/mysql_zap
%attr(755, root, root) %{_bindir}/mysqlbug
%attr(755, root, root) %{_bindir}/mysqld_multi
%attr(755, root, root) %{_bindir}/mysqld_safe
%attr(755, root, root) %{_bindir}/mysqldumpslow
%attr(755, root, root) %{_bindir}/mysqlhotcopy
%attr(755, root, root) %{_bindir}/mysqltest
%attr(755, root, root) %{_bindir}/perror
%attr(755, root, root) %{_bindir}/replace
%attr(755, root, root) %{_bindir}/resolve_stack_dump
%attr(755, root, root) %{_bindir}/resolveip
%if 0%{?systemd}
%attr(755, root, root) %{_bindir}/mysql-systemd-start
%endif
%attr(755, root, root) %{_sbindir}/mysqld
%attr(755, root, root) %{_sbindir}/mysqld-debug

%dir %{_libdir}/mysql/plugin
%attr(755, root, root) %{_libdir}/mysql/plugin/adt_null.so
%attr(755, root, root) %{_libdir}/mysql/plugin/auth_socket.so
%attr(755, root, root) %{_libdir}/mysql/plugin/innodb_engine.so
%attr(755, root, root) %{_libdir}/mysql/plugin/libmemcached.so
%attr(755, root, root) %{_libdir}/mysql/plugin/mypluglib.so
%attr(755, root, root) %{_libdir}/mysql/plugin/semisync_master.so
%attr(755, root, root) %{_libdir}/mysql/plugin/semisync_slave.so
%attr(755, root, root) %{_libdir}/mysql/plugin/validate_password.so
%dir %{_libdir}/mysql/plugin/debug
%attr(755, root, root) %{_libdir}/mysql/plugin/debug/adt_null.so
%attr(755, root, root) %{_libdir}/mysql/plugin/debug/auth_socket.so
%attr(755, root, root) %{_libdir}/mysql/plugin/debug/innodb_engine.so
%attr(755, root, root) %{_libdir}/mysql/plugin/debug/libmemcached.so
%attr(755, root, root) %{_libdir}/mysql/plugin/debug/mypluglib.so
%attr(755, root, root) %{_libdir}/mysql/plugin/debug/semisync_master.so
%attr(755, root, root) %{_libdir}/mysql/plugin/debug/semisync_slave.so
%attr(755, root, root) %{_libdir}/mysql/plugin/debug/validate_password.so

%attr(755, root, root) %{_libdir}/mysql/plugin/auth.so
%attr(755, root, root) %{_libdir}/mysql/plugin/auth_test_plugin.so
%attr(644, root, root) %{_libdir}/mysql/plugin/daemon_example.ini
%attr(755, root, root) %{_libdir}/mysql/plugin/libdaemon_example.so
%attr(755, root, root) %{_libdir}/mysql/plugin/qa_auth_client.so
%attr(755, root, root) %{_libdir}/mysql/plugin/qa_auth_interface.so
%attr(755, root, root) %{_libdir}/mysql/plugin/qa_auth_server.so
%attr(755, root, root) %{_libdir}/mysql/plugin/debug/auth.so
%attr(755, root, root) %{_libdir}/mysql/plugin/debug/auth_test_plugin.so
%attr(755, root, root) %{_libdir}/mysql/plugin/debug/libdaemon_example.so
%attr(755, root, root) %{_libdir}/mysql/plugin/debug/qa_auth_client.so
%attr(755, root, root) %{_libdir}/mysql/plugin/debug/qa_auth_interface.so
%attr(755, root, root) %{_libdir}/mysql/plugin/debug/qa_auth_server.so

%if 0%{?commercial}
%attr(755, root, root) %{_libdir}/mysql/plugin/audit_log.so
%attr(755, root, root) %{_libdir}/mysql/plugin/authentication_pam.so
%attr(755, root, root) %{_libdir}/mysql/plugin/thread_pool.so
%attr(755, root, root) %{_libdir}/mysql/plugin/debug/audit_log.so
%attr(755, root, root) %{_libdir}/mysql/plugin/debug/authentication_pam.so
%attr(755, root, root) %{_libdir}/mysql/plugin/debug/thread_pool.so
%endif

%attr(644, root, root) %{_datadir}/mysql/fill_help_tables.sql
%attr(644, root, root) %{_datadir}/mysql/mysql_system_tables.sql
%attr(644, root, root) %{_datadir}/mysql/mysql_system_tables_data.sql
%attr(644, root, root) %{_datadir}/mysql/mysql_test_data_timezone.sql
%attr(644, root, root) %{_datadir}/mysql/my-*.cnf
%attr(644, root, root) %{_datadir}/mysql/mysql-log-rotate
%attr(644, root, root) %{_datadir}/mysql/mysql_security_commands.sql
%attr(644, root, root) %{_datadir}/mysql/SELinux/RHEL4/mysql.fc
%attr(644, root, root) %{_datadir}/mysql/SELinux/RHEL4/mysql.te
%attr(644, root, root) %{_datadir}/mysql/dictionary.txt
%attr(644, root, root) %{_datadir}/mysql/innodb_memcached_config.sql
%attr(644, root, root) %{_datadir}/mysql/magic
%attr(644, root, root) %{_prefix}/lib/tmpfiles.d/mysql.conf
%if 0%{?systemd}
%attr(644, root, root) %{_unitdir}/mysqld.service
%else
%attr(755, root, root) %{_sysconfdir}/init.d/mysqld
%endif
%attr(644, root, root) %config(noreplace,missingok) %{_sysconfdir}/logrotate.d/mysql
%dir %attr(755, mysql, mysql) /var/lib/mysql
%dir %attr(755, mysql, mysql) /var/run/mysqld

%files common
%defattr(-, root, root, -)
%{_datadir}/mysql/charsets/
%{_datadir}/mysql/errmsg-utf8.txt
%{_datadir}/mysql/bulgarian/
%{_datadir}/mysql/czech/
%{_datadir}/mysql/danish/
%{_datadir}/mysql/dutch/
%{_datadir}/mysql/english/
%{_datadir}/mysql/estonian/
%{_datadir}/mysql/french/
%{_datadir}/mysql/german/
%{_datadir}/mysql/greek/
%{_datadir}/mysql/hungarian/
%{_datadir}/mysql/italian/
%{_datadir}/mysql/japanese/
%{_datadir}/mysql/korean/
%{_datadir}/mysql/norwegian-ny/
%{_datadir}/mysql/norwegian/
%{_datadir}/mysql/polish/
%{_datadir}/mysql/portuguese/
%{_datadir}/mysql/romanian/
%{_datadir}/mysql/russian/
%{_datadir}/mysql/serbian/
%{_datadir}/mysql/slovak/
%{_datadir}/mysql/spanish/
%{_datadir}/mysql/swedish/
%{_datadir}/mysql/ukrainian/

%files client
%defattr(-, root, root, -)
%attr(755, root, root) %{_bindir}/msql2mysql
%attr(755, root, root) %{_bindir}/mysql
%attr(755, root, root) %{_bindir}/mysql_find_rows
%attr(755, root, root) %{_bindir}/mysql_waitpid
%attr(755, root, root) %{_bindir}/mysqlaccess
# XXX: This should be moved to %{_sysconfdir}
%attr(644, root, root) %{_bindir}/mysqlaccess.conf
%attr(755, root, root) %{_bindir}/mysqladmin
%attr(755, root, root) %{_bindir}/mysqlbinlog
%attr(755, root, root) %{_bindir}/mysqlcheck
%attr(755, root, root) %{_bindir}/mysqldump
%attr(755, root, root) %{_bindir}/mysqlimport
%attr(755, root, root) %{_bindir}/mysqlshow
%attr(755, root, root) %{_bindir}/mysqlslap
%attr(755, root, root) %{_bindir}/mysql_config
%attr(755, root, root) %{_bindir}/mysql_config-%{__isa_bits}
%attr(755, root, root) %{_bindir}/mysql_config_editor

%attr(644, root, root) %{_mandir}/man1/msql2mysql.1*
%attr(644, root, root) %{_mandir}/man1/mysql.1*
%attr(644, root, root) %{_mandir}/man1/mysql_find_rows.1*
%attr(644, root, root) %{_mandir}/man1/mysql_waitpid.1*
%attr(644, root, root) %{_mandir}/man1/mysqlaccess.1*
%attr(644, root, root) %{_mandir}/man1/mysqladmin.1*
%attr(644, root, root) %{_mandir}/man1/mysqlbinlog.1*
%attr(644, root, root) %{_mandir}/man1/mysqlcheck.1*
%attr(644, root, root) %{_mandir}/man1/mysqldump.1*
%attr(644, root, root) %{_mandir}/man1/mysqlimport.1*
%attr(644, root, root) %{_mandir}/man1/mysqlshow.1*
%attr(644, root, root) %{_mandir}/man1/mysqlslap.1*
%attr(644, root, root) %{_mandir}/man1/mysql_config_editor.1*

%files devel
%defattr(-, root, root, -)
%attr(644, root, root) %{_mandir}/man1/comp_err.1*
%attr(644, root, root) %{_mandir}/man1/mysql_config.1*
%attr(755, root, root) %{_bindir}/mysql_config
%attr(755, root, root) %{_bindir}/mysql_config-%{__isa_bits}
%{_includedir}/mysql
%{_datadir}/aclocal/mysql.m4
%{_libdir}/mysql/libmysqlclient.a
%{_libdir}/mysql/libmysqlclient_r.a
%{_libdir}/mysql/libmysqlservices.a
%{_libdir}/mysql/libmysqlclient_r.so
%{_libdir}/mysql/libmysqlclient.so

%files libs
%defattr(-, root, root, -)
%dir %attr(755, root, root) %{_libdir}/mysql
%attr(644, root, root) %{_sysconfdir}/ld.so.conf.d/mysql-%{_arch}.conf
%{_libdir}/mysql/libmysqlclient.so.18*
%{_libdir}/mysql/libmysqlclient_r.so.18*

%if 0%{?compatlib}
%files libs-compat
%defattr(-, root, root, -)
%dir %attr(755, root, root) %{_libdir}/mysql
%attr(644, root, root) %{_sysconfdir}/ld.so.conf.d/mysql-%{_arch}.conf
%{_libdir}/mysql/libmysqlclient.so.%{compatlib}
%{_libdir}/mysql/libmysqlclient.so.%{compatlib}.0.0
%{_libdir}/mysql/libmysqlclient_r.so.%{compatlib}
%{_libdir}/mysql/libmysqlclient_r.so.%{compatlib}.0.0
%endif

%files test
%defattr(-, root, root, -)
%attr(-, root, root) %{_datadir}/mysql-test
%attr(755, root, root) %{_bindir}/mysql_client_test
%attr(755, root, root) %{_bindir}/mysql_client_test_embedded
%attr(755, root, root) %{_bindir}/mysqltest_embedded
%attr(644, root, root) %{_mandir}/man1/mysql_client_test.1*
%attr(644, root, root) %{_mandir}/man1/mysql-stress-test.pl.1*
%attr(644, root, root) %{_mandir}/man1/mysql-test-run.pl.1*
%attr(644, root, root) %{_mandir}/man1/mysql_client_test_embedded.1*
%attr(644, root, root) %{_mandir}/man1/mysqltest_embedded.1*

%files bench
%defattr(-, root, root, -)
%{_datadir}/sql-bench

%files embedded
%defattr(-, root, root, -)
%dir %attr(755, root, root) %{_libdir}/mysql
%attr(644, root, root) %{_sysconfdir}/ld.so.conf.d/mysql-%{_arch}.conf
%attr(755, root, root) %{_libdir}/mysql/libmysqld.so.*

%files embedded-devel
%defattr(-, root, root, -)
%attr(644, root, root) %{_libdir}/mysql/libmysqld.a
%attr(644, root, root) %{_libdir}/mysql/libmysqld-debug.a
%attr(755, root, root) %{_libdir}/mysql/libmysqld.so

%if 0%{?rhel} == 5
%files -n mysql
%defattr(-, root, root, -)
%doc %{?license_files_server}
%endif

%changelog
<<<<<<< HEAD
* Tue Jul 08 2014 Balasubramanian Kandasamy <balasubramanian.kandasamy@oracle.com> - 5.6.20-3
=======
* Tue Jul 22 2014 Balasubramanian Kandasamy <balasubramanian.kandasamy@oracle.com> - 5.5.39-5
- Provide mysql-compat-server dependencies

* Tue Jul 08 2014 Balasubramanian Kandasamy <balasubramanian.kandasamy@oracle.com> - 5.5.39-4
>>>>>>> b9bc2bd4
- Remove perl(GD) and dtrace dependencies 

* Thu Jun 26 2014 Balasubramanian Kandasamy <balasubramanian.kandasamy@oracle.com> - 5.6.20-2
- Resolve embedded-devel conflict issue

* Wed Jun 25 2014 Balasubramanian Kandasamy <balasubramanian.kandasamy@oracle.com> - 5.6.20-1
- Add bench package
- Enable dtrace 

* Tue May 06 2014 Balasubramanian Kandasamy <balasubramanian.kandasamy@oracle.com> - 5.6.18-2
- Disable dtrace for el7 

* Thu Apr 24 2014 Balasubramanian Kandasamy <balasubramanian.kandasamy@oracle.com> - 5.6.18-1
- Updated for 5.6.18

* Mon Apr 07 2014 Balasubramanian Kandasamy <balasubramanian.kandasamy@oracle.com> - 5.6.17-6
- Fix Cflags for el7 

* Mon Mar 31 2014 Balasubramanian Kandasamy <balasubramanian.kandasamy@oracle.com> - 5.6.17-5
- Support for enterprise packages
- Upgrade from MySQL-* packages

* Fri Mar 14 2014 Balasubramanian Kandasamy <balasubramanian.kandasamy@oracle.com> - 5.6.17-4
- Resolve mysql conflict with mysql-community-client 

* Wed Mar 12 2014 Balasubramanian Kandasamy <balasubramanian.kandasamy@oracle.com> - 5.6.17-3
- Resolve conflict with mysql-libs-compat 

* Thu Mar 06 2014 Balasubramanian Kandasamy <balasubramanian.kandasamy@oracle.com> - 5.6.17-2
- Resolve conflict issues during upgrade

* Fri Feb 07 2014 Balasubramanian Kandasamy <balasubramanian.kandasamy@oracle.com> - 5.6.17-1
- 5.6.17
- Add support for el7 (with systemd enabled)
- Enable shared libmysqld by cmake option

* Thu Jan 09 2014 Balasubramanian Kandasamy <balasubramanian.kandasamy@oracle.com> - 5.6.16-1
- Updated to 5.6.16

* Mon Nov 18 2013 Balasubramanian Kandasamy <balasubramanian.kandasamy@oracle.com> - 5.6.15-3
- Fixed isa_bits error

* Fri Nov 08 2013 Balasubramanian Kandasamy <balasubramanian.kandasamy@oracle.com> - 5.6.15-2
- Add el5 build option

* Fri Oct 25 2013 Balasubramanian Kandasamy <balasubramanian.kandasamy@oracle.com> - 5.6.15-1
- Fixed uln advanced rpm libyassl.a error
- Updated to 5.6.15

* Wed Oct 16 2013 Balasubramanian Kandasamy <balasubramanian.kandasamy@oracle.com> - 5.6.14-3
- Fixed mysql_install_db usage 
- Improved handling of plugin directory 

* Fri Sep 27 2013 Balasubramanian Kandasamy <balasubramanian.kandasamy@oracle.com> - 5.6.14-2
- Refresh mysql-install patch and service renaming

* Mon Sep 16 2013 Balasubramanian Kandasamy <balasubramanian.kandasamy@oracle.com> - 5.6.14-1
- Updated to 5.6.14

* Wed Sep 04 2013 Balasubramanian Kandasamy <balasubramanian.kandasamy@oracle.com> - 5.6.13-5
- Support upgrade from 5.5 ULN packages to 5.6 

* Tue Aug 27 2013 Balasubramanian Kandasamy <balasubramanian.kandasamy@oracle.com> - 5.6.13-4
- Enhanced perl filtering 
- Added openssl-devel to buildreq 

* Wed Aug 21 2013 Balasubramanian Kandasamy <balasubramanian.kandasamy@oracle.com> - 5.6.13-3
- Removed mysql_embedded binary to resolve multilib conflict issue

* Fri Aug 16 2013 Balasubramanian Kandasamy <balasubramanian.kandasamy@oracle.com> - 5.6.13-2 
- Fixed Provides and Obsoletes issues in server, test packages 

* Wed Aug 14 2013 Balasubramanian Kandasamy <balasubramanian.kandasamy@oracle.com> - 5.6.13-1
- Updated to 5.6.13

* Mon Aug 05 2013 Balasubramanian Kandasamy <balasubramanian.kandasamy@oracle.com> - 5.6.12-9
- Added files list to embedded packages 

* Thu Aug 01 2013 Balasubramanian Kandasamy <balasubramanian.kandasamy@oracle.com> - 5.6.12-8
- Updated libmysqld.a with libmysqld.so in embedded package

* Mon Jul 29 2013 Balasubramanian Kandasamy <balasubramanian.kandasamy@oracle.com> - 5.6.12-7
- Updated test package dependency from client to server

* Wed Jul 24 2013 Balasubramanian Kandasamy <balasubramanian.kandasamy@oracle.com> - 5.6.12-6
- Added libs-compat dependency under libs package to resolve server
  installation conflicts issue.
 
* Wed Jul 17 2013 Balasubramanian Kandasamy <balasubramanian.kandasamy@oracle.com> - 5.6.12-5
- Removed libmysqlclient.so.16 from libs package
 
* Fri Jul 05 2013 Balasubramanian Kandasamy <balasubramanian.kandasamy@oracle.com> - 5.6.12-4
- Adjusted to work on OEL6

* Wed Jun 26 2013 Balasubramanian Kandasamy <balasubramanian.kandasamy@oracle.com> - 5.6.12-3
- Move libs to mysql/
- Basic multi arch support
- Fix changelog dates

* Thu Jun 20 2013 Balasubramanian Kandasamy <balasubramanian.kandasamy@oracle.com> - 5.6.12-2
- Major cleanup

* Tue Jun 04 2013 Balasubramanian Kandasamy <balasubramanian.kandasamy@oracle.com> - 5.6.12-1
- Updated to 5.6.12

* Mon Nov 05 2012 Joerg Bruehe <joerg.bruehe@oracle.com>

- Allow to override the default to use the bundled yaSSL by an option like
      --define="with_ssl /path/to/ssl"

* Wed Oct 10 2012 Bjorn Munch <bjorn.munch@oracle.com>

- Replace old my-*.cnf config file examples with template my-default.cnf

* Fri Oct 05 2012 Joerg Bruehe <joerg.bruehe@oracle.com>

- Let the installation use the new option "--random-passwords" of "mysql_install_db".
  (Bug# 12794345 Ensure root password)
- Fix an inconsistency: "new install" vs "upgrade" are told from the (non)existence
  of "$mysql_datadir/mysql" (holding table "mysql.user" and other system stuff).

* Tue Jul 24 2012 Joerg Bruehe <joerg.bruehe@oracle.com>

- Add a macro "runselftest":
  if set to 1 (default), the test suite will be run during the RPM build;
  this can be oveeridden via the command line by adding
      --define "runselftest 0"
  Failures of the test suite will NOT make the RPM build fail!

* Mon Jul 16 2012 Joerg Bruehe <joerg.bruehe@oracle.com>

- Add the man page for the "mysql_config_editor".

* Mon Jun 11 2012 Joerg Bruehe <joerg.bruehe@oracle.com>

- Make sure newly added "SPECIFIC-ULN/" directory does not disturb packaging.

* Wed Feb 29 2012 Brajmohan Saxena <brajmohan.saxena@oracle.com>

- Removal all traces of the readline library from mysql (BUG 13738013)

* Wed Sep 28 2011 Joerg Bruehe <joerg.bruehe@oracle.com>

- Fix duplicate mentioning of "mysql_plugin" and its manual page,
  it is better to keep alphabetic order in the files list (merging!).

* Wed Sep 14 2011 Joerg Bruehe <joerg.bruehe@oracle.com>

- Let the RPM capabilities ("obsoletes" etc) ensure that an upgrade may replace
  the RPMs of any configuration (of the current or the preceding release series)
  by the new ones. This is done by not using the implicitly generated capabilities
  (which include the configuration name) and relying on more generic ones which
  just list the function ("server", "client", ...).
  The implicit generation cannot be prevented, so all these capabilities must be
  explicitly listed in "Obsoletes:"

* Tue Sep 13 2011 Jonathan Perkin <jonathan.perkin@oracle.com>

- Add support for Oracle Linux 6 and Red Hat Enterprise Linux 6.  Due to
  changes in RPM behaviour ($RPM_BUILD_ROOT is removed prior to install)
  this necessitated a move of the libmygcc.a installation to the install
  phase, which is probably where it belonged in the first place.

* Tue Sep 13 2011 Joerg Bruehe <joerg.bruehe@oracle.com>

- "make_win_bin_dist" and its manual are dropped, cmake does it different.

* Thu Sep 08 2011 Daniel Fischer <daniel.fischer@oracle.com>

- Add mysql_plugin man page.

* Tue Aug 30 2011 Tor Didriksen <tor.didriksen@oracle.com>

- Set CXX=g++ by default to add a dependency on libgcc/libstdc++.
  Also, remove the use of the -fno-exceptions and -fno-rtti flags.
  TODO: update distro_buildreq/distro_requires

* Tue Aug 30 2011 Joerg Bruehe <joerg.bruehe@oracle.com>

- Add the manual page for "mysql_plugin" to the server package.

* Fri Aug 19 2011 Joerg Bruehe <joerg.bruehe@oracle.com>

- Null-upmerge the fix of bug#37165: This spec file is not affected.
- Replace "/var/lib/mysql" by the spec file variable "%%{mysqldatadir}".

* Fri Aug 12 2011 Daniel Fischer <daniel.fischer@oracle.com>

- Source plugin library files list from cmake-generated file.

* Mon Jul 25 2011 Chuck Bell <chuck.bell@oracle.com>

- Added the mysql_plugin client - enables or disables plugins.

* Thu Jul 21 2011 Sunanda Menon <sunanda.menon@oracle.com>

- Fix bug#12561297: Added the MySQL embedded binary

* Thu Jul 07 2011 Joerg Bruehe <joerg.bruehe@oracle.com>

- Fix bug#45415: "rpm upgrade recreates test database"
  Let the creation of the "test" database happen only during a new installation,
  not in an RPM upgrade.
  This affects both the "mkdir" and the call of "mysql_install_db".

* Wed Feb 09 2011 Joerg Bruehe <joerg.bruehe@oracle.com>

- Fix bug#56581: If an installation deviates from the default file locations
  ("datadir" and "pid-file"), the mechanism to detect a running server (on upgrade)
  should still work, and use these locations.
  The problem was that the fix for bug#27072 did not check for local settings.

* Mon Jan 31 2011 Joerg Bruehe <joerg.bruehe@oracle.com>

- Install the new "manifest" files: "INFO_SRC" and "INFO_BIN".

* Tue Nov 23 2010 Jonathan Perkin <jonathan.perkin@oracle.com>

- EXCEPTIONS-CLIENT has been deleted, remove it from here too
- Support MYSQL_BUILD_MAKE_JFLAG environment variable for passing
  a '-j' argument to make.

* Mon Nov 1 2010 Georgi Kodinov <georgi.godinov@oracle.com>

- Added test authentication (WL#1054) plugin binaries

* Wed Oct 6 2010 Georgi Kodinov <georgi.godinov@oracle.com>

- Added example external authentication (WL#1054) plugin binaries

* Wed Aug 11 2010 Joerg Bruehe <joerg.bruehe@oracle.com>

- With a recent spec file cleanup, names have changed: A "-community" part was dropped.
  Reflect that in the "Obsoletes" specifications.
- Add a "triggerpostun" to handle the uninstall of the "-community" server RPM.
- This fixes bug#55015 "MySQL server is not restarted properly after RPM upgrade".

* Tue Jun 15 2010 Joerg Bruehe <joerg.bruehe@sun.com>

- Change the behaviour on installation and upgrade:
  On installation, do not autostart the server.
  *Iff* the server was stopped before the upgrade is started, this is taken as a
  sign the administrator is handling that manually, and so the new server will
  not be started automatically at the end of the upgrade.
  The start/stop scripts will still be installed, so the server will be started
  on the next machine boot.
  This is the 5.5 version of fixing bug#27072 (RPM autostarting the server).

* Tue Jun 1 2010 Jonathan Perkin <jonathan.perkin@oracle.com>

- Implement SELinux checks from distribution-specific spec file.

* Wed May 12 2010 Jonathan Perkin <jonathan.perkin@oracle.com>

- Large number of changes to build using CMake
- Introduce distribution-specific RPMs
- Drop debuginfo, build all binaries with debug/symbols
- Remove __os_install_post, use native macro
- Remove _unpackaged_files_terminate_build, make it an error to have
  unpackaged files
- Remove cluster RPMs

* Wed Mar 24 2010 Joerg Bruehe <joerg.bruehe@sun.com>

- Add "--with-perfschema" to the configure options.

* Mon Mar 22 2010 Joerg Bruehe <joerg.bruehe@sun.com>

- User "usr/lib*" to allow for both "usr/lib" and "usr/lib64",
  mask "rmdir" return code 1.
- Remove "ha_example.*" files from the list, they aren't built.

* Wed Mar 17 2010 Joerg Bruehe <joerg.bruehe@sun.com>

- Fix a wrong path name in handling the debug plugins.

* Wed Mar 10 2010 Joerg Bruehe <joerg.bruehe@sun.com>

- Take the result of the debug plugin build and put it into the optimized tree,
  so that it becomes part of the final installation;
  include the files in the packlist. Part of the fixes for bug#49022.

* Mon Mar 01 2010 Joerg Bruehe <joerg.bruehe@sun.com>

- Set "Oracle and/or its affiliates" as the vendor and copyright owner,
  accept upgrading from packages showing MySQL or Sun as vendor.

* Fri Feb 12 2010 Joerg Bruehe <joerg.bruehe@sun.com>

- Formatting changes:
  Have a consistent structure of separator lines and of indentation
  (8 leading blanks => tab).
- Introduce the variable "src_dir".
- Give the environment variables "MYSQL_BUILD_CC(CXX)" precedence
  over "CC" ("CXX").
- Drop the old "with_static" argument analysis, this is not supported
  in 5.1 since ages.
- Introduce variables to control the handlers individually, as well
  as other options.
- Use the new "--with-plugin" notation for the table handlers.
- Drop handling "/etc/rc.d/init.d/mysql", the switch to "/etc/init.d/mysql"
  was done back in 2002 already.
- Make "--with-zlib-dir=bundled" the default, add an option to disable it.
- Add missing manual pages to the file list.
- Improve the runtime check for "libgcc.a", protect it against being tried
  with the Intel compiler "icc".

* Mon Jan 11 2010 Joerg Bruehe <joerg.bruehe@sun.com>

- Change RPM file naming:
  - Suffix like "-m2", "-rc" becomes part of version as "_m2", "_rc".
  - Release counts from 1, not 0.

* Wed Dec 23 2009 Joerg Bruehe <joerg.bruehe@sun.com>

- The "semisync" plugin file name has lost its introductory "lib",
  adapt the file lists for the subpackages.
  This is a part missing from the fix for bug#48351.
- Remove the "fix_privilege_tables" manual, it does not exist in 5.5
  (and likely, the whole script will go, too).

* Mon Nov 16 2009 Joerg Bruehe <joerg.bruehe@sun.com>

- Fix some problems with the directives around "tcmalloc" (experimental),
  remove erroneous traces of the InnoDB plugin (that is 5.1 only).

* Tue Oct 06 2009 Magnus Blaudd <mvensson@mysql.com>

- Removed mysql_fix_privilege_tables

* Fri Oct 02 2009 Alexander Nozdrin <alexander.nozdrin@sun.com>

- "mysqlmanager" got removed from version 5.4, all references deleted.

* Fri Aug 28 2009 Joerg Bruehe <joerg.bruehe@sun.com>

- Merge up from 5.1 to 5.4: Remove handling for the InnoDB plugin.

* Thu Aug 27 2009 Joerg Bruehe <joerg.bruehe@sun.com>

- This version does not contain the "Instance manager", "mysqlmanager":
  Remove it from the spec file so that packaging succeeds.

* Mon Aug 24 2009 Jonathan Perkin <jperkin@sun.com>

- Add conditionals for bundled zlib and innodb plugin

* Fri Aug 21 2009 Jonathan Perkin <jperkin@sun.com>

- Install plugin libraries in appropriate packages.
- Disable libdaemon_example and ftexample plugins.

* Thu Aug 20 2009 Jonathan Perkin <jperkin@sun.com>

- Update variable used for mysql-test suite location to match source.

* Fri Nov 07 2008 Joerg Bruehe <joerg@mysql.com>

- Correct yesterday's fix, so that it also works for the last flag,
  and fix a wrong quoting: un-quoted quote marks must not be escaped.

* Thu Nov 06 2008 Kent Boortz <kent.boortz@sun.com>

- Removed "mysql_upgrade_shell"
- Removed some copy/paste between debug and normal build

* Thu Nov 06 2008 Joerg Bruehe <joerg@mysql.com>

- Modify CFLAGS and CXXFLAGS such that a debug build is not optimized.
  This should cover both gcc and icc flags.  Fixes bug#40546.

* Fri Aug 29 2008 Kent Boortz <kent@mysql.com>

- Removed the "Federated" storage engine option, and enabled in all

* Tue Aug 26 2008 Joerg Bruehe <joerg@mysql.com>

- Get rid of the "warning: Installed (but unpackaged) file(s) found:"
  Some generated files aren't needed in RPMs:
  - the "sql-bench/" subdirectory
  Some files were missing:
  - /usr/share/aclocal/mysql.m4  ("devel" subpackage)
  - Manual "mysqlbug" ("server" subpackage)
  - Program "innochecksum" and its manual ("server" subpackage)
  - Manual "mysql_find_rows" ("client" subpackage)
  - Script "mysql_upgrade_shell" ("client" subpackage)
  - Program "ndb_cpcd" and its manual ("ndb-extra" subpackage)
  - Manuals "ndb_mgm" + "ndb_restore" ("ndb-tools" subpackage)

* Mon Mar 31 2008 Kent Boortz <kent@mysql.com>

- Made the "Federated" storage engine an option
- Made the "Cluster" storage engine and sub packages an option

* Wed Mar 19 2008 Joerg Bruehe <joerg@mysql.com>

- Add the man pages for "ndbd" and "ndb_mgmd".

* Mon Feb 18 2008 Timothy Smith <tim@mysql.com>

- Require a manual upgrade if the alread-installed mysql-server is
  from another vendor, or is of a different major version.

* Wed May 02 2007 Joerg Bruehe <joerg@mysql.com>

- "ndb_size.tmpl" is not needed any more,
  "man1/mysql_install_db.1" lacked the trailing '*'.

* Sat Apr 07 2007 Kent Boortz <kent@mysql.com>

- Removed man page for "mysql_create_system_tables"

* Wed Mar 21 2007 Daniel Fischer <df@mysql.com>

- Add debug server.

* Mon Mar 19 2007 Daniel Fischer <df@mysql.com>

- Remove Max RPMs; the server RPMs contain a mysqld compiled with all
  features that previously only were built into Max.

* Fri Mar 02 2007 Joerg Bruehe <joerg@mysql.com>

- Add several man pages for NDB which are now created.

* Fri Jan 05 2007 Kent Boortz <kent@mysql.com>

- Put back "libmygcc.a", found no real reason it was removed.

- Add CFLAGS to gcc call with --print-libgcc-file, to make sure the
  correct "libgcc.a" path is returned for the 32/64 bit architecture.

* Mon Dec 18 2006 Joerg Bruehe <joerg@mysql.com>

- Fix the move of "mysqlmanager" to section 8: Directory name was wrong.

* Thu Dec 14 2006 Joerg Bruehe <joerg@mysql.com>

- Include the new man pages for "my_print_defaults" and "mysql_tzinfo_to_sql"
  in the server RPM.
- The "mysqlmanager" man page got moved from section 1 to 8.

* Thu Nov 30 2006 Joerg Bruehe <joerg@mysql.com>

- Call "make install" using "benchdir_root=%%{_datadir}",
  because that is affecting the regression test suite as well.

* Thu Nov 16 2006 Joerg Bruehe <joerg@mysql.com>

- Explicitly note that the "MySQL-shared" RPMs (as built by MySQL AB)
  replace "mysql-shared" (as distributed by SuSE) to allow easy upgrading
  (bug#22081).

* Mon Nov 13 2006 Joerg Bruehe <joerg@mysql.com>

- Add "--with-partition" t 2006 Joerg Bruehe <joerg@mysql.com>

- Use the Perl script to run the tests, because it will automatically check
  whether the server is configured with SSL.

* Tue Jun 27 2006 Joerg Bruehe <joerg@mysql.com>

- move "mysqldumpslow" from the client RPM to the server RPM (bug#20216)

- Revert all previous attempts to call "mysql_upgrade" during RPM upgrade,
  there are some more aspects which need to be solved before this is possible.
  For now, just ensure the binary "mysql_upgrade" is delivered and installysql.com>

- To run "mysql_upgrade", we need a running server;
  start it in isolation and skip password checks.

* Sat May 20 2006 Kent Boortz <kent@mysql.com>

- Always compile for PIC, position independent code.

* Wed May 10 2006 Kent Boortz <kent@mysql.com>

- Use character set "all" when compiling with Cluster, to make Cluster
  nodes independent on the character set directory, and the problem
  that two RPM sub packages both wants to install this directory.

* Mon May 01 2006 Kent Boortz <kent@mysql.com>

- Use "./libtool --mode=execute" instead of searching for the
  executable in current directory and ".libs".

* Fri Apr 28 2006 Kent Boortz <kent@mysql.com>

- Install and run "mysql_upgrade"

* Wed Apr 12 2006 Jim Winstead <jimw@mysql.com>

- Remove sql-bench, and MySQL-bench RPM (will be built as an independent
  project from the mysql-bench repository)

* Tue Apr 11 2006 Jim Winstead <jimw@mysql.com>

- Remove old mysqltestmanager and related programs
* Sat Apr 01 2006 Kent Boortz <kent@mysql.com>

- Set $LDFLAGS from $MYSQL_BUILD_LDFLAGS

* Tue Mar 07 2006 Kent Boortz <kent@mysql.com>

- Changed product name from "Community Edition" to "Community Server"

* Mon Mar 06 2006 Kent Boortz <kent@mysql.com>

- Fast mutexes is now disabled by default, but should be
  used in Linux builds.

* Mon Feb 20 2006 Kent Boortz <kent@mysql.com>

- Reintroduced a max build
- Limited testing of 'debug' and 'max' servers
- Berkeley DB only in 'max'

* Mon Feb 13 2006 Joerg Bruehe <joerg@mysql.com>

- Use "-i" on "make test-force";
  this is essential for later evaluation of this log file.

* Thu Feb 09 2006 Kent Boortz <kent@mysql.com>

- Pass '-static' to libtool, link static with our own libraries, dynamic
  with system libraries.  Link with the bundled zlib.

* Wed Feb 08 2006 Kristian Nielsen <knielsen@mysql.com>

- Modified RPM spec to match new 5.1 debug+max combined community packaging.

* Sun Dec 18 2005 Kent Boortz <kent@mysql.com>

- Added "client/mysqlslap"

* Mon Dec 12 2005 Rodrigo Novo <rodrigo@mysql.com>

- Added zlib to the list of (static) libraries installed
- Added check against libtool wierdness (WRT: sql/mysqld || sql/.libs/mysqld)
- Compile MySQL with bundled zlib
- Fixed %%packager name to "MySQL Production Engineering Team"

* Mon Dec 05 2005 Joerg Bruehe <joerg@mysql.com>

- Avoid using the "bundled" zlib on "shared" builds:
  As it is not installed (on the build system), this gives dependency
  problems with "libtool" causing the build to fail.
  (Change was done on Nov 11, but left uncommented.)

* Tue Nov 22 2005 Joerg Bruehe <joerg@mysql.com>

- Extend the file existence check for "init.d/mysql" on un-install
  to also guard the call to "insserv"/"chkconfig".

* Thu Oct 27 2005 Lenz Grimmer <lenz@grimmer.com>

- added more man pages

* Wed Oct 19 2005 Kent Boortz <kent@mysql.com>

- Made yaSSL support an option (off by default)

* Wed Oct 19 2005 Kent Boortz <kent@mysql.com>

- Enabled yaSSL support

* Sat Oct 15 2005 Kent Boortz <kent@mysql.com>

- Give mode arguments the same way in all places
lenz@mysql.com>

- fixed the removing of the RPM_BUILD_ROOT in the %%clean section (the
  $RBR variable did not get expanded, thus leaving old build roots behind)

* Thu Aug 04 2005 Lenz Grimmer <lenz@mysql.com>

- Fixed the creation of the mysql user group account in the postinstall
  section (BUG 12348)
- Fixed enabling the Archive storage engine in the Max binary

* Tue Aug 02 2005 Lenz Grimmer <lenz@mysql.com>

- Fixed the Requires: tag for the server RPM (BUG 12233)

* Fri Jul 15 2005 Lenz Grimmer <lenz@mysql.com>

- create a "mysql" user group and assign the mysql user account to that group
  in the server postinstall section. (BUG 10984)

* Tue Jun 14 2005 Lenz Grimmer <lenz@mysql.com>

- Do not build statically on i386 by default, only when adding either "--with
  static" or "--define '_with_static 1'" to the RPM build options. Static
  linking really only makes sense when linking against the specially patched
  glibc 2.2.5.

* Mon Jun 06 2005 Lenz Grimmer <lenz@mysql.com>

- added mysql_client_test to the "bench" subpackage (BUG 10676)
- added the libndbclient static and shared libraries (BUG 10676)

* Wed Jun 01 2005 Lenz Grimmer <lenz@mysql.com>

- use "mysqldatadir" variable instead of hard-coding the path multiple times
- use the "mysqld_user" variable on all occasions a user name is referenced
- removed (incomplete) Brazilian translations
- removed redundant release tags from the subpackage descriptions

* Wed May 25 2005 Joerg Bruehe <joerg@mysql.com>

- Added a "make clean" between separate calls to "BuildMySQL".

* Thu May 12 2005 Guilhem Bichot <guilhem@mysql.com>

- Removed the mysql_tableinfo script made obsolete by the information schema

* Wed Apr 20 2005 Lenz Grimmer <lenz@mysql.com>

- Enabled the "blackhole" storage engine for the Max RPM

* Wed Apr 13 2005 Lenz Grimmer <lenz@mysql.com>

- removed the MySQL manual files (html/ps/texi) - they have been removed
  from the MySQL sources and are now available seperately.

* Mon Apr 4 2005 Petr Chardin <petr@mysql.com>

- old mysqlmanager, mysq* Mon Feb 7 2005 Tomas Ulin <tomas@mysql.com>

- enabled the "Ndbcluster" storage engine for the max binary
- added extra make install in ndb subdir after Max build to get ndb binaries
- added packages for ndbcluster storage engine

* Fri Jan 14 2005 Lenz Grimmer <lenz@mysql.com>

- replaced obsoleted "BuildPrereq" with "BuildRequires" instead

* Thu Jan 13 2005 Lenz Grimmer <lenz@mysql.com>

- enabled the "Federated" storage engine for the max binary

* Tue Jan 04 2005 Petr Chardin <petr@mysql.com>

- ISAM and merge storage engines were purged. As well as appropriate
  tools and manpages (isamchk and isamlog)

* Fri Dec 31 2004 Lenz Grimmer <lenz@mysql.com>

- enabled the "Archive" storage engine for the max binary
- enabled the "CSV" storage engine for the max binary
- enabled the "Example" storage engine for the max binary

* Thu Aug 26 2004 Lenz Grimmer <lenz@mysql.com>

- MySQL-Max now requires MySQL-server instead of MySQL (BUG 3860)

* Fri Aug 20 2004 Lenz Grimmer <lenz@mysql.com>

- do not link statically on IA64/AMD64 as these systems do not have
  a patched glibc installed

* Tue Aug 10 2004 Lenz Grimmer <lenz@mysql.com>

- Added libmygcc.a to the devel subpackage (required to link applications
  against the the embedded server libmysqld.a) (BUG 4921)

* Mon Aug 09 2004 Lenz Grimmer <lenz@mysql.com>

- Added EXCEPTIONS-CLIENT to the "devel" package

* Thu Jul 29 2004 Lenz Grimmer <lenz@mysql.com>

- disabled OpenSSL in the Max binaries again (the RPM packages were the
  only exception to this anyway) (BUG 1043)

* Wed Jun 30 2004 Lenz Grimmer <lenz@mysql.com>

- fixed server postinstall (mysql_install_db was called with the wrong
  parameter)

* Thu Jun 24 2004 Lenz Grimmer <lenz@mysql.com>

- added mysql_tzinfo_to_sql to the server subpackage
- run "make clean" instead of "make distclean"

* Mon Apr 05 2004 Lenz Grimmer <lenz@mysql.com>

- added ncurses-devel to the build prerequisites (BUG 3377)

* Thu Feb 12 2004 Lenz Grimmer <lenz@mysql.com>

- when using gcc, _always_ use CXX=gcc
- replaced Copyright with License field (Copyright is obsolete)

* Tue Feb 03 2004 Lenz Grimmer <lenz@mysql.com>

- added myisam_ftdump to the Server package

* Tue Jan 13 2004 Lenz Grimmer <lenz@mysql.com>

- link the mysql client against libreadline instead of libedit (BUG 2289)

* Mon Dec 22 2003 Lenz Grimmer <lenz@mysql.com>

- marked /etc/logrotate.d/mysql as a config file (BUG 2156)

* Sat Dec 13 2003 Lenz Grimmer <lenz@mysql.com>

- fixed file permissions (BUG 1672)

* Thu Dec 11 2003 Lenz Grimmer <lenz@mysql.com>

- made testing for gcc3 a bit more robust

* Fri Dec 05 2003 Lenz Grimmer <lenz@mysql.com>

- added missing file mysql_create_system_tables to the server subpackage

* Fri Nov 21 2003 Lenz Grimmer <lenz@mysql.com>

- removed dependency on MySQL-client from the MySQL-devel subpackage
  as it is not really required. (BUG 1610)

* Fri Aug 29 2003 Lenz Grimmer <lenz@mysql.com>

- Fixed BUG 1162 (removed macro names from the changelog)
- Really fixed BUG 998 (disable the checking for installed but
  unpackaged files)

* Tue Aug 05 2003 Lenz Grimmer <lenz@mysql.com>

- Fixed BUG 959 (libmysqld not being compiled properly)
- Fixed BUG 998 (RPM build errors): added missing files to the
  distribution (mysql_fix_extensions, mysql_tableinfo, mysqldumpslow,
  mysql_fix_privilege_tables.1), removed "-n" from install section.

* Wed Jul 09 2003 Lenz Grimmer <lenz@mysql.com>

- removed the GIF Icon (file was not included in the sources anyway)
- removed unused variable shared_lib_version
- do not run automake before building the standard binary
  (should not be necessary)
- add server suffix '-standard' to standard binary (to be in line
  with the binary tarball distributions)
- Use more RPM macros (_exec_prefix, _sbindir, _libdir, _sysconfdir,
  _datadir, _includedir) throughout the spec file.
- allow overriding CC and CXX (required when building with other compilers)

* Fri May 16 2003 Lenz Grimmer <lenz@mysql.com>

- re-enabled RAID again

* Wed Apr 30 2003 Lenz Grimmer <lenz@mysql.com>

- disabled MyISAM RAID (--with-raid)- it throws an assertion which
  needs to be investigated first.

* Mon Mar 10 2003 Lenz Grimmer <lenz@mysql.com>

- added missing file mysql_secure_installation to server subpackage
  (BUG 141)

* Tue Feb 11 2003 Lenz Grimmer <lenz@mysql.com>

- re-added missing pre- and post(un)install scripts to server subpackage
- added config file /etc/my.cnf to the file list (just for completeness)
- make sure to create the datadir with 755 permissions

* Mon Jan 27 2003 Lenz Grimmer <lenz@mysql.com>

- removed unusedql.com>

- Reworked the build steps a little bit: the Max binary is supposed
  to include OpenSSL, which cannot be linked statically, thus trying
  to statically link against a special glibc is futile anyway
- because of this, it is not required to make yet another build run
  just to compile the shared libs (saves a lot of time)
- updated package description of the Max subpackage
- clean up the BuildRoot directory afterwards

* Mon Jul 15 2002 Lenz Grimmer <lenz@mysql.com>

- Updated Packager information
- Fixed the build options: the regular package is supposed to
  include InnoDB and linked statically, while the Max package
  should include BDB and SSL support

* Fri May 03 2002 Lenz Grimmer <lenz@mysql.com>

- Use more RPM macros (e.g. infodir, mandir) to make the spec
  file more portable
- reorganized the installation of documentation files: let RPM
  take care of this
- reorganized the file list: actually install man pages along
  with the binaries of the respective subpackage
- do not include libmysqld.a in the devel subpackage as well, if we
  have a special "embedded" subpackage
- reworked the package descriptions

* Mon Oct  8 2001 Monty

- Added embedded server as a separate RPM

* Fri Apr 13 2001 Monty

- Added mysqld-max to the distribution

* Tue Jan 2  2001  Monty

- Added mysql-test to the bench package

* Fri Aug 18 2000 Tim Smith <tim@mysql.com>

- Added separate libmysql_r directory; now both a threaded
  and non-threaded library is shipped.

* Tue Sep 28 1999 David Axmark <davida@mysql.com>

- Added the support-files/my-example.cnf to the docs directory.

- Removed devel dependency on base since it is about client
  development.

* Wed Sep 8 1999 David Axmark <davida@mysql.com>

- Cleaned up some for 3.23.

* Thu Jul 1 1999 David Axmark <davida@mysql.com>

- Added support for shared libraries in a separate sub
  package. Original fix by David Fox (dsfox@cogsci.ucsd.edu)

- The --enable-assembler switch is now automatically disables on
  platforms there assembler code is unavailable. This should allow
  building this RPM on non i386 systems.

* Mon Feb 22 1999 David Axmark <david@detron.se>

- Removed unportable cc switches from the spec file. The defaults can
  now be overridden with environment variables. This feature is used
  to compile the official RPM with optimal (but compiler version
  specific) switches.

- Removed the repetitive description parts for the sub rpms. Maybe add
  again if RPM gets a multiline macro capability.

- Added support for a pt_BR translation. Translation contributed by
  Jorge Godoy <jorge@bestway.com.br>.

* Wed Nov 4 1998 David Axmark <david@detron.se>

- A lot of changes in all the rpm and install scripts. This may even
  be a working RPM :-)

* Sun Aug 16 1998 David Axmark <david@detron.se>

- A developers changelog for MySQL is available in the source RPM. And
  there is a history of major user visible changed in the Reference
  Manual.  Only RPM specific changes will be documented here.<|MERGE_RESOLUTION|>--- conflicted
+++ resolved
@@ -85,11 +85,7 @@
 Summary:        A very fast and reliable SQL database server
 Group:          Applications/Databases
 Version:        @VERSION@
-<<<<<<< HEAD
-Release:        3%{?commercial:.1}%{?dist}
-=======
 Release:        2%{?commercial:.1}%{?dist}
->>>>>>> b9bc2bd4
 License:        Copyright (c) 2000, @MYSQL_COPYRIGHT_YEAR@, %{mysql_vendor}. All rights reserved. Under %{?license_type} license as shown in the Description field.
 Source0:        https://cdn.mysql.com/Downloads/MySQL-@MYSQL_BASE_VERSION@/%{src_dir}.tar.gz
 URL:            http://www.mysql.com/
@@ -934,14 +930,10 @@
 %endif
 
 %changelog
-<<<<<<< HEAD
+* Tue Jul 22 2014 Balasubramanian Kandasamy <balasubramanian.kandasamy@oracle.com> - 5.6.20-4
+- Provide mysql-compat-server dependencies
+
 * Tue Jul 08 2014 Balasubramanian Kandasamy <balasubramanian.kandasamy@oracle.com> - 5.6.20-3
-=======
-* Tue Jul 22 2014 Balasubramanian Kandasamy <balasubramanian.kandasamy@oracle.com> - 5.5.39-5
-- Provide mysql-compat-server dependencies
-
-* Tue Jul 08 2014 Balasubramanian Kandasamy <balasubramanian.kandasamy@oracle.com> - 5.5.39-4
->>>>>>> b9bc2bd4
 - Remove perl(GD) and dtrace dependencies 
 
 * Thu Jun 26 2014 Balasubramanian Kandasamy <balasubramanian.kandasamy@oracle.com> - 5.6.20-2
