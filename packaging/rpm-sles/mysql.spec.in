--- conflicted
+++ resolved
@@ -697,14 +697,7 @@
 %endif
 
 %post server
-<<<<<<< HEAD
-datadir=$(/usr/bin/my_print_defaults server mysqld | grep '^--datadir=' | sed -n 's/--datadir=//p' | tail -n 1)
-/bin/chmod 0751 "$datadir"
-/bin/touch /var/log/mysql/mysqld.log
-/bin/chown mysql:mysql /var/log/mysql/mysqld.log >/dev/null 2>&1 || :
-=======
 [ -e /var/log/mysqld.log ] || install -m0640 -omysql -gmysql /dev/null /var/log/mysqld.log >/dev/null 2>&1 || :
->>>>>>> 09c1165c
 %if 0%{?systemd}
 %service_add_post mysql.service
 /usr/bin/systemd-tmpfiles --create %{_tmpfilesdir}/mysql.conf >/dev/null 2>&1 || :
