--- conflicted
+++ resolved
@@ -626,10 +626,6 @@
 rm -f %{buildroot}%{_datadir}/mysql/win_install_firewall.sql 
 rm -f %{buildroot}%{_datadir}/mysql/audit_log_filter_win_install.sql
 
-# Remove upcoming man pages, to avoid breakage when they materialize
-# Keep this comment as a placeholder for future cases
-# rm -f %{buildroot}%{_mandir}/man1/<manpage>.1
-
 # Remove obsoleted man pages
 rm -f %{buildroot}%{_mandir}/man1/mysql-stress-test.pl.1
 rm -f %{buildroot}%{_mandir}/man1/mysql-test-run.pl.1
@@ -637,6 +633,10 @@
 rm -f %{buildroot}%{_mandir}/man1/mysql_client_test_embedded.1
 rm -f %{buildroot}%{_mandir}/man1/mysqltest.1
 rm -f %{buildroot}%{_mandir}/man1/mysqltest_embedded.1
+
+# Remove upcoming man pages, to avoid breakage when they materialize
+# Keep this comment as a placeholder for future cases
+# rm -f %{buildroot}%{_mandir}/man1/<manpage>.1
 
 # rcmysql symlink
 install -d %{buildroot}%{_sbindir}
@@ -1096,20 +1096,6 @@
 %attr(755, root, root) %{_libdir}/mysql/plugin/debug/qa_auth_server.so
 %attr(755, root, root) %{_libdir}/mysql/plugin/debug/test_security_context.so
 
-<<<<<<< HEAD
-%attr(644, root, root) %{_mandir}/man1/mysql_client_test.1*
-%attr(644, root, root) %{_mandir}/man1/mysql-stress-test.pl.1*
-%attr(644, root, root) %{_mandir}/man1/mysql-test-run.pl.1*
-%attr(644, root, root) %{_mandir}/man1/mysql_client_test_embedded.1*
-%attr(644, root, root) %{_mandir}/man1/mysqltest.1*
-%attr(644, root, root) %{_mandir}/man1/mysqltest_embedded.1*
-=======
-%files bench
-%defattr(-, root, root, -)
-%doc %{?license_files_server}
-%{_datadir}/sql-bench
->>>>>>> 6737a992
-
 %files embedded
 %defattr(-, root, root, -)
 %doc %{?license_files_server}
@@ -1179,17 +1165,13 @@
 %endif # cluster
 
 %changelog
-<<<<<<< HEAD
+* Tue Oct 31 2017 Bjorn Munch <bjorn.munch@oracle.com> - 5.7.21-1
+- Remove obsoleted mysqltest man pages
+
 * Fri May 26 2017 Harin Vadodaria <harin.vadodaria@oracle.com> - 5.7.19-1
 - Add keyring_aws.so plugin to commercial server subpackage
 
 * Tue Sep 13 2016 Balasubramanian Kandasamy <balasubramanian.kandasamy@oracle.com> - 5.7.16-1
-=======
-* Tue Oct 31 2017 Bjorn Munch <bjorn.munch@oracle.com> - 5.6.39-1
-- Remove obsoleted mysqltest man pages
-
-* Mon Oct 31 2016 Balasubramanian Kandasamy <balasubramanian.kandasamy@oracle.com> - 5.6.35-1
->>>>>>> 6737a992
 - Add connection_control.so to server subpackage
 
 * Fri Jun 03 2016 Balasubramanian Kandasamy <balasubramanian.kandasamy@oracle.com> - 5.7.14-1
