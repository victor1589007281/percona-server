<<<<<<< HEAD
# Copyright (c) 2017, 2018, Oracle and/or its affiliates. All rights reserved.
=======
# Copyright (c) 2017, 2019, Oracle and/or its affiliates. All rights reserved.
>>>>>>> 4869291f
#
# This program is free software; you can redistribute it and/or modify
# it under the terms of the GNU General Public License, version 2.0,
# as published by the Free Software Foundation.
#
# This program is also distributed with certain software (including
# but not limited to OpenSSL) that is licensed under separate terms,
# as designated in a particular file or component or in included license
# documentation.  The authors of MySQL hereby grant you an additional
# permission to link the program and your derivative works with the
# separately licensed software that they have included with MySQL.
#
# This program is distributed in the hope that it will be useful,
# but WITHOUT ANY WARRANTY; without even the implied warranty of
# MERCHANTABILITY or FITNESS FOR A PARTICULAR PURPOSE.  See the
# GNU General Public License, version 2.0, for more details.
#
# You should have received a copy of the GNU General Public License
# along with this program; if not, write to the Free Software
# Foundation, Inc., 51 Franklin St, Fifth Floor, Boston, MA 02110-1301  USA

# legal
<<<<<<< HEAD
usr/share/mysql-@MYSQL_BASE_VERSION@/@DEB_INSTALL_LICENSEFILE@ usr/share/doc/mysql-@DEB_PRODUCTNAME@-server-dbgsym/
=======
usr/share/mysql-@MYSQL_BASE_VERSION@/LICENSE usr/share/doc/mysql-@DEB_PRODUCTNAME@-server-dbgsym/
>>>>>>> 4869291f
usr/share/mysql-@MYSQL_BASE_VERSION@/README usr/share/doc/mysql-@DEB_PRODUCTNAME@-server-dbgsym/<|MERGE_RESOLUTION|>--- conflicted
+++ resolved
@@ -1,8 +1,4 @@
-<<<<<<< HEAD
-# Copyright (c) 2017, 2018, Oracle and/or its affiliates. All rights reserved.
-=======
 # Copyright (c) 2017, 2019, Oracle and/or its affiliates. All rights reserved.
->>>>>>> 4869291f
 #
 # This program is free software; you can redistribute it and/or modify
 # it under the terms of the GNU General Public License, version 2.0,
@@ -25,9 +21,5 @@
 # Foundation, Inc., 51 Franklin St, Fifth Floor, Boston, MA 02110-1301  USA
 
 # legal
-<<<<<<< HEAD
-usr/share/mysql-@MYSQL_BASE_VERSION@/@DEB_INSTALL_LICENSEFILE@ usr/share/doc/mysql-@DEB_PRODUCTNAME@-server-dbgsym/
-=======
 usr/share/mysql-@MYSQL_BASE_VERSION@/LICENSE usr/share/doc/mysql-@DEB_PRODUCTNAME@-server-dbgsym/
->>>>>>> 4869291f
 usr/share/mysql-@MYSQL_BASE_VERSION@/README usr/share/doc/mysql-@DEB_PRODUCTNAME@-server-dbgsym/