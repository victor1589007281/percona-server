--- conflicted
+++ resolved
@@ -3,11 +3,7 @@
 Upstream-Contact: MySQL Release Engineering <mysql-build@oss.oracle.com>
 Source: http://dev.mysql.com/
 
-<<<<<<< HEAD
-Copyright: 2000, 2019, Oracle and/or its affiliates. All rights reserved.
-=======
 Copyright: 2000, 2020, Oracle and/or its affiliates. All rights reserved.
->>>>>>> 1a10e636
 License:
  This is a release of MySQL, an SQL database server.
  .
