/*
  Copyright (c) 2016, 2022, Oracle and/or its affiliates.

  This program is free software; you can redistribute it and/or modify
  it under the terms of the GNU General Public License, version 2.0,
  as published by the Free Software Foundation.

  This program is also distributed with certain software (including
  but not limited to OpenSSL) that is licensed under separate terms,
  as designated in a particular file or component or in included license
  documentation.  The authors of MySQL hereby grant you an additional
  permission to link the program and your derivative works with the
  separately licensed software that they have included with MySQL.

  This program is distributed in the hope that it will be useful,
  but WITHOUT ANY WARRANTY; without even the implied warranty of
  MERCHANTABILITY or FITNESS FOR A PARTICULAR PURPOSE.  See the
  GNU General Public License for more details.

  You should have received a copy of the GNU General Public License
  along with this program; if not, write to the Free Software
  Foundation, Inc., 51 Franklin St, Fifth Floor, Boston, MA  02110-1301  USA
*/

/**
<<<<<<< HEAD
 * BUG24909259 ROUTER IS NOT ABLE TO CONNECT TO M/C AFTER BOOTSTRAPPED WITH DIR &
 * NAME OPTIONS
=======
 * BUG24909259 ROUTER IS NOT ABLE TO CONNECT TO M/C AFTER BOOTSTRAPPED WITH DIR
 * AND NAME OPTIONS
>>>>>>> 4b3974f3
 *
 */

#include <gtest/gtest_prod.h>

#include <fstream>
#include <stdexcept>
#include <string>

#include <gtest/gtest.h>

#include "dim.h"
#include "keyring/keyring_manager.h"
#include "keyring/keyring_memory.h"
#include "mysql/harness/config_parser.h"
#include "mysqlrouter/default_paths.h"
#include "mysqlrouter/utils.h"
#include "random_generator.h"
#include "router_app.h"

static mysql_harness::Path g_origin;

static std::string kTestKRFile = "tkeyfile";
static std::string kTestKRFile2 = "tkeyfile2";
static struct Initter {
  Initter() {
    tmpdir_ = mysql_harness::get_tmp_dir();
    kTestKRFile = tmpdir_ + "/" + kTestKRFile;
    kTestKRFile2 = tmpdir_ + "/" + kTestKRFile2;
  }
  ~Initter() { mysql_harness::delete_dir_recursive(tmpdir_); }

 private:
  std::string tmpdir_;
} init;
static std::string kTestKey = "mykey";

static std::string my_prompt_password(const std::string &,
                                      int *num_password_prompts) {
  *num_password_prompts = *num_password_prompts + 1;
  return kTestKey;
}

static void create_keyfile(const std::string &path) {
  mysql_harness::delete_file(path);
  mysql_harness::delete_file(path + ".master");
  mysql_harness::init_keyring(path, path + ".master", true);
  mysql_harness::reset_keyring();
}

static void create_keyfile_withkey(const std::string &path,
                                   const std::string &key) {
  mysql_harness::delete_file(path);
  mysql_harness::init_keyring_with_key(path, key, true);
  mysql_harness::reset_keyring();
}

TEST(Bug24909259, init_tests) {
  mysql_harness::DIM::instance().set_RandomGenerator(
      []() {
        static mysql_harness::FakeRandomGenerator rg;
        return &rg;
      },
      [](mysql_harness::RandomGeneratorInterface *) {}
      // don't delete our static!
  );
}

// bug#24909259
TEST(Bug24909259, PasswordPrompt_plain) {
  create_keyfile(kTestKRFile);
  create_keyfile_withkey(kTestKRFile2, kTestKey);

  int num_password_prompts = 0;
  mysqlrouter::set_prompt_password(
      [&num_password_prompts](const std::string &prompt) {
        return my_prompt_password(prompt, &num_password_prompts);
      });

  // metadata_cache
  mysql_harness::reset_keyring();
  EXPECT_TRUE(mysql_harness::get_keyring() == nullptr);
  {
    MySQLRouter router;

    mysql_harness::Config config(mysqlrouter::get_default_paths(g_origin),
                                 mysql_harness::Config::allow_keys);
    std::stringstream ss("[metadata_cache]\n");
    config.read(ss);

    router.init_keyring(config);
    EXPECT_TRUE(mysql_harness::get_keyring() == nullptr);
    EXPECT_EQ(0, num_password_prompts);
  }
  mysql_harness::reset_keyring();
  EXPECT_TRUE(mysql_harness::get_keyring() == nullptr);
  {
    MySQLRouter router;
    mysql_harness::Config config(mysqlrouter::get_default_paths(g_origin),
                                 mysql_harness::Config::allow_keys);
    std::stringstream ss("[metadata_cache]\nuser=foo\n");
    config.read(ss);

    try {
      router.init_keyring(config);

      FAIL() << "expected std::runtime_error, got no exception";
    } catch (const std::runtime_error &) {
      // ok
    } catch (const std::exception &e) {
      FAIL() << "expected std::runtime_error, got " << typeid(e).name() << ": "
             << e.what();
    }
    EXPECT_EQ(1, num_password_prompts);
    EXPECT_TRUE(mysql_harness::get_keyring() == nullptr);
  }
  mysql_harness::reset_keyring();
  {
    MySQLRouter router;
    mysql_harness::Config config(mysqlrouter::get_default_paths(g_origin),
                                 mysql_harness::Config::allow_keys);
    std::stringstream ss("[DEFAULT]\nkeyring_path=" + kTestKRFile2 +
                         "\n[metadata_cache]\nuser=foo\n");
    config.read(ss);

    router.init_keyring(config);
    EXPECT_EQ(2, num_password_prompts);
    EXPECT_TRUE(mysql_harness::get_keyring() != nullptr);
  }
  mysql_harness::reset_keyring();
  {
    // this one should succeed completely
    MySQLRouter router;
    mysql_harness::Config config(mysqlrouter::get_default_paths(g_origin),
                                 mysql_harness::Config::allow_keys);
    std::stringstream ss("[DEFAULT]\nkeyring_path=" + kTestKRFile +
                         "\nmaster_key_path=" + kTestKRFile +
                         ".master\n[metadata_cache]\nuser=foo\n");
    config.read(ss);

    router.init_keyring(config);
    EXPECT_TRUE(mysql_harness::get_keyring() != nullptr);
    EXPECT_EQ(2, num_password_prompts);
  }
  mysql_harness::reset_keyring();
}

TEST(Bug24909259, PasswordPrompt_keyed) {
  create_keyfile(kTestKRFile);
  create_keyfile_withkey(kTestKRFile2, kTestKey);

  int num_password_prompts = 0;
  mysqlrouter::set_prompt_password(
      [&num_password_prompts](const std::string &prompt) {
        return my_prompt_password(prompt, &num_password_prompts);
      });

  // metadata_cache
  mysql_harness::reset_keyring();
  EXPECT_TRUE(mysql_harness::get_keyring() == nullptr);
  {
    MySQLRouter router;
    mysql_harness::Config config(mysqlrouter::get_default_paths(g_origin),
                                 mysql_harness::Config::allow_keys);
    std::stringstream ss("[metadata_cache:foo]\n");
    config.read(ss);

    router.init_keyring(config);
    EXPECT_TRUE(mysql_harness::get_keyring() == nullptr);
    EXPECT_EQ(0, num_password_prompts);
  }
  mysql_harness::reset_keyring();
  EXPECT_TRUE(mysql_harness::get_keyring() == nullptr);
  {
    MySQLRouter router;
    mysql_harness::Config config(mysqlrouter::get_default_paths(g_origin),
                                 mysql_harness::Config::allow_keys);
    std::stringstream ss("[metadata_cache:foo]\nuser=foo\n");
    config.read(ss);

    try {
      router.init_keyring(config);

      FAIL() << "expected std::runtime_error, got no exception";
    } catch (const std::runtime_error &) {
      // ok
    } catch (const std::exception &e) {
      FAIL() << "expected std::runtime_error, got " << typeid(e).name() << ": "
             << e.what();
    }
    EXPECT_EQ(1, num_password_prompts);
    EXPECT_TRUE(mysql_harness::get_keyring() == nullptr);
  }
  mysql_harness::reset_keyring();
  {
    MySQLRouter router;
    mysql_harness::Config config(mysqlrouter::get_default_paths(g_origin),
                                 mysql_harness::Config::allow_keys);
    std::stringstream ss("[DEFAULT]\nkeyring_path=" + kTestKRFile2 +
                         "\n[metadata_cache:foo]\nuser=foo\n");
    config.read(ss);

    router.init_keyring(config);
    EXPECT_EQ(2, num_password_prompts);
    EXPECT_TRUE(mysql_harness::get_keyring() != nullptr);
  }
  mysql_harness::reset_keyring();
  {
    // this one should succeed completely
    MySQLRouter router;
    mysql_harness::Config config(mysqlrouter::get_default_paths(g_origin),
                                 mysql_harness::Config::allow_keys);
    std::stringstream ss("[DEFAULT]\nkeyring_path=" + kTestKRFile +
                         "\nmaster_key_path=" + kTestKRFile +
                         ".master\n[metadata_cache:foo]\nuser=foo\n");
    config.read(ss);

    router.init_keyring(config);
    EXPECT_TRUE(mysql_harness::get_keyring() != nullptr);
    EXPECT_EQ(2, num_password_prompts);
  }
  mysql_harness::reset_keyring();
}

int main(int argc, char *argv[]) {
  g_origin = mysql_harness::Path(argv[0]).dirname();

  ::testing::InitGoogleTest(&argc, argv);
  return RUN_ALL_TESTS();
}<|MERGE_RESOLUTION|>--- conflicted
+++ resolved
@@ -23,13 +23,8 @@
 */
 
 /**
-<<<<<<< HEAD
- * BUG24909259 ROUTER IS NOT ABLE TO CONNECT TO M/C AFTER BOOTSTRAPPED WITH DIR &
- * NAME OPTIONS
-=======
  * BUG24909259 ROUTER IS NOT ABLE TO CONNECT TO M/C AFTER BOOTSTRAPPED WITH DIR
  * AND NAME OPTIONS
->>>>>>> 4b3974f3
  *
  */
 
