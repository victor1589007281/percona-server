--- conflicted
+++ resolved
@@ -17,11 +17,7 @@
 show indexes from t;
 Table	Non_unique	Key_name	Seq_in_index	Column_name	Collation	Cardinality	Sub_part	Packed	Null	Index_type	Comment	Index_comment
 t	0	PRIMARY	1	id	A	5	NULL	NULL		BTREE		
-<<<<<<< HEAD
-t	1	x	1	x	A	1	NULL	NULL	YES	BTREE		
-=======
 t	1	x	1	x	A	5	NULL	NULL	YES	BTREE		
->>>>>>> 69ddf6ea
 t	1	y	1	y	A	5	NULL	NULL	YES	BTREE		
 alter table t analyze partition p1;
 Table	Op	Msg_type	Msg_text
@@ -29,21 +25,13 @@
 show indexes from t;
 Table	Non_unique	Key_name	Seq_in_index	Column_name	Collation	Cardinality	Sub_part	Packed	Null	Index_type	Comment	Index_comment
 t	0	PRIMARY	1	id	A	5	NULL	NULL		BTREE		
-<<<<<<< HEAD
-t	1	x	1	x	A	1	NULL	NULL	YES	BTREE		
-=======
 t	1	x	1	x	A	5	NULL	NULL	YES	BTREE		
->>>>>>> 69ddf6ea
 t	1	y	1	y	A	5	NULL	NULL	YES	BTREE		
 insert into t values (100,1,1),(200,2,1),(300,3,1),(400,4,1),(500,5,1);
 show indexes from t;
 Table	Non_unique	Key_name	Seq_in_index	Column_name	Collation	Cardinality	Sub_part	Packed	Null	Index_type	Comment	Index_comment
 t	0	PRIMARY	1	id	A	9	NULL	NULL		BTREE		
-<<<<<<< HEAD
-t	1	x	1	x	A	2	NULL	NULL	YES	BTREE		
-=======
 t	1	x	1	x	A	9	NULL	NULL	YES	BTREE		
->>>>>>> 69ddf6ea
 t	1	y	1	y	A	9	NULL	NULL	YES	BTREE		
 alter table t analyze partition p0;
 Table	Op	Msg_type	Msg_text
@@ -60,9 +48,5 @@
 Table	Non_unique	Key_name	Seq_in_index	Column_name	Collation	Cardinality	Sub_part	Packed	Null	Index_type	Comment	Index_comment
 t	0	PRIMARY	1	id	A	9	NULL	NULL		BTREE		
 t	1	x	1	x	A	9	NULL	NULL	YES	BTREE		
-<<<<<<< HEAD
-t	1	y	1	y	A	2	NULL	NULL	YES	BTREE		
-=======
 t	1	y	1	y	A	9	NULL	NULL	YES	BTREE		
->>>>>>> 69ddf6ea
 drop table t;