--- conflicted
+++ resolved
@@ -60,7 +60,7 @@
 6	20	10	NULL	NULL
 show status like '%Handler_read_next%';
 Variable_name	Value
-Handler_read_next	800
+Handler_read_next	41
 flush status;
 show status like '%Handler_read_prev%';
 Variable_name	Value
@@ -114,11 +114,7 @@
 5	1	10	NULL	NULL
 show status like '%Handler_read_prev%';
 Variable_name	Value
-<<<<<<< HEAD
-Handler_read_prev	800
-=======
 Handler_read_prev	799
->>>>>>> c442b439
 flush status;
 show status like '%Handler_read_prev%';
 Variable_name	Value
@@ -152,11 +148,7 @@
 20	1	10	NULL	NULL
 show status like '%Handler_read_prev%';
 Variable_name	Value
-<<<<<<< HEAD
-Handler_read_prev	400
-=======
 Handler_read_prev	399
->>>>>>> c442b439
 flush status;
 show status like '%Handler_read_next%';
 Variable_name	Value
@@ -190,5 +182,5 @@
 20	20	10	NULL	NULL
 show status like '%Handler_read_next%';
 Variable_name	Value
-Handler_read_next	400
+Handler_read_next	21
 drop table foo,a,b,c;