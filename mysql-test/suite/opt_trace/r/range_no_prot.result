--- conflicted
+++ resolved
@@ -3655,6 +3655,20 @@
                   } /* attaching_conditions_to_tables */
                 },
                 {
+                  "clause_processing": {
+                    "clause": "GROUP BY",
+                    "original_clause": "1",
+                    "items": [
+                      {
+                        "item": "1",
+                        "uses_only_constant_tables": true
+                      }
+                    ] /* items */,
+                    "resulting_clause_is_simple": true,
+                    "resulting_clause": ""
+                  } /* clause_processing */
+                },
+                {
                   "refine_plan": [
                     {
                       "database": "test",
@@ -3743,82 +3757,8 @@
                     } /* range_analysis */
                   } /* records_estimation_per_record */
                 }
-<<<<<<< HEAD
               ] /* steps */
             } /* join_execution */
-=======
-              ] /* attached_conditions_summary */
-            } /* attaching_conditions_to_tables */
-          },
-          {
-            "clause_processing": {
-              "clause": "GROUP BY",
-              "original_clause": "1",
-              "items": [
-                {
-                  "item": "1",
-                  "uses_only_constant_tables": true
-                }
-              ] /* items */,
-              "resulting_clause_is_simple": true,
-              "resulting_clause": ""
-            } /* clause_processing */
-          },
-          {
-            "refine_plan": [
-              {
-                "database": "test",
-                "table": "t1",
-                "scan_type": "table"
-              },
-              {
-                "database": "test",
-                "table": "t2",
-                "scan_type": "table"
-              }
-            ] /* refine_plan */
-          }
-        ] /* steps */
-      } /* join_optimization */
-    },
-    {
-      "join_execution": {
-        "select#": 2,
-        "steps": [
-          {
-            "records_estimation_per_record": {
-              "database": "test",
-              "table": "t2",
-              "range_analysis": {
-                "table_scan": {
-                  "records": 3,
-                  "cost": 4.7051
-                } /* table_scan */,
-                "potential_range_indices": [
-                  {
-                    "index": "b",
-                    "usable": true,
-                    "key_parts": [
-                      "b"
-                    ] /* key_parts */
-                  }
-                ] /* potential_range_indices */,
-                "best_covering_index_scan": {
-                  "index": "b",
-                  "cost": 1.6465,
-                  "chosen": true
-                } /* best_covering_index_scan */,
-                "setup_range_conditions": [
-                  {
-                    "impossible_condition": {
-                      "cause": "comparison_with_null_always_false"
-                    } /* impossible_condition */
-                  }
-                ] /* setup_range_conditions */,
-                "impossible_range": true
-              } /* range_analysis */
-            } /* records_estimation_per_record */
->>>>>>> 9ba9e29b
           },
           {
             "records_estimation": [
@@ -4021,6 +3961,20 @@
                   } /* attaching_conditions_to_tables */
                 },
                 {
+                  "clause_processing": {
+                    "clause": "GROUP BY",
+                    "original_clause": "1",
+                    "items": [
+                      {
+                        "item": "1",
+                        "uses_only_constant_tables": true
+                      }
+                    ] /* items */,
+                    "resulting_clause_is_simple": true,
+                    "resulting_clause": ""
+                  } /* clause_processing */
+                },
+                {
                   "refine_plan": [
                     {
                       "database": "test",
@@ -4079,95 +4033,6 @@
             } /* join_execution */
           },
           {
-<<<<<<< HEAD
-=======
-            "clause_processing": {
-              "clause": "GROUP BY",
-              "original_clause": "1",
-              "items": [
-                {
-                  "item": "1",
-                  "uses_only_constant_tables": true
-                }
-              ] /* items */,
-              "resulting_clause_is_simple": true,
-              "resulting_clause": ""
-            } /* clause_processing */
-          },
-          {
-            "refine_plan": [
-              {
-                "database": "test",
-                "table": "t1",
-                "scan_type": "table"
-              },
-              {
-                "database": "test",
-                "table": "t2",
-                "scan_type": "table"
-              }
-            ] /* refine_plan */
-          }
-        ] /* steps */
-      } /* join_optimization */
-    },
-    {
-      "join_execution": {
-        "select#": 2,
-        "steps": [
-          {
-            "records_estimation_per_record": {
-              "database": "test",
-              "table": "t2",
-              "range_analysis": {
-                "table_scan": {
-                  "records": 3,
-                  "cost": 4.7051
-                } /* table_scan */,
-                "potential_range_indices": [
-                  {
-                    "index": "b",
-                    "usable": true,
-                    "key_parts": [
-                      "b"
-                    ] /* key_parts */
-                  }
-                ] /* potential_range_indices */,
-                "best_covering_index_scan": {
-                  "index": "b",
-                  "cost": 1.6465,
-                  "chosen": true
-                } /* best_covering_index_scan */,
-                "setup_range_conditions": [
-                  {
-                    "impossible_condition": {
-                      "cause": "comparison_with_null_always_false"
-                    } /* impossible_condition */
-                  }
-                ] /* setup_range_conditions */,
-                "impossible_range": true
-              } /* range_analysis */
-            } /* records_estimation_per_record */
-          }
-        ] /* steps */
-      } /* join_execution */
-    },
-    {
-      "join_preparation": {
-        "select#": 1,
-        "steps": [
-          {
-            "expanded_query": "/* select#1 */ select 1 AS `1` from (/* select#2 */ select 1 AS `1` from `test`.`t2` join `test`.`t1` where (`test`.`t2`.`b` < `test`.`t1`.`c`) group by 1 limit 1) `d2`"
-          }
-        ] /* steps */
-      } /* join_preparation */
-    },
-    {
-      "join_optimization": {
-        "select#": 1,
-        "steps": [
-          {
->>>>>>> 9ba9e29b
             "records_estimation": [
               {
                 "database": "",
