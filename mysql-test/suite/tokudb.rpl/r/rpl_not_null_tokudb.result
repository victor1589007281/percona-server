include/master-slave.inc
Warnings:
Note	####	Sending passwords in plain text without SSL/TLS is extremely insecure.
Note	####	Storing MySQL user name or password information in the master info repository is not secure and is therefore not recommended. Please consider using the USER and PASSWORD connection options for START SLAVE; see the 'START SLAVE Syntax' in the MySQL Manual for more information.
[connection master]
SET SQL_LOG_BIN= 0;
CREATE TABLE t1(`a` INT, `b` DATE DEFAULT NULL,
`c` INT DEFAULT NULL,
PRIMARY KEY(`a`)) ENGINE=TokuDB DEFAULT CHARSET=LATIN1;
CREATE TABLE t2(`a` INT, `b` DATE DEFAULT NULL,
PRIMARY KEY(`a`)) ENGINE=TokuDB DEFAULT CHARSET=LATIN1;
CREATE TABLE t3(`a` INT, `b` DATE DEFAULT NULL,
PRIMARY KEY(`a`)) ENGINE=TokuDB DEFAULT CHARSET=LATIN1;
CREATE TABLE t4(`a` INT, `b` DATE DEFAULT NULL,
`c` INT DEFAULT NULL,
PRIMARY KEY(`a`)) ENGINE=TokuDB DEFAULT CHARSET=LATIN1;
SET SQL_LOG_BIN= 1;
CREATE TABLE t1(`a` INT, `b` DATE DEFAULT NULL,
`c` INT DEFAULT NULL,
PRIMARY KEY(`a`)) ENGINE=TokuDB DEFAULT CHARSET=LATIN1;
CREATE TABLE t2(`a` INT, `b` DATE DEFAULT NULL,
<<<<<<< HEAD
PRIMARY KEY(`a`)) ENGINE=Innodb DEFAULT CHARSET=LATIN1;
SET sql_mode = 'NO_ENGINE_SUBSTITUTION';
Warnings:
Warning	3090	Changing sql mode 'NO_AUTO_CREATE_USER' is deprecated. It will be removed in a future release.
=======
PRIMARY KEY(`a`)) ENGINE=TokuDB DEFAULT CHARSET=LATIN1;
>>>>>>> 7a6c97cf
CREATE TABLE t3(`a` INT, `b` DATE DEFAULT '0000-00-00',
`c` INT DEFAULT 500, 
PRIMARY KEY(`a`)) ENGINE=TokuDB DEFAULT CHARSET=LATIN1;
CREATE TABLE t4(`a` INT, `b` DATE DEFAULT '0000-00-00',
<<<<<<< HEAD
PRIMARY KEY(`a`)) ENGINE=Innodb DEFAULT CHARSET=LATIN1;
SET sql_mode = default;
=======
PRIMARY KEY(`a`)) ENGINE=TokuDB DEFAULT CHARSET=LATIN1;
>>>>>>> 7a6c97cf
************* EXECUTION WITH INSERTS *************
INSERT INTO t1(a,b,c) VALUES (1, null, 1);
INSERT INTO t1(a,b,c) VALUES (2,'1111-11-11', 2);
INSERT INTO t1(a,b) VALUES (3, null);
INSERT INTO t1(a,c) VALUES (4, 4);
INSERT INTO t1(a) VALUES (5);
INSERT INTO t2(a,b) VALUES (1, null);
INSERT INTO t2(a,b) VALUES (2,'1111-11-11');
INSERT INTO t2(a) VALUES (3);
INSERT INTO t3(a,b) VALUES (1, null);
INSERT INTO t3(a,b) VALUES (2,'1111-11-11');
INSERT INTO t3(a) VALUES (3);
INSERT INTO t4(a,b,c) VALUES (1, null, 1);
INSERT INTO t4(a,b,c) VALUES (2,'1111-11-11', 2);
INSERT INTO t4(a,b) VALUES (3, null);
INSERT INTO t4(a,c) VALUES (4, 4);
INSERT INTO t4(a) VALUES (5);
************* SHOWING THE RESULT SETS WITH INSERTS *************
include/sync_slave_sql_with_master.inc
TABLES t1 and t2 must be equal otherwise an error will be thrown. 
include/diff_tables.inc [master:t1, slave:t1]
include/diff_tables.inc [master:t2, slave:t2]
TABLES t2 and t3 must be different.
SELECT * FROM t3 ORDER BY a;
a	b
1	NULL
2	1111-11-11
3	NULL
SELECT * FROM t3 ORDER BY a;
a	b	c
1	NULL	500
2	1111-11-11	500
3	NULL	500
SELECT * FROM t4 ORDER BY a;
a	b	c
1	NULL	1
2	1111-11-11	2
3	NULL	NULL
4	NULL	4
5	NULL	NULL
SELECT * FROM t4 ORDER BY a;
a	b
1	NULL
2	1111-11-11
3	NULL
4	NULL
5	NULL
************* EXECUTION WITH UPDATES and REPLACES *************
DELETE FROM t1;
INSERT INTO t1(a,b,c) VALUES (1,'1111-11-11', 1);
REPLACE INTO t1(a,b,c) VALUES (2,'1111-11-11', 2);
UPDATE t1 set b= NULL, c= 300 where a= 1;
REPLACE INTO t1(a,b,c) VALUES (2, NULL, 300);
************* SHOWING THE RESULT SETS WITH UPDATES and REPLACES *************
include/sync_slave_sql_with_master.inc
TABLES t1 and t2 must be equal otherwise an error will be thrown. 
include/diff_tables.inc [master:t1, slave:t1]
************* CLEANING *************
DROP TABLE t1;
DROP TABLE t2;
DROP TABLE t3;
DROP TABLE t4;
include/sync_slave_sql_with_master.inc
SET SQL_LOG_BIN= 0;
CREATE TABLE t1 (`a` INT, `b` BIT DEFAULT NULL, `c` BIT DEFAULT NULL, 
PRIMARY KEY (`a`)) ENGINE= TokuDB;
SET SQL_LOG_BIN= 1;
CREATE TABLE t1 (`a` INT, `b` BIT DEFAULT b'01', `c` BIT DEFAULT NULL,
PRIMARY KEY (`a`)) ENGINE= TokuDB;
************* EXECUTION WITH INSERTS *************
INSERT INTO t1(a,b,c) VALUES (1, null, b'01');
INSERT INTO t1(a,b,c) VALUES (2,b'00', b'01');
INSERT INTO t1(a,b) VALUES (3, null);
INSERT INTO t1(a,c) VALUES (4, b'01');
INSERT INTO t1(a) VALUES (5);
************* SHOWING THE RESULT SETS WITH INSERTS *************
TABLES t1 and t2 must be different.
include/sync_slave_sql_with_master.inc
SELECT a,b+0,c+0 FROM t1 ORDER BY a;
a	b+0	c+0
1	NULL	1
2	0	1
3	NULL	NULL
4	NULL	1
5	NULL	NULL
SELECT a,b+0,c+0 FROM t1 ORDER BY a;
a	b+0	c+0
1	NULL	1
2	0	1
3	NULL	NULL
4	NULL	1
5	NULL	NULL
************* EXECUTION WITH UPDATES and REPLACES *************
DELETE FROM t1;
INSERT INTO t1(a,b,c) VALUES (1,b'00', b'01');
REPLACE INTO t1(a,b,c) VALUES (2,b'00',b'01');
UPDATE t1 set b= NULL, c= b'00' where a= 1;
REPLACE INTO t1(a,b,c) VALUES (2, NULL, b'00');
************* SHOWING THE RESULT SETS WITH UPDATES and REPLACES *************
TABLES t1 and t2 must be equal otherwise an error will be thrown. 
include/sync_slave_sql_with_master.inc
include/diff_tables.inc [master:t1, slave:t1]
DROP TABLE t1;
include/sync_slave_sql_with_master.inc
################################################################################
#                       NULL ---> NOT NULL (STRICT MODE)
#                    UNCOMMENT THIS AFTER FIXING BUG#43992
################################################################################
################################################################################
#                       NULL ---> NOT NULL (NON-STRICT MODE)
################################################################################
SET SQL_LOG_BIN= 0;
CREATE TABLE t1(`a` INT NOT NULL, `b` INT,
PRIMARY KEY(`a`)) ENGINE=TokuDB DEFAULT CHARSET=LATIN1;
CREATE TABLE t2(`a` INT NOT NULL, `b` INT,
PRIMARY KEY(`a`)) ENGINE=TokuDB DEFAULT CHARSET=LATIN1;
CREATE TABLE t3(`a` INT NOT NULL, `b` INT,
PRIMARY KEY(`a`)) ENGINE=TokuDB DEFAULT CHARSET=LATIN1;
SET SQL_LOG_BIN= 1;
CREATE TABLE t1(`a` INT NOT NULL, `b` INT NOT NULL, 
`c` INT NOT NULL,
PRIMARY KEY(`a`)) ENGINE=TokuDB DEFAULT CHARSET=LATIN1;
CREATE TABLE t2(`a` INT NOT NULL, `b` INT NOT NULL,
`c` INT, 
PRIMARY KEY(`a`)) ENGINE=TokuDB DEFAULT CHARSET=LATIN1;
CREATE TABLE t3(`a` INT NOT NULL, `b` INT NOT NULL,
`c` INT DEFAULT 500, 
PRIMARY KEY(`a`)) ENGINE=TokuDB DEFAULT CHARSET=LATIN1;
************* EXECUTION WITH INSERTS *************
INSERT INTO t1(a) VALUES (1);
INSERT INTO t1(a, b) VALUES (2, NULL);
INSERT INTO t1(a, b) VALUES (3, 1);
INSERT INTO t2(a) VALUES (1);
INSERT INTO t2(a, b) VALUES (2, NULL);
INSERT INTO t2(a, b) VALUES (3, 1);
INSERT INTO t3(a) VALUES (1);
INSERT INTO t3(a, b) VALUES (2, NULL);
INSERT INTO t3(a, b) VALUES (3, 1);
INSERT INTO t3(a, b) VALUES (4, 1);
REPLACE INTO t3(a, b) VALUES (5, null);
REPLACE INTO t3(a, b) VALUES (3, null);
UPDATE t3 SET b = NULL where a = 4;
************* SHOWING THE RESULT SETS *************
include/sync_slave_sql_with_master.inc
SELECT * FROM t1 ORDER BY a;
a	b
1	NULL
2	NULL
3	1
SELECT * FROM t1 ORDER BY a;
a	b	c
1	0	0
2	0	0
3	1	0
SELECT * FROM t2 ORDER BY a;
a	b
1	NULL
2	NULL
3	1
SELECT * FROM t2 ORDER BY a;
a	b	c
1	0	NULL
2	0	NULL
3	1	NULL
SELECT * FROM t3 ORDER BY a;
a	b
1	NULL
2	NULL
3	NULL
4	NULL
5	NULL
SELECT * FROM t3 ORDER BY a;
a	b	c
1	0	500
2	0	500
3	0	500
4	0	500
5	0	500
DROP TABLE t1;
DROP TABLE t2;
DROP TABLE t3;
include/sync_slave_sql_with_master.inc
include/rpl_end.inc<|MERGE_RESOLUTION|>--- conflicted
+++ resolved
@@ -19,24 +19,16 @@
 `c` INT DEFAULT NULL,
 PRIMARY KEY(`a`)) ENGINE=TokuDB DEFAULT CHARSET=LATIN1;
 CREATE TABLE t2(`a` INT, `b` DATE DEFAULT NULL,
-<<<<<<< HEAD
-PRIMARY KEY(`a`)) ENGINE=Innodb DEFAULT CHARSET=LATIN1;
+PRIMARY KEY(`a`)) ENGINE=TokuDB DEFAULT CHARSET=LATIN1;
 SET sql_mode = 'NO_ENGINE_SUBSTITUTION';
 Warnings:
 Warning	3090	Changing sql mode 'NO_AUTO_CREATE_USER' is deprecated. It will be removed in a future release.
-=======
-PRIMARY KEY(`a`)) ENGINE=TokuDB DEFAULT CHARSET=LATIN1;
->>>>>>> 7a6c97cf
 CREATE TABLE t3(`a` INT, `b` DATE DEFAULT '0000-00-00',
 `c` INT DEFAULT 500, 
 PRIMARY KEY(`a`)) ENGINE=TokuDB DEFAULT CHARSET=LATIN1;
 CREATE TABLE t4(`a` INT, `b` DATE DEFAULT '0000-00-00',
-<<<<<<< HEAD
-PRIMARY KEY(`a`)) ENGINE=Innodb DEFAULT CHARSET=LATIN1;
+PRIMARY KEY(`a`)) ENGINE=TokuDB DEFAULT CHARSET=LATIN1;
 SET sql_mode = default;
-=======
-PRIMARY KEY(`a`)) ENGINE=TokuDB DEFAULT CHARSET=LATIN1;
->>>>>>> 7a6c97cf
 ************* EXECUTION WITH INSERTS *************
 INSERT INTO t1(a,b,c) VALUES (1, null, 1);
 INSERT INTO t1(a,b,c) VALUES (2,'1111-11-11', 2);
