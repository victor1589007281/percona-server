create table t1 (test_name text);
create table t2 (variable_name text);
load data infile "MYSQLTEST_VARDIR/tmp/sys_vars.all_vars.txt" into table t1;
insert into t2 select variable_name from information_schema.global_variables order by variable_name;
insert into t2 select variable_name from information_schema.session_variables order by variable_name;
update t2 set variable_name= replace(variable_name, "PERFORMANCE_SCHEMA_", "PFS_");
update t2 set variable_name= replace(variable_name, "_HISTORY_LONG_", "_HL_");
update t2 set variable_name= replace(variable_name, "_HISTORY_", "_H_");
update t2 set variable_name= replace(variable_name, "_THROTTLE_QUERIES_NOT_USING_INDEXES", "_THROTTLE_QNI");
select variable_name as `There should be *no* long test name listed below:` from t2
where length(variable_name) > 50;
There should be *no* long test name listed below:
select variable_name as `There should be *no* variables listed below:` from t2
left join t1 on variable_name=test_name where test_name is null ORDER BY variable_name;
There should be *no* variables listed below:
<<<<<<< HEAD
DISABLED_STORAGE_ENGINES
DISABLED_STORAGE_ENGINES
=======
INNODB_FAKE_CHANGES
INNODB_FAKE_CHANGES
INNODB_KILL_IDLE_TRANSACTION
INNODB_KILL_IDLE_TRANSACTION
>>>>>>> 2071aeef
drop table t1;
drop table t2;<|MERGE_RESOLUTION|>--- conflicted
+++ resolved
@@ -1,8 +1,8 @@
 create table t1 (test_name text);
 create table t2 (variable_name text);
 load data infile "MYSQLTEST_VARDIR/tmp/sys_vars.all_vars.txt" into table t1;
-insert into t2 select variable_name from information_schema.global_variables order by variable_name;
-insert into t2 select variable_name from information_schema.session_variables order by variable_name;
+insert into t2 select variable_name from information_schema.global_variables;
+insert into t2 select variable_name from information_schema.session_variables;
 update t2 set variable_name= replace(variable_name, "PERFORMANCE_SCHEMA_", "PFS_");
 update t2 set variable_name= replace(variable_name, "_HISTORY_LONG_", "_HL_");
 update t2 set variable_name= replace(variable_name, "_HISTORY_", "_H_");
@@ -13,14 +13,9 @@
 select variable_name as `There should be *no* variables listed below:` from t2
 left join t1 on variable_name=test_name where test_name is null ORDER BY variable_name;
 There should be *no* variables listed below:
-<<<<<<< HEAD
 DISABLED_STORAGE_ENGINES
 DISABLED_STORAGE_ENGINES
-=======
-INNODB_FAKE_CHANGES
-INNODB_FAKE_CHANGES
 INNODB_KILL_IDLE_TRANSACTION
 INNODB_KILL_IDLE_TRANSACTION
->>>>>>> 2071aeef
 drop table t1;
 drop table t2;