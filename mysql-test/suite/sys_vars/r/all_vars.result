create table t1 (test_name text);
create table t2 (variable_name text);
load data infile "MYSQLTEST_VARDIR/tmp/sys_vars.all_vars.txt" into table t1;
insert into t2 select variable_name from information_schema.global_variables;
insert into t2 select variable_name from information_schema.session_variables;
update t2 set variable_name= replace(variable_name, "PERFORMANCE_SCHEMA_", "PFS_");
update t2 set variable_name= replace(variable_name, "_HISTORY_LONG_", "_HL_");
update t2 set variable_name= replace(variable_name, "_HISTORY_", "_H_");
update t2 set variable_name= replace(variable_name, "_THROTTLE_QUERIES_NOT_USING_INDEXES", "_THROTTLE_QNI");
select variable_name as `There should be *no* long test name listed below:` from t2
where length(variable_name) > 50;
There should be *no* long test name listed below:
select variable_name as `There should be *no* variables listed below:` from t2
left join t1 on variable_name=test_name where test_name is null ORDER BY variable_name;
There should be *no* variables listed below:
<<<<<<< HEAD
DISABLED_STORAGE_ENGINES
DISABLED_STORAGE_ENGINES
INNODB_KILL_IDLE_TRANSACTION
INNODB_KILL_IDLE_TRANSACTION
TLS_VERSION
TLS_VERSION
=======
INNODB_FAKE_CHANGES
INNODB_FAKE_CHANGES
>>>>>>> c0b91b98
drop table t1;
drop table t2;<|MERGE_RESOLUTION|>--- conflicted
+++ resolved
@@ -13,16 +13,9 @@
 select variable_name as `There should be *no* variables listed below:` from t2
 left join t1 on variable_name=test_name where test_name is null ORDER BY variable_name;
 There should be *no* variables listed below:
-<<<<<<< HEAD
 DISABLED_STORAGE_ENGINES
 DISABLED_STORAGE_ENGINES
-INNODB_KILL_IDLE_TRANSACTION
-INNODB_KILL_IDLE_TRANSACTION
 TLS_VERSION
 TLS_VERSION
-=======
-INNODB_FAKE_CHANGES
-INNODB_FAKE_CHANGES
->>>>>>> c0b91b98
 drop table t1;
 drop table t2;