--echo #
--echo # Test of recovery. We load some rewrite rule and restart the server.
--echo # The rewrite rule should now be loaded.
--echo #
--source suite/query_rewrite_plugins/include/have_plugin_rewriter.inc
--source suite/query_rewrite_plugins/include/install_rewriter.inc

--echo # checks that the plugin is well installed
SELECT plugin_name, plugin_type
FROM information_schema.plugins
WHERE plugin_name = 'Rewriter';

INSERT INTO query_rewrite.rewrite_rules ( pattern, replacement )
VALUES ( 'SELECT "Rewrite"', 'SELECT "Rewritten"' );

CALL query_rewrite.flush_rewrite_rules();
SELECT * FROM query_rewrite.rewrite_rules;

SELECT 'Rewrite';

--echo #
--echo # Restart the server
--echo #

<<<<<<< HEAD
--exec echo "wait" > $MYSQLTEST_VARDIR/tmp/mysqld.1.expect
--shutdown_server
--source include/wait_until_disconnected.inc
=======
--source include/shutdown_mysqld.inc
>>>>>>> 333b4508

--exec echo "restart" > $MYSQLTEST_VARDIR/tmp/mysqld.1.expect
--enable_reconnect
--source include/wait_until_connected_again.inc

SELECT 'Rewrite';

--source suite/query_rewrite_plugins/include/uninstall_rewriter.inc<|MERGE_RESOLUTION|>--- conflicted
+++ resolved
@@ -18,21 +18,7 @@
 
 SELECT 'Rewrite';
 
---echo #
---echo # Restart the server
---echo #
-
-<<<<<<< HEAD
---exec echo "wait" > $MYSQLTEST_VARDIR/tmp/mysqld.1.expect
---shutdown_server
---source include/wait_until_disconnected.inc
-=======
---source include/shutdown_mysqld.inc
->>>>>>> 333b4508
-
---exec echo "restart" > $MYSQLTEST_VARDIR/tmp/mysqld.1.expect
---enable_reconnect
---source include/wait_until_connected_again.inc
+--source include/restart_mysqld.inc
 
 SELECT 'Rewrite';
 
