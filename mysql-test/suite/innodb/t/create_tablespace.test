--- conflicted
+++ resolved
@@ -1,5 +1,5 @@
 #
-# WL#6205 - A series of tests to show the correct behavior for
+# A series of tests to show the correct behavior for
 # CREATE TABLESPACE and associated SQL statements.
 #
 
@@ -80,12 +80,7 @@
 --error ER_WRONG_TABLESPACE_NAME
 CREATE TABLESPACE `test/s_bad` ADD DATAFILE 's_bad.ibd';
 LET $TWOFIFTYFIVE=../xxxxxxxxxxxxxxxxxxxxxxxxxxxxxxxxxxxxxxxxxxxxxxxxxxxxxxxxxxxxxxxxxxxxxxxxxxxxxxxxxxxxxxxxxxxxxxxxxxxxxxxxxxxxxxxxxxxxxxxxxxxxxxxxxxxxxxxxxxxxxxxxxxxxxxxxxxxxxxxxxxxxxxxxxxxxxxxxxxxxxxxxxxxxxxxxxxxxxxxxxxxxxxxxxxxxxxxxxxxxxxxxxxxxxxxxxxxxxxxxxxxxxxxxxxxx;
-<<<<<<< HEAD
-call mtr.add_suppression("\\[ERROR\\] InnoDB: File .* 'delete' returned OS error .*");
---error ER_CREATE_FILEGROUP_FAILED
-=======
 --error ER_WRONG_FILE_NAME
->>>>>>> 06893d1a
 eval CREATE TABLESPACE `s_too_long_file_name` ADD DATAFILE '$TWOFIFTYFIVE.ibd';
 --replace_result $MYSQL_TMP_DIR MYSQL_TMP_DIR
 SHOW WARNINGS;
@@ -1006,6 +1001,8 @@
 call mtr.add_suppression("\\[ERROR\\] InnoDB: Cannot create file");
 call mtr.add_suppression("\\[ERROR\\] InnoDB: Invalid use of ':' in");
 call mtr.add_suppression("\\[ERROR\\] InnoDB: The file .* already exists though the corresponding table did not exist.");
+call mtr.add_suppression("\\[ERROR\\] InnoDB: File .* 'delete' returned OS error .*");
+call mtr.add_suppression("\\[ERROR\\] InnoDB: File .* 'stat' returned OS error .*");
 --enable_query_log
 --echo #
 --echo # Bug #20763179 SEGV WHEN CREATE TABLESPACE IS EXECUTED IN READ ONLY MODE
