--- conflicted
+++ resolved
@@ -12,13 +12,7 @@
 
 # This 'create table' should pass since it uses a Field_string of size 0.
 
-<<<<<<< HEAD
-CREATE TABLE tmp ENGINE = INNODB AS SELECT COALESCE(NULL, NULL, NULL), GREATEST(NULL, NULL), NULL;
-SHOW CREATE TABLE tmp;
-DROP TABLE tmp;
-=======
 CREATE TABLE tmp ENGINE = INNODB
  AS SELECT COALESCE(NULL, NULL, NULL), GREATEST(NULL, NULL), NULL;
 SHOW CREATE TABLE tmp;
-DROP TABLE tmp;
->>>>>>> bb563337
+DROP TABLE tmp;