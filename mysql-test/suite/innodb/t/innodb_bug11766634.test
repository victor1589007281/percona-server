# Bug 11766634 59783: InnoDB data grows unexpectedly when inserting,
# truncating, inserting the same set of rows.
#
# Scenario:
# create table t1.  Insert $recs records.  check size of ibdata1.
# drop table t1.  create table t1.  Insert the same set of $recs
# records.  The size of ibdata1 must not increase.
#

#Want to skip this test from daily Valgrind execution.
--source include/no_valgrind_without_big.inc
<<<<<<< HEAD
=======
# Adding big test option for this test.
--source include/big_test.inc
>>>>>>> 23ac7487

-- source include/not_embedded.inc
-- source include/have_innodb.inc

create table t1 (f1 char(255)) engine innodb;
let $MYSQLD_DATADIR=`select @@datadir`;
let IBDATA1=$MYSQLD_DATADIR/ibdata1;
let $MYSQLD_TMPDIR = `SELECT @@tmpdir`;
let $rnd=`SELECT FLOOR(1 + (RAND() * 100000))`;
let TMPFILE=$MYSQLD_TMPDIR/bug11766634-$rnd.txt;

let $recs = 36262;

--disable_query_log
let $c = $recs;
start transaction;
while ($c)
{
  insert into t1 values ('Hello World');
  dec $c;
}
commit work;
--enable_query_log

perl;
my $filesize = -s $ENV{'IBDATA1'};
open FILE, ">" . $ENV{'TMPFILE'} or die $!;
print FILE "$filesize\n";
close(FILE);
EOF

drop table t1;
create table t1 (f1 char(255)) engine innodb;

--disable_query_log
let $c = $recs;
start transaction;
while ($c)
{
  insert into t1 values ('Hello World');
  dec $c;
}
commit work;
--enable_query_log

perl;
my $newfilesize = -s $ENV{'IBDATA1'};
open FILE, "<" . $ENV{'TMPFILE'} or die $!;
my @lines = <FILE>;
close(FILE);
die "File size read from temp file was 0!\n" if $lines[0] == 0;
my $diff = $newfilesize - $lines[0];
print "Difference in ibdata1 file size: $diff\n";
unlink($ENV{'TMPFILE'}) or die $!;
EOF

drop table t1;
<|MERGE_RESOLUTION|>--- conflicted
+++ resolved
@@ -9,11 +9,8 @@
 
 #Want to skip this test from daily Valgrind execution.
 --source include/no_valgrind_without_big.inc
-<<<<<<< HEAD
-=======
 # Adding big test option for this test.
 --source include/big_test.inc
->>>>>>> 23ac7487
 
 -- source include/not_embedded.inc
 -- source include/have_innodb.inc
