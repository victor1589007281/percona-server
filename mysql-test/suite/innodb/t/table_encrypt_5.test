--- conflicted
+++ resolved
@@ -1,616 +1,7 @@
-<<<<<<< HEAD
 call mtr.add_suppression("Error while loading keyring content. The keyring might be malformed");
-call mtr.add_suppression("\\[ERROR\\].*Plugin keyring_file reported: 'Could not create keyring directory");
-call mtr.add_suppression("\\[ERROR\\].*Plugin keyring_file reported: 'keyring_file initialization failure.");
-call mtr.add_suppression("\\[ERROR\\].*Plugin keyring_file reported: 'File .*keyring' not found .*");
-=======
-#------------------------------------------------------------------------------
-# InnoDB transparent tablespace data encryption
-#
-# This test create encrypt , non encrypt tables and try to access them after
-# restarting with different combinitions such as
-# - restart with same server option (acccess all tables)
-# - restart without keyring options(encrypt table not accessible , rest are)
-# - restart without keyring option but explicilty load plugin (access all)
-# - restart with keyring option but using new key_file_data
-# (old encrypt table not accessible , rest are. New encrypt 
-# table creation possible)
-#
-#------------------------------------------------------------------------------
-# InnoDB transparent tablespace data encryption
-
---source include/no_valgrind_without_big.inc
-
-# Suppress warnings
--- disable_query_log
-call mtr.add_suppression("Can't generate new master key for tablespace encryption, please check the keyring plugin is loaded.");
-call mtr.add_suppression("Operating system error number");
-call mtr.add_suppression("The error means the system cannot find the path specified");
-call mtr.add_suppression("If you are installing InnoDB, remember that you must create directories yourself, InnoDB does not create them");
-call mtr.add_suppression("Could not find a valid tablespace file");
-call mtr.add_suppression("Ignoring tablespace");
-call mtr.add_suppression("Failed to find tablespace for table");
-call mtr.add_suppression("Cannot open table tde_db/t_encrypt.* from the internal data dictionary of InnoDB though the .frm file for the table exists");
-call mtr.add_suppression("Error while loading keyring content. The keyring might be malformed");
-call mtr.add_suppression("\\[Warning\\] .* Please refer to .* for how to resolve the issue");
-call mtr.add_suppression("\\[ERROR\\] .* Encryption can't find master key, please check the keyring plugin is loaded");
-call mtr.add_suppression("\\[ERROR\\] .* Encryption information in datafile: .* can't be decrypted, please confirm the keyfile is match and keyring plugin is loaded");
-call mtr.add_suppression("\\[ERROR\\] .* Table tde_db/t_encrypt.* in the InnoDB data dictionary has tablespace id .*, but tablespace with that id or name does not exist");
 call mtr.add_suppression("\\[ERROR\\] .* Plugin keyring_file reported: 'Could not create keyring directory");
 call mtr.add_suppression("\\[ERROR\\] .* Plugin keyring_file reported: 'keyring_file initialization failure.");
 call mtr.add_suppression("\\[ERROR\\] .* Plugin keyring_file reported: 'File .*keyring' not found .*");
-call mtr.add_suppression("\\[ERROR\\] .* Tablespace [0-9]+, name 'tde_db.*t_encrypt.*', unable to open file '.*tde_db.*t_encrypt.*.ibd' - Data structure corruption");
-call mtr.add_suppression("\\[ERROR\\] .* Check keyring plugin fail, please check the keyring plugin is loaded.");
--- enable_query_log
-
-let $innodb_file_per_table = `SELECT @@innodb_file_per_table`;
-
-
---echo # Starting server with keyring plugin  
-let $restart_parameters = restart: --early-plugin-load="keyring_file=$KEYRING_PLUGIN" --loose-keyring_file_data=$MYSQL_TMP_DIR/mysecret_keyring $KEYRING_PLUGIN_OPT;
---replace_result $MYSQL_TMP_DIR MYSQL_TMP_DIR $KEYRING_PLUGIN_OPT --plugin-dir=KEYRING_PLUGIN_PATH $KEYRING_PLUGIN keyring_file.so
---replace_regex /\.dll/.so/
---source include/restart_mysqld.inc
-
-#------------------------------------------------------------------------------
-# Initial setup for test which create encrypt and non encrypt tables
---disable_warnings
-DROP DATABASE IF EXISTS tde_db;
-DROP TABLE IF EXISTS tde_db. t_encrypt;
-CREATE DATABASE tde_db;
-USE tde_db;
---enable_warnings
-SET GLOBAL innodb_file_per_table = 1;
-SELECT @@innodb_file_per_table;
-
-DELIMITER |;
-CREATE PROCEDURE tde_db.init_setup()
-begin
-   /*  Create encrypt table with encryption */
-   CREATE TABLE tde_db.t_encrypt(c2 INT NOT NULL AUTO_INCREMENT PRIMARY KEY,
-                       c3 CHAR(255) Default 'No text',
-                       c4 JSON , 
-                       c5 INT GENERATED ALWAYS AS (JSON_EXTRACT(c4,'$.key_a')) STORED,
-                       c6 INT GENERATED ALWAYS AS (JSON_EXTRACT(c4,'$.key_b')) VIRTUAL,
-                       c7 POINT NOT NULL SRID 0,
-                       spatial INDEX idx2 (c7)    
-                       ) ENCRYPTION="Y"  ENGINE = InnoDB;
-
-   /*  Create NON encrypt table with encryption */
-   CREATE TABLE tde_db.t_non_encrypt(c2 INT NOT NULL AUTO_INCREMENT PRIMARY KEY,
-                       c3 CHAR(255) Default 'No text',
-                       c4 JSON ,
-                       c5 INT GENERATED ALWAYS AS (JSON_EXTRACT(c4,'$.key_a')) STORED,
-                       c6 INT GENERATED ALWAYS AS (JSON_EXTRACT(c4,'$.key_b')) VIRTUAL,
-                       c7 POINT NOT NULL SRID 0,
-                       spatial INDEX idx2 (c7)
-                       )  ENGINE = InnoDB;
-
-   /*  insert into encrypt table */
-   INSERT INTO tde_db.t_encrypt(c3,c4,c7) VALUES(CONCAT(REPEAT('a',200),LPAD(CAST(1 AS CHAR),4,'0')),'{ "key_a": 1, "key_b": 2, "key_c": 3 }',ST_GeomFromText('POINT(383293632 1754448)'));
-   INSERT INTO tde_db.t_encrypt(c3,c4,c7) SELECT c3,c4,c7 FROM tde_db.t_encrypt;
-   INSERT INTO tde_db.t_encrypt(c3,c4,c7) SELECT c3,c4,c7 FROM tde_db.t_encrypt;
-   INSERT INTO tde_db.t_encrypt(c3,c4,c7) SELECT c3,c4,c7 FROM tde_db.t_encrypt;
-   INSERT INTO tde_db.t_encrypt(c3,c4,c7) SELECT c3,c4,c7 FROM tde_db.t_encrypt;
-   INSERT INTO tde_db.t_encrypt(c3,c4,c7) SELECT c3,c4,c7 FROM tde_db.t_encrypt;
-   INSERT INTO tde_db.t_encrypt(c3,c4,c7) SELECT c3,c4,c7 FROM tde_db.t_encrypt;
-   SELECT '/*  select tde_db.t_encrypt */';
-   SELECT COUNT(*) FROM tde_db.t_encrypt;
-   SELECT c2,right(c3,20),c4,c5,c6,ST_AsText(c7) FROM tde_db.t_encrypt LIMIT 10;
-
-   /*  insert into non encrypt table */
-   INSERT INTO tde_db.t_non_encrypt(c2,c3,c4,c7) SELECT c2,c3,c4,c7 FROM tde_db.t_encrypt;
-   SELECT '/*  select tde_db.t_non_encrypt */';
-   SELECT COUNT(*) FROM tde_db.t_non_encrypt;
-   SELECT c2 ,right(c3,20),c4,c5,c6,ST_AsText(c7) FROM tde_db.t_non_encrypt LIMIT 10;
-
-   ALTER INSTANCE ROTATE INNODB MASTER KEY;
-
-   CREATE TABLE tde_db.t_encrypt_2(c2 INT NOT NULL AUTO_INCREMENT PRIMARY KEY,
-                       c3 CHAR(255) Default 'No text',
-                       c4 JSON ,
-                       c5 INT GENERATED ALWAYS AS (JSON_EXTRACT(c4,'$.key_a')) STORED,
-                       c6 INT GENERATED ALWAYS AS (JSON_EXTRACT(c4,'$.key_b')) VIRTUAL,
-                       c7 POINT NOT NULL SRID 0,
-                       spatial INDEX idx2 (c7)
-                       )  ENCRYPTION="Y" ENGINE = InnoDB;
-   CREATE TABLE tde_db.t_non_encrypt_2(c2 INT NOT NULL AUTO_INCREMENT PRIMARY KEY,
-                       c3 CHAR(255) Default 'No text',
-                       c4 JSON ,
-                       c5 INT GENERATED ALWAYS AS (JSON_EXTRACT(c4,'$.key_a')) STORED,
-                       c6 INT GENERATED ALWAYS AS (JSON_EXTRACT(c4,'$.key_b')) VIRTUAL,
-                       c7 POINT NOT NULL SRID 0,
-                       spatial INDEX idx2 (c7)
-                       )  ENGINE = InnoDB;
-   /*  insert into encrypt table 2 */
-   INSERT INTO tde_db.t_encrypt_2(c3,c4,c7) SELECT c3,c4,c7 FROM tde_db.t_encrypt;
-   SELECT '/*  select tde_db.t_encrypt_2 */';
-   SELECT COUNT(*) FROM tde_db.t_encrypt_2; 
-   SELECT c2 ,right(c3,20),c4,c5,c6,ST_AsText(c7) FROM tde_db.t_encrypt_2 LIMIT 10;
-   /* insert into NON encrypt table 2 */
-   INSERT INTO tde_db.t_non_encrypt_2(c2,c3,c4,c7) SELECT c2,c3,c4,c7 FROM tde_db.t_encrypt;
-   SELECT '/*  select tde_db.t_non_encrypt_2 */';
-   SELECT COUNT(*) FROM tde_db.t_non_encrypt_2; 
-   SELECT c2 ,right(c3,20),c4,c5,c6,ST_AsText(c7) FROM tde_db.t_non_encrypt_2 LIMIT 10;
-end|
-DELIMITER ;|
-
---echo #-----------------------------------------------------------------------
---echo # init tables
-call tde_db.init_setup();
---echo # plugin already installed error 
---replace_regex /\.dll/.so/
---error 1125
-eval INSTALL PLUGIN keyring_file SONAME '$KEYRING_PLUGIN';
---replace_result $MYSQL_TMP_DIR MYSQL_TMP_DIR
-SELECT @@global.keyring_file_data;
---echo # Uninstall is possible when server started with --early-plugin-load
-UNINSTALL PLUGIN keyring_file;
---echo # variable not accessible after uninstall
---error 1193
-SELECT @@global.keyring_file_data;
-
---echo # Select non encrypt table : Pass 
-SELECT COUNT(*) FROM tde_db.t_non_encrypt;
-SELECT COUNT(*) FROM tde_db.t_non_encrypt_2;
---echo # Select encrypt table : No Error (after uninstall plugin -master key is cached)
-SELECT c2 ,right(c3,20),c4,c5,c6,ST_AsText(c7) FROM tde_db.t_encrypt LIMIT 10;
-SELECT c2 ,right(c3,20),c4,c5,c6,ST_AsText(c7) FROM tde_db.t_encrypt_2 LIMIT 10;
-SELECT COUNT(*) FROM tde_db.t_encrypt;
-SELECT COUNT(*) FROM tde_db.t_encrypt_2;
-
---echo # Error on "ALTER INSTANCE ..." after UNINSTALL PLUGIN
---error ER_CANNOT_FIND_KEY_IN_KEYRING
-ALTER INSTANCE ROTATE INNODB MASTER KEY;
-
-
---echo # new encrypt table creation is blocked after uninstall
---error ER_CANNOT_FIND_KEY_IN_KEYRING
-CREATE TABLE tde_db.t_encrypt_3(c2 INT NOT NULL AUTO_INCREMENT PRIMARY KEY,
-                       c3 CHAR(255) Default 'No text',
-                       c4 JSON ,
-                       c5 INT GENERATED ALWAYS AS (JSON_EXTRACT(c4,'$.key_a')) STORED,
-                       c6 INT GENERATED ALWAYS AS (JSON_EXTRACT(c4,'$.key_b')) VIRTUAL,
-                       c7 POINT NOT NULL SRID 0,
-                       spatial INDEX idx2 (c7)
-                       )  ENCRYPTION="Y" ENGINE = InnoDB;
---echo # new non encrypt table 
-CREATE TABLE tde_db.t_non_encrypt_3(c2 INT NOT NULL AUTO_INCREMENT PRIMARY KEY,
-                       c3 CHAR(255) Default 'No text',
-                       c4 JSON ,
-                       c5 INT GENERATED ALWAYS AS (JSON_EXTRACT(c4,'$.key_a')) STORED,
-                       c6 INT GENERATED ALWAYS AS (JSON_EXTRACT(c4,'$.key_b')) VIRTUAL,
-                       c7 POINT NOT NULL SRID 0,
-                       spatial INDEX idx2 (c7)
-                       )  ENGINE = InnoDB;
-
-DROP TABLE tde_db.t_encrypt , tde_db.t_encrypt_2 ;
-DROP TABLE tde_db.t_non_encrypt , tde_db.t_non_encrypt_2 , tde_db.t_non_encrypt_3;
-SELECT PLUGIN_NAME,PLUGIN_VERSION,PLUGIN_STATUS FROM INFORMATION_SCHEMA.PLUGINS WHERE plugin_name='keyring_file';
-
---echo #-----------------------------------------------------------------------
---echo # Test 1 : Restart with same keyring option , all tables accesible
---echo # restart with --early-plugin-load 
-let $restart_parameters = restart: --early-plugin-load="keyring_file=$KEYRING_PLUGIN" --loose-keyring_file_data=$MYSQL_TMP_DIR/mysecret_keyring $KEYRING_PLUGIN_OPT;
---replace_result $MYSQL_TMP_DIR MYSQL_TMP_DIR $KEYRING_PLUGIN_OPT --plugin-dir=KEYRING_PLUGIN_PATH $KEYRING_PLUGIN keyring_file.so
---source include/restart_mysqld.inc
-SELECT PLUGIN_NAME,PLUGIN_VERSION,PLUGIN_STATUS FROM INFORMATION_SCHEMA.PLUGINS WHERE plugin_name='keyring_file';
---echo # init tables
-call tde_db.init_setup();
---echo # restart with same --early-plugin-load and keyring_file_data option
-let $restart_parameters = restart: --early-plugin-load="keyring_file=$KEYRING_PLUGIN" --loose-keyring_file_data=$MYSQL_TMP_DIR/mysecret_keyring $KEYRING_PLUGIN_OPT;
---replace_result $MYSQL_TMP_DIR MYSQL_TMP_DIR $KEYRING_PLUGIN_OPT --plugin-dir=KEYRING_PLUGIN_PATH $KEYRING_PLUGIN keyring_file.so
---source include/restart_mysqld.inc
-# All tables accessible
-SELECT COUNT(*) FROM tde_db.t_encrypt;
-SELECT c2,right(c3,20),c4,c5,c6,ST_AsText(c7) FROM tde_db.t_encrypt LIMIT 10;
-SELECT COUNT(*) FROM tde_db.t_non_encrypt;
-SELECT c2,right(c3,20),c4,c5,c6,ST_AsText(c7) FROM tde_db.t_non_encrypt LIMIT 10;
-SELECT COUNT(*) FROM tde_db.t_encrypt_2;
-SELECT c2,right(c3,20),c4,c5,c6,ST_AsText(c7) FROM tde_db.t_encrypt_2 LIMIT 10;
-SELECT COUNT(*) FROM tde_db.t_non_encrypt_2;
-SELECT c2,right(c3,20),c4,c5,c6,ST_AsText(c7) FROM tde_db.t_non_encrypt_2 LIMIT 10;
-
---echo # insert into old encrypt tables
-SELECT COUNT(*) FROM tde_db.t_encrypt_2;
-INSERT INTO tde_db.t_encrypt_2(c3,c4,c7) SELECT c3,c4,c7 FROM tde_db.t_encrypt;
-SELECT COUNT(*) FROM tde_db.t_encrypt_2;
---echo # insert into old non encrypt tables
-SELECT COUNT(*) FROM tde_db.t_non_encrypt_2;
-INSERT INTO tde_db.t_non_encrypt_2(c3,c4,c7) SELECT c3,c4,c7 FROM tde_db.t_encrypt;
-SELECT COUNT(*) FROM tde_db.t_non_encrypt_2;
---echo # update into old encrypt tables
-UPDATE tde_db.t_encrypt_2 SET c2 = 1000 WHERE c2 = 1;
-SELECT COUNT(*) FROM tde_db.t_encrypt_2 WHERE c2 = 1000 ;
---echo # update into old non encrypt tables
-UPDATE tde_db.t_non_encrypt_2 SET c2 = 1000 WHERE c2 = 1;
-SELECT COUNT(*) FROM tde_db.t_non_encrypt_2 WHERE c2 = 1000 ;
---echo # delete into old encrypt tables
-DELETE FROM tde_db.t_encrypt_2 WHERE c2 = 1000 ;
-SELECT COUNT(*) FROM tde_db.t_encrypt_2 WHERE c2 = 1000 ;
---echo # delete into old non encrypt tables
-DELETE FROM tde_db.t_non_encrypt_2 WHERE c2 = 1000 ;
-SELECT COUNT(*) FROM tde_db.t_non_encrypt_2 WHERE c2 = 1000 ;
-
---echo # new table
-CREATE TABLE tde_db.t_encrypt_4(c2 INT NOT NULL AUTO_INCREMENT PRIMARY KEY,
-                       c3 CHAR(255) Default 'No text',
-                       c4 JSON ,
-                       c5 INT GENERATED ALWAYS AS (JSON_EXTRACT(c4,'$.key_a')) STORED,
-                       c6 INT GENERATED ALWAYS AS (JSON_EXTRACT(c4,'$.key_b')) VIRTUAL,
-                       c7 POINT NOT NULL SRID 0,
-                       spatial INDEX idx2 (c7)
-                       )  ENCRYPTION="Y" ENGINE = InnoDB;
-CREATE TABLE tde_db.t_non_encrypt_4(c2 INT NOT NULL AUTO_INCREMENT PRIMARY KEY,
-                       c3 CHAR(255) Default 'No text',
-                       c4 JSON ,
-                       c5 INT GENERATED ALWAYS AS (JSON_EXTRACT(c4,'$.key_a')) STORED,
-                       c6 INT GENERATED ALWAYS AS (JSON_EXTRACT(c4,'$.key_b')) VIRTUAL,
-                       c7 POINT NOT NULL SRID 0,
-                       spatial INDEX idx2 (c7)
-                       )  ENGINE = InnoDB;
-
-
-INSERT INTO tde_db.t_encrypt_4(c3,c4,c7) SELECT c3,c4,c7 FROM tde_db.t_encrypt;
-INSERT INTO tde_db.t_non_encrypt_4(c3,c4,c7) SELECT c3,c4,c7 FROM tde_db.t_encrypt;
-SELECT COUNT(*) FROM tde_db.t_encrypt_4;
-SELECT c2,right(c3,20),c4,c5,c6,ST_AsText(c7) FROM tde_db.t_encrypt_4 LIMIT 10;
-SELECT COUNT(*) FROM tde_db.t_non_encrypt_4;
-SELECT c2,right(c3,20),c4,c5,c6,ST_AsText(c7) FROM tde_db.t_non_encrypt_4 LIMIT 10;
-
-ALTER INSTANCE ROTATE INNODB MASTER KEY;
-
-SELECT COUNT(*) FROM tde_db.t_encrypt;
-SELECT COUNT(*) FROM tde_db.t_non_encrypt;
-SELECT COUNT(*) FROM tde_db.t_encrypt_2;
-SELECT COUNT(*) FROM tde_db.t_non_encrypt_2;
-SELECT COUNT(*) FROM tde_db.t_encrypt_4;
-SELECT COUNT(*) FROM tde_db.t_non_encrypt_4;
-
-DROP TABLE tde_db.t_encrypt , tde_db.t_encrypt_2 , tde_db.t_encrypt_4;
-DROP TABLE tde_db.t_non_encrypt , tde_db.t_non_encrypt_2 , tde_db.t_non_encrypt_4;
-
-
---echo #-----------------------------------------------------------------------
---echo # Test 2 : Restart without keyring option - old encrypt table not 
---echo # accessible but rest are.
---echo # restart with --early-plugin-load to load initial data
-let $restart_parameters = restart: --early-plugin-load="keyring_file=$KEYRING_PLUGIN" --loose-keyring_file_data=$MYSQL_TMP_DIR/mysecret_keyring $KEYRING_PLUGIN_OPT;
---replace_result $MYSQL_TMP_DIR MYSQL_TMP_DIR $KEYRING_PLUGIN_OPT --plugin-dir=KEYRING_PLUGIN_PATH $KEYRING_PLUGIN keyring_file.so
---source include/restart_mysqld.inc
-SELECT PLUGIN_NAME,PLUGIN_VERSION,PLUGIN_STATUS FROM INFORMATION_SCHEMA.PLUGINS WHERE plugin_name='keyring_file';
---echo # init tables
-call tde_db.init_setup();
---echo # restart without --early-plugin-load and keyring_file_data
-let $restart_parameters = restart: ;
---replace_result $MYSQL_TMP_DIR MYSQL_TMP_DIR $KEYRING_PLUGIN_OPT --plugin-dir=KEYRING_PLUGIN_PATH $KEYRING_PLUGIN keyring_file.so
---source include/restart_mysqld.inc
-
---echo # encrypt table not accessible
---error ER_CANNOT_FIND_KEY_IN_KEYRING
-SELECT COUNT(*) FROM tde_db.t_encrypt;
---error ER_CANNOT_FIND_KEY_IN_KEYRING
-SELECT COUNT(*) FROM tde_db.t_encrypt_2;
---echo # NON encrypt table are accessible
-SELECT COUNT(*) FROM tde_db.t_non_encrypt;
-SELECT COUNT(*) FROM tde_db.t_non_encrypt_2;
-
---echo # encrypt table not possible
---error ER_CANNOT_FIND_KEY_IN_KEYRING
-CREATE TABLE tde_db.t_non_encrypt_4(c2 INT NOT NULL AUTO_INCREMENT PRIMARY KEY,
-                       c3 CHAR(255) Default 'No text',
-                       c4 JSON ,
-                       c5 INT GENERATED ALWAYS AS (JSON_EXTRACT(c4,'$.key_a')) STORED,
-                       c6 INT GENERATED ALWAYS AS (JSON_EXTRACT(c4,'$.key_b')) VIRTUAL,
-                       c7 POINT NOT NULL SRID 0,
-                       spatial INDEX idx2 (c7)
-                       )  ENCRYPTION="Y" ENGINE = InnoDB;
-
---echo # non encrypt table possible
-CREATE TABLE tde_db.t_non_encrypt_4(c2 INT NOT NULL AUTO_INCREMENT PRIMARY KEY,
-                       c3 CHAR(255) Default 'No text',
-                       c4 JSON ,
-                       c5 INT GENERATED ALWAYS AS (JSON_EXTRACT(c4,'$.key_a')) STORED,
-                       c6 INT GENERATED ALWAYS AS (JSON_EXTRACT(c4,'$.key_b')) VIRTUAL,
-                       c7 POINT NOT NULL SRID 0,
-                       spatial INDEX idx2 (c7)
-                       )  ENGINE = InnoDB;
-
-INSERT INTO tde_db.t_non_encrypt_4(c3,c4,c7) SELECT c3,c4,c7 FROM tde_db.t_non_encrypt;
-SELECT COUNT(*) FROM tde_db.t_non_encrypt_4;
-
---error ER_CANNOT_FIND_KEY_IN_KEYRING
-ALTER INSTANCE ROTATE INNODB MASTER KEY;
-
---echo # encrypt table not accessible 
---error ER_CANNOT_FIND_KEY_IN_KEYRING
-SELECT COUNT(*) FROM tde_db.t_encrypt;
---error ER_CANNOT_FIND_KEY_IN_KEYRING
-SELECT COUNT(*) FROM tde_db.t_encrypt_2;
-
-DROP TABLE tde_db.t_encrypt , tde_db.t_encrypt_2;
-DROP TABLE tde_db.t_non_encrypt , tde_db.t_non_encrypt_2 ,tde_db.t_non_encrypt_4;
-
-DROP DATABASE tde_db;
-
-
-
-#------------------------------------------------------------------------------
---echo # Initial setup
---echo # Starting server with keyring plugin 
-let $restart_parameters = restart: --early-plugin-load="keyring_file=$KEYRING_PLUGIN" --loose-keyring_file_data=$MYSQL_TMP_DIR/mysecret_keyring $KEYRING_PLUGIN_OPT;
---replace_result $MYSQL_TMP_DIR MYSQL_TMP_DIR $KEYRING_PLUGIN_OPT --plugin-dir=KEYRING_PLUGIN_PATH $KEYRING_PLUGIN keyring_file.so
---replace_regex /\.dll/.so/
---source include/restart_mysqld.inc
-
---disable_warnings
-DROP DATABASE IF EXISTS tde_db;
-CREATE DATABASE tde_db;
-USE tde_db;
---enable_warnings
-SET GLOBAL innodb_file_per_table = 1;
-SELECT @@innodb_file_per_table;
-
-DELIMITER |;
-CREATE PROCEDURE tde_db.init_setup()
-begin
-   /*  Create encrypt table with encryption */
-   CREATE TABLE tde_db.t_encrypt(c2 INT NOT NULL AUTO_INCREMENT PRIMARY KEY,
-                       c3 CHAR(255) Default 'No text',
-                       c4 JSON , 
-                       c5 INT GENERATED ALWAYS AS (JSON_EXTRACT(c4,'$.key_a')) STORED,
-                       c6 INT GENERATED ALWAYS AS (JSON_EXTRACT(c4,'$.key_b')) VIRTUAL,
-                       c7 POINT NOT NULL SRID 0,
-                       spatial INDEX idx2 (c7)    
-                       ) ENCRYPTION="Y"  ENGINE = InnoDB;
-
-   /*  Create NON encrypt table with encryption */
-   CREATE TABLE tde_db.t_non_encrypt(c2 INT NOT NULL AUTO_INCREMENT PRIMARY KEY,
-                       c3 CHAR(255) Default 'No text',
-                       c4 JSON ,
-                       c5 INT GENERATED ALWAYS AS (JSON_EXTRACT(c4,'$.key_a')) STORED,
-                       c6 INT GENERATED ALWAYS AS (JSON_EXTRACT(c4,'$.key_b')) VIRTUAL,
-                       c7 POINT NOT NULL SRID 0,
-                       spatial INDEX idx2 (c7)
-                       )  ENGINE = InnoDB;
-
-   /*  insert into encrypt table */
-   INSERT INTO tde_db.t_encrypt(c3,c4,c7) VALUES(CONCAT(REPEAT('a',200),LPAD(CAST(1 AS CHAR),4,'0')),'{ "key_a": 1, "key_b": 2, "key_c": 3 }',ST_GeomFromText('POINT(383293632 1754448)'));
-   INSERT INTO tde_db.t_encrypt(c3,c4,c7) SELECT c3,c4,c7 FROM tde_db.t_encrypt;
-   INSERT INTO tde_db.t_encrypt(c3,c4,c7) SELECT c3,c4,c7 FROM tde_db.t_encrypt;
-   INSERT INTO tde_db.t_encrypt(c3,c4,c7) SELECT c3,c4,c7 FROM tde_db.t_encrypt;
-   INSERT INTO tde_db.t_encrypt(c3,c4,c7) SELECT c3,c4,c7 FROM tde_db.t_encrypt;
-   INSERT INTO tde_db.t_encrypt(c3,c4,c7) SELECT c3,c4,c7 FROM tde_db.t_encrypt;
-   INSERT INTO tde_db.t_encrypt(c3,c4,c7) SELECT c3,c4,c7 FROM tde_db.t_encrypt;
-   SELECT '/*  select tde_db.t_encrypt */';
-   SELECT COUNT(*) FROM tde_db.t_encrypt;
-   SELECT c2,right(c3,20),c4,c5,c6,ST_AsText(c7) FROM tde_db.t_encrypt LIMIT 10;
-
-   /*  insert into non encrypt table */
-   INSERT INTO tde_db.t_non_encrypt(c2,c3,c4,c7) SELECT c2,c3,c4,c7 FROM tde_db.t_encrypt;
-   SELECT '/*  select tde_db.t_non_encrypt */';
-   SELECT COUNT(*) FROM tde_db.t_non_encrypt;
-   SELECT c2 ,right(c3,20),c4,c5,c6,ST_AsText(c7) FROM tde_db.t_non_encrypt LIMIT 10;
-
-   ALTER INSTANCE ROTATE INNODB MASTER KEY;
-
-   CREATE TABLE tde_db.t_encrypt_2(c2 INT NOT NULL AUTO_INCREMENT PRIMARY KEY,
-                       c3 CHAR(255) Default 'No text',
-                       c4 JSON ,
-                       c5 INT GENERATED ALWAYS AS (JSON_EXTRACT(c4,'$.key_a')) STORED,
-                       c6 INT GENERATED ALWAYS AS (JSON_EXTRACT(c4,'$.key_b')) VIRTUAL,
-                       c7 POINT NOT NULL SRID 0,
-                       spatial INDEX idx2 (c7)
-                       )  ENCRYPTION="Y" ENGINE = InnoDB;
-   CREATE TABLE tde_db.t_non_encrypt_2(c2 INT NOT NULL AUTO_INCREMENT PRIMARY KEY,
-                       c3 CHAR(255) Default 'No text',
-                       c4 JSON ,
-                       c5 INT GENERATED ALWAYS AS (JSON_EXTRACT(c4,'$.key_a')) STORED,
-                       c6 INT GENERATED ALWAYS AS (JSON_EXTRACT(c4,'$.key_b')) VIRTUAL,
-                       c7 POINT NOT NULL SRID 0,
-                       spatial INDEX idx2 (c7)
-                       )  ENGINE = InnoDB;
-   /*  insert into encrypt table 2 */
-   INSERT INTO tde_db.t_encrypt_2(c3,c4,c7) SELECT c3,c4,c7 FROM tde_db.t_encrypt;
-   SELECT '/*  select tde_db.t_encrypt_2 */';
-   SELECT COUNT(*) FROM tde_db.t_encrypt_2; 
-   SELECT c2 ,right(c3,20),c4,c5,c6,ST_AsText(c7) FROM tde_db.t_encrypt_2 LIMIT 10;
-   /* insert into NON encrypt table 2 */
-   INSERT INTO tde_db.t_non_encrypt_2(c2,c3,c4,c7) SELECT c2,c3,c4,c7 FROM tde_db.t_encrypt;
-   SELECT '/*  select tde_db.t_non_encrypt_2 */';
-   SELECT COUNT(*) FROM tde_db.t_non_encrypt_2; 
-   SELECT c2 ,right(c3,20),c4,c5,c6,ST_AsText(c7) FROM tde_db.t_non_encrypt_2 LIMIT 10;
-end|
-DELIMITER ;|
-
-#------------------------------------------------------------------------------
---echo # Test 3 : Restart without keyring option but load plugin using command
---echo # Access all tables
---echo #-----------------------------------------------------------------------
-SELECT PLUGIN_NAME,PLUGIN_VERSION,PLUGIN_STATUS FROM INFORMATION_SCHEMA.PLUGINS WHERE plugin_name='keyring_file';
---replace_result $MYSQL_TMP_DIR MYSQL_TMP_DIR
-SELECT @@global.keyring_file_data;
---echo # init tables
-call tde_db.init_setup();
---echo # restart without --early-plugin-load and keyring_file_data
---echo # AND explicitly install plugin to access old table
-let $restart_parameters = restart: ;
---replace_result $MYSQL_TMP_DIR MYSQL_TMP_DIR $KEYRING_PLUGIN_OPT --plugin-dir=KEYRING_PLUGIN_PATH $KEYRING_PLUGIN keyring_file.so
---source include/restart_mysqld.inc
-
---echo # Install keyring plugin
---replace_regex /\.dll/.so/
---disable_warnings
-eval INSTALL PLUGIN keyring_file SONAME '$KEYRING_PLUGIN';
---enable_warnings
---echo # Set keyring_file_data as old file so as to access old tables
---replace_result $MYSQL_TMP_DIR MYSQL_TMP_DIR
-eval SET @@global.keyring_file_data='$MYSQL_TMP_DIR/mysecret_keyring';
---replace_result $MYSQL_TMP_DIR MYSQL_TMP_DIR
-SELECT @@global.keyring_file_data;
-
-# All tables accessible
-SELECT COUNT(*) FROM tde_db.t_encrypt;
-SELECT c2,right(c3,20),c4,c5,c6,ST_AsText(c7) FROM tde_db.t_encrypt LIMIT 10;
-SELECT COUNT(*) FROM tde_db.t_non_encrypt;
-SELECT c2,right(c3,20),c4,c5,c6,ST_AsText(c7) FROM tde_db.t_non_encrypt LIMIT 10;
-SELECT COUNT(*) FROM tde_db.t_encrypt_2;
-SELECT c2,right(c3,20),c4,c5,c6,ST_AsText(c7) FROM tde_db.t_encrypt_2 LIMIT 10;
-SELECT COUNT(*) FROM tde_db.t_non_encrypt_2;
-SELECT c2,right(c3,20),c4,c5,c6,ST_AsText(c7) FROM tde_db.t_non_encrypt_2 LIMIT 10;
-
---echo # insert into old encrypt tables
-SELECT COUNT(*) FROM tde_db.t_encrypt_2;
-INSERT INTO tde_db.t_encrypt_2(c3,c4,c7) SELECT c3,c4,c7 FROM tde_db.t_encrypt;
-SELECT COUNT(*) FROM tde_db.t_encrypt_2;
---echo # insert into old non encrypt tables
-SELECT COUNT(*) FROM tde_db.t_non_encrypt_2;
-INSERT INTO tde_db.t_non_encrypt_2(c3,c4,c7) SELECT c3,c4,c7 FROM tde_db.t_encrypt;
-SELECT COUNT(*) FROM tde_db.t_non_encrypt_2;
---echo # update into old encrypt tables
-UPDATE tde_db.t_encrypt_2 SET c2 = 1000 WHERE c2 = 1;
-SELECT COUNT(*) FROM tde_db.t_encrypt_2 WHERE c2 = 1000 ;
---echo # update into old non encrypt tables
-UPDATE tde_db.t_non_encrypt_2 SET c2 = 1000 WHERE c2 = 1;
-SELECT COUNT(*) FROM tde_db.t_non_encrypt_2 WHERE c2 = 1000 ;
---echo # delete into old encrypt tables
-DELETE FROM tde_db.t_encrypt_2 WHERE c2 = 1000 ;
-SELECT COUNT(*) FROM tde_db.t_encrypt_2 WHERE c2 = 1000 ;
---echo # delete into old non encrypt tables
-DELETE FROM tde_db.t_non_encrypt_2 WHERE c2 = 1000 ;
-SELECT COUNT(*) FROM tde_db.t_non_encrypt_2 WHERE c2 = 1000 ;
-
---echo # new table
-CREATE TABLE tde_db.t_encrypt_4(c2 INT NOT NULL AUTO_INCREMENT PRIMARY KEY,
-                       c3 CHAR(255) Default 'No text',
-                       c4 JSON ,
-                       c5 INT GENERATED ALWAYS AS (JSON_EXTRACT(c4,'$.key_a')) STORED,
-                       c6 INT GENERATED ALWAYS AS (JSON_EXTRACT(c4,'$.key_b')) VIRTUAL,
-                       c7 POINT NOT NULL SRID 0,
-                       spatial INDEX idx2 (c7)
-                       )  ENCRYPTION="Y" ENGINE = InnoDB;
-CREATE TABLE tde_db.t_non_encrypt_4(c2 INT NOT NULL AUTO_INCREMENT PRIMARY KEY,
-                       c3 CHAR(255) Default 'No text',
-                       c4 JSON ,
-                       c5 INT GENERATED ALWAYS AS (JSON_EXTRACT(c4,'$.key_a')) STORED,
-                       c6 INT GENERATED ALWAYS AS (JSON_EXTRACT(c4,'$.key_b')) VIRTUAL,
-                       c7 POINT NOT NULL SRID 0,
-                       spatial INDEX idx2 (c7)
-                       )  ENGINE = InnoDB;
-
-
-INSERT INTO tde_db.t_encrypt_4(c3,c4,c7) SELECT c3,c4,c7 FROM tde_db.t_encrypt;
-INSERT INTO tde_db.t_non_encrypt_4(c3,c4,c7) SELECT c3,c4,c7 FROM tde_db.t_encrypt;
-SELECT COUNT(*) FROM tde_db.t_encrypt_4;
-SELECT c2,right(c3,20),c4,c5,c6,ST_AsText(c7) FROM tde_db.t_encrypt_4 LIMIT 10;
-SELECT COUNT(*) FROM tde_db.t_non_encrypt_4;
-SELECT c2,right(c3,20),c4,c5,c6,ST_AsText(c7) FROM tde_db.t_non_encrypt_4 LIMIT 10;
-
-ALTER INSTANCE ROTATE INNODB MASTER KEY;
-
-SELECT COUNT(*) FROM tde_db.t_encrypt;
-SELECT COUNT(*) FROM tde_db.t_non_encrypt;
-SELECT COUNT(*) FROM tde_db.t_encrypt_2;
-SELECT COUNT(*) FROM tde_db.t_non_encrypt_2;
-SELECT COUNT(*) FROM tde_db.t_encrypt_4;
-SELECT COUNT(*) FROM tde_db.t_non_encrypt_4;
-
-DROP TABLE tde_db.t_encrypt , tde_db.t_encrypt_2 , tde_db.t_encrypt_4;
-DROP TABLE tde_db.t_non_encrypt , tde_db.t_non_encrypt_2 , tde_db.t_non_encrypt_4;
-
-UNINSTALL PLUGIN keyring_file;
-
-
---error ER_CANNOT_FIND_KEY_IN_KEYRING
-CREATE TABLE tde_db.t_encrypt_4(c2 INT NOT NULL AUTO_INCREMENT PRIMARY KEY,
-                       c3 CHAR(255) Default 'No text',
-                       c4 JSON ,
-                       c5 INT GENERATED ALWAYS AS (JSON_EXTRACT(c4,'$.key_a')) STORED,
-                       c6 INT GENERATED ALWAYS AS (JSON_EXTRACT(c4,'$.key_b')) VIRTUAL,
-                       c7 POINT NOT NULL SRID 0,
-                       spatial INDEX idx2 (c7)
-                       )  ENCRYPTION="Y" ENGINE = InnoDB;
-
---error ER_CANNOT_FIND_KEY_IN_KEYRING
-ALTER INSTANCE ROTATE INNODB MASTER KEY;
-
---echo #-----------------------------------------------------------------------
---echo # Test 4 : Restart with new keyring_data_file
---echo # Old encrypt table not accessible , non encrypt tables accessible
---echo # And creation of new encrypt,non encrypt table is also posible
-#------------------------------------------------------------------------------
---echo # restart with --early-plugin-load to load initial data
-let $restart_parameters = restart: --early-plugin-load="keyring_file=$KEYRING_PLUGIN" --loose-keyring_file_data=$MYSQL_TMP_DIR/mysecret_keyring $KEYRING_PLUGIN_OPT;
---replace_result $MYSQL_TMP_DIR MYSQL_TMP_DIR $KEYRING_PLUGIN_OPT --plugin-dir=KEYRING_PLUGIN_PATH $KEYRING_PLUGIN keyring_file.so
---source include/restart_mysqld.inc
-SELECT PLUGIN_NAME,PLUGIN_VERSION,PLUGIN_STATUS FROM INFORMATION_SCHEMA.PLUGINS WHERE plugin_name='keyring_file';
---echo # init tables
-call tde_db.init_setup();
---echo # restart with with different keyring_file_data file
-let $restart_parameters = restart: --early-plugin-load="keyring_file=$KEYRING_PLUGIN" --loose-keyring_file_data=$MYSQL_TMP_DIR/mysecret_keyring_new $KEYRING_PLUGIN_OPT;
---replace_result $MYSQL_TMP_DIR MYSQL_TMP_DIR $KEYRING_PLUGIN_OPT --plugin-dir=KEYRING_PLUGIN_PATH $KEYRING_PLUGIN keyring_file.so
---source include/restart_mysqld.inc
-
---echo # encrypt table not accessible
---error ER_CANNOT_FIND_KEY_IN_KEYRING
-SELECT COUNT(*) FROM tde_db.t_encrypt;
---error ER_CANNOT_FIND_KEY_IN_KEYRING
-SELECT COUNT(*) FROM tde_db.t_encrypt_2;
---echo # NON encrypt table are accessible
-SELECT COUNT(*) FROM tde_db.t_non_encrypt;
-SELECT COUNT(*) FROM tde_db.t_non_encrypt_2;
-
---echo # new encrypt table is possible
-CREATE TABLE tde_db.t_encrypt_4(c2 INT NOT NULL AUTO_INCREMENT PRIMARY KEY,
-                       c3 CHAR(255) Default 'No text',
-                       c4 JSON ,
-                       c5 INT GENERATED ALWAYS AS (JSON_EXTRACT(c4,'$.key_a')) STORED,
-                       c6 INT GENERATED ALWAYS AS (JSON_EXTRACT(c4,'$.key_b')) VIRTUAL,
-                       c7 POINT NOT NULL SRID 0,
-                       spatial INDEX idx2 (c7)
-                       )  ENCRYPTION="Y" ENGINE = InnoDB;
-
---echo # non encrypt table possible
-CREATE TABLE tde_db.t_non_encrypt_4(c2 INT NOT NULL AUTO_INCREMENT PRIMARY KEY,
-                       c3 CHAR(255) Default 'No text',
-                       c4 JSON ,
-                       c5 INT GENERATED ALWAYS AS (JSON_EXTRACT(c4,'$.key_a')) STORED,
-                       c6 INT GENERATED ALWAYS AS (JSON_EXTRACT(c4,'$.key_b')) VIRTUAL,
-                       c7 POINT NOT NULL SRID 0,
-                       spatial INDEX idx2 (c7)
-                       )  ENGINE = InnoDB;
-
-INSERT INTO tde_db.t_encrypt_4(c3,c4,c7) SELECT c3,c4,c7 FROM tde_db.t_non_encrypt;
-SELECT COUNT(*) FROM tde_db.t_encrypt_4;
-INSERT INTO tde_db.t_non_encrypt_4(c3,c4,c7) SELECT c3,c4,c7 FROM tde_db.t_non_encrypt;
-SELECT COUNT(*) FROM tde_db.t_non_encrypt_4;
-
-ALTER INSTANCE ROTATE INNODB MASTER KEY;
-
---echo # old encrypt table not accessible 
---error ER_CANNOT_FIND_KEY_IN_KEYRING, ER_NO_SUCH_TABLE
-SELECT COUNT(*) FROM tde_db.t_encrypt;
---error ER_CANNOT_FIND_KEY_IN_KEYRING, ER_NO_SUCH_TABLE
-SELECT COUNT(*) FROM tde_db.t_encrypt_2;
---echo # NON encrypt old table are accessible
-SELECT COUNT(*) FROM tde_db.t_non_encrypt;
-SELECT COUNT(*) FROM tde_db.t_non_encrypt_2;
---echo # new encrypt table accessible 
-SELECT COUNT(*) FROM tde_db.t_encrypt_4;
---echo # new NON encrypt table accessible 
-SELECT COUNT(*) FROM tde_db.t_non_encrypt_4;
-
-
-
-DROP TABLE tde_db.t_encrypt , tde_db.t_encrypt_2 ,tde_db.t_encrypt_4;
-DROP TABLE tde_db.t_non_encrypt , tde_db.t_non_encrypt_2 ,tde_db.t_non_encrypt_4;
-
-DROP DATABASE tde_db;
-
---echo # Starting server without keyring
-let $restart_parameters = restart: ;
---source include/restart_mysqld.inc
->>>>>>> 8e797a5d
 
 --let $keyring_plugin_name=keyring_file
 --let $keyring1_restart_param=restart: --early-plugin-load="keyring_file=$KEYRING_PLUGIN" --loose-keyring_file_data=$MYSQL_TMP_DIR/mysecret_keyring $KEYRING_PLUGIN_OPT
