# restart
RESET CHANGED_PAGE_BITMAPS;
DROP TABLE IF EXISTS t1, t2;
CREATE TABLE t1 (x INT) ENGINE=InnoDB;
INSERT INTO t1 VALUES (1),(2),(3),(4),(5);
ib_modified_log_1
1st restart
# restart
INSERT INTO t1 VALUES (1),(2),(3),(4),(5);
ib_modified_log_1
ib_modified_log_2
2nd restart
# restart
INSERT INTO t1 VALUES (1),(2),(3),(4),(5);
ib_modified_log_1
ib_modified_log_2
ib_modified_log_3
call mtr.add_suppression("last tracked LSN in");
3rd restart
INSERT INTO t1 SELECT x FROM t1;
INSERT INTO t1 SELECT x FROM t1;
INSERT INTO t1 SELECT x FROM t1;
INSERT INTO t1 SELECT x FROM t1;
INSERT INTO t1 SELECT x FROM t1;
INSERT INTO t1 SELECT x FROM t1;
INSERT INTO t1 SELECT x FROM t1;
INSERT INTO t1 SELECT x FROM t1;
INSERT INTO t1 SELECT x FROM t1;
INSERT INTO t1 SELECT x FROM t1;
INSERT INTO t1 SELECT x FROM t1;
INSERT INTO t1 SELECT x FROM t1;
INSERT INTO t1 SELECT x FROM t1;
INSERT INTO t1 SELECT x FROM t1;
INSERT INTO t1 SELECT x FROM t1;
CREATE TABLE t2 (x INT) ENGINE=InnoDB;
INSERT INTO t2 VALUES (1),(2),(3),(4),(5);
ib_modified_log_1
ib_modified_log_2
call mtr.add_suppression("the age of last tracked LSN exceeds log capacity");
4th restart
INSERT INTO t1 VALUES (1),(2),(3),(4),(5);
ib_modified_log_1
ib_modified_log_2
5th restart
INSERT INTO t1 VALUES (1),(2),(3),(4),(5);
ib_modified_log_1
6th restart
call mtr.add_suppression("truncated block detected.*");
ib_modified_log_1
ib_modified_log_2
7th restart
ib_modified_log_1
ib_modified_log_2
ib_modified_log_3
DROP TABLE t1, t2;
call mtr.add_suppression("Failed to find tablespace for table");
call mtr.add_suppression("Allocated tablespace [0-9]+, old maximum was");
8th restart
RESET CHANGED_PAGE_BITMAPS;
call mtr.add_suppression("InnoDB: Error: page [0-9]* log sequence number [0-9]*");
# restart
SET GLOBAL innodb_fast_shutdown=0;
11th restart
SELECT @@innodb_read_only;
@@innodb_read_only
1
SELECT @@innodb_track_changed_pages;
@@innodb_track_changed_pages
0
12th restart
# restart
call mtr.add_suppression("New log files created");
call mtr.add_suppression("Creating foreign key constraint system tables");
call mtr.add_suppression("Cannot open table mysql/[a-z_]+ from the internal data dictionary");
call mtr.add_suppression("Info table is not ready to be used");
call mtr.add_suppression("Can't open the mysql.plugin table.");
call mtr.add_suppression("Gtid table is not ready to be used");
call mtr.add_suppression("Failed to open optimizer cost constant tables");
call mtr.add_suppression("Can't open and lock time zone table");
call mtr.add_suppression("Can't open and lock privilege tables");
13th restart
<<<<<<< HEAD
ib_modified_log_1
# restart
=======
ib_modified_log_1
>>>>>>> ac112f4b
<|MERGE_RESOLUTION|>--- conflicted
+++ resolved
@@ -78,10 +78,6 @@
 call mtr.add_suppression("Failed to open optimizer cost constant tables");
 call mtr.add_suppression("Can't open and lock time zone table");
 call mtr.add_suppression("Can't open and lock privilege tables");
-13th restart
-<<<<<<< HEAD
+# restart:--innodb-data-home-dir=tmpdatadir
 ib_modified_log_1
-# restart
-=======
-ib_modified_log_1
->>>>>>> ac112f4b
+# restart