#
# TRUNCATE TABLE
#
# Truncating is disallowed for parent tables unless such table
# participates in self-referencing foreign keys only.
#
CREATE TABLE t1 (pk INT PRIMARY KEY) ENGINE=INNODB;
CREATE TABLE t2 (fk INT NOT NULL, FOREIGN KEY (fk) REFERENCES t1 (pk)) ENGINE=INNODB;
TRUNCATE TABLE t1;
ERROR 42000: Cannot truncate a table referenced in a foreign key constraint (`test`.`t2`, CONSTRAINT `t2_ibfk_1`)
# Truncation of child should succeed.
TRUNCATE TABLE t2;
DROP TABLE t2;
DROP TABLE t1;
CREATE TABLE t1 (pk INT PRIMARY KEY, fk INT,
FOREIGN KEY (fk) REFERENCES t1 (pk)) ENGINE=INNODB;
# Truncation of self-referencing table should succeed.
TRUNCATE TABLE t1;
DROP TABLE t1;
#
# Also, truncating such tables is allowed if foreign key
# checks are disabled.
#
SET @old_foreign_key_checks = @@SESSION.foreign_key_checks;
CREATE TABLE t1 (pk INT PRIMARY KEY) ENGINE=INNODB;
CREATE TABLE t2 (fk INT NOT NULL, FOREIGN KEY (fk) REFERENCES t1 (pk)) ENGINE=INNODB;
CREATE TABLE t3 (pk INT PRIMARY KEY, fk INT,
FOREIGN KEY (fk) REFERENCES t1 (pk)) ENGINE=INNODB;
SET @@SESSION.foreign_key_checks = 0;
TRUNCATE TABLE t1;
TRUNCATE TABLE t2;
TRUNCATE TABLE t3;
SET @@SESSION.foreign_key_checks = 1;
TRUNCATE TABLE t1;
ERROR 42000: Cannot truncate a table referenced in a foreign key constraint (`test`.`t2`, CONSTRAINT `t2_ibfk_1`)
TRUNCATE TABLE t2;
TRUNCATE TABLE t3;
LOCK TABLES t1 WRITE;
SET @@SESSION.foreign_key_checks = 0;
TRUNCATE TABLE t1;
SET @@SESSION.foreign_key_checks = 1;
TRUNCATE TABLE t1;
ERROR 42000: Cannot truncate a table referenced in a foreign key constraint (`test`.`t2`, CONSTRAINT `t2_ibfk_1`)
UNLOCK TABLES;
DROP TABLE t3,t2,t1;
SET @@SESSION.foreign_key_checks = @old_foreign_key_checks;
#
# Test that TRUNCATE resets auto-increment.
#
CREATE TABLE t1 (a INT PRIMARY KEY NOT NULL AUTO_INCREMENT);
INSERT INTO t1 VALUES (NULL), (NULL);
ANALYZE TABLE t1;
Table	Op	Msg_type	Msg_text
test.t1	analyze	status	OK
SELECT AUTO_INCREMENT FROM INFORMATION_SCHEMA.TABLES WHERE table_name = 't1';
AUTO_INCREMENT
3
SELECT * FROM t1 ORDER BY a;
a
1
2
TRUNCATE TABLE t1;
ANALYZE TABLE t1;
Table	Op	Msg_type	Msg_text
test.t1	analyze	status	OK
SELECT AUTO_INCREMENT FROM INFORMATION_SCHEMA.TABLES WHERE table_name = 't1';
AUTO_INCREMENT
1
INSERT INTO t1 VALUES (NULL), (NULL);
SELECT * FROM t1 ORDER BY a;
a
1
2
DROP TABLE t1;
#
# Test that TRUNCATE with innodb_default_row_format changed
#
CREATE TEMPORARY TABLE t1(c1 DOUBLE(1,0)ZEROFILL,c2 BLOB,c3 YEAR)
ENGINE=InnoDB;
<<<<<<< HEAD
ALTER TABLE t1 MODIFY c2 VARCHAR(1024)BINARY CHARACTER SET 'Binary' COLLATE
'Binary';
=======
Warnings:
Warning	1681	The ZEROFILL attribute is deprecated and will be removed in a future release. Use the LPAD function to zero-pad numbers, or store the formatted numbers in a CHAR column.
Warning	1681	Specifying number of digits for floating point data types is deprecated and will be removed in a future release.
ALTER TABLE t1 MODIFY c2 VARCHAR(1024)BINARY CHARACTER SET 'Binary' COLLATE
'Binary';
Warnings:
Warning	1287	'BINARY as attribute of a type' is deprecated and will be removed in a future release. Please use a CHARACTER SET clause with _bin collation instead
>>>>>>> 4869291f
ALTER TABLE t1 ADD INDEX(c2),ADD UNIQUE (c2);
SET @@GLOBAL.innodb_default_row_format=1;
TRUNCATE t1;
DROP TABLE t1;
SET @@GLOBAL.innodb_default_row_format=default;
CREATE  TABLE t1(c1 DOUBLE(1,0)ZEROFILL,c2 BLOB,c3 YEAR)
ENGINE=InnoDB;
<<<<<<< HEAD
ALTER TABLE t1 MODIFY c2 VARCHAR(1024)BINARY CHARACTER SET 'Binary' COLLATE
'Binary';
=======
Warnings:
Warning	1681	The ZEROFILL attribute is deprecated and will be removed in a future release. Use the LPAD function to zero-pad numbers, or store the formatted numbers in a CHAR column.
Warning	1681	Specifying number of digits for floating point data types is deprecated and will be removed in a future release.
ALTER TABLE t1 MODIFY c2 VARCHAR(1024)BINARY CHARACTER SET 'Binary' COLLATE
'Binary';
Warnings:
Warning	1287	'BINARY as attribute of a type' is deprecated and will be removed in a future release. Please use a CHARACTER SET clause with _bin collation instead
>>>>>>> 4869291f
ALTER TABLE t1 ADD INDEX(c2),ADD UNIQUE (c2);
alter table t1 partition by key (c2) partitions 2;
SET @@GLOBAL.innodb_default_row_format=1;
TRUNCATE t1;
DROP TABLE t1;
SET @@GLOBAL.innodb_default_row_format=default;<|MERGE_RESOLUTION|>--- conflicted
+++ resolved
@@ -77,10 +77,6 @@
 #
 CREATE TEMPORARY TABLE t1(c1 DOUBLE(1,0)ZEROFILL,c2 BLOB,c3 YEAR)
 ENGINE=InnoDB;
-<<<<<<< HEAD
-ALTER TABLE t1 MODIFY c2 VARCHAR(1024)BINARY CHARACTER SET 'Binary' COLLATE
-'Binary';
-=======
 Warnings:
 Warning	1681	The ZEROFILL attribute is deprecated and will be removed in a future release. Use the LPAD function to zero-pad numbers, or store the formatted numbers in a CHAR column.
 Warning	1681	Specifying number of digits for floating point data types is deprecated and will be removed in a future release.
@@ -88,7 +84,6 @@
 'Binary';
 Warnings:
 Warning	1287	'BINARY as attribute of a type' is deprecated and will be removed in a future release. Please use a CHARACTER SET clause with _bin collation instead
->>>>>>> 4869291f
 ALTER TABLE t1 ADD INDEX(c2),ADD UNIQUE (c2);
 SET @@GLOBAL.innodb_default_row_format=1;
 TRUNCATE t1;
@@ -96,10 +91,6 @@
 SET @@GLOBAL.innodb_default_row_format=default;
 CREATE  TABLE t1(c1 DOUBLE(1,0)ZEROFILL,c2 BLOB,c3 YEAR)
 ENGINE=InnoDB;
-<<<<<<< HEAD
-ALTER TABLE t1 MODIFY c2 VARCHAR(1024)BINARY CHARACTER SET 'Binary' COLLATE
-'Binary';
-=======
 Warnings:
 Warning	1681	The ZEROFILL attribute is deprecated and will be removed in a future release. Use the LPAD function to zero-pad numbers, or store the formatted numbers in a CHAR column.
 Warning	1681	Specifying number of digits for floating point data types is deprecated and will be removed in a future release.
@@ -107,7 +98,6 @@
 'Binary';
 Warnings:
 Warning	1287	'BINARY as attribute of a type' is deprecated and will be removed in a future release. Please use a CHARACTER SET clause with _bin collation instead
->>>>>>> 4869291f
 ALTER TABLE t1 ADD INDEX(c2),ADD UNIQUE (c2);
 alter table t1 partition by key (c2) partitions 2;
 SET @@GLOBAL.innodb_default_row_format=1;
