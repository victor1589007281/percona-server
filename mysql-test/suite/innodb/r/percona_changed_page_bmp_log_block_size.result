--- conflicted
+++ resolved
@@ -1,12 +1,8 @@
 DROP TABLE IF EXISTS t1;
 call mtr.add_suppression("InnoDB: Warning: innodb_log_block_size has been changed from default value");
-<<<<<<< HEAD
 call mtr.add_suppression("New log files created, LSN=");
-=======
 # restart:--innodb-log-block-size=4096 --innodb-track-changed-pages=1
->>>>>>> c2721aab
 CREATE TABLE t1 (a INT, b BLOB) ENGINE=InnoDB;
 INSERT INTO t1 VALUES(1, REPEAT("a", 20000));
 INSERT INTO t1 VALUES(2, REPEAT("b", 20000));
-DROP TABLE t1;
-# restart+DROP TABLE t1;