--- conflicted
+++ resolved
@@ -31,7 +31,6 @@
 FROM INFORMATION_SCHEMA.INNODB_COLUMNS i
 INNER JOIN sys_tables st ON i.TABLE_ID=st.TABLE_ID ORDER BY i.NAME,i.POS;
 NAME	POS	MTYPE	PRTYPE	LEN
-<<<<<<< HEAD
 c1	1	0	0	0
 c2	2	0	0	0
 ct	3	0	0	0
@@ -39,13 +38,6 @@
 DB_TRX_ID	4	0	0	0
 SELECT si.NAME,i.POS,i.NAME FROM INFORMATION_SCHEMA.INNODB_FIELDS i
 INNER JOIN sys_indexes si ON i.INDEX_ID=si.INDEX_ID ORDER BY si.NAME, i.POS;
-=======
-c1	0	6	1283	4
-c2	1	6	1027	4
-ct	2	5	16711932	10
-SELECT si.NAME,i.POS,i.NAME FROM INFORMATION_SCHEMA.INNODB_SYS_FIELDS i
-INNER JOIN sys_indexes si ON i.INDEX_ID=si.INDEX_ID;
->>>>>>> 7cecc90f
 NAME	POS	NAME
 c2	1	c2
 c2	2	c1
@@ -90,7 +82,6 @@
 FROM INFORMATION_SCHEMA.INNODB_COLUMNS i
 INNER JOIN sys_tables st ON i.TABLE_ID=st.TABLE_ID ORDER BY i.NAME,i.POS;
 NAME	POS	MTYPE	PRTYPE	LEN
-<<<<<<< HEAD
 c1	1	0	0	0
 c2	2	0	0	0
 ct	3	0	0	0
@@ -98,13 +89,6 @@
 DB_TRX_ID	4	0	0	0
 SELECT si.NAME,i.POS,i.NAME FROM INFORMATION_SCHEMA.INNODB_FIELDS i
 INNER JOIN sys_indexes si ON i.INDEX_ID=si.INDEX_ID ORDER BY si.NAME, i.POS;
-=======
-c1	0	6	1283	4
-c2	1	6	1027	4
-ct	2	5	16711932	10
-SELECT si.NAME,i.POS,i.NAME FROM INFORMATION_SCHEMA.INNODB_SYS_FIELDS i
-INNER JOIN sys_indexes si ON i.INDEX_ID=si.INDEX_ID;
->>>>>>> 7cecc90f
 NAME	POS	NAME
 c2	1	c2
 c2	2	c1
@@ -132,7 +116,6 @@
 FROM INFORMATION_SCHEMA.INNODB_COLUMNS i
 INNER JOIN sys_tables st ON i.TABLE_ID=st.TABLE_ID ORDER BY i.NAME,i.POS;
 NAME	POS	MTYPE	PRTYPE	LEN
-<<<<<<< HEAD
 c1	1	0	0	0
 c2	2	0	0	0
 ct	3	0	0	0
@@ -140,13 +123,6 @@
 DB_TRX_ID	4	0	0	0
 SELECT si.NAME,i.POS,i.NAME FROM INFORMATION_SCHEMA.INNODB_FIELDS i
 INNER JOIN sys_indexes si ON i.INDEX_ID=si.INDEX_ID ORDER BY si.NAME, i.POS;
-=======
-c1	0	6	1283	4
-c2	1	6	1027	4
-ct	2	5	16711932	10
-SELECT si.NAME,i.POS,i.NAME FROM INFORMATION_SCHEMA.INNODB_SYS_FIELDS i
-INNER JOIN sys_indexes si ON i.INDEX_ID=si.INDEX_ID;
->>>>>>> 7cecc90f
 NAME	POS	NAME
 c2	1	c2
 c2	2	c1
@@ -173,7 +149,6 @@
 FROM INFORMATION_SCHEMA.INNODB_COLUMNS i
 INNER JOIN sys_tables st ON i.TABLE_ID=st.TABLE_ID ORDER BY i.NAME,i.POS;
 NAME	POS	MTYPE	PRTYPE	LEN
-<<<<<<< HEAD
 c1	1	0	0	0
 c3	2	0	0	0
 ct	3	0	0	0
@@ -181,13 +156,6 @@
 DB_TRX_ID	4	0	0	0
 SELECT si.NAME,i.POS,i.NAME FROM INFORMATION_SCHEMA.INNODB_FIELDS i
 INNER JOIN sys_indexes si ON i.INDEX_ID=si.INDEX_ID ORDER BY si.NAME, i.POS;
-=======
-c1	0	6	1283	4
-c3	1	6	1027	4
-ct	2	5	16711932	10
-SELECT si.NAME,i.POS,i.NAME FROM INFORMATION_SCHEMA.INNODB_SYS_FIELDS i
-INNER JOIN sys_indexes si ON i.INDEX_ID=si.INDEX_ID;
->>>>>>> 7cecc90f
 NAME	POS	NAME
 c2	1	c3
 c2	2	c1
@@ -214,7 +182,6 @@
 FROM INFORMATION_SCHEMA.INNODB_COLUMNS i
 INNER JOIN sys_tables st ON i.TABLE_ID=st.TABLE_ID ORDER BY i.NAME,i.POS;
 NAME	POS	MTYPE	PRTYPE	LEN
-<<<<<<< HEAD
 C	2	0	0	0
 c1	1	0	0	0
 ct	3	0	0	0
@@ -222,13 +189,6 @@
 DB_TRX_ID	4	0	0	0
 SELECT si.NAME,i.POS,i.NAME FROM INFORMATION_SCHEMA.INNODB_FIELDS i
 INNER JOIN sys_indexes si ON i.INDEX_ID=si.INDEX_ID ORDER BY si.NAME, i.POS;
-=======
-c1	0	6	1283	4
-C	1	6	1027	4
-ct	2	5	16711932	10
-SELECT si.NAME,i.POS,i.NAME FROM INFORMATION_SCHEMA.INNODB_SYS_FIELDS i
-INNER JOIN sys_indexes si ON i.INDEX_ID=si.INDEX_ID;
->>>>>>> 7cecc90f
 NAME	POS	NAME
 c2	1	C
 c2	2	c1
@@ -260,7 +220,6 @@
 FROM INFORMATION_SCHEMA.INNODB_COLUMNS i
 INNER JOIN sys_tables st ON i.TABLE_ID=st.TABLE_ID ORDER BY i.NAME,i.POS;
 NAME	POS	MTYPE	PRTYPE	LEN
-<<<<<<< HEAD
 c1	1	0	0	0
 ct	3	0	0	0
 Cöŀumň_TWO	2	0	0	0
@@ -268,13 +227,6 @@
 DB_TRX_ID	4	0	0	0
 SELECT si.NAME,i.POS,i.NAME FROM INFORMATION_SCHEMA.INNODB_FIELDS i
 INNER JOIN sys_indexes si ON i.INDEX_ID=si.INDEX_ID ORDER BY si.NAME, i.POS;
-=======
-c1	0	6	1283	4
-Cöŀumň_TWO	1	6	1027	4
-ct	2	5	16711932	10
-SELECT si.NAME,i.POS,i.NAME FROM INFORMATION_SCHEMA.INNODB_SYS_FIELDS i
-INNER JOIN sys_indexes si ON i.INDEX_ID=si.INDEX_ID;
->>>>>>> 7cecc90f
 NAME	POS	NAME
 c2	1	Cöŀumň_TWO
 c2	2	c1
@@ -422,7 +374,6 @@
 FROM INFORMATION_SCHEMA.INNODB_COLUMNS i
 INNER JOIN sys_tables st ON i.TABLE_ID=st.TABLE_ID ORDER BY i.NAME,i.POS;
 NAME	POS	MTYPE	PRTYPE	LEN
-<<<<<<< HEAD
 c1	1	0	0	0
 c3	2	0	0	0
 ct	3	0	0	0
@@ -430,13 +381,6 @@
 DB_TRX_ID	4	0	0	0
 SELECT si.NAME,i.POS,i.NAME FROM INFORMATION_SCHEMA.INNODB_FIELDS i
 INNER JOIN sys_indexes si ON i.INDEX_ID=si.INDEX_ID ORDER BY si.NAME, i.POS;
-=======
-c1	0	6	1283	4
-c3	1	6	1027	4
-ct	2	5	16711932	10
-SELECT si.NAME,i.POS,i.NAME FROM INFORMATION_SCHEMA.INNODB_SYS_FIELDS i
-INNER JOIN sys_indexes si ON i.INDEX_ID=si.INDEX_ID;
->>>>>>> 7cecc90f
 NAME	POS	NAME
 c2	1	c3
 c2	2	c1
@@ -502,7 +446,6 @@
 FROM INFORMATION_SCHEMA.INNODB_COLUMNS i
 INNER JOIN sys_tables st ON i.TABLE_ID=st.TABLE_ID ORDER BY i.NAME,i.POS;
 NAME	POS	MTYPE	PRTYPE	LEN
-<<<<<<< HEAD
 c1	1	0	0	0
 c3	2	0	0	0
 ct	3	0	0	0
@@ -510,13 +453,6 @@
 DB_TRX_ID	4	0	0	0
 SELECT si.NAME,i.POS,i.NAME FROM INFORMATION_SCHEMA.INNODB_FIELDS i
 INNER JOIN sys_indexes si ON i.INDEX_ID=si.INDEX_ID ORDER BY si.NAME, i.POS;
-=======
-c1	0	6	1283	4
-c3	1	6	1027	4
-ct	2	5	16711932	10
-SELECT si.NAME,i.POS,i.NAME FROM INFORMATION_SCHEMA.INNODB_SYS_FIELDS i
-INNER JOIN sys_indexes si ON i.INDEX_ID=si.INDEX_ID;
->>>>>>> 7cecc90f
 NAME	POS	NAME
 c2	1	c3
 c2	2	c1
@@ -564,7 +500,6 @@
 FROM INFORMATION_SCHEMA.INNODB_COLUMNS i
 INNER JOIN sys_tables st ON i.TABLE_ID=st.TABLE_ID ORDER BY i.NAME,i.POS;
 NAME	POS	MTYPE	PRTYPE	LEN
-<<<<<<< HEAD
 c1	1	0	0	0
 c3	2	0	0	0
 ct	3	0	0	0
@@ -572,13 +507,6 @@
 DB_TRX_ID	4	0	0	0
 SELECT si.NAME,i.POS,i.NAME FROM INFORMATION_SCHEMA.INNODB_FIELDS i
 INNER JOIN sys_indexes si ON i.INDEX_ID=si.INDEX_ID ORDER BY si.NAME, i.POS;
-=======
-c1	0	6	1283	4
-c3	1	6	1027	4
-ct	2	5	16711932	10
-SELECT si.NAME,i.POS,i.NAME FROM INFORMATION_SCHEMA.INNODB_SYS_FIELDS i
-INNER JOIN sys_indexes si ON i.INDEX_ID=si.INDEX_ID;
->>>>>>> 7cecc90f
 NAME	POS	NAME
 c2	1	c3
 c2	2	c1
@@ -616,7 +544,6 @@
 FROM INFORMATION_SCHEMA.INNODB_COLUMNS i
 INNER JOIN sys_tables st ON i.TABLE_ID=st.TABLE_ID ORDER BY i.NAME,i.POS;
 NAME	POS	MTYPE	PRTYPE	LEN
-<<<<<<< HEAD
 c1	1	0	0	0
 c3	2	0	0	0
 ct	3	0	0	0
@@ -624,13 +551,6 @@
 DB_TRX_ID	4	0	0	0
 SELECT si.NAME,i.POS,i.NAME FROM INFORMATION_SCHEMA.INNODB_FIELDS i
 INNER JOIN sys_indexes si ON i.INDEX_ID=si.INDEX_ID ORDER BY si.NAME, i.POS;
-=======
-c1	0	6	1283	4
-c3	1	6	1027	4
-ct	2	5	16711932	10
-SELECT si.NAME,i.POS,i.NAME FROM INFORMATION_SCHEMA.INNODB_SYS_FIELDS i
-INNER JOIN sys_indexes si ON i.INDEX_ID=si.INDEX_ID;
->>>>>>> 7cecc90f
 NAME	POS	NAME
 c2	1	c3
 c2	2	c1
@@ -664,7 +584,6 @@
 FROM INFORMATION_SCHEMA.INNODB_COLUMNS i
 INNER JOIN sys_tables st ON i.TABLE_ID=st.TABLE_ID ORDER BY i.NAME,i.POS;
 NAME	POS	MTYPE	PRTYPE	LEN
-<<<<<<< HEAD
 c1	1	0	0	0
 c3	2	0	0	0
 ct	3	0	0	0
@@ -672,13 +591,6 @@
 DB_TRX_ID	4	0	0	0
 SELECT si.NAME,i.POS,i.NAME FROM INFORMATION_SCHEMA.INNODB_FIELDS i
 INNER JOIN sys_indexes si ON i.INDEX_ID=si.INDEX_ID ORDER BY si.NAME, i.POS;
-=======
-c1	0	6	1283	4
-c3	1	6	1027	4
-ct	2	5	16711932	10
-SELECT si.NAME,i.POS,i.NAME FROM INFORMATION_SCHEMA.INNODB_SYS_FIELDS i
-INNER JOIN sys_indexes si ON i.INDEX_ID=si.INDEX_ID;
->>>>>>> 7cecc90f
 NAME	POS	NAME
 c2	1	c3
 c2	2	c1
@@ -703,7 +615,6 @@
 FROM INFORMATION_SCHEMA.INNODB_COLUMNS i
 INNER JOIN sys_tables st ON i.TABLE_ID=st.TABLE_ID ORDER BY i.NAME,i.POS;
 NAME	POS	MTYPE	PRTYPE	LEN
-<<<<<<< HEAD
 c1	1	0	0	0
 c2	2	0	0	0
 ct	3	0	0	0
@@ -711,13 +622,6 @@
 DB_TRX_ID	4	0	0	0
 SELECT si.NAME,i.POS,i.NAME FROM INFORMATION_SCHEMA.INNODB_FIELDS i
 INNER JOIN sys_indexes si ON i.INDEX_ID=si.INDEX_ID ORDER BY si.NAME, i.POS;
-=======
-c1	0	6	1283	4
-c2	1	6	1027	4
-ct	2	5	16711932	10
-SELECT si.NAME,i.POS,i.NAME FROM INFORMATION_SCHEMA.INNODB_SYS_FIELDS i
-INNER JOIN sys_indexes si ON i.INDEX_ID=si.INDEX_ID;
->>>>>>> 7cecc90f
 NAME	POS	NAME
 PRIMARY	1	c1
 PRIMARY	2	DB_TRX_ID
@@ -1231,7 +1135,6 @@
 FROM INFORMATION_SCHEMA.INNODB_COLUMNS i
 INNER JOIN sys_tables st ON i.TABLE_ID=st.TABLE_ID ORDER BY i.NAME,i.POS;
 NAME	POS	MTYPE	PRTYPE	LEN
-<<<<<<< HEAD
 c2	2	0	0	0
 ct	3	0	0	0
 DB_ROLL_PTR	5	0	0	0
@@ -1239,13 +1142,6 @@
 foo_id	1	0	0	0
 SELECT si.NAME,i.POS,i.NAME FROM INFORMATION_SCHEMA.INNODB_FIELDS i
 INNER JOIN sys_indexes si ON i.INDEX_ID=si.INDEX_ID ORDER BY si.NAME, i.POS;
-=======
-foo_id	0	6	1800	8
-c2	1	6	1027	4
-ct	2	5	16711932	10
-SELECT si.NAME,i.POS,i.NAME FROM INFORMATION_SCHEMA.INNODB_SYS_FIELDS i
-INNER JOIN sys_indexes si ON i.INDEX_ID=si.INDEX_ID;
->>>>>>> 7cecc90f
 NAME	POS	NAME
 PRIMARY	1	foo_id
 PRIMARY	2	DB_TRX_ID
@@ -1314,7 +1210,6 @@
 FROM INFORMATION_SCHEMA.INNODB_COLUMNS i
 INNER JOIN sys_tables st ON i.TABLE_ID=st.TABLE_ID ORDER BY i.NAME,i.POS;
 NAME	POS	MTYPE	PRTYPE	LEN
-<<<<<<< HEAD
 c2	2	0	0	0
 ct	3	0	0	0
 DB_ROLL_PTR	5	0	0	0
@@ -1322,13 +1217,6 @@
 FTS_DOC_ID	1	0	0	0
 SELECT si.NAME,i.POS,i.NAME FROM INFORMATION_SCHEMA.INNODB_FIELDS i
 INNER JOIN sys_indexes si ON i.INDEX_ID=si.INDEX_ID ORDER BY si.NAME, i.POS;
-=======
-FTS_DOC_ID	0	6	1800	8
-c2	1	6	1027	4
-ct	2	5	16711932	10
-SELECT si.NAME,i.POS,i.NAME FROM INFORMATION_SCHEMA.INNODB_SYS_FIELDS i
-INNER JOIN sys_indexes si ON i.INDEX_ID=si.INDEX_ID;
->>>>>>> 7cecc90f
 NAME	POS	NAME
 ct	1	ct
 ct	2	FTS_DOC_ID
