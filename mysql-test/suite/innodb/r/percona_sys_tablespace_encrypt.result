call mtr.add_suppression("Found 1 prepared XA transactions");
# Do tests on un-encrypted system tablespace
SELECT @@innodb_sys_tablespace_encrypt;
@@innodb_sys_tablespace_encrypt
0
CREATE TABLE t1(a TEXT) TABLESPACE = innodb_system, ENCRYPTION='Y';
ERROR HY000: InnoDB : ENCRYPTION is not accepted syntax for CREATE/ALTER table, for tables in general/shared tablespace.
CREATE TABLE t2(a TEXT) TABLESPACE = innodb_system;
DROP TABLE t2;
CREATE TABLE t3(a TEXT) TABLESPACE = innodb_system;
DROP TABLE t3;
# System is unencrypted, test with innodb_encrypt_tables=OFF
SET @save_innodb_encrypt_tables=@@innodb_encrypt_tables;
SET GLOBAL innodb_encrypt_tables=OFF;
SELECT @@innodb_encrypt_tables;
@@innodb_encrypt_tables
OFF
CREATE TABLE t4(a TEXT) TABLESPACE = innodb_system;
DROP TABLE t4;
CREATE TABLE t5(a TEXT) TABLESPACE = innodb_system, ENCRYPTION='Y';
ERROR HY000: InnoDB : ENCRYPTION is not accepted syntax for CREATE/ALTER table, for tables in general/shared tablespace.
CREATE TABLE t6(a TEXT) TABLESPACE = innodb_system;
DROP TABLE t6;
# System is unencrypted, test with innodb_encrypt_tables=ON
SET GLOBAL innodb_encrypt_tables=ON;
SELECT @@innodb_encrypt_tables;
@@innodb_encrypt_tables
ON
CREATE TABLE t7(a TEXT) TABLESPACE = innodb_system;
ERROR HY000: InnoDB: Tablespace `innodb_system` cannot contain an ENCRYPTED table.
CREATE TABLE t8(a TEXT) TABLESPACE = innodb_system, ENCRYPTION='Y';
ERROR HY000: InnoDB : ENCRYPTION is not accepted syntax for CREATE/ALTER table, for tables in general/shared tablespace.
CREATE TABLE t8(a TEXT) TABLESPACE = innodb_system;
ERROR HY000: InnoDB: Tablespace `innodb_system` cannot contain an ENCRYPTED table.
# System is unencrypted, test with innodb_encrypt_tables=FORCE
SET GLOBAL innodb_encrypt_tables=FORCE;
SELECT @@innodb_encrypt_tables;
@@innodb_encrypt_tables
FORCE
CREATE TABLE t9(a TEXT) TABLESPACE = innodb_system;
ERROR HY000: InnoDB: Tablespace `innodb_system` cannot contain an ENCRYPTED table.
CREATE TABLE t10(a TEXT) TABLESPACE = innodb_system, ENCRYPTION='Y';
ERROR HY000: InnoDB : ENCRYPTION is not accepted syntax for CREATE/ALTER table, for tables in general/shared tablespace.
CREATE TABLE t11(a TEXT) TABLESPACE = innodb_system, ENCRYPTION='N';
<<<<<<< HEAD
ERROR HY000: InnoDB : ENCRYPTION is not accepted syntax for CREATE/ALTER table, for tables in general/shared tablespace.
=======
ERROR HY000: InnoDB: Only Master Key encrypted tables (ENCRYPTION='Y') can be created with innodb_encrypt_tables=FORCE.
SET GLOBAL innodb_encrypt_tables=@save_innodb_encrypt_tables;
# 1. Move table from un-encrypted sys tablespace to another encrypted tablespace
CREATE TABLE t1 (a int) TABLESPACE = `innodb_system`;
ALTER TABLE t1 TABLESPACE = `innodb_file_per_table`, ENCRYPTION='Y';
DROP TABLE t1;
CREATE TABLE t1 (a int) TABLESPACE = `innodb_system`;
CREATE TABLESPACE tb01 ADD DATAFILE 'tb01.ibd' ENCRYPTION='Y';
# Must fail. Encrypted external tablespace will not allow un-encrypted tables
ALTER TABLE t1 TABLESPACE = `tb01`;
ERROR HY000: InnoDB: Tablespace `tb01` can contain only an ENCRYPTED tables.
DROP TABLE t1;
DROP TABLESPACE tb01;
# 2. Move table from un-encrypted sys tablespace to another un-encrypted tablespace
CREATE TABLE t1 (a int) TABLESPACE = `innodb_system`;
ALTER TABLE t1 TABLESPACE = `innodb_file_per_table`;
DROP TABLE t1;
CREATE TABLE t1 (a int) TABLESPACE = `innodb_system`;
CREATE TABLESPACE tb01 ADD DATAFILE 'tb01.ibd';
ALTER TABLE t1 TABLESPACE = `tb01`;
DROP TABLE t1;
DROP TABLESPACE tb01;
>>>>>>> 6f9daebc
# Stop the instance which was created by MTR
# create bootstrap file
# start unencrypted system with --innodb-sys-tablespace-encrypt=ON
Pattern found.
# Bootstrap new instance with encrypted system tablespace
# Start encrypted system with --innodb-sys-tablespace-encrypt=OFF
Pattern found.
# Start encrypted system without early-plugin-load and only --plugin-load
Pattern found.
# Start encrypted system without keyring_data
Pattern found.
# Start the instance with encrypted system tablespace
# restart: --datadir=MYSQLD_DATADIR1 --innodb-sys-tablespace-encrypt=ON
SELECT @@innodb_sys_tablespace_encrypt;
@@innodb_sys_tablespace_encrypt
1
include/assert.inc [System tablespace should be encrypted]
CREATE TABLE t1(a TEXT) TABLESPACE = innodb_system;
CREATE TABLE t2(a TEXT) TABLESPACE = innodb_system, ENCRYPTION='N';
ERROR HY000: InnoDB : ENCRYPTION is not accepted syntax for CREATE/ALTER table, for tables in general/shared tablespace.
CREATE TABLE t3(a TEXT) TABLESPACE = innodb_system, ENCRYPTION='Y';
ERROR HY000: InnoDB : ENCRYPTION is not accepted syntax for CREATE/ALTER table, for tables in general/shared tablespace.
# System is encrypted, test with innodb_encrypt_tables=OFF
SET GLOBAL innodb_encrypt_tables=OFF;
SELECT @@innodb_encrypt_tables;
@@innodb_encrypt_tables
OFF
CREATE TABLE t4(a TEXT) TABLESPACE = innodb_system;
DROP TABLE t4;
CREATE TABLE t4_1(a TEXT) TABLESPACE = innodb_system, ENCRYPTION='N';
ERROR HY000: InnoDB : ENCRYPTION is not accepted syntax for CREATE/ALTER table, for tables in general/shared tablespace.
CREATE TABLE t4_2(a TEXT) TABLESPACE = innodb_system;
DROP TABLE t4_2;
# System is encrypted, test with innodb_encrypt_tables=ON
SET GLOBAL innodb_encrypt_tables=ON;
SELECT @@innodb_encrypt_tables;
@@innodb_encrypt_tables
ON
CREATE TABLE t5(a TEXT) TABLESPACE = innodb_system;
CREATE TABLE t5_1(a TEXT) TABLESPACE = innodb_system, ENCRYPTION='N';
ERROR HY000: InnoDB : ENCRYPTION is not accepted syntax for CREATE/ALTER table, for tables in general/shared tablespace.
CREATE TABLE t5_2(a TEXT) TABLESPACE = innodb_system, ENCRYPTION='Y';
ERROR HY000: InnoDB : ENCRYPTION is not accepted syntax for CREATE/ALTER table, for tables in general/shared tablespace.
# System is encrypted, test with innodb_encrypt_tables=FORCE
SET GLOBAL innodb_encrypt_tables=FORCE;
SELECT @@innodb_encrypt_tables;
@@innodb_encrypt_tables
FORCE
CREATE TABLE t5_3(a TEXT) TABLESPACE = innodb_system;
DROP TABLE t5_3;
CREATE TABLE t5_4(a TEXT) TABLESPACE = innodb_system, ENCRYPTION='N';
ERROR HY000: InnoDB : ENCRYPTION is not accepted syntax for CREATE/ALTER table, for tables in general/shared tablespace.
CREATE TABLE t5_5(a TEXT) TABLESPACE = innodb_system, ENCRYPTION='Y';
ERROR HY000: InnoDB : ENCRYPTION is not accepted syntax for CREATE/ALTER table, for tables in general/shared tablespace.
SET GLOBAL innodb_encrypt_tables=default;
INSERT INTO t1 (a) VALUES ('Abracadabra is of unknown origin, and its first occurrence is');
INSERT INTO t5 (a) VALUES ('Abracadabra is of unknown origin, and its first occurrence is');
# rebuild a table remains encrypted
CREATE TABLE t6(a TEXT) TABLESPACE = innodb_system;
INSERT INTO t6 (a) VALUES ('Abracadabra is of unknown origin, and its first occurrence is');
ALTER TABLE t6 ALGORITHM=COPY, TABLESPACE=innodb_system;
SHOW CREATE TABLE t6;
Table	Create Table
t6	CREATE TABLE `t6` (
  `a` text
) /*!50100 TABLESPACE `innodb_system` */ ENGINE=InnoDB DEFAULT CHARSET=utf8mb4 COLLATE=utf8mb4_0900_ai_ci
CREATE TABLE t7(a TEXT) TABLESPACE = innodb_system;
INSERT INTO t7 (a) VALUES ('Abracadabra is of unknown origin, and its first occurrence is');
ALTER TABLE t7 ALGORITHM=COPY;
SHOW CREATE TABLE t7;
Table	Create Table
t7	CREATE TABLE `t7` (
  `a` text
) /*!50100 TABLESPACE `innodb_system` */ ENGINE=InnoDB DEFAULT CHARSET=utf8mb4 COLLATE=utf8mb4_0900_ai_ci
# rebuild to a table unencrypted and in system should be disalowed
ALTER TABLE t7 ALGORITHM=COPY, ENCRYPTION='N';
ERROR HY000: InnoDB : ENCRYPTION is not accepted syntax for CREATE/ALTER table, for tables in general/shared tablespace.
SHOW CREATE TABLE t7;
Table	Create Table
t7	CREATE TABLE `t7` (
  `a` text
) /*!50100 TABLESPACE `innodb_system` */ ENGINE=InnoDB DEFAULT CHARSET=utf8mb4 COLLATE=utf8mb4_0900_ai_ci
ALTER TABLE t7 ENCRYPTION='N';
ERROR HY000: InnoDB : ENCRYPTION is not accepted syntax for CREATE/ALTER table, for tables in general/shared tablespace.
SHOW CREATE TABLE t7;
Table	Create Table
t7	CREATE TABLE `t7` (
  `a` text
) /*!50100 TABLESPACE `innodb_system` */ ENGINE=InnoDB DEFAULT CHARSET=utf8mb4 COLLATE=utf8mb4_0900_ai_ci
# Move encrypted table in system tablespace to file_per_table tablespace
# t7 should be encrypted table. Verify the ibd later
ALTER TABLE t7 TABLESPACE=`innodb_file_per_table`;
ERROR HY000: Source tablespace is encrypted but target tablespace is not.
SHOW CREATE TABLE t7;
Table	Create Table
t7	CREATE TABLE `t7` (
  `a` text
) /*!50100 TABLESPACE `innodb_system` */ ENGINE=InnoDB DEFAULT CHARSET=utf8mb4 COLLATE=utf8mb4_0900_ai_ci
ALTER TABLE t7 TABLESPACE=`innodb_file_per_table`, ENCRYPTION='Y';
SHOW CREATE TABLE t7;
Table	Create Table
t7	CREATE TABLE `t7` (
  `a` text
) /*!50100 TABLESPACE `innodb_file_per_table` */ ENGINE=InnoDB DEFAULT CHARSET=utf8mb4 COLLATE=utf8mb4_0900_ai_ci ENCRYPTION='Y'
# Move encrypted table in system tablespace as an unencrypted table
ALTER TABLE t6 TABLESPACE=`innodb_file_per_table`, ENCRYPTION='N';
ERROR HY000: Source tablespace is encrypted but target tablespace is not.
SHOW CREATE TABLE t6;
Table	Create Table
t6	CREATE TABLE `t6` (
  `a` text
) /*!50100 TABLESPACE `innodb_system` */ ENGINE=InnoDB DEFAULT CHARSET=utf8mb4 COLLATE=utf8mb4_0900_ai_ci
# Move unencrypted file_per_table to a table in encrypted system tablespace
CREATE TABLE t8(a TEXT);
INSERT INTO t8 (a) VALUES ('Abracadabra is of unknown origin, and its first occurrence is');
ALTER TABLE t8 TABLESPACE=`innodb_system`;
ALTER TABLE t8 TABLESPACE=`innodb_system`, ENCRYPTION='Y';
ERROR HY000: InnoDB : ENCRYPTION is not accepted syntax for CREATE/ALTER table, for tables in general/shared tablespace.
# Move encrypted file_per_table to a table in encrypted system tablespace
CREATE TABLE t9(a TEXT) ENCRYPTION='Y';
INSERT INTO t9 (a) VALUES ('Abracadabra is of unknown origin, and its first occurrence is');
SELECT @@innodb_sys_tablespace_encrypt;
@@innodb_sys_tablespace_encrypt
1
ALTER TABLE t9 TABLESPACE=`innodb_system`;
<<<<<<< HEAD
SHOW CREATE TABLE t9;
Table	Create Table
t9	CREATE TABLE `t9` (
  `a` text
) /*!50100 TABLESPACE `innodb_system` */ ENGINE=InnoDB DEFAULT CHARSET=utf8mb4 COLLATE=utf8mb4_0900_ai_ci
=======
# Test the behaviour when innodb_file_per_table is disabled
SET @save_innodb_file_per_table = @@global.innodb_file_per_table;
SET GLOBAL innodb_file_per_table = 0;
# Setting innodb_file_per_table=0 forces table to be created using system tablespace unless
# explicilty tablespace=innodb_file_per_table is mentioned
# Must fail because encrypted sys cannot contain an un-encrypted table.
CREATE TABLE t2 (a int);
ERROR HY000: InnoDB: Tablespace `innodb_system` can contain only an ENCRYPTED tables.
CREATE TABLE t2 (a int) ENCRYPTION='Y';
SHOW CREATE TABLE t2;
Table	Create Table
t2	CREATE TABLE `t2` (
  `a` int(11) DEFAULT NULL
) ENGINE=InnoDB DEFAULT CHARSET=latin1 ENCRYPTION='Y'
DROP TABLE t2;
CREATE TABLE t3 (a int) ENCRYPTION='N';
ERROR HY000: InnoDB: Tablespace `innodb_system` can contain only an ENCRYPTED tables.
# Must be successful
CREATE TABLE t2 (a int) TABLESPACE = `innodb_file_per_table`, ENCRYPTION='Y';
CREATE TABLE t3 (a int) TABLESPACE = `innodb_file_per_table`, ENCRYPTION='N';
DROP TABLE t2,t3;
CREATE TABLE t2 (a int) ENCRYPTION='Y';
CREATE TABLE t3 (a int) ENCRYPTION='Y';
CREATE TABLE t4 (a int) ENCRYPTION='Y';
# Try to move the table from encrypted sys to un-encrypted file_per_tablespace
# Must pass on 5.7
ALTER TABLE t2 TABLESPACE = `innodb_file_per_table`, ENCRYPTION='N';
# Try to move the table from encrypted sys to encrypted file_per_tablespace
# Both must be successful
ALTER TABLE t3 TABLESPACE = `innodb_file_per_table`, ENCRYPTION='Y';
ALTER TABLE t4 TABLESPACE = `innodb_file_per_table`;
DROP TABLE t2,t3,t4;
# Try to move the table from encrypted sys to un-encrypted external tablespace
CREATE TABLESPACE tb01 ADD DATAFILE 'tb01.ibd' ENGINE=INNODB;
CREATE TABLE t2 (a int) ENCRYPTION='Y';
CREATE TABLE t3 (a int) ENCRYPTION='Y';
# Must Fail
ALTER TABLE t2 TABLESPACE = `tb01`;
ERROR HY000: InnoDB: Tablespace `tb01` cannot contain an ENCRYPTED table.
# Must be successful
ALTER TABLE t3 TABLESPACE = `tb01`, ENCRYPTION='N';
SHOW CREATE TABLE t3;
Table	Create Table
t3	CREATE TABLE `t3` (
  `a` int(11) DEFAULT NULL
) /*!50100 TABLESPACE `tb01` */ ENGINE=InnoDB DEFAULT CHARSET=latin1 ENCRYPTION='N'
DROP TABLE t2,t3;
DROP TABLESPACE tb01;
# Try to move the table from encrypted sys to encrypted external tablespace
# Must be successful as both the source & destination are encrypted
CREATE TABLESPACE tb01 ADD DATAFILE 'tb01.ibd' ENCRYPTION='Y' ENGINE=INNODB;
CREATE TABLE t2 (a int) ENCRYPTION='Y';
CREATE TABLE t3 (a int) ENCRYPTION='Y';
ALTER TABLE t2 TABLESPACE = `tb01`;
ALTER TABLE t3 TABLESPACE = `tb01`, ENCRYPTION='Y';
DROP TABLE t2,t3;
DROP TABLESPACE tb01;
SET GLOBAL innodb_file_per_table = @save_innodb_file_per_table;
>>>>>>> 6f9daebc
# make sure that system tablespace is encrypted
Pattern not found.
Pattern not found.
#
# PS-4917 : Assertion failure: dict0dd.cc:5784:space->flags == flags
#
# restart: --datadir=MYSQLD_DATADIR1 --innodb-sys-tablespace-encrypt=ON
XA START 'x1';
INSERT INTO t1 (a) VALUES ('Abracadabra is of unknown origin, and its first occurrence is');
INSERT INTO t5 (a) VALUES ('Abracadabra is of unknown origin, and its first occurrence is');
XA END 'x1';
XA PREPARE 'x1';
# Kill and restart: --datadir=MYSQLD_DATADIR1 --innodb-sys-tablespace-encrypt=ON
# Start default MTR instance
# restart<|MERGE_RESOLUTION|>--- conflicted
+++ resolved
@@ -42,32 +42,26 @@
 CREATE TABLE t10(a TEXT) TABLESPACE = innodb_system, ENCRYPTION='Y';
 ERROR HY000: InnoDB : ENCRYPTION is not accepted syntax for CREATE/ALTER table, for tables in general/shared tablespace.
 CREATE TABLE t11(a TEXT) TABLESPACE = innodb_system, ENCRYPTION='N';
-<<<<<<< HEAD
-ERROR HY000: InnoDB : ENCRYPTION is not accepted syntax for CREATE/ALTER table, for tables in general/shared tablespace.
-=======
-ERROR HY000: InnoDB: Only Master Key encrypted tables (ENCRYPTION='Y') can be created with innodb_encrypt_tables=FORCE.
+ERROR HY000: InnoDB : ENCRYPTION is not accepted syntax for CREATE/ALTER table, for tables in general/shared tablespace.
 SET GLOBAL innodb_encrypt_tables=@save_innodb_encrypt_tables;
 # 1. Move table from un-encrypted sys tablespace to another encrypted tablespace
-CREATE TABLE t1 (a int) TABLESPACE = `innodb_system`;
-ALTER TABLE t1 TABLESPACE = `innodb_file_per_table`, ENCRYPTION='Y';
-DROP TABLE t1;
-CREATE TABLE t1 (a int) TABLESPACE = `innodb_system`;
+CREATE TABLE t1 (a int) TABLESPACE = innodb_system;
+ALTER TABLE t1 TABLESPACE = innodb_file_per_table, ENCRYPTION='Y';
+DROP TABLE t1;
+CREATE TABLE t1 (a int) TABLESPACE = innodb_system;
 CREATE TABLESPACE tb01 ADD DATAFILE 'tb01.ibd' ENCRYPTION='Y';
-# Must fail. Encrypted external tablespace will not allow un-encrypted tables
-ALTER TABLE t1 TABLESPACE = `tb01`;
-ERROR HY000: InnoDB: Tablespace `tb01` can contain only an ENCRYPTED tables.
+ALTER TABLE t1 TABLESPACE = tb01;
 DROP TABLE t1;
 DROP TABLESPACE tb01;
 # 2. Move table from un-encrypted sys tablespace to another un-encrypted tablespace
-CREATE TABLE t1 (a int) TABLESPACE = `innodb_system`;
-ALTER TABLE t1 TABLESPACE = `innodb_file_per_table`;
-DROP TABLE t1;
-CREATE TABLE t1 (a int) TABLESPACE = `innodb_system`;
+CREATE TABLE t1 (a int) TABLESPACE = innodb_system;
+ALTER TABLE t1 TABLESPACE = innodb_file_per_table;
+DROP TABLE t1;
+CREATE TABLE t1 (a int) TABLESPACE = innodb_system;
 CREATE TABLESPACE tb01 ADD DATAFILE 'tb01.ibd';
-ALTER TABLE t1 TABLESPACE = `tb01`;
-DROP TABLE t1;
-DROP TABLESPACE tb01;
->>>>>>> 6f9daebc
+ALTER TABLE t1 TABLESPACE = tb01;
+DROP TABLE t1;
+DROP TABLESPACE tb01;
 # Stop the instance which was created by MTR
 # create bootstrap file
 # start unencrypted system with --innodb-sys-tablespace-encrypt=ON
@@ -180,6 +174,7 @@
 t6	CREATE TABLE `t6` (
   `a` text
 ) /*!50100 TABLESPACE `innodb_system` */ ENGINE=InnoDB DEFAULT CHARSET=utf8mb4 COLLATE=utf8mb4_0900_ai_ci
+DROP TABLE t6;
 # Move unencrypted file_per_table to a table in encrypted system tablespace
 CREATE TABLE t8(a TEXT);
 INSERT INTO t8 (a) VALUES ('Abracadabra is of unknown origin, and its first occurrence is');
@@ -193,72 +188,70 @@
 @@innodb_sys_tablespace_encrypt
 1
 ALTER TABLE t9 TABLESPACE=`innodb_system`;
-<<<<<<< HEAD
 SHOW CREATE TABLE t9;
 Table	Create Table
 t9	CREATE TABLE `t9` (
   `a` text
 ) /*!50100 TABLESPACE `innodb_system` */ ENGINE=InnoDB DEFAULT CHARSET=utf8mb4 COLLATE=utf8mb4_0900_ai_ci
-=======
+DROP TABLE t8,t9;
 # Test the behaviour when innodb_file_per_table is disabled
 SET @save_innodb_file_per_table = @@global.innodb_file_per_table;
 SET GLOBAL innodb_file_per_table = 0;
 # Setting innodb_file_per_table=0 forces table to be created using system tablespace unless
 # explicilty tablespace=innodb_file_per_table is mentioned
-# Must fail because encrypted sys cannot contain an un-encrypted table.
+# Must fail as it tries to create table in system tablespace which is a shared tablespace
+CREATE TABLE t2 (a int) ENCRYPTION='Y';
+ERROR HY000: InnoDB : ENCRYPTION is not accepted syntax for CREATE/ALTER table, for tables in general/shared tablespace.
+CREATE TABLE t3 (a int) ENCRYPTION='N';
+ERROR HY000: InnoDB : ENCRYPTION is not accepted syntax for CREATE/ALTER table, for tables in general/shared tablespace.
+# Must be successful
+CREATE TABLE t2 (a int) TABLESPACE = innodb_file_per_table, ENCRYPTION='Y';
+CREATE TABLE t3 (a int) TABLESPACE = innodb_file_per_table, ENCRYPTION='N';
+DROP TABLE t2,t3;
 CREATE TABLE t2 (a int);
-ERROR HY000: InnoDB: Tablespace `innodb_system` can contain only an ENCRYPTED tables.
-CREATE TABLE t2 (a int) ENCRYPTION='Y';
-SHOW CREATE TABLE t2;
-Table	Create Table
-t2	CREATE TABLE `t2` (
-  `a` int(11) DEFAULT NULL
-) ENGINE=InnoDB DEFAULT CHARSET=latin1 ENCRYPTION='Y'
-DROP TABLE t2;
-CREATE TABLE t3 (a int) ENCRYPTION='N';
-ERROR HY000: InnoDB: Tablespace `innodb_system` can contain only an ENCRYPTED tables.
+# Try to move the table from encrypted sys to un-encrypted file_per_table space
+# Must fail as the source is encrypted but the destination is not
+ALTER TABLE t2 TABLESPACE = innodb_file_per_table;
+ERROR HY000: Source tablespace is encrypted but target tablespace is not.
+ALTER TABLE t2 ENCRYPTION='N';
+ERROR HY000: InnoDB : ENCRYPTION is not accepted syntax for CREATE/ALTER table, for tables in general/shared tablespace.
+ALTER TABLE t2 TABLESPACE = innodb_file_per_table, ENCRYPTION='N';
+ERROR HY000: Source tablespace is encrypted but target tablespace is not.
+# Try to move the table from encrypted sys to encrypted file_per_table space
 # Must be successful
-CREATE TABLE t2 (a int) TABLESPACE = `innodb_file_per_table`, ENCRYPTION='Y';
-CREATE TABLE t3 (a int) TABLESPACE = `innodb_file_per_table`, ENCRYPTION='N';
-DROP TABLE t2,t3;
-CREATE TABLE t2 (a int) ENCRYPTION='Y';
-CREATE TABLE t3 (a int) ENCRYPTION='Y';
-CREATE TABLE t4 (a int) ENCRYPTION='Y';
-# Try to move the table from encrypted sys to un-encrypted file_per_tablespace
-# Must pass on 5.7
-ALTER TABLE t2 TABLESPACE = `innodb_file_per_table`, ENCRYPTION='N';
-# Try to move the table from encrypted sys to encrypted file_per_tablespace
-# Both must be successful
-ALTER TABLE t3 TABLESPACE = `innodb_file_per_table`, ENCRYPTION='Y';
-ALTER TABLE t4 TABLESPACE = `innodb_file_per_table`;
-DROP TABLE t2,t3,t4;
+ALTER TABLE t2 TABLESPACE = innodb_file_per_table, ENCRYPTION='Y';
+DROP TABLE t2;
 # Try to move the table from encrypted sys to un-encrypted external tablespace
+# Must fail as the source is encrypted but the destination is not
 CREATE TABLESPACE tb01 ADD DATAFILE 'tb01.ibd' ENGINE=INNODB;
-CREATE TABLE t2 (a int) ENCRYPTION='Y';
-CREATE TABLE t3 (a int) ENCRYPTION='Y';
-# Must Fail
-ALTER TABLE t2 TABLESPACE = `tb01`;
-ERROR HY000: InnoDB: Tablespace `tb01` cannot contain an ENCRYPTED table.
-# Must be successful
-ALTER TABLE t3 TABLESPACE = `tb01`, ENCRYPTION='N';
-SHOW CREATE TABLE t3;
-Table	Create Table
-t3	CREATE TABLE `t3` (
-  `a` int(11) DEFAULT NULL
-) /*!50100 TABLESPACE `tb01` */ ENGINE=InnoDB DEFAULT CHARSET=latin1 ENCRYPTION='N'
-DROP TABLE t2,t3;
-DROP TABLESPACE tb01;
+CREATE TABLE t2 (a int);
+ALTER TABLE t2 TABLESPACE = tb01;
+ERROR HY000: Source tablespace is encrypted but target tablespace is not.
+ALTER TABLE t2 TABLESPACE = tb01, ENCRYPTION='N';
+ERROR HY000: Source tablespace is encrypted but target tablespace is not.
+DROP TABLESPACE tb01;
+DROP TABLE t2;
 # Try to move the table from encrypted sys to encrypted external tablespace
 # Must be successful as both the source & destination are encrypted
 CREATE TABLESPACE tb01 ADD DATAFILE 'tb01.ibd' ENCRYPTION='Y' ENGINE=INNODB;
-CREATE TABLE t2 (a int) ENCRYPTION='Y';
-CREATE TABLE t3 (a int) ENCRYPTION='Y';
-ALTER TABLE t2 TABLESPACE = `tb01`;
-ALTER TABLE t3 TABLESPACE = `tb01`, ENCRYPTION='Y';
-DROP TABLE t2,t3;
+CREATE TABLE t2 (a int);
+ALTER TABLE t2 TABLESPACE = tb01;
+DROP TABLE t2;
 DROP TABLESPACE tb01;
 SET GLOBAL innodb_file_per_table = @save_innodb_file_per_table;
->>>>>>> 6f9daebc
+# 3. Move table from encrypted sys tablespace to un-encrypted tablespace
+CREATE TABLE t2 (a int) TABLESPACE = innodb_system;
+CREATE TABLESPACE tb01 ADD DATAFILE 'tb01.ibd';
+ALTER TABLE t2 TABLESPACE = tb01;
+ERROR HY000: Source tablespace is encrypted but target tablespace is not.
+DROP TABLE t2;
+DROP TABLESPACE tb01;
+# 4. Move table from encrypted sys tablespace to encrypted tablespace
+CREATE TABLE t2 (a int) TABLESPACE = innodb_system;
+CREATE TABLESPACE tb01 ADD DATAFILE 'tb01.ibd' ENCRYPTION='Y';
+ALTER TABLE t2 TABLESPACE = tb01;
+DROP TABLE t2;
+DROP TABLESPACE tb01;
 # make sure that system tablespace is encrypted
 Pattern not found.
 Pattern not found.
