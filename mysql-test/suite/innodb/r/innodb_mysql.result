--- conflicted
+++ resolved
@@ -408,15 +408,6 @@
 rs5	cs10
 rs5	cs9
 DELETE FROM t1;
-<<<<<<< HEAD
-# Masking (#) number in "rows" column of the following EXPLAIN output, as it may vary (bug#47746).
-EXPLAIN SELECT DISTINCT t1.name, t1.dept FROM t1 WHERE t1.name='rs5';
-id	select_type	table	partitions	type	possible_keys	key	key_len	ref	rows	filtered	Extra
-1	SIMPLE	t1	NULL	ref	name	name	22	const	#	100.00	Using where; Using index
-Warnings:
-Note	1003	/* select#1 */ select distinct `test`.`t1`.`name` AS `name`,`test`.`t1`.`dept` AS `dept` from `test`.`t1` where (`test`.`t1`.`name` = 'rs5')
-=======
->>>>>>> e0b5050f
 SELECT DISTINCT t1.name, t1.dept FROM t1 WHERE t1.name='rs5';
 name	dept
 DROP TABLE t1;
