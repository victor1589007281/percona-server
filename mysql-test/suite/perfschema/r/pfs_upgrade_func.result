--- conflicted
+++ resolved
@@ -6,7 +6,6 @@
 mysqlcheck: [Warning] Using a password on the command line interface can be insecure.
 mysqlcheck: [Warning] Using a password on the command line interface can be insecure.
 mysql: [Warning] Using a password on the command line interface can be insecure.
-<<<<<<< HEAD
 ERROR 1050 (42S01) at line 169: Table 'cond_instances' already exists
 ERROR 1050 (42S01) at line 194: Table 'events_waits_current' already exists
 ERROR 1050 (42S01) at line 219: Table 'events_waits_history' already exists
@@ -82,85 +81,7 @@
 ERROR 1050 (42S01) at line 1716: Table 'session_account_connect_attrs' already exists
 ERROR 1050 (42S01) at line 1730: Table 'table_handles' already exists
 ERROR 1050 (42S01) at line 1746: Table 'metadata_locks' already exists
-ERROR 1644 (HY000) at line 2483: Unexpected content found in the performance_schema database.
-=======
-ERROR 1050 (42S01) at line 166: Table 'cond_instances' already exists
-ERROR 1050 (42S01) at line 191: Table 'events_waits_current' already exists
-ERROR 1050 (42S01) at line 216: Table 'events_waits_history' already exists
-ERROR 1050 (42S01) at line 241: Table 'events_waits_history_long' already exists
-ERROR 1050 (42S01) at line 254: Table 'events_waits_summary_by_instance' already exists
-ERROR 1050 (42S01) at line 267: Table 'events_waits_summary_by_host_by_event_name' already exists
-ERROR 1050 (42S01) at line 280: Table 'events_waits_summary_by_user_by_event_name' already exists
-ERROR 1050 (42S01) at line 294: Table 'events_waits_summary_by_account_by_event_name' already exists
-ERROR 1050 (42S01) at line 307: Table 'events_waits_summary_by_thread_by_event_name' already exists
-ERROR 1050 (42S01) at line 319: Table 'events_waits_summary_global_by_event_name' already exists
-ERROR 1050 (42S01) at line 328: Table 'file_instances' already exists
-ERROR 1050 (42S01) at line 357: Table 'file_summary_by_event_name' already exists
-ERROR 1050 (42S01) at line 388: Table 'file_summary_by_instance' already exists
-ERROR 1050 (42S01) at line 401: Table 'socket_instances' already exists
-ERROR 1050 (42S01) at line 431: Table 'socket_summary_by_instance' already exists
-ERROR 1050 (42S01) at line 460: Table 'socket_summary_by_event_name' already exists
-ERROR 1050 (42S01) at line 495: Table 'host_cache' already exists
-ERROR 1050 (42S01) at line 504: Table 'mutex_instances' already exists
-ERROR 1050 (42S01) at line 518: Table 'objects_summary_global_by_type' already exists
-ERROR 1050 (42S01) at line 528: Table 'performance_timers' already exists
-ERROR 1050 (42S01) at line 538: Table 'rwlock_instances' already exists
-ERROR 1050 (42S01) at line 547: Table 'setup_actors' already exists
-ERROR 1050 (42S01) at line 555: Table 'setup_consumers' already exists
-ERROR 1050 (42S01) at line 564: Table 'setup_instruments' already exists
-ERROR 1050 (42S01) at line 575: Table 'setup_objects' already exists
-ERROR 1050 (42S01) at line 583: Table 'setup_timers' already exists
-ERROR 1050 (42S01) at line 628: Table 'table_io_waits_summary_by_index_usage' already exists
-ERROR 1050 (42S01) at line 672: Table 'table_io_waits_summary_by_table' already exists
-ERROR 1050 (42S01) at line 746: Table 'table_lock_waits_summary_by_table' already exists
-ERROR 1050 (42S01) at line 766: Table 'threads' already exists
-ERROR 1050 (42S01) at line 784: Table 'events_stages_current' already exists
-ERROR 1050 (42S01) at line 802: Table 'events_stages_history' already exists
-ERROR 1050 (42S01) at line 820: Table 'events_stages_history_long' already exists
-ERROR 1050 (42S01) at line 833: Table 'events_stages_summary_by_thread_by_event_name' already exists
-ERROR 1050 (42S01) at line 846: Table 'events_stages_summary_by_host_by_event_name' already exists
-ERROR 1050 (42S01) at line 859: Table 'events_stages_summary_by_user_by_event_name' already exists
-ERROR 1050 (42S01) at line 873: Table 'events_stages_summary_by_account_by_event_name' already exists
-ERROR 1050 (42S01) at line 885: Table 'events_stages_summary_global_by_event_name' already exists
-ERROR 1050 (42S01) at line 932: Table 'events_statements_current' already exists
-ERROR 1050 (42S01) at line 979: Table 'events_statements_history' already exists
-ERROR 1050 (42S01) at line 1026: Table 'events_statements_history_long' already exists
-ERROR 1050 (42S01) at line 1058: Table 'events_statements_summary_by_thread_by_event_name' already exists
-ERROR 1050 (42S01) at line 1090: Table 'events_statements_summary_by_host_by_event_name' already exists
-ERROR 1050 (42S01) at line 1122: Table 'events_statements_summary_by_user_by_event_name' already exists
-ERROR 1050 (42S01) at line 1155: Table 'events_statements_summary_by_account_by_event_name' already exists
-ERROR 1050 (42S01) at line 1186: Table 'events_statements_summary_global_by_event_name' already exists
-ERROR 1050 (42S01) at line 1214: Table 'events_transactions_current' already exists
-ERROR 1050 (42S01) at line 1242: Table 'events_transactions_history' already exists
-ERROR 1050 (42S01) at line 1270: Table 'events_transactions_history_long' already exists
-ERROR 1050 (42S01) at line 1293: Table 'events_transactions_summary_by_thread_by_event_name' already exists
-ERROR 1050 (42S01) at line 1316: Table 'events_transactions_summary_by_host_by_event_name' already exists
-ERROR 1050 (42S01) at line 1339: Table 'events_transactions_summary_by_user_by_event_name' already exists
-ERROR 1050 (42S01) at line 1363: Table 'events_transactions_summary_by_account_by_event_name' already exists
-ERROR 1050 (42S01) at line 1385: Table 'events_transactions_summary_global_by_event_name' already exists
-ERROR 1050 (42S01) at line 1394: Table 'hosts' already exists
-ERROR 1050 (42S01) at line 1403: Table 'users' already exists
-ERROR 1050 (42S01) at line 1413: Table 'accounts' already exists
-ERROR 1050 (42S01) at line 1430: Table 'memory_summary_global_by_event_name' already exists
-ERROR 1050 (42S01) at line 1448: Table 'memory_summary_by_thread_by_event_name' already exists
-ERROR 1050 (42S01) at line 1467: Table 'memory_summary_by_account_by_event_name' already exists
-ERROR 1050 (42S01) at line 1485: Table 'memory_summary_by_host_by_event_name' already exists
-ERROR 1050 (42S01) at line 1503: Table 'memory_summary_by_user_by_event_name' already exists
-ERROR 1050 (42S01) at line 1538: Table 'events_statements_summary_by_digest' already exists
-ERROR 1050 (42S01) at line 1576: Table 'events_statements_summary_by_program' already exists
-ERROR 1050 (42S01) at line 1617: Table 'prepared_statements_instances' already exists
-ERROR 1050 (42S01) at line 1639: Table 'replication_connection_configuration' already exists
-ERROR 1050 (42S01) at line 1652: Table 'replication_connection_status' already exists
-ERROR 1050 (42S01) at line 1659: Table 'replication_execute_configuration' already exists
-ERROR 1050 (42S01) at line 1667: Table 'replication_execute_status' already exists
-ERROR 1050 (42S01) at line 1678: Table 'replication_execute_status_by_coordinator' already exists
-ERROR 1050 (42S01) at line 1691: Table 'replication_execute_status_by_worker' already exists
-ERROR 1050 (42S01) at line 1701: Table 'session_connect_attrs' already exists
-ERROR 1050 (42S01) at line 1707: Table 'session_account_connect_attrs' already exists
-ERROR 1050 (42S01) at line 1721: Table 'table_handles' already exists
-ERROR 1050 (42S01) at line 1737: Table 'metadata_locks' already exists
-ERROR 1644 (HY000) at line 2510: Unexpected content found in the performance_schema database.
->>>>>>> f3bf9a83
+ERROR 1644 (HY000) at line 2519: Unexpected content found in the performance_schema database.
 FATAL ERROR: Upgrade failed
 select name from mysql.proc where db='performance_schema';
 name
