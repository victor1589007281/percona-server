UPDATE performance_schema.setup_instruments SET enabled = 'NO', timed = 'YES';
UPDATE performance_schema.setup_instruments SET enabled = 'YES'
WHERE name LIKE 'wait/io/file/%';
update performance_schema.THREADS SET instrumented = 'YES'
  WHERE PROCESSLIST_ID=connection_id();
DROP TABLE IF EXISTS t1;
CREATE TABLE t1 (id INT PRIMARY KEY, b CHAR(100) DEFAULT 'initial value')
ENGINE=MyISAM;
INSERT INTO t1 (id) VALUES (1), (2), (3), (4), (5), (6), (7), (8);
TRUNCATE TABLE performance_schema.events_waits_history_long;
TRUNCATE TABLE performance_schema.events_waits_history;
TRUNCATE TABLE performance_schema.events_waits_current;
SELECT * FROM t1 WHERE id = 1;
id	b
1	initial value
SET @before_count = (SELECT SUM(TIMER_WAIT)
FROM performance_schema.events_waits_history_long
WHERE (EVENT_NAME = 'wait/io/file/myisam/dfile')
AND (OBJECT_NAME LIKE '%t1.MYD'));
SELECT IF(@before_count > 0, 'Success', 'Failure') has_instrumentation;
has_instrumentation
Success
SELECT * FROM t1 WHERE id < 4;
id	b
1	initial value
2	initial value
3	initial value
SET @after_count = (SELECT SUM(TIMER_WAIT)
FROM performance_schema.events_waits_history_long
WHERE (EVENT_NAME = 'wait/io/file/myisam/dfile')
AND (OBJECT_NAME LIKE '%t1.MYD') AND (1 = 1));
SELECT IF((@after_count - @before_count) > 0, 'Success', 'Failure') test_ff1_timed;
test_ff1_timed
Success
UPDATE performance_schema.setup_instruments SET enabled='NO';
SET @before_count = (SELECT SUM(TIMER_WAIT)
FROM performance_schema.events_waits_history_long
WHERE (EVENT_NAME = 'wait/io/file/myisam/dfile')
AND (OBJECT_NAME LIKE '%t1.MYD') AND (2 = 2));
SELECT * FROM t1 WHERE id < 6;
id	b
1	initial value
2	initial value
3	initial value
4	initial value
5	initial value
SET @after_count = (SELECT SUM(TIMER_WAIT)
FROM performance_schema.events_waits_history_long
WHERE (EVENT_NAME = 'wait/io/file/myisam/dfile')
AND (OBJECT_NAME LIKE '%t1.MYD') AND (3 = 3));
SELECT IF((COALESCE(@after_count, 0) - COALESCE(@before_count, 0)) = 0, 'Success', 'Failure') test_ff2_timed;
test_ff2_timed
Success
UPDATE performance_schema.setup_instruments SET enabled = 'YES'
WHERE name LIKE 'wait/io/file/%';
UPDATE performance_schema.setup_instruments SET timed = 'NO';
TRUNCATE TABLE performance_schema.events_waits_history_long;
TRUNCATE TABLE performance_schema.events_waits_history;
TRUNCATE TABLE performance_schema.events_waits_current;
SELECT * FROM t1 WHERE id > 4;
id	b
5	initial value
6	initial value
7	initial value
8	initial value
SELECT * FROM performance_schema.events_waits_history_long
WHERE TIMER_WAIT != NULL
OR TIMER_START != NULL
OR TIMER_END != NULL;
THREAD_ID	EVENT_ID	EVENT_NAME	SOURCE	TIMER_START	TIMER_END	TIMER_WAIT	SPINS	OBJECT_SCHEMA	OBJECT_NAME	OBJECT_TYPE	OBJECT_INSTANCE_BEGIN	NESTING_EVENT_ID	OPERATION	NUMBER_OF_BYTES	FLAGS
SELECT * FROM performance_schema.events_waits_history
WHERE TIMER_WAIT != NULL
OR TIMER_START != NULL
OR TIMER_END != NULL;
THREAD_ID	EVENT_ID	EVENT_NAME	SOURCE	TIMER_START	TIMER_END	TIMER_WAIT	SPINS	OBJECT_SCHEMA	OBJECT_NAME	OBJECT_TYPE	OBJECT_INSTANCE_BEGIN	NESTING_EVENT_ID	OPERATION	NUMBER_OF_BYTES	FLAGS
SELECT * FROM performance_schema.events_waits_current
WHERE TIMER_WAIT != NULL
OR TIMER_START != NULL
OR TIMER_END != NULL;
THREAD_ID	EVENT_ID	EVENT_NAME	SOURCE	TIMER_START	TIMER_END	TIMER_WAIT	SPINS	OBJECT_SCHEMA	OBJECT_NAME	OBJECT_TYPE	OBJECT_INSTANCE_BEGIN	NESTING_EVENT_ID	OPERATION	NUMBER_OF_BYTES	FLAGS
UPDATE performance_schema.setup_instruments SET timed = 'YES';
SELECT * FROM t1 WHERE id < 4;
id	b
1	initial value
2	initial value
3	initial value
DROP TABLE t1;
SELECT SUM(COUNT_READ) AS sum_count_read,
SUM(COUNT_WRITE) AS sum_count_write,
SUM(SUM_NUMBER_OF_BYTES_READ) AS sum_num_bytes_read,
SUM(SUM_NUMBER_OF_BYTES_WRITE) AS sum_num_bytes_write
FROM performance_schema.file_summary_by_instance
WHERE FILE_NAME LIKE CONCAT('%', @@tmpdir, '%') ORDER BY NULL;
SELECT EVENT_NAME, COUNT_STAR, AVG_TIMER_WAIT, SUM_TIMER_WAIT
FROM performance_schema.events_waits_summary_global_by_event_name
WHERE COUNT_STAR > 0
ORDER BY SUM_TIMER_WAIT DESC
LIMIT 10;
<<<<<<< HEAD
SELECT p.processlist_user, SUM(TIMER_WAIT) SUM_WAIT
# ((TIME_TO_SEC(TIMEDIFF(NOW(), i.startup_time)) * 1000) / SUM(TIMER_WAIT)) * 100 WAIT_PERCENTAGE
FROM performance_schema.EVENTS_WAITS_HISTORY_LONG h
INNER JOIN performance_schema.THREADS p USING (THREAD_ID)
GROUP BY p.processlist_user
ORDER BY SUM_WAIT DESC
LIMIT 20;
SELECT h.EVENT_NAME, SUM(h.TIMER_WAIT) TOTAL_WAIT
FROM performance_schema.EVENTS_WAITS_HISTORY_LONG h
INNER JOIN performance_schema.THREADS p USING (THREAD_ID)
WHERE p.PROCESSLIST_ID = 1
GROUP BY h.EVENT_NAME
HAVING TOTAL_WAIT > 0;
SELECT p.processlist_user, h.operation, SUM(NUMBER_OF_BYTES) bytes
FROM performance_schema.EVENTS_WAITS_HISTORY_LONG h
INNER JOIN performance_schema.THREADS p USING (THREAD_ID)
GROUP BY p.processlist_user, h.operation
HAVING BYTES > 0
ORDER BY p.processlist_user, h.operation;
UPDATE performance_schema.SETUP_INSTRUMENTS SET enabled = 'YES', timed = 'YES';
=======
SELECT h.EVENT_NAME, SUM(h.TIMER_WAIT) TOTAL_WAIT
FROM performance_schema.events_waits_history_long h
INNER JOIN performance_schema.threads p USING (THREAD_ID)
WHERE p.PROCESSLIST_ID = 1
GROUP BY h.EVENT_NAME
HAVING TOTAL_WAIT > 0;
UPDATE performance_schema.setup_instruments SET enabled = 'YES', timed = 'YES';
>>>>>>> e15fdad5
<|MERGE_RESOLUTION|>--- conflicted
+++ resolved
@@ -96,33 +96,23 @@
 WHERE COUNT_STAR > 0
 ORDER BY SUM_TIMER_WAIT DESC
 LIMIT 10;
-<<<<<<< HEAD
 SELECT p.processlist_user, SUM(TIMER_WAIT) SUM_WAIT
 # ((TIME_TO_SEC(TIMEDIFF(NOW(), i.startup_time)) * 1000) / SUM(TIMER_WAIT)) * 100 WAIT_PERCENTAGE
-FROM performance_schema.EVENTS_WAITS_HISTORY_LONG h
-INNER JOIN performance_schema.THREADS p USING (THREAD_ID)
+FROM performance_schema.events_waits_history_long h
+INNER JOIN performance_schema.threads p USING (THREAD_ID)
 GROUP BY p.processlist_user
 ORDER BY SUM_WAIT DESC
 LIMIT 20;
-SELECT h.EVENT_NAME, SUM(h.TIMER_WAIT) TOTAL_WAIT
-FROM performance_schema.EVENTS_WAITS_HISTORY_LONG h
-INNER JOIN performance_schema.THREADS p USING (THREAD_ID)
-WHERE p.PROCESSLIST_ID = 1
-GROUP BY h.EVENT_NAME
-HAVING TOTAL_WAIT > 0;
-SELECT p.processlist_user, h.operation, SUM(NUMBER_OF_BYTES) bytes
-FROM performance_schema.EVENTS_WAITS_HISTORY_LONG h
-INNER JOIN performance_schema.THREADS p USING (THREAD_ID)
-GROUP BY p.processlist_user, h.operation
-HAVING BYTES > 0
-ORDER BY p.processlist_user, h.operation;
-UPDATE performance_schema.SETUP_INSTRUMENTS SET enabled = 'YES', timed = 'YES';
-=======
 SELECT h.EVENT_NAME, SUM(h.TIMER_WAIT) TOTAL_WAIT
 FROM performance_schema.events_waits_history_long h
 INNER JOIN performance_schema.threads p USING (THREAD_ID)
 WHERE p.PROCESSLIST_ID = 1
 GROUP BY h.EVENT_NAME
 HAVING TOTAL_WAIT > 0;
-UPDATE performance_schema.setup_instruments SET enabled = 'YES', timed = 'YES';
->>>>>>> e15fdad5
+SELECT p.processlist_user, h.operation, SUM(NUMBER_OF_BYTES) bytes
+FROM performance_schema.events_waits_history_long h
+INNER JOIN performance_schema.threads p USING (THREAD_ID)
+GROUP BY p.processlist_user, h.operation
+HAVING BYTES > 0
+ORDER BY p.processlist_user, h.operation;
+UPDATE performance_schema.setup_instruments SET enabled = 'YES', timed = 'YES';