select * from performance_schema.setup_threads;
select * from performance_schema.setup_threads
order by name limit 10;
NAME	ENABLED	HISTORY	PROPERTIES	VOLATILITY	DOCUMENTATION
thread/innodb/buf_dump_thread	YES	YES		0	NULL
thread/innodb/buf_lru_manager_thread	YES	YES		0	NULL
thread/innodb/buf_resize_thread	YES	YES		0	NULL
thread/innodb/dict_stats_thread	YES	YES		0	NULL
thread/innodb/fts_optimize_thread	YES	YES		0	NULL
thread/innodb/fts_parallel_merge_thread	YES	YES		0	NULL
thread/innodb/fts_parallel_tokenization_thread	YES	YES		0	NULL
thread/innodb/io_handler_thread	YES	YES		0	NULL
thread/innodb/io_ibuf_thread	YES	YES		0	NULL
<<<<<<< HEAD
=======
thread/innodb/io_log_thread	YES	YES		0	NULL
thread/innodb/io_read_thread	YES	YES		0	NULL
>>>>>>> 124c7ab1
select * from performance_schema.setup_threads
where enabled='YES';
insert into performance_schema.setup_threads
set name='FOO', enabled='YES', history='YES';
ERROR 42000: INSERT command denied to user 'root'@'localhost' for table 'setup_threads'
update performance_schema.setup_threads
set name='FOO';
ERROR HY000: Invalid performance_schema usage.
update performance_schema.setup_threads
set properties='user';
ERROR HY000: Invalid performance_schema usage.
update performance_schema.setup_threads
set volatility=666;
ERROR HY000: Invalid performance_schema usage.
update performance_schema.setup_threads
set documentation='Bar';
ERROR HY000: Invalid performance_schema usage.
update performance_schema.setup_threads
set enabled='NO';
update performance_schema.setup_threads
set history='NO';
update performance_schema.setup_threads
set enabled='YES', history='YES';
delete from performance_schema.setup_threads;
ERROR 42000: DELETE command denied to user 'root'@'localhost' for table 'setup_threads'
delete from performance_schema.setup_threads
where name like 'thread/%';
ERROR 42000: DELETE command denied to user 'root'@'localhost' for table 'setup_threads'
LOCK TABLES performance_schema.setup_threads READ;
UNLOCK TABLES;
LOCK TABLES performance_schema.setup_threads WRITE;
UNLOCK TABLES;
UPDATE performance_schema.setup_threads SET history='NO'
ORDER BY RAND();
update performance_schema.setup_threads
set enabled='YES', history='YES';<|MERGE_RESOLUTION|>--- conflicted
+++ resolved
@@ -11,11 +11,7 @@
 thread/innodb/fts_parallel_tokenization_thread	YES	YES		0	NULL
 thread/innodb/io_handler_thread	YES	YES		0	NULL
 thread/innodb/io_ibuf_thread	YES	YES		0	NULL
-<<<<<<< HEAD
-=======
 thread/innodb/io_log_thread	YES	YES		0	NULL
-thread/innodb/io_read_thread	YES	YES		0	NULL
->>>>>>> 124c7ab1
 select * from performance_schema.setup_threads
 where enabled='YES';
 insert into performance_schema.setup_threads
