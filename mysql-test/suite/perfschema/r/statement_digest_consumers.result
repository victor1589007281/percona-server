####################################
# SETUP
####################################
CREATE DATABASE statements_digest;
USE statements_digest;
CREATE TABLE t1(a int);
CREATE TABLE t2(a int);
CREATE TABLE t3(a int, b int);
CREATE TABLE t4(a int, b int);
CREATE TABLE t5(a int, b int, c int);
CREATE TABLE t6(a int, b int, c int, d int);
SELECT * FROM performance_schema.setup_consumers;
NAME	ENABLED
events_stages_current	YES
events_stages_history	YES
events_stages_history_long	YES
events_statements_current	NO
events_statements_history	YES
events_statements_history_long	YES
events_waits_current	YES
events_waits_history	YES
events_waits_history_long	YES
global_instrumentation	YES
thread_instrumentation	YES
statements_digest	YES
TRUNCATE TABLE performance_schema.events_statements_summary_by_digest;
####################################
# EXECUTION
####################################
SELECT 1 FROM t1;
1
SELECT 1 FROM `t1`;
1
SELECT 1,2 FROM t1;
1	2
SELECT 1, 2, 3, 4 FROM t1;
1	2	3	4
SELECT 1 FROM t2;
1
SELECT 1,2 FROM t2;
1	2
SELECT 1, 2, 3, 4 FROM t2;
1	2	3	4
INSERT INTO t1 VALUES (1);
INSERT INTO t2 VALUES (1);
INSERT INTO t3 VALUES (1, 2);
INSERT INTO t4 VALUES (1, 2);
INSERT INTO t5 VALUES (1, 2, 3);
INSERT INTO t1 VALUES (1), (2), (3);
INSERT INTO t1 VALUES (1), (2), (3), (4);
INSERT INTO t3 VALUES (1, 2), (3, 4), (5, 6);
INSERT INTO t5 VALUES (1, 2, 3), (4, 5, 6), (7, 8, 9);
INSERT INTO t1 VALUES (NULL);
INSERT INTO t3 VALUES (NULL,NULL);
INSERT INTO t3 VALUES (1,NULL);
INSERT INTO t3 VALUES (NULL,1);
INSERT INTO t6 VALUES (NULL, NULL, NULL, NULL);
INSERT INTO t6 VALUES (1, NULL, NULL, NULL);
INSERT INTO t6 VALUES (NULL, 2, NULL, NULL);
INSERT INTO t6 VALUES (1, 2, 3, NULL);
INSERT INTO t6 VALUES (1, 2, NULL, 4);
SELECT                                          1           +        1;
1           +        1
2
SELECT 1;
1
1
SELECT 1 /* This is an inline comment */ + 1;
1 /* This is an inline comment */ + 1
2
SELECT 1+
/*
this is a
multiple-line comment
*/
1;
1+
/*
this is a
multiple-line comment
*/
1
2
CREATE SCHEMA statements_digest_temp;
DROP SCHEMA statements_digest_temp;
CREATE DATABASE statements_digest_temp;
DROP DATABASE statements_digest_temp;
SELECT 1 from t11;
ERROR 42S02: Table 'statements_digest.t11' doesn't exist
create table t11 (c char(4));
create table t11 (c char(4));
ERROR 42S01: Table 't11' already exists
insert into t11 values("MySQL");
Warnings:
Warning	1265	Data truncated for column 'c' at row 1
####################################
# QUERYING PS STATEMENT DIGEST
####################################
SELECT digest, digest_text, count_star FROM performance_schema.events_statements_summary_by_digest;
digest	digest_text	count_star
<<<<<<< HEAD
a938a1f31256fd2ec1bc3cda9b7a8519	TRUNCATE TABLE performance_schema . events_statements_summary_by_digest  	1
e7f8dc15f1156f57978116e457cc7488	SELECT ? FROM t1  	1
29c3f8abab7962fe1f664a51fca9effc	SELECT ? FROM `t1`  	1
ca50ee9fccc00a2c95e44ef3feea866a	SELECT ?, ... FROM t1  	2
3b8d5477aa795a19c9e9183e4ad04e6b	SELECT ? FROM t2  	1
8067bb511c3620aac5388c5674b328a0	SELECT ?, ... FROM t2  	2
a58cc957ffdd32c2cffeffa65b6c9324	INSERT INTO t1 VALUES (?)  	1
439869529508fe62007c6f97890a43ae	INSERT INTO t2 VALUES (?)  	1
a9f32e4c511753d7317a014630050274	INSERT INTO t3 VALUES (...)  	4
55351862b4cc299bfd9958920936dc34	INSERT INTO t4 VALUES (...)  	1
976ba1912e3bf2d29fb0eefed75c9f89	INSERT INTO t5 VALUES (...)  	1
de71aea3aaab6826e52c690197c28a42	INSERT INTO t1 VALUES (?) /* , ... */  	2
51a351f92e6fd34cef43add51eef65fe	INSERT INTO t3 VALUES (...) /* , ... */  	1
85ec05195fd87103b8e751c559abe9d4	INSERT INTO t5 VALUES (...) /* , ... */  	1
c72a99dab537b00f123fcb1c87c74115	INSERT INTO t1 VALUES ( NULL )  	1
799c87eedbd26b27146c7f01cf275a9a	INSERT INTO t6 VALUES (...)  	5
e50a377fe96a344be8496148bcd60407	SELECT ? + ?  	3
08bcb063d9c3c6ac9e150ec7c727eea7	SELECT ?  	1
30046d97cfdc44c95bdaa7f3987d0a20	CREATE SCHEMA statements_digest_temp  	2
8e40e6461f3ab4454ddb8f21b5cda3ba	DROP SCHEMA statements_digest_temp  	2
2fb7a70cbcfbc2e1900375406b9e4fca	SELECT ? FROM t11  	1
1cfadd74d3e5f992ae8ae694c86fc9ec	CREATE TABLE t11 ( c CHARACTER (?) )  	2
367c6d0eb00c1a6e553deddc195a6061	INSERT INTO t11 VALUES (?)  	1
756f25d54bb3daf92c54903b6584586c	SHOW WARNINGS  	1
=======
125e2368c3eaf351aed3ebfee58be90d	TRUNCATE TABLE performance_schema . events_statements_summary_by_digest  	1
bc4eed5041e2d6b5ded147735fbe8b1f	SELECT ? FROM t1  	1
f65353b17370cbfb2baebad10c33fa7e	SELECT ? FROM `t1`  	1
5d495852490f30472a5e451973f373c1	SELECT ?, ... FROM t1  	2
b71eb7d7c299dfc30efdd68528f59a76	SELECT ? FROM t2  	1
ceee8936a87a0f5175734f5f10e7057c	SELECT ?, ... FROM t2  	2
8706d275b70cc0e0be3278bcfd11425b	INSERT INTO t1 VALUES (?)  	1
078618f67231c7030acb33e57a83cfd8	INSERT INTO t2 VALUES (?)  	1
8ad1b5c85b289e58d0f7b427da91a6ce	INSERT INTO t3 VALUES (...)  	4
d66ea0477cde3db52d29b929fb1d2aca	INSERT INTO t4 VALUES (...)  	1
dbe42331568bef0faca4a83edb21e87b	INSERT INTO t5 VALUES (...)  	1
a9ae07204bf4a980fdb9e735c8b5efaa	INSERT INTO t1 VALUES (?) /* , ... */  	2
15bad11ceed55668da6a92334afc07e9	INSERT INTO t3 VALUES (...) /* , ... */  	1
56b93d153e0ee2c70de8306ef1fb8d18	INSERT INTO t5 VALUES (...) /* , ... */  	1
9517ed3fd8d1d4201eae52f4baa4212b	INSERT INTO t1 VALUES ( NULL )  	1
9c759641f43efd1e0b193d5357cb74b4	INSERT INTO t6 VALUES (...)  	5
9dc07462e059ac4602d4c14545dc0fe8	SELECT ? + ?  	3
52d466db2e44df4a904d2800fc3af99e	SELECT ?  	1
fb40aece1f68b5c3fbaf220bc21ad353	CREATE SCHEMA statements_digest_temp  	2
622ef9323ed99ee165d79477219a693b	DROP SCHEMA statements_digest_temp  	2
ce88fbaf7c72c8f2e1efeb16b9cf0f74	SELECT ? FROM t11  	1
7627748ac774cc7db2d160ea197a1d20	CREATE TABLE t11 ( c CHARACTER (?) )  	2
13090b5cd13a544b442804d16f8fe1f9	INSERT INTO t11 VALUES (?)  	1
bc929dc8b518d3e83c072ea8a2aa485c	SHOW WARNINGS  	1
>>>>>>> 209faf43
SELECT digest, digest_text FROM performance_schema.events_statements_current;
digest	digest_text
####################################
# CLEANUP
####################################
DROP TABLE IF EXISTS t1;
DROP TABLE IF EXISTS t2;
DROP TABLE IF EXISTS t3;
DROP TABLE IF EXISTS t4;
DROP TABLE IF EXISTS t5;
DROP TABLE IF EXISTS t6;
DROP DATABASE IF EXISTS statements_digest;<|MERGE_RESOLUTION|>--- conflicted
+++ resolved
@@ -98,57 +98,30 @@
 ####################################
 SELECT digest, digest_text, count_star FROM performance_schema.events_statements_summary_by_digest;
 digest	digest_text	count_star
-<<<<<<< HEAD
-a938a1f31256fd2ec1bc3cda9b7a8519	TRUNCATE TABLE performance_schema . events_statements_summary_by_digest  	1
-e7f8dc15f1156f57978116e457cc7488	SELECT ? FROM t1  	1
-29c3f8abab7962fe1f664a51fca9effc	SELECT ? FROM `t1`  	1
-ca50ee9fccc00a2c95e44ef3feea866a	SELECT ?, ... FROM t1  	2
-3b8d5477aa795a19c9e9183e4ad04e6b	SELECT ? FROM t2  	1
-8067bb511c3620aac5388c5674b328a0	SELECT ?, ... FROM t2  	2
-a58cc957ffdd32c2cffeffa65b6c9324	INSERT INTO t1 VALUES (?)  	1
-439869529508fe62007c6f97890a43ae	INSERT INTO t2 VALUES (?)  	1
-a9f32e4c511753d7317a014630050274	INSERT INTO t3 VALUES (...)  	4
-55351862b4cc299bfd9958920936dc34	INSERT INTO t4 VALUES (...)  	1
-976ba1912e3bf2d29fb0eefed75c9f89	INSERT INTO t5 VALUES (...)  	1
-de71aea3aaab6826e52c690197c28a42	INSERT INTO t1 VALUES (?) /* , ... */  	2
-51a351f92e6fd34cef43add51eef65fe	INSERT INTO t3 VALUES (...) /* , ... */  	1
-85ec05195fd87103b8e751c559abe9d4	INSERT INTO t5 VALUES (...) /* , ... */  	1
-c72a99dab537b00f123fcb1c87c74115	INSERT INTO t1 VALUES ( NULL )  	1
-799c87eedbd26b27146c7f01cf275a9a	INSERT INTO t6 VALUES (...)  	5
-e50a377fe96a344be8496148bcd60407	SELECT ? + ?  	3
-08bcb063d9c3c6ac9e150ec7c727eea7	SELECT ?  	1
-30046d97cfdc44c95bdaa7f3987d0a20	CREATE SCHEMA statements_digest_temp  	2
-8e40e6461f3ab4454ddb8f21b5cda3ba	DROP SCHEMA statements_digest_temp  	2
-2fb7a70cbcfbc2e1900375406b9e4fca	SELECT ? FROM t11  	1
-1cfadd74d3e5f992ae8ae694c86fc9ec	CREATE TABLE t11 ( c CHARACTER (?) )  	2
-367c6d0eb00c1a6e553deddc195a6061	INSERT INTO t11 VALUES (?)  	1
-756f25d54bb3daf92c54903b6584586c	SHOW WARNINGS  	1
-=======
-125e2368c3eaf351aed3ebfee58be90d	TRUNCATE TABLE performance_schema . events_statements_summary_by_digest  	1
-bc4eed5041e2d6b5ded147735fbe8b1f	SELECT ? FROM t1  	1
-f65353b17370cbfb2baebad10c33fa7e	SELECT ? FROM `t1`  	1
-5d495852490f30472a5e451973f373c1	SELECT ?, ... FROM t1  	2
-b71eb7d7c299dfc30efdd68528f59a76	SELECT ? FROM t2  	1
-ceee8936a87a0f5175734f5f10e7057c	SELECT ?, ... FROM t2  	2
-8706d275b70cc0e0be3278bcfd11425b	INSERT INTO t1 VALUES (?)  	1
-078618f67231c7030acb33e57a83cfd8	INSERT INTO t2 VALUES (?)  	1
-8ad1b5c85b289e58d0f7b427da91a6ce	INSERT INTO t3 VALUES (...)  	4
-d66ea0477cde3db52d29b929fb1d2aca	INSERT INTO t4 VALUES (...)  	1
-dbe42331568bef0faca4a83edb21e87b	INSERT INTO t5 VALUES (...)  	1
-a9ae07204bf4a980fdb9e735c8b5efaa	INSERT INTO t1 VALUES (?) /* , ... */  	2
-15bad11ceed55668da6a92334afc07e9	INSERT INTO t3 VALUES (...) /* , ... */  	1
-56b93d153e0ee2c70de8306ef1fb8d18	INSERT INTO t5 VALUES (...) /* , ... */  	1
-9517ed3fd8d1d4201eae52f4baa4212b	INSERT INTO t1 VALUES ( NULL )  	1
-9c759641f43efd1e0b193d5357cb74b4	INSERT INTO t6 VALUES (...)  	5
-9dc07462e059ac4602d4c14545dc0fe8	SELECT ? + ?  	3
-52d466db2e44df4a904d2800fc3af99e	SELECT ?  	1
+70ecd9c9e447fe343322f29d53fe454f	TRUNCATE TABLE performance_schema . events_statements_summary_by_digest  	1
+5d495852490f30472a5e451973f373c1	SELECT ? FROM t1  	1
+cb0826a38cf1d9e8c77eba5d7d6fb875	SELECT ? FROM `t1`  	1
+e4473381b53762af1eb5c12614374f7c	SELECT ?, ... FROM t1  	2
+ceee8936a87a0f5175734f5f10e7057c	SELECT ? FROM t2  	1
+a7830790d49ef281f87e24d71515aab4	SELECT ?, ... FROM t2  	2
+80aecfb2707101fc47d6e7fb2de6832f	INSERT INTO t1 VALUES (?)  	1
+3dd3e7bef876fec44fb2a896978ecde9	INSERT INTO t2 VALUES (?)  	1
+9fed5893f1e2c272b47f1790acf6d3a1	INSERT INTO t3 VALUES (...)  	4
+3d4ff83706c001cbc58741e4583d7b0f	INSERT INTO t4 VALUES (...)  	1
+d5c4d8be8f940d3eba1c0c5ae1dc512d	INSERT INTO t5 VALUES (...)  	1
+672215bee7346eba333bf643cfd85563	INSERT INTO t1 VALUES (?) /* , ... */  	2
+af4f2ef1970475437400e5742e5ec4ed	INSERT INTO t3 VALUES (...) /* , ... */  	1
+c8c6cea379a59bd54868aa6a02988de5	INSERT INTO t5 VALUES (...) /* , ... */  	1
+ae280d97097bae4d293c1a986ed28418	INSERT INTO t1 VALUES ( NULL )  	1
+ebbe3cb851969592e6fc25921fa7b53b	INSERT INTO t6 VALUES (...)  	5
+7f07c2f5d5254f45a3365d0a98015862	SELECT ? + ?  	3
+70d3e4d0f131fc5324edc990fbed3bd8	SELECT ?  	1
 fb40aece1f68b5c3fbaf220bc21ad353	CREATE SCHEMA statements_digest_temp  	2
 622ef9323ed99ee165d79477219a693b	DROP SCHEMA statements_digest_temp  	2
-ce88fbaf7c72c8f2e1efeb16b9cf0f74	SELECT ? FROM t11  	1
-7627748ac774cc7db2d160ea197a1d20	CREATE TABLE t11 ( c CHARACTER (?) )  	2
-13090b5cd13a544b442804d16f8fe1f9	INSERT INTO t11 VALUES (?)  	1
-bc929dc8b518d3e83c072ea8a2aa485c	SHOW WARNINGS  	1
->>>>>>> 209faf43
+cc0ef8eb2f92a6ddf2e93fef99044c92	SELECT ? FROM t11  	1
+48730227c5e53dfb6ee765c251930bc6	CREATE TABLE t11 ( c CHARACTER (?) )  	2
+5426115bb326553db15da35d0c520b2b	INSERT INTO t11 VALUES (?)  	1
+9e23973ea6beef1737da28d6372eebdc	SHOW WARNINGS  	1
 SELECT digest, digest_text FROM performance_schema.events_statements_current;
 digest	digest_text
 ####################################
