--- conflicted
+++ resolved
@@ -235,8 +235,6 @@
 1	SIMPLE	t3	NULL	range	PRIMARY	PRIMARY	4	NULL	2	100.00	Using where; Using filesort
 Warnings:
 Note	1003	/* select#1 */ select `test`.`t3`.`a` AS `a`,`test`.`t3`.`b` AS `b`,`test`.`t3`.`c` AS `c` from `test`.`t3` where (`test`.`t3`.`a` between 1 and 2) order by `test`.`t3`.`c`
-<<<<<<< HEAD
-=======
 # bug#20022189: WL411:DEBUG ASSERT AT FIELD_LONG::VAL_INT IN SQL/FIELD.CC
 CREATE TABLE t4 (
 `pk` int(11) NOT NULL AUTO_INCREMENT,
@@ -259,7 +257,6 @@
 g1
 5
 DROP TABLE t4;
->>>>>>> dad9d039
 # SELECT * FROM tbl_name WHERE <non-gcol expr> ORDER BY <indexed gcol>
 select * from t3 where a between 1 and 2 order by c;
 a	b	c
