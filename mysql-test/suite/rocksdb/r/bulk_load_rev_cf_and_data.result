--- conflicted
+++ resolved
@@ -38,17 +38,9 @@
 set rocksdb_bulk_load=0;
 SHOW TABLE STATUS WHERE name LIKE 't%';
 Name	Engine	Version	Row_format	Rows	Avg_row_length	Data_length	Max_data_length	Index_length	Data_free	Auto_increment	Create_time	Update_time	Check_time	Collation	Checksum	Create_options	Comment
-<<<<<<< HEAD
-t1	ROCKSDB	10	Fixed	1000000	#	#	#	#	0	NULL	#	NULL	NULL	latin1_bin	NULL		
-t2	ROCKSDB	10	Fixed	1000000	#	#	#	#	0	NULL	#	NULL	NULL	latin1_bin	NULL		
-t3	ROCKSDB	10	Fixed	1000000	#	#	#	#	0	NULL	#	NULL	NULL	latin1_bin	NULL		
-=======
 t1	ROCKSDB	10	Fixed	1000000	#	#	#	#	0	NULL	#	#	NULL	latin1_bin	NULL		
 t2	ROCKSDB	10	Fixed	1000000	#	#	#	#	0	NULL	#	#	NULL	latin1_bin	NULL		
-t3	ROCKSDB	10	Fixed	1000000	#	#	#	#	0	NULL	#	#	NULL	latin1_bin	NULL	partitioned	
-Warnings:
-Warning	1287	The partition engine, used by table 'test.t3', is deprecated and will be removed in a future release. Please use native partitioning instead.
->>>>>>> e15cb5cb
+t3	ROCKSDB	10	Fixed	1000000	#	#	#	#	0	NULL	#	#	NULL	latin1_bin	NULL		
 ANALYZE TABLE t1, t2, t3;
 Table	Op	Msg_type	Msg_text
 test.t1	analyze	status	OK
@@ -56,17 +48,9 @@
 test.t3	analyze	status	OK
 SHOW TABLE STATUS WHERE name LIKE 't%';
 Name	Engine	Version	Row_format	Rows	Avg_row_length	Data_length	Max_data_length	Index_length	Data_free	Auto_increment	Create_time	Update_time	Check_time	Collation	Checksum	Create_options	Comment
-<<<<<<< HEAD
-t1	ROCKSDB	10	Fixed	1000000	#	#	#	#	0	NULL	#	NULL	NULL	latin1_bin	NULL		
-t2	ROCKSDB	10	Fixed	1000000	#	#	#	#	0	NULL	#	NULL	NULL	latin1_bin	NULL		
-t3	ROCKSDB	10	Fixed	1000000	#	#	#	#	0	NULL	#	NULL	NULL	latin1_bin	NULL		
-=======
 t1	ROCKSDB	10	Fixed	1000000	#	#	#	#	0	NULL	#	#	NULL	latin1_bin	NULL		
 t2	ROCKSDB	10	Fixed	1000000	#	#	#	#	0	NULL	#	#	NULL	latin1_bin	NULL		
-t3	ROCKSDB	10	Fixed	1000000	#	#	#	#	0	NULL	#	#	NULL	latin1_bin	NULL	partitioned	
-Warnings:
-Warning	1287	The partition engine, used by table 'test.t3', is deprecated and will be removed in a future release. Please use native partitioning instead.
->>>>>>> e15cb5cb
+t3	ROCKSDB	10	Fixed	1000000	#	#	#	#	0	NULL	#	#	NULL	latin1_bin	NULL		
 select count(pk) from t1;
 count(pk)
 1000000
