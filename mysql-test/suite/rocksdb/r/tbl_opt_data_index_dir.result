--- conflicted
+++ resolved
@@ -1,13 +1,7 @@
 CREATE TABLE t1 (a INT PRIMARY KEY, b CHAR(8)) ENGINE=rocksdb DATA DIRECTORY = '/foo/bar/data';
-<<<<<<< HEAD
-ERROR HY000: Got error 211 'Specifying DATA DIRECTORY for an individual table is not supported.' from ROCKSDB
-CREATE TABLE t1 (a INT PRIMARY KEY, b CHAR(8)) ENGINE=rocksdb INDEX DIRECTORY = '/foo/bar/index';
-ERROR HY000: Got error 212 'Specifying INDEX DIRECTORY for an individual table is not supported.' from ROCKSDB
-=======
 ERROR HY000: Got error 501 'Specifying DATA DIRECTORY for an individual table is not supported.' from ROCKSDB
 CREATE TABLE t1 (a INT PRIMARY KEY, b CHAR(8)) ENGINE=rocksdb INDEX DIRECTORY = '/foo/bar/index';
 ERROR HY000: Got error 502 'Specifying INDEX DIRECTORY for an individual table is not supported.' from ROCKSDB
->>>>>>> 7060807f
 CREATE TABLE t1 (id INT NOT NULL PRIMARY KEY) ENGINE=rocksdb PARTITION BY RANGE (id)
 (
 PARTITION P0 VALUES LESS THAN (1000)
@@ -16,11 +10,7 @@
 DATA DIRECTORY =  '/foo/bar/data/',
 PARTITION P2 VALUES LESS THAN (MAXVALUE)
 );
-<<<<<<< HEAD
-ERROR HY000: Got error 211 'Specifying DATA DIRECTORY for an individual table is not supported.' from ROCKSDB
-=======
 ERROR HY000: Got error 501 'Specifying DATA DIRECTORY for an individual table is not supported.' from ROCKSDB
->>>>>>> 7060807f
 CREATE TABLE t1 (id int not null primary key) ENGINE=rocksdb PARTITION BY RANGE (id)
 (
 PARTITION P0 VALUES LESS THAN (1000)
@@ -29,8 +19,4 @@
 INDEX DIRECTORY =  '/foo/bar/data/',
 PARTITION P2 VALUES LESS THAN (MAXVALUE)
 );
-<<<<<<< HEAD
-ERROR HY000: Got error 212 'Specifying INDEX DIRECTORY for an individual table is not supported.' from ROCKSDB
-=======
-ERROR HY000: Got error 502 'Specifying INDEX DIRECTORY for an individual table is not supported.' from ROCKSDB
->>>>>>> 7060807f
+ERROR HY000: Got error 502 'Specifying INDEX DIRECTORY for an individual table is not supported.' from ROCKSDB