--source include/have_rocksdb.inc

call mtr.add_suppression("Error 213");
call mtr.add_suppression("Error 214 finalizing last SST file while setting bulk loading variable");

### Bulk load ###
CREATE TABLE t1(pk INT, PRIMARY KEY(pk)) ENGINE=ROCKSDB;

# Make sure we get an error with out of order keys during bulk load
SET rocksdb_bulk_load=1;
INSERT INTO t1 VALUES(10);
INSERT INTO t1 VALUES(11);
--error ER_KEYS_OUT_OF_ORDER
INSERT INTO t1 VALUES(9);
SET rocksdb_bulk_load=0;

# Make sure only 10 and 11 got into the table
SELECT * FROM t1;

# Make sure we get an error with overlapping data
SET rocksdb_bulk_load=1;
INSERT INTO t1 VALUES(1);
INSERT INTO t1 VALUES(2);
INSERT INTO t1 VALUES(20);
INSERT INTO t1 VALUES(21);

--error ER_OVERLAPPING_KEYS
SET rocksdb_bulk_load=0;

SHOW VARIABLES LIKE 'rocksdb_bulk_load';

SELECT * FROM t1;

<<<<<<< HEAD
=======
--let SEARCH_FILE=$LOG1
--let SEARCH_PATTERN=RocksDB: Error 504 finalizing last SST file while setting bulk loading variable
--source include/search_pattern_in_file.inc

--let LOG2=$MYSQLTEST_VARDIR/tmp/rocksdb.bulk_load_errors.2.err
--let $restart_parameters=restart:--log-error=$LOG2
--replace_result $MYSQLTEST_VARDIR MYSQLTEST_VARDIR
--source include/restart_mysqld.inc
--remove_file $LOG1


# Make sure we get an error in log when we disconnect and do not assert the server
--connect (con1,localhost,root,,)
SET rocksdb_bulk_load=1;
INSERT INTO t1 VALUES(1);
INSERT INTO t1 VALUES(2);
INSERT INTO t1 VALUES(20);
INSERT INTO t1 VALUES(21);
--connection default
--disconnect con1

SELECT * FROM t1;

--source include/wait_until_count_sessions.inc

--let SEARCH_FILE=$LOG2
--let SEARCH_PATTERN=RocksDB: Error 504 finalizing last SST file while disconnecting
--source include/search_pattern_in_file.inc

--let LOG3=$MYSQLTEST_VARDIR/tmp/rocksdb.bulk_load_errors.3.err
--let $restart_parameters=restart:--log-error=$LOG3
--replace_result $MYSQLTEST_VARDIR MYSQLTEST_VARDIR
--source include/restart_mysqld.inc
--remove_file $LOG2

>>>>>>> 7060807f
TRUNCATE TABLE t1;

### Bulk load with unsorted PKs ###
SET rocksdb_bulk_load_allow_unsorted=1;

# We should not get an error with out of order PKs
SET rocksdb_bulk_load=1;
INSERT INTO t1 VALUES(100);
INSERT INTO t1 VALUES(101);
INSERT INTO t1 VALUES(99);
SET rocksdb_bulk_load=0;
SELECT * FROM t1;
TRUNCATE TABLE t1;

# We should get an error with duplicate PKs in the same bulk load
SET rocksdb_bulk_load=1;
INSERT INTO t1 VALUES(201);
INSERT INTO t1 VALUES(200);
INSERT INTO t1 VALUES(202);
--error ER_DUP_ENTRY
INSERT INTO t1 VALUES(201);
SET rocksdb_bulk_load=0;
SELECT * FROM t1;

SET rocksdb_bulk_load_allow_unsorted=DEFAULT;
DROP TABLE t1;

<<<<<<< HEAD
=======
# Crash when table open cache closes handler with bulk load operation not finalized
SET @orig_table_open_cache=@@global.table_open_cache;
CREATE TABLE t1(a INT AUTO_INCREMENT, b INT, PRIMARY KEY (a)) ENGINE=ROCKSDB DEFAULT CHARSET=latin1;
SET rocksdb_bulk_load=1;
INSERT INTO t1 VALUES(13, 0);
INSERT INTO t1 VALUES(2, 1);
INSERT INTO t1 VALUES(@id, @arg04);
SET @@global.table_open_cache=FALSE;
INSERT INTO t1 VALUES(51479+0.333333333,1);
DROP TABLE t1;
SET @@global.table_open_cache=@orig_table_open_cache;

--let SEARCH_FILE=$LOG3
--let SEARCH_PATTERN=RocksDB: Error 504 finalizing bulk load while closing handler
--source include/search_pattern_in_file.inc

--let $restart_parameters=
--source include/restart_mysqld.inc

--remove_file $LOG3

>>>>>>> 7060807f
# Switch between tables, but also introduce duplicate key errors
CREATE TABLE t1 (pk INT, PRIMARY KEY (pk)) ENGINE=ROCKSDB;
CREATE TABLE t2 (pk INT, PRIMARY KEY (pk)) ENGINE=ROCKSDB;
SET rocksdb_bulk_load=1;
INSERT INTO t1 VALUES (1), (2);
INSERT INTO t2 VALUES (1), (2);
INSERT INTO t1 VALUES (1);
--error ER_OVERLAPPING_KEYS
INSERT INTO t2 VALUES (3);
SET rocksdb_bulk_load=0;
DROP TABLE t1;
DROP TABLE t2;<|MERGE_RESOLUTION|>--- conflicted
+++ resolved
@@ -1,7 +1,10 @@
 --source include/have_rocksdb.inc
+--source include/count_sessions.inc
 
-call mtr.add_suppression("Error 213");
-call mtr.add_suppression("Error 214 finalizing last SST file while setting bulk loading variable");
+--let LOG1=$MYSQLTEST_VARDIR/tmp/rocksdb.bulk_load_errors.1.err
+--replace_result $MYSQLTEST_VARDIR MYSQLTEST_VARDIR
+--let restart_parameters="restart: --log-error=$LOG1"
+--source include/restart_mysqld.inc
 
 ### Bulk load ###
 CREATE TABLE t1(pk INT, PRIMARY KEY(pk)) ENGINE=ROCKSDB;
@@ -31,15 +34,13 @@
 
 SELECT * FROM t1;
 
-<<<<<<< HEAD
-=======
 --let SEARCH_FILE=$LOG1
 --let SEARCH_PATTERN=RocksDB: Error 504 finalizing last SST file while setting bulk loading variable
 --source include/search_pattern_in_file.inc
 
 --let LOG2=$MYSQLTEST_VARDIR/tmp/rocksdb.bulk_load_errors.2.err
---let $restart_parameters=restart:--log-error=$LOG2
 --replace_result $MYSQLTEST_VARDIR MYSQLTEST_VARDIR
+--let restart_parameters="restart: --log-error=$LOG2"
 --source include/restart_mysqld.inc
 --remove_file $LOG1
 
@@ -51,24 +52,38 @@
 INSERT INTO t1 VALUES(2);
 INSERT INTO t1 VALUES(20);
 INSERT INTO t1 VALUES(21);
+let $ID = `SELECT connection_id()`;
 --connection default
 --disconnect con1
 
 SELECT * FROM t1;
 
---source include/wait_until_count_sessions.inc
+#if (`SELECT $RPC_PROTOCOL > 0`) {
+  # for --rpc_protocol mode wait for the background detached session to
+  # go away
+#  let $wait_condition =
+#      SELECT COUNT(*) = 0
+#      FROM information_schema.srv_sessions
+#      WHERE id = $ID;
+#  --source include/wait_condition.inc
+#}
+
+#if (`SELECT $RPC_PROTOCOL = 0`) {
+  # for non --rpc_protocol mode simply wait until the number of sessions
+  # returns to earlier levels
+  --source include/wait_until_count_sessions.inc
+#}
 
 --let SEARCH_FILE=$LOG2
 --let SEARCH_PATTERN=RocksDB: Error 504 finalizing last SST file while disconnecting
 --source include/search_pattern_in_file.inc
 
 --let LOG3=$MYSQLTEST_VARDIR/tmp/rocksdb.bulk_load_errors.3.err
---let $restart_parameters=restart:--log-error=$LOG3
 --replace_result $MYSQLTEST_VARDIR MYSQLTEST_VARDIR
+--let restart_parameters="restart: --log-error=$LOG3"
 --source include/restart_mysqld.inc
 --remove_file $LOG2
 
->>>>>>> 7060807f
 TRUNCATE TABLE t1;
 
 ### Bulk load with unsorted PKs ###
@@ -96,14 +111,21 @@
 SET rocksdb_bulk_load_allow_unsorted=DEFAULT;
 DROP TABLE t1;
 
-<<<<<<< HEAD
-=======
+# This would trigger a debug assertion that is just an error in release builds
+CREATE TABLE t1(c1 INT KEY) ENGINE=ROCKSDB;
+SET rocksdb_bulk_load=1;
+--error ER_KEYS_OUT_OF_ORDER,ER_NO_DEFAULT_FOR_FIELD
+INSERT INTO t1 VALUES (),(),();
+SET rocksdb_bulk_load=0;
+DROP TABLE t1;
+
 # Crash when table open cache closes handler with bulk load operation not finalized
 SET @orig_table_open_cache=@@global.table_open_cache;
 CREATE TABLE t1(a INT AUTO_INCREMENT, b INT, PRIMARY KEY (a)) ENGINE=ROCKSDB DEFAULT CHARSET=latin1;
 SET rocksdb_bulk_load=1;
 INSERT INTO t1 VALUES(13, 0);
-INSERT INTO t1 VALUES(2, 1);
+--error ER_TRUNCATED_WRONG_VALUE_FOR_FIELD
+INSERT INTO t1 VALUES(2, 'test 2');
 INSERT INTO t1 VALUES(@id, @arg04);
 SET @@global.table_open_cache=FALSE;
 INSERT INTO t1 VALUES(51479+0.333333333,1);
@@ -114,12 +136,11 @@
 --let SEARCH_PATTERN=RocksDB: Error 504 finalizing bulk load while closing handler
 --source include/search_pattern_in_file.inc
 
---let $restart_parameters=
+--let restart_parameters=
 --source include/restart_mysqld.inc
 
 --remove_file $LOG3
 
->>>>>>> 7060807f
 # Switch between tables, but also introduce duplicate key errors
 CREATE TABLE t1 (pk INT, PRIMARY KEY (pk)) ENGINE=ROCKSDB;
 CREATE TABLE t2 (pk INT, PRIMARY KEY (pk)) ENGINE=ROCKSDB;
@@ -131,4 +152,6 @@
 INSERT INTO t2 VALUES (3);
 SET rocksdb_bulk_load=0;
 DROP TABLE t1;
-DROP TABLE t2;+DROP TABLE t2;
+
+--source include/wait_until_count_sessions.inc