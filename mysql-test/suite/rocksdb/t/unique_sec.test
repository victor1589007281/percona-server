--- conflicted
+++ resolved
@@ -58,9 +58,8 @@
 CHECK TABLE t EXTENDED;
 DROP TABLE t;
 
-<<<<<<< HEAD
 --remove_file $ddl
-=======
+
 --echo #
 --echo # Validate lock acquired on SK during delete
 --echo #
@@ -92,5 +91,4 @@
 SELECT * FROM t3;
 
 disconnect con1;
-DROP TABLE t3;
->>>>>>> e15cb5cb
+DROP TABLE t3;