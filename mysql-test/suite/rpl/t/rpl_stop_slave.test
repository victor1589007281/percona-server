--- conflicted
+++ resolved
@@ -8,15 +8,10 @@
 source include/have_myisam.inc;
 source include/have_debug.inc;
 source include/have_debug_sync.inc;
-<<<<<<< HEAD
-source include/have_binlog_format_mixed_or_statement.inc;
-=======
 
-# lp:1313901 renders this case irrelevant for mixed mode as temp tables are no
+# 72475 renders this case irrelevant for mixed mode as temp tables are no
 # longer replicated to the slave.
 source include/have_binlog_format_statement.inc;
-source include/not_gtid_enabled.inc;
->>>>>>> 2071aeef
 
 --echo
 --echo # BUG#56118 STOP SLAVE does not wait till trx with CREATE TMP TABLE ends
@@ -72,5 +67,5 @@
 # Bug#58546 test rpl_packet timeout failure sporadically on PB
 # Moved into its own test rpl.rpl_bug58546.test to allow it to continue
 # to test both MBR and SBR
- 
+
 --source include/rpl_end.inc