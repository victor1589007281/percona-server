--- conflicted
+++ resolved
@@ -125,11 +125,7 @@
 # Step 4.4: Uninstall semi sync plugin, it should be successful now.
 UNINSTALL PLUGIN rpl_semi_sync_slave;
 
-<<<<<<< HEAD
-# Step 4.5: On Master, wait until semi sync slaves become '0'.
-=======
 # Step 4.5: On Master, wait until semi sync slaves is '0'.
->>>>>>> 34cd74e5
 --connection master
 --let $status_var= Rpl_semi_sync_master_clients
 --let $status_var_value= 0
