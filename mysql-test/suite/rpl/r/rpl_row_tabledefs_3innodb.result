include/master-slave.inc
[connection master]
STOP SLAVE;
SET @my_sql_mode= @@global.sql_mode;
SET GLOBAL SQL_MODE='STRICT_ALL_TABLES';
START SLAVE;
CREATE TABLE t1_int (a INT PRIMARY KEY, b INT) ENGINE='InnoDB';
CREATE TABLE t1_bit (a INT PRIMARY KEY, b INT) ENGINE='InnoDB';
CREATE TABLE t1_char (a INT PRIMARY KEY, b INT) ENGINE='InnoDB';
CREATE TABLE t1_nodef (a INT PRIMARY KEY, b INT) ENGINE='InnoDB';
CREATE TABLE t2 (a INT PRIMARY KEY, b INT) ENGINE='InnoDB';
CREATE TABLE t3 (a INT PRIMARY KEY, b INT) ENGINE='InnoDB';
CREATE TABLE t4 (a INT) ENGINE='InnoDB';
CREATE TABLE t5 (a INT, b INT, c INT) ENGINE='InnoDB';
CREATE TABLE t6 (a INT, b INT, c INT) ENGINE='InnoDB';
CREATE TABLE t7 (a INT NOT NULL) ENGINE='InnoDB';
CREATE TABLE t8 (a INT NOT NULL) ENGINE='InnoDB';
CREATE TABLE t9 (a INT) ENGINE='InnoDB';
ALTER TABLE t1_int ADD x INT DEFAULT 42;
ALTER TABLE t1_bit
ADD x BIT(3) DEFAULT b'011',
ADD y BIT(5) DEFAULT b'10101',
ADD z BIT(2) DEFAULT b'10';
ALTER TABLE t1_char ADD x CHAR(20) DEFAULT 'Just a test';
ALTER TABLE t1_nodef ADD x INT NOT NULL, ADD y INT NOT NULL, ADD z INT NOT NULL;
ALTER TABLE t2 DROP b;
ALTER TABLE t4 MODIFY a FLOAT;
ALTER TABLE t5 MODIFY b FLOAT;
ALTER TABLE t6 MODIFY c FLOAT;
ALTER TABLE t7 ADD e1 INT, ADD e2 INT, ADD e3 INT, ADD e4 INT,
ADD e5 INT, ADD e6 INT, ADD e7 INT, ADD e8 INT;
ALTER TABLE t8 ADD e1 INT NOT NULL DEFAULT 0, ADD e2 INT NOT NULL DEFAULT 0,
ADD e3 INT NOT NULL DEFAULT 0, ADD e4 INT NOT NULL DEFAULT 0,
ADD e5 INT NOT NULL DEFAULT 0, ADD e6 INT NOT NULL DEFAULT 0,
ADD e7 INT NOT NULL DEFAULT 0, ADD e8 INT NOT NULL DEFAULT 0;
set @@global.slave_exec_mode= 'IDEMPOTENT';
INSERT INTO t1_int  VALUES (2, 4, 4711);
INSERT INTO t1_char VALUES (2, 4, 'Foo is a bar');
INSERT INTO t1_bit  VALUES (2, 4, b'101', b'11100', b'01');
**** On Master ****
INSERT INTO t1_int VALUES (1,2);
INSERT INTO t1_int VALUES (2,5);
INSERT INTO t1_bit VALUES (1,2);
INSERT INTO t1_bit VALUES (2,5);
INSERT INTO t1_char VALUES (1,2);
INSERT INTO t1_char VALUES (2,5);
SELECT * FROM t1_int ORDER BY a;
a	b
1	2
2	5
SELECT * FROM t1_bit ORDER BY a;
a	b
1	2
2	5
SELECT * FROM t1_char ORDER BY a;
a	b
1	2
2	5
**** On Slave ****
set @@global.slave_exec_mode= default;
SELECT a,b,x FROM t1_int ORDER BY a;
a	b	x
1	2	42
2	5	4711
SELECT a,b,HEX(x),HEX(y),HEX(z) FROM t1_bit ORDER BY a;
a	b	HEX(x)	HEX(y)	HEX(z)
1	2	3	15	2
2	5	5	1C	1
SELECT a,b,x FROM t1_char ORDER BY a;
a	b	x
1	2	Just a test
2	5	Foo is a bar
**** On Master ****
UPDATE t1_int  SET b=2*b WHERE a=2;
UPDATE t1_char SET b=2*b WHERE a=2;
UPDATE t1_bit  SET b=2*b WHERE a=2;
SELECT * FROM t1_int ORDER BY a;
a	b
1	2
2	10
SELECT * FROM t1_bit ORDER BY a;
a	b
1	2
2	10
SELECT * FROM t1_char ORDER BY a;
a	b
1	2
2	10
**** On Slave ****
SELECT a,b,x FROM t1_int ORDER BY a;
a	b	x
1	2	42
2	10	4711
SELECT a,b,HEX(x),HEX(y),HEX(z) FROM t1_bit ORDER BY a;
a	b	HEX(x)	HEX(y)	HEX(z)
1	2	3	15	2
2	10	5	1C	1
SELECT a,b,x FROM t1_char ORDER BY a;
a	b	x
1	2	Just a test
2	10	Foo is a bar
INSERT INTO t9 VALUES (2);
INSERT INTO t1_nodef VALUES (1,2);
select count(*) from t1_nodef;
count(*)
1
INSERT INTO t9 VALUES (2);
**** On Master ****
INSERT INTO t2 VALUES (2,4);
SELECT * FROM t2;
a	b
2	4
**** On Slave ****
SELECT * FROM t2;
a
2
include/check_slave_is_running.inc
INSERT INTO t9 VALUES (4);
INSERT INTO t4 VALUES (4);
<<<<<<< HEAD
include/wait_for_slave_sql_error_and_skip.inc [errno=1677]
Last_SQL_Error = 'Column 0 of table 'test.t4' cannot be converted from type 'int' to type 'float''
=======
call mtr.add_suppression("Slave SQL.*Table definition on master and slave does not match: Column [012] type mismatch.* Error_code: 1535");
include/wait_for_slave_sql_error_and_skip.inc [errno=1535]
Last_SQL_Error = 'Table definition on master and slave does not match: Column 0 type mismatch - received type 3, test.t4 has type 4'
>>>>>>> 1f9d8cd8
INSERT INTO t9 VALUES (5);
INSERT INTO t5 VALUES (5,10,25);
include/wait_for_slave_sql_error_and_skip.inc [errno=1677]
Last_SQL_Error = 'Column 1 of table 'test.t5' cannot be converted from type 'int' to type 'float''
INSERT INTO t9 VALUES (6);
INSERT INTO t6 VALUES (6,12,36);
include/wait_for_slave_sql_error_and_skip.inc [errno=1677]
Last_SQL_Error = 'Column 2 of table 'test.t6' cannot be converted from type 'int' to type 'float''
INSERT INTO t9 VALUES (6);
include/check_slave_is_running.inc
INSERT INTO t7 VALUES (1),(2),(3);
INSERT INTO t8 VALUES (1),(2),(3);
SELECT * FROM t7 ORDER BY a;
a
1
2
3
SELECT * FROM t8 ORDER BY a;
a
1
2
3
SELECT * FROM t7 ORDER BY a;
a	e1	e2	e3	e4	e5	e6	e7	e8
1	NULL	NULL	NULL	NULL	NULL	NULL	NULL	NULL
2	NULL	NULL	NULL	NULL	NULL	NULL	NULL	NULL
3	NULL	NULL	NULL	NULL	NULL	NULL	NULL	NULL
SELECT * FROM t8 ORDER BY a;
a	e1	e2	e3	e4	e5	e6	e7	e8
1	0	0	0	0	0	0	0	0
2	0	0	0	0	0	0	0	0
3	0	0	0	0	0	0	0	0
**** On Master ****
TRUNCATE t1_nodef;
SET SQL_LOG_BIN=0;
INSERT INTO t1_nodef VALUES (1,2);
INSERT INTO t1_nodef VALUES (2,4);
SET SQL_LOG_BIN=1;
**** On Slave ****
INSERT INTO t1_nodef VALUES (1,2,3,4,5);
INSERT INTO t1_nodef VALUES (2,4,6,8,10);
**** On Master ****
UPDATE t1_nodef SET b=2*b WHERE a=1;
SELECT * FROM t1_nodef ORDER BY a;
a	b
1	4
2	4
**** On Slave ****
SELECT * FROM t1_nodef ORDER BY a;
a	b	x	y	z
1	4	3	4	5
2	4	6	8	10
**** On Master ****
DELETE FROM t1_nodef WHERE a=2;
SELECT * FROM t1_nodef ORDER BY a;
a	b
1	4
**** On Slave ****
SELECT * FROM t1_nodef ORDER BY a;
a	b	x	y	z
1	4	3	4	5
**** Cleanup ****
DROP TABLE IF EXISTS t1_int,t1_bit,t1_char,t1_nodef;
DROP TABLE IF EXISTS t2,t3,t4,t5,t6,t7,t8,t9;
SET @@global.sql_mode= @my_sql_mode;
include/rpl_end.inc<|MERGE_RESOLUTION|>--- conflicted
+++ resolved
@@ -117,14 +117,10 @@
 include/check_slave_is_running.inc
 INSERT INTO t9 VALUES (4);
 INSERT INTO t4 VALUES (4);
-<<<<<<< HEAD
+call mtr.add_suppression("Slave SQL.*Table definition on master and slave does not match: Column [012] type mismatch.* Error_code: 1535");
+call mtr.add_suppression("Slave SQL.*Column [0-9] of table .test.t[0-9]. cannot be converted from type.* Error_code: 1677");
 include/wait_for_slave_sql_error_and_skip.inc [errno=1677]
 Last_SQL_Error = 'Column 0 of table 'test.t4' cannot be converted from type 'int' to type 'float''
-=======
-call mtr.add_suppression("Slave SQL.*Table definition on master and slave does not match: Column [012] type mismatch.* Error_code: 1535");
-include/wait_for_slave_sql_error_and_skip.inc [errno=1535]
-Last_SQL_Error = 'Table definition on master and slave does not match: Column 0 type mismatch - received type 3, test.t4 has type 4'
->>>>>>> 1f9d8cd8
 INSERT INTO t9 VALUES (5);
 INSERT INTO t5 VALUES (5,10,25);
 include/wait_for_slave_sql_error_and_skip.inc [errno=1677]
