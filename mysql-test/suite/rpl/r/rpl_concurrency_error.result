--- conflicted
+++ resolved
@@ -44,12 +44,8 @@
 master-bin.000001	#	Query	#	#	use `test`; UPDATE t SET f = 'yellow 2' WHERE i = 3
 master-bin.000001	#	Xid	#	#	COMMIT /* XID */
 master-bin.000001	#	Query	#	#	BEGIN
-<<<<<<< HEAD
+master-bin.000001	#	Intvar	#	#	INSERT_ID=2
 master-bin.000001	#	Query	#	#	use `test`; UPDATE IGNORE t SET f = 'magenta 2' WHERE f = 'red'
-=======
-master-bin.000001	#	Intvar	#	#	INSERT_ID=2
-master-bin.000001	#	Query	#	#	use `test`; UPDATE t SET f = 'magenta 2' WHERE f = 'red'
->>>>>>> 9ea0ac1a
 master-bin.000001	#	Query	#	#	use `test`; INSERT INTO t VALUES (5 + (2 * 10),"brown")
 master-bin.000001	#	Query	#	#	ROLLBACK
 SET AUTOCOMMIT = 1;
@@ -77,12 +73,8 @@
 master-bin.000001	#	Query	#	#	use `test`; UPDATE t SET f = 'gray 2' WHERE i = 3
 master-bin.000001	#	Xid	#	#	COMMIT /* XID */
 master-bin.000001	#	Query	#	#	BEGIN
-<<<<<<< HEAD
+master-bin.000001	#	Intvar	#	#	INSERT_ID=5
 master-bin.000001	#	Query	#	#	use `test`; UPDATE IGNORE t SET f = 'dark blue 2' WHERE f = 'red'
-=======
-master-bin.000001	#	Intvar	#	#	INSERT_ID=5
-master-bin.000001	#	Query	#	#	use `test`; UPDATE t SET f = 'dark blue 2' WHERE f = 'red'
->>>>>>> 9ea0ac1a
 master-bin.000001	#	Query	#	#	use `test`; INSERT INTO t VALUES (6 + (2 * 10),"brown")
 master-bin.000001	#	Xid	#	#	COMMIT /* XID */
 SET AUTOCOMMIT = 0;
@@ -110,12 +102,8 @@
 master-bin.000001	#	Query	#	#	use `test`; UPDATE t SET f = 'yellow 1' WHERE i = 3
 master-bin.000001	#	Xid	#	#	COMMIT /* XID */
 master-bin.000001	#	Query	#	#	BEGIN
-<<<<<<< HEAD
+master-bin.000001	#	Intvar	#	#	INSERT_ID=8
 master-bin.000001	#	Query	#	#	use `test`; UPDATE IGNORE t SET f = 'magenta 1' WHERE f = 'red'
-=======
-master-bin.000001	#	Intvar	#	#	INSERT_ID=8
-master-bin.000001	#	Query	#	#	use `test`; UPDATE t SET f = 'magenta 1' WHERE f = 'red'
->>>>>>> 9ea0ac1a
 master-bin.000001	#	Query	#	#	use `test`; INSERT INTO t VALUES (5 + (1 * 10),"brown")
 master-bin.000001	#	Query	#	#	ROLLBACK
 SET AUTOCOMMIT = 0;
@@ -141,12 +129,8 @@
 master-bin.000001	#	Query	#	#	use `test`; UPDATE t SET f = 'gray 1' WHERE i = 3
 master-bin.000001	#	Xid	#	#	COMMIT /* XID */
 master-bin.000001	#	Query	#	#	BEGIN
-<<<<<<< HEAD
+master-bin.000001	#	Intvar	#	#	INSERT_ID=11
 master-bin.000001	#	Query	#	#	use `test`; UPDATE IGNORE t SET f = 'dark blue 1' WHERE f = 'red'
-=======
-master-bin.000001	#	Intvar	#	#	INSERT_ID=11
-master-bin.000001	#	Query	#	#	use `test`; UPDATE t SET f = 'dark blue 1' WHERE f = 'red'
->>>>>>> 9ea0ac1a
 master-bin.000001	#	Query	#	#	use `test`; INSERT INTO t VALUES (6 + (1 * 10),"brown")
 master-bin.000001	#	Xid	#	#	COMMIT /* XID */
 include/sync_slave_sql_with_master.inc
