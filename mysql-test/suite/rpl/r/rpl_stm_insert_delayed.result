--- conflicted
+++ resolved
@@ -51,86 +51,24 @@
 INSERT DELAYED IGNORE INTO t1 VALUES(1);
 INSERT DELAYED IGNORE INTO t1 VALUES(1);
 flush table t1;
-show binlog events in 'master-bin.000002' from <binlog_start> limit 1,2;
+show binlog events in 'master-bin.000002' from <binlog_start> limit 1,4;
 Log_name	Pos	Event_type	Server_id	End_log_pos	Info
-<<<<<<< HEAD
-x	x	x	x	x	BEGIN
-x	x	x	x	x	use `test`; INSERT DELAYED IGNORE INTO t1 VALUES(1)
-=======
+master-bin.000002	#	Query	#	#	BEGIN
 master-bin.000002	#	Query	#	#	use `test`; INSERT DELAYED IGNORE INTO t1 VALUES(1)
 master-bin.000002	#	Query	#	#	use `test`; INSERT DELAYED IGNORE INTO t1 VALUES(1)
+master-bin.000002	#	Query	#	#	COMMIT
 select * from t1;
 a
 1
 On slave
-show binlog events in 'slave-bin.000002' from <binlog_start> limit 1,2;
+show binlog events in 'slave-bin.000002' from <binlog_start> limit 1,6;
 Log_name	Pos	Event_type	Server_id	End_log_pos	Info
+slave-bin.000002	#	Query	#	#	BEGIN
 slave-bin.000002	#	Query	#	#	use `test`; INSERT DELAYED IGNORE INTO t1 VALUES(1)
+slave-bin.000002	#	Query	#	#	COMMIT
+slave-bin.000002	#	Query	#	#	BEGIN
 slave-bin.000002	#	Query	#	#	use `test`; INSERT DELAYED IGNORE INTO t1 VALUES(1)
-select * from t1;
-a
-1
-drop table t1;
-FLUSH LOGS;
-FLUSH LOGS;
-End of 5.0 tests
-set @@global.binlog_format = mixed;
-CREATE SCHEMA IF NOT EXISTS mysqlslap;
-USE mysqlslap;
-select @@global.binlog_format;
-@@global.binlog_format
-MIXED
-CREATE TABLE t1 (id INT primary key auto_increment, name VARCHAR(64));
-FLUSH TABLE t1;
-SELECT COUNT(*) FROM t1;
-COUNT(*)
-5000
-use mysqlslap;
-SELECT COUNT(*) FROM t1;
-COUNT(*)
-5000
-truncate table t1;
-insert delayed into t1 values(10, "my name");
-insert delayed into t1 values(10, "is Bond"), (20, "James Bond");
-flush table t1;
-select * from t1;
-id	name
-10	my name
-20	James Bond
-select * from t1;
-id	name
-10	my name
-20	James Bond
-delete from t1 where id!=10;
-insert delayed into t1 values(20, "is Bond"), (10, "James Bond");
-flush table t1;
-select * from t1;
-id	name
-10	my name
-20	is Bond
-select * from t1;
-id	name
-10	my name
-20	is Bond
-USE test;
-DROP SCHEMA mysqlslap;
-use test;
-CREATE TABLE t1(a int, UNIQUE(a));
-INSERT DELAYED IGNORE INTO t1 VALUES(1);
-INSERT DELAYED IGNORE INTO t1 VALUES(1);
-flush table t1;
->>>>>>> 69c9dbab
-select * from t1;
-a
-1
-On slave
-<<<<<<< HEAD
-show binlog events in 'slave-bin.000002' LIMIT 2,2;
-Log_name	Pos	Event_type	Server_id	End_log_pos	Info
-x	x	x	x	x	BEGIN
-x	x	x	x	x	use `test`; INSERT DELAYED IGNORE INTO t1 VALUES(1)
-=======
->>>>>>> 69c9dbab
+slave-bin.000002	#	Query	#	#	COMMIT
 select * from t1;
 a
 1
