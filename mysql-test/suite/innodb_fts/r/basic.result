--- conflicted
+++ resolved
@@ -284,9 +284,6 @@
 1
 65536
 131071
-<<<<<<< HEAD
-196606
-262141
 drop table t1;
 create table t1( a text character set utf8mb4 collate utf8mb4_czech_ci not null, fulltext key(a))engine=innodb;
 insert into t1 values('');
@@ -294,12 +291,9 @@
 match(a)against(0xf3)
 0
 drop table t1;
-=======
-drop table t1;
-call mtr.add_suppression("\\[ERROR\\] InnoDB: Doc ID 20030101000000 is too big. Its difference with largest used Doc ID 0 cannot exceed or equal to 65535");
+call mtr.add_suppression("\\[ERROR\\] \\[[^]]*\\] InnoDB: Doc ID 20030101000000 is too big. Its difference with largest used Doc ID 0 cannot exceed or equal to 65535");
 CREATE TABLE t1 (FTS_DOC_ID BIGINT UNSIGNED AUTO_INCREMENT NOT NULL PRIMARY KEY,
 title VARCHAR(200), FULLTEXT(title)) ENGINE=InnoDB;
 INSERT INTO t1 VALUES (NULL, NULL), (20030101000000, 20030102000000);
 ERROR HY000: Invalid InnoDB FTS Doc ID
-DROP TABLE t1;
->>>>>>> 5216b1c5
+DROP TABLE t1;