--- conflicted
+++ resolved
@@ -49,13 +49,7 @@
 #SHOW BINLOG EVENTS;
 
 # Check that there is no error in replication
-<<<<<<< HEAD
---replace_result $SLAVE_MYPORT SLAVE_PORT
---replace_column 1 # 7 # 8 # 9 # 22 # 23 # 33 # 35 # 36 # 41 #
-query_vertical SHOW SLAVE STATUS;
-=======
 source include/check_slave_is_running.inc;
->>>>>>> 8e706139
 
 # Check that we have the data on the master
 SELECT * FROM t1 ORDER BY a;
@@ -80,13 +74,7 @@
 SELECT * FROM t1 ORDER BY a;
 
 # Check that there is no error in replication
-<<<<<<< HEAD
---replace_result $MASTER_MYPORT MASTER_PORT
---replace_column 1 # 7 # 8 # 9 # 22 # 23 # 33 # 35 # 36 # 41 #
-query_vertical SHOW SLAVE STATUS;
-=======
 source include/check_slave_is_running.inc;
->>>>>>> 8e706139
 
 connection master;
 DROP TABLE t1;
