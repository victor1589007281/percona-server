--- conflicted
+++ resolved
@@ -73,15 +73,9 @@
 PARTITION p10 VALUES LESS THAN MAXVALUE);
 Warnings:
 Warning	1639	debug sync point wait timed out
-<<<<<<< HEAD
-TABLE_CATALOG	TABLE_SCHEMA	TABLE_NAME	PARTITION_NAME	SUBPARTITION_NAME	PARTITION_ORDINAL_POSITION	SUBPARTITION_ORDINAL_POSITION	PARTITION_METHOD	SUBPARTITION_METHOD	PARTITION_EXPRESSION	SUBPARTITION_EXPRESSION	PARTITION_DESCRIPTION	TABLE_ROWS	AVG_ROW_LENGTH	DATA_LENGTH	MAX_DATA_LENGTH	INDEX_LENGTH	DATA_FREE	CREATE_TIME	UPDATE_TIME	CHECK_TIME	CHECKSUM	PARTITION_COMMENT	NODEGROUP	TABLESPACE_NAME
-def	test	t1	p0	NULL	1	NULL	RANGE	NULL	a	NULL	10	1	16384	16384	NULL	0	0	NULL	NULL	NULL	NULL		default	NULL
-def	test	t1	p10	NULL	2	NULL	RANGE	NULL	a	NULL	MAXVALUE	3	5461	16384	NULL	0	0	NULL	NULL	NULL	NULL		default	NULL
-=======
 TABLE_SCHEMA	TABLE_NAME	PARTITION_NAME	PARTITION_ORDINAL_POSITION	PARTITION_DESCRIPTION	TABLE_ROWS
 test	t1	p0	1	10	1
 test	t1	p10	2	MAXVALUE	3
->>>>>>> e090099a
 t1#P#p0.ibd
 t1#P#p10.ibd
 t1.frm
