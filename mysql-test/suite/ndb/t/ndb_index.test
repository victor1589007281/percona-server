--- conflicted
+++ resolved
@@ -129,7 +129,6 @@
 
 # End of 4.1 tests
 
-<<<<<<< HEAD
 # bug#45525
 create table t1 (
 a int not null primary key,
@@ -149,7 +148,9 @@
 unique (c50), unique (c51), unique (c52), unique (c53), unique (c54), unique (c55), unique (c56), unique (c57),
 unique (c60), unique (c61), unique (c62), unique (c63), unique (c64), unique (c65), unique (c66), unique (c67),
 unique (c60), unique (c71), unique (c72), unique (c73), unique (c74), unique (c75), unique (c76)) engine = ndb;
-=======
+
+drop table t1;
+
 CREATE TABLE t1 (
 a INT NOT NULL AUTO_INCREMENT ,
 b INT NOT NULL ,
@@ -189,6 +190,5 @@
 select distinct b from t1;
 --sorted_result
 select distinct b from t1 group by b;
->>>>>>> deaa5aad
 
 drop table t1;