--- conflicted
+++ resolved
@@ -744,9 +744,9 @@
 
 drop table tpersons;
 
-<<<<<<< HEAD
-drop table t1, t1ver, t2, t2ver, t3, t3ver, t4, t5a, t5b, t5c,
+drop table t1, t1ver, t2, t2ver, t4, t5a, t5b, t5c,
            t6, t6ver, t7, t7ver, t8, t8ver, t9, t9ver, t10, t10ver;
+
 --source suite/ndb/include/backup_restore_cleanup.inc
 --remove_files_wildcard $MYSQLTEST_VARDIR/tmp t*.csv
 --remove_files_wildcard $MYSQLTEST_VARDIR/tmp t*.map
@@ -756,8 +756,4 @@
 --remove_files_wildcard $MYSQLTEST_VARDIR/tmp t*.stt
 --force-rmdir $BACKUP_DST
 --force-rmdir $MYSQLTEST_VARDIR/tmp/imp0
---remove_file $NDB_TOOLS_OUTPUT
-=======
-drop table t1, t1ver, t2, t2ver, t4, t5a, t5b, t5c,
-           t6, t6ver, t7, t7ver, t8, t8ver, t9, t9ver, t10, t10ver;
->>>>>>> d7f71551
+--remove_file $NDB_TOOLS_OUTPUT