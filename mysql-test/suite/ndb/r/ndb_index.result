drop table if exists t1;
CREATE TABLE t1 (
PORT varchar(16) NOT NULL,
ACCESSNODE varchar(16) NOT NULL,
POP varchar(48) NOT NULL,
ACCESSTYPE int unsigned NOT NULL,
CUSTOMER_ID varchar(20) collate latin1_bin NOT NULL,
PROVIDER varchar(16),
TEXPIRE int unsigned,
NUM_IP int unsigned,
LEASED_NUM_IP int unsigned,
LOCKED_IP int unsigned,
STATIC_DNS int unsigned,
SUSPENDED_SERVICE int unsigned,
SUSPENDED_REASON int unsigned,
BGP_COMMUNITY int unsigned,
INDEX CUSTOMER_ID_INDEX(CUSTOMER_ID),
INDEX FQPN_INDEX(POP,ACCESSNODE,PORT),
PRIMARY KEY(POP,ACCESSNODE,PORT,ACCESSTYPE)
) engine=ndbcluster;
INSERT INTO t1 VALUES ('port67', 'node78', 'pop98', 1, 'kllopmn', 'pr_43', 121212, 1, 2, 3, 8, NULL, NULL, NULL);
INSERT INTO t1 VALUES ('port67', 'node78', 'pop99', 2, 'klkighh', 'pr_44', 121213, 3, 3, 6, 7, NULL, NULL, NULL);
INSERT INTO t1 VALUES ('port79', 'node79', 'pop79', 2, 'kpongfaa', 'pr_44', 981213, 2, 4, 10, 11, 2, 99, 1278);
select port, accessnode, pop, accesstype  from t1 where port='port67' order by accesstype;
port	accessnode	pop	accesstype
port67	node78	pop98	1
port67	node78	pop99	2
select port, accessnode, pop, accesstype  from t1 where port='foo';
port	accessnode	pop	accesstype
select port, accessnode, pop, accesstype  from t1 where accessnode='node78' order by accesstype;
port	accessnode	pop	accesstype
port67	node78	pop98	1
port67	node78	pop99	2
select port, accessnode, pop, accesstype  from t1 where accessnode='foo';
port	accessnode	pop	accesstype
select port, accessnode, pop, accesstype  from t1 where pop='pop98';
port	accessnode	pop	accesstype
port67	node78	pop98	1
select port, accessnode, pop, accesstype  from t1 where pop='pop98';
port	accessnode	pop	accesstype
port67	node78	pop98	1
select port, accessnode, pop, accesstype  from t1 where pop='pop98';
port	accessnode	pop	accesstype
port67	node78	pop98	1
select port, accessnode, pop, accesstype  from t1 where pop='pop98' order by accesstype;
port	accessnode	pop	accesstype
port67	node78	pop98	1
select port, accessnode, pop, accesstype  from t1 where pop='foo';
port	accessnode	pop	accesstype
select port, accessnode, pop, accesstype  from t1 where accesstype=1;
port	accessnode	pop	accesstype
port67	node78	pop98	1
select port, accessnode, pop, accesstype  from t1 where accesstype=2 order by port;
port	accessnode	pop	accesstype
port67	node78	pop99	2
port79	node79	pop79	2
select port, accessnode, pop, accesstype  from t1 where accesstype=98 order by port;
port	accessnode	pop	accesstype
select port, accessnode, pop, accesstype  from t1 where customer_id='kllopmn';
port	accessnode	pop	accesstype
port67	node78	pop98	1
select port, accessnode, pop, accesstype  from t1 where customer_id='KLLOPMN';
port	accessnode	pop	accesstype
select port, accessnode, pop, accesstype  from t1 where customer_id='kLLoPMn';
port	accessnode	pop	accesstype
select port, accessnode, pop, accesstype  from t1 where customer_id='foo';
port	accessnode	pop	accesstype
select port, accessnode, pop, accesstype  from t1 where provider='pr_43';
port	accessnode	pop	accesstype
port67	node78	pop98	1
select port, accessnode, pop, accesstype  from t1 where provider='foo';
port	accessnode	pop	accesstype
select port, accessnode from t1 where texpire=121212;
port	accessnode
port67	node78
select port, accessnode from t1 where texpire=2323;
port	accessnode
select port, accessnode, pop, accesstype  from t1 where num_ip=1;
port	accessnode	pop	accesstype
port67	node78	pop98	1
select port, accessnode, pop, accesstype  from t1 where num_ip=89;
port	accessnode	pop	accesstype
select port, accessnode, pop, accesstype  from t1 where leased_num_ip=2;
port	accessnode	pop	accesstype
port67	node78	pop98	1
select port, accessnode, pop, accesstype  from t1 where leased_num_ip=89;
port	accessnode	pop	accesstype
select port, accessnode, pop, accesstype  from t1 where locked_ip=3;
port	accessnode	pop	accesstype
port67	node78	pop98	1
select port, accessnode, pop, accesstype  from t1 where locked_ip=89;
port	accessnode	pop	accesstype
select port, accessnode, pop, accesstype  from t1 where static_dns=8;
port	accessnode	pop	accesstype
port67	node78	pop98	1
select port, accessnode, pop, accesstype  from t1 where static_dns=89;
port	accessnode	pop	accesstype
select port, accessnode, pop, accesstype  from t1 where suspended_service=8;
port	accessnode	pop	accesstype
select port, accessnode, pop, accesstype  from t1 where suspended_service=89;
port	accessnode	pop	accesstype
select port, accessnode, pop, accesstype  from t1 where suspended_reason=NULL;
port	accessnode	pop	accesstype
select port, accessnode, pop, accesstype  from t1 where suspended_reason=89;
port	accessnode	pop	accesstype
select port, accessnode, pop, accesstype  from t1 where suspended_reason=0;
port	accessnode	pop	accesstype
select port, accessnode, pop, accesstype  from t1 where bgp_community=NULL;
port	accessnode	pop	accesstype
select port, accessnode, pop, accesstype  from t1 where bgp_community=89;
port	accessnode	pop	accesstype
select port, accessnode, pop, accesstype  from t1 where bgp_community=0;
port	accessnode	pop	accesstype
select port, accessnode, pop, accesstype from t1 where port='port67' and accessnode='node78' and pop='pop98' and accesstype=1;
port	accessnode	pop	accesstype
port67	node78	pop98	1
select port, accessnode, pop, accesstype from t1 where port='port67' and accesstype=1 and accessnode='node78' and pop='pop98';
port	accessnode	pop	accesstype
port67	node78	pop98	1
select port, accessnode, pop, accesstype from t1 where pop='pop98' and port='port67' and accesstype=1 and accessnode='node78';
port	accessnode	pop	accesstype
port67	node78	pop98	1
select port, accessnode from t1 where port='foo' and accessnode='foo' and pop='foo' and accesstype=99;
port	accessnode
select port, accessnode, pop, accesstype from t1 where port='port67' and pop='pop98' and accesstype=1;
port	accessnode	pop	accesstype
port67	node78	pop98	1
select port, accessnode, pop, accesstype from t1 where accesstype=1 and accessnode='node78' and pop='pop98';
port	accessnode	pop	accesstype
port67	node78	pop98	1
select port, accessnode, pop, accesstype from t1 where  port='port67' and accesstype=1 and accessnode='node78';
port	accessnode	pop	accesstype
port67	node78	pop98	1
select port, accessnode from t1 where port='foo' and accessnode='foo' and pop='foo';
port	accessnode
select port, accessnode, pop, accesstype  from t1 where customer_id='kllopmn';
port	accessnode	pop	accesstype
port67	node78	pop98	1
select port, accessnode, pop, accesstype  from t1 where customer_id='kllopmn' and accesstype=1;
port	accessnode	pop	accesstype
port67	node78	pop98	1
select port, accessnode, pop, accesstype  from t1 where customer_id='kllopmn' and accesstype=2;
port	accessnode	pop	accesstype
select port, accessnode, pop, accesstype  from t1 where accesstype=2 and customer_id='kllopmn';
port	accessnode	pop	accesstype
select port, accessnode, pop, accesstype  from t1 where pop='pop98' and accessnode='node78' and port='port67';
port	accessnode	pop	accesstype
port67	node78	pop98	1
select port, accessnode, pop, accesstype  from t1 where pop='pop98' and accessnode='node78' and port='port67' and customer_id='kllopmn';
port	accessnode	pop	accesstype
port67	node78	pop98	1
select port, accessnode, pop, accesstype  from t1 where pop='pop98' and accessnode='node78' and port='port67' and customer_id='foo';
port	accessnode	pop	accesstype
drop table t1;
<<<<<<< HEAD
CREATE TABLE t1 (
a INT NOT NULL AUTO_INCREMENT ,
b INT NOT NULL ,
c VARCHAR ( 11 ) NOT NULL ,
PRIMARY KEY ( a ) ,
INDEX ( b )
) ENGINE = NDB;
INSERT INTO t1 (a ,b ,c) VALUES 
(NULL , '1', 'test'), (NULL , '2', 'test'), (NULL , '1', 'test'), 
(NULL , '2', 'test'), (NULL , '3', 'test'), (NULL , '4', 'test'), 
(NULL , '5', 'test'), (NULL , '6', 'test'), (NULL , '1', 'test'),
(NULL , '1', 'test');
explain select count(a) from t1 group by a;
id	select_type	table	type	possible_keys	key	key_len	ref	rows	Extra
1	SIMPLE	t1	index	NULL	PRIMARY	4	NULL	10	
explain select count(a) from t1 FORCE INDEX FOR GROUP BY (PRIMARY) group by a;
id	select_type	table	type	possible_keys	key	key_len	ref	rows	Extra
1	SIMPLE	t1	index	NULL	PRIMARY	4	NULL	10	
explain select count(b) from t1 group by b;
id	select_type	table	type	possible_keys	key	key_len	ref	rows	Extra
1	SIMPLE	t1	index	NULL	b	4	NULL	10	
explain select count(b) from t1 FORCE INDEX FOR GROUP BY (b) group by b;
id	select_type	table	type	possible_keys	key	key_len	ref	rows	Extra
1	SIMPLE	t1	index	NULL	b	4	NULL	10	
explain select distinct a from t1;
id	select_type	table	type	possible_keys	key	key_len	ref	rows	Extra
1	SIMPLE	t1	ALL	NULL	NULL	NULL	NULL	10	
explain select distinct a from t1 group by a;
id	select_type	table	type	possible_keys	key	key_len	ref	rows	Extra
1	SIMPLE	t1	ALL	NULL	NULL	NULL	NULL	10	Using filesort
explain select distinct b from t1;
id	select_type	table	type	possible_keys	key	key_len	ref	rows	Extra
1	SIMPLE	t1	index	NULL	b	4	NULL	10	
explain select distinct b from t1 group by b;
id	select_type	table	type	possible_keys	key	key_len	ref	rows	Extra
1	SIMPLE	t1	index	NULL	b	4	NULL	10	
select count(a) from t1 group by a;
count(a)
1
1
1
1
1
1
1
1
1
1
select count(a) from t1 FORCE INDEX FOR GROUP BY (PRIMARY) group by a;
count(a)
1
1
1
1
1
1
1
1
1
1
select count(b) from t1 group by b;
count(b)
1
1
1
1
2
4
select count(b) from t1 FORCE INDEX FOR GROUP BY (b) group by b;
count(b)
1
1
1
1
2
4
select distinct a from t1;
a
1
10
2
3
4
5
6
7
8
9
select distinct a from t1 group by a;
a
1
10
2
3
4
5
6
7
8
9
select distinct b from t1;
b
1
2
3
4
5
6
select distinct b from t1 group by b;
b
1
2
3
4
5
6
drop table t1;
=======
CREATE TABLE inleveroverzicht (
id int(11) NOT NULL auto_increment,
klantid int(11) NOT NULL default '0',
productcode varchar(255) NOT NULL default '0',
aantal int(11) NOT NULL default '0',
PRIMARY KEY  (id),
KEY klantid (klantid),
KEY `klantid/productcode` (klantid,productcode)
) ENGINE=NDBCLUSTER DEFAULT CHARSET=latin1 AUTO_INCREMENT=34 ;
INSERT INTO inleveroverzicht (id, klantid, productcode, aantal) VALUES 
(33, 31, '15674', 11),
(32, 31, '0001256', 1);
SELECT * from inleveroverzicht ORDER BY id;
id	klantid	productcode	aantal
32	31	0001256	1
33	31	15674	11
TRUNCATE TABLE inleveroverzicht;
SELECT * from inleveroverzicht  ORDER BY id;
id	klantid	productcode	aantal
DROP TABLE inleveroverzicht;
>>>>>>> d8ad3d7f
<|MERGE_RESOLUTION|>--- conflicted
+++ resolved
@@ -152,7 +152,6 @@
 select port, accessnode, pop, accesstype  from t1 where pop='pop98' and accessnode='node78' and port='port67' and customer_id='foo';
 port	accessnode	pop	accesstype
 drop table t1;
-<<<<<<< HEAD
 CREATE TABLE t1 (
 a INT NOT NULL AUTO_INCREMENT ,
 b INT NOT NULL ,
@@ -270,7 +269,6 @@
 5
 6
 drop table t1;
-=======
 CREATE TABLE inleveroverzicht (
 id int(11) NOT NULL auto_increment,
 klantid int(11) NOT NULL default '0',
@@ -290,5 +288,4 @@
 TRUNCATE TABLE inleveroverzicht;
 SELECT * from inleveroverzicht  ORDER BY id;
 id	klantid	productcode	aantal
-DROP TABLE inleveroverzicht;
->>>>>>> d8ad3d7f
+DROP TABLE inleveroverzicht;