
# ==== Purpose ====
#
# Test if statements used temporary tables are binlogged correctly
#
# ==== Method ====
#
# Use two connections, use temporary tables on both of them, and by
# switching connections between statements, the test can check if the
# statements are logged with the correct thread id.
#
# The statements current tested include:
#   CREATE TEMPORARY TABLE
#   CREATE TEMPORARY TABLE LIKE
#   INSERT
#   REPLACE
#   UPDATE
#   INSERT SELECT
#   TRUNCATE
#
# Note: When adding new query statements, please add them between the
# two 'flush logs'. And aslo please make sure the connection is
# switched between each statement.
#
# ==== Related bugs ====
#
# BUG#35583 mysqlbinlog replay fails with ERROR 1146 when temp tables are used
#
source include/have_log_bin.inc;

--source include/count_sessions.inc

RESET MASTER;

--disable_query_log
CALL mtr.add_suppression("Unsafe statement written to the binary log using statement format since BINLOG_FORMAT = STATEMENT");
--enable_query_log

connect (master,127.0.0.1,root,,test,$MASTER_MYPORT,);
connect (master1,127.0.0.1,root,,test,$MASTER_MYPORT,);

create table foo (a int);

flush logs;

connection master;
create temporary table tmp1_foo like foo;
connection master1;
create temporary table tmp2_foo (a int);

connection master;
insert into tmp1_foo values (1), (2), (3), (4);
connection master1;
replace into tmp2_foo values (1), (2), (3), (4);

connection master;
update tmp1_foo set a=2*a-1;
connection master1;
update tmp2_foo set a=2*a;

connection master;
delete from tmp1_foo where a < 5;
connection master1;
delete from tmp2_foo where a < 5;

--disable_warnings
connection master;
insert into foo select * from tmp1_foo;
connection master1;
insert into foo select * from tmp2_foo;
--enable_warnings

connection master;
truncate table tmp1_foo;
connection master1;
truncate table tmp2_foo;

let $binlog_file= query_get_value(SHOW MASTER STATUS, File, 1);

flush logs;

connection default;
select * from foo;

# prepare for the replay
drop table foo;
create table foo (a int);

# replay from binary log
let $MYSQLD_DATADIR= `select @@datadir`;
copy_file $MYSQLD_DATADIR/$binlog_file $MYSQLD_DATADIR/master-bin.saved35583;
# Reset GTIDs
RESET MASTER;
exec $MYSQL_BINLOG $MYSQLD_DATADIR/master-bin.saved35583 | $MYSQL;
select * from foo;

# clean up
disconnect master;
disconnect master1;

connection default;
drop table foo;
-- remove_file $MYSQLD_DATADIR/master-bin.saved35583

#################################################################
# BUG#51226
#################################################################

RESET MASTER;

-- let $dbname=b51226

connect (con1,localhost,root,,test,$MASTER_MYPORT,$MASTER_MYSOCK);
connect (con2,localhost,root,,test,$MASTER_MYPORT,$MASTER_MYSOCK);

#
# action: on con1 create the database and the tmp table
#
-- connection con1
-- eval create database $dbname
-- eval use $dbname
create temporary table t1(i int);

#
# action: on con1 create the tmp table
#
-- connection con2
-- eval use $dbname
create temporary table t1(i int);

# action: at this point, the last event binlogged contains the
#         pseudo_thread_id from con2. So now we switch to con1, issue
#         a statement that fails and close the connection (which logs
#         implicitely a DROP TEMPORARY TABLE).
#
#         Before the patch this would not log con1's pseudo_thread_id
#         because the failing statement would reset THD context
#         (unsetting the thread_specific_used flag, and consequently,
#         causing the DROP event to be logged without pseudo_thread_id
#         in its header).

-- connection con1
-- error 1050
create temporary table t1(i int);
-- disconnect con1

-- connection default
if (`SELECT @@GLOBAL.binlog_format = 'STATEMENT'`)
{
  -- let $wait_binlog_event= DROP
  -- source include/wait_for_binlog_event.inc
}

# action: insert in the t1. This would cause the the test to fail,
#         because when replaying the binlog the previous implicit drop
#         temp table would have been executed under the wrong
#         pseudo_thread_id, dropping the tmp table on con2.
-- connection con2
insert into t1 values(1);
-- disconnect con2

-- connection default
if (`SELECT @@GLOBAL.binlog_format = 'STATEMENT'`)
{
  -- let $wait_binlog_event= DROP
  -- source include/wait_for_binlog_event.inc
}

-- eval DROP DATABASE $dbname
FLUSH LOGS;
-- let $MYSQLD_DATADIR= `select @@datadir`
copy_file $MYSQLD_DATADIR/master-bin.000001 $MYSQLD_DATADIR/master-bin.saved51226;
# Reset GTIDs
RESET MASTER;
# assertion: assert that when replaying the binary log will succeed,
#            instead of failing with "Table 'XXX.YYY' doesn't exist"
-- exec $MYSQL_BINLOG $MYSQLD_DATADIR/master-bin.saved51226 | $MYSQL
<<<<<<< HEAD
-- remove_file $MYSQLD_DATADIR/master-bin.saved51226
=======

--source include/wait_until_count_sessions.inc
>>>>>>> 893668cf
<|MERGE_RESOLUTION|>--- conflicted
+++ resolved
@@ -175,9 +175,6 @@
 # assertion: assert that when replaying the binary log will succeed,
 #            instead of failing with "Table 'XXX.YYY' doesn't exist"
 -- exec $MYSQL_BINLOG $MYSQLD_DATADIR/master-bin.saved51226 | $MYSQL
-<<<<<<< HEAD
 -- remove_file $MYSQLD_DATADIR/master-bin.saved51226
-=======
 
---source include/wait_until_count_sessions.inc
->>>>>>> 893668cf
+--source include/wait_until_count_sessions.inc