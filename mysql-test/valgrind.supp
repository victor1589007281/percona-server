--- conflicted
+++ resolved
@@ -1040,7 +1040,6 @@
    fun:main
 }
 
-<<<<<<< HEAD
 
 {
    OpenSSL libstdc++ version 5 / one
@@ -1114,11 +1113,11 @@
    ...
    fun:_ZL13plugin_dl_addPK19st_mysql_lex_stringi*
    ...
-=======
+}
+
 {
    Spurious dlerror_run errors on main.udf
    Memcheck:Leak
    ...
    fun:dlerror_run
->>>>>>> f715d412
 }