# Copyright (c) 2005, 2016, Oracle and/or its affiliates. All rights reserved.
#
# This program is free software; you can redistribute it and/or
# modify it under the terms of the GNU Library General Public
# License as published by the Free Software Foundation; version 2
# of the License.
#
# This program is distributed in the hope that it will be useful,
# but WITHOUT ANY WARRANTY; without even the implied warranty of
# MERCHANTABILITY or FITNESS FOR A PARTICULAR PURPOSE.  See the GNU
# Library General Public License for more details.
#
# You should have received a copy of the GNU General Public License
# along with this program; if not, write to the Free Software
# Foundation, Inc., 51 Franklin St, Fifth Floor, Boston, MA  02110-1301  USA

#
# Suppress some common (not fatal) errors in system libraries found by valgrind
#

#
# Pthread doesn't free all thread specific memory before program exists
#
{
   pthread allocate_tls memory loss
   Memcheck:Leak
   fun:calloc
   fun:_dl_allocate_tls
   fun:allocate_stack
   fun:pthread_create*
}

{
   pthread allocate_tls memory loss
   Memcheck:Leak
   fun:calloc
   fun:_dl_allocate_tls
   fun:pthread_create*

}

{
   pthead_exit memory loss 1
   Memcheck:Leak
   fun:malloc
   fun:_dl_new_object
   fun:_dl_map_object_from_fd
}

{
   pthread_exit memory loss 2
   Memcheck:Leak
   fun:malloc
   fun:_dl_map_object
   fun:dl_open_worker
}

{
   pthread_exit memory loss 3
   Memcheck:Leak
   fun:malloc
   fun:_dl_map_object_deps
   fun:dl_open_worker
}

{
   pthread_exit memory loss 4
   Memcheck:Leak
   fun:calloc
   fun:_dl_check_map_versions
   fun:dl_open_worker
}

{
   pthread_exit memory loss 5
   Memcheck:Leak
   fun:calloc
   fun:_dl_new_object
   fun:_dl_map_object_from_fd
}

{
   pthread allocate_dtv memory loss
   Memcheck:Leak
   fun:calloc
   fun:allocate_dtv
   ...
   fun:pthread_create*
}

{
   pthread memalign memory loss
   Memcheck:Leak
   fun:memalign
   fun:_dl_allocate_tls_storage
   fun:__GI__dl_allocate_tls
   fun:pthread_create
}

{
   pthread pthread_key_create
   Memcheck:Leak
   fun:malloc
   fun:*
   fun:*
   fun:pthread_key_create
   fun:my_thread_global_init
}

{
   pthread strstr uninit
   Memcheck:Cond
   fun:strstr
   obj:/lib/tls/libpthread.so.*
   obj:/lib/tls/libpthread.so.*
   fun:call_init
   fun:_dl_init
   obj:/lib/ld-*.so
}

{
   pthread strstr uninit
   Memcheck:Cond
   fun:strstr
   obj:/lib/tls/libpthread.so.*
   obj:/lib/tls/libpthread.so.*
   fun:call_init
   fun:_dl_init
   obj:/lib/ld-*.so
}

{
   strlen/_dl_init_paths/dl_main/_dl_sysdep_start(Cond)
   Memcheck:Cond
   fun:strlen
   fun:_dl_init_paths
   fun:dl_main
   fun:_dl_sysdep_start
}

{
   pthread errno
   Memcheck:Leak
   fun:calloc
   fun:_dlerror_run
   fun:dlsym
   fun:__errno_location
}


#
# Warnings in libz becasue it works with aligned memory(?)
#

{
   libz tr_flush_block
   Memcheck:Cond
   fun:_tr_flush_block
   fun:deflate_slow
   fun:deflate
   fun:do_flush
   fun:gzclose
}

{
   libz tr_flush_block2
   Memcheck:Cond
   fun:_tr_flush_block
   fun:deflate_slow
   fun:deflate
   fun:compress2
}

{
   libz longest_match
   Memcheck:Cond
   fun:longest_match
   fun:deflate_slow
   fun:deflate
}

{
   libz deflate
   Memcheck:Cond
   obj:*/libz.so.*
   obj:*/libz.so.*
   fun:deflate
   fun:compress2
}

{
   libz deflate2
   Memcheck:Cond
   obj:*/libz.so.*
   obj:*/libz.so.*
   fun:deflate
   obj:*/libz.so.*
   fun:gzflush
}

{
   libz deflate3
   Memcheck:Cond
   obj:*/libz.so.*
   obj:*/libz.so.*
   fun:deflate
   fun:do_flush
}

{
  libz deflate4
  Memcheck:Param
  write(buf)
  fun:*
  fun:my_write
  fun:do_flush
  fun:azclose
}

#
# Warning from my_thread_init becasue mysqld dies before kill thread exists
#

{
   my_thread_init kill thread memory loss second
   Memcheck:Leak
   fun:calloc
   fun:my_thread_init
   fun:kill_server_thread
}


# Red Hat AS 4 32 bit
{
   dl_relocate_object
   Memcheck:Cond
   fun:_dl_relocate_object
}

#
# Warning from my_thread_init becasue mysqld dies before kill thread exists
#

{
   my_thread_init kill thread memory loss second
   Memcheck:Leak
   fun:calloc
   fun:my_thread_init
   fun:kill_server_thread
}

#
# Leaks reported in _dl_* internal functions on Linux amd64 / glibc2.3.2.
#

{
   _dl_start invalid write8
   Memcheck:Addr8
   fun:_dl_start
}

{
   _dl_start invalid write4
   Memcheck:Addr4
   fun:_dl_start
}

{
   _dl_start/_dl_setup_hash invalid read8
   Memcheck:Addr8
   fun:_dl_setup_hash
   fun:_dl_start
}

{
   _dl_sysdep_start invalid write8
   Memcheck:Addr8
   fun:_dl_sysdep_start
}

{
   _dl_init invalid write8
   Memcheck:Addr8
   fun:_dl_init
}

{
   _dl_init invalid write4
   Memcheck:Addr4
   fun:_dl_init
}

{
   _dl_init/_dl_init invalid read8
   Memcheck:Addr8
   fun:_dl_debug_initialize
   fun:_dl_init
}

{
   _dl_init/_dl_debug_state invalid read8
   Memcheck:Addr8
   fun:_dl_debug_state
   fun:_dl_init
}

{
   init invalid write8
   Memcheck:Addr8
   fun:init
}

{
   fixup invalid write8
   Memcheck:Addr8
   fun:fixup
}

{
   fixup/_dl_lookup_versioned_symbol invalid read8
   Memcheck:Addr8
   fun:_dl_lookup_versioned_symbol
   fun:fixup
}

{
   _dl_runtime_resolve invalid read8
   Memcheck:Addr8
   fun:_dl_runtime_resolve
}

{
   __libc_start_main invalid write8
   Memcheck:Addr8
   fun:__libc_start_main
}

{
   __libc_start_main/__sigjmp_save invalid write4
   Memcheck:Addr4
   fun:__sigjmp_save
   fun:__libc_start_main
}

#
# These seem to be libc threading stuff, not related to MySQL code (allocations
# during pthread_exit()). Googling shows other projects also using these
# suppressions.
#
# Note that these all stem from pthread_exit() deeper in the call stack, but
# Valgrind only allows the top four calls in the suppressions.
#

{
   libc pthread_exit 1
   Memcheck:Leak
   fun:malloc
   fun:_dl_new_object
   fun:_dl_map_object_from_fd
   fun:_dl_map_object
}

{
   libc pthread_exit 2
   Memcheck:Leak
   fun:malloc
   fun:_dl_map_object
   fun:dl_open_worker
   fun:_dl_catch_error
}

{
   libc pthread_exit 3
   Memcheck:Leak
   fun:malloc
   fun:_dl_map_object_deps
   fun:dl_open_worker
   fun:_dl_catch_error
}

{
   libc pthread_exit 4
   Memcheck:Leak
   fun:calloc
   fun:_dl_check_map_versions
   fun:dl_open_worker
   fun:_dl_catch_error
}

{
   libc pthread_exit 5
   Memcheck:Leak
   fun:calloc
   fun:_dl_new_object
   fun:_dl_map_object_from_fd
   fun:_dl_map_object
}

{
   libc pthread_exit 6
   Memcheck:Leak
   fun:malloc
   fun:_dl_map_object
   fun:openaux
   fun:_dl_catch_error
}

{
   libc pthread_exit 7
   Memcheck:Leak
   fun:malloc
   fun:dl_open_worker
   fun:_dl_catch_error
   fun:_dl_open
}

{
   libc pthread_exit 8
   Memcheck:Leak
   fun:malloc
   fun:local_strdup
   fun:_dl_map_object
   fun:dl_open_worker
}

#
# This is seen internally in the system libraries on 64-bit RHAS3.
#

{
   __lll_mutex_unlock_wake uninitialized
   Memcheck:Param
   futex(utime)
   fun:__lll_mutex_unlock_wake
}

#
# BUG#19940: NDB sends uninitialized parts of field buffers across the wire.
# This is "works as designed"; the uninitialized part is not used at the
# other end (but Valgrind cannot see this).
#
{
   bug19940
   Memcheck:Param
   socketcall.sendto(msg)
   fun:send
   fun:_ZN15TCP_Transporter6doSendEv
   fun:_ZN19TransporterRegistry11performSendEv
   fun:_ZN19TransporterRegistry14forceSendCheckEi
}
# Warning when printing stack trace (to suppress some not needed warnings)
#

{
   vprintf on stacktrace
   Memcheck:Cond
   fun:vfprintf
   fun:uffered_vfprintf
   fun:vfprintf
   fun:fprintf
   fun:print_stacktrace
}

#
# Safe warnings, that may happen because of thread scheduling
#

{
   dbug initialization by kill_server
   Memcheck:Leak
   fun:malloc
   fun:DbugMalloc
   fun:code_state
   fun:_db_enter_
   fun:kill_server
}

#
# Warning caused by small memory leak in threaded dlopen
#

{
   dlopen threaded memory leak
   Memcheck:Leak
   fun:calloc
   obj:*/libdl-*.so
   fun:dlopen*
}

#
# Pthread doesn't free all thread specific memory before program exists
#
{
   pthread allocate_tls memory loss in 2.6.1.
   Memcheck:Leak
   fun:calloc
   obj:*/ld-*.so
   fun:_dl_allocate_tls
   fun:pthread_create*
}

{
   buf_buddy_relocate peeking (space,page) in potentially free blocks
   Memcheck:Addr1
   fun:buf_buddy_relocate
}

#
# See related Bug#56666
# Race condition between the server main thread and the kill server thread.
#
# Because of this race condition, the call to shutdown_performance_schema()
# was commented in sql/mysqld.cc, causing the reported leaks.
#

{
   missing shutdown_performance_schema 1a
   Memcheck:Leak
   fun:malloc
   fun:_Z10pfs_mallocmi
}

{
   missing shutdown_performance_schema 1b
   Memcheck:Leak
   fun:memalign
   fun:posix_memalign
   fun:_Z10pfs_mallocmi
}

{
   missing shutdown_performance_schema 2
   Memcheck:Leak
   fun:malloc
   fun:my_malloc
   fun:_lf_alloc_new
   fun:lf_hash_insert
}

#
# Note that initialize_bucket() is reccursive,
# can't provide more stack context.
#
{
   missing shutdown_performance_schema 3a
   Memcheck:Leak
   fun:malloc
   fun:my_malloc
   fun:initialize_bucket
}

{
   missing shutdown_performance_schema 3b
   Memcheck:Leak
   fun:malloc
   fun:my_malloc
   fun:_lf_dynarray_lvalue
   fun:initialize_bucket
}

{
   missing shutdown_performance_schema 4
   Memcheck:Leak
   fun:malloc
   fun:my_malloc
   fun:_lf_dynarray_lvalue
   fun:_lf_pinbox_get_pins
}

{
   missing shutdown_performance_schema 5
   Memcheck:Leak
   fun:malloc
   fun:my_malloc
   fun:_lf_dynarray_lvalue
   fun:lf_hash_insert
}

{
   missing shutdown_performance_schema 6
   Memcheck:Leak
   fun:malloc
   fun:my_malloc
   fun:_lf_dynarray_lvalue
   fun:lf_hash_delete
}

{
   missing shutdown_performance_schema 7
   Memcheck:Leak
   fun:malloc
   fun:my_malloc
   fun:_lf_dynarray_lvalue
   fun:lf_hash_search
}

{
   Bug 59874 Valgrind warning in InnoDB compression code
   Memcheck:Cond
   fun:*
   fun:*
   fun:deflate
   fun:btr_store_big_rec_extern_fields_func
   fun:row_ins_index_entry_low
   fun:row_ins_index_entry
   fun:row_ins_index_entry_step
   fun:row_ins
   fun:row_ins_step
   fun:row_insert_for_mysql
}

{
   In page0zip.c we have already checked that the memory is initialized before calling deflate()
   Memcheck:Cond
   fun:*
   fun:*
   fun:deflate
   fun:page_zip_compress
}

{
   In page0zip.c we have already checked that the memory is initialized before calling deflate()
   Memcheck:Cond
   fun:*
   fun:*
   fun:deflate
   fun:page_zip_compress_deflate
}

{
   In page0zip.c we have already checked that the memory is initialized before calling deflate()
   Memcheck:Cond
   obj:*/libz.so*
   obj:*/libz.so*
   fun:deflate
   fun:page_zip_compress
   fun:page_zip_reorganize
   fun:page_cur_insert_rec_zip_reorg
   fun:page_cur_insert_rec_zip
   fun:page_cur_tuple_insert
   fun:btr_cur_optimistic_insert
   fun:btr_cur_pessimistic_insert
   fun:row_ins_index_entry_low
   fun:row_ins_index_entry
   fun:row_ins_index_entry_step
   fun:row_ins
   fun:row_ins_step
   fun:row_insert_for_mysql
}

{
   In page0zip.c we have already checked that the memory is initialized before calling deflate()
   Memcheck:Cond
   obj:*/libz.so*
   obj:*/libz.so*
   fun:deflate
   fun:page_zip_compress
   fun:page_zip_reorganize
   fun:page_cur_insert_rec_zip_reorg
   fun:page_cur_insert_rec_zip
   fun:page_cur_tuple_insert
   fun:btr_cur_optimistic_insert
   fun:row_ins_index_entry_low
   fun:row_ins_index_entry
   fun:row_ins_index_entry_step
   fun:row_ins
   fun:row_ins_step
   fun:row_insert_for_mysql
}

{
   In page0zip.c we have already checked that the memory is initialized before calling deflate()
   Memcheck:Cond
   obj:*/libz.so*
   obj:*/libz.so*
   fun:deflate
   fun:page_zip_compress
   fun:page_copy_rec_list_end
   fun:page_move_rec_list_end
   fun:btr_page_split_and_insert
   fun:btr_root_raise_and_insert
   fun:btr_cur_pessimistic_insert
   fun:row_ins_index_entry_low
   fun:row_ins_index_entry
   fun:row_ins_index_entry_step
   fun:row_ins
   fun:row_ins_step
   fun:row_insert_for_mysql
}

{
   In page0zip.c we have already checked that the memory is initialized before calling deflate()
   Memcheck:Cond
   obj:*/libz.so*
   obj:*/libz.so*
   fun:deflate
   fun:page_zip_compress
   fun:page_cur_insert_rec_zip_reorg
   fun:page_cur_insert_rec_zip
   fun:page_cur_tuple_insert
   fun:btr_cur_optimistic_insert
   fun:btr_cur_pessimistic_insert
   fun:row_ins_index_entry_low
   fun:row_ins_index_entry
   fun:row_ins_index_entry_step
   fun:row_ins
   fun:row_ins_step
   fun:row_insert_for_mysql
}

{
   Bug 59875 Valgrind warning in buf0buddy.c
   Memcheck:Addr1
   fun:mach_read_from_4
   fun:buf_buddy_relocate
   fun:buf_buddy_free_low
   fun:buf_buddy_free
}
{
   zlib longest_match false positive
   Memcheck:Cond
   fun:longest_match
   fun:deflate_slow
   fun:deflate
   fun:compress
   fun:my_compress_alloc
}

# Note the wildcard in the (mangled) function signatures of
# write_keys() and find_all_keys().
# They both return ha_rows, which is platform dependent.
#
# The '...' wildcards are for 'fun:inline_mysql_file_write' which *may*
# be inlined.
{
   Bug#12856915 VALGRIND FAILURE IN FILESORT/CREATE_SORT_INDEX / one
   Memcheck:Param
   write(buf)
   ...
   fun:my_b_flush_io_cache
   fun:_my_b_write
   fun:_Z*10write_keysP10Sort_paramP13Filesort_infojP11st_io_cacheS4_
   fun:_Z*13find_all_keysP10Sort_paramP10SQL_SELECTP13Filesort_infoP11st_io_cacheS6_P13Bounded_queueIhhEPy
   fun:_Z8filesortP3THDP5TABLEP8FilesortbPyS5_
}

{
   Bug#12856915 VALGRIND FAILURE IN FILESORT/CREATE_SORT_INDEX / two
   Memcheck:Param
   write(buf)
   ...
   fun:my_b_flush_io_cache
   fun:_Z15merge_many_buffP10Sort_paramPhP10st_buffpekPjP11st_io_cache
   fun:_Z8filesortP3THDP5TABLEP8FilesortbPyS5_
}

{
   Bug#12856915 VALGRIND FAILURE IN FILESORT/CREATE_SORT_INDEX / three
   Memcheck:Param
   write(buf)
   ...
   fun:my_b_flush_io_cache
<<<<<<< HEAD
   fun:_Z8filesortP3THDP5TABLEP8FilesortbPyS5_
}

{
   Bug#12856915 VALGRIND FAILURE IN FILESORT/CREATE_SORT_INDEX / four
   Memcheck:Param
   write(buf)
   ...
   fun:my_b_flush_io_cache
   fun:_my_b_write
   fun:_Z*10write_keysP10Sort_paramP13Filesort_infojP11st_io_cacheS4_
   fun:_Z8filesortP3THDP5TABLEP8FilesortbPyS5_
}

{
   OpenSSL still reachable.
   Memcheck:Leak
   fun:malloc
   fun:CRYPTO_malloc
   fun:engine_cleanup_add_last
   fun:ENGINE_add
}

{
   OpenSSL still reachable.
   Memcheck:Leak
   fun:malloc
   fun:CRYPTO_malloc
   fun:sk_new
   fun:engine_cleanup_add_last
   fun:ENGINE_add
}

{
   OpenSSL still reachable.
   Memcheck:Leak
   fun:malloc
   fun:CRYPTO_malloc
   fun:ENGINE_new
}

{
   OpenSSL libstdc++ version 5 / three
   Memcheck:Leak
   match-leak-kinds: reachable
   fun:malloc
   ...
   fun:call_init.part.0
   fun:call_init
   fun:_dl_init
}

{
   BUG#14801497 CONDITIONAL JUMP OR MOVE DEPENDS ON UNINITIALISED VALUE(S) IN CREATE_TMP_TABLE
   Memcheck:Cond
   fun:_Z16create_tmp_tableP3THDP15TMP_TABLE_PARAMR4ListI4ItemEP8st_orderbbyyPKc
   fun:_Z19create_schema_tableP3THDP10TABLE_LIST
   fun:_Z18mysql_schema_tableP3THDP3LEXP10TABLE_LIST
   ...
   fun:_Z11open_tablesP3THDPP10TABLE_LISTPjjP19Prelocking_strategy
   fun:_Z20open_and_lock_tablesP3THDP10TABLE_LISTbjP19Prelocking_strategy
   fun:_Z20open_and_lock_tablesP3THDP10TABLE_LISTbj
   fun:_Z21mysql_execute_commandP3THD
   fun:_Z11mysql_parseP3THDPcjP12Parser_state
   fun:_Z16dispatch_command19enum_server_commandP3THDPcj
   fun:_Z24do_handle_one_connectionP3THD
   fun:handle_one_connection
   fun:pfs_spawn_thread
}


{
   Bug#16039908 "BYTES STILL REACHABLE" IN VALGRIND TEST ON 5.6/TRUNK
   Memcheck:Leak
   fun:calloc
   fun:_dlerror_run
   fun:dlclose
   fun:_ZL15free_plugin_memP12st_plugin_dl
   fun:_ZL13plugin_dl_delPK19st_mysql_lex_string
   fun:_ZL10plugin_delP13st_plugin_int
   fun:_ZL12reap_pluginsv
   fun:_Z15plugin_shutdownv
   fun:_ZL8clean_upb
   fun:_Z10unireg_endv
   fun:_ZL11kill_serverPv
   fun:kill_server_thread
}

#Suppress warnings from glibc implementation of 'malloc_info' 
{
   Malloc_info uninitialised value of size 8
   Memcheck:Value8
   fun:_itoa_word
   fun:vfprintf
   fun:fprintf
   fun:mi_arena.*
   fun:malloc_info
}

{
   Malloc_info conditional jump depends on uninitialised values
   Memcheck:Cond
   ...
   fun:mi_arena.*
   fun:malloc_info
}

# TokuDB suppressions
{
   tls_variables_1
   Memcheck:Leak
   fun:memalign
   fun:__tls_get_addr
}

{
   tls_variables_2
   Memcheck:Leak
   fun:memalign
   fun:tls_get_addr_tail
}
#supress warnings from openssl

{
   OpenSSL PB2 / 1
   Memcheck:Leak
   match-leak-kinds: reachable
   fun:malloc
   fun:CRYPTO_malloc
   fun:sk_new
   fun:SSL_COMP_get_compression_methods
   fun:SSL_library_init
   fun:ssl_start
   fun:_Z8init_sslv
   fun:_Z11mysqld_mainiPPc
   fun:main
}

{
   OpenSSL PB2 / 2
   Memcheck:Leak
   match-leak-kinds: reachable
   fun:malloc
   fun:CRYPTO_malloc
   fun:sk_new
   fun:SSL_COMP_get_compression_methods
   fun:SSL_library_init
   fun:ssl_start
   fun:_ZL8init_sslv
   fun:_Z11mysqld_mainiPPc
   fun:main
=======
   fun:_Z8filesortP3THDP5TABLEP13st_sort_fieldjP10SQL_SELECTybPy
}

{
   Spurious dlerror_run errors on main.udf
   Memcheck:Leak
   ...
   fun:dlerror_run
>>>>>>> 930aa030
}<|MERGE_RESOLUTION|>--- conflicted
+++ resolved
@@ -760,7 +760,6 @@
    write(buf)
    ...
    fun:my_b_flush_io_cache
-<<<<<<< HEAD
    fun:_Z8filesortP3THDP5TABLEP8FilesortbPyS5_
 }
 
@@ -912,8 +911,6 @@
    fun:_ZL8init_sslv
    fun:_Z11mysqld_mainiPPc
    fun:main
-=======
-   fun:_Z8filesortP3THDP5TABLEP13st_sort_fieldjP10SQL_SELECTybPy
 }
 
 {
@@ -921,5 +918,4 @@
    Memcheck:Leak
    ...
    fun:dlerror_run
->>>>>>> 930aa030
 }