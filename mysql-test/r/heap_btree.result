--- conflicted
+++ resolved
@@ -280,7 +280,18 @@
 1
 1
 drop table t1;
-<<<<<<< HEAD
+CREATE TABLE t1 (
+c1 ENUM('1', '2'),
+UNIQUE USING BTREE(c1)
+) ENGINE= MEMORY DEFAULT CHARSET= utf8;
+INSERT INTO t1 VALUES('1'), ('2');
+DROP TABLE t1;
+CREATE TABLE t1 (
+c1 SET('1', '2'),
+UNIQUE USING BTREE(c1)
+) ENGINE= MEMORY DEFAULT CHARSET= utf8;
+INSERT INTO t1 VALUES('1'), ('2');
+DROP TABLE t1;
 End of 4.1 tests
 CREATE TABLE t1(val INT, KEY USING BTREE(val)) ENGINE=memory;
 INSERT INTO t1 VALUES(0);
@@ -295,19 +306,4 @@
 CREATE TABLE t1 (a INT, UNIQUE USING BTREE(a)) ENGINE=MEMORY;
 INSERT INTO t1 VALUES(NULL),(NULL);
 DROP TABLE t1;
-End of 5.0 tests
-=======
-CREATE TABLE t1 (
-c1 ENUM('1', '2'),
-UNIQUE USING BTREE(c1)
-) ENGINE= MEMORY DEFAULT CHARSET= utf8;
-INSERT INTO t1 VALUES('1'), ('2');
-DROP TABLE t1;
-CREATE TABLE t1 (
-c1 SET('1', '2'),
-UNIQUE USING BTREE(c1)
-) ENGINE= MEMORY DEFAULT CHARSET= utf8;
-INSERT INTO t1 VALUES('1'), ('2');
-DROP TABLE t1;
-End of 4.1 tests
->>>>>>> 8934e4f3
+End of 5.0 tests