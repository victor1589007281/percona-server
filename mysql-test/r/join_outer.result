drop table if exists t0,t1,t2,t3,t4,t5;
CREATE TABLE t1 (
grp int(11) default NULL,
a bigint(20) unsigned default NULL,
c char(10) NOT NULL default ''
) ENGINE=MyISAM;
INSERT INTO t1 VALUES (1,1,'a'),(2,2,'b'),(2,3,'c'),(3,4,'E'),(3,5,'C'),(3,6,'D'),(NULL,NULL,'');
create table t2 (id int, a bigint unsigned not null, c char(10), d int, primary key (a));
insert into t2 values (1,1,"a",1),(3,4,"A",4),(3,5,"B",5),(3,6,"C",6),(4,7,"D",7);
select t1.*,t2.* from t1 JOIN t2 where t1.a=t2.a;
grp	a	c	id	a	c	d
1	1	a	1	1	a	1
3	4	E	3	4	A	4
3	5	C	3	5	B	5
3	6	D	3	6	C	6
select t1.*,t2.* from t1 left join t2 on (t1.a=t2.a) order by t1.grp,t1.a,t2.c;
grp	a	c	id	a	c	d
NULL	NULL		NULL	NULL	NULL	NULL
1	1	a	1	1	a	1
2	2	b	NULL	NULL	NULL	NULL
2	3	c	NULL	NULL	NULL	NULL
3	4	E	3	4	A	4
3	5	C	3	5	B	5
3	6	D	3	6	C	6
select t1.*,t2.* from { oj t2 left outer join t1 on (t1.a=t2.a) };
grp	a	c	id	a	c	d
1	1	a	1	1	a	1
3	4	E	3	4	A	4
3	5	C	3	5	B	5
3	6	D	3	6	C	6
NULL	NULL	NULL	4	7	D	7
select t1.*,t2.* from t1 as t0,{ oj t2 left outer join t1 on (t1.a=t2.a) } WHERE t0.a=2;
grp	a	c	id	a	c	d
1	1	a	1	1	a	1
3	4	E	3	4	A	4
3	5	C	3	5	B	5
3	6	D	3	6	C	6
NULL	NULL	NULL	4	7	D	7
select t1.*,t2.* from t1 left join t2 using (a);
grp	a	c	id	a	c	d
1	1	a	1	1	a	1
2	2	b	NULL	NULL	NULL	NULL
2	3	c	NULL	NULL	NULL	NULL
3	4	E	3	4	A	4
3	5	C	3	5	B	5
3	6	D	3	6	C	6
NULL	NULL		NULL	NULL	NULL	NULL
select t1.*,t2.* from t1 left join t2 using (a) where t1.a=t2.a;
grp	a	c	id	a	c	d
1	1	a	1	1	a	1
3	4	E	3	4	A	4
3	5	C	3	5	B	5
3	6	D	3	6	C	6
select t1.*,t2.* from t1 left join t2 using (a,c);
grp	a	c	id	a	c	d
1	1	a	1	1	a	1
2	2	b	NULL	NULL	NULL	NULL
2	3	c	NULL	NULL	NULL	NULL
3	4	E	NULL	NULL	NULL	NULL
3	5	C	NULL	NULL	NULL	NULL
3	6	D	NULL	NULL	NULL	NULL
NULL	NULL		NULL	NULL	NULL	NULL
select t1.*,t2.* from t1 left join t2 using (c);
grp	a	c	id	a	c	d
1	1	a	1	1	a	1
1	1	a	3	4	A	4
2	2	b	3	5	B	5
2	3	c	3	6	C	6
3	4	E	NULL	NULL	NULL	NULL
3	5	C	3	6	C	6
3	6	D	4	7	D	7
NULL	NULL		NULL	NULL	NULL	NULL
select t1.*,t2.* from t1 natural left outer join t2;
grp	a	c	id	a	c	d
1	1	a	1	1	a	1
2	2	b	NULL	NULL	NULL	NULL
2	3	c	NULL	NULL	NULL	NULL
3	4	E	NULL	NULL	NULL	NULL
3	5	C	NULL	NULL	NULL	NULL
3	6	D	NULL	NULL	NULL	NULL
NULL	NULL		NULL	NULL	NULL	NULL
select t1.*,t2.* from t1 left join t2 on (t1.a=t2.a) where t2.id=3;
grp	a	c	id	a	c	d
3	4	E	3	4	A	4
3	5	C	3	5	B	5
3	6	D	3	6	C	6
select t1.*,t2.* from t1 left join t2 on (t1.a=t2.a) where t2.id is null;
grp	a	c	id	a	c	d
2	2	b	NULL	NULL	NULL	NULL
2	3	c	NULL	NULL	NULL	NULL
NULL	NULL		NULL	NULL	NULL	NULL
explain select t1.*,t2.* from t1,t2 where t1.a=t2.a and isnull(t2.a)=1;
id	select_type	table	type	possible_keys	key	key_len	ref	rows	Extra
1	SIMPLE	NULL	NULL	NULL	NULL	NULL	NULL	NULL	Impossible WHERE
explain select t1.*,t2.* from t1 left join t2 on t1.a=t2.a where isnull(t2.a)=1;
id	select_type	table	type	possible_keys	key	key_len	ref	rows	Extra
1	SIMPLE	t1	ALL	NULL	NULL	NULL	NULL	7	
1	SIMPLE	t2	eq_ref	PRIMARY	PRIMARY	8	test.t1.a	1	Using where
select t1.*,t2.*,t3.a from t1 left join t2 on (t1.a=t2.a) left join t1 as t3 on (t2.a=t3.a);
grp	a	c	id	a	c	d	a
1	1	a	1	1	a	1	1
2	2	b	NULL	NULL	NULL	NULL	NULL
2	3	c	NULL	NULL	NULL	NULL	NULL
3	4	E	3	4	A	4	4
3	5	C	3	5	B	5	5
3	6	D	3	6	C	6	6
NULL	NULL		NULL	NULL	NULL	NULL	NULL
explain select t1.*,t2.*,t3.a from t1 left join t2 on (t3.a=t2.a) left join t1 as t3 on (t1.a=t3.a);
ERROR 42S22: Unknown column 't3.a' in 'on clause'
select t1.*,t2.*,t3.a from t1 left join t2 on (t3.a=t2.a) left join t1 as t3 on (t1.a=t3.a);
ERROR 42S22: Unknown column 't3.a' in 'on clause'
select t1.*,t2.*,t3.a from t1 left join t2 on (t3.a=t2.a) left join t1 as t3 on (t2.a=t3.a);
ERROR 42S22: Unknown column 't3.a' in 'on clause'
select t1.*,t2.* from t1 inner join t2 using (a);
grp	a	c	id	a	c	d
1	1	a	1	1	a	1
3	4	E	3	4	A	4
3	5	C	3	5	B	5
3	6	D	3	6	C	6
select t1.*,t2.* from t1 inner join t2 on (t1.a=t2.a);
grp	a	c	id	a	c	d
1	1	a	1	1	a	1
3	4	E	3	4	A	4
3	5	C	3	5	B	5
3	6	D	3	6	C	6
select t1.*,t2.* from t1 natural join t2;
grp	a	c	id	a	c	d
1	1	a	1	1	a	1
drop table t1,t2;
CREATE TABLE t1 (
usr_id INT unsigned NOT NULL,
uniq_id INT unsigned NOT NULL AUTO_INCREMENT,
start_num INT unsigned NOT NULL DEFAULT 1,
increment INT unsigned NOT NULL DEFAULT 1,
PRIMARY KEY (uniq_id),
INDEX usr_uniq_idx (usr_id, uniq_id),
INDEX uniq_usr_idx (uniq_id, usr_id)
);
CREATE TABLE t2 (
id INT unsigned NOT NULL DEFAULT 0,
usr2_id INT unsigned NOT NULL DEFAULT 0,
max INT unsigned NOT NULL DEFAULT 0,
c_amount INT unsigned NOT NULL DEFAULT 0,
d_max INT unsigned NOT NULL DEFAULT 0,
d_num INT unsigned NOT NULL DEFAULT 0,
orig_time INT unsigned NOT NULL DEFAULT 0,
c_time INT unsigned NOT NULL DEFAULT 0,
active ENUM ("no","yes") NOT NULL,
PRIMARY KEY (id,usr2_id),
INDEX id_idx (id),
INDEX usr2_idx (usr2_id)
);
INSERT INTO t1 VALUES (3,NULL,0,50),(3,NULL,0,200),(3,NULL,0,25),(3,NULL,0,84676),(3,NULL,0,235),(3,NULL,0,10),(3,NULL,0,3098),(3,NULL,0,2947),(3,NULL,0,8987),(3,NULL,0,8347654),(3,NULL,0,20398),(3,NULL,0,8976),(3,NULL,0,500),(3,NULL,0,198);
SELECT t1.usr_id,t1.uniq_id,t1.increment,
t2.usr2_id,t2.c_amount,t2.max
FROM t1
LEFT JOIN t2 ON t2.id = t1.uniq_id
WHERE t1.uniq_id = 4
ORDER BY t2.c_amount;
usr_id	uniq_id	increment	usr2_id	c_amount	max
3	4	84676	NULL	NULL	NULL
SELECT t1.usr_id,t1.uniq_id,t1.increment,
t2.usr2_id,t2.c_amount,t2.max
FROM t2
RIGHT JOIN t1 ON t2.id = t1.uniq_id
WHERE t1.uniq_id = 4
ORDER BY t2.c_amount;
usr_id	uniq_id	increment	usr2_id	c_amount	max
3	4	84676	NULL	NULL	NULL
INSERT INTO t2 VALUES (2,3,3000,6000,0,0,746584,837484,'yes');
INSERT INTO t2 VALUES (2,3,3000,6000,0,0,746584,837484,'yes');
ERROR 23000: Duplicate entry '2-3' for key 'PRIMARY'
INSERT INTO t2 VALUES (7,3,1000,2000,0,0,746294,937484,'yes');
SELECT t1.usr_id,t1.uniq_id,t1.increment,t2.usr2_id,t2.c_amount,t2.max FROM t1 LEFT JOIN t2 ON t2.id = t1.uniq_id WHERE t1.uniq_id = 4 ORDER BY t2.c_amount;
usr_id	uniq_id	increment	usr2_id	c_amount	max
3	4	84676	NULL	NULL	NULL
SELECT t1.usr_id,t1.uniq_id,t1.increment,t2.usr2_id,t2.c_amount,t2.max FROM t1 LEFT JOIN t2 ON t2.id = t1.uniq_id WHERE t1.uniq_id = 4 GROUP BY t2.c_amount;
usr_id	uniq_id	increment	usr2_id	c_amount	max
3	4	84676	NULL	NULL	NULL
SELECT t1.usr_id,t1.uniq_id,t1.increment,t2.usr2_id,t2.c_amount,t2.max FROM t1 LEFT JOIN t2 ON t2.id = t1.uniq_id WHERE t1.uniq_id = 4;
usr_id	uniq_id	increment	usr2_id	c_amount	max
3	4	84676	NULL	NULL	NULL
drop table t1,t2;
CREATE TABLE t1 (
cod_asig int(11) DEFAULT '0' NOT NULL,
desc_larga_cat varchar(80) DEFAULT '' NOT NULL,
desc_larga_cas varchar(80) DEFAULT '' NOT NULL,
desc_corta_cat varchar(40) DEFAULT '' NOT NULL,
desc_corta_cas varchar(40) DEFAULT '' NOT NULL,
cred_total double(3,1) DEFAULT '0.0' NOT NULL,
pre_requisit int(11),
co_requisit int(11),
preco_requisit int(11),
PRIMARY KEY (cod_asig)
);
INSERT INTO t1 VALUES (10360,'asdfggfg','Introduccion a los  Ordenadores I','asdfggfg','Introduccio Ordinadors I',6.0,NULL,NULL,NULL);
INSERT INTO t1 VALUES (10361,'Components i Circuits Electronics I','Componentes y Circuitos Electronicos I','Components i Circuits Electronics I','Comp. i Circ. Electr. I',6.0,NULL,NULL,NULL);
INSERT INTO t1 VALUES (10362,'Laboratori d`Ordinadors','Laboratorio de Ordenadores','Laboratori d`Ordinadors','Laboratori Ordinadors',4.5,NULL,NULL,NULL);
INSERT INTO t1 VALUES (10363,'Tecniques de Comunicacio Oral i Escrita','Tecnicas de Comunicacion Oral y Escrita','Tecniques de Comunicacio Oral i Escrita','Tec. Com. Oral i Escrita',4.5,NULL,NULL,NULL);
INSERT INTO t1 VALUES (11403,'Projecte Fi de Carrera','Proyecto Fin de Carrera','Projecte Fi de Carrera','PFC',9.0,NULL,NULL,NULL);
INSERT INTO t1 VALUES (11404,'+lgebra lineal','Algebra lineal','+lgebra lineal','+lgebra lineal',15.0,NULL,NULL,NULL);
INSERT INTO t1 VALUES (11405,'+lgebra lineal','Algebra lineal','+lgebra lineal','+lgebra lineal',18.0,NULL,NULL,NULL);
INSERT INTO t1 VALUES (11406,'Calcul Infinitesimal','Cßlculo Infinitesimal','Calcul Infinitesimal','Calcul Infinitesimal',15.0,NULL,NULL,NULL);
CREATE TABLE t2 (
idAssignatura int(11) DEFAULT '0' NOT NULL,
Grup int(11) DEFAULT '0' NOT NULL,
Places smallint(6) DEFAULT '0' NOT NULL,
PlacesOcupades int(11) DEFAULT '0',
PRIMARY KEY (idAssignatura,Grup)
);
INSERT INTO t2 VALUES (10360,12,333,0);
INSERT INTO t2 VALUES (10361,30,2,0);
INSERT INTO t2 VALUES (10361,40,3,0);
INSERT INTO t2 VALUES (10360,45,10,0);
INSERT INTO t2 VALUES (10362,10,12,0);
INSERT INTO t2 VALUES (10360,55,2,0);
INSERT INTO t2 VALUES (10360,70,0,0);
INSERT INTO t2 VALUES (10360,565656,0,0);
INSERT INTO t2 VALUES (10360,32767,7,0);
INSERT INTO t2 VALUES (10360,33,8,0);
INSERT INTO t2 VALUES (10360,7887,85,0);
INSERT INTO t2 VALUES (11405,88,8,0);
INSERT INTO t2 VALUES (10360,0,55,0);
INSERT INTO t2 VALUES (10360,99,0,0);
INSERT INTO t2 VALUES (11411,30,10,0);
INSERT INTO t2 VALUES (11404,0,0,0);
INSERT INTO t2 VALUES (10362,11,111,0);
INSERT INTO t2 VALUES (10363,33,333,0);
INSERT INTO t2 VALUES (11412,55,0,0);
INSERT INTO t2 VALUES (50003,66,6,0);
INSERT INTO t2 VALUES (11403,5,0,0);
INSERT INTO t2 VALUES (11406,11,11,0);
INSERT INTO t2 VALUES (11410,11410,131,0);
INSERT INTO t2 VALUES (11416,11416,32767,0);
INSERT INTO t2 VALUES (11409,0,0,0);
CREATE TABLE t3 (
id int(11) NOT NULL auto_increment,
dni_pasaporte char(16) DEFAULT '' NOT NULL,
idPla int(11) DEFAULT '0' NOT NULL,
cod_asig int(11) DEFAULT '0' NOT NULL,
any smallint(6) DEFAULT '0' NOT NULL,
quatrimestre smallint(6) DEFAULT '0' NOT NULL,
estat char(1) DEFAULT 'M' NOT NULL,
PRIMARY KEY (id),
UNIQUE dni_pasaporte (dni_pasaporte,idPla),
UNIQUE dni_pasaporte_2 (dni_pasaporte,idPla,cod_asig,any,quatrimestre)
);
INSERT INTO t3 VALUES (1,'11111111',1,10362,98,1,'M');
CREATE TABLE t4 (
id int(11) NOT NULL auto_increment,
papa int(11) DEFAULT '0' NOT NULL,
fill int(11) DEFAULT '0' NOT NULL,
idPla int(11) DEFAULT '0' NOT NULL,
PRIMARY KEY (id),
KEY papa (idPla,papa),
UNIQUE papa_2 (idPla,papa,fill)
);
INSERT INTO t4 VALUES (1,-1,10360,1);
INSERT INTO t4 VALUES (2,-1,10361,1);
INSERT INTO t4 VALUES (3,-1,10362,1);
SELECT DISTINCT fill,desc_larga_cat,cred_total,Grup,Places,PlacesOcupades FROM t4 LEFT JOIN t3 ON t3.cod_asig=fill AND estat='S'   AND dni_pasaporte='11111111'   AND t3.idPla=1 , t2,t1 WHERE fill=t1.cod_asig   AND Places>PlacesOcupades   AND fill=idAssignatura   AND t4.idPla=1   AND papa=-1;
fill	desc_larga_cat	cred_total	Grup	Places	PlacesOcupades
10360	asdfggfg	6.0	0	55	0
10360	asdfggfg	6.0	12	333	0
10360	asdfggfg	6.0	33	8	0
10360	asdfggfg	6.0	45	10	0
10360	asdfggfg	6.0	55	2	0
10360	asdfggfg	6.0	7887	85	0
10360	asdfggfg	6.0	32767	7	0
10361	Components i Circuits Electronics I	6.0	30	2	0
10361	Components i Circuits Electronics I	6.0	40	3	0
10362	Laboratori d`Ordinadors	4.5	10	12	0
10362	Laboratori d`Ordinadors	4.5	11	111	0
SELECT DISTINCT fill,t3.idPla FROM t4 LEFT JOIN t3 ON t3.cod_asig=t4.fill AND t3.estat='S' AND t3.dni_pasaporte='1234' AND t3.idPla=1 ;
fill	idPla
10360	NULL
10361	NULL
10362	NULL
INSERT INTO t3 VALUES (3,'1234',1,10360,98,1,'S');
SELECT DISTINCT fill,t3.idPla FROM t4 LEFT JOIN t3 ON t3.cod_asig=t4.fill AND t3.estat='S' AND t3.dni_pasaporte='1234' AND t3.idPla=1 ;
fill	idPla
10360	1
10361	NULL
10362	NULL
drop table t1,t2,t3,test.t4;
CREATE TABLE t1 (
id smallint(5) unsigned NOT NULL auto_increment,
name char(60) DEFAULT '' NOT NULL,
PRIMARY KEY (id)
);
INSERT INTO t1 VALUES (1,'Antonio Paz');
INSERT INTO t1 VALUES (2,'Lilliana Angelovska');
INSERT INTO t1 VALUES (3,'Thimble Smith');
CREATE TABLE t2 (
id smallint(5) unsigned NOT NULL auto_increment,
owner smallint(5) unsigned DEFAULT '0' NOT NULL,
name char(60),
PRIMARY KEY (id)
);
INSERT INTO t2 VALUES (1,1,'El Gato');
INSERT INTO t2 VALUES (2,1,'Perrito');
INSERT INTO t2 VALUES (3,3,'Happy');
select t1.name, t2.name, t2.id from t1 left join t2 on (t1.id = t2.owner);
name	name	id
Antonio Paz	El Gato	1
Antonio Paz	Perrito	2
Lilliana Angelovska	NULL	NULL
Thimble Smith	Happy	3
select t1.name, t2.name, t2.id from t1 left join t2 on (t1.id = t2.owner) where t2.id is null;
name	name	id
Lilliana Angelovska	NULL	NULL
explain select t1.name, t2.name, t2.id from t1 left join t2 on (t1.id = t2.owner) where t2.id is null;
id	select_type	table	type	possible_keys	key	key_len	ref	rows	Extra
1	SIMPLE	t1	ALL	NULL	NULL	NULL	NULL	3	
1	SIMPLE	t2	ALL	NULL	NULL	NULL	NULL	3	Using where; Not exists; Using join buffer (BNL, incremental buffers)
explain select t1.name, t2.name, t2.id from t1 left join t2 on (t1.id = t2.owner) where t2.name is null;
id	select_type	table	type	possible_keys	key	key_len	ref	rows	Extra
1	SIMPLE	t1	ALL	NULL	NULL	NULL	NULL	3	
1	SIMPLE	t2	ALL	NULL	NULL	NULL	NULL	3	Using where; Using join buffer (BNL, incremental buffers)
select count(*) from t1 left join t2 on (t1.id = t2.owner);
count(*)
4
select t1.name, t2.name, t2.id from t2 right join t1 on (t1.id = t2.owner);
name	name	id
Antonio Paz	El Gato	1
Antonio Paz	Perrito	2
Lilliana Angelovska	NULL	NULL
Thimble Smith	Happy	3
select t1.name, t2.name, t2.id from t2 right join t1 on (t1.id = t2.owner) where t2.id is null;
name	name	id
Lilliana Angelovska	NULL	NULL
explain select t1.name, t2.name, t2.id from t2 right join t1 on (t1.id = t2.owner) where t2.id is null;
id	select_type	table	type	possible_keys	key	key_len	ref	rows	Extra
1	SIMPLE	t1	ALL	NULL	NULL	NULL	NULL	3	
1	SIMPLE	t2	ALL	NULL	NULL	NULL	NULL	3	Using where; Not exists; Using join buffer (BNL, incremental buffers)
explain select t1.name, t2.name, t2.id from t2 right join t1 on (t1.id = t2.owner) where t2.name is null;
id	select_type	table	type	possible_keys	key	key_len	ref	rows	Extra
1	SIMPLE	t1	ALL	NULL	NULL	NULL	NULL	3	
1	SIMPLE	t2	ALL	NULL	NULL	NULL	NULL	3	Using where; Using join buffer (BNL, incremental buffers)
select count(*) from t2 right join t1 on (t1.id = t2.owner);
count(*)
4
select t1.name, t2.name, t2.id,t3.id from t2 right join t1 on (t1.id = t2.owner) left join t1 as t3 on t3.id=t2.owner;
name	name	id	id
Antonio Paz	El Gato	1	1
Antonio Paz	Perrito	2	1
Lilliana Angelovska	NULL	NULL	NULL
Thimble Smith	Happy	3	3
select t1.name, t2.name, t2.id,t3.id from t1 right join t2 on (t1.id = t2.owner) right join t1 as t3 on t3.id=t2.owner;
name	name	id	id
Antonio Paz	El Gato	1	1
Antonio Paz	Perrito	2	1
NULL	NULL	NULL	2
Thimble Smith	Happy	3	3
select t1.name, t2.name, t2.id, t2.owner, t3.id from t1 left join t2 on (t1.id = t2.owner) right join t1 as t3 on t3.id=t2.owner;
name	name	id	owner	id
Antonio Paz	El Gato	1	1	1
Antonio Paz	Perrito	2	1	1
NULL	NULL	NULL	NULL	2
Thimble Smith	Happy	3	3	3
drop table t1,t2;
create table t1 (id int not null, str char(10), index(str));
insert into t1 values (1, null), (2, null), (3, "foo"), (4, "bar");
select * from t1 where str is not null order by id;
id	str
3	foo
4	bar
select * from t1 where str is null;
id	str
1	NULL
2	NULL
drop table t1;
CREATE TABLE t1 (
t1_id bigint(21) NOT NULL auto_increment,
PRIMARY KEY (t1_id)
);
CREATE TABLE t2 (
t2_id bigint(21) NOT NULL auto_increment,
PRIMARY KEY (t2_id)
);
CREATE TABLE t3 (
t3_id bigint(21) NOT NULL auto_increment,
PRIMARY KEY (t3_id)
);
CREATE TABLE t4 (
seq_0_id bigint(21) DEFAULT '0' NOT NULL,
seq_1_id bigint(21) DEFAULT '0' NOT NULL,
KEY seq_0_id (seq_0_id),
KEY seq_1_id (seq_1_id)
);
CREATE TABLE t5 (
seq_0_id bigint(21) DEFAULT '0' NOT NULL,
seq_1_id bigint(21) DEFAULT '0' NOT NULL,
KEY seq_1_id (seq_1_id),
KEY seq_0_id (seq_0_id)
);
insert into t1 values (1);
insert into t2 values (1);
insert into t3 values (1);
insert into t4 values (1,1);
insert into t5 values (1,1);
explain select * from t3 left join t4 on t4.seq_1_id = t2.t2_id left join t1 on t1.t1_id = t4.seq_0_id left join t5 on t5.seq_0_id = t1.t1_id left join t2 on t2.t2_id = t5.seq_1_id where t3.t3_id = 23;
ERROR 42S22: Unknown column 't2.t2_id' in 'on clause'
drop table t1,t2,t3,t4,t5;
create table t1 (n int, m int, o int, key(n));
create table t2 (n int not null, m int, o int, primary key(n));
insert into t1 values (1, 2, 11), (1, 2, 7), (2, 2, 8), (1,2,9),(1,3,9);
insert into t2 values (1, 2, 3),(2, 2, 8), (4,3,9),(3,2,10);
select t1.*, t2.* from t1 left join t2 on t1.n = t2.n and
t1.m = t2.m where t1.n = 1;
n	m	o	n	m	o
1	2	11	1	2	3
1	2	7	1	2	3
1	2	9	1	2	3
1	3	9	NULL	NULL	NULL
select t1.*, t2.* from t1 left join t2 on t1.n = t2.n and
t1.m = t2.m where t1.n = 1 order by t1.o,t1.m;
n	m	o	n	m	o
1	2	7	1	2	3
1	2	9	1	2	3
1	3	9	NULL	NULL	NULL
1	2	11	1	2	3
drop table t1,t2;
CREATE TABLE t1 (id1 INT NOT NULL PRIMARY KEY, dat1 CHAR(1), id2 INT);
INSERT INTO t1 VALUES (1,'a',1);
INSERT INTO t1 VALUES (2,'b',1);
INSERT INTO t1 VALUES (3,'c',2);
CREATE TABLE t2 (id2 INT NOT NULL PRIMARY KEY, dat2 CHAR(1));
INSERT INTO t2 VALUES (1,'x');
INSERT INTO t2 VALUES (2,'y');
INSERT INTO t2 VALUES (3,'z');
SELECT t2.id2 FROM t2 LEFT OUTER JOIN t1 ON t1.id2 = t2.id2 WHERE id1 IS NULL;
id2
3
SELECT t2.id2 FROM t2 NATURAL LEFT OUTER JOIN t1 WHERE id1 IS NULL;
id2
3
drop table t1,t2;
create table t1 ( color varchar(20), name varchar(20) );
insert into t1 values ( 'red', 'apple' );
insert into t1 values ( 'yellow', 'banana' );
insert into t1 values ( 'green', 'lime' );
insert into t1 values ( 'black', 'grape' );
insert into t1 values ( 'blue', 'blueberry' );
create table t2 ( count int, color varchar(20) );
insert into t2 values (10, 'green');
insert into t2 values (5, 'black');
insert into t2 values (15, 'white');
insert into t2 values (7, 'green');
select * from t1;
color	name
red	apple
yellow	banana
green	lime
black	grape
blue	blueberry
select * from t2;
count	color
10	green
5	black
15	white
7	green
select * from t2 natural join t1;
color	count	name
green	10	lime
green	7	lime
black	5	grape
select t2.count, t1.name from t2 natural join t1;
count	name
10	lime
7	lime
5	grape
select t2.count, t1.name from t2 inner join t1 using (color);
count	name
10	lime
7	lime
5	grape
drop table t1;
drop table t2;
CREATE TABLE t1 (
pcode varchar(8) DEFAULT '' NOT NULL
);
INSERT INTO t1 VALUES ('kvw2000'),('kvw2001'),('kvw3000'),('kvw3001'),('kvw3002'),('kvw3500'),('kvw3501'),('kvw3502'),('kvw3800'),('kvw3801'),('kvw3802'),('kvw3900'),('kvw3901'),('kvw3902'),('kvw4000'),('kvw4001'),('kvw4002'),('kvw4200'),('kvw4500'),('kvw5000'),('kvw5001'),('kvw5500'),('kvw5510'),('kvw5600'),('kvw5601'),('kvw6000'),('klw1000'),('klw1020'),('klw1500'),('klw2000'),('klw2001'),('klw2002'),('kld2000'),('klw2500'),('kmw1000'),('kmw1500'),('kmw2000'),('kmw2001'),('kmw2100'),('kmw3000'),('kmw3200');
CREATE TABLE t2 (
pcode varchar(8) DEFAULT '' NOT NULL,
KEY pcode (pcode)
);
INSERT INTO t2 VALUES ('kvw2000'),('kvw2000'),('kvw2000'),('kvw2000'),('kvw2000'),('kvw2000'),('kvw2000'),('kvw2000'),('kvw2000'),('kvw2000'),('kvw2000'),('kvw2000'),('kvw2000'),('kvw2000'),('kvw2000'),('kvw2000'),('kvw2000'),('kvw2000'),('kvw2000'),('kvw2000'),('kvw2000'),('kvw2000'),('kvw2000'),('kvw2000'),('kvw2000'),('kvw2000'),('kvw3000'),('kvw3000'),('kvw3000'),('kvw3000'),('kvw3000'),('kvw3000'),('kvw3000'),('kvw3000'),('kvw3000'),('kvw3000'),('kvw3000'),('kvw3000'),('kvw3000'),('kvw3000'),('kvw3000'),('kvw3000'),('kvw3000'),('kvw3000'),('kvw3000'),('kvw3000'),('kvw3000'),('kvw3000'),('kvw3000'),('kvw3000'),('kvw3000'),('kvw3000'),('kvw3000'),('kvw3000'),('kvw3000'),('kvw3000'),('kvw3000'),('kvw3000'),('kvw3000'),('kvw3000'),('kvw3000'),('kvw3000'),('kvw3500'),('kvw3500'),('kvw3500'),('kvw3500'),('kvw3500'),('kvw3500'),('kvw3500'),('kvw3500'),('kvw3500'),('kvw3500'),('kvw3500'),('kvw3500'),('kvw3500'),('kvw3500'),('kvw3500'),('kvw3500'),('kvw3500'),('kvw3500'),('kvw3500'),('kvw3500'),('kvw3500'),('kvw3500'),('kvw3500'),('kvw3500'),('kvw3500'),('kvw3500'),('kvw6000'),('kvw6000'),('kld2000');
SELECT t1.pcode, IF(ISNULL(t2.pcode), 0, COUNT(*)) AS count FROM t1
LEFT JOIN t2 ON t1.pcode = t2.pcode GROUP BY t1.pcode;
pcode	count
kld2000	1
klw1000	0
klw1020	0
klw1500	0
klw2000	0
klw2001	0
klw2002	0
klw2500	0
kmw1000	0
kmw1500	0
kmw2000	0
kmw2001	0
kmw2100	0
kmw3000	0
kmw3200	0
kvw2000	26
kvw2001	0
kvw3000	36
kvw3001	0
kvw3002	0
kvw3500	26
kvw3501	0
kvw3502	0
kvw3800	0
kvw3801	0
kvw3802	0
kvw3900	0
kvw3901	0
kvw3902	0
kvw4000	0
kvw4001	0
kvw4002	0
kvw4200	0
kvw4500	0
kvw5000	0
kvw5001	0
kvw5500	0
kvw5510	0
kvw5600	0
kvw5601	0
kvw6000	2
SELECT SQL_BIG_RESULT t1.pcode, IF(ISNULL(t2.pcode), 0, COUNT(*)) AS count FROM t1 LEFT JOIN t2 ON t1.pcode = t2.pcode GROUP BY t1.pcode;
pcode	count
kld2000	1
klw1000	0
klw1020	0
klw1500	0
klw2000	0
klw2001	0
klw2002	0
klw2500	0
kmw1000	0
kmw1500	0
kmw2000	0
kmw2001	0
kmw2100	0
kmw3000	0
kmw3200	0
kvw2000	26
kvw2001	0
kvw3000	36
kvw3001	0
kvw3002	0
kvw3500	26
kvw3501	0
kvw3502	0
kvw3800	0
kvw3801	0
kvw3802	0
kvw3900	0
kvw3901	0
kvw3902	0
kvw4000	0
kvw4001	0
kvw4002	0
kvw4200	0
kvw4500	0
kvw5000	0
kvw5001	0
kvw5500	0
kvw5510	0
kvw5600	0
kvw5601	0
kvw6000	2
drop table t1,t2;
CREATE TABLE t1 (
id int(11),
pid int(11),
rep_del tinyint(4),
KEY id (id),
KEY pid (pid)
);
INSERT INTO t1 VALUES (1,NULL,NULL);
INSERT INTO t1 VALUES (2,1,NULL);
select * from t1 LEFT JOIN t1 t2 ON (t1.id=t2.pid) AND t2.rep_del IS NULL;
id	pid	rep_del	id	pid	rep_del
1	NULL	NULL	2	1	NULL
2	1	NULL	NULL	NULL	NULL
create index rep_del ON t1(rep_del);
select * from t1 LEFT JOIN t1 t2 ON (t1.id=t2.pid) AND t2.rep_del IS NULL;
id	pid	rep_del	id	pid	rep_del
1	NULL	NULL	2	1	NULL
2	1	NULL	NULL	NULL	NULL
drop table t1;
CREATE TABLE t1 (
id int(11) DEFAULT '0' NOT NULL,
name tinytext DEFAULT '' NOT NULL,
UNIQUE id (id)
);
Warnings:
Warning	1101	BLOB/TEXT column 'name' can't have a default value
INSERT INTO t1 VALUES (1,'yes'),(2,'no');
CREATE TABLE t2 (
id int(11) DEFAULT '0' NOT NULL,
idx int(11) DEFAULT '0' NOT NULL,
UNIQUE id (id,idx)
);
INSERT INTO t2 VALUES (1,1);
explain SELECT * from t1 left join t2 on t1.id=t2.id where t2.id IS NULL;
id	select_type	table	type	possible_keys	key	key_len	ref	rows	Extra
1	SIMPLE	t1	ALL	NULL	NULL	NULL	NULL	2	
1	SIMPLE	t2	ref	id	id	4	test.t1.id	1	Using where; Using index; Not exists
SELECT * from t1 left join t2 on t1.id=t2.id where t2.id IS NULL;
id	name	id	idx
2	no	NULL	NULL
drop table t1,t2;
create table t1 (bug_id mediumint, reporter mediumint);
create table t2 (bug_id mediumint, who mediumint, index(who));
insert into t2 values (1,1),(1,2);
insert into t1 values (1,1),(2,1);
SELECT * FROM t1 LEFT JOIN t2 ON (t1.bug_id =  t2.bug_id AND  t2.who = 2) WHERE  (t1.reporter = 2 OR t2.who = 2);
bug_id	reporter	bug_id	who
1	1	1	2
drop table t1,t2;
create table t1 (fooID smallint unsigned auto_increment, primary key (fooID));
create table t2 (fooID smallint unsigned not null, barID smallint unsigned not null, primary key (fooID,barID));
insert into t1 (fooID) values (10),(20),(30);
insert into t2 values (10,1),(20,2),(30,3);
explain select * from t2 left join t1 on t1.fooID = t2.fooID and t1.fooID = 30;
id	select_type	table	type	possible_keys	key	key_len	ref	rows	Extra
1	SIMPLE	t2	index	NULL	PRIMARY	4	NULL	3	Using index
1	SIMPLE	t1	const	PRIMARY	PRIMARY	2	const	1	Using where; Using index
select * from t2 left join t1 on t1.fooID = t2.fooID and t1.fooID = 30;
fooID	barID	fooID
10	1	NULL
20	2	NULL
30	3	30
select * from t2 left join t1 ignore index(primary) on t1.fooID = t2.fooID and t1.fooID = 30;
fooID	barID	fooID
10	1	NULL
20	2	NULL
30	3	30
drop table t1,t2;
create table t1 (i int);
create table t2 (i int);
create table t3 (i int);
insert into t1 values(1),(2);
insert into t2 values(2),(3);
insert into t3 values(2),(4);
select * from t1 natural left join t2 natural left join t3;
i
1
2
select * from t1 natural left join t2 where (t2.i is not null)=0;
i
1
select * from t1 natural left join t2 where (t2.i is not null) is not null;
i
1
2
select * from t1 natural left join t2 where (i is not null)=0;
i
select * from t1 natural left join t2 where (i is not null) is not null;
i
1
2
drop table t1,t2,t3;
create table t1 (f1 integer,f2 integer,f3 integer);
create table t2 (f2 integer,f4 integer);
create table t3 (f3 integer,f5 integer);
select * from t1
left outer join t2 using (f2)
left outer join t3 using (f3);
f3	f2	f1	f4	f5
drop table t1,t2,t3;
create table t1 (a1 int, a2 int);
create table t2 (b1 int not null, b2 int);
create table t3 (c1 int, c2 int);
insert into t1 values (1,2), (2,2), (3,2);
insert into t2 values (1,3), (2,3);
insert into t3 values (2,4),        (3,4);
select * from t1 left join t2  on  b1 = a1 left join t3  on  c1 = a1  and  b1 is null;
a1	a2	b1	b2	c1	c2
1	2	1	3	NULL	NULL
2	2	2	3	NULL	NULL
3	2	NULL	NULL	3	4
explain select * from t1 left join t2  on  b1 = a1 left join t3  on  c1 = a1  and  b1 is null;
id	select_type	table	type	possible_keys	key	key_len	ref	rows	Extra
1	SIMPLE	t1	ALL	NULL	NULL	NULL	NULL	3	
1	SIMPLE	t2	ALL	NULL	NULL	NULL	NULL	2	Using where; Using join buffer (BNL, incremental buffers)
1	SIMPLE	t3	ALL	NULL	NULL	NULL	NULL	2	Using where; Using join buffer (BNL, incremental buffers)
drop table t1, t2, t3;
create table t1 (
a int(11),
b char(10),
key (a)
);
insert into t1 (a) values (1),(2),(3),(4);
create table t2 (a int);
select * from t1 left join t2 on t1.a=t2.a where not (t2.a <=> t1.a);
a	b	a
1	NULL	NULL
2	NULL	NULL
3	NULL	NULL
4	NULL	NULL
select * from t1 left join t2 on t1.a=t2.a having not (t2.a <=> t1.a);
a	b	a
1	NULL	NULL
2	NULL	NULL
3	NULL	NULL
4	NULL	NULL
drop table t1,t2;
create table t1 (
match_id tinyint(3) unsigned not null auto_increment,
home tinyint(3) unsigned default '0',
unique key match_id (match_id),
key match_id_2 (match_id)
);
insert into t1 values("1", "2");
create table t2 (
player_id tinyint(3) unsigned default '0',
match_1_h tinyint(3) unsigned default '0',
key player_id (player_id)
);
insert into t2 values("1", "5");
insert into t2 values("2", "9");
insert into t2 values("3", "3");
insert into t2 values("4", "7");
insert into t2 values("5", "6");
insert into t2 values("6", "8");
insert into t2 values("7", "4");
insert into t2 values("8", "12");
insert into t2 values("9", "11");
insert into t2 values("10", "10");
explain select s.*, '*', m.*, (s.match_1_h - m.home) UUX from 
(t2 s left join t1 m on m.match_id = 1) 
order by m.match_id desc;
id	select_type	table	type	possible_keys	key	key_len	ref	rows	Extra
1	SIMPLE	s	ALL	NULL	NULL	NULL	NULL	10	Using temporary; Using filesort
1	SIMPLE	m	const	match_id,match_id_2	match_id	1	const	1	
explain select s.*, '*', m.*, (s.match_1_h - m.home) UUX from 
(t2 s left join t1 m on m.match_id = 1) 
order by UUX desc;
id	select_type	table	type	possible_keys	key	key_len	ref	rows	Extra
1	SIMPLE	s	ALL	NULL	NULL	NULL	NULL	10	Using temporary; Using filesort
1	SIMPLE	m	const	match_id,match_id_2	match_id	1	const	1	
select s.*, '*', m.*, (s.match_1_h - m.home) UUX from 
(t2 s left join t1 m on m.match_id = 1) 
order by UUX desc;
player_id	match_1_h	*	match_id	home	UUX
8	12	*	1	2	10
9	11	*	1	2	9
10	10	*	1	2	8
2	9	*	1	2	7
6	8	*	1	2	6
4	7	*	1	2	5
5	6	*	1	2	4
1	5	*	1	2	3
7	4	*	1	2	2
3	3	*	1	2	1
explain select s.*, '*', m.*, (s.match_1_h - m.home) UUX from 
t2 s straight_join t1 m where m.match_id = 1 
order by UUX desc;
id	select_type	table	type	possible_keys	key	key_len	ref	rows	Extra
1	SIMPLE	s	ALL	NULL	NULL	NULL	NULL	10	Using temporary; Using filesort
1	SIMPLE	m	const	match_id,match_id_2	match_id	1	const	1	
select s.*, '*', m.*, (s.match_1_h - m.home) UUX from 
t2 s straight_join t1 m where m.match_id = 1 
order by UUX desc;
player_id	match_1_h	*	match_id	home	UUX
8	12	*	1	2	10
9	11	*	1	2	9
10	10	*	1	2	8
2	9	*	1	2	7
6	8	*	1	2	6
4	7	*	1	2	5
5	6	*	1	2	4
1	5	*	1	2	3
7	4	*	1	2	2
3	3	*	1	2	1
drop table t1, t2;
create table t1 (a int, b int, unique index idx (a, b));
create table t2 (a int, b int, c int, unique index idx (a, b));
insert into t1 values (1, 10), (1,11), (2,10), (2,11);
insert into t2 values (1,10,3);
select t1.a, t1.b, t2.c from t1 left join t2
on t1.a=t2.a and t1.b=t2.b and t2.c=3
where t1.a=1 and t2.c is null;
a	b	c
1	11	NULL
drop table t1, t2;
CREATE TABLE t1 (
ts_id bigint(20) default NULL,
inst_id tinyint(4) default NULL,
flag_name varchar(64) default NULL,
flag_value text,
UNIQUE KEY ts_id (ts_id,inst_id,flag_name)
) ENGINE=MyISAM DEFAULT CHARSET=utf8;
CREATE TABLE t2 (
ts_id bigint(20) default NULL,
inst_id tinyint(4) default NULL,
flag_name varchar(64) default NULL,
flag_value text,
UNIQUE KEY ts_id (ts_id,inst_id,flag_name)
) ENGINE=MyISAM DEFAULT CHARSET=utf8;
INSERT INTO t1 VALUES
(111056548820001, 0, 'flag1', NULL),
(111056548820001, 0, 'flag2', NULL),
(2, 0, 'other_flag', NULL);
INSERT INTO t2 VALUES
(111056548820001, 3, 'flag1', 'sss');
SELECT t1.flag_name,t2.flag_value 
FROM t1 LEFT JOIN t2 
ON (t1.ts_id = t2.ts_id AND t1.flag_name = t2.flag_name AND
t2.inst_id = 3) 
WHERE t1.inst_id = 0 AND t1.ts_id=111056548820001 AND
t2.flag_value IS  NULL;
flag_name	flag_value
flag2	NULL
DROP TABLE t1,t2;
CREATE TABLE t1 (
id int(11) unsigned NOT NULL auto_increment,
text_id int(10) unsigned default NULL,
PRIMARY KEY  (id)
);
INSERT INTO t1 VALUES("1", "0");
INSERT INTO t1 VALUES("2", "10");
CREATE TABLE t2 (
text_id char(3) NOT NULL default '',
language_id char(3) NOT NULL default '',
text_data text,
PRIMARY KEY  (text_id,language_id)
);
INSERT INTO t2 VALUES("0", "EN", "0-EN");
INSERT INTO t2 VALUES("0", "SV", "0-SV");
INSERT INTO t2 VALUES("10", "EN", "10-EN");
INSERT INTO t2 VALUES("10", "SV", "10-SV");
SELECT t1.id, t1.text_id, t2.text_data
FROM t1 LEFT JOIN t2
ON t1.text_id = t2.text_id
AND t2.language_id = 'SV'
  WHERE (t1.id LIKE '%' OR t2.text_data LIKE '%');
id	text_id	text_data
1	0	0-SV
2	10	10-SV
DROP TABLE t1, t2;
CREATE TABLE t0 (a0 int PRIMARY KEY);
CREATE TABLE t1 (a1 int PRIMARY KEY);
CREATE TABLE t2 (a2 int);
CREATE TABLE t3 (a3 int);
INSERT INTO t0 VALUES (1);
INSERT INTO t1 VALUES (1);
INSERT INTO t2 VALUES (1), (2);
INSERT INTO t3 VALUES (1), (2);
SELECT * FROM t1 LEFT JOIN t2 ON a1=0;
a1	a2
1	NULL
EXPLAIN SELECT * FROM t1 LEFT JOIN t2 ON a1=0;
id	select_type	table	type	possible_keys	key	key_len	ref	rows	Extra
1	SIMPLE	t1	system	NULL	NULL	NULL	NULL	1	
1	SIMPLE	t2	ALL	NULL	NULL	NULL	NULL	2	Using where
SELECT * FROM t1 LEFT JOIN (t2,t3) ON a1=0;
a1	a2	a3
1	NULL	NULL
EXPLAIN SELECT * FROM t1 LEFT JOIN (t2,t3) ON a1=0;
id	select_type	table	type	possible_keys	key	key_len	ref	rows	Extra
1	SIMPLE	t1	system	NULL	NULL	NULL	NULL	1	
1	SIMPLE	t2	ALL	NULL	NULL	NULL	NULL	2	Using where
1	SIMPLE	t3	ALL	NULL	NULL	NULL	NULL	2	
SELECT * FROM t0, t1 LEFT JOIN (t2,t3) ON a1=0 WHERE a0=a1;
a0	a1	a2	a3
1	1	NULL	NULL
EXPLAIN SELECT * FROM t0, t1 LEFT JOIN (t2,t3) ON a1=0 WHERE a0=a1;
id	select_type	table	type	possible_keys	key	key_len	ref	rows	Extra
1	SIMPLE	t0	system	PRIMARY	NULL	NULL	NULL	1	
1	SIMPLE	t1	system	PRIMARY	NULL	NULL	NULL	1	
1	SIMPLE	t2	ALL	NULL	NULL	NULL	NULL	2	Using where
1	SIMPLE	t3	ALL	NULL	NULL	NULL	NULL	2	
INSERT INTO t0 VALUES (0);
INSERT INTO t1 VALUES (0);
SELECT * FROM t0, t1 LEFT JOIN (t2,t3) ON a1=5 WHERE a0=a1 AND a0=1;
a0	a1	a2	a3
1	1	NULL	NULL
EXPLAIN SELECT * FROM t0, t1 LEFT JOIN (t2,t3) ON a1=5 WHERE a0=a1 AND a0=1;
id	select_type	table	type	possible_keys	key	key_len	ref	rows	Extra
1	SIMPLE	t0	const	PRIMARY	PRIMARY	4	const	1	Using index
1	SIMPLE	t1	const	PRIMARY	PRIMARY	4	const	1	Using index
1	SIMPLE	t2	ALL	NULL	NULL	NULL	NULL	2	Using where
1	SIMPLE	t3	ALL	NULL	NULL	NULL	NULL	2	
drop table t1,t2;
create table t1 (a int, b int);
insert into t1 values (1,1),(2,2),(3,3);
create table t2 (a int, b int);
insert into t2 values (1,1), (2,2);
select * from t2 right join t1 on t2.a=t1.a;
a	b	a	b
1	1	1	1
2	2	2	2
NULL	NULL	3	3
select straight_join * from t2 right join t1 on t2.a=t1.a;
a	b	a	b
1	1	1	1
2	2	2	2
NULL	NULL	3	3
DROP TABLE t0,t1,t2,t3;
CREATE TABLE t1 (a int PRIMARY KEY, b int);
CREATE TABLE t2 (a int PRIMARY KEY, b int);
INSERT INTO t1 VALUES (1,1), (2,1), (3,1), (4,2);
INSERT INTO t2 VALUES (1,2), (2,2);
SELECT * FROM t1 LEFT JOIN t2 ON t1.a=t2.a;
a	b	a	b
1	1	1	2
2	1	2	2
3	1	NULL	NULL
4	2	NULL	NULL
SELECT * FROM t1 LEFT JOIN t2 ON t1.a=t2.a WHERE t1.b=1;
a	b	a	b
1	1	1	2
2	1	2	2
3	1	NULL	NULL
SELECT * FROM t1 LEFT JOIN t2 ON t1.a=t2.a
WHERE t1.b=1 XOR (NOT ISNULL(t2.a) AND t2.b=1);
a	b	a	b
1	1	1	2
2	1	2	2
3	1	NULL	NULL
SELECT * FROM t1 LEFT JOIN t2 ON t1.a=t2.a WHERE not(0+(t1.a=30 and t2.b=1));
a	b	a	b
1	1	1	2
2	1	2	2
3	1	NULL	NULL
4	2	NULL	NULL
DROP TABLE t1,t2;
set group_concat_max_len=5;
create table t1 (a int, b varchar(20));
create table t2 (a int, c varchar(20));
insert into t1 values (1,"aaaaaaaaaa"),(2,"bbbbbbbbbb");
insert into t2 values (1,"cccccccccc"),(2,"dddddddddd");
select group_concat(t1.b,t2.c) from t1 left join t2 using(a) group by t1.a;
group_concat(t1.b,t2.c)
aaaaa
bbbbb
Warnings:
Warning	1260	Row 1 was cut by GROUP_CONCAT()
Warning	1260	Row 2 was cut by GROUP_CONCAT()
select group_concat(t1.b,t2.c) from t1 inner join t2 using(a) group by t1.a;
group_concat(t1.b,t2.c)
aaaaa
bbbbb
Warnings:
Warning	1260	Row 1 was cut by GROUP_CONCAT()
Warning	1260	Row 2 was cut by GROUP_CONCAT()
select group_concat(t1.b,t2.c) from t1 left join t2 using(a) group by a;
group_concat(t1.b,t2.c)
aaaaa
bbbbb
Warnings:
Warning	1260	Row 1 was cut by GROUP_CONCAT()
Warning	1260	Row 2 was cut by GROUP_CONCAT()
select group_concat(t1.b,t2.c) from t1 inner join t2 using(a) group by a;
group_concat(t1.b,t2.c)
aaaaa
bbbbb
Warnings:
Warning	1260	Row 1 was cut by GROUP_CONCAT()
Warning	1260	Row 2 was cut by GROUP_CONCAT()
drop table t1, t2;
set group_concat_max_len=default;
create table t1 (gid smallint(5) unsigned not null, x int(11) not null, y int(11) not null, art int(11) not null, primary key  (gid,x,y));
insert t1 values (1, -5, -8, 2), (1, 2, 2, 1), (1, 1, 1, 1);
create table t2 (gid smallint(5) unsigned not null, x int(11) not null, y int(11) not null, id int(11) not null, primary key  (gid,id,x,y), key id (id));
insert t2 values (1, -5, -8, 1), (1, 1, 1, 1), (1, 2, 2, 1);
create table t3 ( set_id smallint(5) unsigned not null, id tinyint(4) unsigned not null, name char(12) not null, primary key  (id,set_id));
insert t3 values (0, 1, 'a'), (1, 1, 'b'), (0, 2, 'c'), (1, 2, 'd'), (1, 3, 'e'), (1, 4, 'f'), (1, 5, 'g'), (1, 6, 'h');
explain select name from t1 left join t2 on t1.x = t2.x and t1.y = t2.y
left join t3 on t1.art = t3.id where t2.id =1 and t2.x = -5 and t2.y =-8
and t1.gid =1 and t2.gid =1 and t3.set_id =1;
id	select_type	table	type	possible_keys	key	key_len	ref	rows	Extra
1	SIMPLE	t1	const	PRIMARY	PRIMARY	10	const,const,const	1	
1	SIMPLE	t2	const	PRIMARY,id	PRIMARY	14	const,const,const,const	1	Using index
1	SIMPLE	t3	const	PRIMARY	PRIMARY	3	const,const	1	
drop tables t1,t2,t3;
CREATE TABLE t1 (EMPNUM INT, GRP INT);
INSERT INTO t1 VALUES (0, 10);
INSERT INTO t1 VALUES (2, 30);
CREATE TABLE t2 (EMPNUM INT, NAME CHAR(5));
INSERT INTO t2 VALUES (0, 'KERI');
INSERT INTO t2 VALUES (9, 'BARRY');
CREATE VIEW v1 AS
SELECT COALESCE(t2.EMPNUM,t1.EMPNUM) AS EMPNUM, NAME, GRP
FROM t2 LEFT OUTER JOIN t1 ON t2.EMPNUM=t1.EMPNUM;
SELECT * FROM v1;
EMPNUM	NAME	GRP
0	KERI	10
9	BARRY	NULL
SELECT * FROM v1 WHERE EMPNUM < 10;
EMPNUM	NAME	GRP
0	KERI	10
9	BARRY	NULL
DROP VIEW v1;
DROP TABLE t1,t2;
CREATE TABLE t1 (c11 int);
CREATE TABLE t2 (c21 int);
INSERT INTO t1 VALUES (30), (40), (50);
INSERT INTO t2 VALUES (300), (400), (500);
SELECT * FROM t1 LEFT JOIN t2 ON (c11=c21 AND c21=30) WHERE c11=40;
c11	c21
40	NULL
DROP TABLE t1, t2;
CREATE TABLE t1 (a int PRIMARY KEY, b int);
CREATE TABLE t2 (a int PRIMARY KEY, b int);
INSERT INTO t1 VALUES (1,2), (2,1), (3,2), (4,3), (5,6), (6,5), (7,8), (8,7), (9,10);
INSERT INTO t2 VALUES (3,0), (4,1), (6,4), (7,5);
SELECT * FROM t1 LEFT JOIN t2 ON t1.a = t2.a WHERE t2.b <= t1.a AND t1.a <= t1.b;
a	b	a	b
7	8	7	5
SELECT * FROM t1 LEFT JOIN t2 ON t1.a = t2.a WHERE t1.a BETWEEN t2.b AND t1.b;
a	b	a	b
7	8	7	5
SELECT * FROM t1 LEFT JOIN t2 ON t1.a = t2.a WHERE NOT(t1.a NOT BETWEEN t2.b AND t1.b);
a	b	a	b
7	8	7	5
SELECT * FROM t1 LEFT JOIN t2 ON t1.a = t2.a WHERE t2.b > t1.a OR t1.a > t1.b;
a	b	a	b
2	1	NULL	NULL
3	2	3	0
4	3	4	1
6	5	6	4
8	7	NULL	NULL
SELECT * FROM t1 LEFT JOIN t2 ON t1.a = t2.a WHERE t1.a NOT BETWEEN t2.b AND t1.b;
a	b	a	b
2	1	NULL	NULL
3	2	3	0
4	3	4	1
6	5	6	4
8	7	NULL	NULL
SELECT * FROM t1 LEFT JOIN t2 ON t1.a = t2.a WHERE NOT(t1.a BETWEEN t2.b AND t1.b);
a	b	a	b
2	1	NULL	NULL
3	2	3	0
4	3	4	1
6	5	6	4
8	7	NULL	NULL
SELECT * FROM t1 LEFT JOIN t2 ON t1.a = t2.a WHERE t1.a = t2.a OR t2.b > t1.a OR t1.a > t1.b;
a	b	a	b
2	1	NULL	NULL
3	2	3	0
4	3	4	1
6	5	6	4
7	8	7	5
8	7	NULL	NULL
SELECT * FROM t1 LEFT JOIN t2 ON t1.a = t2.a WHERE NOT(t1.a != t2.a AND t1.a BETWEEN t2.b AND t1.b);
a	b	a	b
2	1	NULL	NULL
3	2	3	0
4	3	4	1
6	5	6	4
7	8	7	5
8	7	NULL	NULL
SELECT * FROM t1 LEFT JOIN t2 ON t1.a = t2.a WHERE t1.a = t2.a AND (t2.b > t1.a OR t1.a > t1.b);
a	b	a	b
3	2	3	0
4	3	4	1
6	5	6	4
SELECT * FROM t1 LEFT JOIN t2 ON t1.a = t2.a WHERE NOT(t1.a != t2.a OR t1.a BETWEEN t2.b AND t1.b);
a	b	a	b
3	2	3	0
4	3	4	1
6	5	6	4
SELECT * FROM t1 LEFT JOIN t2 ON t1.a = t2.a WHERE t1.a = t2.a OR t1.a = t2.b;
a	b	a	b
3	2	3	0
4	3	4	1
6	5	6	4
7	8	7	5
SELECT * FROM t1 LEFT JOIN t2 ON t1.a = t2.a WHERE t1.a IN(t2.a, t2.b);
a	b	a	b
3	2	3	0
4	3	4	1
6	5	6	4
7	8	7	5
SELECT * FROM t1 LEFT JOIN t2 ON t1.a = t2.a WHERE NOT(t1.a NOT IN(t2.a, t2.b));
a	b	a	b
3	2	3	0
4	3	4	1
6	5	6	4
7	8	7	5
SELECT * FROM t1 LEFT JOIN t2 ON t1.a = t2.a WHERE t1.a != t1.b AND t1.a != t2.b;
a	b	a	b
3	2	3	0
4	3	4	1
6	5	6	4
7	8	7	5
SELECT * FROM t1 LEFT JOIN t2 ON t1.a = t2.a WHERE t1.a NOT IN(t1.b, t2.b);
a	b	a	b
3	2	3	0
4	3	4	1
6	5	6	4
7	8	7	5
SELECT * FROM t1 LEFT JOIN t2 ON t1.a = t2.a WHERE NOT(t1.a IN(t1.b, t2.b));
a	b	a	b
3	2	3	0
4	3	4	1
6	5	6	4
7	8	7	5
SELECT * FROM t1 LEFT JOIN t2 ON t1.a = t2.a WHERE t2.a != t2.b OR (t1.a != t2.a AND t1.a != t2.b);
a	b	a	b
3	2	3	0
4	3	4	1
6	5	6	4
7	8	7	5
SELECT * FROM t1 LEFT JOIN t2 ON t1.a = t2.a WHERE NOT(t2.a = t2.b AND t1.a IN(t2.a, t2.b));
a	b	a	b
3	2	3	0
4	3	4	1
6	5	6	4
7	8	7	5
SELECT * FROM t1 LEFT JOIN t2 ON t1.a = t2.a WHERE t2.a != t2.b AND t1.a != t1.b AND t1.a != t2.b;
a	b	a	b
3	2	3	0
4	3	4	1
6	5	6	4
7	8	7	5
SELECT * FROM t1 LEFT JOIN t2 ON t1.a = t2.a WHERE NOT(t2.a = t2.b OR t1.a IN(t1.b, t2.b));
a	b	a	b
3	2	3	0
4	3	4	1
6	5	6	4
7	8	7	5
EXPLAIN SELECT * FROM t1 LEFT JOIN t2 ON t1.a = t2.a WHERE t1.a = t2.a OR t1.a = t2.b;
id	select_type	table	type	possible_keys	key	key_len	ref	rows	Extra
1	SIMPLE	t2	ALL	PRIMARY	NULL	NULL	NULL	4	Using where
1	SIMPLE	t1	eq_ref	PRIMARY	PRIMARY	4	test.t2.a	1	
EXPLAIN SELECT * FROM t1 LEFT JOIN t2 ON t1.a = t2.a WHERE t1.a IN(t2.a, t2.b);
id	select_type	table	type	possible_keys	key	key_len	ref	rows	Extra
1	SIMPLE	t2	ALL	PRIMARY	NULL	NULL	NULL	4	Using where
1	SIMPLE	t1	eq_ref	PRIMARY	PRIMARY	4	test.t2.a	1	
EXPLAIN SELECT * FROM t1 LEFT JOIN t2 ON t1.a = t2.a WHERE t1.a > IF(t1.a = t2.b-2, t2.b, t2.b-1);
id	select_type	table	type	possible_keys	key	key_len	ref	rows	Extra
1	SIMPLE	t2	ALL	PRIMARY	NULL	NULL	NULL	4	Using where
1	SIMPLE	t1	eq_ref	PRIMARY	PRIMARY	4	test.t2.a	1	
DROP TABLE t1,t2;
DROP VIEW IF EXISTS v1,v2;
DROP TABLE IF EXISTS t1,t2;
CREATE TABLE t1 (a int);
CREATE table t2 (b int);
INSERT INTO t1 VALUES (1), (2), (3), (4), (1), (1), (3);
INSERT INTO t2 VALUES (2), (3);
CREATE VIEW v1 AS SELECT a FROM t1 JOIN t2 ON t1.a=t2.b;
CREATE VIEW v2 AS SELECT b FROM t2 JOIN t1 ON t2.b=t1.a;
SELECT v1.a, v2. b 
FROM v1 LEFT OUTER JOIN v2 ON (v1.a=v2.b) AND (v1.a >= 3)
GROUP BY v1.a;
a	b
2	NULL
3	3
SELECT v1.a, v2. b 
FROM { OJ v1 LEFT OUTER JOIN v2 ON (v1.a=v2.b) AND (v1.a >= 3) }
GROUP BY v1.a;
a	b
2	NULL
3	3
DROP VIEW v1,v2;
DROP TABLE t1,t2;
CREATE TABLE t1 (a int);
CREATE TABLE t2 (b int);
INSERT INTO t1 VALUES (1), (2), (3), (4);
INSERT INTO t2 VALUES (2), (3);
SELECT * FROM t1 LEFT JOIN t2 ON t1.a = t2.b WHERE (1=1);
a	b
1	NULL
2	2
3	3
4	NULL
SELECT * FROM t1 LEFT JOIN t2 ON t1.a = t2.b WHERE (1 OR 1);
a	b
1	NULL
2	2
3	3
4	NULL
SELECT * FROM t1 LEFT JOIN t2 ON t1.a = t2.b WHERE (0 OR 1);
a	b
1	NULL
2	2
3	3
4	NULL
SELECT * FROM t1 LEFT JOIN t2 ON t1.a = t2.b WHERE (1=1 OR 2=2);
a	b
1	NULL
2	2
3	3
4	NULL
SELECT * FROM t1 LEFT JOIN t2 ON t1.a = t2.b WHERE (1=1 OR 1=0);
a	b
1	NULL
2	2
3	3
4	NULL
DROP TABLE t1,t2;
CREATE TABLE t1 (
f1 varchar(16) collate latin1_swedish_ci PRIMARY KEY,
f2 varchar(16) collate latin1_swedish_ci
);
CREATE TABLE t2 (
f1 varchar(16) collate latin1_swedish_ci PRIMARY KEY,
f3 varchar(16) collate latin1_swedish_ci
);
INSERT INTO t1 VALUES ('bla','blah');
INSERT INTO t2 VALUES ('bla','sheep');
SELECT * FROM t1 JOIN t2 USING(f1) WHERE f1='Bla';
f1	f2	f3
bla	blah	sheep
SELECT * FROM t1 LEFT JOIN t2 USING(f1) WHERE f1='bla';
f1	f2	f3
bla	blah	sheep
SELECT * FROM t1 LEFT JOIN t2 USING(f1) WHERE f1='Bla';
f1	f2	f3
bla	blah	sheep
DROP TABLE t1,t2;
CREATE TABLE t1 (id int PRIMARY KEY, a varchar(8));
CREATE TABLE t2 (id int NOT NULL, b int NOT NULL, INDEX idx(id));
INSERT INTO t1 VALUES
(1,'aaaaaaa'), (5,'eeeeeee'), (4,'ddddddd'), (2,'bbbbbbb'), (3,'ccccccc');
INSERT INTO t2 VALUES
(3,10), (2,20), (5,30), (3,20), (5,10), (3,40), (3,30), (2,10), (2,40);
EXPLAIN
SELECT t1.id, a FROM t1 LEFT JOIN t2 ON t1.id=t2.id WHERE t2.b IS NULL;
id	select_type	table	type	possible_keys	key	key_len	ref	rows	Extra
1	SIMPLE	t1	ALL	NULL	NULL	NULL	NULL	5	
1	SIMPLE	t2	ref	idx	idx	4	test.t1.id	2	Using where; Not exists
flush status;
SELECT t1.id, a FROM t1 LEFT JOIN t2 ON t1.id=t2.id WHERE t2.b IS NULL;
id	a
1	aaaaaaa
4	ddddddd
show status like 'Handler_read%';
Variable_name	Value
Handler_read_first	0
Handler_read_key	5
Handler_read_last	0
Handler_read_next	0
Handler_read_prev	0
Handler_read_rnd	0
Handler_read_rnd_next	6
DROP TABLE t1,t2;
CREATE TABLE t1 (c int  PRIMARY KEY, e int NOT NULL);
INSERT INTO t1 VALUES (1,0), (2,1);
CREATE TABLE t2 (d int PRIMARY KEY);
INSERT INTO t2 VALUES (1), (2), (3);
EXPLAIN SELECT * FROM t1 LEFT JOIN t2 ON e<>0 WHERE c=1 AND d IS NULL;
id	select_type	table	type	possible_keys	key	key_len	ref	rows	Extra
1	SIMPLE	t1	const	PRIMARY	PRIMARY	4	const	1	
1	SIMPLE	t2	index	NULL	PRIMARY	4	NULL	3	Using where; Using index; Not exists
SELECT * FROM t1 LEFT JOIN t2 ON e<>0 WHERE c=1 AND d IS NULL;
c	e	d
1	0	NULL
SELECT * FROM t1 LEFT JOIN t2 ON e<>0 WHERE c=1 AND d<=>NULL;
c	e	d
1	0	NULL
DROP TABLE t1,t2;
#
# Bug#47650: using group by with rollup without indexes returns incorrect 
# results with where
#
CREATE TABLE t1 ( a INT );
INSERT INTO t1 VALUES (1);
CREATE TABLE t2 ( a INT, b INT );
INSERT INTO t2 VALUES (1, 1),(1, 2),(1, 3),(2, 4),(2, 5);
EXPLAIN
SELECT t1.a, COUNT( t2.b ), SUM( t2.b ), MAX( t2.b )
FROM t1 LEFT JOIN t2 USING( a )
GROUP BY t1.a WITH ROLLUP;
id	select_type	table	type	possible_keys	key	key_len	ref	rows	Extra
1	SIMPLE	t1	system	NULL	NULL	NULL	NULL	1	Using temporary; Using filesort
1	SIMPLE	t2	ALL	NULL	NULL	NULL	NULL	5	Using where
SELECT t1.a, COUNT( t2.b ), SUM( t2.b ), MAX( t2.b )
FROM t1 LEFT JOIN t2 USING( a )
GROUP BY t1.a WITH ROLLUP;
a	COUNT( t2.b )	SUM( t2.b )	MAX( t2.b )
1	3	6	3
NULL	3	6	3
EXPLAIN
SELECT t1.a, COUNT( t2.b ), SUM( t2.b ), MAX( t2.b )
FROM t1 JOIN t2 USING( a )
GROUP BY t1.a WITH ROLLUP;
id	select_type	table	type	possible_keys	key	key_len	ref	rows	Extra
1	SIMPLE	t1	system	NULL	NULL	NULL	NULL	1	Using filesort
1	SIMPLE	t2	ALL	NULL	NULL	NULL	NULL	5	Using where
SELECT t1.a, COUNT( t2.b ), SUM( t2.b ), MAX( t2.b )
FROM t1 JOIN t2 USING( a )
GROUP BY t1.a WITH ROLLUP;
a	COUNT( t2.b )	SUM( t2.b )	MAX( t2.b )
1	3	6	3
NULL	3	6	3
DROP TABLE t1, t2;
#
# Bug#51598 Inconsistent behaviour with a COALESCE statement inside an IN comparison
#
CREATE TABLE t1(f1 INT, f2 INT, f3 INT);
INSERT INTO t1 VALUES (1, NULL, 3);
CREATE TABLE t2(f1 INT, f2 INT);
INSERT INTO t2 VALUES (2, 1);
EXPLAIN EXTENDED SELECT * FROM t1 LEFT JOIN t2 ON t1.f2 = t2.f2
WHERE (COALESCE(t1.f1, t2.f1), f3) IN ((1, 3), (2, 2));
id	select_type	table	type	possible_keys	key	key_len	ref	rows	filtered	Extra
1	SIMPLE	t1	system	NULL	NULL	NULL	NULL	1	100.00	
1	SIMPLE	t2	system	NULL	NULL	NULL	NULL	1	100.00	
Warnings:
Note	1003	select '1' AS `f1`,NULL AS `f2`,'3' AS `f3`,NULL AS `f1`,NULL AS `f2` from `test`.`t2` where ((coalesce('1',NULL),'3') in ((1,3),(2,2)))
SELECT * FROM t1 LEFT JOIN t2 ON t1.f2 = t2.f2
WHERE (COALESCE(t1.f1, t2.f1), f3) IN ((1, 3), (2, 2));
f1	f2	f3	f1	f2
1	NULL	3	NULL	NULL
DROP TABLE t1, t2;
#
# Bug#52357: Assertion failed: join->best_read in greedy_search 
# optimizer_search_depth=0
#
CREATE TABLE t1( a INT );
INSERT INTO t1 VALUES (1),(2);
SET optimizer_search_depth = 0;
# Should not core dump on query preparation
EXPLAIN
SELECT 1
FROM t1 tt3 LEFT  OUTER JOIN t1 tt4 ON 1
LEFT  OUTER JOIN t1 tt5 ON 1
LEFT  OUTER JOIN t1 tt6 ON 1
LEFT  OUTER JOIN t1 tt7 ON 1
LEFT  OUTER JOIN t1 tt8 ON 1
RIGHT OUTER JOIN t1 tt2 ON 1
RIGHT OUTER JOIN t1 tt1 ON 1
STRAIGHT_JOIN    t1 tt9 ON 1;
id	select_type	table	type	possible_keys	key	key_len	ref	rows	Extra
1	SIMPLE	tt1	ALL	NULL	NULL	NULL	NULL	2	
1	SIMPLE	tt2	ALL	NULL	NULL	NULL	NULL	2	Using where; Using join buffer (BNL, incremental buffers)
1	SIMPLE	tt3	ALL	NULL	NULL	NULL	NULL	2	Using where; Using join buffer (BNL, incremental buffers)
1	SIMPLE	tt4	ALL	NULL	NULL	NULL	NULL	2	Using where; Using join buffer (BNL, incremental buffers)
1	SIMPLE	tt5	ALL	NULL	NULL	NULL	NULL	2	Using where; Using join buffer (BNL, incremental buffers)
1	SIMPLE	tt6	ALL	NULL	NULL	NULL	NULL	2	Using where; Using join buffer (BNL, incremental buffers)
1	SIMPLE	tt7	ALL	NULL	NULL	NULL	NULL	2	Using where; Using join buffer (BNL, incremental buffers)
1	SIMPLE	tt8	ALL	NULL	NULL	NULL	NULL	2	Using where; Using join buffer (BNL, incremental buffers)
1	SIMPLE	tt9	ALL	NULL	NULL	NULL	NULL	2	Using join buffer (BNL, incremental buffers)
SET optimizer_search_depth = DEFAULT;
DROP TABLE t1;
#
# Bug#46091 STRAIGHT_JOIN + RIGHT JOIN returns different result
#
CREATE TABLE t1 (f1 INT NOT NULL);
INSERT INTO t1 VALUES (9),(0);
CREATE TABLE t2 (f1 INT NOT NULL);
INSERT INTO t2 VALUES
(5),(3),(0),(3),(1),(0),(1),(7),(1),(0),(0),(8),(4),(9),(0),(2),(0),(8),(5),(1);
SELECT STRAIGHT_JOIN COUNT(*) FROM t1 TA1
RIGHT JOIN t2 TA2 JOIN t2 TA3 ON TA2.f1 ON TA3.f1;
COUNT(*)
476
EXPLAIN SELECT STRAIGHT_JOIN COUNT(*) FROM t1 TA1
RIGHT JOIN t2 TA2 JOIN t2 TA3 ON TA2.f1 ON TA3.f1;
id	select_type	table	type	possible_keys	key	key_len	ref	rows	Extra
1	SIMPLE	TA2	ALL	NULL	NULL	NULL	NULL	20	Using where
1	SIMPLE	TA3	ALL	NULL	NULL	NULL	NULL	20	Using join buffer (BNL, incremental buffers)
1	SIMPLE	TA1	ALL	NULL	NULL	NULL	NULL	2	Using where; Using join buffer (BNL, incremental buffers)
DROP TABLE t1, t2;
#
# Bug#48971 Segfault in add_found_match_trig_cond () at sql_select.cc:5990
#
CREATE TABLE t1(f1 INT, PRIMARY KEY (f1));
INSERT INTO t1 VALUES (1),(2);
EXPLAIN EXTENDED SELECT STRAIGHT_JOIN jt1.f1 FROM t1 AS jt1
LEFT JOIN t1 AS jt2
RIGHT JOIN t1 AS jt3
JOIN t1 AS jt4 ON 1
LEFT JOIN t1 AS jt5 ON 1
ON 1
RIGHT JOIN t1 AS jt6 ON jt6.f1
ON 1;
id	select_type	table	type	possible_keys	key	key_len	ref	rows	filtered	Extra
1	SIMPLE	jt1	index	NULL	PRIMARY	4	NULL	2	100.00	Using index
1	SIMPLE	jt6	index	NULL	PRIMARY	4	NULL	2	100.00	Using where; Using index; Using join buffer (BNL, incremental buffers)
1	SIMPLE	jt3	index	NULL	PRIMARY	4	NULL	2	100.00	Using where; Using index; Using join buffer (BNL, incremental buffers)
1	SIMPLE	jt4	index	NULL	PRIMARY	4	NULL	2	100.00	Using index; Using join buffer (BNL, incremental buffers)
1	SIMPLE	jt5	index	NULL	PRIMARY	4	NULL	2	100.00	Using where; Using index; Using join buffer (BNL, incremental buffers)
1	SIMPLE	jt2	index	NULL	PRIMARY	4	NULL	2	100.00	Using where; Using index; Using join buffer (BNL, incremental buffers)
Warnings:
Note	1003	select straight_join `test`.`jt1`.`f1` AS `f1` from `test`.`t1` `jt1` left join (`test`.`t1` `jt6` left join (`test`.`t1` `jt3` join `test`.`t1` `jt4` left join `test`.`t1` `jt5` on(1) left join `test`.`t1` `jt2` on(1)) on((`test`.`jt6`.`f1` and 1))) on(1) where 1
EXPLAIN EXTENDED SELECT STRAIGHT_JOIN jt1.f1 FROM t1 AS jt1
RIGHT JOIN t1 AS jt2
RIGHT JOIN t1 AS jt3
JOIN t1 AS jt4 ON 1
LEFT JOIN t1 AS jt5 ON 1
ON 1
RIGHT JOIN t1 AS jt6 ON jt6.f1
ON 1;
id	select_type	table	type	possible_keys	key	key_len	ref	rows	filtered	Extra
1	SIMPLE	jt6	index	NULL	PRIMARY	4	NULL	2	100.00	Using index
1	SIMPLE	jt3	index	NULL	PRIMARY	4	NULL	2	100.00	Using where; Using index; Using join buffer (BNL, incremental buffers)
1	SIMPLE	jt4	index	NULL	PRIMARY	4	NULL	2	100.00	Using index; Using join buffer (BNL, incremental buffers)
1	SIMPLE	jt5	index	NULL	PRIMARY	4	NULL	2	100.00	Using where; Using index; Using join buffer (BNL, incremental buffers)
1	SIMPLE	jt2	index	NULL	PRIMARY	4	NULL	2	100.00	Using where; Using index; Using join buffer (BNL, incremental buffers)
1	SIMPLE	jt1	index	NULL	PRIMARY	4	NULL	2	100.00	Using where; Using index; Using join buffer (BNL, incremental buffers)
Warnings:
Note	1003	select straight_join `test`.`jt1`.`f1` AS `f1` from `test`.`t1` `jt6` left join (`test`.`t1` `jt3` join `test`.`t1` `jt4` left join `test`.`t1` `jt5` on(1) left join `test`.`t1` `jt2` on(1)) on((`test`.`jt6`.`f1` and 1)) left join `test`.`t1` `jt1` on(1) where 1
DROP TABLE t1;
#
# Bug#57688 Assertion `!table || (!table->write_set || bitmap_is_set(table->write_set, field
#
CREATE TABLE t1 (f1 INT NOT NULL, PRIMARY KEY (f1));
CREATE TABLE t2 (f1 INT NOT NULL, f2 INT NOT NULL, PRIMARY KEY (f1, f2));
INSERT INTO t1 VALUES (4);
INSERT INTO t2 VALUES (3, 3);
INSERT INTO t2 VALUES (7, 7);
EXPLAIN SELECT * FROM t1 LEFT JOIN t2 ON t2.f1 = t1.f1
WHERE t1.f1 = 4
GROUP BY t2.f1, t2.f2;
id	select_type	table	type	possible_keys	key	key_len	ref	rows	Extra
1	SIMPLE	t1	system	PRIMARY	NULL	NULL	NULL	1	Using temporary; Using filesort
1	SIMPLE	t2	ref	PRIMARY	PRIMARY	4	const	1	Using index
SELECT * FROM t1 LEFT JOIN t2 ON t2.f1 = t1.f1
WHERE t1.f1 = 4
GROUP BY t2.f1, t2.f2;
f1	f1	f2
4	NULL	NULL
EXPLAIN SELECT * FROM t1 LEFT JOIN t2 ON t2.f1 = t1.f1
WHERE t1.f1 = 4 AND t2.f1 IS NOT NULL AND t2.f2 IS NOT NULL
GROUP BY t2.f1, t2.f2;
id	select_type	table	type	possible_keys	key	key_len	ref	rows	Extra
1	SIMPLE	t1	system	PRIMARY	NULL	NULL	NULL	1	Using filesort
1	SIMPLE	t2	ref	PRIMARY	PRIMARY	4	const	1	Using where; Using index
SELECT * FROM t1 LEFT JOIN t2 ON t2.f1 = t1.f1
WHERE t1.f1 = 4 AND t2.f1 IS NOT NULL AND t2.f2 IS NOT NULL
GROUP BY t2.f1, t2.f2;
f1	f1	f2
DROP TABLE t1,t2;
#
# Bug#57034 incorrect OUTER JOIN result when joined on unique key
#
CREATE TABLE t1 (pk INT PRIMARY KEY, 
col_int INT, 
col_int_unique INT UNIQUE KEY);
INSERT INTO t1 VALUES (1,NULL,2), (2,0,0);
CREATE TABLE t2 (pk INT PRIMARY KEY,
col_int INT,
col_int_unique INT UNIQUE KEY);
INSERT INTO t2 VALUES (1,0,1), (2,0,2);
EXPLAIN
SELECT * FROM t1 LEFT JOIN t2
ON t1.col_int_unique = t2.col_int_unique AND t1.col_int = t2.col_int 
WHERE t1.pk=1;
id	select_type	table	type	possible_keys	key	key_len	ref	rows	Extra
1	SIMPLE	t1	const	PRIMARY	PRIMARY	4	const	1	
1	SIMPLE	t2	const	col_int_unique	col_int_unique	5	const	1	
SELECT * FROM t1 LEFT JOIN t2
ON t1.col_int_unique = t2.col_int_unique AND t1.col_int = t2.col_int 
WHERE t1.pk=1;
pk	col_int	col_int_unique	pk	col_int	col_int_unique
1	NULL	2	NULL	NULL	NULL
DROP TABLE t1,t2;
#
# Bug#48046 Server incorrectly processing JOINs on NULL values
#
CREATE TABLE `BB` (
`pk` int(11) NOT NULL AUTO_INCREMENT,
`time_key` time DEFAULT NULL,
`varchar_key` varchar(1) DEFAULT NULL,
`varchar_nokey` varchar(1) DEFAULT NULL,
PRIMARY KEY (`pk`),
KEY `time_key` (`time_key`),
KEY `varchar_key` (`varchar_key`)
) ENGINE=MyISAM AUTO_INCREMENT=11 DEFAULT CHARSET=latin1;
INSERT INTO `BB` VALUES (10,'18:27:58',NULL,NULL);
SELECT table1.time_key AS field1, table2.pk 
FROM BB table1  LEFT JOIN BB table2 
ON table2.varchar_nokey = table1.varchar_key
HAVING field1;
field1	pk
18:27:58	NULL
DROP TABLE BB;
#
# Bug#49600 Server incorrectly processing RIGHT JOIN with 
#           constant WHERE clause and no index
#
CREATE TABLE `BB` (
`col_datetime_key` datetime DEFAULT NULL,
`col_varchar_key` varchar(1) DEFAULT NULL,
`col_varchar_nokey` varchar(1) DEFAULT NULL,
KEY `col_datetime_key` (`col_datetime_key`),
KEY `col_varchar_key` (`col_varchar_key`)
) ENGINE=MyISAM DEFAULT CHARSET=latin1;
INSERT INTO `BB` VALUES ('1900-01-01 00:00:00',NULL,NULL);
SELECT table1.col_datetime_key  
FROM BB table1 RIGHT JOIN BB table2 
ON table2 .col_varchar_nokey = table1.col_varchar_key
WHERE 7;
col_datetime_key
NULL
ALTER TABLE BB DISABLE KEYS;
SELECT table1.col_datetime_key  
FROM BB table1 RIGHT JOIN BB table2
ON table2 .col_varchar_nokey = table1.col_varchar_key
WHERE 7;
col_datetime_key
NULL
DROP TABLE BB;
<<<<<<< HEAD
End of 5.1 tests
#
# Bug#54235 Extra rows with join_cache_level=4,6,8 and two LEFT JOIN
#
CREATE TABLE t1 (a int);
CREATE TABLE t2 (a int);
CREATE TABLE t3 (a int);
CREATE TABLE t4 (a int);
INSERT INTO t1 VALUES (null),(null);
explain SELECT t1.a FROM t1 LEFT JOIN (t2 LEFT JOIN t3 ON t2.a)
ON 0 WHERE t1.a OR t3.a;
id	select_type	table	type	possible_keys	key	key_len	ref	rows	Extra
1	SIMPLE	t1	ALL	NULL	NULL	NULL	NULL	2	
1	SIMPLE	t2	ALL	NULL	NULL	NULL	NULL	0	Using where; Using join buffer (BNL, incremental buffers)
1	SIMPLE	t3	ALL	NULL	NULL	NULL	NULL	0	Using where; Using join buffer (BNL, incremental buffers)
SELECT t1.a FROM t1 LEFT JOIN (t2 LEFT JOIN t3 ON t2.a)
ON 0 WHERE t1.a OR t3.a;
a
explain SELECT t1.a FROM t1 LEFT JOIN
(t2 LEFT JOIN (t3 LEFT JOIN t4 ON 1) ON t2.a)
ON 0 WHERE t1.a OR t4.a;
id	select_type	table	type	possible_keys	key	key_len	ref	rows	Extra
1	SIMPLE	t1	ALL	NULL	NULL	NULL	NULL	2	
1	SIMPLE	t2	ALL	NULL	NULL	NULL	NULL	0	Using where; Using join buffer (BNL, incremental buffers)
1	SIMPLE	t3	ALL	NULL	NULL	NULL	NULL	0	Using where; Using join buffer (BNL, incremental buffers)
1	SIMPLE	t4	ALL	NULL	NULL	NULL	NULL	0	Using where; Using join buffer (BNL, incremental buffers)
SELECT t1.a FROM t1 LEFT JOIN
(t2 LEFT JOIN (t3 LEFT JOIN t4 ON 1) ON t2.a)
ON 0 WHERE t1.a OR t4.a;
a
DROP TABLE t1,t2,t3,t4;
#
# Bug#56254 Assertion tab->ref.use_count fails in
# join_read_key_unlock_row() on 4-way JOIN
#
CREATE TABLE t1 (
pk INT NOT NULL,
col_int_key INT,
col_int INT,
PRIMARY KEY (pk),
KEY col_int_key (col_int_key)
);
INSERT INTO t1 VALUES (6, -448724992, NULL);
CREATE TABLE t2 (
col_int INT,
col_varchar_10 VARCHAR(10)
);
INSERT INTO t2 VALUES (6,'afasdkiyum');
CREATE TABLE t3 (
col_varchar_10 VARCHAR(10),
col_int INT
);
CREATE TABLE t4 (
pk INT NOT NULL,
PRIMARY KEY (pk)
);
INSERT INTO t4 VALUES (1);
INSERT INTO t4 VALUES (2);
SELECT t1.col_int
FROM t1
LEFT JOIN t2
LEFT JOIN t3
JOIN t4  
ON t3.col_int  = t4.pk
ON t2.col_varchar_10 = t3.col_varchar_10
ON t2.col_int = t1.pk
WHERE   t1.col_int_key IS NULL OR t4.pk < t3.col_int;
col_int
DROP TABLE t1,t2,t3,t4;
=======
#
# Bug#58490: Incorrect result in multi level OUTER JOIN
# in combination with IS NULL
#
CREATE TABLE t1 (i INT NOT NULL);
INSERT INTO t1 VALUES (0),    (2),(3),(4);
CREATE TABLE t2 (i INT NOT NULL);
INSERT INTO t2 VALUES (0),(1),    (3),(4);
CREATE TABLE t3 (i INT NOT NULL);
INSERT INTO t3 VALUES (0),(1),(2),    (4);
CREATE TABLE t4 (i INT NOT NULL);
INSERT INTO t4 VALUES (0),(1),(2),(3)   ;
SELECT * FROM
t1 LEFT JOIN
( t2 LEFT JOIN
( t3 LEFT JOIN
t4
ON t4.i = t3.i
)
ON t3.i = t2.i
)
ON t2.i = t1.i
;
i	i	i	i
0	0	0	0
2	NULL	NULL	NULL
3	3	NULL	NULL
4	4	4	NULL
SELECT * FROM
t1 LEFT JOIN
( t2 LEFT JOIN
( t3 LEFT JOIN
t4
ON t4.i = t3.i
)
ON t3.i = t2.i
)
ON t2.i = t1.i
WHERE t4.i IS NULL;
i	i	i	i
2	NULL	NULL	NULL
3	3	NULL	NULL
4	4	4	NULL
SELECT * FROM
t1 LEFT JOIN
( ( t2 LEFT JOIN
t3
ON t3.i = t2.i
)
)
ON t2.i = t1.i
WHERE t3.i IS NULL;
i	i	i
2	NULL	NULL
3	3	NULL
SELECT * FROM
t1 LEFT JOIN
( ( t2 LEFT JOIN
t3
ON t3.i = t2.i
)
JOIN t4
ON t4.i=t2.i
)
ON t2.i = t1.i
WHERE t3.i IS NULL;
i	i	i	i
2	NULL	NULL	NULL
3	3	NULL	3
4	NULL	NULL	NULL
SELECT * FROM
t1 LEFT JOIN
( ( t2 LEFT JOIN
t3
ON t3.i = t2.i
)
JOIN (t4 AS t4a JOIN t4 AS t4b ON t4a.i=t4b.i)
ON t4a.i=t2.i
)
ON t2.i = t1.i
WHERE t3.i IS NULL;
i	i	i	i	i
2	NULL	NULL	NULL	NULL
3	3	NULL	3	3
4	NULL	NULL	NULL	NULL
SELECT * FROM
t1 LEFT JOIN
( ( t2 LEFT JOIN
t3
ON t3.i = t2.i
)
JOIN (t4 AS t4a, t4 AS t4b)
ON t4a.i=t2.i
)
ON t2.i = t1.i
WHERE t3.i IS NULL;
i	i	i	i	i
2	NULL	NULL	NULL	NULL
3	3	NULL	3	0
3	3	NULL	3	1
3	3	NULL	3	2
3	3	NULL	3	3
4	NULL	NULL	NULL	NULL
DROP TABLE t1,t2,t3,t4;
#
# Bug#49322(Duplicate): Server is adding extra NULL row
# on processing a WHERE clause
#
CREATE TABLE h (pk INT NOT NULL, col_int_key INT);
INSERT INTO h VALUES (1,NULL),(4,2),(5,2),(3,4),(2,8);
CREATE TABLE m (pk INT NOT NULL, col_int_key INT);
INSERT INTO m VALUES (1,2),(2,7),(3,5),(4,7),(5,5),(6,NULL),(7,NULL),(8,9);
CREATE TABLE k (pk INT NOT NULL, col_int_key INT);
INSERT INTO k VALUES (1,9),(2,2),(3,5),(4,2),(5,7),(6,0),(7,5);
SELECT TABLE1.pk FROM k TABLE1
RIGHT JOIN h TABLE2 ON TABLE1.col_int_key=TABLE2.col_int_key
RIGHT JOIN m TABLE4 ON TABLE2.col_int_key=TABLE4.col_int_key;
pk
2
4
2
4
NULL
NULL
NULL
NULL
NULL
NULL
NULL
SELECT TABLE1.pk FROM k TABLE1
RIGHT JOIN h TABLE2 ON TABLE1.col_int_key=TABLE2.col_int_key
RIGHT JOIN m TABLE4 ON TABLE2.col_int_key=TABLE4.col_int_key
WHERE TABLE1.pk IS NULL;
pk
NULL
NULL
NULL
NULL
NULL
NULL
NULL
DROP TABLE h,m,k;
End of 5.1 tests
>>>>>>> 7a35a966
<|MERGE_RESOLUTION|>--- conflicted
+++ resolved
@@ -1502,77 +1502,6 @@
 col_datetime_key
 NULL
 DROP TABLE BB;
-<<<<<<< HEAD
-End of 5.1 tests
-#
-# Bug#54235 Extra rows with join_cache_level=4,6,8 and two LEFT JOIN
-#
-CREATE TABLE t1 (a int);
-CREATE TABLE t2 (a int);
-CREATE TABLE t3 (a int);
-CREATE TABLE t4 (a int);
-INSERT INTO t1 VALUES (null),(null);
-explain SELECT t1.a FROM t1 LEFT JOIN (t2 LEFT JOIN t3 ON t2.a)
-ON 0 WHERE t1.a OR t3.a;
-id	select_type	table	type	possible_keys	key	key_len	ref	rows	Extra
-1	SIMPLE	t1	ALL	NULL	NULL	NULL	NULL	2	
-1	SIMPLE	t2	ALL	NULL	NULL	NULL	NULL	0	Using where; Using join buffer (BNL, incremental buffers)
-1	SIMPLE	t3	ALL	NULL	NULL	NULL	NULL	0	Using where; Using join buffer (BNL, incremental buffers)
-SELECT t1.a FROM t1 LEFT JOIN (t2 LEFT JOIN t3 ON t2.a)
-ON 0 WHERE t1.a OR t3.a;
-a
-explain SELECT t1.a FROM t1 LEFT JOIN
-(t2 LEFT JOIN (t3 LEFT JOIN t4 ON 1) ON t2.a)
-ON 0 WHERE t1.a OR t4.a;
-id	select_type	table	type	possible_keys	key	key_len	ref	rows	Extra
-1	SIMPLE	t1	ALL	NULL	NULL	NULL	NULL	2	
-1	SIMPLE	t2	ALL	NULL	NULL	NULL	NULL	0	Using where; Using join buffer (BNL, incremental buffers)
-1	SIMPLE	t3	ALL	NULL	NULL	NULL	NULL	0	Using where; Using join buffer (BNL, incremental buffers)
-1	SIMPLE	t4	ALL	NULL	NULL	NULL	NULL	0	Using where; Using join buffer (BNL, incremental buffers)
-SELECT t1.a FROM t1 LEFT JOIN
-(t2 LEFT JOIN (t3 LEFT JOIN t4 ON 1) ON t2.a)
-ON 0 WHERE t1.a OR t4.a;
-a
-DROP TABLE t1,t2,t3,t4;
-#
-# Bug#56254 Assertion tab->ref.use_count fails in
-# join_read_key_unlock_row() on 4-way JOIN
-#
-CREATE TABLE t1 (
-pk INT NOT NULL,
-col_int_key INT,
-col_int INT,
-PRIMARY KEY (pk),
-KEY col_int_key (col_int_key)
-);
-INSERT INTO t1 VALUES (6, -448724992, NULL);
-CREATE TABLE t2 (
-col_int INT,
-col_varchar_10 VARCHAR(10)
-);
-INSERT INTO t2 VALUES (6,'afasdkiyum');
-CREATE TABLE t3 (
-col_varchar_10 VARCHAR(10),
-col_int INT
-);
-CREATE TABLE t4 (
-pk INT NOT NULL,
-PRIMARY KEY (pk)
-);
-INSERT INTO t4 VALUES (1);
-INSERT INTO t4 VALUES (2);
-SELECT t1.col_int
-FROM t1
-LEFT JOIN t2
-LEFT JOIN t3
-JOIN t4  
-ON t3.col_int  = t4.pk
-ON t2.col_varchar_10 = t3.col_varchar_10
-ON t2.col_int = t1.pk
-WHERE   t1.col_int_key IS NULL OR t4.pk < t3.col_int;
-col_int
-DROP TABLE t1,t2,t3,t4;
-=======
 #
 # Bug#58490: Incorrect result in multi level OUTER JOIN
 # in combination with IS NULL
@@ -1716,4 +1645,71 @@
 NULL
 DROP TABLE h,m,k;
 End of 5.1 tests
->>>>>>> 7a35a966
+#
+# Bug#54235 Extra rows with join_cache_level=4,6,8 and two LEFT JOIN
+#
+CREATE TABLE t1 (a int);
+CREATE TABLE t2 (a int);
+CREATE TABLE t3 (a int);
+CREATE TABLE t4 (a int);
+INSERT INTO t1 VALUES (null),(null);
+explain SELECT t1.a FROM t1 LEFT JOIN (t2 LEFT JOIN t3 ON t2.a)
+ON 0 WHERE t1.a OR t3.a;
+id	select_type	table	type	possible_keys	key	key_len	ref	rows	Extra
+1	SIMPLE	t1	ALL	NULL	NULL	NULL	NULL	2	
+1	SIMPLE	t2	ALL	NULL	NULL	NULL	NULL	0	Using where; Using join buffer (BNL, incremental buffers)
+1	SIMPLE	t3	ALL	NULL	NULL	NULL	NULL	0	Using where; Using join buffer (BNL, incremental buffers)
+SELECT t1.a FROM t1 LEFT JOIN (t2 LEFT JOIN t3 ON t2.a)
+ON 0 WHERE t1.a OR t3.a;
+a
+explain SELECT t1.a FROM t1 LEFT JOIN
+(t2 LEFT JOIN (t3 LEFT JOIN t4 ON 1) ON t2.a)
+ON 0 WHERE t1.a OR t4.a;
+id	select_type	table	type	possible_keys	key	key_len	ref	rows	Extra
+1	SIMPLE	t1	ALL	NULL	NULL	NULL	NULL	2	
+1	SIMPLE	t2	ALL	NULL	NULL	NULL	NULL	0	Using where; Using join buffer (BNL, incremental buffers)
+1	SIMPLE	t3	ALL	NULL	NULL	NULL	NULL	0	Using where; Using join buffer (BNL, incremental buffers)
+1	SIMPLE	t4	ALL	NULL	NULL	NULL	NULL	0	Using where; Using join buffer (BNL, incremental buffers)
+SELECT t1.a FROM t1 LEFT JOIN
+(t2 LEFT JOIN (t3 LEFT JOIN t4 ON 1) ON t2.a)
+ON 0 WHERE t1.a OR t4.a;
+a
+DROP TABLE t1,t2,t3,t4;
+#
+# Bug#56254 Assertion tab->ref.use_count fails in
+# join_read_key_unlock_row() on 4-way JOIN
+#
+CREATE TABLE t1 (
+pk INT NOT NULL,
+col_int_key INT,
+col_int INT,
+PRIMARY KEY (pk),
+KEY col_int_key (col_int_key)
+);
+INSERT INTO t1 VALUES (6, -448724992, NULL);
+CREATE TABLE t2 (
+col_int INT,
+col_varchar_10 VARCHAR(10)
+);
+INSERT INTO t2 VALUES (6,'afasdkiyum');
+CREATE TABLE t3 (
+col_varchar_10 VARCHAR(10),
+col_int INT
+);
+CREATE TABLE t4 (
+pk INT NOT NULL,
+PRIMARY KEY (pk)
+);
+INSERT INTO t4 VALUES (1);
+INSERT INTO t4 VALUES (2);
+SELECT t1.col_int
+FROM t1
+LEFT JOIN t2
+LEFT JOIN t3
+JOIN t4  
+ON t3.col_int  = t4.pk
+ON t2.col_varchar_10 = t3.col_varchar_10
+ON t2.col_int = t1.pk
+WHERE   t1.col_int_key IS NULL OR t4.pk < t3.col_int;
+col_int
+DROP TABLE t1,t2,t3,t4;