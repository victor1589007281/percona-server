--- conflicted
+++ resolved
@@ -1,43 +1,27 @@
-DROP TABLE IF EXISTS t1;
 CREATE TABLE t1(a INT) ENGINE=InnoDB;
+INSERT INTO t1 VALUE(0);
 SET SESSION min_examined_row_limit=0;
 SET SESSION long_query_time=0;
 SET SESSION log_slow_verbosity='microtime,innodb,query_plan';
 [log_start.inc] percona.slow_extended.log_slow_verbosity_0
-INSERT INTO t1 VALUE(0);
-BEGIN;
-INSERT INTO t1 VALUE(1);
-ROLLBACK;
+SELECT * FROM t1;
+a
+0
 [log_stop.inc] percona.slow_extended.log_slow_verbosity_0
 log_slow_verbosity='microtime,innodb,query_plan':
 [log_grep.inc] file: percona.slow_extended.log_slow_verbosity_0 pattern: ^# Schema: .+  Last_errno: \d+  Killed: \d+$
-[log_grep.inc] lines:   5
+[log_grep.inc] lines:   2
 [log_grep.inc] file: percona.slow_extended.log_slow_verbosity_0 pattern: ^#.*Rows_affected: \d+$
-[log_grep.inc] lines:   5
+[log_grep.inc] lines:   2
 [log_grep.inc] file: percona.slow_extended.log_slow_verbosity_0 pattern: ^# Bytes_sent: \d+.*$
-<<<<<<< HEAD
-[log_grep.inc] lines:   5
-[log_grep.inc] file: percona.slow_extended.log_slow_verbosity_0 pattern: ^# InnoDB_trx_id: \w+$
-[log_grep.inc] lines:   3
-=======
 [log_grep.inc] lines:   2
 [log_grep.inc] file: percona.slow_extended.log_slow_verbosity_0 pattern: ^# InnoDB_trx_id: [1-9A-F][0-9A-F]*$
 [log_grep.inc] lines:   1
->>>>>>> 73aa73f2
 [log_grep.inc] file: percona.slow_extended.log_slow_verbosity_0 pattern: ^# Bytes_sent: \d+  Tmp_tables: \d+  Tmp_disk_tables: \d+  Tmp_table_sizes: \d+$
-[log_grep.inc] lines:   5
+[log_grep.inc] lines:   2
 [log_grep.inc] file: percona.slow_extended.log_slow_verbosity_0 pattern: ^# QC_Hit: (Yes|No)  Full_scan: (Yes|No)  Full_join: (Yes|No)  Tmp_table: (Yes|No)  Tmp_table_on_disk: (Yes|No)$
-[log_grep.inc] lines:   5
+[log_grep.inc] lines:   2
 [log_grep.inc] file: percona.slow_extended.log_slow_verbosity_0 pattern: ^# Filesort: (Yes|No)  Filesort_on_disk: (Yes|No)  Merge_passes: \d+$
-<<<<<<< HEAD
-[log_grep.inc] lines:   5
-[log_grep.inc] file: percona.slow_extended.log_slow_verbosity_0 pattern: ^#   InnoDB_IO_r_ops: \d+  InnoDB_IO_r_bytes: \d+  InnoDB_IO_r_wait: \d*\.\d*$
-[log_grep.inc] lines:   2
-[log_grep.inc] file: percona.slow_extended.log_slow_verbosity_0 pattern: ^#   InnoDB_rec_lock_wait: \d*\.\d*  InnoDB_queue_wait: \d*\.\d*$
-[log_grep.inc] lines:   2
-[log_grep.inc] file: percona.slow_extended.log_slow_verbosity_0 pattern: ^#   InnoDB_pages_distinct: \d+$
-[log_grep.inc] lines:   2
-=======
 [log_grep.inc] lines:   2
 [log_grep.inc] file: percona.slow_extended.log_slow_verbosity_0 pattern: ^#   InnoDB_IO_r_ops: 0  InnoDB_IO_r_bytes: 0  InnoDB_IO_r_wait: 0\.0*$
 [log_grep.inc] lines:   1
@@ -55,9 +39,8 @@
 [log_grep.inc] lines:   0
 [log_grep.inc] file: percona.slow_extended.log_slow_verbosity_0 pattern: ^#   InnoDB_pages_distinct: [1-9]\d*$
 [log_grep.inc] lines:   1
->>>>>>> 73aa73f2
 [log_grep.inc] file: percona.slow_extended.log_slow_verbosity_0 pattern: ^# No InnoDB statistics available for this query$
-[log_grep.inc] lines:   3
+[log_grep.inc] lines:   1
 SET SESSION log_slow_verbosity='microtime,innodb,query_plan';
 [log_start.inc] percona.slow_extended.log_slow_verbosity_1
 SELECT 1;
@@ -65,23 +48,13 @@
 1
 [log_stop.inc] percona.slow_extended.log_slow_verbosity_1
 log_slow_verbosity='microtime,innodb,query_plan':
-<<<<<<< HEAD
 [log_grep.inc] file: percona.slow_extended.log_slow_verbosity_1 pattern: ^# Schema: .+  Last_errno: \d+  Killed: \d+$ expected_matches: 2
 [log_grep.inc] found expected match count: 2
 [log_grep.inc] file: percona.slow_extended.log_slow_verbosity_1 pattern: ^#.*Rows_affected: \d+$ expected_matches: 2
 [log_grep.inc] found expected match count: 2
 [log_grep.inc] file: percona.slow_extended.log_slow_verbosity_1 pattern: ^# Bytes_sent: \d+.*$ expected_matches: 2
 [log_grep.inc] found expected match count: 2
-[log_grep.inc] file: percona.slow_extended.log_slow_verbosity_1 pattern: ^# InnoDB_trx_id: \w+$
-=======
-[log_grep.inc] file: percona.slow_extended.log_slow_verbosity_1 pattern: ^# Thread_id: \d+  Schema: .+  Last_errno: \d+  Killed: \d+$
-[log_grep.inc] lines:   2
-[log_grep.inc] file: percona.slow_extended.log_slow_verbosity_1 pattern: ^#.*Rows_affected: \d+  Rows_read: \d+$
-[log_grep.inc] lines:   2
-[log_grep.inc] file: percona.slow_extended.log_slow_verbosity_1 pattern: ^# Bytes_sent: \d+.*$
-[log_grep.inc] lines:   2
 [log_grep.inc] file: percona.slow_extended.log_slow_verbosity_1 pattern: ^# InnoDB_trx_id: [1-9A-F][0-9A-F]*$
->>>>>>> 73aa73f2
 [log_grep.inc] lines:   0
 [log_grep.inc] file: percona.slow_extended.log_slow_verbosity_1 pattern: ^# Bytes_sent: \d+  Tmp_tables: \d+  Tmp_disk_tables: \d+  Tmp_table_sizes: \d+$
 [log_grep.inc] lines:   2
@@ -112,23 +85,13 @@
 INSERT INTO t1 VALUE(1);
 [log_stop.inc] percona.slow_extended.log_slow_verbosity_2
 log_slow_verbosity='microtime':
-<<<<<<< HEAD
 [log_grep.inc] file: percona.slow_extended.log_slow_verbosity_2 pattern: ^# Schema: .+  Last_errno: \d+  Killed: \d+$ expected_matches: 2
 [log_grep.inc] found expected match count: 2
 [log_grep.inc] file: percona.slow_extended.log_slow_verbosity_2 pattern: ^#.*Rows_affected: \d+$ expected_matches: 2
 [log_grep.inc] found expected match count: 2
 [log_grep.inc] file: percona.slow_extended.log_slow_verbosity_2 pattern: ^# Bytes_sent: \d+.*$ expected_matches: 2
 [log_grep.inc] found expected match count: 2
-[log_grep.inc] file: percona.slow_extended.log_slow_verbosity_2 pattern: ^# InnoDB_trx_id: \w+$
-=======
-[log_grep.inc] file: percona.slow_extended.log_slow_verbosity_2 pattern: ^# Thread_id: \d+  Schema: .+  Last_errno: \d+  Killed: \d+$
-[log_grep.inc] lines:   2
-[log_grep.inc] file: percona.slow_extended.log_slow_verbosity_2 pattern: ^#.*Rows_affected: \d+  Rows_read: \d+$
-[log_grep.inc] lines:   2
-[log_grep.inc] file: percona.slow_extended.log_slow_verbosity_2 pattern: ^# Bytes_sent: \d+.*$
-[log_grep.inc] lines:   2
 [log_grep.inc] file: percona.slow_extended.log_slow_verbosity_2 pattern: ^# InnoDB_trx_id: [1-9A-F][0-9A-F]*$
->>>>>>> 73aa73f2
 [log_grep.inc] lines:   0
 [log_grep.inc] file: percona.slow_extended.log_slow_verbosity_2 pattern: ^# Bytes_sent: \d+  Tmp_tables: \d+  Tmp_disk_tables: \d+  Tmp_table_sizes: \d+$
 [log_grep.inc] lines:   0
@@ -159,23 +122,13 @@
 INSERT INTO t1 VALUE(2);
 [log_stop.inc] percona.slow_extended.log_slow_verbosity_3
 log_slow_verbosity='query_plan':
-<<<<<<< HEAD
 [log_grep.inc] file: percona.slow_extended.log_slow_verbosity_3 pattern: ^# Schema: .+  Last_errno: \d+  Killed: \d+$ expected_matches: 2
 [log_grep.inc] found expected match count: 2
 [log_grep.inc] file: percona.slow_extended.log_slow_verbosity_3 pattern: ^#.*Rows_affected: \d+$ expected_matches: 2
 [log_grep.inc] found expected match count: 2
 [log_grep.inc] file: percona.slow_extended.log_slow_verbosity_3 pattern: ^# Bytes_sent: \d+.*$ expected_matches: 2
 [log_grep.inc] found expected match count: 2
-[log_grep.inc] file: percona.slow_extended.log_slow_verbosity_3 pattern: ^# InnoDB_trx_id: \w+$
-=======
-[log_grep.inc] file: percona.slow_extended.log_slow_verbosity_3 pattern: ^# Thread_id: \d+  Schema: .+  Last_errno: \d+  Killed: \d+$
-[log_grep.inc] lines:   2
-[log_grep.inc] file: percona.slow_extended.log_slow_verbosity_3 pattern: ^#.*Rows_affected: \d+  Rows_read: \d+$
-[log_grep.inc] lines:   2
-[log_grep.inc] file: percona.slow_extended.log_slow_verbosity_3 pattern: ^# Bytes_sent: \d+.*$
-[log_grep.inc] lines:   2
 [log_grep.inc] file: percona.slow_extended.log_slow_verbosity_3 pattern: ^# InnoDB_trx_id: [1-9A-F][0-9A-F]*$
->>>>>>> 73aa73f2
 [log_grep.inc] lines:   0
 [log_grep.inc] file: percona.slow_extended.log_slow_verbosity_3 pattern: ^# Bytes_sent: \d+  Tmp_tables: \d+  Tmp_disk_tables: \d+  Tmp_table_sizes: \d+$
 [log_grep.inc] lines:   2
