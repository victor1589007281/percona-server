CREATE TABLE t1(a INT) ENGINE=InnoDB;
INSERT INTO t1 VALUE(0);
SET SESSION min_examined_row_limit=0;
SET SESSION long_query_time=0;
SET SESSION log_slow_verbosity='microtime,innodb,query_plan';
[log_start.inc] percona.slow_extended.log_slow_verbosity_0
SELECT * FROM t1;
a
0
[log_stop.inc] percona.slow_extended.log_slow_verbosity_0
log_slow_verbosity='microtime,innodb,query_plan':
[log_grep.inc] file: percona.slow_extended.log_slow_verbosity_0 pattern: ^# Schema: .+  Last_errno: \d+  Killed: \d+$
[log_grep.inc] lines:   2
[log_grep.inc] file: percona.slow_extended.log_slow_verbosity_0 pattern: ^#.*Rows_affected: \d+$
[log_grep.inc] lines:   2
[log_grep.inc] file: percona.slow_extended.log_slow_verbosity_0 pattern: ^# Bytes_sent: \d+.*$
[log_grep.inc] lines:   2
[log_grep.inc] file: percona.slow_extended.log_slow_verbosity_0 pattern: ^# InnoDB_trx_id: [0-9a-fA-F]+$
[log_grep.inc] lines:   1
[log_grep.inc] file: percona.slow_extended.log_slow_verbosity_0 pattern: ^# Bytes_sent: \d+  Tmp_tables: \d+  Tmp_disk_tables: \d+  Tmp_table_sizes: \d+$
<<<<<<< HEAD
[log_grep.inc] lines:   5
[log_grep.inc] file: percona.slow_extended.log_slow_verbosity_0 pattern: ^# Full_scan: (Yes|No)  Full_join: (Yes|No)  Tmp_table: (Yes|No)  Tmp_table_on_disk: (Yes|No)$
[log_grep.inc] lines:   5
=======
[log_grep.inc] lines:   2
[log_grep.inc] file: percona.slow_extended.log_slow_verbosity_0 pattern: ^# QC_Hit: (Yes|No)  Full_scan: (Yes|No)  Full_join: (Yes|No)  Tmp_table: (Yes|No)  Tmp_table_on_disk: (Yes|No)$
[log_grep.inc] lines:   2
>>>>>>> be20e845
[log_grep.inc] file: percona.slow_extended.log_slow_verbosity_0 pattern: ^# Filesort: (Yes|No)  Filesort_on_disk: (Yes|No)  Merge_passes: \d+$
[log_grep.inc] lines:   2
[log_grep.inc] file: percona.slow_extended.log_slow_verbosity_0 pattern: ^#   InnoDB_IO_r_ops: 0  InnoDB_IO_r_bytes: 0  InnoDB_IO_r_wait: 0\.0*$
[log_grep.inc] lines:   1
[log_grep.inc] file: percona.slow_extended.log_slow_verbosity_0 pattern: ^#   InnoDB_IO_r_ops: [1-9]\d*  InnoDB_IO_r_bytes: [1-9]\d*  InnoDB_IO_r_wait: (0\.\d*[1-9]\d*|[1-9]\d*\.\d+)$
[log_grep.inc] lines:   0
[log_grep.inc] file: percona.slow_extended.log_slow_verbosity_0 pattern: ^#   InnoDB_rec_lock_wait: \d*\.\d*  InnoDB_queue_wait: \d*\.\d*$
[log_grep.inc] lines:   1
[log_grep.inc] file: percona.slow_extended.log_slow_verbosity_0 pattern: InnoDB_rec_lock_wait: 0\.0*
[log_grep.inc] lines:   1
[log_grep.inc] file: percona.slow_extended.log_slow_verbosity_0 pattern: InnoDB_rec_lock_wait: (0\.\d*[1-9]\d*|[1-9]\d*\.\d+)
[log_grep.inc] lines:   0
[log_grep.inc] file: percona.slow_extended.log_slow_verbosity_0 pattern: InnoDB_queue_wait: 0\.0*
[log_grep.inc] lines:   1
[log_grep.inc] file: percona.slow_extended.log_slow_verbosity_0 pattern: InnoDB_queue_wait: (0\.\d*[1-9]\d*|[1-9]\d*\.\d+)
[log_grep.inc] lines:   0
[log_grep.inc] file: percona.slow_extended.log_slow_verbosity_0 pattern: ^#   InnoDB_pages_distinct: [1-9]\d*$
[log_grep.inc] lines:   1
[log_grep.inc] file: percona.slow_extended.log_slow_verbosity_0 pattern: ^# No InnoDB statistics available for this query$
[log_grep.inc] lines:   1
SET SESSION log_slow_verbosity='microtime,innodb,query_plan';
[log_start.inc] percona.slow_extended.log_slow_verbosity_1
SELECT 1;
1
1
[log_stop.inc] percona.slow_extended.log_slow_verbosity_1
log_slow_verbosity='microtime,innodb,query_plan':
[log_grep.inc] file: percona.slow_extended.log_slow_verbosity_1 pattern: ^# Schema: .+  Last_errno: \d+  Killed: \d+$ expected_matches: 2
[log_grep.inc] found expected match count: 2
[log_grep.inc] file: percona.slow_extended.log_slow_verbosity_1 pattern: ^#.*Rows_affected: \d+$ expected_matches: 2
[log_grep.inc] found expected match count: 2
[log_grep.inc] file: percona.slow_extended.log_slow_verbosity_1 pattern: ^# Bytes_sent: \d+.*$ expected_matches: 2
[log_grep.inc] found expected match count: 2
[log_grep.inc] file: percona.slow_extended.log_slow_verbosity_1 pattern: ^# InnoDB_trx_id: [0-9a-fA-F]+$
[log_grep.inc] lines:   0
[log_grep.inc] file: percona.slow_extended.log_slow_verbosity_1 pattern: ^# Bytes_sent: \d+  Tmp_tables: \d+  Tmp_disk_tables: \d+  Tmp_table_sizes: \d+$
[log_grep.inc] lines:   2
[log_grep.inc] file: percona.slow_extended.log_slow_verbosity_1 pattern: ^# Full_scan: (Yes|No)  Full_join: (Yes|No)  Tmp_table: (Yes|No)  Tmp_table_on_disk: (Yes|No)$
[log_grep.inc] lines:   2
[log_grep.inc] file: percona.slow_extended.log_slow_verbosity_1 pattern: ^# Filesort: (Yes|No)  Filesort_on_disk: (Yes|No)  Merge_passes: \d+$
[log_grep.inc] lines:   2
[log_grep.inc] file: percona.slow_extended.log_slow_verbosity_1 pattern: ^#   InnoDB_IO_r_ops: 0  InnoDB_IO_r_bytes: 0  InnoDB_IO_r_wait: 0\.0*$
[log_grep.inc] lines:   0
[log_grep.inc] file: percona.slow_extended.log_slow_verbosity_1 pattern: ^#   InnoDB_IO_r_ops: [1-9]\d*  InnoDB_IO_r_bytes: [1-9]\d*  InnoDB_IO_r_wait: (0\.\d*[1-9]\d*|[1-9]\d*\.\d+)$
[log_grep.inc] lines:   0
[log_grep.inc] file: percona.slow_extended.log_slow_verbosity_1 pattern: ^#   InnoDB_rec_lock_wait: \d*\.\d*  InnoDB_queue_wait: \d*\.\d*$
[log_grep.inc] lines:   0
[log_grep.inc] file: percona.slow_extended.log_slow_verbosity_1 pattern: InnoDB_rec_lock_wait: 0\.0*
[log_grep.inc] lines:   0
[log_grep.inc] file: percona.slow_extended.log_slow_verbosity_1 pattern: InnoDB_rec_lock_wait: (0\.\d*[1-9]\d*|[1-9]\d*\.\d+)
[log_grep.inc] lines:   0
[log_grep.inc] file: percona.slow_extended.log_slow_verbosity_1 pattern: InnoDB_queue_wait: 0\.0*
[log_grep.inc] lines:   0
[log_grep.inc] file: percona.slow_extended.log_slow_verbosity_1 pattern: InnoDB_queue_wait: (0\.\d*[1-9]\d*|[1-9]\d*\.\d+)
[log_grep.inc] lines:   0
[log_grep.inc] file: percona.slow_extended.log_slow_verbosity_1 pattern: ^#   InnoDB_pages_distinct: [1-9]\d*$
[log_grep.inc] lines:   0
[log_grep.inc] file: percona.slow_extended.log_slow_verbosity_1 pattern: ^# No InnoDB statistics available for this query$
[log_grep.inc] lines:   2
SET log_slow_verbosity='microtime';
[log_start.inc] percona.slow_extended.log_slow_verbosity_2
INSERT INTO t1 VALUE(1);
[log_stop.inc] percona.slow_extended.log_slow_verbosity_2
log_slow_verbosity='microtime':
[log_grep.inc] file: percona.slow_extended.log_slow_verbosity_2 pattern: ^# Schema: .+  Last_errno: \d+  Killed: \d+$ expected_matches: 2
[log_grep.inc] found expected match count: 2
[log_grep.inc] file: percona.slow_extended.log_slow_verbosity_2 pattern: ^#.*Rows_affected: \d+$ expected_matches: 2
[log_grep.inc] found expected match count: 2
[log_grep.inc] file: percona.slow_extended.log_slow_verbosity_2 pattern: ^# Bytes_sent: \d+.*$ expected_matches: 2
[log_grep.inc] found expected match count: 2
[log_grep.inc] file: percona.slow_extended.log_slow_verbosity_2 pattern: ^# InnoDB_trx_id: [0-9a-fA-F]+$
[log_grep.inc] lines:   0
[log_grep.inc] file: percona.slow_extended.log_slow_verbosity_2 pattern: ^# Bytes_sent: \d+  Tmp_tables: \d+  Tmp_disk_tables: \d+  Tmp_table_sizes: \d+$
[log_grep.inc] lines:   0
[log_grep.inc] file: percona.slow_extended.log_slow_verbosity_2 pattern: ^# Full_scan: (Yes|No)  Full_join: (Yes|No)  Tmp_table: (Yes|No)  Tmp_table_on_disk: (Yes|No)$
[log_grep.inc] lines:   0
[log_grep.inc] file: percona.slow_extended.log_slow_verbosity_2 pattern: ^# Filesort: (Yes|No)  Filesort_on_disk: (Yes|No)  Merge_passes: \d+$
[log_grep.inc] lines:   0
[log_grep.inc] file: percona.slow_extended.log_slow_verbosity_2 pattern: ^#   InnoDB_IO_r_ops: 0  InnoDB_IO_r_bytes: 0  InnoDB_IO_r_wait: 0\.0*$
[log_grep.inc] lines:   0
[log_grep.inc] file: percona.slow_extended.log_slow_verbosity_2 pattern: ^#   InnoDB_IO_r_ops: [1-9]\d*  InnoDB_IO_r_bytes: [1-9]\d*  InnoDB_IO_r_wait: (0\.\d*[1-9]\d*|[1-9]\d*\.\d+)$
[log_grep.inc] lines:   0
[log_grep.inc] file: percona.slow_extended.log_slow_verbosity_2 pattern: ^#   InnoDB_rec_lock_wait: \d*\.\d*  InnoDB_queue_wait: \d*\.\d*$
[log_grep.inc] lines:   0
[log_grep.inc] file: percona.slow_extended.log_slow_verbosity_2 pattern: InnoDB_rec_lock_wait: 0\.0*
[log_grep.inc] lines:   0
[log_grep.inc] file: percona.slow_extended.log_slow_verbosity_2 pattern: InnoDB_rec_lock_wait: (0\.\d*[1-9]\d*|[1-9]\d*\.\d+)
[log_grep.inc] lines:   0
[log_grep.inc] file: percona.slow_extended.log_slow_verbosity_2 pattern: InnoDB_queue_wait: 0\.0*
[log_grep.inc] lines:   0
[log_grep.inc] file: percona.slow_extended.log_slow_verbosity_2 pattern: InnoDB_queue_wait: (0\.\d*[1-9]\d*|[1-9]\d*\.\d+)
[log_grep.inc] lines:   0
[log_grep.inc] file: percona.slow_extended.log_slow_verbosity_2 pattern: ^#   InnoDB_pages_distinct: [1-9]\d*$
[log_grep.inc] lines:   0
[log_grep.inc] file: percona.slow_extended.log_slow_verbosity_2 pattern: ^# No InnoDB statistics available for this query$
[log_grep.inc] lines:   0
SET log_slow_verbosity='microtime,query_plan';
[log_start.inc] percona.slow_extended.log_slow_verbosity_3
INSERT INTO t1 VALUE(2);
[log_stop.inc] percona.slow_extended.log_slow_verbosity_3
log_slow_verbosity='query_plan':
[log_grep.inc] file: percona.slow_extended.log_slow_verbosity_3 pattern: ^# Schema: .+  Last_errno: \d+  Killed: \d+$ expected_matches: 2
[log_grep.inc] found expected match count: 2
[log_grep.inc] file: percona.slow_extended.log_slow_verbosity_3 pattern: ^#.*Rows_affected: \d+$ expected_matches: 2
[log_grep.inc] found expected match count: 2
[log_grep.inc] file: percona.slow_extended.log_slow_verbosity_3 pattern: ^# Bytes_sent: \d+.*$ expected_matches: 2
[log_grep.inc] found expected match count: 2
[log_grep.inc] file: percona.slow_extended.log_slow_verbosity_3 pattern: ^# InnoDB_trx_id: [0-9a-fA-F]+$
[log_grep.inc] lines:   0
[log_grep.inc] file: percona.slow_extended.log_slow_verbosity_3 pattern: ^# Bytes_sent: \d+  Tmp_tables: \d+  Tmp_disk_tables: \d+  Tmp_table_sizes: \d+$
[log_grep.inc] lines:   2
[log_grep.inc] file: percona.slow_extended.log_slow_verbosity_3 pattern: ^# Full_scan: (Yes|No)  Full_join: (Yes|No)  Tmp_table: (Yes|No)  Tmp_table_on_disk: (Yes|No)$
[log_grep.inc] lines:   2
[log_grep.inc] file: percona.slow_extended.log_slow_verbosity_3 pattern: ^# Filesort: (Yes|No)  Filesort_on_disk: (Yes|No)  Merge_passes: \d+$
[log_grep.inc] lines:   2
[log_grep.inc] file: percona.slow_extended.log_slow_verbosity_3 pattern: ^#   InnoDB_IO_r_ops: 0  InnoDB_IO_r_bytes: 0  InnoDB_IO_r_wait: 0\.0*$
[log_grep.inc] lines:   0
[log_grep.inc] file: percona.slow_extended.log_slow_verbosity_3 pattern: ^#   InnoDB_IO_r_ops: [1-9]\d*  InnoDB_IO_r_bytes: [1-9]\d*  InnoDB_IO_r_wait: (0\.\d*[1-9]\d*|[1-9]\d*\.\d+)$
[log_grep.inc] lines:   0
[log_grep.inc] file: percona.slow_extended.log_slow_verbosity_3 pattern: ^#   InnoDB_rec_lock_wait: \d*\.\d*  InnoDB_queue_wait: \d*\.\d*$
[log_grep.inc] lines:   0
[log_grep.inc] file: percona.slow_extended.log_slow_verbosity_3 pattern: InnoDB_rec_lock_wait: 0\.0*
[log_grep.inc] lines:   0
[log_grep.inc] file: percona.slow_extended.log_slow_verbosity_3 pattern: InnoDB_rec_lock_wait: (0\.\d*[1-9]\d*|[1-9]\d*\.\d+)
[log_grep.inc] lines:   0
[log_grep.inc] file: percona.slow_extended.log_slow_verbosity_3 pattern: InnoDB_queue_wait: 0\.0*
[log_grep.inc] lines:   0
[log_grep.inc] file: percona.slow_extended.log_slow_verbosity_3 pattern: InnoDB_queue_wait: (0\.\d*[1-9]\d*|[1-9]\d*\.\d+)
[log_grep.inc] lines:   0
[log_grep.inc] file: percona.slow_extended.log_slow_verbosity_3 pattern: ^#   InnoDB_pages_distinct: [1-9]\d*$
[log_grep.inc] lines:   0
[log_grep.inc] file: percona.slow_extended.log_slow_verbosity_3 pattern: ^# No InnoDB statistics available for this query$
[log_grep.inc] lines:   0
SET SESSION log_slow_verbosity=default;
SET SESSION long_query_time=default;
SET SESSION min_examined_row_limit=default;
DROP TABLE t1;<|MERGE_RESOLUTION|>--- conflicted
+++ resolved
@@ -18,15 +18,9 @@
 [log_grep.inc] file: percona.slow_extended.log_slow_verbosity_0 pattern: ^# InnoDB_trx_id: [0-9a-fA-F]+$
 [log_grep.inc] lines:   1
 [log_grep.inc] file: percona.slow_extended.log_slow_verbosity_0 pattern: ^# Bytes_sent: \d+  Tmp_tables: \d+  Tmp_disk_tables: \d+  Tmp_table_sizes: \d+$
-<<<<<<< HEAD
-[log_grep.inc] lines:   5
-[log_grep.inc] file: percona.slow_extended.log_slow_verbosity_0 pattern: ^# Full_scan: (Yes|No)  Full_join: (Yes|No)  Tmp_table: (Yes|No)  Tmp_table_on_disk: (Yes|No)$
-[log_grep.inc] lines:   5
-=======
 [log_grep.inc] lines:   2
 [log_grep.inc] file: percona.slow_extended.log_slow_verbosity_0 pattern: ^# QC_Hit: (Yes|No)  Full_scan: (Yes|No)  Full_join: (Yes|No)  Tmp_table: (Yes|No)  Tmp_table_on_disk: (Yes|No)$
 [log_grep.inc] lines:   2
->>>>>>> be20e845
 [log_grep.inc] file: percona.slow_extended.log_slow_verbosity_0 pattern: ^# Filesort: (Yes|No)  Filesort_on_disk: (Yes|No)  Merge_passes: \d+$
 [log_grep.inc] lines:   2
 [log_grep.inc] file: percona.slow_extended.log_slow_verbosity_0 pattern: ^#   InnoDB_IO_r_ops: 0  InnoDB_IO_r_bytes: 0  InnoDB_IO_r_wait: 0\.0*$
@@ -64,7 +58,7 @@
 [log_grep.inc] lines:   0
 [log_grep.inc] file: percona.slow_extended.log_slow_verbosity_1 pattern: ^# Bytes_sent: \d+  Tmp_tables: \d+  Tmp_disk_tables: \d+  Tmp_table_sizes: \d+$
 [log_grep.inc] lines:   2
-[log_grep.inc] file: percona.slow_extended.log_slow_verbosity_1 pattern: ^# Full_scan: (Yes|No)  Full_join: (Yes|No)  Tmp_table: (Yes|No)  Tmp_table_on_disk: (Yes|No)$
+[log_grep.inc] file: percona.slow_extended.log_slow_verbosity_1 pattern: ^# QC_Hit: (Yes|No)  Full_scan: (Yes|No)  Full_join: (Yes|No)  Tmp_table: (Yes|No)  Tmp_table_on_disk: (Yes|No)$
 [log_grep.inc] lines:   2
 [log_grep.inc] file: percona.slow_extended.log_slow_verbosity_1 pattern: ^# Filesort: (Yes|No)  Filesort_on_disk: (Yes|No)  Merge_passes: \d+$
 [log_grep.inc] lines:   2
@@ -101,7 +95,7 @@
 [log_grep.inc] lines:   0
 [log_grep.inc] file: percona.slow_extended.log_slow_verbosity_2 pattern: ^# Bytes_sent: \d+  Tmp_tables: \d+  Tmp_disk_tables: \d+  Tmp_table_sizes: \d+$
 [log_grep.inc] lines:   0
-[log_grep.inc] file: percona.slow_extended.log_slow_verbosity_2 pattern: ^# Full_scan: (Yes|No)  Full_join: (Yes|No)  Tmp_table: (Yes|No)  Tmp_table_on_disk: (Yes|No)$
+[log_grep.inc] file: percona.slow_extended.log_slow_verbosity_2 pattern: ^# QC_Hit: (Yes|No)  Full_scan: (Yes|No)  Full_join: (Yes|No)  Tmp_table: (Yes|No)  Tmp_table_on_disk: (Yes|No)$
 [log_grep.inc] lines:   0
 [log_grep.inc] file: percona.slow_extended.log_slow_verbosity_2 pattern: ^# Filesort: (Yes|No)  Filesort_on_disk: (Yes|No)  Merge_passes: \d+$
 [log_grep.inc] lines:   0
@@ -138,7 +132,7 @@
 [log_grep.inc] lines:   0
 [log_grep.inc] file: percona.slow_extended.log_slow_verbosity_3 pattern: ^# Bytes_sent: \d+  Tmp_tables: \d+  Tmp_disk_tables: \d+  Tmp_table_sizes: \d+$
 [log_grep.inc] lines:   2
-[log_grep.inc] file: percona.slow_extended.log_slow_verbosity_3 pattern: ^# Full_scan: (Yes|No)  Full_join: (Yes|No)  Tmp_table: (Yes|No)  Tmp_table_on_disk: (Yes|No)$
+[log_grep.inc] file: percona.slow_extended.log_slow_verbosity_3 pattern: ^# QC_Hit: (Yes|No)  Full_scan: (Yes|No)  Full_join: (Yes|No)  Tmp_table: (Yes|No)  Tmp_table_on_disk: (Yes|No)$
 [log_grep.inc] lines:   2
 [log_grep.inc] file: percona.slow_extended.log_slow_verbosity_3 pattern: ^# Filesort: (Yes|No)  Filesort_on_disk: (Yes|No)  Merge_passes: \d+$
 [log_grep.inc] lines:   2
