use test;
drop table if exists t1,t2,t3,t4;
<<<<<<< HEAD
drop function if exists f1;
drop function if exists f2;
=======
drop view if exists v1;
drop procedure if exists p1;
drop procedure if exists p2;
drop function if exists f1;
>>>>>>> ff5d7202
create table t1 (
id   char(16) not null default '',
data int not null
);
create table t2 (
s   char(16),
i   int,
d   double
);
drop procedure if exists foo42;
create procedure foo42()
insert into test.t1 values ("foo", 42);
call foo42();
select * from t1;
id	data
foo	42
delete from t1;
drop procedure foo42;
drop procedure if exists bar;
create procedure bar(x char(16), y int)
insert into test.t1 values (x, y);
call bar("bar", 666);
select * from t1;
id	data
bar	666
delete from t1;
drop procedure if exists empty|
create procedure empty()
begin
end|
call empty()|
drop procedure empty|
drop procedure if exists scope|
create procedure scope(a int, b float)
begin
declare b int;
declare c float;
begin
declare c int;
end;
end|
drop procedure scope|
drop procedure if exists two|
create procedure two(x1 char(16), x2 char(16), y int)
begin
insert into test.t1 values (x1, y);
insert into test.t1 values (x2, y);
end|
call two("one", "two", 3)|
select * from t1|
id	data
one	3
two	3
delete from t1|
drop procedure two|
drop procedure if exists locset|
create procedure locset(x char(16), y int)
begin
declare z1, z2 int;
set z1 = y;
set z2 = z1+2;
insert into test.t1 values (x, z2);
end|
call locset("locset", 19)|
select * from t1|
id	data
locset	21
delete from t1|
drop procedure locset|
drop procedure if exists setcontext|
create procedure setcontext()
begin
declare data int default 2;
insert into t1 (id, data) values ("foo", 1);
replace t1 set data = data, id = "bar";
update t1 set id = "kaka", data = 3 where t1.data = data;
end|
call setcontext()|
select * from t1|
id	data
foo	1
kaka	3
delete from t1|
drop procedure setcontext|
create table t3 ( d date, i int, f double, s varchar(32) )|
drop procedure if exists nullset|
create procedure nullset()
begin
declare ld date;
declare li int;
declare lf double;
declare ls varchar(32);
set ld = null, li = null, lf = null, ls = null;
insert into t3 values (ld, li, lf, ls);
insert into t3 (i, f, s) values ((ld is null), 1,    "ld is null"),
((li is null), 1,    "li is null"),
((li = 0),     null, "li = 0"),
((lf is null), 1,    "lf is null"),
((lf = 0),     null, "lf = 0"),
((ls is null), 1,    "ls is null");
end|
call nullset()|
select * from t3|
d	i	f	s
NULL	NULL	NULL	NULL
NULL	1	1	ld is null
NULL	1	1	li is null
NULL	NULL	NULL	li = 0
NULL	1	1	lf is null
NULL	NULL	NULL	lf = 0
NULL	1	1	ls is null
drop table t3|
drop procedure nullset|
drop procedure if exists mixset|
create procedure mixset(x char(16), y int)
begin
declare z int;
set @z = y, z = 666, max_join_size = 100;
insert into test.t1 values (x, z);
end|
call mixset("mixset", 19)|
show variables like 'max_join_size'|
Variable_name	Value
max_join_size	100
select id,data,@z from t1|
id	data	@z
mixset	666	19
delete from t1|
drop procedure mixset|
drop procedure if exists zip|
create procedure zip(x char(16), y int)
begin
declare z int;
call zap(y, z);
call bar(x, z);
end|
drop procedure if exists zap|
create procedure zap(x int, out y int)
begin
declare z int;
set z = x+1, y = z;
end|
call zip("zip", 99)|
select * from t1|
id	data
zip	100
delete from t1|
drop procedure zip|
drop procedure bar|
call zap(7, @zap)|
select @zap|
@zap
8
drop procedure zap|
drop procedure if exists c1|
create procedure c1(x int)
call c2("c", x)|
drop procedure if exists c2|
create procedure c2(s char(16), x int)
call c3(x, s)|
drop procedure if exists c3|
create procedure c3(x int, s char(16))
call c4("level", x, s)|
drop procedure if exists c4|
create procedure c4(l char(8), x int, s char(16))
insert into t1 values (concat(l,s), x)|
call c1(42)|
select * from t1|
id	data
levelc	42
delete from t1|
drop procedure c1|
drop procedure c2|
drop procedure c3|
drop procedure c4|
drop procedure if exists iotest|
create procedure iotest(x1 char(16), x2 char(16), y int)
begin
call inc2(x2, y);
insert into test.t1 values (x1, y);
end|
drop procedure if exists inc2|
create procedure inc2(x char(16), y int)
begin
call inc(y);
insert into test.t1 values (x, y);
end|
drop procedure if exists inc|
create procedure inc(inout io int)
set io = io + 1|
call iotest("io1", "io2", 1)|
select * from t1|
id	data
io2	2
io1	1
delete from t1|
drop procedure iotest|
drop procedure inc2|
drop procedure if exists incr|
create procedure incr(inout x int)
call inc(x)|
select @zap|
@zap
8
call incr(@zap)|
select @zap|
@zap
9
drop procedure inc|
drop procedure incr|
drop procedure if exists cbv1|
create procedure cbv1()
begin
declare y int default 3;
call cbv2(y+1, y);
insert into test.t1 values ("cbv1", y);
end|
drop procedure if exists cbv2|
create procedure cbv2(y1 int, inout y2 int)
begin
set y2 = 4711;
insert into test.t1 values ("cbv2", y1);
end|
call cbv1()|
select * from t1|
id	data
cbv2	4
cbv1	4711
delete from t1|
drop procedure cbv1|
drop procedure cbv2|
insert into t2 values ("a", 1, 1.1), ("b", 2, 1.2), ("c", 3, 1.3)|
drop procedure if exists sub1|
create procedure sub1(id char(16), x int)
insert into test.t1 values (id, x)|
drop procedure if exists sub2|
create procedure sub2(id char(16))
begin
declare x int;
set x = (select sum(t.i) from test.t2 t);
insert into test.t1 values (id, x);
end|
drop procedure if exists sub3|
create function sub3(i int) returns int
return i+1|
call sub1("sub1a", (select 7))|
call sub1("sub1b", (select max(i) from t2))|
call sub1("sub1c", (select i,d from t2 limit 1))|
ERROR 21000: Operand should contain 1 column(s)
call sub1("sub1d", (select 1 from (select 1) a))|
call sub2("sub2")|
select * from t1|
id	data
sub1a	7
sub1b	3
sub1d	1
sub2	6
select sub3((select max(i) from t2))|
sub3((select max(i) from t2))
4
drop procedure sub1|
drop procedure sub2|
drop function sub3|
delete from t1|
delete from t2|
drop procedure if exists a0|
create procedure a0(x int)
while x do
set x = x-1;
insert into test.t1 values ("a0", x);
end while|
call a0(3)|
select * from t1|
id	data
a0	2
a0	1
a0	0
delete from t1|
drop procedure a0|
drop procedure if exists a|
create procedure a(x int)
while x > 0 do
set x = x-1;
insert into test.t1 values ("a", x);
end while|
call a(3)|
select * from t1|
id	data
a	2
a	1
a	0
delete from t1|
drop procedure a|
drop procedure if exists b|
create procedure b(x int)
repeat
insert into test.t1 values (repeat("b",3), x);
set x = x-1;
until x = 0 end repeat|
call b(3)|
select * from t1|
id	data
bbb	3
bbb	2
bbb	1
delete from t1|
drop procedure b|
drop procedure if exists b2|
create procedure b2(x int)
repeat(select 1 into outfile 'b2');
insert into test.t1 values (repeat("b2",3), x);
set x = x-1;
until x = 0 end repeat|
drop procedure b2|
drop procedure if exists c|
create procedure c(x int)
hmm: while x > 0 do
insert into test.t1 values ("c", x);
set x = x-1;
iterate hmm;
insert into test.t1 values ("x", x);
end while hmm|
call c(3)|
select * from t1|
id	data
c	3
c	2
c	1
delete from t1|
drop procedure c|
drop procedure if exists d|
create procedure d(x int)
hmm: while x > 0 do
insert into test.t1 values ("d", x);
set x = x-1;
leave hmm;
insert into test.t1 values ("x", x);
end while|
call d(3)|
select * from t1|
id	data
d	3
delete from t1|
drop procedure d|
drop procedure if exists e|
create procedure e(x int)
foo: loop
if x = 0 then
leave foo;
end if;
insert into test.t1 values ("e", x);
set x = x-1;
end loop foo|
call e(3)|
select * from t1|
id	data
e	3
e	2
e	1
delete from t1|
drop procedure e|
drop procedure if exists f|
create procedure f(x int)
if x < 0 then
insert into test.t1 values ("f", 0);
elseif x = 0 then
insert into test.t1 values ("f", 1);
else
insert into test.t1 values ("f", 2);
end if|
call f(-2)|
call f(0)|
call f(4)|
select * from t1|
id	data
f	0
f	1
f	2
delete from t1|
drop procedure f|
drop procedure if exists g|
create procedure g(x int)
case
when x < 0 then
insert into test.t1 values ("g", 0);
when x = 0 then
insert into test.t1 values ("g", 1);
else
insert into test.t1 values ("g", 2);
end case|
call g(-42)|
call g(0)|
call g(1)|
select * from t1|
id	data
g	0
g	1
g	2
delete from t1|
drop procedure g|
drop procedure if exists h|
create procedure h(x int)
case x
when 0 then
insert into test.t1 values ("h0", x);
when 1 then
insert into test.t1 values ("h1", x);
else
insert into test.t1 values ("h?", x);
end case|
call h(0)|
call h(1)|
call h(17)|
select * from t1|
id	data
h0	0
h1	1
h?	17
delete from t1|
drop procedure h|
drop procedure if exists i|
create procedure i(x int)
foo:
begin
if x = 0 then
leave foo;
end if;
insert into test.t1 values ("i", x);
end foo|
call i(0)|
call i(3)|
select * from t1|
id	data
i	3
delete from t1|
drop procedure i|
insert into t1 values ("foo", 3), ("bar", 19)|
insert into t2 values ("x", 9, 4.1), ("y", -1, 19.2), ("z", 3, 2.2)|
drop procedure if exists sel1|
create procedure sel1()
begin
select * from t1;
end|
call sel1()|
id	data
foo	3
bar	19
drop procedure sel1|
drop procedure if exists sel2|
create procedure sel2()
begin
select * from t1;
select * from t2;
end|
call sel2()|
id	data
foo	3
bar	19
s	i	d
x	9	4.1
y	-1	19.2
z	3	2.2
drop procedure sel2|
delete from t1|
delete from t2|
drop procedure if exists into_test|
create procedure into_test(x char(16), y int)
begin
insert into test.t1 values (x, y);
select id,data into x,y from test.t1 limit 1;
insert into test.t1 values (concat(x, "2"), y+2);
end|
call into_test("into", 100)|
select * from t1|
id	data
into	100
into2	102
delete from t1|
drop procedure into_test|
drop procedure if exists into_tes2|
create procedure into_test2(x char(16), y int)
begin
insert into test.t1 values (x, y);
select id,data into x,@z from test.t1 limit 1;
insert into test.t1 values (concat(x, "2"), y+2);
end|
call into_test2("into", 100)|
select id,data,@z from t1|
id	data	@z
into	100	100
into2	102	100
delete from t1|
drop procedure into_test2|
drop procedure if exists into_test3|
create procedure into_test3()
begin
declare x char(16);
declare y int;
select * into x,y from test.t1 limit 1;
insert into test.t2 values (x, y, 0.0);
end|
insert into t1 values ("into3", 19)|
call into_test3()|
call into_test3()|
select * from t2|
s	i	d
into3	19	0
into3	19	0
delete from t1|
delete from t2|
drop procedure into_test3|
drop procedure if exists into_test4|
create procedure into_test4()
begin
declare x int;
select data into x from test.t1 limit 1;
insert into test.t3 values ("into4", x);
end|
delete from t1|
create table t3 ( s char(16), d int)|
call into_test4()|
Warnings:
Warning	1329	No data - zero rows fetched, selected, or processed
select * from t3|
s	d
into4	NULL
insert into t1 values ("i4", 77)|
call into_test4()|
select * from t3|
s	d
into4	NULL
into4	77
delete from t1|
drop table t3|
drop procedure into_test4|
drop procedure if exists into_outfile|
create procedure into_outfile(x char(16), y int)
begin
insert into test.t1 values (x, y);
select * into outfile "../tmp/spout" from test.t1;
insert into test.t1 values (concat(x, "2"), y+2);
end|
call into_outfile("ofile", 1)|
delete from t1|
drop procedure into_outfile|
drop procedure if exists into_dumpfile|
create procedure into_dumpfile(x char(16), y int)
begin
insert into test.t1 values (x, y);
select * into dumpfile "../tmp/spdump" from test.t1 limit 1;
insert into test.t1 values (concat(x, "2"), y+2);
end|
call into_dumpfile("dfile", 1)|
delete from t1|
drop procedure into_dumpfile|
drop procedure if exists create_select|
create procedure create_select(x char(16), y int)
begin
insert into test.t1 values (x, y);
create temporary table test.t3 select * from test.t1;
insert into test.t3 values (concat(x, "2"), y+2);
end|
call create_select("cs", 90)|
select * from t1, t3|
id	data	id	data
cs	90	cs	90
cs	90	cs2	92
drop table t3|
delete from t1|
drop procedure create_select|
drop function if exists e|
create function e() returns double
return 2.7182818284590452354|
set @e = e()|
select e(), @e|
e()	@e
2.718281828459	2.718281828459
drop function if exists inc|
create function inc(i int) returns int
return i+1|
select inc(1), inc(99), inc(-71)|
inc(1)	inc(99)	inc(-71)
2	100	-70
drop function if exists mul|
create function mul(x int, y int) returns int
return x*y|
select mul(1,1), mul(3,5), mul(4711, 666)|
mul(1,1)	mul(3,5)	mul(4711, 666)
1	15	3137526
drop function if exists append|
create function append(s1 char(8), s2 char(8)) returns char(16)
return concat(s1, s2)|
select append("foo", "bar")|
append("foo", "bar")
foobar
drop function if exists fac|
create function fac(n int unsigned) returns bigint unsigned
begin
declare f bigint unsigned default 1;
while n > 1 do
set f = f * n;
set n = n - 1;
end while;
return f;
end|
select fac(1), fac(2), fac(5), fac(10)|
fac(1)	fac(2)	fac(5)	fac(10)
1	2	120	3628800
drop function if exists fun|
create function fun(d double, i int, u int unsigned) returns double
return mul(inc(i), fac(u)) / e()|
select fun(2.3, 3, 5)|
fun(2.3, 3, 5)
176.58213176229
insert into t2 values (append("xxx", "yyy"), mul(4,3), e())|
insert into t2 values (append("a", "b"), mul(2,mul(3,4)), fun(1.7, 4, 6))|
select * from t2 where s = append("a", "b")|
s	i	d
ab	24	1324.36598821719
select * from t2 where i = mul(4,3) or i = mul(mul(3,4),2)|
s	i	d
xxxyyy	12	2.71828182845905
ab	24	1324.36598821719
select * from t2 where d = e()|
s	i	d
xxxyyy	12	2.71828182845905
select * from t2|
s	i	d
xxxyyy	12	2.71828182845905
ab	24	1324.36598821719
delete from t2|
drop function e|
drop function inc|
drop function mul|
drop function append|
drop function fun|
drop procedure if exists hndlr1|
create procedure hndlr1(val int)
begin
declare x int default 0;
declare foo condition for 1136;
declare bar condition for sqlstate '42S98';        # Just for testing syntax
declare zip condition for sqlstate value '42S99';  # Just for testing syntax
declare continue handler for foo set x = 1;
insert into test.t1 values ("hndlr1", val, 2);  # Too many values
if (x) then
insert into test.t1 values ("hndlr1", val);   # This instead then
end if;
end|
call hndlr1(42)|
select * from t1|
id	data
hndlr1	42
delete from t1|
drop procedure hndlr1|
drop procedure if exists hndlr2|
create procedure hndlr2(val int)
begin
declare x int default 0;
begin
declare exit handler for sqlstate '21S01' set x = 1;
insert into test.t1 values ("hndlr2", val, 2); # Too many values
end;
insert into test.t1 values ("hndlr2", x);
end|
call hndlr2(42)|
select * from t1|
id	data
hndlr2	1
delete from t1|
drop procedure hndlr2|
drop procedure if exists hndlr3|
create procedure hndlr3(val int)
begin
declare x int default 0;
declare continue handler for sqlexception        # Any error
begin
declare z int;
set z = 2 * val;
set x = 1;
end;
if val < 10 then
begin
declare y int;
set y = val + 10;
insert into test.t1 values ("hndlr3", y, 2);  # Too many values
if x then
insert into test.t1 values ("hndlr3", y);
end if;
end;
end if;
end|
call hndlr3(3)|
select * from t1|
id	data
hndlr3	13
delete from t1|
drop procedure hndlr3|
create table t3 ( id   char(16), data int )|
drop procedure if exists hndlr4|
create procedure hndlr4()
begin
declare x int default 0;
declare val int;	                           # No default
declare continue handler for sqlstate '02000' set x=1;
select data into val from test.t3 where id='z' limit 1;  # No hits
insert into test.t3 values ('z', val);
end|
call hndlr4()|
select * from t3|
id	data
z	NULL
drop table t3|
drop procedure hndlr4|
drop procedure if exists cur1|
create procedure cur1()
begin
declare a char(16);
declare b int;
declare c double;
declare done int default 0;
declare c cursor for select * from test.t2;
declare continue handler for sqlstate '02000' set done = 1;
open c;
repeat
fetch c into a, b, c;
if not done then
insert into test.t1 values (a, b+c);
end if;
until done end repeat;
close c;
end|
insert into t2 values ("foo", 42, -1.9), ("bar", 3, 12.1), ("zap", 666, -3.14)|
call cur1()|
select * from t1|
id	data
foo	40
bar	15
zap	663
drop procedure cur1|
create table t3 ( s char(16), i int )|
drop procedure if exists cur2|
create procedure cur2()
begin
declare done int default 0;
declare c1 cursor for select id,data from test.t1;
declare c2 cursor for select i from test.t2;
declare continue handler for sqlstate '02000' set done = 1;
open c1;
open c2;
repeat
begin
declare a char(16);
declare b,c int;
fetch from c1 into a, b;
fetch next from c2 into c;
if not done then
if b < c then
insert into test.t3 values (a, b);
else
insert into test.t3 values (a, c);
end if;
end if;
end;
until done end repeat;
close c1;
close c2;
end|
call cur2()|
select * from t3|
s	i
foo	40
bar	3
zap	663
delete from t1|
delete from t2|
drop table t3|
drop procedure cur2|
drop procedure if exists chistics|
create procedure chistics()
language sql
modifies sql data
not deterministic
sql security definer
comment 'Characteristics procedure test'
  insert into t1 values ("chistics", 1)|
show create procedure chistics|
Procedure	sql_mode	Create Procedure
chistics		CREATE DEFINER=`root`@`localhost` PROCEDURE `chistics`()
    MODIFIES SQL DATA
    COMMENT 'Characteristics procedure test'
insert into t1 values ("chistics", 1)
call chistics()|
select * from t1|
id	data
chistics	1
delete from t1|
alter procedure chistics sql security invoker|
show create procedure chistics|
Procedure	sql_mode	Create Procedure
chistics		CREATE DEFINER=`root`@`localhost` PROCEDURE `chistics`()
    MODIFIES SQL DATA
    SQL SECURITY INVOKER
    COMMENT 'Characteristics procedure test'
insert into t1 values ("chistics", 1)
drop procedure chistics|
drop function if exists chistics|
create function chistics() returns int
language sql
deterministic
sql security invoker
comment 'Characteristics procedure test'
  return 42|
show create function chistics|
Function	sql_mode	Create Function
chistics		CREATE DEFINER=`root`@`localhost` FUNCTION `chistics`() RETURNS int(11)
    DETERMINISTIC
    SQL SECURITY INVOKER
    COMMENT 'Characteristics procedure test'
return 42
select chistics()|
chistics()
42
alter function chistics
no sql
comment 'Characteristics function test'|
show create function chistics|
Function	sql_mode	Create Function
chistics		CREATE DEFINER=`root`@`localhost` FUNCTION `chistics`() RETURNS int(11)
    NO SQL
    DETERMINISTIC
    SQL SECURITY INVOKER
    COMMENT 'Characteristics function test'
return 42
drop function chistics|
insert into t1 values ("foo", 1), ("bar", 2), ("zip", 3)|
set @@sql_mode = 'ANSI'|
drop procedure if exists modes$
create procedure modes(out c1 int, out c2 int)
begin
declare done int default 0;
declare x int;
declare c cursor for select data from t1;
declare continue handler for sqlstate '02000' set done = 1;
select 1 || 2 into c1;
set c2 = 0;
open c;
repeat
fetch c into x;
if not done then
set c2 = c2 + 1;
end if;
until done end repeat;
close c;
end$
set @@sql_mode = ''|
set sql_select_limit = 1|
call modes(@c1, @c2)|
set sql_select_limit = default|
select @c1, @c2|
@c1	@c2
12	3
delete from t1|
drop procedure modes|
create database sp_db1|
drop database sp_db1|
create database sp_db2|
use sp_db2|
create table t3 ( s char(4), t int )|
insert into t3 values ("abcd", 42), ("dcba", 666)|
use test|
drop database sp_db2|
create database sp_db3|
use sp_db3|
drop procedure if exists dummy|
create procedure dummy(out x int)
set x = 42|
use test|
drop database sp_db3|
select type,db,name from mysql.proc where db = 'sp_db3'|
type	db	name
drop procedure if exists rc|
create procedure rc()
begin
delete from t1;
insert into t1 values ("a", 1), ("b", 2), ("c", 3);
end|
call rc()|
select row_count()|
row_count()
3
update t1 set data=42 where id = "b";
select row_count()|
row_count()
1
delete from t1|
select row_count()|
row_count()
3
delete from t1|
select row_count()|
row_count()
0
select * from t1|
id	data
select row_count()|
row_count()
-1
drop procedure rc|
drop function if exists f0|
drop function if exists f1|
drop function if exists f2|
drop function if exists f3|
drop function if exists f4|
drop function if exists f5|
drop function if exists f6|
drop function if exists f7|
drop function if exists f8|
drop function if exists f9|
drop function if exists f10|
drop function if exists f11|
drop function if exists f12_1|
drop function if exists f12_2|
drop view if exists v0|
drop view if exists v1|
drop view if exists v2|
delete from t1|
delete from t2|
insert into t1 values ("a", 1), ("b", 2) |
insert into t2 values ("a", 1, 1.0), ("b", 2, 2.0), ("c", 3, 3.0) |
create function f1() returns int
return (select sum(data) from t1)|
select f1()|
f1()
3
select id, f1() from t1|
id	f1()
a	3
b	3
create function f2() returns int
return (select data from t1 where data <= (select sum(data) from t1) limit 1)|
select f2()|
f2()
1
select id, f2() from t1|
id	f2()
a	1
b	1
create function f3() returns int
begin
declare n int;
declare m int;
set n:= (select min(data) from t1);
set m:= (select max(data) from t1);
return n < m;
end|
select f3()|
f3()
1
select id, f3() from t1|
id	f3()
a	1
b	1
select f1(), f3()|
f1()	f3()
3	1
select id, f1(), f3() from t1|
id	f1()	f3()
a	3	1
b	3	1
create function f4() returns double 
return (select d from t1, t2 where t1.data = t2.i and t1.id= "b")|
select f4()|
f4()
2
select s, f4() from t2|
s	f4()
a	2
b	2
c	2
create function f5(i int) returns int
begin
if i <= 0 then
return 0;
elseif i = 1  then
return (select count(*) from t1 where data = i);
else
return (select count(*) + f5( i - 1) from t1 where data = i);
end if;
end|
select f5(1)|
f5(1)
1
select f5(2)|
ERROR HY000: Recursive stored functions and triggers are not allowed.
select f5(3)|
ERROR HY000: Recursive stored functions and triggers are not allowed.
create function f6() returns int
begin
declare n int;
set n:= f1();
return (select count(*) from t1 where data <= f7() and data <= n);
end|
create function f7() returns int
return (select sum(data) from t1 where data <= f1())|
select f6()|
f6()
2
select id, f6() from t1|
id	f6()
a	2
b	2
create view v1 (a) as select f1()|
select * from v1|
a
3
select id, a from t1, v1|
id	a
a	3
b	3
select * from v1, v1 as v|
a	a
3	3
create view v2 (a) as select a*10 from v1|
select * from v2|
a
30
select id, a from t1, v2|
id	a
a	30
b	30
select * from v1, v2|
a	a
3	30
create function f8 () returns int
return (select count(*) from v2)|
select *, f8() from v1|
a	f8()
3	1
drop function f1|
select * from v1|
ERROR HY000: View 'test.v1' references invalid table(s) or column(s) or function(s) or definer/invoker of view lack rights to use them
create function f1() returns int
return (select sum(data) from t1) + (select sum(data) from v1)|
select f1()|
ERROR HY000: Recursive stored functions and triggers are not allowed.
select * from v1|
ERROR HY000: Recursive stored functions and triggers are not allowed.
select * from v2|
ERROR HY000: Recursive stored functions and triggers are not allowed.
drop function f1|
create function f1() returns int
return (select sum(data) from t1)|
create function f0() returns int
return (select * from (select 100) as r)|
select f0()|
f0()
100
select *, f0() from (select 1) as t|
1	f0()
1	100
create view v0 as select f0()|
select * from v0|
f0()
100
select *, f0() from v0|
f0()	f0()
100	100
lock tables t1 read, t1 as t11 read|
select f3()|
f3()
1
select id, f3() from t1 as t11|
id	f3()
a	1
b	1
select f0()|
f0()
100
select * from v0|
f0()
100
select *, f0() from v0, (select 123) as d1|
f0()	123	f0()
100	123	100
select id, f3() from t1|
ERROR HY000: Table 't1' was not locked with LOCK TABLES
select f4()|
ERROR HY000: Table 't2' was not locked with LOCK TABLES
unlock tables|
lock tables v2 read, mysql.proc read|
select * from v2|
a
30
select * from v1|
a
3
select * from v1, t1|
ERROR HY000: Table 't1' was not locked with LOCK TABLES
select f4()|
ERROR HY000: Table 't2' was not locked with LOCK TABLES
unlock tables|
create function f9() returns int
begin
declare a, b int;
drop temporary table if exists t3;
create temporary table t3 (id int);
insert into t3 values (1), (2), (3);
set a:= (select count(*) from t3);
set b:= (select count(*) from t3 t3_alias);
return a + b;
end|
select f9()|
f9()
6
Warnings:
Note	1051	Unknown table 't3'
select f9() from t1 limit 1|
f9()
6
create function f10() returns int
begin
drop temporary table if exists t3;
create temporary table t3 (id int);
insert into t3 select id from t4;
return (select count(*) from t3);
end|
select f10()|
ERROR 42S02: Table 'test.t4' doesn't exist
create table t4 as select 1 as id|
select f10()|
f10()
1
create function f11() returns int
begin
drop temporary table if exists t3;
create temporary table t3 (id int);
insert into t3 values (1), (2), (3);
return (select count(*) from t3 as a, t3 as b);
end|
select f11()|
ERROR HY000: Can't reopen table: 'a'
select f11() from t1|
ERROR HY000: Can't reopen table: 'a'
create function f12_1() returns int
begin
drop temporary table if exists t3;
create temporary table t3 (id int);
insert into t3 values (1), (2), (3);
return f12_2();
end|
create function f12_2() returns int
return (select count(*) from t3)|
drop temporary table t3|
select f12_1()|
f12_1()
3
Warnings:
Note	1051	Unknown table 't3'
select f12_1() from t1 limit 1|
f12_1()
3
drop function f0|
drop function f1|
drop function f2|
drop function f3|
drop function f4|
drop function f5|
drop function f6|
drop function f7|
drop function f8|
drop function f9|
drop function f10|
drop function f11|
drop function f12_1|
drop function f12_2|
drop view v0|
drop view v1|
drop view v2|
delete from t1 |
delete from t2 |
drop table t4|
drop table if exists t3|
create table t3 (n int unsigned not null primary key, f bigint unsigned)|
drop procedure if exists ifac|
create procedure ifac(n int unsigned)
begin
declare i int unsigned default 1;
if n > 20 then
set n = 20;		# bigint overflow otherwise
end if;
while i <= n do
begin
insert into test.t3 values (i, fac(i));
set i = i + 1;
end;
end while;
end|
call ifac(20)|
select * from t3|
n	f
1	1
2	2
3	6
4	24
5	120
6	720
7	5040
8	40320
9	362880
10	3628800
11	39916800
12	479001600
13	6227020800
14	87178291200
15	1307674368000
16	20922789888000
17	355687428096000
18	6402373705728000
19	121645100408832000
20	2432902008176640000
drop table t3|
show function status like '%f%'|
Db	Name	Type	Definer	Modified	Created	Security_type	Comment
test	fac	FUNCTION	root@localhost	0000-00-00 00:00:00	0000-00-00 00:00:00	DEFINER	
drop procedure ifac|
drop function fac|
show function status like '%f%'|
Db	Name	Type	Definer	Modified	Created	Security_type	Comment
drop table if exists t3|
create table t3 (
i int unsigned not null primary key,
p bigint unsigned not null
)|
insert into t3 values
( 0,   3), ( 1,   5), ( 2,   7), ( 3,  11), ( 4,  13),
( 5,  17), ( 6,  19), ( 7,  23), ( 8,  29), ( 9,  31),
(10,  37), (11,  41), (12,  43), (13,  47), (14,  53),
(15,  59), (16,  61), (17,  67), (18,  71), (19,  73),
(20,  79), (21,  83), (22,  89), (23,  97), (24, 101),
(25, 103), (26, 107), (27, 109), (28, 113), (29, 127),
(30, 131), (31, 137), (32, 139), (33, 149), (34, 151),
(35, 157), (36, 163), (37, 167), (38, 173), (39, 179),
(40, 181), (41, 191), (42, 193), (43, 197), (44, 199)|
drop procedure if exists opp|
create procedure opp(n bigint unsigned, out pp bool)
begin
declare r double;
declare b, s bigint unsigned default 0;
set r = sqrt(n);
again:
loop
if s = 45 then
set b = b+200, s = 0;
else
begin
declare p bigint unsigned;
select t.p into p from test.t3 t where t.i = s;
if b+p > r then
set pp = 1;
leave again;
end if;
if mod(n, b+p) = 0 then
set pp = 0;
leave again;
end if;
set s = s+1;
end;
end if;
end loop;
end|
drop procedure if exists ip|
create procedure ip(m int unsigned)
begin
declare p bigint unsigned;
declare i int unsigned;
set i=45, p=201;
while i < m do
begin
declare pp bool default 0;
call opp(p, pp);
if pp then
insert into test.t3 values (i, p);
set i = i+1;
end if;
set p = p+2;
end;
end while;
end|
show create procedure opp|
Procedure	sql_mode	Create Procedure
opp		CREATE DEFINER=`root`@`localhost` PROCEDURE `opp`(n bigint unsigned, out pp bool)
begin
declare r double;
declare b, s bigint unsigned default 0;
set r = sqrt(n);
again:
loop
if s = 45 then
set b = b+200, s = 0;
else
begin
declare p bigint unsigned;
select t.p into p from test.t3 t where t.i = s;
if b+p > r then
set pp = 1;
leave again;
end if;
if mod(n, b+p) = 0 then
set pp = 0;
leave again;
end if;
set s = s+1;
end;
end if;
end loop;
end
show procedure status like '%p%'|
Db	Name	Type	Definer	Modified	Created	Security_type	Comment
test	ip	PROCEDURE	root@localhost	0000-00-00 00:00:00	0000-00-00 00:00:00	DEFINER	
test	opp	PROCEDURE	root@localhost	0000-00-00 00:00:00	0000-00-00 00:00:00	DEFINER	
call ip(200)|
select * from t3 where i=45 or i=100 or i=199|
i	p
45	211
100	557
199	1229
drop table t3|
drop procedure opp|
drop procedure ip|
show procedure status like '%p%'|
Db	Name	Type	Definer	Modified	Created	Security_type	Comment
drop table if exists t3|
create table t3 ( f bigint unsigned not null )|
drop procedure if exists fib|
create procedure fib(n int unsigned)
begin
if n > 1 then
begin
declare x, y bigint unsigned;
declare c cursor for select f from t3 order by f desc limit 2;
open c;
fetch c into y;
fetch c into x;
close c;
insert into t3 values (x+y);
call fib(n-1);
end;
end if;
end|
set @@max_sp_recursion_depth= 20|
insert into t3 values (0), (1)|
call fib(3)|
select * from t3 order by f asc|
f
0
1
1
2
delete from t3|
insert into t3 values (0), (1)|
call fib(10)|
select * from t3 order by f asc|
f
0
1
1
2
3
5
8
13
21
34
55
drop table t3|
drop procedure fib|
set @@max_sp_recursion_depth= 0|
drop procedure if exists bar|
create procedure bar(x char(16), y int)
comment "111111111111" sql security invoker
insert into test.t1 values (x, y)|
show procedure status like 'bar'|
Db	Name	Type	Definer	Modified	Created	Security_type	Comment
test	bar	PROCEDURE	root@localhost	0000-00-00 00:00:00	0000-00-00 00:00:00	INVOKER	111111111111
alter procedure bar comment "2222222222" sql security definer|
alter procedure bar comment "3333333333"|
alter procedure bar|
show create procedure bar|
Procedure	sql_mode	Create Procedure
bar		CREATE DEFINER=`root`@`localhost` PROCEDURE `bar`(x char(16), y int)
    COMMENT '3333333333'
insert into test.t1 values (x, y)
show procedure status like 'bar'|
Db	Name	Type	Definer	Modified	Created	Security_type	Comment
test	bar	PROCEDURE	root@localhost	0000-00-00 00:00:00	0000-00-00 00:00:00	DEFINER	3333333333
drop procedure bar|
drop procedure if exists p1|
create procedure p1 ()
select (select s1 from t3) from t3|
create table t3 (s1 int)|
call p1()|
(select s1 from t3)
insert into t3 values (1)|
call p1()|
(select s1 from t3)
1
drop procedure p1|
drop table t3|
drop function if exists foo|
create function `foo` () returns int
return 5|
select `foo` ()|
`foo` ()
5
drop function `foo`|
drop function if exists t1max|
create function t1max() returns int
begin
declare x int;
select max(data) into x from t1;
return x;
end|
insert into t1 values ("foo", 3), ("bar", 2), ("zip", 5), ("zap", 1)|
select t1max()|
t1max()
5
drop function t1max|
create table t3 (
v char(16) not null primary key,
c int unsigned not null
)|
create function getcount(s char(16)) returns int
begin
declare x int;
select count(*) into x from t3 where v = s;
if x = 0 then
insert into t3 values (s, 1);
else
update t3 set c = c+1 where v = s;
end if;
return x;
end|
select * from t1 where data = getcount("bar")|
id	data
zap	1
select * from t3|
v	c
bar	4
select getcount("zip")|
getcount("zip")
0
select getcount("zip")|
getcount("zip")
1
select * from t3|
v	c
bar	4
zip	2
select getcount(id) from t1 where data = 3|
getcount(id)
0
select getcount(id) from t1 where data = 5|
getcount(id)
1
select * from t3|
v	c
bar	4
zip	3
foo	1
drop table t3|
drop function getcount|
drop table if exists t3|
drop procedure if exists h_ee|
drop procedure if exists h_es|
drop procedure if exists h_en|
drop procedure if exists h_ew|
drop procedure if exists h_ex|
drop procedure if exists h_se|
drop procedure if exists h_ss|
drop procedure if exists h_sn|
drop procedure if exists h_sw|
drop procedure if exists h_sx|
drop procedure if exists h_ne|
drop procedure if exists h_ns|
drop procedure if exists h_nn|
drop procedure if exists h_we|
drop procedure if exists h_ws|
drop procedure if exists h_ww|
drop procedure if exists h_xe|
drop procedure if exists h_xs|
drop procedure if exists h_xx|
create table t3 (a smallint primary key)|
insert into t3 (a) values (1)|
create procedure h_ee()
deterministic
begin
declare continue handler for 1062 -- ER_DUP_ENTRY
select 'Outer (bad)' as 'h_ee';
begin
declare continue handler for 1062 -- ER_DUP_ENTRY
select 'Inner (good)' as 'h_ee';
insert into t3 values (1);
end;
end|
create procedure h_es()
deterministic
begin
declare continue handler for 1062 -- ER_DUP_ENTRY
select 'Outer (good)' as 'h_es';
begin
-- integrity constraint violation
declare continue handler for sqlstate '23000'
      select 'Inner (bad)' as 'h_es';
insert into t3 values (1);
end;
end|
create procedure h_en()
deterministic
begin
declare continue handler for 1329 -- ER_SP_FETCH_NO_DATA
select 'Outer (good)' as 'h_en';
begin
declare x int;
declare continue handler for sqlstate '02000' -- no data
select 'Inner (bad)' as 'h_en';
select a into x from t3 where a = 42;
end;
end|
create procedure h_ew()
deterministic
begin
declare continue handler for 1264 -- ER_WARN_DATA_OUT_OF_RANGE
select 'Outer (good)' as 'h_ew';
begin
declare continue handler for sqlwarning
select 'Inner (bad)' as 'h_ew';
insert into t3 values (123456789012);
end;
delete from t3;
insert into t3 values (1);
end|
create procedure h_ex()
deterministic
begin
declare continue handler for 1062 -- ER_DUP_ENTRY
select 'Outer (good)' as 'h_ex';
begin
declare continue handler for sqlexception
select 'Inner (bad)' as 'h_ex';
insert into t3 values (1);
end;
end|
create procedure h_se()
deterministic
begin
-- integrity constraint violation
declare continue handler for sqlstate '23000' 
select 'Outer (bad)' as 'h_se';
begin
declare continue handler for 1062 -- ER_DUP_ENTRY
select 'Inner (good)' as 'h_se';
insert into t3 values (1);
end;
end|
create procedure h_ss()
deterministic
begin
-- integrity constraint violation
declare continue handler for sqlstate '23000' 
select 'Outer (bad)' as 'h_ss';
begin
-- integrity constraint violation
declare continue handler for sqlstate '23000' 
select 'Inner (good)' as 'h_ss';
insert into t3 values (1);
end;
end|
create procedure h_sn()
deterministic
begin
-- Note: '02000' is more specific than NOT FOUND ;
--       there might be other not found states 
declare continue handler for sqlstate '02000' -- no data
select 'Outer (good)' as 'h_sn';
begin
declare x int;
declare continue handler for not found
select 'Inner (bad)' as 'h_sn';
select a into x from t3 where a = 42;
end;
end|
create procedure h_sw()
deterministic
begin
-- data exception - numeric value out of range
declare continue handler for sqlstate '22003'
    select 'Outer (good)' as 'h_sw';
begin
declare continue handler for sqlwarning
select 'Inner (bad)' as 'h_sw';
insert into t3 values (123456789012);
end;
delete from t3;
insert into t3 values (1);
end|
create procedure h_sx()
deterministic
begin
-- integrity constraint violation
declare continue handler for sqlstate '23000' 
select 'Outer (good)' as 'h_sx';
begin
declare continue handler for sqlexception
select 'Inner (bad)' as 'h_sx';
insert into t3 values (1);
end;
end|
create procedure h_ne()
deterministic
begin
declare continue handler for not found
select 'Outer (bad)' as 'h_ne';
begin
declare x int;
declare continue handler for 1329 -- ER_SP_FETCH_NO_DATA
select 'Inner (good)' as 'h_ne';
select a into x from t3 where a = 42;
end;
end|
create procedure h_ns()
deterministic
begin
declare continue handler for not found
select 'Outer (bad)' as 'h_ns';
begin
declare x int;
declare continue handler for sqlstate '02000' -- no data
select 'Inner (good)' as 'h_ns';
select a into x from t3 where a = 42;
end;
end|
create procedure h_nn()
deterministic
begin
declare continue handler for not found
select 'Outer (bad)' as 'h_nn';
begin
declare x int;
declare continue handler for not found
select 'Inner (good)' as 'h_nn';
select a into x from t3 where a = 42;
end;
end|
create procedure h_we()
deterministic
begin
declare continue handler for sqlwarning
select 'Outer (bad)' as 'h_we';
begin
declare continue handler for 1264 -- ER_WARN_DATA_OUT_OF_RANGE
select 'Inner (good)' as 'h_we';
insert into t3 values (123456789012);
end;
delete from t3;
insert into t3 values (1);
end|
create procedure h_ws()
deterministic
begin
declare continue handler for sqlwarning
select 'Outer (bad)' as 'h_ws';
begin
-- data exception - numeric value out of range
declare continue handler for sqlstate '22003'
      select 'Inner (good)' as 'h_ws';
insert into t3 values (123456789012);
end;
delete from t3;
insert into t3 values (1);
end|
create procedure h_ww()
deterministic
begin
declare continue handler for sqlwarning
select 'Outer (bad)' as 'h_ww';
begin
declare continue handler for sqlwarning
select 'Inner (good)' as 'h_ww';
insert into t3 values (123456789012);
end;
delete from t3;
insert into t3 values (1);
end|
create procedure h_xe()
deterministic
begin
declare continue handler for sqlexception
select 'Outer (bad)' as 'h_xe';
begin
declare continue handler for 1062 -- ER_DUP_ENTRY
select 'Inner (good)' as 'h_xe';
insert into t3 values (1);
end;
end|
create procedure h_xs()
deterministic
begin
declare continue handler for sqlexception
select 'Outer (bad)' as 'h_xs';
begin
-- integrity constraint violation
declare continue handler for sqlstate '23000'
      select 'Inner (good)' as 'h_xs';
insert into t3 values (1);
end;
end|
create procedure h_xx()
deterministic
begin
declare continue handler for sqlexception
select 'Outer (bad)' as 'h_xx';
begin
declare continue handler for sqlexception
select 'Inner (good)' as 'h_xx';
insert into t3 values (1);
end;
end|
call h_ee()|
h_ee
Inner (good)
call h_es()|
h_es
Outer (good)
call h_en()|
h_en
Outer (good)
call h_ew()|
h_ew
Outer (good)
call h_ex()|
h_ex
Outer (good)
call h_se()|
h_se
Inner (good)
call h_ss()|
h_ss
Inner (good)
call h_sn()|
h_sn
Outer (good)
call h_sw()|
h_sw
Outer (good)
call h_sx()|
h_sx
Outer (good)
call h_ne()|
h_ne
Inner (good)
call h_ns()|
h_ns
Inner (good)
call h_nn()|
h_nn
Inner (good)
call h_we()|
h_we
Inner (good)
call h_ws()|
h_ws
Inner (good)
call h_ww()|
h_ww
Inner (good)
call h_xe()|
h_xe
Inner (good)
call h_xs()|
h_xs
Inner (good)
call h_xx()|
h_xx
Inner (good)
drop table t3|
drop procedure h_ee|
drop procedure h_es|
drop procedure h_en|
drop procedure h_ew|
drop procedure h_ex|
drop procedure h_se|
drop procedure h_ss|
drop procedure h_sn|
drop procedure h_sw|
drop procedure h_sx|
drop procedure h_ne|
drop procedure h_ns|
drop procedure h_nn|
drop procedure h_we|
drop procedure h_ws|
drop procedure h_ww|
drop procedure h_xe|
drop procedure h_xs|
drop procedure h_xx|
drop procedure if exists bug822|
create procedure bug822(a_id char(16), a_data int)
begin
declare n int;
select count(*) into n from t1 where id = a_id and data = a_data;
if n = 0 then
insert into t1 (id, data) values (a_id, a_data);
end if;
end|
delete from t1|
call bug822('foo', 42)|
call bug822('foo', 42)|
call bug822('bar', 666)|
select * from t1|
id	data
foo	42
bar	666
delete from t1|
drop procedure bug822|
drop procedure if exists bug1495|
create procedure bug1495()
begin
declare x int;
select data into x from t1 order by id limit 1;
if x > 10 then
insert into t1 values ("less", x-10);
else
insert into t1 values ("more", x+10);
end if;
end|
insert into t1 values ('foo', 12)|
call bug1495()|
delete from t1 where id='foo'|
insert into t1 values ('bar', 7)|
call bug1495()|
delete from t1 where id='bar'|
select * from t1|
id	data
less	2
more	17
delete from t1|
drop procedure bug1495|
drop procedure if exists bug1547|
create procedure bug1547(s char(16))
begin
declare x int;
select data into x from t1 where s = id limit 1;
if x > 10 then
insert into t1 values ("less", x-10);
else
insert into t1 values ("more", x+10);
end if;
end|
insert into t1 values ("foo", 12), ("bar", 7)|
call bug1547("foo")|
call bug1547("bar")|
select * from t1|
id	data
foo	12
bar	7
less	2
more	17
delete from t1|
drop procedure bug1547|
drop table if exists t70|
create table t70 (s1 int,s2 int)|
insert into t70 values (1,2)|
drop procedure if exists bug1656|
create procedure bug1656(out p1 int, out p2 int)
select * into p1, p1 from t70|
call bug1656(@1, @2)|
select @1, @2|
@1	@2
2	NULL
drop table t70|
drop procedure bug1656|
create table t3(a int)|
drop procedure if exists bug1862|
create procedure bug1862()
begin
insert into t3 values(2);    
flush tables;
end|
call bug1862()|
call bug1862()|
select * from t3|
a
2
2
drop table t3|
drop procedure bug1862|
drop procedure if exists bug1874|
create procedure bug1874()
begin
declare x int;
declare y double;
select max(data) into x from t1;
insert into t2 values ("max", x, 0);
select min(data) into x from t1;
insert into t2 values ("min", x, 0);
select sum(data) into x from t1;
insert into t2 values ("sum", x, 0);
select avg(data) into y from t1;
insert into t2 values ("avg", 0, y);
end|
insert into t1 (data) values (3), (1), (5), (9), (4)|
call bug1874()|
select * from t2|
s	i	d
max	9	0
min	1	0
sum	22	0
avg	0	4.4
delete from t1|
delete from t2|
drop procedure bug1874|
drop procedure if exists bug2260|
create procedure bug2260()
begin
declare v1 int;
declare c1 cursor for select data from t1;
declare continue handler for not found set @x2 = 1;
open c1;
fetch c1 into v1;
set @x2 = 2;
close c1;
end|
call bug2260()|
select @x2|
@x2
2
drop procedure bug2260|
drop procedure if exists bug2267_1|
create procedure bug2267_1()
begin
show procedure status;
end|
drop procedure if exists bug2267_2|
create procedure bug2267_2()
begin
show function status;
end|
drop procedure if exists bug2267_3|
create procedure bug2267_3()
begin
show create procedure bug2267_1;
end|
drop procedure if exists bug2267_4|
drop function if exists bug2267_4|
create procedure bug2267_4()
begin
show create function bug2267_4;
end|
create function bug2267_4() returns int return 100|
call bug2267_1()|
Db	Name	Type	Definer	Modified	Created	Security_type	Comment
test	bug2267_1	PROCEDURE	root@localhost	0000-00-00 00:00:00	0000-00-00 00:00:00	DEFINER	
test	bug2267_2	PROCEDURE	root@localhost	0000-00-00 00:00:00	0000-00-00 00:00:00	DEFINER	
test	bug2267_3	PROCEDURE	root@localhost	0000-00-00 00:00:00	0000-00-00 00:00:00	DEFINER	
test	bug2267_4	PROCEDURE	root@localhost	0000-00-00 00:00:00	0000-00-00 00:00:00	DEFINER	
call bug2267_2()|
Db	Name	Type	Definer	Modified	Created	Security_type	Comment
test	bug2267_4	FUNCTION	root@localhost	0000-00-00 00:00:00	0000-00-00 00:00:00	DEFINER	
call bug2267_3()|
Procedure	sql_mode	Create Procedure
bug2267_1		CREATE DEFINER=`root`@`localhost` PROCEDURE `bug2267_1`()
begin
show procedure status;
end
call bug2267_4()|
Function	sql_mode	Create Function
bug2267_4		CREATE DEFINER=`root`@`localhost` FUNCTION `bug2267_4`() RETURNS int(11)
return 100
drop procedure bug2267_1|
drop procedure bug2267_2|
drop procedure bug2267_3|
drop procedure bug2267_4|
drop function bug2267_4|
drop procedure if exists bug2227|
create procedure bug2227(x int)
begin
declare y float default 2.6;
declare z char(16) default "zzz";
select 1.3, x, y, 42, z;
end|
call bug2227(9)|
1.3	x	y	42	z
1.3	9	2.6	42	zzz
drop procedure bug2227|
drop procedure if exists bug2614|
create procedure bug2614()
begin
drop table if exists t3;
create table t3 (id int default '0' not null);
insert into t3 select 12;
insert into t3 select * from t3;
end|
call bug2614()|
call bug2614()|
drop table t3|
drop procedure bug2614|
drop function if exists bug2674|
create function bug2674() returns int
return @@sort_buffer_size|
set @osbs = @@sort_buffer_size|
set @@sort_buffer_size = 262000|
select bug2674()|
bug2674()
262000
drop function bug2674|
set @@sort_buffer_size = @osbs|
drop procedure if exists bug3259_1 |
create procedure bug3259_1 () begin end|
drop procedure if exists BUG3259_2 |
create procedure BUG3259_2 () begin end|
drop procedure if exists Bug3259_3 |
create procedure Bug3259_3 () begin end|
call BUG3259_1()|
call BUG3259_1()|
call bug3259_2()|
call Bug3259_2()|
call bug3259_3()|
call bUG3259_3()|
drop procedure bUg3259_1|
drop procedure BuG3259_2|
drop procedure BUG3259_3|
drop function if exists bug2772|
create function bug2772() returns char(10) character set latin2
return 'a'|
select bug2772()|
bug2772()
a
drop function bug2772|
drop procedure if exists bug2776_1|
create procedure bug2776_1(out x int)
begin
declare v int;
set v = default;
set x = v;
end|
drop procedure if exists bug2776_2|
create procedure bug2776_2(out x int)
begin
declare v int default 42;
set v = default;
set x = v;
end|
set @x = 1|
call bug2776_1(@x)|
select @x|
@x
NULL
call bug2776_2(@x)|
select @x|
@x
42
drop procedure bug2776_1|
drop procedure bug2776_2|
create table t3 (s1 smallint)|
insert into t3 values (123456789012)|
Warnings:
Warning	1264	Out of range value adjusted for column 's1' at row 1
drop procedure if exists bug2780|
create procedure bug2780()
begin
declare exit handler for sqlwarning set @x = 1; 
set @x = 0;
insert into t3 values (123456789012);
insert into t3 values (0);
end|
call bug2780()|
select @x|
@x
1
select * from t3|
s1
32767
32767
drop procedure bug2780|
drop table t3|
create table t3 (content varchar(10) )|
insert into t3 values ("test1")|
insert into t3 values ("test2")|
create table t4 (f1 int, rc int, t3 int)|
drop procedure if exists bug1863|
create procedure bug1863(in1 int)
begin 
declare ind int default 0;
declare t1 int;
declare t2 int;
declare t3 int;
declare rc int default 0;
declare continue handler for 1065 set rc = 1;
drop temporary table if exists temp_t1;
create temporary table temp_t1 (
f1 int auto_increment, f2 varchar(20), primary key (f1)
);
insert into temp_t1 (f2) select content from t3;
select f2 into t3 from temp_t1 where f1 = 10;
if (rc) then
insert into t4 values (1, rc, t3);
end if;
insert into t4 values (2, rc, t3);
end|
call bug1863(10)|
Warnings:
Note	1051	Unknown table 'temp_t1'
Warning	1329	No data - zero rows fetched, selected, or processed
call bug1863(10)|
Warnings:
Warning	1329	No data - zero rows fetched, selected, or processed
select * from t4|
f1	rc	t3
2	0	NULL
2	0	NULL
drop procedure bug1863|
drop temporary table temp_t1;
drop table t3, t4|
create table t3 ( 
OrderID  int not null,
MarketID int,
primary key (OrderID)
)|
create table t4 ( 
MarketID int not null,
Market varchar(60),
Status char(1),
primary key (MarketID)
)|
insert t3 (OrderID,MarketID) values (1,1)|
insert t3 (OrderID,MarketID) values (2,2)|
insert t4 (MarketID,Market,Status) values (1,"MarketID One","A")|
insert t4 (MarketID,Market,Status) values (2,"MarketID Two","A")|
drop procedure if exists bug2656_1|
create procedure bug2656_1()
begin 
select
m.Market
from  t4 m JOIN t3 o 
ON o.MarketID != 1 and o.MarketID = m.MarketID;
end |
drop procedure if exists bug2656_2|
create procedure bug2656_2()
begin 
select
m.Market
from  
t4 m, t3 o
where       
m.MarketID != 1 and m.MarketID = o.MarketID;
end |
call bug2656_1()|
Market
MarketID Two
call bug2656_1()|
Market
MarketID Two
call bug2656_2()|
Market
MarketID Two
call bug2656_2()|
Market
MarketID Two
drop procedure bug2656_1|
drop procedure bug2656_2|
drop table t3, t4|
drop procedure if exists bug3426|
create procedure bug3426(in_time int unsigned, out x int)
begin
if in_time is null then
set @stamped_time=10;
set x=1;
else
set @stamped_time=in_time;
set x=2;
end if;
end|
call bug3426(1000, @i)|
select @i, from_unixtime(@stamped_time, '%d-%m-%Y %h:%i:%s') as time|
@i	time
2	01-01-1970 03:16:40
call bug3426(NULL, @i)|
select @i, from_unixtime(@stamped_time, '%d-%m-%Y %h:%i:%s') as time|
@i	time
1	01-01-1970 03:00:10
alter procedure bug3426 sql security invoker|
call bug3426(NULL, @i)|
select @i, from_unixtime(@stamped_time, '%d-%m-%Y %h:%i:%s') as time|
@i	time
1	01-01-1970 03:00:10
call bug3426(1000, @i)|
select @i, from_unixtime(@stamped_time, '%d-%m-%Y %h:%i:%s') as time|
@i	time
2	01-01-1970 03:16:40
drop procedure bug3426|
create table t3 (
id int unsigned auto_increment not null primary key,
title VARCHAR(200),
body text,
fulltext (title,body)
)|
insert into t3 (title,body) values
('MySQL Tutorial','DBMS stands for DataBase ...'),
('How To Use MySQL Well','After you went through a ...'),
('Optimizing MySQL','In this tutorial we will show ...'),
('1001 MySQL Tricks','1. Never run mysqld as root. 2. ...'),
('MySQL vs. YourSQL','In the following database comparison ...'),
('MySQL Security','When configured properly, MySQL ...')|
drop procedure if exists bug3734 |
create procedure bug3734 (param1 varchar(100))
select * from t3 where match (title,body) against (param1)|
call bug3734('database')|
id	title	body
5	MySQL vs. YourSQL	In the following database comparison ...
1	MySQL Tutorial	DBMS stands for DataBase ...
call bug3734('Security')|
id	title	body
6	MySQL Security	When configured properly, MySQL ...
drop procedure bug3734|
drop table t3|
drop procedure if exists bug3863|
create procedure bug3863()
begin
set @a = 0;
while @a < 5 do
set @a = @a + 1;
end while;
end|
call bug3863()|
select @a|
@a
5
call bug3863()|
select @a|
@a
5
drop procedure bug3863|
create table t3 (
id int(10) unsigned not null default 0,
rid int(10) unsigned not null default 0,
msg text not null,
primary key (id),
unique key rid (rid, id)
)|
drop procedure if exists bug2460_1|
create procedure bug2460_1(in v int)
begin
( select n0.id from t3 as n0 where n0.id = v )
union
( select n0.id from t3 as n0, t3 as n1
where n0.id = n1.rid and n1.id = v )
union
( select n0.id from t3 as n0, t3 as n1, t3 as n2
where n0.id = n1.rid and n1.id = n2.rid and n2.id = v );
end|
call bug2460_1(2)|
id
call bug2460_1(2)|
id
insert into t3 values (1, 1, 'foo'), (2, 1, 'bar'), (3, 1, 'zip zap')|
call bug2460_1(2)|
id
2
1
call bug2460_1(2)|
id
2
1
drop procedure if exists bug2460_2|
create procedure bug2460_2()
begin
drop table if exists t3;
create temporary table t3 (s1 int);
insert into t3 select 1 union select 1;
end|
call bug2460_2()|
call bug2460_2()|
select * from t3|
s1
1
drop procedure bug2460_1|
drop procedure bug2460_2|
drop table t3|
set @@sql_mode = ''|
drop procedure if exists bug2564_1|
create procedure bug2564_1()
comment 'Joe''s procedure'
  insert into `t1` values ("foo", 1)|
set @@sql_mode = 'ANSI_QUOTES'|
drop procedure if exists bug2564_2|
create procedure bug2564_2()
insert into "t1" values ('foo', 1)|
set @@sql_mode = ''$
drop function if exists bug2564_3$
create function bug2564_3(x int, y int) returns int
return x || y$
set @@sql_mode = 'ANSI'$
drop function if exists bug2564_4$
create function bug2564_4(x int, y int) returns int
return x || y$
set @@sql_mode = ''|
show create procedure bug2564_1|
Procedure	sql_mode	Create Procedure
bug2564_1		CREATE DEFINER=`root`@`localhost` PROCEDURE `bug2564_1`()
    COMMENT 'Joe''s procedure'
insert into `t1` values ("foo", 1)
show create procedure bug2564_2|
Procedure	sql_mode	Create Procedure
bug2564_2	ANSI_QUOTES	CREATE DEFINER="root"@"localhost" PROCEDURE "bug2564_2"()
insert into "t1" values ('foo', 1)
show create function bug2564_3|
Function	sql_mode	Create Function
bug2564_3		CREATE DEFINER=`root`@`localhost` FUNCTION `bug2564_3`(x int, y int) RETURNS int(11)
return x || y
show create function bug2564_4|
Function	sql_mode	Create Function
bug2564_4	REAL_AS_FLOAT,PIPES_AS_CONCAT,ANSI_QUOTES,IGNORE_SPACE,ANSI	CREATE DEFINER="root"@"localhost" FUNCTION "bug2564_4"(x int, y int) RETURNS int(11)
return x || y
drop procedure bug2564_1|
drop procedure bug2564_2|
drop function bug2564_3|
drop function bug2564_4|
drop function if exists bug3132|
create function bug3132(s char(20)) returns char(50)
return concat('Hello, ', s, '!')|
select bug3132('Bob') union all select bug3132('Judy')|
bug3132('Bob')
Hello, Bob!
Hello, Judy!
drop function bug3132|
drop procedure if exists bug3843|
create procedure bug3843()
analyze table t1|
call bug3843()|
Table	Op	Msg_type	Msg_text
test.t1	analyze	status	OK
call bug3843()|
Table	Op	Msg_type	Msg_text
test.t1	analyze	status	Table is already up to date
select 1+2|
1+2
3
drop procedure bug3843|
create table t3 ( s1 char(10) )|
insert into t3 values ('a'), ('b')|
drop procedure if exists bug3368|
create procedure bug3368(v char(10))
begin
select group_concat(v) from t3;
end|
call bug3368('x')|
group_concat(v)
x,x
call bug3368('yz')|
group_concat(v)
yz,yz
drop procedure bug3368|
drop table t3|
create table t3 (f1 int, f2 int)|
insert into t3 values (1,1)|
drop procedure if exists bug4579_1|
create procedure bug4579_1 ()
begin
declare sf1 int;
select f1 into sf1 from t3 where f1=1 and f2=1;
update t3 set f2 = f2 + 1 where f1=1 and f2=1;
call bug4579_2();
end|
drop procedure if exists bug4579_2|
create procedure bug4579_2 ()
begin
end|
call bug4579_1()|
call bug4579_1()|
Warnings:
Warning	1329	No data - zero rows fetched, selected, or processed
call bug4579_1()|
Warnings:
Warning	1329	No data - zero rows fetched, selected, or processed
drop procedure bug4579_1|
drop procedure bug4579_2|
drop table t3|
drop procedure if exists bug2773|
create function bug2773() returns int return null|
create table t3 as select bug2773()|
show create table t3|
Table	Create Table
t3	CREATE TABLE `t3` (
  `bug2773()` int(11) default NULL
) ENGINE=MyISAM DEFAULT CHARSET=latin1
drop table t3|
drop function bug2773|
drop procedure if exists bug3788|
create function bug3788() returns date return cast("2005-03-04" as date)|
select bug3788()|
bug3788()
2005-03-04
drop function bug3788|
create function bug3788() returns binary(1) return 5|
select bug3788()|
bug3788()
5
drop function bug3788|
create table t3 (f1 int, f2 int, f3 int)|
insert into t3 values (1,1,1)|
drop procedure if exists bug4726|
create procedure bug4726()
begin
declare tmp_o_id INT;
declare tmp_d_id INT default 1;
while tmp_d_id <= 2 do
begin
select f1 into tmp_o_id from t3 where f2=1 and f3=1;
set tmp_d_id = tmp_d_id + 1;
end;
end while;
end|
call bug4726()|
call bug4726()|
call bug4726()|
drop procedure bug4726|
drop table t3|
drop procedure if exists bug4902|
create procedure bug4902()
begin
show charset like 'foo';
show collation like 'foo';
show column types;
show create table t1;
show create database test;
show databases like 'foo';
show errors;
show columns from t1;
show keys from t1;
show open tables like 'foo';
show privileges;
show status like 'foo';
show tables like 'foo';
show variables like 'foo';
show warnings;
end|
call bug4902()|
Charset	Description	Default collation	Maxlen
Collation	Charset	Id	Default	Compiled	Sortlen
Type	Size	Min_Value	Max_Value	Prec	Scale	Nullable	Auto_Increment	Unsigned	Zerofill	Searchable	Case_Sensitive	Default	Comment
tinyint	1	-128	127	0	0	YES	YES	NO	YES	YES	NO	NULL,0	A very small integer
tinyint unsigned	1	0	255	0	0	YES	YES	YES	YES	YES	NO	NULL,0	A very small integer
Table	Create Table
t1	CREATE TABLE `t1` (
  `id` char(16) NOT NULL default '',
  `data` int(11) NOT NULL
) ENGINE=MyISAM DEFAULT CHARSET=latin1
Database	Create Database
test	CREATE DATABASE `test` /*!40100 DEFAULT CHARACTER SET latin1 */
Database (foo)
Level	Code	Message
Field	Type	Null	Key	Default	Extra
id	char(16)	NO			
data	int(11)	NO			
Table	Non_unique	Key_name	Seq_in_index	Column_name	Collation	Cardinality	Sub_part	Packed	Null	Index_type	Comment
Database	Table	In_use	Name_locked
Privilege	Context	Comment
Alter	Tables	To alter the table
Alter routine	Functions,Procedures	To alter or drop stored functions/procedures
Create	Databases,Tables,Indexes	To create new databases and tables
Create routine	Functions,Procedures	To use CREATE FUNCTION/PROCEDURE
Create temporary tables	Databases	To use CREATE TEMPORARY TABLE
Create view	Tables	To create new views
Create user	Server Admin	To create new users
Delete	Tables	To delete existing rows
Drop	Databases,Tables	To drop databases, tables, and views
Execute	Functions,Procedures	To execute stored routines
File	File access on server	To read and write files on the server
Grant option	Databases,Tables,Functions,Procedures	To give to other users those privileges you possess
Index	Tables	To create or drop indexes
Insert	Tables	To insert data into tables
Lock tables	Databases	To use LOCK TABLES (together with SELECT privilege)
Process	Server Admin	To view the plain text of currently executing queries
References	Databases,Tables	To have references on tables
Reload	Server Admin	To reload or refresh tables, logs and privileges
Replication client	Server Admin	To ask where the slave or master servers are
Replication slave	Server Admin	To read binary log events from the master
Select	Tables	To retrieve rows from table
Show databases	Server Admin	To see all databases with SHOW DATABASES
Show view	Tables	To see views with SHOW CREATE VIEW
Shutdown	Server Admin	To shut down the server
Super	Server Admin	To use KILL thread, SET GLOBAL, CHANGE MASTER, etc.
Update	Tables	To update existing rows
Usage	Server Admin	No privileges - allow connect only
Variable_name	Value
Tables_in_test (foo)
Variable_name	Value
Level	Code	Message
call bug4902()|
Charset	Description	Default collation	Maxlen
Collation	Charset	Id	Default	Compiled	Sortlen
Type	Size	Min_Value	Max_Value	Prec	Scale	Nullable	Auto_Increment	Unsigned	Zerofill	Searchable	Case_Sensitive	Default	Comment
tinyint	1	-128	127	0	0	YES	YES	NO	YES	YES	NO	NULL,0	A very small integer
tinyint unsigned	1	0	255	0	0	YES	YES	YES	YES	YES	NO	NULL,0	A very small integer
Table	Create Table
t1	CREATE TABLE `t1` (
  `id` char(16) NOT NULL default '',
  `data` int(11) NOT NULL
) ENGINE=MyISAM DEFAULT CHARSET=latin1
Database	Create Database
test	CREATE DATABASE `test` /*!40100 DEFAULT CHARACTER SET latin1 */
Database (foo)
Level	Code	Message
Field	Type	Null	Key	Default	Extra
id	char(16)	NO			
data	int(11)	NO			
Table	Non_unique	Key_name	Seq_in_index	Column_name	Collation	Cardinality	Sub_part	Packed	Null	Index_type	Comment
Database	Table	In_use	Name_locked
Privilege	Context	Comment
Alter	Tables	To alter the table
Alter routine	Functions,Procedures	To alter or drop stored functions/procedures
Create	Databases,Tables,Indexes	To create new databases and tables
Create routine	Functions,Procedures	To use CREATE FUNCTION/PROCEDURE
Create temporary tables	Databases	To use CREATE TEMPORARY TABLE
Create view	Tables	To create new views
Create user	Server Admin	To create new users
Delete	Tables	To delete existing rows
Drop	Databases,Tables	To drop databases, tables, and views
Execute	Functions,Procedures	To execute stored routines
File	File access on server	To read and write files on the server
Grant option	Databases,Tables,Functions,Procedures	To give to other users those privileges you possess
Index	Tables	To create or drop indexes
Insert	Tables	To insert data into tables
Lock tables	Databases	To use LOCK TABLES (together with SELECT privilege)
Process	Server Admin	To view the plain text of currently executing queries
References	Databases,Tables	To have references on tables
Reload	Server Admin	To reload or refresh tables, logs and privileges
Replication client	Server Admin	To ask where the slave or master servers are
Replication slave	Server Admin	To read binary log events from the master
Select	Tables	To retrieve rows from table
Show databases	Server Admin	To see all databases with SHOW DATABASES
Show view	Tables	To see views with SHOW CREATE VIEW
Shutdown	Server Admin	To shut down the server
Super	Server Admin	To use KILL thread, SET GLOBAL, CHANGE MASTER, etc.
Update	Tables	To update existing rows
Usage	Server Admin	No privileges - allow connect only
Variable_name	Value
Tables_in_test (foo)
Variable_name	Value
Level	Code	Message
drop procedure bug4902|
drop procedure if exists bug4904|
create procedure bug4904()
begin
declare continue handler for sqlstate 'HY000' begin end;
create table t2 as select * from t3;
end|
call bug4904()|
ERROR 42S02: Table 'test.t3' doesn't exist
drop procedure bug4904|
create table t3 (s1 char character set latin1, s2 char character set latin2)|
drop procedure if exists bug4904|
create procedure bug4904 ()
begin
declare continue handler for sqlstate 'HY000' begin end;
select s1 from t3 union select s2 from t3; 
end|
call bug4904()|
drop procedure bug4904|
drop table t3|
drop procedure if exists bug336|
create procedure bug336(out y int)
begin
declare x int;
set x = (select sum(t.data) from test.t1 t);
set y = x;
end|
insert into t1 values ("a", 2), ("b", 3)|
call bug336(@y)|
select @y|
@y
5
delete from t1|
drop procedure bug336|
drop procedure if exists bug3157|
create procedure bug3157()
begin
if exists(select * from t1) then
set @n= @n + 1;
end if;
if (select count(*) from t1) then
set @n= @n + 1;
end if;
end|
set @n = 0|
insert into t1 values ("a", 1)|
call bug3157()|
select @n|
@n
2
delete from t1|
drop procedure bug3157|
drop procedure if exists bug5251|
create procedure bug5251()
begin
end|
select created into @c1 from mysql.proc
where db='test' and name='bug5251'|
alter procedure bug5251 comment 'foobar'|
select count(*) from mysql.proc
where  db='test' and name='bug5251' and created = @c1|
count(*)
1
drop procedure bug5251|
drop procedure if exists bug5251|
create procedure bug5251()
checksum table t1|
call bug5251()|
Table	Checksum
test.t1	0
call bug5251()|
Table	Checksum
test.t1	0
drop procedure bug5251|
drop procedure if exists bug5287|
create procedure bug5287(param1 int)
label1:
begin
declare c cursor for select 5;
loop
if param1 >= 0 then
leave label1;
end if;
end loop;
end|
call bug5287(1)|
drop procedure bug5287|
drop procedure if exists bug5307|
create procedure bug5307()
begin
end; set @x = 3|
call bug5307()|
select @x|
@x
3
drop procedure bug5307|
drop procedure if exists bug5258|
create procedure bug5258()
begin
end|
drop procedure if exists bug5258_aux|
create procedure bug5258_aux()
begin
declare c, m char(19);
select created,modified into c,m from mysql.proc where name = 'bug5258';
if c = m then
select 'Ok';
else
select c, m;
end if;
end|
call bug5258_aux()|
Ok
Ok
drop procedure bug5258|
drop procedure bug5258_aux|
drop function if exists bug4487|
create function bug4487() returns char
begin
declare v char;
return v;
end|
select bug4487()|
bug4487()
NULL
drop function bug4487|
drop procedure if exists bug4941|
drop procedure if exists bug4941|
create procedure bug4941(out x int)
begin
declare c cursor for select i from t2 limit 1;
open c;
fetch c into x;
close c;
end|
insert into t2 values (null, null, null)|
set @x = 42|
call bug4941(@x)|
select @x|
@x
NULL
delete from t1|
drop procedure bug4941|
drop procedure if exists bug4905|
create table t3 (s1 int,primary key (s1))|
drop procedure if exists bug4905|
create procedure bug4905()
begin
declare v int;
declare continue handler for sqlstate '23000' set v = 5;
insert into t3 values (1);
end|
call bug4905()|
select row_count()|
row_count()
1
call bug4905()|
select row_count()|
row_count()
-1
call bug4905()|
select row_count()|
row_count()
-1
select * from t3|
s1
1
drop procedure bug4905|
drop table t3|
drop procedure if exists bug6029|
drop procedure if exists bug6029|
create procedure bug6029()
begin
declare exit handler for 1136  select '1136';
declare exit handler for sqlstate '23000'  select 'sqlstate 23000';
declare continue handler for sqlexception  select 'sqlexception';
insert into t3 values (1);
insert into t3 values (1,2);
end|
create table t3 (s1 int, primary key (s1))|
insert into t3 values (1)|
call bug6029()|
sqlstate 23000
sqlstate 23000
delete from t3|
call bug6029()|
1136
1136
drop procedure bug6029|
drop table t3|
drop procedure if exists bug8540|
create procedure bug8540()
begin
declare x int default 1;
select x as y, x+0 as z;
end|
call bug8540()|
y	z
1	1
drop procedure bug8540|
create table t3 (s1 int)|
drop procedure if exists bug6642|
create procedure bug6642()
select abs(count(s1)) from t3|
call bug6642()|
abs(count(s1))
0
call bug6642()|
abs(count(s1))
0
drop procedure bug6642|
insert into t3 values (0),(1)|
drop procedure if exists bug7013|
create procedure bug7013()
select s1,count(s1) from t3 group by s1 with rollup|
call bug7013()|
s1	count(s1)
0	1
1	1
NULL	2
call bug7013()|
s1	count(s1)
0	1
1	1
NULL	2
drop procedure bug7013|
drop table if exists t4|
create table t4 (
a mediumint(8) unsigned not null auto_increment,
b smallint(5) unsigned not null,
c char(32) not null,
primary key  (a)
) engine=myisam default charset=latin1|
insert into t4 values (1, 2, 'oneword')|
insert into t4 values (2, 2, 'anotherword')|
drop procedure if exists bug7743|
create procedure bug7743 ( searchstring char(28) )
begin
declare var mediumint(8) unsigned;
select a into var from t4 where b = 2 and c = binary searchstring limit 1;
select var;
end|
call bug7743("oneword")|
var
1
call bug7743("OneWord")|
var
NULL
Warnings:
Warning	1329	No data - zero rows fetched, selected, or processed
call bug7743("anotherword")|
var
2
call bug7743("AnotherWord")|
var
NULL
Warnings:
Warning	1329	No data - zero rows fetched, selected, or processed
drop procedure bug7743|
drop table t4|
delete from t3|
insert into t3 values(1)|
drop procedure if exists bug7992_1|
Warnings:
Note	1305	PROCEDURE bug7992_1 does not exist
drop procedure if exists bug7992_2|
Warnings:
Note	1305	PROCEDURE bug7992_2 does not exist
create procedure bug7992_1()
begin
declare i int;
select max(s1)+1 into i from t3;
end|
create procedure bug7992_2()
insert into t3 (s1) select max(t4.s1)+1 from t3 as t4|
call bug7992_1()|
call bug7992_1()|
call bug7992_2()|
call bug7992_2()|
drop procedure bug7992_1|
drop procedure bug7992_2|
drop table t3|
create table t3 (  userid bigint(20) not null default 0 )|
drop procedure if exists bug8116|
create procedure bug8116(in _userid int)
select * from t3 where userid = _userid|
call bug8116(42)|
userid
call bug8116(42)|
userid
drop procedure bug8116|
drop table t3|
drop procedure if exists bug6857|
create procedure bug6857(counter int)
begin
declare t0, t1 int;
declare plus bool default 0;
set t0 = current_time();
while counter > 0 do
set counter = counter - 1;
end while;
set t1 = current_time();
if t1 > t0 then
set plus = 1;
end if;
select plus;
end|
drop procedure bug6857|
drop procedure if exists bug8757|
create procedure bug8757()
begin
declare x int;
declare c1 cursor for select data from t1 limit 1;
begin
declare y int;
declare c2 cursor for select i from t2 limit 1;
open c2;
fetch c2 into y;
close c2;
select 2,y;
end;
open c1;
fetch c1 into x;
close c1;
select 1,x;
end|
delete from t1|
delete from t2|
insert into t1 values ("x", 1)|
insert into t2 values ("y", 2, 0.0)|
call bug8757()|
2	y
2	2
1	x
1	1
delete from t1|
delete from t2|
drop procedure bug8757|
drop procedure if exists bug8762|
drop procedure if exists bug8762; create procedure bug8762() begin end|
drop procedure if exists bug8762; create procedure bug8762() begin end|
drop procedure bug8762|
drop function if exists bug5240|
create function bug5240 () returns int
begin
declare x int;
declare c cursor for select data from t1 limit 1;
open c;
fetch c into x;
close c;
return x;
end|
delete from t1|
insert into t1 values ("answer", 42)|
select id, bug5240() from t1|
id	bug5240()
answer	42
drop function bug5240|
drop procedure if exists p1|
create table t3(id int)|
insert into t3 values(1)|
create procedure bug7992()
begin
declare i int;
select max(id)+1 into i from t3;
end|
call bug7992()|
call bug7992()|
drop procedure bug7992|
drop table t3|
create table t3 (
lpitnumber int(11) default null,
lrecordtype int(11) default null
)|
create table t4 (
lbsiid int(11) not null default '0',
ltradingmodeid int(11) not null default '0',
ltradingareaid int(11) not null default '0',
csellingprice decimal(19,4) default null,
primary key  (lbsiid,ltradingmodeid,ltradingareaid)
)|
create table t5 (
lbsiid int(11) not null default '0',
ltradingareaid int(11) not null default '0',
primary key  (lbsiid,ltradingareaid)
)|
drop procedure if exists bug8849|
create procedure bug8849()
begin
insert into t5
(
t5.lbsiid,
t5.ltradingareaid
)
select distinct t3.lpitnumber, t4.ltradingareaid
from
t4 join t3 on
t3.lpitnumber = t4.lbsiid
and t3.lrecordtype = 1
left join t4 as price01 on
price01.lbsiid = t4.lbsiid and
price01.ltradingmodeid = 1 and
t4.ltradingareaid = price01.ltradingareaid;
end|
call bug8849()|
call bug8849()|
call bug8849()|
drop procedure bug8849|
drop tables t3,t4,t5|
drop procedure if exists bug8937|
create procedure bug8937()
begin
declare s,x,y,z int;
declare a float;
select sum(data),avg(data),min(data),max(data) into s,x,y,z from t1;
select s,x,y,z;
select avg(data) into a from t1;
select a;
end|
delete from t1|
insert into t1 (data) values (1), (2), (3), (4), (6)|
call bug8937()|
s	x	y	z
16	3	1	6
a
3.2
drop procedure bug8937|
delete from t1|
drop procedure if exists bug6900|
drop procedure if exists bug9074|
drop procedure if exists bug6900_9074|
create table t3 (w char unique, x char)|
insert into t3 values ('a', 'b')|
create procedure bug6900()
begin
declare exit handler for sqlexception select '1';
begin
declare exit handler for sqlexception select '2';
insert into t3 values ('x', 'y', 'z');
end;
end|
create procedure bug9074()
begin
declare x1, x2, x3, x4, x5, x6 int default 0;
begin    
declare continue handler for sqlstate '23000' set x5 = 1;      
insert into t3 values ('a', 'b');      
set x6 = 1;      
end;
begin1_label:
begin
declare continue handler for sqlstate '23000' set x1 = 1;      
insert into t3 values ('a', 'b');      
set x2 = 1;      
begin2_label:
begin  
declare exit handler for sqlstate '23000' set x3 = 1;         
set x4= 1;         
insert into t3 values ('a','b');
set x4= 0;
end begin2_label;
end begin1_label;
select x1, x2, x3, x4, x5, x6;
end|
create procedure bug6900_9074(z int)
begin
declare exit handler for sqlstate '23000' select '23000';
begin
declare exit handler for sqlexception select 'sqlexception';
if z = 1 then
insert into t3 values ('a', 'b');
else
insert into t3 values ('x', 'y', 'z');
end if;
end;
end|
call bug6900()|
2
2
call bug9074()|
x1	x2	x3	x4	x5	x6
1	1	1	1	1	1
call bug6900_9074(0)|
sqlexception
sqlexception
call bug6900_9074(1)|
23000
23000
drop procedure bug6900|
drop procedure bug9074|
drop procedure bug6900_9074|
drop table t3|
drop procedure if exists avg|
create procedure avg ()
begin
end|
call avg ()|
drop procedure avg|
drop procedure if exists bug6129|
set @old_mode= @@sql_mode;
set @@sql_mode= "ERROR_FOR_DIVISION_BY_ZERO";
create procedure bug6129()
select @@sql_mode|
call bug6129()|
@@sql_mode
ERROR_FOR_DIVISION_BY_ZERO
set @@sql_mode= "NO_ZERO_IN_DATE,NO_ZERO_DATE,ERROR_FOR_DIVISION_BY_ZERO"|
call bug6129()|
@@sql_mode
ERROR_FOR_DIVISION_BY_ZERO
set @@sql_mode= "NO_ZERO_IN_DATE"|
call bug6129()|
@@sql_mode
ERROR_FOR_DIVISION_BY_ZERO
set @@sql_mode=@old_mode;
drop procedure bug6129|
drop procedure if exists bug9856|
create procedure bug9856()
begin
declare v int;
declare c cursor for select data from t1;
declare exit handler for sqlexception, not found select '16';
open c;
fetch c into v;
select v;
end|
delete from t1|
call bug9856()|
16
16
call bug9856()|
16
16
drop procedure bug9856|
drop procedure if exists bug9674_1|
drop procedure if exists bug9674_2|
create procedure bug9674_1(out arg int)
begin
declare temp_in1 int default 0;
declare temp_fl1 int default 0;
set temp_in1 = 100;
set temp_fl1 = temp_in1/10;
set arg = temp_fl1;
end|
create procedure bug9674_2()
begin
declare v int default 100;
select v/10;
end|
call bug9674_1(@sptmp)|
call bug9674_1(@sptmp)|
select @sptmp|
@sptmp
10
call bug9674_2()|
v/10
10.0000
call bug9674_2()|
v/10
10.0000
drop procedure bug9674_1|
drop procedure bug9674_2|
drop procedure if exists bug9598_1|
drop procedure if exists bug9598_2|
create procedure bug9598_1(in var_1 char(16),
out var_2 integer, out var_3 integer)
begin
set var_2 = 50;
set var_3 = 60;
end|
create procedure bug9598_2(in v1 char(16),
in v2 integer,
in v3 integer,
in v4 integer,
in v5 integer)
begin
select v1,v2,v3,v4,v5;
call bug9598_1(v1,@tmp1,@tmp2);
select v1,v2,v3,v4,v5;
end|
call bug9598_2('Test',2,3,4,5)|
v1	v2	v3	v4	v5
Test	2	3	4	5
v1	v2	v3	v4	v5
Test	2	3	4	5
select @tmp1, @tmp2|
@tmp1	@tmp2
50	60
drop procedure bug9598_1|
drop procedure bug9598_2|
drop procedure if exists bug9902|
create function bug9902() returns int(11)
begin
set @x = @x + 1;
return @x;
end|
set @qcs1 = @@query_cache_size|
set global query_cache_size = 100000|
set @x = 1|
insert into t1 values ("qc", 42)|
select bug9902() from t1|
bug9902()
2
select bug9902() from t1|
bug9902()
3
select @x|
@x
3
set global query_cache_size = @qcs1|
delete from t1|
drop function bug9902|
drop function if exists bug9102|
create function bug9102() returns blob return 'a'|
select bug9102()|
bug9102()
a
drop function bug9102|
drop function if exists bug7648|
create function bug7648() returns bit(8) return 'a'|
select bug7648()|
bug7648()
a
drop function bug7648|
drop function if exists bug9775|
create function bug9775(v1 char(1)) returns enum('a','b') return v1|
select bug9775('a'),bug9775('b'),bug9775('c')|
bug9775('a')	bug9775('b')	bug9775('c')
a	b	
Warnings:
Warning	1265	Data truncated for column 'bug9775('c')' at row 1
drop function bug9775|
create function bug9775(v1 int) returns enum('a','b') return v1|
select bug9775(1),bug9775(2),bug9775(3)|
bug9775(1)	bug9775(2)	bug9775(3)
a	b	
Warnings:
Warning	1265	Data truncated for column 'bug9775(3)' at row 1
drop function bug9775|
create function bug9775(v1 char(1)) returns set('a','b') return v1|
select bug9775('a'),bug9775('b'),bug9775('a,b'),bug9775('c')|
bug9775('a')	bug9775('b')	bug9775('a,b')	bug9775('c')
a	b	a	
Warnings:
Warning	1265	Data truncated for column 'v1' at row 1
Warning	1265	Data truncated for column 'bug9775('c')' at row 1
drop function bug9775|
create function bug9775(v1 int) returns set('a','b') return v1|
select bug9775(1),bug9775(2),bug9775(3),bug9775(4)|
bug9775(1)	bug9775(2)	bug9775(3)	bug9775(4)
a	b	a,b	
Warnings:
Warning	1265	Data truncated for column 'bug9775(4)' at row 1
drop function bug9775|
drop function if exists bug8861|
create function bug8861(v1 int) returns year return v1|
select bug8861(05)|
bug8861(05)
2005
set @x = bug8861(05)|
select @x|
@x
2005
drop function bug8861|
drop procedure if exists bug9004_1|
drop procedure if exists bug9004_2|
create procedure bug9004_1(x char(16))
begin
insert into t1 values (x, 42);
insert into t1 values (x, 17);
end|
create procedure bug9004_2(x char(16))
call bug9004_1(x)|
call bug9004_1('12345678901234567')|
Warnings:
Warning	1265	Data truncated for column 'x' at row 1
call bug9004_2('12345678901234567890')|
Warnings:
Warning	1265	Data truncated for column 'x' at row 1
delete from t1|
drop procedure bug9004_1|
drop procedure bug9004_2|
drop procedure if exists bug7293|
insert into t1 values ('secret', 0)|
create procedure bug7293(p1 varchar(100))
begin
if exists (select id from t1 where soundex(p1)=soundex(id)) then
select 'yes';
end if;
end;|
call bug7293('secret')|
yes
yes
call bug7293 ('secrete')|
yes
yes
drop procedure bug7293|
delete from t1|
drop procedure if exists bug9841|
drop view if exists v1|
create view v1 as select * from t1, t2 where id = s|
create procedure bug9841 ()
update v1 set data = 10|
call bug9841()|
drop view v1|
drop procedure bug9841|
drop procedure if exists bug5963|
create procedure bug5963_1 () begin declare v int; set v = (select s1 from t3); select v; end;|
create table t3 (s1 int)|
insert into t3 values (5)|
call bug5963_1()|
v
5
call bug5963_1()|
v
5
drop procedure bug5963_1|
drop table t3|
create procedure bug5963_2 (cfk_value int) 
begin 
if cfk_value in (select cpk from t3) then 
set @x = 5; 
end if; 
end; 
|
create table t3 (cpk int)|
insert into t3 values (1)|
call bug5963_2(1)|
call bug5963_2(1)|
drop procedure bug5963_2|
drop table t3|
drop function if exists bug9559|
create function bug9559()
returns int
begin
set @y = -6/2;
return @y;
end|
select bug9559()|
bug9559()
-3
drop function bug9559|
drop procedure if exists bug10961|
create procedure bug10961()
begin
declare v char;
declare x int;
declare c cursor for select * from dual;
declare continue handler for sqlexception select x;
set x = 1;
open c;
set x = 2;
fetch c into v;
set x = 3;
close c;
end|
call bug10961()|
x
1
x
2
x
3
call bug10961()|
x
1
x
2
x
3
drop procedure bug10961|
DROP PROCEDURE IF EXISTS bug6866|
DROP VIEW IF EXISTS tv|
Warnings:
Note	1051	Unknown table 'test.tv'
DROP TABLE IF EXISTS tt1,tt2,tt3|
Warnings:
Note	1051	Unknown table 'tt1'
Note	1051	Unknown table 'tt2'
Note	1051	Unknown table 'tt3'
CREATE TABLE tt1 (a1 int, a2 int, a3 int, data varchar(10))|
CREATE TABLE tt2 (a2 int, data2 varchar(10))|
CREATE TABLE tt3 (a3 int, data3 varchar(10))|
INSERT INTO tt1 VALUES (1, 1, 4, 'xx')|
INSERT INTO tt2 VALUES (1, 'a')|
INSERT INTO tt2 VALUES (2, 'b')|
INSERT INTO tt2 VALUES (3, 'c')|
INSERT INTO tt3 VALUES (4, 'd')|
INSERT INTO tt3 VALUES (5, 'e')|
INSERT INTO tt3 VALUES (6, 'f')|
CREATE VIEW tv AS
SELECT tt1.*, tt2.data2, tt3.data3
FROM tt1 INNER JOIN tt2 ON tt1.a2 = tt2.a2
LEFT JOIN tt3 ON tt1.a3 = tt3.a3
ORDER BY tt1.a1, tt2.a2, tt3.a3|
CREATE PROCEDURE bug6866 (_a1 int)
BEGIN
SELECT * FROM tv WHERE a1 = _a1;
END|
CALL bug6866(1)|
a1	a2	a3	data	data2	data3
1	1	4	xx	a	d
CALL bug6866(1)|
a1	a2	a3	data	data2	data3
1	1	4	xx	a	d
CALL bug6866(1)|
a1	a2	a3	data	data2	data3
1	1	4	xx	a	d
DROP PROCEDURE bug6866;
DROP VIEW tv|
DROP TABLE tt1, tt2, tt3|
DROP PROCEDURE IF EXISTS bug10136|
create table t3 ( name char(5) not null primary key, val float not null)|
insert into t3 values ('aaaaa', 1), ('bbbbb', 2), ('ccccc', 3)|
create procedure bug10136()
begin
declare done int default 3;
repeat
select * from t3;
set done = done - 1;
until done <= 0 end repeat;
end|
call bug10136()|
name	val
aaaaa	1
bbbbb	2
ccccc	3
name	val
aaaaa	1
bbbbb	2
ccccc	3
name	val
aaaaa	1
bbbbb	2
ccccc	3
call bug10136()|
name	val
aaaaa	1
bbbbb	2
ccccc	3
name	val
aaaaa	1
bbbbb	2
ccccc	3
name	val
aaaaa	1
bbbbb	2
ccccc	3
call bug10136()|
name	val
aaaaa	1
bbbbb	2
ccccc	3
name	val
aaaaa	1
bbbbb	2
ccccc	3
name	val
aaaaa	1
bbbbb	2
ccccc	3
drop procedure bug10136|
drop table t3|
drop procedure if exists bug11529|
create procedure bug11529()
begin
declare c cursor for select id, data from t1 where data in (10,13);
open c;
begin
declare vid char(16);
declare vdata int;
declare exit handler for not found begin end;
while true do
fetch c into vid, vdata;
end while;
end;
close c;
end|
insert into t1 values
('Name1', 10),
('Name2', 11),
('Name3', 12),
('Name4', 13),
('Name5', 14)|
call bug11529()|
call bug11529()|
delete from t1|
drop procedure bug11529|
drop procedure if exists bug6063|
drop procedure if exists bug7088_1|
drop procedure if exists bug7088_2|
drop procedure if exists bug9565_sub|
drop procedure if exists bug9565|
create procedure bug9565_sub()
begin
select * from t1;
end|
create procedure bug9565()
begin
insert into t1 values ("one", 1);
call bug9565_sub();
end|
call bug9565()|
id	data
one	1
delete from t1|
drop procedure bug9565_sub|
drop procedure bug9565|
drop procedure if exists bug9538|
create procedure bug9538()
set @@sort_buffer_size = 1000000|
set @x = @@sort_buffer_size|
set @@sort_buffer_size = 2000000|
select @@sort_buffer_size|
@@sort_buffer_size
2000000
call bug9538()|
select @@sort_buffer_size|
@@sort_buffer_size
1000000
set @@sort_buffer_size = @x|
drop procedure bug9538|
drop procedure if exists bug8692|
create table t3 (c1 varchar(5), c2 char(5), c3 enum('one','two'), c4 text, c5 blob, c6 char(5), c7 varchar(5))|
insert into t3 values ('', '', '', '', '', '', NULL)|
Warnings:
Warning	1265	Data truncated for column 'c3' at row 1
create procedure bug8692()
begin 
declare v1 VARCHAR(10); 
declare v2 VARCHAR(10); 
declare v3 VARCHAR(10); 
declare v4 VARCHAR(10); 
declare v5 VARCHAR(10); 
declare v6 VARCHAR(10); 
declare v7 VARCHAR(10); 
declare c8692 cursor for select c1,c2,c3,c4,c5,c6,c7 from t3; 
open c8692; 
fetch c8692 into v1,v2,v3,v4,v5,v6,v7;
select v1, v2, v3, v4, v5, v6, v7;
end|
call bug8692()|
v1	v2	v3	v4	v5	v6	v7
						NULL
drop procedure bug8692|
drop table t3|
drop function if exists bug10055|
create function bug10055(v char(255)) returns char(255) return lower(v)|
select t.column_name, bug10055(t.column_name)
from information_schema.columns as t
where t.table_schema = 'test' and t.table_name = 't1'|
column_name	bug10055(t.column_name)
id	id
data	data
drop function bug10055|
drop procedure if exists bug12297|
create procedure bug12297(lim int)
begin
set @x = 0;
repeat
insert into t1(id,data)
values('aa', @x);
set @x = @x + 1;
until @x >= lim
end repeat;
end|
call bug12297(10)|
drop procedure bug12297|
drop function if exists f_bug11247|
drop procedure if exists p_bug11247|
create function f_bug11247(param int)
returns int
return param + 1|
create procedure p_bug11247(lim int)
begin
declare v int default 0;
while v < lim do
set v= f_bug11247(v);
end while;
end|
call p_bug11247(10)|
drop function f_bug11247|
drop procedure p_bug11247|
drop procedure if exists bug12168|
drop table if exists t3, t4|
create table t3 (a int)|
insert into t3 values (1),(2),(3),(4)|
create table t4 (a int)|
create procedure bug12168(arg1 char(1))
begin
declare b, c integer;
if arg1 = 'a' then
begin
declare c1 cursor for select a from t3 where a % 2;
declare continue handler for not found set b = 1;
set b = 0;
open c1;
c1_repeat: repeat
fetch c1 into c;
if (b = 1) then
leave c1_repeat;
end if;
insert into t4 values (c);
until b = 1
end repeat;
end;
end if;
if arg1 = 'b' then
begin
declare c2 cursor for select a from t3 where not a % 2;
declare continue handler for not found set b = 1;
set b = 0;
open c2;
c2_repeat: repeat
fetch c2 into c;
if (b = 1) then
leave c2_repeat;
end if;
insert into t4 values (c);
until b = 1
end repeat;
end;
end if;
end|
call bug12168('a')|
select * from t4|
a
1
3
truncate t4|
call bug12168('b')|
select * from t4|
a
2
4
truncate t4|
call bug12168('a')|
select * from t4|
a
1
3
truncate t4|
call bug12168('b')|
select * from t4|
a
2
4
truncate t4|
drop table t3, t4|
drop procedure if exists bug12168|
drop table if exists t3|
drop procedure if exists bug11333|
create table t3 (c1 char(128))|
insert into t3 values 
('AAAAAAAAAAAAAAAAAAAAAAAAAAAAAAAAAAAAAAAAAAAAAAAAAA')|
create procedure bug11333(i int)
begin
declare tmp varchar(128);
set @x = 0;
repeat
select c1 into tmp from t3
where c1 = 'AAAAAAAAAAAAAAAAAAAAAAAAAAAAAAAAAAAAAAAAAAAAAAAAAA';
set @x = @x + 1;
until @x >= i
end repeat;
end|
call bug11333(10)|
drop procedure bug11333|
drop table t3|
drop function if exists bug9048|
create function bug9048(f1 char binary) returns char binary
begin
set f1= concat( 'hello', f1 );
return f1;
end|
drop function bug9048|
drop procedure if exists bug12849_1|
create procedure bug12849_1(inout x char) select x into x|
set @var='a'|
call bug12849_1(@var)|
select @var|
@var
a
drop procedure bug12849_1|
drop procedure if exists bug12849_2|
create procedure bug12849_2(inout foo varchar(15))
begin
select concat(foo, foo) INTO foo;
end|
set @var='abcd'|
call bug12849_2(@var)|
select @var|
@var
abcdabcd
drop procedure bug12849_2|
drop procedure if exists bug131333|
drop function if exists bug131333|
create procedure bug131333()
begin
begin
declare a int;
select a;
set a = 1;
select a;
end;
begin
declare b int;
select b;
end;
end|
create function bug131333()
returns int
begin
begin
declare a int;
set a = 1;
end;
begin
declare b int;
return b;
end;
end|
call bug131333()|
a
NULL
a
1
b
NULL
select bug131333()|
bug131333()
NULL
drop procedure bug131333|
drop function bug131333|
drop function if exists bug12379|
drop procedure if exists bug12379_1|
drop procedure if exists bug12379_2|
drop procedure if exists bug12379_3|
drop table if exists t3|
create table t3 (c1 char(1) primary key not null)|
create function bug12379()
returns integer
begin
insert into t3 values('X');
insert into t3 values('X');
return 0;
end|
create procedure bug12379_1()
begin
declare exit handler for sqlexception select 42;
select bug12379();
END|
create procedure bug12379_2()
begin
declare exit handler for sqlexception begin end;
select bug12379();
end|
create procedure bug12379_3()
begin
select bug12379();
end|
select bug12379()|
ERROR 23000: Duplicate entry 'X' for key 1
select 1|
1
1
call bug12379_1()|
bug12379()
42
42
select 2|
2
2
call bug12379_2()|
bug12379()
select 3|
3
3
call bug12379_3()|
ERROR 23000: Duplicate entry 'X' for key 1
select 4|
4
4
drop function bug12379|
drop procedure bug12379_1|
drop procedure bug12379_2|
drop procedure bug12379_3|
drop table t3|
drop procedure if exists bug13124|
create procedure bug13124()
begin
declare y integer;
set @x=y;
end|
call bug13124()|
drop procedure  bug13124|
drop procedure if exists bug12979_1|
create procedure bug12979_1(inout d decimal(5)) set d = d / 2|
set @bug12979_user_var = NULL|
call bug12979_1(@bug12979_user_var)|
drop procedure bug12979_1|
drop procedure if exists bug12979_2|
create procedure bug12979_2()
begin
declare internal_var decimal(5);
set internal_var= internal_var / 2;
select internal_var;
end|
call bug12979_2()|
internal_var
NULL
drop procedure bug12979_2|
drop table if exists t3|
drop procedure if exists bug6127|
create table t3 (s1 int unique)|
set @sm=@@sql_mode|
set sql_mode='traditional'|
create procedure bug6127()
begin
declare continue handler for sqlstate '23000'
    begin
declare continue handler for sqlstate '22003'
        insert into t3 values (0);
insert into t3 values (1000000000000000);
end;
insert into t3 values (1);
insert into t3 values (1);
end|
call bug6127()|
select * from t3|
s1
0
1
call bug6127()|
ERROR 23000: Duplicate entry '0' for key 1
select * from t3|
s1
0
1
set sql_mode=@sm|
drop table t3|
drop procedure bug6127|
drop procedure if exists bug12589_1|
drop procedure if exists bug12589_2|
drop procedure if exists bug12589_3|
create procedure bug12589_1()
begin
declare spv1 decimal(3,3);
set spv1= 123.456;
set spv1 = 'test';
create temporary table tm1 as select spv1;
show create table tm1;
drop temporary table tm1;
end|
create procedure bug12589_2()
begin
declare spv1 decimal(6,3);
set spv1= 123.456;
create temporary table tm1 as select spv1;
show create table tm1;
drop temporary table tm1;
end|
create procedure bug12589_3()
begin
declare spv1 decimal(6,3);
set spv1= -123.456;
create temporary table tm1 as select spv1;
show create table tm1;
drop temporary table tm1;
end|
call bug12589_1()|
Table	Create Table
tm1	CREATE TEMPORARY TABLE `tm1` (
  `spv1` decimal(3,3) default NULL
) ENGINE=MyISAM DEFAULT CHARSET=latin1
Warnings:
Warning	1264	Out of range value adjusted for column 'spv1' at row 1
Warning	1366	Incorrect decimal value: 'test' for column 'spv1' at row 1
call bug12589_2()|
Table	Create Table
tm1	CREATE TEMPORARY TABLE `tm1` (
  `spv1` decimal(6,3) default NULL
) ENGINE=MyISAM DEFAULT CHARSET=latin1
call bug12589_3()|
Table	Create Table
tm1	CREATE TEMPORARY TABLE `tm1` (
  `spv1` decimal(6,3) default NULL
) ENGINE=MyISAM DEFAULT CHARSET=latin1
drop procedure bug12589_1|
drop procedure bug12589_2|
drop procedure bug12589_3|
drop table if exists t3|
drop procedure if exists bug7049_1|
drop procedure if exists bug7049_2|
drop procedure if exists bug7049_3|
drop procedure if exists bug7049_4|
drop function if exists bug7049_1|
drop function if exists bug7049_2|
create table t3 ( x int unique )|
create procedure bug7049_1()
begin
insert into t3 values (42);
insert into t3 values (42);
end|
create procedure bug7049_2()
begin
declare exit handler for sqlexception
select 'Caught it' as 'Result';
call bug7049_1();
select 'Missed it' as 'Result';
end|
create procedure bug7049_3()
call bug7049_1()|
create procedure bug7049_4()
begin
declare exit handler for sqlexception
select 'Caught it' as 'Result';
call bug7049_3();
select 'Missed it' as 'Result';
end|
create function bug7049_1()
returns int
begin
insert into t3 values (42);
insert into t3 values (42);
return 42;
end|
create function bug7049_2()
returns int
begin
declare x int default 0;
declare continue handler for sqlexception
set x = 1;
set x = bug7049_1();
return x;
end|
call bug7049_2()|
Result
Caught it
select * from t3|
x
42
delete from t3|
call bug7049_4()|
Result
Caught it
select * from t3|
x
42
select bug7049_2()|
bug7049_2()
1
drop table t3|
drop procedure bug7049_1|
drop procedure bug7049_2|
drop procedure bug7049_3|
drop procedure bug7049_4|
drop function bug7049_1|
drop function bug7049_2|
drop function if exists bug13941|
drop procedure if exists bug13941|
create function bug13941(p_input_str text)
returns text
begin
declare p_output_str text;
set p_output_str = p_input_str;
set p_output_str = replace(p_output_str, 'xyzzy', 'plugh');
set p_output_str = replace(p_output_str, 'test', 'prova');
set p_output_str = replace(p_output_str, 'this', 'questo');
set p_output_str = replace(p_output_str, ' a ', 'una ');
set p_output_str = replace(p_output_str, 'is', '');
return p_output_str;
end|
create procedure bug13941(out sout varchar(128))
begin
set sout = 'Local';
set sout = ifnull(sout, 'DEF');
end|
select bug13941('this is a test')|
bug13941('this is a test')
questo una prova
call bug13941(@a)|
select @a|
@a
Local
drop function bug13941|
drop procedure bug13941|
DROP PROCEDURE IF EXISTS bug13095;
DROP TABLE IF EXISTS bug13095_t1;
DROP VIEW IF EXISTS bug13095_v1;
CREATE PROCEDURE bug13095(tbl_name varchar(32))
BEGIN
SET @str =
CONCAT("CREATE TABLE ", tbl_name, "(stuff char(15))");
SELECT @str;
PREPARE stmt FROM @str;
EXECUTE stmt;
SET @str =
CONCAT("INSERT INTO ", tbl_name, " VALUES('row1'),('row2'),('row3')" );
SELECT @str;
PREPARE stmt FROM @str;
EXECUTE stmt;
SET @str =
CONCAT("CREATE VIEW bug13095_v1(c1) AS SELECT stuff FROM ", tbl_name);
SELECT @str;
PREPARE stmt FROM @str;
EXECUTE stmt;
SELECT * FROM bug13095_v1;
SET @str =
"DROP VIEW bug13095_v1";
SELECT @str;
PREPARE stmt FROM @str;
EXECUTE stmt;
END|
CALL bug13095('bug13095_t1');
@str
CREATE TABLE bug13095_t1(stuff char(15))
@str
INSERT INTO bug13095_t1 VALUES('row1'),('row2'),('row3')
@str
CREATE VIEW bug13095_v1(c1) AS SELECT stuff FROM bug13095_t1
c1
row1
row2
row3
@str
DROP VIEW bug13095_v1
DROP PROCEDURE IF EXISTS bug13095;
DROP VIEW IF EXISTS bug13095_v1;
DROP TABLE IF EXISTS bug13095_t1;
drop function if exists bug14723|
drop procedure if exists bug14723|
/*!50003 create function bug14723()
returns bigint(20)
main_loop: begin
return 42;
end */;;
show create function bug14723;;
Function	sql_mode	Create Function
bug14723		CREATE DEFINER=`root`@`localhost` FUNCTION `bug14723`() RETURNS bigint(20)
main_loop: begin
return 42;
end
select bug14723();;
bug14723()
42
/*!50003 create procedure bug14723()
main_loop: begin
select 42;
end */;;
show create procedure bug14723;;
Procedure	sql_mode	Create Procedure
bug14723		CREATE DEFINER=`root`@`localhost` PROCEDURE `bug14723`()
main_loop: begin
select 42;
end
call bug14723();;
42
42
drop function bug14723|
drop procedure bug14723|
create procedure bug14845()
begin
declare a char(255);
declare done int default 0;
declare c cursor for select count(*) from t1 where 1 = 0;
declare continue handler for sqlstate '02000' set done = 1;
open c;
repeat
fetch c into a;
if not done then
select a;
end if;
until done end repeat;
close c;
end|
call bug14845()|
a
0
drop procedure bug14845|
drop procedure if exists bug13549_1|
drop procedure if exists bug13549_2|
CREATE PROCEDURE `bug13549_2`()
begin
call bug13549_1();
end|
CREATE PROCEDURE `bug13549_1`()
begin
declare done int default 0;
set done= not done;
end|
CALL bug13549_2()|
drop procedure bug13549_2|
drop procedure bug13549_1|
drop function if exists bug10100f|
drop procedure if exists bug10100p|
drop procedure if exists bug10100t|
drop procedure if exists bug10100pt|
drop procedure if exists bug10100pv|
drop procedure if exists bug10100pd|
drop procedure if exists bug10100pc|
create function bug10100f(prm int) returns int
begin
if prm > 1 then
return prm * bug10100f(prm - 1);
end if;
return 1;
end|
create procedure bug10100p(prm int, inout res int)
begin
set res = res * prm;
if prm > 1 then
call bug10100p(prm - 1, res);  
end if;
end|
create procedure bug10100t(prm int)
begin
declare res int;
set res = 1;
call bug10100p(prm, res);
select res;
end|
create table t3 (a int)|
insert into t3 values (0)|
create view v1 as select a from t3;
create procedure bug10100pt(level int, lim int)
begin
if level < lim then
update t3 set a=level;
FLUSH TABLES;
call bug10100pt(level+1, lim);
else
select * from t3;
end if;
end|
create procedure bug10100pv(level int, lim int)
begin
if level < lim then
update v1 set a=level;
FLUSH TABLES;
call bug10100pv(level+1, lim);
else
select * from v1;
end if;
end|
prepare stmt2 from "select * from t3;";
create procedure bug10100pd(level int, lim int)
begin
if level < lim then
select level;
prepare stmt1 from "update t3 set a=a+2";
execute stmt1;
FLUSH TABLES;
execute stmt1;
FLUSH TABLES;
execute stmt1;
FLUSH TABLES;
deallocate prepare stmt1;
execute stmt2;
select * from t3;
call bug10100pd(level+1, lim);
else
execute stmt2;
end if;
end|
create procedure bug10100pc(level int, lim int)
begin
declare lv int;
declare c cursor for select a from t3;
open c;
if level < lim then
select level;
fetch c into lv;
select lv;
update t3 set a=level+lv;
FLUSH TABLES;
call bug10100pc(level+1, lim);
else
select * from t3;
end if;
close c;
end|
set @@max_sp_recursion_depth=4|
select @@max_sp_recursion_depth|
@@max_sp_recursion_depth
4
select bug10100f(3)|
ERROR HY000: Recursive stored functions and triggers are not allowed.
select bug10100f(6)|
ERROR HY000: Recursive stored functions and triggers are not allowed.
call bug10100t(5)|
res
120
call bug10100pt(1,5)|
a
4
call bug10100pv(1,5)|
a
4
update t3 set a=1|
call bug10100pd(1,5)|
level
1
a
7
a
7
level
2
a
13
a
13
level
3
a
19
a
19
level
4
a
25
a
25
a
25
select * from t3|
a
25
update t3 set a=1|
call bug10100pc(1,5)|
level
1
lv
1
level
2
lv
2
level
3
lv
4
level
4
lv
7
a
11
select * from t3|
a
11
set @@max_sp_recursion_depth=0|
select @@max_sp_recursion_depth|
@@max_sp_recursion_depth
0
select bug10100f(5)|
ERROR HY000: Recursive stored functions and triggers are not allowed.
call bug10100t(5)|
ERROR HY000: Recursive limit 0 (as set by the max_sp_recursion_depth variable) was exceeded for routine bug10100p
deallocate prepare stmt2|
drop function bug10100f|
drop procedure bug10100p|
drop procedure bug10100t|
drop procedure bug10100pt|
drop procedure bug10100pv|
drop procedure bug10100pd|
drop procedure bug10100pc|
drop view v1|
drop procedure if exists bug13729|
drop table if exists t3|
create table t3 (s1 int, primary key (s1))|
insert into t3 values (1),(2)|
create procedure bug13729()
begin
declare continue handler for sqlexception select 55;
update t3 set s1 = 1;
end|
call bug13729()|
55
55
select * from t3|
s1
1
2
drop procedure bug13729|
drop table t3|
drop procedure if exists bug14643_1|
drop procedure if exists bug14643_2|
create procedure bug14643_1()
begin
declare continue handler for sqlexception select 'boo' as 'Handler';
begin
declare v int default undefined_var;
if v = 1 then
select 1;
else
select v, isnull(v);
end if;
end;
end|
create procedure bug14643_2()
begin
declare continue handler for sqlexception select 'boo' as 'Handler';
case undefined_var
when 1 then
select 1;
else
select 2;
end case;
select undefined_var;
end|
call bug14643_1()|
Handler
boo
v	isnull(v)
NULL	1
call bug14643_2()|
Handler
boo
Handler
boo
drop procedure bug14643_1|
drop procedure bug14643_2|
drop procedure if exists bug14304|
drop table if exists t3, t4|
create table t3(a int primary key auto_increment)|
create table t4(a int primary key auto_increment)|
create procedure bug14304()
begin
insert into t3 set a=null;
insert into t4 set a=null;
insert into t4 set a=null;
insert into t4 set a=null;
insert into t4 set a=null;
insert into t4 set a=null;
insert into t4 select null as a;
insert into t3 set a=null;
insert into t3 set a=null;
select * from t3;
end|
call bug14304()|
a
1
2
3
drop procedure bug14304|
drop table t3, t4|
drop procedure if exists bug14376|
create procedure bug14376()
begin
declare x int default x;
end|
call bug14376()|
ERROR 42S22: Unknown column 'x' in 'field list'
drop procedure bug14376|
create procedure bug14376()
begin
declare x int default 42;
begin
declare x int default x;
select x;
end;
end|
call bug14376()|
x
42
drop procedure bug14376|
create procedure bug14376(x int)
begin
declare x int default x;
select x;
end|
call bug14376(4711)|
x
4711
drop procedure bug14376|
drop procedure if exists bug5967|
drop table if exists t3|
create table t3 (a varchar(255))|
insert into t3 (a) values ("a - table column")|
create procedure bug5967(a varchar(255))
begin
declare i varchar(255);
declare c cursor for select a from t3;
select a;
select a from t3 into i;
select i as 'Parameter takes precedence over table column';                     open c;
fetch c into i;
close c;
select i as 'Parameter takes precedence over table column in cursors';
begin
declare a varchar(255) default 'a - local variable';
declare c1 cursor for select a from t3;
select a as 'A local variable takes precedence over parameter';
open c1;
fetch c1 into i;
close c1;
select i as 'A local variable takes precedence over parameter in cursors';
begin
declare a varchar(255) default 'a - local variable in a nested compound statement';
declare c2 cursor for select a from t3;
select a as 'A local variable in a nested compound statement takes precedence over a local variable in the outer statement';
select a from t3 into i;
select i as  'A local variable in a nested compound statement takes precedence over table column';
open c2;
fetch c2 into i;
close c2;
select i as  'A local variable in a nested compound statement takes precedence over table column in cursors';
end;
end;
end|
call bug5967("a - stored procedure parameter")|
a
a - stored procedure parameter
Parameter takes precedence over table column
a - stored procedure parameter
Parameter takes precedence over table column in cursors
a - stored procedure parameter
A local variable takes precedence over parameter
a - local variable
A local variable takes precedence over parameter in cursors
a - local variable
A local variable in a nested compound statement takes precedence over a local variable in the outer statement
a - local variable in a nested compound statement
A local variable in a nested compound statement takes precedence over table column
a - local variable in a nested compound statement
A local variable in a nested compound statement takes precedence over table column in cursors
a - local variable in a nested compound statement
drop procedure bug5967|
drop procedure if exists bug13012|
create procedure bug13012()
BEGIN
REPAIR TABLE t1;
BACKUP TABLE t1 to '../tmp';
DROP TABLE t1;
RESTORE TABLE t1 FROM '../tmp';
END|
call bug13012()|
Table	Op	Msg_type	Msg_text
test.t1	repair	status	OK
Table	Op	Msg_type	Msg_text
test.t1	backup	status	OK
Table	Op	Msg_type	Msg_text
test.t1	restore	status	OK
drop procedure bug13012|
create view v1 as select * from t1|
create procedure bug13012()
BEGIN
REPAIR TABLE t1,t2,t3,v1;
OPTIMIZE TABLE t1,t2,t3,v1;
ANALYZE TABLE t1,t2,t3,v1;
END|
call bug13012()|
Table	Op	Msg_type	Msg_text
test.t1	repair	status	OK
test.t2	repair	status	OK
test.t3	repair	status	OK
test.v1	repair	Error	'test.v1' is not BASE TABLE
test.v1	repair	error	Corrupt
Table	Op	Msg_type	Msg_text
test.t1	optimize	status	OK
test.t2	optimize	status	OK
test.t3	optimize	status	OK
test.v1	optimize	Error	'test.v1' is not BASE TABLE
test.v1	optimize	error	Corrupt
Table	Op	Msg_type	Msg_text
test.t1	analyze	status	Table is already up to date
test.t2	analyze	status	Table is already up to date
test.t3	analyze	status	Table is already up to date
test.v1	analyze	Error	'test.v1' is not BASE TABLE
test.v1	analyze	error	Corrupt
call bug13012()|
Table	Op	Msg_type	Msg_text
test.t1	repair	status	OK
test.t2	repair	status	OK
test.t3	repair	status	OK
test.v1	repair	Error	'test.v1' is not BASE TABLE
test.v1	repair	error	Corrupt
Table	Op	Msg_type	Msg_text
test.t1	optimize	status	OK
test.t2	optimize	status	OK
test.t3	optimize	status	OK
test.v1	optimize	Error	'test.v1' is not BASE TABLE
test.v1	optimize	error	Corrupt
Table	Op	Msg_type	Msg_text
test.t1	analyze	status	Table is already up to date
test.t2	analyze	status	Table is already up to date
test.t3	analyze	status	Table is already up to date
test.v1	analyze	Error	'test.v1' is not BASE TABLE
test.v1	analyze	error	Corrupt
call bug13012()|
Table	Op	Msg_type	Msg_text
test.t1	repair	status	OK
test.t2	repair	status	OK
test.t3	repair	status	OK
test.v1	repair	Error	'test.v1' is not BASE TABLE
test.v1	repair	error	Corrupt
Table	Op	Msg_type	Msg_text
test.t1	optimize	status	OK
test.t2	optimize	status	OK
test.t3	optimize	status	OK
test.v1	optimize	Error	'test.v1' is not BASE TABLE
test.v1	optimize	error	Corrupt
Table	Op	Msg_type	Msg_text
test.t1	analyze	status	Table is already up to date
test.t2	analyze	status	Table is already up to date
test.t3	analyze	status	Table is already up to date
test.v1	analyze	Error	'test.v1' is not BASE TABLE
test.v1	analyze	error	Corrupt
drop procedure bug13012|
drop view v1;
select * from t1|
id	data
aa	0
aa	1
aa	2
aa	3
aa	4
aa	5
aa	6
aa	7
aa	8
aa	9
drop schema if exists mysqltest1|
Warnings:
Note	1008	Can't drop database 'mysqltest1'; database doesn't exist
drop schema if exists mysqltest2|
Warnings:
Note	1008	Can't drop database 'mysqltest2'; database doesn't exist
drop schema if exists mysqltest3|
Warnings:
Note	1008	Can't drop database 'mysqltest3'; database doesn't exist
create schema mysqltest1|
create schema mysqltest2|
create schema mysqltest3|
use mysqltest3|
create procedure mysqltest1.p1 (out prequestid varchar(100))
begin
call mysqltest2.p2('call mysqltest3.p3(1, 2)');
end|
create procedure mysqltest2.p2(in psql text)
begin
declare lsql text;
set @lsql= psql;
prepare lstatement from @lsql;
execute lstatement;
deallocate prepare lstatement;
end|
create procedure mysqltest3.p3(in p1 int)
begin
select p1;
end|
call mysqltest1.p1(@rs)|
ERROR 42000: Incorrect number of arguments for PROCEDURE mysqltest3.p3; expected 1, got 2
call mysqltest1.p1(@rs)|
ERROR 42000: Incorrect number of arguments for PROCEDURE mysqltest3.p3; expected 1, got 2
call mysqltest1.p1(@rs)|
ERROR 42000: Incorrect number of arguments for PROCEDURE mysqltest3.p3; expected 1, got 2
drop schema if exists mysqltest1|
drop schema if exists mysqltest2|
drop schema if exists mysqltest3|
use test|
drop table if exists t3|
drop procedure if exists bug15441|
create table t3 (id int not null primary key, county varchar(25))|
insert into t3 (id, county) values (1, 'York')|
create procedure bug15441(c varchar(25))
begin
update t3 set id=2, county=values(c);
end|
call bug15441('county')|
ERROR 42S22: Unknown column 'c' in 'field list'
drop procedure bug15441|
create procedure bug15441(county varchar(25))
begin
declare c varchar(25) default "hello";
insert into t3 (id, county) values (1, county)
on duplicate key update county= values(county);
select * from t3;
update t3 set id=2, county=values(id);
select * from t3;
end|
call bug15441('Yale')|
id	county
1	Yale
id	county
2	NULL
drop table t3|
drop procedure bug15441|
drop procedure if exists bug14498_1|
drop procedure if exists bug14498_2|
drop procedure if exists bug14498_3|
drop procedure if exists bug14498_4|
drop procedure if exists bug14498_5|
create procedure bug14498_1()
begin
declare continue handler for sqlexception select 'error' as 'Handler';
if v then
select 'yes' as 'v';
else
select 'no' as 'v';
end if;
select 'done' as 'End';
end|
create procedure bug14498_2()
begin
declare continue handler for sqlexception select 'error' as 'Handler';
while v do
select 'yes' as 'v';
end while;
select 'done' as 'End';
end|
create procedure bug14498_3()
begin
declare continue handler for sqlexception select 'error' as 'Handler';
repeat
select 'maybe' as 'v';
until v end repeat;
select 'done' as 'End';
end|
create procedure bug14498_4()
begin
declare continue handler for sqlexception select 'error' as 'Handler';
case v
when 1 then
select '1' as 'v';
when 2 then
select '2' as 'v';
else
select '?' as 'v';
end case;
select 'done' as 'End';
end|
create procedure bug14498_5()
begin
declare continue handler for sqlexception select 'error' as 'Handler';
case
when v = 1 then
select '1' as 'v';
when v = 2 then
select '2' as 'v';
else
select '?' as 'v';
end case;
select 'done' as 'End';
end|
call bug14498_1()|
Handler
error
End
done
call bug14498_2()|
Handler
error
End
done
call bug14498_3()|
v
maybe
Handler
error
End
done
call bug14498_4()|
Handler
error
End
done
call bug14498_5()|
Handler
error
End
done
drop procedure bug14498_1|
drop procedure bug14498_2|
drop procedure bug14498_3|
drop procedure bug14498_4|
drop procedure bug14498_5|
drop table if exists t3|
drop procedure if exists bug15231_1|
drop procedure if exists bug15231_2|
drop procedure if exists bug15231_3|
drop procedure if exists bug15231_4|
create table t3 (id int not null)|
create procedure bug15231_1()
begin
declare xid integer;
declare xdone integer default 0;
declare continue handler for not found set xdone = 1;
set xid=null;
call bug15231_2(xid);
select xid, xdone;
end|
create procedure bug15231_2(inout ioid integer)
begin
select "Before NOT FOUND condition is triggered" as '1';
select id into ioid from t3 where id=ioid;
select "After NOT FOUND condtition is triggered" as '2';
if ioid is null then
set ioid=1;
end if;
end|
create procedure bug15231_3()
begin
declare exit handler for sqlwarning
select 'Caught it (wrong)' as 'Result';
call bug15231_4();
end|
create procedure bug15231_4()
begin
declare x decimal(2,1);
set x = 'zap';
select 'Missed it (correct)' as 'Result';
end|
call bug15231_1()|
1
Before NOT FOUND condition is triggered
2
After NOT FOUND condtition is triggered
xid	xdone
1	0
Warnings:
Warning	1329	No data - zero rows fetched, selected, or processed
call bug15231_3()|
Result
Missed it (correct)
Warnings:
Warning	1366	Incorrect decimal value: 'zap' for column 'x' at row 1
drop table if exists t3|
drop procedure if exists bug15231_1|
drop procedure if exists bug15231_2|
drop procedure if exists bug15231_3|
drop procedure if exists bug15231_4|
drop procedure if exists bug15011|
create table t3 (c1 int primary key)|
insert into t3 values (1)|
create procedure bug15011()
deterministic
begin
declare continue handler for 1062
select 'Outer' as 'Handler';
begin
declare continue handler for 1062
select 'Inner' as 'Handler';
insert into t3 values (1);
end;
end|
call bug15011()|
Handler
Inner
drop procedure bug15011|
drop table t3|
drop procedure if exists bug17476|
create table t3 ( d date )|
insert into t3 values
( '2005-01-01' ), ( '2005-01-02' ), ( '2005-01-03' ),
( '2005-01-04' ), ( '2005-02-01' ), ( '2005-02-02' )|
create procedure bug17476(pDateFormat varchar(10))
select date_format(t3.d, pDateFormat), count(*)
from t3 
group by date_format(t3.d, pDateFormat)|
call bug17476('%Y-%m')|
date_format(t3.d, pDateFormat)	count(*)
2005-01	4
2005-02	2
call bug17476('%Y-%m')|
date_format(t3.d, pDateFormat)	count(*)
2005-01	4
2005-02	2
drop table t3|
drop procedure bug17476|
drop table if exists t3|
drop procedure if exists bug16887|
create table t3 ( c varchar(1) )|
insert into t3 values
(' '),('.'),(';'),(','),('-'),('_'),('('),(')'),('/'),('\\')|
create procedure bug16887()
begin
declare i int default 10;
again:
while i > 0 do
begin
declare breakchar varchar(1);
declare done int default 0;
declare t3_cursor cursor for select c from t3;
declare continue handler for not found set done = 1;
set i = i - 1;
select i;
if i = 3 then
iterate again;
end if;
open t3_cursor;
loop
fetch t3_cursor into breakchar;
if done = 1 then
begin
close t3_cursor;
iterate again;
end;
end if;
end loop;
end;
end while;
end|
call bug16887()|
i
9
i
8
i
7
i
6
i
5
i
4
i
3
i
2
i
1
i
0
drop table t3|
drop procedure bug16887|
create table t3 (f1 int, f2 varchar(3), primary key(f1)) engine=innodb|
insert into t3 values (1,'aaa'),(2,'bbb'),(3,'ccc')|
CREATE FUNCTION bug13575 ( p1 integer ) 
returns varchar(3) 
BEGIN 
DECLARE v1 VARCHAR(10) DEFAULT null;
SELECT f2 INTO v1 FROM t3 WHERE f1 = p1; 
RETURN v1;
END|
select distinct f1, bug13575(f1) from t3 order by f1|
f1	bug13575(f1)
1	aaa
2	bbb
3	ccc
drop function bug13575;
drop table t3|
drop procedure if exists bug16474_1|
drop procedure if exists bug16474_2|
delete from t1|
insert into t1 values ('c', 2), ('b', 3), ('a', 1)|
create procedure bug16474_1()
begin
declare x int;
select id from t1 order by x;
end|
drop procedure if exists bug14945|
create table t3 (id int not null auto_increment primary key)|
create procedure bug14945() deterministic truncate t3|
insert into t3 values (null)|
call bug14945()|
insert into t3 values (null)|
select * from t3|
id
1
drop table t3|
drop procedure bug14945|
create procedure bug16474_2(x int)
select id from t1 order by x|
call bug16474_1()|
id
c
b
a
call bug16474_2(1)|
id
c
b
a
call bug16474_2(2)|
id
c
b
a
drop procedure bug16474_1|
drop procedure bug16474_2|
set @x = 2|
select * from t1 order by @x|
id	data
c	2
b	3
a	1
delete from t1|
drop function if exists bug15728|
drop table if exists t3|
create table t3 (
id int not null auto_increment,
primary key (id)
)|
create function bug15728() returns int(11)
return last_insert_id()|
insert into t3 values (0)|
select last_insert_id()|
last_insert_id()
1
select bug15728()|
bug15728()
1
drop function bug15728|
drop table t3|
drop procedure if exists bug18787|
create procedure bug18787()
begin
declare continue handler for sqlexception begin end;
select no_such_function();
end|
call bug18787()|
drop procedure bug18787|
create database bug18344_012345678901|
use bug18344_012345678901|
create procedure bug18344() begin end|
create procedure bug18344_2() begin end|
create database bug18344_0123456789012|
use bug18344_0123456789012|
create procedure bug18344() begin end|
create procedure bug18344_2() begin end|
use test|
select schema_name from information_schema.schemata where 
schema_name like 'bug18344%'|
schema_name
bug18344_012345678901
bug18344_0123456789012
select routine_name,routine_schema from information_schema.routines where
routine_schema like 'bug18344%'|
routine_name	routine_schema
bug18344	bug18344_012345678901
bug18344_2	bug18344_012345678901
bug18344	bug18344_0123456789012
bug18344_2	bug18344_0123456789012
drop database bug18344_012345678901|
drop database bug18344_0123456789012|
select schema_name from information_schema.schemata where 
schema_name like 'bug18344%'|
schema_name
select routine_name,routine_schema from information_schema.routines where
routine_schema like 'bug18344%'|
routine_name	routine_schema
drop function if exists bug12472|
create function bug12472() returns int return (select count(*) from t1)|
create table t3 as select bug12472() as i|
show create table t3|
Table	Create Table
t3	CREATE TABLE `t3` (
  `i` int(11) default NULL
) ENGINE=MyISAM DEFAULT CHARSET=latin1
select * from t3|
i
0
drop table t3|
create view v1 as select bug12472() as j|
create table t3 as select * from v1|
show create table t3|
Table	Create Table
t3	CREATE TABLE `t3` (
  `j` bigint(11) default NULL
) ENGINE=MyISAM DEFAULT CHARSET=latin1
select * from t3|
j
0
drop table t3|
drop view v1|
drop function bug12472|
DROP FUNCTION IF EXISTS bug18589_f1|
DROP PROCEDURE IF EXISTS bug18589_p1|
DROP PROCEDURE IF EXISTS bug18589_p2|
CREATE FUNCTION bug18589_f1(arg TEXT) RETURNS TEXT
BEGIN
RETURN CONCAT(arg, "");
END|
CREATE PROCEDURE bug18589_p1(arg TEXT, OUT ret TEXT)
BEGIN
SET ret = CONCAT(arg, "");
END|
CREATE PROCEDURE bug18589_p2(arg TEXT)
BEGIN
DECLARE v TEXT;
CALL bug18589_p1(arg, v);
SELECT v;
END|
SELECT bug18589_f1(REPEAT("a", 767))|
bug18589_f1(REPEAT("a", 767))
aaaaaaaaaaaaaaaaaaaaaaaaaaaaaaaaaaaaaaaaaaaaaaaaaaaaaaaaaaaaaaaaaaaaaaaaaaaaaaaaaaaaaaaaaaaaaaaaaaaaaaaaaaaaaaaaaaaaaaaaaaaaaaaaaaaaaaaaaaaaaaaaaaaaaaaaaaaaaaaaaaaaaaaaaaaaaaaaaaaaaaaaaaaaaaaaaaaaaaaaaaaaaaaaaaaaaaaaaaaaaaaaaaaaaaaaaaaaaaaaaaaaaaaaaaaaaaaaaaaaaaaaaaaaaaaaaaaaaaaaaaaaaaaaaaaaaaaaaaaaaaaaaaaaaaaaaaaaaaaaaaaaaaaaaaaaaaaaaaaaaaaaaaaaaaaaaaaaaaaaaaaaaaaaaaaaaaaaaaaaaaaaaaaaaaaaaaaaaaaaaaaaaaaaaaaaaaaaaaaaaaaaaaaaaaaaaaaaaaaaaaaaaaaaaaaaaaaaaaaaaaaaaaaaaaaaaaaaaaaaaaaaaaaaaaaaaaaaaaaaaaaaaaaaaaaaaaaaaaaaaaaaaaaaaaaaaaaaaaaaaaaaaaaaaaaaaaaaaaaaaaaaaaaaaaaaaaaaaaaaaaaaaaaaaaaaaaaaaaaaaaaaaaaaaaaaaaaaaaaaaaaaaaaaaaaaaaaaaaaaaaaaaaaaaaaaaaaaaaaaaaaaaaaaaaaaaaaaaaaaaaaaaaaaaaaaaaaaaaaaaaaaaaaaaaaaaaaaaaaaaaaaaaaaaaaaaaaaaaaaaaaaaaaaaaaaaaaaaaaaaaaaaaa
SET @bug18589_v1 = ""|
CALL bug18589_p1(REPEAT("a", 767), @bug18589_v1)|
SELECT @bug18589_v1|
@bug18589_v1
aaaaaaaaaaaaaaaaaaaaaaaaaaaaaaaaaaaaaaaaaaaaaaaaaaaaaaaaaaaaaaaaaaaaaaaaaaaaaaaaaaaaaaaaaaaaaaaaaaaaaaaaaaaaaaaaaaaaaaaaaaaaaaaaaaaaaaaaaaaaaaaaaaaaaaaaaaaaaaaaaaaaaaaaaaaaaaaaaaaaaaaaaaaaaaaaaaaaaaaaaaaaaaaaaaaaaaaaaaaaaaaaaaaaaaaaaaaaaaaaaaaaaaaaaaaaaaaaaaaaaaaaaaaaaaaaaaaaaaaaaaaaaaaaaaaaaaaaaaaaaaaaaaaaaaaaaaaaaaaaaaaaaaaaaaaaaaaaaaaaaaaaaaaaaaaaaaaaaaaaaaaaaaaaaaaaaaaaaaaaaaaaaaaaaaaaaaaaaaaaaaaaaaaaaaaaaaaaaaaaaaaaaaaaaaaaaaaaaaaaaaaaaaaaaaaaaaaaaaaaaaaaaaaaaaaaaaaaaaaaaaaaaaaaaaaaaaaaaaaaaaaaaaaaaaaaaaaaaaaaaaaaaaaaaaaaaaaaaaaaaaaaaaaaaaaaaaaaaaaaaaaaaaaaaaaaaaaaaaaaaaaaaaaaaaaaaaaaaaaaaaaaaaaaaaaaaaaaaaaaaaaaaaaaaaaaaaaaaaaaaaaaaaaaaaaaaaaaaaaaaaaaaaaaaaaaaaaaaaaaaaaaaaaaaaaaaaaaaaaaaaaaaaaaaaaaaaaaaaaaaaaaaaaaaaaaaaaaaaaaaaaaaaaaaaaaaaaaaaaaaaaaaaa
CALL bug18589_p2(REPEAT("a", 767))|
v
aaaaaaaaaaaaaaaaaaaaaaaaaaaaaaaaaaaaaaaaaaaaaaaaaaaaaaaaaaaaaaaaaaaaaaaaaaaaaaaaaaaaaaaaaaaaaaaaaaaaaaaaaaaaaaaaaaaaaaaaaaaaaaaaaaaaaaaaaaaaaaaaaaaaaaaaaaaaaaaaaaaaaaaaaaaaaaaaaaaaaaaaaaaaaaaaaaaaaaaaaaaaaaaaaaaaaaaaaaaaaaaaaaaaaaaaaaaaaaaaaaaaaaaaaaaaaaaaaaaaaaaaaaaaaaaaaaaaaaaaaaaaaaaaaaaaaaaaaaaaaaaaaaaaaaaaaaaaaaaaaaaaaaaaaaaaaaaaaaaaaaaaaaaaaaaaaaaaaaaaaaaaaaaaaaaaaaaaaaaaaaaaaaaaaaaaaaaaaaaaaaaaaaaaaaaaaaaaaaaaaaaaaaaaaaaaaaaaaaaaaaaaaaaaaaaaaaaaaaaaaaaaaaaaaaaaaaaaaaaaaaaaaaaaaaaaaaaaaaaaaaaaaaaaaaaaaaaaaaaaaaaaaaaaaaaaaaaaaaaaaaaaaaaaaaaaaaaaaaaaaaaaaaaaaaaaaaaaaaaaaaaaaaaaaaaaaaaaaaaaaaaaaaaaaaaaaaaaaaaaaaaaaaaaaaaaaaaaaaaaaaaaaaaaaaaaaaaaaaaaaaaaaaaaaaaaaaaaaaaaaaaaaaaaaaaaaaaaaaaaaaaaaaaaaaaaaaaaaaaaaaaaaaaaaaaaaaaaaaaaaaaaaaaaaaaaaaaaaaaaaaaaaaa
DROP FUNCTION bug18589_f1|
DROP PROCEDURE bug18589_p1|
DROP PROCEDURE bug18589_p2|
DROP FUNCTION IF EXISTS bug18037_f1|
DROP PROCEDURE IF EXISTS bug18037_p1|
DROP PROCEDURE IF EXISTS bug18037_p2|
CREATE FUNCTION bug18037_f1() RETURNS INT
BEGIN
RETURN @@server_id;
END|
CREATE PROCEDURE bug18037_p1()
BEGIN
DECLARE v INT DEFAULT @@server_id;
END|
CREATE PROCEDURE bug18037_p2()
BEGIN
CASE @@server_id
WHEN -1 THEN
SELECT 0;
ELSE
SELECT 1;
END CASE;
END|
SELECT bug18037_f1()|
bug18037_f1()
1
CALL bug18037_p1()|
CALL bug18037_p2()|
1
1
DROP FUNCTION bug18037_f1|
DROP PROCEDURE bug18037_p1|
DROP PROCEDURE bug18037_p2|
use test|
create table t3 (i int)|
insert into t3 values (1), (2)|
create database mysqltest1|
use mysqltest1|
create function bug17199() returns varchar(2) deterministic return 'ok'|
use test|
select *, mysqltest1.bug17199() from t3|
i	mysqltest1.bug17199()
1	ok
2	ok
use mysqltest1|
create function bug18444(i int) returns int no sql deterministic return i + 1|
use test|
select mysqltest1.bug18444(i) from t3|
mysqltest1.bug18444(i)
2
3
drop database mysqltest1|
create database mysqltest1 charset=utf8|
create database mysqltest2 charset=utf8|
create procedure mysqltest1.p1()
begin
-- alters the default collation of database test 
alter database character set koi8r;
end|
use mysqltest1|
call p1()|
show create database mysqltest1|
Database	Create Database
mysqltest1	CREATE DATABASE `mysqltest1` /*!40100 DEFAULT CHARACTER SET koi8r */
show create database mysqltest2|
Database	Create Database
mysqltest2	CREATE DATABASE `mysqltest2` /*!40100 DEFAULT CHARACTER SET utf8 */
alter database mysqltest1 character set utf8|
use mysqltest2|
call mysqltest1.p1()|
show create database mysqltest1|
Database	Create Database
mysqltest1	CREATE DATABASE `mysqltest1` /*!40100 DEFAULT CHARACTER SET koi8r */
show create database mysqltest2|
Database	Create Database
mysqltest2	CREATE DATABASE `mysqltest2` /*!40100 DEFAULT CHARACTER SET utf8 */
drop database mysqltest1|
drop database mysqltest2|
use test|
drop table if exists t3|
drop procedure if exists bug15217|
create table t3 as select 1|
create procedure bug15217()
begin
declare var1 char(255);
declare cur1 cursor for select * from t3;
open cur1;
fetch cur1 into var1;
select concat('data was: /', var1, '/');
close cur1;
end |
call bug15217()|
concat('data was: /', var1, '/')
data was: /1/
flush tables |
call bug15217()|
concat('data was: /', var1, '/')
data was: /1/
drop table t3|
drop procedure bug15217|
DROP PROCEDURE IF EXISTS bug21013 |
CREATE PROCEDURE bug21013(IN lim INT)
BEGIN
DECLARE i INT DEFAULT 0;
WHILE (i < lim) DO
SET @b = LOCATE(_latin1'b', @a, 1);
SET i = i + 1;
END WHILE;
END |
SET @a = _latin2"aaaaaaaaaa" |
CALL bug21013(10) |
DROP PROCEDURE bug21013 |
DROP DATABASE IF EXISTS mysqltest1|
DROP DATABASE IF EXISTS mysqltest2|
CREATE DATABASE mysqltest1 DEFAULT CHARACTER SET utf8|
CREATE DATABASE mysqltest2 DEFAULT CHARACTER SET utf8|
use mysqltest1|
CREATE FUNCTION bug16211_f1() RETURNS CHAR(10)
RETURN ""|
CREATE FUNCTION bug16211_f2() RETURNS CHAR(10) CHARSET koi8r
RETURN ""|
CREATE FUNCTION mysqltest2.bug16211_f3() RETURNS CHAR(10)
RETURN ""|
CREATE FUNCTION mysqltest2.bug16211_f4() RETURNS CHAR(10) CHARSET koi8r
RETURN ""|
SHOW CREATE FUNCTION bug16211_f1|
Function	sql_mode	Create Function
bug16211_f1		CREATE DEFINER=`root`@`localhost` FUNCTION `bug16211_f1`() RETURNS char(10) CHARSET utf8
RETURN ""
SHOW CREATE FUNCTION bug16211_f2|
Function	sql_mode	Create Function
bug16211_f2		CREATE DEFINER=`root`@`localhost` FUNCTION `bug16211_f2`() RETURNS char(10) CHARSET koi8r
RETURN ""
SHOW CREATE FUNCTION mysqltest2.bug16211_f3|
Function	sql_mode	Create Function
bug16211_f3		CREATE DEFINER=`root`@`localhost` FUNCTION `bug16211_f3`() RETURNS char(10) CHARSET utf8
RETURN ""
SHOW CREATE FUNCTION mysqltest2.bug16211_f4|
Function	sql_mode	Create Function
bug16211_f4		CREATE DEFINER=`root`@`localhost` FUNCTION `bug16211_f4`() RETURNS char(10) CHARSET koi8r
RETURN ""
SELECT dtd_identifier
FROM INFORMATION_SCHEMA.ROUTINES
WHERE ROUTINE_SCHEMA = "mysqltest1" AND ROUTINE_NAME = "bug16211_f1"|
dtd_identifier
char(10) CHARSET utf8
SELECT dtd_identifier
FROM INFORMATION_SCHEMA.ROUTINES
WHERE ROUTINE_SCHEMA = "mysqltest1" AND ROUTINE_NAME = "bug16211_f2"|
dtd_identifier
char(10) CHARSET koi8r
SELECT dtd_identifier
FROM INFORMATION_SCHEMA.ROUTINES
WHERE ROUTINE_SCHEMA = "mysqltest2" AND ROUTINE_NAME = "bug16211_f3"|
dtd_identifier
char(10) CHARSET utf8
SELECT dtd_identifier
FROM INFORMATION_SCHEMA.ROUTINES
WHERE ROUTINE_SCHEMA = "mysqltest2" AND ROUTINE_NAME = "bug16211_f4"|
dtd_identifier
char(10) CHARSET koi8r
SELECT CHARSET(bug16211_f1())|
CHARSET(bug16211_f1())
utf8
SELECT CHARSET(bug16211_f2())|
CHARSET(bug16211_f2())
koi8r
SELECT CHARSET(mysqltest2.bug16211_f3())|
CHARSET(mysqltest2.bug16211_f3())
utf8
SELECT CHARSET(mysqltest2.bug16211_f4())|
CHARSET(mysqltest2.bug16211_f4())
koi8r
ALTER DATABASE mysqltest1 CHARACTER SET cp1251|
ALTER DATABASE mysqltest2 CHARACTER SET cp1251|
SHOW CREATE FUNCTION bug16211_f1|
Function	sql_mode	Create Function
bug16211_f1		CREATE DEFINER=`root`@`localhost` FUNCTION `bug16211_f1`() RETURNS char(10) CHARSET utf8
RETURN ""
SHOW CREATE FUNCTION bug16211_f2|
Function	sql_mode	Create Function
bug16211_f2		CREATE DEFINER=`root`@`localhost` FUNCTION `bug16211_f2`() RETURNS char(10) CHARSET koi8r
RETURN ""
SHOW CREATE FUNCTION mysqltest2.bug16211_f3|
Function	sql_mode	Create Function
bug16211_f3		CREATE DEFINER=`root`@`localhost` FUNCTION `bug16211_f3`() RETURNS char(10) CHARSET utf8
RETURN ""
SHOW CREATE FUNCTION mysqltest2.bug16211_f4|
Function	sql_mode	Create Function
bug16211_f4		CREATE DEFINER=`root`@`localhost` FUNCTION `bug16211_f4`() RETURNS char(10) CHARSET koi8r
RETURN ""
SELECT dtd_identifier
FROM INFORMATION_SCHEMA.ROUTINES
WHERE ROUTINE_SCHEMA = "mysqltest1" AND ROUTINE_NAME = "bug16211_f1"|
dtd_identifier
char(10) CHARSET utf8
SELECT dtd_identifier
FROM INFORMATION_SCHEMA.ROUTINES
WHERE ROUTINE_SCHEMA = "mysqltest1" AND ROUTINE_NAME = "bug16211_f2"|
dtd_identifier
char(10) CHARSET koi8r
SELECT dtd_identifier
FROM INFORMATION_SCHEMA.ROUTINES
WHERE ROUTINE_SCHEMA = "mysqltest2" AND ROUTINE_NAME = "bug16211_f3"|
dtd_identifier
char(10) CHARSET utf8
SELECT dtd_identifier
FROM INFORMATION_SCHEMA.ROUTINES
WHERE ROUTINE_SCHEMA = "mysqltest2" AND ROUTINE_NAME = "bug16211_f4"|
dtd_identifier
char(10) CHARSET koi8r
SELECT CHARSET(bug16211_f1())|
CHARSET(bug16211_f1())
utf8
SELECT CHARSET(bug16211_f2())|
CHARSET(bug16211_f2())
koi8r
SELECT CHARSET(mysqltest2.bug16211_f3())|
CHARSET(mysqltest2.bug16211_f3())
utf8
SELECT CHARSET(mysqltest2.bug16211_f4())|
CHARSET(mysqltest2.bug16211_f4())
koi8r
use test|
DROP DATABASE mysqltest1|
DROP DATABASE mysqltest2|
DROP DATABASE IF EXISTS mysqltest1|
CREATE DATABASE mysqltest1 DEFAULT CHARACTER SET utf8|
use mysqltest1|
CREATE PROCEDURE bug16676_p1(
IN p1 CHAR(10),
INOUT p2 CHAR(10),
OUT p3 CHAR(10))
BEGIN
SELECT CHARSET(p1), COLLATION(p1);
SELECT CHARSET(p2), COLLATION(p2);
SELECT CHARSET(p3), COLLATION(p3);
END|
CREATE PROCEDURE bug16676_p2(
IN p1 CHAR(10) CHARSET koi8r,
INOUT p2 CHAR(10) CHARSET cp1251,
OUT p3 CHAR(10) CHARSET greek)
BEGIN
SELECT CHARSET(p1), COLLATION(p1);
SELECT CHARSET(p2), COLLATION(p2);
SELECT CHARSET(p3), COLLATION(p3);
END|
SET @v2 = 'b'|
SET @v3 = 'c'|
CALL bug16676_p1('a', @v2, @v3)|
CHARSET(p1)	COLLATION(p1)
utf8	utf8_general_ci
CHARSET(p2)	COLLATION(p2)
utf8	utf8_general_ci
CHARSET(p3)	COLLATION(p3)
utf8	utf8_general_ci
CALL bug16676_p2('a', @v2, @v3)|
CHARSET(p1)	COLLATION(p1)
koi8r	koi8r_general_ci
CHARSET(p2)	COLLATION(p2)
cp1251	cp1251_general_ci
CHARSET(p3)	COLLATION(p3)
greek	greek_general_ci
use test|
DROP DATABASE mysqltest1|
drop table if exists t3|
drop table if exists t4|
drop procedure if exists bug8153_subselect|
drop procedure if exists bug8153_subselect_a|
drop procedure if exists bug8153_subselect_b|
drop procedure if exists bug8153_proc_a|
drop procedure if exists bug8153_proc_b|
create table t3 (a int)|
create table t4 (a int)|
insert into t3 values (1), (1), (2), (3)|
insert into t4 values (1), (1)|
create procedure bug8153_subselect()
begin
declare continue handler for sqlexception
begin
select 'statement failed';
end;
update t3 set a=a+1 where (select a from t4 where a=1) is null;
select 'statement after update';
end|
call bug8153_subselect()|
statement failed
statement failed
statement after update
statement after update
select * from t3|
a
1
1
2
3
call bug8153_subselect()|
statement failed
statement failed
statement after update
statement after update
select * from t3|
a
1
1
2
3
drop procedure bug8153_subselect|
create procedure bug8153_subselect_a()
begin
declare continue handler for sqlexception
begin
select 'in continue handler';
end;
select 'reachable code a1';
call bug8153_subselect_b();
select 'reachable code a2';
end|
create procedure bug8153_subselect_b()
begin
select 'reachable code b1';
update t3 set a=a+1 where (select a from t4 where a=1) is null;
select 'unreachable code b2';
end|
call bug8153_subselect_a()|
reachable code a1
reachable code a1
reachable code b1
reachable code b1
in continue handler
in continue handler
reachable code a2
reachable code a2
select * from t3|
a
1
1
2
3
call bug8153_subselect_a()|
reachable code a1
reachable code a1
reachable code b1
reachable code b1
in continue handler
in continue handler
reachable code a2
reachable code a2
select * from t3|
a
1
1
2
3
drop procedure bug8153_subselect_a|
drop procedure bug8153_subselect_b|
create procedure bug8153_proc_a()
begin
declare continue handler for sqlexception
begin
select 'in continue handler';
end;
select 'reachable code a1';
call bug8153_proc_b();
select 'reachable code a2';
end|
create procedure bug8153_proc_b()
begin
select 'reachable code b1';
select no_such_function();
select 'unreachable code b2';
end|
call bug8153_proc_a()|
reachable code a1
reachable code a1
reachable code b1
reachable code b1
in continue handler
in continue handler
reachable code a2
reachable code a2
drop procedure bug8153_proc_a|
drop procedure bug8153_proc_b|
drop table t3|
drop table t4|
drop procedure if exists bug19862|
CREATE TABLE t11 (a INT)|
CREATE TABLE t12 (a INT)|
CREATE FUNCTION bug19862(x INT) RETURNS INT
BEGIN
INSERT INTO t11 VALUES (x);
RETURN x+1;
END|
INSERT INTO t12 VALUES (1), (2)|
SELECT bug19862(a) FROM t12 ORDER BY 1|
bug19862(a)
2
3
SELECT * FROM t11|
a
1
2
DROP TABLE t11, t12|
DROP FUNCTION bug19862|
drop table if exists t3|
drop database if exists mysqltest1|
create table t3 (a int)|
insert into t3 (a) values (1), (2)|
create database mysqltest1|
use mysqltest1|
drop database mysqltest1|
select database()|
database()
NULL
select * from (select 1 as a) as t1 natural join (select * from test.t3) as t2|
a
1
use test|
drop table t3|
DROP PROCEDURE IF EXISTS bug16899_p1|
DROP FUNCTION IF EXISTS bug16899_f1|
CREATE DEFINER=1234567890abcdefGHIKL@localhost PROCEDURE bug16899_p1()
BEGIN
SET @a = 1;
END|
ERROR HY000: String '1234567890abcdefGHIKL' is too long for user name (should be no longer than 16)
CREATE DEFINER=some_user_name@1234567890abcdefghij1234567890abcdefghij1234567890abcdefghijQWERTY
FUNCTION bug16899_f1() RETURNS INT
BEGIN
RETURN 1;
END|
ERROR HY000: String '1234567890abcdefghij1234567890abcdefghij1234567890abcdefghijQWERTY' is too long for host name (should be no longer than 60)
drop procedure if exists bug21416|
create procedure bug21416() show create procedure bug21416|
call bug21416()|
Procedure	sql_mode	Create Procedure
bug21416		CREATE DEFINER=`root`@`localhost` PROCEDURE `bug21416`()
show create procedure bug21416
drop procedure bug21416|
DROP PROCEDURE IF EXISTS bug21414|
CREATE PROCEDURE bug21414() SELECT 1|
FLUSH TABLES WITH READ LOCK|
DROP PROCEDURE bug21414|
ERROR HY000: Can't execute the query because you have a conflicting read lock
UNLOCK TABLES|
The following should succeed.
DROP PROCEDURE bug21414|
set names utf8|
drop database if exists това_е_дълго_име_за_база_данни_нали|
create database това_е_дълго_име_за_база_данни_нали|
INSERT INTO mysql.proc VALUES ('това_е_дълго_име_за_база_данни_нали','това_е_процедура_с_доста_дълго_име_нали_и_още_по_дълго','PROCEDURE','това_е_процедура_с_доста_дълго_име_нали_и_още_по_дълго','SQL','CONTAINS_SQL','NO','DEFINER','','','bad_body','root@localhost',now(), now(),'','')|
call това_е_дълго_име_за_база_данни_нали.това_е_процедура_с_доста_дълго_име_нали_и_още_по_дълго()|
ERROR HY000: Failed to load routine това_е_дълго_име_за_база_данни_нали.това_е_процедура_с_доста_дълго_име_нали_и_още_по_дълго. The table mysql.proc is missing, corrupt, or contains bad data (internal code -6)
drop database това_е_дълго_име_за_база_данни_нали|
CREATE TABLE t3 (
Member_ID varchar(15) NOT NULL,
PRIMARY KEY (Member_ID)
)|
CREATE TABLE t4 (
ID int(10) unsigned NOT NULL auto_increment,
Member_ID varchar(15) NOT NULL default '',
Action varchar(12) NOT NULL,
Action_Date datetime NOT NULL,
Track varchar(15) default NULL,
User varchar(12) default NULL,
Date_Updated timestamp NOT NULL default CURRENT_TIMESTAMP on update
CURRENT_TIMESTAMP,
PRIMARY KEY (ID),
KEY Action (Action),
KEY Action_Date (Action_Date)
)|
INSERT INTO t3(Member_ID) VALUES
('111111'), ('222222'), ('333333'), ('444444'), ('555555'), ('666666')|
INSERT INTO t4(Member_ID, Action, Action_Date, Track) VALUES
('111111', 'Disenrolled', '2006-03-01', 'CAD' ),
('111111', 'Enrolled', '2006-03-01', 'CAD' ),
('111111', 'Disenrolled', '2006-07-03', 'CAD' ),
('222222', 'Enrolled', '2006-03-07', 'CAD' ),
('222222', 'Enrolled', '2006-03-07', 'CHF' ),
('222222', 'Disenrolled', '2006-08-02', 'CHF' ),
('333333', 'Enrolled', '2006-03-01', 'CAD' ),
('333333', 'Disenrolled', '2006-03-01', 'CAD' ),
('444444', 'Enrolled', '2006-03-01', 'CAD' ),
('555555', 'Disenrolled', '2006-03-01', 'CAD' ),
('555555', 'Enrolled', '2006-07-21', 'CAD' ),
('555555', 'Disenrolled', '2006-03-01', 'CHF' ),
('666666', 'Enrolled', '2006-02-09', 'CAD' ),
('666666', 'Enrolled', '2006-05-12', 'CHF' ),
('666666', 'Disenrolled', '2006-06-01', 'CAD' )|
DROP FUNCTION IF EXISTS bug21493|
CREATE FUNCTION bug21493(paramMember VARCHAR(15)) RETURNS varchar(45)
BEGIN
DECLARE tracks VARCHAR(45);
SELECT GROUP_CONCAT(Track SEPARATOR ', ') INTO tracks FROM t4
WHERE Member_ID=paramMember AND Action='Enrolled' AND 
(Track,Action_Date) IN (SELECT Track, MAX(Action_Date) FROM t4
WHERE Member_ID=paramMember GROUP BY Track);
RETURN tracks;
END|
SELECT bug21493('111111')|
bug21493('111111')
NULL
SELECT bug21493('222222')|
bug21493('222222')
CAD
SELECT bug21493(Member_ID) FROM t3|
bug21493(Member_ID)
NULL
CAD
CAD
CAD
CAD
CHF
DROP FUNCTION bug21493|
DROP TABLE t3,t4|
drop function if exists func_20028_a|
drop function if exists func_20028_b|
drop function if exists func_20028_c|
drop procedure if exists proc_20028_a|
drop procedure if exists proc_20028_b|
drop procedure if exists proc_20028_c|
drop table if exists table_20028|
create table table_20028 (i int)|
SET @save_sql_mode=@@sql_mode|
SET sql_mode=''|
create function func_20028_a() returns integer
begin
declare temp integer;
select i into temp from table_20028 limit 1;
return ifnull(temp, 0);
end|
create function func_20028_b() returns integer
begin
return func_20028_a();
end|
create function func_20028_c() returns integer
begin
declare div_zero integer;
set SQL_MODE='TRADITIONAL';
select 1/0 into div_zero;
return div_zero;
end|
create procedure proc_20028_a()
begin
declare temp integer;
select i into temp from table_20028 limit 1;
end|
create procedure proc_20028_b()
begin
call proc_20028_a();
end|
create procedure proc_20028_c()
begin
declare div_zero integer;
set SQL_MODE='TRADITIONAL';
select 1/0 into div_zero;
end|
select func_20028_a()|
func_20028_a()
0
Warnings:
Warning	1329	No data - zero rows fetched, selected, or processed
select func_20028_b()|
func_20028_b()
0
Warnings:
Warning	1329	No data - zero rows fetched, selected, or processed
select func_20028_c()|
ERROR 22012: Division by 0
call proc_20028_a()|
Warnings:
Warning	1329	No data - zero rows fetched, selected, or processed
call proc_20028_b()|
Warnings:
Warning	1329	No data - zero rows fetched, selected, or processed
call proc_20028_c()|
ERROR 22012: Division by 0
SET sql_mode='TRADITIONAL'|
drop function func_20028_a|
drop function func_20028_b|
drop function func_20028_c|
drop procedure proc_20028_a|
drop procedure proc_20028_b|
drop procedure proc_20028_c|
create function func_20028_a() returns integer
begin
declare temp integer;
select i into temp from table_20028 limit 1;
return ifnull(temp, 0);
end|
create function func_20028_b() returns integer
begin
return func_20028_a();
end|
create function func_20028_c() returns integer
begin
declare div_zero integer;
set SQL_MODE='';
select 1/0 into div_zero;
return div_zero;
end|
create procedure proc_20028_a()
begin
declare temp integer;
select i into temp from table_20028 limit 1;
end|
create procedure proc_20028_b()
begin
call proc_20028_a();
end|
create procedure proc_20028_c()
begin
declare div_zero integer;
set SQL_MODE='';
select 1/0 into div_zero;
end|
select func_20028_a()|
func_20028_a()
0
Warnings:
Warning	1329	No data - zero rows fetched, selected, or processed
select func_20028_b()|
func_20028_b()
0
Warnings:
Warning	1329	No data - zero rows fetched, selected, or processed
select func_20028_c()|
func_20028_c()
NULL
call proc_20028_a()|
Warnings:
Warning	1329	No data - zero rows fetched, selected, or processed
call proc_20028_b()|
Warnings:
Warning	1329	No data - zero rows fetched, selected, or processed
call proc_20028_c()|
SET @@sql_mode=@save_sql_mode|
drop function func_20028_a|
drop function func_20028_b|
drop function func_20028_c|
drop procedure proc_20028_a|
drop procedure proc_20028_b|
drop procedure proc_20028_c|
drop table table_20028|
drop procedure if exists proc_21462_a|
drop procedure if exists proc_21462_b|
create procedure proc_21462_a()
begin
select "Called A";
end|
create procedure proc_21462_b(x int)
begin
select "Called B";
end|
call proc_21462_a|
Called A
Called A
call proc_21462_a()|
Called A
Called A
call proc_21462_a(1)|
ERROR 42000: Incorrect number of arguments for PROCEDURE test.proc_21462_a; expected 0, got 1
call proc_21462_b|
ERROR 42000: Incorrect number of arguments for PROCEDURE test.proc_21462_b; expected 1, got 0
call proc_21462_b()|
ERROR 42000: Incorrect number of arguments for PROCEDURE test.proc_21462_b; expected 1, got 0
call proc_21462_b(1)|
Called B
Called B
drop procedure proc_21462_a|
drop procedure proc_21462_b|
drop table if exists t3|
drop procedure if exists proc_bug19733|
create table t3 (s1 int)|
create procedure proc_bug19733()
begin
declare v int default 0;
while v < 100 do
create index i on t3 (s1);
drop index i on t3;
set v = v + 1;
end while;
end|
call proc_bug19733()|
call proc_bug19733()|
call proc_bug19733()|
drop procedure proc_bug19733|
drop table t3|
DROP PROCEDURE IF EXISTS p1|
DROP VIEW IF EXISTS v1, v2|
DROP TABLE IF EXISTS t3, t4|
CREATE TABLE t3 (t3_id INT)|
INSERT INTO t3 VALUES (0)|
INSERT INTO t3 VALUES (1)|
CREATE TABLE t4 (t4_id INT)|
INSERT INTO t4 VALUES (2)|
CREATE VIEW v1 AS
SELECT t3.t3_id, t4.t4_id
FROM t3 JOIN t4 ON t3.t3_id = 0|
CREATE VIEW v2 AS
SELECT t3.t3_id AS t3_id_1, v1.t3_id AS t3_id_2, v1.t4_id
FROM t3 LEFT JOIN v1 ON t3.t3_id = 0|
CREATE PROCEDURE p1() SELECT * FROM v2|
CALL p1()|
t3_id_1	t3_id_2	t4_id
0	0	2
1	NULL	NULL
CALL p1()|
t3_id_1	t3_id_2	t4_id
0	0	2
1	NULL	NULL
DROP PROCEDURE p1|
DROP VIEW v1, v2|
DROP TABLE t3, t4|
End of 5.0 tests
DROP TABLE IF EXISTS bug23760|
DROP TABLE IF EXISTS bug23760_log|
DROP PROCEDURE IF EXISTS bug23760_update_log|
DROP PROCEDURE IF EXISTS bug23760_test_row_count|
DROP FUNCTION IF EXISTS bug23760_rc_test|
CREATE TABLE bug23760 (
id INT NOT NULL AUTO_INCREMENT ,
num INT NOT NULL ,
PRIMARY KEY ( id ) 
)|
CREATE TABLE bug23760_log (
id INT NOT NULL AUTO_INCREMENT ,
reason VARCHAR(50)NULL ,
ammount INT NOT NULL ,
PRIMARY KEY ( id ) 
)|
CREATE PROCEDURE bug23760_update_log(r Varchar(50), a INT)
BEGIN
INSERT INTO bug23760_log (reason, ammount) VALUES(r, a);
END|
CREATE PROCEDURE bug23760_test_row_count()
BEGIN
UPDATE bug23760 SET num = num + 1;
CALL bug23760_update_log('Test is working', ROW_COUNT());
UPDATE bug23760 SET num = num - 1;
END|
CREATE PROCEDURE bug23760_test_row_count2(level INT)
BEGIN
IF level THEN
UPDATE bug23760 SET num = num + 1;
CALL bug23760_update_log('Test2 is working', ROW_COUNT());
CALL bug23760_test_row_count2(level - 1);
END IF;
END|
CREATE FUNCTION bug23760_rc_test(in_var INT) RETURNS INT RETURN in_var|
INSERT INTO bug23760 (num) VALUES (0), (1), (1), (2), (3), (5), (8)|
SELECT ROW_COUNT()|
ROW_COUNT()
7
CALL bug23760_test_row_count()|
SELECT * FROM bug23760_log ORDER BY id|
id	reason	ammount
1	Test is working	7
SET @save_max_sp_recursion= @@max_sp_recursion_depth|
SELECT @save_max_sp_recursion|
@save_max_sp_recursion
0
SET max_sp_recursion_depth= 5|
SELECT @@max_sp_recursion_depth|
@@max_sp_recursion_depth
5
CALL bug23760_test_row_count2(2)|
SELECT ROW_COUNT()|
ROW_COUNT()
1
SELECT * FROM bug23760_log ORDER BY id|
id	reason	ammount
1	Test is working	7
2	Test2 is working	7
3	Test2 is working	7
SELECT * FROM bug23760 ORDER by ID|
id	num
1	2
2	3
3	3
4	4
5	5
6	7
7	10
SET max_sp_recursion_depth= @save_max_sp_recursion|
SELECT bug23760_rc_test(123)|
bug23760_rc_test(123)
123
INSERT INTO bug23760 (num) VALUES (13), (21), (34), (55)|
SELECT bug23760_rc_test(ROW_COUNT())|
bug23760_rc_test(ROW_COUNT())
4
DROP TABLE bug23760, bug23760_log|
DROP PROCEDURE bug23760_update_log|
DROP PROCEDURE bug23760_test_row_count|
DROP FUNCTION bug23760_rc_test|
DROP PROCEDURE IF EXISTS bug24117|
DROP TABLE IF EXISTS t3|
CREATE TABLE t3(c1 ENUM('abc'))|
INSERT INTO t3 VALUES('abc')|
CREATE PROCEDURE bug24117()
BEGIN
DECLARE t3c1 ENUM('abc');
DECLARE mycursor CURSOR FOR SELECT c1 FROM t3;
OPEN mycursor;
FLUSH TABLES;
FETCH mycursor INTO t3c1;
CLOSE mycursor;
END|
CALL bug24117()|
DROP PROCEDURE bug24117|
DROP TABLE t3|
drop function if exists func_8407_a|
drop function if exists func_8407_b|
create function func_8407_a() returns int
begin
declare x int;
declare continue handler for sqlexception
begin
end;
select 1 from no_such_view limit 1 into x;
return x;
end|
create function func_8407_b() returns int
begin
declare x int default 0;
declare continue handler for sqlstate '42S02'
  begin
set x:= x+1000;
end;
case (select 1 from no_such_view limit 1)
when 1 then set x:= x+1;
when 2 then set x:= x+2;
else set x:= x+100;
end case;
set x:=x + 500;
return x;
end|
select func_8407_a()|
func_8407_a()
NULL
select func_8407_b()|
func_8407_b()
1500
drop function func_8407_a|
drop function func_8407_b|
drop table if exists table_26503|
drop procedure if exists proc_26503_ok_1|
drop procedure if exists proc_26503_ok_2|
drop procedure if exists proc_26503_ok_3|
drop procedure if exists proc_26503_ok_4|
create table table_26503(a int unique)|
create procedure proc_26503_ok_1(v int)
begin
declare i int default 5;
declare continue handler for sqlexception
begin
select 'caught something';
retry:
while i > 0 do
begin
set i = i - 1;
select 'looping', i;
iterate retry;
select 'dead code';
end;
end while retry;
select 'leaving handler';
end;
select 'do something';
insert into table_26503 values (v);
select 'do something again';
insert into table_26503 values (v);
end|
create procedure proc_26503_ok_2(v int)
begin
declare i int default 5;
declare continue handler for sqlexception
begin
select 'caught something';
retry:
while i > 0 do
begin
set i = i - 1;
select 'looping', i;
leave retry;
select 'dead code';
end;
end while;
select 'leaving handler';
end;
select 'do something';
insert into table_26503 values (v);
select 'do something again';
insert into table_26503 values (v);
end|
create procedure proc_26503_ok_3(v int)
begin
declare i int default 5;
retry:
begin
declare continue handler for sqlexception
begin
select 'caught something';
retry:
while i > 0 do
begin
set i = i - 1;
select 'looping', i;
iterate retry;
select 'dead code';
end;
end while retry;
select 'leaving handler';
end;
select 'do something';
insert into table_26503 values (v);
select 'do something again';
insert into table_26503 values (v);
end;
end|
create procedure proc_26503_ok_4(v int)
begin
declare i int default 5;
retry:
begin
declare continue handler for sqlexception
begin
select 'caught something';
retry:
while i > 0 do
begin
set i = i - 1;
select 'looping', i;
leave retry;
select 'dead code';
end;
end while;
select 'leaving handler';
end;
select 'do something';
insert into table_26503 values (v);
select 'do something again';
insert into table_26503 values (v);
end;
end|
call proc_26503_ok_1(1)|
do something
do something
do something again
do something again
caught something
caught something
looping	i
looping	4
looping	i
looping	3
looping	i
looping	2
looping	i
looping	1
looping	i
looping	0
leaving handler
leaving handler
call proc_26503_ok_2(2)|
do something
do something
do something again
do something again
caught something
caught something
looping	i
looping	4
leaving handler
leaving handler
call proc_26503_ok_3(3)|
do something
do something
do something again
do something again
caught something
caught something
looping	i
looping	4
looping	i
looping	3
looping	i
looping	2
looping	i
looping	1
looping	i
looping	0
leaving handler
leaving handler
call proc_26503_ok_4(4)|
do something
do something
do something again
do something again
caught something
caught something
looping	i
looping	4
leaving handler
leaving handler
drop table table_26503|
drop procedure proc_26503_ok_1|
drop procedure proc_26503_ok_2|
drop procedure proc_26503_ok_3|
drop procedure proc_26503_ok_4|
DROP FUNCTION IF EXISTS bug25373|
CREATE FUNCTION bug25373(p1 INTEGER) RETURNS INTEGER
LANGUAGE SQL DETERMINISTIC
RETURN p1;|
CREATE TABLE t3 (f1 INT, f2 FLOAT)|
INSERT INTO t3 VALUES (1, 3.4), (1, 2), (1, 0.9), (2, 8), (2, 7)|
SELECT SUM(f2), bug25373(f1) FROM t3 GROUP BY bug25373(f1) WITH ROLLUP|
SUM(f2)	bug25373(f1)
6.3000000715256	1
15	2
21.300000071526	NULL
DROP FUNCTION bug25373|
DROP TABLE t3|
DROP DATABASE IF EXISTS mysqltest1|
DROP DATABASE IF EXISTS mysqltest2|
CREATE DATABASE mysqltest1|
CREATE DATABASE mysqltest2|
CREATE PROCEDURE mysqltest1.p1()
DROP DATABASE mysqltest2|
use mysqltest2|
CALL mysqltest1.p1()|
Warnings:
Note	1049	Unknown database 'mysqltest2'
SELECT DATABASE()|
DATABASE()
NULL
DROP DATABASE mysqltest1|
use test|
drop function if exists bug20777|
drop table if exists examplebug20777|
create function bug20777(f1 bigint unsigned) returns bigint unsigned
begin
set f1 = (f1 - 10); set f1 = (f1 + 10);
return f1;
end|
select bug20777(9223372036854775803) as '9223372036854775803   2**63-5';
9223372036854775803   2**63-5
9223372036854775803
select bug20777(9223372036854775804) as '9223372036854775804   2**63-4';
9223372036854775804   2**63-4
9223372036854775804
select bug20777(9223372036854775805) as '9223372036854775805   2**63-3';
9223372036854775805   2**63-3
9223372036854775805
select bug20777(9223372036854775806) as '9223372036854775806   2**63-2';
9223372036854775806   2**63-2
9223372036854775806
select bug20777(9223372036854775807) as '9223372036854775807   2**63-1';
9223372036854775807   2**63-1
9223372036854775807
select bug20777(9223372036854775808) as '9223372036854775808   2**63+0';
9223372036854775808   2**63+0
9223372036854775808
select bug20777(9223372036854775809) as '9223372036854775809   2**63+1';
9223372036854775809   2**63+1
9223372036854775809
select bug20777(9223372036854775810) as '9223372036854775810   2**63+2';
9223372036854775810   2**63+2
9223372036854775810
select bug20777(-9223372036854775808) as 'lower bounds signed bigint';
lower bounds signed bigint
0
Warnings:
Warning	1264	Out of range value adjusted for column 'f1' at row 1
select bug20777(9223372036854775807) as 'upper bounds signed bigint';
upper bounds signed bigint
9223372036854775807
select bug20777(0) as 'lower bounds unsigned bigint';
lower bounds unsigned bigint
0
select bug20777(18446744073709551615) as 'upper bounds unsigned bigint';
upper bounds unsigned bigint
18446744073709551615
select bug20777(18446744073709551616) as 'upper bounds unsigned bigint + 1';
upper bounds unsigned bigint + 1
18446744073709551615
Warnings:
Warning	1264	Out of range value adjusted for column 'f1' at row 1
select bug20777(-1) as 'lower bounds unsigned bigint - 1';
lower bounds unsigned bigint - 1
0
Warnings:
Warning	1264	Out of range value adjusted for column 'f1' at row 1
create table examplebug20777 as select 
0 as 'i',
bug20777(9223372036854775806) as '2**63-2',
bug20777(9223372036854775807) as '2**63-1',
bug20777(9223372036854775808) as '2**63',
bug20777(9223372036854775809) as '2**63+1',
bug20777(18446744073709551614) as '2**64-2',
bug20777(18446744073709551615) as '2**64-1', 
bug20777(18446744073709551616) as '2**64',
bug20777(0) as '0',
bug20777(-1) as '-1';
Warnings:
Warning	1264	Out of range value adjusted for column 'f1' at row 1
Warning	1264	Out of range value adjusted for column 'f1' at row 1
insert into examplebug20777 values (1, 9223372036854775806, 9223372036854775807, 223372036854775808, 9223372036854775809, 18446744073709551614, 18446744073709551615, 8446744073709551616, 0, -1);
Warnings:
Warning	1264	Out of range value adjusted for column '-1' at row 1
show create table examplebug20777;
Table	Create Table
examplebug20777	CREATE TABLE `examplebug20777` (
  `i` int(1) NOT NULL default '0',
  `2**63-2` bigint(20) unsigned default NULL,
  `2**63-1` bigint(20) unsigned default NULL,
  `2**63` bigint(20) unsigned default NULL,
  `2**63+1` bigint(20) unsigned default NULL,
  `2**64-2` bigint(20) unsigned default NULL,
  `2**64-1` bigint(20) unsigned default NULL,
  `2**64` bigint(20) unsigned default NULL,
  `0` bigint(20) unsigned default NULL,
  `-1` bigint(20) unsigned default NULL
) ENGINE=MyISAM DEFAULT CHARSET=latin1
select * from examplebug20777 order by i;
i	2**63-2	2**63-1	2**63	2**63+1	2**64-2	2**64-1	2**64	0	-1
0	9223372036854775806	9223372036854775807	9223372036854775808	9223372036854775809	18446744073709551614	18446744073709551615	18446744073709551615	0	0
1	9223372036854775806	9223372036854775807	223372036854775808	9223372036854775809	18446744073709551614	18446744073709551615	8446744073709551616	0	0
drop table examplebug20777;
select bug20777(18446744073709551613)+1;
bug20777(18446744073709551613)+1
18446744073709551614
drop function bug20777;
DROP FUNCTION IF EXISTS bug5274_f1|
DROP FUNCTION IF EXISTS bug5274_f2|
CREATE FUNCTION bug5274_f1(p1 CHAR) RETURNS CHAR
RETURN CONCAT(p1, p1)|
CREATE FUNCTION bug5274_f2() RETURNS CHAR
BEGIN
DECLARE v1 INT DEFAULT 0;
DECLARE v2 CHAR DEFAULT 'x';
WHILE v1 < 30 DO
SET v1 = v1 + 1;
SET v2 = bug5274_f1(v2);
END WHILE;
RETURN v2;
END|
SELECT bug5274_f2()|
bug5274_f2()
x
Warnings:
Warning	1265	Data truncated for column 'bug5274_f1' at row 1
Warning	1265	Data truncated for column 'bug5274_f1' at row 1
Warning	1265	Data truncated for column 'bug5274_f1' at row 1
Warning	1265	Data truncated for column 'bug5274_f1' at row 1
Warning	1265	Data truncated for column 'bug5274_f1' at row 1
Warning	1265	Data truncated for column 'bug5274_f1' at row 1
Warning	1265	Data truncated for column 'bug5274_f1' at row 1
Warning	1265	Data truncated for column 'bug5274_f1' at row 1
Warning	1265	Data truncated for column 'bug5274_f1' at row 1
Warning	1265	Data truncated for column 'bug5274_f1' at row 1
Warning	1265	Data truncated for column 'bug5274_f1' at row 1
Warning	1265	Data truncated for column 'bug5274_f1' at row 1
Warning	1265	Data truncated for column 'bug5274_f1' at row 1
Warning	1265	Data truncated for column 'bug5274_f1' at row 1
Warning	1265	Data truncated for column 'bug5274_f1' at row 1
Warning	1265	Data truncated for column 'bug5274_f1' at row 1
Warning	1265	Data truncated for column 'bug5274_f1' at row 1
Warning	1265	Data truncated for column 'bug5274_f1' at row 1
Warning	1265	Data truncated for column 'bug5274_f1' at row 1
Warning	1265	Data truncated for column 'bug5274_f1' at row 1
Warning	1265	Data truncated for column 'bug5274_f1' at row 1
Warning	1265	Data truncated for column 'bug5274_f1' at row 1
Warning	1265	Data truncated for column 'bug5274_f1' at row 1
Warning	1265	Data truncated for column 'bug5274_f1' at row 1
Warning	1265	Data truncated for column 'bug5274_f1' at row 1
Warning	1265	Data truncated for column 'bug5274_f1' at row 1
Warning	1265	Data truncated for column 'bug5274_f1' at row 1
Warning	1265	Data truncated for column 'bug5274_f1' at row 1
Warning	1265	Data truncated for column 'bug5274_f1' at row 1
Warning	1265	Data truncated for column 'bug5274_f1' at row 1
DROP FUNCTION bug5274_f1|
DROP FUNCTION bug5274_f2|
drop procedure if exists proc_21513|
create procedure proc_21513()`my_label`:BEGIN END|
show create procedure proc_21513|
Procedure	sql_mode	Create Procedure
proc_21513		CREATE DEFINER=`root`@`localhost` PROCEDURE `proc_21513`()
`my_label`:BEGIN END
drop procedure proc_21513|
End of 5.0 tests.
drop table t1,t2;
CREATE TABLE t1 (a int auto_increment primary key) engine=MyISAM;
CREATE TABLE t2 (a int auto_increment primary key, b int) engine=innodb;
set @a=0;
CREATE function bug27354() RETURNS int not deterministic
begin
insert into t1 values (null);
set @a=@a+1;
return @a;
end|
update t2 set b=1 where a=bug27354();
select count(t_1.a),count(t_2.a) from t1 as t_1, t2 as t_2 /* must be 0,0 */;
count(t_1.a)	count(t_2.a)
0	0
insert into t2 values (1,1),(2,2),(3,3);
update t2 set b=-b where a=bug27354();
select * from t2 /* must return 1,-1 ... */;
a	b
1	-1
2	-2
3	-3
select count(*) from t1 /* must be 3 */;
count(*)
3
drop table t1,t2;
drop function   bug27354;
CREATE TABLE t1 (a INT);
INSERT INTO t1 VALUES (1),(2);
CREATE FUNCTION metered(a INT) RETURNS INT RETURN 12;
CREATE VIEW v1 AS SELECT test.metered(a) as metered FROM t1;
SHOW CREATE VIEW v1;
View	Create View
v1	CREATE ALGORITHM=UNDEFINED DEFINER=`root`@`localhost` SQL SECURITY DEFINER VIEW `v1` AS select `test`.`metered`(`t1`.`a`) AS `metered` from `t1`
DROP VIEW v1;
DROP FUNCTION metered;
DROP TABLE t1;
<<<<<<< HEAD
drop database if exists mysqltest_db1;
create database mysqltest_db1;
create procedure mysqltest_db1.sp_bug28551() begin end;
call mysqltest_db1.sp_bug28551();
show warnings;
Level	Code	Message
drop database mysqltest_db1;
drop database if exists mysqltest_db1;
drop table if exists test.t1;
create database mysqltest_db1;
use mysqltest_db1;
drop database mysqltest_db1;
create table test.t1 (id int);
insert into test.t1 (id) values (1);
create procedure test.sp_bug29050() begin select * from t1; end//
show warnings;
Level	Code	Message
call test.sp_bug29050();
id
1
show warnings;
Level	Code	Message
use test;
drop procedure sp_bug29050;
drop table t1;
CREATE FUNCTION f1() RETURNS INT DETERMINISTIC RETURN 2;
CREATE FUNCTION f2(I INT) RETURNS INT DETERMINISTIC RETURN 3;
CREATE TABLE t1 (c1 INT, INDEX(c1));
INSERT INTO t1 VALUES (1), (2), (3), (4), (5);
CREATE VIEW v1 AS SELECT c1 FROM t1;
EXPLAIN SELECT * FROM t1 WHERE c1=1;
id	select_type	table	type	possible_keys	key	key_len	ref	rows	Extra
1	SIMPLE	t1	ref	c1	c1	5	const	1	Using where; Using index
EXPLAIN SELECT * FROM t1 WHERE c1=f1();
id	select_type	table	type	possible_keys	key	key_len	ref	rows	Extra
1	SIMPLE	t1	ref	c1	c1	5	const	1	Using where; Using index
EXPLAIN SELECT * FROM v1 WHERE c1=1;
id	select_type	table	type	possible_keys	key	key_len	ref	rows	Extra
1	SIMPLE	t1	ref	c1	c1	5	const	1	Using where; Using index
EXPLAIN SELECT * FROM v1 WHERE c1=f1();
id	select_type	table	type	possible_keys	key	key_len	ref	rows	Extra
1	SIMPLE	t1	ref	c1	c1	5	const	1	Using where; Using index
EXPLAIN SELECT * FROM t1 WHERE c1=f2(10);
id	select_type	table	type	possible_keys	key	key_len	ref	rows	Extra
1	SIMPLE	t1	ref	c1	c1	5	const	1	Using where; Using index
EXPLAIN SELECT * FROM t1 WHERE c1=f2(c1);
id	select_type	table	type	possible_keys	key	key_len	ref	rows	Extra
1	SIMPLE	t1	index	NULL	c1	5	NULL	5	Using where; Using index
EXPLAIN SELECT * FROM t1 WHERE c1=f2(rand());
id	select_type	table	type	possible_keys	key	key_len	ref	rows	Extra
1	SIMPLE	t1	index	NULL	c1	5	NULL	5	Using where; Using index
DROP VIEW v1;
DROP FUNCTION f1;
DROP FUNCTION f2;
=======
SET @p1_p2_cnt= 2;
CREATE TABLE t1 (c1 INT);
CREATE VIEW v1 AS SELECT * FROM t1;
PREPARE s1 FROM 'SELECT c1 FROM v1';
EXECUTE s1;
c1
EXECUTE s1;
c1
CREATE PROCEDURE p1(IN loops BIGINT(19) UNSIGNED)
BEGIN
WHILE loops > 0 DO
SELECT c1 FROM v1;
SET loops = loops - 1;
END WHILE;
END|
CREATE PROCEDURE p2(IN loops BIGINT(19) UNSIGNED)
BEGIN
WHILE loops > 0 DO
SELECT c1 FROM v1;
CALL p1(@p1_p2_cnt);
SET loops = loops - 1;
END WHILE;
END|
CREATE FUNCTION f1(loops INT UNSIGNED)
RETURNS INT
BEGIN
DECLARE tmp INT;
WHILE loops > 0 DO
SELECT c1 INTO tmp FROM v1;
SET loops = loops - 1;
END WHILE;
RETURN loops;
END|
CALL p1(2);
c1
c1
CALL p2(2);
c1
c1
c1
c1
c1
c1
SELECT f1(2);
f1(2)
0
Warnings:
Warning	1329	No data - zero rows fetched, selected, or processed
Warning	1329	No data - zero rows fetched, selected, or processed
PREPARE s1 FROM 'SELECT f1(2)';
EXECUTE s1;
f1(2)
0
Warnings:
Warning	1329	No data - zero rows fetched, selected, or processed
Warning	1329	No data - zero rows fetched, selected, or processed
EXECUTE s1;
f1(2)
0
Warnings:
Warning	1329	No data - zero rows fetched, selected, or processed
Warning	1329	No data - zero rows fetched, selected, or processed
DROP PROCEDURE p1;
DROP PROCEDURE p2;
DROP FUNCTION f1;
DROP VIEW v1;
>>>>>>> ff5d7202
DROP TABLE t1;
End of 5.0 tests<|MERGE_RESOLUTION|>--- conflicted
+++ resolved
@@ -1,14 +1,10 @@
 use test;
 drop table if exists t1,t2,t3,t4;
-<<<<<<< HEAD
-drop function if exists f1;
-drop function if exists f2;
-=======
 drop view if exists v1;
 drop procedure if exists p1;
 drop procedure if exists p2;
 drop function if exists f1;
->>>>>>> ff5d7202
+drop function if exists f2;
 create table t1 (
 id   char(16) not null default '',
 data int not null
@@ -6185,62 +6181,6 @@
 DROP VIEW v1;
 DROP FUNCTION metered;
 DROP TABLE t1;
-<<<<<<< HEAD
-drop database if exists mysqltest_db1;
-create database mysqltest_db1;
-create procedure mysqltest_db1.sp_bug28551() begin end;
-call mysqltest_db1.sp_bug28551();
-show warnings;
-Level	Code	Message
-drop database mysqltest_db1;
-drop database if exists mysqltest_db1;
-drop table if exists test.t1;
-create database mysqltest_db1;
-use mysqltest_db1;
-drop database mysqltest_db1;
-create table test.t1 (id int);
-insert into test.t1 (id) values (1);
-create procedure test.sp_bug29050() begin select * from t1; end//
-show warnings;
-Level	Code	Message
-call test.sp_bug29050();
-id
-1
-show warnings;
-Level	Code	Message
-use test;
-drop procedure sp_bug29050;
-drop table t1;
-CREATE FUNCTION f1() RETURNS INT DETERMINISTIC RETURN 2;
-CREATE FUNCTION f2(I INT) RETURNS INT DETERMINISTIC RETURN 3;
-CREATE TABLE t1 (c1 INT, INDEX(c1));
-INSERT INTO t1 VALUES (1), (2), (3), (4), (5);
-CREATE VIEW v1 AS SELECT c1 FROM t1;
-EXPLAIN SELECT * FROM t1 WHERE c1=1;
-id	select_type	table	type	possible_keys	key	key_len	ref	rows	Extra
-1	SIMPLE	t1	ref	c1	c1	5	const	1	Using where; Using index
-EXPLAIN SELECT * FROM t1 WHERE c1=f1();
-id	select_type	table	type	possible_keys	key	key_len	ref	rows	Extra
-1	SIMPLE	t1	ref	c1	c1	5	const	1	Using where; Using index
-EXPLAIN SELECT * FROM v1 WHERE c1=1;
-id	select_type	table	type	possible_keys	key	key_len	ref	rows	Extra
-1	SIMPLE	t1	ref	c1	c1	5	const	1	Using where; Using index
-EXPLAIN SELECT * FROM v1 WHERE c1=f1();
-id	select_type	table	type	possible_keys	key	key_len	ref	rows	Extra
-1	SIMPLE	t1	ref	c1	c1	5	const	1	Using where; Using index
-EXPLAIN SELECT * FROM t1 WHERE c1=f2(10);
-id	select_type	table	type	possible_keys	key	key_len	ref	rows	Extra
-1	SIMPLE	t1	ref	c1	c1	5	const	1	Using where; Using index
-EXPLAIN SELECT * FROM t1 WHERE c1=f2(c1);
-id	select_type	table	type	possible_keys	key	key_len	ref	rows	Extra
-1	SIMPLE	t1	index	NULL	c1	5	NULL	5	Using where; Using index
-EXPLAIN SELECT * FROM t1 WHERE c1=f2(rand());
-id	select_type	table	type	possible_keys	key	key_len	ref	rows	Extra
-1	SIMPLE	t1	index	NULL	c1	5	NULL	5	Using where; Using index
-DROP VIEW v1;
-DROP FUNCTION f1;
-DROP FUNCTION f2;
-=======
 SET @p1_p2_cnt= 2;
 CREATE TABLE t1 (c1 INT);
 CREATE VIEW v1 AS SELECT * FROM t1;
@@ -6307,6 +6247,60 @@
 DROP PROCEDURE p2;
 DROP FUNCTION f1;
 DROP VIEW v1;
->>>>>>> ff5d7202
+DROP TABLE t1;
+drop database if exists mysqltest_db1;
+create database mysqltest_db1;
+create procedure mysqltest_db1.sp_bug28551() begin end;
+call mysqltest_db1.sp_bug28551();
+show warnings;
+Level	Code	Message
+drop database mysqltest_db1;
+drop database if exists mysqltest_db1;
+drop table if exists test.t1;
+create database mysqltest_db1;
+use mysqltest_db1;
+drop database mysqltest_db1;
+create table test.t1 (id int);
+insert into test.t1 (id) values (1);
+create procedure test.sp_bug29050() begin select * from t1; end//
+show warnings;
+Level	Code	Message
+call test.sp_bug29050();
+id
+1
+show warnings;
+Level	Code	Message
+use test;
+drop procedure sp_bug29050;
+drop table t1;
+CREATE FUNCTION f1() RETURNS INT DETERMINISTIC RETURN 2;
+CREATE FUNCTION f2(I INT) RETURNS INT DETERMINISTIC RETURN 3;
+CREATE TABLE t1 (c1 INT, INDEX(c1));
+INSERT INTO t1 VALUES (1), (2), (3), (4), (5);
+CREATE VIEW v1 AS SELECT c1 FROM t1;
+EXPLAIN SELECT * FROM t1 WHERE c1=1;
+id	select_type	table	type	possible_keys	key	key_len	ref	rows	Extra
+1	SIMPLE	t1	ref	c1	c1	5	const	1	Using where; Using index
+EXPLAIN SELECT * FROM t1 WHERE c1=f1();
+id	select_type	table	type	possible_keys	key	key_len	ref	rows	Extra
+1	SIMPLE	t1	ref	c1	c1	5	const	1	Using where; Using index
+EXPLAIN SELECT * FROM v1 WHERE c1=1;
+id	select_type	table	type	possible_keys	key	key_len	ref	rows	Extra
+1	SIMPLE	t1	ref	c1	c1	5	const	1	Using where; Using index
+EXPLAIN SELECT * FROM v1 WHERE c1=f1();
+id	select_type	table	type	possible_keys	key	key_len	ref	rows	Extra
+1	SIMPLE	t1	ref	c1	c1	5	const	1	Using where; Using index
+EXPLAIN SELECT * FROM t1 WHERE c1=f2(10);
+id	select_type	table	type	possible_keys	key	key_len	ref	rows	Extra
+1	SIMPLE	t1	ref	c1	c1	5	const	1	Using where; Using index
+EXPLAIN SELECT * FROM t1 WHERE c1=f2(c1);
+id	select_type	table	type	possible_keys	key	key_len	ref	rows	Extra
+1	SIMPLE	t1	index	NULL	c1	5	NULL	5	Using where; Using index
+EXPLAIN SELECT * FROM t1 WHERE c1=f2(rand());
+id	select_type	table	type	possible_keys	key	key_len	ref	rows	Extra
+1	SIMPLE	t1	index	NULL	c1	5	NULL	5	Using where; Using index
+DROP VIEW v1;
+DROP FUNCTION f1;
+DROP FUNCTION f2;
 DROP TABLE t1;
 End of 5.0 tests