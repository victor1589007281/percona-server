--- conflicted
+++ resolved
@@ -336,32 +336,6 @@
 select count(*) from t5;
 count(*)
 58
-<<<<<<< HEAD
-select count(*) from t11;
-count(*)
-8
-select count(*) from t20;
-count(*)
-66
-select count(*) from t21;
-count(*)
-19
-select count(*) from t22;
-count(*)
-2
-select count(*) from t12;
-count(*)
-4
-select count(*) from t13;
-count(*)
-1
-select count(*) from t14;
-count(*)
-4
-select count(*) from t16;
-count(*)
-3
-=======
 SET SESSION BINLOG_FORMAT=STATEMENT;
 CREATE TABLE t11 (song VARCHAR(255));
 LOCK TABLES t11 WRITE;
@@ -382,7 +356,30 @@
 LOCK TABLES t12 WRITE;
 INSERT INTO t12 VALUES(UUID());
 UNLOCK TABLES;
->>>>>>> 691355b6
+select count(*) from t11;
+count(*)
+8
+select count(*) from t20;
+count(*)
+66
+select count(*) from t21;
+count(*)
+19
+select count(*) from t22;
+count(*)
+2
+select count(*) from t12;
+count(*)
+4
+select count(*) from t13;
+count(*)
+1
+select count(*) from t14;
+count(*)
+4
+select count(*) from t16;
+count(*)
+3
 show binlog events from 102;
 Log_name	Pos	Event_type	Server_id	End_log_pos	Info
 master-bin.000001	#	Query	1	#	drop database if exists mysqltest1
@@ -402,13 +399,8 @@
 master-bin.000001	#	Write_rows	1	#	table_id: # flags: STMT_END_F
 master-bin.000001	#	Table_map	1	#	table_id: # (mysqltest1.t1)
 master-bin.000001	#	Write_rows	1	#	table_id: # flags: STMT_END_F
-<<<<<<< HEAD
 master-bin.000001	#	Query	1	#	use `mysqltest1`; insert into t1 values("work_8_")
 master-bin.000001	#	User var	1	#	@`string`=_latin1 0x656D657267656E63795F375F COLLATE latin1_swedish_ci
-=======
-master-bin.000001	#	Query	1	#	use `mysqltest1`; insert into t1 values("work")
-master-bin.000001	#	User var	1	#	@`string`=_latin1 0x656D657267656E6379 COLLATE latin1_swedish_ci
->>>>>>> 691355b6
 master-bin.000001	#	Query	1	#	use `mysqltest1`; insert into t1 select @'string'
 master-bin.000001	#	Query	1	#	use `mysqltest1`; insert into t1 values("work_9_")
 master-bin.000001	#	User var	1	#	@`string`=_latin1 0x656D657267656E63795F375F COLLATE latin1_swedish_ci
@@ -493,6 +485,13 @@
 master-bin.000001	#	Write_rows	1	#	table_id: # flags: STMT_END_F
 master-bin.000001	#	Table_map	1	#	table_id: # (mysqltest1.t1)
 master-bin.000001	#	Write_rows	1	#	table_id: # flags: STMT_END_F
+master-bin.000001	#	Query	1	#	use `mysqltest1`; CREATE TABLE t11 (song VARCHAR(255))
+master-bin.000001	#	Table_map	1	#	table_id: # (mysqltest1.t11)
+master-bin.000001	#	Write_rows	1	#	table_id: # flags: STMT_END_F
+master-bin.000001	#	Query	1	#	use `mysqltest1`; INSERT INTO t11 VALUES('Careful With That Axe, Eugene')
+master-bin.000001	#	Query	1	#	use `mysqltest1`; CREATE TABLE t12 (data LONG)
+master-bin.000001	#	Table_map	1	#	table_id: # (mysqltest1.t12)
+master-bin.000001	#	Write_rows	1	#	table_id: # flags: STMT_END_F
 master-bin.000001	#	Table_map	1	#	table_id: # (mysqltest1.t1)
 master-bin.000001	#	Write_rows	1	#	table_id: # flags: STMT_END_F
 master-bin.000001	#	Table_map	1	#	table_id: # (mysqltest1.t1)
@@ -688,15 +687,5 @@
 master-bin.000001	#	Write_rows	1	#	table_id: # flags: STMT_END_F
 master-bin.000001	#	Table_map	1	#	table_id: # (mysqltest1.t16)
 master-bin.000001	#	Write_rows	1	#	table_id: # flags: STMT_END_F
-<<<<<<< HEAD
 master-bin.000001	#	Query	1	#	use `mysqltest1`; insert into t16 values("try_66_")
-=======
-master-bin.000001	#	Query	1	#	use `mysqltest1`; CREATE TABLE t11 (song VARCHAR(255))
-master-bin.000001	#	Table_map	1	#	table_id: # (mysqltest1.t11)
-master-bin.000001	#	Write_rows	1	#	table_id: # flags: STMT_END_F
-master-bin.000001	#	Query	1	#	use `mysqltest1`; INSERT INTO t11 VALUES('Careful With That Axe, Eugene')
-master-bin.000001	#	Query	1	#	use `mysqltest1`; CREATE TABLE t12 (data LONG)
-master-bin.000001	#	Table_map	1	#	table_id: # (mysqltest1.t12)
-master-bin.000001	#	Write_rows	1	#	table_id: # flags: STMT_END_F
->>>>>>> 691355b6
 drop database mysqltest1;