--- conflicted
+++ resolved
@@ -679,7 +679,6 @@
 t3	0	PRIMARY	1	a	A	1	NULL	NULL		BTREE		
 DROP TABLE t1, t3;
 use test;
-<<<<<<< HEAD
 create table t1 (i int, j blob, primary key pk(i)) engine=innodb;
 insert into t1 values (1, repeat('a', 8000));
 insert into t1 values (2, repeat('b', 8000));
@@ -718,9 +717,7 @@
 set innodb_fake_changes = 0;
 drop table t1;
 set global innodb_file_per_table = 1;
-SET @@GLOBAL.userstat= default;
-SET @@GLOBAL.innodb_stats_transient_sample_pages=default;
-=======
+use test;
 create table t1 (a int, primary key pk(a));
 alter table t1 add column b char;
 create index bx on t1(b);
@@ -731,4 +728,4 @@
 set innodb_fake_changes=0;
 drop table t1;
 SET @@GLOBAL.userstat= default;
->>>>>>> ab4447c5
+SET @@GLOBAL.innodb_stats_transient_sample_pages=default;