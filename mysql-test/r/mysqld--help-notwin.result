The following options may be given as the first argument:
--print-defaults Print the program argument list and exit.
--no-defaults Don't read default options from any option file,
 except for login file.
--defaults-file=# Only read default options from the given file #.
--defaults-extra-file=# Read this file after the global files are read.
--defaults-group-suffix=#
 Also read groups with concat(group, suffix)
--login-path=# Read this path from the login file.

 --abort-slave-event-count=# 
 Option used by mysql-test for debugging and testing of
 replication.
 --activate-all-roles-on-login 
 Automatically set all granted roles as active after the
 user has authenticated successfully.
 --admin-address=name 
 IP address to bind to for service connection. Address can
 be an IPv4 address, IPv6 address, or host name. Wildcard
 values *, ::, 0.0.0.0 are not allowed. Address value can
 have following optional network namespace separated by
 the delimiter / from the address value. E.g., the
 following value 192.168.1.1/red specifies IP addresses to
 listen for incoming TCP connections that have to be
 placed into the namespace 'red'. Using of network
 namespace requires its support from underlying Operating
 System. Attempt to specify a network namespace for a
 platform that doesn't support it results in error during
 socket creation.
 --admin-port=#      Port number to use for service connection, built-in
 default (33062)
 --allow-suspicious-udfs 
 Allows use of UDFs consisting of only one symbol xxx()
 without corresponding xxx_init() or xxx_deinit(). That
 also means that one can load any function from any
 library, for example exit() from libc.so
 -a, --ansi          Use ANSI SQL syntax instead of MySQL syntax. This mode
 will also set transaction isolation level 'serializable'.
 --auto-increment-increment[=#] 
 Auto-increment columns are incremented by this
 --auto-increment-offset[=#] 
 Offset added to Auto-increment columns. Used when
 auto-increment-increment != 1
 --autocommit        Set default value for autocommit (0 or 1)
 (Defaults to on; use --skip-autocommit to disable.)
 --automatic-sp-privileges 
 Creating and dropping stored procedures alters ACLs
 (Defaults to on; use --skip-automatic-sp-privileges to disable.)
 --avoid-temporal-upgrade 
 When this option is enabled, the pre-5.6.4 temporal types
 are not upgraded to the new format for ALTER TABLE
 requests ADD/CHANGE/MODIFY COLUMN, ADD INDEX or FORCE
 operation. This variable is deprecated and will be
 removed in a future release.
 --back-log=#        The number of outstanding connection requests MySQL can
 have. This comes into play when the main MySQL thread
 gets very many connection requests in a very short time
 -b, --basedir=name  Path to installation directory. All paths are usually
 resolved relative to this
 --big-tables        Allow big result sets by saving all temporary sets on
 file (Solves most 'table full' errors)
 --bind-address=name IP address(es) to bind to. Syntax: address[,address]...,
 where address can be an IPv4 address, IPv6 address, host
 name or one of the wildcard values *, ::, 0.0.0.0. In
 case more than one address is specified in a
 comma-separated list, wildcard values are not allowed.
 Every address can have optional network namespace
 separated by the delimiter / from the address value.
 E.g., the following value
 192.168.1.1/red,172.16.1.1/green,193.168.1.1 specifies
 three IP addresses to listen for incoming TCP connections
 two of that have to be placed in corresponding
 namespaces: the address 192.168.1.1 must be placed into
 the namespace red and the address 172.16.1.1 must be
 placed into the namespace green. Using of network
 namespace requires its support from underlying Operating
 System. Attempt to specify a network namespace for a
 platform that doesn't support it results in error during
 socket creation.
 --binlog-cache-size=# 
 The size of the transactional cache for updates to
 transactional engines for the binary log. If you often
 use transactions containing many statements, you can
 increase this to get more performance
 --binlog-checksum=name 
 Type of BINLOG_CHECKSUM_ALG. Include checksum for log
 events in the binary log. Possible values are NONE and
 CRC32; default is CRC32.
 --binlog-direct-non-transactional-updates 
 Causes updates to non-transactional engines using
 statement format to be written directly to binary log.
 Before using this option make sure that there are no
 dependencies between transactional and non-transactional
 tables such as in the statement INSERT INTO t_myisam
 SELECT * FROM t_innodb; otherwise, slaves may diverge
 from the master.
 --binlog-do-db=name Tells the master it should log updates for the specified
 database, and exclude all others not explicitly
 mentioned.
 --binlog-encryption Enable/disable binary and relay logs encryption.
 --binlog-error-action=name 
 When statements cannot be written to the binary log due
 to a fatal error, the server can either ignore the error
 and let the master continue, or abort.
 --binlog-expire-logs-seconds=# 
 If non-zero, binary logs will be purged after
 binlog_expire_logs_seconds seconds; If both this option
 and expire_logs_days are set to non-zero  values, this
 option takes priority. Purges happen at startup and at
 binary log rotation.
 --binlog-format=name 
 What form of binary logging the master will use: either
 ROW for row-based binary logging, STATEMENT for
 statement-based binary logging, or MIXED. MIXED is
 statement-based binary logging except for those
 statements where only row-based is correct: those which
 involve user-defined functions (i.e. UDFs) or the UUID()
 function; for those, row-based binary logging is
 automatically used. If NDBCLUSTER is enabled and
 binlog-format is MIXED, the format switches to row-based
 and back implicitly per each query accessing an
 NDBCLUSTER table
 --binlog-group-commit-sync-delay=# 
 The number of microseconds the server waits for the
 binary log group commit sync queue to fill before
 continuing. Default: 0. Min: 0. Max: 1000000.
 --binlog-group-commit-sync-no-delay-count=# 
 If there are this many transactions in the commit sync
 queue and the server is waiting for more transactions to
 be enqueued (as set using
 --binlog-group-commit-sync-delay), the commit procedure
 resumes.
 --binlog-gtid-simple-recovery 
 If this option is enabled, the server does not open more
 than two binary logs when initializing GTID_PURGED and
 GTID_EXECUTED, either during server restart or when
 binary logs are being purged. Enabling this option is
 useful when the server has already generated many binary
 logs without GTID events (e.g., having GTID_MODE = OFF).
 Note: If this option is enabled, GLOBAL.GTID_EXECUTED and
 GLOBAL.GTID_PURGED may be initialized wrongly in two
 cases: (1) All binary logs were generated by MySQL 5.7.5
 or older, and GTID_MODE was ON for some binary logs but
 OFF for the newest binary log. (2) The oldest existing
 binary log was generated by MySQL 5.7.5 or older, and SET
 GTID_PURGED was issued after the oldest binary log was
 generated. If a wrong set is computed in one of case (1)
 or case (2), it will remain wrong even if the server is
 later restarted with this option disabled.
 (Defaults to on; use --skip-binlog-gtid-simple-recovery to disable.)
 --binlog-ignore-db=name 
 Tells the master that updates to the given database
 should not be logged to the binary log.
 --binlog-max-flush-queue-time=# 
 The maximum time that the binary log group commit will
 keep reading transactions before it flush the
 transactions to the binary log (and optionally sync,
 depending on the value of sync_binlog).
 --binlog-order-commits 
 Issue internal commit calls in the same order as
 transactions are written to the binary log. Default is to
 order commits.
 (Defaults to on; use --skip-binlog-order-commits to disable.)
 --binlog-rotate-encryption-master-key-at-startup 
 Force binlog encryption master key rotation at startup
 --binlog-row-event-max-size=# 
 The maximum size of a row-based binary log event in
 bytes. Rows will be grouped into events smaller than this
 size if possible. The value has to be a multiple of 256.
 --binlog-row-image=name 
 Controls whether rows should be logged in 'FULL',
 'NOBLOB' or 'MINIMAL' formats. 'FULL', means that all
 columns in the before and after image are logged.
 'NOBLOB', means that mysqld avoids logging blob columns
 whenever possible (e.g. blob column was not changed or is
 not part of primary key). 'MINIMAL', means that a PK
 equivalent (PK columns or full row if there is no PK in
 the table) is logged in the before image, and only
 changed columns are logged in the after image. (Default:
 FULL).
 --binlog-row-metadata=name 
 Controls whether metadata is logged using FULL or MINIMAL
 format. FULL causes all metadata to be logged; MINIMAL
 means that only metadata actually required by slave is
 logged. Default: MINIMAL.
 --binlog-row-value-options=name 
 When set to PARTIAL_JSON, this option enables a
 space-efficient row-based binary log format for UPDATE
 statements that modify a JSON value using only the
 functions JSON_SET, JSON_REPLACE, and JSON_REMOVE. For
 such updates, only the modified parts of the JSON
 document are included in the binary log, so small changes
 of big documents may need significantly less space.
 --binlog-rows-query-log-events 
 Allow writing of Rows_query_log events into binary log.
 --binlog-skip-flush-commands 
 If set to TRUE, FLUSH <XXX> commands will not be be
 written to the binary log
 --binlog-space-limit=# 
 Maximum space to use for all binary logs. Default is 0,
 this feature is disabled.
 --binlog-stmt-cache-size=# 
 The size of the statement cache for updates to
 non-transactional engines for the binary log. If you
 often use statements updating a great number of rows, you
 can increase this to get more performance
 --binlog-transaction-compression 
 Whether to compress transactions or not. Transactions are
 compressed using the ZSTD compression algorythm.
 --binlog-transaction-compression-level-zstd=# 
 Specifies the transaction compression level for ZSTD
 transaction compression in the binary log.
 --binlog-transaction-dependency-history-size=# 
 Maximum number of rows to keep in the writeset history.
 --binlog-transaction-dependency-tracking=name 
 Selects the source of dependency information from which
 to assess which transactions can be executed in parallel
 by the slave's multi-threaded applier. Possible values
 are COMMIT_ORDER, WRITESET and WRITESET_SESSION.
 --block-encryption-mode=name 
 mode for AES_ENCRYPT/AES_DECRYPT
 --bulk-insert-buffer-size=# 
 Size of tree cache used in bulk insert optimisation. Note
 that this is a limit per thread!
 --caching-sha2-password-private-key-path=name 
 A fully qualified path to the private RSA key used for
 authentication.
 --caching-sha2-password-public-key-path=name 
 A fully qualified path to the public RSA key used for
 authentication.
 --character-set-client-handshake 
 Don't ignore client side character set value sent during
 handshake.
 (Defaults to on; use --skip-character-set-client-handshake to disable.)
 --character-set-filesystem=name 
 Set the filesystem character set.
 -C, --character-set-server=name 
 Set the default character set.
 --character-sets-dir=name 
 Directory where character sets are
 --check-proxy-users If set to FALSE (the default), then proxy user identity
 will not be mapped for authentication plugins which
 support mapping from grant tables.  When set to TRUE,
 users associated with authentication plugins which signal
 proxy user mapping should be done according to GRANT
 PROXY privilege definition.
 -r, --chroot=name   Chroot mysqld daemon during startup.
 --collation-server=name 
 Set the default collation.
 --completion-type=name 
 The transaction completion type, one of NO_CHAIN, CHAIN,
 RELEASE
 --concurrent-insert[=name] 
 Use concurrent insert with MyISAM. Possible values are
 NEVER, AUTO, ALWAYS
 --connect-timeout=# The number of seconds the mysqld server is waiting for a
 connect packet before responding with 'Bad handshake'
 --console           Write error output on screen; don't remove the console
 window on windows.
 --core-file         Write core on errors.
<<<<<<< HEAD
 --create-admin-listener-thread 
 Use a dedicated thread for listening incoming connections
 on admin interface
 --cte-max-recursion-depth=# 
 Abort a recursive common table expression if it does more
 than this number of iterations.
 -D, --daemonize     Run mysqld as sysv daemon
=======
 --coredumper[=name] Use coredumper library to generate coredumps. Specify a
 path for coredump otherwise it will be generated on
 datadir
 --csv-mode=name     Control CSV parser mode: []: default, ietf_quotes:
 standards-compatible embedded quote and comma parsing
 --daemonize         Run mysqld as sysv daemon
>>>>>>> 8682e78c
 -h, --datadir=name  Path to the database root directory
 --default-authentication-plugin=name 
 The default authentication plugin used by the server to
 hash the password.
 --default-password-lifetime=# 
 The number of days after which the password will expire.
 --default-storage-engine=name 
 The default storage engine for new tables
 --default-table-encryption[=name] 
 Database and tablespace are created with this default
 encryption property unless the user specifies an explicit
 encryption property.
 --default-time-zone=name 
 Set the default time zone.
 --default-tmp-storage-engine=name 
 The default storage engine for new explicit temporary
 tables
 --default-week-format=# 
 The default week format used by WEEK() functions
 --delay-key-write[=name] 
 Type of DELAY_KEY_WRITE
 --delayed-insert-limit=# 
 After inserting delayed_insert_limit rows, the INSERT
 DELAYED handler will check if there are any SELECT
 statements pending. If so, it allows these to execute
 before continuing. This variable is deprecated along with
 INSERT DELAYED.
 --delayed-insert-timeout=# 
 How long a INSERT DELAYED thread should wait for INSERT
 statements before terminating. This variable is
 deprecated along with INSERT DELAYED.
 --delayed-queue-size=# 
 What size queue (in rows) should be allocated for
 handling INSERT DELAYED. If the queue becomes full, any
 client that does INSERT DELAYED will wait until there is
 room in the queue again. This variable is deprecated
 along with INSERT DELAYED.
 --disabled-storage-engines=name 
 Limit CREATE TABLE for the storage engines listed
 --disconnect-on-expired-password 
 Give clients that don't signal password expiration
 support execution time error(s) instead of connection
 error
 (Defaults to on; use --skip-disconnect-on-expired-password to disable.)
 --disconnect-slave-event-count=# 
 Option used by mysql-test for debugging and testing of
 replication.
 --div-precision-increment=# 
 Precision of the result of '/' operator will be increased
 on that value
 --early-plugin-load=name 
 Optional semicolon-separated list of plugins to load
 before storage engine initialization, where each plugin
 is identified as name=library, where name is the plugin
 name and library is the plugin library in plugin_dir.
 --encrypt-tmp-files Encrypt temporary files (created for filesort, Group
 Replication, etc)
 --end-markers-in-json 
 In JSON output ("EXPLAIN FORMAT=JSON" and optimizer
 trace), if variable is set to 1, repeats the structure's
 key (if it has one) near the closing bracket
 --enforce-gtid-consistency[=name] 
 Prevents execution of statements that would be impossible
 to log in a transactionally safe manner. Currently, the
 disallowed statements include CREATE TEMPORARY TABLE
 inside transactions, all updates to non-transactional
 tables, and CREATE TABLE ... SELECT.
 --enforce-storage-engine=name 
 Force the use of a storage engine for new tables
 --eq-range-index-dive-limit=# 
 The optimizer will use existing index statistics instead
 of doing index dives for equality ranges if the number of
 equality ranges for the index is larger than or equal to
 this number. If set to 0, index dives are always used.
 --event-scheduler[=name] 
 Enable the event scheduler. Possible values are ON, OFF,
 and DISABLED (keep the event scheduler completely
 deactivated, it cannot be activated run-time)
 -T, --exit-info[=#] Used for debugging. Use at your own risk.
 --expand-fast-index-creation 
 Enable/disable improvements to the InnoDB fast index
 creation functionality. Has no effect when fast index
 creation is disabled with the fast-index-creation option
 --expire-logs-days=# 
 If non-zero, binary logs will be purged after
 expire_logs_days days; If this option alone is set on the
 command line or in a configuration file, it overrides the
 default value for binlog-expire-logs-seconds. If both
 options are set to nonzero values,
 binlog-expire-logs-seconds takes priority. Possible
 purges happen at startup and at binary log rotation.
 --explicit-defaults-for-timestamp 
 This option causes CREATE TABLE to create all TIMESTAMP
 columns as NULL with DEFAULT NULL attribute, Without this
 option, TIMESTAMP columns are NOT NULL and have implicit
 DEFAULT clauses. The old behavior is deprecated. The
 variable can only be set by users having the SUPER
 privilege.
 (Defaults to on; use --skip-explicit-defaults-for-timestamp to disable.)
 --external-locking  Use system (external) locking (disabled by default). 
 With this option enabled you can run myisamchk to test
 (not repair) tables while the MySQL server is running.
 Disable with --skip-external-locking.
 --flush             Flush MyISAM tables to disk between SQL commands
 --flush-time=#      A dedicated thread is created to flush all tables at the
 given interval
 --ft-boolean-syntax=name 
 List of operators for MATCH ... AGAINST ( ... IN BOOLEAN
 MODE)
 --ft-max-word-len=# The maximum length of the word to be included in a
 FULLTEXT index. Note: FULLTEXT indexes must be rebuilt
 after changing this variable
 --ft-min-word-len=# The minimum length of the word to be included in a
 FULLTEXT index. Note: FULLTEXT indexes must be rebuilt
 after changing this variable
 --ft-query-expansion-limit=# 
 Number of best matches to use for query expansion
 --ft-query-extra-word-chars 
 If enabled, all non-whitespace characters are considered
 word symbols for full text search queries
 --ft-stopword-file=name 
 Use stopwords from this file instead of built-in list
 --gdb               Set up signals usable for debugging.
 --general-log       Log connections and queries to a table or log file.
 Defaults to logging to a file hostname.log, or if
 --log-output=TABLE is used, to a table mysql.general_log.
 --general-log-file=name 
 Log connections and queries to given file
 --generated-random-password-length=# 
 Determines the length randomly generated passwords in
 CREATE USER-,SET PASSWORD- or ALTER USER statements
 --group-concat-max-len=# 
 The maximum length of the result of function 
 GROUP_CONCAT()
 --group-replication-consistency[=name] 
 Transaction consistency guarantee, possible values:
 EVENTUAL, BEFORE_ON_PRIMARY_FAILOVER, BEFORE, AFTER,
 BEFORE_AND_AFTER
 --gtid-executed-compression-period[=#] 
 When binlog is disabled, a background thread wakes up to
 compress the gtid_executed table every
 gtid_executed_compression_period transactions, as a
 special case, if variable is 0, the thread never wakes up
 to compress the gtid_executed table.
 --gtid-mode=name    Controls whether Global Transaction Identifiers (GTIDs)
 are enabled. Can be OFF, OFF_PERMISSIVE, ON_PERMISSIVE,
 or ON. OFF means that no transaction has a GTID.
 OFF_PERMISSIVE means that new transactions (committed in
 a client session using GTID_NEXT='AUTOMATIC') are not
 assigned any GTID, and replicated transactions are
 allowed to have or not have a GTID. ON_PERMISSIVE means
 that new transactions are assigned a GTID, and replicated
 transactions are allowed to have or not have a GTID. ON
 means that all transactions have a GTID. ON is required
 on a master before any slave can use
 MASTER_AUTO_POSITION=1. To safely switch from OFF to ON,
 first set all servers to OFF_PERMISSIVE, then set all
 servers to ON_PERMISSIVE, then wait for all transactions
 without a GTID to be replicated and executed on all
 servers, and finally set all servers to GTID_MODE = ON.
 -?, --help          Display this help and exit.
 --histogram-generation-max-mem-size=# 
 Maximum amount of memory available for generating
 histograms
 --host-cache-size=# How many host names should be cached to avoid resolving.
 --information-schema-stats-expiry=# 
 The number of seconds after which mysqld server will
 fetch data from storage engine and replace the data in
 cache.
 --init-connect=name Command(s) that are executed for each new connection
 --init-file=name    Read SQL commands from this file at startup
 --init-slave=name   Command(s) that are executed by a slave server each time
 the SQL thread starts
 -I, --initialize    Create the default database and exit. Create a super user
 with a random expired password and store it into the log.
 --initialize-insecure 
 Create the default database and exit. Create a super user
 with empty password.
 --interactive-timeout=# 
 The number of seconds the server waits for activity on an
 interactive connection before closing it
 --internal-tmp-mem-storage-engine=name 
 The default storage engine for in-memory internal
 temporary tables.
 --join-buffer-size=# 
 The size of the buffer that is used for full joins
 --keep-files-on-create 
 Don't overwrite stale .MYD and .MYI even if no directory
 is specified
 --key-buffer-size=# The size of the buffer used for index blocks for MyISAM
 tables. Increase this to get better index handling (for
 all reads and multiple writes) to as much as you can
 afford
 --key-cache-age-threshold=# 
 This characterizes the number of hits a hot block has to
 be untouched until it is considered aged enough to be
 downgraded to a warm block. This specifies the percentage
 ratio of that number of hits to the total number of
 blocks in key cache
 --key-cache-block-size=# 
 The default size of key cache blocks
 --key-cache-division-limit=# 
 The minimum percentage of warm blocks in key cache
 --keyring-migration-destination=name 
 Keyring plugin to which the keys are migrated to. This
 option must be specified along with
 --keyring-migration-source.
 --keyring-migration-host=name 
 Connect to host.
 -p, --keyring-migration-password[=name] 
 Password to use when connecting to server during keyring
 migration. If password value is not specified then it
 will be asked from the tty.
 --keyring-migration-port=# 
 Port number to use for connection.
 --keyring-migration-source=name 
 Keyring plugin from where the keys needs to be migrated
 to. This option must be specified along with
 --keyring-migration-destination.
 --keyring-migration-user=name 
 User to login to server.
 --kill-idle-transaction=# 
 If non-zero, number of seconds to wait before killing
 idle connections that have open transactions
 -L, --language=name Client error messages in given language. May be given as
 a full path. Deprecated. Use --lc-messages-dir instead.
 --large-pages       Enable support for large pages
 --lc-messages=name  Set the language used for the error messages.
 --lc-messages-dir=name 
 Directory where error messages are
 --lc-time-names=name 
 Set the language used for the month names and the days of
 the week.
 --local-infile      Enable LOAD DATA LOCAL INFILE
 --lock-wait-timeout=# 
 Timeout in seconds to wait for a lock before returning an
 error.
 --log-bin[=name]    Configures the name prefix to use for binary log files.
 If the --log-bin option is not supplied, the name prefix
 defaults to "binlog". If the --log-bin option is supplied
 without argument, the name prefix defaults to
 "HOSTNAME-bin", where HOSTNAME is the machine's hostname.
 To set a different name prefix for binary log files, use
 --log-bin=name. To disable binary logging, use the
 --skip-log-bin or --disable-log-bin option.
 --log-bin-index=name 
 File that holds the names for binary log files.
 --log-bin-trust-function-creators 
 If set to FALSE (the default), then when --log-bin is
 used, creation of a stored function (or trigger) is
 allowed only to users having the SUPER privilege and only
 if this stored function (trigger) may not break binary
 logging. Note that if ALL connections to this server
 ALWAYS use row-based binary logging, the security issues
 do not exist and the binary logging cannot break, so you
 can safely set this to TRUE
 --log-bin-use-v1-row-events 
 If equal to 1 then version 1 row events are written to a
 row based binary log.  If equal to 0, then the latest
 version of events are written.  This option is useful
 during some upgrades.
 --log-error[=name]  Error log file
 --log-error-services=name 
 Services that should be called when an error event is
 received
 --log-error-suppression-list=name 
 Comma-separated list of error-codes. Error messages
 corresponding to these codes will not be included in the
 error log. Only events with a severity of Warning or
 Information can be suppressed; events with System or
 Error severity will always be included. Requires the
 filter 'log_filter_internal' to be set in
 @@global.log_error_services, which is the default.
 --log-error-verbosity=# 
 How detailed the error log should be. 1, log errors only.
 2, log errors and warnings. 3, log errors, warnings, and
 notes. Messages sent to the client are unaffected by this
 setting.
 --log-isam[=name]   Log all MyISAM changes to file.
 --log-output=name   Syntax: log-output=value[,value...], where "value" could
 be TABLE, FILE or NONE
 --log-queries-not-using-indexes 
 Log queries that are executed without benefit of any
 index to the slow log if it is open
 --log-raw           Log to general log before any rewriting of the query. For
 use in debugging, not production as sensitive information
 may be logged.
 --log-short-format  Don't log extra information to update and slow-query
 logs.
 --log-slave-updates Tells the slave to log the updates from the slave thread
 to the binary log.
 (Defaults to on; use --skip-log-slave-updates to disable.)
 --log-slow-admin-statements 
 Log slow OPTIMIZE, ANALYZE, ALTER and other
 administrative statements to the slow log if it is open.
 --log-slow-extra    Print more attributes to the slow query log file. Has no
 effect on logging to table.
 --log-slow-filter=name 
 Log only the queries that followed certain execution
 plan. Multiple flags allowed in a comma-separated string.
 [full_scan, full_join, tmp_table, tmp_table_on_disk,
 filesort, filesort_on_disk]
 --log-slow-rate-limit=# 
 Rate limit statement writes to slow log to only those
 from every (1/log_slow_rate_limit) session.
 --log-slow-rate-type=name 
 Choose the log_slow_rate_limit behavior: session or
 query. When you choose 'session' - every
 %log_slow_rate_limit connection will be processed to slow
 query log. When you choose 'query' - every
 %log_slow_rate_limit query will be processed to slow
 query log. [session, query]
 --log-slow-slave-statements 
 Log slow statements executed by slave thread to the slow
 log if it is open.
 --log-slow-sp-statements[=name] 
 Choice between logging slow CALL statements, logging
 individual slow statements inside stored procedures or
 skipping the logging of stored procedures into the slow
 log entirely. Values are OFF, ON and OFF_NO_CALLS
 respectively.
 --log-slow-verbosity=name 
 Choose how verbose the messages to your slow log will be.
 Multiple flags allowed in a comma-separated string.
 [microtime, query_plan, innodb, profiling,
 profiling_use_getrusage]
 --log-statements-unsafe-for-binlog 
 Log statements considered unsafe when using statement
 based binary logging.
 (Defaults to on; use --skip-log-statements-unsafe-for-binlog to disable.)
 --log-tc=name       Path to transaction coordinator log (used for
 transactions that affect more than one storage engine,
 when binary log is disabled).
 --log-tc-size=#     Size of transaction coordinator log.
 --log-throttle-queries-not-using-indexes=# 
 Log at most this many 'not using index' warnings per
 minute to the slow log. Any further warnings will be
 condensed into a single summary line. A value of 0
 disables throttling. Option has no effect unless
 --log_queries_not_using_indexes is set.
 --log-timestamps=name 
 UTC to timestamp log files in zulu time, for more concise
 timestamps and easier correlation of logs from servers
 from multiple time zones, or SYSTEM to use the system's
 local time. This affects only log files, not log tables,
 as the timestamp columns of the latter can be converted
 at will.
 --long-query-time=# Log all queries that have taken more than long_query_time
 seconds to execute to file. The argument will be treated
 as a decimal value with microsecond precision
 --low-priority-updates 
 INSERT/DELETE/UPDATE has lower priority than selects
 --lower-case-table-names[=#] 
 If set to 1 table names are stored in lowercase on disk
 and table names will be case-insensitive.  Should be set
 to 2 if you are using a case insensitive file system
 --mandatory-roles=name 
 All the specified roles are always considered granted to
 every user and they can't be revoked. Mandatory roles
 still require activation unless they are made into
 default roles. The granted roles will not be visible in
 the mysql.role_edges table.
 --master-info-file=name 
 The location and name of the file that remembers the
 master and where the I/O replication thread is in the
 master's binlogs. Deprecated option that shall be removed
 eventually without a replacement.
 --master-info-repository=name 
 Defines the type of the repository for the master
 information.
 --master-retry-count=# 
 The number of tries the slave will make to connect to the
 master before giving up. Deprecated option, use 'CHANGE
 MASTER TO master_retry_count = <num>' instead.
 --master-verify-checksum 
 Force checksum verification of logged events in binary
 log before sending them to slaves or printing them in
 output of SHOW BINLOG EVENTS. Disabled by default.
 --max-allowed-packet=# 
 Max packet length to send to or receive from the server
 --max-binlog-cache-size=# 
 Sets the total size of the transactional cache
 --max-binlog-dump-events=# 
 Option used by mysql-test for debugging and testing of
 replication.
 --max-binlog-size=# Binary log will be rotated automatically when the size
 exceeds this value. Will also apply to relay logs if
 max_relay_log_size is 0
 --max-binlog-stmt-cache-size=# 
 Sets the total size of the statement cache
 --max-connect-errors=# 
 If there is more than this number of interrupted
 connections from a host this host will be blocked from
 further connections
 --max-connections=# The number of simultaneous clients allowed
 --max-delayed-threads=# 
 Don't start more than this number of threads to handle
 INSERT DELAYED statements. If set to zero INSERT DELAYED
 will be not used. This variable is deprecated along with
 INSERT DELAYED.
 --max-digest-length=# 
 Maximum length considered for digest text.
 --max-error-count=# Max number of errors/warnings to store for a statement
 --max-execution-time=# 
 Kill SELECT statement that takes over the specified
 number of milliseconds
 --max-heap-table-size=# 
 Don't allow creation of heap tables bigger than this
 --max-join-size=#   Joins that are probably going to read more than
 max_join_size records return an error
 --max-length-for-sort-data=# 
 This variable is deprecated and will be removed in a
 future release.
 --max-points-in-geometry[=#] 
 Maximum number of points in a geometry
 --max-prepared-stmt-count=# 
 Maximum number of prepared statements in the server
 --max-relay-log-size=# 
 If non-zero: relay log will be rotated automatically when
 the size exceeds this value; if zero: when the size
 exceeds max_binlog_size
 --max-seeks-for-key=# 
 Limit assumed max number of seeks when looking up rows
 based on a key
 --max-sort-length=# The number of bytes to use when sorting long values with
 PAD SPACE collations (only the first max_sort_length
 bytes of each value are used; the rest are ignored)
 --max-sp-recursion-depth[=#] 
 Maximum stored procedure recursion depth
 --max-user-connections=# 
 The maximum number of active connections for a single
 user (0 = no limit)
 --max-write-lock-count=# 
 After this many write locks, allow some read locks to run
 in between
 --memlock           Lock mysqld in memory.
 --min-examined-row-limit=# 
 Don't write queries to slow log that examine fewer rows
 than that
 --myisam-block-size=# 
 Block size to be used for MyISAM index pages
 --myisam-data-pointer-size=# 
 Default pointer size to be used for MyISAM tables
 --myisam-max-sort-file-size=# 
 Don't use the fast sort index method to created index if
 the temporary file would get bigger than this
 --myisam-mmap-size=# 
 Restricts the total memory used for memory mapping of
 MySQL tables
 --myisam-recover-options[=name] 
 Syntax: myisam-recover-options[=option[,option...]],
 where option can be DEFAULT, BACKUP, FORCE, QUICK, or OFF
 --myisam-repair-threads=# 
 If larger than 1, when repairing a MyISAM table all
 indexes will be created in parallel, with one thread per
 index. The value of 1 disables parallel repair
 --myisam-sort-buffer-size=# 
 The buffer that is allocated when sorting the index when
 doing a REPAIR or when creating indexes with CREATE INDEX
 or ALTER TABLE
 --myisam-stats-method=name 
 Specifies how MyISAM index statistics collection code
 should treat NULLs. Possible values of name are
 NULLS_UNEQUAL (default behavior for 4.1 and later),
 NULLS_EQUAL (emulate 4.0 behavior), and NULLS_IGNORED
 --myisam-use-mmap   Use memory mapping for reading and writing MyISAM tables
 --mysql-native-password-proxy-users 
 If set to FALSE (the default), then the
 mysql_native_password plugin will not signal for
 authenticated users to be checked for mapping to proxy
 users.  When set to TRUE, the plugin will flag associated
 authenticated accounts to be mapped to proxy users when
 the server option check_proxy_users is enabled.
 --net-buffer-length=# 
 Buffer length for TCP/IP and socket communication
 --net-read-timeout=# 
 Number of seconds to wait for more data from a connection
 before aborting the read
 --net-retry-count=# If a read on a communication port is interrupted, retry
 this many times before giving up
 --net-write-timeout=# 
 Number of seconds to wait for a block to be written to a
 connection before aborting the write
 -n, --new           Use very new possible "unsafe" functions
 --no-dd-upgrade     Abort restart if automatic upgrade or downgrade of the
 data dictionary is needed. Deprecated option. Use
 --upgrade=NONE instead.
 --offline-mode      Make the server into offline mode
 --old               Use compatible behavior
 --old-alter-table   Use old, non-optimized alter table
 --old-style-user-limits 
 Enable old-style user limits (before 5.0.3, user
 resources were counted per each user+host vs. per
 account).
 --open-files-limit=# 
 If this is not 0, then mysqld will use this value to
 reserve file descriptors to use with setrlimit(). If this
 value is 0 then mysqld will reserve max_connections*5 or
 max_connections + table_open_cache*2 (whichever is
 larger) number of file descriptors
 --optimizer-prune-level=# 
 Controls the heuristic(s) applied during query
 optimization to prune less-promising partial plans from
 the optimizer search space. Meaning: 0 - do not apply any
 heuristic, thus perform exhaustive search; 1 - prune
 plans based on number of retrieved rows
 --optimizer-search-depth=# 
 Maximum depth of search performed by the query optimizer.
 Values larger than the number of relations in a query
 result in better query plans, but take longer to compile
 a query. Values smaller than the number of tables in a
 relation result in faster optimization, but may produce
 very bad query plans. If set to 0, the system will
 automatically pick a reasonable value
 --optimizer-switch=name 
 optimizer_switch=option=val[,option=val...], where option
 is one of {index_merge, index_merge_union,
 index_merge_sort_union, index_merge_intersection,
 engine_condition_pushdown, index_condition_pushdown, mrr,
 mrr_cost_based, materialization, semijoin, loosescan,
 firstmatch, duplicateweedout,
 subquery_materialization_cost_based, skip_scan,
 block_nested_loop, batched_key_access,
 use_index_extensions, condition_fanout_filter,
 derived_merge, hash_join} and val is one of {on, off,
 default}
 --optimizer-trace=name 
 Controls tracing of the Optimizer:
 optimizer_trace=option=val[,option=val...], where option
 is one of {enabled, one_line} and val is one of {on,
 default}
 --optimizer-trace-features=name 
 Enables/disables tracing of selected features of the
 Optimizer:
 optimizer_trace_features=option=val[,option=val...],
 where option is one of {greedy_search, range_optimizer,
 dynamic_range, repeated_subselect} and val is one of {on,
 off, default}
 --optimizer-trace-limit=# 
 Maximum number of shown optimizer traces
 --optimizer-trace-max-mem-size=# 
 Maximum allowed cumulated size of stored optimizer traces
 --optimizer-trace-offset=# 
 Offset of first optimizer trace to show; see manual
 --parser-max-mem-size=# 
 Maximum amount of memory available to the parser
 --partial-revokes   Access of database objects can be restricted, even if
 user has global privileges granted.
 --password-history=# 
 The number of old passwords to check in the history. Set
 to 0 (the default) to turn the checks off
 --password-require-current 
 Current password is needed to be specified in order to
 change it
 --password-reuse-interval=# 
 The minimum number of days that need to pass before a
 password can be reused. Set to 0 (the default) to turn
 the checks off
 --performance-schema 
 Enable the performance schema.
 (Defaults to on; use --skip-performance-schema to disable.)
 --performance-schema-accounts-size=# 
 Maximum number of instrumented user@host accounts. Use 0
 to disable, -1 for automated scaling.
 --performance-schema-consumer-events-stages-current 
 Default startup value for the events_stages_current
 consumer.
 --performance-schema-consumer-events-stages-history 
 Default startup value for the events_stages_history
 consumer.
 --performance-schema-consumer-events-stages-history-long 
 Default startup value for the events_stages_history_long
 consumer.
 --performance-schema-consumer-events-statements-current 
 Default startup value for the events_statements_current
 consumer.
 (Defaults to on; use --skip-performance-schema-consumer-events-statements-current to disable.)
 --performance-schema-consumer-events-statements-history 
 Default startup value for the events_statements_history
 consumer.
 (Defaults to on; use --skip-performance-schema-consumer-events-statements-history to disable.)
 --performance-schema-consumer-events-statements-history-long 
 Default startup value for the
 events_statements_history_long consumer.
 --performance-schema-consumer-events-transactions-current 
 Default startup value for the events_transactions_current
 consumer.
 (Defaults to on; use --skip-performance-schema-consumer-events-transactions-current to disable.)
 --performance-schema-consumer-events-transactions-history 
 Default startup value for the events_transactions_history
 consumer.
 (Defaults to on; use --skip-performance-schema-consumer-events-transactions-history to disable.)
 --performance-schema-consumer-events-transactions-history-long 
 Default startup value for the
 events_transactions_history_long consumer.
 --performance-schema-consumer-events-waits-current 
 Default startup value for the events_waits_current
 consumer.
 --performance-schema-consumer-events-waits-history 
 Default startup value for the events_waits_history
 consumer.
 --performance-schema-consumer-events-waits-history-long 
 Default startup value for the events_waits_history_long
 consumer.
 --performance-schema-consumer-global-instrumentation 
 Default startup value for the global_instrumentation
 consumer.
 (Defaults to on; use --skip-performance-schema-consumer-global-instrumentation to disable.)
 --performance-schema-consumer-statements-digest 
 Default startup value for the statements_digest consumer.
 (Defaults to on; use --skip-performance-schema-consumer-statements-digest to disable.)
 --performance-schema-consumer-thread-instrumentation 
 Default startup value for the thread_instrumentation
 consumer.
 (Defaults to on; use --skip-performance-schema-consumer-thread-instrumentation to disable.)
 --performance-schema-digests-size=# 
 Size of the statement digest. Use 0 to disable, -1 for
 automated sizing.
 --performance-schema-error-size=# 
 Number of server errors instrumented.
 --performance-schema-events-stages-history-long-size=# 
 Number of rows in EVENTS_STAGES_HISTORY_LONG. Use 0 to
 disable, -1 for automated sizing.
 --performance-schema-events-stages-history-size=# 
 Number of rows per thread in EVENTS_STAGES_HISTORY. Use 0
 to disable, -1 for automated sizing.
 --performance-schema-events-statements-history-long-size=# 
 Number of rows in EVENTS_STATEMENTS_HISTORY_LONG. Use 0
 to disable, -1 for automated sizing.
 --performance-schema-events-statements-history-size=# 
 Number of rows per thread in EVENTS_STATEMENTS_HISTORY.
 Use 0 to disable, -1 for automated sizing.
 --performance-schema-events-transactions-history-long-size=# 
 Number of rows in EVENTS_TRANSACTIONS_HISTORY_LONG. Use 0
 to disable, -1 for automated sizing.
 --performance-schema-events-transactions-history-size=# 
 Number of rows per thread in EVENTS_TRANSACTIONS_HISTORY.
 Use 0 to disable, -1 for automated sizing.
 --performance-schema-events-waits-history-long-size=# 
 Number of rows in EVENTS_WAITS_HISTORY_LONG. Use 0 to
 disable, -1 for automated sizing.
 --performance-schema-events-waits-history-size=# 
 Number of rows per thread in EVENTS_WAITS_HISTORY. Use 0
 to disable, -1 for automated sizing.
 --performance-schema-hosts-size=# 
 Maximum number of instrumented hosts. Use 0 to disable,
 -1 for automated scaling.
 --performance-schema-instrument[=name] 
 Default startup value for a performance schema
 instrument.
 --performance-schema-max-cond-classes=# 
 Maximum number of condition instruments.
 --performance-schema-max-cond-instances=# 
 Maximum number of instrumented condition objects. Use 0
 to disable, -1 for automated scaling.
 --performance-schema-max-digest-length=# 
 Maximum length considered for digest text, when stored in
 performance_schema tables.
 --performance-schema-max-digest-sample-age=# 
 The time in seconds after which a previous query sample
 is considered old. When the value is 0, queries are
 sampled once. When the value is greater than zero,
 queries are re sampled if the last sample is more than
 performance_schema_max_digest_sample_age seconds old.
 --performance-schema-max-file-classes=# 
 Maximum number of file instruments.
 --performance-schema-max-file-handles=# 
 Maximum number of opened instrumented files.
 --performance-schema-max-file-instances=# 
 Maximum number of instrumented files. Use 0 to disable,
 -1 for automated scaling.
 --performance-schema-max-index-stat=# 
 Maximum number of index statistics for instrumented
 tables. Use 0 to disable, -1 for automated scaling.
 --performance-schema-max-memory-classes=# 
 Maximum number of memory pool instruments.
 --performance-schema-max-metadata-locks=# 
 Maximum number of metadata locks. Use 0 to disable, -1
 for automated scaling.
 --performance-schema-max-mutex-classes=# 
 Maximum number of mutex instruments.
 --performance-schema-max-mutex-instances=# 
 Maximum number of instrumented MUTEX objects. Use 0 to
 disable, -1 for automated scaling.
 --performance-schema-max-prepared-statements-instances=# 
 Maximum number of instrumented prepared statements. Use 0
 to disable, -1 for automated scaling.
 --performance-schema-max-program-instances=# 
 Maximum number of instrumented programs. Use 0 to
 disable, -1 for automated scaling.
 --performance-schema-max-rwlock-classes=# 
 Maximum number of rwlock instruments.
 --performance-schema-max-rwlock-instances=# 
 Maximum number of instrumented RWLOCK objects. Use 0 to
 disable, -1 for automated scaling.
 --performance-schema-max-socket-classes=# 
 Maximum number of socket instruments.
 --performance-schema-max-socket-instances=# 
 Maximum number of opened instrumented sockets. Use 0 to
 disable, -1 for automated scaling.
 --performance-schema-max-sql-text-length=# 
 Maximum length of displayed sql text.
 --performance-schema-max-stage-classes=# 
 Maximum number of stage instruments.
 --performance-schema-max-statement-classes=# 
 Maximum number of statement instruments.
 --performance-schema-max-statement-stack=# 
 Number of rows per thread in EVENTS_STATEMENTS_CURRENT.
 --performance-schema-max-table-handles=# 
 Maximum number of opened instrumented tables. Use 0 to
 disable, -1 for automated scaling.
 --performance-schema-max-table-instances=# 
 Maximum number of instrumented tables. Use 0 to disable,
 -1 for automated scaling.
 --performance-schema-max-table-lock-stat=# 
 Maximum number of lock statistics for instrumented
 tables. Use 0 to disable, -1 for automated scaling.
 --performance-schema-max-thread-classes=# 
 Maximum number of thread instruments.
 --performance-schema-max-thread-instances=# 
 Maximum number of instrumented threads. Use 0 to disable,
 -1 for automated scaling.
 --performance-schema-session-connect-attrs-size=# 
 Size of session attribute string buffer per thread. Use 0
 to disable, -1 for automated sizing.
 --performance-schema-setup-actors-size=# 
 Maximum number of rows in SETUP_ACTORS. Use 0 to disable,
 -1 for automated scaling.
 --performance-schema-setup-objects-size=# 
 Maximum number of rows in SETUP_OBJECTS. Use 0 to
 disable, -1 for automated scaling.
 --performance-schema-users-size=# 
 Maximum number of instrumented users. Use 0 to disable,
 -1 for automated scaling.
 --persist-only-admin-x509-subject[=name] 
 The client peer certificate name required to enable
 setting all system variables via SET PERSIST[_ONLY]
 --persisted-globals-load 
 When this option is enabled, config file mysqld-auto.cnf
 is read and applied to server, else this file is ignored
 even if present.
 (Defaults to on; use --skip-persisted-globals-load to disable.)
 --pid-file=name     Pid file used by safe_mysqld
 --plugin-dir=name   Directory for plugins
 --plugin-load=name  Optional semicolon-separated list of plugins to load,
 where each plugin is identified as name=library, where
 name is the plugin name and library is the plugin library
 in plugin_dir.
 --plugin-load-add=name 
 Optional semicolon-separated list of plugins to load,
 where each plugin is identified as name=library, where
 name is the plugin name and library is the plugin library
 in plugin_dir. This option adds to the list specified by
 --plugin-load in an incremental way. Multiple
 --plugin-load-add are supported.
 -P, --port=#        Port number to use for connection or 0 to default to,
 my.cnf, $MYSQL_TCP_PORT, /etc/services, built-in default
 (3306), whatever comes first
 --port-open-timeout=# 
 Maximum time in seconds to wait for the port to become
 free. (Default: No wait).
 --preload-buffer-size=# 
 The size of the buffer that is allocated when preloading
 indexes
 --print-identified-with-as-hex 
 SHOW CREATE USER will print the AS clause as HEX if it
 contains non-prinable characters
 --profiling-history-size=# 
 Limit of query profiling memory
 --protocol-compression-algorithms=name 
 List of compression algorithms supported by server.
 Supported values are any combination of zlib, zstd,
 uncompressed. Command line clients may use the
 --compression-algorithms flag to specify a set of
 algorithms, and the connection will use an algorithm
 supported by both client and server. It picks zlib if
 both client and server support it; otherwise it picks
 zstd if both support it; otherwise it picks uncompressed
 if both support it; otherwise it fails.
 --proxy-protocol-networks=name 
 Enable proxy protocol for these source networks. The
 syntax is a comma separated list of IPv4 and IPv6
 networks. If the network doesn't contain mask, it is
 considered to be a single host. "*" represents all
 networks and must the only directive on the line.
 --query-alloc-block-size=# 
 Allocation block size for query parsing and execution
 --query-prealloc-size=# 
 Persistent buffer for query parsing and execution
 --range-alloc-block-size=# 
 Allocation block size for storing ranges during
 optimization
 --range-optimizer-max-mem-size=# 
 Maximum amount of memory used by the range optimizer to
 allocate predicates during range analysis. The larger the
 number, more memory may be consumed during range
 analysis. If the value is too low to completed range
 optimization of a query, index range scan will not be
 considered for this query. A value of 0 means range
 optimizer does not have any cap on memory. 
 --read-buffer-size=# 
 Each thread that does a sequential scan allocates a
 buffer of this size for each table it scans. If you do
 many sequential scans, you may want to increase this
 value
 --read-only         Make all non-temporary tables read-only, with the
 exception for replication (slave) threads and users with
 the SUPER privilege
 --read-rnd-buffer-size=# 
 When reading rows in sorted order after a sort, the rows
 are read through this buffer to avoid a disk seeks
 --regexp-stack-limit=# 
 Stack size limit for regular expressions matches
 --regexp-time-limit=# 
 Timeout for regular expressions matches, in steps of the
 match engine, typically on the order of milliseconds.
 --relay-log=name    The location and name to use for relay logs
 --relay-log-index=name 
 File that holds the names for relay log files.
 --relay-log-info-file=name 
 The location and name of the file that remembers where
 the SQL replication thread is in the relay logs
 --relay-log-info-repository=name 
 Defines the type of the repository for the relay log
 information and associated workers.
 --relay-log-purge   if disabled - do not purge relay logs. if enabled - purge
 them as soon as they are no more needed
 (Defaults to on; use --skip-relay-log-purge to disable.)
 --relay-log-recovery 
 Enables automatic relay log recovery right after the
 database startup, which means that the IO Thread starts
 re-fetching from the master right after the last
 transaction processed
 --relay-log-space-limit=# 
 Maximum space to use for all relay logs
 --replicate-do-db=name 
 Tells the slave thread to restrict replication to the
 specified database. To specify more than one database,
 use the directive multiple times, once for each database.
 Note that this will only work if you do not use
 cross-database queries such as UPDATE some_db.some_table
 SET foo='bar' while having selected a different or no
 database. If you need cross database updates to work,
 make sure you have 3.23.28 or later, and use
 replicate-wild-do-table=db_name.%.
 --replicate-do-table=name 
 Tells the slave thread to restrict replication to the
 specified table. To specify more than one table, use the
 directive multiple times, once for each table. This will
 work for cross-database updates, in contrast to
 replicate-do-db.
 --replicate-ignore-db=name 
 Tells the slave thread to not replicate to the specified
 database. To specify more than one database to ignore,
 use the directive multiple times, once for each database.
 This option will not work if you use cross database
 updates. If you need cross database updates to work, make
 sure you have 3.23.28 or later, and use
 replicate-wild-ignore-table=db_name.%. 
 --replicate-ignore-table=name 
 Tells the slave thread to not replicate to the specified
 table. To specify more than one table to ignore, use the
 directive multiple times, once for each table. This will
 work for cross-database updates, in contrast to
 replicate-ignore-db.
 --replicate-rewrite-db=name 
 Updates to a database with a different name than the
 original. Example:
 replicate-rewrite-db=master_db_name->slave_db_name.
 --replicate-same-server-id 
 In replication, if set to 1, do not skip events having
 our server id. Default value is 0 (to break infinite
 loops in circular replication). Can't be set to 1 if
 --log-slave-updates is used.
 --replicate-wild-do-table=name 
 Tells the slave thread to restrict replication to the
 tables that match the specified wildcard pattern. To
 specify more than one table, use the directive multiple
 times, once for each table. This will work for
 cross-database updates. Example:
 replicate-wild-do-table=foo%.bar% will replicate only
 updates to tables in all databases that start with foo
 and whose table names start with bar.
 --replicate-wild-ignore-table=name 
 Tells the slave thread to not replicate to the tables
 that match the given wildcard pattern. To specify more
 than one table to ignore, use the directive multiple
 times, once for each table. This will work for
 cross-database updates. Example:
 replicate-wild-ignore-table=foo%.bar% will not do updates
 to tables in databases that start with foo and whose
 table names start with bar.
 --report-host=name  Hostname or IP of the slave to be reported to the master
 during slave registration. Will appear in the output of
 SHOW SLAVE HOSTS. Leave unset if you do not want the
 slave to register itself with the master. Note that it is
 not sufficient for the master to simply read the IP of
 the slave off the socket once the slave connects. Due to
 NAT and other routing issues, that IP may not be valid
 for connecting to the slave from the master or other
 hosts
 --report-password=name 
 The account password of the slave to be reported to the
 master during slave registration
 --report-port=#     Port for connecting to slave reported to the master
 during slave registration. Set it only if the slave is
 listening on a non-default port or if you have a special
 tunnel from the master or other clients to the slave. If
 not sure, leave this option unset
 --report-user=name  The account user name of the slave to be reported to the
 master during slave registration
 --require-secure-transport 
 When this option is enabled, connections attempted using
 insecure transport will be rejected.  Secure transports
 are SSL/TLS, Unix socket or Shared Memory (on Windows).
 --rpl-read-size=#   The size for reads done from the binlog and relay log. It
 must be a multiple of 4kb. Making it larger might help
 with IO stalls while reading these files when they are
 not in the OS buffer cache
 --rpl-stop-slave-timeout=# 
 Timeout in seconds to wait for slave to stop before
 returning a warning.
 --safe-user-create  Don't allow new user creation by the user who has no
 write privileges to the mysql.user table.
 --schema-definition-cache=# 
 The number of cached schema definitions
 --secondary-engine-cost-threshold[=#] 
 Controls which statements to consider for execution in a
 secondary storage engine. Only statements that have a
 cost estimate higher than this value will be attempted
 executed in a secondary storage engine.
 --secure-file-priv=name 
 Limit LOAD DATA, SELECT ... OUTFILE, and LOAD_FILE() to
 files within specified directory
 --server-id=#       Uniquely identifies the server instance in the community
 of replication partners
 --server-id-bits=#  Set number of significant bits in server-id
 --session-track-gtids=name 
 Controls the amount of global transaction ids to be
 included in the response packet sent by the
 server.(Default: OFF).
 --session-track-schema 
 Track changes to the 'default schema'.
 (Defaults to on; use --skip-session-track-schema to disable.)
 --session-track-state-change 
 Track changes to the 'session state'.
 --session-track-system-variables=name 
 Track changes in registered system variables.
 --session-track-transaction-info=name 
 Track changes to the transaction attributes. OFF to
 disable; STATE to track just transaction state (Is there
 an active transaction? Does it have any data? etc.);
 CHARACTERISTICS to track transaction state and report all
 statements needed to start a transaction with the same
 characteristics (isolation level, read only/read write,
 snapshot - but not any work done / data modified within
 the transaction).
 --sha256-password-proxy-users 
 If set to FALSE (the default), then the sha256_password
 authentication plugin will not signal for authenticated
 users to be checked for mapping to proxy users.  When set
 to TRUE, the plugin will flag associated authenticated
 accounts to be mapped to proxy users when the server
 option check_proxy_users is enabled.
 --show-create-table-verbosity 
 When this option is enabled, it increases the verbosity
 of 'SHOW CREATE TABLE'.
 --show-old-temporals 
 When this option is enabled, the pre-5.6.4 temporal types
 will be marked in the 'SHOW CREATE TABLE' and
 'INFORMATION_SCHEMA.COLUMNS' table as a comment in
 COLUMN_TYPE field. This variable is deprecated and will
 be removed in a future release.
 --show-slave-auth-info 
 Show user and password in SHOW SLAVE HOSTS on this
 master.
 --skip-grant-tables Start without grant tables. This gives all users FULL
 ACCESS to all tables.
 --skip-host-cache   Don't cache host names.
 --skip-name-resolve Don't resolve hostnames. All hostnames are IP's or
 'localhost'.
 --skip-networking   Don't allow connection with TCP/IP
 --skip-new          Don't use new, possibly wrong routines.
 --skip-show-database 
 Don't allow 'SHOW DATABASE' commands
 --skip-slave-start  If set, slave is not autostarted.
 --skip-stack-trace  Don't print a stack trace on failure.
 --slave-allow-batching 
 Allow slave to batch requests
 --slave-checkpoint-group=# 
 Maximum number of processed transactions by
 Multi-threaded slave before a checkpoint operation is
 called to update progress status.
 --slave-checkpoint-period=# 
 Gather workers' activities to Update progress status of
 Multi-threaded slave and flush the relay log info to disk
 after every #th milli-seconds.
 --slave-compressed-protocol 
 Use compression on master/slave protocol
 --slave-exec-mode=name 
 Modes for how replication events should be executed.
 Legal values are STRICT (default) and IDEMPOTENT. In
 IDEMPOTENT mode, replication will not stop for operations
 that are idempotent. In STRICT mode, replication will
 stop on any unexpected difference between the master and
 the slave
 --slave-load-tmpdir=name 
 The location where the slave should put its temporary
 files when replicating a LOAD DATA INFILE command
 --slave-max-allowed-packet=# 
 The maximum packet length to sent successfully from the
 master to slave.
 --slave-net-timeout=# 
 Number of seconds to wait for more data from a
 master/slave connection before aborting the read
 --slave-parallel-type=name 
 Specifies if the slave will use database partitioning or
 information from master to parallelize
 transactions.(Default: DATABASE).
 --slave-parallel-workers=# 
 Number of worker threads for executing events in parallel
 --slave-pending-jobs-size-max=# 
 Max size of Slave Worker queues holding not yet applied
 events. The least possible value must be not less than
 the master side max_allowed_packet.
 --slave-preserve-commit-order 
 Force slave workers to make commits in the same order as
 on the master. Disabled by default.
 --slave-rows-search-algorithms=name 
 Set of searching algorithms that the slave will use while
 searching for records from the storage engine to either
 updated or deleted them. Possible values are: INDEX_SCAN,
 TABLE_SCAN and HASH_SCAN. Any combination is allowed, and
 the slave will always pick the most suitable algorithm
 for any given scenario. (Default: INDEX_SCAN, HASH_SCAN).
 --slave-skip-errors=name 
 Tells the slave thread to continue replication when a
 query event returns an error from the provided list
 --slave-sql-verify-checksum 
 Force checksum verification of replication events after
 reading them from relay log. Note: Events are always
 checksum-verified by slave on receiving them from the
 network before writing them to the relay log. Enabled by
 default.
 (Defaults to on; use --skip-slave-sql-verify-checksum to disable.)
 --slave-transaction-retries=# 
 Number of times the slave SQL thread will retry a
 transaction in case it failed with a deadlock or elapsed
 lock wait timeout, before giving up and stopping
 --slave-type-conversions=name 
 Set of slave type conversions that are enabled. Legal
 values are: ALL_LOSSY to enable lossy conversions,
 ALL_NON_LOSSY to enable non-lossy conversions,
 ALL_UNSIGNED to treat all integer column type data to be
 unsigned values, and ALL_SIGNED to treat all integer
 column type data to be signed values. Default treatment
 is ALL_SIGNED. If ALL_SIGNED and ALL_UNSIGNED both are
 specified, ALL_SIGNED will take higher priority than
 ALL_UNSIGNED. If the variable is assigned the empty set,
 no conversions are allowed and it is expected that the
 types match exactly.
 --slow-launch-time=# 
 If creating the thread takes longer than this value (in
 seconds), the Slow_launch_threads counter will be
 incremented
 --slow-query-log    Log slow queries to a table or log file. Defaults logging
 to a file hostname-slow.log or a table mysql.slow_log if
 --log-output=TABLE is used. Must be enabled to activate
 other slow log options
 --slow-query-log-always-write-time=# 
 Log queries which run longer than specified by this value
 regardless of the log_slow_rate_limit valiue.
 --slow-query-log-file=name 
 Log slow queries to given log file. Defaults logging to
 hostname-slow.log. Must be enabled to activate other slow
 log options
 --slow-query-log-use-global-control=name 
 Choose flags, wich always use the global variables.
 Multiple flags allowed in a comma-separated string.
 [none, log_slow_filter, log_slow_rate_limit,
 log_slow_verbosity, long_query_time,
 min_examined_row_limit, all]
 --socket=name       Socket file to use for connection
 --sort-buffer-size=# 
 Each thread that needs to do a sort allocates a buffer of
 this size
 --sporadic-binlog-dump-fail 
 Option used by mysql-test for debugging and testing of
 replication.
 --sql-mode=name     Syntax: sql-mode=mode[,mode[,mode...]]. See the manual
 for the complete list of valid sql modes
 --sql-require-primary-key 
 When set, tables must be created with a primary key, and
 an existing primary key cannot be removed with 'ALTER
 TABLE'. Attempts to do so will result in an error.
 --stored-program-cache=# 
 The soft upper limit for number of cached stored routines
 for one connection.
 --stored-program-definition-cache=# 
 The number of cached stored program definitions
 --super-read-only   Make all non-temporary tables read-only, with the
 exception for replication (slave) threads.  Users with
 the SUPER privilege are affected, unlike read_only. 
 Setting super_read_only to ON also sets read_only to ON.
 -s, --symbolic-links 
 Enable symbolic link support (deprecated and will be 
 removed in a future release).
 --sync-binlog=#     Synchronously flush binary log to disk after every #th
 write to the file. Use 0 to disable synchronous flushing
 --sync-master-info=# 
 Synchronously flush master info to disk after every #th
 event. Use 0 to disable synchronous flushing
 --sync-relay-log=#  Synchronously flush relay log to disk after every #th
 event. Use 0 to disable synchronous flushing
 --sync-relay-log-info=# 
 Synchronously flush relay log info to disk after every
 #th transaction. Use 0 to disable synchronous flushing
 --sysdate-is-now    Non-default option to alias SYSDATE() to NOW() to make it
 safe-replicable. Since 5.0, SYSDATE() returns a `dynamic'
 value different for different invocations, even within
 the same statement.
 --table-definition-cache=# 
 The number of cached table definitions
 --table-encryption-privilege-check 
 Indicates if server enables privilege check when user
 tries to use non-default value for CREATE DATABASE or
 CREATE TABLESPACE or when user tries to do CREATE TABLE
 with ENCRYPTION option which deviates from per-database
 default.
 --table-open-cache=# 
 The number of cached open tables (total for all table
 cache instances)
 --table-open-cache-instances=# 
 The number of table cache instances
 --tablespace-definition-cache=# 
 The number of cached tablespace definitions
 --tc-heuristic-recover=name 
 Decision to use in heuristic recover process. Possible
 values are OFF, COMMIT or ROLLBACK.
 --temptable-max-ram=# 
 Maximum amount of memory (in bytes) the TempTable storage
 engine is allowed to allocate from the main memory (RAM)
 before starting to store data on disk.
 --temptable-use-mmap 
 Use mmap files for temptables
 (Defaults to on; use --skip-temptable-use-mmap to disable.)
 --tf-sequence-table-max-upper-bound=# 
 Maximum number of records SEQUENCE_TABLE() table function
 is allowed to generate.
 --thread-cache-size=# 
 How many threads we should keep in a cache for reuse
 --thread-handling=name 
 Define threads usage for handling queries, one of
 one-thread-per-connection, no-threads, pool-of-threads
 --thread-stack=#    The stack size for each thread
 --thread-statistics Control TABLE_STATISTICS running, when userstat is
 enabled
 --tls-ciphersuites=name 
 --tls-version=name  TLS version, permitted values are TLSv1, TLSv1.1,
 TLSv1.2, TLSv1.3
 --tmp-table-size=#  If an internal in-memory temporary table in the MEMORY
 storage engine exceeds this size, MySQL will
 automatically convert it to an on-disk table
 -t, --tmpdir=name   Path for temporary files. Several paths may be specified,
 separated by a colon (:), in this case they are used in a
 round-robin fashion
 --transaction-alloc-block-size=# 
 Allocation block size for transactions to be stored in
 binary log
 --transaction-isolation=name 
 Default transaction isolation level.
 --transaction-prealloc-size=# 
 Persistent buffer for transactions to be stored in binary
 log
 --transaction-read-only 
 Default transaction access mode. True if transactions are
 read-only.
 --transaction-write-set-extraction[=name] 
 This option is used to let the server know when to
 extract the write set which will be used for various
 purposes. 
 --updatable-views-with-limit=name 
 YES = Don't issue an error message (warning only) if a
 VIEW without presence of a key of the underlying table is
 used in queries with a LIMIT clause for updating. NO =
 Prohibit update of a VIEW, which does not contain a key
 of the underlying table and the query uses a LIMIT clause
 (usually get from GUI tools)
 --upgrade=name      Set server upgrade mode. NONE to abort server if
 automatic upgrade of the server is needed; MINIMAL to
 start the server, but skip upgrade steps that are not
 absolutely necessary; AUTO (default) to upgrade the
 server if required; FORCE to force upgrade server.
 -u, --user=name     Run mysqld daemon as user.
 --userstat          Control USER_STATISTICS, CLIENT_STATISTICS,
 THREAD_STATISTICS, INDEX_STATISTICS and TABLE_STATISTICS
 running
 --utility-user=name Specifies a MySQL user that will be added to the internal
 list of users and recognized as the utility user.
 --utility-user-dynamic-privileges=name 
 Specifies the dynamic privileges that the utility user
 will have in a comma delimited list. See the manual for a
 complete list of privileges.
 --utility-user-password=name 
 Specifies the password required for the utility user.
 --utility-user-privileges=name 
 Specifies the privileges that the utility user will have
 in a comma delimited list. See the manual for a complete
 list of privileges.
 --utility-user-schema-access=name 
 Specifies the schemas that the utility user has access to
 in a comma delimited list.
 --validate-config   Validate the server configuration specified by the user.
 --validate-user-plugins 
 Turns on additional validation of authentication plugins
 assigned to user accounts. 
 (Defaults to on; use --skip-validate-user-plugins to disable.)
 -v, --verbose       Used with --help option for detailed help.
 -V, --version       Output version information and exit.
 --wait-timeout=#    The number of seconds the server waits for activity on a
 connection before closing it
 --windowing-use-high-precision 
 For SQL window functions, determines whether to enable
 inversion optimization for moving window frames also for
 floating values.
 (Defaults to on; use --skip-windowing-use-high-precision to disable.)

Variables (--variable-name=value)
abort-slave-event-count 0
activate-all-roles-on-login FALSE
admin-address (No default value)
admin-port 33062
allow-suspicious-udfs FALSE
auto-increment-increment 1
auto-increment-offset 1
autocommit TRUE
automatic-sp-privileges TRUE
avoid-temporal-upgrade FALSE
back-log 151
big-tables FALSE
bind-address *
binlog-cache-size 32768
binlog-checksum CRC32
binlog-direct-non-transactional-updates FALSE
binlog-encryption FALSE
binlog-error-action ABORT_SERVER
binlog-expire-logs-seconds 2592000
binlog-format ROW
binlog-group-commit-sync-delay 0
binlog-group-commit-sync-no-delay-count 0
binlog-gtid-simple-recovery TRUE
binlog-max-flush-queue-time 0
binlog-order-commits TRUE
binlog-rotate-encryption-master-key-at-startup FALSE
binlog-row-event-max-size 8192
binlog-row-image FULL
binlog-row-metadata MINIMAL
binlog-row-value-options 
binlog-rows-query-log-events FALSE
binlog-skip-flush-commands FALSE
binlog-space-limit 0
binlog-stmt-cache-size 32768
binlog-transaction-compression FALSE
binlog-transaction-compression-level-zstd 3
binlog-transaction-dependency-history-size 25000
binlog-transaction-dependency-tracking COMMIT_ORDER
block-encryption-mode aes-128-ecb
bulk-insert-buffer-size 8388608
caching-sha2-password-private-key-path private_key.pem
caching-sha2-password-public-key-path public_key.pem
character-set-client-handshake TRUE
character-set-filesystem binary
character-set-server utf8mb4
character-sets-dir MYSQL_CHARSETSDIR/
check-proxy-users FALSE
chroot (No default value)
collation-server utf8mb4_0900_ai_ci
completion-type NO_CHAIN
concurrent-insert AUTO
connect-timeout 10
console FALSE
<<<<<<< HEAD
create-admin-listener-thread FALSE
cte-max-recursion-depth 1000
=======
coredumper (No default value)
csv-mode 
>>>>>>> 8682e78c
daemonize FALSE
default-authentication-plugin caching_sha2_password
default-password-lifetime 0
default-storage-engine InnoDB
default-table-encryption OFF
default-time-zone (No default value)
default-tmp-storage-engine InnoDB
default-week-format 0
delay-key-write ON
delayed-insert-limit 100
delayed-insert-timeout 300
delayed-queue-size 1000
disabled-storage-engines 
disconnect-on-expired-password TRUE
disconnect-slave-event-count 0
div-precision-increment 4
encrypt-tmp-files FALSE
end-markers-in-json FALSE
enforce-gtid-consistency FALSE
enforce-storage-engine (No default value)
eq-range-index-dive-limit 200
event-scheduler ON
expand-fast-index-creation FALSE
expire-logs-days 0
explicit-defaults-for-timestamp TRUE
external-locking FALSE
flush FALSE
flush-time 0
ft-boolean-syntax + -><()~*:""&|
ft-max-word-len 84
ft-min-word-len 4
ft-query-expansion-limit 20
ft-query-extra-word-chars FALSE
ft-stopword-file (No default value)
gdb FALSE
general-log FALSE
generated-random-password-length 20
group-concat-max-len 1024
group-replication-consistency EVENTUAL
gtid-executed-compression-period 1000
gtid-mode OFF
help TRUE
histogram-generation-max-mem-size 20000000
host-cache-size 279
information-schema-stats-expiry 86400
init-connect 
init-file (No default value)
init-slave 
initialize TRUE
initialize-insecure TRUE
interactive-timeout 28800
internal-tmp-mem-storage-engine TempTable
join-buffer-size 262144
keep-files-on-create FALSE
key-buffer-size 8388608
key-cache-age-threshold 300
key-cache-block-size 1024
key-cache-division-limit 100
keyring-migration-destination (No default value)
keyring-migration-host (No default value)
keyring-migration-port 0
keyring-migration-source (No default value)
keyring-migration-user (No default value)
kill-idle-transaction 0
large-pages FALSE
lc-messages en_US
lc-time-names en_US
local-infile FALSE
lock-wait-timeout 31536000
log-bin (No default value)
log-bin-index (No default value)
log-bin-trust-function-creators FALSE
log-bin-use-v1-row-events FALSE
log-error stderr
log-error-services log_filter_internal; log_sink_internal
log-error-suppression-list 
log-error-verbosity 2
log-isam myisam.log
log-output FILE
log-queries-not-using-indexes FALSE
log-raw FALSE
log-short-format FALSE
log-slave-updates FALSE
log-slow-admin-statements FALSE
log-slow-extra FALSE
log-slow-filter 
log-slow-rate-limit 1
log-slow-rate-type session
log-slow-slave-statements FALSE
log-slow-sp-statements ON
log-slow-verbosity 
log-statements-unsafe-for-binlog TRUE
log-tc tc.log
log-tc-size #####
log-throttle-queries-not-using-indexes 0
log-timestamps UTC
long-query-time 10
low-priority-updates FALSE
lower-case-table-names 1
mandatory-roles 
master-info-file master.info
master-info-repository TABLE
master-retry-count 86400
master-verify-checksum FALSE
max-allowed-packet 67108864
max-binlog-cache-size 18446744073709547520
max-binlog-dump-events 0
max-binlog-size 1073741824
max-binlog-stmt-cache-size 18446744073709547520
max-connect-errors 100
max-connections 151
max-delayed-threads 20
max-digest-length 1024
max-error-count 1024
max-execution-time 0
max-heap-table-size 16777216
max-join-size 18446744073709551615
max-length-for-sort-data 4096
max-points-in-geometry 65536
max-prepared-stmt-count 16382
max-relay-log-size 0
max-seeks-for-key 18446744073709551615
max-sort-length 1024
max-sp-recursion-depth 0
max-user-connections 0
max-write-lock-count 18446744073709551615
memlock FALSE
min-examined-row-limit 0
myisam-block-size 1024
myisam-data-pointer-size 6
myisam-max-sort-file-size 9223372036853727232
myisam-mmap-size 18446744073709551615
myisam-recover-options OFF
myisam-repair-threads 1
myisam-sort-buffer-size 8388608
myisam-stats-method nulls_unequal
myisam-use-mmap FALSE
mysql-native-password-proxy-users FALSE
net-buffer-length 16384
net-read-timeout 30
net-retry-count 10
net-write-timeout 60
new FALSE
no-dd-upgrade FALSE
offline-mode FALSE
old FALSE
old-alter-table FALSE
old-style-user-limits FALSE
optimizer-prune-level 1
optimizer-search-depth 62
optimizer-switch index_merge=on,index_merge_union=on,index_merge_sort_union=on,index_merge_intersection=on,engine_condition_pushdown=on,index_condition_pushdown=on,mrr=on,mrr_cost_based=on,block_nested_loop=on,batched_key_access=off,materialization=on,semijoin=on,loosescan=on,firstmatch=on,duplicateweedout=on,subquery_materialization_cost_based=on,use_index_extensions=on,condition_fanout_filter=on,derived_merge=on,use_invisible_indexes=off,skip_scan=on,hash_join=on
optimizer-trace 
optimizer-trace-features greedy_search=on,range_optimizer=on,dynamic_range=on,repeated_subselect=on
optimizer-trace-limit 1
optimizer-trace-max-mem-size 1048576
optimizer-trace-offset -1
parser-max-mem-size 18446744073709551615
partial-revokes ####
password-history 0
password-require-current FALSE
password-reuse-interval 0
performance-schema TRUE
performance-schema-accounts-size -1
performance-schema-consumer-events-stages-current FALSE
performance-schema-consumer-events-stages-history FALSE
performance-schema-consumer-events-stages-history-long FALSE
performance-schema-consumer-events-statements-current TRUE
performance-schema-consumer-events-statements-history TRUE
performance-schema-consumer-events-statements-history-long FALSE
performance-schema-consumer-events-transactions-current TRUE
performance-schema-consumer-events-transactions-history TRUE
performance-schema-consumer-events-transactions-history-long FALSE
performance-schema-consumer-events-waits-current FALSE
performance-schema-consumer-events-waits-history FALSE
performance-schema-consumer-events-waits-history-long FALSE
performance-schema-consumer-global-instrumentation TRUE
performance-schema-consumer-statements-digest TRUE
performance-schema-consumer-thread-instrumentation TRUE
performance-schema-digests-size -1
performance-schema-error-size ####
performance-schema-events-stages-history-long-size -1
performance-schema-events-stages-history-size -1
performance-schema-events-statements-history-long-size -1
performance-schema-events-statements-history-size -1
performance-schema-events-transactions-history-long-size -1
performance-schema-events-transactions-history-size -1
performance-schema-events-waits-history-long-size -1
performance-schema-events-waits-history-size -1
performance-schema-hosts-size -1
performance-schema-instrument 
performance-schema-max-cond-classes 100
performance-schema-max-cond-instances -1
performance-schema-max-digest-length 1024
performance-schema-max-digest-sample-age 60
performance-schema-max-file-classes 80
performance-schema-max-file-handles 32768
performance-schema-max-file-instances -1
performance-schema-max-index-stat -1
performance-schema-max-memory-classes 530
performance-schema-max-metadata-locks -1
performance-schema-max-mutex-classes 340
performance-schema-max-mutex-instances -1
performance-schema-max-prepared-statements-instances -1
performance-schema-max-program-instances -1
performance-schema-max-rwlock-classes 70
performance-schema-max-rwlock-instances -1
performance-schema-max-socket-classes 10
performance-schema-max-socket-instances -1
performance-schema-max-sql-text-length 1024
performance-schema-max-stage-classes 175
performance-schema-max-statement-classes 226
performance-schema-max-statement-stack 10
performance-schema-max-table-handles -1
performance-schema-max-table-instances -1
performance-schema-max-table-lock-stat -1
performance-schema-max-thread-classes 100
performance-schema-max-thread-instances -1
performance-schema-session-connect-attrs-size -1
performance-schema-setup-actors-size -1
performance-schema-setup-objects-size -1
performance-schema-users-size -1
persist-only-admin-x509-subject 
persisted-globals-load TRUE
port ####
port-open-timeout 0
preload-buffer-size 32768
print-identified-with-as-hex FALSE
profiling-history-size 15
protocol-compression-algorithms zlib,zstd,uncompressed
proxy-protocol-networks 
query-alloc-block-size 8192
query-prealloc-size 8192
range-alloc-block-size 4096
range-optimizer-max-mem-size 8388608
read-buffer-size 131072
read-only FALSE
read-rnd-buffer-size 262144
regexp-stack-limit 8000000
regexp-time-limit 32
relay-log relaylog
relay-log-index relaylog.index
relay-log-info-file relay-log.info
relay-log-info-repository TABLE
relay-log-purge TRUE
relay-log-recovery FALSE
relay-log-space-limit 0
replicate-same-server-id FALSE
report-host (No default value)
report-password (No default value)
report-port 0
report-user (No default value)
require-secure-transport FALSE
rpl-read-size 8192
rpl-stop-slave-timeout 31536000
safe-user-create FALSE
schema-definition-cache 256
secondary-engine-cost-threshold 100000
server-id 1
server-id-bits 32
session-track-gtids OFF
session-track-schema TRUE
session-track-state-change FALSE
session-track-system-variables time_zone,autocommit,character_set_client,character_set_results,character_set_connection
session-track-transaction-info OFF
sha256-password-proxy-users FALSE
show-create-table-verbosity FALSE
show-old-temporals FALSE
show-slave-auth-info FALSE
skip-grant-tables TRUE
skip-name-resolve FALSE
skip-networking FALSE
skip-show-database FALSE
skip-slave-start FALSE
slave-allow-batching FALSE
slave-checkpoint-group 512
slave-checkpoint-period 300
slave-compressed-protocol FALSE
slave-exec-mode STRICT
slave-max-allowed-packet 1073741824
slave-net-timeout 60
slave-parallel-type DATABASE
slave-parallel-workers 0
slave-pending-jobs-size-max 134217728
slave-preserve-commit-order FALSE
slave-rows-search-algorithms INDEX_SCAN,HASH_SCAN
slave-skip-errors (No default value)
slave-sql-verify-checksum TRUE
slave-transaction-retries 10
slave-type-conversions 
slow-launch-time 2
slow-query-log FALSE
slow-query-log-always-write-time 10
slow-query-log-use-global-control 
sort-buffer-size 262144
sporadic-binlog-dump-fail FALSE
sql-mode ONLY_FULL_GROUP_BY,STRICT_TRANS_TABLES,NO_ZERO_IN_DATE,NO_ZERO_DATE,ERROR_FOR_DIVISION_BY_ZERO,NO_ENGINE_SUBSTITUTION
sql-require-primary-key FALSE
stored-program-cache 256
stored-program-definition-cache 256
super-read-only FALSE
symbolic-links FALSE
sync-binlog 1
sync-master-info 10000
sync-relay-log 10000
sync-relay-log-info 10000
sysdate-is-now FALSE
table-encryption-privilege-check FALSE
table-open-cache-instances 16
tablespace-definition-cache 256
tc-heuristic-recover OFF
temptable-max-ram 1073741824
temptable-use-mmap TRUE
tf-sequence-table-max-upper-bound 1048576
thread-cache-size 9
thread-handling one-thread-per-connection
thread-stack 262144
thread-statistics FALSE
tls-ciphersuites (No default value)
tmp-table-size 16777216
transaction-alloc-block-size 8192
transaction-isolation REPEATABLE-READ
transaction-prealloc-size 4096
transaction-read-only FALSE
transaction-write-set-extraction XXHASH64
updatable-views-with-limit YES
upgrade AUTO
userstat FALSE
utility-user (No default value)
utility-user-dynamic-privileges (No default value)
utility-user-password (No default value)
utility-user-privileges 
utility-user-schema-access (No default value)
validate-config FALSE
validate-user-plugins TRUE
verbose TRUE
wait-timeout 28800
windowing-use-high-precision TRUE

To see what values a running MySQL server is using, type
'mysqladmin variables' instead of 'mysqld --verbose --help'.<|MERGE_RESOLUTION|>--- conflicted
+++ resolved
@@ -258,7 +258,9 @@
  --console           Write error output on screen; don't remove the console
  window on windows.
  --core-file         Write core on errors.
-<<<<<<< HEAD
+ --coredumper[=name] Use coredumper library to generate coredumps. Specify a
+ path for coredump otherwise it will be generated on
+ datadir
  --create-admin-listener-thread 
  Use a dedicated thread for listening incoming connections
  on admin interface
@@ -266,14 +268,6 @@
  Abort a recursive common table expression if it does more
  than this number of iterations.
  -D, --daemonize     Run mysqld as sysv daemon
-=======
- --coredumper[=name] Use coredumper library to generate coredumps. Specify a
- path for coredump otherwise it will be generated on
- datadir
- --csv-mode=name     Control CSV parser mode: []: default, ietf_quotes:
- standards-compatible embedded quote and comma parsing
- --daemonize         Run mysqld as sysv daemon
->>>>>>> 8682e78c
  -h, --datadir=name  Path to the database root directory
  --default-authentication-plugin=name 
  The default authentication plugin used by the server to
@@ -1555,13 +1549,9 @@
 concurrent-insert AUTO
 connect-timeout 10
 console FALSE
-<<<<<<< HEAD
+coredumper (No default value)
 create-admin-listener-thread FALSE
 cte-max-recursion-depth 1000
-=======
-coredumper (No default value)
-csv-mode 
->>>>>>> 8682e78c
 daemonize FALSE
 default-authentication-plugin caching_sha2_password
 default-password-lifetime 0
