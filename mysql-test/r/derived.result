--- conflicted
+++ resolved
@@ -1585,7 +1585,6 @@
 DROP TABLE t1, t2;
 #
 #
-<<<<<<< HEAD
 # Bug#12910039: Incorrect merge caused segmentation fault.
 #
 CREATE TABLE t1 (f1 int) ENGINE=myisam;
@@ -1600,13 +1599,7 @@
 # Bug#12910006: MRR initialization on a derived table caused crash.
 #
 SET @save_switch= @@SESSION.optimizer_switch;
-SET @@SESSION.optimizer_switch="batch_key_access=on";
-=======
-# Bug#12910006: MRR initialization on a derived table caused crash.
-#
-SET @save_switch= @@SESSION.optimizer_switch;
 SET @@SESSION.optimizer_switch="batched_key_access=on";
->>>>>>> 4e217190
 CREATE TABLE t1 ( pk integer auto_increment,
 col_blob_key blob, primary key (pk)) ENGINE=innodb;
 CREATE TABLE t2 (col_tinytext tinytext null,
