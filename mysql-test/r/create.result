drop table if exists t1,t2,t3;
drop database if exists mysqltest;
create table t1 (b char(0));
insert into t1 values (""),(null);
select * from t1;
b

NULL
drop table if exists t1;
create table t1 (b char(0) not null);
create table if not exists t1 (b char(0) not null);
insert into t1 values (""),(null);
Warnings:
Warning	1263	Column set to default value; NULL supplied to NOT NULL column 'b' at row 2
select * from t1;
b


drop table t1;
create table t1 (a int not null auto_increment,primary key (a)) engine=heap;
drop table t1;
create table t2 engine=heap select * from t1;
ERROR 42S02: Table 'test.t1' doesn't exist
create table t2 select auto+1 from t1;
ERROR 42S02: Table 'test.t1' doesn't exist
drop table if exists t1,t2;
Warnings:
Note	1051	Unknown table 't1'
Note	1051	Unknown table 't2'
create table t1 (b char(0) not null, index(b));
ERROR 42000: The used storage engine can't index column 'b'
create table t1 (a int not null,b text) engine=heap;
ERROR 42000: The used table type doesn't support BLOB/TEXT columns
drop table if exists t1;
Warnings:
Note	1051	Unknown table 't1'
create table t1 (ordid int(8) not null auto_increment, ord  varchar(50) not null, primary key (ord,ordid)) engine=heap;
ERROR 42000: Incorrect table definition; there can be only one auto column and it must be defined as a key
create table not_existing_database.test (a int);
Got one of the listed errors
create table `a/a` (a int);
ERROR 42000: Incorrect table name 'a/a'
create table `aaaaaaaaaaaaaaaaaaaaaaaaaaaaaaaaaaaaaaaaaaaaaaaaaaaaaaaaaaaaaaaaaaa` (aaaaaaaaaaaaaaaaaaaaaaaaaaaaaaaaaaaaaaaaaaaaaaaaaaaaaaaaaaaaaaaaaa int);
ERROR 42000: Incorrect table name 'aaaaaaaaaaaaaaaaaaaaaaaaaaaaaaaaaaaaaaaaaaaaaaaaaaaaaaaaaaaaaaaaaaa'
create table a (`aaaaaaaaaaaaaaaaaaaaaaaaaaaaaaaaaaaaaaaaaaaaaaaaaaaaaaaaaaaaaaaaaa` int);
ERROR 42000: Identifier name 'aaaaaaaaaaaaaaaaaaaaaaaaaaaaaaaaaaaaaaaaaaaaaaaaaaaaaaaaaaaaaaaaaa' is too long
create table t1 (a datetime default now());
ERROR 42000: Invalid default value for 'a'
create table t1 (a datetime on update now());
ERROR HY000: Invalid ON UPDATE clause for 'a' column
create table t1 (a int default 100 auto_increment);
ERROR 42000: Invalid default value for 'a'
create table t1 (a tinyint default 1000);
ERROR 42000: Invalid default value for 'a'
create table t1 (a varchar(5) default 'abcdef');
ERROR 42000: Invalid default value for 'a'
create table t1 (a varchar(5) default 'abcde');
insert into t1 values();
select * from t1;
a
abcde
alter table t1 alter column a set default 'abcdef';
ERROR 42000: Invalid default value for 'a'
drop table t1;
create table 1ea10 (1a20 int,1e int);
insert into 1ea10 values(1,1);
select 1ea10.1a20,1e+ 1e+10 from 1ea10;
1a20	1e+ 1e+10
1	10000000001
drop table 1ea10;
create table t1 (t1.index int);
drop table t1;
drop database if exists mysqltest;
Warnings:
Note	1008	Can't drop database 'mysqltest'; database doesn't exist
create database mysqltest;
create table mysqltest.$test1 (a$1 int, $b int, c$ int);
insert into mysqltest.$test1 values (1,2,3);
select a$1, $b, c$ from mysqltest.$test1;
a$1	$b	c$
1	2	3
create table mysqltest.test2$ (a int);
drop table mysqltest.test2$;
drop database mysqltest;
create table `` (a int);
ERROR 42000: Incorrect table name ''
drop table if exists ``;
ERROR 42000: Incorrect table name ''
create table t1 (`` int);
ERROR 42000: Incorrect column name ''
create table t1 (i int, index `` (i));
ERROR 42000: Incorrect index name ''
create table t1 (a int auto_increment not null primary key, B CHAR(20));
insert into t1 (b) values ("hello"),("my"),("world");
create table t2 (key (b)) select * from t1;
explain select * from t2 where b="world";
id	select_type	table	type	possible_keys	key	key_len	ref	rows	Extra
1	SIMPLE	t2	ref	B	B	21	const	1	Using where
select * from t2 where b="world";
a	B
3	world
drop table t1,t2;
create table t1(x varchar(50) );
create table t2 select x from t1 where 1=2;
describe t1;
Field	Type	Null	Key	Default	Extra
x	varchar(50)	YES		NULL	
describe t2;
Field	Type	Null	Key	Default	Extra
x	varchar(50)	YES		NULL	
drop table t2;
create table t2 select now() as a , curtime() as b, curdate() as c , 1+1 as d , 1.0 + 1 as e , 33333333333333333 + 3 as f;
describe t2;
Field	Type	Null	Key	Default	Extra
a	datetime	NO		0000-00-00 00:00:00	
b	time	NO		00:00:00	
c	date	NO		0000-00-00	
d	int(3)	NO		0	
e	decimal(3,1)	NO		0.0	
f	bigint(19)	NO		0	
drop table t2;
create table t2 select CAST("2001-12-29" AS DATE) as d, CAST("20:45:11" AS TIME) as t, CAST("2001-12-29  20:45:11" AS DATETIME) as dt;
describe t2;
Field	Type	Null	Key	Default	Extra
d	date	YES		NULL	
t	time	YES		NULL	
dt	datetime	YES		NULL	
drop table t1,t2;
create table t1 (a tinyint);
create table t2 (a int) select * from t1;
describe t1;
Field	Type	Null	Key	Default	Extra
a	tinyint(4)	YES		NULL	
describe t2;
Field	Type	Null	Key	Default	Extra
a	int(11)	YES		NULL	
drop table if exists t2;
create table t2 (a int, a float) select * from t1;
ERROR 42S21: Duplicate column name 'a'
drop table if exists t2;
Warnings:
Note	1051	Unknown table 't2'
create table t2 (a int) select a as b, a+1 as b from t1;
ERROR 42S21: Duplicate column name 'b'
drop table if exists t2;
Warnings:
Note	1051	Unknown table 't2'
create table t2 (b int) select a as b, a+1 as b from t1;
ERROR 42S21: Duplicate column name 'b'
drop table if exists t1,t2;
Warnings:
Note	1051	Unknown table 't2'
CREATE TABLE t1 (a int not null);
INSERT INTO t1 values (1),(2),(1);
CREATE TABLE t2 (primary key(a)) SELECT * FROM t1;
ERROR 23000: Duplicate entry '1' for key 1
SELECT * from t2;
ERROR 42S02: Table 'test.t2' doesn't exist
DROP TABLE t1;
DROP TABLE IF EXISTS t2;
Warnings:
Note	1051	Unknown table 't2'
create table t1 (a int not null, b int, primary key(a), key (b), key (b), key (b), key (b), key (b), key (b), key (b), key (b), key (b), key (b), key (b), key (b), key (b), key (b), key (b), key (b), key (b), key (b), key (b), key (b), key (b), key (b), key (b), key (b), key (b), key (b), key (b), key (b), key (b), key (b), key (b));
show create table t1;
Table	Create Table
t1	CREATE TABLE `t1` (
  `a` int(11) NOT NULL,
  `b` int(11) default NULL,
  PRIMARY KEY  (`a`),
  KEY `b` (`b`),
  KEY `b_2` (`b`),
  KEY `b_3` (`b`),
  KEY `b_4` (`b`),
  KEY `b_5` (`b`),
  KEY `b_6` (`b`),
  KEY `b_7` (`b`),
  KEY `b_8` (`b`),
  KEY `b_9` (`b`),
  KEY `b_10` (`b`),
  KEY `b_11` (`b`),
  KEY `b_12` (`b`),
  KEY `b_13` (`b`),
  KEY `b_14` (`b`),
  KEY `b_15` (`b`),
  KEY `b_16` (`b`),
  KEY `b_17` (`b`),
  KEY `b_18` (`b`),
  KEY `b_19` (`b`),
  KEY `b_20` (`b`),
  KEY `b_21` (`b`),
  KEY `b_22` (`b`),
  KEY `b_23` (`b`),
  KEY `b_24` (`b`),
  KEY `b_25` (`b`),
  KEY `b_26` (`b`),
  KEY `b_27` (`b`),
  KEY `b_28` (`b`),
  KEY `b_29` (`b`),
  KEY `b_30` (`b`),
  KEY `b_31` (`b`)
) ENGINE=MyISAM DEFAULT CHARSET=latin1
drop table t1;
create table t1 select if(1,'1','0'), month("2002-08-02");
drop table t1;
create table t1 select if('2002'='2002','Y','N');
select * from t1;
if('2002'='2002','Y','N')
Y
drop table if exists t1;
SET SESSION storage_engine="heap";
SELECT @@storage_engine;
@@storage_engine
MEMORY
CREATE TABLE t1 (a int not null);
show create table t1;
Table	Create Table
t1	CREATE TABLE `t1` (
  `a` int(11) NOT NULL
) ENGINE=MEMORY DEFAULT CHARSET=latin1
drop table t1;
SET SESSION storage_engine="gemini";
ERROR 42000: Unknown table engine 'gemini'
SELECT @@storage_engine;
@@storage_engine
MEMORY
CREATE TABLE t1 (a int not null);
show create table t1;
Table	Create Table
t1	CREATE TABLE `t1` (
  `a` int(11) NOT NULL
) ENGINE=MEMORY DEFAULT CHARSET=latin1
SET SESSION storage_engine=default;
drop table t1;
create table t1 ( k1 varchar(2), k2 int, primary key(k1,k2));
insert into t1 values ("a", 1), ("b", 2);
insert into t1 values ("c", NULL);
ERROR 23000: Column 'k2' cannot be null
insert into t1 values (NULL, 3);
ERROR 23000: Column 'k1' cannot be null
insert into t1 values (NULL, NULL);
ERROR 23000: Column 'k1' cannot be null
drop table t1;
create table t1 select x'4132';
drop table t1;
create table t1 select 1,2,3;
create table if not exists t1 select 1,2;
create table if not exists t1 select 1,2,3,4;
ERROR 21S01: Column count doesn't match value count at row 1
create table if not exists t1 select 1;
select * from t1;
1	2	3
1	2	3
0	1	2
0	0	1
drop table t1;
create table t1 select 1,2,3;
create table if not exists t1 select 1,2;
create table if not exists t1 select 1,2,3,4;
ERROR 21S01: Column count doesn't match value count at row 1
create table if not exists t1 select 1;
select * from t1;
1	2	3
1	2	3
0	1	2
0	0	1
drop table t1;
create table t1 (a int not null, b int, primary key (a));
insert into t1 values (1,1);
create table if not exists t1 select 2;
Warnings:
Warning	1364	Field 'a' doesn't have a default value
select * from t1;
a	b
1	1
0	2
create table if not exists t1 select 3 as 'a',4 as 'b';
Warnings:
Warning	1364	Field 'a' doesn't have a default value
create table if not exists t1 select 3 as 'a',3 as 'b';
ERROR 23000: Duplicate entry '3' for key 1
select * from t1;
a	b
1	1
0	2
3	4
drop table t1;
create table `t1 `(a int);
ERROR 42000: Incorrect table name 't1 '
create database `db1 `;
ERROR 42000: Incorrect database name 'db1 '
create table t1(`a ` int);
ERROR 42000: Incorrect column name 'a '
create table t1 (a int,);
ERROR 42000: You have an error in your SQL syntax; check the manual that corresponds to your MySQL server version for the right syntax to use near ')' at line 1
create table t1 (a int,,b int);
ERROR 42000: You have an error in your SQL syntax; check the manual that corresponds to your MySQL server version for the right syntax to use near 'b int)' at line 1
create table t1 (,b int);
ERROR 42000: You have an error in your SQL syntax; check the manual that corresponds to your MySQL server version for the right syntax to use near 'b int)' at line 1
create table t1 (a int, key(a));
create table t2 (b int, foreign key(b) references t1(a), key(b));
drop table if exists t1,t2;
create table t1(id int not null, name char(20));
insert into t1 values(10,'mysql'),(20,'monty- the creator');
create table t2(id int not null);
insert into t2 values(10),(20);
create table t3 like t1;
show create table t3;
Table	Create Table
t3	CREATE TABLE `t3` (
  `id` int(11) NOT NULL,
  `name` char(20) default NULL
) ENGINE=MyISAM DEFAULT CHARSET=latin1
select * from t3;
id	name
create table if not exists t3 like t1;
Warnings:
Note	1050	Table 't3' already exists
select @@warning_count;
@@warning_count
1
create temporary table t3 like t2;
show create table t3;
Table	Create Table
t3	CREATE TEMPORARY TABLE `t3` (
  `id` int(11) NOT NULL
) ENGINE=MyISAM DEFAULT CHARSET=latin1
select * from t3;
id
drop table t3;
show create table t3;
Table	Create Table
t3	CREATE TABLE `t3` (
  `id` int(11) NOT NULL,
  `name` char(20) default NULL
) ENGINE=MyISAM DEFAULT CHARSET=latin1
select * from t3;
id	name
drop table t2, t3;
create database mysqltest;
create table mysqltest.t3 like t1;
create temporary table t3 like mysqltest.t3;
show create table t3;
Table	Create Table
t3	CREATE TEMPORARY TABLE `t3` (
  `id` int(11) NOT NULL,
  `name` char(20) default NULL
) ENGINE=MyISAM DEFAULT CHARSET=latin1
create table t2 like t3;
show create table t2;
Table	Create Table
t2	CREATE TABLE `t2` (
  `id` int(11) NOT NULL,
  `name` char(20) default NULL
) ENGINE=MyISAM DEFAULT CHARSET=latin1
select * from t2;
id	name
create table t3 like t1;
create table t3 like mysqltest.t3;
ERROR 42S01: Table 't3' already exists
create table non_existing_database.t1 like t1;
Got one of the listed errors
create table t3 like non_existing_table;
ERROR 42S02: Unknown table 'non_existing_table'
create temporary table t3 like t1;
ERROR 42S01: Table 't3' already exists
create table t3 like `a/a`;
ERROR 42000: Incorrect table name 'a/a'
drop table t1, t2, t3;
drop table t3;
drop database mysqltest;
SET SESSION storage_engine="heap";
SELECT @@storage_engine;
@@storage_engine
MEMORY
CREATE TABLE t1 (a int not null);
show create table t1;
Table	Create Table
t1	CREATE TABLE `t1` (
  `a` int(11) NOT NULL
) ENGINE=MEMORY DEFAULT CHARSET=latin1
drop table t1;
SET SESSION storage_engine="gemini";
ERROR 42000: Unknown table engine 'gemini'
SELECT @@storage_engine;
@@storage_engine
MEMORY
CREATE TABLE t1 (a int not null);
show create table t1;
Table	Create Table
t1	CREATE TABLE `t1` (
  `a` int(11) NOT NULL
) ENGINE=MEMORY DEFAULT CHARSET=latin1
SET SESSION storage_engine=default;
drop table t1;
create table t1(a int,b int,c int unsigned,d date,e char,f datetime,g time,h blob);
insert into t1(a)values(1);
insert into t1(a,b,c,d,e,f,g,h)
values(2,-2,2,'1825-12-14','a','2003-1-1 3:2:1','4:3:2','binary data');
select * from t1;
a	b	c	d	e	f	g	h
1	NULL	NULL	NULL	NULL	NULL	NULL	NULL
2	-2	2	1825-12-14	a	2003-01-01 03:02:01	04:03:02	binary data
select a, 
ifnull(b,cast(-7 as signed)) as b, 
ifnull(c,cast(7 as unsigned)) as c, 
ifnull(d,cast('2000-01-01' as date)) as d, 
ifnull(e,cast('b' as char)) as e,
ifnull(f,cast('2000-01-01' as datetime)) as f, 
ifnull(g,cast('5:4:3' as time)) as g,
ifnull(h,cast('yet another binary data' as binary)) as h,
addtime(cast('1:0:0' as time),cast('1:0:0' as time)) as dd 
from t1;
a	b	c	d	e	f	g	h	dd
1	-7	7	2000-01-01	b	2000-01-01 00:00:00	05:04:03	yet another binary data	02:00:00
2	-2	2	1825-12-14	a	2003-01-01 03:02:01	04:03:02	binary data	02:00:00
create table t2
select
a, 
ifnull(b,cast(-7                        as signed))   as b,
ifnull(c,cast(7                         as unsigned)) as c,
ifnull(d,cast('2000-01-01'              as date))     as d,
ifnull(e,cast('b'                       as char))     as e,
ifnull(f,cast('2000-01-01'              as datetime)) as f,
ifnull(g,cast('5:4:3'                   as time))     as g,
ifnull(h,cast('yet another binary data' as binary))   as h,
addtime(cast('1:0:0' as time),cast('1:0:0' as time))  as dd
from t1;
explain t2;
Field	Type	Null	Key	Default	Extra
a	int(11)	YES		NULL	
<<<<<<< HEAD
b	bigint(11)	NO		0	
c	bigint(10)	NO		0	
=======
b	bigint(11)			0	
c	bigint(11)			0	
>>>>>>> 24dccd8b
d	date	YES		NULL	
e	varchar(1)	NO			
f	datetime	YES		NULL	
g	time	YES		NULL	
h	varbinary(23)	NO			
dd	time	YES		NULL	
select * from t2;
a	b	c	d	e	f	g	h	dd
1	-7	7	2000-01-01	b	2000-01-01 00:00:00	05:04:03	yet another binary data	02:00:00
2	-2	2	1825-12-14	a	2003-01-01 03:02:01	04:03:02	binary data	02:00:00
drop table t1, t2;
create table t1 (a tinyint, b smallint, c mediumint, d int, e bigint, f float(3,2), g double(4,3), h decimal(5,4), i year, j date, k timestamp, l datetime, m enum('a','b'), n set('a','b'), o char(10));
create table t2 select ifnull(a,a), ifnull(b,b), ifnull(c,c), ifnull(d,d), ifnull(e,e), ifnull(f,f), ifnull(g,g), ifnull(h,h), ifnull(i,i), ifnull(j,j), ifnull(k,k), ifnull(l,l), ifnull(m,m), ifnull(n,n), ifnull(o,o) from t1;
show create table t2;
Table	Create Table
t2	CREATE TABLE `t2` (
  `ifnull(a,a)` tinyint(4) default NULL,
  `ifnull(b,b)` smallint(6) default NULL,
  `ifnull(c,c)` mediumint(8) default NULL,
  `ifnull(d,d)` int(11) default NULL,
  `ifnull(e,e)` bigint(20) default NULL,
  `ifnull(f,f)` float(24,2) default NULL,
  `ifnull(g,g)` double(53,3) default NULL,
  `ifnull(h,h)` decimal(5,4) default NULL,
  `ifnull(i,i)` year(4) default NULL,
  `ifnull(j,j)` date default NULL,
  `ifnull(k,k)` datetime NOT NULL default '0000-00-00 00:00:00',
  `ifnull(l,l)` datetime default NULL,
  `ifnull(m,m)` varchar(1) default NULL,
  `ifnull(n,n)` varchar(3) default NULL,
  `ifnull(o,o)` varchar(10) default NULL
) ENGINE=MyISAM DEFAULT CHARSET=latin1
drop table t1,t2;
create table t1(str varchar(10) default 'def',strnull varchar(10),intg int default '10',rel double default '3.14');
insert into t1 values ('','',0,0.0);
describe t1;
Field	Type	Null	Key	Default	Extra
str	varchar(10)	YES		def	
strnull	varchar(10)	YES		NULL	
intg	int(11)	YES		10	
rel	double	YES		3.14	
create table t2 select default(str) as str, default(strnull) as strnull, default(intg) as intg, default(rel) as rel from t1;
describe t2;
Field	Type	Null	Key	Default	Extra
str	varchar(10)	YES		NULL	
strnull	varchar(10)	YES		NULL	
intg	int(11)	YES		NULL	
rel	double	YES		NULL	
drop table t1, t2;
create table t1(name varchar(10), age smallint default -1);
describe t1;
Field	Type	Null	Key	Default	Extra
name	varchar(10)	YES		NULL	
age	smallint(6)	YES		-1	
create table t2(name varchar(10), age smallint default - 1);
describe t2;
Field	Type	Null	Key	Default	Extra
name	varchar(10)	YES		NULL	
age	smallint(6)	YES		-1	
drop table t1, t2;
create table t1(cenum enum('a'), cset set('b'));
create table t2(cenum enum('a','a'), cset set('b','b'));
Warnings:
Note	1291	Column 'cenum' has duplicated value 'a' in ENUM
Note	1291	Column 'cset' has duplicated value 'b' in SET
create table t3(cenum enum('a','A','a','c','c'), cset set('b','B','b','d','d'));
Warnings:
Note	1291	Column 'cenum' has duplicated value 'a' in ENUM
Note	1291	Column 'cenum' has duplicated value 'A' in ENUM
Note	1291	Column 'cenum' has duplicated value 'c' in ENUM
Note	1291	Column 'cset' has duplicated value 'b' in SET
Note	1291	Column 'cset' has duplicated value 'B' in SET
Note	1291	Column 'cset' has duplicated value 'd' in SET
drop table t1, t2, t3;
create database mysqltest;
use mysqltest;
select database();
database()
mysqltest
drop database mysqltest;
select database();
database()
NULL
select database();
database()
NULL
use test;
create table t1 (a int, index `primary` (a));
ERROR 42000: Incorrect index name 'primary'
create table t1 (a int, index `PRIMARY` (a));
ERROR 42000: Incorrect index name 'PRIMARY'
create table t1 (`primary` int, index(`primary`));
show create table t1;
Table	Create Table
t1	CREATE TABLE `t1` (
  `primary` int(11) default NULL,
  KEY `primary_2` (`primary`)
) ENGINE=MyISAM DEFAULT CHARSET=latin1
create table t2 (`PRIMARY` int, index(`PRIMARY`));
show create table t2;
Table	Create Table
t2	CREATE TABLE `t2` (
  `PRIMARY` int(11) default NULL,
  KEY `PRIMARY_2` (`PRIMARY`)
) ENGINE=MyISAM DEFAULT CHARSET=latin1
create table t3 (a int);
alter table t3 add index `primary` (a);
ERROR 42000: Incorrect index name 'primary'
alter table t3 add index `PRIMARY` (a);
ERROR 42000: Incorrect index name 'PRIMARY'
create table t4 (`primary` int);
alter table t4 add index(`primary`);
show create table t4;
Table	Create Table
t4	CREATE TABLE `t4` (
  `primary` int(11) default NULL,
  KEY `primary_2` (`primary`)
) ENGINE=MyISAM DEFAULT CHARSET=latin1
create table t5 (`PRIMARY` int);
alter table t5 add index(`PRIMARY`);
show create table t5;
Table	Create Table
t5	CREATE TABLE `t5` (
  `PRIMARY` int(11) default NULL,
  KEY `PRIMARY_2` (`PRIMARY`)
) ENGINE=MyISAM DEFAULT CHARSET=latin1
drop table t1, t2, t3, t4, t5;
CREATE TABLE t1(id varchar(10) NOT NULL PRIMARY KEY, dsc longtext);
INSERT INTO t1 VALUES ('5000000001', NULL),('5000000003', 'Test'),('5000000004', NULL);
CREATE TABLE t2(id varchar(15) NOT NULL, proc varchar(100) NOT NULL, runID varchar(16) NOT NULL, start datetime NOT NULL, PRIMARY KEY  (id,proc,runID,start));
INSERT INTO t2 VALUES ('5000000001', 'proc01', '20031029090650', '2003-10-29 13:38:40'),('5000000001', 'proc02', '20031029090650', '2003-10-29 13:38:51'),('5000000001', 'proc03', '20031029090650', '2003-10-29 13:38:11'),('5000000002', 'proc09', '20031024013310', '2003-10-24 01:33:11'),('5000000002', 'proc09', '20031024153537', '2003-10-24 15:36:04'),('5000000004', 'proc01', '20031024013641', '2003-10-24 01:37:29'),('5000000004', 'proc02', '20031024013641', '2003-10-24 01:37:39');
CREATE TABLE t3  SELECT t1.dsc,COUNT(DISTINCT t2.id) AS countOfRuns  FROM t1 LEFT JOIN t2 ON (t1.id=t2.id) GROUP BY t1.id;
SELECT * FROM t3;
dsc	countOfRuns
NULL	1
Test	0
NULL	1
drop table t1, t2, t3;<|MERGE_RESOLUTION|>--- conflicted
+++ resolved
@@ -428,13 +428,8 @@
 explain t2;
 Field	Type	Null	Key	Default	Extra
 a	int(11)	YES		NULL	
-<<<<<<< HEAD
 b	bigint(11)	NO		0	
 c	bigint(10)	NO		0	
-=======
-b	bigint(11)			0	
-c	bigint(11)			0	
->>>>>>> 24dccd8b
 d	date	YES		NULL	
 e	varchar(1)	NO			
 f	datetime	YES		NULL	
