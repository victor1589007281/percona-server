--- conflicted
+++ resolved
@@ -7519,18 +7519,11 @@
 ON alias1.col_varchar_1024_utf8_key
 WHERE alias1.pk AND alias1.pk < 3 OR alias1.pk AND alias3.pk);
 id	select_type	table	type	possible_keys	key	key_len	ref	rows	Extra
-<<<<<<< HEAD
-1	SIMPLE	t3	ALL	NULL	NULL	NULL	NULL	2	NULL
-1	SIMPLE	alias1	ALL	PRIMARY,col_varchar_10_latin1_key	NULL	NULL	NULL	4	Using where; Start materialize
-1	SIMPLE	alias3	index	NULL	PRIMARY	4	NULL	1	Using where; Using index; Using join buffer (Block Nested Loop)
-1	SIMPLE	alias2	index	NULL	col_varchar_10_latin1_key	13	NULL	4	Using where; Using index; End materialize; Using join buffer (Block Nested Loop)
-=======
 1	SIMPLE	t3	ALL	NULL	NULL	NULL	NULL	2	Using where
 1	SIMPLE	<subquery2>	eq_ref	<auto_key>	<auto_key>	13	test.t3.col_varchar_10_latin1_key	1	NULL
-2	MATERIALIZED	alias1	ALL	NULL	NULL	NULL	NULL	4	Using where
+2	MATERIALIZED	alias1	ALL	PRIMARY,col_varchar_10_latin1_key	NULL	NULL	NULL	4	Using where
 2	MATERIALIZED	alias3	index	NULL	PRIMARY	4	NULL	1	Using where; Using index; Using join buffer (Block Nested Loop)
 2	MATERIALIZED	alias2	index	NULL	col_varchar_10_latin1_key	13	NULL	4	Using where; Using index; Using join buffer (Block Nested Loop)
->>>>>>> 40e8e327
 SELECT * 
 FROM t3 
 WHERE col_varchar_10_latin1_key IN (
@@ -9007,16 +9000,9 @@
 ON alias5.col_varchar_key = alias4.col_varchar_key
 );
 id	select_type	table	type	possible_keys	key	key_len	ref	rows	Extra
-<<<<<<< HEAD
-1	SIMPLE	alias1	index	col_datetime_key	col_datetime_key	5	NULL	2	Using index; Start materialize; Scan
-1	SIMPLE	alias4	ALL	col_int_key,col_varchar_key	NULL	NULL	NULL	1	NULL
-1	SIMPLE	alias5	ref	col_int_key,col_varchar_key	col_varchar_key	3	test.alias4.col_varchar_key	1	Using where; Using index
-1	SIMPLE	alias3	index	NULL	col_int_key	4	NULL	2	Using index; End materialize
-=======
 1	SIMPLE	<subquery2>	ALL	NULL	NULL	NULL	NULL	NULL	NULL
->>>>>>> 40e8e327
 1	SIMPLE	outr	index	col_datetime_key	col_datetime_key	5	NULL	2	Using where; Using index; Using join buffer (Block Nested Loop)
-2	MATERIALIZED	alias1	index	NULL	col_datetime_key	5	NULL	2	Using index
+2	MATERIALIZED	alias1	index	col_datetime_key	col_datetime_key	5	NULL	2	Using index
 2	MATERIALIZED	alias4	ALL	col_int_key,col_varchar_key	NULL	NULL	NULL	1	NULL
 2	MATERIALIZED	alias5	ref	col_int_key,col_varchar_key	col_varchar_key	3	test.alias4.col_varchar_key	1	Using where; Using index
 2	MATERIALIZED	alias3	index	NULL	col_int_key	4	NULL	2	Using index
@@ -9201,16 +9187,9 @@
 ON alias5.col_varchar_key = alias4.col_varchar_key
 );
 id	select_type	table	type	possible_keys	key	key_len	ref	rows	Extra
-<<<<<<< HEAD
-1	SIMPLE	alias1	index	col_datetime_key	col_datetime_key	5	NULL	2	Using index; Start materialize; Scan
-1	SIMPLE	alias4	ALL	col_int_key,col_varchar_key	NULL	NULL	NULL	1	NULL
-1	SIMPLE	alias5	ref	col_int_key,col_varchar_key	col_varchar_key	3	test.alias4.col_varchar_key	1	Using where; Using index
-1	SIMPLE	alias3	index	NULL	col_int_key	4	NULL	2	Using index; End materialize
-=======
 1	SIMPLE	<subquery2>	ALL	NULL	NULL	NULL	NULL	NULL	NULL
->>>>>>> 40e8e327
 1	SIMPLE	outr	index	col_datetime_key	col_datetime_key	5	NULL	2	Using where; Using index; Using join buffer (Block Nested Loop)
-2	MATERIALIZED	alias1	index	NULL	col_datetime_key	5	NULL	2	Using index
+2	MATERIALIZED	alias1	index	col_datetime_key	col_datetime_key	5	NULL	2	Using index
 2	MATERIALIZED	alias4	ALL	col_int_key,col_varchar_key	NULL	NULL	NULL	1	NULL
 2	MATERIALIZED	alias5	ref	col_int_key,col_varchar_key	col_varchar_key	3	test.alias4.col_varchar_key	1	Using where; Using index
 2	MATERIALIZED	alias3	index	NULL	col_int_key	4	NULL	2	Using index
