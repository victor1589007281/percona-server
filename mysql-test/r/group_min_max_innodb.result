--- conflicted
+++ resolved
@@ -167,15 +167,10 @@
 set end_markers_in_json=on;
 EXPLAIN SELECT c1, max(i2) FROM t1 WHERE (c1 = 'C' AND i2 = 17) OR ( c1 = 'F')
 GROUP BY c1;
-<<<<<<< HEAD
-id	select_type	table	partitions	type	possible_keys	key	key_len	ref	rows	filtered	Extra
-1	SIMPLE	t1	NULL	range	k1	k1	5	NULL	31	100.00	Using where; Using index
+id	select_type	table	partitions	type	possible_keys	key	key_len	ref	rows	filtered	Extra
+1	SIMPLE	t1	NULL	range	k1	k1	5	NULL	ROWS	100.00	Using where; Using index
 Warnings:
 Note	1003	/* select#1 */ select `test`.`t1`.`c1` AS `c1`,max(`test`.`t1`.`i2`) AS `max(i2)` from `test`.`t1` where (((`test`.`t1`.`i2` = 17) and (`test`.`t1`.`c1` = 'C')) or (`test`.`t1`.`c1` = 'F')) group by `test`.`t1`.`c1`
-=======
-id	select_type	table	type	possible_keys	key	key_len	ref	rows	Extra
-1	SIMPLE	t1	range	k1	k1	5	NULL	ROWS	Using where; Using index
->>>>>>> 3f36b949
 SELECT c1, max(i2) FROM t1 WHERE (c1 = 'C' AND i2 = 17) OR ( c1 = 'F')
 GROUP BY c1;
 c1	max(i2)
@@ -187,15 +182,10 @@
 1
 EXPLAIN SELECT c1, max(i2) FROM t1 WHERE (c1 = 'C' OR ( c1 = 'F' AND i2 = 17))
 GROUP BY c1;
-<<<<<<< HEAD
-id	select_type	table	partitions	type	possible_keys	key	key_len	ref	rows	filtered	Extra
-1	SIMPLE	t1	NULL	range	k1	k1	5	NULL	31	100.00	Using where; Using index
+id	select_type	table	partitions	type	possible_keys	key	key_len	ref	rows	filtered	Extra
+1	SIMPLE	t1	NULL	range	k1	k1	5	NULL	ROWS	100.00	Using where; Using index
 Warnings:
 Note	1003	/* select#1 */ select `test`.`t1`.`c1` AS `c1`,max(`test`.`t1`.`i2`) AS `max(i2)` from `test`.`t1` where ((`test`.`t1`.`c1` = 'C') or ((`test`.`t1`.`i2` = 17) and (`test`.`t1`.`c1` = 'F'))) group by `test`.`t1`.`c1`
-=======
-id	select_type	table	type	possible_keys	key	key_len	ref	rows	Extra
-1	SIMPLE	t1	range	k1	k1	5	NULL	ROWS	Using where; Using index
->>>>>>> 3f36b949
 SELECT c1, max(i2) FROM t1 WHERE (c1 = 'C' OR ( c1 = 'F' AND i2 = 17))
 GROUP BY c1;
 c1	max(i2)
@@ -207,15 +197,10 @@
 1
 EXPLAIN SELECT c1, max(i2) FROM t1 WHERE (c1 = 'C' OR c1 = 'F' ) AND ( i2 = 17 )
 GROUP BY c1;
-<<<<<<< HEAD
-id	select_type	table	partitions	type	possible_keys	key	key_len	ref	rows	filtered	Extra
-1	SIMPLE	t1	NULL	range	k1	k1	5	NULL	1	100.00	Using where; Using index for group-by
+id	select_type	table	partitions	type	possible_keys	key	key_len	ref	rows	filtered	Extra
+1	SIMPLE	t1	NULL	range	k1	k1	5	NULL	ROWS	100.00	Using where; Using index for group-by
 Warnings:
 Note	1003	/* select#1 */ select `test`.`t1`.`c1` AS `c1`,max(`test`.`t1`.`i2`) AS `max(i2)` from `test`.`t1` where ((`test`.`t1`.`i2` = 17) and ((`test`.`t1`.`c1` = 'C') or (`test`.`t1`.`c1` = 'F'))) group by `test`.`t1`.`c1`
-=======
-id	select_type	table	type	possible_keys	key	key_len	ref	rows	Extra
-1	SIMPLE	t1	range	k1	k1	5	NULL	ROWS	Using where; Using index for group-by
->>>>>>> 3f36b949
 SELECT c1, max(i2) FROM t1 WHERE (c1 = 'C' OR c1 = 'F' ) AND ( i2 = 17 )
 GROUP BY c1;
 c1	max(i2)
@@ -228,15 +213,10 @@
 EXPLAIN SELECT c1, max(i2) FROM t1 
 WHERE ((c1 = 'C' AND (i2 = 40 OR i2 = 30)) OR ( c1 = 'F' AND (i2 = 40 )))
 GROUP BY c1;
-<<<<<<< HEAD
-id	select_type	table	partitions	type	possible_keys	key	key_len	ref	rows	filtered	Extra
-1	SIMPLE	t1	NULL	range	k1	k1	5	NULL	3	100.00	Using where; Using index
+id	select_type	table	partitions	type	possible_keys	key	key_len	ref	rows	filtered	Extra
+1	SIMPLE	t1	NULL	range	k1	k1	5	NULL	ROWS	100.00	Using where; Using index
 Warnings:
 Note	1003	/* select#1 */ select `test`.`t1`.`c1` AS `c1`,max(`test`.`t1`.`i2`) AS `max(i2)` from `test`.`t1` where (((`test`.`t1`.`c1` = 'C') and ((`test`.`t1`.`i2` = 40) or (`test`.`t1`.`i2` = 30))) or ((`test`.`t1`.`i2` = 40) and (`test`.`t1`.`c1` = 'F'))) group by `test`.`t1`.`c1`
-=======
-id	select_type	table	type	possible_keys	key	key_len	ref	rows	Extra
-1	SIMPLE	t1	range	k1	k1	5	NULL	ROWS	Using where; Using index
->>>>>>> 3f36b949
 SELECT c1, max(i2) FROM t1 
 WHERE ((c1 = 'C' AND (i2 = 40 OR i2 = 30)) OR ( c1 = 'F' AND (i2 = 40 )))
 GROUP BY c1;
@@ -249,15 +229,10 @@
 EXPLAIN SELECT c1, i1, max(i2) FROM t2
 WHERE (c1 = 'C' OR ( c1 = 'F' AND i1 < 35)) AND ( i2 = 17 )
 GROUP BY c1,i1;
-<<<<<<< HEAD
-id	select_type	table	partitions	type	possible_keys	key	key_len	ref	rows	filtered	Extra
-1	SIMPLE	t2	NULL	range	k2	k2	5	NULL	59	0.56	Using where; Using index
+id	select_type	table	partitions	type	possible_keys	key	key_len	ref	rows	filtered	Extra
+1	SIMPLE	t2	NULL	range	k2	k2	5	NULL	ROWS	0.56	Using where; Using index
 Warnings:
 Note	1003	/* select#1 */ select `test`.`t2`.`c1` AS `c1`,`test`.`t2`.`i1` AS `i1`,max(`test`.`t2`.`i2`) AS `max(i2)` from `test`.`t2` where ((`test`.`t2`.`i2` = 17) and ((`test`.`t2`.`c1` = 'C') or ((`test`.`t2`.`c1` = 'F') and (`test`.`t2`.`i1` < 35)))) group by `test`.`t2`.`c1`,`test`.`t2`.`i1`
-=======
-id	select_type	table	type	possible_keys	key	key_len	ref	rows	Extra
-1	SIMPLE	t2	range	k2	k2	5	NULL	ROWS	Using where; Using index
->>>>>>> 3f36b949
 SELECT c1, i1, max(i2) FROM t2
 WHERE (c1 = 'C' OR ( c1 = 'F' AND i1 < 35)) AND ( i2 = 17 )
 GROUP BY c1,i1;
@@ -271,15 +246,10 @@
 EXPLAIN SELECT c1, i1, max(i2) FROM t2 
 WHERE (((c1 = 'C' AND i1 < 40) OR ( c1 = 'F' AND i1 < 35)) AND ( i2 = 17 ))
 GROUP BY c1,i1;
-<<<<<<< HEAD
-id	select_type	table	partitions	type	possible_keys	key	key_len	ref	rows	filtered	Extra
-1	SIMPLE	t2	NULL	range	k2	k2	5	NULL	58	0.56	Using where; Using index
+id	select_type	table	partitions	type	possible_keys	key	key_len	ref	rows	filtered	Extra
+1	SIMPLE	t2	NULL	range	k2	k2	5	NULL	ROWS	0.56	Using where; Using index
 Warnings:
 Note	1003	/* select#1 */ select `test`.`t2`.`c1` AS `c1`,`test`.`t2`.`i1` AS `i1`,max(`test`.`t2`.`i2`) AS `max(i2)` from `test`.`t2` where ((`test`.`t2`.`i2` = 17) and (((`test`.`t2`.`c1` = 'C') and (`test`.`t2`.`i1` < 40)) or ((`test`.`t2`.`c1` = 'F') and (`test`.`t2`.`i1` < 35)))) group by `test`.`t2`.`c1`,`test`.`t2`.`i1`
-=======
-id	select_type	table	type	possible_keys	key	key_len	ref	rows	Extra
-1	SIMPLE	t2	range	k2	k2	5	NULL	ROWS	Using where; Using index
->>>>>>> 3f36b949
 SELECT c1, i1, max(i2) FROM t2 
 WHERE (((c1 = 'C' AND i1 < 40) OR ( c1 = 'F' AND i1 < 35)) AND ( i2 = 17 ))
 GROUP BY c1,i1;
@@ -293,15 +263,10 @@
 EXPLAIN SELECT c1, i1, max(i2) FROM t2 
 WHERE ((c1 = 'C' AND i1 < 40) OR ( c1 = 'F' AND i1 < 35) OR ( i2 = 17 ))
 GROUP BY c1,i1;
-<<<<<<< HEAD
-id	select_type	table	partitions	type	possible_keys	key	key_len	ref	rows	filtered	Extra
-1	SIMPLE	t2	NULL	index	k2	k2	9	NULL	180	6.00	Using where; Using index
+id	select_type	table	partitions	type	possible_keys	key	key_len	ref	rows	filtered	Extra
+1	SIMPLE	t2	NULL	index	k2	k2	9	NULL	ROWS	6.00	Using where; Using index
 Warnings:
 Note	1003	/* select#1 */ select `test`.`t2`.`c1` AS `c1`,`test`.`t2`.`i1` AS `i1`,max(`test`.`t2`.`i2`) AS `max(i2)` from `test`.`t2` where (((`test`.`t2`.`c1` = 'C') and (`test`.`t2`.`i1` < 40)) or ((`test`.`t2`.`c1` = 'F') and (`test`.`t2`.`i1` < 35)) or (`test`.`t2`.`i2` = 17)) group by `test`.`t2`.`c1`,`test`.`t2`.`i1`
-=======
-id	select_type	table	type	possible_keys	key	key_len	ref	rows	Extra
-1	SIMPLE	t2	index	k2	k2	9	NULL	ROWS	Using where; Using index
->>>>>>> 3f36b949
 SELECT c1, i1, max(i2) FROM t2 
 WHERE ((c1 = 'C' AND i1 < 40) OR ( c1 = 'F' AND i1 < 35) OR ( i2 = 17 ))
 GROUP BY c1,i1;
