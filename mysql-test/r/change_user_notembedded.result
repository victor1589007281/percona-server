--- conflicted
+++ resolved
@@ -1,13 +1,5 @@
-<<<<<<< HEAD
-ERROR 28000: Access denied for user 'foo'@'localhost' (using password: YES)
-ERROR 28000: Access denied for user 'foo'@'localhost' (using password: NO)
-ERROR 28000: Access denied for user 'foo'@'localhost' (using password: YES)
-ERROR 28000: Access denied for user 'foo'@'localhost' (using password: YES)
-ERROR 28000: Access denied for user 'foo'@'localhost' (using password: YES)
-=======
 Got one of the listed errors
 Got one of the listed errors
 Got one of the listed errors
 Got one of the listed errors
-Got one of the listed errors
->>>>>>> 90715e4c
+Got one of the listed errors