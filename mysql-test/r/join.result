--- conflicted
+++ resolved
@@ -1146,7 +1146,16 @@
 id	select_type	table	type	possible_keys	key	key_len	ref	rows	Extra
 1	SIMPLE	NULL	NULL	NULL	NULL	NULL	NULL	NULL	Impossible WHERE noticed after reading const tables
 DROP TABLE t1;
-<<<<<<< HEAD
+#
+# Bug #50335: Assertion `!(order->used & map)' in eq_ref_table
+# 
+CREATE TABLE t1 (a INT NOT NULL, b INT NOT NULL, PRIMARY KEY (a,b));
+INSERT INTO t1 VALUES (0,0), (1,1);
+SELECT * FROM t1 STRAIGHT_JOIN t1 t2 ON t1.a=t2.a AND t1.a=t2.b ORDER BY t2.a, t1.a;
+a	b	a	b
+0	0	0	0
+1	1	1	1
+DROP TABLE t1;
 End of 5.0 tests.
 CREATE TABLE t1 (f1 int);
 CREATE TABLE t2 (f1 int);
@@ -1175,20 +1184,4 @@
 NULL
 1
 DROP TABLE t1, t2, mm1;
-=======
->>>>>>> 1a1fd04d
-#
-# Bug #50335: Assertion `!(order->used & map)' in eq_ref_table
-# 
-CREATE TABLE t1 (a INT NOT NULL, b INT NOT NULL, PRIMARY KEY (a,b));
-INSERT INTO t1 VALUES (0,0), (1,1);
-SELECT * FROM t1 STRAIGHT_JOIN t1 t2 ON t1.a=t2.a AND t1.a=t2.b ORDER BY t2.a, t1.a;
-a	b	a	b
-0	0	0	0
-1	1	1	1
-DROP TABLE t1;
-<<<<<<< HEAD
-End of 5.1 tests
-=======
-End of 5.0 tests.
->>>>>>> 1a1fd04d
+End of 5.1 tests