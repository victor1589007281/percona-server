--- conflicted
+++ resolved
@@ -43,11 +43,7 @@
 
 # Test SET PERSIST
 
-<<<<<<< HEAD
-include/assert.inc [Expect 370 persisted variables in the table. Due to open Bugs, we are checking for 365]
-=======
-include/assert.inc [Expect 363 persisted variables in the table. Due to open Bugs, we are checking for 358]
->>>>>>> 5e43b278
+include/assert.inc [Expect 371 persisted variables in the table. Due to open Bugs, we are checking for 366]
 
 ************************************************************
 * 3. Restart server, it must preserve the persisted variable
@@ -55,15 +51,9 @@
 ************************************************************
 # restart
 
-<<<<<<< HEAD
-include/assert.inc [Expect 365 persisted variables in persisted_variables table.]
-include/assert.inc [Expect 365 persisted variables shown as PERSISTED in variables_info table.]
-include/assert.inc [Expect 365 persisted variables with matching peristed and global values.]
-=======
-include/assert.inc [Expect 358 persisted variables in persisted_variables table.]
-include/assert.inc [Expect 358 persisted variables shown as PERSISTED in variables_info table.]
-include/assert.inc [Expect 358 persisted variables with matching peristed and global values.]
->>>>>>> 5e43b278
+include/assert.inc [Expect 366 persisted variables in persisted_variables table.]
+include/assert.inc [Expect 366 persisted variables shown as PERSISTED in variables_info table.]
+include/assert.inc [Expect 366 persisted variables with matching peristed and global values.]
 
 ************************************************************
 * 4. Test RESET PERSIST IF EXISTS. Verify persisted variable
