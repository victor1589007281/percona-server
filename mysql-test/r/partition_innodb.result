drop table if exists t1, t2;
#
#BUG 18618561: FAILED ALTER TABLE ENGINE CHANGE WITH PARTITIONS
#              CORRUPTS FRM
# After WL#8971, the test case was rewritten to use InnoDB.
CREATE TABLE t1 (fld1 INT PRIMARY KEY) ENGINE= INNODB PARTITION BY HASH(fld1)
PARTITIONS 5;
SHOW CREATE TABLE t1;
Table	Create Table
t1	CREATE TABLE `t1` (
  `fld1` int(11) NOT NULL,
  PRIMARY KEY (`fld1`)
) ENGINE=InnoDB DEFAULT CHARSET=utf8mb4 COLLATE=utf8mb4_0900_ai_ci
/*!50100 PARTITION BY HASH (`fld1`)
PARTITIONS 5 */
ALTER TABLE t1 ENGINE= ARCHIVE;
ERROR 42000: The storage engine for the table doesn't support native partitioning
#After the patch, the ENGINE is correctly displayed as InnoDB
SHOW CREATE TABLE t1;
Table	Create Table
t1	CREATE TABLE `t1` (
  `fld1` int(11) NOT NULL,
  PRIMARY KEY (`fld1`)
) ENGINE=InnoDB DEFAULT CHARSET=utf8mb4 COLLATE=utf8mb4_0900_ai_ci
/*!50100 PARTITION BY HASH (`fld1`)
PARTITIONS 5 */
#Cleanup.
DROP TABLE t1;
#
# Bug#11763825/56590: PARTITIONS: FULLTEXT SEARCHES FAIL
# (bad/confusing error message)
# After WL#8971, the test case was rewritten to use InnoDB.
# The errors returned are  different.
#
CREATE TABLE t1
(a INT UNSIGNED AUTO_INCREMENT NOT NULL PRIMARY KEY,
b VARCHAR(200),
c TEXT)
ENGINE=InnoDB
PARTITION BY HASH(a) PARTITIONS 1;
CREATE FULLTEXT INDEX msg ON t1 (b, c);
ERROR HY000: The used table type doesn't support FULLTEXT indexes
DROP TABLE t1;
CREATE TABLE t1
(a INT UNSIGNED AUTO_INCREMENT NOT NULL PRIMARY KEY,
b VARCHAR(200),
c TEXT,
FULLTEXT (b, c))
ENGINE=InnoDB
PARTITION BY HASH(a) PARTITIONS 1;
ERROR HY000: The used table type doesn't support FULLTEXT indexes
#
# BUG#11933226 - 60681: CHECKSUM TABLE RETURNS 0 FOR PARTITIONED TABLE
# After WL#8971, the test case was rewritten to use InnoDB.
#
CREATE TABLE t1 (
i INT
)
ENGINE=InnoDB
PARTITION BY RANGE (i)
(PARTITION p3 VALUES LESS THAN (3),
PARTITION p5 VALUES LESS THAN (5),
PARTITION pMax VALUES LESS THAN MAXVALUE);
INSERT INTO t1 VALUES (1), (2), (3), (4), (5), (6);
CHECKSUM TABLE t1;
Table	Checksum
test.t1	2653438147
ALTER TABLE t1 CHECKSUM = 1;
CHECKSUM TABLE t1 EXTENDED;
Table	Checksum
test.t1	2653438147
CHECKSUM TABLE t1;
Table	Checksum
test.t1	2653438147
SHOW CREATE TABLE t1;
Table	Create Table
t1	CREATE TABLE `t1` (
  `i` int(11) DEFAULT NULL
) ENGINE=InnoDB DEFAULT CHARSET=utf8mb4 COLLATE=utf8mb4_0900_ai_ci CHECKSUM=1
/*!50100 PARTITION BY RANGE (`i`)
(PARTITION p3 VALUES LESS THAN (3) ENGINE = InnoDB,
 PARTITION p5 VALUES LESS THAN (5) ENGINE = InnoDB,
 PARTITION pMax VALUES LESS THAN MAXVALUE ENGINE = InnoDB) */
DROP TABLE t1;
# Same test without partitioning
CREATE TABLE t1 (
i INT
) ENGINE=InnoDB;
SHOW CREATE TABLE t1;
Table	Create Table
t1	CREATE TABLE `t1` (
  `i` int(11) DEFAULT NULL
) ENGINE=InnoDB DEFAULT CHARSET=utf8mb4 COLLATE=utf8mb4_0900_ai_ci
INSERT INTO t1 VALUES (1), (2), (3), (4), (5), (6);
CHECKSUM TABLE t1;
Table	Checksum
test.t1	2653438147
ALTER TABLE t1 CHECKSUM = 1;
CHECKSUM TABLE t1 EXTENDED;
Table	Checksum
test.t1	2653438147
CHECKSUM TABLE t1;
Table	Checksum
test.t1	2653438147
SHOW CREATE TABLE t1;
Table	Create Table
t1	CREATE TABLE `t1` (
  `i` int(11) DEFAULT NULL
) ENGINE=InnoDB DEFAULT CHARSET=utf8mb4 COLLATE=utf8mb4_0900_ai_ci CHECKSUM=1
DROP TABLE t1;
#
# Bug#13694811: THE OPTIMIZER WRONGLY USES THE FIRST
#               INNODB PARTITION STATISTICS
#
CREATE TABLE t1
(a INT,
b varchar(64),
PRIMARY KEY (a),
KEY (b))
ENGINE = InnoDB
PARTITION BY RANGE (a)
SUBPARTITION BY HASH (a) SUBPARTITIONS 10
(PARTITION pNeg VALUES LESS THAN (0),
PARTITION p0 VALUES LESS THAN (1000),
PARTITION pMAX VALUES LESS THAN MAXVALUE);
# Only one row in the first 10 subpartitions
INSERT INTO t1 VALUES (-1, 'Only negative pk value');
INSERT INTO t1 VALUES (0, 'Mod Zero'), (1, 'One'), (2, 'Two'), (3, 'Three'),
(10, 'Zero'), (11, 'Mod One'), (12, 'Mod Two'), (13, 'Mod Three'),
(20, '0'), (21, '1'), (22, '2'), (23, '3'),
(4, '4'), (5, '5'), (6, '6'), (7, '7'), (8, '8'), (9, '9');
INSERT INTO t1 SELECT a + 30, b FROM t1 WHERE a >= 0;
ANALYZE TABLE t1;
Table	Op	Msg_type	Msg_text
test.t1	analyze	status	OK
EXPLAIN SELECT b FROM t1 WHERE b between 'L' and 'N' AND a > -100;
id	select_type	table	partitions	type	possible_keys	key	key_len	ref	rows	filtered	Extra
1	SIMPLE	t1	pNeg_pNegsp0,pNeg_pNegsp1,pNeg_pNegsp2,pNeg_pNegsp3,pNeg_pNegsp4,pNeg_pNegsp5,pNeg_pNegsp6,pNeg_pNegsp7,pNeg_pNegsp8,pNeg_pNegsp9,p0_p0sp0,p0_p0sp1,p0_p0sp2,p0_p0sp3,p0_p0sp4,p0_p0sp5,p0_p0sp6,p0_p0sp7,p0_p0sp8,p0_p0sp9,pMAX_pMAXsp0,pMAX_pMAXsp1,pMAX_pMAXsp2,pMAX_pMAXsp3,pMAX_pMAXsp4,pMAX_pMAXsp5,pMAX_pMAXsp6,pMAX_pMAXsp7,pMAX_pMAXsp8,pMAX_pMAXsp9	range	PRIMARY,b	b	263	NULL	8	100.00	Using where; Using index
Warnings:
Note	1003	/* select#1 */ select `test`.`t1`.`b` AS `b` from `test`.`t1` where ((`test`.`t1`.`b` between 'L' and 'N') and (`test`.`t1`.`a` > <cache>(-(100))))
DROP TABLE t1;
#
# Bug#13007154: Crash in keys_to_use_for_scanning with ORDER BY
#               and PARTITIONING
#
CREATE TABLE t1 (a INT, KEY(a))
ENGINE = InnoDB
PARTITION BY KEY (a) PARTITIONS 1;
SELECT 1 FROM t1 WHERE a > (SELECT LAST_INSERT_ID() FROM t1 LIMIT 0)
ORDER BY a;
1
DROP TABLE t1;
#
# Bug#56287: crash when using Partition datetime in sub in query
#
CREATE TABLE t1
(c1 bigint(20) unsigned NOT NULL AUTO_INCREMENT,
c2 varchar(40) not null default '',
c3 datetime not  NULL,
PRIMARY KEY (c1,c3),
KEY partidx(c3))
ENGINE=InnoDB
PARTITION BY RANGE (TO_DAYS(c3))
(PARTITION p200912 VALUES LESS THAN (to_days('2010-01-01')),
PARTITION p201103 VALUES LESS THAN (to_days('2011-04-01')),
PARTITION p201912 VALUES LESS THAN MAXVALUE);
insert into t1(c2,c3) values ("Test row",'2010-01-01 00:00:00');
SELECT PARTITION_NAME, TABLE_ROWS FROM INFORMATION_SCHEMA.PARTITIONS WHERE TABLE_NAME = 't1' AND TABLE_SCHEMA = 'test';
PARTITION_NAME	TABLE_ROWS
p200912	0
p201103	1
p201912	0
SELECT count(*) FROM t1 p where c3 in
(SELECT c3 FROM t1 t WHERE t.c3 < TIMESTAMP'2011-04-26 19:19:44'
 AND t.c3 > TIMESTAMP'2011-04-26 19:18:44') ;
count(*)
0
DROP TABLE t1;
#
# Bug#54747: Deadlock between REORGANIZE PARTITION and
#            SELECT is not detected
#
SET @old_innodb_thread_concurrency := @@innodb_thread_concurrency;
SET @old_innodb_thread_sleep_delay := @@innodb_thread_sleep_delay;
SET GLOBAL innodb_thread_concurrency = 2;
CREATE TABLE t1
(user_num BIGINT,
hours SMALLINT,
KEY user_num (user_num))
ENGINE = InnoDB   
PARTITION BY RANGE COLUMNS (hours)
(PARTITION hour_003 VALUES LESS THAN (3),
PARTITION hour_004 VALUES LESS THAN (4),
PARTITION hour_005 VALUES LESS THAN (5),
PARTITION hour_last VALUES LESS THAN (MAXVALUE));
INSERT INTO t1 VALUES (1, 1), (2, 2), (3, 3), (4, 4), (5, 5);
BEGIN;
SELECT COUNT(*) FROM t1;
COUNT(*)
5
# con1
# SEND a ALTER PARTITION which waits on the ongoing transaction.
ALTER TABLE t1
REORGANIZE PARTITION hour_003, hour_004 INTO
(PARTITION oldest VALUES LESS THAN (4));
# Connection default wait until the ALTER is in 'waiting for table...'
# state and then continue the transaction by trying a SELECT
SELECT COUNT(*) FROM t1;
COUNT(*)
5
COMMIT;
# con1, reaping ALTER.
# Disconnecting con1 and switching to default. Cleaning up.
SET GLOBAL innodb_thread_concurrency = @old_innodb_thread_concurrency;
SET GLOBAL innodb_thread_sleep_delay = @old_innodb_thread_sleep_delay;
DROP TABLE t1;
#
# Bug#50418: DROP PARTITION does not interact with transactions
#
CREATE TABLE t1 (
id INT AUTO_INCREMENT NOT NULL,
name CHAR(50) NOT NULL,
myDate DATE NOT NULL,
PRIMARY KEY (id, myDate),
INDEX idx_date (myDate)
) ENGINE=InnoDB
PARTITION BY RANGE ( TO_DAYS(myDate) ) (
PARTITION p0 VALUES LESS THAN (734028),
PARTITION p1 VALUES LESS THAN (734029),
PARTITION p2 VALUES LESS THAN (734030),
PARTITION p3 VALUES LESS THAN MAXVALUE
) ;
INSERT INTO t1 VALUES 
(NULL, 'Lachlan', '2009-09-13'),
(NULL, 'Clint', '2009-09-13'),
(NULL, 'John', '2009-09-14'),
(NULL, 'Dave', '2009-09-14'),
(NULL, 'Jeremy', '2009-09-15'),
(NULL, 'Scott', '2009-09-15'),
(NULL, 'Jeff', '2009-09-16'),
(NULL, 'Joe', '2009-09-16');
SET AUTOCOMMIT=0;
SELECT * FROM t1 FOR UPDATE;
id	name	myDate
1	Lachlan	2009-09-13
2	Clint	2009-09-13
3	John	2009-09-14
4	Dave	2009-09-14
5	Jeremy	2009-09-15
6	Scott	2009-09-15
7	Jeff	2009-09-16
8	Joe	2009-09-16
UPDATE t1 SET name = 'Mattias' WHERE id = 7;
SELECT * FROM t1 WHERE id = 7;
id	name	myDate
7	Mattias	2009-09-16
# Connection con1
SET lock_wait_timeout = 1;
# After the patch it will wait and fail on timeout.
ALTER TABLE t1 DROP PARTITION p3;
ERROR HY000: Lock wait timeout exceeded; try restarting transaction
SHOW WARNINGS;
Level	Code	Message
Error	1205	Lock wait timeout exceeded; try restarting transaction
# Connection default
SELECT * FROM t1;
id	name	myDate
1	Lachlan	2009-09-13
2	Clint	2009-09-13
3	John	2009-09-14
4	Dave	2009-09-14
5	Jeremy	2009-09-15
6	Scott	2009-09-15
7	Mattias	2009-09-16
8	Joe	2009-09-16
# No changes.
COMMIT;
DROP TABLE t1;
SET AUTOCOMMIT= default;
#
# Bug#51830: Incorrect partition pruning on range partition (regression)
#
CREATE TABLE t1 (a INT NOT NULL)
ENGINE = InnoDB
PARTITION BY RANGE(a)
(PARTITION p10 VALUES LESS THAN (10),
PARTITION p30 VALUES LESS THAN (30),
PARTITION p50 VALUES LESS THAN (50),
PARTITION p70 VALUES LESS THAN (70),
PARTITION p90 VALUES LESS THAN (90));
INSERT INTO t1 VALUES (10),(30),(50);
INSERT INTO t1 VALUES (70);
INSERT INTO t1 VALUES (80);
INSERT INTO t1 VALUES (89);
INSERT INTO t1 VALUES (90);
ERROR HY000: Table has no partition for value 90
INSERT INTO t1 VALUES (100);
ERROR HY000: Table has no partition for value 100
insert INTO t1 VALUES (110);
ERROR HY000: Table has no partition for value 110
ANALYZE TABLE t1;
Table	Op	Msg_type	Msg_text
test.t1	analyze	status	OK
EXPLAIN SELECT * FROM t1 WHERE a > 90;
id	select_type	table	partitions	type	possible_keys	key	key_len	ref	rows	filtered	Extra
1	SIMPLE	t1	NULL	ALL	NULL	NULL	NULL	NULL	1	100.00	Using where
Warnings:
Note	1003	/* select#1 */ select `test`.`t1`.`a` AS `a` from `test`.`t1` where (`test`.`t1`.`a` > 90)
EXPLAIN SELECT * FROM t1 WHERE a >= 90;
id	select_type	table	partitions	type	possible_keys	key	key_len	ref	rows	filtered	Extra
1	SIMPLE	t1	NULL	ALL	NULL	NULL	NULL	NULL	1	100.00	Using where
Warnings:
Note	1003	/* select#1 */ select `test`.`t1`.`a` AS `a` from `test`.`t1` where (`test`.`t1`.`a` >= 90)
EXPLAIN SELECT * FROM t1 WHERE a = 90;
id	select_type	table	partitions	type	possible_keys	key	key_len	ref	rows	filtered	Extra
1	SIMPLE	t1	NULL	ALL	NULL	NULL	NULL	NULL	1	100.00	Using where
Warnings:
Note	1003	/* select#1 */ select `test`.`t1`.`a` AS `a` from `test`.`t1` where (`test`.`t1`.`a` = 90)
EXPLAIN SELECT * FROM t1 WHERE a = 89;
id	select_type	table	partitions	type	possible_keys	key	key_len	ref	rows	filtered	Extra
1	SIMPLE	t1	p90	ALL	NULL	NULL	NULL	NULL	3	33.33	Using where
Warnings:
Note	1003	/* select#1 */ select `test`.`t1`.`a` AS `a` from `test`.`t1` where (`test`.`t1`.`a` = 89)
EXPLAIN SELECT * FROM t1 WHERE a >= 89;
id	select_type	table	partitions	type	possible_keys	key	key_len	ref	rows	filtered	Extra
1	SIMPLE	t1	p90	ALL	NULL	NULL	NULL	NULL	3	33.33	Using where
Warnings:
Note	1003	/* select#1 */ select `test`.`t1`.`a` AS `a` from `test`.`t1` where (`test`.`t1`.`a` >= 89)
EXPLAIN SELECT * FROM t1 WHERE a > 89;
id	select_type	table	partitions	type	possible_keys	key	key_len	ref	rows	filtered	Extra
1	SIMPLE	t1	NULL	ALL	NULL	NULL	NULL	NULL	1	100.00	Using where
Warnings:
Note	1003	/* select#1 */ select `test`.`t1`.`a` AS `a` from `test`.`t1` where (`test`.`t1`.`a` > 89)
EXPLAIN SELECT * FROM t1 WHERE a = 100;
id	select_type	table	partitions	type	possible_keys	key	key_len	ref	rows	filtered	Extra
1	SIMPLE	t1	NULL	ALL	NULL	NULL	NULL	NULL	1	100.00	Using where
Warnings:
Note	1003	/* select#1 */ select `test`.`t1`.`a` AS `a` from `test`.`t1` where (`test`.`t1`.`a` = 100)
EXPLAIN SELECT * FROM t1 WHERE a >= 100;
id	select_type	table	partitions	type	possible_keys	key	key_len	ref	rows	filtered	Extra
1	SIMPLE	t1	NULL	ALL	NULL	NULL	NULL	NULL	1	100.00	Using where
Warnings:
Note	1003	/* select#1 */ select `test`.`t1`.`a` AS `a` from `test`.`t1` where (`test`.`t1`.`a` >= 100)
EXPLAIN SELECT * FROM t1 WHERE a > 100;
id	select_type	table	partitions	type	possible_keys	key	key_len	ref	rows	filtered	Extra
1	SIMPLE	t1	NULL	ALL	NULL	NULL	NULL	NULL	1	100.00	Using where
Warnings:
Note	1003	/* select#1 */ select `test`.`t1`.`a` AS `a` from `test`.`t1` where (`test`.`t1`.`a` > 100)
DROP TABLE t1;
#
# Bug#50104: Partitioned table with just 1 partion works with fk
#
CREATE TABLE t2 (
id INT,
PRIMARY KEY (id)
) ENGINE=InnoDB ;
CREATE TABLE t1 (
id INT NOT NULL AUTO_INCREMENT,
parent_id INT DEFAULT NULL,
PRIMARY KEY (id),
KEY parent_id (parent_id)
) ENGINE=InnoDB;
ALTER TABLE t1 PARTITION BY HASH (id) PARTITIONS 1;
ALTER TABLE t1 ADD CONSTRAINT test_ibfk_1 FOREIGN KEY (parent_id) REFERENCES t2 (id);
ERROR HY000: Foreign keys are not yet supported in conjunction with partitioning
ALTER TABLE t1 PARTITION BY HASH (id) PARTITIONS 2;
ALTER TABLE t1 ADD CONSTRAINT test_ibfk_1 FOREIGN KEY (parent_id) REFERENCES t2 (id);
ERROR HY000: Foreign keys are not yet supported in conjunction with partitioning
DROP TABLE t1, t2;
create table t1 (a varchar(5), b int signed, c varchar(10), d datetime)
partition by range columns(b,c)
subpartition by hash(to_seconds(d))
( partition p0 values less than (2, 'b'),
partition p1 values less than (4, 'd'),
partition p2 values less than (10, 'za'));
insert into t1 values ('a', 3, 'w', '2001-10-27 04:34:00');
insert into t1 values ('r', 7, 'w', '2001-10-27 05:34:00');
insert into t1 values ('g', 10, 'w', '2001-10-27 06:34:00');
update t1 set a = 'c' where a > 'f';
drop table t1;
create table t1 (a varchar(5))
engine=innodb
partition by range columns(a)
( partition p0 values less than ('m'),
partition p1 values less than ('za'));
insert into t1 values  ('j');
update t1 set a = 'z' where (a >= 'j');
drop table t1;
create table t1 (a int not null,
b datetime not null,
primary key (a,b))
engine=innodb
partition by range (to_days(b))
subpartition by hash (a)
subpartitions 2
( partition p0 values less than (to_days('2009-01-01')),
partition p1 values less than (to_days('2009-02-01')),
partition p2 values less than (to_days('2009-03-01')),
partition p3 values less than maxvalue);
alter table t1 reorganize partition p1,p2 into
( partition p2 values less than (to_days('2009-03-01')));
drop table t1;
CREATE TABLE t1 (id INT PRIMARY KEY, data INT) ENGINE = InnoDB 
PARTITION BY RANGE(id) ( 
PARTITION p0 VALUES LESS THAN (5), 
PARTITION p1 VALUES LESS THAN (10), 
PARTITION p2 VALUES LESS THAN MAXVALUE 
);
INSERT INTO t1 VALUES (1,1), (2,2), (3,3), (4,4), (5,5), (6,6), (7,7), (8,8),
(9,9), (10,10), (11,11);
SET @old_transaction_isolation := @@session.transaction_isolation;
SET SESSION TRANSACTION ISOLATION LEVEL READ COMMITTED;
SET autocommit = 0;
UPDATE t1 SET DATA = data*2 WHERE id = 3;
UPDATE t1 SET data = data*2 WHERE data = 2;
<<<<<<< HEAD
SET @@session.transaction_isolation = @old_transaction_isolation;
=======
SET @@session.tx_isolation = @old_tx_isolation;
Warnings:
Warning	1287	'@@tx_isolation' is deprecated and will be removed in a future release. Please use '@@transaction_isolation' instead
SET autocommit= default;
>>>>>>> d412ab93
DROP TABLE t1;
# Bug#37721, test of ORDER BY on PK and WHERE on INDEX
CREATE TABLE t1 (
a INT,
b INT,
PRIMARY KEY (a),
INDEX (b))
ENGINE InnoDB
PARTITION BY HASH(a)
PARTITIONS 3;
INSERT INTO t1 VALUES (0,0),(4,0),(2,0);
SELECT a FROM t1 WHERE b = 0 ORDER BY a ASC;
a
0
2
4
SELECT a FROM t1 WHERE b = 0 ORDER BY a DESC;
a
4
2
0
ALTER TABLE t1 DROP INDEX b;
SELECT a FROM t1 WHERE b = 0 ORDER BY a ASC;
a
0
2
4
SELECT a FROM t1 WHERE b = 0 ORDER BY a DESC;
a
4
2
0
DROP TABLE t1;
CREATE TABLE t1 (
a VARCHAR(600),
b VARCHAR(600),
PRIMARY KEY (a),
INDEX (b))
ENGINE InnoDB
PARTITION BY KEY(a)
PARTITIONS 3;
INSERT INTO t1 VALUES (concat(repeat('MySQL',100),'1'),repeat('0',257));
INSERT INTO t1 VALUES (concat(repeat('MySQL',100),'3'),repeat('0',257));
INSERT INTO t1 VALUES (concat(repeat('MySQL',100),'2'),repeat('0',257));
SELECT right(a,1) FROM t1 WHERE b = repeat('0',257) ORDER BY a ASC;
right(a,1)
1
2
3
SELECT right(a,1) FROM t1 WHERE b = repeat('0',257) ORDER BY a DESC;
right(a,1)
3
2
1
ALTER TABLE t1 DROP INDEX b;
SELECT right(a,1) FROM t1 WHERE b = repeat('0',257) ORDER BY a ASC;
right(a,1)
1
2
3
SELECT right(a,1) FROM t1 WHERE b = repeat('0',257) ORDER BY a DESC;
right(a,1)
3
2
1
DROP TABLE t1;
# Bug#32948
CREATE TABLE t1 (c1 INT, PRIMARY KEY (c1)) ENGINE=INNODB;
CREATE TABLE t2 (c1 INT, PRIMARY KEY (c1),
FOREIGN KEY (c1) REFERENCES t1 (c1)
ON DELETE CASCADE)
ENGINE=INNODB;
ALTER TABLE t1 PARTITION BY HASH(c1) PARTITIONS 5;
ERROR HY000: Foreign keys are not yet supported in conjunction with partitioning
ALTER TABLE t2 PARTITION BY HASH(c1) PARTITIONS 5;
ERROR HY000: Foreign keys are not yet supported in conjunction with partitioning
ALTER TABLE t1 ENGINE=MyISAM;
ERROR 23000: Cannot delete or update a parent row: a foreign key constraint fails
DROP TABLE t2;
DROP TABLE t1;
create table t1 (a int) engine=innodb partition by hash(a) ;
analyze table t1;
Table	Op	Msg_type	Msg_text
test.t1	analyze	status	OK
show table status like 't1';
Name	Engine	Version	Row_format	Rows	Avg_row_length	Data_length	Max_data_length	Index_length	Data_free	Auto_increment	Create_time	Update_time	Check_time	Collation	Checksum	Create_options	Comment
t1	InnoDB	10	Dynamic	0	#	#	0	0	#	NULL	#	#	NULL	utf8mb4_0900_ai_ci	NULL	partitioned	
drop table t1;
create table t1 (a int)
engine = innodb
partition by key (a);
analyze table t1;
Table	Op	Msg_type	Msg_text
test.t1	analyze	status	OK
show table status;
Name	Engine	Version	Row_format	Rows	Avg_row_length	Data_length	Max_data_length	Index_length	Data_free	Auto_increment	Create_time	Update_time	Check_time	Collation	Checksum	Create_options	Comment
t1	InnoDB	10	Dynamic	0	#	#	0	0	#	NULL	#	#	NULL	utf8mb4_0900_ai_ci	NULL	partitioned	
insert into t1 values (0), (1), (2), (3);
analyze table t1;
Table	Op	Msg_type	Msg_text
test.t1	analyze	status	OK
show table status;
Name	Engine	Version	Row_format	Rows	Avg_row_length	Data_length	Max_data_length	Index_length	Data_free	Auto_increment	Create_time	Update_time	Check_time	Collation	Checksum	Create_options	Comment
t1	InnoDB	10	Dynamic	4	#	#	0	0	#	NULL	#	#	NULL	utf8mb4_0900_ai_ci	NULL	partitioned	
drop table t1;
create table t1 (a int auto_increment primary key)
engine = innodb
partition by key (a);
analyze table t1;
Table	Op	Msg_type	Msg_text
test.t1	analyze	status	OK
show table status;
Name	Engine	Version	Row_format	Rows	Avg_row_length	Data_length	Max_data_length	Index_length	Data_free	Auto_increment	Create_time	Update_time	Check_time	Collation	Checksum	Create_options	Comment
t1	InnoDB	10	Dynamic	0	#	#	0	0	#	1	#	#	NULL	utf8mb4_0900_ai_ci	NULL	partitioned	
insert into t1 values (NULL), (NULL), (NULL), (NULL);
analyze table t1;
Table	Op	Msg_type	Msg_text
test.t1	analyze	status	OK
show table status;
Name	Engine	Version	Row_format	Rows	Avg_row_length	Data_length	Max_data_length	Index_length	Data_free	Auto_increment	Create_time	Update_time	Check_time	Collation	Checksum	Create_options	Comment
t1	InnoDB	10	Dynamic	4	#	#	0	0	#	5	#	#	NULL	utf8mb4_0900_ai_ci	NULL	partitioned	
insert into t1 values (NULL), (NULL), (NULL), (NULL);
analyze table t1;
Table	Op	Msg_type	Msg_text
test.t1	analyze	status	OK
show table status;
Name	Engine	Version	Row_format	Rows	Avg_row_length	Data_length	Max_data_length	Index_length	Data_free	Auto_increment	Create_time	Update_time	Check_time	Collation	Checksum	Create_options	Comment
t1	InnoDB	10	Dynamic	8	#	#	0	0	#	9	#	#	NULL	utf8mb4_0900_ai_ci	NULL	partitioned	
drop table t1;
create table t1 (a int)
partition by key (a)
(partition p1 engine = innodb);
alter table t1 rebuild partition p1;
alter table t1 rebuild partition p1;
alter table t1 rebuild partition p1;
alter table t1 rebuild partition p1;
alter table t1 rebuild partition p1;
alter table t1 rebuild partition p1;
alter table t1 rebuild partition p1;
drop table t1;
create table t1 (a date)
engine = innodb
partition by range (year(a))
(partition p0 values less than (2006),
partition p1 values less than (2007));
explain select * from t1
where a between '2006-01-01' and '2007-06-01';
id	select_type	table	partitions	type	possible_keys	key	key_len	ref	rows	filtered	Extra
1	SIMPLE	t1	p1	ALL	NULL	NULL	NULL	NULL	1	100.00	Using where
Warnings:
Note	1003	/* select#1 */ select `test`.`t1`.`a` AS `a` from `test`.`t1` where (`test`.`t1`.`a` between '2006-01-01' and '2007-06-01')
drop table t1;
create table t1 (a int)
engine = x
partition by key (a);
ERROR 42000: Unknown storage engine 'x'
create table t1 (a int)
engine = innodb
partition by list (a)
(partition p0 values in (0));
alter table t1 engine = x;
ERROR 42000: Unknown storage engine 'x'
show create table t1;
Table	Create Table
t1	CREATE TABLE `t1` (
  `a` int(11) DEFAULT NULL
) ENGINE=InnoDB DEFAULT CHARSET=utf8mb4 COLLATE=utf8mb4_0900_ai_ci
/*!50100 PARTITION BY LIST (`a`)
(PARTITION p0 VALUES IN (0) ENGINE = InnoDB) */
drop table t1;
create table t1
(
id int unsigned auto_increment,
time datetime not null,
first_name varchar(40),
last_name varchar(50),
primary key (id, time),
index first_index (first_name),
index last_index (last_name)	
) engine=Innodb partition by range (to_days(time)) (
partition p1 values less than (to_days('2007-02-07')),
partition p2 values less than (to_days('2007-02-08')),
partition p3 values less than MAXVALUE
);
insert into t1 (time, first_name, last_name) values ('2007-02-07', 'Q', 'Robert'),
('2007-02-07', 'Mark', 'Nate'), ('2007-02-07', 'Nate', 'Oscar'),
('2007-02-07', 'Zack', 'Alice'), ('2007-02-07', 'Jack', 'Kathy'),
('2007-02-06', 'Alice', 'Alice'), ('2007-02-06', 'Brian', 'Charles'),
('2007-02-06', 'Charles', 'David'), ('2007-02-06', 'David', 'Eric'),
('2007-02-07', 'Hector', 'Isaac'), ('2007-02-07', 'Oscar', 'Patricia'),
('2007-02-07', 'Patricia', 'Q'), ('2007-02-07', 'X', 'Yuri'),
('2007-02-07', 'Robert', 'Shawn'), ('2007-02-07', 'Kathy', 'Lois'),
('2007-02-07', 'Eric', 'Francis'), ('2007-02-06', 'Shawn', 'Theron'),
('2007-02-06', 'U', 'Vincent'), ('2007-02-06', 'Francis', 'George'),
('2007-02-06', 'George', 'Hector'), ('2007-02-06', 'Vincent', 'Walter'),
('2007-02-06', 'Walter', 'X'), ('2007-02-07', 'Lois', 'Mark'),
('2007-02-07', 'Yuri', 'Zack'), ('2007-02-07', 'Isaac', 'Jack'),
('2007-02-07', 'Sharon', 'Mark'), ('2007-02-07', 'Michael', 'Michelle'),
('2007-02-07', 'Derick', 'Nathan'), ('2007-02-07', 'Peter', 'Xavier'),
('2007-02-07', 'Fred', 'Harold'), ('2007-02-07', 'Katherine', 'Lisa'),
('2007-02-07', 'Tom', 'Rina'), ('2007-02-07', 'Jerry', 'Victor'),
('2007-02-07', 'Alexander', 'Terry'), ('2007-02-07', 'Justin', 'John'),
('2007-02-07', 'Greg', 'Ernest'), ('2007-02-07', 'Robert', 'Q'),
('2007-02-07', 'Nate', 'Mark'), ('2007-02-07', 'Oscar', 'Nate'),
('2007-02-07', 'Alice', 'Zack'), ('2007-02-07', 'Kathy', 'Jack'),
('2007-02-06', 'Alice', 'Alice'), ('2007-02-06', 'Charles', 'Brian'),
('2007-02-06', 'David', 'Charles'), ('2007-02-06', 'Eric', 'David'),
('2007-02-07', 'Isaac', 'Hector'), ('2007-02-07', 'Patricia', 'Oscar'),
('2007-02-07', 'Q', 'Patricia'), ('2007-02-07', 'Yuri', 'X'),
('2007-02-07', 'Shawn', 'Robert'), ('2007-02-07', 'Lois', 'Kathy'),
('2007-02-07', 'Francis', 'Eric'), ('2007-02-06', 'Theron', 'Shawn'),
('2007-02-06', 'Vincent', 'U'), ('2007-02-06', 'George', 'Francis'),
('2007-02-06', 'Hector', 'George'), ('2007-02-06', 'Walter', 'Vincent'),
('2007-02-06', 'X', 'Walter'), ('2007-02-07', 'Mark', 'Lois'),
('2007-02-07', 'Zack', 'Yuri'), ('2007-02-07', 'Jack', 'Isaac'),
('2007-02-07', 'Mark', 'Sharon'), ('2007-02-07', 'Michelle', 'Michael'),
('2007-02-07', 'Nathan', 'Derick'), ('2007-02-07', 'Xavier', 'Peter'),
('2007-02-07', 'Harold', 'Fred'), ('2007-02-07', 'Lisa', 'Katherine'),
('2007-02-07', 'Rina', 'Tom'), ('2007-02-07', 'Victor', 'Jerry'),
('2007-02-07', 'Terry', 'Alexander'), ('2007-02-07', 'John', 'Justin'),
('2007-02-07', 'Ernest', 'Greg');
SELECT * FROM t1 WHERE first_name='Andy' OR last_name='Jake';
id	time	first_name	last_name
drop table t1;
CREATE TABLE t1 (a DOUBLE NOT NULL, KEY(a)) ENGINE=InnoDB
PARTITION BY KEY(a) PARTITIONS 10;
INSERT INTO t1 VALUES(1),(2);
SELECT COUNT(*) FROM t1;
COUNT(*)
2
DROP TABLE t1;
create table t1 (int_column int, char_column char(5))
PARTITION BY RANGE (int_column) subpartition by key (char_column) subpartitions 2
(PARTITION p1 VALUES LESS THAN (5) ENGINE = InnoDB);
alter table t1
ENGINE = MyISAM
PARTITION BY RANGE (int_column)
subpartition by key (char_column) subpartitions 2
(PARTITION p1 VALUES LESS THAN (5));
ERROR 42000: The storage engine for the table doesn't support native partitioning
show create table t1;
Table	Create Table
t1	CREATE TABLE `t1` (
  `int_column` int(11) DEFAULT NULL,
  `char_column` char(5) DEFAULT NULL
) ENGINE=InnoDB DEFAULT CHARSET=utf8mb4 COLLATE=utf8mb4_0900_ai_ci
/*!50100 PARTITION BY RANGE (`int_column`)
SUBPARTITION BY KEY (char_column)
SUBPARTITIONS 2
(PARTITION p1 VALUES LESS THAN (5) ENGINE = InnoDB) */
drop table t1;
CREATE TABLE t1 (a INT) ENGINE=InnoDB
PARTITION BY list(a) (PARTITION p1 VALUES IN (1));
CREATE INDEX i1 ON t1 (a);
DROP TABLE t1;
#
# Bug#54783: optimize table crashes with invalid timestamp default value and NO_ZERO_DATE
#
DROP TABLE IF EXISTS t1;
SET sql_mode = 'NO_ENGINE_SUBSTITUTION';
CREATE TABLE t1 (a INT, b TIMESTAMP DEFAULT '0000-00-00 00:00:00')
ENGINE=INNODB PARTITION BY LINEAR HASH (a) PARTITIONS 1;
SET @old_mode = @@sql_mode;
SET SESSION sql_mode = '';
OPTIMIZE TABLE t1;
Table	Op	Msg_type	Msg_text
test.t1	optimize	note	Table does not support optimize, doing recreate + analyze instead
test.t1	optimize	status	OK
SET SESSION sql_mode = @old_mode;
DROP TABLE t1;
SET sql_mode = default;
#
# Bug#57985 "ONLINE/FAST ALTER PARTITION can fail and leave the
#            table unusable".
#
DROP TABLE IF EXISTS t1;
CREATE TABLE t1 (a bigint not null, b int not null, PRIMARY KEY (a))
ENGINE = InnoDB PARTITION BY KEY(a) PARTITIONS 2;
INSERT INTO t1 values (0,1), (1,2);
# The below ALTER should fail. It should leave the
# table in its original, non-corrupted, usable state.
ALTER TABLE t1 ADD UNIQUE KEY (b);
ERROR HY000: A UNIQUE INDEX must include all columns in the table's partitioning function
# The below statements should succeed, as ALTER should
# have left table intact.
SHOW CREATE TABLE t1;
Table	Create Table
t1	CREATE TABLE `t1` (
  `a` bigint(20) NOT NULL,
  `b` int(11) NOT NULL,
  PRIMARY KEY (`a`)
) ENGINE=InnoDB DEFAULT CHARSET=utf8mb4 COLLATE=utf8mb4_0900_ai_ci
/*!50100 PARTITION BY KEY (a)
PARTITIONS 2 */
SELECT * FROM t1;
a	b
1	2
0	1
DROP TABLE t1;
#
# Bug#16943907: FLUSH TABLES FOR EXPORT: ASSERTION IN HA_PARTITION::EXTRA
#
CREATE TABLE t1 (a int, PRIMARY KEY (a)) ENGINE=InnoDB
PARTITION BY HASH (a) PARTITIONS 2;
FLUSH TABLES t1 FOR EXPORT;
# List of files after EXPORT (should include a .cfg file for each part).
t1#P#p0.cfg
t1#P#p0.ibd
t1#P#p1.cfg
t1#P#p1.ibd
# Copying the .cfg and .ibd files as backup
UNLOCK TABLES;
# List of files after UNLOCK (no .cfg files).
t1#P#p0.ibd
t1#P#p1.ibd
ALTER TABLE t1 DISCARD TABLESPACE;
# List of files after DISCARD (no .cfg/.ibd files).
# Moving the .cfg and .ibd files back from backup
ALTER TABLE t1 IMPORT TABLESPACE;
# List of files after IMPORT (.cfg files still there).
t1#P#p0.cfg
t1#P#p0.ibd
t1#P#p1.cfg
t1#P#p1.ibd
DROP TABLE t1;
# List of files after DROP (.cfg files should also be removed).
#
# Bug#13737949: CRASH IN HA_PARTITION::INDEX_INIT
# Bug#18694052: SERVER CRASH IN HA_PARTITION::INIT_RECORD_PRIORITY_QUEUE
#
CREATE TABLE t1
(a INT,
b INT,
PRIMARY KEY (a))
ENGINE = InnoDB
PARTITION BY HASH (a) PARTITIONS 3;
START TRANSACTION WITH CONSISTENT SNAPSHOT;
# con1
ALTER TABLE t1 ADD INDEX idx1 (b);
# con default
SELECT b FROM t1 WHERE b = 0;
ERROR HY000: Table definition has changed, please retry transaction
SELECT b FROM t1 WHERE b = 0;
ERROR HY000: Table definition has changed, please retry transaction
SELECT * FROM t1;
ERROR HY000: Table definition has changed, please retry transaction
DROP TABLE t1;
# Same test without partitioning
CREATE TABLE t1
(a INT,
b INT,
PRIMARY KEY (a))
ENGINE = InnoDB;
START TRANSACTION WITH CONSISTENT SNAPSHOT;
# con1
ALTER TABLE t1 ADD INDEX idx1 (b);
# con default
SELECT b FROM t1 WHERE b = 0;
ERROR HY000: Table definition has changed, please retry transaction
SELECT b FROM t1 WHERE b = 0;
ERROR HY000: Table definition has changed, please retry transaction
SELECT * FROM t1;
ERROR HY000: Table definition has changed, please retry transaction
DROP TABLE t1;
Bug 17896265	 PARTITIONED TABLE HAS MISPLACED ROWS, AFTER INPLACE ALTER
CREATE TABLE t1 (
f1 INT(11) NOT NULL,
f2 INT(11) NOT NULL
)
ENGINE=InnoDB
PARTITION BY KEY (f1,f2) PARTITIONS 2;
INSERT INTO t1 VALUES (9585,5);
ALTER TABLE t1 CHANGE f1 f1 INT AFTER f2, ALGORITHM=INPLACE;
ERROR 0A000: ALGORITHM=INPLACE is not supported for this operation. Try ALGORITHM=COPY.
CREATE TABLE t2 (
f1 INT(11) NOT NULL,
f2 INT(11) NOT NULL,
f3 INT(11) NOT NULL,
f4 INT(11) NOT NULL
)
ENGINE=InnoDB
PARTITION BY KEY (f2,f3) PARTITIONS 2;
INSERT INTO t2 VALUES (10,9585,5,20);
ALTER TABLE t2 CHANGE f3 f3 INT AFTER f4, ALGORITHM=INPLACE;
CHECK TABLE t2;
Table	Op	Msg_type	Msg_text
test.t2	check	status	OK
ALTER TABLE t2 CHANGE f3 f3 INT AFTER f1, ALGORITHM=INPLACE;
ERROR 0A000: ALGORITHM=INPLACE is not supported for this operation. Try ALGORITHM=COPY.
ALTER TABLE t2 CHANGE f4 f4 INT AFTER f3, ALGORITHM=INPLACE;
CHECK TABLE t2;
Table	Op	Msg_type	Msg_text
test.t2	check	status	OK
ALTER TABLE t2 CHANGE f1 f1 INT AFTER f4, ALGORITHM=INPLACE;
CHECK TABLE t2;
Table	Op	Msg_type	Msg_text
test.t2	check	status	OK
ALTER TABLE t2 CHANGE f1 f1 INT AFTER f2, ALGORITHM=INPLACE;
CHECK TABLE t2;
Table	Op	Msg_type	Msg_text
test.t2	check	status	OK
ALTER TABLE t2 CHANGE f2 f2 INT AFTER f4, ALGORITHM=INPLACE;
ERROR 0A000: ALGORITHM=INPLACE is not supported for this operation. Try ALGORITHM=COPY.
CREATE TABLE t3 (f1 INT,f2 INT) ENGINE=INNODB
PARTITION BY RANGE(f1) (
PARTITION p0 VALUES LESS THAN (100),
PARTITION p1 VALUES LESS THAN (200),
PARTITION p2 VALUES LESS THAN (600),
PARTITION p3 VALUES LESS THAN MAXVALUE
);
insert into t3 values (90,120);
insert into t3 values (120,300);
ALTER TABLE t3 CHANGE f1 f1 int AFTER f2, ALGORITHM=INPLACE;
CHECK TABLE t3;
Table	Op	Msg_type	Msg_text
test.t3	check	status	OK
CREATE TABLE t4 (
f1 INT(11) NOT NULL,
f2 INT(11) NOT NULL
)
ENGINE=InnoDB
PARTITION BY HASH (MOD(f1,f2)) PARTITIONS 2;
INSERT INTO t4 VALUES (9585,5);
ALTER TABLE t4 CHANGE f1 f1 INT AFTER f2, ALGORITHM=INPLACE;
CHECK TABLE t4;
Table	Op	Msg_type	Msg_text
test.t4	check	status	OK
CREATE TABLE t5 (
f1 INT,
f2 INT
)
ENGINE=InnoDB
PARTITION BY RANGE COLUMNS(f1,f2) (
PARTITION p0 VALUES LESS THAN (10000,12),
PARTITION p1 VALUES LESS THAN (MAXVALUE, MAXVALUE)
);
INSERT INTO t5 VALUES (1,20000);
ALTER TABLE t5 CHANGE f1 f1 INT AFTER f2, ALGORITHM=INPLACE;
CHECK TABLE t5;
Table	Op	Msg_type	Msg_text
test.t5	check	status	OK
CREATE TABLE t6 (
a INT,
b INT
)
ENGINE=InnoDB
PARTITION BY RANGE COLUMNS(a,b)
SUBPARTITION BY KEY(a,b)
SUBPARTITIONS 2 (
PARTITION p0 VALUES LESS THAN (10000,12),
PARTITION p1 VALUES LESS THAN (MAXVALUE, MAXVALUE)
);
INSERT INTO t6 VALUES (9585,5);
ALTER TABLE t6 CHANGE a a INT AFTER b, ALGORITHM=INPLACE;
ERROR 0A000: ALGORITHM=INPLACE is not supported for this operation. Try ALGORITHM=COPY.
CREATE TABLE t7 (
f1 INT(11) NOT NULL,
f2 INT(11) NOT NULL,
f3 INT(11) NOT NULL,
f4 INT(11) NOT NULL,
f5 INT(11) NOT NULL
)
ENGINE=InnoDB
PARTITION BY KEY (f1,f5) PARTITIONS 2;
INSERT INTO t7 VALUES (9585,10,20,10,5);
ALTER TABLE t7 CHANGE f5 f5 INT AFTER f3, ALGORITHM=INPLACE;
CHECK TABLE t7;
Table	Op	Msg_type	Msg_text
test.t7	check	status	OK
ALTER TABLE t7 CHANGE f5 f5 INT AFTER f2, ALGORITHM=INPLACE;
CHECK TABLE t7;
Table	Op	Msg_type	Msg_text
test.t7	check	status	OK
ALTER TABLE t7 CHANGE f1 f1 INT AFTER f4, ALGORITHM=INPLACE;
ERROR 0A000: ALGORITHM=INPLACE is not supported for this operation. Try ALGORITHM=COPY.
DROP TABLE t1,t2,t3,t4,t5,t6,t7;
# Coverage tests for Native InnoDB Partitioning
#
# Test enable/disable keys.
#
CREATE TABLE t1 (a int, b int, primary key (a), key (b))
ENGINE = InnoDB
PARTITION BY HASH (a) PARTITIONS 3;
INSERT INTO t1 VALUES (1,1),(2,1),(3,3),(4,1),(5,3),(6,1),(7,1),(8,1),(9,4),
(10,1),(11,3),(12,1),(13,3),(14,1),(15,1),(16,3),(17,1),(18,1),(19,1),(20,3);
EXPLAIN SELECT * FROM t1 WHERE b = 4;
id	select_type	table	partitions	type	possible_keys	key	key_len	ref	rows	filtered	Extra
1	SIMPLE	t1	p0,p1,p2	ref	b	b	5	const	1	100.00	Using index
Warnings:
Note	1003	/* select#1 */ select `test`.`t1`.`a` AS `a`,`test`.`t1`.`b` AS `b` from `test`.`t1` where (`test`.`t1`.`b` = 4)
ALTER TABLE t1 DISABLE KEYS;
Warnings:
Note	1031	Table storage engine for 't1' doesn't have this option
INSERT INTO t1 VALUES (21,1),(22,1),(23,3),(24,1);
EXPLAIN SELECT * FROM t1 WHERE b = 4;
id	select_type	table	partitions	type	possible_keys	key	key_len	ref	rows	filtered	Extra
1	SIMPLE	t1	p0,p1,p2	ref	b	b	5	const	1	100.00	Using index
Warnings:
Note	1003	/* select#1 */ select `test`.`t1`.`a` AS `a`,`test`.`t1`.`b` AS `b` from `test`.`t1` where (`test`.`t1`.`b` = 4)
ALTER TABLE t1 ENABLE KEYS;
Warnings:
Note	1031	Table storage engine for 't1' doesn't have this option
EXPLAIN SELECT * FROM t1 WHERE b = 4;
id	select_type	table	partitions	type	possible_keys	key	key_len	ref	rows	filtered	Extra
1	SIMPLE	t1	p0,p1,p2	ref	b	b	5	const	1	100.00	Using index
Warnings:
Note	1003	/* select#1 */ select `test`.`t1`.`a` AS `a`,`test`.`t1`.`b` AS `b` from `test`.`t1` where (`test`.`t1`.`b` = 4)
DROP TABLE t1;
#
# Test with different key sizes
#
CREATE TABLE t1
(a int NOT NULL,
b int NOT NULL,
c varchar(10) NOT NULL,
INDEX(a),
UNIQUE KEY  (c(5), a, b)
)
ENGINE=InnoDB
PARTITION BY HASH (b) PARTITIONS 2;
SELECT * FROM t1 WHERE a = '92' AND c = '0.73';
a	b	c
SELECT * FROM t1 WHERE a = '1224';
a	b	c
DROP TABLE t1;
#
# Test with index_merge using PK
#
CREATE TABLE t1
(
a int NOT NULL,
b int NOT NULL DEFAULT 2,
c int NOT NULL DEFAULT 3,
PRIMARY KEY (a),
INDEX i2(b),
INDEX i3(c)
)
ENGINE = InnoDB
PARTITION BY HASH (a) PARTITIONS 3;
INSERT INTO t1 (a) VALUES (1),(2),(3),(4),(5),(6),(7),(8);
INSERT INTO t1 (a) SELECT a+8 FROM t1;
UPDATE t1 SET b=a,c=a;
ANALYZE TABLE t1;
Table	Op	Msg_type	Msg_text
test.t1	analyze	status	OK
EXPLAIN SELECT * FROM t1 WHERE a=3 OR b=4;
id	select_type	table	partitions	type	possible_keys	key	key_len	ref	rows	filtered	Extra
1	SIMPLE	t1	p0,p1,p2	index_merge	PRIMARY,i2	PRIMARY,i2	4,4	NULL	#	100.00	Using union(PRIMARY,i2); Using where
Warnings:
Note	1003	/* select#1 */ select `test`.`t1`.`a` AS `a`,`test`.`t1`.`b` AS `b`,`test`.`t1`.`c` AS `c` from `test`.`t1` where ((`test`.`t1`.`a` = 3) or (`test`.`t1`.`b` = 4))
SELECT * FROM t1 WHERE a=3 OR b=4;
a	b	c
3	3	3
4	4	4
DROP TABLE t1;
#
# Test error handling in mysql_admin
#
CREATE TABLE t1 (a int)
PARTITION BY LINEAR HASH (a) PARTITIONS 8;
LOAD INDEX INTO CACHE t1 PARTITION (ALL);
Table	Op	Msg_type	Msg_text
test.t1	preload_keys	note	The storage engine for the table doesn't support preload_keys
ALTER TABLE t1 COALESCE PARTITION 2;
DROP TABLE t1;
#
# Bug #17299181  CREATE_TIME AND UPDATE_TIME ARE
#                WRONG FOR PARTITIONED TABLES
#
CREATE TABLE t1 (a int, PRIMARY KEY (a)) ENGINE=InnoDB
PARTITION BY HASH (a) PARTITIONS 2;
ANALYZE TABLE t1;
Table	Op	Msg_type	Msg_text
test.t1	analyze	status	OK
SELECT COUNT(*) FROM INFORMATION_SCHEMA.TABLES WHERE
CREATE_TIME IS NOT NULL AND TABLE_NAME='t1';
COUNT(*)
1
INSERT INTO t1 VALUES (1),(2),(3),(4),(5),(6),(7),(8);
ANALYZE TABLE t1;
Table	Op	Msg_type	Msg_text
test.t1	analyze	status	OK
SELECT COUNT(*) FROM INFORMATION_SCHEMA.TABLES WHERE
CREATE_TIME IS NOT NULL AND UPDATE_TIME IS NOT NULL
AND TABLE_NAME='t1' OR FALSE;
COUNT(*)
1
DROP TABLE t1;
#
# Bug#20160327 OPTIMIZE TABLE REMOVES THE DATA DIRECTORY IN PARTITIONS
#
CREATE TABLE `t1` (
`f1` INT(10) UNSIGNED NOT NULL AUTO_INCREMENT,
`f2` MEDIUMTEXT NOT NULL,
`f3` CHAR(100) NOT NULL,
`f4` TINYINT(1) unsigned NOT NULL,
PRIMARY KEY (`f1`,`f4`)
) ENGINE=InnoDB AUTO_INCREMENT=0 DEFAULT CHARSET=latin1
PARTITION BY LIST (`f4`)
(PARTITION p0 VALUES IN (0) ENGINE = InnoDB,
PARTITION p1 VALUES IN (1) DATA DIRECTORY = 'MYSQL_TMP_DIR/temp_dir' ENGINE = InnoDB);
SHOW CREATE TABLE t1;
Table	Create Table
t1	CREATE TABLE `t1` (
  `f1` int(10) unsigned NOT NULL AUTO_INCREMENT,
  `f2` mediumtext NOT NULL,
  `f3` char(100) NOT NULL,
  `f4` tinyint(1) unsigned NOT NULL,
  PRIMARY KEY (`f1`,`f4`)
) ENGINE=InnoDB DEFAULT CHARSET=latin1
/*!50100 PARTITION BY LIST (`f4`)
(PARTITION p0 VALUES IN (0) ENGINE = InnoDB,
 PARTITION p1 VALUES IN (1) DATA DIRECTORY = 'MYSQL_TMP_DIR/temp_dir/' ENGINE = InnoDB) */
OPTIMIZE TABLE t1;
Table	Op	Msg_type	Msg_text
test.t1	optimize	note	Table does not support optimize, doing recreate + analyze instead
test.t1	optimize	status	OK
SHOW CREATE TABLE t1;
Table	Create Table
t1	CREATE TABLE `t1` (
  `f1` int(10) unsigned NOT NULL AUTO_INCREMENT,
  `f2` mediumtext NOT NULL,
  `f3` char(100) NOT NULL,
  `f4` tinyint(1) unsigned NOT NULL,
  PRIMARY KEY (`f1`,`f4`)
) ENGINE=InnoDB DEFAULT CHARSET=latin1
/*!50100 PARTITION BY LIST (`f4`)
(PARTITION p0 VALUES IN (0) ENGINE = InnoDB,
 PARTITION p1 VALUES IN (1) DATA DIRECTORY = 'MYSQL_TMP_DIR/temp_dir/' ENGINE = InnoDB) */
t1#p#p1.ibd
t1#p#p0.ibd
ALTER TABLE t1 OPTIMIZE PARTITION p0;
Table	Op	Msg_type	Msg_text
test.t1	optimize	note	Table does not support optimize on partitions. All partitions will be rebuilt and analyzed.
test.t1	optimize	status	OK
SHOW CREATE TABLE t1;
Table	Create Table
t1	CREATE TABLE `t1` (
  `f1` int(10) unsigned NOT NULL AUTO_INCREMENT,
  `f2` mediumtext NOT NULL,
  `f3` char(100) NOT NULL,
  `f4` tinyint(1) unsigned NOT NULL,
  PRIMARY KEY (`f1`,`f4`)
) ENGINE=InnoDB DEFAULT CHARSET=latin1
/*!50100 PARTITION BY LIST (`f4`)
(PARTITION p0 VALUES IN (0) ENGINE = InnoDB,
 PARTITION p1 VALUES IN (1) DATA DIRECTORY = 'MYSQL_TMP_DIR/temp_dir/' ENGINE = InnoDB) */
t1#p#p1.ibd
t1#p#p0.ibd
ALTER TABLE t1 OPTIMIZE PARTITION p1;
Table	Op	Msg_type	Msg_text
test.t1	optimize	note	Table does not support optimize on partitions. All partitions will be rebuilt and analyzed.
test.t1	optimize	status	OK
SHOW CREATE TABLE t1;
Table	Create Table
t1	CREATE TABLE `t1` (
  `f1` int(10) unsigned NOT NULL AUTO_INCREMENT,
  `f2` mediumtext NOT NULL,
  `f3` char(100) NOT NULL,
  `f4` tinyint(1) unsigned NOT NULL,
  PRIMARY KEY (`f1`,`f4`)
) ENGINE=InnoDB DEFAULT CHARSET=latin1
/*!50100 PARTITION BY LIST (`f4`)
(PARTITION p0 VALUES IN (0) ENGINE = InnoDB,
 PARTITION p1 VALUES IN (1) DATA DIRECTORY = 'MYSQL_TMP_DIR/temp_dir/' ENGINE = InnoDB) */
t1#p#p1.ibd
t1#p#p0.ibd
ALTER TABLE t1 REBUILD PARTITION ALL;
SHOW CREATE TABLE t1;
Table	Create Table
t1	CREATE TABLE `t1` (
  `f1` int(10) unsigned NOT NULL AUTO_INCREMENT,
  `f2` mediumtext NOT NULL,
  `f3` char(100) NOT NULL,
  `f4` tinyint(1) unsigned NOT NULL,
  PRIMARY KEY (`f1`,`f4`)
) ENGINE=InnoDB DEFAULT CHARSET=latin1
/*!50100 PARTITION BY LIST (`f4`)
(PARTITION p0 VALUES IN (0) ENGINE = InnoDB,
 PARTITION p1 VALUES IN (1) DATA DIRECTORY = 'MYSQL_TMP_DIR/temp_dir/' ENGINE = InnoDB) */
t1#p#p1.ibd
t1#p#p0.ibd
ALTER TABLE t1 ADD extracol VARCHAR(32) NULL;
SHOW CREATE TABLE t1;
Table	Create Table
t1	CREATE TABLE `t1` (
  `f1` int(10) unsigned NOT NULL AUTO_INCREMENT,
  `f2` mediumtext NOT NULL,
  `f3` char(100) NOT NULL,
  `f4` tinyint(1) unsigned NOT NULL,
  `extracol` varchar(32) DEFAULT NULL,
  PRIMARY KEY (`f1`,`f4`)
) ENGINE=InnoDB DEFAULT CHARSET=latin1
/*!50100 PARTITION BY LIST (`f4`)
(PARTITION p0 VALUES IN (0) ENGINE = InnoDB,
 PARTITION p1 VALUES IN (1) DATA DIRECTORY = 'MYSQL_TMP_DIR/temp_dir' ENGINE = InnoDB) */
t1#p#p1.ibd
t1#p#p0.ibd
DROP TABLE t1;
# restart: --innodb-directories=MYSQL_TMP_DIR
CREATE TABLESPACE ts1 ADD DATAFILE 'MYSQL_TMP_DIR/ts1.ibd' ENGINE=Innodb;
CREATE TABLE `t1` (
`f1` INT(10) UNSIGNED NOT NULL AUTO_INCREMENT,
`f2` MEDIUMTEXT NOT NULL,
`f3` CHAR(100) NOT NULL,
`f4` TINYINT(1) unsigned NOT NULL,
PRIMARY KEY (`f1`,`f4`)
) TABLESPACE ts1 ENGINE=InnoDB AUTO_INCREMENT=0 DEFAULT CHARSET=latin1
PARTITION BY LIST (`f4`)
(PARTITION p0 VALUES IN (0) ENGINE = InnoDB,
PARTITION p1 VALUES IN (1) DATA DIRECTORY = 'MYSQL_TMP_DIR/temp_tblspc' ENGINE = InnoDB);
SHOW CREATE TABLE t1;
Table	Create Table
t1	CREATE TABLE `t1` (
  `f1` int(10) unsigned NOT NULL AUTO_INCREMENT,
  `f2` mediumtext NOT NULL,
  `f3` char(100) NOT NULL,
  `f4` tinyint(1) unsigned NOT NULL,
  PRIMARY KEY (`f1`,`f4`)
) /*!50100 TABLESPACE `ts1` */ ENGINE=InnoDB DEFAULT CHARSET=latin1
/*!50100 PARTITION BY LIST (`f4`)
(PARTITION p0 VALUES IN (0) TABLESPACE = `ts1` ENGINE = InnoDB,
 PARTITION p1 VALUES IN (1) TABLESPACE = `innodb_file_per_table` DATA DIRECTORY = 'MYSQL_TMP_DIR/temp_tblspc/' ENGINE = InnoDB) */
OPTIMIZE TABLE t1;
Table	Op	Msg_type	Msg_text
test.t1	optimize	note	Table does not support optimize, doing recreate + analyze instead
test.t1	optimize	status	OK
SHOW CREATE TABLE t1;
Table	Create Table
t1	CREATE TABLE `t1` (
  `f1` int(10) unsigned NOT NULL AUTO_INCREMENT,
  `f2` mediumtext NOT NULL,
  `f3` char(100) NOT NULL,
  `f4` tinyint(1) unsigned NOT NULL,
  PRIMARY KEY (`f1`,`f4`)
) /*!50100 TABLESPACE `ts1` */ ENGINE=InnoDB DEFAULT CHARSET=latin1
/*!50100 PARTITION BY LIST (`f4`)
(PARTITION p0 VALUES IN (0) TABLESPACE = `ts1` ENGINE = InnoDB,
 PARTITION p1 VALUES IN (1) TABLESPACE = `innodb_file_per_table` DATA DIRECTORY = 'MYSQL_TMP_DIR/temp_tblspc/' ENGINE = InnoDB) */
ALTER TABLE t1 OPTIMIZE PARTITION p0;
Table	Op	Msg_type	Msg_text
test.t1	optimize	note	Table does not support optimize on partitions. All partitions will be rebuilt and analyzed.
test.t1	optimize	status	OK
SHOW CREATE TABLE t1;
Table	Create Table
t1	CREATE TABLE `t1` (
  `f1` int(10) unsigned NOT NULL AUTO_INCREMENT,
  `f2` mediumtext NOT NULL,
  `f3` char(100) NOT NULL,
  `f4` tinyint(1) unsigned NOT NULL,
  PRIMARY KEY (`f1`,`f4`)
) /*!50100 TABLESPACE `ts1` */ ENGINE=InnoDB DEFAULT CHARSET=latin1
/*!50100 PARTITION BY LIST (`f4`)
(PARTITION p0 VALUES IN (0) TABLESPACE = `ts1` ENGINE = InnoDB,
 PARTITION p1 VALUES IN (1) TABLESPACE = `innodb_file_per_table` DATA DIRECTORY = 'MYSQL_TMP_DIR/temp_tblspc/' ENGINE = InnoDB) */
ALTER TABLE t1 OPTIMIZE PARTITION p1;
Table	Op	Msg_type	Msg_text
test.t1	optimize	note	Table does not support optimize on partitions. All partitions will be rebuilt and analyzed.
test.t1	optimize	status	OK
SHOW CREATE TABLE t1;
Table	Create Table
t1	CREATE TABLE `t1` (
  `f1` int(10) unsigned NOT NULL AUTO_INCREMENT,
  `f2` mediumtext NOT NULL,
  `f3` char(100) NOT NULL,
  `f4` tinyint(1) unsigned NOT NULL,
  PRIMARY KEY (`f1`,`f4`)
) /*!50100 TABLESPACE `ts1` */ ENGINE=InnoDB DEFAULT CHARSET=latin1
/*!50100 PARTITION BY LIST (`f4`)
(PARTITION p0 VALUES IN (0) TABLESPACE = `ts1` ENGINE = InnoDB,
 PARTITION p1 VALUES IN (1) TABLESPACE = `innodb_file_per_table` DATA DIRECTORY = 'MYSQL_TMP_DIR/temp_tblspc/' ENGINE = InnoDB) */
DROP TABLE t1;
DROP TABLESPACE ts1;
CREATE TABLESPACE ts1 ADD DATAFILE 'MYSQL_TMP_DIR/ts1.ibd' ENGINE=Innodb;
CREATE TABLESPACE ts2 ADD DATAFILE 'MYSQL_TMP_DIR/ts2.ibd' ENGINE=Innodb;
CREATE TABLE `t1` (
`f1` INT(10) UNSIGNED NOT NULL AUTO_INCREMENT,
`f4` TINYINT(1) unsigned NOT NULL,
PRIMARY KEY (`f1`,`f4`)
)  ENGINE=InnoDB AUTO_INCREMENT=0 DEFAULT CHARSET=latin1
PARTITION BY LIST (`f4`)
(PARTITION p0 VALUES IN (0) TABLESPACE ts1 ENGINE = InnoDB,
PARTITION p1 VALUES IN (1) TABLESPACE ts2 ENGINE = InnoDB);
SHOW CREATE TABLE t1;
Table	Create Table
t1	CREATE TABLE `t1` (
  `f1` int(10) unsigned NOT NULL AUTO_INCREMENT,
  `f4` tinyint(1) unsigned NOT NULL,
  PRIMARY KEY (`f1`,`f4`)
) ENGINE=InnoDB DEFAULT CHARSET=latin1
/*!50100 PARTITION BY LIST (`f4`)
(PARTITION p0 VALUES IN (0) TABLESPACE = `ts1` ENGINE = InnoDB,
 PARTITION p1 VALUES IN (1) TABLESPACE = `ts2` ENGINE = InnoDB) */
OPTIMIZE TABLE t1;
Table	Op	Msg_type	Msg_text
test.t1	optimize	note	Table does not support optimize, doing recreate + analyze instead
test.t1	optimize	status	OK
SHOW CREATE TABLE t1;
Table	Create Table
t1	CREATE TABLE `t1` (
  `f1` int(10) unsigned NOT NULL AUTO_INCREMENT,
  `f4` tinyint(1) unsigned NOT NULL,
  PRIMARY KEY (`f1`,`f4`)
) ENGINE=InnoDB DEFAULT CHARSET=latin1
/*!50100 PARTITION BY LIST (`f4`)
(PARTITION p0 VALUES IN (0) TABLESPACE = `ts1` ENGINE = InnoDB,
 PARTITION p1 VALUES IN (1) TABLESPACE = `ts2` ENGINE = InnoDB) */
DROP TABLE t1;
DROP TABLESPACE ts1;
DROP TABLESPACE ts2;
CREATE TABLESPACE ts1 ADD DATAFILE 'MYSQL_TMP_DIR/ts1.ibd' ENGINE=Innodb;
CREATE TABLE `t1` (
`f1` INT(10) UNSIGNED NOT NULL AUTO_INCREMENT,
`f4` TINYINT(1) unsigned NOT NULL,
PRIMARY KEY (`f1`,`f4`)
)  ENGINE=InnoDB AUTO_INCREMENT=0 DEFAULT CHARSET=latin1
PARTITION BY LIST (`f4`)
(PARTITION p0 VALUES IN (0) TABLESPACE ts1 ENGINE = InnoDB,
PARTITION p1 VALUES IN (1) TABLESPACE innodb_file_per_table DATA DIRECTORY='MYSQL_TMP_DIR/temp_dir' ENGINE = InnoDB,
PARTITION p2 VALUES IN (2) TABLESPACE innodb_file_per_table ENGINE = InnoDB,
PARTITION p3 VALUES IN (3) TABLESPACE innodb_system ENGINE = InnoDB);
SHOW CREATE TABLE t1;
Table	Create Table
t1	CREATE TABLE `t1` (
  `f1` int(10) unsigned NOT NULL AUTO_INCREMENT,
  `f4` tinyint(1) unsigned NOT NULL,
  PRIMARY KEY (`f1`,`f4`)
) ENGINE=InnoDB DEFAULT CHARSET=latin1
/*!50100 PARTITION BY LIST (`f4`)
(PARTITION p0 VALUES IN (0) TABLESPACE = `ts1` ENGINE = InnoDB,
 PARTITION p1 VALUES IN (1) TABLESPACE = `innodb_file_per_table` DATA DIRECTORY = 'MYSQL_TMP_DIR/temp_dir/' ENGINE = InnoDB,
 PARTITION p2 VALUES IN (2) TABLESPACE = `innodb_file_per_table` ENGINE = InnoDB,
 PARTITION p3 VALUES IN (3) TABLESPACE = `innodb_system` ENGINE = InnoDB) */
OPTIMIZE TABLE t1;
Table	Op	Msg_type	Msg_text
test.t1	optimize	note	Table does not support optimize, doing recreate + analyze instead
test.t1	optimize	status	OK
SHOW CREATE TABLE t1;
Table	Create Table
t1	CREATE TABLE `t1` (
  `f1` int(10) unsigned NOT NULL AUTO_INCREMENT,
  `f4` tinyint(1) unsigned NOT NULL,
  PRIMARY KEY (`f1`,`f4`)
) ENGINE=InnoDB DEFAULT CHARSET=latin1
/*!50100 PARTITION BY LIST (`f4`)
(PARTITION p0 VALUES IN (0) TABLESPACE = `ts1` ENGINE = InnoDB,
 PARTITION p1 VALUES IN (1) TABLESPACE = `innodb_file_per_table` DATA DIRECTORY = 'MYSQL_TMP_DIR/temp_dir/' ENGINE = InnoDB,
 PARTITION p2 VALUES IN (2) TABLESPACE = `innodb_file_per_table` ENGINE = InnoDB,
 PARTITION p3 VALUES IN (3) TABLESPACE = `innodb_system` ENGINE = InnoDB) */
DROP TABLE t1;
DROP TABLESPACE ts1;

Bug #25942592    INNODB: FAILING ASSERTION: INDEX->PAGE != 0XFFFFFFFF
IN BTR0CUR.CC LINE 816

call mtr.add_suppression("Missing .ibd file for table");
CREATE TABLE t1(c1 INT,c2 CHAR (1),c3 DATE) ENGINE=InnoDB PARTITION BY HASH
(TO_DAYS(c3)) PARTITIONS 12;
ALTER TABLE t1 ADD INDEX(c1);
ALTER TABLE t1 DISCARD PARTITION p2 TABLESPACE;
SELECT COUNT(*)FROM t1,t1 AS b WHERE t1.c1=''AND t1.c2=b.c1;
ERROR HY000: Tablespace has been discarded for table 't1'
CREATE TABLE t2 (c1 int,c2 CHAR (1),c3 date,key(c1)) ENGINE=InnoDB
PARTITION BY RANGE (TO_DAYS(c3))
(
PARTITION p0 VALUES LESS THAN (TO_DAYS('1979-01-01')),
PARTITION p1 VALUES LESS THAN (TO_DAYS('1989-01-01')),
PARTITION p2 VALUES LESS THAN (TO_DAYS('1999-01-01'))
);
ALTER TABLE t2 DISCARD PARTITION p2 TABLESPACE;
SELECT COUNT(*)FROM t2,t2 AS b WHERE t2.c1=''AND t2.c2=b.c1;
ERROR HY000: Tablespace has been discarded for table 't2'
DROP TABLE t1,t2;

Bug #26034430    ASSERTION `PART_REC_BUF_PTR' FAILED.


CREATE TABLE t1 ( a INT NOT NULL, b INT NOT NULL, c INT NOT NULL, PRIMARY KEY(a,b)) PARTITION BY RANGE (a)(PARTITION x1 VALUES LESS THAN (1));
SELECT * FROM t1 WHERE (a = 1 and b = 1 and c = 'b') OR (a > 2) ORDER BY a DESC;
a	b	c
CREATE TABLE t(id INT(11) UNSIGNED NOT NULL AUTO_INCREMENT, dttm DATETIME NOT NULL DEFAULT CURRENT_TIMESTAMP, msg
TEXT,PRIMARY KEY (id,dttm))ENGINE=INNODB DEFAULT CHARSET=UTF8MB4 ROW_FORMAT=DYNAMIC PARTITION BY RANGE
COLUMNS(dttm) (PARTITION pf_201612 VALUES LESS THAN ('20170101') ENGINE = INNODB);
SELECT * FROM t WHERE dttm > '2017-01-19' ORDER BY id DESC;
id	dttm	msg
DROP TABLE t,t1;

Bug #26731025	INNODB PARTITION TABLE WILL LOCK INTO THE NEAR RECORD AS A CONDITION IN THE USE


create table test12 (name varchar(30),age bigint,grade bigint,date datetime
not null,partition_id int not null,
PRIMARY KEY (`name`,`PARTITION_ID`),
KEY `IDX_DATE` (`date`,`name`,`partition_id`),
KEY `IDX_AGE` (`age`,`partition_id`) ) PARTITION BY RANGE
COLUMNS(PARTITION_ID)
(PARTITION p0 VALUES LESS THAN (0) ENGINE = InnoDB,
PARTITION P1 VALUES LESS THAN (1) ENGINE = InnoDB,
PARTITION P2 VALUES LESS THAN (2) ENGINE = InnoDB,
PARTITION P3 VALUES LESS THAN (3) ENGINE = InnoDB,
PARTITION P4 VALUES LESS THAN (4) ENGINE = InnoDB,
PARTITION P5 VALUES LESS THAN (5) ENGINE = InnoDB,
PARTITION P6 VALUES LESS THAN (6) ENGINE = InnoDB,
PARTITION P7 VALUES LESS THAN (7) ENGINE = InnoDB,
PARTITION P8 VALUES LESS THAN (8) ENGINE = InnoDB,
PARTITION P9 VALUES LESS THAN (9) ENGINE = InnoDB);
insert into test12 values('Tom1',20,1,'2017-08-25
12:12:12',1),('Tom2',21,1,'2017-08-25 12:12:12',1),('Tom3',23,1,'2017-08-25
12:12:12',1);
begin;
update test12 set grade=3,date=now()  where age=23 and
partition_id=1;
begin;
update test12 set grade=1,date=now()  where age=21 and
partition_id=1;
begin;
update test12 set grade=0,date=now()  where age=20 and
partition_id=1;
<<<<<<< HEAD
drop table test12;
=======
drop table test12;


Bug #26390658   RENAMING A PARTITIONED TABLE DOES NOT UPDATE
MYSQL.INNODB_TABLE_STATS.

CREATE DATABASE test_jfg;
CREATE TABLE test_jfg.test_jfg1 (id int(10) unsigned NOT NULL,PRIMARY
KEY (id)) ENGINE=InnoDB DEFAULT CHARSET=latin1 ROW_FORMAT=DYNAMIC;
CREATE TABLE test_jfg.test_jfg2 (id int(10) unsigned NOT NULL,PRIMARY
KEY (id)) ENGINE=InnoDB DEFAULT CHARSET=latin1 ROW_FORMAT=DYNAMIC
PARTITION BY RANGE ( id ) (PARTITION p1000 VALUES LESS THAN (1000)
ENGINE = InnoDB,PARTITION pmax VALUES LESS THAN MAXVALUE ENGINE =
InnoDB);
SELECT database_name, table_name FROM mysql.innodb_table_stats WHERE
database_name = 'test_jfg';
database_name	table_name
test_jfg	test_jfg1
test_jfg	test_jfg2#P#p1000
test_jfg	test_jfg2#P#pmax
RENAME TABLE test_jfg.test_jfg1 TO test_jfg.test_jfg11;
RENAME TABLE test_jfg.test_jfg2 TO test_jfg.test_jfg12;
SELECT database_name, table_name FROM mysql.innodb_table_stats WHERE
database_name = 'test_jfg';
database_name	table_name
test_jfg	test_jfg11
test_jfg	test_jfg12#P#p1000
test_jfg	test_jfg12#P#pmax
DROP DATABASE test_jfg;
#
# Bug#27073100: PARTITION UPDATE_TIME NOT CORRECT AFTER RESTART/REBUILD
#
# Set up.
CREATE TABLE t1 (fld1 INT(11) NOT NULL, fld2 INT(11) NOT NULL,
fld3 DATE NOT NULL,  fld4 DATE NOT NULL,
PRIMARY KEY (fld1, fld3),  KEY(fld1)) PARTITION
BY RANGE (YEAR(fld3))
(PARTITION p01 VALUES LESS THAN (1985) ENGINE = InnoDB,
PARTITION p02 VALUES LESS THAN (1986) ENGINE = InnoDB,
PARTITION p03 VALUES LESS THAN MAXVALUE ENGINE = InnoDB);
INSERT INTO t1 VALUES('11', '11111', '1984-11-16',
'2008-11-16'), ('12', '11112', '1985-11-16', '2008-11-16'),
('13', '11113', '1986-11-16', '2008-11-16');
# Fetch the count of 'update_time' which is not null.
SELECT TABLE_NAME, COUNT(UPDATE_TIME) FROM INFORMATION_SCHEMA.PARTITIONS
WHERE TABLE_SCHEMA = 'test' AND TABLE_NAME = 't1' ORDER BY
PARTITION_ORDINAL_POSITION;
TABLE_NAME	COUNT(UPDATE_TIME)
t1	3
# Rebuild the table.
ALTER TABLE t1 ENGINE=INNODB;
# After table rebuild, the 'update_time' will be set to NULL.
# Hence the count would return 0.
SELECT TABLE_NAME, COUNT(UPDATE_TIME) FROM INFORMATION_SCHEMA.PARTITIONS
WHERE TABLE_SCHEMA = 'test' AND TABLE_NAME = 't1' ORDER BY
PARTITION_ORDINAL_POSITION;
TABLE_NAME	COUNT(UPDATE_TIME)
t1	0
# Update the table where partition p02 is updated.
UPDATE t1 SET fld2 = 71000 WHERE fld1 = 12 AND fld3 = '1985-11-16';
# Without fix, the count for 'update_time' will be 2. After fix,
# it will be 1 since only partition 'p02' is updated.
SELECT TABLE_NAME, COUNT(UPDATE_TIME)
FROM INFORMATION_SCHEMA.PARTITIONS WHERE TABLE_SCHEMA = 'test' AND
TABLE_NAME = 't1' ORDER BY PARTITION_ORDINAL_POSITION;
TABLE_NAME	COUNT(UPDATE_TIME)
t1	1
DROP TABLE t1;
>>>>>>> d412ab93
<|MERGE_RESOLUTION|>--- conflicted
+++ resolved
@@ -276,7 +276,6 @@
 # No changes.
 COMMIT;
 DROP TABLE t1;
-SET AUTOCOMMIT= default;
 #
 # Bug#51830: Incorrect partition pruning on range partition (regression)
 #
@@ -413,14 +412,7 @@
 SET autocommit = 0;
 UPDATE t1 SET DATA = data*2 WHERE id = 3;
 UPDATE t1 SET data = data*2 WHERE data = 2;
-<<<<<<< HEAD
 SET @@session.transaction_isolation = @old_transaction_isolation;
-=======
-SET @@session.tx_isolation = @old_tx_isolation;
-Warnings:
-Warning	1287	'@@tx_isolation' is deprecated and will be removed in a future release. Please use '@@transaction_isolation' instead
-SET autocommit= default;
->>>>>>> d412ab93
 DROP TABLE t1;
 # Bug#37721, test of ORDER BY on PK and WHERE on INDEX
 CREATE TABLE t1 (
@@ -1339,38 +1331,7 @@
 begin;
 update test12 set grade=0,date=now()  where age=20 and
 partition_id=1;
-<<<<<<< HEAD
 drop table test12;
-=======
-drop table test12;
-
-
-Bug #26390658   RENAMING A PARTITIONED TABLE DOES NOT UPDATE
-MYSQL.INNODB_TABLE_STATS.
-
-CREATE DATABASE test_jfg;
-CREATE TABLE test_jfg.test_jfg1 (id int(10) unsigned NOT NULL,PRIMARY
-KEY (id)) ENGINE=InnoDB DEFAULT CHARSET=latin1 ROW_FORMAT=DYNAMIC;
-CREATE TABLE test_jfg.test_jfg2 (id int(10) unsigned NOT NULL,PRIMARY
-KEY (id)) ENGINE=InnoDB DEFAULT CHARSET=latin1 ROW_FORMAT=DYNAMIC
-PARTITION BY RANGE ( id ) (PARTITION p1000 VALUES LESS THAN (1000)
-ENGINE = InnoDB,PARTITION pmax VALUES LESS THAN MAXVALUE ENGINE =
-InnoDB);
-SELECT database_name, table_name FROM mysql.innodb_table_stats WHERE
-database_name = 'test_jfg';
-database_name	table_name
-test_jfg	test_jfg1
-test_jfg	test_jfg2#P#p1000
-test_jfg	test_jfg2#P#pmax
-RENAME TABLE test_jfg.test_jfg1 TO test_jfg.test_jfg11;
-RENAME TABLE test_jfg.test_jfg2 TO test_jfg.test_jfg12;
-SELECT database_name, table_name FROM mysql.innodb_table_stats WHERE
-database_name = 'test_jfg';
-database_name	table_name
-test_jfg	test_jfg11
-test_jfg	test_jfg12#P#p1000
-test_jfg	test_jfg12#P#pmax
-DROP DATABASE test_jfg;
 #
 # Bug#27073100: PARTITION UPDATE_TIME NOT CORRECT AFTER RESTART/REBUILD
 #
@@ -1402,12 +1363,11 @@
 t1	0
 # Update the table where partition p02 is updated.
 UPDATE t1 SET fld2 = 71000 WHERE fld1 = 12 AND fld3 = '1985-11-16';
-# Without fix, the count for 'update_time' will be 2. After fix,
+# Without fix, the count for 'update_time' will be 3. After fix,
 # it will be 1 since only partition 'p02' is updated.
 SELECT TABLE_NAME, COUNT(UPDATE_TIME)
 FROM INFORMATION_SCHEMA.PARTITIONS WHERE TABLE_SCHEMA = 'test' AND
 TABLE_NAME = 't1' ORDER BY PARTITION_ORDINAL_POSITION;
 TABLE_NAME	COUNT(UPDATE_TIME)
 t1	1
-DROP TABLE t1;
->>>>>>> d412ab93
+DROP TABLE t1;