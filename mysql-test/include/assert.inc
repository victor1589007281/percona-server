# ==== Purpose ====
#
# Check if a condition holds, fail with debug info if not.
#
# The condition has the same form as expressions evaluated by include/eval.inc
#
# ==== Usage ====
#
# --let $assert_text= Relay_Log_Pos must be between min_pos and max_pos
# --let $assert_cond= [SHOW SLAVE STATUS, Relay_Log_Pos, 1] >= $min_pos AND <1> <= $max_pos
# [--let $extra_debug_info= some text]
# [--let $extra_debug_eval= expression parsable by include/eval.inc]
# [--let $rpl_debug= 1]
# [--let $assert_debug= SHOW SLAVE STATUS]
# --source include/assert.inc
#
# Parameters:
#
# $assert_text
#   Text that describes what is being checked. This text is written to
#   the query log so it should not contain non-deterministic elements.
#
# $assert_cond
#   Condition to check.  See above for details about the format.  The
#   condition will be executed as `SELECT $assert_cond`.
#
#   Both $assert_cond and the result from any substatement on the
#   form [SQL_STATEMENT, COLUMN, ROW] will be used in SQL statements,
#   inside single quotes (as in '$assert_text').  So any single quotes
#   in these texts must be escaped or replaced by double quotes.
#
# $rpl_debug
#   Print extra debug info.
#
# $extra_debug_info, $extra_debug_eval
#   See include/show_rpl_debug_info.inc
#
# $assert_debug
#   If set, and the assert fails, an extra SQL statement to execute


--let $include_filename= assert.inc [$assert_text]
--source include/begin_include_file.inc

if ($rpl_debug)
{
  --echo # debug: assert_text='$assert_text' assert_cond='$assert_cond'
}

# Sanity-check input
if (!$assert_text)
{
  --die ERROR IN TEST: the mysqltest variable assert_text must be set
}

--let $_assert_old_eval_expr= $eval_expr
--let $_assert_old_eval_result= $eval_result
--let $_assert_old_eval_no_result= $eval_no_result
--let $eval_expr= $assert_cond
--source include/eval.inc

# Check.
if (!$eval_result)
{
  --echo ######## Test assertion failed: $assert_text ########
  --echo Dumping debug info:
  --let $assert_cond_interp = $_eval_expr_interp
  --let $assert_result = $eval_result
  if ($show_rpl_debug_info)
  {
    --source include/show_rpl_debug_info.inc
  }
  --echo Assertion text: '$assert_text'
  --echo Assertion condition: '$assert_cond'
<<<<<<< HEAD
  --echo Assertion condition, interpolated: '$_eval_expr_interp'
  --echo Assertion result: '$eval_result'
  if ($assert_debug)
  {
    --echo Assertion debug statement:
    --eval $assert_debug
  }
=======
  --echo Assertion condition, interpolated: '$assert_cond_interp'
  --echo Assertion result: '$assert_result'
>>>>>>> b93c1661
  --die Test assertion failed in assert.inc
}

--let $include_filename= assert.inc [$assert_text]
--source include/end_include_file.inc

--let $assert_text=
--let $assert_cond=
--let $assert_debug=
--let $eval_expr= $_assert_old_eval_expr
--let $eval_result= $_assert_old_eval_result
--let $eval_no_result= $_assert_old_eval_no_result<|MERGE_RESOLUTION|>--- conflicted
+++ resolved
@@ -72,18 +72,13 @@
   }
   --echo Assertion text: '$assert_text'
   --echo Assertion condition: '$assert_cond'
-<<<<<<< HEAD
-  --echo Assertion condition, interpolated: '$_eval_expr_interp'
-  --echo Assertion result: '$eval_result'
+  --echo Assertion condition, interpolated: '$assert_cond_interp'
+  --echo Assertion result: '$assert_result'
   if ($assert_debug)
   {
     --echo Assertion debug statement:
     --eval $assert_debug
   }
-=======
-  --echo Assertion condition, interpolated: '$assert_cond_interp'
-  --echo Assertion result: '$assert_result'
->>>>>>> b93c1661
   --die Test assertion failed in assert.inc
 }
 
