--- conflicted
+++ resolved
@@ -251,16 +251,14 @@
  */
  ("Insecure configuration for --secure-file-priv:*"),
 
-<<<<<<< HEAD
+ /*
+  Bug#26585560, warning related to --pid-file
+ */
+ ("Insecure configuration for --pid-file:*"),
+ ("Few location(s) are inaccessible while checking PID filepath"),
+
  /* ASan memory allocation warnings */
  ("==[0-9]*== WARNING: AddressSanitizer failed to allocate 0x[0-9a-f]+ bytes"),
-=======
- /*
-  Bug#26585560, warning related to --pid-file
- */
- ("Insecure configuration for --pid-file:*"),
- ("Few location(s) are inaccessible while checking PID filepath"),
->>>>>>> 20bba957
 
  ("THE_LAST_SUPPRESSION")||
 
