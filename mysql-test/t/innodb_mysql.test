--- conflicted
+++ resolved
@@ -606,7 +606,6 @@
 drop table t1;
 
 #
-<<<<<<< HEAD
 # Bug #25866: Getting "#HY000 Can't find record in..." on and INSERT
 #
 CREATE TABLE t1 (a CHAR(2), KEY (a)) ENGINE = InnoDB DEFAULT CHARSET=UTF8;
@@ -636,7 +635,8 @@
 SELECT * FROM t3 WHERE a = 'uk';
 
 DROP TABLE t1,t2,t3;
-=======
+
+#
 # Test bug when trying to drop data file which no InnoDB directory entry
 #
 
@@ -649,6 +649,5 @@
 drop table t2;
 create table t2 (a int);
 drop table t2;
->>>>>>> 836cc995
 
 --echo End of 5.0 tests