##############################################################################
#
#  List the test cases that are to be disabled temporarily.
#
#  Separate the test case name and the comment with ':'.
#
#    <testcasename> : BUG#<xxxx> <date disabled> <disabler> <comment>
#
#  Do not use any TAB characters for whitespace.
#
##############################################################################
read_many_rows_innodb    : Bug#11748886 2010-11-15 mattiasj report already exists
archive-big              : Bug#11817185 2011-03-10 Anitha Disabled since this leads to timeout on Solaris Sparc
ds_mrr-big @solaris      : Bug#14168107 2012-04-03 Hemant disabled new test added by Olav Sandstå,since this leads to timeout on Solaris on slow sparc servers

# For more details on tags WL6378_* refer sql/dd/mtr_readme.txt

# Disabled list(Due to InnoDB issues)
<<<<<<< HEAD
main.internal_tmp_disk_storage_engine : Bug#26917416 2017-04-13 Allen Disabled it since it's failing on pb2.
=======
main.internal_tmp_disk_storage_engine : 2017-04-13 Allen Disabled it since it's failing on pb2.
main.innodb_mysql_sync           : Bug#25887335 2017-04-13 Allen Disabled it since it's failing on pb2.
main.single_delete_update        : Bug#27422448 2018-01-31 Shivashankar Disabled it since it's failing on pb2.
>>>>>>> 6d1e266f

# log_components_syslog    : WL#9343 2017-02-07 Tatiana provided for review/QA; should not be run routinely to prevent spamming the test host's log. may be removed later.<|MERGE_RESOLUTION|>--- conflicted
+++ resolved
@@ -16,12 +16,7 @@
 # For more details on tags WL6378_* refer sql/dd/mtr_readme.txt
 
 # Disabled list(Due to InnoDB issues)
-<<<<<<< HEAD
 main.internal_tmp_disk_storage_engine : Bug#26917416 2017-04-13 Allen Disabled it since it's failing on pb2.
-=======
-main.internal_tmp_disk_storage_engine : 2017-04-13 Allen Disabled it since it's failing on pb2.
-main.innodb_mysql_sync           : Bug#25887335 2017-04-13 Allen Disabled it since it's failing on pb2.
 main.single_delete_update        : Bug#27422448 2018-01-31 Shivashankar Disabled it since it's failing on pb2.
->>>>>>> 6d1e266f
 
 # log_components_syslog    : WL#9343 2017-02-07 Tatiana provided for review/QA; should not be run routinely to prevent spamming the test host's log. may be removed later.