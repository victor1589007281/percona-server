--- conflicted
+++ resolved
@@ -25,9 +25,4 @@
 
 mysql_upgrade        : Bug#28560 test links to /usr/local/mysql/lib libraries, causes non-determinism and failures on ABI breakage
 federated_innodb     : Bug#29522 failed assertion in binlog_close_connection()
-<<<<<<< HEAD
-binlog_innodb        : Bug#29806 2007-07-15 ingo master.err: InnoDB: Error: MySQL is freeing a thd
-=======
-innodb_mysql         : Bug#29807 2007-07-15 ingo master.err: Cannot find table test/t2 from the internal data dictionary
-lowercase_table3     : Bug#29839 2007-07-17 ingo Cannot find table test/T1 from the internal data dictionary
->>>>>>> d4b9c79c
+lowercase_table3     : Bug#29839 2007-07-17 ingo Cannot find table test/T1 from the internal data dictionary