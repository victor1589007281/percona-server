#
# Test the extended slow query log output format for various log_slow_verbosity values.
#
<<<<<<< HEAD
=======
--source include/have_innodb.inc

>>>>>>> be20e845
CREATE TABLE t1(a INT) ENGINE=InnoDB;
INSERT INTO t1 VALUE(0);

SET SESSION min_examined_row_limit=0;
SET SESSION long_query_time=0;

#
# Test all enabled options with InnoDB-involving query
#
SET SESSION log_slow_verbosity='microtime,innodb,query_plan';
--let log_file=percona.slow_extended.log_slow_verbosity_0

--source include/log_start.inc
SELECT * FROM t1;
--source include/log_stop.inc

--echo log_slow_verbosity='microtime,innodb,query_plan':
--source include/percona_slow_log_verbosity_grep.inc

#
# Test for "No InnoDB statistics available" in output when InnoDB stats are requested
# but the query does not involve InnoDB tables
#

SET SESSION log_slow_verbosity='microtime,innodb,query_plan'; 
--let log_file=percona.slow_extended.log_slow_verbosity_1

--source include/log_start.inc
SELECT 1;
--source include/log_stop.inc

--echo log_slow_verbosity='microtime,innodb,query_plan':
--let log_slow_verbosity_expected_matches= 2
--let log_slow_verbosity_innodb_expected_matches= 0
--source include/percona_slow_log_verbosity_grep.inc

#
# Test only 'microtime' in the output (bug 730173: InnoDB and query plan information
# are logged when not enabled)
#
SET log_slow_verbosity='microtime';
--let log_file=percona.slow_extended.log_slow_verbosity_2

--source include/log_start.inc
INSERT INTO t1 VALUE(1);
--source include/log_stop.inc

--echo log_slow_verbosity='microtime':
--source include/percona_slow_log_verbosity_grep.inc

#
# Test 'query_plan'
#
SET log_slow_verbosity='microtime,query_plan';
--let log_file=percona.slow_extended.log_slow_verbosity_3

--source include/log_start.inc
INSERT INTO t1 VALUE(2);
--source include/log_stop.inc

--echo log_slow_verbosity='query_plan':
--source include/percona_slow_log_verbosity_grep.inc

SET SESSION log_slow_verbosity=default;
SET SESSION long_query_time=default;
SET SESSION min_examined_row_limit=default;

DROP TABLE t1;
--source include/log_cleanup.inc<|MERGE_RESOLUTION|>--- conflicted
+++ resolved
@@ -1,11 +1,6 @@
 #
 # Test the extended slow query log output format for various log_slow_verbosity values.
 #
-<<<<<<< HEAD
-=======
---source include/have_innodb.inc
-
->>>>>>> be20e845
 CREATE TABLE t1(a INT) ENGINE=InnoDB;
 INSERT INTO t1 VALUE(0);
 
