--- conflicted
+++ resolved
@@ -1,13 +1,9 @@
 #
 # Test the extended slow query log output format for various log_slow_verbosity values.
 #
-<<<<<<< HEAD
-=======
---source include/have_innodb.inc
 
 --source include/log_prepare.inc
 
->>>>>>> 5abbd32d
 CREATE TABLE t1(a INT) ENGINE=InnoDB;
 INSERT INTO t1 VALUE(0);
 
@@ -32,7 +28,7 @@
 # but the query does not involve InnoDB tables
 #
 
-SET SESSION log_slow_verbosity='microtime,innodb,query_plan'; 
+SET SESSION log_slow_verbosity='microtime,innodb,query_plan';
 --let log_file=percona.slow_extended.log_slow_verbosity_1
 
 --source include/log_start.inc
