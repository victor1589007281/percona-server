#
# Tests the query cache logging for the extended slow query log
#
--source include/have_query_cache.inc

--source include/log_prepare.inc

FLUSH STATUS;
SET SESSION min_examined_row_limit=0;

<<<<<<< HEAD
--disable_warnings
DROP TABLE IF EXISTS t1;
--enable_warnings

CREATE TABLE t1 (a INT);
=======
CREATE TABLE t1 (a INT) ENGINE=InnoDB;
>>>>>>> e607d24f

INSERT INTO t1 VALUE(5);

SET SESSION query_cache_type=1;
SET @saved_query_cache_size=@@GLOBAL.query_cache_size;
SET GLOBAL query_cache_size=1355776;

SET SESSION long_query_time=0;
SET SESSION log_slow_verbosity='microtime,query_plan';

#
# Test uncached query
#
--let log_file = percona_slow_query_log.query_plan_qc_1
--source include/log_start.inc
SELECT * FROM t1;
--source include/log_stop.inc
--let grep_pattern = ^# QC_Hit: No.*\$
--source include/log_grep.inc

SHOW STATUS LIKE 'Qcache_hits';

#
# Test cached query
#

--let log_file = percona_slow_query_log.query_plan_qc_2
--source include/log_start.inc
SELECT * FROM t1;
--source include/log_stop.inc
--let grep_pattern = ^# QC_Hit: Yes.*\$
--source include/log_grep.inc

SHOW STATUS LIKE 'Qcache_hits';

#
# Test uncached query that is filtered away
#
SET SESSION log_slow_filter='full_join,tmp_table,tmp_table_on_disk,filesort,filesort_on_disk';
--let log_file = percona_slow_query_log.query_plan_qc_3
--source include/log_start.inc
SELECT * FROM t1 WHERE a > 5;
--source include/log_stop.inc
--let grep_pattern = ^# QC_Hit: No.*\$
--source include/log_grep.inc

SHOW STATUS LIKE 'Qcache_hits';

SET GLOBAL query_cache_size=@saved_query_cache_size;

DROP TABLE t1;
--source include/log_cleanup.inc<|MERGE_RESOLUTION|>--- conflicted
+++ resolved
@@ -8,15 +8,7 @@
 FLUSH STATUS;
 SET SESSION min_examined_row_limit=0;
 
-<<<<<<< HEAD
---disable_warnings
-DROP TABLE IF EXISTS t1;
---enable_warnings
-
 CREATE TABLE t1 (a INT);
-=======
-CREATE TABLE t1 (a INT) ENGINE=InnoDB;
->>>>>>> e607d24f
 
 INSERT INTO t1 VALUE(5);
 
