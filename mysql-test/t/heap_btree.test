--- conflicted
+++ resolved
@@ -266,7 +266,14 @@
 DROP TABLE t1;
 --echo End of 5.0 tests
 
-<<<<<<< HEAD
+--echo #
+--echo # Bug#27799513: POTENTIAL DOUBLE FREE OR CORRUPTION OF HEAP INFO (HP_INFO)
+--echo #
+ CREATE TABLE t1 (id INT, a VARCHAR(300) NOT NULL, KEY USING BTREE(a)) ENGINE=Heap;
+INSERT t1 VALUES (1, REPEAT('a', 300));
+DROP TABLE t1;
+--echo End of 5.5 tests
+
 --echo # Bug#24364448: Check that btree indexes may be used to provide ordering
 
 CREATE TABLE t1(
@@ -280,13 +287,4 @@
 EXPLAIN SELECT c2, COUNT(c1) FROM t1 GROUP BY c2;
 SELECT c2, COUNT(c1) FROM t1 GROUP BY c2;
 
-DROP TABLE t1;
-=======
---echo #
---echo # Bug#27799513: POTENTIAL DOUBLE FREE OR CORRUPTION OF HEAP INFO (HP_INFO)
---echo #
- CREATE TABLE t1 (id INT, a VARCHAR(300) NOT NULL, KEY USING BTREE(a)) ENGINE=Heap;
-INSERT t1 VALUES (1, REPEAT('a', 300));
-DROP TABLE t1;
---echo End of 5.5 tests
->>>>>>> fc5fca49
+DROP TABLE t1;