--- conflicted
+++ resolved
@@ -1570,7 +1570,6 @@
 DROP TABLE t1;
 
 --echo #
-<<<<<<< HEAD
 --echo # Bug #18345786 CRASH AROUND ST_JOIN_TABLE::AND_WITH_CONDITION
 --echo #
 
@@ -1885,68 +1884,10 @@
 SELECT ta.a1, tb.b1, tb.b2
 FROM ta LEFT OUTER JOIN tb
      ON ta.a2 = tb.b1 AND tb.b3 = 0;
-=======
---echo # Bug#29493830 CONST'IFIED OUTER JOIN RETURN INCORRECT RESULTS
---echo #
-
-CREATE TABLE t1 (
-  col_int_unique INT DEFAULT NULL,
-  col_int_key INT DEFAULT NULL,
-  UNIQUE KEY col_int_unique (col_int_unique)
-) ENGINE=InnoDB;
-
-INSERT INTO t1 VALUES (5,0);
-
-CREATE TABLE t2 (
-  col_char_16_unique char(16) DEFAULT NULL,
-  col_int_key INT DEFAULT NULL,
-  col_int_unique INT DEFAULT NULL,
-  UNIQUE KEY col_int_unique (col_int_unique)
-) ENGINE=InnoDB;
-
-INSERT INTO t2 VALUES ("just",21,5);
-
-CREATE TABLE t3 (
-  col_int INT DEFAULT NULL,
-  col_char_16_unique CHAR(16) DEFAULT NULL,
-  UNIQUE KEY col_char_16_unique (col_char_16_unique)
-) ENGINE=InnoDB;
-
-INSERT INTO t3 VALUES (9,"foo");
-
-CREATE TABLE t4 (
-  col_int INT DEFAULT NULL,
-  col_int_unique INT DEFAULT NULL,
-  UNIQUE KEY col_int_unique (col_int_unique)
-) ENGINE=InnoDB;
-
-INSERT INTO t4 VALUES (9,5);
-
-# t3 will be marked by the optimizer as 'Impossible ON condition'
-# and const optimized as a NULL row. However the optimizer failed
-# to set 'TABLE::const_table = true'. When later also const optimizing
-# t4, join_read_const_table() failed to evaluate the predicate term
-# 't3.col_int = t4.col_int' on t4. -> incorrect result.
-
-let query = SELECT STRAIGHT_JOIN
-  t3.col_int, t4.col_int,
-  t3.col_int = t4.col_int or t4.col_int IS NULL
-  FROM (t1
-    LEFT JOIN t2
-    ON t1.col_int_key = t2.col_int_key AND
-       t1.col_int_unique = t2.col_int_unique
-    LEFT JOIN t3
-    ON t3.col_char_16_unique = t2.col_char_16_unique
-    LEFT JOIN t4
-    ON t4.col_int = t3.col_int AND    #Note, this pred term
-       t4.col_int_unique = t1.col_int_unique
- ) WHERE t1.col_int_unique = 5;
->>>>>>> f6b1635f
 
 eval explain $query;
 eval $query;
 
-<<<<<<< HEAD
 DROP TABLE ta, tb;
 
 --echo # Bug#23079533: Left join on PK + extra condition doesn't return match
@@ -2161,6 +2102,65 @@
 GROUP BY je;
 
 DROP TABLE t1, t2;
-=======
-DROP TABLE t1, t2, t3, t4;
->>>>>>> f6b1635f
+
+--echo #
+--echo # Bug#29493830 CONST'IFIED OUTER JOIN RETURN INCORRECT RESULTS
+--echo #
+
+CREATE TABLE t1 (
+  col_int_unique INT DEFAULT NULL,
+  col_int_key INT DEFAULT NULL,
+  UNIQUE KEY col_int_unique (col_int_unique)
+) ENGINE=InnoDB;
+
+INSERT INTO t1 VALUES (5,0);
+
+CREATE TABLE t2 (
+  col_char_16_unique char(16) DEFAULT NULL,
+  col_int_key INT DEFAULT NULL,
+  col_int_unique INT DEFAULT NULL,
+  UNIQUE KEY col_int_unique (col_int_unique)
+) ENGINE=InnoDB;
+
+INSERT INTO t2 VALUES ("just",21,5);
+
+CREATE TABLE t3 (
+  col_int INT DEFAULT NULL,
+  col_char_16_unique CHAR(16) DEFAULT NULL,
+  UNIQUE KEY col_char_16_unique (col_char_16_unique)
+) ENGINE=InnoDB;
+
+INSERT INTO t3 VALUES (9,"foo");
+
+CREATE TABLE t4 (
+  col_int INT DEFAULT NULL,
+  col_int_unique INT DEFAULT NULL,
+  UNIQUE KEY col_int_unique (col_int_unique)
+) ENGINE=InnoDB;
+
+INSERT INTO t4 VALUES (9,5);
+
+# t3 will be marked by the optimizer as 'Impossible ON condition'
+# and const optimized as a NULL row. However the optimizer failed
+# to set 'TABLE::const_table = true'. When later also const optimizing
+# t4, join_read_const_table() failed to evaluate the predicate term
+# 't3.col_int = t4.col_int' on t4. -> incorrect result.
+
+let query = SELECT STRAIGHT_JOIN
+  t3.col_int, t4.col_int,
+  t3.col_int = t4.col_int or t4.col_int IS NULL
+  FROM (t1
+    LEFT JOIN t2
+    ON t1.col_int_key = t2.col_int_key AND
+       t1.col_int_unique = t2.col_int_unique
+    LEFT JOIN t3
+    ON t3.col_char_16_unique = t2.col_char_16_unique
+    LEFT JOIN t4
+    ON t4.col_int = t3.col_int AND    #Note, this pred term
+       t4.col_int_unique = t1.col_int_unique
+ ) WHERE t1.col_int_unique = 5;
+
+eval explain $query;
+eval $query;
+
+DROP TABLE t1, t2, t3, t4;