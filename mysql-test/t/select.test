#
# Find string "NOTE NOTE NOTE" in order to find some 'unsure' tests
#

#
# Simple select test
#

--disable_warnings
drop table if exists t1,t2,t3,t4,t11;
# The following may be left from older tests
drop table if exists t1_1,t1_2,t9_1,t9_2,t1aa,t2aa;
drop view if exists v1;
--enable_warnings

CREATE TABLE t1 (
  Period smallint(4) unsigned zerofill DEFAULT '0000' NOT NULL,
  Varor_period smallint(4) unsigned DEFAULT '0' NOT NULL
);

INSERT INTO t1 VALUES (9410,9412);
  
select period from t1;
select * from t1;
select t1.* from t1;

#
# Create test table
#

CREATE TABLE t2 (
  auto int not null auto_increment,
  fld1 int(6) unsigned zerofill DEFAULT '000000' NOT NULL,
  companynr tinyint(2) unsigned zerofill DEFAULT '00' NOT NULL,
  fld3 char(30) DEFAULT '' NOT NULL,
  fld4 char(35) DEFAULT '' NOT NULL,
  fld5 char(35) DEFAULT '' NOT NULL,
  fld6 char(4) DEFAULT '' NOT NULL,
  UNIQUE fld1 (fld1),
  KEY fld3 (fld3),
  PRIMARY KEY (auto)
);  

#
# Populate table
#

--disable_query_log
INSERT INTO t2 VALUES (1,000001,00,'Omaha','teethe','neat','');
INSERT INTO t2 VALUES (2,011401,37,'breaking','dreaded','Steinberg','W');
INSERT INTO t2 VALUES (3,011402,37,'Romans','scholastics','jarring','');
INSERT INTO t2 VALUES (4,011403,37,'intercepted','audiology','tinily','');
INSERT INTO t2 VALUES (5,011501,37,'bewilderingly','wallet','balled','');
INSERT INTO t2 VALUES (6,011701,37,'astound','parters','persist','W');
INSERT INTO t2 VALUES (7,011702,37,'admonishing','eschew','attainments','');
INSERT INTO t2 VALUES (8,011703,37,'sumac','quitter','fanatic','');
INSERT INTO t2 VALUES (9,012001,37,'flanking','neat','measures','FAS');
INSERT INTO t2 VALUES (10,012003,37,'combed','Steinberg','rightfulness','');
INSERT INTO t2 VALUES (11,012004,37,'subjective','jarring','capably','');
INSERT INTO t2 VALUES (12,012005,37,'scatterbrain','tinily','impulsive','');
INSERT INTO t2 VALUES (13,012301,37,'Eulerian','balled','starlet','');
INSERT INTO t2 VALUES (14,012302,36,'dubbed','persist','terminators','');
INSERT INTO t2 VALUES (15,012303,37,'Kane','attainments','untying','');
INSERT INTO t2 VALUES (16,012304,37,'overlay','fanatic','announces','FAS');
INSERT INTO t2 VALUES (17,012305,37,'perturb','measures','featherweight','FAS');
INSERT INTO t2 VALUES (18,012306,37,'goblins','rightfulness','pessimist','FAS');
INSERT INTO t2 VALUES (19,012501,37,'annihilates','capably','daughter','');
INSERT INTO t2 VALUES (20,012602,37,'Wotan','impulsive','decliner','FAS');
INSERT INTO t2 VALUES (21,012603,37,'snatching','starlet','lawgiver','');
INSERT INTO t2 VALUES (22,012604,37,'concludes','terminators','stated','');
INSERT INTO t2 VALUES (23,012605,37,'laterally','untying','readable','');
INSERT INTO t2 VALUES (24,012606,37,'yelped','announces','attrition','');
INSERT INTO t2 VALUES (25,012701,37,'grazing','featherweight','cascade','FAS');
INSERT INTO t2 VALUES (26,012702,37,'Baird','pessimist','motors','FAS');
INSERT INTO t2 VALUES (27,012703,37,'celery','daughter','interrogate','');
INSERT INTO t2 VALUES (28,012704,37,'misunderstander','decliner','pests','W');
INSERT INTO t2 VALUES (29,013601,37,'handgun','lawgiver','stairway','');
INSERT INTO t2 VALUES (30,013602,37,'foldout','stated','dopers','FAS');
INSERT INTO t2 VALUES (31,013603,37,'mystic','readable','testicle','W');
INSERT INTO t2 VALUES (32,013604,37,'succumbed','attrition','Parsifal','W');
INSERT INTO t2 VALUES (33,013605,37,'Nabisco','cascade','leavings','');
INSERT INTO t2 VALUES (34,013606,37,'fingerings','motors','postulation','W');
INSERT INTO t2 VALUES (35,013607,37,'aging','interrogate','squeaking','');
INSERT INTO t2 VALUES (36,013608,37,'afield','pests','contrasted','');
INSERT INTO t2 VALUES (37,013609,37,'ammonium','stairway','leftover','');
INSERT INTO t2 VALUES (38,013610,37,'boat','dopers','whiteners','');
INSERT INTO t2 VALUES (39,013801,37,'intelligibility','testicle','erases','W');
INSERT INTO t2 VALUES (40,013802,37,'Augustine','Parsifal','Punjab','W');
INSERT INTO t2 VALUES (41,013803,37,'teethe','leavings','Merritt','');
INSERT INTO t2 VALUES (42,013804,37,'dreaded','postulation','Quixotism','');
INSERT INTO t2 VALUES (43,013901,37,'scholastics','squeaking','sweetish','FAS');
INSERT INTO t2 VALUES (44,016001,37,'audiology','contrasted','dogging','FAS');
INSERT INTO t2 VALUES (45,016201,37,'wallet','leftover','scornfully','FAS');
INSERT INTO t2 VALUES (46,016202,37,'parters','whiteners','bellow','');
INSERT INTO t2 VALUES (47,016301,37,'eschew','erases','bills','');
INSERT INTO t2 VALUES (48,016302,37,'quitter','Punjab','cupboard','FAS');
INSERT INTO t2 VALUES (49,016303,37,'neat','Merritt','sureties','FAS');
INSERT INTO t2 VALUES (50,016304,37,'Steinberg','Quixotism','puddings','');
INSERT INTO t2 VALUES (51,018001,37,'jarring','sweetish','tapestry','');
INSERT INTO t2 VALUES (52,018002,37,'tinily','dogging','fetters','');
INSERT INTO t2 VALUES (53,018003,37,'balled','scornfully','bivalves','');
INSERT INTO t2 VALUES (54,018004,37,'persist','bellow','incurring','');
INSERT INTO t2 VALUES (55,018005,37,'attainments','bills','Adolph','');
INSERT INTO t2 VALUES (56,018007,37,'fanatic','cupboard','pithed','');
INSERT INTO t2 VALUES (57,018008,37,'measures','sureties','emergency','');
INSERT INTO t2 VALUES (58,018009,37,'rightfulness','puddings','Miles','');
INSERT INTO t2 VALUES (59,018010,37,'capably','tapestry','trimmings','');
INSERT INTO t2 VALUES (60,018012,37,'impulsive','fetters','tragedies','W');
INSERT INTO t2 VALUES (61,018013,37,'starlet','bivalves','skulking','W');
INSERT INTO t2 VALUES (62,018014,37,'terminators','incurring','flint','');
INSERT INTO t2 VALUES (63,018015,37,'untying','Adolph','flopping','W');
INSERT INTO t2 VALUES (64,018016,37,'announces','pithed','relaxing','FAS');
INSERT INTO t2 VALUES (65,018017,37,'featherweight','emergency','offload','FAS');
INSERT INTO t2 VALUES (66,018018,37,'pessimist','Miles','suites','W');
INSERT INTO t2 VALUES (67,018019,37,'daughter','trimmings','lists','FAS');
INSERT INTO t2 VALUES (68,018020,37,'decliner','tragedies','animized','FAS');
INSERT INTO t2 VALUES (69,018021,37,'lawgiver','skulking','multilayer','W');
INSERT INTO t2 VALUES (70,018022,37,'stated','flint','standardizes','FAS');
INSERT INTO t2 VALUES (71,018023,37,'readable','flopping','Judas','');
INSERT INTO t2 VALUES (72,018024,37,'attrition','relaxing','vacuuming','W');
INSERT INTO t2 VALUES (73,018025,37,'cascade','offload','dentally','W');
INSERT INTO t2 VALUES (74,018026,37,'motors','suites','humanness','W');
INSERT INTO t2 VALUES (75,018027,37,'interrogate','lists','inch','W');
INSERT INTO t2 VALUES (76,018028,37,'pests','animized','Weissmuller','W');
INSERT INTO t2 VALUES (77,018029,37,'stairway','multilayer','irresponsibly','W');
INSERT INTO t2 VALUES (78,018030,37,'dopers','standardizes','luckily','FAS');
INSERT INTO t2 VALUES (79,018032,37,'testicle','Judas','culled','W');
INSERT INTO t2 VALUES (80,018033,37,'Parsifal','vacuuming','medical','FAS');
INSERT INTO t2 VALUES (81,018034,37,'leavings','dentally','bloodbath','FAS');
INSERT INTO t2 VALUES (82,018035,37,'postulation','humanness','subschema','W');
INSERT INTO t2 VALUES (83,018036,37,'squeaking','inch','animals','W');
INSERT INTO t2 VALUES (84,018037,37,'contrasted','Weissmuller','Micronesia','');
INSERT INTO t2 VALUES (85,018038,37,'leftover','irresponsibly','repetitions','');
INSERT INTO t2 VALUES (86,018039,37,'whiteners','luckily','Antares','');
INSERT INTO t2 VALUES (87,018040,37,'erases','culled','ventilate','W');
INSERT INTO t2 VALUES (88,018041,37,'Punjab','medical','pityingly','');
INSERT INTO t2 VALUES (89,018042,37,'Merritt','bloodbath','interdependent','');
INSERT INTO t2 VALUES (90,018043,37,'Quixotism','subschema','Graves','FAS');
INSERT INTO t2 VALUES (91,018044,37,'sweetish','animals','neonatal','');
INSERT INTO t2 VALUES (92,018045,37,'dogging','Micronesia','scribbled','FAS');
INSERT INTO t2 VALUES (93,018046,37,'scornfully','repetitions','chafe','W');
INSERT INTO t2 VALUES (94,018048,37,'bellow','Antares','honoring','');
INSERT INTO t2 VALUES (95,018049,37,'bills','ventilate','realtor','');
INSERT INTO t2 VALUES (96,018050,37,'cupboard','pityingly','elite','');
INSERT INTO t2 VALUES (97,018051,37,'sureties','interdependent','funereal','');
INSERT INTO t2 VALUES (98,018052,37,'puddings','Graves','abrogating','');
INSERT INTO t2 VALUES (99,018053,50,'tapestry','neonatal','sorters','');
INSERT INTO t2 VALUES (100,018054,37,'fetters','scribbled','Conley','');
INSERT INTO t2 VALUES (101,018055,37,'bivalves','chafe','lectured','');
INSERT INTO t2 VALUES (102,018056,37,'incurring','honoring','Abraham','');
INSERT INTO t2 VALUES (103,018057,37,'Adolph','realtor','Hawaii','W');
INSERT INTO t2 VALUES (104,018058,37,'pithed','elite','cage','');
INSERT INTO t2 VALUES (105,018059,36,'emergency','funereal','hushes','');
INSERT INTO t2 VALUES (106,018060,37,'Miles','abrogating','Simla','');
INSERT INTO t2 VALUES (107,018061,37,'trimmings','sorters','reporters','');
INSERT INTO t2 VALUES (108,018101,37,'tragedies','Conley','Dutchman','FAS');
INSERT INTO t2 VALUES (109,018102,37,'skulking','lectured','descendants','FAS');
INSERT INTO t2 VALUES (110,018103,37,'flint','Abraham','groupings','FAS');
INSERT INTO t2 VALUES (111,018104,37,'flopping','Hawaii','dissociate','');
INSERT INTO t2 VALUES (112,018201,37,'relaxing','cage','coexist','W');
INSERT INTO t2 VALUES (113,018202,37,'offload','hushes','Beebe','');
INSERT INTO t2 VALUES (114,018402,37,'suites','Simla','Taoism','');
INSERT INTO t2 VALUES (115,018403,37,'lists','reporters','Connally','');
INSERT INTO t2 VALUES (116,018404,37,'animized','Dutchman','fetched','FAS');
INSERT INTO t2 VALUES (117,018405,37,'multilayer','descendants','checkpoints','FAS');
INSERT INTO t2 VALUES (118,018406,37,'standardizes','groupings','rusting','');
INSERT INTO t2 VALUES (119,018409,37,'Judas','dissociate','galling','');
INSERT INTO t2 VALUES (120,018601,37,'vacuuming','coexist','obliterates','');
INSERT INTO t2 VALUES (121,018602,37,'dentally','Beebe','traitor','');
INSERT INTO t2 VALUES (122,018603,37,'humanness','Taoism','resumes','FAS');
INSERT INTO t2 VALUES (123,018801,37,'inch','Connally','analyzable','FAS');
INSERT INTO t2 VALUES (124,018802,37,'Weissmuller','fetched','terminator','FAS');
INSERT INTO t2 VALUES (125,018803,37,'irresponsibly','checkpoints','gritty','FAS');
INSERT INTO t2 VALUES (126,018804,37,'luckily','rusting','firearm','W');
INSERT INTO t2 VALUES (127,018805,37,'culled','galling','minima','');
INSERT INTO t2 VALUES (128,018806,37,'medical','obliterates','Selfridge','');
INSERT INTO t2 VALUES (129,018807,37,'bloodbath','traitor','disable','');
INSERT INTO t2 VALUES (130,018808,37,'subschema','resumes','witchcraft','W');
INSERT INTO t2 VALUES (131,018809,37,'animals','analyzable','betroth','W');
INSERT INTO t2 VALUES (132,018810,37,'Micronesia','terminator','Manhattanize','');
INSERT INTO t2 VALUES (133,018811,37,'repetitions','gritty','imprint','');
INSERT INTO t2 VALUES (134,018812,37,'Antares','firearm','peeked','');
INSERT INTO t2 VALUES (135,019101,37,'ventilate','minima','swelling','');
INSERT INTO t2 VALUES (136,019102,37,'pityingly','Selfridge','interrelationships','W');
INSERT INTO t2 VALUES (137,019103,37,'interdependent','disable','riser','');
INSERT INTO t2 VALUES (138,019201,37,'Graves','witchcraft','Gandhian','W');
INSERT INTO t2 VALUES (139,030501,37,'neonatal','betroth','peacock','A');
INSERT INTO t2 VALUES (140,030502,50,'scribbled','Manhattanize','bee','A');
INSERT INTO t2 VALUES (141,030503,37,'chafe','imprint','kanji','');
INSERT INTO t2 VALUES (142,030504,37,'honoring','peeked','dental','');
INSERT INTO t2 VALUES (143,031901,37,'realtor','swelling','scarf','FAS');
INSERT INTO t2 VALUES (144,036001,37,'elite','interrelationships','chasm','A');
INSERT INTO t2 VALUES (145,036002,37,'funereal','riser','insolence','A');
INSERT INTO t2 VALUES (146,036004,37,'abrogating','Gandhian','syndicate','');
INSERT INTO t2 VALUES (147,036005,37,'sorters','peacock','alike','');
INSERT INTO t2 VALUES (148,038001,37,'Conley','bee','imperial','A');
INSERT INTO t2 VALUES (149,038002,37,'lectured','kanji','convulsion','A');
INSERT INTO t2 VALUES (150,038003,37,'Abraham','dental','railway','A');
INSERT INTO t2 VALUES (151,038004,37,'Hawaii','scarf','validate','A');
INSERT INTO t2 VALUES (152,038005,37,'cage','chasm','normalizes','A');
INSERT INTO t2 VALUES (153,038006,37,'hushes','insolence','comprehensive','');
INSERT INTO t2 VALUES (154,038007,37,'Simla','syndicate','chewing','');
INSERT INTO t2 VALUES (155,038008,37,'reporters','alike','denizen','');
INSERT INTO t2 VALUES (156,038009,37,'Dutchman','imperial','schemer','');
INSERT INTO t2 VALUES (157,038010,37,'descendants','convulsion','chronicle','');
INSERT INTO t2 VALUES (158,038011,37,'groupings','railway','Kline','');
INSERT INTO t2 VALUES (159,038012,37,'dissociate','validate','Anatole','');
INSERT INTO t2 VALUES (160,038013,37,'coexist','normalizes','partridges','');
INSERT INTO t2 VALUES (161,038014,37,'Beebe','comprehensive','brunch','');
INSERT INTO t2 VALUES (162,038015,37,'Taoism','chewing','recruited','');
INSERT INTO t2 VALUES (163,038016,37,'Connally','denizen','dimensions','W');
INSERT INTO t2 VALUES (164,038017,37,'fetched','schemer','Chicana','W');
INSERT INTO t2 VALUES (165,038018,37,'checkpoints','chronicle','announced','');
INSERT INTO t2 VALUES (166,038101,37,'rusting','Kline','praised','FAS');
INSERT INTO t2 VALUES (167,038102,37,'galling','Anatole','employing','');
INSERT INTO t2 VALUES (168,038103,37,'obliterates','partridges','linear','');
INSERT INTO t2 VALUES (169,038104,37,'traitor','brunch','quagmire','');
INSERT INTO t2 VALUES (170,038201,37,'resumes','recruited','western','A');
INSERT INTO t2 VALUES (171,038202,37,'analyzable','dimensions','relishing','');
INSERT INTO t2 VALUES (172,038203,37,'terminator','Chicana','serving','A');
INSERT INTO t2 VALUES (173,038204,37,'gritty','announced','scheduling','');
INSERT INTO t2 VALUES (174,038205,37,'firearm','praised','lore','');
INSERT INTO t2 VALUES (175,038206,37,'minima','employing','eventful','');
INSERT INTO t2 VALUES (176,038208,37,'Selfridge','linear','arteriole','A');
INSERT INTO t2 VALUES (177,042801,37,'disable','quagmire','disentangle','');
INSERT INTO t2 VALUES (178,042802,37,'witchcraft','western','cured','A');
INSERT INTO t2 VALUES (179,046101,37,'betroth','relishing','Fenton','W');
INSERT INTO t2 VALUES (180,048001,37,'Manhattanize','serving','avoidable','A');
INSERT INTO t2 VALUES (181,048002,37,'imprint','scheduling','drains','A');
INSERT INTO t2 VALUES (182,048003,37,'peeked','lore','detectably','FAS');
INSERT INTO t2 VALUES (183,048004,37,'swelling','eventful','husky','');
INSERT INTO t2 VALUES (184,048005,37,'interrelationships','arteriole','impelling','');
INSERT INTO t2 VALUES (185,048006,37,'riser','disentangle','undoes','');
INSERT INTO t2 VALUES (186,048007,37,'Gandhian','cured','evened','');
INSERT INTO t2 VALUES (187,048008,37,'peacock','Fenton','squeezes','');
INSERT INTO t2 VALUES (188,048101,37,'bee','avoidable','destroyer','FAS');
INSERT INTO t2 VALUES (189,048102,37,'kanji','drains','rudeness','');
INSERT INTO t2 VALUES (190,048201,37,'dental','detectably','beaner','FAS');
INSERT INTO t2 VALUES (191,048202,37,'scarf','husky','boorish','');
INSERT INTO t2 VALUES (192,048203,37,'chasm','impelling','Everhart','');
INSERT INTO t2 VALUES (193,048204,37,'insolence','undoes','encompass','A');
INSERT INTO t2 VALUES (194,048205,37,'syndicate','evened','mushrooms','');
INSERT INTO t2 VALUES (195,048301,37,'alike','squeezes','Alison','A');
INSERT INTO t2 VALUES (196,048302,37,'imperial','destroyer','externally','FAS');
INSERT INTO t2 VALUES (197,048303,37,'convulsion','rudeness','pellagra','');
INSERT INTO t2 VALUES (198,048304,37,'railway','beaner','cult','');
INSERT INTO t2 VALUES (199,048305,37,'validate','boorish','creek','A');
INSERT INTO t2 VALUES (200,048401,37,'normalizes','Everhart','Huffman','');
INSERT INTO t2 VALUES (201,048402,37,'comprehensive','encompass','Majorca','FAS');
INSERT INTO t2 VALUES (202,048403,37,'chewing','mushrooms','governing','A');
INSERT INTO t2 VALUES (203,048404,37,'denizen','Alison','gadfly','FAS');
INSERT INTO t2 VALUES (204,048405,37,'schemer','externally','reassigned','FAS');
INSERT INTO t2 VALUES (205,048406,37,'chronicle','pellagra','intentness','W');
INSERT INTO t2 VALUES (206,048407,37,'Kline','cult','craziness','');
INSERT INTO t2 VALUES (207,048408,37,'Anatole','creek','psychic','');
INSERT INTO t2 VALUES (208,048409,37,'partridges','Huffman','squabbled','');
INSERT INTO t2 VALUES (209,048410,37,'brunch','Majorca','burlesque','');
INSERT INTO t2 VALUES (210,048411,37,'recruited','governing','capped','');
INSERT INTO t2 VALUES (211,048412,37,'dimensions','gadfly','extracted','A');
INSERT INTO t2 VALUES (212,048413,37,'Chicana','reassigned','DiMaggio','');
INSERT INTO t2 VALUES (213,048601,37,'announced','intentness','exclamation','FAS');
INSERT INTO t2 VALUES (214,048602,37,'praised','craziness','subdirectory','');
INSERT INTO t2 VALUES (215,048603,37,'employing','psychic','fangs','');
INSERT INTO t2 VALUES (216,048604,37,'linear','squabbled','buyer','A');
INSERT INTO t2 VALUES (217,048801,37,'quagmire','burlesque','pithing','A');
INSERT INTO t2 VALUES (218,050901,37,'western','capped','transistorizing','A');
INSERT INTO t2 VALUES (219,051201,37,'relishing','extracted','nonbiodegradable','');
INSERT INTO t2 VALUES (220,056002,37,'serving','DiMaggio','dislocate','');
INSERT INTO t2 VALUES (221,056003,37,'scheduling','exclamation','monochromatic','FAS');
INSERT INTO t2 VALUES (222,056004,37,'lore','subdirectory','batting','');
INSERT INTO t2 VALUES (223,056102,37,'eventful','fangs','postcondition','A');
INSERT INTO t2 VALUES (224,056203,37,'arteriole','buyer','catalog','FAS');
INSERT INTO t2 VALUES (225,056204,37,'disentangle','pithing','Remus','');
INSERT INTO t2 VALUES (226,058003,37,'cured','transistorizing','devices','A');
INSERT INTO t2 VALUES (227,058004,37,'Fenton','nonbiodegradable','bike','A');
INSERT INTO t2 VALUES (228,058005,37,'avoidable','dislocate','qualify','');
INSERT INTO t2 VALUES (229,058006,37,'drains','monochromatic','detained','');
INSERT INTO t2 VALUES (230,058007,37,'detectably','batting','commended','');
INSERT INTO t2 VALUES (231,058101,37,'husky','postcondition','civilize','');
INSERT INTO t2 VALUES (232,058102,37,'impelling','catalog','Elmhurst','');
INSERT INTO t2 VALUES (233,058103,37,'undoes','Remus','anesthetizing','');
INSERT INTO t2 VALUES (234,058105,37,'evened','devices','deaf','');
INSERT INTO t2 VALUES (235,058111,37,'squeezes','bike','Brigham','');
INSERT INTO t2 VALUES (236,058112,37,'destroyer','qualify','title','');
INSERT INTO t2 VALUES (237,058113,37,'rudeness','detained','coarse','');
INSERT INTO t2 VALUES (238,058114,37,'beaner','commended','combinations','');
INSERT INTO t2 VALUES (239,058115,37,'boorish','civilize','grayness','');
INSERT INTO t2 VALUES (240,058116,37,'Everhart','Elmhurst','innumerable','FAS');
INSERT INTO t2 VALUES (241,058117,37,'encompass','anesthetizing','Caroline','A');
INSERT INTO t2 VALUES (242,058118,37,'mushrooms','deaf','fatty','FAS');
INSERT INTO t2 VALUES (243,058119,37,'Alison','Brigham','eastbound','');
INSERT INTO t2 VALUES (244,058120,37,'externally','title','inexperienced','');
INSERT INTO t2 VALUES (245,058121,37,'pellagra','coarse','hoarder','A');
INSERT INTO t2 VALUES (246,058122,37,'cult','combinations','scotch','W');
INSERT INTO t2 VALUES (247,058123,37,'creek','grayness','passport','A');
INSERT INTO t2 VALUES (248,058124,37,'Huffman','innumerable','strategic','FAS');
INSERT INTO t2 VALUES (249,058125,37,'Majorca','Caroline','gated','');
INSERT INTO t2 VALUES (250,058126,37,'governing','fatty','flog','');
INSERT INTO t2 VALUES (251,058127,37,'gadfly','eastbound','Pipestone','');
INSERT INTO t2 VALUES (252,058128,37,'reassigned','inexperienced','Dar','');
INSERT INTO t2 VALUES (253,058201,37,'intentness','hoarder','Corcoran','');
INSERT INTO t2 VALUES (254,058202,37,'craziness','scotch','flyers','A');
INSERT INTO t2 VALUES (255,058303,37,'psychic','passport','competitions','W');
INSERT INTO t2 VALUES (256,058304,37,'squabbled','strategic','suppliers','FAS');
INSERT INTO t2 VALUES (257,058602,37,'burlesque','gated','skips','');
INSERT INTO t2 VALUES (258,058603,37,'capped','flog','institutes','');
INSERT INTO t2 VALUES (259,058604,37,'extracted','Pipestone','troop','A');
INSERT INTO t2 VALUES (260,058605,37,'DiMaggio','Dar','connective','W');
INSERT INTO t2 VALUES (261,058606,37,'exclamation','Corcoran','denies','');
INSERT INTO t2 VALUES (262,058607,37,'subdirectory','flyers','polka','');
INSERT INTO t2 VALUES (263,060401,36,'fangs','competitions','observations','FAS');
INSERT INTO t2 VALUES (264,061701,36,'buyer','suppliers','askers','');
INSERT INTO t2 VALUES (265,066201,36,'pithing','skips','homeless','FAS');
INSERT INTO t2 VALUES (266,066501,36,'transistorizing','institutes','Anna','');
INSERT INTO t2 VALUES (267,068001,36,'nonbiodegradable','troop','subdirectories','W');
INSERT INTO t2 VALUES (268,068002,36,'dislocate','connective','decaying','FAS');
INSERT INTO t2 VALUES (269,068005,36,'monochromatic','denies','outwitting','W');
INSERT INTO t2 VALUES (270,068006,36,'batting','polka','Harpy','W');
INSERT INTO t2 VALUES (271,068007,36,'postcondition','observations','crazed','');
INSERT INTO t2 VALUES (272,068008,36,'catalog','askers','suffocate','');
INSERT INTO t2 VALUES (273,068009,36,'Remus','homeless','provers','FAS');
INSERT INTO t2 VALUES (274,068010,36,'devices','Anna','technically','');
INSERT INTO t2 VALUES (275,068011,36,'bike','subdirectories','Franklinizations','');
INSERT INTO t2 VALUES (276,068202,36,'qualify','decaying','considered','');
INSERT INTO t2 VALUES (277,068302,36,'detained','outwitting','tinnily','');
INSERT INTO t2 VALUES (278,068303,36,'commended','Harpy','uninterruptedly','');
INSERT INTO t2 VALUES (279,068401,36,'civilize','crazed','whistled','A');
INSERT INTO t2 VALUES (280,068501,36,'Elmhurst','suffocate','automate','');
INSERT INTO t2 VALUES (281,068502,36,'anesthetizing','provers','gutting','W');
INSERT INTO t2 VALUES (282,068503,36,'deaf','technically','surreptitious','');
INSERT INTO t2 VALUES (283,068602,36,'Brigham','Franklinizations','Choctaw','');
INSERT INTO t2 VALUES (284,068603,36,'title','considered','cooks','');
INSERT INTO t2 VALUES (285,068701,36,'coarse','tinnily','millivolt','FAS');
INSERT INTO t2 VALUES (286,068702,36,'combinations','uninterruptedly','counterpoise','');
INSERT INTO t2 VALUES (287,068703,36,'grayness','whistled','Gothicism','');
INSERT INTO t2 VALUES (288,076001,36,'innumerable','automate','feminine','');
INSERT INTO t2 VALUES (289,076002,36,'Caroline','gutting','metaphysically','W');
INSERT INTO t2 VALUES (290,076101,36,'fatty','surreptitious','sanding','A');
INSERT INTO t2 VALUES (291,076102,36,'eastbound','Choctaw','contributorily','');
INSERT INTO t2 VALUES (292,076103,36,'inexperienced','cooks','receivers','FAS');
INSERT INTO t2 VALUES (293,076302,36,'hoarder','millivolt','adjourn','');
INSERT INTO t2 VALUES (294,076303,36,'scotch','counterpoise','straggled','A');
INSERT INTO t2 VALUES (295,076304,36,'passport','Gothicism','druggists','');
INSERT INTO t2 VALUES (296,076305,36,'strategic','feminine','thanking','FAS');
INSERT INTO t2 VALUES (297,076306,36,'gated','metaphysically','ostrich','');
INSERT INTO t2 VALUES (298,076307,36,'flog','sanding','hopelessness','FAS');
INSERT INTO t2 VALUES (299,076402,36,'Pipestone','contributorily','Eurydice','');
INSERT INTO t2 VALUES (300,076501,36,'Dar','receivers','excitation','W');
INSERT INTO t2 VALUES (301,076502,36,'Corcoran','adjourn','presumes','FAS');
INSERT INTO t2 VALUES (302,076701,36,'flyers','straggled','imaginable','FAS');
INSERT INTO t2 VALUES (303,078001,36,'competitions','druggists','concoct','W');
INSERT INTO t2 VALUES (304,078002,36,'suppliers','thanking','peering','W');
INSERT INTO t2 VALUES (305,078003,36,'skips','ostrich','Phelps','FAS');
INSERT INTO t2 VALUES (306,078004,36,'institutes','hopelessness','ferociousness','FAS');
INSERT INTO t2 VALUES (307,078005,36,'troop','Eurydice','sentences','');
INSERT INTO t2 VALUES (308,078006,36,'connective','excitation','unlocks','');
INSERT INTO t2 VALUES (309,078007,36,'denies','presumes','engrossing','W');
INSERT INTO t2 VALUES (310,078008,36,'polka','imaginable','Ruth','');
INSERT INTO t2 VALUES (311,078101,36,'observations','concoct','tying','');
INSERT INTO t2 VALUES (312,078103,36,'askers','peering','exclaimers','');
INSERT INTO t2 VALUES (313,078104,36,'homeless','Phelps','synergy','');
INSERT INTO t2 VALUES (314,078105,36,'Anna','ferociousness','Huey','W');
INSERT INTO t2 VALUES (315,082101,36,'subdirectories','sentences','merging','');
INSERT INTO t2 VALUES (316,083401,36,'decaying','unlocks','judges','A');
INSERT INTO t2 VALUES (317,084001,36,'outwitting','engrossing','Shylock','W');
INSERT INTO t2 VALUES (318,084002,36,'Harpy','Ruth','Miltonism','');
INSERT INTO t2 VALUES (319,086001,36,'crazed','tying','hen','W');
INSERT INTO t2 VALUES (320,086102,36,'suffocate','exclaimers','honeybee','FAS');
INSERT INTO t2 VALUES (321,086201,36,'provers','synergy','towers','');
INSERT INTO t2 VALUES (322,088001,36,'technically','Huey','dilutes','W');
INSERT INTO t2 VALUES (323,088002,36,'Franklinizations','merging','numerals','FAS');
INSERT INTO t2 VALUES (324,088003,36,'considered','judges','democracy','FAS');
INSERT INTO t2 VALUES (325,088004,36,'tinnily','Shylock','Ibero-','');
INSERT INTO t2 VALUES (326,088101,36,'uninterruptedly','Miltonism','invalids','');
INSERT INTO t2 VALUES (327,088102,36,'whistled','hen','behavior','');
INSERT INTO t2 VALUES (328,088103,36,'automate','honeybee','accruing','');
INSERT INTO t2 VALUES (329,088104,36,'gutting','towers','relics','A');
INSERT INTO t2 VALUES (330,088105,36,'surreptitious','dilutes','rackets','');
INSERT INTO t2 VALUES (331,088106,36,'Choctaw','numerals','Fischbein','W');
INSERT INTO t2 VALUES (332,088201,36,'cooks','democracy','phony','W');
INSERT INTO t2 VALUES (333,088203,36,'millivolt','Ibero-','cross','FAS');
INSERT INTO t2 VALUES (334,088204,36,'counterpoise','invalids','cleanup','');
INSERT INTO t2 VALUES (335,088302,37,'Gothicism','behavior','conspirator','');
INSERT INTO t2 VALUES (336,088303,37,'feminine','accruing','label','FAS');
INSERT INTO t2 VALUES (337,088305,37,'metaphysically','relics','university','');
INSERT INTO t2 VALUES (338,088402,37,'sanding','rackets','cleansed','FAS');
INSERT INTO t2 VALUES (339,088501,36,'contributorily','Fischbein','ballgown','');
INSERT INTO t2 VALUES (340,088502,36,'receivers','phony','starlet','');
INSERT INTO t2 VALUES (341,088503,36,'adjourn','cross','aqueous','');
INSERT INTO t2 VALUES (342,098001,58,'straggled','cleanup','portrayal','A');
INSERT INTO t2 VALUES (343,098002,58,'druggists','conspirator','despising','W');
INSERT INTO t2 VALUES (344,098003,58,'thanking','label','distort','W');
INSERT INTO t2 VALUES (345,098004,58,'ostrich','university','palmed','');
INSERT INTO t2 VALUES (346,098005,58,'hopelessness','cleansed','faced','');
INSERT INTO t2 VALUES (347,098006,58,'Eurydice','ballgown','silverware','');
INSERT INTO t2 VALUES (348,141903,29,'excitation','starlet','assessor','');
INSERT INTO t2 VALUES (349,098008,58,'presumes','aqueous','spiders','');
INSERT INTO t2 VALUES (350,098009,58,'imaginable','portrayal','artificially','');
INSERT INTO t2 VALUES (351,098010,58,'concoct','despising','reminiscence','');
INSERT INTO t2 VALUES (352,098011,58,'peering','distort','Mexican','');
INSERT INTO t2 VALUES (353,098012,58,'Phelps','palmed','obnoxious','');
INSERT INTO t2 VALUES (354,098013,58,'ferociousness','faced','fragile','');
INSERT INTO t2 VALUES (355,098014,58,'sentences','silverware','apprehensible','');
INSERT INTO t2 VALUES (356,098015,58,'unlocks','assessor','births','');
INSERT INTO t2 VALUES (357,098016,58,'engrossing','spiders','garages','');
INSERT INTO t2 VALUES (358,098017,58,'Ruth','artificially','panty','');
INSERT INTO t2 VALUES (359,098018,58,'tying','reminiscence','anteater','');
INSERT INTO t2 VALUES (360,098019,58,'exclaimers','Mexican','displacement','A');
INSERT INTO t2 VALUES (361,098020,58,'synergy','obnoxious','drovers','A');
INSERT INTO t2 VALUES (362,098021,58,'Huey','fragile','patenting','A');
INSERT INTO t2 VALUES (363,098022,58,'merging','apprehensible','far','A');
INSERT INTO t2 VALUES (364,098023,58,'judges','births','shrieks','');
INSERT INTO t2 VALUES (365,098024,58,'Shylock','garages','aligning','W');
INSERT INTO t2 VALUES (366,098025,37,'Miltonism','panty','pragmatism','');
INSERT INTO t2 VALUES (367,106001,36,'hen','anteater','fevers','W');
INSERT INTO t2 VALUES (368,108001,36,'honeybee','displacement','reexamines','A');
INSERT INTO t2 VALUES (369,108002,36,'towers','drovers','occupancies','');
INSERT INTO t2 VALUES (370,108003,36,'dilutes','patenting','sweats','FAS');
INSERT INTO t2 VALUES (371,108004,36,'numerals','far','modulators','');
INSERT INTO t2 VALUES (372,108005,36,'democracy','shrieks','demand','W');
INSERT INTO t2 VALUES (373,108007,36,'Ibero-','aligning','Madeira','');
INSERT INTO t2 VALUES (374,108008,36,'invalids','pragmatism','Viennese','W');
INSERT INTO t2 VALUES (375,108009,36,'behavior','fevers','chillier','W');
INSERT INTO t2 VALUES (376,108010,36,'accruing','reexamines','wildcats','FAS');
INSERT INTO t2 VALUES (377,108011,36,'relics','occupancies','gentle','');
INSERT INTO t2 VALUES (378,108012,36,'rackets','sweats','Angles','W');
INSERT INTO t2 VALUES (379,108101,36,'Fischbein','modulators','accuracies','');
INSERT INTO t2 VALUES (380,108102,36,'phony','demand','toggle','');
INSERT INTO t2 VALUES (381,108103,36,'cross','Madeira','Mendelssohn','W');
INSERT INTO t2 VALUES (382,108111,50,'cleanup','Viennese','behaviorally','');
INSERT INTO t2 VALUES (383,108105,36,'conspirator','chillier','Rochford','');
INSERT INTO t2 VALUES (384,108106,36,'label','wildcats','mirror','W');
INSERT INTO t2 VALUES (385,108107,36,'university','gentle','Modula','');
INSERT INTO t2 VALUES (386,108108,50,'cleansed','Angles','clobbering','');
INSERT INTO t2 VALUES (387,108109,36,'ballgown','accuracies','chronography','');
INSERT INTO t2 VALUES (388,108110,36,'starlet','toggle','Eskimoizeds','');
INSERT INTO t2 VALUES (389,108201,36,'aqueous','Mendelssohn','British','W');
INSERT INTO t2 VALUES (390,108202,36,'portrayal','behaviorally','pitfalls','');
INSERT INTO t2 VALUES (391,108203,36,'despising','Rochford','verify','W');
INSERT INTO t2 VALUES (392,108204,36,'distort','mirror','scatter','FAS');
INSERT INTO t2 VALUES (393,108205,36,'palmed','Modula','Aztecan','');
INSERT INTO t2 VALUES (394,108301,36,'faced','clobbering','acuity','W');
INSERT INTO t2 VALUES (395,108302,36,'silverware','chronography','sinking','W');
INSERT INTO t2 VALUES (396,112101,36,'assessor','Eskimoizeds','beasts','FAS');
INSERT INTO t2 VALUES (397,112102,36,'spiders','British','Witt','W');
INSERT INTO t2 VALUES (398,113701,36,'artificially','pitfalls','physicists','FAS');
INSERT INTO t2 VALUES (399,116001,36,'reminiscence','verify','folksong','A');
INSERT INTO t2 VALUES (400,116201,36,'Mexican','scatter','strokes','FAS');
INSERT INTO t2 VALUES (401,116301,36,'obnoxious','Aztecan','crowder','');
INSERT INTO t2 VALUES (402,116302,36,'fragile','acuity','merry','');
INSERT INTO t2 VALUES (403,116601,36,'apprehensible','sinking','cadenced','');
INSERT INTO t2 VALUES (404,116602,36,'births','beasts','alimony','A');
INSERT INTO t2 VALUES (405,116603,36,'garages','Witt','principled','A');
INSERT INTO t2 VALUES (406,116701,36,'panty','physicists','golfing','');
INSERT INTO t2 VALUES (407,116702,36,'anteater','folksong','undiscovered','');
INSERT INTO t2 VALUES (408,118001,36,'displacement','strokes','irritates','');
INSERT INTO t2 VALUES (409,118002,36,'drovers','crowder','patriots','A');
INSERT INTO t2 VALUES (410,118003,36,'patenting','merry','rooms','FAS');
INSERT INTO t2 VALUES (411,118004,36,'far','cadenced','towering','W');
INSERT INTO t2 VALUES (412,118005,36,'shrieks','alimony','displease','');
INSERT INTO t2 VALUES (413,118006,36,'aligning','principled','photosensitive','');
INSERT INTO t2 VALUES (414,118007,36,'pragmatism','golfing','inking','');
INSERT INTO t2 VALUES (415,118008,36,'fevers','undiscovered','gainers','');
INSERT INTO t2 VALUES (416,118101,36,'reexamines','irritates','leaning','A');
INSERT INTO t2 VALUES (417,118102,36,'occupancies','patriots','hydrant','A');
INSERT INTO t2 VALUES (418,118103,36,'sweats','rooms','preserve','');
INSERT INTO t2 VALUES (419,118202,36,'modulators','towering','blinded','A');
INSERT INTO t2 VALUES (420,118203,36,'demand','displease','interactions','A');
INSERT INTO t2 VALUES (421,118204,36,'Madeira','photosensitive','Barry','');
INSERT INTO t2 VALUES (422,118302,36,'Viennese','inking','whiteness','A');
INSERT INTO t2 VALUES (423,118304,36,'chillier','gainers','pastimes','W');
INSERT INTO t2 VALUES (424,118305,36,'wildcats','leaning','Edenization','');
INSERT INTO t2 VALUES (425,118306,36,'gentle','hydrant','Muscat','');
INSERT INTO t2 VALUES (426,118307,36,'Angles','preserve','assassinated','');
INSERT INTO t2 VALUES (427,123101,36,'accuracies','blinded','labeled','');
INSERT INTO t2 VALUES (428,123102,36,'toggle','interactions','glacial','A');
INSERT INTO t2 VALUES (429,123301,36,'Mendelssohn','Barry','implied','W');
INSERT INTO t2 VALUES (430,126001,36,'behaviorally','whiteness','bibliographies','W');
INSERT INTO t2 VALUES (431,126002,36,'Rochford','pastimes','Buchanan','');
INSERT INTO t2 VALUES (432,126003,36,'mirror','Edenization','forgivably','FAS');
INSERT INTO t2 VALUES (433,126101,36,'Modula','Muscat','innuendo','A');
INSERT INTO t2 VALUES (434,126301,36,'clobbering','assassinated','den','FAS');
INSERT INTO t2 VALUES (435,126302,36,'chronography','labeled','submarines','W');
INSERT INTO t2 VALUES (436,126402,36,'Eskimoizeds','glacial','mouthful','A');
INSERT INTO t2 VALUES (437,126601,36,'British','implied','expiring','');
INSERT INTO t2 VALUES (438,126602,36,'pitfalls','bibliographies','unfulfilled','FAS');
INSERT INTO t2 VALUES (439,126702,36,'verify','Buchanan','precession','');
INSERT INTO t2 VALUES (440,128001,36,'scatter','forgivably','nullified','');
INSERT INTO t2 VALUES (441,128002,36,'Aztecan','innuendo','affects','');
INSERT INTO t2 VALUES (442,128003,36,'acuity','den','Cynthia','');
INSERT INTO t2 VALUES (443,128004,36,'sinking','submarines','Chablis','A');
INSERT INTO t2 VALUES (444,128005,36,'beasts','mouthful','betterments','FAS');
INSERT INTO t2 VALUES (445,128007,36,'Witt','expiring','advertising','');
INSERT INTO t2 VALUES (446,128008,36,'physicists','unfulfilled','rubies','A');
INSERT INTO t2 VALUES (447,128009,36,'folksong','precession','southwest','FAS');
INSERT INTO t2 VALUES (448,128010,36,'strokes','nullified','superstitious','A');
INSERT INTO t2 VALUES (449,128011,36,'crowder','affects','tabernacle','W');
INSERT INTO t2 VALUES (450,128012,36,'merry','Cynthia','silk','A');
INSERT INTO t2 VALUES (451,128013,36,'cadenced','Chablis','handsomest','A');
INSERT INTO t2 VALUES (452,128014,36,'alimony','betterments','Persian','A');
INSERT INTO t2 VALUES (453,128015,36,'principled','advertising','analog','W');
INSERT INTO t2 VALUES (454,128016,36,'golfing','rubies','complex','W');
INSERT INTO t2 VALUES (455,128017,36,'undiscovered','southwest','Taoist','');
INSERT INTO t2 VALUES (456,128018,36,'irritates','superstitious','suspend','');
INSERT INTO t2 VALUES (457,128019,36,'patriots','tabernacle','relegated','');
INSERT INTO t2 VALUES (458,128020,36,'rooms','silk','awesome','W');
INSERT INTO t2 VALUES (459,128021,36,'towering','handsomest','Bruxelles','');
INSERT INTO t2 VALUES (460,128022,36,'displease','Persian','imprecisely','A');
INSERT INTO t2 VALUES (461,128023,36,'photosensitive','analog','televise','');
INSERT INTO t2 VALUES (462,128101,36,'inking','complex','braking','');
INSERT INTO t2 VALUES (463,128102,36,'gainers','Taoist','true','FAS');
INSERT INTO t2 VALUES (464,128103,36,'leaning','suspend','disappointing','FAS');
INSERT INTO t2 VALUES (465,128104,36,'hydrant','relegated','navally','W');
INSERT INTO t2 VALUES (466,128106,36,'preserve','awesome','circus','');
INSERT INTO t2 VALUES (467,128107,36,'blinded','Bruxelles','beetles','');
INSERT INTO t2 VALUES (468,128108,36,'interactions','imprecisely','trumps','');
INSERT INTO t2 VALUES (469,128202,36,'Barry','televise','fourscore','W');
INSERT INTO t2 VALUES (470,128203,36,'whiteness','braking','Blackfoots','');
INSERT INTO t2 VALUES (471,128301,36,'pastimes','true','Grady','');
INSERT INTO t2 VALUES (472,128302,36,'Edenization','disappointing','quiets','FAS');
INSERT INTO t2 VALUES (473,128303,36,'Muscat','navally','floundered','FAS');
INSERT INTO t2 VALUES (474,128304,36,'assassinated','circus','profundity','W');
INSERT INTO t2 VALUES (475,128305,36,'labeled','beetles','Garrisonian','W');
INSERT INTO t2 VALUES (476,128307,36,'glacial','trumps','Strauss','');
INSERT INTO t2 VALUES (477,128401,36,'implied','fourscore','cemented','FAS');
INSERT INTO t2 VALUES (478,128502,36,'bibliographies','Blackfoots','contrition','A');
INSERT INTO t2 VALUES (479,128503,36,'Buchanan','Grady','mutations','');
INSERT INTO t2 VALUES (480,128504,36,'forgivably','quiets','exhibits','W');
INSERT INTO t2 VALUES (481,128505,36,'innuendo','floundered','tits','');
INSERT INTO t2 VALUES (482,128601,36,'den','profundity','mate','A');
INSERT INTO t2 VALUES (483,128603,36,'submarines','Garrisonian','arches','');
INSERT INTO t2 VALUES (484,128604,36,'mouthful','Strauss','Moll','');
INSERT INTO t2 VALUES (485,128702,36,'expiring','cemented','ropers','');
INSERT INTO t2 VALUES (486,128703,36,'unfulfilled','contrition','bombast','');
INSERT INTO t2 VALUES (487,128704,36,'precession','mutations','difficultly','A');
INSERT INTO t2 VALUES (488,138001,36,'nullified','exhibits','adsorption','');
INSERT INTO t2 VALUES (489,138002,36,'affects','tits','definiteness','FAS');
INSERT INTO t2 VALUES (490,138003,36,'Cynthia','mate','cultivation','A');
INSERT INTO t2 VALUES (491,138004,36,'Chablis','arches','heals','A');
INSERT INTO t2 VALUES (492,138005,36,'betterments','Moll','Heusen','W');
INSERT INTO t2 VALUES (493,138006,36,'advertising','ropers','target','FAS');
INSERT INTO t2 VALUES (494,138007,36,'rubies','bombast','cited','A');
INSERT INTO t2 VALUES (495,138008,36,'southwest','difficultly','congresswoman','W');
INSERT INTO t2 VALUES (496,138009,36,'superstitious','adsorption','Katherine','');
INSERT INTO t2 VALUES (497,138102,36,'tabernacle','definiteness','titter','A');
INSERT INTO t2 VALUES (498,138103,36,'silk','cultivation','aspire','A');
INSERT INTO t2 VALUES (499,138104,36,'handsomest','heals','Mardis','');
INSERT INTO t2 VALUES (500,138105,36,'Persian','Heusen','Nadia','W');
INSERT INTO t2 VALUES (501,138201,36,'analog','target','estimating','FAS');
INSERT INTO t2 VALUES (502,138302,36,'complex','cited','stuck','A');
INSERT INTO t2 VALUES (503,138303,36,'Taoist','congresswoman','fifteenth','A');
INSERT INTO t2 VALUES (504,138304,36,'suspend','Katherine','Colombo','');
INSERT INTO t2 VALUES (505,138401,29,'relegated','titter','survey','A');
INSERT INTO t2 VALUES (506,140102,29,'awesome','aspire','staffing','');
INSERT INTO t2 VALUES (507,140103,29,'Bruxelles','Mardis','obtain','');
INSERT INTO t2 VALUES (508,140104,29,'imprecisely','Nadia','loaded','');
INSERT INTO t2 VALUES (509,140105,29,'televise','estimating','slaughtered','');
INSERT INTO t2 VALUES (510,140201,29,'braking','stuck','lights','A');
INSERT INTO t2 VALUES (511,140701,29,'true','fifteenth','circumference','');
INSERT INTO t2 VALUES (512,141501,29,'disappointing','Colombo','dull','A');
INSERT INTO t2 VALUES (513,141502,29,'navally','survey','weekly','A');
INSERT INTO t2 VALUES (514,141901,29,'circus','staffing','wetness','');
INSERT INTO t2 VALUES (515,141902,29,'beetles','obtain','visualized','');
INSERT INTO t2 VALUES (516,142101,29,'trumps','loaded','Tannenbaum','');
INSERT INTO t2 VALUES (517,142102,29,'fourscore','slaughtered','moribund','');
INSERT INTO t2 VALUES (518,142103,29,'Blackfoots','lights','demultiplex','');
INSERT INTO t2 VALUES (519,142701,29,'Grady','circumference','lockings','');
INSERT INTO t2 VALUES (520,143001,29,'quiets','dull','thugs','FAS');
INSERT INTO t2 VALUES (521,143501,29,'floundered','weekly','unnerves','');
INSERT INTO t2 VALUES (522,143502,29,'profundity','wetness','abut','');
INSERT INTO t2 VALUES (523,148001,29,'Garrisonian','visualized','Chippewa','A');
INSERT INTO t2 VALUES (524,148002,29,'Strauss','Tannenbaum','stratifications','A');
INSERT INTO t2 VALUES (525,148003,29,'cemented','moribund','signaled','');
INSERT INTO t2 VALUES (526,148004,29,'contrition','demultiplex','Italianizes','A');
INSERT INTO t2 VALUES (527,148005,29,'mutations','lockings','algorithmic','A');
INSERT INTO t2 VALUES (528,148006,29,'exhibits','thugs','paranoid','FAS');
INSERT INTO t2 VALUES (529,148007,29,'tits','unnerves','camping','A');
INSERT INTO t2 VALUES (530,148009,29,'mate','abut','signifying','A');
INSERT INTO t2 VALUES (531,148010,29,'arches','Chippewa','Patrice','W');
INSERT INTO t2 VALUES (532,148011,29,'Moll','stratifications','search','A');
INSERT INTO t2 VALUES (533,148012,29,'ropers','signaled','Angeles','A');
INSERT INTO t2 VALUES (534,148013,29,'bombast','Italianizes','semblance','');
INSERT INTO t2 VALUES (535,148023,36,'difficultly','algorithmic','taxed','');
INSERT INTO t2 VALUES (536,148015,29,'adsorption','paranoid','Beatrice','');
INSERT INTO t2 VALUES (537,148016,29,'definiteness','camping','retrace','');
INSERT INTO t2 VALUES (538,148017,29,'cultivation','signifying','lockout','');
INSERT INTO t2 VALUES (539,148018,29,'heals','Patrice','grammatic','');
INSERT INTO t2 VALUES (540,148019,29,'Heusen','search','helmsman','');
INSERT INTO t2 VALUES (541,148020,29,'target','Angeles','uniform','W');
INSERT INTO t2 VALUES (542,148021,29,'cited','semblance','hamming','');
INSERT INTO t2 VALUES (543,148022,29,'congresswoman','taxed','disobedience','');
INSERT INTO t2 VALUES (544,148101,29,'Katherine','Beatrice','captivated','A');
INSERT INTO t2 VALUES (545,148102,29,'titter','retrace','transferals','A');
INSERT INTO t2 VALUES (546,148201,29,'aspire','lockout','cartographer','A');
INSERT INTO t2 VALUES (547,148401,29,'Mardis','grammatic','aims','FAS');
INSERT INTO t2 VALUES (548,148402,29,'Nadia','helmsman','Pakistani','');
INSERT INTO t2 VALUES (549,148501,29,'estimating','uniform','burglarized','FAS');
INSERT INTO t2 VALUES (550,148502,29,'stuck','hamming','saucepans','A');
INSERT INTO t2 VALUES (551,148503,29,'fifteenth','disobedience','lacerating','A');
INSERT INTO t2 VALUES (552,148504,29,'Colombo','captivated','corny','');
INSERT INTO t2 VALUES (553,148601,29,'survey','transferals','megabytes','FAS');
INSERT INTO t2 VALUES (554,148602,29,'staffing','cartographer','chancellor','');
INSERT INTO t2 VALUES (555,150701,29,'obtain','aims','bulk','A');
INSERT INTO t2 VALUES (556,152101,29,'loaded','Pakistani','commits','A');
INSERT INTO t2 VALUES (557,152102,29,'slaughtered','burglarized','meson','W');
INSERT INTO t2 VALUES (558,155202,36,'lights','saucepans','deputies','');
INSERT INTO t2 VALUES (559,155203,29,'circumference','lacerating','northeaster','A');
INSERT INTO t2 VALUES (560,155204,29,'dull','corny','dipole','');
INSERT INTO t2 VALUES (561,155205,29,'weekly','megabytes','machining','0');
INSERT INTO t2 VALUES (562,156001,29,'wetness','chancellor','therefore','');
INSERT INTO t2 VALUES (563,156002,29,'visualized','bulk','Telefunken','');
INSERT INTO t2 VALUES (564,156102,29,'Tannenbaum','commits','salvaging','');
INSERT INTO t2 VALUES (565,156301,29,'moribund','meson','Corinthianizes','A');
INSERT INTO t2 VALUES (566,156302,29,'demultiplex','deputies','restlessly','A');
INSERT INTO t2 VALUES (567,156303,29,'lockings','northeaster','bromides','');
INSERT INTO t2 VALUES (568,156304,29,'thugs','dipole','generalized','A');
INSERT INTO t2 VALUES (569,156305,29,'unnerves','machining','mishaps','');
INSERT INTO t2 VALUES (570,156306,29,'abut','therefore','quelling','');
INSERT INTO t2 VALUES (571,156501,29,'Chippewa','Telefunken','spiritual','A');
INSERT INTO t2 VALUES (572,158001,29,'stratifications','salvaging','beguiles','FAS');
INSERT INTO t2 VALUES (573,158002,29,'signaled','Corinthianizes','Trobriand','FAS');
INSERT INTO t2 VALUES (574,158101,29,'Italianizes','restlessly','fleeing','A');
INSERT INTO t2 VALUES (575,158102,29,'algorithmic','bromides','Armour','A');
INSERT INTO t2 VALUES (576,158103,29,'paranoid','generalized','chin','A');
INSERT INTO t2 VALUES (577,158201,29,'camping','mishaps','provers','A');
INSERT INTO t2 VALUES (578,158202,29,'signifying','quelling','aeronautic','A');
INSERT INTO t2 VALUES (579,158203,29,'Patrice','spiritual','voltage','W');
INSERT INTO t2 VALUES (580,158204,29,'search','beguiles','sash','');
INSERT INTO t2 VALUES (581,158301,29,'Angeles','Trobriand','anaerobic','A');
INSERT INTO t2 VALUES (582,158302,29,'semblance','fleeing','simultaneous','A');
INSERT INTO t2 VALUES (583,158303,29,'taxed','Armour','accumulating','A');
INSERT INTO t2 VALUES (584,158304,29,'Beatrice','chin','Medusan','A');
INSERT INTO t2 VALUES (585,158305,29,'retrace','provers','shouted','A');
INSERT INTO t2 VALUES (586,158306,29,'lockout','aeronautic','freakish','');
INSERT INTO t2 VALUES (587,158501,29,'grammatic','voltage','index','FAS');
INSERT INTO t2 VALUES (588,160301,29,'helmsman','sash','commercially','');
INSERT INTO t2 VALUES (589,166101,50,'uniform','anaerobic','mistiness','A');
INSERT INTO t2 VALUES (590,166102,50,'hamming','simultaneous','endpoint','');
INSERT INTO t2 VALUES (591,168001,29,'disobedience','accumulating','straight','A');
INSERT INTO t2 VALUES (592,168002,29,'captivated','Medusan','flurried','');
INSERT INTO t2 VALUES (593,168003,29,'transferals','shouted','denotative','A');
INSERT INTO t2 VALUES (594,168101,29,'cartographer','freakish','coming','FAS');
INSERT INTO t2 VALUES (595,168102,29,'aims','index','commencements','FAS');
INSERT INTO t2 VALUES (596,168103,29,'Pakistani','commercially','gentleman','');
INSERT INTO t2 VALUES (597,168104,29,'burglarized','mistiness','gifted','');
INSERT INTO t2 VALUES (598,168202,29,'saucepans','endpoint','Shanghais','');
INSERT INTO t2 VALUES (599,168301,29,'lacerating','straight','sportswriting','A');
INSERT INTO t2 VALUES (600,168502,29,'corny','flurried','sloping','A');
INSERT INTO t2 VALUES (601,168503,29,'megabytes','denotative','navies','');
INSERT INTO t2 VALUES (602,168601,29,'chancellor','coming','leaflet','A');
INSERT INTO t2 VALUES (603,173001,40,'bulk','commencements','shooter','');
INSERT INTO t2 VALUES (604,173701,40,'commits','gentleman','Joplin','FAS');
INSERT INTO t2 VALUES (605,173702,40,'meson','gifted','babies','');
INSERT INTO t2 VALUES (606,176001,40,'deputies','Shanghais','subdivision','FAS');
INSERT INTO t2 VALUES (607,176101,40,'northeaster','sportswriting','burstiness','W');
INSERT INTO t2 VALUES (608,176201,40,'dipole','sloping','belted','FAS');
INSERT INTO t2 VALUES (609,176401,40,'machining','navies','assails','FAS');
INSERT INTO t2 VALUES (610,176501,40,'therefore','leaflet','admiring','W');
INSERT INTO t2 VALUES (611,176601,40,'Telefunken','shooter','swaying','0');
INSERT INTO t2 VALUES (612,176602,40,'salvaging','Joplin','Goldstine','FAS');
INSERT INTO t2 VALUES (613,176603,40,'Corinthianizes','babies','fitting','');
INSERT INTO t2 VALUES (614,178001,40,'restlessly','subdivision','Norwalk','W');
INSERT INTO t2 VALUES (615,178002,40,'bromides','burstiness','weakening','W');
INSERT INTO t2 VALUES (616,178003,40,'generalized','belted','analogy','FAS');
INSERT INTO t2 VALUES (617,178004,40,'mishaps','assails','deludes','');
INSERT INTO t2 VALUES (618,178005,40,'quelling','admiring','cokes','');
INSERT INTO t2 VALUES (619,178006,40,'spiritual','swaying','Clayton','');
INSERT INTO t2 VALUES (620,178007,40,'beguiles','Goldstine','exhausts','');
INSERT INTO t2 VALUES (621,178008,40,'Trobriand','fitting','causality','');
INSERT INTO t2 VALUES (622,178101,40,'fleeing','Norwalk','sating','FAS');
INSERT INTO t2 VALUES (623,178102,40,'Armour','weakening','icon','');
INSERT INTO t2 VALUES (624,178103,40,'chin','analogy','throttles','');
INSERT INTO t2 VALUES (625,178201,40,'provers','deludes','communicants','FAS');
INSERT INTO t2 VALUES (626,178202,40,'aeronautic','cokes','dehydrate','FAS');
INSERT INTO t2 VALUES (627,178301,40,'voltage','Clayton','priceless','FAS');
INSERT INTO t2 VALUES (628,178302,40,'sash','exhausts','publicly','');
INSERT INTO t2 VALUES (629,178401,40,'anaerobic','causality','incidentals','FAS');
INSERT INTO t2 VALUES (630,178402,40,'simultaneous','sating','commonplace','');
INSERT INTO t2 VALUES (631,178403,40,'accumulating','icon','mumbles','');
INSERT INTO t2 VALUES (632,178404,40,'Medusan','throttles','furthermore','W');
INSERT INTO t2 VALUES (633,178501,40,'shouted','communicants','cautioned','W');
INSERT INTO t2 VALUES (634,186002,37,'freakish','dehydrate','parametrized','A');
INSERT INTO t2 VALUES (635,186102,37,'index','priceless','registration','A');
INSERT INTO t2 VALUES (636,186201,40,'commercially','publicly','sadly','FAS');
INSERT INTO t2 VALUES (637,186202,40,'mistiness','incidentals','positioning','');
INSERT INTO t2 VALUES (638,186203,40,'endpoint','commonplace','babysitting','');
INSERT INTO t2 VALUES (639,186302,37,'straight','mumbles','eternal','A');
INSERT INTO t2 VALUES (640,188007,37,'flurried','furthermore','hoarder','');
INSERT INTO t2 VALUES (641,188008,37,'denotative','cautioned','congregates','');
INSERT INTO t2 VALUES (642,188009,37,'coming','parametrized','rains','');
INSERT INTO t2 VALUES (643,188010,37,'commencements','registration','workers','W');
INSERT INTO t2 VALUES (644,188011,37,'gentleman','sadly','sags','A');
INSERT INTO t2 VALUES (645,188012,37,'gifted','positioning','unplug','W');
INSERT INTO t2 VALUES (646,188013,37,'Shanghais','babysitting','garage','A');
INSERT INTO t2 VALUES (647,188014,37,'sportswriting','eternal','boulder','A');
INSERT INTO t2 VALUES (648,188015,37,'sloping','hoarder','hollowly','A');
INSERT INTO t2 VALUES (649,188016,37,'navies','congregates','specifics','');
INSERT INTO t2 VALUES (650,188017,37,'leaflet','rains','Teresa','');
INSERT INTO t2 VALUES (651,188102,37,'shooter','workers','Winsett','');
INSERT INTO t2 VALUES (652,188103,37,'Joplin','sags','convenient','A');
INSERT INTO t2 VALUES (653,188202,37,'babies','unplug','buckboards','FAS');
INSERT INTO t2 VALUES (654,188301,40,'subdivision','garage','amenities','');
INSERT INTO t2 VALUES (655,188302,40,'burstiness','boulder','resplendent','FAS');
INSERT INTO t2 VALUES (656,188303,40,'belted','hollowly','priding','FAS');
INSERT INTO t2 VALUES (657,188401,37,'assails','specifics','configurations','');
INSERT INTO t2 VALUES (658,188402,37,'admiring','Teresa','untidiness','A');
INSERT INTO t2 VALUES (659,188503,37,'swaying','Winsett','Brice','W');
INSERT INTO t2 VALUES (660,188504,37,'Goldstine','convenient','sews','FAS');
INSERT INTO t2 VALUES (661,188505,37,'fitting','buckboards','participated','');
INSERT INTO t2 VALUES (662,190701,37,'Norwalk','amenities','Simon','FAS');
INSERT INTO t2 VALUES (663,190703,50,'weakening','resplendent','certificates','');
INSERT INTO t2 VALUES (664,191701,37,'analogy','priding','Fitzpatrick','');
INSERT INTO t2 VALUES (665,191702,37,'deludes','configurations','Evanston','A');
INSERT INTO t2 VALUES (666,191703,37,'cokes','untidiness','misted','');
INSERT INTO t2 VALUES (667,196001,37,'Clayton','Brice','textures','A');
INSERT INTO t2 VALUES (668,196002,37,'exhausts','sews','save','');
INSERT INTO t2 VALUES (669,196003,37,'causality','participated','count','');
INSERT INTO t2 VALUES (670,196101,37,'sating','Simon','rightful','A');
INSERT INTO t2 VALUES (671,196103,37,'icon','certificates','chaperone','');
INSERT INTO t2 VALUES (672,196104,37,'throttles','Fitzpatrick','Lizzy','A');
INSERT INTO t2 VALUES (673,196201,37,'communicants','Evanston','clenched','A');
INSERT INTO t2 VALUES (674,196202,37,'dehydrate','misted','effortlessly','');
INSERT INTO t2 VALUES (675,196203,37,'priceless','textures','accessed','');
INSERT INTO t2 VALUES (676,198001,37,'publicly','save','beaters','A');
INSERT INTO t2 VALUES (677,198003,37,'incidentals','count','Hornblower','FAS');
INSERT INTO t2 VALUES (678,198004,37,'commonplace','rightful','vests','A');
INSERT INTO t2 VALUES (679,198005,37,'mumbles','chaperone','indulgences','FAS');
INSERT INTO t2 VALUES (680,198006,37,'furthermore','Lizzy','infallibly','A');
INSERT INTO t2 VALUES (681,198007,37,'cautioned','clenched','unwilling','FAS');
INSERT INTO t2 VALUES (682,198008,37,'parametrized','effortlessly','excrete','FAS');
INSERT INTO t2 VALUES (683,198009,37,'registration','accessed','spools','A');
INSERT INTO t2 VALUES (684,198010,37,'sadly','beaters','crunches','FAS');
INSERT INTO t2 VALUES (685,198011,37,'positioning','Hornblower','overestimating','FAS');
INSERT INTO t2 VALUES (686,198012,37,'babysitting','vests','ineffective','');
INSERT INTO t2 VALUES (687,198013,37,'eternal','indulgences','humiliation','A');
INSERT INTO t2 VALUES (688,198014,37,'hoarder','infallibly','sophomore','');
INSERT INTO t2 VALUES (689,198015,37,'congregates','unwilling','star','');
INSERT INTO t2 VALUES (690,198017,37,'rains','excrete','rifles','');
INSERT INTO t2 VALUES (691,198018,37,'workers','spools','dialysis','');
INSERT INTO t2 VALUES (692,198019,37,'sags','crunches','arriving','');
INSERT INTO t2 VALUES (693,198020,37,'unplug','overestimating','indulge','');
INSERT INTO t2 VALUES (694,198021,37,'garage','ineffective','clockers','');
INSERT INTO t2 VALUES (695,198022,37,'boulder','humiliation','languages','');
INSERT INTO t2 VALUES (696,198023,50,'hollowly','sophomore','Antarctica','A');
INSERT INTO t2 VALUES (697,198024,37,'specifics','star','percentage','');
INSERT INTO t2 VALUES (698,198101,37,'Teresa','rifles','ceiling','A');
INSERT INTO t2 VALUES (699,198103,37,'Winsett','dialysis','specification','');
INSERT INTO t2 VALUES (700,198105,37,'convenient','arriving','regimented','A');
INSERT INTO t2 VALUES (701,198106,37,'buckboards','indulge','ciphers','');
INSERT INTO t2 VALUES (702,198201,37,'amenities','clockers','pictures','A');
INSERT INTO t2 VALUES (703,198204,37,'resplendent','languages','serpents','A');
INSERT INTO t2 VALUES (704,198301,53,'priding','Antarctica','allot','A');
INSERT INTO t2 VALUES (705,198302,53,'configurations','percentage','realized','A');
INSERT INTO t2 VALUES (706,198303,53,'untidiness','ceiling','mayoral','A');
INSERT INTO t2 VALUES (707,198304,53,'Brice','specification','opaquely','A');
INSERT INTO t2 VALUES (708,198401,37,'sews','regimented','hostess','FAS');
INSERT INTO t2 VALUES (709,198402,37,'participated','ciphers','fiftieth','');
INSERT INTO t2 VALUES (710,198403,37,'Simon','pictures','incorrectly','');
INSERT INTO t2 VALUES (711,202101,37,'certificates','serpents','decomposition','FAS');
INSERT INTO t2 VALUES (712,202301,37,'Fitzpatrick','allot','stranglings','');
INSERT INTO t2 VALUES (713,202302,37,'Evanston','realized','mixture','FAS');
INSERT INTO t2 VALUES (714,202303,37,'misted','mayoral','electroencephalography','FAS');
INSERT INTO t2 VALUES (715,202304,37,'textures','opaquely','similarities','FAS');
INSERT INTO t2 VALUES (716,202305,37,'save','hostess','charges','W');
INSERT INTO t2 VALUES (717,202601,37,'count','fiftieth','freest','FAS');
INSERT INTO t2 VALUES (718,202602,37,'rightful','incorrectly','Greenberg','FAS');
INSERT INTO t2 VALUES (719,202605,37,'chaperone','decomposition','tinting','');
INSERT INTO t2 VALUES (720,202606,37,'Lizzy','stranglings','expelled','W');
INSERT INTO t2 VALUES (721,202607,37,'clenched','mixture','warm','');
INSERT INTO t2 VALUES (722,202901,37,'effortlessly','electroencephalography','smoothed','');
INSERT INTO t2 VALUES (723,202902,37,'accessed','similarities','deductions','FAS');
INSERT INTO t2 VALUES (724,202903,37,'beaters','charges','Romano','W');
INSERT INTO t2 VALUES (725,202904,37,'Hornblower','freest','bitterroot','');
INSERT INTO t2 VALUES (726,202907,37,'vests','Greenberg','corset','');
INSERT INTO t2 VALUES (727,202908,37,'indulgences','tinting','securing','');
INSERT INTO t2 VALUES (728,203101,37,'infallibly','expelled','environing','FAS');
INSERT INTO t2 VALUES (729,203103,37,'unwilling','warm','cute','');
INSERT INTO t2 VALUES (730,203104,37,'excrete','smoothed','Crays','');
INSERT INTO t2 VALUES (731,203105,37,'spools','deductions','heiress','FAS');
INSERT INTO t2 VALUES (732,203401,37,'crunches','Romano','inform','FAS');
INSERT INTO t2 VALUES (733,203402,37,'overestimating','bitterroot','avenge','');
INSERT INTO t2 VALUES (734,203404,37,'ineffective','corset','universals','');
INSERT INTO t2 VALUES (735,203901,37,'humiliation','securing','Kinsey','W');
INSERT INTO t2 VALUES (736,203902,37,'sophomore','environing','ravines','FAS');
INSERT INTO t2 VALUES (737,203903,37,'star','cute','bestseller','');
INSERT INTO t2 VALUES (738,203906,37,'rifles','Crays','equilibrium','');
INSERT INTO t2 VALUES (739,203907,37,'dialysis','heiress','extents','0');
INSERT INTO t2 VALUES (740,203908,37,'arriving','inform','relatively','');
INSERT INTO t2 VALUES (741,203909,37,'indulge','avenge','pressure','FAS');
INSERT INTO t2 VALUES (742,206101,37,'clockers','universals','critiques','FAS');
INSERT INTO t2 VALUES (743,206201,37,'languages','Kinsey','befouled','');
INSERT INTO t2 VALUES (744,206202,37,'Antarctica','ravines','rightfully','FAS');
INSERT INTO t2 VALUES (745,206203,37,'percentage','bestseller','mechanizing','FAS');
INSERT INTO t2 VALUES (746,206206,37,'ceiling','equilibrium','Latinizes','');
INSERT INTO t2 VALUES (747,206207,37,'specification','extents','timesharing','');
INSERT INTO t2 VALUES (748,206208,37,'regimented','relatively','Aden','');
INSERT INTO t2 VALUES (749,208001,37,'ciphers','pressure','embassies','');
INSERT INTO t2 VALUES (750,208002,37,'pictures','critiques','males','FAS');
INSERT INTO t2 VALUES (751,208003,37,'serpents','befouled','shapelessly','FAS');
INSERT INTO t2 VALUES (752,208004,37,'allot','rightfully','genres','FAS');
INSERT INTO t2 VALUES (753,208008,37,'realized','mechanizing','mastering','');
INSERT INTO t2 VALUES (754,208009,37,'mayoral','Latinizes','Newtonian','');
INSERT INTO t2 VALUES (755,208010,37,'opaquely','timesharing','finishers','FAS');
INSERT INTO t2 VALUES (756,208011,37,'hostess','Aden','abates','');
INSERT INTO t2 VALUES (757,208101,37,'fiftieth','embassies','teem','');
INSERT INTO t2 VALUES (758,208102,37,'incorrectly','males','kiting','FAS');
INSERT INTO t2 VALUES (759,208103,37,'decomposition','shapelessly','stodgy','FAS');
INSERT INTO t2 VALUES (760,208104,37,'stranglings','genres','scalps','FAS');
INSERT INTO t2 VALUES (761,208105,37,'mixture','mastering','feed','FAS');
INSERT INTO t2 VALUES (762,208110,37,'electroencephalography','Newtonian','guitars','');
INSERT INTO t2 VALUES (763,208111,37,'similarities','finishers','airships','');
INSERT INTO t2 VALUES (764,208112,37,'charges','abates','store','');
INSERT INTO t2 VALUES (765,208113,37,'freest','teem','denounces','');
INSERT INTO t2 VALUES (766,208201,37,'Greenberg','kiting','Pyle','FAS');
INSERT INTO t2 VALUES (767,208203,37,'tinting','stodgy','Saxony','');
INSERT INTO t2 VALUES (768,208301,37,'expelled','scalps','serializations','FAS');
INSERT INTO t2 VALUES (769,208302,37,'warm','feed','Peruvian','FAS');
INSERT INTO t2 VALUES (770,208305,37,'smoothed','guitars','taxonomically','FAS');
INSERT INTO t2 VALUES (771,208401,37,'deductions','airships','kingdom','A');
INSERT INTO t2 VALUES (772,208402,37,'Romano','store','stint','A');
INSERT INTO t2 VALUES (773,208403,37,'bitterroot','denounces','Sault','A');
INSERT INTO t2 VALUES (774,208404,37,'corset','Pyle','faithful','');
INSERT INTO t2 VALUES (775,208501,37,'securing','Saxony','Ganymede','FAS');
INSERT INTO t2 VALUES (776,208502,37,'environing','serializations','tidiness','FAS');
INSERT INTO t2 VALUES (777,208503,37,'cute','Peruvian','gainful','FAS');
INSERT INTO t2 VALUES (778,208504,37,'Crays','taxonomically','contrary','FAS');
INSERT INTO t2 VALUES (779,208505,37,'heiress','kingdom','Tipperary','FAS');
INSERT INTO t2 VALUES (780,210101,37,'inform','stint','tropics','W');
INSERT INTO t2 VALUES (781,210102,37,'avenge','Sault','theorizers','');
INSERT INTO t2 VALUES (782,210103,37,'universals','faithful','renew','0');
INSERT INTO t2 VALUES (783,210104,37,'Kinsey','Ganymede','already','');
INSERT INTO t2 VALUES (784,210105,37,'ravines','tidiness','terminal','');
INSERT INTO t2 VALUES (785,210106,37,'bestseller','gainful','Hegelian','');
INSERT INTO t2 VALUES (786,210107,37,'equilibrium','contrary','hypothesizer','');
INSERT INTO t2 VALUES (787,210401,37,'extents','Tipperary','warningly','FAS');
INSERT INTO t2 VALUES (788,213201,37,'relatively','tropics','journalizing','FAS');
INSERT INTO t2 VALUES (789,213203,37,'pressure','theorizers','nested','');
INSERT INTO t2 VALUES (790,213204,37,'critiques','renew','Lars','');
INSERT INTO t2 VALUES (791,213205,37,'befouled','already','saplings','');
INSERT INTO t2 VALUES (792,213206,37,'rightfully','terminal','foothill','');
INSERT INTO t2 VALUES (793,213207,37,'mechanizing','Hegelian','labeled','');
INSERT INTO t2 VALUES (794,216101,37,'Latinizes','hypothesizer','imperiously','FAS');
INSERT INTO t2 VALUES (795,216103,37,'timesharing','warningly','reporters','FAS');
INSERT INTO t2 VALUES (796,218001,37,'Aden','journalizing','furnishings','FAS');
INSERT INTO t2 VALUES (797,218002,37,'embassies','nested','precipitable','FAS');
INSERT INTO t2 VALUES (798,218003,37,'males','Lars','discounts','FAS');
INSERT INTO t2 VALUES (799,218004,37,'shapelessly','saplings','excises','FAS');
INSERT INTO t2 VALUES (800,143503,50,'genres','foothill','Stalin','');
INSERT INTO t2 VALUES (801,218006,37,'mastering','labeled','despot','FAS');
INSERT INTO t2 VALUES (802,218007,37,'Newtonian','imperiously','ripeness','FAS');
INSERT INTO t2 VALUES (803,218008,37,'finishers','reporters','Arabia','');
INSERT INTO t2 VALUES (804,218009,37,'abates','furnishings','unruly','');
INSERT INTO t2 VALUES (805,218010,37,'teem','precipitable','mournfulness','');
INSERT INTO t2 VALUES (806,218011,37,'kiting','discounts','boom','FAS');
INSERT INTO t2 VALUES (807,218020,37,'stodgy','excises','slaughter','A');
INSERT INTO t2 VALUES (808,218021,50,'scalps','Stalin','Sabine','');
INSERT INTO t2 VALUES (809,218022,37,'feed','despot','handy','FAS');
INSERT INTO t2 VALUES (810,218023,37,'guitars','ripeness','rural','');
INSERT INTO t2 VALUES (811,218024,37,'airships','Arabia','organizer','');
INSERT INTO t2 VALUES (812,218101,37,'store','unruly','shipyard','FAS');
INSERT INTO t2 VALUES (813,218102,37,'denounces','mournfulness','civics','FAS');
INSERT INTO t2 VALUES (814,218103,37,'Pyle','boom','inaccuracy','FAS');
INSERT INTO t2 VALUES (815,218201,37,'Saxony','slaughter','rules','FAS');
INSERT INTO t2 VALUES (816,218202,37,'serializations','Sabine','juveniles','FAS');
INSERT INTO t2 VALUES (817,218203,37,'Peruvian','handy','comprised','W');
INSERT INTO t2 VALUES (818,218204,37,'taxonomically','rural','investigations','');
INSERT INTO t2 VALUES (819,218205,37,'kingdom','organizer','stabilizes','A');
INSERT INTO t2 VALUES (820,218301,37,'stint','shipyard','seminaries','FAS');
INSERT INTO t2 VALUES (821,218302,37,'Sault','civics','Hunter','A');
INSERT INTO t2 VALUES (822,218401,37,'faithful','inaccuracy','sporty','FAS');
INSERT INTO t2 VALUES (823,218402,37,'Ganymede','rules','test','FAS');
INSERT INTO t2 VALUES (824,218403,37,'tidiness','juveniles','weasels','');
INSERT INTO t2 VALUES (825,218404,37,'gainful','comprised','CERN','');
INSERT INTO t2 VALUES (826,218407,37,'contrary','investigations','tempering','');
INSERT INTO t2 VALUES (827,218408,37,'Tipperary','stabilizes','afore','FAS');
INSERT INTO t2 VALUES (828,218409,37,'tropics','seminaries','Galatean','');
INSERT INTO t2 VALUES (829,218410,37,'theorizers','Hunter','techniques','W');
INSERT INTO t2 VALUES (830,226001,37,'renew','sporty','error','');
INSERT INTO t2 VALUES (831,226002,37,'already','test','veranda','');
INSERT INTO t2 VALUES (832,226003,37,'terminal','weasels','severely','');
INSERT INTO t2 VALUES (833,226004,37,'Hegelian','CERN','Cassites','FAS');
INSERT INTO t2 VALUES (834,226005,37,'hypothesizer','tempering','forthcoming','');
INSERT INTO t2 VALUES (835,226006,37,'warningly','afore','guides','');
INSERT INTO t2 VALUES (836,226007,37,'journalizing','Galatean','vanish','FAS');
INSERT INTO t2 VALUES (837,226008,37,'nested','techniques','lied','A');
INSERT INTO t2 VALUES (838,226203,37,'Lars','error','sawtooth','FAS');
INSERT INTO t2 VALUES (839,226204,37,'saplings','veranda','fated','FAS');
INSERT INTO t2 VALUES (840,226205,37,'foothill','severely','gradually','');
INSERT INTO t2 VALUES (841,226206,37,'labeled','Cassites','widens','');
INSERT INTO t2 VALUES (842,226207,37,'imperiously','forthcoming','preclude','');
INSERT INTO t2 VALUES (843,226208,37,'reporters','guides','Jobrel','');
INSERT INTO t2 VALUES (844,226209,37,'furnishings','vanish','hooker','');
INSERT INTO t2 VALUES (845,226210,37,'precipitable','lied','rainstorm','');
INSERT INTO t2 VALUES (846,226211,37,'discounts','sawtooth','disconnects','');
INSERT INTO t2 VALUES (847,228001,37,'excises','fated','cruelty','');
INSERT INTO t2 VALUES (848,228004,37,'Stalin','gradually','exponentials','A');
INSERT INTO t2 VALUES (849,228005,37,'despot','widens','affective','A');
INSERT INTO t2 VALUES (850,228006,37,'ripeness','preclude','arteries','');
INSERT INTO t2 VALUES (851,228007,37,'Arabia','Jobrel','Crosby','FAS');
INSERT INTO t2 VALUES (852,228008,37,'unruly','hooker','acquaint','');
INSERT INTO t2 VALUES (853,228009,37,'mournfulness','rainstorm','evenhandedly','');
INSERT INTO t2 VALUES (854,228101,37,'boom','disconnects','percentage','');
INSERT INTO t2 VALUES (855,228108,37,'slaughter','cruelty','disobedience','');
INSERT INTO t2 VALUES (856,228109,37,'Sabine','exponentials','humility','');
INSERT INTO t2 VALUES (857,228110,37,'handy','affective','gleaning','A');
INSERT INTO t2 VALUES (858,228111,37,'rural','arteries','petted','A');
INSERT INTO t2 VALUES (859,228112,37,'organizer','Crosby','bloater','A');
INSERT INTO t2 VALUES (860,228113,37,'shipyard','acquaint','minion','A');
INSERT INTO t2 VALUES (861,228114,37,'civics','evenhandedly','marginal','A');
INSERT INTO t2 VALUES (862,228115,37,'inaccuracy','percentage','apiary','A');
INSERT INTO t2 VALUES (863,228116,37,'rules','disobedience','measures','');
INSERT INTO t2 VALUES (864,228117,37,'juveniles','humility','precaution','');
INSERT INTO t2 VALUES (865,228118,37,'comprised','gleaning','repelled','');
INSERT INTO t2 VALUES (866,228119,37,'investigations','petted','primary','FAS');
INSERT INTO t2 VALUES (867,228120,37,'stabilizes','bloater','coverings','');
INSERT INTO t2 VALUES (868,228121,37,'seminaries','minion','Artemia','A');
INSERT INTO t2 VALUES (869,228122,37,'Hunter','marginal','navigate','');
INSERT INTO t2 VALUES (870,228201,37,'sporty','apiary','spatial','');
INSERT INTO t2 VALUES (871,228206,37,'test','measures','Gurkha','');
INSERT INTO t2 VALUES (872,228207,37,'weasels','precaution','meanwhile','A');
INSERT INTO t2 VALUES (873,228208,37,'CERN','repelled','Melinda','A');
INSERT INTO t2 VALUES (874,228209,37,'tempering','primary','Butterfield','');
INSERT INTO t2 VALUES (875,228210,37,'afore','coverings','Aldrich','A');
INSERT INTO t2 VALUES (876,228211,37,'Galatean','Artemia','previewing','A');
INSERT INTO t2 VALUES (877,228212,37,'techniques','navigate','glut','A');
INSERT INTO t2 VALUES (878,228213,37,'error','spatial','unaffected','');
INSERT INTO t2 VALUES (879,228214,37,'veranda','Gurkha','inmate','');
INSERT INTO t2 VALUES (880,228301,37,'severely','meanwhile','mineral','');
INSERT INTO t2 VALUES (881,228305,37,'Cassites','Melinda','impending','A');
INSERT INTO t2 VALUES (882,228306,37,'forthcoming','Butterfield','meditation','A');
INSERT INTO t2 VALUES (883,228307,37,'guides','Aldrich','ideas','');
INSERT INTO t2 VALUES (884,228308,37,'vanish','previewing','miniaturizes','W');
INSERT INTO t2 VALUES (885,228309,37,'lied','glut','lewdly','');
INSERT INTO t2 VALUES (886,228310,37,'sawtooth','unaffected','title','');
INSERT INTO t2 VALUES (887,228311,37,'fated','inmate','youthfulness','');
INSERT INTO t2 VALUES (888,228312,37,'gradually','mineral','creak','FAS');
INSERT INTO t2 VALUES (889,228313,37,'widens','impending','Chippewa','');
INSERT INTO t2 VALUES (890,228314,37,'preclude','meditation','clamored','');
INSERT INTO t2 VALUES (891,228401,65,'Jobrel','ideas','freezes','');
INSERT INTO t2 VALUES (892,228402,65,'hooker','miniaturizes','forgivably','FAS');
INSERT INTO t2 VALUES (893,228403,65,'rainstorm','lewdly','reduce','FAS');
INSERT INTO t2 VALUES (894,228404,65,'disconnects','title','McGovern','W');
INSERT INTO t2 VALUES (895,228405,65,'cruelty','youthfulness','Nazis','W');
INSERT INTO t2 VALUES (896,228406,65,'exponentials','creak','epistle','W');
INSERT INTO t2 VALUES (897,228407,65,'affective','Chippewa','socializes','W');
INSERT INTO t2 VALUES (898,228408,65,'arteries','clamored','conceptions','');
INSERT INTO t2 VALUES (899,228409,65,'Crosby','freezes','Kevin','');
INSERT INTO t2 VALUES (900,228410,65,'acquaint','forgivably','uncovering','');
INSERT INTO t2 VALUES (901,230301,37,'evenhandedly','reduce','chews','FAS');
INSERT INTO t2 VALUES (902,230302,37,'percentage','McGovern','appendixes','FAS');
INSERT INTO t2 VALUES (903,230303,37,'disobedience','Nazis','raining','');
INSERT INTO t2 VALUES (904,018062,37,'humility','epistle','infest','');
INSERT INTO t2 VALUES (905,230501,37,'gleaning','socializes','compartment','');
INSERT INTO t2 VALUES (906,230502,37,'petted','conceptions','minting','');
INSERT INTO t2 VALUES (907,230503,37,'bloater','Kevin','ducks','');
INSERT INTO t2 VALUES (908,230504,37,'minion','uncovering','roped','A');
INSERT INTO t2 VALUES (909,230505,37,'marginal','chews','waltz','');
INSERT INTO t2 VALUES (910,230506,37,'apiary','appendixes','Lillian','');
INSERT INTO t2 VALUES (911,230507,37,'measures','raining','repressions','A');
INSERT INTO t2 VALUES (912,230508,37,'precaution','infest','chillingly','');
INSERT INTO t2 VALUES (913,230509,37,'repelled','compartment','noncritical','');
INSERT INTO t2 VALUES (914,230901,37,'primary','minting','lithograph','');
INSERT INTO t2 VALUES (915,230902,37,'coverings','ducks','spongers','');
INSERT INTO t2 VALUES (916,230903,37,'Artemia','roped','parenthood','');
INSERT INTO t2 VALUES (917,230904,37,'navigate','waltz','posed','');
INSERT INTO t2 VALUES (918,230905,37,'spatial','Lillian','instruments','');
INSERT INTO t2 VALUES (919,230906,37,'Gurkha','repressions','filial','');
INSERT INTO t2 VALUES (920,230907,37,'meanwhile','chillingly','fixedly','');
INSERT INTO t2 VALUES (921,230908,37,'Melinda','noncritical','relives','');
INSERT INTO t2 VALUES (922,230909,37,'Butterfield','lithograph','Pandora','');
INSERT INTO t2 VALUES (923,230910,37,'Aldrich','spongers','watering','A');
INSERT INTO t2 VALUES (924,230911,37,'previewing','parenthood','ungrateful','');
INSERT INTO t2 VALUES (925,230912,37,'glut','posed','secures','');
INSERT INTO t2 VALUES (926,230913,37,'unaffected','instruments','chastisers','');
INSERT INTO t2 VALUES (927,230914,37,'inmate','filial','icon','');
INSERT INTO t2 VALUES (928,231304,37,'mineral','fixedly','reuniting','A');
INSERT INTO t2 VALUES (929,231305,37,'impending','relives','imagining','A');
INSERT INTO t2 VALUES (930,231306,37,'meditation','Pandora','abiding','A');
INSERT INTO t2 VALUES (931,231307,37,'ideas','watering','omnisciently','');
INSERT INTO t2 VALUES (932,231308,37,'miniaturizes','ungrateful','Britannic','');
INSERT INTO t2 VALUES (933,231309,37,'lewdly','secures','scholastics','A');
INSERT INTO t2 VALUES (934,231310,37,'title','chastisers','mechanics','A');
INSERT INTO t2 VALUES (935,231311,37,'youthfulness','icon','humidly','A');
INSERT INTO t2 VALUES (936,231312,37,'creak','reuniting','masterpiece','');
INSERT INTO t2 VALUES (937,231313,37,'Chippewa','imagining','however','');
INSERT INTO t2 VALUES (938,231314,37,'clamored','abiding','Mendelian','');
INSERT INTO t2 VALUES (939,231315,37,'freezes','omnisciently','jarred','');
INSERT INTO t2 VALUES (940,232102,37,'forgivably','Britannic','scolds','');
INSERT INTO t2 VALUES (941,232103,37,'reduce','scholastics','infatuate','');
INSERT INTO t2 VALUES (942,232104,37,'McGovern','mechanics','willed','A');
INSERT INTO t2 VALUES (943,232105,37,'Nazis','humidly','joyfully','');
INSERT INTO t2 VALUES (944,232106,37,'epistle','masterpiece','Microsoft','');
INSERT INTO t2 VALUES (945,232107,37,'socializes','however','fibrosities','');
INSERT INTO t2 VALUES (946,232108,37,'conceptions','Mendelian','Baltimorean','');
INSERT INTO t2 VALUES (947,232601,37,'Kevin','jarred','equestrian','');
INSERT INTO t2 VALUES (948,232602,37,'uncovering','scolds','Goodrich','');
INSERT INTO t2 VALUES (949,232603,37,'chews','infatuate','apish','A');
INSERT INTO t2 VALUES (950,232605,37,'appendixes','willed','Adlerian','');
INSERT INTO t2 VALUES (5950,1232605,37,'appendixes','willed','Adlerian','');
INSERT INTO t2 VALUES (5951,1232606,37,'appendixes','willed','Adlerian','');
INSERT INTO t2 VALUES (5952,1232607,37,'appendixes','willed','Adlerian','');
INSERT INTO t2 VALUES (5953,1232608,37,'appendixes','willed','Adlerian','');
INSERT INTO t2 VALUES (5954,1232609,37,'appendixes','willed','Adlerian','');
INSERT INTO t2 VALUES (951,232606,37,'raining','joyfully','Tropez','');
INSERT INTO t2 VALUES (952,232607,37,'infest','Microsoft','nouns','');
INSERT INTO t2 VALUES (953,232608,37,'compartment','fibrosities','distracting','');
INSERT INTO t2 VALUES (954,232609,37,'minting','Baltimorean','mutton','');
INSERT INTO t2 VALUES (955,236104,37,'ducks','equestrian','bridgeable','A');
INSERT INTO t2 VALUES (956,236105,37,'roped','Goodrich','stickers','A');
INSERT INTO t2 VALUES (957,236106,37,'waltz','apish','transcontinental','A');
INSERT INTO t2 VALUES (958,236107,37,'Lillian','Adlerian','amateurish','');
INSERT INTO t2 VALUES (959,236108,37,'repressions','Tropez','Gandhian','');
INSERT INTO t2 VALUES (960,236109,37,'chillingly','nouns','stratified','');
INSERT INTO t2 VALUES (961,236110,37,'noncritical','distracting','chamberlains','');
INSERT INTO t2 VALUES (962,236111,37,'lithograph','mutton','creditably','');
INSERT INTO t2 VALUES (963,236112,37,'spongers','bridgeable','philosophic','');
INSERT INTO t2 VALUES (964,236113,37,'parenthood','stickers','ores','');
INSERT INTO t2 VALUES (965,238005,37,'posed','transcontinental','Carleton','');
INSERT INTO t2 VALUES (966,238006,37,'instruments','amateurish','tape','A');
INSERT INTO t2 VALUES (967,238007,37,'filial','Gandhian','afloat','A');
INSERT INTO t2 VALUES (968,238008,37,'fixedly','stratified','goodness','A');
INSERT INTO t2 VALUES (969,238009,37,'relives','chamberlains','welcoming','');
INSERT INTO t2 VALUES (970,238010,37,'Pandora','creditably','Pinsky','FAS');
INSERT INTO t2 VALUES (971,238011,37,'watering','philosophic','halting','');
INSERT INTO t2 VALUES (972,238012,37,'ungrateful','ores','bibliography','');
INSERT INTO t2 VALUES (973,238013,37,'secures','Carleton','decoding','');
INSERT INTO t2 VALUES (974,240401,41,'chastisers','tape','variance','A');
INSERT INTO t2 VALUES (975,240402,41,'icon','afloat','allowed','A');
INSERT INTO t2 VALUES (976,240901,41,'reuniting','goodness','dire','A');
INSERT INTO t2 VALUES (977,240902,41,'imagining','welcoming','dub','A');
INSERT INTO t2 VALUES (978,241801,41,'abiding','Pinsky','poisoning','');
INSERT INTO t2 VALUES (979,242101,41,'omnisciently','halting','Iraqis','A');
INSERT INTO t2 VALUES (980,242102,41,'Britannic','bibliography','heaving','');
INSERT INTO t2 VALUES (981,242201,41,'scholastics','decoding','population','A');
INSERT INTO t2 VALUES (982,242202,41,'mechanics','variance','bomb','A');
INSERT INTO t2 VALUES (983,242501,41,'humidly','allowed','Majorca','A');
INSERT INTO t2 VALUES (984,242502,41,'masterpiece','dire','Gershwins','');
INSERT INTO t2 VALUES (985,246201,41,'however','dub','explorers','');
INSERT INTO t2 VALUES (986,246202,41,'Mendelian','poisoning','libretto','A');
INSERT INTO t2 VALUES (987,246203,41,'jarred','Iraqis','occurred','');
INSERT INTO t2 VALUES (988,246204,41,'scolds','heaving','Lagos','');
INSERT INTO t2 VALUES (989,246205,41,'infatuate','population','rats','');
INSERT INTO t2 VALUES (990,246301,41,'willed','bomb','bankruptcies','A');
INSERT INTO t2 VALUES (991,246302,41,'joyfully','Majorca','crying','');
INSERT INTO t2 VALUES (992,248001,41,'Microsoft','Gershwins','unexpected','');
INSERT INTO t2 VALUES (993,248002,41,'fibrosities','explorers','accessed','A');
INSERT INTO t2 VALUES (994,248003,41,'Baltimorean','libretto','colorful','A');
INSERT INTO t2 VALUES (995,248004,41,'equestrian','occurred','versatility','A');
INSERT INTO t2 VALUES (996,248005,41,'Goodrich','Lagos','cosy','');
INSERT INTO t2 VALUES (997,248006,41,'apish','rats','Darius','A');
INSERT INTO t2 VALUES (998,248007,41,'Adlerian','bankruptcies','mastering','A');
INSERT INTO t2 VALUES (999,248008,41,'Tropez','crying','Asiaticizations','A');
INSERT INTO t2 VALUES (1000,248009,41,'nouns','unexpected','offerers','A');
INSERT INTO t2 VALUES (1001,248010,41,'distracting','accessed','uncles','A');
INSERT INTO t2 VALUES (1002,248011,41,'mutton','colorful','sleepwalk','');
INSERT INTO t2 VALUES (1003,248012,41,'bridgeable','versatility','Ernestine','');
INSERT INTO t2 VALUES (1004,248013,41,'stickers','cosy','checksumming','');
INSERT INTO t2 VALUES (1005,248014,41,'transcontinental','Darius','stopped','');
INSERT INTO t2 VALUES (1006,248015,41,'amateurish','mastering','sicker','');
INSERT INTO t2 VALUES (1007,248016,41,'Gandhian','Asiaticizations','Italianization','');
INSERT INTO t2 VALUES (1008,248017,41,'stratified','offerers','alphabetic','');
INSERT INTO t2 VALUES (1009,248018,41,'chamberlains','uncles','pharmaceutic','');
INSERT INTO t2 VALUES (1010,248019,41,'creditably','sleepwalk','creator','');
INSERT INTO t2 VALUES (1011,248020,41,'philosophic','Ernestine','chess','');
INSERT INTO t2 VALUES (1012,248021,41,'ores','checksumming','charcoal','');
INSERT INTO t2 VALUES (1013,248101,41,'Carleton','stopped','Epiphany','A');
INSERT INTO t2 VALUES (1014,248102,41,'tape','sicker','bulldozes','A');
INSERT INTO t2 VALUES (1015,248201,41,'afloat','Italianization','Pygmalion','A');
INSERT INTO t2 VALUES (1016,248202,41,'goodness','alphabetic','caressing','A');
INSERT INTO t2 VALUES (1017,248203,41,'welcoming','pharmaceutic','Palestine','A');
INSERT INTO t2 VALUES (1018,248204,41,'Pinsky','creator','regimented','A');
INSERT INTO t2 VALUES (1019,248205,41,'halting','chess','scars','A');
INSERT INTO t2 VALUES (1020,248206,41,'bibliography','charcoal','realest','A');
INSERT INTO t2 VALUES (1021,248207,41,'decoding','Epiphany','diffusing','A');
INSERT INTO t2 VALUES (1022,248208,41,'variance','bulldozes','clubroom','A');
INSERT INTO t2 VALUES (1023,248209,41,'allowed','Pygmalion','Blythe','A');
INSERT INTO t2 VALUES (1024,248210,41,'dire','caressing','ahead','');
INSERT INTO t2 VALUES (1025,248211,50,'dub','Palestine','reviver','');
INSERT INTO t2 VALUES (1026,250501,34,'poisoning','regimented','retransmitting','A');
INSERT INTO t2 VALUES (1027,250502,34,'Iraqis','scars','landslide','');
INSERT INTO t2 VALUES (1028,250503,34,'heaving','realest','Eiffel','');
INSERT INTO t2 VALUES (1029,250504,34,'population','diffusing','absentee','');
INSERT INTO t2 VALUES (1030,250505,34,'bomb','clubroom','aye','');
INSERT INTO t2 VALUES (1031,250601,34,'Majorca','Blythe','forked','A');
INSERT INTO t2 VALUES (1032,250602,34,'Gershwins','ahead','Peruvianizes','');
INSERT INTO t2 VALUES (1033,250603,34,'explorers','reviver','clerked','');
INSERT INTO t2 VALUES (1034,250604,34,'libretto','retransmitting','tutor','');
INSERT INTO t2 VALUES (1035,250605,34,'occurred','landslide','boulevard','');
INSERT INTO t2 VALUES (1036,251001,34,'Lagos','Eiffel','shuttered','');
INSERT INTO t2 VALUES (1037,251002,34,'rats','absentee','quotes','A');
INSERT INTO t2 VALUES (1038,251003,34,'bankruptcies','aye','Caltech','');
INSERT INTO t2 VALUES (1039,251004,34,'crying','forked','Mossberg','');
INSERT INTO t2 VALUES (1040,251005,34,'unexpected','Peruvianizes','kept','');
INSERT INTO t2 VALUES (1041,251301,34,'accessed','clerked','roundly','');
INSERT INTO t2 VALUES (1042,251302,34,'colorful','tutor','features','A');
INSERT INTO t2 VALUES (1043,251303,34,'versatility','boulevard','imaginable','A');
INSERT INTO t2 VALUES (1044,251304,34,'cosy','shuttered','controller','');
INSERT INTO t2 VALUES (1045,251305,34,'Darius','quotes','racial','');
INSERT INTO t2 VALUES (1046,251401,34,'mastering','Caltech','uprisings','A');
INSERT INTO t2 VALUES (1047,251402,34,'Asiaticizations','Mossberg','narrowed','A');
INSERT INTO t2 VALUES (1048,251403,34,'offerers','kept','cannot','A');
INSERT INTO t2 VALUES (1049,251404,34,'uncles','roundly','vest','');
INSERT INTO t2 VALUES (1050,251405,34,'sleepwalk','features','famine','');
INSERT INTO t2 VALUES (1051,251406,34,'Ernestine','imaginable','sugars','');
INSERT INTO t2 VALUES (1052,251801,34,'checksumming','controller','exterminated','A');
INSERT INTO t2 VALUES (1053,251802,34,'stopped','racial','belays','');
INSERT INTO t2 VALUES (1054,252101,34,'sicker','uprisings','Hodges','A');
INSERT INTO t2 VALUES (1055,252102,34,'Italianization','narrowed','translatable','');
INSERT INTO t2 VALUES (1056,252301,34,'alphabetic','cannot','duality','A');
INSERT INTO t2 VALUES (1057,252302,34,'pharmaceutic','vest','recording','A');
INSERT INTO t2 VALUES (1058,252303,34,'creator','famine','rouses','A');
INSERT INTO t2 VALUES (1059,252304,34,'chess','sugars','poison','');
INSERT INTO t2 VALUES (1060,252305,34,'charcoal','exterminated','attitude','');
INSERT INTO t2 VALUES (1061,252306,34,'Epiphany','belays','dusted','');
INSERT INTO t2 VALUES (1062,252307,34,'bulldozes','Hodges','encompasses','');
INSERT INTO t2 VALUES (1063,252308,34,'Pygmalion','translatable','presentation','');
INSERT INTO t2 VALUES (1064,252309,34,'caressing','duality','Kantian','');
INSERT INTO t2 VALUES (1065,256001,34,'Palestine','recording','imprecision','A');
INSERT INTO t2 VALUES (1066,256002,34,'regimented','rouses','saving','');
INSERT INTO t2 VALUES (1067,256003,34,'scars','poison','maternal','');
INSERT INTO t2 VALUES (1068,256004,34,'realest','attitude','hewed','');
INSERT INTO t2 VALUES (1069,256005,34,'diffusing','dusted','kerosene','');
INSERT INTO t2 VALUES (1070,258001,34,'clubroom','encompasses','Cubans','');
INSERT INTO t2 VALUES (1071,258002,34,'Blythe','presentation','photographers','');
INSERT INTO t2 VALUES (1072,258003,34,'ahead','Kantian','nymph','A');
INSERT INTO t2 VALUES (1073,258004,34,'reviver','imprecision','bedlam','A');
INSERT INTO t2 VALUES (1074,258005,34,'retransmitting','saving','north','A');
INSERT INTO t2 VALUES (1075,258006,34,'landslide','maternal','Schoenberg','A');
INSERT INTO t2 VALUES (1076,258007,34,'Eiffel','hewed','botany','A');
INSERT INTO t2 VALUES (1077,258008,34,'absentee','kerosene','curs','');
INSERT INTO t2 VALUES (1078,258009,34,'aye','Cubans','solidification','');
INSERT INTO t2 VALUES (1079,258010,34,'forked','photographers','inheritresses','');
INSERT INTO t2 VALUES (1080,258011,34,'Peruvianizes','nymph','stiller','');
INSERT INTO t2 VALUES (1081,258101,68,'clerked','bedlam','t1','A');
INSERT INTO t2 VALUES (1082,258102,68,'tutor','north','suite','A');
INSERT INTO t2 VALUES (1083,258103,34,'boulevard','Schoenberg','ransomer','');
INSERT INTO t2 VALUES (1084,258104,68,'shuttered','botany','Willy','');
INSERT INTO t2 VALUES (1085,258105,68,'quotes','curs','Rena','A');
INSERT INTO t2 VALUES (1086,258106,68,'Caltech','solidification','Seattle','A');
INSERT INTO t2 VALUES (1087,258107,68,'Mossberg','inheritresses','relaxes','A');
INSERT INTO t2 VALUES (1088,258108,68,'kept','stiller','exclaim','');
INSERT INTO t2 VALUES (1089,258109,68,'roundly','t1','implicated','A');
INSERT INTO t2 VALUES (1090,258110,68,'features','suite','distinguish','');
INSERT INTO t2 VALUES (1091,258111,68,'imaginable','ransomer','assayed','');
INSERT INTO t2 VALUES (1092,258112,68,'controller','Willy','homeowner','');
INSERT INTO t2 VALUES (1093,258113,68,'racial','Rena','and','');
INSERT INTO t2 VALUES (1094,258201,34,'uprisings','Seattle','stealth','');
INSERT INTO t2 VALUES (1095,258202,34,'narrowed','relaxes','coinciding','A');
INSERT INTO t2 VALUES (1096,258203,34,'cannot','exclaim','founder','A');
INSERT INTO t2 VALUES (1097,258204,34,'vest','implicated','environing','');
INSERT INTO t2 VALUES (1098,258205,34,'famine','distinguish','jewelry','');
INSERT INTO t2 VALUES (1099,258301,34,'sugars','assayed','lemons','A');
INSERT INTO t2 VALUES (1100,258401,34,'exterminated','homeowner','brokenness','A');
INSERT INTO t2 VALUES (1101,258402,34,'belays','and','bedpost','A');
INSERT INTO t2 VALUES (1102,258403,34,'Hodges','stealth','assurers','A');
INSERT INTO t2 VALUES (1103,258404,34,'translatable','coinciding','annoyers','');
INSERT INTO t2 VALUES (1104,258405,34,'duality','founder','affixed','');
INSERT INTO t2 VALUES (1105,258406,34,'recording','environing','warbling','');
INSERT INTO t2 VALUES (1106,258407,34,'rouses','jewelry','seriously','');
INSERT INTO t2 VALUES (1107,228123,37,'poison','lemons','boasted','');
INSERT INTO t2 VALUES (1108,250606,34,'attitude','brokenness','Chantilly','');
INSERT INTO t2 VALUES (1109,208405,37,'dusted','bedpost','Iranizes','');
INSERT INTO t2 VALUES (1110,212101,37,'encompasses','assurers','violinist','');
INSERT INTO t2 VALUES (1111,218206,37,'presentation','annoyers','extramarital','');
INSERT INTO t2 VALUES (1112,150401,37,'Kantian','affixed','spates','');
INSERT INTO t2 VALUES (1113,248212,41,'imprecision','warbling','cloakroom','');
INSERT INTO t2 VALUES (1114,128026,00,'saving','seriously','gazer','');
INSERT INTO t2 VALUES (1115,128024,00,'maternal','boasted','hand','');
INSERT INTO t2 VALUES (1116,128027,00,'hewed','Chantilly','tucked','');
INSERT INTO t2 VALUES (1117,128025,00,'kerosene','Iranizes','gems','');
INSERT INTO t2 VALUES (1118,128109,00,'Cubans','violinist','clinker','');
INSERT INTO t2 VALUES (1119,128705,00,'photographers','extramarital','refiner','');
INSERT INTO t2 VALUES (1120,126303,00,'nymph','spates','callus','');
INSERT INTO t2 VALUES (1121,128308,00,'bedlam','cloakroom','leopards','');
INSERT INTO t2 VALUES (1122,128204,00,'north','gazer','comfortingly','');
INSERT INTO t2 VALUES (1123,128205,00,'Schoenberg','hand','generically','');
INSERT INTO t2 VALUES (1124,128206,00,'botany','tucked','getters','');
INSERT INTO t2 VALUES (1125,128207,00,'curs','gems','sexually','');
INSERT INTO t2 VALUES (1126,118205,00,'solidification','clinker','spear','');
INSERT INTO t2 VALUES (1127,116801,00,'inheritresses','refiner','serums','');
INSERT INTO t2 VALUES (1128,116803,00,'stiller','callus','Italianization','');
INSERT INTO t2 VALUES (1129,116804,00,'t1','leopards','attendants','');
INSERT INTO t2 VALUES (1130,116802,00,'suite','comfortingly','spies','');
INSERT INTO t2 VALUES (1131,128605,00,'ransomer','generically','Anthony','');
INSERT INTO t2 VALUES (1132,118308,00,'Willy','getters','planar','');
INSERT INTO t2 VALUES (1133,113702,00,'Rena','sexually','cupped','');
INSERT INTO t2 VALUES (1134,113703,00,'Seattle','spear','cleanser','');
INSERT INTO t2 VALUES (1135,112103,00,'relaxes','serums','commuters','');
INSERT INTO t2 VALUES (1136,118009,00,'exclaim','Italianization','honeysuckle','');
INSERT INTO t2 VALUES (5136,1118009,00,'exclaim','Italianization','honeysuckle','');
INSERT INTO t2 VALUES (1137,138011,00,'implicated','attendants','orphanage','');
INSERT INTO t2 VALUES (1138,138010,00,'distinguish','spies','skies','');
INSERT INTO t2 VALUES (1139,138012,00,'assayed','Anthony','crushers','');
INSERT INTO t2 VALUES (1140,068304,00,'homeowner','planar','Puritan','');
INSERT INTO t2 VALUES (1141,078009,00,'and','cupped','squeezer','');
INSERT INTO t2 VALUES (1142,108013,00,'stealth','cleanser','bruises','');
INSERT INTO t2 VALUES (1143,084004,00,'coinciding','commuters','bonfire','');
INSERT INTO t2 VALUES (1144,083402,00,'founder','honeysuckle','Colombo','');
INSERT INTO t2 VALUES (1145,084003,00,'environing','orphanage','nondecreasing','');
INSERT INTO t2 VALUES (1146,088504,00,'jewelry','skies','innocents','');
INSERT INTO t2 VALUES (1147,088005,00,'lemons','crushers','masked','');
INSERT INTO t2 VALUES (1148,088007,00,'brokenness','Puritan','file','');
INSERT INTO t2 VALUES (1149,088006,00,'bedpost','squeezer','brush','');
INSERT INTO t2 VALUES (1150,148025,00,'assurers','bruises','mutilate','');
INSERT INTO t2 VALUES (1151,148024,00,'annoyers','bonfire','mommy','');
INSERT INTO t2 VALUES (1152,138305,00,'affixed','Colombo','bulkheads','');
INSERT INTO t2 VALUES (1153,138306,00,'warbling','nondecreasing','undeclared','');
INSERT INTO t2 VALUES (1154,152701,00,'seriously','innocents','displacements','');
INSERT INTO t2 VALUES (1155,148505,00,'boasted','masked','nieces','');
INSERT INTO t2 VALUES (1156,158003,00,'Chantilly','file','coeducation','');
INSERT INTO t2 VALUES (1157,156201,00,'Iranizes','brush','brassy','');
INSERT INTO t2 VALUES (1158,156202,00,'violinist','mutilate','authenticator','');
INSERT INTO t2 VALUES (1159,158307,00,'extramarital','mommy','Washoe','');
INSERT INTO t2 VALUES (1160,158402,00,'spates','bulkheads','penny','');
INSERT INTO t2 VALUES (1161,158401,00,'cloakroom','undeclared','Flagler','');
INSERT INTO t2 VALUES (1162,068013,00,'gazer','displacements','stoned','');
INSERT INTO t2 VALUES (1163,068012,00,'hand','nieces','cranes','');
INSERT INTO t2 VALUES (1164,068203,00,'tucked','coeducation','masterful','');
INSERT INTO t2 VALUES (1165,088205,00,'gems','brassy','biracial','');
INSERT INTO t2 VALUES (1166,068704,00,'clinker','authenticator','steamships','');
INSERT INTO t2 VALUES (1167,068604,00,'refiner','Washoe','windmills','');
INSERT INTO t2 VALUES (1168,158502,00,'callus','penny','exploit','');
INSERT INTO t2 VALUES (1169,123103,00,'leopards','Flagler','riverfront','');
INSERT INTO t2 VALUES (1170,148026,00,'comfortingly','stoned','sisterly','');
INSERT INTO t2 VALUES (1171,123302,00,'generically','cranes','sharpshoot','');
INSERT INTO t2 VALUES (1172,076503,00,'getters','masterful','mittens','');
INSERT INTO t2 VALUES (1173,126304,00,'sexually','biracial','interdependency','');
INSERT INTO t2 VALUES (1174,068306,00,'spear','steamships','policy','');
INSERT INTO t2 VALUES (1175,143504,00,'serums','windmills','unleashing','');
INSERT INTO t2 VALUES (1176,160201,00,'Italianization','exploit','pretenders','');
INSERT INTO t2 VALUES (1177,148028,00,'attendants','riverfront','overstatements','');
INSERT INTO t2 VALUES (1178,148027,00,'spies','sisterly','birthed','');
INSERT INTO t2 VALUES (1179,143505,00,'Anthony','sharpshoot','opportunism','');
INSERT INTO t2 VALUES (1180,108014,00,'planar','mittens','showroom','');
INSERT INTO t2 VALUES (1181,076104,00,'cupped','interdependency','compromisingly','');
INSERT INTO t2 VALUES (1182,078106,00,'cleanser','policy','Medicare','');
INSERT INTO t2 VALUES (1183,126102,00,'commuters','unleashing','corresponds','');
INSERT INTO t2 VALUES (1184,128029,00,'honeysuckle','pretenders','hardware','');
INSERT INTO t2 VALUES (1185,128028,00,'orphanage','overstatements','implant','');
INSERT INTO t2 VALUES (1186,018410,00,'skies','birthed','Alicia','');
INSERT INTO t2 VALUES (1187,128110,00,'crushers','opportunism','requesting','');
INSERT INTO t2 VALUES (1188,148506,00,'Puritan','showroom','produced','');
INSERT INTO t2 VALUES (1189,123303,00,'squeezer','compromisingly','criticizes','');
INSERT INTO t2 VALUES (1190,123304,00,'bruises','Medicare','backer','');
INSERT INTO t2 VALUES (1191,068504,00,'bonfire','corresponds','positively','');
INSERT INTO t2 VALUES (1192,068305,00,'Colombo','hardware','colicky','');
INSERT INTO t2 VALUES (1193,000000,00,'nondecreasing','implant','thrillingly','');
--enable_query_log

#
# Search with a key
#

select t2.fld3 from t2 where companynr = 58 and fld3 like "%imaginable%";
select fld3 from t2 where fld3 like "%cultivation" ;

#
# Search with a key using sorting and limit the same time
#

select t2.fld3,companynr from t2 where companynr = 57+1 order by fld3;
select fld3,companynr from t2 where companynr = 58 order by fld3;

select fld3 from t2 order by fld3 desc limit 10;
select fld3 from t2 order by fld3 desc limit 5;
select fld3 from t2 order by fld3 desc limit 5,5;

#
# Search with a key having a constant with each unique key.
# The table is read directly with read-next on fld3
#

select t2.fld3 from t2 where fld3 = 'honeysuckle';
select t2.fld3 from t2 where fld3 LIKE 'honeysuckl_';
select t2.fld3 from t2 where fld3 LIKE 'hon_ysuckl_';
select t2.fld3 from t2 where fld3 LIKE 'honeysuckle%';
select t2.fld3 from t2 where fld3 LIKE 'h%le';

select t2.fld3 from t2 where fld3 LIKE 'honeysuckle_';
select t2.fld3 from t2 where fld3 LIKE 'don_t_find_me_please%';

#
# Test using INDEX and IGNORE INDEX
#

explain select t2.fld3 from t2 where fld3 = 'honeysuckle';

explain select fld3 from t2 ignore index (fld3) where fld3 = 'honeysuckle';
explain select fld3 from t2 use index (fld1) where fld3 = 'honeysuckle';

explain select fld3 from t2 use index (fld3) where fld3 = 'honeysuckle';
explain select fld3 from t2 use index (fld1,fld3) where fld3 = 'honeysuckle';

#
# NOTE NOTE NOTE
# The next should give an error
#

-- error 1176
explain select fld3 from t2 ignore index (fld3,not_used);
-- error 1176
explain select fld3 from t2 use index (not_used);

#
# Test sorting with a used key (there is no need for sorting)
#

select t2.fld3 from t2 where fld3 >= 'honeysuckle' and fld3 <= 'honoring' order by fld3;
explain select t2.fld3 from t2 where fld3 >= 'honeysuckle' and fld3 <= 'honoring' order by fld3;
select fld1,fld3 from t2 where fld3="Colombo" or fld3 = "nondecreasing" order by fld3;

# 
# Search with a key having a constant with many occurrences
# The table is read directly with read-next having fld3 to get the
# occurrences
#

select fld1,fld3 from t2 where companynr = 37 and fld3 = 'appendixes';

#
# Search with bunched 'or's.
# If one can limit the key to a certain interval only the possible
# alternatives will be gone through
#

select fld1 from t2 where fld1=250501 or fld1="250502";
explain select fld1 from t2 where fld1=250501 or fld1="250502"; 
select fld1 from t2 where fld1=250501 or fld1=250502 or fld1 >= 250505 and fld1 <= 250601 or fld1 between 250501 and 250502;
explain select fld1 from t2 where fld1=250501 or fld1=250502 or fld1 >= 250505 and fld1 <= 250601 or fld1 between 250501 and 250502;

#
# Search with a key with LIKE constant
# If the like starts with a certain letter key will be used.
#

select fld1,fld3 from t2 where companynr = 37 and fld3 like 'f%';
select fld3 from t2 where fld3 like "L%" and fld3 = "ok";
select fld3 from t2 where (fld3 like "C%" and fld3 = "Chantilly");
select fld1,fld3 from t2 where fld1 like "25050%";
select fld1,fld3 from t2 where fld1 like "25050_";

# 
# Search using distinct. An automatic grouping will be done over all the fields,
# if only distinct is used. In any other case a temporary table will always
# be created. If only the field used for sorting is from the main register,
# it will be sorted first before the distinct table is created.
#

select distinct companynr from t2;
select distinct companynr from t2 order by companynr;
select distinct companynr from t2 order by companynr desc;
select distinct t2.fld3,period from t2,t1 where companynr=37 and fld3 like "O%";

select distinct fld3 from t2 where companynr = 34 order by fld3;
select distinct fld3 from t2 limit 10;
select distinct fld3 from t2 having fld3 like "A%" limit 10;
select distinct substring(fld3,1,3) from t2 where fld3 like "A%";
select distinct substring(fld3,1,3) as a from t2 having a like "A%" order by a limit 10;
select distinct substring(fld3,1,3) from t2 where fld3 like "A%" limit 10;
select distinct substring(fld3,1,3) as a from t2 having a like "A%" limit 10;

# make a big table.

create table t3 (
 period    int not null,
 name      char(32) not null,
 companynr int not null,
 price     double(11,0),
 price2     double(11,0),
 key (period),
 key (name)
);

--disable_query_log
INSERT INTO t3 (period,name,companynr,price,price2) VALUES (1001,"Iranizes",37,5987435,234724);
INSERT INTO t3 (period,name,companynr,price,price2) VALUES (1002,"violinist",37,28357832,8723648);
INSERT INTO t3 (period,name,companynr,price,price2) VALUES (1003,"extramarital",37,39654943,235872);
INSERT INTO t3 (period,name,companynr,price,price2) VALUES (1004,"spates",78,726498,72987523);
INSERT INTO t3 (period,name,companynr,price,price2) VALUES (1005,"cloakroom",78,98439034,823742);
INSERT INTO t3 (period,name,companynr,price,price2) VALUES (1006,"gazer",101,834598,27348324);
INSERT INTO t3 (period,name,companynr,price,price2) VALUES (1007,"hand",154,983543950,29837423);
INSERT INTO t3 (period,name,companynr,price,price2) VALUES (1008,"tucked",311,234298,3275892);
INSERT INTO t3 (period,name,companynr,price,price2) VALUES (1009,"gems",447,2374834,9872392);
INSERT INTO t3 (period,name,companynr,price,price2) VALUES (1010,"clinker",512,786542,76234234);
--enable_query_log

create temporary table tmp engine = myisam select * from t3;

insert into t3 select * from tmp;
insert into tmp select * from t3;
insert into t3 select * from tmp;
insert into tmp select * from t3;
insert into t3 select * from tmp;
insert into tmp select * from t3;
insert into t3 select * from tmp;
insert into tmp select * from t3;
insert into t3 select * from tmp;
insert into tmp select * from t3;
insert into t3 select * from tmp;
insert into tmp select * from t3;
insert into t3 select * from tmp;
insert into tmp select * from t3;
insert into t3 select * from tmp;
insert into tmp select * from t3;
insert into t3 select * from tmp;
#insert into tmp select * from t3;
#insert into t3 select * from tmp;

alter table t3 add t2nr int not null auto_increment primary key first;

drop table tmp;

# big table done

SET SQL_BIG_TABLES=1;
select distinct concat(fld3," ",fld3) as namn from t2,t3 where t2.fld1=t3.t2nr order by namn limit 10;
SET SQL_BIG_TABLES=0;
select distinct concat(fld3," ",fld3) from t2,t3 where t2.fld1=t3.t2nr order by fld3 limit 10;
select distinct fld5 from t2 limit 10;

#
# Force use of remove_dupp
#

select distinct fld3,count(*) from t2 group by companynr,fld3 limit 10;
SET SQL_BIG_TABLES=1; # Force use of MyISAM
select distinct fld3,count(*) from t2 group by companynr,fld3 limit 10;
SET SQL_BIG_TABLES=0;
select distinct fld3,repeat("a",length(fld3)),count(*) from t2 group by companynr,fld3 limit 100,10;

#
# A big order by that should trigger a merge in filesort
#

select distinct companynr,rtrim(space(512+companynr)) from t3 order by 1,2;

#
# Search with distinct and order by with many table.
#

select distinct fld3 from t2,t3 where t2.companynr = 34 and t2.fld1=t3.t2nr order by fld3;

#
# Here the last fld3 is optimized away from the order by
#

explain select t3.t2nr,fld3 from t2,t3 where t2.companynr = 34 and t2.fld1=t3.t2nr order by t3.t2nr,fld3;

#
# Some test with ORDER BY and limit
#

explain select * from t3 as t1,t3 where t1.period=t3.period order by t3.period;
explain select * from t3 as t1,t3 where t1.period=t3.period order by t3.period limit 10;
explain select * from t3 as t1,t3 where t1.period=t3.period order by t1.period limit 10;

#
# Search with a constant table.
#

select period from t1;
select period from t1 where period=1900;
select fld3,period from t1,t2 where fld1 = 011401 order by period;

#
# Search with a constant table and several keyparts. (Rows are read only once
# in the beginning of the search)
#

select fld3,period from t2,t3 where t2.fld1 = 011401 and t2.fld1=t3.t2nr and t3.period=1001;

explain select fld3,period from t2,t3 where t2.fld1 = 011401 and t3.t2nr=t2.fld1 and 1001 = t3.period;

#
# Search with a constant table and several rows from another table
#

select fld3,period from t2,t1 where companynr*10 = 37*10;

#
# Search with a table reference and without a key.
# t3 will be the main table.
#

select fld3,period,price,price2 from t2,t3 where t2.fld1=t3.t2nr and period >= 1001 and period <= 1002 and t2.companynr = 37 order by fld3,period, price;

#
# Search with an interval on a table with full key on reference table.
# Here t2 will be the main table and only records matching the
# t2nr will be checked.
#

select t2.fld1,fld3,period,price,price2 from t2,t3 where t2.fld1>= 18201 and t2.fld1 <= 18811 and t2.fld1=t3.t2nr and period = 1001 and t2.companynr = 37;

#
# We need another table for join stuff..
#

create table t4 (
  companynr tinyint(2) unsigned zerofill NOT NULL default '00',
  companyname char(30) NOT NULL default '',
  PRIMARY KEY (companynr),
  UNIQUE KEY companyname(companyname)
) ENGINE=MyISAM MAX_ROWS=50 PACK_KEYS=1 COMMENT='companynames';

--disable_query_log
INSERT INTO t4 (companynr, companyname) VALUES (29,'company 1');
INSERT INTO t4 (companynr, companyname) VALUES (34,'company 2');
INSERT INTO t4 (companynr, companyname) VALUES (36,'company 3');
INSERT INTO t4 (companynr, companyname) VALUES (37,'company 4');
INSERT INTO t4 (companynr, companyname) VALUES (40,'company 5');
INSERT INTO t4 (companynr, companyname) VALUES (41,'company 6');
INSERT INTO t4 (companynr, companyname) VALUES (53,'company 7');
INSERT INTO t4 (companynr, companyname) VALUES (58,'company 8');
INSERT INTO t4 (companynr, companyname) VALUES (65,'company 9');
INSERT INTO t4 (companynr, companyname) VALUES (68,'company 10');
INSERT INTO t4 (companynr, companyname) VALUES (50,'company 11');
INSERT INTO t4 (companynr, companyname) VALUES (00,'Unknown');
--enable_query_log

#
# Test of stright join to force a full join.
#

select STRAIGHT_JOIN t2.companynr,companyname from t4,t2 where t2.companynr=t4.companynr group by t2.companynr;

select SQL_SMALL_RESULT t2.companynr,companyname from t4,t2 where t2.companynr=t4.companynr group by t2.companynr;

#
# Full join (same alias)
#

select * from t1,t1 t12;
select t2.fld1,t22.fld1 from t2,t2 t22 where t2.fld1 >= 250501 and t2.fld1 <= 250505 and t22.fld1 >= 250501 and t22.fld1 <= 250505;

#
# Test of left join.
#
insert into t2 (fld1, companynr) values (999999,99);

select t2.companynr,companyname from t2 left join t4 using (companynr) where t4.companynr is null;
select count(*) from t2 left join t4 using (companynr) where t4.companynr is not null;
explain select t2.companynr,companyname from t2 left join t4 using (companynr) where t4.companynr is null;
explain select t2.companynr,companyname from t4 left join t2 using (companynr) where t2.companynr is null;

select companynr,companyname from t2 left join t4 using (companynr) where companynr is null;
select count(*) from t2 left join t4 using (companynr) where companynr is not null;
explain select companynr,companyname from t2 left join t4 using (companynr) where companynr is null;
explain select companynr,companyname from t4 left join t2 using (companynr) where companynr is null;
delete from t2 where fld1=999999;

#
# Test left join optimization

explain select t2.companynr,companyname from t4 left join t2 using (companynr) where t2.companynr > 0;
explain select t2.companynr,companyname from t4 left join t2 using (companynr) where t2.companynr > 0 or t2.companynr < 0;
explain select t2.companynr,companyname from t4 left join t2 using (companynr) where t2.companynr > 0 and t4.companynr > 0;

explain select companynr,companyname from t4 left join t2 using (companynr) where companynr > 0;
explain select companynr,companyname from t4 left join t2 using (companynr) where companynr > 0 or companynr < 0;
explain select companynr,companyname from t4 left join t2 using (companynr) where companynr > 0 and companynr > 0;
# Following can't be optimized
explain select t2.companynr,companyname from t4 left join t2 using (companynr) where t2.companynr > 0 or t2.companynr is null;
explain select t2.companynr,companyname from t4 left join t2 using (companynr) where t2.companynr > 0 or t2.companynr < 0 or t4.companynr > 0;
explain select t2.companynr,companyname from t4 left join t2 using (companynr) where ifnull(t2.companynr,1)>0;

explain select companynr,companyname from t4 left join t2 using (companynr) where companynr > 0 or companynr is null;
explain select companynr,companyname from t4 left join t2 using (companynr) where companynr > 0 or companynr < 0 or companynr > 0;
explain select companynr,companyname from t4 left join t2 using (companynr) where ifnull(companynr,1)>0;

#
# Joins with forms.
#

select distinct t2.companynr,t4.companynr from t2,t4 where t2.companynr=t4.companynr+1;
explain select distinct t2.companynr,t4.companynr from t2,t4 where t2.companynr=t4.companynr+1;

#
# Search using 'or' with the same referens group.
# An interval search will be done first with the first table and after that
# the other table is referenced with a key with a 'test if key in use' for
# each record
#

select t2.fld1,t2.companynr,fld3,period from t3,t2 where t2.fld1 = 38208 and t2.fld1=t3.t2nr and period = 1008 or t2.fld1 = 38008 and t2.fld1 =t3.t2nr and period = 1008;

select t2.fld1,t2.companynr,fld3,period from t3,t2 where (t2.fld1 = 38208 or t2.fld1 = 38008) and t2.fld1=t3.t2nr and period>=1008 and period<=1009;

select t2.fld1,t2.companynr,fld3,period from t3,t2 where (t3.t2nr = 38208 or t3.t2nr = 38008) and t2.fld1=t3.t2nr and period>=1008 and period<=1009;

#
# Test of many parenthesis levels
#

select period from t1 where (((period > 0) or period < 10000 or (period = 1900)) and (period=1900 and period <= 1901) or (period=1903 and (period=1903)) and period>=1902) or ((period=1904 or period=1905) or (period=1906 or period>1907)) or (period=1908 and period = 1909);
select period from t1 where ((period > 0 and period < 1) or (((period > 0 and period < 100) and (period > 10)) or (period > 10)) or (period > 0 and (period > 5 or period > 6)));

select a.fld1 from t2 as a,t2 b where ((a.fld1 = 250501 and a.fld1=b.fld1) or a.fld1=250502 or a.fld1=250503 or (a.fld1=250505 and a.fld1<=b.fld1 and b.fld1>=a.fld1)) and a.fld1=b.fld1;

select fld1 from t2 where fld1 in (250502,98005,98006,250503,250605,250606) and fld1 >=250502 and fld1 not in (250605,250606);

select fld1 from t2 where fld1 between 250502 and 250504;

select fld3 from t2 where (((fld3 like "_%L%" ) or (fld3 like "%ok%")) and ( fld3 like "L%" or fld3 like "G%")) and fld3 like "L%" ;

#
# Group on one table.
# optimizer: sort table by group and send rows.
#

select count(*) from t1;
select companynr,count(*),sum(fld1) from t2 group by companynr;
select companynr,count(*) from t2 group by companynr order by companynr desc limit 5;
select count(*),min(fld4),max(fld4),sum(fld1),avg(fld1),std(fld1),variance(fld1) from t2 where companynr = 34 and fld4<>"";
explain extended select count(*),min(fld4),max(fld4),sum(fld1),avg(fld1),std(fld1),variance(fld1) from t2 where companynr = 34 and fld4<>"";
select companynr,count(*),min(fld4),max(fld4),sum(fld1),avg(fld1),std(fld1),variance(fld1) from t2 group by companynr limit 3;
select companynr,t2nr,count(price),sum(price),min(price),max(price),avg(price) from t3 where companynr = 37 group by companynr,t2nr limit 10;
select /*! SQL_SMALL_RESULT */ companynr,t2nr,count(price),sum(price),min(price),max(price),avg(price) from t3 where companynr = 37 group by companynr,t2nr limit 10;
select companynr,count(price),sum(price),min(price),max(price),avg(price) from t3 group by companynr ;
select distinct mod(companynr,10) from t4 group by companynr;
select distinct 1 from t4 group by companynr;
select count(distinct fld1) from t2;
select companynr,count(distinct fld1) from t2 group by companynr;
select companynr,count(*) from t2 group by companynr;
select companynr,count(distinct concat(fld1,repeat(65,1000))) from t2 group by companynr;
select companynr,count(distinct concat(fld1,repeat(65,200))) from t2 group by companynr;
select companynr,count(distinct floor(fld1/100)) from t2 group by companynr;
select companynr,count(distinct concat(repeat(65,1000),floor(fld1/100))) from t2 group by companynr;

#
# group with where on a key field
#

select sum(fld1),fld3 from t2 where fld3="Romans" group by fld1 limit 10;
select name,count(*) from t3 where name='cloakroom' group by name;
select name,count(*) from t3 where name='cloakroom' and price>10 group by name;
select count(*) from t3 where name='cloakroom' and price2=823742;
select name,count(*) from t3 where name='cloakroom' and price2=823742 group by name;
select name,count(*) from t3 where name >= "extramarital" and price <= 39654943 group by name;
select t2.fld3,count(*) from t2,t3 where t2.fld1=158402 and t3.name=t2.fld3 group by t3.name;

#
# Group with extra not group fields.
#

select companynr|0,companyname from t4 group by 1;
select t2.companynr,companyname,count(*) from t2,t4 where t2.companynr=t4.companynr group by t2.companynr order by companyname;
select t2.fld1,count(*) from t2,t3 where t2.fld1=158402 and t3.name=t2.fld3 group by t3.name;

#
# Calculation with group functions
#

select sum(Period)/count(*) from t1;
select companynr,count(price) as "count",sum(price) as "sum" ,abs(sum(price)/count(price)-avg(price)) as "diff",(0+count(price))*companynr as func from t3 group by companynr;
select companynr,sum(price)/count(price) as avg from t3 group by companynr having avg > 70000000 order by avg;

#
# Group with order on not first table
# optimizer: sort table by group and write group records to tmp table.
#            sort tmp_table and send rows.
#

select companynr,count(*) from t2 group by companynr order by 2 desc;
select companynr,count(*) from t2 where companynr > 40 group by companynr order by 2 desc;
select t2.fld4,t2.fld1,count(price),sum(price),min(price),max(price),avg(price) from t3,t2 where t3.companynr = 37 and t2.fld1 = t3.t2nr group by fld1,t2.fld4;

#
# group by with many tables
# optimizer: create tmp table with group-by uniq index.
#           write with update to tmp table.
#           sort tmp table according to order (or group if no order)
#	    send rows
#

select t3.companynr,fld3,sum(price) from t3,t2 where t2.fld1 = t3.t2nr and t3.companynr = 512 group by companynr,fld3;
select t2.companynr,count(*),min(fld3),max(fld3),sum(price),avg(price) from t2,t3 where t3.companynr >= 30 and t3.companynr <= 58 and t3.t2nr = t2.fld1 and 1+1=2 group by t2.companynr;

#
# group with many tables and long group on many tables. group on formula
# optimizer: create tmp table with neaded fields
#           sort tmp table by group and calculate sums to new table
#	    if different order by than group, sort tmp table
#	    send rows
#

select t3.companynr+0,t3.t2nr,fld3,sum(price) from t3,t2 where t2.fld1 = t3.t2nr and t3.companynr = 37 group by 1,t3.t2nr,fld3,fld3,fld3,fld3,fld3 order by fld1;

#
# WHERE const folding
# optimize: If there is a "field = const" part in the where, change all
#           instances of field in the and level to const.
#	    All instances of const = const are checked once and removed.
#

#
# Where -> t3.t2nr = 98005 and t2.fld1 = 98005
#

select sum(price) from t3,t2 where t2.fld1 = t3.t2nr and t3.companynr = 512 and t3.t2nr = 38008 and t2.fld1 = 38008 or t2.fld1= t3.t2nr and t3.t2nr = 38008 and t2.fld1 = 38008;

select t2.fld1,sum(price) from t3,t2 where t2.fld1 = t3.t2nr and t3.companynr = 512 and t3.t2nr = 38008 and t2.fld1 = 38008 or t2.fld1 = t3.t2nr and t3.t2nr = 38008 and t2.fld1 = 38008 or t3.t2nr = t2.fld1 and t2.fld1 = 38008 group by t2.fld1;

explain select fld3 from t2 where 1>2 or 2>3;
explain select fld3 from t2 where fld1=fld1;

#
# HAVING
#

select companynr,fld1 from t2 HAVING fld1=250501 or fld1=250502; 
select companynr,fld1 from t2 WHERE fld1>=250501 HAVING fld1<=250502;
select companynr,count(*) as count,sum(fld1) as sum from t2 group by companynr having count > 40 and sum/count >= 120000;
select companynr from t2 group by companynr having count(*) > 40 and sum(fld1)/count(*) >= 120000 ;
select t2.companynr,companyname,count(*) from t2,t4 where t2.companynr=t4.companynr group by companyname having t2.companynr >= 40;

#
# MIN(), MAX() and COUNT() optimizing
#

select count(*) from t2;
select count(*) from t2 where fld1 < 098024;
# PS does correct pre-zero here. MySQL can't do it as it returns a number.
--disable_ps_protocol
select min(fld1) from t2 where fld1>= 098024;
--enable_ps_protocol
select max(fld1) from t2 where fld1>= 098024;
select count(*) from t3 where price2=76234234;
select count(*) from t3 where companynr=512 and price2=76234234;
explain select min(fld1),max(fld1),count(*) from t2;
# PS does correct pre-zero here. MySQL can't do it as it returns a number.
--disable_ps_protocol
select min(fld1),max(fld1),count(*) from t2;
--enable_ps_protocol
select min(t2nr),max(t2nr) from t3 where t2nr=2115 and price2=823742;
select count(*),min(t2nr),max(t2nr) from t3 where name='spates' and companynr=78;
select t2nr,count(*) from t3 where name='gems' group by t2nr limit 20;
select max(t2nr) from t3 where price=983543950;

#
# Test of alias
#

select t1.period from t3 = t1 limit 1;
select t1.period from t1 as t1 limit 1;
select t1.period as "Nuvarande period" from t1 as t1 limit 1;
select period as ok_period from t1 limit 1;
select period as ok_period from t1 group by ok_period limit 1;
select 1+1 as summa from t1 group by summa limit 1;
select period as "Nuvarande period" from t1 group by "Nuvarande period" limit 1;

#
# Some simple show commands
#

show tables;
show tables from test like "s%";
show tables from test like "t?";
# We mask out the Privileges column because it differs with embedded server
--replace_column 8 #
show full columns from t2;
--replace_column 8 #
show full columns from t2 from test like 'f%';
--replace_column 8 #
show full columns from t2 from test like 's%';
show keys from t2;

drop table t4, t3, t2, t1;

#
# Test of DO
#

DO 1;
DO benchmark(100,1+1),1,1;

#
# Bug #6449: do default;
#

--error ER_PARSE_ERROR
do default;
--error ER_BAD_FIELD_ERROR
do foobar;

#
# random in WHERE clause
#

CREATE TABLE t1 (
  id mediumint(8) unsigned NOT NULL auto_increment,
  pseudo varchar(35) NOT NULL default '',
  PRIMARY KEY  (id),
  UNIQUE KEY pseudo (pseudo)
);
INSERT INTO t1 (pseudo) VALUES ('test');
INSERT INTO t1 (pseudo) VALUES ('test1');
SELECT 1 as rnd1 from t1 where rand() > 2;
DROP TABLE t1;

#
# Test of bug with SUM(CASE...)
#

CREATE TABLE t1 (gvid int(10) unsigned default NULL,  hmid int(10) unsigned default NULL,  volid int(10) unsigned default NULL,  mmid int(10) unsigned default NULL,  hdid int(10) unsigned default NULL,  fsid int(10) unsigned default NULL,  ctid int(10) unsigned default NULL,  dtid int(10) unsigned default NULL,  cost int(10) unsigned default NULL,  performance int(10) unsigned default NULL,  serialnumber bigint(20) unsigned default NULL,  monitored tinyint(3) unsigned default '1',  removed tinyint(3) unsigned default '0',  target tinyint(3) unsigned default '0',  dt_modified timestamp NOT NULL,  name varchar(255) binary default NULL,  description varchar(255) default NULL,  UNIQUE KEY hmid (hmid,volid)) ENGINE=MyISAM;
INSERT INTO t1 VALUES (200001,2,1,1,100,1,1,1,0,0,0,1,0,1,20020425060057,'\\\\ARKIVIO-TESTPDC\\E$',''),(200002,2,2,1,101,1,1,1,0,0,0,1,0,1,20020425060057,'\\\\ARKIVIO-TESTPDC\\C$',''),(200003,1,3,2,NULL,NULL,NULL,NULL,NULL,NULL,NULL,1,0,1,20020425060427,'c:',NULL);
CREATE TABLE t2 (  hmid int(10) unsigned default NULL,  volid int(10) unsigned default NULL,  sampletid smallint(5) unsigned default NULL,  sampletime datetime default NULL,  samplevalue bigint(20) unsigned default NULL,  KEY idx1 (hmid,volid,sampletid,sampletime)) ENGINE=MyISAM;
INSERT INTO t2 VALUES (1,3,10,'2002-06-01 08:00:00',35),(1,3,1010,'2002-06-01 12:00:01',35);
# Disable PS becasue we get more warnings from PS than from normal execution
--disable_ps_protocol
SELECT a.gvid, (SUM(CASE b.sampletid WHEN 140 THEN b.samplevalue ELSE 0 END)) as the_success,(SUM(CASE b.sampletid WHEN 141 THEN b.samplevalue ELSE 0 END)) as the_fail,(SUM(CASE b.sampletid WHEN 142 THEN b.samplevalue ELSE 0 END)) as the_size,(SUM(CASE b.sampletid WHEN 143 THEN b.samplevalue ELSE 0 END)) as the_time FROM t1 a, t2 b WHERE a.hmid = b.hmid AND a.volid = b.volid AND b.sampletime >= 'wrong-date-value' AND b.sampletime < 'wrong-date-value' AND b.sampletid IN (140, 141, 142, 143) GROUP BY a.gvid;
--enable_ps_protocol
# Testing the same select with NULL's instead of invalid datetime values
SELECT a.gvid, (SUM(CASE b.sampletid WHEN 140 THEN b.samplevalue ELSE 0 END)) as the_success,(SUM(CASE b.sampletid WHEN 141 THEN b.samplevalue ELSE 0 END)) as the_fail,(SUM(CASE b.sampletid WHEN 142 THEN b.samplevalue ELSE 0 END)) as the_size,(SUM(CASE b.sampletid WHEN 143 THEN b.samplevalue ELSE 0 END)) as the_time FROM t1 a, t2 b WHERE a.hmid = b.hmid AND a.volid = b.volid AND b.sampletime >= NULL AND b.sampletime < NULL AND b.sampletid IN (140, 141, 142, 143) GROUP BY a.gvid;
DROP TABLE t1,t2;

#
# Test of bigint comparision
#

create table  t1 (  A_Id bigint(20) NOT NULL default '0',  A_UpdateBy char(10) NOT NULL default '',  A_UpdateDate bigint(20) NOT NULL default '0',  A_UpdateSerial int(11) NOT NULL default '0',  other_types bigint(20) NOT NULL default '0',  wss_type bigint(20) NOT NULL default '0');
INSERT INTO t1 VALUES (102935998719055004,'brade',1029359987,2,102935229116544068,102935229216544093);
select wss_type from t1 where wss_type ='102935229216544106';
select wss_type from t1 where wss_type ='102935229216544105';
select wss_type from t1 where wss_type ='102935229216544104';
select wss_type from t1 where wss_type ='102935229216544093';
select wss_type from t1 where wss_type =102935229216544093;
drop table t1;
select 1+2,"aaaa",3.13*2.0 into @a,@b,@c;
select @a;
select @b;
select @c;

#
# Test of removing redundant braces in the FROM part
# (We test each construct with the braced join to the left and right;
#  the latter case used to cause a syntax errors.)
#

create table t1 (a int not null auto_increment primary key);
insert into t1 values ();
insert into t1 values ();
insert into t1 values ();
# ,
select * from (t1 as t2 left join t1 as t3 using (a)), t1;
select * from t1, (t1 as t2 left join t1 as t3 using (a));
# stright_join
select * from (t1 as t2 left join t1 as t3 using (a)) straight_join t1;
select * from t1 straight_join (t1 as t2 left join t1 as t3 using (a));
# inner join on
select * from (t1 as t2 left join t1 as t3 using (a)) inner join t1 on t1.a>1;
select * from t1 inner join (t1 as t2 left join t1 as t3 using (a)) on t1.a>1;
# inner join using
select * from (t1 as t2 left join t1 as t3 using (a)) inner join t1 using ( a );
select * from t1 inner join (t1 as t2 left join t1 as t3 using (a)) using ( a );
# left [outer] join on
select * from (t1 as t2 left join t1 as t3 using (a)) left outer join t1 on t1.a>1;
select * from t1 left outer join (t1 as t2 left join t1 as t3 using (a)) on t1.a>1;
# left join using
select * from (t1 as t2 left join t1 as t3 using (a)) left join t1 using ( a );
select * from t1 left join (t1 as t2 left join t1 as t3 using (a)) using ( a );
# natural left join
select * from (t1 as t2 left join t1 as t3 using (a)) natural left join t1;
select * from t1 natural left join (t1 as t2 left join t1 as t3 using (a));
# right join on
select * from (t1 as t2 left join t1 as t3 using (a)) right join t1 on t1.a>1;
select * from t1 right join (t1 as t2 left join t1 as t3 using (a)) on t1.a>1;
# right [outer] joing using
select * from (t1 as t2 left join t1 as t3 using (a)) right outer join t1 using ( a );
select * from t1 right outer join (t1 as t2 left join t1 as t3 using (a)) using ( a );
# natural right join
select * from (t1 as t2 left join t1 as t3 using (a)) natural right join t1;
select * from t1 natural right join (t1 as t2 left join t1 as t3 using (a));
# natural join
select * from t1 natural join (t1 as t2 left join t1 as t3 using (a));
select * from (t1 as t2 left join t1 as t3 using (a)) natural join t1;
drop table t1;

CREATE TABLE t1 (  aa char(2),  id int(11) NOT NULL auto_increment,  t2_id int(11) NOT NULL default '0',  PRIMARY KEY  (id),  KEY replace_id (t2_id)) ENGINE=MyISAM;
INSERT INTO t1 VALUES ("1",8264,2506),("2",8299,2517),("3",8301,2518),("4",8302,2519),("5",8303,2520),("6",8304,2521),("7",8305,2522);
CREATE TABLE t2 ( id int(11) NOT NULL auto_increment,  PRIMARY KEY  (id)) ENGINE=MyISAM;
INSERT INTO t2 VALUES (2517), (2518), (2519), (2520), (2521), (2522);
select * from t1, t2 WHERE t1.t2_id = t2.id and t1.t2_id > 0   order by t1.id   LIMIT 0, 5;
drop table t1,t2;

#
# outer join, impossible on condition, where, and usable key for range
#
create table t1 (id1 int NOT NULL);
create table t2 (id2 int NOT NULL);
create table t3 (id3 int NOT NULL);
create table t4 (id4 int NOT NULL, id44 int NOT NULL, KEY (id4));

insert into t1 values (1);
insert into t1 values (2);
insert into t2 values (1);
insert into t4 values (1,1);

explain select * from t1 left join t2 on id1 = id2 left join t3 on id1 = id3
left join t4 on id3 = id4 where id2 = 1 or id4 = 1;
select * from t1 left join t2 on id1 = id2 left join t3 on id1 = id3
left join t4 on id3 = id4 where id2 = 1 or id4 = 1;

drop table t1,t2,t3,t4;
#
# Bug #2298
#

create table t1(s varchar(10) not null);
create table t2(s varchar(10) not null primary key);
create table t3(s varchar(10) not null primary key);
insert into t1 values ('one\t'), ('two\t');
insert into t2 values ('one\r'), ('two\t');
insert into t3 values ('one '), ('two\t');
select * from t1 where s = 'one';
select * from t2 where s = 'one';
select * from t3 where s = 'one';
select * from t1,t2 where t1.s = t2.s;
select * from t2,t3 where t2.s = t3.s;
drop table t1, t2, t3;

#
# Bug #3759
# Both queries should produce identical plans and results.
#
create table t1 (a integer,  b integer, index(a), index(b));
create table t2 (c integer,  d integer, index(c), index(d));
insert into t1 values (1,2), (2,2), (3,2), (4,2);
insert into t2 values (1,3), (2,3), (3,4), (4,4);
explain select * from t1 left join t2 on a=c where d in (4);
select * from t1 left join t2 on a=c where d in (4);
explain select * from t1 left join t2 on a=c where d = 4;
select * from t1 left join t2 on a=c where d = 4;
drop table t1, t2;

#
# Covering index is mentioned in EXPLAIN output for const tables (bug #5333)
#

CREATE TABLE t1 (
  i int(11) NOT NULL default '0',
  c char(10) NOT NULL default '',
  PRIMARY KEY  (i),
  UNIQUE KEY c (c)
) ENGINE=MyISAM;

INSERT INTO t1 VALUES (1,'a');
INSERT INTO t1 VALUES (2,'b');
INSERT INTO t1 VALUES (3,'c');

EXPLAIN SELECT i FROM t1 WHERE i=1;

DROP TABLE t1;

#
# Test case for bug 7520: a wrong cost of the index for a BLOB field
#

CREATE TABLE t1 ( a BLOB, INDEX (a(20)) );
CREATE TABLE t2 ( a BLOB, INDEX (a(20)) );

INSERT INTO t1 VALUES ('one'),('two'),('three'),('four'),('five');
INSERT INTO t2 VALUES ('one'),('two'),('three'),('four'),('five');

EXPLAIN SELECT * FROM t1 LEFT JOIN t2 USE INDEX (a) ON t1.a=t2.a;
EXPLAIN SELECT * FROM t1 LEFT JOIN t2 FORCE INDEX (a) ON t1.a=t2.a;

DROP TABLE t1, t2;

#
# Test case for bug 7098: substitution of a constant for a string field 
#

CREATE TABLE t1 ( city char(30) );
INSERT INTO t1 VALUES ('London');
INSERT INTO t1 VALUES ('Paris');

SELECT * FROM t1 WHERE city='London';
SELECT * FROM t1 WHERE city='london';
EXPLAIN SELECT * FROM t1 WHERE city='London' AND city='london';
SELECT * FROM t1 WHERE city='London' AND city='london';
EXPLAIN SELECT * FROM t1 WHERE city LIKE '%london%' AND city='London';
SELECT * FROM t1 WHERE city LIKE '%london%' AND city='London';

DROP TABLE t1;

#
# Bug#7425 inconsistent sort order on unsigned columns result of substraction
#

create table t1 (a int(11) unsigned, b int(11) unsigned);
insert into t1 values (1,0), (1,1), (18446744073709551615,0);
select a-b  from t1 order by 1;
select a-b , (a-b < 0)  from t1 order by 1;
select a-b as d, (a-b >= 0), b from t1 group by b having d >= 0;
select cast((a - b) as unsigned) from t1 order by 1;
drop table t1;


#
# Bug#8733 server accepts malformed query (multiply mentioned distinct)
#
create table t1 (a int(11));
select all all * from t1;
select distinct distinct * from t1;
--error 1221
select all distinct * from t1;
--error 1221
select distinct all * from t1;
drop table t1;

#
# Test for BUG#10095
#
CREATE TABLE t1 (
  kunde_intern_id int(10) unsigned NOT NULL default '0',
  kunde_id int(10) unsigned NOT NULL default '0',
  FK_firma_id int(10) unsigned NOT NULL default '0',
  aktuell enum('Ja','Nein') NOT NULL default 'Ja',
  vorname varchar(128) NOT NULL default '',
  nachname varchar(128) NOT NULL default '',
  geloescht enum('Ja','Nein') NOT NULL default 'Nein',
  firma varchar(128) NOT NULL default ''
);

INSERT INTO t1 VALUES 
  (3964,3051,1,'Ja','Vorname1','1Nachname','Nein','Print Schau XXXX'),
  (3965,3051111,1,'Ja','Vorname1111','1111Nachname','Nein','Print Schau XXXX');


SELECT kunde_id ,FK_firma_id ,aktuell, vorname, nachname, geloescht FROM t1
  WHERE
   (
      (
         ( '' != '' AND firma LIKE CONCAT('%', '', '%'))
         OR
         (vorname LIKE CONCAT('%', 'Vorname1', '%') AND 
          nachname LIKE CONCAT('%', '1Nachname', '%') AND 
          'Vorname1' != '' AND 'xxxx' != '')
      )
      AND
      (
        aktuell = 'Ja' AND geloescht = 'Nein' AND FK_firma_id = 2
      )
   )
 ;

SELECT kunde_id ,FK_firma_id ,aktuell, vorname, nachname,
geloescht FROM t1
  WHERE
   (
     (
       aktuell = 'Ja' AND geloescht = 'Nein' AND FK_firma_id = 2
     )
     AND
     (
         ( '' != '' AND firma LIKE CONCAT('%', '', '%')  )
         OR
         (  vorname LIKE CONCAT('%', 'Vorname1', '%') AND
nachname LIKE CONCAT('%', '1Nachname', '%') AND 'Vorname1' != '' AND
'xxxx' != '')
     )
   )
 ;

SELECT COUNT(*) FROM t1 WHERE 
( 0 OR (vorname LIKE '%Vorname1%' AND nachname LIKE '%1Nachname%' AND 1)) 
AND FK_firma_id = 2;

drop table t1;

#
#
# Test for Bug#8009, SELECT failed on bigint unsigned when using HEX
#

CREATE TABLE t1 (b BIGINT(20) UNSIGNED NOT NULL, PRIMARY KEY (b));
INSERT INTO t1 VALUES (0x8000000000000000);
SELECT b FROM t1 WHERE b=0x8000000000000000;
DROP TABLE t1;

#
# IN with outer join condition (BUG#9393)
#
CREATE TABLE `t1` ( `gid` int(11) default NULL, `uid` int(11) default NULL);

CREATE TABLE `t2` ( `ident` int(11) default NULL, `level` char(16) default NULL);
INSERT INTO `t2` VALUES (0,'READ');

CREATE TABLE `t3` ( `id` int(11) default NULL, `name` char(16) default NULL);
INSERT INTO `t3` VALUES (1,'fs');

select * from t3 left join t1 on t3.id = t1.uid, t2 where t2.ident in (0, t1.gid, t3.id, 0);

drop table t1,t2,t3;

# Test for BUG#11700
CREATE TABLE t1 (
  acct_id int(11) NOT NULL default '0',
  profile_id smallint(6) default NULL,
  UNIQUE KEY t1$acct_id (acct_id),
  KEY t1$profile_id (profile_id)
);
INSERT INTO t1 VALUES (132,17),(133,18);

CREATE TABLE t2 (
  profile_id smallint(6) default NULL,
  queue_id int(11) default NULL,
  seq int(11) default NULL,
  KEY t2$queue_id (queue_id)
);
INSERT INTO t2 VALUES (17,31,4),(17,30,3),(17,36,2),(17,37,1);

CREATE TABLE t3 (
  id int(11) NOT NULL default '0',
  qtype int(11) default NULL,
  seq int(11) default NULL,
  warn_lvl int(11) default NULL,
  crit_lvl int(11) default NULL,
  rr1 tinyint(4) NOT NULL default '0',
  rr2 int(11) default NULL,
  default_queue tinyint(4) NOT NULL default '0',
  KEY t3$qtype (qtype),
  KEY t3$id (id)
);

INSERT INTO t3 VALUES (30,1,29,NULL,NULL,0,NULL,0),(31,1,28,NULL,NULL,0,NULL,0),
  (36,1,34,NULL,NULL,0,NULL,0),(37,1,35,NULL,NULL,0,121,0);

SELECT COUNT(*) FROM t1 a STRAIGHT_JOIN t2 pq STRAIGHT_JOIN t3 q 
WHERE 
  (pq.profile_id = a.profile_id) AND (a.acct_id = 132) AND 
  (pq.queue_id = q.id) AND (q.rr1 <> 1);

drop table t1,t2,t3;

#
# Bug #11482 Wrongly applied optimization was erroneously rejecting valid
#            rows 
create table t1 (f1 int);
insert into t1 values (1),(NULL);
create table t2 (f2 int, f3 int, f4 int);
create index idx1 on t2 (f4);
insert into t2 values (1,2,3),(2,4,6);
select A.f2 from t1 left join t2 A on A.f2 = f1 where A.f3=(select min(f3)
from  t2 C where A.f4 = C.f4) or A.f3 IS NULL; 
drop table t1,t2;

#
# Bug #11521 Negative integer keys incorrectly substituted for 0 during
#            range analysis.

create table t2 (a tinyint unsigned);
create index t2i on t2(a);
insert into t2 values (0), (254), (255);
explain select * from t2 where a > -1;
select * from t2 where a > -1;
drop table t2;

#
# Bug #11745: SELECT ... FROM DUAL with WHERE condition
#

CREATE TABLE t1 (a int, b int, c int);
INSERT INTO t1
  SELECT 50, 3, 3 FROM DUAL
    WHERE NOT EXISTS
      (SELECT * FROM t1 WHERE a = 50 AND b = 3);
SELECT * FROM t1;
INSERT INTO t1
  SELECT 50, 3, 3 FROM DUAL
    WHERE NOT EXISTS
      (SELECT * FROM t1 WHERE a = 50 AND b = 3);
select found_rows();
SELECT * FROM t1;
select count(*) from t1;
select found_rows();
select count(*) from t1 limit 2,3;
select found_rows();
select SQL_CALC_FOUND_ROWS count(*) from t1 limit 2,3;
select found_rows();

DROP TABLE t1;

#
# Bug 7672 Unknown column error in order clause
#
CREATE TABLE t1 (a INT, b INT);
(SELECT a, b AS c FROM t1) ORDER BY c+1;
(SELECT a, b AS c FROM t1) ORDER BY b+1;
SELECT a, b AS c FROM t1 ORDER BY c+1;
SELECT a, b AS c FROM t1 ORDER BY b+1;
drop table t1;

#
# Bug #13356 assertion failed in resolve_const_item()
#
create table t1(f1 int, f2 int);
create table t2(f3 int);
select f1 from t1,t2 where f1=f2 and (f1,f2) = ((1,1));
select f1 from t1,t2 where f1=f2 and (f1,NULL) = ((1,1));
select f1 from t1,t2 where f1=f2 and (f1,f2) = ((1,NULL));
insert into t1 values(1,1),(2,null);
insert into t2 values(2);
select * from t1,t2 where f1=f3 and (f1,f2) = (2,null);
select * from t1,t2 where f1=f3 and (f1,f2) <=> (2,null);
drop table t1,t2; 

#
# Bug #13535
#
create table t1 (f1 int not null auto_increment primary key, f2 varchar(10));
create table t11 like t1;
insert into t1 values(1,""),(2,"");
--replace_column 7 X 8 X 9 X 10 X 11 X 12 X 13 X 14 X
show table status like 't1%';
select 123 as a from t1 where f1 is null;
drop table t1,t11;

#
# Bug #3874 (function in GROUP and LEFT JOIN)
#

CREATE TABLE t1 ( a INT NOT NULL, b INT NOT NULL, UNIQUE idx (a,b) );
INSERT INTO t1 VALUES (1,1),(1,2),(1,3),(1,4);
CREATE TABLE t2 ( a INT NOT NULL, b INT NOT NULL, e INT );
INSERT INTO t2 VALUES ( 1,10,1), (1,10,2), (1,11,1), (1,11,2), (1,2,1), (1,2,2),(1,2,3);
SELECT t2.a, t2.b, IF(t1.b IS NULL,'',e) AS c, COUNT(*) AS d FROM t2 LEFT JOIN
t1 ON t2.a = t1.a AND t2.b = t1.b GROUP BY a, b, c;
SELECT t2.a, t2.b, IF(t1.b IS NULL,'',e) AS c, COUNT(*) AS d FROM t2 LEFT JOIN
t1 ON t2.a = t1.a AND t2.b = t1.b GROUP BY t1.a, t1.b, c;
SELECT t2.a, t2.b, IF(t1.b IS NULL,'',e) AS c, COUNT(*) AS d FROM t2 LEFT JOIN
t1 ON t2.a = t1.a AND t2.b = t1.b GROUP BY t2.a, t2.b, c;
SELECT t2.a, t2.b, IF(t1.b IS NULL,'',e) AS c, COUNT(*) AS d FROM t2,t1
WHERE t2.a = t1.a AND t2.b = t1.b GROUP BY a, b, c;
DROP TABLE IF EXISTS t1, t2;

#
# Bug #13855 select distinct with group by caused server crash
#
create table t1 (f1 int primary key, f2 int);
create table t2 (f3 int, f4 int, primary key(f3,f4));
insert into t1 values (1,1);
insert into t2 values (1,1),(1,2);
select distinct count(f2) >0 from t1 left join t2 on f1=f3 group by f1;
drop table t1,t2;

#
# Bug #14482 Server crash when subselecting from the same table
#
create table t1 (f1 int,f2 int);
insert into t1 values(1,1);
create table t2 (f3 int, f4 int, primary key(f3,f4));
insert into t2 values(1,1);
select * from t1 where f1 in (select f3 from t2 where (f3,f4)= (select f3,f4 from t2)); 
drop table t1,t2;

#
# Bug #4981: 4.x and 5.x produce non-optimal execution path, 3.23 regression test failure
#
CREATE TABLE t1(a int, b int, c int, KEY b(b), KEY c(c));
insert into t1 values (1,0,0),(2,0,0);
CREATE TABLE t2 (a int, b varchar(2), c varchar(2), PRIMARY KEY(a));
insert into t2 values (1,'',''), (2,'','');
CREATE TABLE t3 (a int, b int, PRIMARY KEY (a,b), KEY a (a), KEY b (b));
insert into t3 values (1,1),(1,2);
# must have "range checked" for t2
explain select straight_join DISTINCT t2.a,t2.b, t1.c from t1, t3, t2 
 where (t1.c=t2.a or (t1.c=t3.a and t2.a=t3.b)) and t1.b=556476786 and 
       t2.b like '%%' order by t2.b limit 0,1;
DROP TABLE t1,t2,t3;

#
# Bug #17873: confusing error message when IGNORE INDEX refers a column name
#

CREATE TABLE t1 (a int, INDEX idx(a));
INSERT INTO t1 VALUES (2), (3), (1);

EXPLAIN SELECT * FROM t1 IGNORE INDEX (idx);
--error 1176
EXPLAIN SELECT * FROM t1 IGNORE INDEX (a);
--error 1176
EXPLAIN SELECT * FROM t1 FORCE INDEX (a);

DROP TABLE t1;

#
# Bug #21019: First result of SELECT COUNT(*) different than consecutive runs
#
CREATE TABLE t1 (a int, b int);
INSERT INTO t1 VALUES (1,1), (2,1), (4,10);

CREATE TABLE t2 (a int PRIMARY KEY, b int, KEY b (b));
INSERT INTO t2 VALUES (1,NULL), (2,10);
ALTER TABLE t1 ENABLE KEYS;

EXPLAIN SELECT STRAIGHT_JOIN SQL_NO_CACHE COUNT(*) FROM t2, t1 WHERE t1.b = t2.b OR t2.b IS NULL;
SELECT STRAIGHT_JOIN SQL_NO_CACHE * FROM t2, t1 WHERE t1.b = t2.b OR t2.b IS NULL;
EXPLAIN SELECT STRAIGHT_JOIN SQL_NO_CACHE COUNT(*) FROM t2, t1 WHERE t1.b = t2.b OR t2.b IS NULL;
SELECT STRAIGHT_JOIN SQL_NO_CACHE * FROM t2, t1 WHERE t1.b = t2.b OR t2.b IS NULL;
DROP TABLE IF EXISTS t1,t2;

#
# Bug #20954 "avg(keyval) retuns 0.38 but max(keyval) returns an empty set"
#
--disable_ps_protocol
CREATE TABLE t1 (key1 float default NULL, UNIQUE KEY key1 (key1));
CREATE TABLE t2 (key2 float default NULL, UNIQUE KEY key2 (key2));
INSERT INTO t1 VALUES (0.3762),(0.3845),(0.6158),(0.7941);
INSERT INTO t2 VALUES (1.3762),(1.3845),(1.6158),(1.7941);

explain select max(key1) from t1 where key1 <= 0.6158;
explain select max(key2) from t2 where key2 <= 1.6158;
explain select min(key1) from t1 where key1 >= 0.3762;
explain select min(key2) from t2 where key2 >= 1.3762;
explain select max(key1), min(key2) from t1, t2
where key1 <= 0.6158 and key2 >= 1.3762;
explain select max(key1) from t1 where key1 <= 0.6158 and rand() + 0.5 >= 0.5;
explain select min(key1) from t1 where key1 >= 0.3762 and rand() + 0.5 >= 0.5;

select max(key1) from t1 where key1 <= 0.6158;
select max(key2) from t2 where key2 <= 1.6158;
select min(key1) from t1 where key1 >= 0.3762;
select min(key2) from t2 where key2 >= 1.3762;
select max(key1), min(key2) from t1, t2
where key1 <= 0.6158 and key2 >= 1.3762;
select max(key1) from t1 where key1 <= 0.6158 and rand() + 0.5 >= 0.5;
select min(key1) from t1 where key1 >= 0.3762 and rand() + 0.5 >= 0.5;

DROP TABLE t1,t2;
--enable_ps_protocol

#
# Bug #18759 "Incorrect string to numeric conversion"
#
# This test is here so that the behavior will not be changed to 4.1
# and not to 5.0 either. In 4.1 and 5.0 sending an integer as a string
# will be converted internally to real (double) value and it is not
# as accurate as bigint (longlong) for integers. Thus the results may
# vary. In 5.1 internally it is decimal, which is a string type and
# will be more accurate. Due to rather big changes needed to fix this
# in 4.1 or 5.0 it is not desired to do it in the stable versions.
#
# This test is here only to make sure that behavior is not changed in
# 4.1 and 5.0
#
CREATE TABLE t1 (i BIGINT UNSIGNED NOT NULL);
INSERT INTO t1 VALUES (10);
SELECT i='1e+01',i=1e+01, i in (1e+01,1e+01), i in ('1e+01','1e+01') FROM t1;
DROP TABLE t1;

#
# Bug #22533: storing large hex strings
#

create table t1(a bigint unsigned, b bigint);
insert into t1 values (0xfffffffffffffffff, 0xfffffffffffffffff), 
  (0x10000000000000000, 0x10000000000000000), 
  (0x8fffffffffffffff, 0x8fffffffffffffff);
select hex(a), hex(b) from t1;
drop table t1;

#
# Bug #32103: optimizer crash when join on int and mediumint with variable in 
#             where clause
#

CREATE TABLE t1 (c0 int);
CREATE TABLE t2 (c0 int);

# We need any variable that:
# 1. has integer type, 
# 2. can be used with the "@@name" syntax
# 3. available in every server build
INSERT INTO t1 VALUES(@@connect_timeout);
INSERT INTO t2 VALUES(@@connect_timeout);

# We only need to ensure 1 row is returned to validate the results
--replace_column 1 X 2 X
SELECT * FROM t1 JOIN t2 ON t1.c0 = t2.c0 WHERE (t1.c0 <=> @@connect_timeout);

DROP TABLE t1, t2;

--echo End of 4.1 tests

#
# Test for bug #6474
#

CREATE TABLE t1 ( 
K2C4 varchar(4) character set latin1 collate latin1_bin NOT NULL default '', 
K4N4 varchar(4) character set latin1 collate latin1_bin NOT NULL default '0000', 
F2I4 int(11) NOT NULL default '0' 
) ENGINE=MyISAM DEFAULT CHARSET=latin1;

INSERT INTO t1 VALUES 
('W%RT', '0100',  1), 
('W-RT', '0100', 1), 
('WART', '0100', 1), 
('WART', '0200', 1), 
('WERT', '0100', 2), 
('WORT','0200', 2), 
('WT', '0100', 2), 
('W_RT', '0100', 2), 
('WaRT', '0100', 3), 
('WART', '0300', 3), 
('WRT' , '0400', 3), 
('WURM', '0500', 3), 
('W%T', '0600', 4), 
('WA%T', '0700', 4), 
('WA_T', '0800', 4);

SELECT K2C4, K4N4, F2I4 FROM t1
  WHERE  K2C4 = 'WART' AND 
        (F2I4 = 2 AND K2C4 = 'WART' OR (F2I4 = 2 OR K4N4 = '0200'));
SELECT K2C4, K4N4, F2I4 FROM t1
  WHERE  K2C4 = 'WART' AND (K2C4 = 'WART' OR K4N4 = '0200');
DROP TABLE t1;

#
# Bug#8670
#
create table t1 (a int, b int);
create table t2 like t1;
select t1.a from (t1 inner join t2 on t1.a=t2.a) where t2.a=1;
select t1.a from ((t1 inner join t2 on t1.a=t2.a)) where t2.a=1;
select x.a, y.a, z.a from ( (t1 x inner join t2 y on x.a=y.a) inner join t2 z on y.a=z.a) WHERE x.a=1;
drop table t1,t2;

#
# Bug#9820
#

create table t1 (s1 varchar(5));
insert into t1 values ('Wall');
select min(s1) from t1 group by s1 with rollup;
drop table t1;

#
# Bug#9799
#

create table t1 (s1 int) engine=myisam;
insert into t1 values (0);
select avg(distinct s1) from t1 group by s1 with rollup;
drop table t1;

#
# Bug#9800
#

create table t1 (s1 int);
insert into t1 values (null),(1);
select distinct avg(s1) as x from t1 group by s1 with rollup;
drop table t1;


#
# Test for bug #10084: STRAIGHT_JOIN with ON expression 
#

CREATE TABLE t1 (a int);
CREATE TABLE t2 (a int);
INSERT INTO t1 VALUES (1), (2), (3), (4), (5);
INSERT INTO t2 VALUES (2), (4), (6);

SELECT t1.a FROM t1 STRAIGHT_JOIN t2 ON t1.a=t2.a;

EXPLAIN SELECT t1.a FROM t1 STRAIGHT_JOIN t2 ON t1.a=t2.a;
EXPLAIN SELECT t1.a FROM t1 INNER JOIN t2 ON t1.a=t2.a;

DROP TABLE t1,t2;

#
# Bug #10650
#

select x'10' + 0, X'10' + 0, b'10' + 0, B'10' + 0;

#
# Bug #11398 Bug in field_conv() results in wrong result of join with index
#
create table t1 (f1 varchar(6) default NULL, f2 int(6) primary key not null);
create table t2 (f3 varchar(5) not null, f4 varchar(5) not null, UNIQUE KEY UKEY (f3,f4));
insert into t1 values (" 2", 2);
insert into t2 values (" 2", " one "),(" 2", " two ");
select * from t1 left join t2 on f1 = f3;
drop table t1,t2;

#
# Bug #6558 Views: CREATE VIEW fails with JOIN ... USING
#

create table t1 (empnum smallint, grp int);
create table t2 (empnum int, name char(5));
insert into t1 values(1,1);
insert into t2 values(1,'bob');
create view v1 as select * from t2 inner join t1 using (empnum);
select * from v1;
drop table t1,t2;
drop view v1;

#
# Bug #10646 Columns included in the join between two tables are ambigious
# in the select
#

create table t1 (pk int primary key, b int);
create table t2 (pk int primary key, c int);
select pk from t1 inner join t2 using (pk);
drop table t1,t2;

#
# Bug #10972 Natural join of view and underlying table gives wrong result
#

create table t1 (s1 int, s2 char(5), s3 decimal(10));
create view v1 as select s1, s2, 'x' as s3 from t1;
select * from t1 natural join v1;
insert into t1 values (1,'x',5);
select * from t1 natural join v1;
drop table t1;
drop view v1;

#
# Bug #6276 A SELECT that does a NATURAL OUTER JOIN without common
#           columns crashes server because of empty ON condition
#

create table t1(a1 int);
create table t2(a2 int);
insert into t1 values(1),(2);
insert into t2 values(1),(2);
create view v2 (c) as select a1 from t1;

select * from t1 natural left join t2;
select * from t1 natural right join t2;

select * from v2 natural left join t2;
select * from v2 natural right join t2;

drop table t1, t2;
drop view v2;


#
# Bug #4789 Incosistent results of more than 2-way natural joins due to
#           incorrect transformation to join ... on.
#

create table t1 (a int(10), t1_val int(10));
create table t2 (b int(10), t2_val int(10));
create table t3 (a int(10), b int(10));
insert into t1 values (1,1),(2,2);
insert into t2 values (1,1),(2,2),(3,3);
insert into t3 values (1,1),(2,1),(3,1),(4,1);
# the following two queries must return the same result
select * from t1 natural join t2 natural join t3;
select * from t1 natural join t3 natural join t2;
drop table t1, t2, t3;


#
# Bug #12841: Server crash on DO IFNULL(NULL,NULL)
#
# (testing returning of int, decimal, real, string)
DO IFNULL(NULL, NULL);
SELECT CAST(IFNULL(NULL, NULL) AS DECIMAL);
SELECT ABS(IFNULL(NULL, NULL));
SELECT IFNULL(NULL, NULL);

#
# BUG #12595 (ESCAPE must be exactly one)
#
SET @OLD_SQL_MODE12595=@@SQL_MODE, @@SQL_MODE='';
SHOW LOCAL VARIABLES LIKE 'SQL_MODE';

CREATE TABLE BUG_12595(a varchar(100));
INSERT INTO BUG_12595 VALUES ('hakan%'), ('hakank'), ("ha%an");
SELECT * FROM BUG_12595 WHERE a LIKE 'hakan\%';
SELECT * FROM BUG_12595 WHERE a LIKE 'hakan*%' ESCAPE '*';
-- error 1210
SELECT * FROM BUG_12595 WHERE a LIKE 'hakan**%' ESCAPE '**';
# this should work when sql_mode is not NO_BACKSLASH_ESCAPES
SELECT * FROM BUG_12595 WHERE a LIKE 'hakan%' ESCAPE '';
SELECT * FROM BUG_12595 WHERE a LIKE 'hakan\%' ESCAPE '';
SELECT * FROM BUG_12595 WHERE a LIKE 'ha\%an' ESCAPE 0x5c;
SELECT * FROM BUG_12595 WHERE a LIKE 'ha%%an' ESCAPE '%';
SELECT * FROM BUG_12595 WHERE a LIKE 'ha\%an' ESCAPE '\\';
SELECT * FROM BUG_12595 WHERE a LIKE 'ha|%an' ESCAPE '|';

SET @@SQL_MODE='NO_BACKSLASH_ESCAPES';
SHOW LOCAL VARIABLES LIKE 'SQL_MODE';
SELECT * FROM BUG_12595 WHERE a LIKE 'hakan\%';
SELECT * FROM BUG_12595 WHERE a LIKE 'hakan*%' ESCAPE '*';
-- error 1210
SELECT * FROM BUG_12595 WHERE a LIKE 'hakan**%' ESCAPE '**';
-- error 1210
SELECT * FROM BUG_12595 WHERE a LIKE 'hakan\%' ESCAPE '\\';
#this gives an error when NO_BACKSLASH_ESCAPES is set
-- error 1210
SELECT * FROM BUG_12595 WHERE a LIKE 'hakan%' ESCAPE '';
SELECT * FROM BUG_12595 WHERE a LIKE 'ha\%an' ESCAPE 0x5c;
SELECT * FROM BUG_12595 WHERE a LIKE 'ha|%an' ESCAPE '|';
-- error 1210
SELECT * FROM BUG_12595 WHERE a LIKE 'hakan\n%' ESCAPE '\n';

SET @@SQL_MODE=@OLD_SQL_MODE12595;
DROP TABLE BUG_12595;

#
# Bug #6495 Illogical requirement for column qualification in NATURAL join
#

create table t1 (a char(1));
create table t2 (a char(1));
insert into t1 values ('a'),('b'),('c');
insert into t2 values ('b'),('c'),('d');
select a from t1 natural join t2;
select * from t1 natural join t2 where a = 'b';
drop table t1, t2;

#
# Bug #12977 Compare table names with qualifying field tables only
# for base tables, search all nested join operands of natural joins.
#

CREATE TABLE t1 (`id` TINYINT);
CREATE TABLE t2 (`id` TINYINT);
CREATE TABLE t3 (`id` TINYINT);
INSERT INTO t1 VALUES (1),(2),(3);
INSERT INTO t2 VALUES (2);
INSERT INTO t3 VALUES (3);
-- error 1052
SELECT t1.id,t3.id FROM t1 JOIN t2 ON (t2.id=t1.id) LEFT JOIN t3 USING (id);
-- error 1052
SELECT t1.id,t3.id FROM t1 JOIN t2 ON (t2.notacolumn=t1.id) LEFT JOIN t3 USING (id);
-- error 1052
SELECT id,t3.id FROM t1 JOIN t2 ON (t2.id=t1.id) LEFT JOIN t3 USING (id);
-- error 1052
SELECT id,t3.id FROM (t1 JOIN t2 ON (t2.id=t1.id)) LEFT JOIN t3 USING (id);

drop table t1, t2, t3;

#
# Bug #13067 JOIN xxx USING is case sensitive
#

create table t1 (a int(10),b int(10));
create table t2 (a int(10),b int(10));
insert into t1 values (1,10),(2,20),(3,30);
insert into t2 values (1,10);
# both queries should produce the same result
select * from t1 inner join t2 using (A);
select * from t1 inner join t2 using (a);
drop table t1, t2;

#
# Bug #12943 Incorrect nesting of [INNER| CROSS] JOIN due to unspecified
#            associativity in the parser.
#

create table t1 (a int, c int);
create table t2 (b int);
create table t3 (b int, a int);
create table t4 (c int);
insert into t1 values (1,1);
insert into t2 values (1);
insert into t3 values (1,1);
insert into t4 values (1);

select * from t1 join t2 join t3 on (t2.b = t3.b and t1.a = t3.a);
# Notice that ',' has lower priority than 'join', thus we have that:
# t1, t2 join t3 <==> t1, (t2 join t3).
-- error 1054
select * from t1, t2 join t3 on (t2.b = t3.b and t1.a = t3.a);
select * from t1 join t2 join t3 join t4 on (t1.a = t4.c and t2.b = t4.c);
select * from t1 join t2 join t4 using (c);
drop table t1, t2, t3, t4;

#
# Bug #12291 Table wasn't reinited for index scan after sequential scan 
#
create table t1(x int, y int);
create table t2(x int, y int);
create table t3(x int, primary key(x));
insert into t1 values (1, 1), (2, 1), (3, 1), (4, 3), (5, 6), (6, 6);
insert into t2 values (1, 1), (2, 1), (3, 3), (4, 6), (5, 6);
insert into t3 values (1), (2), (3), (4), (5);
select t1.x, t3.x from t1, t2, t3  where t1.x = t2.x and t3.x >= t1.y and t3.x <= t2.y;
drop table t1,t2,t3;

#
# Bug #13127 LEFT JOIN against a VIEW returns NULL instead of correct value
#

create table t1 (id char(16) not null default '', primary key  (id));
insert into t1 values ('100'),('101'),('102');
create table t2 (id char(16) default null);
insert into t2 values (1);
create view v1 as select t1.id from t1;
create view v2 as select t2.id from t2;
create view v3 as select (t1.id+2) as id from t1 natural left join t2;

# all queries must return the same result
select t1.id from t1 left join v2 using (id);
select t1.id from v2 right join t1 using (id);
select t1.id from t1 left join v3 using (id);
select * from t1 left join v2 using (id);
select * from v2 right join t1 using (id);
select * from t1 left join v3 using (id);

select v1.id from v1 left join v2 using (id);
select v1.id from v2 right join v1 using (id);
select v1.id from v1 left join v3 using (id);
select * from v1 left join v2 using (id);
select * from v2 right join v1 using (id);
select * from v1 left join v3 using (id);

drop table t1, t2;
drop view v1, v2, v3;

#
# Bug #13597 Column in ON condition not resolved if references a table in
# nested right join.
#

create table t1 (id int(11) not null default '0');
insert into t1 values (123),(191),(192);
create table t2 (id char(16) character set utf8 not null);
insert into t2 values ('58013'),('58014'),('58015'),('58016');
create table t3 (a_id int(11) not null, b_id char(16) character set utf8);
insert into t3 values (123,null),(123,null),(123,null),(123,null),(123,null),(123,'58013');

# both queries are equivalent
select count(*)
from t1 inner join (t3 left join t2 on t2.id = t3.b_id) on t1.id = t3.a_id;

select count(*)
from t1 inner join (t2 right join t3 on t2.id = t3.b_id) on t1.id = t3.a_id;

drop table t1,t2,t3;

#
# Bug #13832 Incorrect parse order of join productions due to unspecified
# operator priorities results in incorrect join tree.
#

create table t1 (a int);
create table t2 (b int);
create table t3 (c int);
select * from t1 join t2 join t3 on (t1.a=t3.c);
select * from t1 join t2 left join t3 on (t1.a=t3.c);
select * from t1 join t2 right join t3 on (t1.a=t3.c);
select * from t1 join t2 straight_join t3 on (t1.a=t3.c);
drop table t1, t2 ,t3;

#
# Bug #14093 Query takes a lot of time when date format is not valid
# fix optimizes execution. so here we just check that returned set is
# correct.
create table t1(f1 int, f2 date);
insert into t1 values(1,'2005-01-01'),(2,'2005-09-01'),(3,'2005-09-30'),
  (4,'2005-10-01'),(5,'2005-12-30');
# should return all records
select * from t1 where f2 >= 0            order by f2;
select * from t1 where f2 >= '0000-00-00' order by f2;
# should return 4,5
select * from t1 where f2 >= '2005-09-31' order by f2;
select * from t1 where f2 >= '2005-09-3a' order by f2;
# should return 1,2,3
select * from t1 where f2 <= '2005-09-31' order by f2;
select * from t1 where f2 <= '2005-09-3a' order by f2;
drop table t1;

#
# Bug ##14662  	ORDER BY on column of a view, with an alias of the same
# column causes ambiguous
#

create table t1 (f1 int, f2 int);
insert into t1 values (1, 30), (2, 20), (3, 10);
create algorithm=merge view v1 as select f1, f2 from t1;
create algorithm=merge view v2 (f2, f1) as select f1, f2 from t1;
create algorithm=merge view v3 as select t1.f1 as f2, t1.f2 as f1 from t1;
select t1.f1 as x1, f1 from t1 order by t1.f1;
select v1.f1 as x1, f1 from v1 order by v1.f1;
select v2.f1 as x1, f1 from v2 order by v2.f1;
select v3.f1 as x1, f1 from v3 order by v3.f1;
select f1, f2, v1.f1 as x1 from v1 order by v1.f1;
select f1, f2, v2.f1 as x1 from v2 order by v2.f1;
select f1, f2, v3.f1 as x1 from v3 order by v3.f1;
drop table t1;
drop view v1, v2, v3;

#
# Bug #15106: lost equality predicate of the form field=const in a join query
#

CREATE TABLE t1(key_a int4 NOT NULL, optimus varchar(32), PRIMARY KEY(key_a));
CREATE TABLE t2(key_a int4 NOT NULL, prime varchar(32), PRIMARY KEY(key_a));
CREATE table t3(key_a int4 NOT NULL, key_b int4 NOT NULL, foo varchar(32),
                PRIMARY KEY(key_a,key_b));

INSERT INTO t1 VALUES (0,'');
INSERT INTO t1 VALUES (1,'i');
INSERT INTO t1 VALUES (2,'j');
INSERT INTO t1 VALUES (3,'k');

INSERT INTO t2 VALUES (1,'r');
INSERT INTO t2 VALUES (2,'s');
INSERT INTO t2 VALUES (3,'t');

INSERT INTO t3 VALUES (1,5,'x');
INSERT INTO t3 VALUES (1,6,'y');
INSERT INTO t3 VALUES (2,5,'xx');
INSERT INTO t3 VALUES (2,6,'yy');
INSERT INTO t3 VALUES (2,7,'zz');
INSERT INTO t3 VALUES (3,5,'xxx');

SELECT t2.key_a,foo 
  FROM t1 INNER JOIN t2 ON t1.key_a = t2.key_a
          INNER JOIN t3 ON t1.key_a = t3.key_a
    WHERE t2.key_a=2 and key_b=5;
EXPLAIN SELECT t2.key_a,foo 
  FROM t1 INNER JOIN t2 ON t1.key_a = t2.key_a
          INNER JOIN t3 ON t1.key_a = t3.key_a
    WHERE t2.key_a=2 and key_b=5;

SELECT t2.key_a,foo 
  FROM t1 INNER JOIN t2 ON t2.key_a = t1.key_a
          INNER JOIN t3 ON t1.key_a = t3.key_a
    WHERE t2.key_a=2 and key_b=5;
EXPLAIN SELECT t2.key_a,foo 
  FROM t1 INNER JOIN t2 ON t2.key_a = t1.key_a
          INNER JOIN t3 ON t1.key_a = t3.key_a
    WHERE t2.key_a=2 and key_b=5;

DROP TABLE t1,t2,t3;

#
# Bug#15347 Wrong result of subselect when records cache and set functions
#           are involved
#
create  table t1 (f1 int);
insert into t1 values(1),(2);
create table t2 (f2 int, f3 int, key(f2));
insert into t2 values(1,1),(2,2);
create table t3 (f4 int not null);
insert into t3 values (2),(2),(2);
select f1,(select count(*) from t2,t3 where f2=f1 and f3=f4) as count from t1;
drop table t1,t2,t3;

#
# Bug #15633 Evaluation of Item_equal for non-const table caused wrong
#            select result
#
create table t1 (f1 int unique);
create table t2 (f2 int unique);
create table t3 (f3 int unique);
insert into t1 values(1),(2);
insert into t2 values(1),(2);
insert into t3 values(1),(NULL);
select * from t3 where f3 is null;
select t2.f2 from t1 left join t2 on f1=f2 join t3 on f1=f3 where f1=1;
drop table t1,t2,t3;

#
# Bug#15268 Unchecked null value caused server crash
#
create table t1(f1 char, f2 char not null);
insert into t1 values(null,'a');
create table t2 (f2 char not null);
insert into t2 values('b');
select * from t1 left join t2 on f1=t2.f2 where t1.f2='a';
drop table t1,t2;

#
# Bug#15538 unchecked table absense caused server crash.
#
--error 1064
select * from (select * left join t on f1=f2) tt;

#
# Bug #16504: re-evaluation of Item_equal object after reading const table
#

CREATE TABLE t1 (sku int PRIMARY KEY, pr int);
CREATE TABLE t2 (sku int PRIMARY KEY, sppr int, name varchar(255));

INSERT INTO t1 VALUES
  (10, 10), (20, 10), (30, 20), (40, 30), (50, 10), (60, 10);

INSERT INTO t2 VALUES 
  (10, 10, 'aaa'), (20, 10, 'bbb'), (30, 10, 'ccc'), (40, 20, 'ddd'),
  (50, 10, 'eee'), (60, 20, 'fff'), (70, 20, 'ggg'), (80, 30, 'hhh');

SELECT t2.sku, t2.sppr, t2.name, t1.sku, t1.pr
  FROM t2, t1 WHERE t2.sku=20 AND (t2.sku=t1.sku OR t2.sppr=t1.sku);
EXPLAIN
SELECT t2.sku, t2.sppr, t2.name, t1.sku, t1.pr
  FROM t2, t1 WHERE t2.sku=20 AND (t2.sku=t1.sku OR t2.sppr=t1.sku);


DROP TABLE t1,t2;

#
# Bug#18712: Truncation problem (needs just documenting and test
# cases to prevent fixing this accidently. It is intended behaviour)
#

SET SQL_MODE='NO_UNSIGNED_SUBTRACTION';
CREATE TABLE t1 (i TINYINT UNSIGNED NOT NULL);
INSERT t1 SET i = 0;
UPDATE t1 SET i = -1;
SELECT * FROM t1;
UPDATE t1 SET i = CAST(i - 1 AS SIGNED);
SELECT * FROM t1;
UPDATE t1 SET i = i - 1;
SELECT * FROM t1;
DROP TABLE t1;
SET SQL_MODE=default;

# BUG#17379

create table t1 (a int);
insert into t1 values (0),(1),(2),(3),(4),(5),(6),(7),(8),(9);
create table t2 (a int, b int, c int, e int, primary key(a,b,c));
insert into t2 select A.a, B.a, C.a, C.a from t1 A, t1 B, t1 C;
analyze table t2;
select 'In next EXPLAIN, B.rows must be exactly 10:' Z;

explain select * from t2 A, t2 B where A.a=5 and A.b=5 and A.C<5
          and B.a=5 and B.b=A.e and (B.b =1 or B.b = 3 or B.b=5);
drop table t1, t2;

#
#Bug #18940: selection of optimal execution plan caused by equality
#            propagation (the bug was fixed by the patch for bug #17379)

CREATE TABLE t1 (a int PRIMARY KEY, b int, INDEX(b));
INSERT INTO t1 VALUES (1, 3), (9,4), (7,5), (4,5), (6,2),
                      (3,1), (5,1), (8,9), (2,2), (0,9);

CREATE TABLE t2 (c int, d int, f int, INDEX(c,f));
INSERT INTO t2 VALUES
 (1,0,0), (1,0,1), (2,0,0), (2,0,1), (3,0,0), (4,0,1),
 (5,0,0), (5,0,1), (6,0,0), (0,0,1), (7,0,0), (7,0,1),
 (0,0,0), (0,0,1), (8,0,0), (8,0,1), (9,0,0), (9,0,1);

EXPLAIN
SELECT a, c, d, f FROM t1,t2 WHERE a=c AND b BETWEEN 4 AND 6;
EXPLAIN
SELECT a, c, d, f FROM t1,t2 WHERE a=c AND b BETWEEN 4 AND 6 AND a > 0;

DROP TABLE t1, t2;

#
# Bug #18895: BIT values cause joins to fail
#
create table t1 (
    a int unsigned    not null auto_increment primary key,
    b bit             not null,
    c bit             not null
);

create table t2 (
    a int unsigned    not null auto_increment primary key,
    b bit             not null,
    c int unsigned    not null,
    d varchar(50)
);

insert into t1 (b,c) values (0,1), (0,1);
insert into t2 (b,c) values (0,1);

# Row 1 should succeed.  Row 2 should fail.  Both fail.
select t1.a, t1.b + 0, t1.c + 0, t2.a, t2.b + 0, t2.c, t2.d
from t1 left outer join t2 on t1.a = t2.c and t2.b <> 1
where t1.b <> 1 order by t1.a;

drop table t1,t2;

#
# Bug #20569: Garbage in DECIMAL results from some mathematical functions
#
SELECT 0.9888889889 * 1.011111411911;

#
# Bug #10977: No warning issued if a column name is truncated
#
prepare stmt from 'select 1 as " a "';
execute stmt;

#
# Bug #21390: wrong estimate of rows after elimination of const tables
#

CREATE TABLE t1 (a int NOT NULL PRIMARY KEY, b int NOT NULL);
INSERT INTO t1 VALUES (1,1), (2,2), (3,3), (4,4);

CREATE TABLE t2 (c int NOT NULL, INDEX idx(c));
INSERT INTO t2 VALUES
  (1), (1), (1), (1), (1), (1), (1), (1),
  (2), (2), (2), (2),
  (3), (3),
  (4);

EXPLAIN SELECT b FROM t1, t2 WHERE b=c AND a=1;
EXPLAIN SELECT b FROM t1, t2 WHERE b=c AND a=4;

DROP TABLE t1, t2;

#
# No matches for a join after substitution of a const table
#

CREATE TABLE t1 (id int NOT NULL PRIMARY KEY, a int);
INSERT INTO t1 VALUES (1,2), (2,NULL), (3,2);

CREATE TABLE t2 (b int, c INT, INDEX idx1(b));
INSERT INTO t2 VALUES (2,1), (3,2);

CREATE TABLE t3 (d int,  e int, INDEX idx1(d));
INSERT INTO t3 VALUES (2,10), (2,20), (1,30), (2,40), (2,50);

EXPLAIN
SELECT * FROM t1 LEFT JOIN t2 ON t2.b=t1.a INNER JOIN t3 ON t3.d=t1.id
  WHERE t1.id=2;
SELECT * FROM t1 LEFT JOIN t2 ON t2.b=t1.a INNER JOIN t3 ON t3.d=t1.id
  WHERE t1.id=2;

DROP TABLE t1,t2,t3;

#
# Bug#20503: Server crash due to the ORDER clause isn't taken into account
#            while space allocation
#
create table t1 (c1 varchar(1), c2 int, c3 int, c4 int, c5 int, c6 int,
c7 int, c8 int, c9 int, fulltext key (`c1`));
select distinct match (`c1`) against ('z') , c2, c3, c4,c5, c6,c7, c8 
  from t1 where c9=1 order by c2, c2;
drop table t1;

#
# Bug #22735: no equality propagation for BETWEEN and IN with STRING arguments
#

CREATE TABLE t1 (pk varchar(10) PRIMARY KEY, fk varchar(16));
CREATE TABLE t2 (pk varchar(16) PRIMARY KEY, fk varchar(10));

INSERT INTO t1 VALUES
  ('d','dddd'), ('i','iii'), ('a','aa'), ('b','bb'), ('g','gg'), 
  ('e','eee'), ('c','cccc'), ('h','hhh'), ('j','jjj'), ('f','fff');
INSERT INTO t2 VALUES
  ('jjj', 'j'), ('cc','c'), ('ccc','c'), ('aaa', 'a'), ('jjjj','j'),
  ('hhh','h'), ('gg','g'), ('fff','f'), ('ee','e'), ('ffff','f'),
  ('bbb','b'), ('ff','f'), ('cccc','c'), ('dddd','d'), ('jj','j'),
  ('aaaa','a'), ('bb','b'), ('eeee','e'), ('aa','a'), ('hh','h');

EXPLAIN SELECT t2.* 
  FROM t1 JOIN t2 ON t2.fk=t1.pk
    WHERE t2.fk < 'c' AND t2.pk=t1.fk;
EXPLAIN SELECT t2.* 
  FROM t1 JOIN t2 ON t2.fk=t1.pk 
    WHERE t2.fk BETWEEN 'a' AND 'b' AND t2.pk=t1.fk;
EXPLAIN SELECT t2.* 
  FROM t1 JOIN t2 ON t2.fk=t1.pk 
    WHERE t2.fk IN ('a','b') AND t2.pk=t1.fk;

DROP TABLE t1,t2;

#
# Bug #22367: Optimizer uses ref join type instead of eq_ref for simple 
#               join on strings
#
CREATE TABLE t1 (a int, b varchar(20) NOT NULL, PRIMARY KEY(a));
CREATE TABLE t2 (a int, b varchar(20) NOT NULL,
                 PRIMARY KEY (a), UNIQUE KEY (b));
INSERT INTO t1 VALUES (1,'a'),(2,'b'),(3,'c');
INSERT INTO t2 VALUES (1,'a'),(2,'b'),(3,'c');

EXPLAIN SELECT t1.a FROM t1 LEFT JOIN t2 ON t2.b=t1.b WHERE t1.a=3;

DROP TABLE t1,t2;

#
# Bug #19579: predicates that become sargable after reading const tables
#             are not taken into account by optimizer
#

CREATE TABLE t1(id int PRIMARY KEY, b int, e int);
CREATE TABLE t2(i int, a int, INDEX si(i), INDEX ai(a));
CREATE TABLE t3(a int PRIMARY KEY, c char(4), INDEX ci(c));

INSERT INTO t1 VALUES 
  (1,10,19), (2,20,22), (4,41,42), (9,93,95), (7, 77,79),
  (6,63,67), (5,55,58), (3,38,39), (8,81,89);
INSERT INTO t2 VALUES
  (21,210), (41,410), (82,820), (83,830), (84,840),
  (65,650), (51,510), (37,370), (94,940), (76,760),
  (22,220), (33,330), (40,400), (95,950), (38,380),
  (67,670), (88,880), (57,570), (96,960), (97,970);
INSERT INTO t3 VALUES
  (210,'bb'), (950,'ii'), (400,'ab'), (500,'ee'), (220,'gg'),
  (440,'gg'), (310,'eg'), (380,'ee'), (840,'bb'), (830,'ff'),
  (230,'aa'), (960,'ii'), (410,'aa'), (510,'ee'), (290,'bb'),
  (450,'gg'), (320,'dd'), (390,'hh'), (850,'jj'), (860,'ff');

EXPLAIN
SELECT t3.a FROM t1,t2 FORCE INDEX (si),t3
  WHERE t1.id = 8 AND t2.i BETWEEN t1.b AND t1.e AND 
        t3.a=t2.a AND t3.c IN ('bb','ee');
EXPLAIN
SELECT t3.a FROM t1,t2,t3
  WHERE t1.id = 8 AND t2.i BETWEEN t1.b AND t1.e AND
        t3.a=t2.a AND t3.c IN ('bb','ee') ;

EXPLAIN 
SELECT t3.a FROM t1,t2 FORCE INDEX (si),t3
  WHERE t1.id = 8 AND (t2.i=t1.b OR t2.i=t1.e) AND t3.a=t2.a AND
        t3.c IN ('bb','ee');
EXPLAIN 
SELECT t3.a FROM t1,t2,t3
  WHERE t1.id = 8 AND (t2.i=t1.b OR t2.i=t1.e) AND t3.a=t2.a AND
        t3.c IN ('bb','ee');

DROP TABLE t1,t2,t3;
 
#
# Bug#25172: Not checked buffer size leads to a server crash
#
CREATE TABLE t1 ( f1 int primary key, f2 int, f3 int, f4 int, f5 int, f6 int, checked_out int);
CREATE TABLE t2 ( f11 int PRIMARY KEY );
INSERT INTO t1 VALUES (1,1,1,0,0,0,0),(2,1,1,3,8,1,0),(3,1,1,4,12,1,0);
INSERT INTO t2 VALUES (62);
SELECT * FROM t1 LEFT JOIN t2 ON f11 = t1.checked_out GROUP BY f1 ORDER BY f2, f3, f4, f5 LIMIT 0, 1;
DROP TABLE t1, t2;

#
# Bug#6298: LIMIT #, -1 no longer works to set start with no end limit
#

--disable_warnings
DROP TABLE IF EXISTS t1;
--enable_warnings

CREATE TABLE t1(a int);
INSERT into t1 values (1), (2), (3);

# LIMIT N, -1 was accepted by accident in 4.0, but was not intended.
# This test verifies that this illegal construct is now properly detected.

--error ER_PARSE_ERROR
SELECT * FROM t1 LIMIT 2, -1;

DROP TABLE t1;

#
# 25407: wrong estimate of NULL keys for unique indexes
#

CREATE TABLE t1 (
  ID_with_null int NULL,
  ID_better int NOT NULL,
  INDEX idx1 (ID_with_null),
  INDEX idx2 (ID_better)
);

INSERT INTO t1 VALUES (1,1), (2,1), (null,3), (null,3), (null,3), (null,3);
INSERT INTO t1 SELECT * FROM t1 WHERE ID_with_null IS NULL;
INSERT INTO t1 SELECT * FROM t1 WHERE ID_with_null IS NULL;
INSERT INTO t1 SELECT * FROM t1 WHERE ID_with_null IS NULL;
INSERT INTO t1 SELECT * FROM t1 WHERE ID_with_null IS NULL;
INSERT INTO t1 SELECT * FROM t1 WHERE ID_with_null IS NULL;

SELECT COUNT(*) FROM t1 WHERE ID_with_null IS NULL;
SELECT COUNT(*) FROM t1 WHERE ID_better=1;

EXPLAIN SELECT * FROM t1 WHERE ID_better=1 AND ID_with_null IS NULL;

DROP INDEX idx1 ON t1;
CREATE UNIQUE INDEX idx1 ON t1(ID_with_null);

EXPLAIN SELECT * FROM t1 WHERE ID_better=1 AND ID_with_null IS NULL;

DROP TABLE t1;

CREATE TABLE t1 (
  ID1_with_null int NULL,
  ID2_with_null int NULL,
  ID_better int NOT NULL,
  INDEX idx1 (ID1_with_null, ID2_with_null),
  INDEX idx2 (ID_better)
);

INSERT INTO t1 VALUES (1,1,1), (2,2,1), (3,null,3), (null,3,3), (null,null,3),
  (3,null,3), (null,3,3), (null,null,3), (3,null,3), (null,3,3), (null,null,3);

INSERT INTO t1 SELECT * FROM t1 WHERE ID1_with_null IS NULL;
INSERT INTO t1 SELECT * FROM t1 WHERE ID2_with_null IS NULL;
INSERT INTO t1 SELECT * FROM t1 WHERE ID1_with_null IS NULL;
INSERT INTO t1 SELECT * FROM t1 WHERE ID2_with_null IS NULL;
INSERT INTO t1 SELECT * FROM t1 WHERE ID1_with_null IS NULL;
INSERT INTO t1 SELECT * FROM t1 WHERE ID2_with_null IS NULL;

SELECT COUNT(*) FROM t1 WHERE ID1_with_null IS NULL AND ID2_with_null=3;
SELECT COUNT(*) FROM t1 WHERE ID1_with_null=3 AND ID2_with_null IS NULL;
SELECT COUNT(*) FROM t1 WHERE ID1_with_null IS NULL AND ID2_with_null IS NULL;
SELECT COUNT(*) FROM t1 WHERE ID_better=1;

EXPLAIN SELECT * FROM t1
  WHERE ID_better=1 AND ID1_with_null IS NULL AND ID2_with_null=3 ;
EXPLAIN SELECT * FROM t1
  WHERE ID_better=1 AND ID1_with_null=3 AND ID2_with_null=3 IS NULL ;
EXPLAIN SELECT * FROM t1
  WHERE ID_better=1 AND ID1_with_null IS NULL AND ID2_with_null IS NULL;

DROP INDEX idx1 ON t1;
CREATE UNIQUE INDEX idx1 ON t1(ID1_with_null,ID2_with_null);

EXPLAIN SELECT * FROM t1
  WHERE ID_better=1 AND ID1_with_null IS NULL AND ID2_with_null=3 ;
EXPLAIN SELECT * FROM t1
  WHERE ID_better=1 AND ID1_with_null=3 AND ID2_with_null IS NULL ;
EXPLAIN SELECT * FROM t1
  WHERE ID_better=1 AND ID1_with_null IS NULL AND ID2_with_null IS NULL;
EXPLAIN SELECT * FROM t1
  WHERE ID_better=1 AND ID1_with_null IS NULL AND 
        (ID2_with_null=1 OR ID2_with_null=2);

DROP TABLE t1;

#
# Bug #22344: InnoDB keys act strange on datetime vs timestamp comparison
#
CREATE TABLE t1 (a INT, ts TIMESTAMP, KEY ts(ts));
INSERT INTO t1 VALUES (30,"2006-01-03 23:00:00"), (31,"2006-01-03 23:00:00");
ANALYZE TABLE t1;

CREATE TABLE t2 (a INT, dt1 DATETIME, dt2 DATETIME, PRIMARY KEY (a));
INSERT INTO t2 VALUES (30, "2006-01-01 00:00:00", "2999-12-31 00:00:00");
INSERT INTO t2 SELECT a+1,dt1,dt2 FROM t2;
ANALYZE TABLE t2;

EXPLAIN
SELECT * FROM t1 LEFT JOIN t2 ON (t1.a=t2.a) WHERE t1.a=30
  AND t1.ts BETWEEN t2.dt1 AND t2.dt2
  AND t1.ts BETWEEN "2006-01-01" AND "2006-12-31";

SELECT * FROM t1 LEFT JOIN t2 ON (t1.a=t2.a) WHERE t1.a=30
  AND t1.ts BETWEEN t2.dt1 AND t2.dt2
  AND t1.ts BETWEEN "2006-01-01" AND "2006-12-31";

DROP TABLE t1,t2;
# Bug #22026: Warning when using IF statement and large unsigned bigint
#

create table t1 (a bigint unsigned);
insert into t1 values
  (if(1, 9223372036854775808, 1)),
  (case when 1 then 9223372036854775808 else 1 end),
  (coalesce(9223372036854775808, 1));
select * from t1;
drop table t1;
create table t1 select
  if(1, 9223372036854775808, 1) i,
  case when 1 then 9223372036854775808 else 1 end c,
  coalesce(9223372036854775808, 1) co;
show create table t1;
drop table t1;
# Ensure we handle big values properly
select 
  if(1, cast(1111111111111111111 as unsigned), 1) i,
  case when 1 then cast(1111111111111111111 as unsigned) else 1 end c,
  coalesce(cast(1111111111111111111 as unsigned), 1) co;

#
# Bug #22971: indexes on text columns are ignored for ref accesses 
#

CREATE TABLE t1 (name varchar(255));
CREATE TABLE t2 (name varchar(255), n int, KEY (name(3)));
INSERT INTO t1 VALUES ('ccc'), ('bb'), ('cc '), ('aa  '), ('aa');
INSERT INTO t2 VALUES ('bb',1), ('aa',2), ('cc   ',3);
INSERT INTO t2 VALUES (concat('cc ', 0x06), 4);
INSERT INTO t2 VALUES ('cc',5), ('bb ',6), ('cc ',7);
SELECT * FROM t2;
SELECT * FROM t2 ORDER BY name;
SELECT name, LENGTH(name), n FROM t2 ORDER BY name;

EXPLAIN SELECT name, LENGTH(name), n FROM t2 WHERE name='cc '; 
SELECT name, LENGTH(name), n FROM t2 WHERE name='cc '; 
EXPLAIN SELECT name , LENGTH(name), n FROM t2 WHERE name LIKE 'cc%';
SELECT name , LENGTH(name), n FROM t2 WHERE name LIKE 'cc%';
EXPLAIN SELECT name , LENGTH(name), n FROM t2 WHERE name LIKE 'cc%' ORDER BY name;
SELECT name , LENGTH(name), n FROM t2 WHERE name LIKE 'cc%' ORDER BY name;
EXPLAIN SELECT * FROM t1 LEFT JOIN t2 ON t1.name=t2.name;
SELECT * FROM t1 LEFT JOIN t2 ON t1.name=t2.name;

DROP TABLE t1,t2;

CREATE TABLE t1 (name text);
CREATE TABLE t2 (name text, n int, KEY (name(3)));
INSERT INTO t1 VALUES ('ccc'), ('bb'), ('cc '), ('aa  '), ('aa');
INSERT INTO t2 VALUES ('bb',1), ('aa',2), ('cc   ',3);
INSERT INTO t2 VALUES (concat('cc ', 0x06), 4);
INSERT INTO t2 VALUES ('cc',5), ('bb ',6), ('cc ',7);
SELECT * FROM t2;
SELECT * FROM t2 ORDER BY name;
SELECT name, LENGTH(name), n FROM t2 ORDER BY name;

EXPLAIN SELECT name, LENGTH(name), n FROM t2 WHERE name='cc '; 
SELECT name, LENGTH(name), n FROM t2 WHERE name='cc '; 
EXPLAIN SELECT name , LENGTH(name), n FROM t2 WHERE name LIKE 'cc%';
SELECT name , LENGTH(name), n FROM t2 WHERE name LIKE 'cc%';
EXPLAIN SELECT name , LENGTH(name), n FROM t2 WHERE name LIKE 'cc%' ORDER BY name;
SELECT name , LENGTH(name), n FROM t2 WHERE name LIKE 'cc%' ORDER BY name;
EXPLAIN SELECT * FROM t1 LEFT JOIN t2 ON t1.name=t2.name;
SELECT * FROM t1 LEFT JOIN t2 ON t1.name=t2.name;

DROP TABLE t1,t2;


#
# Bug #26963: join with predicates that contain fields from equalities evaluated
#             to constants after constant table substitution
#

CREATE TABLE t1 (
 access_id int NOT NULL default '0',
 name varchar(20) default NULL,
 rank int NOT NULL default '0',
 KEY idx (access_id)
);

CREATE TABLE t2 (
  faq_group_id int NOT NULL default '0',
  faq_id int NOT NULL default '0',
  access_id int default NULL,
  UNIQUE KEY idx1 (faq_id),
  KEY idx2 (faq_group_id,faq_id)
);

INSERT INTO t1 VALUES 
  (1,'Everyone',2),(2,'Help',3),(3,'Technical Support',1),(4,'Chat User',4);
INSERT INTO t2 VALUES
  (261,265,1),(490,494,1);


SELECT t2.faq_id 
  FROM t1 INNER JOIN t2 IGNORE INDEX (idx1)
       ON (t1.access_id = t2.access_id)
       LEFT JOIN t2 t
       ON (t.faq_group_id = t2.faq_group_id AND
           find_in_set(t.access_id, '1,4') < find_in_set(t2.access_id, '1,4'))
   WHERE
     t2.access_id IN (1,4) AND t.access_id IS NULL AND t2.faq_id in (265);

SELECT t2.faq_id 
  FROM t1 INNER JOIN t2
       ON (t1.access_id = t2.access_id)
       LEFT JOIN t2 t
       ON (t.faq_group_id = t2.faq_group_id AND
           find_in_set(t.access_id, '1,4') < find_in_set(t2.access_id, '1,4'))
   WHERE
     t2.access_id IN (1,4) AND t.access_id IS NULL AND t2.faq_id in (265);

DROP TABLE t1,t2;


#
# Bug #19372: Optimizer does not use index anymore when WHERE index NOT IN
# () is added
#
CREATE TABLE t1 (a INT, b INT, KEY inx (b,a));

INSERT INTO t1 VALUES (1,1), (1,2), (1,3), (1,4), (1,5), (1, 6), (1,7);
EXPLAIN SELECT COUNT(*) FROM t1 f1 INNER JOIN t1 f2
    ON ( f1.b=f2.b AND f1.a<f2.a ) 
    WHERE 1 AND f1.b NOT IN (100,2232,3343,51111);
DROP TABLE t1;    

#
# Bug #27352: Incorrect result of nested selects instead of error reporting
#

CREATE TABLE t1 (c1 INT, c2 INT);
INSERT INTO t1 VALUES (1,11), (2,22), (2,22);

let $n= 31;
let $q= COUNT(c2);
while ($n)
{
  let $q= (SELECT $q);
  dec $n;
}
--disable_warnings
eval EXPLAIN SELECT c1 FROM t1 WHERE $q > 0;
--enable_warnings

let $n= 64;
let $q= COUNT(c2);
while ($n)
{
  let $q= (SELECT $q);
  dec $n;
}
--error ER_TOO_HIGH_LEVEL_OF_NESTING_FOR_SELECT
eval EXPLAIN SELECT c1 FROM t1 WHERE $q > 0;

DROP TABLE t1;

#
# Bug #30396: crash for a join with equalities and sargable predicates
#             in disjunctive parts of the WHERE condition 
#

CREATE TABLE t1 (
  c1 int(11) NOT NULL AUTO_INCREMENT,
  c2 varchar(1000) DEFAULT NULL,
  c3 bigint(20) DEFAULT NULL,
  c4 bigint(20) DEFAULT NULL,
  PRIMARY KEY (c1)
);

EXPLAIN EXTENDED 
SELECT  join_2.c1  
FROM 
	t1 AS join_0, 
	t1 AS join_1, 
	t1 AS join_2, 
	t1 AS join_3, 
	t1 AS join_4, 
	t1 AS join_5, 
	t1 AS join_6, 
	t1 AS join_7
WHERE 
	join_0.c1=join_1.c1  AND 
	join_1.c1=join_2.c1  AND 
	join_2.c1=join_3.c1  AND 
	join_3.c1=join_4.c1  AND 
	join_4.c1=join_5.c1  AND 
	join_5.c1=join_6.c1  AND 
	join_6.c1=join_7.c1 
         OR 
	join_0.c2 < '?'  AND 
	join_1.c2 < '?'  AND
	join_2.c2 > '?'  AND
	join_2.c2 < '!'  AND
	join_3.c2 > '?'  AND 
	join_4.c2 = '?'  AND 
	join_5.c2 <> '?' AND
	join_6.c2 <> '?' AND 
	join_7.c2 >= '?' AND
        join_0.c1=join_1.c1  AND 
	join_1.c1=join_2.c1  AND 
        join_2.c1=join_3.c1  AND
	join_3.c1=join_4.c1  AND 
	join_4.c1=join_5.c1  AND 
	join_5.c1=join_6.c1  AND 
	join_6.c1=join_7.c1
GROUP BY 
	join_3.c1,
	join_2.c1,
	join_7.c1,
	join_1.c1,
	join_0.c1;
	
SHOW WARNINGS;

DROP TABLE t1;

#
# Bug #27695: Misleading warning when declaring all space column names and
#             truncation of one-space column names to zero length names.
#

--disable_ps_protocol
SELECT 1 AS ` `;
SELECT 1 AS `  `;
SELECT 1 AS ` x`;
--enable_ps_protocol

--error 1166
CREATE VIEW v1 AS SELECT 1 AS ``;

--error 1166
CREATE VIEW v1 AS SELECT 1 AS ` `;

--error 1166
CREATE VIEW v1 AS SELECT 1 AS `  `;

--error 1166
CREATE VIEW v1 AS SELECT (SELECT 1 AS `  `);

CREATE VIEW v1 AS SELECT 1 AS ` x`;
SELECT `x` FROM v1;

--error 1166
ALTER VIEW v1 AS SELECT 1 AS ` `;

DROP VIEW v1;

#
# Bug#31800: Date comparison fails with timezone and slashes for greater
#            than comparison
#

# On DATETIME-like literals with trailing garbage, BETWEEN fudged in a
# DATETIME comparator, while greater/less-than used bin-string comparisons.
# Should correctly be compared as DATE or DATETIME, but throw a warning:

select str_to_date('2007-10-09','%Y-%m-%d') between '2007/10/01 00:00:00 GMT'
                                                and '2007/10/20 00:00:00 GMT';
select str_to_date('2007-10-09','%Y-%m-%d') > '2007/10/01 00:00:00 GMT-6';
select str_to_date('2007-10-09','%Y-%m-%d') <= '2007/10/2000:00:00 GMT-6';

# We have all we need -- and trailing garbage:
# (leaving out a leading zero in first example to prove it's a
# value-comparison, not a string-comparison!)
select str_to_date('2007-10-01','%Y-%m-%d') = '2007-10-1 00:00:00 GMT-6';
select str_to_date('2007-10-01','%Y-%m-%d') = '2007-10-01 x00:00:00 GMT-6';
select str_to_date('2007-10-01','%Y-%m-%d %H:%i:%s') = '2007-10-01 00:00:00 GMT-6';
select str_to_date('2007-10-01','%Y-%m-%d %H:%i:%s') = '2007-10-01 00:x00:00 GMT-6';
# no time at all:
select str_to_date('2007-10-01','%Y-%m-%d %H:%i:%s') = '2007-10-01 x12:34:56 GMT-6';
# partial time:
select str_to_date('2007-10-01 12:34:00','%Y-%m-%d %H:%i:%s') = '2007-10-01 12:34x:56 GMT-6';
# fail, different second part:
select str_to_date('2007-10-01 12:34:56','%Y-%m-%d %H:%i:%s') = '2007-10-01 12:34x:56 GMT-6';
# correct syntax, no trailing nonsense -- this one must throw no warning:
select str_to_date('2007-10-01 12:34:56','%Y-%m-%d %H:%i:%s') = '2007-10-01 12:34:56';
# no warning, but failure (different hour parts):
select str_to_date('2007-10-01','%Y-%m-%d') = '2007-10-01 12:00:00';
# succeed:
select str_to_date('2007-10-01 12','%Y-%m-%d %H') = '2007-10-01 12:00:00';
# succeed, but warn for "trailing garbage" (":34"):
select str_to_date('2007-10-01 12:34','%Y-%m-%d %H') = '2007-10-01 12:00:00';
# invalid date (Feb 30) succeeds
select str_to_date('2007-02-30 12:34','%Y-%m-%d %H:%i') = '2007-02-30 12:34';
# 0-day for both, just works in default SQL mode.
select str_to_date('2007-10-00 12:34','%Y-%m-%d %H:%i') = '2007-10-00 12:34';
# 0-day, succeed
select str_to_date('2007-10-00','%Y-%m-%d') between '2007/09/01 00:00:00'
                                                and '2007/10/20 00:00:00';
set SQL_MODE=TRADITIONAL;
# 0-day throws warning in traditional mode, and fails
select str_to_date('2007-10-00 12:34','%Y-%m-%d %H:%i') = '2007-10-00 12:34';
select str_to_date('2007-10-01 12:34','%Y-%m-%d %H:%i') = '2007-10-00 12:34';
# different code-path: get_datetime_value() with 0-day
select str_to_date('2007-10-00 12:34','%Y-%m-%d %H:%i') = '2007-10-01 12:34';
select str_to_date('2007-10-00','%Y-%m-%d') between '2007/09/01'
                                                and '2007/10/20';
set SQL_MODE=DEFAULT;
select str_to_date('2007-10-00','%Y-%m-%d') between '' and '2007/10/20';
select str_to_date('','%Y-%m-%d') between '2007/10/01' and '2007/10/20';
select str_to_date('','%Y-%m-%d %H:%i') = '2007-10-01 12:34';
select str_to_date(NULL,'%Y-%m-%d %H:%i') = '2007-10-01 12:34';
select str_to_date('2007-10-00 12:34','%Y-%m-%d %H:%i') = '';

select str_to_date('1','%Y-%m-%d') = '1';
select str_to_date('1','%Y-%m-%d') = '1';
select str_to_date('','%Y-%m-%d') = '';

# these three should work!
select str_to_date('1000-01-01','%Y-%m-%d') between '0000-00-00' and NULL;
select str_to_date('1000-01-01','%Y-%m-%d') between NULL and '2000-00-00';
select str_to_date('1000-01-01','%Y-%m-%d') between NULL and NULL;

#
# Bug #30666: Incorrect order when using range conditions on 2 tables or more
#

CREATE TABLE t1 (c11 INT UNSIGNED NOT NULL AUTO_INCREMENT PRIMARY KEY);
CREATE TABLE t2 (c21 INT UNSIGNED NOT NULL, 
                 c22 INT DEFAULT NULL, 
                 KEY(c21, c22));
CREATE TABLE t3 (c31 INT UNSIGNED NOT NULL DEFAULT 0, 
                 c32 INT DEFAULT NULL, 
                 c33 INT NOT NULL, 
                 c34 INT UNSIGNED DEFAULT 0,
                 KEY (c33, c34, c32));

INSERT INTO t1 values (),(),(),(),();
INSERT INTO t2 SELECT a.c11, b.c11 FROM t1 a, t1 b;
INSERT INTO t3 VALUES (1, 1, 1, 0), 
                      (2, 2, 0, 0), 
                      (3, 3, 1, 0), 
                      (4, 4, 0, 0), 
                      (5, 5, 1, 0);

# Show that ORDER BY produces the correct results order
SELECT c32 FROM t1, t2, t3 WHERE t1.c11 IN (1, 3, 5) AND 
                                 t3.c31 = t1.c11 AND t2.c21 = t1.c11 AND 
                                 t3.c33 = 1 AND t2.c22 in (1, 3) 
                           ORDER BY c32; 

# Show that ORDER BY DESC produces the correct results order
SELECT c32 FROM t1, t2, t3 WHERE t1.c11 IN (1, 3, 5) AND 
                                 t3.c31 = t1.c11 AND t2.c21 = t1.c11 AND 
                                 t3.c33 = 1 AND t2.c22 in (1, 3) 
                           ORDER BY c32 DESC; 

DROP TABLE t1, t2, t3;
###########################################################################

--echo
--echo #
--echo # Bug#30736: Row Size Too Large Error Creating a Table and
--echo # Inserting Data.
--echo #

--disable_warnings
DROP TABLE IF EXISTS t1;
DROP TABLE IF EXISTS t2;
--enable_warnings

--echo

CREATE TABLE t1(
  c1 DECIMAL(10, 2),
  c2 FLOAT);

--echo

INSERT INTO t1 VALUES (0, 1), (2, 3), (4, 5);

--echo

CREATE TABLE t2(
  c3 DECIMAL(10, 2))
  SELECT
    c1 * c2 AS c3
  FROM t1;

--echo

SELECT * FROM t1;

--echo

SELECT * FROM t2;

--echo

DROP TABLE t1;
DROP TABLE t2;

--echo

###########################################################################

#
# Bug #32335: Error on BIGINT > NULL + 1 
#

CREATE TABLE t1 (c1 BIGINT NOT NULL);
INSERT INTO t1 (c1) VALUES (1);
SELECT * FROM t1 WHERE c1 > NULL + 1;
DROP TABLE t1;

--echo

###########################################################################

#
# Bug #33764: Wrong result with IN(), CONCAT() and implicit type conversion
#

CREATE TABLE t1 (a VARCHAR(10) NOT NULL PRIMARY KEY);
INSERT INTO t1 (a) VALUES ('foo0'), ('bar0'), ('baz0');
SELECT * FROM t1 WHERE a IN (CONCAT('foo', 0), 'bar');
DROP TABLE t1;

#
# Bug #32942 now() - interval '7200' second is NOT pre-calculated, causing "full table scan"
#

CREATE TABLE t1 (a INT, b INT);
CREATE TABLE t2 (a INT, c INT, KEY(a));

INSERT INTO t1 VALUES (1, 1), (2, 2);
INSERT INTO t2 VALUES (1, 1), (1, 2), (1, 3), (1, 4), (1, 5),
                      (2, 1), (2, 2), (2, 3), (2, 4), (2, 5),
                      (3, 1), (3, 2), (3, 3), (3, 4), (3, 5),
                      (4, 1), (4, 2), (4, 3), (4, 4), (4, 5);

FLUSH STATUS;
SELECT DISTINCT b FROM t1 LEFT JOIN t2 USING(a) WHERE c <= 3;
SHOW STATUS LIKE 'Handler_read%';
DROP TABLE t1, t2;

#
# Bug#40953 SELECT query throws "ERROR 1062 (23000): Duplicate entry..." error
#
CREATE TABLE t1 (f1 bigint(20) NOT NULL default '0',
                 f2 int(11) NOT NULL default '0',
                 f3 bigint(20) NOT NULL default '0',
                 f4 varchar(255) NOT NULL default '',
                 PRIMARY KEY (f1),
                 KEY key1 (f4),
                 KEY key2 (f2));
CREATE TABLE t2 (f1 int(11) NOT NULL default '0',
                 f2 enum('A1','A2','A3') NOT NULL default 'A1',
                 f3 int(11) NOT NULL default '0',
                 PRIMARY KEY (f1),
                 KEY key1 (f3));
CREATE TABLE t3 (f1 bigint(20) NOT NULL default '0',
                 f2 datetime NOT NULL default '1980-01-01 00:00:00',
                 PRIMARY KEY (f1));

insert into t1 values (1, 1, 1, 'abc');
insert into t1 values (2, 1, 2, 'def');
insert into t1 values (3, 1, 2, 'def');
insert into t2 values (1, 'A1', 1);
insert into t3 values (1, '1980-01-01');

SELECT a.f3, cr.f4, count(*) count
FROM t2 a
STRAIGHT_JOIN t1 cr ON cr.f2 = a.f1
LEFT JOIN
(t1 cr2
  JOIN t3 ae2 ON cr2.f3 = ae2.f1
) ON a.f1 = cr2.f2 AND ae2.f2 < now() - INTERVAL 7 DAY AND
cr.f4 = cr2.f4
GROUP BY a.f3, cr.f4;

drop table t1, t2, t3;


#
# Bug #40925: Equality propagation takes non indexed attribute
#

CREATE TABLE t1 (a INT KEY, b INT);
INSERT INTO t1 VALUES (1,1), (2,2), (3,3), (4,4);

EXPLAIN EXTENDED SELECT a, b FROM t1 WHERE a > 1 AND a = b LIMIT 2;
EXPLAIN EXTENDED SELECT a, b FROM t1 WHERE a > 1 AND b = a LIMIT 2;

DROP TABLE t1;


--echo #
--echo # Bug#47019: Assertion failed: 0, file .\rt_mbr.c, line 138 when 
--echo # forcing a spatial index
--echo #
CREATE TABLE t1(a LINESTRING NOT NULL, SPATIAL KEY(a));
INSERT INTO t1 VALUES
  (GEOMFROMTEXT('LINESTRING(-1 -1, 1 -1, -1 -1, -1 1, 1 1)')),
  (GEOMFROMTEXT('LINESTRING(-1 -1, 1 -1, -1 -1, -1 1, 1 1)'));
EXPLAIN SELECT 1 FROM t1 NATURAL LEFT JOIN t1 AS t2;
SELECT 1 FROM t1 NATURAL LEFT JOIN t1 AS t2;
EXPLAIN SELECT 1 FROM t1 NATURAL LEFT JOIN t1 AS t2 FORCE INDEX(a);
SELECT 1 FROM t1 NATURAL LEFT JOIN t1 AS t2 FORCE INDEX(a);
DROP TABLE t1;


--echo #
--echo # Bug #48291 : crash with row() operator,select into @var, and 
--echo #   subquery returning multiple rows
--echo #

CREATE TABLE t1(a INT);
INSERT INTO t1 VALUES (2),(3);

--echo # Should not crash
--error ER_SUBQUERY_NO_1_ROW
SELECT 1 FROM t1 WHERE a <> 1 AND NOT
ROW(1,a) <=> ROW(1,(SELECT 1 FROM t1))
INTO @var0;

# Query correctly return 2 rows since comparison a <=> fisrt_subquery is
# always false, thus the second query is never executed.
SELECT 1 FROM t1 WHERE a <> 1 AND NOT
ROW(a,a) <=> ROW((SELECT 1 FROM t1 WHERE 1=2),(SELECT 1 FROM t1));

DROP TABLE t1;
 
--echo #
--echo # Bug #48458: simple query tries to allocate enormous amount of
--echo #   memory
--echo #

CREATE TABLE t1(a INT NOT NULL, b YEAR);
INSERT INTO t1 VALUES ();
CREATE TABLE t2(c INT);
--echo # Should not err out because of out-of-memory
SELECT 1 FROM t2 JOIN t1 ON 1=1
  WHERE a != '1' AND NOT a >= b OR NOT ROW(b,a )<> ROW(a,a);
DROP TABLE t1,t2;


--echo #
--echo # Bug #49199: Optimizer handles incorrectly: 
--echo # field='const1' AND field='const2' in some cases
--echo
CREATE TABLE t1(a DATETIME NOT NULL);
INSERT INTO t1 VALUES('2001-01-01');
SELECT * FROM t1 WHERE a='2001-01-01' AND a='2001-01-01 00:00:00';
EXPLAIN EXTENDED SELECT * FROM t1 WHERE a='2001-01-01' AND a='2001-01-01 00:00:00';
DROP TABLE t1;

CREATE TABLE t1(a DATE NOT NULL);
INSERT INTO t1 VALUES('2001-01-01');
SELECT * FROM t1 WHERE a='2001-01-01' AND a='2001-01-01 00:00:00';
EXPLAIN EXTENDED SELECT * FROM t1 WHERE a='2001-01-01' AND a='2001-01-01 00:00:00';
DROP TABLE t1;

CREATE TABLE t1(a TIMESTAMP NOT NULL);
INSERT INTO t1 VALUES('2001-01-01');
SELECT * FROM t1 WHERE a='2001-01-01' AND a='2001-01-01 00:00:00';
EXPLAIN EXTENDED SELECT * FROM t1 WHERE a='2001-01-01' AND a='2001-01-01 00:00:00';
DROP TABLE t1;

CREATE TABLE t1(a DATETIME NOT NULL, b DATE NOT NULL);
INSERT INTO t1 VALUES('2001-01-01', '2001-01-01');
SELECT * FROM t1 WHERE a='2001-01-01' AND a=b AND b='2001-01-01 00:00:00';
EXPLAIN EXTENDED SELECT * FROM t1 WHERE a='2001-01-01' AND a=b AND b='2001-01-01 00:00:00';
DROP TABLE t1;

CREATE TABLE t1(a DATETIME NOT NULL, b VARCHAR(20) NOT NULL);
INSERT INTO t1 VALUES('2001-01-01', '2001-01-01');
SELECT * FROM t1 WHERE a='2001-01-01' AND a=b AND b='2001-01-01 00:00:00';
EXPLAIN EXTENDED SELECT * FROM t1 WHERE a='2001-01-01' AND a=b AND b='2001-01-01 00:00:00';

SELECT * FROM t1 WHERE a='2001-01-01 00:00:00' AND a=b AND b='2001-01-01';
EXPLAIN EXTENDED SELECT * FROM t1 WHERE a='2001-01-01 00:00:00' AND a=b AND b='2001-01-01';
DROP TABLE t1;

CREATE TABLE t1(a DATETIME NOT NULL, b DATE NOT NULL);
INSERT INTO t1 VALUES('2001-01-01', '2001-01-01');
SELECT x.a, y.a, z.a FROM t1 x 
  JOIN t1 y ON x.a=y.a 
  JOIN t1 z ON y.a=z.a 
  WHERE x.a='2001-01-01' AND z.a='2001-01-01 00:00:00';
EXPLAIN EXTENDED SELECT x.a, y.a, z.a FROM t1 x 
  JOIN t1 y ON x.a=y.a 
  JOIN t1 z ON y.a=z.a 
  WHERE x.a='2001-01-01' AND z.a='2001-01-01 00:00:00';
DROP TABLE t1;


--echo #
--echo # Bug #49897: crash in ptr_compare when char(0) NOT NULL 
--echo # column is used for ORDER BY
--echo #
SET @old_sort_buffer_size= @@session.sort_buffer_size;
SET @@sort_buffer_size= 40000;

CREATE TABLE t1(a CHAR(0) NOT NULL);
--disable_warnings
INSERT INTO t1 VALUES (0), (0), (0);
--enable_warnings
INSERT INTO t1 SELECT t11.a FROM t1 t11, t1 t12;
INSERT INTO t1 SELECT t11.a FROM t1 t11, t1 t12;
INSERT INTO t1 SELECT t11.a FROM t1 t11, t1 t12;
EXPLAIN SELECT a FROM t1 ORDER BY a;
--disable_result_log
SELECT a FROM t1 ORDER BY a;
--enable_result_log
DROP TABLE t1;

CREATE TABLE t1(a CHAR(0) NOT NULL, b CHAR(0) NOT NULL, c int);
--disable_warnings
INSERT INTO t1 VALUES (0, 0, 0), (0, 0, 2), (0, 0, 1);
--enable_warnings
INSERT INTO t1 SELECT t11.a, t11.b, t11.c FROM t1 t11, t1 t12;
INSERT INTO t1 SELECT t11.a, t11.b, t11.c FROM t1 t11, t1 t12;
INSERT INTO t1 SELECT t11.a, t11.b, t11.c FROM t1 t11, t1 t12;
EXPLAIN SELECT a FROM t1 ORDER BY a LIMIT 5;
SELECT a FROM t1 ORDER BY a LIMIT 5;
EXPLAIN SELECT * FROM t1 ORDER BY a, b LIMIT 5;
SELECT * FROM t1 ORDER BY a, b LIMIT 5;
EXPLAIN SELECT * FROM t1 ORDER BY a, b, c LIMIT 5;
SELECT * FROM t1 ORDER BY a, b, c LIMIT 5;
EXPLAIN SELECT * FROM t1 ORDER BY c, a LIMIT 5;
SELECT * FROM t1 ORDER BY c, a LIMIT 5;

SET @@sort_buffer_size= @old_sort_buffer_size;
DROP TABLE t1;


--echo End of 5.0 tests

#
# Bug #30639: limit offset,rowcount wraps when rowcount >= 2^32 in windows
#
create table t1(a INT, KEY (a));
INSERT INTO t1 VALUES (1),(2),(3),(4),(5);
SELECT a FROM t1 ORDER BY a LIMIT 2;
SELECT a FROM t1 ORDER BY a LIMIT 2,4294967296;
SELECT a FROM t1 ORDER BY a LIMIT 2,4294967297;
DROP TABLE t1;

#
# Bug #37936: ASSERT_COLUMN_MARKED_FOR_WRITE in Field_datetime::store ,
# Field_varstring::store
#

CREATE TABLE A (date_key date);

CREATE TABLE C (
  pk int,
  int_nokey int,
  int_key int,
  date_key date NOT NULL,
  date_nokey date,
  varchar_key varchar(1)
);

INSERT INTO C VALUES 
(1,1,1,'0000-00-00',NULL,NULL),
(1,1,1,'0000-00-00',NULL,NULL);

SELECT 1 FROM C WHERE pk > ANY (SELECT 1 FROM C);

SELECT COUNT(DISTINCT 1) FROM C 
  WHERE date_key = (SELECT 1 FROM A WHERE C.date_key IS NULL) GROUP BY pk; 
SELECT date_nokey FROM C 
  WHERE int_key IN (SELECT 1 FROM A) 
  HAVING date_nokey = '10:41:7' 
  ORDER BY date_key;

DROP TABLE A,C;

#
# Bug #42957: no results from 
# select where .. (col=col and col=col) or ... (false expression)
#
CREATE TABLE t1 (a INT NOT NULL, b INT);
INSERT INTO t1 VALUES (1, 1);
EXPLAIN EXTENDED SELECT * FROM t1 WHERE (a=a AND a=a) OR b > 2;
SELECT * FROM t1 WHERE (a=a AND a=a) OR b > 2;
DROP TABLE t1;

CREATE TABLE t1 (a INT NOT NULL, b INT NOT NULL, c INT NOT NULL);
EXPLAIN EXTENDED SELECT * FROM t1 WHERE (a=a AND b=b AND c=c) OR b > 20;
EXPLAIN EXTENDED SELECT * FROM t1 WHERE (a=a AND a=a AND b=b) OR b > 20;
EXPLAIN EXTENDED SELECT * FROM t1 WHERE (a=a AND b=b AND a=a) OR b > 20;
DROP TABLE t1;


--echo #
--echo # Bug#45266: Uninitialized variable lead to an empty result.
--echo #
--disable_warnings
drop table if exists A,AA,B,BB;
CREATE TABLE `A` (
  `pk` int(11) NOT NULL AUTO_INCREMENT,
  `date_key` date NOT NULL,
  `date_nokey` date NOT NULL,
  `datetime_key` datetime NOT NULL,
  `int_nokey` int(11) NOT NULL,
  `time_key` time NOT NULL,
  `time_nokey` time NOT NULL,
  PRIMARY KEY (`pk`),
  KEY `date_key` (`date_key`),
  KEY `time_key` (`time_key`),
  KEY `datetime_key` (`datetime_key`)
);

CREATE TABLE `AA` (
  `pk` int(11) NOT NULL AUTO_INCREMENT,
  `int_nokey` int(11) NOT NULL,
  `time_key` time NOT NULL,
  KEY `time_key` (`time_key`),
  PRIMARY KEY (`pk`)
);

CREATE TABLE `B` (
  `date_nokey` date NOT NULL,
  `date_key` date NOT NULL,
  `time_key` time NOT NULL,
  `datetime_nokey` datetime NOT NULL,
  `varchar_key` varchar(1) NOT NULL,
  KEY `date_key` (`date_key`),
  KEY `time_key` (`time_key`),
  KEY `varchar_key` (`varchar_key`)
);

INSERT INTO `B` VALUES ('2003-07-28','2003-07-28','15:13:38','0000-00-00 00:00:00','f'),('0000-00-00','0000-00-00','00:05:48','2004-07-02 14:34:13','x');

CREATE TABLE `BB` (
  `pk` int(11) NOT NULL AUTO_INCREMENT,
  `int_nokey` int(11) NOT NULL,
  `date_key` date NOT NULL,
  `varchar_nokey` varchar(1) NOT NULL,
  `date_nokey` date NOT NULL,
  PRIMARY KEY (`pk`),
  KEY `date_key` (`date_key`)
);

INSERT INTO `BB` VALUES (10,8,'0000-00-00','i','0000-00-00'),(11,0,'2005-08-18','','2005-08-18');
# Test #1
SELECT table1 . `pk` AS field1 
  FROM 
    (BB AS table1 INNER JOIN 
      (AA AS table2 STRAIGHT_JOIN A AS table3 
        ON ( table3 . `date_key` = table2 . `pk` ))
       ON ( table3 . `datetime_key` = table2 . `int_nokey` ))
  WHERE  ( table3 . `date_key` <= 4 AND table2 . `pk` = table1 . `varchar_nokey`)
  GROUP BY field1 ;

SELECT table3 .`date_key` field1
  FROM
    B table1 LEFT JOIN B table3 JOIN
      (BB table6 JOIN A table7 ON table6 .`varchar_nokey`)
       ON table6 .`int_nokey` ON table6 .`date_key`
  WHERE  NOT ( table1 .`varchar_key`  AND table7 .`pk`) GROUP  BY field1;

# Test #2
SELECT table4 . `time_nokey` AS field1 FROM 
  (AA AS table1 CROSS JOIN 
    (AA AS table2 STRAIGHT_JOIN 
      (B AS table3 STRAIGHT_JOIN A AS table4 
       ON ( table4 . `date_key` = table3 . `time_key` ))
     ON ( table4 . `pk` = table3 . `date_nokey` ))
   ON ( table4 . `time_key` = table3 . `datetime_nokey` ))
  WHERE  ( table4 . `time_key` < table1 . `time_key` AND
            table1 . `int_nokey` != 'f')
  GROUP BY field1  ORDER BY field1 , field1;

SELECT table1 .`time_key` field2  FROM B table1  LEFT JOIN  BB JOIN A table5 ON table5 .`date_nokey`  ON table5 .`int_nokey` GROUP  BY field2;
--enable_warnings

drop table A,AA,B,BB;
--echo #end of test for bug#45266

--echo #
--echo # Bug#33546: Slowdown on re-evaluation of constant expressions.
--echo #
CREATE TABLE t1 (a INT);
INSERT INTO t1 VALUES (1), (2), (3), (4), (5), (6), (7), (8), (9), (10);
CREATE TABLE t2 (b INT);
INSERT INTO t2 VALUES (2);
SELECT * FROM t1 WHERE a = 1 + 1;
EXPLAIN EXTENDED SELECT * FROM t1 WHERE a = 1 + 1;
SELECT * FROM t1 HAVING a = 1 + 1;
EXPLAIN EXTENDED SELECT * FROM t1 HAVING a = 1 + 1;
SELECT * FROM t1, t2 WHERE a = b + (1 + 1);
EXPLAIN EXTENDED SELECT * FROM t1, t2 WHERE a = b + (1 + 1);
SELECT * FROM t2 LEFT JOIN t1 ON a = b + 1;
EXPLAIN EXTENDED SELECT * FROM t2 LEFT JOIN t1 ON a = b + 1;
EXPLAIN EXTENDED SELECT * FROM t1 WHERE a > UNIX_TIMESTAMP('2009-03-10 00:00:00');

delimiter |;
CREATE FUNCTION f1() RETURNS INT DETERMINISTIC
BEGIN
  SET @cnt := @cnt + 1;
  RETURN 1;
END;|
delimiter ;|

SET @cnt := 0;
SELECT * FROM t1 WHERE a = f1();
SELECT @cnt;
EXPLAIN EXTENDED SELECT * FROM t1 WHERE a = f1();
DROP TABLE t1, t2;
DROP FUNCTION f1;
--echo # End of bug#33546

--echo # 
--echo # BUG#48052: Valgrind warning - uninitialized value in init_read_record()
--echo # 

# Needed in 6.0 codebase
#--echo # Disable Index condition pushdown
#--replace_column 1 #
#SELECT @old_icp:=@@engine_condition_pushdown;
#SET SESSION engine_condition_pushdown = 'OFF';

CREATE TABLE t1 (
  pk int(11) NOT NULL,
  i int(11) DEFAULT NULL,
  v varchar(1) DEFAULT NULL,
  PRIMARY KEY (pk)
);

INSERT INTO t1 VALUES (2,7,'m');
INSERT INTO t1 VALUES (3,9,'m');

SELECT  v
FROM t1
WHERE NOT pk > 0  
HAVING v <= 't' 
ORDER BY pk;

# Needed in 6.0 codebase
#--echo # Restore old value for Index condition pushdown
#SET SESSION engine_condition_pushdown=@old_icp;

DROP TABLE t1;

--echo #
--echo # Bug#49489 Uninitialized cache led to a wrong result.
--echo #
CREATE TABLE t1(c1 DOUBLE(5,4));
INSERT INTO t1 VALUES (9.1234);
SELECT * FROM t1 WHERE c1 < 9.12345;
DROP TABLE t1;
--echo # End of test for bug#49489.


--echo #
--echo # Bug #49517: Inconsistent behavior while using 
--echo # NULLable BIGINT and INT columns in comparison
--echo #
CREATE TABLE t1(a BIGINT UNSIGNED NOT NULL, b BIGINT NULL, c INT NULL);
INSERT INTO t1 VALUES(105, NULL, NULL);
SELECT * FROM t1 WHERE b < 102;
SELECT * FROM t1 WHERE c < 102;
SELECT * FROM t1 WHERE 102 < b;
SELECT * FROM t1 WHERE 102 < c;
DROP TABLE t1;


--echo #
--echo # Bug #54459: Assertion failed: param.sort_length, 
--echo # file .\filesort.cc, line 149 (part II)
--echo #
CREATE TABLE t1(a ENUM('') NOT NULL);
INSERT INTO t1 VALUES (), (), ();
EXPLAIN SELECT 1 FROM t1 ORDER BY a COLLATE latin1_german2_ci;
SELECT 1 FROM t1 ORDER BY a COLLATE latin1_german2_ci;
DROP TABLE t1;

<<<<<<< HEAD
=======

>>>>>>> ca888a2e
--echo End of 5.1 tests<|MERGE_RESOLUTION|>--- conflicted
+++ resolved
@@ -4127,8 +4127,5 @@
 SELECT 1 FROM t1 ORDER BY a COLLATE latin1_german2_ci;
 DROP TABLE t1;
 
-<<<<<<< HEAD
-=======
-
->>>>>>> ca888a2e
+
 --echo End of 5.1 tests