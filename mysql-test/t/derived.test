--- conflicted
+++ resolved
@@ -2752,7 +2752,6 @@
 
 DROP TABLE t1, t2;
 
-<<<<<<< HEAD
 --echo # Bug#24364448: Assert m_opr_handle != null in
 --echo #               ha_innobase_inmem::keys_to_use_for_scanning
 
@@ -2777,7 +2776,7 @@
 SET @@optimizer_switch=@optimizer_switch_saved;
 
 DROP TABLE K, H;
-=======
+
 --echo #
 --echo # Bug #25343335: DERIVED TABLE SELECT LIST'S REFERENCE TO ALIAS CAUSES
 --echo #                INCORRECT BEHAVIOR
@@ -2814,5 +2813,4 @@
 EXECUTE yy;
 EXECUTE yy;
 
-DROP TABLE t1;
->>>>>>> 4e31be57
+DROP TABLE t1;