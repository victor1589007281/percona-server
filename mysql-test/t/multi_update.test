--- conflicted
+++ resolved
@@ -387,7 +387,6 @@
 select * from t2;
 drop table t1, t2;
 
-<<<<<<< HEAD
 #
 # privilege check for multiupdate with other tables
 #
@@ -432,7 +431,7 @@
 -- error 1093
 delete t1 from t1,t2 where t1.col1 < (select max(col1) from t1) and t1.col1 = t2.col1;
 drop table t1,t2;
-=======
+
 # Test for BUG#5837 - delete with outer join and const tables
 drop table if exists t2, t1;
 create table t1(aclid bigint not null primary key, status tinyint(1) not null ) type = innodb;
@@ -440,4 +439,3 @@
 insert into t2 values(1,null);
 delete t2, t1 from t2 as a left join t1 as b on (a.aclid=b.aclid) where a.refid='1';
 drop table t1, t2;
->>>>>>> 6b559096
