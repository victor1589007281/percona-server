# name       : innodb_pass_corrupt_table.patch
# introduced : 11 or before
# maintainer : Yasufumi
#
#!!! notice !!!
# Any small change to this file in the main branch
# should be done or reviewed by the maintainer!
diff -ruN a/storage/innobase/btr/btr0btr.c b/storage/innobase/btr/btr0btr.c
--- a/storage/innobase/btr/btr0btr.c	2010-11-03 07:01:13.000000000 +0900
+++ b/storage/innobase/btr/btr0btr.c	2010-12-04 15:38:18.110513593 +0900
@@ -691,6 +691,12 @@
 	root_page_no = dict_index_get_page(index);
 
 	block = btr_block_get(space, zip_size, root_page_no, RW_X_LATCH, mtr);
+
+	if (srv_pass_corrupt_table && !block) {
+		return(0);
+	}
+	ut_a(block);
+
 	ut_a((ibool)!!page_is_comp(buf_block_get_frame(block))
 	     == dict_table_is_comp(index->table));
 #ifdef UNIV_BTR_DEBUG
@@ -977,6 +983,12 @@
 
 	root = btr_root_get(index, &mtr);
 
+	if (srv_pass_corrupt_table && !root) {
+		mtr_commit(&mtr);
+		return(0);
+	}
+	ut_a(root);
+
 	if (flag == BTR_N_LEAF_PAGES) {
 		seg_header = root + PAGE_HEADER + PAGE_BTR_SEG_LEAF;
 
@@ -1433,6 +1445,13 @@
 	mtr_start(&mtr);
 
 	root = btr_page_get(space, zip_size, root_page_no, RW_X_LATCH, &mtr);
+
+	if (srv_pass_corrupt_table && !root) {
+		mtr_commit(&mtr);
+		return;
+	}
+	ut_a(root);
+	
 #ifdef UNIV_BTR_DEBUG
 	ut_a(btr_root_fseg_validate(FIL_PAGE_DATA + PAGE_BTR_SEG_LEAF
 				    + root, space));
@@ -1455,6 +1474,12 @@
 	mtr_start(&mtr);
 
 	root = btr_page_get(space, zip_size, root_page_no, RW_X_LATCH, &mtr);
+
+	if (srv_pass_corrupt_table && !root) {
+		mtr_commit(&mtr);
+		return;
+	}
+	ut_a(root);
 #ifdef UNIV_BTR_DEBUG
 	ut_a(btr_root_fseg_validate(FIL_PAGE_DATA + PAGE_BTR_SEG_TOP
 				    + root, space));
@@ -1488,6 +1513,11 @@
 
 	block = btr_block_get(space, zip_size, root_page_no, RW_X_LATCH, mtr);
 
+	if (srv_pass_corrupt_table && !block) {
+		return;
+	}
+	ut_a(block);
+
 	btr_search_drop_page_hash_index(block);
 
 	header = buf_block_get_frame(block) + PAGE_HEADER + PAGE_BTR_SEG_TOP;
diff -ruN a/storage/innobase/btr/btr0cur.c b/storage/innobase/btr/btr0cur.c
--- a/storage/innobase/btr/btr0cur.c	2010-12-03 17:30:16.239038936 +0900
+++ b/storage/innobase/btr/btr0cur.c	2010-12-04 15:38:18.114551906 +0900
@@ -250,6 +250,11 @@
 	case BTR_MODIFY_LEAF:
 		mode = latch_mode == BTR_SEARCH_LEAF ? RW_S_LATCH : RW_X_LATCH;
 		get_block = btr_block_get(space, zip_size, page_no, mode, mtr);
+
+		if (srv_pass_corrupt_table && !get_block) {
+			return;
+		}
+		ut_a(get_block);
 #ifdef UNIV_BTR_DEBUG
 		ut_a(page_is_comp(get_block->frame) == page_is_comp(page));
 #endif /* UNIV_BTR_DEBUG */
@@ -263,6 +268,11 @@
 			get_block = btr_block_get(space, zip_size,
 						  left_page_no,
 						  RW_X_LATCH, mtr);
+
+			if (srv_pass_corrupt_table && !get_block) {
+				return;
+			}
+			ut_a(get_block);
 #ifdef UNIV_BTR_DEBUG
 			ut_a(page_is_comp(get_block->frame)
 			     == page_is_comp(page));
@@ -274,6 +284,11 @@
 
 		get_block = btr_block_get(space, zip_size, page_no,
 					  RW_X_LATCH, mtr);
+
+		if (srv_pass_corrupt_table && !get_block) {
+			return;
+		}
+		ut_a(get_block);
 #ifdef UNIV_BTR_DEBUG
 		ut_a(page_is_comp(get_block->frame) == page_is_comp(page));
 #endif /* UNIV_BTR_DEBUG */
@@ -285,6 +300,11 @@
 			get_block = btr_block_get(space, zip_size,
 						  right_page_no,
 						  RW_X_LATCH, mtr);
+
+			if (srv_pass_corrupt_table && !get_block) {
+				return;
+			}
+			ut_a(get_block);
 #ifdef UNIV_BTR_DEBUG
 			ut_a(page_is_comp(get_block->frame)
 			     == page_is_comp(page));
@@ -306,6 +326,11 @@
 			get_block = btr_block_get(space, zip_size,
 						  left_page_no, mode, mtr);
 			cursor->left_block = get_block;
+
+			if (srv_pass_corrupt_table && !get_block) {
+				return;
+			}
+			ut_a(get_block);
 #ifdef UNIV_BTR_DEBUG
 			ut_a(page_is_comp(get_block->frame)
 			     == page_is_comp(page));
@@ -316,6 +341,11 @@
 		}
 
 		get_block = btr_block_get(space, zip_size, page_no, mode, mtr);
+
+		if (srv_pass_corrupt_table && !get_block) {
+			return;
+		}
+		ut_a(get_block);
 #ifdef UNIV_BTR_DEBUG
 		ut_a(page_is_comp(get_block->frame) == page_is_comp(page));
 #endif /* UNIV_BTR_DEBUG */
@@ -588,6 +618,19 @@
 		file, line, mtr);
 
 	if (block == NULL) {
+		if (srv_pass_corrupt_table
+		    && buf_mode != BUF_GET_IF_IN_POOL
+		    && buf_mode != BUF_GET_IF_IN_POOL_OR_WATCH) {
+			page_cursor->block = 0;
+			page_cursor->rec = 0;
+			if (estimate) {
+				cursor->path_arr->nth_rec = ULINT_UNDEFINED;
+			}
+			goto func_exit;
+		}
+		ut_a(buf_mode == BUF_GET_IF_IN_POOL
+		     || buf_mode == BUF_GET_IF_IN_POOL_OR_WATCH);
+
 		/* This must be a search to perform an insert/delete
 		mark/ delete; try using the insert/delete buffer */
 
@@ -662,6 +705,16 @@
 	block->check_index_page_at_flush = TRUE;
 	page = buf_block_get_frame(block);
 
+	if (srv_pass_corrupt_table && !page) {
+		page_cursor->block = 0;
+		page_cursor->rec = 0;
+		if (estimate) {
+			cursor->path_arr->nth_rec = ULINT_UNDEFINED;
+		}
+		goto func_exit;
+	}
+	ut_a(page);
+
 	if (rw_latch != RW_NO_LATCH) {
 #ifdef UNIV_ZIP_DEBUG
 		const page_zip_des_t*	page_zip
@@ -866,6 +919,17 @@
 					 RW_NO_LATCH, NULL, BUF_GET,
 					 file, line, mtr);
 		page = buf_block_get_frame(block);
+
+		if (srv_pass_corrupt_table && !page) {
+			page_cursor->block = 0;
+			page_cursor->rec = 0;
+			if (estimate) {
+				cursor->path_arr->nth_rec = ULINT_UNDEFINED;
+			}
+			break;
+		}
+		ut_a(page);
+
 		ut_ad(index->id == btr_page_get_index_id(page));
 
 		block->check_index_page_at_flush = TRUE;
@@ -986,6 +1050,14 @@
 					 RW_NO_LATCH, NULL, BUF_GET,
 					 file, line, mtr);
 		page = buf_block_get_frame(block);
+
+		if (srv_pass_corrupt_table && !page) {
+			page_cursor->block = 0;
+			page_cursor->rec = 0;
+			break;
+		}
+		ut_a(page);
+
 		ut_ad(index->id == btr_page_get_index_id(page));
 
 		if (height == ULINT_UNDEFINED) {
@@ -1199,6 +1271,12 @@
 	*big_rec = NULL;
 
 	block = btr_cur_get_block(cursor);
+
+	if (srv_pass_corrupt_table && !block) {
+		return(DB_CORRUPTION);
+	}
+	ut_a(block);
+
 	page = buf_block_get_frame(block);
 	index = cursor->index;
 	zip_size = buf_block_get_zip_size(block);
@@ -2925,6 +3003,11 @@
 
 	block = btr_cur_get_block(cursor);
 
+	if (srv_pass_corrupt_table && !block) {
+		return(DB_CORRUPTION);
+	}
+	ut_a(block);
+
 	ut_ad(page_is_leaf(buf_block_get_frame(block)));
 
 	rec = btr_cur_get_rec(cursor);
@@ -3628,6 +3711,11 @@
 
 		page = btr_cur_get_page(&cursor);
 
+		if (srv_pass_corrupt_table && !page) {
+			break;
+		}
+		ut_a(page);
+
 		rec = page_rec_get_next(page_get_infimum_rec(page));
 
 		if (!page_rec_is_supremum(rec)) {
diff -ruN a/storage/innobase/btr/btr0pcur.c b/storage/innobase/btr/btr0pcur.c
--- a/storage/innobase/btr/btr0pcur.c	2010-11-03 07:01:13.000000000 +0900
+++ b/storage/innobase/btr/btr0pcur.c	2010-12-04 15:38:18.116563877 +0900
@@ -32,7 +32,7 @@
 #include "ut0byte.h"
 #include "rem0cmp.h"
 #include "trx0trx.h"
-
+#include "srv0srv.h"
 /**************************************************************//**
 Allocates memory for a persistent cursor object and initializes the cursor.
 @return	own: persistent cursor */
@@ -102,6 +102,12 @@
 	ut_ad(cursor->latch_mode != BTR_NO_LATCHES);
 
 	block = btr_pcur_get_block(cursor);
+
+	if (srv_pass_corrupt_table && !block) {
+		return;
+	}
+	ut_a(block);
+
 	index = btr_cur_get_index(btr_pcur_get_btr_cur(cursor));
 
 	page_cursor = btr_pcur_get_page_cur(cursor);
@@ -419,6 +425,15 @@
 	next_block = btr_block_get(space, zip_size, next_page_no,
 				   cursor->latch_mode, mtr);
 	next_page = buf_block_get_frame(next_block);
+
+	if (srv_pass_corrupt_table && !next_page) {
+		btr_leaf_page_release(btr_pcur_get_block(cursor),
+				      cursor->latch_mode, mtr);
+		btr_pcur_get_page_cur(cursor)->block = 0;
+		btr_pcur_get_page_cur(cursor)->rec = 0;
+		return;
+	}
+	ut_a(next_page);
 #ifdef UNIV_BTR_DEBUG
 	ut_a(page_is_comp(next_page) == page_is_comp(page));
 	ut_a(btr_page_get_prev(next_page, mtr)
diff -ruN a/storage/innobase/btr/btr0sea.c b/storage/innobase/btr/btr0sea.c
--- a/storage/innobase/btr/btr0sea.c	2010-12-03 15:49:59.166193407 +0900
+++ b/storage/innobase/btr/btr0sea.c	2010-12-04 15:38:18.118548961 +0900
@@ -42,7 +42,7 @@
 #include "btr0pcur.h"
 #include "btr0btr.h"
 #include "ha0ha.h"
-
+#include "srv0srv.h"
 /** Flag: has the search system been enabled?
 Protected by btr_search_latch and btr_search_enabled_mutex. */
 UNIV_INTERN char		btr_search_enabled	= TRUE;
@@ -607,6 +607,11 @@
 
 	block = btr_cur_get_block(cursor);
 
+	if (srv_pass_corrupt_table && !block) {
+		return;
+	}
+	ut_a(block);
+
 	/* NOTE that the following two function calls do NOT protect
 	info or block->n_fields etc. with any semaphore, to save CPU time!
 	We cannot assume the fields are consistent when we return from
diff -ruN a/storage/innobase/buf/buf0buf.c b/storage/innobase/buf/buf0buf.c
--- a/storage/innobase/buf/buf0buf.c	2010-12-04 15:37:50.554565654 +0900
+++ b/storage/innobase/buf/buf0buf.c	2010-12-04 15:38:18.119548922 +0900
@@ -52,6 +52,7 @@
 #include "log0recv.h"
 #include "page0zip.h"
 #include "trx0trx.h"
+#include "srv0start.h"
 
 /* prototypes for new functions added to ha_innodb.cc */
 trx_t* innobase_get_trx();
@@ -1131,6 +1132,11 @@
 			ready = buf_flush_ready_for_replace(&block->page);
 			mutex_exit(&block->mutex);
 
+			if (block->page.is_corrupt) {
+				/* corrupt page may remain, it can be skipped */
+				break;
+			}
+
 			if (!ready) {
 
 				return(block);
@@ -2475,6 +2481,13 @@
 		return(NULL);
 	}
 
+	if (srv_pass_corrupt_table <= 1) {
+		if (bpage->is_corrupt) {
+			rw_lock_s_unlock(&buf_pool->page_hash_latch);
+			return(NULL);
+		}
+	}
+
 	block_mutex = buf_page_get_mutex_enter(bpage);
 
 	rw_lock_s_unlock(&buf_pool->page_hash_latch);
@@ -3036,6 +3049,13 @@
 		return(NULL);
 	}
 
+	if (srv_pass_corrupt_table <= 1) {
+		if (block->page.is_corrupt) {
+			mutex_exit(block_mutex);
+			return(NULL);
+		}
+	}
+
 	switch (buf_block_get_state(block)) {
 		buf_page_t*	bpage;
 		ibool		success;
@@ -3710,6 +3730,7 @@
 	bpage->newest_modification = 0;
 	bpage->oldest_modification = 0;
 	HASH_INVALIDATE(bpage, hash);
+	bpage->is_corrupt = FALSE;
 #if defined UNIV_DEBUG_FILE_ACCESSES || defined UNIV_DEBUG
 	bpage->file_page_was_freed = FALSE;
 #endif /* UNIV_DEBUG_FILE_ACCESSES || UNIV_DEBUG */
@@ -4299,6 +4320,7 @@
 				(ulong) bpage->offset);
 		}
 
+		if (!srv_pass_corrupt_table || !bpage->is_corrupt) {
 		/* From version 3.23.38 up we store the page checksum
 		to the 4 first bytes of the page end lsn field */
 
@@ -4340,6 +4362,23 @@
 			      REFMAN "forcing-innodb-recovery.html\n"
 			      "InnoDB: about forcing recovery.\n", stderr);
 
+			if (srv_pass_corrupt_table && !trx_sys_sys_space(bpage->space)
+			    && bpage->space < SRV_LOG_SPACE_FIRST_ID) {
+				trx_t*	trx;
+
+				fprintf(stderr,
+					"InnoDB: space %u will be treated as corrupt.\n",
+					bpage->space);
+				fil_space_set_corrupt(bpage->space);
+
+				trx = innobase_get_trx();
+				if (trx && trx->dict_operation_lock_mode == RW_X_LATCH) {
+					dict_table_set_corrupt_by_space(bpage->space, FALSE);
+				} else {
+					dict_table_set_corrupt_by_space(bpage->space, TRUE);
+				}
+				bpage->is_corrupt = TRUE;
+			} else
 			if (srv_force_recovery < SRV_FORCE_IGNORE_CORRUPT) {
 				fputs("InnoDB: Ending processing because of"
 				      " a corrupt database page.\n",
@@ -4347,6 +4386,7 @@
 				exit(1);
 			}
 		}
+		} /**/
 
 		if (recv_recovery_is_on()) {
 			/* Pages must be uncompressed for crash recovery. */
@@ -4356,8 +4396,11 @@
 
 		if (uncompressed && !recv_no_ibuf_operations) {
 			ibuf_merge_or_delete_for_page(
+				/* Delete possible entries, if bpage is_corrupt */
+				(srv_pass_corrupt_table && bpage->is_corrupt) ? NULL :
 				(buf_block_t*) bpage, bpage->space,
 				bpage->offset, buf_page_get_zip_size(bpage),
+				(srv_pass_corrupt_table && bpage->is_corrupt) ? FALSE :
 				TRUE);
 		}
 	}
diff -ruN a/storage/innobase/buf/buf0rea.c b/storage/innobase/buf/buf0rea.c
--- a/storage/innobase/buf/buf0rea.c	2010-12-04 15:37:50.557553380 +0900
+++ b/storage/innobase/buf/buf0rea.c	2010-12-04 15:41:09.784467585 +0900
@@ -193,7 +193,14 @@
 			      ((buf_block_t*) bpage)->frame, bpage, trx);
 	}
 	thd_wait_end(NULL);
+
+	if (srv_pass_corrupt_table) {
+		if (*err != DB_SUCCESS) {
+			bpage->is_corrupt = TRUE;
+		}
+	} else {
 	ut_a(*err == DB_SUCCESS);
+	}
 
 	if (sync) {
 		/* The i/o is already completed when we arrive from
diff -ruN a/storage/innobase/dict/dict0dict.c b/storage/innobase/dict/dict0dict.c
--- a/storage/innobase/dict/dict0dict.c	2010-12-03 17:30:16.248987063 +0900
+++ b/storage/innobase/dict/dict0dict.c	2010-12-04 15:45:23.808513973 +0900
@@ -55,6 +55,7 @@
 #include "srv0srv.h" /* srv_lower_case_table_names */
 #include "m_ctype.h" /* my_isspace() */
 #include "ha_prototypes.h" /* innobase_strcasecmp(), innobase_casedn_str()*/
+#include "srv0start.h" /* SRV_LOG_SPACE_FIRST_ID */
 
 #include <ctype.h>
 
@@ -751,7 +752,7 @@
 
 	mutex_exit(&(dict_sys->mutex));
 
-	if (table != NULL) {
+	if (table != NULL && !table->is_corrupt) {
 		/* If table->ibd_file_missing == TRUE, this will
 		print an error message and return without doing
 		anything. */
@@ -1294,7 +1295,7 @@
 		    + dict_sys->size) > srv_dict_size_limit ) {
 		prev_table = UT_LIST_GET_PREV(table_LRU, table);
 
-		if (table == self || table->n_mysql_handles_opened)
+		if (table == self || table->n_mysql_handles_opened || table->is_corrupt)
 			goto next_loop;
 
 		cached_foreign_tables = 0;
@@ -4333,6 +4334,12 @@
 	heap = mem_heap_create(1000);
 
 	while (index) {
+		if (table->is_corrupt) {
+			ut_a(srv_pass_corrupt_table);
+			mem_heap_free(heap);
+			return(FALSE);
+		}
+
 		size = btr_get_size(index, BTR_TOTAL_SIZE);
 
 		index->stat_index_size = size;
@@ -4480,6 +4487,12 @@
 	heap = mem_heap_create(1000);
 
 	while (index) {
+		if (table->is_corrupt) {
+			ut_a(srv_pass_corrupt_table);
+			mem_heap_free(heap);
+			return;
+		}
+
 /*===========================================*/
 {
 	dict_table_t*	sys_stats;
@@ -4666,6 +4679,13 @@
 		     || (srv_force_recovery < SRV_FORCE_NO_LOG_REDO
 			 && dict_index_is_clust(index)))) {
 			ulint	size;
+
+			if (table->is_corrupt) {
+				ut_a(srv_pass_corrupt_table);
+				dict_table_stats_unlock(table, RW_X_LATCH);
+				return;
+			}
+
 			size = btr_get_size(index, BTR_TOTAL_SIZE);
 
 			index->stat_index_size = size;
@@ -5462,4 +5482,42 @@
 		rw_lock_free(&dict_table_stats_latches[i]);
 	}
 }
+
+/*************************************************************************
+set is_corrupt flag by space_id*/
+
+void
+dict_table_set_corrupt_by_space(
+/*============================*/
+	ulint	space_id,
+	ibool	need_mutex)
+{
+	dict_table_t*	table;
+	ibool		found = FALSE;
+
+	ut_a(!trx_sys_sys_space(space_id) && space_id < SRV_LOG_SPACE_FIRST_ID);
+
+	if (need_mutex)
+		mutex_enter(&(dict_sys->mutex));
+
+	table = UT_LIST_GET_FIRST(dict_sys->table_LRU);
+
+	while (table) {
+		if (table->space == space_id) {
+			table->is_corrupt = TRUE;
+			found = TRUE;
+		}
+
+		table = UT_LIST_GET_NEXT(table_LRU, table);
+	}
+
+	if (need_mutex)
+		mutex_exit(&(dict_sys->mutex));
+
+	if (!found) {
+		fprintf(stderr, "InnoDB: space to be marked as "
+			"crashed was not found for id %lu.\n",
+			(ulong) space_id);
+	}
+}
 #endif /* !UNIV_HOTBACKUP */
diff -ruN a/storage/innobase/dict/dict0mem.c b/storage/innobase/dict/dict0mem.c
--- a/storage/innobase/dict/dict0mem.c	2010-11-03 07:01:13.000000000 +0900
+++ b/storage/innobase/dict/dict0mem.c	2010-12-04 15:38:18.126549463 +0900
@@ -97,6 +97,8 @@
 	/* The number of transactions that are either waiting on the
 	AUTOINC lock or have been granted the lock. */
 	table->n_waiting_or_granted_auto_inc_locks = 0;
+
+	table->is_corrupt = FALSE;
 #endif /* !UNIV_HOTBACKUP */
 
 	ut_d(table->magic_n = DICT_TABLE_MAGIC_N);
diff -ruN a/storage/innobase/fil/fil0fil.c b/storage/innobase/fil/fil0fil.c
--- a/storage/innobase/fil/fil0fil.c	2010-12-04 15:37:50.564551587 +0900
+++ b/storage/innobase/fil/fil0fil.c	2010-12-04 15:38:18.128549252 +0900
@@ -235,6 +235,7 @@
 				file we have written to */
 	ibool		is_in_unflushed_spaces; /*!< TRUE if this space is
 				currently in unflushed_spaces */
+	ibool		is_corrupt;
 	UT_LIST_NODE_T(fil_space_t) space_list;
 				/*!< list of all spaces */
 	ulint		magic_n;/*!< FIL_SPACE_MAGIC_N */
@@ -1293,6 +1294,8 @@
 		    ut_fold_string(name), space);
 	space->is_in_unflushed_spaces = FALSE;
 
+	space->is_corrupt = FALSE;
+
 	UT_LIST_ADD_LAST(space_list, fil_system->space_list, space);
 
 	mutex_exit(&fil_system->mutex);
<<<<<<< HEAD
@@ -5267,6 +5270,22 @@
=======
@@ -4943,6 +4946,34 @@
>>>>>>> eb83bab2
 	ut_a(byte_offset % OS_FILE_LOG_BLOCK_SIZE == 0);
 	ut_a((len % OS_FILE_LOG_BLOCK_SIZE) == 0);
 
+	if (srv_pass_corrupt_table == 1 && space->is_corrupt) {
+		/* should ignore i/o for the crashed space */
+		mutex_enter(&fil_system->mutex);
+		fil_node_complete_io(node, fil_system, type);
+		mutex_exit(&fil_system->mutex);
+		if (mode == OS_AIO_NORMAL) {
+			ut_a(space->purpose == FIL_TABLESPACE);
+			buf_page_io_complete(message);
+		}
+		if (type == OS_FILE_READ) {
+			return(DB_TABLESPACE_DELETED);
+		} else {
+			return(DB_SUCCESS);
+		}
+	} else {
+		if (srv_pass_corrupt_table > 1 && space->is_corrupt) {
+			/* should ignore write i/o for the crashed space */
+			if (type == OS_FILE_WRITE) {
+				mutex_enter(&fil_system->mutex);
+				fil_node_complete_io(node, fil_system, type);
+				mutex_exit(&fil_system->mutex);
+				if (mode == OS_AIO_NORMAL) {
+					ut_a(space->purpose == FIL_TABLESPACE);
+					buf_page_io_complete(message);
+				}
+				return(DB_SUCCESS);
+			}
+		}
 #ifdef UNIV_HOTBACKUP
 	/* In ibbackup do normal i/o, not aio */
 	if (type == OS_FILE_READ) {
<<<<<<< HEAD
@@ -5281,6 +5300,8 @@
=======
@@ -4957,6 +4988,8 @@
>>>>>>> eb83bab2
 	ret = os_aio(type, mode | wake_later, node->name, node->handle, buf,
 		     offset_low, offset_high, len, node, message, trx);
 #endif
+	} /**/
+
 	ut_a(ret);
 
 	if (mode == OS_AIO_SYNC) {
<<<<<<< HEAD
@@ -5422,7 +5443,7 @@
 
 	if (fil_node->space->purpose == FIL_TABLESPACE) {
 		srv_set_io_thread_op_info(segment, "complete io for buf page");
-		buf_page_io_complete(message);
+		buf_page_io_complete(message, NULL);
 	} else {
 		srv_set_io_thread_op_info(segment, "complete io for log");
 		log_io_complete(message);
@@ -5776,3 +5797,46 @@
=======
@@ -5452,3 +5485,46 @@
>>>>>>> eb83bab2
                return 0;
        }
 }
+
+/*************************************************************************
+functions to access is_corrupt flag of fil_space_t*/
+
+ibool
+fil_space_is_corrupt(
+/*=================*/
+	ulint	space_id)
+{
+	fil_space_t*	space;
+	ibool		ret = FALSE;
+
+	mutex_enter(&fil_system->mutex);
+
+	space = fil_space_get_by_id(space_id);
+
+	if (space && space->is_corrupt) {
+		ret = TRUE;
+	}
+
+	mutex_exit(&fil_system->mutex);
+
+	return(ret);
+}
+
+void
+fil_space_set_corrupt(
+/*==================*/
+	ulint	space_id)
+{
+	fil_space_t*	space;
+
+	mutex_enter(&fil_system->mutex);
+
+	space = fil_space_get_by_id(space_id);
+
+	if (space) {
+		space->is_corrupt = TRUE;
+	}
+
+	mutex_exit(&fil_system->mutex);
+}
+
diff -ruN a/storage/innobase/fsp/fsp0fsp.c b/storage/innobase/fsp/fsp0fsp.c
--- a/storage/innobase/fsp/fsp0fsp.c	2010-12-04 15:37:50.569480615 +0900
+++ b/storage/innobase/fsp/fsp0fsp.c	2010-12-04 15:38:18.131550103 +0900
@@ -369,6 +369,12 @@
 	ut_ad(id || !zip_size);
 
 	block = buf_page_get(id, zip_size, 0, RW_X_LATCH, mtr);
+
+	if (srv_pass_corrupt_table && !block) {
+		return(0);
+	}
+	ut_a(block);
+
 	header = FSP_HEADER_OFFSET + buf_block_get_frame(block);
 	buf_block_dbg_add_level(block, SYNC_FSP_PAGE);
 
@@ -787,6 +793,12 @@
 	fsp_header_t*	sp_header;
 
 	block = buf_page_get(space, zip_size, 0, RW_X_LATCH, mtr);
+
+	if (srv_pass_corrupt_table && !block) {
+		return(0);
+	}
+	ut_a(block);
+
 	buf_block_dbg_add_level(block, SYNC_FSP_PAGE);
 
 	sp_header = FSP_HEADER_OFFSET + buf_block_get_frame(block);
@@ -1866,6 +1878,11 @@
 {
 	fseg_inode_t*	inode;
 
+	if (srv_pass_corrupt_table && !page) {
+		return(ULINT_UNDEFINED);
+	}
+	ut_a(page);
+
 	for (; i < FSP_SEG_INODES_PER_PAGE(zip_size); i++) {
 
 		inode = fsp_seg_inode_page_get_nth_inode(
@@ -1979,6 +1996,11 @@
 
 	page = buf_block_get_frame(block);
 
+	if (srv_pass_corrupt_table && !page) {
+		return(0);
+	}
+	ut_a(page);
+
 	n = fsp_seg_inode_page_find_free(page, 0, zip_size, mtr);
 
 	ut_a(n != ULINT_UNDEFINED);
@@ -2072,6 +2094,11 @@
 
 	inode = fut_get_ptr(space, zip_size, inode_addr, RW_X_LATCH, mtr);
 
+	if (srv_pass_corrupt_table && !inode) {
+		return(0);
+	}
+	ut_a(inode);
+
 	if (UNIV_UNLIKELY(!mach_read_from_8(inode + FSEG_ID))) {
 
 		inode = NULL;
@@ -2098,7 +2125,7 @@
 {
 	fseg_inode_t*	inode
 		= fseg_inode_try_get(header, space, zip_size, mtr);
-	ut_a(inode);
+	ut_a(srv_pass_corrupt_table || inode);
 	return(inode);
 }
 
@@ -3304,6 +3331,11 @@
 
 	descr = xdes_get_descriptor(space, zip_size, page, mtr);
 
+	if (srv_pass_corrupt_table && !descr) {
+		/* The page may be corrupt. pass it. */
+		return;
+	}
+
 	ut_a(descr);
 	if (xdes_get_bit(descr, XDES_FREE_BIT, page % FSP_EXTENT_SIZE, mtr)) {
 		fputs("InnoDB: Dump of the tablespace extent descriptor: ",
@@ -3551,6 +3583,11 @@
 
 	descr = xdes_get_descriptor(space, zip_size, header_page, mtr);
 
+	if (srv_pass_corrupt_table && !descr) {
+		/* The page may be corrupt. pass it. */
+		return(TRUE);
+	}
+
 	/* Check that the header resides on a page which has not been
 	freed yet */
 
@@ -3635,6 +3672,12 @@
 
 	inode = fseg_inode_get(header, space, zip_size, mtr);
 
+	if (srv_pass_corrupt_table && !inode) {
+		/* ignore the corruption */
+		return(TRUE);
+	}
+	ut_a(inode);
+
 	descr = fseg_get_first_extent(inode, space, zip_size, mtr);
 
 	if (descr != NULL) {
diff -ruN a/storage/innobase/handler/ha_innodb.cc b/storage/innobase/handler/ha_innodb.cc
--- a/storage/innobase/handler/ha_innodb.cc	2010-12-04 15:37:50.578486593 +0900
+++ b/storage/innobase/handler/ha_innodb.cc	2010-12-04 15:38:18.137549396 +0900
@@ -3959,6 +3959,12 @@
 		DBUG_RETURN(1);
 	}
 
+	if (srv_pass_corrupt_table <= 1 && share->ib_table && share->ib_table->is_corrupt) {
+		free_share(share);
+
+		DBUG_RETURN(HA_ERR_CRASHED_ON_USAGE);
+	}
+
 	/* Create buffers for packing the fields of a record. Why
 	table->reclength did not work here? Obviously, because char
 	fields when packed actually became 1 byte longer, when we also
@@ -3986,6 +3992,19 @@
 	/* Get pointer to a table object in InnoDB dictionary cache */
 	ib_table = dict_table_get(norm_name, TRUE);
 	
+	if (srv_pass_corrupt_table <= 1 && ib_table && ib_table->is_corrupt) {
+		free_share(share);
+		my_free(upd_buff);
+
+		DBUG_RETURN(HA_ERR_CRASHED_ON_USAGE);
+	}
+
+	if (share->ib_table) {
+		ut_a(share->ib_table == ib_table);
+	} else {
+		share->ib_table = ib_table;
+	}
+
 	if (NULL == ib_table) {
 		if (is_part && retries < 10) {
 			++retries;
@@ -5150,6 +5169,10 @@
 
 	ha_statistic_increment(&SSV::ha_write_count);
 
+	if (share->ib_table->is_corrupt) {
+		DBUG_RETURN(HA_ERR_CRASHED);
+	}
+
 	if (table->timestamp_field_type & TIMESTAMP_AUTO_SET_ON_INSERT)
 		table->timestamp_field->set_time();
 
@@ -5367,6 +5390,10 @@
 func_exit:
 	innobase_active_small();
 
+	if (share->ib_table->is_corrupt) {
+		DBUG_RETURN(HA_ERR_CRASHED);
+	}
+
 	DBUG_RETURN(error_result);
 }
 
@@ -5543,6 +5570,10 @@
 
 	ha_statistic_increment(&SSV::ha_update_count);
 
+	if (share->ib_table->is_corrupt) {
+		DBUG_RETURN(HA_ERR_CRASHED);
+	}
+
 	if (table->timestamp_field_type & TIMESTAMP_AUTO_SET_ON_UPDATE)
 		table->timestamp_field->set_time();
 
@@ -5632,6 +5663,10 @@
 
 	innobase_active_small();
 
+	if (share->ib_table->is_corrupt) {
+		DBUG_RETURN(HA_ERR_CRASHED);
+	}
+
 	DBUG_RETURN(error);
 }
 
@@ -5653,6 +5688,10 @@
 
 	ha_statistic_increment(&SSV::ha_delete_count);
 
+	if (share->ib_table->is_corrupt) {
+		DBUG_RETURN(HA_ERR_CRASHED);
+	}
+
 	if (!prebuilt->upd_node) {
 		row_get_prebuilt_update_vector(prebuilt);
 	}
@@ -5679,6 +5718,10 @@
 
 	innobase_active_small();
 
+	if (share->ib_table->is_corrupt) {
+		DBUG_RETURN(HA_ERR_CRASHED);
+	}
+
 	DBUG_RETURN(error);
 }
 
@@ -5918,6 +5961,10 @@
 
 	ha_statistic_increment(&SSV::ha_read_key_count);
 
+	if (srv_pass_corrupt_table <= 1 && share->ib_table->is_corrupt) {
+		DBUG_RETURN(HA_ERR_CRASHED);
+	}
+
 	index = prebuilt->index;
 
 	if (UNIV_UNLIKELY(index == NULL)) {
@@ -5983,6 +6030,10 @@
 		ret = DB_UNSUPPORTED;
 	}
 
+	if (srv_pass_corrupt_table <= 1 && share->ib_table->is_corrupt) {
+		DBUG_RETURN(HA_ERR_CRASHED);
+	}
+
 	switch (ret) {
 	case DB_SUCCESS:
 		error = 0;
@@ -6098,6 +6149,10 @@
 {
 	DBUG_ENTER("change_active_index");
 
+	if (srv_pass_corrupt_table <= 1 && share->ib_table->is_corrupt) {
+		DBUG_RETURN(HA_ERR_CRASHED);
+	}
+
 	ut_ad(user_thd == ha_thd());
 	ut_a(prebuilt->trx == thd_to_trx(user_thd));
 
@@ -6188,6 +6243,10 @@
 
 	DBUG_ENTER("general_fetch");
 
+	if (srv_pass_corrupt_table <= 1 && share->ib_table->is_corrupt) {
+		DBUG_RETURN(HA_ERR_CRASHED);
+	}
+
 	ut_a(prebuilt->trx == thd_to_trx(user_thd));
 
 	innodb_srv_conc_enter_innodb(prebuilt->trx);
@@ -6197,6 +6256,10 @@
 
 	innodb_srv_conc_exit_innodb(prebuilt->trx);
 
+	if (srv_pass_corrupt_table <= 1 && share->ib_table->is_corrupt) {
+		DBUG_RETURN(HA_ERR_CRASHED);
+	}
+
 	switch (ret) {
 	case DB_SUCCESS:
 		error = 0;
@@ -7467,10 +7530,18 @@
 
 	update_thd(ha_thd());
 
+	if (share->ib_table->is_corrupt) {
+		DBUG_RETURN(HA_ERR_CRASHED);
+	}
+
 	/* Truncate the table in InnoDB */
 
 	error = row_truncate_table_for_mysql(prebuilt->table, prebuilt->trx);
 
+	if (share->ib_table->is_corrupt) {
+		DBUG_RETURN(HA_ERR_CRASHED);
+	}
+
 	error = convert_error_code_to_mysql(error, prebuilt->table->flags,
 					    NULL);
 
@@ -7975,6 +8046,16 @@
 	return(ranges + (double) rows / (double) total_rows * time_for_scan);
 }
 
+UNIV_INTERN
+bool
+ha_innobase::is_corrupt() const
+{
+	if (share->ib_table)
+		return ((bool)share->ib_table->is_corrupt);
+	else
+		return (FALSE);
+}
+
 /*********************************************************************//**
 Calculates the key number used inside MySQL for an Innobase index. We will
 first check the "index translation table" for a match of the index to get
@@ -8152,7 +8233,7 @@
 	ib_table = prebuilt->table;
 
 	if (flag & HA_STATUS_TIME) {
-		if (called_from_analyze || innobase_stats_on_metadata) {
+		if ((called_from_analyze || innobase_stats_on_metadata) && !share->ib_table->is_corrupt) {
 			/* In sql_show we call with this flag: update
 			then statistics so that they are up-to-date */
 
@@ -8445,10 +8526,18 @@
 	THD*		thd,		/*!< in: connection thread handle */
 	HA_CHECK_OPT*	check_opt)	/*!< in: currently ignored */
 {
+	if (share->ib_table->is_corrupt) {
+		return(HA_ADMIN_CORRUPT);
+	}
+
 	/* Simply call ::info() with all the flags */
 	info_low(HA_STATUS_TIME | HA_STATUS_CONST | HA_STATUS_VARIABLE,
 		 true /* called from analyze */);
 
+	if (share->ib_table->is_corrupt) {
+		return(HA_ADMIN_CORRUPT);
+	}
+
 	return(0);
 }
 
@@ -8630,6 +8719,10 @@
 		my_error(ER_QUERY_INTERRUPTED, MYF(0));
 	}
 
+	if (share->ib_table->is_corrupt) {
+		return(HA_ADMIN_CORRUPT);
+	}
+
 	DBUG_RETURN(is_ok ? HA_ADMIN_OK : HA_ADMIN_CORRUPT);
 }
 
@@ -9400,6 +9493,10 @@
 
 	update_thd(thd);
 
+	if (share->ib_table->is_corrupt) {
+		DBUG_RETURN(HA_ERR_CRASHED);
+	}
+
 	if (prebuilt->table->ibd_file_missing && !thd_tablespace_op(thd)) {
 		ut_print_timestamp(stderr);
 		fprintf(stderr,
@@ -11800,6 +11897,26 @@
   "0 (the default) disables automatic dumps.",
   NULL, NULL, 0, 0, UINT_MAX32, 0);
 
+const char *corrupt_table_action_names[]=
+{
+  "assert", /* 0 */
+  "warn", /* 1 */
+  "salvage", /* 2 */
+  NullS
+};
+TYPELIB corrupt_table_action_typelib=
+{
+  array_elements(corrupt_table_action_names) - 1, "corrupt_table_action_typelib",
+  corrupt_table_action_names, NULL
+};
+static	MYSQL_SYSVAR_ENUM(corrupt_table_action, srv_pass_corrupt_table,
+  PLUGIN_VAR_RQCMDARG,
+  "Warn corruptions of user tables as 'corrupt table' instead of not crashing itself, "
+  "when used with file_per_table. "
+  "All file io for the datafile after detected as corrupt are disabled, "
+  "except for the deletion.",
+  NULL, NULL, 0, &corrupt_table_action_typelib);
+
 static struct st_mysql_sys_var* innobase_system_variables[]= {
   MYSQL_SYSVAR(additional_mem_pool_size),
   MYSQL_SYSVAR(autoextend_increment),
@@ -11886,6 +12003,7 @@
   MYSQL_SYSVAR(purge_threads),
   MYSQL_SYSVAR(purge_batch_size),
   MYSQL_SYSVAR(rollback_segments),
+  MYSQL_SYSVAR(corrupt_table_action),
   NULL
 };
 
diff -ruN a/storage/innobase/handler/ha_innodb.h b/storage/innobase/handler/ha_innodb.h
--- a/storage/innobase/handler/ha_innodb.h	2010-11-03 07:01:13.000000000 +0900
+++ b/storage/innobase/handler/ha_innodb.h	2010-12-04 15:38:18.159588579 +0900
@@ -52,6 +52,7 @@
 	innodb_idx_translate_t	idx_trans_tbl;	/*!< index translation
 						table between MySQL and
 						Innodb */
+	dict_table_t*		ib_table;
 } INNOBASE_SHARE;
 
 
@@ -135,6 +136,7 @@
 	int close(void);
 	double scan_time();
 	double read_time(uint index, uint ranges, ha_rows rows);
+	bool is_corrupt() const;
 
 	int write_row(uchar * buf);
 	int update_row(const uchar * old_data, uchar * new_data);
diff -ruN a/storage/innobase/include/btr0btr.ic b/storage/innobase/include/btr0btr.ic
--- a/storage/innobase/include/btr0btr.ic	2010-11-03 07:01:13.000000000 +0900
+++ b/storage/innobase/include/btr0btr.ic	2010-12-04 15:38:18.162515035 +0900
@@ -28,7 +28,7 @@
 #include "mtr0mtr.h"
 #include "mtr0log.h"
 #include "page0zip.h"
-
+#include "srv0srv.h"
 #define BTR_MAX_NODE_LEVEL	50	/*!< Maximum B-tree page level
 					(not really a hard limit).
 					Used in debug assertions
@@ -55,7 +55,9 @@
 	block = buf_page_get_gen(space, zip_size, page_no, mode,
 				 NULL, BUF_GET, file, line, mtr);
 
-	if (mode != RW_NO_LATCH) {
+	ut_a(srv_pass_corrupt_table || block);
+
+	if (block && mode != RW_NO_LATCH) {
 
 		buf_block_dbg_add_level(block, SYNC_TREE_NODE);
 	}
diff -ruN a/storage/innobase/include/buf0buf.h b/storage/innobase/include/buf0buf.h
--- a/storage/innobase/include/buf0buf.h	2010-12-03 15:49:59.218956083 +0900
+++ b/storage/innobase/include/buf0buf.h	2010-12-04 15:38:18.164513667 +0900
@@ -986,7 +986,7 @@
 	const buf_block_t*	block)	/*!< in: pointer to the control block */
 	__attribute__((pure));
 #else /* UNIV_DEBUG */
-# define buf_block_get_frame(block) (block)->frame
+# define buf_block_get_frame(block) (block ? (block)->frame : 0)
 #endif /* UNIV_DEBUG */
 /*********************************************************************//**
 Gets the space id of a block.
@@ -1433,6 +1433,7 @@
 					0 if the block was never accessed
 					in the buffer pool */
 	/* @} */
+	ibool		is_corrupt;
 # if defined UNIV_DEBUG_FILE_ACCESSES || defined UNIV_DEBUG
 	ibool		file_page_was_freed;
 					/*!< this is set to TRUE when fsp
diff -ruN a/storage/innobase/include/buf0buf.ic b/storage/innobase/include/buf0buf.ic
--- a/storage/innobase/include/buf0buf.ic	2010-12-03 15:49:59.221956024 +0900
+++ b/storage/innobase/include/buf0buf.ic	2010-12-04 15:38:18.167513925 +0900
@@ -34,7 +34,7 @@
 #include "buf0flu.h"
 #include "buf0lru.h"
 #include "buf0rea.h"
-
+#include "srv0srv.h"
 /*********************************************************************//**
 Gets the current size of buffer buf_pool in bytes.
 @return size in bytes */
@@ -619,6 +619,12 @@
 /*================*/
 	const buf_block_t*	block)	/*!< in: pointer to the control block */
 {
+	ut_a(srv_pass_corrupt_table || block);
+
+	if (srv_pass_corrupt_table && !block) {
+		return(0);
+	}
+
 	ut_ad(block);
 
 	switch (buf_block_get_state(block)) {
diff -ruN a/storage/innobase/include/dict0dict.h b/storage/innobase/include/dict0dict.h
--- a/storage/innobase/include/dict0dict.h	2010-12-03 17:30:16.306955940 +0900
+++ b/storage/innobase/include/dict0dict.h	2010-12-04 15:38:18.169513750 +0900
@@ -1245,6 +1245,15 @@
 dict_close(void);
 /*============*/
 
+/*************************************************************************
+set is_corrupt flag by space_id*/
+
+void
+dict_table_set_corrupt_by_space(
+/*============================*/
+	ulint	space_id,
+	ibool	need_mutex);
+
 #ifndef UNIV_NONINL
 #include "dict0dict.ic"
 #endif
diff -ruN a/storage/innobase/include/dict0mem.h b/storage/innobase/include/dict0mem.h
--- a/storage/innobase/include/dict0mem.h	2010-11-03 07:01:13.000000000 +0900
+++ b/storage/innobase/include/dict0mem.h	2010-12-04 15:38:18.171513956 +0900
@@ -636,6 +636,7 @@
 				the AUTOINC lock on this table. */
 				/* @} */
 	/*----------------------*/
+	ibool		is_corrupt;
 #endif /* !UNIV_HOTBACKUP */
 
 #ifdef UNIV_DEBUG
diff -ruN a/storage/innobase/include/fil0fil.h b/storage/innobase/include/fil0fil.h
--- a/storage/innobase/include/fil0fil.h	2010-12-04 15:35:29.175520016 +0900
+++ b/storage/innobase/include/fil0fil.h	2010-12-04 15:38:18.172483391 +0900
@@ -749,6 +749,19 @@
 fil_system_hash_nodes(void);
 /*========================*/
 
+/*************************************************************************
+functions to access is_corrupt flag of fil_space_t*/
+
+ibool
+fil_space_is_corrupt(
+/*=================*/
+	ulint	space_id);
+
+void
+fil_space_set_corrupt(
+/*==================*/
+	ulint	space_id);
+
 typedef	struct fil_space_struct	fil_space_t;
 
 #endif
diff -ruN a/storage/innobase/include/fut0fut.ic b/storage/innobase/include/fut0fut.ic
--- a/storage/innobase/include/fut0fut.ic	2010-11-03 07:01:13.000000000 +0900
+++ b/storage/innobase/include/fut0fut.ic	2010-12-04 15:38:18.174481728 +0900
@@ -23,6 +23,7 @@
 Created 12/13/1995 Heikki Tuuri
 ***********************************************************************/
 
+#include "srv0srv.h"
 #include "sync0rw.h"
 #include "buf0buf.h"
 
@@ -48,6 +49,12 @@
 	ut_ad((rw_latch == RW_S_LATCH) || (rw_latch == RW_X_LATCH));
 
 	block = buf_page_get(space, zip_size, addr.page, rw_latch, mtr);
+
+	if (srv_pass_corrupt_table && !block) {
+		return(0);
+	}
+	ut_a(block);
+
 	ptr = buf_block_get_frame(block) + addr.boffset;
 
 	buf_block_dbg_add_level(block, SYNC_NO_ORDER_CHECK);
diff -ruN a/storage/innobase/include/page0page.h b/storage/innobase/include/page0page.h
--- a/storage/innobase/include/page0page.h	2010-11-03 07:01:13.000000000 +0900
+++ b/storage/innobase/include/page0page.h	2010-12-04 15:38:18.175514037 +0900
@@ -500,7 +500,7 @@
 page_is_leaf(
 /*=========*/
 	const page_t*	page)	/*!< in: page */
-	__attribute__((nonnull, pure));
+	__attribute__((pure));
 /************************************************************//**
 Gets the pointer to the next record on the page.
 @return	pointer to next record */
diff -ruN a/storage/innobase/include/page0page.ic b/storage/innobase/include/page0page.ic
--- a/storage/innobase/include/page0page.ic	2010-11-03 07:01:13.000000000 +0900
+++ b/storage/innobase/include/page0page.ic	2010-12-04 15:38:18.177482672 +0900
@@ -274,6 +274,9 @@
 /*=========*/
 	const page_t*	page)	/*!< in: page */
 {
+	if (!page) {
+		return(FALSE);
+	}
 	return(!*(const uint16*) (page + (PAGE_HEADER + PAGE_LEVEL)));
 }
 
diff -ruN a/storage/innobase/include/page0zip.h b/storage/innobase/include/page0zip.h
--- a/storage/innobase/include/page0zip.h	2010-11-03 07:01:13.000000000 +0900
+++ b/storage/innobase/include/page0zip.h	2010-12-04 15:38:18.179513974 +0900
@@ -114,7 +114,7 @@
 	const page_t*	page,	/*!< in: uncompressed page */
 	dict_index_t*	index,	/*!< in: index of the B-tree node */
 	mtr_t*		mtr)	/*!< in: mini-transaction, or NULL */
-	__attribute__((nonnull(1,2,3)));
+	__attribute__((nonnull(1,3)));
 
 /**********************************************************************//**
 Decompress a page.  This function should tolerate errors on the compressed
diff -ruN a/storage/innobase/include/srv0srv.h b/storage/innobase/include/srv0srv.h
--- a/storage/innobase/include/srv0srv.h	2010-12-04 15:37:50.591516341 +0900
+++ b/storage/innobase/include/srv0srv.h	2010-12-04 15:38:18.180563749 +0900
@@ -243,6 +243,7 @@
 extern ulint	srv_adaptive_flushing_method;
 
 extern ulint	srv_expand_import;
+extern ulint	srv_pass_corrupt_table;
 
 extern ulint	srv_dict_size_limit;
 /*-------------------------------------------*/
diff -ruN a/storage/innobase/page/page0zip.c b/storage/innobase/page/page0zip.c
--- a/storage/innobase/page/page0zip.c	2010-11-03 07:01:13.000000000 +0900
+++ b/storage/innobase/page/page0zip.c	2010-12-04 15:38:18.195515935 +0900
@@ -1153,6 +1153,10 @@
 	FILE*		logfile = NULL;
 #endif
 
+	if (!page) {
+		return(FALSE);
+	}
+
 	ut_a(page_is_comp(page));
 	ut_a(fil_page_get_type(page) == FIL_PAGE_INDEX);
 	ut_ad(page_simple_validate_new((page_t*) page));
diff -ruN a/storage/innobase/row/row0ins.c b/storage/innobase/row/row0ins.c
--- a/storage/innobase/row/row0ins.c	2010-11-03 07:01:13.000000000 +0900
+++ b/storage/innobase/row/row0ins.c	2010-12-04 15:38:18.198514028 +0900
@@ -1335,6 +1335,12 @@
 		const rec_t*		rec = btr_pcur_get_rec(&pcur);
 		const buf_block_t*	block = btr_pcur_get_block(&pcur);
 
+		if (srv_pass_corrupt_table && !block) {
+			err = DB_CORRUPTION;
+			break;
+		}
+		ut_a(block);
+
 		if (page_rec_is_infimum(rec)) {
 
 			continue;
diff -ruN a/storage/innobase/row/row0merge.c b/storage/innobase/row/row0merge.c
--- a/storage/innobase/row/row0merge.c	2010-12-03 17:30:16.330986655 +0900
+++ b/storage/innobase/row/row0merge.c	2010-12-04 15:38:18.201513966 +0900
@@ -1245,6 +1245,13 @@
 
 		if (UNIV_LIKELY(has_next)) {
 			rec = btr_pcur_get_rec(&pcur);
+
+			if (srv_pass_corrupt_table && !rec) {
+				err = DB_CORRUPTION;
+				goto err_exit;
+			}
+			ut_a(rec);
+
 			offsets = rec_get_offsets(rec, clust_index, NULL,
 						  ULINT_UNDEFINED, &row_heap);
 
diff -ruN a/storage/innobase/row/row0sel.c b/storage/innobase/row/row0sel.c
--- a/storage/innobase/row/row0sel.c	2010-11-03 07:01:13.000000000 +0900
+++ b/storage/innobase/row/row0sel.c	2010-12-04 15:38:18.205551115 +0900
@@ -3848,6 +3848,13 @@
 	/* PHASE 4: Look for matching records in a loop */
 
 	rec = btr_pcur_get_rec(pcur);
+
+	if (srv_pass_corrupt_table && !rec) {
+		err = DB_CORRUPTION;
+		goto lock_wait_or_error;
+	}
+	ut_a(rec);
+
 	ut_ad(!!page_rec_is_comp(rec) == comp);
 #ifdef UNIV_SEARCH_DEBUG
 	/*
@@ -3925,7 +3932,13 @@
 	if (UNIV_UNLIKELY(next_offs >= UNIV_PAGE_SIZE - PAGE_DIR)) {
 
 wrong_offs:
-		if (srv_force_recovery == 0 || moves_up == FALSE) {
+		if (srv_pass_corrupt_table && !trx_sys_sys_space(index->table->space)) {
+			index->table->is_corrupt = TRUE;
+			fil_space_set_corrupt(index->table->space);
+		}
+
+		if ((srv_force_recovery == 0 || moves_up == FALSE)
+		    && srv_pass_corrupt_table <= 1) {
 			ut_print_timestamp(stderr);
 			buf_page_print(page_align(rec), 0);
 			fprintf(stderr,
@@ -3976,7 +3989,8 @@
 
 	offsets = rec_get_offsets(rec, index, offsets, ULINT_UNDEFINED, &heap);
 
-	if (UNIV_UNLIKELY(srv_force_recovery > 0)) {
+	if (UNIV_UNLIKELY(srv_force_recovery > 0)
+	    || (srv_pass_corrupt_table == 2 && index->table->is_corrupt)) {
 		if (!rec_validate(rec, offsets)
 		    || !btr_index_rec_validate(rec, index, FALSE)) {
 			fprintf(stderr,
diff -ruN a/storage/innobase/srv/srv0srv.c b/storage/innobase/srv/srv0srv.c
--- a/storage/innobase/srv/srv0srv.c	2010-12-04 15:37:50.602481253 +0900
+++ b/storage/innobase/srv/srv0srv.c	2010-12-04 15:38:18.209513823 +0900
@@ -436,6 +436,7 @@
 UNIV_INTERN ulint	srv_adaptive_flushing_method = 0; /* 0: native  1: estimate  2: keep_average */
 
 UNIV_INTERN ulint	srv_expand_import = 0; /* 0:disable 1:enable */
+UNIV_INTERN ulint	srv_pass_corrupt_table = 0; /* 0:disable 1:enable */
 
 UNIV_INTERN ulint	srv_dict_size_limit = 0;
 /*-------------------------------------------*/
diff -ruN a/storage/innobase/srv/srv0start.c b/storage/innobase/srv/srv0start.c
--- a/storage/innobase/srv/srv0start.c	2010-12-04 15:37:50.605491300 +0900
+++ b/storage/innobase/srv/srv0start.c	2010-12-04 15:38:18.212513722 +0900
@@ -2149,6 +2149,13 @@
 
 	os_fast_mutex_free(&srv_os_test_mutex);
 
+	if (!srv_file_per_table_original_value
+	    && srv_pass_corrupt_table) {
+		fprintf(stderr, "InnoDB: Warning:"
+			" The option innodb_file_per_table is disabled,"
+			" so using the option innodb_pass_corrupt_table doesn't make sense.\n");
+	}
+
 	if (srv_print_verbose_log) {
 		ut_print_timestamp(stderr);
 		fprintf(stderr,<|MERGE_RESOLUTION|>--- conflicted
+++ resolved
@@ -593,11 +593,7 @@
  	UT_LIST_ADD_LAST(space_list, fil_system->space_list, space);
  
  	mutex_exit(&fil_system->mutex);
-<<<<<<< HEAD
-@@ -5267,6 +5270,22 @@
-=======
-@@ -4943,6 +4946,34 @@
->>>>>>> eb83bab2
+@@ -5267,6 +5270,34 @@
  	ut_a(byte_offset % OS_FILE_LOG_BLOCK_SIZE == 0);
  	ut_a((len % OS_FILE_LOG_BLOCK_SIZE) == 0);
  
@@ -632,11 +628,7 @@
  #ifdef UNIV_HOTBACKUP
  	/* In ibbackup do normal i/o, not aio */
  	if (type == OS_FILE_READ) {
-<<<<<<< HEAD
-@@ -5281,6 +5300,8 @@
-=======
-@@ -4957,6 +4988,8 @@
->>>>>>> eb83bab2
+@@ -5281,6 +5312,8 @@
  	ret = os_aio(type, mode | wake_later, node->name, node->handle, buf,
  		     offset_low, offset_high, len, node, message, trx);
  #endif
@@ -645,20 +637,7 @@
  	ut_a(ret);
  
  	if (mode == OS_AIO_SYNC) {
-<<<<<<< HEAD
-@@ -5422,7 +5443,7 @@
- 
- 	if (fil_node->space->purpose == FIL_TABLESPACE) {
- 		srv_set_io_thread_op_info(segment, "complete io for buf page");
--		buf_page_io_complete(message);
-+		buf_page_io_complete(message, NULL);
- 	} else {
- 		srv_set_io_thread_op_info(segment, "complete io for log");
- 		log_io_complete(message);
-@@ -5776,3 +5797,46 @@
-=======
-@@ -5452,3 +5485,46 @@
->>>>>>> eb83bab2
+@@ -5776,3 +5809,46 @@
                 return 0;
         }
  }
