--- conflicted
+++ resolved
@@ -20,7 +20,6 @@
 AC_CONFIG_SRCDIR([src/lib_auth_pam_client.h])
 AM_INIT_AUTOMAKE([foreign])
 
-<<<<<<< HEAD
 AC_CONFIG_MACRO_DIR([m4])
 
 AC_CONFIG_HEADERS([config.h])
@@ -34,17 +33,6 @@
 
 AC_ARG_WITH([mysql_config],
     AS_HELP_STRING(
-=======
-AC_CONFIG_HEADERS([config.h])
-
-AC_PROG_CC
-AC_PROG_LIBTOOL
-AC_PROG_SED
-AC_CHECK_PROGS([BZR], [bzr])
-
-AC_ARG_WITH([mysql_config],
-    AC_HELP_STRING(
->>>>>>> bc480297
         [--with-mysql_config=PATH],
         [location of the mysql_config program]),
     [MYSQL_CONFIG="$with_mysql_config"])
@@ -58,16 +46,14 @@
     AC_MSG_ERROR(
         [Unable to find PAM. Please install the PAM development libraries])
 )
+AC_CHECK_LIB([mysqlclient], [mysql_init], ,
+    AC_MSG_ERROR(
+        [Unable to find PAM. Please install the PAM development libraries])
+)
 
-<<<<<<< HEAD
 # Replace -I with -isystem for the MySQL header include GCC option to silence 
 # warnings originating from them
 MYSQL_INCLUDES=`"${MYSQL_CONFIG}" --include | sed 's@^-I@-isystem @'`
-=======
-# Replace -I with -isystem MySQL header include GCC options to silence warnings
-# originating from them
-MYSQL_INCLUDES=`"${MYSQL_CONFIG}" --include | "${SED}" 's@^-I@-isystem @'`
->>>>>>> bc480297
 
 CPPFLAGS="${CPPFLAGS} ${MYSQL_INCLUDES}"
 
@@ -78,11 +64,8 @@
 # Checks for library functions.
 AC_FUNC_MALLOC
 AC_CHECK_FUNCS([getpass])
-<<<<<<< HEAD
 
 CFLAGS="-Wall -Wextra ${CFLAGS}"
-=======
->>>>>>> bc480297
 
 # Get the plugin dir
 PLUGINDIR=$([$MYSQL_CONFIG --plugindir])
