--- conflicted
+++ resolved
@@ -765,11 +765,7 @@
  enum enum_slave_exec_mode { SLAVE_EXEC_MODE_STRICT,
                              SLAVE_EXEC_MODE_IDEMPOTENT,
                              SLAVE_EXEC_MODE_LAST_BIT};
-<<<<<<< HEAD
 @@ -508,6 +538,22 @@
-=======
-@@ -506,6 +533,21 @@
->>>>>>> 3510f132
  
    my_bool sysdate_is_now;
  
@@ -792,11 +788,7 @@
    double long_query_time_double;
  
  } SV;
-<<<<<<< HEAD
 @@ -1140,6 +1186,24 @@
-=======
-@@ -1138,6 +1180,24 @@
->>>>>>> 3510f132
    uint in_sub_stmt;
    bool enable_slow_log;
    bool last_insert_id_used;
@@ -821,11 +813,7 @@
    SAVEPOINT *savepoints;
    enum enum_check_fields count_cuted_fields;
  };
-<<<<<<< HEAD
-@@ -1588,6 +1652,71 @@
-=======
-@@ -1586,6 +1646,71 @@
->>>>>>> 3510f132
+@@ -1588,0 +1652,0 @@
    thr_lock_type update_lock_default;
    Delayed_insert *di;
  
@@ -1186,11 +1174,7 @@
  static bool fix_low_prio_updates(sys_var *self, THD *thd, enum_var_type type)
  {
    if (type == OPT_SESSION)
-<<<<<<< HEAD
-@@ -2898,6 +2928,134 @@
-=======
-@@ -2904,6 +2927,123 @@
->>>>>>> 3510f132
+@@ -2898,0 +2928,0 @@
         DEFAULT(FALSE), NO_MUTEX_GUARD, NOT_IN_BINLOG, ON_CHECK(0),
         ON_UPDATE(fix_log_state));
  
@@ -2864,11 +2848,7 @@
   --log-tc=name       Path to transaction coordinator log (used for
   transactions that affect more than one storage engine,
   when binary log is disabled).
-<<<<<<< HEAD
 @@ -660,6 +683,18 @@
-=======
-@@ -662,6 +678,18 @@
->>>>>>> 3510f132
   Log slow queries to given log file. Defaults logging to
   hostname-slow.log. Must be enabled to activate other slow
   log options
@@ -2887,11 +2867,7 @@
   --socket=name       Socket file to use for connection
   --sort-buffer-size=# 
   Each thread that needs to do a sort allocates a buffer of
-<<<<<<< HEAD
 @@ -817,7 +852,12 @@
-=======
-@@ -819,7 +847,11 @@
->>>>>>> 3510f132
  log-short-format FALSE
  log-slave-updates FALSE
  log-slow-admin-statements FALSE
@@ -2904,11 +2880,7 @@
  log-tc tc.log
  log-tc-size 24576
  log-warnings 1
-<<<<<<< HEAD
-@@ -933,6 +973,9 @@
-=======
-@@ -936,6 +968,9 @@
->>>>>>> 3510f132
+@@ -933,0 +973,0 @@
  slave-type-conversions 
  slow-launch-time 2
  slow-query-log FALSE
