--- conflicted
+++ resolved
@@ -16,11 +16,7 @@
 
    You should have received a copy of the GNU General Public License
    along with Bash; see the file COPYING.  If not, write to the Free
-<<<<<<< HEAD
-   Software Foundation, 59 Temple Place, Suite 330, Boston, MA 02111 USA. */
-=======
    Software Foundation, 51 Franklin Street, Fifth Floor, Boston, MA  02110-1301, USA. */
->>>>>>> 020dcec4
 
 /* This file should be included instead of <dirent.h> or <sys/dir.h>. */
 
