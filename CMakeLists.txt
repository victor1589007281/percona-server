# Copyright (c) 2006, 2019, Oracle and/or its affiliates. All rights reserved.
# 
# This program is free software; you can redistribute it and/or modify
# it under the terms of the GNU General Public License, version 2.0,
# as published by the Free Software Foundation.
#
# This program is also distributed with certain software (including
# but not limited to OpenSSL) that is licensed under separate terms,
# as designated in a particular file or component or in included license
# documentation.  The authors of MySQL hereby grant you an additional
# permission to link the program and your derivative works with the
# separately licensed software that they have included with MySQL.
#
# This program is distributed in the hope that it will be useful,
# but WITHOUT ANY WARRANTY; without even the implied warranty of
# MERCHANTABILITY or FITNESS FOR A PARTICULAR PURPOSE.  See the
# GNU General Public License, version 2.0, for more details.
#
# You should have received a copy of the GNU General Public License
# along with this program; if not, write to the Free Software
# Foundation, Inc., 51 Franklin St, Fifth Floor, Boston, MA 02110-1301  USA
<<<<<<< HEAD

MESSAGE(STATUS "Running cmake version ${CMAKE_VERSION}")

IF(WIN32)
  # CMake 3.8.0 is needed for Visual Studio 2017 and x64 toolset.
  CMAKE_MINIMUM_REQUIRED(VERSION 3.8.0)
ELSEIF(APPLE)
  # Version 3.12.4 is needed because the new build system of Xcode is not
  # supported by cmake. 3.12.4 will force using the legacy build system.
  # Version 3.9.2 is needed because INCLUDE_DIRECTORIES(SYSTEM ...) wasn't
  # handled properly by the cmake Xcode generator.
  IF(CMAKE_GENERATOR STREQUAL "Xcode")
    CMAKE_MINIMUM_REQUIRED(VERSION 3.12.4)
  ELSE()
    CMAKE_MINIMUM_REQUIRED(VERSION 3.9.2)
  ENDIF()
ELSEIF(UNIX)
  # This is currently minimum version on all supported platforms.
  IF(CMAKE_VERSION VERSION_LESS 3.4.3)
    # Default cmake is 2.8.12.2 on RedHat
    IF(EXISTS "/etc/redhat-release")
      MESSAGE(WARNING "Please use cmake3 rather than cmake on this platform")
      FIND_PROGRAM(MY_CMAKE3 cmake3 /bin /usr/bin /usr/local/bin)
      IF(MY_CMAKE3)
        MESSAGE(STATUS "Found ${MY_CMAKE3}")
      ELSE()
        MESSAGE(STATUS "Please install cmake3 (yum install cmake3)")
      ENDIF()
    ENDIF()
  ENDIF()
ENDIF()
# CMake 3.4.3 is needed for Solaris due to CMake bug 15673.
# 3.4.3 as minimum unless higher is checked above.
CMAKE_MINIMUM_REQUIRED(VERSION 3.4.3)
=======

MESSAGE(STATUS "Running cmake version ${CMAKE_VERSION}")

IF(WIN32)
  # CMake 3.8.0 is needed for Visual Studio 2017 and x64 toolset.
  CMAKE_MINIMUM_REQUIRED(VERSION 3.8.0)
ELSEIF(APPLE)
  # Version 3.12.4 is needed because the new build system of Xcode is not
  # supported by cmake. 3.12.4 will force using the legacy build system.
  # Version 3.9.2 is needed because INCLUDE_DIRECTORIES(SYSTEM ...) wasn't
  # handled properly by the cmake Xcode generator.
  IF(CMAKE_GENERATOR STREQUAL "Xcode")
    CMAKE_MINIMUM_REQUIRED(VERSION 3.12.4)
  ELSE()
    CMAKE_MINIMUM_REQUIRED(VERSION 3.9.2)
  ENDIF()
ELSEIF(UNIX)
  # This is currently minimum version on all supported platforms.
  IF(CMAKE_VERSION VERSION_LESS 3.5.1)
    # Default cmake is 2.8.12.2 on RedHat
    IF(EXISTS "/etc/redhat-release")
      MESSAGE(WARNING "Please use cmake3 rather than cmake on this platform")
      FIND_PROGRAM(MY_CMAKE3 cmake3 /bin /usr/bin /usr/local/bin)
      IF(MY_CMAKE3)
        MESSAGE(STATUS "Found ${MY_CMAKE3}")
      ELSE()
        MESSAGE(STATUS "Please install cmake3 (yum install cmake3)")
      ENDIF()
    ELSE()
      # On SunOS /opt/csw/bin/cmake is (most likely) too old.
      FIND_PROGRAM(MY_UNAME uname /bin /usr/bin /usr/local/bin /sbin)
      IF(MY_UNAME)
        EXEC_PROGRAM(uname ARGS -s OUTPUT_VARIABLE MY_HOST_SYSTEM_NAME)
        IF(MY_HOST_SYSTEM_NAME MATCHES "SunOS")
          FIND_PROGRAM(MY_CMAKE cmake /usr/bin
            NO_CMAKE_ENVIRONMENT_PATH
            NO_SYSTEM_ENVIRONMENT_PATH
            )
          IF(MY_CMAKE)
            MESSAGE(STATUS "Found ${MY_CMAKE}")
            EXEC_PROGRAM(${MY_CMAKE} ARGS --version)
          ELSE()
            MESSAGE(STATUS "Please install /usr/bin/cmake ")
          ENDIF()
        ENDIF()
      ENDIF()
    ENDIF()
  ENDIF()
ENDIF()

# CMake 3.5 is needed for TARGET_SOURCES(... $<TARGET_OBJECTS:${LIB}_objlib>)
CMAKE_MINIMUM_REQUIRED(VERSION 3.5.1)
>>>>>>> 4869291f

# Explicitly set CMP0018 and CMP0022 = NEW since newer versions of
# CMake has OLD as default even if OLD is deprecated.
# See cmake --help-policy CMP0018 / CMP0022
CMAKE_POLICY(SET CMP0018 NEW)
CMAKE_POLICY(SET CMP0022 NEW)
<<<<<<< HEAD

# Disallow use of the LOCATION property for build targets.
IF(POLICY CMP0026)
  CMAKE_POLICY(SET CMP0026 NEW)
ENDIF()

# In CMake 3.12 and above, the
#
# * ``check_include_file`` macro in the ``CheckIncludeFile`` module, the
# * ``check_include_file_cxx`` macro in the
#   ``CheckIncludeFileCXX`` module, and the
# * ``check_include_files`` macro in the ``CheckIncludeFiles`` module
#
# now prefer to link the check executable to the libraries listed in the
# ``CMAKE_REQUIRED_LIBRARIES`` variable.
IF(POLICY CMP0075)
  CMAKE_POLICY(SET CMP0075 OLD)
ENDIF()

=======

# Include TARGET_OBJECTS expressions.
CMAKE_POLICY(SET CMP0051 NEW)

# Disallow use of the LOCATION property for build targets.
IF(POLICY CMP0026)
  CMAKE_POLICY(SET CMP0026 NEW)
ENDIF()

# In CMake 3.12 and above, the
#
# * ``check_include_file`` macro in the ``CheckIncludeFile`` module, the
# * ``check_include_file_cxx`` macro in the
#   ``CheckIncludeFileCXX`` module, and the
# * ``check_include_files`` macro in the ``CheckIncludeFiles`` module
#
# now prefer to link the check executable to the libraries listed in the
# ``CMAKE_REQUIRED_LIBRARIES`` variable.
IF(POLICY CMP0075)
  CMAKE_POLICY(SET CMP0075 OLD)
ENDIF()

>>>>>>> 4869291f
# Will set GIT_EXECUTABLE and GIT_FOUND
FIND_PACKAGE(Git)

SET(CMAKE_MODULE_PATH ${CMAKE_MODULE_PATH} ${CMAKE_SOURCE_DIR}/cmake)

# First, decide about build type (debug or release)
# If cmake is invoked with -DCMAKE_BUILD_TYPE, 
# respect user wishes and do not (re)define CMAKE_BUILD_TYPE. If WITH_DEBUG
# is given, set CMAKE_BUILD_TYPE = Debug. Otherwise, use Relwithdebinfo.

IF(DEFINED CMAKE_BUILD_TYPE)
  SET(HAVE_CMAKE_BUILD_TYPE TRUE)
ENDIF()

OPTION(WITH_DEBUG "Use dbug/safemutex" OFF)

# Use a default manufacturer if no manufacturer was identified.
SET(MANUFACTURER_DOCSTRING
  "Set the entity that appears as the manufacturer of packages that support a manufacturer field.")
IF(NOT DEFINED MANUFACTURER) 
  SET(MANUFACTURER "Built from Source" CACHE  STRING ${MANUFACTURER_DOCSTRING})
  MARK_AS_ADVANCED(MANUFACTURER)
ENDIF()


# MAX_INDEXES - Set the maximum number of indexes per table, default 64U
IF (NOT MAX_INDEXES)
  SET(MAX_INDEXES 64U)
ELSEIF(MAX_INDEXES MATCHES "^[0-9]+[Uu]?$")
  # MAX_INDEXES should be unsigned, so add the U suffix if it's missing.
  STRING(REGEX REPLACE "^([0-9]+).*$" "\\1U" MAX_INDEXES "${MAX_INDEXES}")
  MESSAGE(STATUS "Configuring with MAX_INDEXES = ${MAX_INDEXES}")
ELSE()
  MESSAGE(FATAL_ERROR "MAX_INDEXES should be an unsigned integer.")
ENDIF(NOT MAX_INDEXES)

IF(MAX_INDEXES GREATER 255)
  MESSAGE(FATAL_ERROR "MAX_INDEXES values greater than 255 is not supported!")
ELSEIF(MAX_INDEXES LESS 64)
  # Per documentation, ignore values less than 64 and use the default instead.
  MESSAGE(WARNING "MAX_INDEXES option ignored because it is less than 64.")
  SET(MAX_INDEXES 64U)
ENDIF()
<<<<<<< HEAD

# PAM build Handling
OPTION(WITH_PAM "Build with Percona PAM plugin" OFF)
=======
>>>>>>> 4869291f

# We choose to provide WITH_DEBUG as alias to standard CMAKE_BUILD_TYPE=Debug
# which turns out to be not trivial, as this involves synchronization 
# between CMAKE_BUILD_TYPE and WITH_DEBUG. Besides, we have to deal with cases
# where WITH_DEBUG is  reset from ON to OFF  and here we need to reset 
# CMAKE_BUILD_TYPE to either none or default RelWithDebInfo

SET(BUILDTYPE_DOCSTRING
 "Choose the type of build, options are: None(CMAKE_CXX_FLAGS or
 CMAKE_C_FLAGS used) Debug Release RelWithDebInfo MinSizeRel")

IF(WITH_DEBUG)
  SET(CMAKE_BUILD_TYPE "Debug" CACHE STRING ${BUILDTYPE_DOCSTRING} FORCE)
  SET(OLD_WITH_DEBUG 1 CACHE INTERNAL "" FORCE)
ELSEIF(NOT HAVE_CMAKE_BUILD_TYPE OR OLD_WITH_DEBUG)
  IF(CMAKE_BUILD_TYPE MATCHES "Debug" OR NOT HAVE_CMAKE_BUILD_TYPE)
    SET(CMAKE_BUILD_TYPE "RelWithDebInfo" CACHE STRING 
       ${BUILDTYPE_DOCSTRING} FORCE)
  ENDIF()
  SET(OLD_WITH_DEBUG 0 CACHE INTERNAL "" FORCE)
ENDIF()

<<<<<<< HEAD
=======
STRING(TOUPPER "${CMAKE_BUILD_TYPE}" CMAKE_BUILD_TYPE_UPPER)

>>>>>>> 4869291f
IF(CMAKE_GENERATOR MATCHES "Visual Studio [1-9][0-9].*" AND
   CMAKE_GENERATOR_TOOLSET STREQUAL "")
  # Switch to 64 bit toolset on Windows (32 bit is default).
  # This is recommended as the 32 bit linker will run into address space issues
  # and not exit for long time.
  SET(CMAKE_GENERATOR_TOOLSET "host=x64")
ENDIF()

# On Linux el6/el7 the default gcc is too old, see if devtoolset is installed.
# Same with SLES 12, look for gcc 7 there.
# We need to look for gcc before calling PROJECT below.
OPTION(FORCE_UNSUPPORTED_COMPILER "Disable compiler version checks" OFF)
MARK_AS_ADVANCED(WITHOUT_SERVER DISABLE_SHARED FORCE_UNSUPPORTED_COMPILER)

<<<<<<< HEAD
IF(UNIX)
  FIND_PROGRAM(MY_UNAME uname /bin /usr/bin /usr/local/bin /sbin)
  IF(MY_UNAME)
    EXEC_PROGRAM(uname ARGS -s OUTPUT_VARIABLE MY_HOST_SYSTEM_NAME)
=======
# Use 'uname -r' and 'rpm -qf /' to figure out host system.
# For Docker images we cannot trust uname, so use rpm instead.
IF(UNIX)
  FIND_PROGRAM(MY_UNAME uname /bin /usr/bin /usr/local/bin /sbin)
  IF(MY_UNAME)
    EXECUTE_PROCESS(COMMAND ${MY_UNAME} -s
      OUTPUT_VARIABLE MY_HOST_SYSTEM_NAME
      OUTPUT_STRIP_TRAILING_WHITESPACE
      RESULT_VARIABLE MY_UNAME_RESULT
      )
  ENDIF()
  FIND_PROGRAM(MY_RPM rpm /bin /usr/bin)
  IF(MY_RPM)
    EXECUTE_PROCESS(COMMAND ${MY_RPM} -qf /
      OUTPUT_VARIABLE MY_HOST_FILESYSTEM_NAME
      OUTPUT_STRIP_TRAILING_WHITESPACE
      RESULT_VARIABLE MY_RPM_RESULT
      )
>>>>>>> 4869291f
  ENDIF()
ENDIF()

IF(CMAKE_HOST_UNIX AND NOT FORCE_UNSUPPORTED_COMPILER
    AND NOT CMAKE_C_COMPILER AND NOT CMAKE_CXX_COMPILER)
  # Cannot INCLUDE(CMakeDetermineSystem) prior to PROJECT initialization below.
  SET (ENV_CC "$ENV{CC}")
  SET (ENV_CXX "$ENV{CXX}")
  IF (ENV_CC STREQUAL "" AND ENV_CXX STREQUAL "")
    IF(MY_UNAME)
<<<<<<< HEAD
      EXEC_PROGRAM(uname ARGS -r OUTPUT_VARIABLE MY_HOST_SYSTEM_VERSION)
      IF(MY_HOST_SYSTEM_NAME MATCHES "Linux" AND
          MY_HOST_SYSTEM_VERSION MATCHES "\\.el[67](uek)?\\.")
        MESSAGE(STATUS
          "This is ${MY_HOST_SYSTEM_NAME} version ${MY_HOST_SYSTEM_VERSION}")
=======
      EXEC_PROGRAM(${MY_UNAME} ARGS -r OUTPUT_VARIABLE MY_HOST_SYSTEM_VERSION)
      IF(MY_HOST_SYSTEM_NAME MATCHES "Linux" AND
          (MY_HOST_SYSTEM_VERSION MATCHES "\\.el[67](uek)?\\.")
          OR
          (MY_HOST_FILESYSTEM_NAME MATCHES "\\.el[67]\\."))
        MESSAGE(STATUS
          "This is el6 or el7 as found from 'uname -r' or 'rpm -qf /'")
>>>>>>> 4869291f
        MESSAGE(STATUS "We probably need some devtoolset compiler")

        FIND_PROGRAM(ALTERNATIVE_GCC gcc
          NO_DEFAULT_PATH
          PATHS "/opt/rh/devtoolset-8/root/usr/bin")
        FIND_PROGRAM(ALTERNATIVE_GPP g++
          NO_DEFAULT_PATH
          PATHS "/opt/rh/devtoolset-8/root/usr/bin")
        FIND_PROGRAM(ALTERNATIVE_ENABLE enable
          NO_DEFAULT_PATH
          PATHS "/opt/rh/devtoolset-8/")
        IF(ALTERNATIVE_GCC AND ALTERNATIVE_GPP)
          SET(CMAKE_C_COMPILER ${ALTERNATIVE_GCC})
          SET(CMAKE_CXX_COMPILER ${ALTERNATIVE_GPP})
          MESSAGE(STATUS "Using ${ALTERNATIVE_GCC}")
          MESSAGE(STATUS "Using ${ALTERNATIVE_GPP}")
        ELSE()
          MESSAGE(WARNING "Could not find devtoolset gcc")
        ENDIF()
      ELSEIF(MY_HOST_SYSTEM_NAME MATCHES "Linux" AND
          EXISTS "/etc/os-release")
        FILE(READ "/etc/os-release" MY_OS_RELEASE)
        IF (MY_OS_RELEASE MATCHES "SUSE Linux Enterprise Server 12")
          MESSAGE(STATUS "We need to look for a newer GCC on SLES 12")

          FIND_PROGRAM(ALTERNATIVE_GCC gcc-7
            NO_DEFAULT_PATH
            PATHS "/usr/bin")
          FIND_PROGRAM(ALTERNATIVE_GPP g++-7
            NO_DEFAULT_PATH
            PATHS "/usr/bin")
          IF (ALTERNATIVE_GCC AND ALTERNATIVE_GPP)
            SET(CMAKE_C_COMPILER ${ALTERNATIVE_GCC})
            SET(CMAKE_CXX_COMPILER ${ALTERNATIVE_GPP})
            MESSAGE(STATUS "Using ${ALTERNATIVE_GCC}")
            MESSAGE(STATUS "Using ${ALTERNATIVE_GPP}")
            # Use the new ABI so that std::string can be used with allocators
            # that are not default-constructible (e.g. Memroot_allocator)
            ADD_DEFINITIONS(-D_GLIBCXX_USE_CXX11_ABI=1)
          ELSE()
            MESSAGE(WARNING "Could not find newer gcc")
	  ENDIF()
	ENDIF()
      ENDIF()
    ENDIF()
  ENDIF()
ENDIF()

# Optionally set project name, e.g.
# foo.xcodeproj (mac) or foo.sln (windows)
SET(MYSQL_PROJECT_NAME_DOCSTRING "MySQL project name")
IF(DEFINED MYSQL_PROJECT_NAME)
  SET(MYSQL_PROJECT_NAME ${MYSQL_PROJECT_NAME} CACHE STRING
      ${MYSQL_PROJECT_NAME_DOCSTRING} FORCE)
ELSE()
  SET(MYSQL_PROJECT_NAME "MySQL" CACHE STRING
      ${MYSQL_PROJECT_NAME_DOCSTRING} FORCE)
  MARK_AS_ADVANCED(MYSQL_PROJECT_NAME)
ENDIF()

# Remember if WITH_NDBCLUSTER was specified by user
IF(DEFINED WITH_NDBCLUSTER)
  SET(HAVE_WITH_NDBCLUSTER 1)
ENDIF()
OPTION(WITH_NDBCLUSTER "Build MySQL Cluster" OFF)
OPTION(WITH_NDBCLUSTER_STORAGE_ENGINE
  "Legacy and deprecated alias for WITH_NDBCLUSTER" OFF)
OPTION(WITH_PLUGIN_NDBCLUSTER
  "Legacy and deprecated alias for WITH_NDBCLUSTER" OFF)
MARK_AS_ADVANCED(WITH_NDBCLUSTER_STORAGE_ENGINE WITH_PLUGIN_NDBCLUSTER)
IF(NOT HAVE_WITH_NDBCLUSTER)
  # Unless user has used WITH_NDBCLUSTER also look at
  # some of the legacy variables
  IF(WITH_PLUGIN_NDBCLUSTER)
    MESSAGE(WARNING "WITH_PLUGIN_NDBCLUSTER is deprecated and will be "
      "removed in a future release. Please use WITH_NDBCLUSTER instead.")
    SET(WITH_NDBCLUSTER ON)
  ENDIF()
  IF(WITH_NDBCLUSTER_STORAGE_ENGINE)
    MESSAGE(WARNING "WITH_NDBCLUSTER_STORAGE_ENGINE is deprecated and "
      "will be removed in a future release. Please use WITH_NDBCLUSTER "
      "instead.")
    SET(WITH_NDBCLUSTER ON)
  ENDIF()
ENDIF()
IF(WITH_NDBCLUSTER)
  MESSAGE(STATUS "Building MySQL Cluster")
ENDIF()

INCLUDE(mysql_version)
IF(POLICY CMP0048)
  CMAKE_POLICY(SET CMP0048 NEW)
  PROJECT(${MYSQL_PROJECT_NAME}
    VERSION ${MAJOR_VERSION}.${MINOR_VERSION}.${PATCH_VERSION})
ELSE()
  PROJECT(${MYSQL_PROJECT_NAME})
ENDIF()

GET_FILENAME_COMPONENT(REALPATH_CMAKE_SOURCE_DIR ${CMAKE_SOURCE_DIR} REALPATH)
GET_FILENAME_COMPONENT(REALPATH_CMAKE_BINARY_DIR ${CMAKE_BINARY_DIR} REALPATH)

MESSAGE(STATUS "Source directory ${REALPATH_CMAKE_SOURCE_DIR}")
MESSAGE(STATUS "Binary directory ${REALPATH_CMAKE_BINARY_DIR}")

# IN PB2 we have a few configurations which are built in-source (e.g. doxygen).
IF(DEFINED ENV{PB2WORKDIR})
  OPTION(FORCE_INSOURCE_BUILD "Allow in-source build" ON)
ELSE()
  OPTION(FORCE_INSOURCE_BUILD "Allow in-source build" OFF)
ENDIF()

# https://gitlab.kitware.com/cmake/community/wikis/FAQ
# cmake-does-not-generate-a-make-distclean-target-why
# Why disallow in-source build?
# Basically because 'make clean' or 'make distclean' do not work.
# So if you do a 'git pull' you may end up with a developer sandbox
# that no longer works as expected (CMakeCache.txt and other
# generated/configured files may contain data which is no longer valid)
IF(${REALPATH_CMAKE_SOURCE_DIR} STREQUAL ${REALPATH_CMAKE_BINARY_DIR})
  IF(FORCE_INSOURCE_BUILD)
    MESSAGE(WARNING "This is an in-source build")
  ELSE()
    MESSAGE(FATAL_ERROR
      "Please do not build in-source. "
      "Out-of source builds are highly recommended: "
      "you can have multiple builds for the same source, "
      "and there is an easy way to do cleanup, "
      "simply remove the build directory "
      "(note that 'make clean' or 'make distclean' does *not* work) "
      "\nYou *can* force in-source build by invoking cmake with -DFORCE_INSOURCE_BUILD=1")
  ENDIF()
ENDIF()

MACRO(REPORT_CXX_FLAGS)
  MESSAGE(STATUS "CMAKE_C_FLAGS: ${CMAKE_C_FLAGS}")
  FOREACH(BUILD_TYPE "" _DEBUG _RELWITHDEBINFO _RELEASE _MINSIZEREL)
    SET(flag "CMAKE_CXX_FLAGS${BUILD_TYPE}")
    MESSAGE(STATUS "${flag}: ${${flag}}")
  ENDFOREACH()
ENDMACRO()

# STRING(APPEND ...) from cmake VERSION 3.4
MACRO(STRING_APPEND STRING_VAR INPUT)
  SET(${STRING_VAR} "${${STRING_VAR}}${INPUT}")
ENDMACRO()

MACRO(STRING_PREPEND STRING_VAR INPUT)
  SET(${STRING_VAR} "${INPUT}${${STRING_VAR}}")
ENDMACRO()

# Write content to file, using CONFIGURE_FILE
# The advantage compared to FILE(WRITE) is that timestamp
# does not change if file already has the same content
SET(MYSQL_CMAKE_SCRIPT_DIR "${CMAKE_SOURCE_DIR}/cmake")
MACRO(CONFIGURE_FILE_CONTENT content file)
  SET(CMAKE_CONFIGURABLE_FILE_CONTENT
    "${content}\n")
  CONFIGURE_FILE(
    ${MYSQL_CMAKE_SCRIPT_DIR}/configurable_file_content.in
    ${file}
    @ONLY)
ENDMACRO()

SET(BUILD_IS_SINGLE_CONFIG TRUE)
MESSAGE(STATUS "CMAKE_GENERATOR: ${CMAKE_GENERATOR}")
IF(CMAKE_GENERATOR MATCHES "Visual Studio" OR CMAKE_GENERATOR STREQUAL "Xcode")
  SET(BUILD_IS_SINGLE_CONFIG FALSE)
ENDIF()

# Maintainer mode is default on only for debug builds using GCC/G++
IF(CMAKE_BUILD_TYPE MATCHES "Debug" OR WITH_DEBUG)
  IF(CMAKE_COMPILER_IS_GNUCC AND CMAKE_COMPILER_IS_GNUCXX)
    SET(MYSQL_MAINTAINER_MODE ON CACHE BOOL
        "MySQL maintainer-specific development environment")
  ENDIF()
ENDIF()

OPTION(WITH_DEFAULT_COMPILER_OPTIONS
  "Use flags from cmake/build_configurations/compiler_options.cmake"
  ON)
OPTION(WITH_DEFAULT_FEATURE_SET
  "Use feature set in cmake/build_configurations/feature_set.cmake"
  ON)
IF(BUILD_CONFIG)
  INCLUDE(
  ${CMAKE_SOURCE_DIR}/cmake/build_configurations/${BUILD_CONFIG}.cmake)
ENDIF()

OPTION(INSTALL_STATIC_LIBRARIES "Install static libraries" ON)

#cmake on 64bit windows/mac/solaris doesn't set CMAKE_SYSTEM_PROCESSOR correctly
SET(MYSQL_MACHINE_TYPE ${CMAKE_SYSTEM_PROCESSOR})

include(CheckCSourceCompiles)
include(CheckCXXSourceCompiles)
# We need some extra FAIL_REGEX patterns
# Note that CHECK_C_SOURCE_COMPILES is a misnomer, it will also link.
MACRO (MY_CHECK_C_COMPILER_FLAG FLAG RESULT)
  SET(SAVE_CMAKE_REQUIRED_FLAGS "${CMAKE_REQUIRED_FLAGS}")
  SET(CMAKE_REQUIRED_FLAGS "${CMAKE_REQUIRED_FLAGS} ${FLAG}")
  CHECK_C_SOURCE_COMPILES("int main(void) { return 0; }" ${RESULT}
    FAIL_REGEX "argument unused during compilation"
    FAIL_REGEX "unsupported .*option"
    FAIL_REGEX "unknown .*option"
    FAIL_REGEX "unrecognized .*option"
    FAIL_REGEX "ignoring unknown option"
    FAIL_REGEX "[Ww]arning: [Oo]ption"
    FAIL_REGEX "error: visibility"
    FAIL_REGEX "warning: visibility"
    )
  SET(CMAKE_REQUIRED_FLAGS "${SAVE_CMAKE_REQUIRED_FLAGS}")
ENDMACRO()

MACRO (MY_CHECK_CXX_COMPILER_FLAG FLAG RESULT)
  SET(SAVE_CMAKE_REQUIRED_FLAGS "${CMAKE_REQUIRED_FLAGS}")
  SET(CMAKE_REQUIRED_FLAGS "${CMAKE_REQUIRED_FLAGS} ${FLAG}")
  CHECK_CXX_SOURCE_COMPILES("int main(void) { return 0; }" ${RESULT}
    FAIL_REGEX "argument unused during compilation"
    FAIL_REGEX "unsupported .*option"
    FAIL_REGEX "unknown .*option"
    FAIL_REGEX "unrecognized .*option"
    FAIL_REGEX "ignoring unknown option"
    FAIL_REGEX "[Ww]arning: [Oo]ption"
    FAIL_REGEX "error: visibility"
    FAIL_REGEX "warning: visibility"
    )
  SET(CMAKE_REQUIRED_FLAGS "${SAVE_CMAKE_REQUIRED_FLAGS}")
ENDMACRO()

# Include the platform-specific file. To allow exceptions, this code
# looks for files in order of how specific they are. If there is, for
# example, a generic Linux.cmake and a version-specific
# Linux-2.6.28-11-generic, it will pick Linux-2.6.28-11-generic and
# include it. It is then up to the file writer to include the generic
# version if necessary.
FOREACH(_base
    ${CMAKE_SYSTEM_NAME}-${CMAKE_SYSTEM_VERSION}-${CMAKE_SYSTEM_PROCESSOR}
    ${CMAKE_SYSTEM_NAME}-${CMAKE_SYSTEM_VERSION}
    ${CMAKE_SYSTEM_NAME})
  SET(_file ${CMAKE_SOURCE_DIR}/cmake/os/${_base}.cmake)
  IF(EXISTS ${_file})
    INCLUDE(${_file})
    BREAK()
  ENDIF()
ENDFOREACH()


IF(UNIX)
  OPTION(WITH_INNODB_MEMCACHED "" OFF)
  OPTION(ENABLE_MEMCACHED_SASL "Enable SASL on InnoDB Memcached" OFF)
  OPTION(ENABLE_MEMCACHED_SASL_PWDB "Enable SASL on InnoDB Memcached" OFF)
ELSE()
  OPTION(WITH_INNODB_MEMCACHED "" OFF)
ENDIF()
 
# Following autotools tradition, add preprocessor definitions
# specified in environment variable CPPFLAGS
IF(DEFINED ENV{CPPFLAGS})
  ADD_DEFINITIONS($ENV{CPPFLAGS})
ENDIF()

INCLUDE(CheckTypeSize)
CHECK_TYPE_SIZE("void *" SIZEOF_VOIDP)
MESSAGE(STATUS "SIZEOF_VOIDP ${SIZEOF_VOIDP}")
# On some platforms, cmake may think that CMAKE_SIZEOF_VOID_P == 4
# even if we have configured for 64bit build....
SET(CMAKE_SIZEOF_VOID_P ${SIZEOF_VOIDP})

IF(WITH_DEFAULT_COMPILER_OPTIONS)
  INCLUDE(${CMAKE_SOURCE_DIR}/cmake/build_configurations/compiler_options.cmake)
ENDIF()
IF(WITH_DEFAULT_FEATURE_SET)
  INCLUDE(${CMAKE_SOURCE_DIR}/cmake/build_configurations/feature_set.cmake)
ENDIF()

INCLUDE(CMakePushCheckState)

# Add macros
INCLUDE(pkg-config)
INCLUDE(character_sets)
INCLUDE(compile_flags)
INCLUDE(cpu_info)
INCLUDE(zlib)
INCLUDE(lz4)
INCLUDE(re2)
INCLUDE(icu)
INCLUDE(libevent)
INCLUDE(ssl)
INCLUDE(sasl)
INCLUDE(rpc)
INCLUDE(readline)
INCLUDE(protobuf)
INCLUDE(package_name)
INCLUDE(libutils)
INCLUDE(plugin)
INCLUDE(component)
INCLUDE(install_macros)
INCLUDE(install_layout)
INCLUDE(mysql_add_executable)
INCLUDE(mysqlgcs)
INCLUDE(curl)
<<<<<<< HEAD
INCLUDE(prepend_append_cflags_if_supported)
=======
>>>>>>> 4869291f
INCLUDE(rapidjson)

OPTION(WITH_JEMALLOC "Use jemalloc rather than builtin malloc/free etc." OFF)
IF(WITH_JEMALLOC)
  FIND_LIBRARY(JEMALLOC_LIBRARY NAMES jemalloc)
  IF(NOT JEMALLOC_LIBRARY)
    MESSAGE(FATAL_ERROR "Could not find jemalloc library")
  ENDIF()
  STRING_APPEND(CMAKE_EXE_LINKER_FLAGS " -ljemalloc")
  STRING_APPEND(CMAKE_MODULE_LINKER_FLAGS " -ljemalloc")
  STRING_APPEND(CMAKE_SHARED_LINKER_FLAGS " -ljemalloc")
  STRING_APPEND(CMAKE_C_FLAGS " -fno-builtin-malloc -fno-builtin-calloc")
  STRING_APPEND(CMAKE_C_FLAGS " -fno-builtin-realloc -fno-builtin-free")
  STRING_APPEND(CMAKE_CXX_FLAGS " -fno-builtin-malloc -fno-builtin-calloc")
  STRING_APPEND(CMAKE_CXX_FLAGS " -fno-builtin-realloc -fno-builtin-free")
ENDIF()

OPTION(DISABLE_SHARED 
 "Don't build shared libraries, compile code as position-dependent" OFF)
IF(DISABLE_SHARED)
  MESSAGE("Dynamic plugins are disabled.")
ENDIF()
OPTION(ENABLED_PROFILING "Enable profiling" ON)
OPTION(WITHOUT_SERVER OFF)
IF(UNIX)
  OPTION(WITH_VALGRIND "Valgrind instrumentation" OFF)
  IF (WITH_VALGRIND)
    ADD_DEFINITIONS(-DUSE_VALGRIND)
  ENDIF()
ENDIF()
IF(WIN32)
  OPTION(WITH_MSCRT_DEBUG "MS Visual Studio Debug CRT instrumentation" OFF)
ENDIF()
IF(NOT WITHOUT_SERVER)
  OPTION (WITH_UNIT_TESTS "Compile MySQL with unit tests" ON)
ENDIF()
OPTION(WITH_AUTHENTICATION_LDAP
<<<<<<< HEAD
       "Report error if the LDAP authentication plugin cannot be built." OFF)
=======
  "Report error if the LDAP authentication plugin cannot be built." OFF)

OPTION(WITH_LOCK_ORDER
  "Build the lock order mutex instrumentation code." OFF)

IF(WITH_LOCK_ORDER)
  EXECUTE_PROCESS(
    COMMAND ${CMAKE_COMMAND} -E make_directory lock_order
    WORKING_DIRECTORY ${CMAKE_CURRENT_BINARY_DIR}
    )
ENDIF()
>>>>>>> 4869291f

include(CheckCSourceCompiles)
include(CheckCXXSourceCompiles)
# We need some extra FAIL_REGEX patterns
# Note that CHECK_C_SOURCE_COMPILES is a misnomer, it will also link.
MACRO (MY_CHECK_C_COMPILER_FLAG FLAG RESULT)
  CMAKE_PUSH_CHECK_STATE()
  STRING_APPEND(CMAKE_REQUIRED_FLAGS " ${FLAG}")
  CHECK_C_SOURCE_COMPILES("int main(void) { return 0; }" ${RESULT}
    FAIL_REGEX "unknown argument ignored"
    FAIL_REGEX "argument unused during compilation"
    FAIL_REGEX "unsupported .*option"
    FAIL_REGEX "unknown .*option"
    FAIL_REGEX "unrecognized .*option"
    FAIL_REGEX "ignoring unknown option"
    FAIL_REGEX "[Ww]arning: [Oo]ption"
    FAIL_REGEX "error: visibility"
    FAIL_REGEX "warning: visibility"
    )
  CMAKE_POP_CHECK_STATE()
ENDMACRO()

MACRO (MY_CHECK_CXX_COMPILER_FLAG FLAG RESULT)
  CMAKE_PUSH_CHECK_STATE()
  STRING_APPEND(CMAKE_REQUIRED_FLAGS " ${FLAG}")
  CHECK_CXX_SOURCE_COMPILES("int main(void) { return 0; }" ${RESULT}
    FAIL_REGEX "unknown argument ignored"
    FAIL_REGEX "argument unused during compilation"
    FAIL_REGEX "unsupported .*option"
    FAIL_REGEX "unknown .*option"
    FAIL_REGEX "unrecognized .*option"
    FAIL_REGEX "ignoring unknown option"
    FAIL_REGEX "[Ww]arning: [Oo]ption"
    FAIL_REGEX "error: visibility"
    FAIL_REGEX "warning: visibility"
    )
  CMAKE_POP_CHECK_STATE()
ENDMACRO()

<<<<<<< HEAD
=======
# Check whether a specific warning option is supported.
# Intended use is primarily to silence warnings from third-party code.
# If *our* code has warnings with gcc[56789] or clang[345678] the
# code should be fixed, rather than silencing the compiler warnings.
#
# Returns the corresponding "-Wno-<option>" if supported, 0 otherwise.
# WARNING_OPTION should be as found in clang/gcc documentation.
# Note: Sun Studio accepts/ignores anything starting with "-W".
#       Visual Studio has a few /W options, but are totally different.
# Hence we check for gcc/clang only.
# No return value for functions in cmake, so we use an output argument.
FUNCTION(MY_CHECK_CXX_COMPILER_WARNING WARNING_OPTION RETURN_VALUE)
  # Strip off possible leading -Wno- or -W
  STRING(REGEX REPLACE "^-Wno-" "" WARNING_OPTION ${WARNING_OPTION})
  STRING(REGEX REPLACE "^-W" "" WARNING_OPTION ${WARNING_OPTION})
  # Use HAVE_CXX_W_warning_option as cache variable.
  STRING(REPLACE "-" "_" VAR_NAME ${WARNING_OPTION})
  STRING(REPLACE "=" "_" VAR_NAME ${VAR_NAME})
  STRING(REPLACE "c++" "cpp" VAR_NAME ${VAR_NAME})
  SET(VAR_NAME "HAVE_CXX_W_${VAR_NAME}")
  IF(CMAKE_COMPILER_IS_GNUCXX OR CMAKE_CXX_COMPILER_ID MATCHES "Clang")
    MY_CHECK_CXX_COMPILER_FLAG("-W${WARNING_OPTION}" ${VAR_NAME})
  ELSE()
    SET(${VAR_NAME} 0 CACHE INTERNAL "-W${WARNING_OPTION} not supported")
  ENDIF()
  IF(${VAR_NAME})
    SET(${RETURN_VALUE} "-Wno-${WARNING_OPTION}" PARENT_SCOPE)
  ELSE()
    SET(${RETURN_VALUE} 0 PARENT_SCOPE)
  ENDIF()
ENDFUNCTION()

>>>>>>> 4869291f
MACRO(MY_SANITIZER_CHECK SAN_OPT ADD_OPTIMIZATION RESULT)
  MY_CHECK_C_COMPILER_FLAG("${SAN_OPT}" C_RESULT)
  MY_CHECK_CXX_COMPILER_FLAG("${SAN_OPT}" CXX_RESULT)
  IF(C_RESULT AND CXX_RESULT)
    STRING_APPEND(CMAKE_C_FLAGS   " ${SAN_OPT}")
    STRING_APPEND(CMAKE_CXX_FLAGS " ${SAN_OPT}")
    # We switch on basic optimization also for debug builds.
    # We disable inlining for stack trace readability.
    # With optimization we may get some warnings, so we switch off -Werror
    IF(${ADD_OPTIMIZATION})
      STRING_APPEND(CMAKE_C_FLAGS   " -O1 -fno-inline")
      STRING_APPEND(CMAKE_CXX_FLAGS " -O1 -fno-inline")
      IF(NOT SANITIZE_MAINTAINER_MODE)
        SET(MYSQL_MAINTAINER_MODE OFF CACHE BOOL
          "MySQL maintainer-specific development environment" FORCE)
      ENDIF()
    ENDIF()
    SET(${RESULT} 1)
  ELSE()
    SET(${RESULT} 0)
  ENDIF()
ENDMACRO()

OPTION(WITH_ASAN "Enable address sanitizer" OFF)
IF(WITH_ASAN)
  IF(WIN32_CLANG)
    # NOTE: We do _not_ modify CMAKE_C_FLAGS / CMAKE_CXX_FLAGS to add
    # -fsanitize=address here yet; Clang (at least of 5.0.0) requires /MT,
    # but CMake adds /MDd to all feature checks almost no matter what we do.
    # For the same reason, we have to enable it unconditionalyl without
    # doing a feature test; we know it's working. Modifying the flags happens
    # below, near the end.
    SET(HAVE_ASAN 1)

    # Get the path to the ASAN support libraries.
    GET_FILENAME_COMPONENT(ASAN_LIB_DIR ${CMAKE_CXX_COMPILER} DIRECTORY)
    SET(ASAN_LIB_DIR "${ASAN_LIB_DIR}/../lib/clang/${CMAKE_CXX_COMPILER_VERSION}/lib/windows")
    GET_FILENAME_COMPONENT(ASAN_LIB_DIR ${ASAN_LIB_DIR} REALPATH)
  ELSE()
    MY_SANITIZER_CHECK("-fsanitize=address" TRUE WITH_ASAN_OK)
    IF(WITH_ASAN_OK)
      OPTION(WITH_ASAN_SCOPE "Enable -fsanitize-address-use-after-scope" ON)
      SET(HAVE_ASAN 1)
      # This works with clang, but not gcc it seems.
      MY_CHECK_CXX_COMPILER_FLAG(
        "-fsanitize=address -fsanitize-address-use-after-scope"
        HAVE_SANITIZE_SCOPE)
      IF(WITH_ASAN_SCOPE AND HAVE_SANITIZE_SCOPE)
        STRING_APPEND(CMAKE_C_FLAGS   " -fsanitize-address-use-after-scope")
        STRING_APPEND(CMAKE_CXX_FLAGS " -fsanitize-address-use-after-scope")
      ENDIF()
    ELSE()
      MESSAGE(FATAL_ERROR "Do not know how to enable address sanitizer")
    ENDIF()
  ENDIF()
ENDIF()

OPTION(WITH_LSAN "Enable leak sanitizer" OFF)
IF(WITH_LSAN)
  MY_SANITIZER_CHECK("-fsanitize=leak"
    TRUE WITH_LSAN_OK)
  IF(NOT WITH_LSAN_OK)
    MESSAGE(FATAL_ERROR "Do not know how to enable leak sanitizer")
  ELSE()
    SET(HAVE_LSAN 1)
  ENDIF()
ENDIF()

OPTION(WITH_MSAN "Enable memory sanitizer" OFF)
IF(WITH_MSAN)
<<<<<<< HEAD
  MY_SANITIZER_CHECK("-fsanitize=memory -fsanitize-memory-track-origins -fsanitize-blacklist=${CMAKE_CURRENT_SOURCE_DIR}/cmake/msan-blacklist.txt"
                     WITH_MSAN_OK)
=======
  MY_SANITIZER_CHECK("-fsanitize=memory -fsanitize-memory-track-origins"
    TRUE WITH_MSAN_OK)
>>>>>>> 4869291f
  IF(NOT WITH_MSAN_OK)
    MESSAGE(FATAL_ERROR "Do not know how to enable memory sanitizer")
  ELSE()
    MESSAGE(WARNING "Memory sanitizer support is currently experimental.")
  ENDIF()
ENDIF()

OPTION(WITH_UBSAN "Enable undefined behavior sanitizer" OFF)
IF(WITH_UBSAN)
  MY_SANITIZER_CHECK("-fsanitize=undefined" TRUE WITH_UBSAN_OK)
  IF(NOT WITH_UBSAN_OK)
    MESSAGE(FATAL_ERROR
            "Do not know how to enable undefined behavior sanitizer")
  ELSE()
    SET(HAVE_UBSAN 1)
  ENDIF()
ENDIF()

OPTION(WITH_TSAN "Enable thread sanitizer" OFF)
IF(WITH_TSAN)
  MY_SANITIZER_CHECK("-fsanitize=thread" TRUE WITH_TSAN_OK)
  IF(NOT WITH_TSAN_OK)
    MESSAGE(FATAL_ERROR "Do not know how to enable thread sanitizer")
  ELSE()
    MESSAGE(WARNING "Thread sanitizer support is currently experimental.")
    SET(HAVE_TSAN 1)
  ENDIF()
ENDIF()

IF(WITH_ASAN AND WITH_MSAN)
  MESSAGE(FATAL_ERROR
          "Cannot use AddressSanitizer and MemorySanitizer together")
ENDIF()


# Older versions of ccache must be disabled: export CCACHE_DISABLE=1
# See http://www.cmake.org/Wiki/CTest/Coverage
OPTION(ENABLE_GCOV "Enable gcov (debug, Linux builds only)" OFF)
IF (ENABLE_GCOV AND NOT WIN32 AND NOT APPLE)
  STRING_APPEND(CMAKE_C_FLAGS   " -fprofile-arcs -ftest-coverage -DHAVE_GCOV")
  STRING_APPEND(CMAKE_CXX_FLAGS " -fprofile-arcs -ftest-coverage -DHAVE_GCOV")
  STRING_APPEND(CMAKE_EXE_LINKER_FLAGS " -fprofile-arcs -ftest-coverage -lgcov")
ENDIF()

OPTION(ENABLE_GPROF "Enable gprof (optimized, Linux builds only)" OFF)
IF (ENABLE_GPROF AND NOT WIN32 AND NOT APPLE)
  STRING_APPEND(CMAKE_C_FLAGS " -pg")
  STRING_APPEND(CMAKE_CXX_FLAGS " -pg")
  STRING_APPEND(CMAKE_EXE_LINKER_FLAGS " -pg")
ENDIF()

# Use lld for Clang if available and not explicitly disabled.
# Also works for gcc on Debian/Ubuntu. Do 'apt install lld'.
IF(LINUX)
  OPTION(USE_LD_LLD "Use llvm lld linker" ON)
ELSE()
  OPTION(USE_LD_LLD "Use llvm lld linker" OFF)
ENDIF()

IF(USE_LD_LLD)
  CMAKE_PUSH_CHECK_STATE(RESET)
<<<<<<< HEAD
=======

  # RPM builds on Fedora use -specs files.
  # This may cause the test for -fuse-ld=lld to succeed, when it should fail.
  SET(SAVE_CMAKE_C_FLAGS ${CMAKE_C_FLAGS})
  SET(SAVE_CMAKE_CXX_FLAGS ${CMAKE_CXX_FLAGS})
  STRING(REGEX REPLACE "-specs=/usr/lib/rpm/redhat/.*"  ""
    CMAKE_C_FLAGS ${CMAKE_C_FLAGS})
  STRING(REGEX REPLACE "-specs=/usr/lib/rpm/redhat/.*"  ""
    CMAKE_CXX_FLAGS ${CMAKE_CXX_FLAGS})

>>>>>>> 4869291f
  SET(CMAKE_REQUIRED_LIBRARIES "-fuse-ld=lld")
  CHECK_C_SOURCE_COMPILES("int main() {}" C_LD_LLD_RESULT)
  CHECK_CXX_SOURCE_COMPILES("int main() {}" CXX_LD_LLD_RESULT)
  IF(C_LD_LLD_RESULT AND CXX_LD_LLD_RESULT)
    STRING_APPEND(CMAKE_C_LINK_FLAGS " -fuse-ld=lld")
    STRING_APPEND(CMAKE_CXX_LINK_FLAGS " -fuse-ld=lld")
  ENDIF()
<<<<<<< HEAD
=======
  SET(CMAKE_C_FLAGS ${SAVE_CMAKE_C_FLAGS})
  SET(CMAKE_CXX_FLAGS ${SAVE_CMAKE_CXX_FLAGS})
>>>>>>> 4869291f
  CMAKE_POP_CHECK_STATE()
ENDIF()

# Use gold if available and not explicitly disabled.
IF(WIN32)
  # Feature tests are expensive on Windows, and we only support MSVC,
  # which does not use gold. Thus, default to off to save the test.
  OPTION(USE_LD_GOLD "Use GNU gold linker" OFF)
ELSE()
  OPTION(USE_LD_GOLD "Use GNU gold linker" ON)
<<<<<<< HEAD
ENDIF()

IF(CMAKE_SYSTEM_NAME MATCHES "Linux")
  OPTION(LINK_RANDOMIZE "Randomize the order of all symbols in the binary" OFF)
  SET(LINK_RANDOMIZE_SEED "mysql"
    CACHE STRING "Seed to use for link randomization")
ELSE()
  SET(LINK_RANDOMIZE OFF)
ENDIF()

IF (USE_LD_GOLD AND NOT (C_LD_LLD_RESULT AND CXX_LD_LLD_RESULT))
  CMAKE_PUSH_CHECK_STATE(RESET)
  SET(CMAKE_REQUIRED_LIBRARIES "-fuse-ld=gold")
  CHECK_C_SOURCE_COMPILES("int main() {}" C_LD_GOLD_RESULT)
  CHECK_CXX_SOURCE_COMPILES("int main() {}" CXX_LD_GOLD_RESULT)
  IF (C_LD_GOLD_RESULT AND CXX_LD_GOLD_RESULT AND NOT SOLARIS)
    STRING_APPEND(CMAKE_C_LINK_FLAGS " -fuse-ld=gold")
    STRING_APPEND(CMAKE_CXX_LINK_FLAGS " -fuse-ld=gold")

    # Seemingly --gc-sections causes problems with randomization, so only
    # turn it on if we are not making a randomized build.
    IF (NOT LINK_RANDOMIZE)
      STRING_APPEND(CMAKE_C_LINK_FLAGS " -Wl,--gc-sections")
      STRING_APPEND(CMAKE_CXX_LINK_FLAGS " -Wl,--gc-sections")
    ENDIF()
  ENDIF()
  CMAKE_POP_CHECK_STATE()
=======
ENDIF()

IF(LINUX)
  OPTION(LINK_RANDOMIZE "Randomize the order of all symbols in the binary" OFF)
  SET(LINK_RANDOMIZE_SEED "mysql"
    CACHE STRING "Seed to use for link randomization")
ELSE()
  SET(LINK_RANDOMIZE OFF)
ENDIF()

IF (USE_LD_GOLD AND NOT (C_LD_LLD_RESULT AND CXX_LD_LLD_RESULT))
  CMAKE_PUSH_CHECK_STATE(RESET)
  SET(CMAKE_REQUIRED_LIBRARIES "-fuse-ld=gold")
  CHECK_C_SOURCE_COMPILES("int main() {}" C_LD_GOLD_RESULT)
  CHECK_CXX_SOURCE_COMPILES("int main() {}" CXX_LD_GOLD_RESULT)
  IF (C_LD_GOLD_RESULT AND CXX_LD_GOLD_RESULT AND NOT SOLARIS)
    STRING_APPEND(CMAKE_C_LINK_FLAGS " -fuse-ld=gold")
    STRING_APPEND(CMAKE_CXX_LINK_FLAGS " -fuse-ld=gold")

    # Seemingly --gc-sections causes problems with randomization, so only
    # turn it on if we are not making a randomized build.
    IF (NOT LINK_RANDOMIZE)
      STRING_APPEND(CMAKE_C_LINK_FLAGS " -Wl,--gc-sections")
      STRING_APPEND(CMAKE_CXX_LINK_FLAGS " -Wl,--gc-sections")
    ENDIF()
  ENDIF()
  CMAKE_POP_CHECK_STATE()
ENDIF()

# Linker/binutils bug in Fedora 28, undefined reference to symbol '__bss_start'
IF(LINUX_FEDORA_28)
  IF(NOT CMAKE_CXX_LINK_FLAGS MATCHES "-fuse-ld=lld" AND
      NOT CMAKE_CXX_LINK_FLAGS MATCHES "-fuse-ld=gold")
    STRING_APPEND(CMAKE_CXX_LINK_FLAGS " -Wl,--copy-dt-needed-entries")
  ENDIF()
>>>>>>> 4869291f
ENDIF()

IF(LINK_RANDOMIZE)
  STRING_APPEND(CMAKE_C_FLAGS   " -ffunction-sections -fdata-sections")
  STRING_APPEND(CMAKE_CXX_FLAGS " -ffunction-sections -fdata-sections")

  SET(CMAKE_C_LINK_FLAGS "${CMAKE_C_LINK_FLAGS} -Wl,--sort-section=name")
  SET(CMAKE_CXX_LINK_FLAGS "${CMAKE_CXX_LINK_FLAGS} -Wl,--sort-section=name")

  SET(CMAKE_CXX_ARCHIVE_CREATE "sh -c '${CMAKE_SOURCE_DIR}/scripts/randomize-order.pl ${LINK_RANDOMIZE_SEED} <OBJECTS> && <CMAKE_AR> qc <TARGET> <LINK_FLAGS> <OBJECTS>'")
  SET(CMAKE_CXX_ARCHIVE_CREATE_APPEND "sh -c '${CMAKE_SOURCE_DIR}/scripts/randomize-order.pl ${LINK_RANDOMIZE_SEED} <OBJECTS> && <CMAKE_AR> q <TARGET> <LINK_FLAGS> <OBJECTS>'")
  SET(CMAKE_C_ARCHIVE_CREATE ${CMAKE_CXX_ARCHIVE_CREATE})
  SET(CMAKE_C_ARCHIVE_CREATE_APPEND ${CMAKE_CXX_ARCHIVE_CREATE_APPEND})
ENDIF()

IF(LINUX)
  # May be set to ON in cmake/build_configurations/mysql_release.cmake
  IF(DEFINED REPRODUCIBLE_BUILD)
    SET(REPRODUCIBLE_BUILD_DEFAULT ${REPRODUCIBLE_BUILD})
  ELSE()
    SET(REPRODUCIBLE_BUILD_DEFAULT OFF)
  ENDIF()
  OPTION(REPRODUCIBLE_BUILD "Take extra pains to make build result independent of build location and time" ${REPRODUCIBLE_BUILD_DEFAULT})
ENDIF()
IF(REPRODUCIBLE_BUILD)
  SET(DEBUG_PREFIX_FLAGS
    "-fdebug-prefix-map=${CMAKE_SOURCE_DIR}/=./ -fdebug-prefix-map=${CMAKE_CURRENT_BINARY_DIR}=./obj")

  # See if -fdebug-prefix= commands are included in the debug output,
  # making the build unreproducible with switches recorded.
  # See https://gcc.gnu.org/bugzilla/show_bug.cgi?id=69821.
  EXECUTE_PROCESS(COMMAND ${CMAKE_C_COMPILER} -g3 -x c -S -fdebug-prefix-map=foo=bar -o - -
    INPUT_FILE /dev/null OUTPUT_VARIABLE DEBUG_PREFIX_MAP_RESULT)
  IF(DEBUG_PREFIX_MAP_RESULT MATCHES "foo=bar")
    SET(DEBUG_PREFIX_FLAGS "${DEBUG_PREFIX_FLAGS} -gno-record-gcc-switches")
  ENDIF()

  STRING_APPEND(CMAKE_C_FLAGS   " ${DEBUG_PREFIX_FLAGS}")
  STRING_APPEND(CMAKE_CXX_FLAGS " ${DEBUG_PREFIX_FLAGS}")

  SET(CMAKE_C_LINK_FLAGS "${CMAKE_C_LINK_FLAGS} -Wl,--build-id=none")
  SET(CMAKE_CXX_LINK_FLAGS "${CMAKE_C_LINK_FLAGS} -Wl,--build-id=none")

  set_property(GLOBAL PROPERTY RULE_LAUNCH_COMPILE
    "${CMAKE_SOURCE_DIR}/scripts/invoke-with-relative-paths.pl")
ENDIF()

OPTION(ENABLED_LOCAL_INFILE
 "If we should enable LOAD DATA LOCAL by default" OFF)
MARK_AS_ADVANCED(ENABLED_LOCAL_INFILE)

#
# Options related to client-side protocol tracing
#

OPTION(WITH_CLIENT_PROTOCOL_TRACING
  "Support for client-side protocol tracing plugins" ON)
OPTION(WITH_TEST_TRACE_PLUGIN
  "Have a built-in test protocol trace plugin in libmysql (requires WITH_CLIENT_PROTOCOL_TRACING option)" OFF)

# Sanity checks for protocol tracing options

IF(WITH_TEST_TRACE_PLUGIN AND NOT WITH_CLIENT_PROTOCOL_TRACING)
MESSAGE("WARNING: Test trace plugin was selected but client protocol tracing infrastructure is not enabled - ignoring")
SET(WITH_TEST_TRACE_PLUGIN 0)
ENDIF()

IF(WITH_TEST_TRACE_PLUGIN AND NOT CMAKE_BUILD_TYPE MATCHES "Debug")
  MESSAGE(SEND_ERROR 
          "Test trace plugin was selected but it can be included only in debug binaries.
          Set WITH_TEST_TRACE_PLUGIN to OFF or WITH_DEBUG to ON.")
ENDIF()

<<<<<<< HEAD
# Set DBUG_OFF, NDEBUG, and FORTIFY_SOURCE for non-debug project types.
FOREACH(BUILD_TYPE RELEASE RELWITHDEBINFO MINSIZEREL)
  FOREACH(LANG C CXX)
    STRING_PREPEND(CMAKE_${LANG}_FLAGS_${BUILD_TYPE} "-DDBUG_OFF -DNDEBUG -D_FORTIFY_SOURCE=2 ")
=======
# Set DBUG_OFF for non-debug project types.
FOREACH(BUILD_TYPE RELEASE RELWITHDEBINFO MINSIZEREL)
  FOREACH(LANG C CXX)
    STRING_PREPEND(CMAKE_${LANG}_FLAGS_${BUILD_TYPE} "-DDBUG_OFF ")
>>>>>>> 4869291f
  ENDFOREACH()
ENDFOREACH()

IF(NOT CMAKE_BUILD_TYPE
    AND NOT CMAKE_GENERATOR MATCHES "Visual Studio" 
    AND NOT CMAKE_GENERATOR MATCHES "Xcode") 
    # This is the case of no CMAKE_BUILD_TYPE choosen, typical for VS and Xcode
    # or if custom C flags are set. In VS and Xcode for non-Debug configurations 
    # DBUG_OFF is already correctly set.
    ADD_DEFINITIONS(-DDBUG_OFF)
ENDIF()

# Add safemutex for debug configurations
# Enable debug sync for debug builds.
FOREACH(LANG C CXX)
  STRING_PREPEND(CMAKE_${LANG}_FLAGS_DEBUG "-DENABLED_DEBUG_SYNC ")
  STRING_PREPEND(CMAKE_${LANG}_FLAGS_DEBUG "-DSAFE_MUTEX ")
ENDFOREACH()


# Set commonly used variables
IF(WIN32)
  SET(DEFAULT_MYSQL_HOME "C:/Program Files/MySQL/MySQL Server ${MYSQL_BASE_VERSION}" )
  SET(SHAREDIR share)
ELSE()
  SET(DEFAULT_MYSQL_HOME ${CMAKE_INSTALL_PREFIX})
  SET(SHAREDIR ${DEFAULT_MYSQL_HOME}/${INSTALL_MYSQLSHAREDIR})
ENDIF()

SET(DEFAULT_BASEDIR "${DEFAULT_MYSQL_HOME}")

IF(IS_ABSOLUTE ${INSTALL_MYSQLDATADIR})
  SET(MYSQL_DATADIR ${INSTALL_MYSQLDATADIR} CACHE PATH
    "default MySQL data directory")
ELSE()
  SET(MYSQL_DATADIR "${DEFAULT_MYSQL_HOME}/${INSTALL_MYSQLDATADIR}" CACHE PATH
    "default MySQL data directory")
ENDIF()

IF(IS_ABSOLUTE ${INSTALL_MYSQLKEYRINGDIR})
  SET(MYSQL_KEYRINGDIR ${INSTALL_MYSQLKEYRINGDIR} CACHE PATH
    "default MySQL keyring directory")
ELSE()
  SET(MYSQL_KEYRINGDIR "${DEFAULT_MYSQL_HOME}/${INSTALL_MYSQLKEYRINGDIR}"
    CACHE PATH "default MySQL keyring directory")
ENDIF()

SET(DEFAULT_CHARSET_HOME "${DEFAULT_MYSQL_HOME}")
SET(PLUGINDIR "${DEFAULT_MYSQL_HOME}/${INSTALL_PLUGINDIR}")
IF(SYSCONFDIR)
  SET(DEFAULT_SYSCONFDIR "${SYSCONFDIR}")
ENDIF()

IF(WIN32) # P_tmpdir is not defined on Windows as of VS2015.
  SET(TMPDIR "" # So we use empty path as default. In practice TMP/TEMP is used
    CACHE PATH
    "PATH to MySQL TMP dir")
ELSE()
  SET(TMPDIR "P_tmpdir"
    CACHE PATH
    "PATH to MySQL TMP dir. Defaults to the P_tmpdir macro in <stdio.h>")
ENDIF()
IF(TMPDIR STREQUAL "P_tmpdir")
  # Do not quote it, to refer to the P_tmpdir macro.
  SET(DEFAULT_TMPDIR "P_tmpdir")
ELSE()
  # Quote it, to make it a const char string.
  SET(DEFAULT_TMPDIR "\"${TMPDIR}\"")
ENDIF()

INCLUDE(cmake/boost.cmake)

IF (LINUX)
  OPTION(WITH_SYSTEMD "Enable installation of systemd support files" OFF)
  IF (WITH_SYSTEMD)
    INCLUDE(cmake/systemd.cmake)
  ENDIF()
ELSE()
  IF (WITH_SYSTEMD)
    MESSAGE(FATAL_ERROR "Installation of systemd support files not supported")
  ENDIF()
ENDIF()

# Portably get access to memset_s
ADD_DEFINITIONS(-D__STDC_WANT_LIB_EXT1__=1)

# Run platform tests
INCLUDE(configure.cmake)

# Common defines and includes
ADD_DEFINITIONS(-DHAVE_CONFIG_H)
ADD_DEFINITIONS(-DHAVE_OPENSSL)            # TODO: remove #ifdef from C++ code
ADD_DEFINITIONS(-D__STDC_LIMIT_MACROS)     # Enable C99 limit macros
ADD_DEFINITIONS(-D__STDC_FORMAT_MACROS)    # Enable C99 printf format macros
ADD_DEFINITIONS(-D_USE_MATH_DEFINES)       # Get access to M_PI, M_E, etc. in math.h
ADD_DEFINITIONS(-DLZ4_DISABLE_DEPRECATE_WARNINGS) # C++14 deprecation warnings in LZ4.

OPTION(ENABLE_EXPERIMENT_SYSVARS "Expose ussually hidden system variables to allow experiments" OFF)
IF(ENABLE_EXPERIMENT_SYSVARS)
  ADD_DEFINITIONS(-DENABLE_EXPERIMENT_SYSVARS)
ENDIF()


INCLUDE_DIRECTORIES(
  ${CMAKE_CURRENT_BINARY_DIR}
  ${CMAKE_CURRENT_BINARY_DIR}/include
  ${CMAKE_SOURCE_DIR}
  ${CMAKE_SOURCE_DIR}/include
  ${CMAKE_CURRENT_BINARY_DIR}/libbinlogevents/include
  ${CMAKE_SOURCE_DIR}/libbinlogevents/export)


SET(WITH_SYSTEM_LIBS_DEFAULT OFF)

OPTION(WITH_LTO
  "Enable the link-time optimizer. Currently works for gcc7/gcc8 only." OFF)
IF(WITH_LTO)
  MY_CHECK_CXX_COMPILER_FLAG("-flto" CXX_LTO_RESULT)
  IF(NOT CXX_LTO_RESULT)
    MESSAGE(FATAL_ERROR "Compiler does not support -flto")
  ENDIF()
  SET(CMAKE_C_FLAGS "${CMAKE_C_FLAGS} -flto")
  SET(CMAKE_CXX_FLAGS "${CMAKE_CXX_FLAGS} -flto")

  # Test for parallel linking.
  SET(NUM_PROCESSING_UNITS 4)
  MY_CHECK_CXX_COMPILER_FLAG(
    "-flto=${NUM_PROCESSING_UNITS}" CXX_LTO_PARALLEL_RESULT)
  IF(CXX_LTO_PARALLEL_RESULT)
    FIND_PROGRAM(NPROC_EXECUTABLE nproc)
    IF(NPROC_EXECUTABLE)
      EXECUTE_PROCESS(COMMAND ${NPROC_EXECUTABLE}
        OUTPUT_VARIABLE NPROC_NUM
        RESULT_VARIABLE NPROC_RESULT
        OUTPUT_STRIP_TRAILING_WHITESPACE)
      IF(NOT NPROC_RESULT)
        SET(NUM_PROCESSING_UNITS ${NPROC_NUM})
      ENDIF()
    ENDIF()
    SET(CMAKE_CXX_LINK_FLAGS
      "${CMAKE_CXX_LINK_FLAGS} -flto=${NUM_PROCESSING_UNITS}")
    SET(CMAKE_SHARED_LINKER_FLAGS
      "${CMAKE_SHARED_LINKER_FLAGS} -flto=${NUM_PROCESSING_UNITS}")
  ELSE()
    SET(CMAKE_CXX_LINK_FLAGS "${CMAKE_CXX_LINK_FLAGS} -flto")
    SET(CMAKE_SHARED_LINKER_FLAGS
      "${CMAKE_SHARED_LINKER_FLAGS} -flto")
  ENDIF()

  # On some platforms (Fedora) we *must* use gcc-ar / gcc-ranlib
  # to get the right plugins for supporting -flto output from gcc.
  IF(CMAKE_COMPILER_IS_GNUCC AND CMAKE_COMPILER_IS_GNUCXX)
    IF(ALTERNATIVE_ENABLE)
      GET_FILENAME_COMPONENT(ALTERNATIVE_ENABLE_DIR ${ALTERNATIVE_ENABLE} PATH)
      SET(DEVTOOLSET_ROOT "${ALTERNATIVE_ENABLE_DIR}/root")
      FIND_PROGRAM(GCC_AR_EXECUTABLE gcc-ar
        NO_DEFAULT_PATH
        PATHS "${DEVTOOLSET_ROOT}/usr/bin")
      FIND_PROGRAM(GCC_RANLIB_EXECUTABLE gcc-ranlib
        NO_DEFAULT_PATH
        PATHS "${DEVTOOLSET_ROOT}/usr/bin")
    ELSEIF(ALTERNATIVE_GCC)
      STRING(REGEX MATCH  "^([0-9])" ALTERNATIVE_GCC_MAJ_VER ${CMAKE_C_COMPILER_VERSION})
      GET_FILENAME_COMPONENT(ALTERNATIVE_GCC_DIR ${ALTERNATIVE_GCC} PATH)
      FIND_PROGRAM(GCC_AR_EXECUTABLE gcc-ar-${ALTERNATIVE_GCC_MAJ_VER}
        NO_DEFAULT_PATH
        PATHS "${ALTERNATIVE_GCC_DIR}")
      FIND_PROGRAM(GCC_RANLIB_EXECUTABLE gcc-ranlib-${ALTERNATIVE_GCC_MAJ_VER}
        NO_DEFAULT_PATH
        PATHS "${ALTERNATIVE_GCC_DIR}")
    ELSE()
      FIND_PROGRAM(GCC_AR_EXECUTABLE gcc-ar)
      FIND_PROGRAM(GCC_RANLIB_EXECUTABLE gcc-ranlib)
    ENDIF()
    IF(GCC_AR_EXECUTABLE AND GCC_RANLIB_EXECUTABLE)
      SET(CMAKE_AR ${GCC_AR_EXECUTABLE})
      SET(CMAKE_RANLIB ${GCC_RANLIB_EXECUTABLE})
    ENDIF()
  ENDIF()

  # We must use -DWITH_PROTOBUF=system.
  # There are also bugs exposed by LTO in the bundled ICU and editline sources.
  SET(WITH_SYSTEM_LIBS_DEFAULT ON)
ENDIF()

# Explicit list of all -DWITH_XXX=system possibilities
<<<<<<< HEAD
# *except* boost, which requires one specific version to be downloaded
SET(SYSTEM_LIBRARIES
  CURL
=======
# *except* boost, which requires one specific version to be downloaded.
# RapidJSON is also excluded, since the latest released version does not
# fully support the use of std::regex as the regular expression engine. It
# is required by JSON_SCHEMA_VALID, so don't add it automatically until an
# official version with full support for std::regex is released. The bundled
# version has the necessary patches to make it work.
SET(SYSTEM_LIBRARIES
  CURL
  EDITLINE
>>>>>>> 4869291f
  ICU
  LIBEVENT
  LZ4
  PROTOBUF
<<<<<<< HEAD
  READLINE
  RAPIDJSON
=======
>>>>>>> 4869291f
  RE2
  SSL
  ZLIB
  )

OPTION(WITH_SYSTEM_LIBS
  "Use -DWITH_XXX=system for ${SYSTEM_LIBRARIES}" ${WITH_SYSTEM_LIBS_DEFAULT})

GET_CMAKE_PROPERTY(CACHE_VARS CACHE_VARIABLES)
UNSET(COMMAND_LINE_VARS)
FOREACH(CACHE_VAR ${CACHE_VARS})
  GET_PROPERTY(CACHE_VAR_HELPSTRING CACHE ${CACHE_VAR} PROPERTY HELPSTRING)
  IF(CACHE_VAR_HELPSTRING STREQUAL
      "No help, variable specified on the command line."
      )
    LIST(APPEND COMMAND_LINE_VARS ${CACHE_VAR})
  ENDIF()
ENDFOREACH()

# Default to "system" for all SYSTEM_LIBRARIES
IF(WITH_SYSTEM_LIBS)
  FOREACH(SYSTEM_LIB ${SYSTEM_LIBRARIES})
    LIST(FIND COMMAND_LINE_VARS WITH_${SYSTEM_LIB} FOUNDIT)
    IF(FOUNDIT LESS 0)
      SET(WITH_${SYSTEM_LIB} "system")
      SET(WITH_${SYSTEM_LIB} "system" CACHE STRING
        "Use system rather than bundled" FORCE)
      MESSAGE(STATUS "Adding -DWITH_${SYSTEM_LIB}=${WITH_${SYSTEM_LIB}}")
    ELSE()
      MESSAGE(STATUS
        "Found WITH_${SYSTEM_LIB}=${WITH_${SYSTEM_LIB}} on command line")
    ENDIF()
  ENDFOREACH()
  # Don't redo the system analysis on subsequent runs of cmake
  UNSET(WITH_SYSTEM_LIBS)
  UNSET(WITH_SYSTEM_LIBS CACHE)
ENDIF()

# Add bundled or system zlib.
MYSQL_CHECK_ZLIB_WITH_COMPRESS()
IF(BUILD_BUNDLED_ZLIB)
  INCLUDE_DIRECTORIES(SYSTEM ${CMAKE_CURRENT_SOURCE_DIR}/extra/zlib ${CMAKE_CURRENT_BINARY_DIR}/extra/zlib)
ENDIF()
# Add bundled wolfssl/wolfcrypt or system openssl.
MYSQL_CHECK_SSL()
MYSQL_CHECK_SSL_DLLS()

# Add system/bundled editline.
MYSQL_CHECK_EDITLINE()
# Add libevent
MYSQL_CHECK_LIBEVENT()
# Add lz4 library
MYSQL_CHECK_LZ4()
# Add re2 library
MYSQL_CHECK_RE2()
# Add icu library
MYSQL_CHECK_ICU()
# Add SASL library
MYSQL_CHECK_SASL()
# Add protoc and libprotobuf
IF(NOT WITHOUT_SERVER)
  MYSQL_CHECK_PROTOBUF()
ENDIF()
# Try and set CURL_LIBRARY
MYSQL_CHECK_CURL()
# Add RapidJSON library.
MYSQL_CHECK_RAPIDJSON()

MACRO(MY_INCLUDE_SYSTEM_DIRECTORIES LIBRARY)
  IF(${WITH_${LIBRARY}} STREQUAL "bundled")
    SET(BEFORE_OR_AFTER "BEFORE")
  ELSE()
    SET(BEFORE_OR_AFTER "AFTER")
  ENDIF()
<<<<<<< HEAD

  IF(DEFINED ${LIBRARY}_INCLUDE_DIRS)
    INCLUDE_DIRECTORIES(${BEFORE_OR_AFTER} SYSTEM ${${LIBRARY}_INCLUDE_DIRS})
  ELSEIF(DEFINED ${LIBRARY}_INCLUDE_DIR)
    INCLUDE_DIRECTORIES(${BEFORE_OR_AFTER} SYSTEM ${${LIBRARY}_INCLUDE_DIR})
  ENDIF()
  IF("${${LIBRARY}_INCLUDE_DIR}" STREQUAL "")
    IF("${${LIBRARY}_INCLUDE_DIRS}" STREQUAL "")
      MESSAGE(WARNING "${LIBRARY} is unknown")
    ENDIF()
  ENDIF()
  IF(DEFINED ${LIBRARY}_INCLUDE_DIRS AND DEFINED ${LIBRARY}_INCLUDE_DIR)
    IF(NOT "${${LIBRARY}_INCLUDE_DIR}" STREQUAL "${${LIBRARY}_INCLUDE_DIRS}")
      MESSAGE(WARNING
        "NOT ${${LIBRARY}_INCLUDE_DIR} STREQUAL ${${LIBRARY}_INCLUDE_DIRS}")
    ENDIF()
  ENDIF()
ENDMACRO()

MACRO(MY_TARGET_INCLUDE_SYSTEM_DIRECTORIES TARGET LIBRARY)
  IF(${WITH_${LIBRARY}} STREQUAL "bundled")
    TARGET_INCLUDE_DIRECTORIES(${TARGET} SYSTEM BEFORE PRIVATE
      ${${LIBRARY}_INCLUDE_DIR})
  ELSE()
    TARGET_INCLUDE_DIRECTORIES(${TARGET} SYSTEM PRIVATE
      ${${LIBRARY}_INCLUDE_DIR})
  ENDIF()
ENDMACRO()

IF(CMAKE_SYSTEM_NAME MATCHES "Linux")
=======

  IF(DEFINED ${LIBRARY}_INCLUDE_DIRS)
    INCLUDE_DIRECTORIES(${BEFORE_OR_AFTER} SYSTEM ${${LIBRARY}_INCLUDE_DIRS})
  ELSEIF(DEFINED ${LIBRARY}_INCLUDE_DIR)
    INCLUDE_DIRECTORIES(${BEFORE_OR_AFTER} SYSTEM ${${LIBRARY}_INCLUDE_DIR})
  ENDIF()
  IF("${${LIBRARY}_INCLUDE_DIR}" STREQUAL "")
    IF("${${LIBRARY}_INCLUDE_DIRS}" STREQUAL "")
      MESSAGE(WARNING "${LIBRARY} is unknown")
    ENDIF()
  ENDIF()
  IF(DEFINED ${LIBRARY}_INCLUDE_DIRS AND DEFINED ${LIBRARY}_INCLUDE_DIR)
    IF(NOT "${${LIBRARY}_INCLUDE_DIR}" STREQUAL "${${LIBRARY}_INCLUDE_DIRS}")
      MESSAGE(WARNING
        "NOT ${${LIBRARY}_INCLUDE_DIR} STREQUAL ${${LIBRARY}_INCLUDE_DIRS}")
    ENDIF()
  ENDIF()
ENDMACRO()

MACRO(MY_TARGET_INCLUDE_SYSTEM_DIRECTORIES TARGET LIBRARY)
  IF(${WITH_${LIBRARY}} STREQUAL "bundled")
    TARGET_INCLUDE_DIRECTORIES(${TARGET} SYSTEM BEFORE PRIVATE
      ${${LIBRARY}_INCLUDE_DIR})
  ELSE()
    TARGET_INCLUDE_DIRECTORIES(${TARGET} SYSTEM PRIVATE
      ${${LIBRARY}_INCLUDE_DIR})
  ENDIF()
ENDMACRO()

IF(LINUX)
>>>>>>> 4869291f
  # Check for pthread_setname_np
  CHECK_C_SOURCE_COMPILES("
  #include <pthread.h>

  int main(int ac, char **av)
  {
    const char *thread_name= 0;
    int ret = pthread_setname_np(pthread_self(), thread_name);
    return ret;
  }"
  HAVE_PTHREAD_SETNAME_NP)
ENDIF()

IF (BUILD_BUNDLED_RE2)
  ADD_SUBDIRECTORY(extra/re2)
ENDIF()

#
# Setup maintainer mode options by the end. Platform checks are
# not run with the warning options as to not perturb fragile checks
# (i.e. do not make warnings into errors).
#
# Why don't these flags affect the entire build?
# Because things may already have been included with ADD_SUBDIRECTORY
#
OPTION(MYSQL_MAINTAINER_MODE
       "MySQL maintainer-specific development environment" OFF)

INCLUDE(maintainer)

IF(WITH_UNIT_TESTS)
 ENABLE_TESTING()
ENDIF()

ADD_SUBDIRECTORY(include)
ADD_SUBDIRECTORY(dbug)
ADD_SUBDIRECTORY(strings)
ADD_SUBDIRECTORY(vio)
ADD_SUBDIRECTORY(mysys)
ADD_SUBDIRECTORY(libmysql)
ADD_SUBDIRECTORY(libbinlogevents)
ADD_SUBDIRECTORY(libbinlogstandalone)

IF(NOT WITHOUT_SERVER)
<<<<<<< HEAD
  SET (MYSQLD_STATIC_PLUGIN_LIBS "" CACHE INTERNAL "")
=======
  # Build failure on Solaris 11.3 for debug builds with NDBCLUSTER.
  # Adding basic local optimizations unbreaks it.
  # We *could* test 'uname -v' VERSION_LESS 11.4 here.
  # A clean build takes roughly the same time with or without -xO1
  # Link time of mysqld is roughly 10% faster with -xO1.
  IF(SOLARIS_SPARC AND CMAKE_BUILD_TYPE_UPPER STREQUAL "DEBUG")
    MESSAGE(STATUS
      "Adding -xO1 for debug builds on Solaris ${MY_KERNEL_VERSION}")
    STRING_APPEND(CMAKE_CXX_FLAGS_DEBUG " -xO1")
  ENDIF()

>>>>>>> 4869291f
  # Add storage engines and plugins.
  SET (MYSQLD_STATIC_PLUGIN_LIBS "" CACHE INTERNAL "")
  CONFIGURE_PLUGINS()
ELSE()
  IF(EXISTS "${CMAKE_SOURCE_DIR}/storage/ndb")
    # We may still want Cluster client libraries, use -DWITH_NDBCLUSTER=1
    ADD_SUBDIRECTORY(storage/ndb)
  ENDIF()
ENDIF()

IF(NOT WITHOUT_SERVER)
  SET (MYSQLD_STATIC_COMPONENT_LIBS "" CACHE INTERNAL "")
  CONFIGURE_COMPONENTS()
ENDIF()

IF(WITH_UNIT_TESTS)
  ADD_SUBDIRECTORY(unittest)
  ADD_SUBDIRECTORY(unittest/examples)
  ADD_SUBDIRECTORY(unittest/mytap)
  ADD_SUBDIRECTORY(unittest/mytap/t)
ENDIF()

ADD_SUBDIRECTORY(client)
ADD_SUBDIRECTORY(utilities)
ADD_SUBDIRECTORY(share)
ADD_SUBDIRECTORY(libservices)

IF(NOT WITHOUT_SERVER)
  ADD_SUBDIRECTORY(testclients)
  ADD_SUBDIRECTORY(sql)
ENDIF()

# scripts/mysql_config depends on client and server targets loaded above.
# It is referenced by some of the directories below, so we insert it here.
ADD_SUBDIRECTORY(scripts)

IF(NOT WITHOUT_SERVER)
  ADD_SUBDIRECTORY(mysql-test)
  ADD_SUBDIRECTORY(mysql-test/lib/My/SafeProcess)
  ADD_SUBDIRECTORY(support-files)
  IF(EXISTS ${CMAKE_SOURCE_DIR}/internal/CMakeLists.txt)
    ADD_SUBDIRECTORY(internal)
  ENDIF()
ENDIF()

INCLUDE(cmake/abi_check.cmake)
INCLUDE(cmake/tags.cmake)

CONFIGURE_FILE(config.h.cmake   ${CMAKE_BINARY_DIR}/include/my_config.h)
CONFIGURE_FILE(config.h.cmake   ${CMAKE_BINARY_DIR}/include/config.h)
CONFIGURE_FILE(${CMAKE_SOURCE_DIR}/include/mysql_version.h.in
               ${CMAKE_BINARY_DIR}/include/mysql_version.h )
CONFIGURE_FILE(${CMAKE_SOURCE_DIR}/sql/sql_builtin.cc.in
    ${CMAKE_BINARY_DIR}/sql/sql_builtin.cc)

# depends on mysql_version.h to exist
IF(NOT WITHOUT_SERVER)
  OPTION(WITH_ROUTER "Build MySQL Router" ON)
  IF(WITH_ROUTER)
    ADD_SUBDIRECTORY(router)
  ENDIF()
ENDIF()

<<<<<<< HEAD
=======
IF(UNIX)
  ADD_SUBDIRECTORY(man)
ENDIF()

IF(NOT WITHOUT_SERVER)
  ADD_SUBDIRECTORY(packaging/rpm-common)
  ADD_SUBDIRECTORY(packaging/rpm-oel)
  ADD_SUBDIRECTORY(packaging/rpm-fedora)
  ADD_SUBDIRECTORY(packaging/rpm-sles)
  ADD_SUBDIRECTORY(packaging/rpm-docker)
  ADD_SUBDIRECTORY(packaging/deb-in)
ENDIF()

>>>>>>> 4869291f
GET_PROPERTY(CWD_DEFINITIONS DIRECTORY PROPERTY COMPILE_DEFINITIONS)
CONFIGURE_FILE(
    ${CMAKE_SOURCE_DIR}/cmake/info_macros.cmake.in
    ${CMAKE_BINARY_DIR}/info_macros.cmake @ONLY)

SET(KNOWN_CONVENIENCE_LIBRARIES "" CACHE INTERNAL "")
# Add to the 'make clean' target.
# With this you need to do 'cmake .' before doing 'make' again.
SET_PROPERTY(DIRECTORY APPEND PROPERTY ADDITIONAL_MAKE_CLEAN_FILES
  "${CMAKE_BINARY_DIR}/archive_output_directory"
  "${CMAKE_BINARY_DIR}/library_output_directory"
  )

# Handle the "INFO_*" files.
INCLUDE(${CMAKE_BINARY_DIR}/info_macros.cmake)
# Source: This can be done during the cmake phase, all information is
# available, but should be repeated on each "make" just in case someone
# does "cmake ; make ; git pull ; make".
CREATE_INFO_SRC(${CMAKE_BINARY_DIR}/Docs)
ADD_CUSTOM_TARGET(INFO_SRC ALL
  COMMAND ${CMAKE_COMMAND} -P ${CMAKE_SOURCE_DIR}/cmake/info_src.cmake
  WORKING_DIRECTORY ${CMAKE_BINARY_DIR}
)
# Build flags: This must be postponed to the make phase.
ADD_CUSTOM_TARGET(INFO_BIN ALL
  COMMAND ${CMAKE_COMMAND} -P ${CMAKE_SOURCE_DIR}/cmake/info_bin.cmake
  WORKING_DIRECTORY ${CMAKE_BINARY_DIR}
)

# Packaging
IF(WIN32)
  OPTION(BUNDLE_RUNTIME_LIBRARIES "INSTALL runtime libraries" OFF)
  IF(BUNDLE_RUNTIME_LIBRARIES)
    SET(RUNTIME_LIBRARIES
      msvcp140
      ucrtbase
      vcruntime140
      )
    FOREACH(LIB ${RUNTIME_LIBRARIES})
      SET(LIB_PATH "C:/Windows/System32/${LIB}.dll")
      SET(LIB_D_PATH "C:/Windows/System32/${LIB}d.dll")
      FOREACH(LIBRARY_PATH ${LIB_PATH} ${LIB_D_PATH})
        IF(EXISTS "${LIBRARY_PATH}")
          MESSAGE(STATUS "INSTALL ${LIBRARY_PATH} to ${INSTALL_BINDIR}")
          INSTALL(FILES
            "${LIBRARY_PATH}" DESTINATION "${INSTALL_BINDIR}"
            COMPONENT SharedLibraries)
        ELSE()
          MESSAGE(STATUS "Could not find ${LIBRARY_PATH}")
        ENDIF()
      ENDFOREACH()
    ENDFOREACH()
  ENDIF()
ENDIF()

IF(WIN32)
  SET(CPACK_GENERATOR "ZIP")
ELSE()
  SET(CPACK_GENERATOR "TGZ")
ENDIF() 
ADD_SUBDIRECTORY(packaging/WiX)
ADD_SUBDIRECTORY(packaging/solaris)

IF(UNIX)
  INSTALL(FILES Docs/mysql.info DESTINATION ${INSTALL_INFODIR} OPTIONAL COMPONENT Info)
ENDIF()
#
# RPM installs documentation directly from the source tree
#
IF(NOT INSTALL_LAYOUT MATCHES "RPM")
  INSTALL(FILES README LICENSE DESTINATION ${INSTALL_DOCREADMEDIR} COMPONENT Readme)
  INSTALL(FILES ${CMAKE_BINARY_DIR}/Docs/INFO_SRC ${CMAKE_BINARY_DIR}/Docs/INFO_BIN DESTINATION ${INSTALL_DOCDIR})

  # MYSQL_DOCS_LOCATON is used in "make dist", points to the documentation directory
  SET(MYSQL_DOCS_LOCATION "" CACHE PATH "Location from where documentation is copied")
  MARK_AS_ADVANCED(MYSQL_DOCS_LOCATION)
  INSTALL(DIRECTORY Docs/ DESTINATION ${INSTALL_DOCDIR}
    COMPONENT Documentation
    PATTERN "Makefile.*" EXCLUDE
    PATTERN "glibc*" EXCLUDE
    PATTERN "linuxthreads.txt" EXCLUDE
    PATTERN "myisam.txt" EXCLUDE
    PATTERN "mysql.info" EXCLUDE
    PATTERN "sp-imp-spec.txt" EXCLUDE
    PATTERN "README.build" EXCLUDE
  )
ENDIF()

# Now that we're done with all ADD_SUBDIRECTORY and thus all feature tests,
# we can safely enable ASan on Clang/Win32 if needed.
IF(HAVE_ASAN AND WIN32_CLANG)
  STRING_APPEND(CMAKE_C_FLAGS
    " -fsanitize=address -fsanitize-address-use-after-scope")
  STRING_APPEND(CMAKE_CXX_FLAGS
    " -fsanitize=address -fsanitize-address-use-after-scope")
ENDIF()

IF(UNIX)
  EXECUTE_PROCESS(
    COMMAND ${CMAKE_COMMAND} -E make_directory library_output_directory
    COMMAND ${CMAKE_COMMAND} -E make_directory plugin_output_directory
    COMMAND ${CMAKE_COMMAND} -E make_directory runtime_output_directory
    WORKING_DIRECTORY ${CMAKE_BINARY_DIR}
<<<<<<< HEAD
  )
ENDIF()

# Pre-create directories for library_output_directory and
# plugin_output_directory, so create_symlink does not fail in ssl.cmake
# Do not pre-create runtime_output_directory/Debug or
# runtime_output_directory/RelWithDebInfo, mtr gets confused, and must be
# run with --vs-config=Debug or --vs-config=RelWithDebInfo in order to work.
IF(APPLE AND NOT BUILD_IS_SINGLE_CONFIG)
  FOREACH(dir
      library_output_directory
      plugin_output_directory
      )
    EXECUTE_PROCESS(
      COMMAND ${CMAKE_COMMAND} -E make_directory ${dir}/Debug
      COMMAND ${CMAKE_COMMAND} -E make_directory ${dir}/RelWithDebInfo
      WORKING_DIRECTORY ${CMAKE_BINARY_DIR}
      )
  ENDFOREACH()
ENDIF()

IF(UNIX)
  EXECUTE_PROCESS(
    COMMAND ${CMAKE_COMMAND} -E create_symlink
     ./runtime_output_directory bin
    COMMAND ${CMAKE_COMMAND} -E create_symlink
     ./library_output_directory lib
    WORKING_DIRECTORY ${CMAKE_BINARY_DIR}
  )
ENDIF()

=======
  )
ENDIF()

# Pre-create directories for library_output_directory and
# plugin_output_directory, so create_symlink does not fail in ssl.cmake
# Do not pre-create runtime_output_directory/Debug or
# runtime_output_directory/RelWithDebInfo, mtr gets confused, and must be
# run with --vs-config=Debug or --vs-config=RelWithDebInfo in order to work.
IF(APPLE AND NOT BUILD_IS_SINGLE_CONFIG)
  FOREACH(dir
      library_output_directory
      plugin_output_directory
      )
    EXECUTE_PROCESS(
      COMMAND ${CMAKE_COMMAND} -E make_directory ${dir}/Debug
      COMMAND ${CMAKE_COMMAND} -E make_directory ${dir}/RelWithDebInfo
      WORKING_DIRECTORY ${CMAKE_BINARY_DIR}
      )
  ENDFOREACH()
ENDIF()

IF(UNIX)
  EXECUTE_PROCESS(
    COMMAND ${CMAKE_COMMAND} -E create_symlink
     ./runtime_output_directory bin
    COMMAND ${CMAKE_COMMAND} -E create_symlink
     ./library_output_directory lib
    WORKING_DIRECTORY ${CMAKE_BINARY_DIR}
  )
ENDIF()

>>>>>>> 4869291f
SET(DOXYGEN_OUTPUT_DIR "${CMAKE_CURRENT_BINARY_DIR}/doxygen")
FIND_PACKAGE(Doxygen)
IF(DOXYGEN_FOUND)
  CONFIGURE_FILE(Doxyfile.in Doxyfile @ONLY)
  ADD_CUSTOM_TARGET(
    doxygen
    COMMAND ${CMAKE_COMMAND}
    -DDOXYGEN_EXECUTABLE=${DOXYGEN_EXECUTABLE}
    -DDOXYFILE=${CMAKE_BINARY_DIR}/Doxyfile
    -DERROR_FILE=${CMAKE_BINARY_DIR}/doxyerror.log
    -DOUTPUT_FILE=${CMAKE_BINARY_DIR}/doxyoutput.log
    -DSOURCE_DIR=${CMAKE_SOURCE_DIR}
    -DTOFIX_FILE=${CMAKE_BINARY_DIR}/tofix-all.log
    -DREGRESSION_FILE=${CMAKE_BINARY_DIR}/tofix-regressions.log
    -DIGNORE_FILE=${CMAKE_SOURCE_DIR}/Doxyfile-ignored
    -P ${CMAKE_SOURCE_DIR}/run_doxygen.cmake
    WORKING_DIRECTORY ${CMAKE_SOURCE_DIR}
    COMMENT "Generating Doxygen documentation" VERBATIM
    )
  SET_PROPERTY(TARGET doxygen PROPERTY EXCLUDE_FROM_ALL TRUE)
  IF(WIN32)
    SET_PROPERTY(TARGET doxygen PROPERTY EXCLUDE_FROM_DEFAULT_BUILD TRUE)
  ENDIF()
ENDIF(DOXYGEN_FOUND)

INCLUDE(CPack)

# C/CXX compiler flags consist of:
# CPPFLAGS        Taken from environment, see above.
# ADD_DEFINITIONS In each individual CMakeLists.txt
# CMAKE_CXX_FLAGS From command line.
#                 We extend these in maintainer.cmake
#                 We extend these in compiler_options.cmake
# ENV{CXXFLAGS}   From environment, but environment is ignored if
#                 CMAKE_CXX_FLAGS is also given on command line
# CMAKE_CXX_FLAGS_${CMAKE_BUILD_TYPE}, typical initial cmake values:
#      DEBUG          -g
#      RELWITHDEBINFO -O2 -g -DNDEBUG
#      RELEASE        -O3 -DNDEBUG
#      MINSIZEREL     -Os -DNDEBUG
#
# The compiler command line is
# g++ DEFINITIONS CMAKE_CXX_FLAGS CMAKE_CXX_FLAGS_<configuration>
#
# So, if you want to use '-O3' for a RELWITHDEBINFO build, you should do:
# cmake -DCMAKE_CXX_FLAGS_RELWITHDEBINFO="-O3 -g -DNDEBUG"
#
# Note that CMakeCache.txt contains cmake builtins for these variables,
# *not* the values that will actually be used, which we report here:

IF(BUILD_IS_SINGLE_CONFIG)
  MESSAGE(STATUS "CMAKE_BUILD_TYPE: ${CMAKE_BUILD_TYPE}")
ENDIF()
GET_PROPERTY(cwd_definitions DIRECTORY PROPERTY COMPILE_DEFINITIONS)
MESSAGE(STATUS "COMPILE_DEFINITIONS: ${cwd_definitions}")
REPORT_CXX_FLAGS()
MESSAGE(STATUS "CMAKE_C_LINK_FLAGS: ${CMAKE_C_LINK_FLAGS}")
MESSAGE(STATUS "CMAKE_CXX_LINK_FLAGS: ${CMAKE_CXX_LINK_FLAGS}")
MESSAGE(STATUS "CMAKE_EXE_LINKER_FLAGS ${CMAKE_EXE_LINKER_FLAGS}")
MESSAGE(STATUS "CMAKE_MODULE_LINKER_FLAGS ${CMAKE_MODULE_LINKER_FLAGS}")
MESSAGE(STATUS "CMAKE_SHARED_LINKER_FLAGS ${CMAKE_SHARED_LINKER_FLAGS}")<|MERGE_RESOLUTION|>--- conflicted
+++ resolved
@@ -19,42 +19,6 @@
 # You should have received a copy of the GNU General Public License
 # along with this program; if not, write to the Free Software
 # Foundation, Inc., 51 Franklin St, Fifth Floor, Boston, MA 02110-1301  USA
-<<<<<<< HEAD
-
-MESSAGE(STATUS "Running cmake version ${CMAKE_VERSION}")
-
-IF(WIN32)
-  # CMake 3.8.0 is needed for Visual Studio 2017 and x64 toolset.
-  CMAKE_MINIMUM_REQUIRED(VERSION 3.8.0)
-ELSEIF(APPLE)
-  # Version 3.12.4 is needed because the new build system of Xcode is not
-  # supported by cmake. 3.12.4 will force using the legacy build system.
-  # Version 3.9.2 is needed because INCLUDE_DIRECTORIES(SYSTEM ...) wasn't
-  # handled properly by the cmake Xcode generator.
-  IF(CMAKE_GENERATOR STREQUAL "Xcode")
-    CMAKE_MINIMUM_REQUIRED(VERSION 3.12.4)
-  ELSE()
-    CMAKE_MINIMUM_REQUIRED(VERSION 3.9.2)
-  ENDIF()
-ELSEIF(UNIX)
-  # This is currently minimum version on all supported platforms.
-  IF(CMAKE_VERSION VERSION_LESS 3.4.3)
-    # Default cmake is 2.8.12.2 on RedHat
-    IF(EXISTS "/etc/redhat-release")
-      MESSAGE(WARNING "Please use cmake3 rather than cmake on this platform")
-      FIND_PROGRAM(MY_CMAKE3 cmake3 /bin /usr/bin /usr/local/bin)
-      IF(MY_CMAKE3)
-        MESSAGE(STATUS "Found ${MY_CMAKE3}")
-      ELSE()
-        MESSAGE(STATUS "Please install cmake3 (yum install cmake3)")
-      ENDIF()
-    ENDIF()
-  ENDIF()
-ENDIF()
-# CMake 3.4.3 is needed for Solaris due to CMake bug 15673.
-# 3.4.3 as minimum unless higher is checked above.
-CMAKE_MINIMUM_REQUIRED(VERSION 3.4.3)
-=======
 
 MESSAGE(STATUS "Running cmake version ${CMAKE_VERSION}")
 
@@ -107,14 +71,15 @@
 
 # CMake 3.5 is needed for TARGET_SOURCES(... $<TARGET_OBJECTS:${LIB}_objlib>)
 CMAKE_MINIMUM_REQUIRED(VERSION 3.5.1)
->>>>>>> 4869291f
 
 # Explicitly set CMP0018 and CMP0022 = NEW since newer versions of
 # CMake has OLD as default even if OLD is deprecated.
 # See cmake --help-policy CMP0018 / CMP0022
 CMAKE_POLICY(SET CMP0018 NEW)
 CMAKE_POLICY(SET CMP0022 NEW)
-<<<<<<< HEAD
+
+# Include TARGET_OBJECTS expressions.
+CMAKE_POLICY(SET CMP0051 NEW)
 
 # Disallow use of the LOCATION property for build targets.
 IF(POLICY CMP0026)
@@ -134,30 +99,6 @@
   CMAKE_POLICY(SET CMP0075 OLD)
 ENDIF()
 
-=======
-
-# Include TARGET_OBJECTS expressions.
-CMAKE_POLICY(SET CMP0051 NEW)
-
-# Disallow use of the LOCATION property for build targets.
-IF(POLICY CMP0026)
-  CMAKE_POLICY(SET CMP0026 NEW)
-ENDIF()
-
-# In CMake 3.12 and above, the
-#
-# * ``check_include_file`` macro in the ``CheckIncludeFile`` module, the
-# * ``check_include_file_cxx`` macro in the
-#   ``CheckIncludeFileCXX`` module, and the
-# * ``check_include_files`` macro in the ``CheckIncludeFiles`` module
-#
-# now prefer to link the check executable to the libraries listed in the
-# ``CMAKE_REQUIRED_LIBRARIES`` variable.
-IF(POLICY CMP0075)
-  CMAKE_POLICY(SET CMP0075 OLD)
-ENDIF()
-
->>>>>>> 4869291f
 # Will set GIT_EXECUTABLE and GIT_FOUND
 FIND_PACKAGE(Git)
 
@@ -201,12 +142,9 @@
   MESSAGE(WARNING "MAX_INDEXES option ignored because it is less than 64.")
   SET(MAX_INDEXES 64U)
 ENDIF()
-<<<<<<< HEAD
 
 # PAM build Handling
 OPTION(WITH_PAM "Build with Percona PAM plugin" OFF)
-=======
->>>>>>> 4869291f
 
 # We choose to provide WITH_DEBUG as alias to standard CMAKE_BUILD_TYPE=Debug
 # which turns out to be not trivial, as this involves synchronization 
@@ -229,11 +167,8 @@
   SET(OLD_WITH_DEBUG 0 CACHE INTERNAL "" FORCE)
 ENDIF()
 
-<<<<<<< HEAD
-=======
 STRING(TOUPPER "${CMAKE_BUILD_TYPE}" CMAKE_BUILD_TYPE_UPPER)
 
->>>>>>> 4869291f
 IF(CMAKE_GENERATOR MATCHES "Visual Studio [1-9][0-9].*" AND
    CMAKE_GENERATOR_TOOLSET STREQUAL "")
   # Switch to 64 bit toolset on Windows (32 bit is default).
@@ -248,12 +183,6 @@
 OPTION(FORCE_UNSUPPORTED_COMPILER "Disable compiler version checks" OFF)
 MARK_AS_ADVANCED(WITHOUT_SERVER DISABLE_SHARED FORCE_UNSUPPORTED_COMPILER)
 
-<<<<<<< HEAD
-IF(UNIX)
-  FIND_PROGRAM(MY_UNAME uname /bin /usr/bin /usr/local/bin /sbin)
-  IF(MY_UNAME)
-    EXEC_PROGRAM(uname ARGS -s OUTPUT_VARIABLE MY_HOST_SYSTEM_NAME)
-=======
 # Use 'uname -r' and 'rpm -qf /' to figure out host system.
 # For Docker images we cannot trust uname, so use rpm instead.
 IF(UNIX)
@@ -272,7 +201,6 @@
       OUTPUT_STRIP_TRAILING_WHITESPACE
       RESULT_VARIABLE MY_RPM_RESULT
       )
->>>>>>> 4869291f
   ENDIF()
 ENDIF()
 
@@ -283,13 +211,6 @@
   SET (ENV_CXX "$ENV{CXX}")
   IF (ENV_CC STREQUAL "" AND ENV_CXX STREQUAL "")
     IF(MY_UNAME)
-<<<<<<< HEAD
-      EXEC_PROGRAM(uname ARGS -r OUTPUT_VARIABLE MY_HOST_SYSTEM_VERSION)
-      IF(MY_HOST_SYSTEM_NAME MATCHES "Linux" AND
-          MY_HOST_SYSTEM_VERSION MATCHES "\\.el[67](uek)?\\.")
-        MESSAGE(STATUS
-          "This is ${MY_HOST_SYSTEM_NAME} version ${MY_HOST_SYSTEM_VERSION}")
-=======
       EXEC_PROGRAM(${MY_UNAME} ARGS -r OUTPUT_VARIABLE MY_HOST_SYSTEM_VERSION)
       IF(MY_HOST_SYSTEM_NAME MATCHES "Linux" AND
           (MY_HOST_SYSTEM_VERSION MATCHES "\\.el[67](uek)?\\.")
@@ -297,7 +218,6 @@
           (MY_HOST_FILESYSTEM_NAME MATCHES "\\.el[67]\\."))
         MESSAGE(STATUS
           "This is el6 or el7 as found from 'uname -r' or 'rpm -qf /'")
->>>>>>> 4869291f
         MESSAGE(STATUS "We probably need some devtoolset compiler")
 
         FIND_PROGRAM(ALTERNATIVE_GCC gcc
@@ -599,10 +519,7 @@
 INCLUDE(mysql_add_executable)
 INCLUDE(mysqlgcs)
 INCLUDE(curl)
-<<<<<<< HEAD
 INCLUDE(prepend_append_cflags_if_supported)
-=======
->>>>>>> 4869291f
 INCLUDE(rapidjson)
 
 OPTION(WITH_JEMALLOC "Use jemalloc rather than builtin malloc/free etc." OFF)
@@ -640,9 +557,6 @@
   OPTION (WITH_UNIT_TESTS "Compile MySQL with unit tests" ON)
 ENDIF()
 OPTION(WITH_AUTHENTICATION_LDAP
-<<<<<<< HEAD
-       "Report error if the LDAP authentication plugin cannot be built." OFF)
-=======
   "Report error if the LDAP authentication plugin cannot be built." OFF)
 
 OPTION(WITH_LOCK_ORDER
@@ -654,7 +568,6 @@
     WORKING_DIRECTORY ${CMAKE_CURRENT_BINARY_DIR}
     )
 ENDIF()
->>>>>>> 4869291f
 
 include(CheckCSourceCompiles)
 include(CheckCXXSourceCompiles)
@@ -694,8 +607,6 @@
   CMAKE_POP_CHECK_STATE()
 ENDMACRO()
 
-<<<<<<< HEAD
-=======
 # Check whether a specific warning option is supported.
 # Intended use is primarily to silence warnings from third-party code.
 # If *our* code has warnings with gcc[56789] or clang[345678] the
@@ -728,7 +639,6 @@
   ENDIF()
 ENDFUNCTION()
 
->>>>>>> 4869291f
 MACRO(MY_SANITIZER_CHECK SAN_OPT ADD_OPTIMIZATION RESULT)
   MY_CHECK_C_COMPILER_FLAG("${SAN_OPT}" C_RESULT)
   MY_CHECK_CXX_COMPILER_FLAG("${SAN_OPT}" CXX_RESULT)
@@ -799,13 +709,8 @@
 
 OPTION(WITH_MSAN "Enable memory sanitizer" OFF)
 IF(WITH_MSAN)
-<<<<<<< HEAD
   MY_SANITIZER_CHECK("-fsanitize=memory -fsanitize-memory-track-origins -fsanitize-blacklist=${CMAKE_CURRENT_SOURCE_DIR}/cmake/msan-blacklist.txt"
                      WITH_MSAN_OK)
-=======
-  MY_SANITIZER_CHECK("-fsanitize=memory -fsanitize-memory-track-origins"
-    TRUE WITH_MSAN_OK)
->>>>>>> 4869291f
   IF(NOT WITH_MSAN_OK)
     MESSAGE(FATAL_ERROR "Do not know how to enable memory sanitizer")
   ELSE()
@@ -867,8 +772,6 @@
 
 IF(USE_LD_LLD)
   CMAKE_PUSH_CHECK_STATE(RESET)
-<<<<<<< HEAD
-=======
 
   # RPM builds on Fedora use -specs files.
   # This may cause the test for -fuse-ld=lld to succeed, when it should fail.
@@ -879,7 +782,6 @@
   STRING(REGEX REPLACE "-specs=/usr/lib/rpm/redhat/.*"  ""
     CMAKE_CXX_FLAGS ${CMAKE_CXX_FLAGS})
 
->>>>>>> 4869291f
   SET(CMAKE_REQUIRED_LIBRARIES "-fuse-ld=lld")
   CHECK_C_SOURCE_COMPILES("int main() {}" C_LD_LLD_RESULT)
   CHECK_CXX_SOURCE_COMPILES("int main() {}" CXX_LD_LLD_RESULT)
@@ -887,11 +789,8 @@
     STRING_APPEND(CMAKE_C_LINK_FLAGS " -fuse-ld=lld")
     STRING_APPEND(CMAKE_CXX_LINK_FLAGS " -fuse-ld=lld")
   ENDIF()
-<<<<<<< HEAD
-=======
   SET(CMAKE_C_FLAGS ${SAVE_CMAKE_C_FLAGS})
   SET(CMAKE_CXX_FLAGS ${SAVE_CMAKE_CXX_FLAGS})
->>>>>>> 4869291f
   CMAKE_POP_CHECK_STATE()
 ENDIF()
 
@@ -902,10 +801,9 @@
   OPTION(USE_LD_GOLD "Use GNU gold linker" OFF)
 ELSE()
   OPTION(USE_LD_GOLD "Use GNU gold linker" ON)
-<<<<<<< HEAD
-ENDIF()
-
-IF(CMAKE_SYSTEM_NAME MATCHES "Linux")
+ENDIF()
+
+IF(LINUX)
   OPTION(LINK_RANDOMIZE "Randomize the order of all symbols in the binary" OFF)
   SET(LINK_RANDOMIZE_SEED "mysql"
     CACHE STRING "Seed to use for link randomization")
@@ -930,34 +828,6 @@
     ENDIF()
   ENDIF()
   CMAKE_POP_CHECK_STATE()
-=======
-ENDIF()
-
-IF(LINUX)
-  OPTION(LINK_RANDOMIZE "Randomize the order of all symbols in the binary" OFF)
-  SET(LINK_RANDOMIZE_SEED "mysql"
-    CACHE STRING "Seed to use for link randomization")
-ELSE()
-  SET(LINK_RANDOMIZE OFF)
-ENDIF()
-
-IF (USE_LD_GOLD AND NOT (C_LD_LLD_RESULT AND CXX_LD_LLD_RESULT))
-  CMAKE_PUSH_CHECK_STATE(RESET)
-  SET(CMAKE_REQUIRED_LIBRARIES "-fuse-ld=gold")
-  CHECK_C_SOURCE_COMPILES("int main() {}" C_LD_GOLD_RESULT)
-  CHECK_CXX_SOURCE_COMPILES("int main() {}" CXX_LD_GOLD_RESULT)
-  IF (C_LD_GOLD_RESULT AND CXX_LD_GOLD_RESULT AND NOT SOLARIS)
-    STRING_APPEND(CMAKE_C_LINK_FLAGS " -fuse-ld=gold")
-    STRING_APPEND(CMAKE_CXX_LINK_FLAGS " -fuse-ld=gold")
-
-    # Seemingly --gc-sections causes problems with randomization, so only
-    # turn it on if we are not making a randomized build.
-    IF (NOT LINK_RANDOMIZE)
-      STRING_APPEND(CMAKE_C_LINK_FLAGS " -Wl,--gc-sections")
-      STRING_APPEND(CMAKE_CXX_LINK_FLAGS " -Wl,--gc-sections")
-    ENDIF()
-  ENDIF()
-  CMAKE_POP_CHECK_STATE()
 ENDIF()
 
 # Linker/binutils bug in Fedora 28, undefined reference to symbol '__bss_start'
@@ -966,7 +836,6 @@
       NOT CMAKE_CXX_LINK_FLAGS MATCHES "-fuse-ld=gold")
     STRING_APPEND(CMAKE_CXX_LINK_FLAGS " -Wl,--copy-dt-needed-entries")
   ENDIF()
->>>>>>> 4869291f
 ENDIF()
 
 IF(LINK_RANDOMIZE)
@@ -1040,17 +909,10 @@
           Set WITH_TEST_TRACE_PLUGIN to OFF or WITH_DEBUG to ON.")
 ENDIF()
 
-<<<<<<< HEAD
 # Set DBUG_OFF, NDEBUG, and FORTIFY_SOURCE for non-debug project types.
 FOREACH(BUILD_TYPE RELEASE RELWITHDEBINFO MINSIZEREL)
   FOREACH(LANG C CXX)
     STRING_PREPEND(CMAKE_${LANG}_FLAGS_${BUILD_TYPE} "-DDBUG_OFF -DNDEBUG -D_FORTIFY_SOURCE=2 ")
-=======
-# Set DBUG_OFF for non-debug project types.
-FOREACH(BUILD_TYPE RELEASE RELWITHDEBINFO MINSIZEREL)
-  FOREACH(LANG C CXX)
-    STRING_PREPEND(CMAKE_${LANG}_FLAGS_${BUILD_TYPE} "-DDBUG_OFF ")
->>>>>>> 4869291f
   ENDFOREACH()
 ENDFOREACH()
 
@@ -1237,11 +1099,6 @@
 ENDIF()
 
 # Explicit list of all -DWITH_XXX=system possibilities
-<<<<<<< HEAD
-# *except* boost, which requires one specific version to be downloaded
-SET(SYSTEM_LIBRARIES
-  CURL
-=======
 # *except* boost, which requires one specific version to be downloaded.
 # RapidJSON is also excluded, since the latest released version does not
 # fully support the use of std::regex as the regular expression engine. It
@@ -1250,17 +1107,11 @@
 # version has the necessary patches to make it work.
 SET(SYSTEM_LIBRARIES
   CURL
-  EDITLINE
->>>>>>> 4869291f
   ICU
   LIBEVENT
   LZ4
   PROTOBUF
-<<<<<<< HEAD
   READLINE
-  RAPIDJSON
-=======
->>>>>>> 4869291f
   RE2
   SSL
   ZLIB
@@ -1335,7 +1186,6 @@
   ELSE()
     SET(BEFORE_OR_AFTER "AFTER")
   ENDIF()
-<<<<<<< HEAD
 
   IF(DEFINED ${LIBRARY}_INCLUDE_DIRS)
     INCLUDE_DIRECTORIES(${BEFORE_OR_AFTER} SYSTEM ${${LIBRARY}_INCLUDE_DIRS})
@@ -1365,39 +1215,7 @@
   ENDIF()
 ENDMACRO()
 
-IF(CMAKE_SYSTEM_NAME MATCHES "Linux")
-=======
-
-  IF(DEFINED ${LIBRARY}_INCLUDE_DIRS)
-    INCLUDE_DIRECTORIES(${BEFORE_OR_AFTER} SYSTEM ${${LIBRARY}_INCLUDE_DIRS})
-  ELSEIF(DEFINED ${LIBRARY}_INCLUDE_DIR)
-    INCLUDE_DIRECTORIES(${BEFORE_OR_AFTER} SYSTEM ${${LIBRARY}_INCLUDE_DIR})
-  ENDIF()
-  IF("${${LIBRARY}_INCLUDE_DIR}" STREQUAL "")
-    IF("${${LIBRARY}_INCLUDE_DIRS}" STREQUAL "")
-      MESSAGE(WARNING "${LIBRARY} is unknown")
-    ENDIF()
-  ENDIF()
-  IF(DEFINED ${LIBRARY}_INCLUDE_DIRS AND DEFINED ${LIBRARY}_INCLUDE_DIR)
-    IF(NOT "${${LIBRARY}_INCLUDE_DIR}" STREQUAL "${${LIBRARY}_INCLUDE_DIRS}")
-      MESSAGE(WARNING
-        "NOT ${${LIBRARY}_INCLUDE_DIR} STREQUAL ${${LIBRARY}_INCLUDE_DIRS}")
-    ENDIF()
-  ENDIF()
-ENDMACRO()
-
-MACRO(MY_TARGET_INCLUDE_SYSTEM_DIRECTORIES TARGET LIBRARY)
-  IF(${WITH_${LIBRARY}} STREQUAL "bundled")
-    TARGET_INCLUDE_DIRECTORIES(${TARGET} SYSTEM BEFORE PRIVATE
-      ${${LIBRARY}_INCLUDE_DIR})
-  ELSE()
-    TARGET_INCLUDE_DIRECTORIES(${TARGET} SYSTEM PRIVATE
-      ${${LIBRARY}_INCLUDE_DIR})
-  ENDIF()
-ENDMACRO()
-
 IF(LINUX)
->>>>>>> 4869291f
   # Check for pthread_setname_np
   CHECK_C_SOURCE_COMPILES("
   #include <pthread.h>
@@ -1442,9 +1260,6 @@
 ADD_SUBDIRECTORY(libbinlogstandalone)
 
 IF(NOT WITHOUT_SERVER)
-<<<<<<< HEAD
-  SET (MYSQLD_STATIC_PLUGIN_LIBS "" CACHE INTERNAL "")
-=======
   # Build failure on Solaris 11.3 for debug builds with NDBCLUSTER.
   # Adding basic local optimizations unbreaks it.
   # We *could* test 'uname -v' VERSION_LESS 11.4 here.
@@ -1456,7 +1271,6 @@
     STRING_APPEND(CMAKE_CXX_FLAGS_DEBUG " -xO1")
   ENDIF()
 
->>>>>>> 4869291f
   # Add storage engines and plugins.
   SET (MYSQLD_STATIC_PLUGIN_LIBS "" CACHE INTERNAL "")
   CONFIGURE_PLUGINS()
@@ -1520,8 +1334,6 @@
   ENDIF()
 ENDIF()
 
-<<<<<<< HEAD
-=======
 IF(UNIX)
   ADD_SUBDIRECTORY(man)
 ENDIF()
@@ -1535,7 +1347,6 @@
   ADD_SUBDIRECTORY(packaging/deb-in)
 ENDIF()
 
->>>>>>> 4869291f
 GET_PROPERTY(CWD_DEFINITIONS DIRECTORY PROPERTY COMPILE_DEFINITIONS)
 CONFIGURE_FILE(
     ${CMAKE_SOURCE_DIR}/cmake/info_macros.cmake.in
@@ -1639,7 +1450,6 @@
     COMMAND ${CMAKE_COMMAND} -E make_directory plugin_output_directory
     COMMAND ${CMAKE_COMMAND} -E make_directory runtime_output_directory
     WORKING_DIRECTORY ${CMAKE_BINARY_DIR}
-<<<<<<< HEAD
   )
 ENDIF()
 
@@ -1671,39 +1481,6 @@
   )
 ENDIF()
 
-=======
-  )
-ENDIF()
-
-# Pre-create directories for library_output_directory and
-# plugin_output_directory, so create_symlink does not fail in ssl.cmake
-# Do not pre-create runtime_output_directory/Debug or
-# runtime_output_directory/RelWithDebInfo, mtr gets confused, and must be
-# run with --vs-config=Debug or --vs-config=RelWithDebInfo in order to work.
-IF(APPLE AND NOT BUILD_IS_SINGLE_CONFIG)
-  FOREACH(dir
-      library_output_directory
-      plugin_output_directory
-      )
-    EXECUTE_PROCESS(
-      COMMAND ${CMAKE_COMMAND} -E make_directory ${dir}/Debug
-      COMMAND ${CMAKE_COMMAND} -E make_directory ${dir}/RelWithDebInfo
-      WORKING_DIRECTORY ${CMAKE_BINARY_DIR}
-      )
-  ENDFOREACH()
-ENDIF()
-
-IF(UNIX)
-  EXECUTE_PROCESS(
-    COMMAND ${CMAKE_COMMAND} -E create_symlink
-     ./runtime_output_directory bin
-    COMMAND ${CMAKE_COMMAND} -E create_symlink
-     ./library_output_directory lib
-    WORKING_DIRECTORY ${CMAKE_BINARY_DIR}
-  )
-ENDIF()
-
->>>>>>> 4869291f
 SET(DOXYGEN_OUTPUT_DIR "${CMAKE_CURRENT_BINARY_DIR}/doxygen")
 FIND_PACKAGE(Doxygen)
 IF(DOXYGEN_FOUND)
