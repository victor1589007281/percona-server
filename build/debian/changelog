<<<<<<< HEAD
percona-server-5.5 (5.5.33-rel31.1) unstable; urgency=low

  * Remove the info entry for mysql.info, which was pointless.
  * Do not package the libmysqlclient18.so links in the library package.
  * Add a manual link from the libmysqlclient_r fully versioned library
    to the libmysqlclient fully versioned library. The one cmake(1)
    installs goes to the non-fully versioned one ant it seems impossible
    to change at the CMakeLists.txt level in an easy way.

 -- Ignacio Nin <ignacio.nin@percona.com>  Tue,  1 Oct 2013 17:00:00 -0300
=======
percona-server-5.5 (5.5.33-rel31.2) unstable; urgency=low

  * Added --error-handler=: to dh_installinit in order to
    avoid an error when the server wouldn't start for any
    reasons other than bad installation.

 -- Ignacio Nin <ignacio.nin@percona.com>  Wed, 24 Jul 2013 11:20:00 -0300
>>>>>>> 8a51f13d

percona-server-5.5 (5.5.13-rel20.4) unstable; urgency=low

  * Update versions to 5.5.13

 -- Ignacio Nin <ignacio.nin@percona.com>  Tue, 28 Jun 2011 19:27:30 -0300

percona-server-5.5 (5.5.12-rel20.3) unstable; urgency=low

  * Update versions to 5.5.12

 -- Ignacio Nin <ignacio.nin@percona.com>  Tue, 17 May 2011 18:57:45 -0300

percona-server-5.5 (5.5.11-rel20.2) unstable; urgency=low

  * Update versions to 5.5.11

 -- Ignacio Nin <ignacio.nin@percona.com>  Sun, 17 Apr 2011 13:17:02 -0300

percona-server-5.5 (5.5.10-rc20.1) unstable; urgency=low

  * Update versions to 5.5.10

 -- Ignacio Nin <ignacio.nin@percona.com>  Sun, 3 Apr 2011 12:51:03 -0300

percona-server-5.5 (5.5.9-20.1) unstable; urgency=low

  * Update packaging to 5.5.9.

 -- Ignacio Nin <ignacio.nin@percona.com>  Fri, 25 Mar 2011 15:23:04 -0300

percona-server-5.5 (5.5.8-20.0-1) unstable; urgency=low

  * Initial release (Closes: #609883)

 -- Aleksandr Kuzminsky <aleksandr.kuzminsky@percona.com>  Tue, 11 Jan 2011 07:17:08 -0800<|MERGE_RESOLUTION|>--- conflicted
+++ resolved
@@ -1,4 +1,3 @@
-<<<<<<< HEAD
 percona-server-5.5 (5.5.33-rel31.1) unstable; urgency=low
 
   * Remove the info entry for mysql.info, which was pointless.
@@ -7,17 +6,11 @@
     to the libmysqlclient fully versioned library. The one cmake(1)
     installs goes to the non-fully versioned one ant it seems impossible
     to change at the CMakeLists.txt level in an easy way.
-
- -- Ignacio Nin <ignacio.nin@percona.com>  Tue,  1 Oct 2013 17:00:00 -0300
-=======
-percona-server-5.5 (5.5.33-rel31.2) unstable; urgency=low
-
   * Added --error-handler=: to dh_installinit in order to
     avoid an error when the server wouldn't start for any
     reasons other than bad installation.
 
- -- Ignacio Nin <ignacio.nin@percona.com>  Wed, 24 Jul 2013 11:20:00 -0300
->>>>>>> 8a51f13d
+ -- Ignacio Nin <ignacio.nin@percona.com>  Tue,  1 Oct 2013 17:00:00 -0300
 
 percona-server-5.5 (5.5.13-rel20.4) unstable; urgency=low
 
