<<<<<<< HEAD
percona-server-5.5 (5.5.13-rel20.4) unstable; urgency=low
=======
percona-server-5.1 (5.1.72-rel14.10) unstable; urgency=low

  * Added --error-handler=: to dh_installinit in order to
    avoid an error when the server wouldn't start for any
    reasons other than bad installation.

 -- Ignacio Nin <ignacio.nin@percona.com>  Wed, 24 Jul 2013 11:20:00 -0300

percona-server-5.1 (5.1.60-rel13.1) unstable; urgency=low
>>>>>>> 41cc6991

  * Update versions to 5.5.13

 -- Ignacio Nin <ignacio.nin@percona.com>  Tue, 28 Jun 2011 19:27:30 -0300

percona-server-5.5 (5.5.12-rel20.3) unstable; urgency=low

  * Update versions to 5.5.12

 -- Ignacio Nin <ignacio.nin@percona.com>  Tue, 17 May 2011 18:57:45 -0300

percona-server-5.5 (5.5.11-rel20.2) unstable; urgency=low

  * Update versions to 5.5.11

 -- Ignacio Nin <ignacio.nin@percona.com>  Sun, 17 Apr 2011 13:17:02 -0300

percona-server-5.5 (5.5.10-rc20.1) unstable; urgency=low

  * Update versions to 5.5.10

 -- Ignacio Nin <ignacio.nin@percona.com>  Sun, 3 Apr 2011 12:51:03 -0300

percona-server-5.5 (5.5.9-20.1) unstable; urgency=low

  * Update packaging to 5.5.9.

 -- Ignacio Nin <ignacio.nin@percona.com>  Fri, 25 Mar 2011 15:23:04 -0300

percona-server-5.5 (5.5.8-20.0-1) unstable; urgency=low

  * Initial release (Closes: #609883)

 -- Aleksandr Kuzminsky <aleksandr.kuzminsky@percona.com>  Tue, 11 Jan 2011 07:17:08 -0800<|MERGE_RESOLUTION|>--- conflicted
+++ resolved
@@ -1,7 +1,4 @@
-<<<<<<< HEAD
-percona-server-5.5 (5.5.13-rel20.4) unstable; urgency=low
-=======
-percona-server-5.1 (5.1.72-rel14.10) unstable; urgency=low
+percona-server-5.5 (5.5.33-rel31.2) unstable; urgency=low
 
   * Added --error-handler=: to dh_installinit in order to
     avoid an error when the server wouldn't start for any
@@ -9,8 +6,7 @@
 
  -- Ignacio Nin <ignacio.nin@percona.com>  Wed, 24 Jul 2013 11:20:00 -0300
 
-percona-server-5.1 (5.1.60-rel13.1) unstable; urgency=low
->>>>>>> 41cc6991
+percona-server-5.5 (5.5.13-rel20.4) unstable; urgency=low
 
   * Update versions to 5.5.13
 
