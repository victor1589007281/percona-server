--- conflicted
+++ resolved
@@ -115,11 +115,7 @@
         dch -m -D "$DEBIAN_VERSION" --force-distribution -v "$MYSQL_VERSION-$PERCONA_SERVER_VERSION-$BB_PERCONA_REVISION.$DEBIAN_VERSION" 'Update distribution'
 
         DEB_CFLAGS_APPEND="$CFLAGS" DEB_CXXFLAGS_APPEND="$CXXFLAGS" \
-<<<<<<< HEAD
-		BUILD_DEBUG_BINARY="$DEBUG" \
-=======
                 SKIP_DEBUG_BINARY="$SKIPDEBUG" \
->>>>>>> 2381bda1
                 dpkg-buildpackage $DPKG_BINSRC -rfakeroot $BUILDPKG_KEY
 
     )
