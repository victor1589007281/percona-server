--- conflicted
+++ resolved
@@ -25,15 +25,9 @@
 %define mysql_vendor            Oracle and/or its affiliates
 %define percona_server_vendor	Percona, Inc
 
-<<<<<<< HEAD
 %define mysql_version   5.6.11
 %define redhatversion %(lsb_release -rs | awk -F. '{ print $1}')
 %define majorversion 60
-=======
-%define mysql_version   5.5.30
-%define redhatversion %(lsb_release -rs | awk -F. '{ print $1}')
-%define majorversion 30
->>>>>>> 532c5c76
 %define minorversion 2
 %define distribution  rhel%{redhatversion}
 %define percona_server_version	alpha%{majorversion}.%{minorversion}
@@ -235,13 +229,9 @@
 Distribution:   %{distro_description}
 License:        Copyright (c) 2000, 2010, %{mysql_vendor}.  All rights reserved.  Use is subject to license terms.  Under %{license_type} license as shown in the Description field.
 Source:         http://www.percona.com/downloads/Percona-Server-5.5/Percona-Server-%{mysql_version}-%{majorversion}.%{minorversion}/source/%{src_dir}.tar.gz
-<<<<<<< HEAD
 #TODO
 Patch1:         mysql-dubious-exports.patch
 #TODO
-=======
-Patch1:         mysql-dubious-exports.patch
->>>>>>> 532c5c76
 URL:            http://www.percona.com/
 Packager:       Percona MySQL Development Team <mysqldev@percona.com>
 Vendor:         %{percona_server_vendor}
@@ -271,11 +261,7 @@
 Group:          Applications/Databases
 Requires:       %{distro_requires} Percona-Server-shared%{product_suffix}
 Provides:       mysql-server MySQL-server
-<<<<<<< HEAD
 Conflicts:	Percona-SQL-server-50 Percona-Server-server-51 Percona-Server-server-55
-=======
-Conflicts:	Percona-SQL-server-50 Percona-Server-server-51
->>>>>>> 532c5c76
 
 %description -n Percona-Server-server%{product_suffix}
 The Percona Server software delivers a very fast, multi-threaded, multi-user,
@@ -298,11 +284,7 @@
 Group:          Applications/Databases
 Requires:      Percona-Server-shared%{product_suffix}
 Provides:       mysql-client MySQL-client mysql MySQL
-<<<<<<< HEAD
 Conflicts:      Percona-SQL-client-50 Percona-Server-client-51 Percona-Server-client-55
-=======
-Conflicts:      Percona-SQL-client-50 Percona-Server-client-51
->>>>>>> 532c5c76
 
 %description -n Percona-Server-client%{product_suffix}
 This package contains the standard Percona Server client and administration tools.
@@ -315,11 +297,7 @@
 Summary:        Percona Server - Test suite
 Group:          Applications/Databases
 Provides:       mysql-test
-<<<<<<< HEAD
 Conflicts:      Percona-SQL-test-50 Percona-Server-test-51 Percona-Server-test-55
-=======
-Conflicts:      Percona-SQL-test-50 Percona-Server-test-51
->>>>>>> 532c5c76
 AutoReqProv:    no
 
 %description -n Percona-Server-test%{product_suffix}
@@ -332,11 +310,7 @@
 Summary:        Percona Server - Development header files and libraries
 Group:          Applications/Databases
 Provides:       mysql-devel
-<<<<<<< HEAD
 Conflicts:      Percona-SQL-devel-50 Percona-Server-devel-51 Percona-Server-devel-55
-=======
-Conflicts:      Percona-SQL-devel-50 Percona-Server-devel-51
->>>>>>> 532c5c76
 
 %description -n Percona-Server-devel%{product_suffix}
 This package contains the development header files and libraries necessary
@@ -358,39 +332,15 @@
 ##############################################################################
 %prep
 %setup -n %{src_dir}
-<<<<<<< HEAD
 #TODO
 %patch1 -p1 
 #TODO
-=======
-#
-%patch1 -p1 
-#
->>>>>>> 532c5c76
 ##############################################################################
 %build
 
 # Be strict about variables, bail at earliest opportunity, etc.
 set -uex
 
-<<<<<<< HEAD
-=======
-BuildHandlerSocket() {
-    cd storage/HandlerSocket-Plugin-for-MySQL
-    bash -x ./autogen.sh
-    echo "Configuring HandlerSocket"
-    CXX="${HS_CXX:-g++}" \
-        MYSQL_CFLAGS="-I $RPM_BUILD_DIR/%{src_dir}/release/include" \
-        ./configure --with-mysql-source=$RPM_BUILD_DIR/%{src_dir} \
-        --with-mysql-bindir=$RPM_BUILD_DIR/%{src_dir}/release/scripts \
-        --with-mysql-plugindir=%{_libdir}/mysql/plugin \
-        --libdir=%{_libdir} \
-        --prefix=%{_prefix}
-    make
-    cd -
-}
-
->>>>>>> 532c5c76
 BuildUDF() {
     cd UDF
     CXX="${UDF_CXX:-g++}"\
@@ -552,12 +502,6 @@
   cd $MBD/release
   make DESTDIR=$RBR benchdir_root=%{_datadir} install
   d="`pwd`"
-<<<<<<< HEAD
-=======
-  cd $MBD/storage/HandlerSocket-Plugin-for-MySQL
-  make DESTDIR=$RBR benchdir_root=%{_datadir} install
-  cd "$d"
->>>>>>> 532c5c76
   cd $MBD/UDF
   make DESTDIR=$RBR benchdir_root=%{_datadir} install
   cd "$d"
@@ -770,7 +714,12 @@
 NEW_VERSION=%{mysql_version}-%{release}
 STATUS_FILE=$mysql_datadir/RPM_UPGRADE_MARKER
 
-<<<<<<< HEAD
+if [ -f $STATUS_FILE ] ; then
+	SERVER_TO_START=`grep '^SERVER_TO_START=' $STATUS_FILE | cut -c17-`
+else
+	SERVER_TO_START=''
+fi
+
 if [ $1 -eq 1 ]; then
 # ----------------------------------------------------------------------
 # Create a MySQL user and group. Do not report any problems if it already
@@ -786,19 +735,6 @@
 # Create data directory if needed, check whether upgrade or install
 # ----------------------------------------------------------------------
 if [ ! -d $mysql_datadir ] ; then mkdir -m 755 $mysql_datadir; fi
-=======
->>>>>>> 532c5c76
-if [ -f $STATUS_FILE ] ; then
-	SERVER_TO_START=`grep '^SERVER_TO_START=' $STATUS_FILE | cut -c17-`
-else
-	SERVER_TO_START=''
-fi
-
-if [ $1 -eq 1 ]; then
-# ----------------------------------------------------------------------
-# Create data directory if needed, check whether upgrade or install
-# ----------------------------------------------------------------------
-if [ ! -d $mysql_datadir ] ; then mkdir -m 755 $mysql_datadir; fi
 # echo "Analyzed: SERVER_TO_START=$SERVER_TO_START"
 if [ ! -d $mysql_datadir/mysql ] ; then
 	mkdir $mysql_datadir/mysql;
@@ -809,10 +745,14 @@
 fi
 if [ ! -d $mysql_datadir/test ]; then 
         mkdir $mysql_datadir/test; 
-<<<<<<< HEAD
 fi
+
+# ----------------------------------------------------------------------
+# Initiate databases if needed
+# ----------------------------------------------------------------------
 %{_bindir}/mysql_install_db --rpm --user=%{mysqld_user}
 fi 
+
 # ----------------------------------------------------------------------
 # Make MySQL start/shutdown automatically when the machine does it.
 # ----------------------------------------------------------------------
@@ -826,43 +766,6 @@
         /sbin/insserv %{_sysconfdir}/init.d/mysql
 fi
 
-# ----------------------------------------------------------------------
-# Initiate databases if needed
-# ----------------------------------------------------------------------
-=======
-fi
-
-# ----------------------------------------------------------------------
-# Create a MySQL user and group. Do not report any problems if it already
-# exists.
-# ----------------------------------------------------------------------
-groupadd -r %{mysqld_group} 2> /dev/null || true
-useradd -M -r -d $mysql_datadir -s /bin/bash -c "MySQL server" \
-  -g %{mysqld_group} %{mysqld_user} 2> /dev/null || true
-# The user may already exist, make sure it has the proper group nevertheless
-# (BUG#12823)
-usermod -g %{mysqld_group} %{mysqld_user} 2> /dev/null || true
-
-# ----------------------------------------------------------------------
-# Initiate databases if needed
-# ----------------------------------------------------------------------
-%{_bindir}/mysql_install_db --rpm --user=%{mysqld_user}
-fi 
-
-# ----------------------------------------------------------------------
-# Make MySQL start/shutdown automatically when the machine does it.
-# ----------------------------------------------------------------------
-# NOTE: This still needs to be debated. Should we check whether these links
-# for the other run levels exist(ed) before the upgrade?
-# use chkconfig on Enterprise Linux and newer SuSE releases
-if [ -x /sbin/chkconfig ] ; then
-        /sbin/chkconfig --add mysql
-# use insserv for older SuSE Linux versions
-elif [ -x /sbin/insserv ] ; then
-        /sbin/insserv %{_sysconfdir}/init.d/mysql
-fi
-
->>>>>>> 532c5c76
 # ----------------------------------------------------------------------
 # Upgrade databases if needed would go here - but it cannot be automated yet
 # ----------------------------------------------------------------------
@@ -1209,11 +1112,6 @@
 %{_libdir}/mysql/libmysqlclient.a
 %{_libdir}/mysql/libmysqlclient_r.a
 %{_libdir}/mysql/libmysqlservices.a
-<<<<<<< HEAD
-=======
-%{_libdir}/mysql/libhsclient.a
-%{_libdir}/libhsclient.la
->>>>>>> 532c5c76
 %{_libdir}/*.so
 
 # ----------------------------------------------------------------------------
