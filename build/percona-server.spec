# Copyright (c) 2000, 2010, Oracle and/or its affiliates. All rights reserved.
#
# This program is free software; you can redistribute it and/or modify
# it under the terms of the GNU General Public License as published by
# the Free Software Foundation; version 2 of the License.
#
# This program is distributed in the hope that it will be useful,
# but WITHOUT ANY WARRANTY; without even the implied warranty of
# MERCHANTABILITY or FITNESS FOR A PARTICULAR PURPOSE.  See the
# GNU General Public License for more details.
#
# You should have received a copy of the GNU General Public License
# along with this program; see the file COPYING. If not, write to the
# Free Software Foundation, Inc., 51 Franklin St, Fifth Floor, Boston
# MA  02110-1301  USA.

##############################################################################
# Some common macro definitions
##############################################################################

# NOTE: "vendor" is used in upgrade/downgrade check, so you can't
# change these, has to be exactly as is.
%define mysql_old_vendor        MySQL AB
%define mysql_vendor_2          Sun Microsystems, Inc.
%define mysql_vendor            Oracle and/or its affiliates
%define percona_server_vendor	Percona, Inc

%define mysql_version   5.5.29
%define redhatversion %(lsb_release -rs | awk -F. '{ print $1}')
%define majorversion 30
%define minorversion 0
%define distribution  rhel%{redhatversion}
%define percona_server_version	rel%{majorversion}.%{minorversion}

%define mysqld_user     mysql
%define mysqld_group    mysql
%define mysqldatadir    /var/lib/mysql

%define release         rel%{majorversion}.%{minorversion}.%{gotrevision}.%{distribution}

#
# Macros we use which are not available in all supported versions of RPM
#
# - defined/undefined are missing on RHEL4
#
%if %{expand:%{?defined:0}%{!?defined:1}}
%define defined()       %{expand:%%{?%{1}:1}%%{!?%{1}:0}}
%endif
%if %{expand:%{?undefined:0}%{!?undefined:1}}
%define undefined()     %{expand:%%{?%{1}:0}%%{!?%{1}:1}}
%endif

# ----------------------------------------------------------------------------
# RPM build tools now automatically detect Perl module dependencies.  This
# detection causes problems as it is broken in some versions, and it also
# provides unwanted dependencies from mandatory scripts in our package.
# It might not be possible to disable this in all versions of RPM, but here we
# try anyway.  We keep the "AutoReqProv: no" for the "test" sub package, as
# disabling here might fail, and that package has the most problems.
# See:
#  http://fedoraproject.org/wiki/Packaging/Perl#Filtering_Requires:_and_Provides
#  http://www.wideopen.com/archives/rpm-list/2002-October/msg00343.html
# ----------------------------------------------------------------------------
%undefine __perl_provides
%undefine __perl_requires

##############################################################################
# Command line handling
##############################################################################
#
# To set options:
#
#   $ rpmbuild --define="option <x>" ...
#

# ----------------------------------------------------------------------------
# Commercial builds
# ----------------------------------------------------------------------------
%if %{undefined commercial}
%define commercial 0
%endif

# ----------------------------------------------------------------------------
# Source name
# ----------------------------------------------------------------------------
%if %{undefined src_base}
%define src_base Percona-Server
%endif
%define src_dir %{src_base}-%{mysql_version}-%{percona_server_version}

# ----------------------------------------------------------------------------
# Feature set (storage engines, options).  Default to community (everything)
# ----------------------------------------------------------------------------
%if %{undefined feature_set}
%define feature_set community
%endif

# ----------------------------------------------------------------------------
# Server comment strings
# ----------------------------------------------------------------------------
%if %{undefined compilation_comment_debug}
%define compilation_comment_debug       Percona Server - Debug (GPL), Release rel%{majorversion}.%{minorversion}, Revision %{gotrevision}
%endif
%if %{undefined compilation_comment_release}
%define compilation_comment_release     Percona Server (GPL), Release rel%{majorversion}.%{minorversion}, Revision %{gotrevision}
%endif

# ----------------------------------------------------------------------------
# Product and server suffixes
# ----------------------------------------------------------------------------
%define product_suffix -55
%if %{undefined product_suffix}
  %if %{defined short_product_tag}
    %define product_suffix      -%{short_product_tag}
  %else
    %define product_suffix      %{nil}
  %endif
%endif

%define server_suffix -%{majorversion}.%{minorversion}
%if %{undefined server_suffix}
%define server_suffix   %{nil}
%endif

# ----------------------------------------------------------------------------
# Distribution support
# ----------------------------------------------------------------------------
%if %{undefined distro_specific}
%define distro_specific 0
%endif
%if %{distro_specific}
  %if %(test -f /etc/enterprise-release && echo 1 || echo 0)
    %define oelver %(rpm -qf --qf '%%{version}\\n' /etc/enterprise-release | sed -e 's/^\\([0-9]*\\).*/\\1/g')
    %if "%oelver" == "4"
      %define distro_description        Oracle Enterprise Linux 4
      %define distro_releasetag         oel4
      %define distro_buildreq           gcc-c++ gperf ncurses-devel perl readline-devel time zlib-devel libaio-devel bison cmake
      %define distro_requires           chkconfig coreutils grep procps shadow-utils
    %else
      %if "%oelver" == "5"
        %define distro_description      Oracle Enterprise Linux 5
        %define distro_releasetag       oel5
        %define distro_buildreq         gcc-c++ gperf ncurses-devel perl readline-devel time zlib-devel libaio-devel bison cmake
        %define distro_requires         chkconfig coreutils grep procps shadow-utils
      %else
        %{error:Oracle Enterprise Linux %{oelver} is unsupported}
      %endif
    %endif
  %else
    %if %(test -f /etc/redhat-release && echo 1 || echo 0)
      %define rhelver %(rpm -qf --qf '%%{version}\\n' /etc/redhat-release | sed -e 's/^\\([0-9]*\\).*/\\1/g')
      %if "%rhelver" == "4"
        %define distro_description      Red Hat Enterprise Linux 4
        %define distro_releasetag       rhel4
        %define distro_buildreq         gcc-c++ gperf ncurses-devel perl readline-devel time zlib-devel libaio-devel bison cmake
        %define distro_requires         chkconfig coreutils grep procps shadow-utils
      %else
        %if "%rhelver" == "5"
          %define distro_description    Red Hat Enterprise Linux 5
          %define distro_releasetag     rhel5
          %define distro_buildreq       gcc-c++ gperf ncurses-devel perl readline-devel time zlib-devel libaio-devel bison cmake
          %define distro_requires       chkconfig coreutils grep procps shadow-utils
        %else
          %{error:Red Hat Enterprise Linux %{rhelver} is unsupported}
        %endif
      %endif
    %else
      %if %(test -f /etc/SuSE-release && echo 1 || echo 0)
        %define susever %(rpm -qf --qf '%%{version}\\n' /etc/SuSE-release)
        %if "%susever" == "10"
          %define distro_description    SUSE Linux Enterprise Server 10
          %define distro_releasetag     sles10
          %define distro_buildreq       gcc-c++ gdbm-devel gperf ncurses-devel openldap2-client readline-devel zlib-devel libaio-devel bison cmake
          %define distro_requires       aaa_base coreutils grep procps pwdutils
        %else
          %if "%susever" == "11"
            %define distro_description  SUSE Linux Enterprise Server 11
            %define distro_releasetag   sles11
            %define distro_buildreq     gcc-c++ gdbm-devel gperf ncurses-devel openldap2-client procps pwdutils readline-devel zlib-devel libaio-devel bison cmake
            %define distro_requires     aaa_base coreutils grep procps pwdutils
          %else
            %{error:SuSE %{susever} is unsupported}
          %endif
        %endif
      %else
        %{error:Unsupported distribution}
      %endif
    %endif
  %endif
%else
  %define generic_kernel %(uname -r | cut -d. -f1-2)
  %define distro_description            Generic Linux (kernel %{generic_kernel})
  %define distro_releasetag             linux%{generic_kernel}
  %define distro_buildreq               gcc-c++ gperf ncurses-devel perl readline-devel time zlib-devel libaio-devel bison cmake
  %define distro_requires               coreutils grep procps /sbin/chkconfig /usr/sbin/useradd /usr/sbin/groupadd
%endif

# ----------------------------------------------------------------------------
# Support optional "tcmalloc" library (experimental)
# ----------------------------------------------------------------------------
%if %{defined malloc_lib_target}
%define WITH_TCMALLOC 1
%else
%define WITH_TCMALLOC 0
%endif

##############################################################################
# Configuration based upon above user input, not to be set directly
##############################################################################

%if %{commercial}
%define license_files_server    %{src_dir}/LICENSE.mysql
%define license_type            Commercial
%else
%define license_files_server    %{src_dir}/COPYING %{src_dir}/README
%define license_type            GPL
%endif

##############################################################################
# Main spec file section
##############################################################################

Name:           Percona-Server%{product_suffix}
Summary:        Percona-Server: a very fast and reliable SQL database server
Group:          Applications/Databases
Version:        %{mysql_version}
Release:        %{release}
Distribution:   %{distro_description}
License:        Copyright (c) 2000, 2010, %{mysql_vendor}.  All rights reserved.  Use is subject to license terms.  Under %{license_type} license as shown in the Description field.
Source:         http://www.percona.com/downloads/Percona-Server-5.5/Percona-Server-%{mysql_version}-%{majorversion}.%{minorversion}/source/%{src_dir}.tar.gz
URL:            http://www.percona.com/
Packager:       Percona MySQL Development Team <mysqldev@percona.com>
Vendor:         %{percona_server_vendor}
Provides:       mysql-server
#
%if %{rhel}
BuildRequires: pam-devel
%endif
#
BuildRequires:  %{distro_buildreq}
#
# Think about what you use here since the first step is to
# run a rm -rf
BuildRoot:    %{_tmppath}/%{name}-%{version}-build

# From the manual
%description
The Percona Server software delivers a very fast, multi-threaded, multi-user,
and robust SQL (Structured Query Language) database server. Percona Server
is intended for mission-critical, heavy-load production systems.

Percona recommends that all production deployments be protected with a support
contract (http://www.percona.com/mysql-suppport/) to ensure the highest uptime,
be eligible for hot fixes, and boost your team's productivity.

##############################################################################
# Sub package definition
##############################################################################

<<<<<<< HEAD
%package -n Percona-Server-server%{product_suffix}
Summary:        Percona Server: a very fast and reliable SQL database server
Group:          Applications/Databases
Requires:       %{distro_requires} Percona-Server-shared%{product_suffix} Percona-Server-client%{product_suffix}
Provides:       mysql-server MySQL-server
=======
%package -n Percona-Server-server%{package_suffix}
Summary:	%{ndbug_comment} for Red Hat Enterprise Linux %{redhatversion}
Group:		Applications/Databases
Requires:	Percona-Server-shared%{package_suffix} Percona-Server-client%{package_suffix} chkconfig coreutils shadow-utils grep procps
Provides:	msqlormysql mysql-server MySQL-server Percona-XtraDB-server
Conflicts:	Percona-SQL-server-50
>>>>>>> ef0f461b

%description -n Percona-Server-server%{product_suffix}
The Percona Server software delivers a very fast, multi-threaded, multi-user,
and robust SQL (Structured Query Language) database server. Percona Server
is intended for mission-critical, heavy-load production systems.

Percona recommends that all production deployments be protected with a support
contract (http://www.percona.com/mysql-suppport/) to ensure the highest uptime,
be eligible for hot fixes, and boost your team's productivity.

This package includes the Percona Server with XtraDB binary 
as well as related utilities to run and administer Percona Server.

If you want to access and work with the database, you have to install
package "Percona-Server-client%{product_suffix}" as well!

# ----------------------------------------------------------------------------
%package -n Percona-Server-client%{product_suffix}
Summary:        Percona Server - Client
Group:          Applications/Databases
Requires:      Percona-Server-shared%{product_suffix}
Provides:       mysql-client MySQL-client mysql MySQL

<<<<<<< HEAD
%description -n Percona-Server-client%{product_suffix}
This package contains the standard Percona Server client and administration tools.
=======
%package -n Percona-Server-client%{package_suffix}
Summary: Percona-Server - Client
Group: Applications/Databases
Provides: mysql-client MySQL-client Percona-XtraDB-client mysql MySQL
Conflicts: Percona-SQL-client-50
>>>>>>> ef0f461b

For a description of Percona Server see http://www.percona.com/software/percona-server/

# ----------------------------------------------------------------------------
%package -n Percona-Server-test%{product_suffix}
Requires:       Percona-Server-client%{product_suffix} perl
Summary:        Percona Server - Test suite
Group:          Applications/Databases
Provides:       mysql-test
AutoReqProv:    no

%description -n Percona-Server-test%{product_suffix}
This package contains the Percona Server regression test suite.

For a description of Percona Server see http://www.percona.com/software/percona-server/

<<<<<<< HEAD
# ----------------------------------------------------------------------------
%package -n Percona-Server-devel%{product_suffix}
Summary:        Percona Server - Development header files and libraries
Group:          Applications/Databases
Provides:       mysql-devel
=======
%package -n Percona-Server-test%{package_suffix}
Requires: mysql-client perl
Summary: Percona-Server - Test suite
Group: Applications/Databases
Provides: mysql-test MySQL-test Percona-XtraDB-test
Conflicts: Percona-SQL-test-50
AutoReqProv: no
>>>>>>> ef0f461b

%description -n Percona-Server-devel%{product_suffix}
This package contains the development header files and libraries necessary
to develop Percona Server client applications.

For a description of Percona Server see http://www.percona.com/software/percona-server/

# ----------------------------------------------------------------------------
%package -n Percona-Server-shared%{product_suffix}
Summary:        Percona Server - Shared libraries
Group:          Applications/Databases
Provides:       mysql-shared mysql-libs
Obsoletes:      mysql-libs

<<<<<<< HEAD
%description -n Percona-Server-shared%{product_suffix}
This package contains the shared libraries (*.so*) which certain languages
and applications need to dynamically load and use Percona Server.
=======
%package -n Percona-Server-devel%{package_suffix}
Summary: Percona-Server - Development header files and libraries
Group: Applications/Databases
Provides: mysql-devel MySQL-devel Percona-XtraDB-devel
Conflicts: Percona-SQL-devel-50
>>>>>>> ef0f461b

##############################################################################
%prep
%setup -T -a 0 -c -n %{src_dir}

##############################################################################
%build

# Be strict about variables, bail at earliest opportunity, etc.
set -uex

BuildHandlerSocket() {
    cd storage/HandlerSocket-Plugin-for-MySQL
    bash -x ./autogen.sh
    echo "Configuring HandlerSocket"
    CXX="${HS_CXX:-g++}" \
        MYSQL_CFLAGS="-I $RPM_BUILD_DIR/%{src_dir}/release/include" \
        ./configure --with-mysql-source=$RPM_BUILD_DIR/%{src_dir}/%{src_dir} \
        --with-mysql-bindir=$RPM_BUILD_DIR/%{src_dir}/release/scripts \
        --with-mysql-plugindir=%{_libdir}/mysql/plugin \
        --libdir=%{_libdir} \
        --prefix=%{_prefix}
    make
    cd -
}

BuildUDF() {
    cd UDF
    CXX="${UDF_CXX:-g++}"\
        CXXFLAGS="$CXXFLAGS -I$RPM_BUILD_DIR/%{src_dir}/release/include" \
        ./configure --includedir=$RPM_BUILD_DIR/%{src_dir}/%{src_dir}/include \
        --libdir=%{_libdir}/mysql/plugin
    make all
    cd -
}

# Optional package files
touch optional-files-devel

#
# Set environment in order of preference, MYSQL_BUILD_* first, then variable
# name, finally a default.  RPM_OPT_FLAGS is assumed to be a part of the
# default RPM build environment.
#
# We set CXX=gcc by default to support so-called 'generic' binaries, where we
# do not have a dependancy on libgcc/libstdc++.  This only works while we do
# not require C++ features such as exceptions, and may need to be removed at
# a later date.
#

# This is a hack, $RPM_OPT_FLAGS on ia64 hosts contains flags which break
# the compile in cmd-line-utils/readline - needs investigation, but for now
# we simply unset it and use those specified directly in cmake.
%if "%{_arch}" == "ia64"
RPM_OPT_FLAGS=
%endif

export PATH=${MYSQL_BUILD_PATH:-$PATH}
export CC=${MYSQL_BUILD_CC:-${CC:-gcc}}
export CXX=${MYSQL_BUILD_CXX:-${CXX:-gcc}}
export CFLAGS=${MYSQL_BUILD_CFLAGS:-${CFLAGS:-$RPM_OPT_FLAGS}}
export CXXFLAGS=${MYSQL_BUILD_CXXFLAGS:-${CXXFLAGS:-$RPM_OPT_FLAGS -felide-constructors -fno-exceptions -fno-rtti}}
export LDFLAGS=${MYSQL_BUILD_LDFLAGS:-${LDFLAGS:-}}
export CMAKE=${MYSQL_BUILD_CMAKE:-${CMAKE:-cmake}}
export MAKE_JFLAG=${MYSQL_BUILD_MAKE_JFLAG:-${MAKE_JFLAG:-}}

# Build debug mysqld and libmysqld.a
mkdir debug
(
  cd debug
  # Attempt to remove any optimisation flags from the debug build
  CFLAGS=`echo " ${CFLAGS} " | \
            sed -e 's/ -O[0-9]* / /' \
                -e 's/ -unroll2 / /' \
                -e 's/ -ip / /' \
                -e 's/^ //' \
                -e 's/ $//'`
  CXXFLAGS=`echo " ${CXXFLAGS} " | \
              sed -e 's/ -O[0-9]* / /' \
                  -e 's/ -unroll2 / /' \
                  -e 's/ -ip / /' \
                  -e 's/^ //' \
                  -e 's/ $//'`
  # XXX: MYSQL_UNIX_ADDR should be in cmake/* but mysql_version is included before
  # XXX: install_layout so we can't just set it based on INSTALL_LAYOUT=RPM
  ${CMAKE} ../%{src_dir} -DBUILD_CONFIG=mysql_release -DINSTALL_LAYOUT=RPM \
           -DCMAKE_BUILD_TYPE=Debug \
           -DWITH_EMBEDDED_SERVER=OFF \
           -DMYSQL_UNIX_ADDR="/var/lib/mysql/mysql.sock" \
           -DFEATURE_SET="%{feature_set}" \
           -DCOMPILATION_COMMENT="%{compilation_comment_debug}" \
           -DMYSQL_SERVER_SUFFIX="%{server_suffix}" \
	   -DWITH_PAM=ON
  echo BEGIN_DEBUG_CONFIG ; egrep '^#define' include/config.h ; echo END_DEBUG_CONFIG
  make ${MAKE_JFLAG}
)
# Build full release
mkdir release
(
  cd release
  # XXX: MYSQL_UNIX_ADDR should be in cmake/* but mysql_version is included before
  # XXX: install_layout so we can't just set it based on INSTALL_LAYOUT=RPM
  ${CMAKE} ../%{src_dir} -DBUILD_CONFIG=mysql_release -DINSTALL_LAYOUT=RPM \
           -DCMAKE_BUILD_TYPE=RelWithDebInfo \
           -DWITH_EMBEDDED_SERVER=OFF \
           -DMYSQL_UNIX_ADDR="/var/lib/mysql/mysql.sock" \
           -DFEATURE_SET="%{feature_set}" \
           -DCOMPILATION_COMMENT="%{compilation_comment_release}" \
           -DMYSQL_SERVER_SUFFIX="%{server_suffix}" \
           -DWITH_PAM=ON
  echo BEGIN_NORMAL_CONFIG ; egrep '^#define' include/config.h ; echo END_NORMAL_CONFIG
  make ${MAKE_JFLAG}
  cd ../%{src_dir}
  d="`pwd`"
  BuildHandlerSocket
  BuildUDF
  cd "$d"
)

# For the debuginfo extraction stage, some source files are not located in the release
# and debug dirs, but in the source dir. Make a link there to avoid errors in the
# strip phase.
for f in lexyy.c pars0grm.c pars0grm.y pars0lex.l
do
    for d in debug release
    do
        ln -s "../../../%{src_dir}/storage/innobase/pars/$f" "$d/storage/innobase/"
    done
done

# Use the build root for temporary storage of the shared libraries.
RBR=$RPM_BUILD_ROOT

# Clean up the BuildRoot first
[ "$RBR" != "/" ] && [ -d "$RBR" ] && rm -rf "$RBR";

# For gcc builds, include libgcc.a in the devel subpackage (BUG 4921).  This
# needs to be during build phase as $CC is not set during install.
if "$CC" -v 2>&1 | grep '^gcc.version' >/dev/null 2>&1
then
  libgcc=`$CC $CFLAGS --print-libgcc-file`
  if [ -f $libgcc ]
  then
    mkdir -p $RBR%{_libdir}/mysql
    install -m 644 $libgcc $RBR%{_libdir}/mysql/libmygcc.a
    echo "%{_libdir}/mysql/libmygcc.a" >>optional-files-devel
  fi
fi

# Move temporarily the saved files to the BUILD directory since the BUILDROOT
# dir will be cleaned at the start of the install phase
mkdir -p "$(dirname $RPM_BUILD_DIR/%{_libdir})"
mv $RBR%{_libdir} $RPM_BUILD_DIR/%{_libdir}

##############################################################################
%install

RBR=$RPM_BUILD_ROOT
MBD=$RPM_BUILD_DIR/%{src_dir}

# Move back the libdir from BUILD dir to BUILDROOT
mkdir -p "$(dirname $RBR%{_libdir})"
mv $RPM_BUILD_DIR/%{_libdir} $RBR%{_libdir}

# Ensure that needed directories exists
install -d $RBR%{_sysconfdir}/{logrotate.d,init.d}
install -d $RBR%{mysqldatadir}/mysql
install -d $RBR%{_datadir}/mysql-test
install -d $RBR%{_datadir}/mysql/SELinux/RHEL4
install -d $RBR%{_includedir}
install -d $RBR%{_libdir}
install -d $RBR%{_mandir}
install -d $RBR%{_sbindir}
install -d $RBR%{_libdir}/mysql/plugin

(
  cd $MBD/release
  make DESTDIR=$RBR benchdir_root=%{_datadir} install
  d="`pwd`"
  cd $MBD/%{src_dir}/storage/HandlerSocket-Plugin-for-MySQL
  make DESTDIR=$RBR benchdir_root=%{_datadir} install
  cd "$d"
  cd $MBD/%{src_dir}/UDF
  make DESTDIR=$RBR benchdir_root=%{_datadir} install
  cd "$d"
)

# Install all binaries
(
  cd $MBD/release
  make DESTDIR=$RBR install
)

# FIXME: at some point we should stop doing this and just install everything
# FIXME: directly into %{_libdir}/mysql - perhaps at the same time as renaming
# FIXME: the shared libraries to use libmysql*-$major.$minor.so syntax
mv -v $RBR/%{_libdir}/*.a $RBR/%{_libdir}/mysql/

# Install logrotate and autostart
install -m 644 $MBD/release/support-files/mysql-log-rotate $RBR%{_sysconfdir}/logrotate.d/mysql
install -m 755 $MBD/release/support-files/mysql.server $RBR%{_sysconfdir}/init.d/mysql

# Create a symlink "rcmysql", pointing to the init.script. SuSE users
# will appreciate that, as all services usually offer this.
ln -s %{_sysconfdir}/init.d/mysql $RBR%{_sbindir}/rcmysql

# Touch the place where the my.cnf config file might be located
# Just to make sure it's in the file list and marked as a config file
touch $RBR%{_sysconfdir}/my.cnf

# Install SELinux files in datadir
install -m 600 $MBD/%{src_dir}/support-files/RHEL4-SElinux/mysql.{fc,te} \
  $RBR%{_datadir}/mysql/SELinux/RHEL4

%if %{WITH_TCMALLOC}
# Even though this is a shared library, put it under /usr/lib*/mysql, so it
# doesn't conflict with possible shared lib by the same name in /usr/lib*.  See
# `mysql_config --variable=pkglibdir` and mysqld_safe for how this is used.
install -m 644 "%{malloc_lib_source}" \
  "$RBR%{_libdir}/mysql/%{malloc_lib_target}"
%endif

# Remove man pages we explicitly do not want to package, avoids 'unpackaged
# files' warning.
rm -f $RBR%{_mandir}/man1/make_win_bin_dist.1*

##############################################################################
#  Post processing actions, i.e. when installed
##############################################################################

%pre -n Percona-Server-server%{product_suffix}

# ATTENTION: Parts of this are duplicated in the "triggerpostun" !

mysql_datadir=%{mysqldatadir}
# Check if we can safely upgrade.  An upgrade is only safe if it's from one
# of our RPMs in the same version family.

installed=`rpm -q --whatprovides mysql-server 2> /dev/null`
if [ $? -eq 0 -a -n "$installed" ]; then
  vendor=`rpm -q --queryformat='%{VENDOR}' "$installed" 2>&1`
  version=`rpm -q --queryformat='%{VERSION}' "$installed" 2>&1`
  myoldvendor='%{mysql_old_vendor}'
  myvendor_2='%{mysql_vendor_2}'
  myvendor='%{mysql_vendor}'
  perconaservervendor='%{percona_server_vendor}'
  myversion='%{mysql_version}'

  old_family=`echo $version \
    | sed -n -e 's,^\([1-9][0-9]*\.[0-9][0-9]*\)\..*$,\1,p'`
  new_family=`echo $myversion \
    | sed -n -e 's,^\([1-9][0-9]*\.[0-9][0-9]*\)\..*$,\1,p'`

  [ -z "$vendor" ] && vendor='<unknown>'
  [ -z "$old_family" ] && old_family="<unrecognized version $version>"
  [ -z "$new_family" ] && new_family="<bad package specification: version $myversion>"

  error_text=
  if [ "$vendor" != "$myoldvendor" \
    -a "$vendor" != "$myvendor_2" \
    -a "$vendor" != "$myvendor" \
    -a "$vendor" != "$perconaservervendor" ]; then
    error_text="$error_text
The current MySQL server package is provided by a different
vendor ($vendor) than $myoldvendor, $myvendor_2,
$myvendor, or $perconaservervendor.
Some files may be installed to different locations, including log
files and the service startup script in %{_sysconfdir}/init.d/.
"
  fi

  if [ "$old_family" != "$new_family" ]; then
    error_text="$error_text
Upgrading directly from MySQL $old_family to MySQL $new_family may not
be safe in all cases.  A manual dump and restore using mysqldump is
recommended.  It is important to review the MySQL manual's Upgrading
section for version-specific incompatibilities.
"
  fi

  if [ -n "$error_text" ]; then
    cat <<HERE >&2

******************************************************************
A MySQL server package ($installed) is installed.
$error_text
A manual upgrade is required.

- Ensure that you have a complete, working backup of your data and my.cnf
  files
- Shut down the MySQL server cleanly
- Remove the existing MySQL packages.  Usually this command will
  list the packages you should remove:
  rpm -qa | grep -i '^mysql-'

  You may choose to use 'rpm --nodeps -ev <package-name>' to remove
  the package which contains the mysqlclient shared library.  The
  library will be reinstalled by the MySQL-shared-compat package.
- Install the new MySQL packages supplied by $myvendor
- Ensure that the MySQL server is started
- Run the 'mysql_upgrade' program

This is a brief description of the upgrade process.  Important details
can be found in the MySQL manual, in the Upgrading section.
******************************************************************
HERE
    exit 1
  fi
fi

# We assume that if there is exactly one ".pid" file,
# it contains the valid PID of a running MySQL server.
NR_PID_FILES=`ls $mysql_datadir/*.pid 2>/dev/null | wc -l`
case $NR_PID_FILES in
	0 ) SERVER_TO_START=''  ;;  # No "*.pid" file == no running server
	1 ) SERVER_TO_START='true' ;;
	* ) SERVER_TO_START=''      # Situation not clear
	    SEVERAL_PID_FILES=true ;;
esac
# That logic may be debated: We might check whether it is non-empty,
# contains exactly one number (possibly a PID), and whether "ps" finds it.
# OTOH, if there is no such process, it means a crash without a cleanup -
# is that a reason not to start a new server after upgrade?

STATUS_FILE=$mysql_datadir/RPM_UPGRADE_MARKER

if [ -f $STATUS_FILE ]; then
	echo "Some previous upgrade was not finished:"
	ls -ld $STATUS_FILE
	echo "Please check its status, then do"
	echo "    rm $STATUS_FILE"
	echo "before repeating the MySQL upgrade."
	exit 1
elif [ -n "$SEVERAL_PID_FILES" ] ; then
	echo "Your MySQL directory '$mysql_datadir' has more than one PID file:"
	ls -ld $mysql_datadir/*.pid
	echo "Please check which one (if any) corresponds to a running server"
	echo "and delete all others before repeating the MySQL upgrade."
	exit 1
fi

NEW_VERSION=%{mysql_version}-%{release}

# The "pre" section code is also run on a first installation,
# when there  is no data directory yet. Protect against error messages.
if [ -d $mysql_datadir ] ; then
	echo "MySQL RPM upgrade to version $NEW_VERSION"  > $STATUS_FILE
	echo "'pre' step running at `date`"          >> $STATUS_FILE
	echo                                         >> $STATUS_FILE
	echo "ERR file(s):"                          >> $STATUS_FILE
	ls -ltr $mysql_datadir/*.err                 >> $STATUS_FILE
	echo                                         >> $STATUS_FILE
	echo "Latest 'Version' line in latest file:" >> $STATUS_FILE
	grep '^Version' `ls -tr $mysql_datadir/*.err | tail -1` | \
		tail -1                              >> $STATUS_FILE
	echo                                         >> $STATUS_FILE

	if [ -n "$SERVER_TO_START" ] ; then
		# There is only one PID file, race possibility ignored
		echo "PID file:"                           >> $STATUS_FILE
		ls -l   $mysql_datadir/*.pid               >> $STATUS_FILE
		cat     $mysql_datadir/*.pid               >> $STATUS_FILE
		echo                                       >> $STATUS_FILE
		echo "Server process:"                     >> $STATUS_FILE
		ps -fp `cat $mysql_datadir/*.pid`          >> $STATUS_FILE
		echo                                       >> $STATUS_FILE
		echo "SERVER_TO_START=$SERVER_TO_START"    >> $STATUS_FILE
	else
		# Take a note we checked it ...
		echo "PID file:"                           >> $STATUS_FILE
		ls -l   $mysql_datadir/*.pid               >> $STATUS_FILE 2>&1
	fi
fi

# Shut down a previously installed server first
# Note we *could* make that depend on $SERVER_TO_START, but we rather don't,
# so a "stop" is attempted even if there is no PID file.
# (Maybe the "stop" doesn't work then, but we might fix that in itself.)
if [ -x %{_sysconfdir}/init.d/mysql ] ; then
        %{_sysconfdir}/init.d/mysql stop > /dev/null 2>&1
        echo "Giving mysqld 5 seconds to exit nicely"
        sleep 5
fi

%post -n Percona-Server-server%{product_suffix}

# ATTENTION: Parts of this are duplicated in the "triggerpostun" !

mysql_datadir=%{mysqldatadir}
NEW_VERSION=%{mysql_version}-%{release}
STATUS_FILE=$mysql_datadir/RPM_UPGRADE_MARKER

# ----------------------------------------------------------------------
# Create data directory if needed, check whether upgrade or install
# ----------------------------------------------------------------------
if [ ! -d $mysql_datadir ] ; then mkdir -m 755 $mysql_datadir; fi
if [ -f $STATUS_FILE ] ; then
	SERVER_TO_START=`grep '^SERVER_TO_START=' $STATUS_FILE | cut -c17-`
else
	SERVER_TO_START=''
fi
# echo "Analyzed: SERVER_TO_START=$SERVER_TO_START"
if [ ! -d $mysql_datadir/mysql ] ; then
	mkdir $mysql_datadir/mysql;
	echo "MySQL RPM installation of version $NEW_VERSION" >> $STATUS_FILE
else
	# If the directory exists, we may assume it is an upgrade.
	echo "MySQL RPM upgrade to version $NEW_VERSION" >> $STATUS_FILE
fi
if [ ! -d $mysql_datadir/test ] ; then mkdir $mysql_datadir/test; fi

# ----------------------------------------------------------------------
# Make MySQL start/shutdown automatically when the machine does it.
# ----------------------------------------------------------------------
# NOTE: This still needs to be debated. Should we check whether these links
# for the other run levels exist(ed) before the upgrade?
# use chkconfig on Enterprise Linux and newer SuSE releases
if [ -x /sbin/chkconfig ] ; then
        /sbin/chkconfig --add mysql
# use insserv for older SuSE Linux versions
elif [ -x /sbin/insserv ] ; then
        /sbin/insserv %{_sysconfdir}/init.d/mysql
fi

# ----------------------------------------------------------------------
# Create a MySQL user and group. Do not report any problems if it already
# exists.
# ----------------------------------------------------------------------
groupadd -r %{mysqld_group} 2> /dev/null || true
useradd -M -r -d $mysql_datadir -s /bin/bash -c "MySQL server" \
  -g %{mysqld_group} %{mysqld_user} 2> /dev/null || true
# The user may already exist, make sure it has the proper group nevertheless
# (BUG#12823)
usermod -g %{mysqld_group} %{mysqld_user} 2> /dev/null || true

# ----------------------------------------------------------------------
# Change permissions so that the user that will run the MySQL daemon
# owns all database files.
# ----------------------------------------------------------------------
chown -R %{mysqld_user}:%{mysqld_group} $mysql_datadir

# ----------------------------------------------------------------------
# Initiate databases if needed
# ----------------------------------------------------------------------
%{_bindir}/mysql_install_db --rpm --user=%{mysqld_user}

# ----------------------------------------------------------------------
# Upgrade databases if needed would go here - but it cannot be automated yet
# ----------------------------------------------------------------------

# ----------------------------------------------------------------------
# Change permissions again to fix any new files.
# ----------------------------------------------------------------------
chown -R %{mysqld_user}:%{mysqld_group} $mysql_datadir

# ----------------------------------------------------------------------
# Fix permissions for the permission database so that only the user
# can read them.
# ----------------------------------------------------------------------
chmod -R og-rw $mysql_datadir/mysql

# ----------------------------------------------------------------------
# install SELinux files - but don't override existing ones
# ----------------------------------------------------------------------
SETARGETDIR=/etc/selinux/targeted/src/policy
SEDOMPROG=$SETARGETDIR/domains/program
SECONPROG=$SETARGETDIR/file_contexts/program
if [ -f /etc/redhat-release ] \
 && (grep -q "Red Hat Enterprise Linux .. release 4" /etc/redhat-release \
 || grep -q "CentOS release 4" /etc/redhat-release) ; then
  echo
  echo
  echo 'Notes regarding SELinux on this platform:'
  echo '========================================='
  echo
  echo 'The default policy might cause server startup to fail because it is'
  echo 'not allowed to access critical files.  In this case, please update'
  echo 'your installation.'
  echo
  echo 'The default policy might also cause inavailability of SSL related'
  echo 'features because the server is not allowed to access /dev/random'
  echo 'and /dev/urandom. If this is a problem, please do the following:'
  echo
  echo '  1) install selinux-policy-targeted-sources from your OS vendor'
  echo '  2) add the following two lines to '$SEDOMPROG/mysqld.te':'
  echo '       allow mysqld_t random_device_t:chr_file read;'
  echo '       allow mysqld_t urandom_device_t:chr_file read;'
  echo '  3) cd to '$SETARGETDIR' and issue the following command:'
  echo '       make load'
  echo
  echo
fi

if [ -x sbin/restorecon ] ; then
  sbin/restorecon -R var/lib/mysql
fi

# Was the server running before the upgrade? If so, restart the new one.
if [ "$SERVER_TO_START" = "true" ] ; then
	# Restart in the same way that mysqld will be started normally.
	if [ -x %{_sysconfdir}/init.d/mysql ] ; then
		%{_sysconfdir}/init.d/mysql start
		echo "Giving mysqld 5 seconds to start"
		sleep 5
	fi
fi

echo "Percona Server is distributed with several useful UDF (User Defined Function) from Maatkit."
echo "Run the following commands to create these functions:"
echo "mysql -e \"CREATE FUNCTION fnv1a_64 RETURNS INTEGER SONAME 'libfnv1a_udf.so'\""
echo "mysql -e \"CREATE FUNCTION fnv_64 RETURNS INTEGER SONAME 'libfnv_udf.so'\""
echo "mysql -e \"CREATE FUNCTION murmur_hash RETURNS INTEGER SONAME 'libmurmur_udf.so'\""
echo "See http://code.google.com/p/maatkit/source/browse/trunk/udf for more details"

# Collect an upgrade history ...
echo "Upgrade/install finished at `date`"        >> $STATUS_FILE
echo                                             >> $STATUS_FILE
echo "====="                                     >> $STATUS_FILE
STATUS_HISTORY=$mysql_datadir/RPM_UPGRADE_HISTORY
cat $STATUS_FILE >> $STATUS_HISTORY
mv -f  $STATUS_FILE ${STATUS_FILE}-LAST  # for "triggerpostun"


#echo "Thank you for installing the MySQL Community Server! For Production
#systems, we recommend MySQL Enterprise, which contains enterprise-ready
#software, intelligent advisory services, and full production support with
#scheduled service packs and more.  Visit www.mysql.com/enterprise for more
#information."

%preun -n Percona-Server-server%{product_suffix}

# Which '$1' does this refer to?  Fedora docs have info:
# " ... a count of the number of versions of the package that are installed.
#   Action                           Count
#   Install the first time           1
#   Upgrade                          2 or higher (depending on the number of versions installed)
#   Remove last version of package   0 "
#
#  http://docs.fedoraproject.org/en-US/Fedora_Draft_Documentation/0.1/html/RPM_Guide/ch09s04s05.html
 
if [ $1 = 0 ] ; then
        # Stop MySQL before uninstalling it
        if [ -x %{_sysconfdir}/init.d/mysql ] ; then
                %{_sysconfdir}/init.d/mysql stop > /dev/null
                # Remove autostart of MySQL
                # use chkconfig on Enterprise Linux and newer SuSE releases
                if [ -x /sbin/chkconfig ] ; then
                        /sbin/chkconfig --del mysql
                # For older SuSE Linux versions
                elif [ -x /sbin/insserv ] ; then
                        /sbin/insserv -r %{_sysconfdir}/init.d/mysql
                fi
        fi
fi

# We do not remove the mysql user since it may still own a lot of
# database files.

%triggerpostun -n Percona-Server-server%{product_suffix} --MySQL-server-community

# Setup: We renamed this package, so any existing "server-community"
#   package will be removed when this "server" is installed.
# Problem: RPM will first run the "pre" and "post" sections of this script,
#   and only then the "preun" of that old community server.
#   But this "preun" includes stopping the server and uninstalling the service,
#   "chkconfig --del mysql" which removes the symlinks to the start script.
# Solution: *After* the community server got removed, restart this server
#   and re-install the service.
#
# For information about triggers in spec files, see the Fedora docs:
#   http://docs.fedoraproject.org/en-US/Fedora_Draft_Documentation/0.1/html/RPM_Guide/ch10s02.html
# For all details of this code, see the "pre" and "post" sections.

mysql_datadir=%{mysqldatadir}
NEW_VERSION=%{mysql_version}-%{release}
STATUS_FILE=$mysql_datadir/RPM_UPGRADE_MARKER-LAST  # Note the difference!
STATUS_HISTORY=$mysql_datadir/RPM_UPGRADE_HISTORY

if [ -f $STATUS_FILE ] ; then
	SERVER_TO_START=`grep '^SERVER_TO_START=' $STATUS_FILE | cut -c17-`
else
	# This should never happen, but let's be prepared
	SERVER_TO_START=''
fi
echo "Analyzed: SERVER_TO_START=$SERVER_TO_START"

if [ -x /sbin/chkconfig ] ; then
        /sbin/chkconfig --add mysql
# use insserv for older SuSE Linux versions
elif [ -x /sbin/insserv ] ; then
        /sbin/insserv %{_sysconfdir}/init.d/mysql
fi

# Was the server running before the upgrade? If so, restart the new one.
if [ "$SERVER_TO_START" = "true" ] ; then
	# Restart in the same way that mysqld will be started normally.
	if [ -x %{_sysconfdir}/init.d/mysql ] ; then
		%{_sysconfdir}/init.d/mysql start
		echo "Giving mysqld 5 seconds to start"
		sleep 5
	fi
fi

echo "Trigger 'postun --community' finished at `date`"        >> $STATUS_HISTORY
echo                                             >> $STATUS_HISTORY
echo "====="                                     >> $STATUS_HISTORY


# ----------------------------------------------------------------------
# Clean up the BuildRoot after build is done
# ----------------------------------------------------------------------
%clean
[ "$RPM_BUILD_ROOT" != "/" ] && [ -d $RPM_BUILD_ROOT ] \
  && rm -rf $RPM_BUILD_ROOT;

##############################################################################
#  Files section
##############################################################################

%files -n Percona-Server-server%{product_suffix}
%defattr(-,root,root,0755)

%if %{defined license_files_server}
%doc %{license_files_server}
%endif
%doc release/Docs/INFO_SRC
%doc release/Docs/INFO_BIN
%doc release/support-files/my-*.cnf

%doc %attr(644, root, root) %{_infodir}/mysql.info*

%doc %attr(644, root, man) %{_mandir}/man1/innochecksum.1*
%doc %attr(644, root, man) %{_mandir}/man1/myisam_ftdump.1*
%doc %attr(644, root, man) %{_mandir}/man1/myisamchk.1*
%doc %attr(644, root, man) %{_mandir}/man1/myisamlog.1*
%doc %attr(644, root, man) %{_mandir}/man1/myisampack.1*
%doc %attr(644, root, man) %{_mandir}/man1/mysql_convert_table_format.1*
%doc %attr(644, root, man) %{_mandir}/man1/mysql_fix_extensions.1*
%doc %attr(644, root, man) %{_mandir}/man8/mysqld.8*
%doc %attr(644, root, man) %{_mandir}/man1/mysqld_multi.1*
%doc %attr(644, root, man) %{_mandir}/man1/mysqld_safe.1*
%doc %attr(644, root, man) %{_mandir}/man1/mysqldumpslow.1*
%doc %attr(644, root, man) %{_mandir}/man1/mysql_install_db.1*
%doc %attr(644, root, man) %{_mandir}/man1/mysql_secure_installation.1*
%doc %attr(644, root, man) %{_mandir}/man1/mysql_setpermission.1*
%doc %attr(644, root, man) %{_mandir}/man1/mysql_upgrade.1*
%doc %attr(644, root, man) %{_mandir}/man1/mysqlhotcopy.1*
%doc %attr(644, root, man) %{_mandir}/man1/mysqlman.1*
%doc %attr(644, root, man) %{_mandir}/man1/mysql.server.1*
%doc %attr(644, root, man) %{_mandir}/man1/mysqltest.1*
%doc %attr(644, root, man) %{_mandir}/man1/mysql_tzinfo_to_sql.1*
%doc %attr(644, root, man) %{_mandir}/man1/mysql_zap.1*
%doc %attr(644, root, man) %{_mandir}/man1/mysqlbug.1*
%doc %attr(644, root, man) %{_mandir}/man1/perror.1*
%doc %attr(644, root, man) %{_mandir}/man1/replace.1*
%doc %attr(644, root, man) %{_mandir}/man1/resolve_stack_dump.1*
%doc %attr(644, root, man) %{_mandir}/man1/resolveip.1*
%doc %attr(644, root, man) %{_mandir}/man1/mysql_plugin.1*

%ghost %config(noreplace,missingok) %{_sysconfdir}/my.cnf

%attr(755, root, root) %{_bindir}/innochecksum
%attr(755, root, root) %{_bindir}/myisam_ftdump
%attr(755, root, root) %{_bindir}/myisamchk
%attr(755, root, root) %{_bindir}/myisamlog
%attr(755, root, root) %{_bindir}/myisampack
%attr(755, root, root) %{_bindir}/mysql_convert_table_format
%attr(755, root, root) %{_bindir}/mysql_fix_extensions
%attr(755, root, root) %{_bindir}/mysql_install_db
%attr(755, root, root) %{_bindir}/mysql_secure_installation
%attr(755, root, root) %{_bindir}/mysql_setpermission
%attr(755, root, root) %{_bindir}/mysql_tzinfo_to_sql
%attr(755, root, root) %{_bindir}/mysql_upgrade
%attr(755, root, root) %{_bindir}/mysql_plugin
%attr(755, root, root) %{_bindir}/mysql_zap
%attr(755, root, root) %{_bindir}/mysqlbug
%attr(755, root, root) %{_bindir}/mysqld_multi
%attr(755, root, root) %{_bindir}/mysqld_safe
%attr(755, root, root) %{_bindir}/mysqldumpslow
%attr(755, root, root) %{_bindir}/mysqlhotcopy
%attr(755, root, root) %{_bindir}/mysqltest
%attr(755, root, root) %{_bindir}/perror
%attr(755, root, root) %{_bindir}/replace
%attr(755, root, root) %{_bindir}/resolve_stack_dump
%attr(755, root, root) %{_bindir}/resolveip

%attr(755, root, root) %{_sbindir}/mysqld
%attr(755, root, root) %{_sbindir}/mysqld-debug
%attr(755, root, root) %{_sbindir}/rcmysql
%attr(755, root, root) %{_libdir}/mysql/plugin/daemon_example.ini
%attr(755, root, root) %{_libdir}/mysql/plugin/adt_null.so
%attr(755, root, root) %{_libdir}/mysql/plugin/libdaemon_example.so
%attr(755, root, root) %{_libdir}/mysql/plugin/mypluglib.so
%attr(755, root, root) %{_libdir}/mysql/plugin/semisync_master.so
%attr(755, root, root) %{_libdir}/mysql/plugin/semisync_slave.so
%attr(755, root, root) %{_libdir}/mysql/plugin/auth.so
%attr(755, root, root) %{_libdir}/mysql/plugin/auth_socket.so
%attr(755, root, root) %{_libdir}/mysql/plugin/auth_test_plugin.so
%attr(755, root, root) %{_libdir}/mysql/plugin/qa_auth_client.so
%attr(755, root, root) %{_libdir}/mysql/plugin/qa_auth_interface.so
%attr(755, root, root) %{_libdir}/mysql/plugin/qa_auth_server.so
%attr(755, root, root) %{_libdir}/mysql/plugin/auth_pam.so
%attr(755, root, root) %{_libdir}/mysql/plugin/auth_pam_compat.so
%attr(755, root, root) %{_libdir}/mysql/plugin/dialog.so
%attr(755, root, root) %{_libdir}/mysql/plugin/debug/adt_null.so
%attr(755, root, root) %{_libdir}/mysql/plugin/debug/libdaemon_example.so
%attr(755, root, root) %{_libdir}/mysql/plugin/debug/mypluglib.so
%attr(755, root, root) %{_libdir}/mysql/plugin/debug/semisync_master.so
%attr(755, root, root) %{_libdir}/mysql/plugin/debug/semisync_slave.so
%attr(755, root, root) %{_libdir}/mysql/plugin/debug/auth.so
%attr(755, root, root) %{_libdir}/mysql/plugin/debug/auth_socket.so
%attr(755, root, root) %{_libdir}/mysql/plugin/debug/auth_test_plugin.so
%attr(755, root, root) %{_libdir}/mysql/plugin/debug/qa_auth_client.so
%attr(755, root, root) %{_libdir}/mysql/plugin/debug/qa_auth_interface.so
%attr(755, root, root) %{_libdir}/mysql/plugin/debug/qa_auth_server.so
%attr(755, root, root) %{_libdir}/mysql/plugin/debug/auth_pam.so
%attr(755, root, root) %{_libdir}/mysql/plugin/debug/auth_pam_compat.so
%attr(755, root, root) %{_libdir}/mysql/plugin/debug/dialog.so
# HandlerSocket files
%attr(755, root, root) %{_libdir}/mysql/plugin/handlersocket.a
%attr(755, root, root) %{_libdir}/mysql/plugin/handlersocket.la
%attr(755, root, root) %{_libdir}/mysql/plugin/handlersocket.so
%attr(755, root, root) %{_libdir}/mysql/plugin/handlersocket.so.0
%attr(755, root, root) %{_libdir}/mysql/plugin/handlersocket.so.0.0.0
# UDF files
%attr(755, root, root) %{_libdir}/mysql/plugin/libfnv1a_udf.so
%attr(755, root, root) %{_libdir}/mysql/plugin/libfnv1a_udf.so.0
%attr(755, root, root) %{_libdir}/mysql/plugin/libfnv1a_udf.so.0.0.0
%attr(755, root, root) %{_libdir}/mysql/plugin/libfnv_udf.so
%attr(755, root, root) %{_libdir}/mysql/plugin/libfnv_udf.so.0
%attr(755, root, root) %{_libdir}/mysql/plugin/libfnv_udf.so.0.0.0
%attr(755, root, root) %{_libdir}/mysql/plugin/libmurmur_udf.so
%attr(755, root, root) %{_libdir}/mysql/plugin/libmurmur_udf.so.0
%attr(755, root, root) %{_libdir}/mysql/plugin/libmurmur_udf.so.0.0.0




%if %{WITH_TCMALLOC}
%attr(755, root, root) %{_libdir}/mysql/%{malloc_lib_target}
%endif

%attr(644, root, root) %config(noreplace,missingok) %{_sysconfdir}/logrotate.d/mysql
%attr(755, root, root) %{_sysconfdir}/init.d/mysql

%attr(755, root, root) %{_datadir}/mysql/

# ----------------------------------------------------------------------------
%files -n Percona-Server-client%{product_suffix}

%defattr(-, root, root, 0755)
%attr(755, root, root) %{_bindir}/msql2mysql
%attr(755, root, root) %{_bindir}/mysql
%attr(755, root, root) %{_bindir}/my_print_defaults
%attr(755, root, root) %{_bindir}/mysql_find_rows
%attr(755, root, root) %{_bindir}/mysql_waitpid
%attr(755, root, root) %{_bindir}/mysqlaccess
# XXX: This should be moved to %{_sysconfdir}
%attr(644, root, root) %{_bindir}/mysqlaccess.conf
%attr(755, root, root) %{_bindir}/mysqladmin
%attr(755, root, root) %{_bindir}/mysqlbinlog
%attr(755, root, root) %{_bindir}/mysqlcheck
%attr(755, root, root) %{_bindir}/mysqldump
%attr(755, root, root) %{_bindir}/mysqlimport
%attr(755, root, root) %{_bindir}/mysqlshow
%attr(755, root, root) %{_bindir}/mysqlslap
%attr(755, root, root) %{_bindir}/hsclient

%doc %attr(644, root, man) %{_mandir}/man1/msql2mysql.1*
%doc %attr(644, root, man) %{_mandir}/man1/mysql.1*
%doc %attr(644, root, man) %{_mandir}/man1/my_print_defaults.1*
%doc %attr(644, root, man) %{_mandir}/man1/mysql_find_rows.1*
%doc %attr(644, root, man) %{_mandir}/man1/mysql_waitpid.1*
%doc %attr(644, root, man) %{_mandir}/man1/mysqlaccess.1*
%doc %attr(644, root, man) %{_mandir}/man1/mysqladmin.1*
%doc %attr(644, root, man) %{_mandir}/man1/mysqlbinlog.1*
%doc %attr(644, root, man) %{_mandir}/man1/mysqlcheck.1*
%doc %attr(644, root, man) %{_mandir}/man1/mysqldump.1*
%doc %attr(644, root, man) %{_mandir}/man1/mysqlimport.1*
%doc %attr(644, root, man) %{_mandir}/man1/mysqlshow.1*
%doc %attr(644, root, man) %{_mandir}/man1/mysqlslap.1*

# ----------------------------------------------------------------------------
%files -n Percona-Server-devel%{product_suffix} -f optional-files-devel
%defattr(-, root, root, 0755)
%doc %attr(644, root, man) %{_mandir}/man1/comp_err.1*
%doc %attr(644, root, man) %{_mandir}/man1/mysql_config.1*
%attr(755, root, root) %{_bindir}/mysql_config
%dir %attr(755, root, root) %{_includedir}/mysql
%dir %attr(755, root, root) %{_libdir}/mysql
%{_includedir}/mysql/*
%{_includedir}/handlersocket
%{_datadir}/aclocal/mysql.m4
%{_libdir}/mysql/libmysqlclient.a
%{_libdir}/mysql/libmysqlclient_r.a
%{_libdir}/mysql/libmysqlservices.a
%{_libdir}/mysql/libhsclient.a
%{_libdir}/libhsclient.la

# ----------------------------------------------------------------------------
%files -n Percona-Server-shared%{product_suffix}
%defattr(-, root, root, 0755)
# Shared libraries (omit for architectures that don't support them)
%{_libdir}/libmysql*.so*
# Maatkit UDF libs
%{_libdir}/mysql/plugin/libfnv1a_udf.a
%{_libdir}/mysql/plugin/libfnv1a_udf.la
%{_libdir}/mysql/plugin/libfnv_udf.a
%{_libdir}/mysql/plugin/libfnv_udf.la
%{_libdir}/mysql/plugin/libmurmur_udf.a
%{_libdir}/mysql/plugin/libmurmur_udf.la

%post -n Percona-Server-shared%{product_suffix}
/sbin/ldconfig

%postun -n Percona-Server-shared%{product_suffix}
/sbin/ldconfig

# ----------------------------------------------------------------------------
%files -n Percona-Server-test%{product_suffix}
%defattr(-, root, root, 0755)
%attr(-, root, root) %{_datadir}/mysql-test
%attr(755, root, root) %{_bindir}/mysql_client_test
#%attr(755, root, root) %{_bindir}/mysql_client_test_embedded
#%attr(755, root, root) %{_bindir}/mysqltest_embedded
%doc %attr(644, root, man) %{_mandir}/man1/mysql_client_test.1*
%doc %attr(644, root, man) %{_mandir}/man1/mysql-stress-test.pl.1*
%doc %attr(644, root, man) %{_mandir}/man1/mysql-test-run.pl.1*
%doc %attr(644, root, man) %{_mandir}/man1/mysql_client_test_embedded.1*
%doc %attr(644, root, man) %{_mandir}/man1/mysqltest_embedded.1*

##############################################################################
# The spec file changelog only includes changes made to the spec file
# itself - note that they must be ordered by date (important when
# merging BK trees)
##############################################################################
%changelog
* Thu Feb 10 2011 Ignacio Nin <ignacio.nin@percona.com>

- Removed lines which prevented -debuginfo packages from being built.

* Tue Nov 23 2010 Jonathan Perkin <jonathan.perkin@oracle.com>

- EXCEPTIONS-CLIENT has been deleted, remove it from here too
- Support MYSQL_BUILD_MAKE_JFLAG environment variable for passing
  a '-j' argument to make.

* Mon Nov 1 2010 Georgi Kodinov <georgi.godinov@oracle.com>

- Added test authentication (WL#1054) plugin binaries

* Wed Oct 6 2010 Georgi Kodinov <georgi.godinov@oracle.com>

- Added example external authentication (WL#1054) plugin binaries

* Wed Aug 11 2010 Joerg Bruehe <joerg.bruehe@oracle.com>

- With a recent spec file cleanup, names have changed: A "-community" part was dropped.
  Reflect that in the "Obsoletes" specifications.
- Add a "triggerpostun" to handle the uninstall of the "-community" server RPM.
- This fixes bug#55015 "MySQL server is not restarted properly after RPM upgrade".

* Tue Jun 15 2010 Joerg Bruehe <joerg.bruehe@sun.com>

- Change the behaviour on installation and upgrade:
  On installation, do not autostart the server.
  *Iff* the server was stopped before the upgrade is started, this is taken as a
  sign the administrator is handling that manually, and so the new server will
  not be started automatically at the end of the upgrade.
  The start/stop scripts will still be installed, so the server will be started
  on the next machine boot.
  This is the 5.5 version of fixing bug#27072 (RPM autostarting the server).

* Tue Jun 1 2010 Jonathan Perkin <jonathan.perkin@oracle.com>

- Implement SELinux checks from distribution-specific spec file.

* Wed May 12 2010 Jonathan Perkin <jonathan.perkin@oracle.com>

- Large number of changes to build using CMake
- Introduce distribution-specific RPMs
- Drop debuginfo, build all binaries with debug/symbols
- Remove __os_install_post, use native macro
- Remove _unpackaged_files_terminate_build, make it an error to have
  unpackaged files
- Remove cluster RPMs

* Wed Mar 24 2010 Joerg Bruehe <joerg.bruehe@sun.com>

- Add "--with-perfschema" to the configure options.

* Mon Mar 22 2010 Joerg Bruehe <joerg.bruehe@sun.com>

- User "usr/lib*" to allow for both "usr/lib" and "usr/lib64",
  mask "rmdir" return code 1.
- Remove "ha_example.*" files from the list, they aren't built.

* Wed Mar 17 2010 Joerg Bruehe <joerg.bruehe@sun.com>

- Fix a wrong path name in handling the debug plugins.

* Wed Mar 10 2010 Joerg Bruehe <joerg.bruehe@sun.com>

- Take the result of the debug plugin build and put it into the optimized tree,
  so that it becomes part of the final installation;
  include the files in the packlist. Part of the fixes for bug#49022.

* Mon Mar 01 2010 Joerg Bruehe <joerg.bruehe@sun.com>

- Set "Oracle and/or its affiliates" as the vendor and copyright owner,
  accept upgrading from packages showing MySQL or Sun as vendor.

* Fri Feb 12 2010 Joerg Bruehe <joerg.bruehe@sun.com>

- Formatting changes:
  Have a consistent structure of separator lines and of indentation
  (8 leading blanks => tab).
- Introduce the variable "src_dir".
- Give the environment variables "MYSQL_BUILD_CC(CXX)" precedence
  over "CC" ("CXX").
- Drop the old "with_static" argument analysis, this is not supported
  in 5.1 since ages.
- Introduce variables to control the handlers individually, as well
  as other options.
- Use the new "--with-plugin" notation for the table handlers.
- Drop handling "/etc/rc.d/init.d/mysql", the switch to "/etc/init.d/mysql"
  was done back in 2002 already.
- Make "--with-zlib-dir=bundled" the default, add an option to disable it.
- Add missing manual pages to the file list.
- Improve the runtime check for "libgcc.a", protect it against being tried
  with the Intel compiler "icc".

* Mon Jan 11 2010 Joerg Bruehe <joerg.bruehe@sun.com>

- Change RPM file naming:
  - Suffix like "-m2", "-rc" becomes part of version as "_m2", "_rc".
  - Release counts from 1, not 0.

* Wed Dec 23 2009 Joerg Bruehe <joerg.bruehe@sun.com>

- The "semisync" plugin file name has lost its introductory "lib",
  adapt the file lists for the subpackages.
  This is a part missing from the fix for bug#48351.
- Remove the "fix_privilege_tables" manual, it does not exist in 5.5
  (and likely, the whole script will go, too).

* Mon Nov 16 2009 Joerg Bruehe <joerg.bruehe@sun.com>

- Fix some problems with the directives around "tcmalloc" (experimental),
  remove erroneous traces of the InnoDB plugin (that is 5.1 only).

* Fri Oct 06 2009 Magnus Blaudd <mvensson@mysql.com>

- Removed mysql_fix_privilege_tables

* Fri Oct 02 2009 Alexander Nozdrin <alexander.nozdrin@sun.com>

- "mysqlmanager" got removed from version 5.4, all references deleted.

* Fri Aug 28 2009 Joerg Bruehe <joerg.bruehe@sun.com>

- Merge up from 5.1 to 5.4: Remove handling for the InnoDB plugin.

* Thu Aug 27 2009 Joerg Bruehe <joerg.bruehe@sun.com>

- This version does not contain the "Instance manager", "mysqlmanager":
  Remove it from the spec file so that packaging succeeds.

* Mon Aug 24 2009 Jonathan Perkin <jperkin@sun.com>

- Add conditionals for bundled zlib and innodb plugin

* Fri Aug 21 2009 Jonathan Perkin <jperkin@sun.com>

- Install plugin libraries in appropriate packages.
- Disable libdaemon_example and ftexample plugins.

* Thu Aug 20 2009 Jonathan Perkin <jperkin@sun.com>

- Update variable used for mysql-test suite location to match source.

* Fri Nov 07 2008 Joerg Bruehe <joerg@mysql.com>

- Correct yesterday's fix, so that it also works for the last flag,
  and fix a wrong quoting: un-quoted quote marks must not be escaped.

* Thu Nov 06 2008 Kent Boortz <kent.boortz@sun.com>

- Removed "mysql_upgrade_shell"
- Removed some copy/paste between debug and normal build

* Thu Nov 06 2008 Joerg Bruehe <joerg@mysql.com>

- Modify CFLAGS and CXXFLAGS such that a debug build is not optimized.
  This should cover both gcc and icc flags.  Fixes bug#40546.

* Fri Aug 29 2008 Kent Boortz <kent@mysql.com>

- Removed the "Federated" storage engine option, and enabled in all

* Tue Aug 26 2008 Joerg Bruehe <joerg@mysql.com>

- Get rid of the "warning: Installed (but unpackaged) file(s) found:"
  Some generated files aren't needed in RPMs:
  - the "sql-bench/" subdirectory
  Some files were missing:
  - /usr/share/aclocal/mysql.m4  ("devel" subpackage)
  - Manual "mysqlbug" ("server" subpackage)
  - Program "innochecksum" and its manual ("server" subpackage)
  - Manual "mysql_find_rows" ("client" subpackage)
  - Script "mysql_upgrade_shell" ("client" subpackage)
  - Program "ndb_cpcd" and its manual ("ndb-extra" subpackage)
  - Manuals "ndb_mgm" + "ndb_restore" ("ndb-tools" subpackage)

* Mon Mar 31 2008 Kent Boortz <kent@mysql.com>

- Made the "Federated" storage engine an option
- Made the "Cluster" storage engine and sub packages an option

* Wed Mar 19 2008 Joerg Bruehe <joerg@mysql.com>

- Add the man pages for "ndbd" and "ndb_mgmd".

* Mon Feb 18 2008 Timothy Smith <tim@mysql.com>

- Require a manual upgrade if the alread-installed mysql-server is
  from another vendor, or is of a different major version.

* Wed May 02 2007 Joerg Bruehe <joerg@mysql.com>

- "ndb_size.tmpl" is not needed any more,
  "man1/mysql_install_db.1" lacked the trailing '*'.

* Sat Apr 07 2007 Kent Boortz <kent@mysql.com>

- Removed man page for "mysql_create_system_tables"

* Wed Mar 21 2007 Daniel Fischer <df@mysql.com>

- Add debug server.

* Mon Mar 19 2007 Daniel Fischer <df@mysql.com>

- Remove Max RPMs; the server RPMs contain a mysqld compiled with all
  features that previously only were built into Max.

* Fri Mar 02 2007 Joerg Bruehe <joerg@mysql.com>

- Add several man pages for NDB which are now created.

* Fri Jan 05 2007 Kent Boortz <kent@mysql.com>

- Put back "libmygcc.a", found no real reason it was removed.

- Add CFLAGS to gcc call with --print-libgcc-file, to make sure the
  correct "libgcc.a" path is returned for the 32/64 bit architecture.

* Mon Dec 18 2006 Joerg Bruehe <joerg@mysql.com>

- Fix the move of "mysqlmanager" to section 8: Directory name was wrong.

* Thu Dec 14 2006 Joerg Bruehe <joerg@mysql.com>

- Include the new man pages for "my_print_defaults" and "mysql_tzinfo_to_sql"
  in the server RPM.
- The "mysqlmanager" man page got moved from section 1 to 8.

* Thu Nov 30 2006 Joerg Bruehe <joerg@mysql.com>

- Call "make install" using "benchdir_root=%{_datadir}",
  because that is affecting the regression test suite as well.

* Thu Nov 16 2006 Joerg Bruehe <joerg@mysql.com>

- Explicitly note that the "MySQL-shared" RPMs (as built by MySQL AB)
  replace "mysql-shared" (as distributed by SuSE) to allow easy upgrading
  (bug#22081).

* Mon Nov 13 2006 Joerg Bruehe <joerg@mysql.com>

- Add "--with-partition" to all server builds.

- Use "--report-features" in one test run per server build.

* Tue Aug 15 2006 Joerg Bruehe <joerg@mysql.com>

- The "max" server is removed from packages, effective from 5.1.12-beta.
  Delete all steps to build, package, or install it.

* Mon Jul 10 2006 Joerg Bruehe <joerg@mysql.com>

- Fix a typing error in the "make" target for the Perl script to run the tests.

* Tue Jul 04 2006 Joerg Bruehe <joerg@mysql.com>

- Use the Perl script to run the tests, because it will automatically check
  whether the server is configured with SSL.

* Tue Jun 27 2006 Joerg Bruehe <joerg@mysql.com>

- move "mysqldumpslow" from the client RPM to the server RPM (bug#20216)

- Revert all previous attempts to call "mysql_upgrade" during RPM upgrade,
  there are some more aspects which need to be solved before this is possible.
  For now, just ensure the binary "mysql_upgrade" is delivered and installed.

* Thu Jun 22 2006 Joerg Bruehe <joerg@mysql.com>

- Close a gap of the previous version by explicitly using
  a newly created temporary directory for the socket to be used
  in the "mysql_upgrade" operation, overriding any local setting.

* Tue Jun 20 2006 Joerg Bruehe <joerg@mysql.com>

- To run "mysql_upgrade", we need a running server;
  start it in isolation and skip password checks.

* Sat May 20 2006 Kent Boortz <kent@mysql.com>

- Always compile for PIC, position independent code.

* Wed May 10 2006 Kent Boortz <kent@mysql.com>

- Use character set "all" when compiling with Cluster, to make Cluster
  nodes independent on the character set directory, and the problem
  that two RPM sub packages both wants to install this directory.

* Mon May 01 2006 Kent Boortz <kent@mysql.com>

- Use "./libtool --mode=execute" instead of searching for the
  executable in current directory and ".libs".

* Fri Apr 28 2006 Kent Boortz <kent@mysql.com>

- Install and run "mysql_upgrade"

* Wed Apr 12 2006 Jim Winstead <jimw@mysql.com>

- Remove sql-bench, and MySQL-bench RPM (will be built as an independent
  project from the mysql-bench repository)

* Tue Apr 11 2006 Jim Winstead <jimw@mysql.com>

- Remove old mysqltestmanager and related programs
* Sat Apr 01 2006 Kent Boortz <kent@mysql.com>

- Set $LDFLAGS from $MYSQL_BUILD_LDFLAGS

* Wed Mar 07 2006 Kent Boortz <kent@mysql.com>

- Changed product name from "Community Edition" to "Community Server"

* Mon Mar 06 2006 Kent Boortz <kent@mysql.com>

- Fast mutexes is now disabled by default, but should be
  used in Linux builds.

* Mon Feb 20 2006 Kent Boortz <kent@mysql.com>

- Reintroduced a max build
- Limited testing of 'debug' and 'max' servers
- Berkeley DB only in 'max'

* Mon Feb 13 2006 Joerg Bruehe <joerg@mysql.com>

- Use "-i" on "make test-force";
  this is essential for later evaluation of this log file.

* Thu Feb 09 2006 Kent Boortz <kent@mysql.com>

- Pass '-static' to libtool, link static with our own libraries, dynamic
  with system libraries.  Link with the bundled zlib.

* Wed Feb 08 2006 Kristian Nielsen <knielsen@mysql.com>

- Modified RPM spec to match new 5.1 debug+max combined community packaging.

* Sun Dec 18 2005 Kent Boortz <kent@mysql.com>

- Added "client/mysqlslap"

* Mon Dec 12 2005 Rodrigo Novo <rodrigo@mysql.com>

- Added zlib to the list of (static) libraries installed
- Added check against libtool wierdness (WRT: sql/mysqld || sql/.libs/mysqld)
- Compile MySQL with bundled zlib
- Fixed %packager name to "MySQL Production Engineering Team"

* Mon Dec 05 2005 Joerg Bruehe <joerg@mysql.com>

- Avoid using the "bundled" zlib on "shared" builds:
  As it is not installed (on the build system), this gives dependency
  problems with "libtool" causing the build to fail.
  (Change was done on Nov 11, but left uncommented.)

* Tue Nov 22 2005 Joerg Bruehe <joerg@mysql.com>

- Extend the file existence check for "init.d/mysql" on un-install
  to also guard the call to "insserv"/"chkconfig".

* Thu Oct 27 2005 Lenz Grimmer <lenz@grimmer.com>

- added more man pages

* Wed Oct 19 2005 Kent Boortz <kent@mysql.com>

- Made yaSSL support an option (off by default)

* Wed Oct 19 2005 Kent Boortz <kent@mysql.com>

- Enabled yaSSL support

* Sat Oct 15 2005 Kent Boortz <kent@mysql.com>

- Give mode arguments the same way in all places
- Moved copy of mysqld.a to "standard" build, but
  disabled it as we don't do embedded yet in 5.0

* Fri Oct 14 2005 Kent Boortz <kent@mysql.com>

- For 5.x, always compile with --with-big-tables
- Copy the config.log file to location outside
  the build tree

* Fri Oct 14 2005 Kent Boortz <kent@mysql.com>

- Removed unneeded/obsolete configure options
- Added archive engine to standard server
- Removed the embedded server from experimental server
- Changed suffix "-Max" => "-max"
- Changed comment string "Max" => "Experimental"

* Thu Oct 13 2005 Lenz Grimmer <lenz@mysql.com>

- added a usermod call to assign a potential existing mysql user to the
  correct user group (BUG#12823)
- Save the perror binary built during Max build so it supports the NDB
  error codes (BUG#13740)
- added a separate macro "mysqld_group" to be able to define the
  user group of the mysql user seperately, if desired.

* Thu Sep 29 2005 Lenz Grimmer <lenz@mysql.com>

- fixed the removing of the RPM_BUILD_ROOT in the %clean section (the
  $RBR variable did not get expanded, thus leaving old build roots behind)

* Thu Aug 04 2005 Lenz Grimmer <lenz@mysql.com>

- Fixed the creation of the mysql user group account in the postinstall
  section (BUG 12348)
- Fixed enabling the Archive storage engine in the Max binary

* Tue Aug 02 2005 Lenz Grimmer <lenz@mysql.com>

- Fixed the Requires: tag for the server RPM (BUG 12233)

* Fri Jul 15 2005 Lenz Grimmer <lenz@mysql.com>

- create a "mysql" user group and assign the mysql user account to that group
  in the server postinstall section. (BUG 10984)

* Tue Jun 14 2005 Lenz Grimmer <lenz@mysql.com>

- Do not build statically on i386 by default, only when adding either "--with
  static" or "--define '_with_static 1'" to the RPM build options. Static
  linking really only makes sense when linking against the specially patched
  glibc 2.2.5.

* Mon Jun 06 2005 Lenz Grimmer <lenz@mysql.com>

- added mysql_client_test to the "bench" subpackage (BUG 10676)
- added the libndbclient static and shared libraries (BUG 10676)

* Wed Jun 01 2005 Lenz Grimmer <lenz@mysql.com>

- use "mysqldatadir" variable instead of hard-coding the path multiple times
- use the "mysqld_user" variable on all occasions a user name is referenced
- removed (incomplete) Brazilian translations
- removed redundant release tags from the subpackage descriptions

* Wed May 25 2005 Joerg Bruehe <joerg@mysql.com>

- Added a "make clean" between separate calls to "BuildMySQL".

* Thu May 12 2005 Guilhem Bichot <guilhem@mysql.com>

- Removed the mysql_tableinfo script made obsolete by the information schema

* Wed Apr 20 2005 Lenz Grimmer <lenz@mysql.com>

- Enabled the "blackhole" storage engine for the Max RPM

* Wed Apr 13 2005 Lenz Grimmer <lenz@mysql.com>

- removed the MySQL manual files (html/ps/texi) - they have been removed
  from the MySQL sources and are now available seperately.

* Mon Apr 4 2005 Petr Chardin <petr@mysql.com>

- old mysqlmanager, mysqlmanagerc and mysqlmanager-pwger renamed into
  mysqltestmanager, mysqltestmanager and mysqltestmanager-pwgen respectively

* Fri Mar 18 2005 Lenz Grimmer <lenz@mysql.com>

- Disabled RAID in the Max binaries once and for all (it has finally been
  removed from the source tree)

* Sun Feb 20 2005 Petr Chardin <petr@mysql.com>

- Install MySQL Instance Manager together with mysqld, touch mysqlmanager
  password file

* Mon Feb 14 2005 Lenz Grimmer <lenz@mysql.com>

- Fixed the compilation comments and moved them into the separate build sections
  for Max and Standard

* Mon Feb 7 2005 Tomas Ulin <tomas@mysql.com>

- enabled the "Ndbcluster" storage engine for the max binary
- added extra make install in ndb subdir after Max build to get ndb binaries
- added packages for ndbcluster storage engine

* Fri Jan 14 2005 Lenz Grimmer <lenz@mysql.com>

- replaced obsoleted "BuildPrereq" with "BuildRequires" instead

* Thu Jan 13 2005 Lenz Grimmer <lenz@mysql.com>

- enabled the "Federated" storage engine for the max binary

* Tue Jan 04 2005 Petr Chardin <petr@mysql.com>

- ISAM and merge storage engines were purged. As well as appropriate
  tools and manpages (isamchk and isamlog)

* Thu Dec 31 2004 Lenz Grimmer <lenz@mysql.com>

- enabled the "Archive" storage engine for the max binary
- enabled the "CSV" storage engine for the max binary
- enabled the "Example" storage engine for the max binary

* Thu Aug 26 2004 Lenz Grimmer <lenz@mysql.com>

- MySQL-Max now requires MySQL-server instead of MySQL (BUG 3860)

* Fri Aug 20 2004 Lenz Grimmer <lenz@mysql.com>

- do not link statically on IA64/AMD64 as these systems do not have
  a patched glibc installed

* Tue Aug 10 2004 Lenz Grimmer <lenz@mysql.com>

- Added libmygcc.a to the devel subpackage (required to link applications
  against the the embedded server libmysqld.a) (BUG 4921)

* Mon Aug 09 2004 Lenz Grimmer <lenz@mysql.com>

- Added EXCEPTIONS-CLIENT to the "devel" package

* Thu Jul 29 2004 Lenz Grimmer <lenz@mysql.com>

- disabled OpenSSL in the Max binaries again (the RPM packages were the
  only exception to this anyway) (BUG 1043)

* Wed Jun 30 2004 Lenz Grimmer <lenz@mysql.com>

- fixed server postinstall (mysql_install_db was called with the wrong
  parameter)

* Thu Jun 24 2004 Lenz Grimmer <lenz@mysql.com>

- added mysql_tzinfo_to_sql to the server subpackage
- run "make clean" instead of "make distclean"

* Mon Apr 05 2004 Lenz Grimmer <lenz@mysql.com>

- added ncurses-devel to the build prerequisites (BUG 3377)

* Thu Feb 12 2004 Lenz Grimmer <lenz@mysql.com>

- when using gcc, _always_ use CXX=gcc
- replaced Copyright with License field (Copyright is obsolete)

* Tue Feb 03 2004 Lenz Grimmer <lenz@mysql.com>

- added myisam_ftdump to the Server package

* Tue Jan 13 2004 Lenz Grimmer <lenz@mysql.com>

- link the mysql client against libreadline instead of libedit (BUG 2289)

* Mon Dec 22 2003 Lenz Grimmer <lenz@mysql.com>

- marked /etc/logrotate.d/mysql as a config file (BUG 2156)

* Fri Dec 13 2003 Lenz Grimmer <lenz@mysql.com>

- fixed file permissions (BUG 1672)

* Thu Dec 11 2003 Lenz Grimmer <lenz@mysql.com>

- made testing for gcc3 a bit more robust

* Fri Dec 05 2003 Lenz Grimmer <lenz@mysql.com>

- added missing file mysql_create_system_tables to the server subpackage

* Fri Nov 21 2003 Lenz Grimmer <lenz@mysql.com>

- removed dependency on MySQL-client from the MySQL-devel subpackage
  as it is not really required. (BUG 1610)

* Fri Aug 29 2003 Lenz Grimmer <lenz@mysql.com>

- Fixed BUG 1162 (removed macro names from the changelog)
- Really fixed BUG 998 (disable the checking for installed but
  unpackaged files)

* Tue Aug 05 2003 Lenz Grimmer <lenz@mysql.com>

- Fixed BUG 959 (libmysqld not being compiled properly)
- Fixed BUG 998 (RPM build errors): added missing files to the
  distribution (mysql_fix_extensions, mysql_tableinfo, mysqldumpslow,
  mysql_fix_privilege_tables.1), removed "-n" from install section.

* Wed Jul 09 2003 Lenz Grimmer <lenz@mysql.com>

- removed the GIF Icon (file was not included in the sources anyway)
- removed unused variable shared_lib_version
- do not run automake before building the standard binary
  (should not be necessary)
- add server suffix '-standard' to standard binary (to be in line
  with the binary tarball distributions)
- Use more RPM macros (_exec_prefix, _sbindir, _libdir, _sysconfdir,
  _datadir, _includedir) throughout the spec file.
- allow overriding CC and CXX (required when building with other compilers)

* Fri May 16 2003 Lenz Grimmer <lenz@mysql.com>

- re-enabled RAID again

* Wed Apr 30 2003 Lenz Grimmer <lenz@mysql.com>

- disabled MyISAM RAID (--with-raid) - it throws an assertion which
  needs to be investigated first.

* Mon Mar 10 2003 Lenz Grimmer <lenz@mysql.com>

- added missing file mysql_secure_installation to server subpackage
  (BUG 141)

* Tue Feb 11 2003 Lenz Grimmer <lenz@mysql.com>

- re-added missing pre- and post(un)install scripts to server subpackage
- added config file /etc/my.cnf to the file list (just for completeness)
- make sure to create the datadir with 755 permissions

* Mon Jan 27 2003 Lenz Grimmer <lenz@mysql.com>

- removed unused CC and CXX variables
- CFLAGS and CXXFLAGS should honor RPM_OPT_FLAGS

* Fri Jan 24 2003 Lenz Grimmer <lenz@mysql.com>

- renamed package "MySQL" to "MySQL-server"
- fixed Copyright tag
- added mysql_waitpid to client subpackage (required for mysql-test-run)

* Wed Nov 27 2002 Lenz Grimmer <lenz@mysql.com>

- moved init script from /etc/rc.d/init.d to /etc/init.d (the majority of
  Linux distributions now support this scheme as proposed by the LSB either
  directly or via a compatibility symlink)
- Use new "restart" init script action instead of starting and stopping
  separately
- Be more flexible in activating the automatic bootup - use insserv (on
  older SuSE versions) or chkconfig (Red Hat, newer SuSE versions and
  others) to create the respective symlinks

* Wed Sep 25 2002 Lenz Grimmer <lenz@mysql.com>

- MySQL-Max now requires MySQL >= 4.0 to avoid version mismatches
  (mixing 3.23 and 4.0 packages)

* Fri Aug 09 2002 Lenz Grimmer <lenz@mysql.com>

- Turn off OpenSSL in MySQL-Max for now until it works properly again
- enable RAID for the Max binary instead
- added compatibility link: safe_mysqld -> mysqld_safe to ease the
  transition from 3.23

* Thu Jul 18 2002 Lenz Grimmer <lenz@mysql.com>

- Reworked the build steps a little bit: the Max binary is supposed
  to include OpenSSL, which cannot be linked statically, thus trying
  to statically link against a special glibc is futile anyway
- because of this, it is not required to make yet another build run
  just to compile the shared libs (saves a lot of time)
- updated package description of the Max subpackage
- clean up the BuildRoot directory afterwards

* Mon Jul 15 2002 Lenz Grimmer <lenz@mysql.com>

- Updated Packager information
- Fixed the build options: the regular package is supposed to
  include InnoDB and linked statically, while the Max package
  should include BDB and SSL support

* Fri May 03 2002 Lenz Grimmer <lenz@mysql.com>

- Use more RPM macros (e.g. infodir, mandir) to make the spec
  file more portable
- reorganized the installation of documentation files: let RPM
  take care of this
- reorganized the file list: actually install man pages along
  with the binaries of the respective subpackage
- do not include libmysqld.a in the devel subpackage as well, if we
  have a special "embedded" subpackage
- reworked the package descriptions

* Mon Oct  8 2001 Monty

- Added embedded server as a separate RPM

* Fri Apr 13 2001 Monty

- Added mysqld-max to the distribution

* Tue Jan 2  2001  Monty

- Added mysql-test to the bench package

* Fri Aug 18 2000 Tim Smith <tim@mysql.com>

- Added separate libmysql_r directory; now both a threaded
  and non-threaded library is shipped.

* Wed Sep 28 1999 David Axmark <davida@mysql.com>

- Added the support-files/my-example.cnf to the docs directory.

- Removed devel dependency on base since it is about client
  development.

* Wed Sep 8 1999 David Axmark <davida@mysql.com>

- Cleaned up some for 3.23.

* Thu Jul 1 1999 David Axmark <davida@mysql.com>

- Added support for shared libraries in a separate sub
  package. Original fix by David Fox (dsfox@cogsci.ucsd.edu)

- The --enable-assembler switch is now automatically disables on
  platforms there assembler code is unavailable. This should allow
  building this RPM on non i386 systems.

* Mon Feb 22 1999 David Axmark <david@detron.se>

- Removed unportable cc switches from the spec file. The defaults can
  now be overridden with environment variables. This feature is used
  to compile the official RPM with optimal (but compiler version
  specific) switches.

- Removed the repetitive description parts for the sub rpms. Maybe add
  again if RPM gets a multiline macro capability.

- Added support for a pt_BR translation. Translation contributed by
  Jorge Godoy <jorge@bestway.com.br>.

* Wed Nov 4 1998 David Axmark <david@detron.se>

- A lot of changes in all the rpm and install scripts. This may even
  be a working RPM :-)

* Sun Aug 16 1998 David Axmark <david@detron.se>

- A developers changelog for MySQL is available in the source RPM. And
  there is a history of major user visible changed in the Reference
  Manual.  Only RPM specific changes will be documented here.<|MERGE_RESOLUTION|>--- conflicted
+++ resolved
@@ -257,20 +257,12 @@
 # Sub package definition
 ##############################################################################
 
-<<<<<<< HEAD
 %package -n Percona-Server-server%{product_suffix}
 Summary:        Percona Server: a very fast and reliable SQL database server
 Group:          Applications/Databases
 Requires:       %{distro_requires} Percona-Server-shared%{product_suffix} Percona-Server-client%{product_suffix}
 Provides:       mysql-server MySQL-server
-=======
-%package -n Percona-Server-server%{package_suffix}
-Summary:	%{ndbug_comment} for Red Hat Enterprise Linux %{redhatversion}
-Group:		Applications/Databases
-Requires:	Percona-Server-shared%{package_suffix} Percona-Server-client%{package_suffix} chkconfig coreutils shadow-utils grep procps
-Provides:	msqlormysql mysql-server MySQL-server Percona-XtraDB-server
-Conflicts:	Percona-SQL-server-50
->>>>>>> ef0f461b
+Conflicts:	Percona-SQL-server-50 Percona-Server-server-51
 
 %description -n Percona-Server-server%{product_suffix}
 The Percona Server software delivers a very fast, multi-threaded, multi-user,
@@ -293,17 +285,10 @@
 Group:          Applications/Databases
 Requires:      Percona-Server-shared%{product_suffix}
 Provides:       mysql-client MySQL-client mysql MySQL
-
-<<<<<<< HEAD
+Conflicts:      Percona-SQL-client-50 Percona-Server-client-51
+
 %description -n Percona-Server-client%{product_suffix}
 This package contains the standard Percona Server client and administration tools.
-=======
-%package -n Percona-Server-client%{package_suffix}
-Summary: Percona-Server - Client
-Group: Applications/Databases
-Provides: mysql-client MySQL-client Percona-XtraDB-client mysql MySQL
-Conflicts: Percona-SQL-client-50
->>>>>>> ef0f461b
 
 For a description of Percona Server see http://www.percona.com/software/percona-server/
 
@@ -313,6 +298,7 @@
 Summary:        Percona Server - Test suite
 Group:          Applications/Databases
 Provides:       mysql-test
+Conflicts:      Percona-SQL-test-50 Percona-Server-test-51
 AutoReqProv:    no
 
 %description -n Percona-Server-test%{product_suffix}
@@ -320,21 +306,12 @@
 
 For a description of Percona Server see http://www.percona.com/software/percona-server/
 
-<<<<<<< HEAD
 # ----------------------------------------------------------------------------
 %package -n Percona-Server-devel%{product_suffix}
 Summary:        Percona Server - Development header files and libraries
 Group:          Applications/Databases
 Provides:       mysql-devel
-=======
-%package -n Percona-Server-test%{package_suffix}
-Requires: mysql-client perl
-Summary: Percona-Server - Test suite
-Group: Applications/Databases
-Provides: mysql-test MySQL-test Percona-XtraDB-test
-Conflicts: Percona-SQL-test-50
-AutoReqProv: no
->>>>>>> ef0f461b
+Conflicts:      Percona-SQL-devel-50 Percona-Server-devel-51
 
 %description -n Percona-Server-devel%{product_suffix}
 This package contains the development header files and libraries necessary
@@ -349,17 +326,9 @@
 Provides:       mysql-shared mysql-libs
 Obsoletes:      mysql-libs
 
-<<<<<<< HEAD
 %description -n Percona-Server-shared%{product_suffix}
 This package contains the shared libraries (*.so*) which certain languages
 and applications need to dynamically load and use Percona Server.
-=======
-%package -n Percona-Server-devel%{package_suffix}
-Summary: Percona-Server - Development header files and libraries
-Group: Applications/Databases
-Provides: mysql-devel MySQL-devel Percona-XtraDB-devel
-Conflicts: Percona-SQL-devel-50
->>>>>>> ef0f461b
 
 ##############################################################################
 %prep
