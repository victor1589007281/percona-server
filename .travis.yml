# Ubuntu 18.04
dist: bionic
sudo: required
language: cpp

cache:
  ccache: true
  timeout: 600
  directories:
    - $TRAVIS_BUILD_DIR/deps     # cache Boost libraries

env:
  global:
    - PARENT_BRANCH=8.0
    - CCACHE_DIR=$HOME/.ccache
    - CCACHE_COMPRESS=1
    - CCACHE_COMPRESSLEVEL=9
    - CCACHE_MAXSIZE=500Mi
    - CCACHE_CPP2=1

matrix:
  include:
    # Common
    - env: COMMAND=clang-test
      script:
        - curl -sSL "http://apt.llvm.org/llvm-snapshot.gpg.key" | sudo -E apt-key add -;
        - echo "deb http://apt.llvm.org/$TRAVIS_DIST/ llvm-toolchain-$TRAVIS_DIST-10 main" | sudo tee -a /etc/apt/sources.list > /dev/null;
        - sudo -E apt-get -yq update >> ~/apt-get-update.log 2>&1;
        - sudo -E apt-get -yq --no-install-suggests --no-install-recommends install diffstat clang-format-10 || travis_terminate 1
        - git diff -U0 --no-color HEAD^1 *.c *.cc *.cpp *.h *.hpp *.i *.ic *.ih | clang-format-diff-10 -style=file -p1 >_GIT_DIFF
        - '[ ! -s _GIT_DIFF ] && { echo The last git commit is clang-formatted; travis_terminate 0; } || { diffstat _GIT_DIFF; echo; cat _GIT_DIFF; travis_terminate 1; }'


    # Configurations for developers' forks and after merging a pull request for percona/percona-server
    # 11
    - if: repo != percona/percona-server OR repo = percona/percona-server AND type IN (push, cron)
      env:              BUILD=Debug
      compiler: clang
      os: osx
<<<<<<< HEAD
      osx_image: xcode12
    # 2
=======
      osx_image: xcode11
    # 10
>>>>>>> 4917a0f6
    - if: repo != percona/percona-server OR repo = percona/percona-server AND type IN (push, cron)
      env: VERSION=12   BUILD=Debug  INVERTED=ON
      compiler: clang
    # 9
    - if: repo != percona/percona-server OR repo = percona/percona-server AND type IN (push, cron)
      env: VERSION=12   BUILD=RelWithDebInfo
      compiler: clang
    # 8
    - if: repo != percona/percona-server OR repo = percona/percona-server AND type IN (push, cron)
      env: VERSION=10   BUILD=Debug
      compiler: clang
    # 7
    - if: repo != percona/percona-server OR repo = percona/percona-server AND type IN (push, cron)
      env: VERSION=8    BUILD=Debug
      compiler: clang
    # 6
    - if: repo != percona/percona-server OR repo = percona/percona-server AND type IN (push, cron)
      env: VERSION=6.0  BUILD=Debug
      compiler: clang
    # 5
    - if: repo != percona/percona-server OR repo = percona/percona-server AND type IN (push, cron)
      env: VERSION=4.0  BUILD=Debug
      compiler: clang
    # 4
    - if: repo != percona/percona-server OR repo = percona/percona-server AND type IN (push, cron)
      env: VERSION=10   BUILD=Debug
      compiler: gcc
    # 3
    - if: repo != percona/percona-server OR repo = percona/percona-server AND type IN (push, cron)
      env: VERSION=8    BUILD=Debug
      compiler: gcc
    # 2
    - if: repo != percona/percona-server OR repo = percona/percona-server AND type IN (push, cron)
      env: VERSION=6    BUILD=Debug
      compiler: gcc
<<<<<<< HEAD
    # 15
    - if: repo != percona/percona-server OR repo = percona/percona-server AND type IN (push, cron)
      env: VERSION=5    BUILD=Debug
=======
    # 1
    - if: repo != percona/percona-server OR repo = percona/percona-server AND type IN (push, cron)
      env: VERSION=4.8  BUILD=Debug
>>>>>>> 4917a0f6
      compiler: gcc


    # Configurations for a pull request and after merging for percona/percona-server
<<<<<<< HEAD
    # 1
    - if: branch =~ fullci OR repo = percona/percona-server AND type IN (push, cron)
      env:              BUILD=RelWithDebInfo
      compiler: clang
      os: osx
      osx_image: xcode12
    # 2
=======
    # 11
    - if: branch =~ fullci OR repo = percona/percona-server AND type IN (push, pull_request, cron)
      env:              BUILD=RelWithDebInfo
      compiler: clang
      os: osx
      osx_image: xcode11
    # 10
>>>>>>> 4917a0f6
    - if: branch =~ fullci OR repo = percona/percona-server AND type IN (push, pull_request, cron)
      env: VERSION=12   BUILD=RelWithDebInfo  INVERTED=ON
      compiler: clang
    # 9
    - if: branch =~ fullci OR repo = percona/percona-server AND type IN (push, pull_request, cron)
      env: VERSION=12   BUILD=Debug
      compiler: clang
<<<<<<< HEAD
    # 4
    - if: branch =~ fullci OR repo = percona/percona-server AND type IN (push, cron)
      env: VERSION=9    BUILD=RelWithDebInfo
      compiler: clang
    # 5
    - if: branch =~ fullci OR repo = percona/percona-server AND type IN (push, cron)
      env: VERSION=8    BUILD=RelWithDebInfo
      compiler: clang
    # 6
    - if: branch =~ fullci OR repo = percona/percona-server AND type IN (push, cron)
      env: VERSION=7    BUILD=RelWithDebInfo
      compiler: clang
    # 7
    - if: branch =~ fullci OR repo = percona/percona-server AND type IN (push, cron)
      env: VERSION=6.0  BUILD=RelWithDebInfo
      compiler: clang
    # 8
    - if: branch =~ fullci OR repo = percona/percona-server AND type IN (push, cron)
      env: VERSION=5.0  BUILD=RelWithDebInfo
      compiler: clang
    # 9
=======
    # 8
    - if: branch =~ fullci OR repo = percona/percona-server AND type IN (push, pull_request, cron)
      env: VERSION=10    BUILD=RelWithDebInfo
      compiler: clang
    # 7
    - if: branch =~ fullci OR repo = percona/percona-server AND type IN (push, pull_request, cron)
      env: VERSION=8    BUILD=RelWithDebInfo
      compiler: clang
    # 6
    - if: branch =~ fullci OR repo = percona/percona-server AND type IN (push, pull_request, cron)
      env: VERSION=6.0  BUILD=RelWithDebInfo
      compiler: clang
    # 5
>>>>>>> 4917a0f6
    - if: branch =~ fullci OR repo = percona/percona-server AND type IN (push, pull_request, cron)
      env: VERSION=4.0  BUILD=RelWithDebInfo
      compiler: clang
    # 4
    - if: branch =~ fullci OR repo = percona/percona-server AND type IN (push, pull_request, cron)
      env: VERSION=10   BUILD=RelWithDebInfo
      compiler: gcc
<<<<<<< HEAD
    # 11
    - if: branch =~ fullci OR repo = percona/percona-server AND type IN (push, cron)
      env: VERSION=9    BUILD=RelWithDebInfo
      compiler: gcc
    # 12
    - if: branch =~ fullci OR repo = percona/percona-server AND type IN (push, cron)
      env: VERSION=8    BUILD=RelWithDebInfo
      compiler: gcc
    # 13
    - if: branch =~ fullci OR repo = percona/percona-server AND type IN (push, cron)
      env: VERSION=7    BUILD=RelWithDebInfo
      compiler: gcc
    # 14
    - if: branch =~ fullci OR repo = percona/percona-server AND type IN (push, cron)
      env: VERSION=6    BUILD=RelWithDebInfo
      compiler: gcc
    # 15
    - if: branch =~ fullci OR repo = percona/percona-server AND type IN (push, pull_request, cron)
      env: VERSION=5    BUILD=RelWithDebInfo
=======
    # 3
    - if: branch =~ fullci OR repo = percona/percona-server AND type IN (push, pull_request, cron)
      env: VERSION=8    BUILD=RelWithDebInfo
      compiler: gcc
    # 2
    - if: branch =~ fullci OR repo = percona/percona-server AND type IN (push, pull_request, cron)
      env: VERSION=6    BUILD=RelWithDebInfo
      compiler: gcc
    # 1
    - if: branch =~ fullci OR repo = percona/percona-server AND type IN (push, pull_request, cron)
      env: VERSION=4.8  BUILD=RelWithDebInfo
>>>>>>> 4917a0f6
      compiler: gcc


    # Configurations to be run after merging a pull request for percona/percona-server
    # 26
    - if: branch =~ extraci OR repo = percona/percona-server AND type IN (push, cron)
      env: VERSION=11   BUILD=RelWithDebInfo  INVERTED=ON
      compiler: clang
    # 25
    - if: branch =~ extraci OR repo = percona/percona-server AND type IN (push, cron)
      env: VERSION=11   BUILD=RelWithDebInfo
      compiler: clang
    # 24
    - if: branch =~ extraci OR repo = percona/percona-server AND type IN (push, cron)
      env: VERSION=11   BUILD=Debug
      compiler: clang
    # 23
    - if: branch =~ extraci OR repo = percona/percona-server AND type IN (push, cron)
      env: VERSION=10   BUILD=RelWithDebInfo  INVERTED=ON
      compiler: clang
    # 22
    - if: branch =~ extraci OR repo = percona/percona-server AND type IN (push, cron)
      env: VERSION=9    BUILD=RelWithDebInfo  INVERTED=ON
      compiler: clang
    # 21
    - if: branch =~ extraci OR repo = percona/percona-server AND type IN (push, cron)
      env: VERSION=9    BUILD=RelWithDebInfo
      compiler: clang
    # 20
    - if: branch =~ extraci OR repo = percona/percona-server AND type IN (push, cron)
      env: VERSION=9    BUILD=Debug
      compiler: clang
    # 19
    - if: branch =~ extraci OR repo = percona/percona-server AND type IN (push, cron)
      env: VERSION=8    BUILD=RelWithDebInfo  INVERTED=ON
      compiler: clang
    # 18
    - if: branch =~ extraci OR repo = percona/percona-server AND type IN (push, cron)
      env: VERSION=7    BUILD=RelWithDebInfo  INVERTED=ON
      compiler: clang
    # 17
    - if: branch =~ extraci OR repo = percona/percona-server AND type IN (push, cron)
      env: VERSION=7    BUILD=RelWithDebInfo
      compiler: clang
    # 16
    - if: branch =~ extraci OR repo = percona/percona-server AND type IN (push, cron)
      env: VERSION=7    BUILD=Debug
      compiler: clang
    # 15
    - if: branch =~ extraci OR repo = percona/percona-server AND type IN (push, cron)
      env: VERSION=6.0  BUILD=RelWithDebInfo  INVERTED=ON
      compiler: clang
    # 14
    - if: branch =~ extraci OR repo = percona/percona-server AND type IN (push, cron)
      env: VERSION=5.0  BUILD=RelWithDebInfo  INVERTED=ON
      compiler: clang
    # 13
    - if: branch =~ extraci OR repo = percona/percona-server AND type IN (push, cron)
      env: VERSION=5.0  BUILD=RelWithDebInfo
      compiler: clang
    # 12
    - if: branch =~ extraci OR repo = percona/percona-server AND type IN (push, cron)
      env: VERSION=5.0  BUILD=Debug
      compiler: clang
    # 11
    - if: branch =~ extraci OR repo = percona/percona-server AND type IN (push, cron)
      env: VERSION=4.0  BUILD=RelWithDebInfo  INVERTED=ON
      compiler: clang
    # 10
    - if: branch =~ extraci OR repo = percona/percona-server AND type IN (push, cron)
      env: VERSION=10   BUILD=RelWithDebInfo  INVERTED=ON
      compiler: gcc
    # 9
    - if: branch =~ extraci OR repo = percona/percona-server AND type IN (push, cron)
      env: VERSION=9    BUILD=RelWithDebInfo
      compiler: gcc
    # 8
    - if: branch =~ extraci OR repo = percona/percona-server AND type IN (push, cron)
      env: VERSION=9    BUILD=Debug
      compiler: gcc
    # 7
    - if: branch =~ extraci OR repo = percona/percona-server AND type IN (push, cron)
      env: VERSION=8    BUILD=RelWithDebInfo  INVERTED=ON
      compiler: gcc
    # 6
    - if: branch =~ extraci OR repo = percona/percona-server AND type IN (push, cron)
      env: VERSION=7    BUILD=RelWithDebInfo
      compiler: gcc
    # 5
    - if: branch =~ extraci OR repo = percona/percona-server AND type IN (push, cron)
      env: VERSION=7    BUILD=Debug
      compiler: gcc
    # 4
    - if: branch =~ extraci OR repo = percona/percona-server AND type IN (push, cron)
      env: VERSION=6    BUILD=RelWithDebInfo  INVERTED=ON
      compiler: gcc
    # 3
    - if: branch =~ extraci OR repo = percona/percona-server AND type IN (push, cron)
      env: VERSION=5    BUILD=RelWithDebInfo
      compiler: gcc
<<<<<<< HEAD
=======
    # 2
    - if: branch =~ extraci OR repo = percona/percona-server AND type IN (push, cron)
      env: VERSION=5    BUILD=Debug
      compiler: gcc
    # 1
    - if: branch =~ extraci OR repo = percona/percona-server AND type IN (push, cron)
      env: VERSION=4.8  BUILD=RelWithDebInfo  INVERTED=ON
      compiler: gcc
>>>>>>> 4917a0f6


script:
  - INIT_TIME=$SECONDS;
    JOB_NUMBER=$(echo $TRAVIS_JOB_NUMBER | sed -e 's:[0-9][0-9]*\.\(.*\):\1:');
    echo --- Initialization time $INIT_TIME seconds;
    echo --- JOB_NUMBER=$JOB_NUMBER TRAVIS_COMMIT=$TRAVIS_COMMIT TRAVIS_COMMIT_RANGE=$TRAVIS_COMMIT_RANGE TRAVIS_REPO_SLUG=$TRAVIS_REPO_SLUG TRAVIS_BRANCH=$TRAVIS_BRANCH TRAVIS_EVENT_TYPE=$TRAVIS_EVENT_TYPE TRAVIS_PULL_REQUEST=$TRAVIS_PULL_REQUEST TRAVIS_PULL_REQUEST_BRANCH=$TRAVIS_PULL_REQUEST_BRANCH

  - echo --- Perform all Travis jobs or only jobs that are included in ENV_VAR_JOB_NUMBERS list if it is defined;
    JOB_NUMBERS="1 2 3 4 5 6 7 8 9 10 11 12 13 14 15 16 17 18 19 20 21 22 23 24 25 26 27 28 29 30 31 32 33 34 35 36 37 38 39 40 41 42 43 44 45 46 47 48 49";
    if [[ "$ENV_VAR_JOB_NUMBERS" != "" ]]; then
       JOB_NUMBERS=$ENV_VAR_JOB_NUMBERS;
    fi;
    JOB_ARRAY=(${JOB_NUMBERS// / });
    if [[ ! " ${JOB_ARRAY[@]} " =~ " ${JOB_NUMBER} " ]]; then
       echo --- Finishing as job ${JOB_NUMBER} is not on a list = $JOB_NUMBERS;
       travis_terminate 0; 
    fi;

  # For pull requests and feature branches replace TRAVIS_COMMIT_RANGE with the range from the root to the tip of the branch
  # For the trunk use the commit number of last successful build if exists
  - if [[ "$TRAVIS_EVENT_TYPE" == "pull_request" ]] || [[ "$TRAVIS_REPO_SLUG" != "percona/percona-server" ]]; then
      if [[ "$TRAVIS_EVENT_TYPE" == "pull_request" ]]; then TRAVIS_COMMIT=$TRAVIS_COMMIT^2; fi;
      git fetch https://github.com/percona/percona-server.git $PARENT_BRANCH:master_repo_$PARENT_BRANCH;
      PARENT_COMMIT=$(git rev-list --first-parent --topo-order $TRAVIS_COMMIT ^master_repo_$PARENT_BRANCH | tail -1);
      TRAVIS_COMMIT_RANGE=$PARENT_COMMIT^..$TRAVIS_COMMIT;
    else
      if [ -s "$CCACHE_DIR/last_commit.txt" ]; then
        TRAVIS_COMMIT_RANGE=$(cat $CCACHE_DIR/last_commit.txt)..$TRAVIS_COMMIT;
      else
        TRAVIS_COMMIT_RANGE="Force testing of this commit";
      fi;
    fi;
    if MODIFIED_FILES=$(git diff --name-only $TRAVIS_COMMIT_RANGE 2>/dev/null); then
      echo -e "--- Modified files in $TRAVIS_COMMIT_RANGE:\n$MODIFIED_FILES";
      if echo "$MODIFIED_FILES" | grep -qvE '^(doc|build-ps|mysql-test|packaging|policy|scripts|support-files)/'; then
        echo "--- Code changes were found";
      else
        echo "--- There are no code changes, stopping build process.";
        travis_terminate 0;
      fi;
    else
      echo "--- Can't prepare MODIFIED_FILES for $TRAVIS_COMMIT_RANGE";
    fi;

  - echo --- Configure required LLVM and Ubuntu Toolchain repositories;
    if [[ "$TRAVIS_OS_NAME" == "linux" ]] && [[ "$CC" == "clang" ]]; then
       PACKAGES="llvm-$VERSION-dev $PACKAGES";
       curl -sSL "http://apt.llvm.org/llvm-snapshot.gpg.key" | sudo -E apt-key add -;
       if [[ "$CC-$VERSION" != "clang-4.0" ]]; then
         echo "deb http://apt.llvm.org/$TRAVIS_DIST/ llvm-toolchain-$TRAVIS_DIST-$VERSION main" | sudo tee -a /etc/apt/sources.list > /dev/null;
       fi;
    fi;
    if [[ "$TRAVIS_OS_NAME" == "linux" ]]; then
       sudo -E apt-add-repository -y "ppa:ubuntu-toolchain-r/test";
    fi;

  - echo --- Update list of packages and download dependencies;
    if [[ "$TRAVIS_OS_NAME" == "linux" ]]; then
       TIMEOUT_CMD=timeout;
       CC=$CC-$VERSION;
       CXX=$CXX-$VERSION;
       if [[ "$CC" == "clang-$VERSION" ]]; then
         PACKAGES="$CC $PACKAGES";
       else
         PACKAGES="$CXX $PACKAGES";
       fi;
       sudo -E apt-get -yq update >> ~/apt-get-update.log 2>&1;
       sudo -E apt-get -yq --allow-unauthenticated --no-install-suggests --no-install-recommends install $PACKAGES cmake cmake-curses-gui bison libncurses5-dev libaio-dev libmecab-dev libnuma-dev liblzma-dev libssl-dev || travis_terminate 1;
       if [[ "$INVERTED" != "ON" ]]; then
         sudo -E apt-get -yq --allow-unauthenticated --no-install-suggests --no-install-recommends install libeditline-dev liblz4-dev libre2-dev protobuf-compiler libprotobuf-dev libprotoc-dev libicu-dev || travis_terminate 1;
       fi;
       sudo ln -s $(which ccache) /usr/lib/ccache/$CC;
       sudo ln -s $(which ccache) /usr/lib/ccache/$CXX || echo;
    else
       TIMEOUT_CMD=gtimeout;
       curl -LO https://raw.githubusercontent.com/GiovanniBussi/macports-ci/master/macports-ci;
       source ./macports-ci install;
       yes | sudo port install ccache;
    fi;
    UPDATE_TIME=$(($SECONDS - $INIT_TIME));
    echo --- Packages updated in $UPDATE_TIME seconds. Initialization time $INIT_TIME seconds.

  - mkdir bin; cd bin;
  - $CC -v
  - $CXX -v
  - CCACHE_BIN=$(which ccache)
  - echo ccache=$CCACHE_BIN
  - ccache --version
  - ccache -p
    ccache --zero-stats;

  - echo --- Set cmake parameters;
    COMPILE_OPT+=(
      -DCMAKE_C_FLAGS_DEBUG=-g1
      -DCMAKE_CXX_FLAGS_DEBUG=-g1
      '-DCMAKE_C_FLAGS_RELWITHDEBINFO=-O2 -g1 -DNDEBUG'
      '-DCMAKE_CXX_FLAGS_RELWITHDEBINFO=-O2 -g1 -DNDEBUG'
    );
    CMAKE_OPT="
      -DCMAKE_BUILD_TYPE=$BUILD
      -DBUILD_CONFIG=mysql_release
      -DREPRODUCIBLE_BUILD=OFF
      -DENABLE_DOWNLOADS=1
      -DDOWNLOAD_BOOST=1
      -DWITH_BOOST=../deps
      -DCMAKE_C_COMPILER_LAUNCHER=$CCACHE_BIN
      -DCMAKE_CXX_COMPILER_LAUNCHER=$CCACHE_BIN
      -DWITH_KEYRING_VAULT=ON
      -DWITHOUT_TOKUDB=ON
      -DWITH_ROCKSDB=OFF
      -DWITH_PAM=ON
    ";
    if [[ "$TRAVIS_OS_NAME" == "osx" ]]; then
      CMAKE_OPT+="
        -DMYSQL_MAINTAINER_MODE=OFF
        -DWITH_SYSTEM_LIBS=ON
        -DWITH_ICU=/usr/local/opt/icu4c
        -DWITH_RAPIDJSON=bundled
        -DWITH_LZ4=bundled
      ";
    else
      CMAKE_OPT+="
        -DMYSQL_MAINTAINER_MODE=ON
        -DWITH_CURL=system
        -DWITH_MECAB=system
        -DWITH_RAPIDJSON=bundled
        -DWITH_SSL=system
        -DWITH_LIBEVENT=bundled
      ";
      if [[ "$INVERTED" != "ON" ]]; then
        CMAKE_OPT+="
          -DWITH_READLINE=system
          -DWITH_ICU=system
          -DWITH_LZ4=system
          -DWITH_PROTOBUF=system
          -DWITH_ZLIB=system
          -DWITH_NUMA=ON
        ";
      else
        CMAKE_OPT+="
          -DWITH_EDITLINE=bundled
          -DWITH_ICU=bundled
          -DWITH_LZ4=bundled
          -DWITH_PROTOBUF=bundled
          -DWITH_ZLIB=bundled
          -DWITH_NUMA=OFF
          -DWITH_ARCHIVE_STORAGE_ENGINE=OFF
          -DWITH_BLACKHOLE_STORAGE_ENGINE=OFF
          -DWITH_EXAMPLE_STORAGE_ENGINE=ON
          -DWITH_FEDERATED_STORAGE_ENGINE=OFF
          -DWITHOUT_PERFSCHEMA_STORAGE_ENGINE=ON
          -DWITH_INNODB_MEMCACHED=ON
        ";
      fi;
    fi;

  - echo --- Perform Debug or RelWithDebInfo compilation;
    echo --- CMAKE_OPT=\"$CMAKE_OPT\";
    echo --- COMPILE_OPT=\"${COMPILE_OPT[@]}\";
    echo --- ENV_VAR_CMAKE_OPT=\"$ENV_VAR_CMAKE_OPT\";
    cmake .. $CMAKE_OPT $ENV_VAR_CMAKE_OPT "${COMPILE_OPT[@]}";

  - CMAKE_TIME=$(($SECONDS - $INIT_TIME - $UPDATE_TIME));
    if [[ "$TRAVIS_REPO_SLUG" == "percona/percona-server" ]]; then
      TIMEOUT_TIME=$((176 * 60 - $SECONDS));
    else
      TIMEOUT_TIME=$((46 * 60 - $SECONDS));
    fi;
    echo --- Timeout $TIMEOUT_TIME seconds. CMake took $CMAKE_TIME seconds. Packages updated in $UPDATE_TIME seconds. Initialization time $INIT_TIME seconds.;
    $TIMEOUT_CMD $TIMEOUT_TIME make -j2;
    if [[ "$?" == "0" ]]; then echo $TRAVIS_COMMIT > $CCACHE_DIR/last_commit.txt; else false; fi;

  - ccache --show-stats;
    BUILD_TIME=$(($SECONDS - $INIT_TIME - $UPDATE_TIME - $CMAKE_TIME));
    echo --- Total time $SECONDS seconds. Build time $BUILD_TIME/$TIMEOUT_TIME seconds. CMake took $CMAKE_TIME seconds. Packages updated in $UPDATE_TIME seconds. Initialization time $INIT_TIME seconds.<|MERGE_RESOLUTION|>--- conflicted
+++ resolved
@@ -37,78 +37,57 @@
       env:              BUILD=Debug
       compiler: clang
       os: osx
-<<<<<<< HEAD
       osx_image: xcode12
+    # 10
+    - if: repo != percona/percona-server OR repo = percona/percona-server AND type IN (push, cron)
+      env: VERSION=12   BUILD=Debug  INVERTED=ON
+      compiler: clang
+    # 9
+    - if: repo != percona/percona-server OR repo = percona/percona-server AND type IN (push, cron)
+      env: VERSION=12   BUILD=RelWithDebInfo
+      compiler: clang
+    # 8
+    - if: repo != percona/percona-server OR repo = percona/percona-server AND type IN (push, cron)
+      env: VERSION=10   BUILD=Debug
+      compiler: clang
+    # 7
+    - if: repo != percona/percona-server OR repo = percona/percona-server AND type IN (push, cron)
+      env: VERSION=8    BUILD=Debug
+      compiler: clang
+    # 6
+    - if: repo != percona/percona-server OR repo = percona/percona-server AND type IN (push, cron)
+      env: VERSION=6.0  BUILD=Debug
+      compiler: clang
+    # 5
+    - if: repo != percona/percona-server OR repo = percona/percona-server AND type IN (push, cron)
+      env: VERSION=4.0  BUILD=Debug
+      compiler: clang
+    # 4
+    - if: repo != percona/percona-server OR repo = percona/percona-server AND type IN (push, cron)
+      env: VERSION=10   BUILD=Debug
+      compiler: gcc
+    # 3
+    - if: repo != percona/percona-server OR repo = percona/percona-server AND type IN (push, cron)
+      env: VERSION=8    BUILD=Debug
+      compiler: gcc
     # 2
-=======
-      osx_image: xcode11
-    # 10
->>>>>>> 4917a0f6
-    - if: repo != percona/percona-server OR repo = percona/percona-server AND type IN (push, cron)
-      env: VERSION=12   BUILD=Debug  INVERTED=ON
-      compiler: clang
-    # 9
-    - if: repo != percona/percona-server OR repo = percona/percona-server AND type IN (push, cron)
-      env: VERSION=12   BUILD=RelWithDebInfo
-      compiler: clang
-    # 8
-    - if: repo != percona/percona-server OR repo = percona/percona-server AND type IN (push, cron)
-      env: VERSION=10   BUILD=Debug
-      compiler: clang
-    # 7
-    - if: repo != percona/percona-server OR repo = percona/percona-server AND type IN (push, cron)
-      env: VERSION=8    BUILD=Debug
-      compiler: clang
-    # 6
-    - if: repo != percona/percona-server OR repo = percona/percona-server AND type IN (push, cron)
-      env: VERSION=6.0  BUILD=Debug
-      compiler: clang
-    # 5
-    - if: repo != percona/percona-server OR repo = percona/percona-server AND type IN (push, cron)
-      env: VERSION=4.0  BUILD=Debug
-      compiler: clang
-    # 4
-    - if: repo != percona/percona-server OR repo = percona/percona-server AND type IN (push, cron)
-      env: VERSION=10   BUILD=Debug
-      compiler: gcc
-    # 3
-    - if: repo != percona/percona-server OR repo = percona/percona-server AND type IN (push, cron)
-      env: VERSION=8    BUILD=Debug
-      compiler: gcc
-    # 2
     - if: repo != percona/percona-server OR repo = percona/percona-server AND type IN (push, cron)
       env: VERSION=6    BUILD=Debug
       compiler: gcc
-<<<<<<< HEAD
-    # 15
+    # 1
     - if: repo != percona/percona-server OR repo = percona/percona-server AND type IN (push, cron)
       env: VERSION=5    BUILD=Debug
-=======
-    # 1
-    - if: repo != percona/percona-server OR repo = percona/percona-server AND type IN (push, cron)
-      env: VERSION=4.8  BUILD=Debug
->>>>>>> 4917a0f6
       compiler: gcc
 
 
     # Configurations for a pull request and after merging for percona/percona-server
-<<<<<<< HEAD
-    # 1
+    # 11
     - if: branch =~ fullci OR repo = percona/percona-server AND type IN (push, cron)
       env:              BUILD=RelWithDebInfo
       compiler: clang
       os: osx
       osx_image: xcode12
-    # 2
-=======
-    # 11
-    - if: branch =~ fullci OR repo = percona/percona-server AND type IN (push, pull_request, cron)
-      env:              BUILD=RelWithDebInfo
-      compiler: clang
-      os: osx
-      osx_image: xcode11
     # 10
->>>>>>> 4917a0f6
     - if: branch =~ fullci OR repo = percona/percona-server AND type IN (push, pull_request, cron)
       env: VERSION=12   BUILD=RelWithDebInfo  INVERTED=ON
       compiler: clang
@@ -116,43 +95,19 @@
     - if: branch =~ fullci OR repo = percona/percona-server AND type IN (push, pull_request, cron)
       env: VERSION=12   BUILD=Debug
       compiler: clang
-<<<<<<< HEAD
-    # 4
-    - if: branch =~ fullci OR repo = percona/percona-server AND type IN (push, cron)
-      env: VERSION=9    BUILD=RelWithDebInfo
+    # 8
+    - if: branch =~ fullci OR repo = percona/percona-server AND type IN (push, cron)
+      env: VERSION=10    BUILD=RelWithDebInfo
+      compiler: clang
+    # 7
+    - if: branch =~ fullci OR repo = percona/percona-server AND type IN (push, cron)
+      env: VERSION=8    BUILD=RelWithDebInfo
+      compiler: clang
+    # 6
+    - if: branch =~ fullci OR repo = percona/percona-server AND type IN (push, cron)
+      env: VERSION=6.0  BUILD=RelWithDebInfo
       compiler: clang
     # 5
-    - if: branch =~ fullci OR repo = percona/percona-server AND type IN (push, cron)
-      env: VERSION=8    BUILD=RelWithDebInfo
-      compiler: clang
-    # 6
-    - if: branch =~ fullci OR repo = percona/percona-server AND type IN (push, cron)
-      env: VERSION=7    BUILD=RelWithDebInfo
-      compiler: clang
-    # 7
-    - if: branch =~ fullci OR repo = percona/percona-server AND type IN (push, cron)
-      env: VERSION=6.0  BUILD=RelWithDebInfo
-      compiler: clang
-    # 8
-    - if: branch =~ fullci OR repo = percona/percona-server AND type IN (push, cron)
-      env: VERSION=5.0  BUILD=RelWithDebInfo
-      compiler: clang
-    # 9
-=======
-    # 8
-    - if: branch =~ fullci OR repo = percona/percona-server AND type IN (push, pull_request, cron)
-      env: VERSION=10    BUILD=RelWithDebInfo
-      compiler: clang
-    # 7
-    - if: branch =~ fullci OR repo = percona/percona-server AND type IN (push, pull_request, cron)
-      env: VERSION=8    BUILD=RelWithDebInfo
-      compiler: clang
-    # 6
-    - if: branch =~ fullci OR repo = percona/percona-server AND type IN (push, pull_request, cron)
-      env: VERSION=6.0  BUILD=RelWithDebInfo
-      compiler: clang
-    # 5
->>>>>>> 4917a0f6
     - if: branch =~ fullci OR repo = percona/percona-server AND type IN (push, pull_request, cron)
       env: VERSION=4.0  BUILD=RelWithDebInfo
       compiler: clang
@@ -160,39 +115,17 @@
     - if: branch =~ fullci OR repo = percona/percona-server AND type IN (push, pull_request, cron)
       env: VERSION=10   BUILD=RelWithDebInfo
       compiler: gcc
-<<<<<<< HEAD
-    # 11
-    - if: branch =~ fullci OR repo = percona/percona-server AND type IN (push, cron)
-      env: VERSION=9    BUILD=RelWithDebInfo
-      compiler: gcc
-    # 12
+    # 3
     - if: branch =~ fullci OR repo = percona/percona-server AND type IN (push, cron)
       env: VERSION=8    BUILD=RelWithDebInfo
       compiler: gcc
-    # 13
-    - if: branch =~ fullci OR repo = percona/percona-server AND type IN (push, cron)
-      env: VERSION=7    BUILD=RelWithDebInfo
-      compiler: gcc
-    # 14
+    # 2
     - if: branch =~ fullci OR repo = percona/percona-server AND type IN (push, cron)
       env: VERSION=6    BUILD=RelWithDebInfo
       compiler: gcc
-    # 15
+    # 1
     - if: branch =~ fullci OR repo = percona/percona-server AND type IN (push, pull_request, cron)
       env: VERSION=5    BUILD=RelWithDebInfo
-=======
-    # 3
-    - if: branch =~ fullci OR repo = percona/percona-server AND type IN (push, pull_request, cron)
-      env: VERSION=8    BUILD=RelWithDebInfo
-      compiler: gcc
-    # 2
-    - if: branch =~ fullci OR repo = percona/percona-server AND type IN (push, pull_request, cron)
-      env: VERSION=6    BUILD=RelWithDebInfo
-      compiler: gcc
-    # 1
-    - if: branch =~ fullci OR repo = percona/percona-server AND type IN (push, pull_request, cron)
-      env: VERSION=4.8  BUILD=RelWithDebInfo
->>>>>>> 4917a0f6
       compiler: gcc
 
 
@@ -285,25 +218,14 @@
     - if: branch =~ extraci OR repo = percona/percona-server AND type IN (push, cron)
       env: VERSION=7    BUILD=Debug
       compiler: gcc
-    # 4
+    # 2
     - if: branch =~ extraci OR repo = percona/percona-server AND type IN (push, cron)
       env: VERSION=6    BUILD=RelWithDebInfo  INVERTED=ON
       compiler: gcc
-    # 3
-    - if: branch =~ extraci OR repo = percona/percona-server AND type IN (push, cron)
-      env: VERSION=5    BUILD=RelWithDebInfo
-      compiler: gcc
-<<<<<<< HEAD
-=======
-    # 2
-    - if: branch =~ extraci OR repo = percona/percona-server AND type IN (push, cron)
-      env: VERSION=5    BUILD=Debug
-      compiler: gcc
     # 1
     - if: branch =~ extraci OR repo = percona/percona-server AND type IN (push, cron)
-      env: VERSION=4.8  BUILD=RelWithDebInfo  INVERTED=ON
-      compiler: gcc
->>>>>>> 4917a0f6
+      env: VERSION=5    BUILD=RelWithDebInfo  INVERTED=ON
+      compiler: gcc
 
 
 script:
