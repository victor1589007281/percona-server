/* Copyright (c) 2000, 2015, Oracle and/or its affiliates. All rights reserved.

   This program is free software; you can redistribute it and/or modify
   it under the terms of the GNU General Public License as published by
   the Free Software Foundation; version 2 of the License.

   This program is distributed in the hope that it will be useful,
   but WITHOUT ANY WARRANTY; without even the implied warranty of
   MERCHANTABILITY or FITNESS FOR A PARTICULAR PURPOSE.  See the
   GNU General Public License for more details.

   You should have received a copy of the GNU General Public License
   along with this program; if not, write to the Free Software
   Foundation, Inc., 51 Franklin St, Fifth Floor, Boston, MA 02110-1301  USA */

#ifndef _my_sys_h
#define _my_sys_h

#include "my_global.h"                  /* C_MODE_START, C_MODE_END */
#include "m_ctype.h"                    /* for CHARSET_INFO */

#include "my_thread.h"                  /* Needed for psi.h */
#include "mysql/psi/psi.h"
#include "mysql/service_mysql_alloc.h"
#include "mysql/psi/mysql_memory.h"
#include "mysql/psi/mysql_thread.h"

#ifdef HAVE_ALLOCA_H
#include <alloca.h>
#endif
#ifdef _WIN32
#include <malloc.h>
#endif
#ifdef HAVE_UNISTD_H
#include <unistd.h>
#endif

C_MODE_START

#ifdef HAVE_VALGRIND
# include <valgrind/valgrind.h>
# define MEM_MALLOCLIKE_BLOCK(p1, p2, p3, p4) VALGRIND_MALLOCLIKE_BLOCK(p1, p2, p3, p4)
# define MEM_FREELIKE_BLOCK(p1, p2) VALGRIND_FREELIKE_BLOCK(p1, p2)
# include <valgrind/memcheck.h>
# define MEM_UNDEFINED(a,len) VALGRIND_MAKE_MEM_UNDEFINED(a,len)
# define MEM_NOACCESS(a,len) VALGRIND_MAKE_MEM_NOACCESS(a,len)
# define MEM_CHECK_ADDRESSABLE(a,len) VALGRIND_CHECK_MEM_IS_ADDRESSABLE(a,len)
#else /* HAVE_VALGRIND */
# define MEM_MALLOCLIKE_BLOCK(p1, p2, p3, p4) do {} while (0)
# define MEM_FREELIKE_BLOCK(p1, p2) do {} while (0)
# define MEM_UNDEFINED(a,len) ((void) 0)
# define MEM_NOACCESS(a,len) ((void) 0)
# define MEM_CHECK_ADDRESSABLE(a,len) ((void) 0)
#endif /* HAVE_VALGRIND */

#include <typelib.h>

#define MY_INIT(name)   { my_progname= name; my_init(); }

/**
  Max length of an error message generated by mysys utilities.
  Some mysys functions produce error messages. These mostly go
  to stderr.
  This constant defines the size of the buffer used to format
  the message. It should be kept in sync with MYSQL_ERRMSG_SIZE,
  since sometimes mysys errors are stored in the server diagnostics
  area, and we would like to avoid unexpected truncation.
*/
#define MYSYS_ERRMSG_SIZE   (512)
#define MYSYS_STRERROR_SIZE (128)

#define MY_FILE_ERROR	((size_t) -1)

	/* General bitmaps for my_func's */
#define MY_FFNF		1	/* Fatal if file not found */
#define MY_FNABP	2	/* Fatal if not all bytes read/writen */
#define MY_NABP		4	/* Error if not all bytes read/writen */
#define MY_FAE		8	/* Fatal if any error */
#define MY_WME		16	/* Write message on error */
#define MY_WAIT_IF_FULL 32	/* Wait and try again if disk full error */
#define MY_IGNORE_BADFD 32      /* my_sync: ignore 'bad descriptor' errors */
#define MY_SYNC_DIR     8192    /* my_create/delete/rename: sync directory */
#define MY_UNUSED       64      /* Unused (was support for RAID) */
#define MY_FULL_IO     512      /* For my_read - loop intil I/O is complete */
#define MY_DONT_CHECK_FILESIZE 128 /* Option to init_io_cache() */
#define MY_LINK_WARNING 32	/* my_redel() gives warning if links */
#define MY_COPYTIME	64	/* my_redel() copys time */
#define MY_DELETE_OLD	256	/* my_create_with_symlink() */
#define MY_RESOLVE_LINK 128	/* my_realpath(); Only resolve links */
#define MY_HOLD_ORIGINAL_MODES 128  /* my_copy() holds to file modes */
#define MY_REDEL_MAKE_BACKUP 256
#define MY_SEEK_NOT_DONE 32	/* my_lock may have to do a seek */
#define MY_DONT_WAIT	64	/* my_lock() don't wait if can't lock */
#define MY_ZEROFILL	32	/* my_malloc(), fill array with zero */
#define MY_ALLOW_ZERO_PTR 64	/* my_realloc() ; zero ptr -> malloc */
#define MY_FREE_ON_ERROR 128	/* my_realloc() ; Free old ptr on error */
#define MY_HOLD_ON_ERROR 256	/* my_realloc() ; Return old ptr on error */
#define MY_DONT_OVERWRITE_FILE 1024	/* my_copy: Don't overwrite file */
#define MY_THREADSAFE 2048      /* my_seek(): lock fd mutex */
#define MY_SYNC       4096      /* my_copy(): sync dst file */

#define MYF_RW MYF(MY_WME+MY_NABP)		/* For my_read & my_write */

#define MY_CHECK_ERROR	1	/* Params to my_end; Check open-close */
#define MY_GIVE_INFO	2	/* Give time info about process*/
#define MY_DONT_FREE_DBUG 4     /* Do not call DBUG_END() in my_end() */

/* Flags for my_error() */
#define ME_BELL		4	/* DEPRECATED: Ring bell then printing message */
#define ME_ERRORLOG	64	/* Write the error message to error log */
#define ME_FATALERROR   1024    /* Fatal statement error */

	/* Bits in last argument to fn_format */
#define MY_REPLACE_DIR		1	/* replace dir in name with 'dir' */
#define MY_REPLACE_EXT		2	/* replace extension with 'ext' */
#define MY_UNPACK_FILENAME	4	/* Unpack name (~ -> home) */
#define MY_PACK_FILENAME	8	/* Pack name (home -> ~) */
#define MY_RESOLVE_SYMLINKS	16	/* Resolve all symbolic links */
#define MY_RETURN_REAL_PATH	32	/* return full path for file */
#define MY_SAFE_PATH		64	/* Return NULL if too long path */
#define MY_RELATIVE_PATH	128	/* name is relative to 'dir' */
#define MY_APPEND_EXT           256     /* add 'ext' as additional extension*/


	/* My seek flags */
#define MY_SEEK_SET	0
#define MY_SEEK_CUR	1
#define MY_SEEK_END	2

	/* Some constants */
#define MY_WAIT_FOR_USER_TO_FIX_PANIC	60	/* in seconds */
#define MY_WAIT_GIVE_USER_A_MESSAGE	10	/* Every 10 times of prev */
#define MIN_COMPRESS_LENGTH		50	/* Don't compress small bl. */
#define DFLT_INIT_HITS  3

	/* root_alloc flags */
#define MY_KEEP_PREALLOC	1
#define MY_MARK_BLOCKS_FREE     2  /* move used to free list and reuse them */

	/* Internal error numbers (for assembler functions) */
#define MY_ERRNO_EDOM		33
#define MY_ERRNO_ERANGE		34

	/* Bits for get_date timeflag */
#define GETDATE_DATE_TIME	1
#define GETDATE_SHORT_DATE	2
#define GETDATE_HHMMSSTIME	4
#define GETDATE_GMT		8
#define GETDATE_FIXEDLENGTH	16

	/* defines when allocating data */
extern void *my_multi_malloc(PSI_memory_key key, myf flags, ...);

/*
  Switch to my_malloc() if the memory block to be allocated is bigger than
  max_alloca_sz.
*/
extern PSI_memory_key key_memory_max_alloca;
#define my_safe_alloca(size, max_alloca_sz) ((size <= max_alloca_sz) ? \
                                             my_alloca(size) : \
                                             my_malloc(key_memory_max_alloca, size, MYF(0)))
#define my_safe_afree(ptr, size, max_alloca_sz) if (size > max_alloca_sz) \
                                               my_free(ptr)

#if !defined(DBUG_OFF) || defined(HAVE_VALGRIND)
/**
  Put bad content in memory to be sure it will segfault if dereferenced.
  With Valgrind, verify that memory is addressable, and mark it undefined.
  We cache value of B because if B is expression which depends on A, memset()
  trashes value of B.
*/
#define TRASH(A,B) do {                                                 \
    const size_t l= (B);                                                \
    MEM_CHECK_ADDRESSABLE(A, l);                                        \
    memset(A, 0x8F, l);                                                 \
    MEM_UNDEFINED(A, l);                                                \
  } while (0)
#else
#define TRASH(A,B) do {} while(0)
#endif
#if defined(ENABLED_DEBUG_SYNC)
extern void (*debug_sync_C_callback_ptr)(const char *, size_t);
#define DEBUG_SYNC_C(_sync_point_name_) do {                            \
    if (debug_sync_C_callback_ptr != NULL)                              \
      (*debug_sync_C_callback_ptr)(STRING_WITH_LEN(_sync_point_name_)); } \
  while(0)
#define DEBUG_SYNC_C_IF_THD(thd, _sync_point_name_) do {                \
    if (debug_sync_C_callback_ptr != NULL && thd)                       \
      (*debug_sync_C_callback_ptr)(STRING_WITH_LEN(_sync_point_name_)); } \
  while(0)
#else
#define DEBUG_SYNC_C(_sync_point_name_)
#define DEBUG_SYNC_C_IF_THD(thd, _sync_point_name_)
#endif /* defined(ENABLED_DEBUG_SYNC) */

#ifdef HAVE_LINUX_LARGE_PAGES
extern uint my_get_large_page_size(void);
extern uchar * my_large_malloc(PSI_memory_key key, size_t size, myf my_flags);
extern void my_large_free(uchar *ptr);
extern my_bool my_use_large_pages;
extern uint    my_large_page_size;
#else
#define my_get_large_page_size() (0)
#define my_large_malloc(A,B,C) my_malloc((A),(B),(C))
#define my_large_free(A) my_free((A))
#endif /* HAVE_LINUX_LARGE_PAGES */

#define my_alloca(SZ) alloca((size_t) (SZ))

#include <errno.h>			/* errno is a define */

extern char *home_dir;			/* Home directory for user */
extern const char *my_progname;		/* program-name (printed in errors) */
extern char curr_dir[];		/* Current directory for user */
extern void (*error_handler_hook)(uint my_err, const char *str,myf MyFlags);
extern void (*fatal_error_handler_hook)(uint my_err, const char *str,
				       myf MyFlags);
extern void (*local_message_hook)(enum loglevel ll,
                                  const char *format, va_list args);
extern uint my_file_limit;
extern ulong my_thread_stack_size;

/*
  Hooks for reporting execution stage information. The server implementation
  of these will also set THD::current_cond/current_mutex.
  By having hooks, we avoid direct dependencies on server code.
*/
extern void (*enter_cond_hook)(void *opaque_thd,
                               mysql_cond_t *cond,
                               mysql_mutex_t *mutex,
                               const PSI_stage_info *stage,
                               PSI_stage_info *old_stage,
                               const char *src_function,
                               const char *src_file,
                               int src_line);

extern void (*exit_cond_hook)(void *opaque_thd,
                              const PSI_stage_info *stage,
                              const char *src_function,
                              const char *src_file,
                              int src_line);

/*
  Hook for checking if the thread has been killed.
*/
extern int (*is_killed_hook)(const void *opaque_thd);

/* charsets */
#define MY_ALL_CHARSETS_SIZE 2048
extern MYSQL_PLUGIN_IMPORT CHARSET_INFO *default_charset_info;
extern MYSQL_PLUGIN_IMPORT CHARSET_INFO *all_charsets[MY_ALL_CHARSETS_SIZE];
extern CHARSET_INFO compiled_charsets[];

/* statistics */
extern ulong	my_file_opened,my_stream_opened, my_tmp_file_created;
extern ulong    my_file_total_opened;
extern my_bool	my_init_done;

extern MYSQL_PLUGIN_IMPORT int my_umask;		/* Default creation mask  */
extern int my_umask_dir;

extern ulong	my_default_record_cache_size;
extern my_bool  my_disable_locking,
                my_enable_symlinks;
extern char	wild_many,wild_one,wild_prefix;
extern const char *charsets_dir;

enum cache_type
{
  TYPE_NOT_SET= 0, READ_CACHE, WRITE_CACHE,
  SEQ_READ_APPEND		/* sequential read or append */,
  READ_FIFO, READ_NET,WRITE_NET};

enum flush_type
{
  FLUSH_KEEP,           /* flush block and keep it in the cache */
  FLUSH_RELEASE,        /* flush block and remove it from the cache */
  FLUSH_IGNORE_CHANGED, /* remove block from the cache */
  /*
    As my_disable_flush_pagecache_blocks is always 0, the following option
    is strictly equivalent to FLUSH_KEEP
  */
  FLUSH_FORCE_WRITE
};

enum file_type
{
  UNOPEN = 0, FILE_BY_OPEN, FILE_BY_CREATE, STREAM_BY_FOPEN, STREAM_BY_FDOPEN,
  FILE_BY_MKSTEMP, FILE_BY_DUP
};

struct st_my_file_info
{
  char  *name;
#ifdef _WIN32
  HANDLE fhandle;   /* win32 file handle */
  int    oflag;     /* open flags, e.g O_APPEND */
#endif
  enum   file_type	type;
};

extern struct st_my_file_info *my_file_info;

/* needed for client-only build */
#ifndef PSI_FILE_KEY_DEFINED
typedef unsigned int PSI_file_key;
#define PSI_FILE_KEY_DEFINED
#endif

typedef struct st_dynamic_array
{
  uchar *buffer;
  ulong elements, max_element;
  ulong alloc_increment;
  uint size_of_element;
  PSI_memory_key m_psi_key;
} DYNAMIC_ARRAY;

typedef struct st_my_tmpdir
{
  char **list;
  uint cur, max;
  mysql_mutex_t mutex;
} MY_TMPDIR;

typedef struct st_dynamic_string
{
  char *str;
  size_t length,max_length,alloc_increment;
} DYNAMIC_STRING;

struct st_io_cache;
typedef int (*IO_CACHE_CALLBACK)(struct st_io_cache*);

typedef struct st_io_cache_share
{
  mysql_mutex_t       mutex;           /* To sync on reads into buffer. */
  mysql_cond_t        cond;            /* To wait for signals. */
  mysql_cond_t        cond_writer;     /* For a synchronized writer. */
  /* Offset in file corresponding to the first byte of buffer. */
  my_off_t              pos_in_file;
  /* If a synchronized write cache is the source of the data. */
  struct st_io_cache    *source_cache;
  uchar                 *buffer;         /* The read buffer. */
  uchar                 *read_end;       /* Behind last valid byte of buffer. */
  int                   running_threads; /* threads not in lock. */
  int                   total_threads;   /* threads sharing the cache. */
  int                   error;           /* Last error. */
} IO_CACHE_SHARE;

typedef struct st_io_cache		/* Used when cacheing files */
{
  /* Offset in file corresponding to the first byte of uchar* buffer. */
  my_off_t pos_in_file;
  /*
    The offset of end of file for READ_CACHE and WRITE_CACHE.
    For SEQ_READ_APPEND it the maximum of the actual end of file and
    the position represented by read_end.
  */
  my_off_t end_of_file;
  /* Points to current read position in the buffer */
  uchar	*read_pos;
  /* the non-inclusive boundary in the buffer for the currently valid read */
  uchar  *read_end;
  uchar  *buffer;				/* The read buffer */
  /* Used in ASYNC_IO */
  uchar  *request_pos;

  /* Only used in WRITE caches and in SEQ_READ_APPEND to buffer writes */
  uchar  *write_buffer;
  /*
    Only used in SEQ_READ_APPEND, and points to the current read position
    in the write buffer. Note that reads in SEQ_READ_APPEND caches can
    happen from both read buffer (uchar* buffer) and write buffer
    (uchar* write_buffer).
  */
  uchar *append_read_pos;
  /* Points to current write position in the write buffer */
  uchar *write_pos;
  /* The non-inclusive boundary of the valid write area */
  uchar *write_end;

  /*
    Current_pos and current_end are convenience variables used by
    my_b_tell() and other routines that need to know the current offset
    current_pos points to &write_pos, and current_end to &write_end in a
    WRITE_CACHE, and &read_pos and &read_end respectively otherwise
  */
  uchar  **current_pos, **current_end;

  /*
    The lock is for append buffer used in SEQ_READ_APPEND cache
    need mutex copying from append buffer to read buffer.
  */
  mysql_mutex_t append_buffer_lock;
  /*
    The following is used when several threads are reading the
    same file in parallel. They are synchronized on disk
    accesses reading the cached part of the file asynchronously.
    It should be set to NULL to disable the feature.  Only
    READ_CACHE mode is supported.
  */
  IO_CACHE_SHARE *share;

  /*
    A caller will use my_b_read() macro to read from the cache
    if the data is already in cache, it will be simply copied with
    memcpy() and internal variables will be accordinging updated with
    no functions invoked. However, if the data is not fully in the cache,
    my_b_read() will call read_function to fetch the data. read_function
    must never be invoked directly.
  */
  int (*read_function)(struct st_io_cache *,uchar *,size_t);
  /*
    Same idea as in the case of read_function, except my_b_write() needs to
    be replaced with my_b_append() for a SEQ_READ_APPEND cache
  */
  int (*write_function)(struct st_io_cache *,const uchar *,size_t);
  /*
    Specifies the type of the cache. Depending on the type of the cache
    certain operations might not be available and yield unpredicatable
    results. Details to be documented later
  */
  enum cache_type type;
  /*
    Callbacks when the actual read I/O happens. These were added and
    are currently used for binary logging of LOAD DATA INFILE - when a
    block is read from the file, we create a block create/append event, and
    when IO_CACHE is closed, we create an end event. These functions could,
    of course be used for other things
  */
  IO_CACHE_CALLBACK pre_read;
  IO_CACHE_CALLBACK post_read;
  IO_CACHE_CALLBACK pre_close;
  /*
    Counts the number of times, when we were forced to use disk. We use it to
    increase the binlog_cache_disk_use and binlog_stmt_cache_disk_use status
    variables.
  */
  ulong disk_writes;
  void* arg;				/* for use by pre/post_read */
  char *file_name;			/* if used with 'open_cached_file' */
  char *dir,*prefix;
  File file; /* file descriptor */
  PSI_file_key file_key; /* instrumented file key */

  /*
    seek_not_done is set by my_b_seek() to inform the upcoming read/write
    operation that a seek needs to be preformed prior to the actual I/O
    error is 0 if the cache operation was successful, -1 if there was a
    "hard" error, and the actual number of I/O-ed bytes if the read/write was
    partial.
  */
  int	seek_not_done,error;
  /* buffer_length is memory size allocated for buffer or write_buffer */
  size_t	buffer_length;
  /* read_length is the same as buffer_length except when we use async io */
  size_t  read_length;
  myf	myflags;			/* Flags used to my_read/my_write */
  /*
    alloced_buffer is 1 if the buffer was allocated by init_io_cache() and
    0 if it was supplied by the user.
    Currently READ_NET is the only one that will use a buffer allocated
    somewhere else
  */
  my_bool alloced_buffer;
} IO_CACHE;

typedef int (*qsort2_cmp)(const void *, const void *, const void *);

typedef void (*my_error_reporter)(enum loglevel level, const char *format, ...)
  __attribute__((format(printf, 2, 3)));

extern my_error_reporter my_charset_error_reporter;

/* defines for mf_iocache */
extern PSI_file_key key_file_io_cache;

/* Test if buffer is inited */
#define my_b_clear(info) (info)->buffer=0
#define my_b_inited(info) (info)->buffer
#define my_b_EOF INT_MIN

#define my_b_read(info,Buffer,Count) \
  ((info)->read_pos + (Count) <= (info)->read_end ?\
   (memcpy(Buffer,(info)->read_pos,(size_t) (Count)), \
    ((info)->read_pos+=(Count)),0) :\
   (*(info)->read_function)((info),Buffer,Count))

#define my_b_write(info,Buffer,Count) \
 ((info)->write_pos + (Count) <=(info)->write_end ?\
  (memcpy((info)->write_pos, (Buffer), (size_t)(Count)),\
   ((info)->write_pos+=(Count)),0) : \
   (*(info)->write_function)((info),(uchar *)(Buffer),(Count)))

#define my_b_get(info) \
  ((info)->read_pos != (info)->read_end ?\
   ((info)->read_pos++, (int) (uchar) (info)->read_pos[-1]) :\
   _my_b_get(info))

#define my_b_tell(info) ((info)->pos_in_file + \
			 (size_t) (*(info)->current_pos - (info)->request_pos))

#define my_b_get_buffer_start(info) (info)->request_pos 
#define my_b_get_bytes_in_buffer(info) (char*) (info)->read_end -   \
  (char*) my_b_get_buffer_start(info)
#define my_b_get_pos_in_file(info) (info)->pos_in_file

/* tell write offset in the SEQ_APPEND cache */
int      my_b_copy_to_file(IO_CACHE *cache, FILE *file);
my_off_t my_b_append_tell(IO_CACHE* info);
my_off_t my_b_safe_tell(IO_CACHE* info); /* picks the correct tell() */

#define my_b_bytes_in_cache(info) (size_t) (*(info)->current_end - \
					  *(info)->current_pos)

typedef uint32 ha_checksum;

#include <my_alloc.h>


	/* Prototypes for mysys and my_func functions */

extern int my_copy(const char *from,const char *to,myf MyFlags);
extern int my_delete(const char *name,myf MyFlags);
extern int my_getwd(char * buf,size_t size,myf MyFlags);
extern int my_setwd(const char *dir,myf MyFlags);
extern int my_lock(File fd,int op,my_off_t start, my_off_t length,myf MyFlags);
extern void *my_once_alloc(size_t Size,myf MyFlags);
extern void my_once_free(void);
extern char *my_once_strdup(const char *src,myf myflags);
extern void *my_once_memdup(const void *src, size_t len, myf myflags);
extern File my_open(const char *FileName,int Flags,myf MyFlags);
#ifndef __WIN__
extern File my_unix_socket_connect(const char *FileName,myf MyFlags);
#endif
extern File my_register_filename(File fd, const char *FileName,
				 enum file_type type_of_file,
				 uint error_message_number, myf MyFlags);
extern File my_create(const char *FileName,int CreateFlags,
		      int AccessFlags, myf MyFlags);
extern int my_close(File Filedes,myf MyFlags);
extern int my_mkdir(const char *dir, int Flags, myf MyFlags);
extern int my_readlink(char *to, const char *filename, myf MyFlags);
extern int my_is_symlink(const char *filename);
extern int my_realpath(char *to, const char *filename, myf MyFlags);
extern File my_create_with_symlink(const char *linkname, const char *filename,
				   int createflags, int access_flags,
				   myf MyFlags);
extern int my_delete_with_symlink(const char *name, myf MyFlags);
extern int my_rename_with_symlink(const char *from,const char *to,myf MyFlags);
extern int my_symlink(const char *content, const char *linkname, myf MyFlags);
extern size_t my_read(File Filedes,uchar *Buffer,size_t Count,myf MyFlags);
extern size_t my_pread(File Filedes,uchar *Buffer,size_t Count,my_off_t offset,
		     myf MyFlags);
extern int my_rename(const char *from,const char *to,myf MyFlags);
extern my_off_t my_seek(File fd,my_off_t pos,int whence,myf MyFlags);
extern my_off_t my_tell(File fd,myf MyFlags);
extern size_t my_write(File Filedes,const uchar *Buffer,size_t Count,
		     myf MyFlags);
extern size_t my_pwrite(File Filedes,const uchar *Buffer,size_t Count,
		      my_off_t offset,myf MyFlags);
extern size_t my_fread(FILE *stream,uchar *Buffer,size_t Count,myf MyFlags);
extern size_t my_fwrite(FILE *stream,const uchar *Buffer,size_t Count,
		      myf MyFlags);
extern my_off_t my_fseek(FILE *stream,my_off_t pos,int whence,myf MyFlags);
extern my_off_t my_ftell(FILE *stream,myf MyFlags);

/* implemented in my_syslog.c */

// Maximum size of message  that will be logged.
#define MAX_SYSLOG_MESSAGE_SIZE 1024

/* Platform-independent SysLog support */

/* facilities on unixoid syslog. harmless on systemd / Win platforms. */
typedef struct st_syslog_facility { int id; const char *name; } SYSLOG_FACILITY;
extern SYSLOG_FACILITY syslog_facility[];

enum my_syslog_options { MY_SYSLOG_PIDS= 1 };

int my_openlog(const char *eventSourceName, int option, int facility);
int my_closelog();
int my_syslog(const CHARSET_INFO *cs, enum loglevel level, const char *msg);

/* implemented in my_memmem.c */
extern void *my_memmem(const void *haystack, size_t haystacklen,
                       const void *needle, size_t needlelen);


#ifdef _WIN32
extern int      my_access(const char *path, int amode);
#else
#define my_access access
#endif

extern int check_if_legal_filename(const char *path);
extern int check_if_legal_tablename(const char *path);

#ifdef _WIN32
extern my_bool is_filename_allowed(const char *name, size_t length,
                   my_bool allow_current_dir);
#else /* _WIN32 */
# define is_filename_allowed(name, length, allow_cwd) (TRUE)
#endif /* _WIN32 */ 

#ifdef _WIN32
extern int nt_share_delete(const char *name,myf MyFlags);
#define my_delete_allow_opened(fname,flags)  nt_share_delete((fname),(flags))
#else
#define my_delete_allow_opened(fname,flags)  my_delete((fname),(flags))
#endif

#ifdef _WIN32
/* Windows-only functions (CRT equivalents)*/
extern HANDLE   my_get_osfhandle(File fd);
extern void     my_osmaperr(unsigned long last_error);
#endif

extern const char* get_global_errmsg(int nr);
extern void wait_for_free_space(const char *filename, int errors);
extern FILE *my_fopen(const char *FileName,int Flags,myf MyFlags);
extern FILE *my_fdopen(File Filedes,const char *name, int Flags,myf MyFlags);
extern FILE *my_freopen(const char *path, const char *mode, FILE *stream);
extern int my_fclose(FILE *fd,myf MyFlags);
extern File my_fileno(FILE *fd);
extern int my_chsize(File fd,my_off_t newlength, int filler, myf MyFlags);
extern void thr_set_sync_wait_callback(void (*before_sync)(void),
                                       void (*after_sync)(void));
extern int my_sync(File fd, myf my_flags);
extern int my_sync_dir(const char *dir_name, myf my_flags);
extern int my_sync_dir_by_file(const char *file_name, myf my_flags);
extern char *my_strerror(char *buf, size_t len, int errnum);
extern const char *my_get_err_msg(int nr);
extern void my_error(int nr,myf MyFlags, ...);
extern void my_printf_error(uint my_err, const char *format,
                            myf MyFlags, ...)
  __attribute__((format(printf, 2, 4)));
extern void my_printv_error(uint error, const char *format, myf MyFlags,
                            va_list ap);
extern int my_error_register(const char* (*get_errmsg) (int),
                             int first, int last);
extern my_bool my_error_unregister(int first, int last);
extern void my_message(uint my_err, const char *str,myf MyFlags);
extern void my_message_stderr(uint my_err, const char *str, myf MyFlags);
void my_message_local_stderr(enum loglevel ll,
                             const char *format, va_list args);
extern void my_message_local(enum loglevel ll, const char *format, ...);
extern my_bool my_init(void);
extern void my_end(int infoflag);
extern int my_redel(const char *from, const char *to, int MyFlags);
extern int my_copystat(const char *from, const char *to, int MyFlags);
extern char * my_filename(File fd);
extern MY_MODE get_file_perm(ulong perm_flags);
extern my_bool my_chmod(const char *filename, ulong perm_flags, myf my_flags);

#ifdef EXTRA_DEBUG
void my_print_open_files(void);
#else
#define my_print_open_files()
#endif

extern my_bool init_tmpdir(MY_TMPDIR *tmpdir, const char *pathlist);
extern char *my_tmpdir(MY_TMPDIR *tmpdir);
extern void free_tmpdir(MY_TMPDIR *tmpdir);

extern size_t dirname_part(char * to,const char *name, size_t *to_res_length);
extern size_t dirname_length(const char *name);
#define base_name(A) (A+dirname_length(A))
extern int test_if_hard_path(const char *dir_name);
extern my_bool has_path(const char *name);
extern char *convert_dirname(char *to, const char *from, const char *from_end);
extern void to_unix_path(char * name);
extern char * fn_ext(const char *name);
extern char * fn_same(char * toname,const char *name,int flag);
extern char * fn_format(char * to,const char *name,const char *dir,
			   const char *form, uint flag);
extern size_t strlength(const char *str);
extern void pack_dirname(char * to,const char *from);
extern size_t normalize_dirname(char * to, const char *from);
extern size_t unpack_dirname(char * to,const char *from);
extern size_t cleanup_dirname(char * to,const char *from);
extern size_t system_filename(char * to,const char *from);
extern size_t unpack_filename(char * to,const char *from);
extern char * intern_filename(char * to,const char *from);
extern char * directory_file_name(char * dst, const char *src);
extern int pack_filename(char * to, const char *name, size_t max_length);
extern char * my_path(char * to,const char *progname,
			 const char *own_pathname_part);
extern char * my_load_path(char * to, const char *path,
			      const char *own_path_prefix);
extern int wild_compare(const char *str,const char *wildstr,
                        pbool str_is_pattern);
extern my_bool array_append_string_unique(const char *str,
                                          const char **array, size_t size);
extern void get_date(char * to,int timeflag,time_t use_time);
extern void soundex(CHARSET_INFO *, char * out_pntr, char * in_pntr,
                    pbool remove_garbage);

extern my_bool radixsort_is_appliccable(uint n_items, size_t size_of_element);
extern void radixsort_for_str_ptr(uchar* base[], uint number_of_elements,
				  size_t size_of_element,uchar *buffer[]);
extern void my_qsort(void *base_ptr, size_t total_elems, size_t size,
                     qsort_cmp cmp);
extern void my_qsort2(void *base_ptr, size_t total_elems, size_t size,
                      qsort2_cmp cmp, const void *cmp_argument);
void my_store_ptr(uchar *buff, size_t pack_length, my_off_t pos);
my_off_t my_get_ptr(uchar *ptr, size_t pack_length);
extern int init_io_cache_ext(IO_CACHE *info,File file,size_t cachesize,
                             enum cache_type type,my_off_t seek_offset,
                             pbool use_async_io, myf cache_myflags,
                             PSI_file_key file_key);
extern int init_io_cache(IO_CACHE *info,File file,size_t cachesize,
                         enum cache_type type,my_off_t seek_offset,
                         pbool use_async_io, myf cache_myflags);
extern my_bool reinit_io_cache(IO_CACHE *info,enum cache_type type,
                               my_off_t seek_offset,pbool use_async_io,
                               pbool clear_cache);
extern void setup_io_cache(IO_CACHE* info);
extern int _my_b_read(IO_CACHE *info,uchar *Buffer,size_t Count);
extern int _my_b_read_r(IO_CACHE *info,uchar *Buffer,size_t Count);
extern void init_io_cache_share(IO_CACHE *read_cache, IO_CACHE_SHARE *cshare,
                                IO_CACHE *write_cache, uint num_threads);
extern void remove_io_thread(IO_CACHE *info);
extern int _my_b_seq_read(IO_CACHE *info,uchar *Buffer,size_t Count);
extern int _my_b_net_read(IO_CACHE *info,uchar *Buffer,size_t Count);
extern int _my_b_get(IO_CACHE *info);
extern int _my_b_write(IO_CACHE *info,const uchar *Buffer,size_t Count);
extern int my_b_append(IO_CACHE *info,const uchar *Buffer,size_t Count);
extern int my_b_safe_write(IO_CACHE *info,const uchar *Buffer,size_t Count);

extern int my_block_write(IO_CACHE *info, const uchar *Buffer,
			  size_t Count, my_off_t pos);
extern int my_b_flush_io_cache(IO_CACHE *info, int need_append_buffer_lock);

#define flush_io_cache(info) my_b_flush_io_cache((info),1)

extern int end_io_cache(IO_CACHE *info);
extern size_t my_b_fill(IO_CACHE *info);
extern void my_b_seek(IO_CACHE *info,my_off_t pos);
extern size_t my_b_gets(IO_CACHE *info, char *to, size_t max_length);
extern my_off_t my_b_filelength(IO_CACHE *info);
extern size_t my_b_printf(IO_CACHE *info, const char* fmt, ...)
  __attribute__((format(printf, 2, 3)));
extern size_t my_b_vprintf(IO_CACHE *info, const char* fmt, va_list ap);
extern my_bool open_cached_file(IO_CACHE *cache,const char *dir,
				 const char *prefix, size_t cache_size,
				 myf cache_myflags);
extern my_bool real_open_cached_file(IO_CACHE *cache);
extern void close_cached_file(IO_CACHE *cache);
File create_temp_file(char *to, const char *dir, const char *pfx,
		      int mode, myf MyFlags);
<<<<<<< HEAD

// Use Prealloced_array or std::vector or something similar in C++
#if defined(__cplusplus)

#define init_dynamic_array please_use_an_appropriately_typed_container
#define my_init_dynamic_array please_use_an_appropriately_typed_container

#else

extern my_bool my_init_dynamic_array(DYNAMIC_ARRAY *array,
                                     PSI_memory_key key,
                                     uint element_size,
                                     void *init_buffer,
                                     uint init_alloc,
                                     uint alloc_increment);
/* init_dynamic_array() function is deprecated */
extern my_bool init_dynamic_array(DYNAMIC_ARRAY *array, uint element_size,
                                  uint init_alloc, uint alloc_increment);
#define dynamic_element(array,array_index,type) \
  ((type)((array)->buffer) +(array_index))

#endif  /* __cplusplus */

/* Some functions are still in use in C++, because HASH uses DYNAMIC_ARRAY */
extern my_bool insert_dynamic(DYNAMIC_ARRAY *array, const void *element);
extern void *alloc_dynamic(DYNAMIC_ARRAY *array);
extern void *pop_dynamic(DYNAMIC_ARRAY*);
extern void get_dynamic(DYNAMIC_ARRAY *array, void *element, uint array_index);
extern void claim_dynamic(DYNAMIC_ARRAY *array);
extern void delete_dynamic(DYNAMIC_ARRAY *array);
extern void freeze_size(DYNAMIC_ARRAY *array);
static inline void reset_dynamic(DYNAMIC_ARRAY *array)
{
  array->elements= 0;
}
=======
#define my_init_dynamic_array(A,B,C,D) init_dynamic_array2(A,B,NULL,C,D)
#define my_init_dynamic_array_ci(A,B,C,D) init_dynamic_array2(A,B,NULL,C,D)
#define my_init_dynamic_array2(A,B,C,D,E) init_dynamic_array2(A,B,C,D,E)
#define my_init_dynamic_array2_ci(A,B,C,D,E) init_dynamic_array2(A,B,C,D,E)
extern my_bool init_dynamic_array2(DYNAMIC_ARRAY *array, uint element_size,
                                   void *init_buffer, ulong init_alloc,
                                   ulong alloc_increment);
/* init_dynamic_array() function is deprecated */
extern my_bool init_dynamic_array(DYNAMIC_ARRAY *array, uint element_size,
                                  ulong init_alloc, ulong alloc_increment);
extern my_bool insert_dynamic(DYNAMIC_ARRAY *array, const void *element);
extern void *alloc_dynamic(DYNAMIC_ARRAY *array);
extern void *pop_dynamic(DYNAMIC_ARRAY*);
extern my_bool set_dynamic(DYNAMIC_ARRAY *array, const void *element,
                           ulong idx);
extern my_bool allocate_dynamic(DYNAMIC_ARRAY *array, ulong max_elements);
extern void get_dynamic(DYNAMIC_ARRAY *array, void *element,
                        ulong idx);
extern void delete_dynamic(DYNAMIC_ARRAY *array);
extern void delete_dynamic_element(DYNAMIC_ARRAY *array, ulong array_index);
extern void freeze_size(DYNAMIC_ARRAY *array);
extern long get_index_dynamic(DYNAMIC_ARRAY *array, const void *element);
#define dynamic_array_ptr(array,array_index) ((array)->buffer+(array_index)*(array)->size_of_element)
#define dynamic_element(array,array_index,type) ((type)((array)->buffer) +(array_index))
#define push_dynamic(A,B) insert_dynamic((A),(B))
#define reset_dynamic(array) ((array)->elements= 0)
#define sort_dynamic(A,cmp) my_qsort((A)->buffer, (A)->elements, (A)->size_of_element, (cmp))
>>>>>>> 2071aeef

extern my_bool init_dynamic_string(DYNAMIC_STRING *str, const char *init_str,
				   size_t init_alloc,size_t alloc_increment);
extern my_bool dynstr_append(DYNAMIC_STRING *str, const char *append);
my_bool dynstr_append_mem(DYNAMIC_STRING *str, const char *append,
			  size_t length);
extern my_bool dynstr_append_os_quoted(DYNAMIC_STRING *str, const char *append,
                                       ...);
extern my_bool dynstr_set(DYNAMIC_STRING *str, const char *init_str);
extern my_bool dynstr_realloc(DYNAMIC_STRING *str, size_t additional_size);
extern my_bool dynstr_trunc(DYNAMIC_STRING *str, size_t n);
extern void dynstr_free(DYNAMIC_STRING *str);
#define alloc_root_inited(A) ((A)->min_malloc != 0)
#define ALLOC_ROOT_MIN_BLOCK_SIZE (MALLOC_OVERHEAD + sizeof(USED_MEM) + 8)
#define clear_alloc_root(A) do { (A)->free= (A)->used= (A)->pre_alloc= 0; (A)->min_malloc=0;} while(0)
extern void init_alloc_root(PSI_memory_key key,
                            MEM_ROOT *mem_root, size_t block_size,
			    size_t pre_alloc_size);
extern void *alloc_root(MEM_ROOT *mem_root, size_t Size);
extern void *multi_alloc_root(MEM_ROOT *mem_root, ...);
extern void claim_root(MEM_ROOT *root);
extern void free_root(MEM_ROOT *root, myf MyFLAGS);
extern void reset_root_defaults(MEM_ROOT *mem_root, size_t block_size,
                                size_t prealloc_size);
extern char *strdup_root(MEM_ROOT *root,const char *str);
static inline char *safe_strdup_root(MEM_ROOT *root, const char *str)
{
  return str ? strdup_root(root, str) : 0;
}
extern char *strmake_root(MEM_ROOT *root,const char *str,size_t len);
extern void *memdup_root(MEM_ROOT *root,const void *str, size_t len);
extern void set_memroot_max_capacity(MEM_ROOT *mem_root, size_t size);
extern void set_memroot_error_reporting(MEM_ROOT *mem_root,
                                       my_bool report_error);
extern my_bool my_compress(uchar *, size_t *, size_t *);
extern my_bool my_uncompress(uchar *, size_t , size_t *);
extern uchar *my_compress_alloc(const uchar *packet, size_t *len,
                                size_t *complen);
extern int packfrm(uchar *, size_t, uchar **, size_t *);
extern int unpackfrm(uchar **, size_t *, const uchar *);

extern ha_checksum my_checksum(ha_checksum crc, const uchar *mem,
                               size_t count);

/* Wait a given number of microseconds */
static inline void my_sleep(time_t m_seconds)
{
#if defined(_WIN32)
  Sleep((DWORD)m_seconds/1000+1);      /* Sleep() has millisecond arg */
#else
  struct timeval t;
  t.tv_sec=  m_seconds / 1000000L;
  t.tv_usec= m_seconds % 1000000L;
  select(0,0,0,0,&t); /* sleep */
#endif
}

extern ulong crc32(ulong crc, const uchar *buf, uint len);
extern uint my_set_max_open_files(uint files);
void my_free_open_file_info(void);

extern time_t my_time(myf flags);
extern ulonglong my_getsystime(void);
extern ulonglong my_micro_time();
extern my_bool my_gethwaddr(uchar *to);

#define my_microsecond_getsystime()    (my_getsystime()/10)

#ifdef HAVE_SYS_MMAN_H
#include <sys/mman.h>

#ifndef MAP_NOSYNC
#define MAP_NOSYNC      0
#endif

#ifdef HAVE_MMAP64
#define my_mmap(a,b,c,d,e,f)    mmap64(a,b,c,d,e,f)
#else
#define my_mmap(a,b,c,d,e,f)    mmap(a,b,c,d,e,f)
#endif
#define my_munmap(a,b)          munmap((a),(b))

#else
/* not a complete set of mmap() flags, but only those that nesessary */
#define PROT_READ        1
#define PROT_WRITE       2
#define MAP_NORESERVE    0
#define MAP_SHARED       0x0001
#define MAP_PRIVATE      0x0002
#define MAP_NOSYNC       0x0800
#define MAP_FAILED       ((void *)-1)
#define MS_SYNC          0x0000

void *my_mmap(void *, size_t, int, int, int, my_off_t);
int my_munmap(void *, size_t);
#endif

/* my_getpagesize */
static inline int my_getpagesize()
{
#ifndef _WIN32
  return getpagesize();
#else
  SYSTEM_INFO si;
  GetSystemInfo(&si);
  return (int)si.dwPageSize;
#endif
}

int my_msync(int, void *, size_t, int);

/* character sets */
extern void my_charset_loader_init_mysys(MY_CHARSET_LOADER *loader);
extern uint get_charset_number(const char *cs_name, uint cs_flags);
extern uint get_collation_number(const char *name);
extern const char *get_charset_name(uint cs_number);

extern CHARSET_INFO *get_charset(uint cs_number, myf flags);
extern CHARSET_INFO *get_charset_by_name(const char *cs_name, myf flags);
extern CHARSET_INFO *my_collation_get_by_name(MY_CHARSET_LOADER *loader,
                                              const char *name, myf flags);
extern CHARSET_INFO *get_charset_by_csname(const char *cs_name,
					   uint cs_flags, myf my_flags);
extern CHARSET_INFO *my_charset_get_by_name(MY_CHARSET_LOADER *loader,
                                            const char *name,
                                            uint cs_flags, myf my_flags);
extern my_bool resolve_charset(const char *cs_name,
                               const CHARSET_INFO *default_cs,
                               const CHARSET_INFO **cs);
extern my_bool resolve_collation(const char *cl_name,
                                 const CHARSET_INFO *default_cl,
                                 const CHARSET_INFO **cl);
extern void free_charsets(void);
extern char *get_charsets_dir(char *buf);
extern my_bool my_charset_same(const CHARSET_INFO *cs1,
                               const CHARSET_INFO *cs2);
extern my_bool init_compiled_charsets(myf flags);
extern void add_compiled_collation(CHARSET_INFO *cs);
extern size_t escape_string_for_mysql(const CHARSET_INFO *charset_info,
                                      char *to, size_t to_length,
                                      const char *from, size_t length);
#ifdef _WIN32
/* File system character set */
extern CHARSET_INFO *fs_character_set(void);
#endif
extern size_t escape_quotes_for_mysql(CHARSET_INFO *charset_info,
                                  char *to, size_t to_length,
                                  const char *from, size_t length, char quote);
#ifdef _WIN32
extern my_bool have_tcpip;		/* Is set if tcpip is used */

/* implemented in my_windac.c */

int my_security_attr_create(SECURITY_ATTRIBUTES **psa, const char **perror,
                            DWORD owner_rights, DWORD everybody_rights);

void my_security_attr_free(SECURITY_ATTRIBUTES *sa);

/* implemented in my_conio.c */
my_bool my_win_is_console(FILE *file);
char *my_win_console_readline(const CHARSET_INFO *cs, char *mbbuf, size_t mbbufsize,
                              size_t *nread);
void my_win_console_write(const CHARSET_INFO *cs, const char *data, size_t datalen);
void my_win_console_fputs(const CHARSET_INFO *cs, const char *data);
void my_win_console_putc(const CHARSET_INFO *cs, int c);
void my_win_console_vfprintf(const CHARSET_INFO *cs, const char *fmt, va_list args);
int my_win_translate_command_line_args(const CHARSET_INFO *cs, int *ac, char ***av);
#endif /* _WIN32 */

#ifdef HAVE_PSI_INTERFACE
extern MYSQL_PLUGIN_IMPORT struct PSI_bootstrap *PSI_hook;
extern void set_psi_server(PSI *psi);
void my_init_mysys_psi_keys(void);
#endif

struct st_mysql_file;
extern struct st_mysql_file *mysql_stdin;

C_MODE_END
#endif /* _my_sys_h */<|MERGE_RESOLUTION|>--- conflicted
+++ resolved
@@ -310,8 +310,8 @@
 typedef struct st_dynamic_array
 {
   uchar *buffer;
-  ulong elements, max_element;
-  ulong alloc_increment;
+  uint elements,max_element;
+  uint alloc_increment;
   uint size_of_element;
   PSI_memory_key m_psi_key;
 } DYNAMIC_ARRAY;
@@ -750,7 +750,6 @@
 extern void close_cached_file(IO_CACHE *cache);
 File create_temp_file(char *to, const char *dir, const char *pfx,
 		      int mode, myf MyFlags);
-<<<<<<< HEAD
 
 // Use Prealloced_array or std::vector or something similar in C++
 #if defined(__cplusplus)
@@ -786,35 +785,6 @@
 {
   array->elements= 0;
 }
-=======
-#define my_init_dynamic_array(A,B,C,D) init_dynamic_array2(A,B,NULL,C,D)
-#define my_init_dynamic_array_ci(A,B,C,D) init_dynamic_array2(A,B,NULL,C,D)
-#define my_init_dynamic_array2(A,B,C,D,E) init_dynamic_array2(A,B,C,D,E)
-#define my_init_dynamic_array2_ci(A,B,C,D,E) init_dynamic_array2(A,B,C,D,E)
-extern my_bool init_dynamic_array2(DYNAMIC_ARRAY *array, uint element_size,
-                                   void *init_buffer, ulong init_alloc,
-                                   ulong alloc_increment);
-/* init_dynamic_array() function is deprecated */
-extern my_bool init_dynamic_array(DYNAMIC_ARRAY *array, uint element_size,
-                                  ulong init_alloc, ulong alloc_increment);
-extern my_bool insert_dynamic(DYNAMIC_ARRAY *array, const void *element);
-extern void *alloc_dynamic(DYNAMIC_ARRAY *array);
-extern void *pop_dynamic(DYNAMIC_ARRAY*);
-extern my_bool set_dynamic(DYNAMIC_ARRAY *array, const void *element,
-                           ulong idx);
-extern my_bool allocate_dynamic(DYNAMIC_ARRAY *array, ulong max_elements);
-extern void get_dynamic(DYNAMIC_ARRAY *array, void *element,
-                        ulong idx);
-extern void delete_dynamic(DYNAMIC_ARRAY *array);
-extern void delete_dynamic_element(DYNAMIC_ARRAY *array, ulong array_index);
-extern void freeze_size(DYNAMIC_ARRAY *array);
-extern long get_index_dynamic(DYNAMIC_ARRAY *array, const void *element);
-#define dynamic_array_ptr(array,array_index) ((array)->buffer+(array_index)*(array)->size_of_element)
-#define dynamic_element(array,array_index,type) ((type)((array)->buffer) +(array_index))
-#define push_dynamic(A,B) insert_dynamic((A),(B))
-#define reset_dynamic(array) ((array)->elements= 0)
-#define sort_dynamic(A,cmp) my_qsort((A)->buffer, (A)->elements, (A)->size_of_element, (cmp))
->>>>>>> 2071aeef
 
 extern my_bool init_dynamic_string(DYNAMIC_STRING *str, const char *init_str,
 				   size_t init_alloc,size_t alloc_increment);
