--- conflicted
+++ resolved
@@ -927,7 +927,6 @@
 #define HA_ERR_TOO_MANY_CONCURRENT_TRXS 177
 /** There's no explicitly listed partition in table for the given value */
 #define HA_ERR_NOT_IN_LOCK_PARTITIONS 178
-<<<<<<< HEAD
 /** Index column length exceeds limit */
 #define HA_ERR_INDEX_COL_TOO_LONG 179
 /** InnoDB index corrupted */
@@ -989,35 +988,10 @@
 #define HA_ERR_TOO_LONG_PATH 207
 /** Histogram sampling initialization failed */
 #define HA_ERR_SAMPLING_INIT_FAILED 208
+/** Too many sub-expression in search string */
+#define HA_ERR_FTS_TOO_MANY_NESTED_EXP 209
 /** Copy of last error number */
-#define HA_ERR_LAST 208
-=======
-#define HA_ERR_INDEX_COL_TOO_LONG 179    /* Index column length exceeds limit */
-#define HA_ERR_INDEX_CORRUPT      180    /* InnoDB index corrupted */
-#define HA_ERR_UNDO_REC_TOO_BIG   181    /* Undo log record too big */
-#define HA_FTS_INVALID_DOCID      182    /* Invalid InnoDB Doc ID */
-#define HA_ERR_TABLE_IN_FK_CHECK  183    /* Table being used in foreign key check */
-#define HA_ERR_TABLESPACE_EXISTS  184    /* The tablespace existed in storage engine */
-#define HA_ERR_TOO_MANY_FIELDS    185    /* Table has too many columns */
-#define HA_ERR_ROW_IN_WRONG_PARTITION  186  /* Row in wrong partition */
-#define HA_ERR_INNODB_READ_ONLY        187  /* InnoDB is in read only mode. */
-#define HA_ERR_FTS_EXCEED_RESULT_CACHE_LIMIT  188 /* FTS query exceeds result cache limit */
-#define HA_ERR_TEMP_FILE_WRITE_FAILURE 189  /* Temporary file write failure */
-#define HA_ERR_INNODB_FORCED_RECOVERY  190  /* Innodb is in force recovery mode */
-#define HA_ERR_FTS_TOO_MANY_WORDS_IN_PHRASE   191 /* Too many words in a phrase */
-#define HA_ERR_FK_DEPTH_EXCEEDED       192  /* FK cascade depth exceeded */
-#define HA_MISSING_CREATE_OPTION       193  /* Option Missing during Create */
-#define HA_ERR_SE_OUT_OF_MEMORY        194  /* Out of memory in storage engine */
-#define HA_ERR_TABLE_CORRUPT           195  /* Table/Clustered index is corrupted. */
-#define HA_ERR_QUERY_INTERRUPTED       196  /* The query was interrupted */
-#define HA_ERR_TABLESPACE_MISSING      197  /* Missing Tablespace */
-#define HA_ERR_TABLESPACE_IS_NOT_EMPTY 198  /* Tablespace is not empty */
-#define HA_ERR_WRONG_FILE_NAME         199  /* Invalid Filename */
-#define HA_ERR_NOT_ALLOWED_COMMAND     200  /* Operation is not allowed */
-#define HA_ERR_COMPUTE_FAILED          201  /* Compute generated column value failed */
-#define HA_ERR_FTS_TOO_MANY_NESTED_EXP 202  /* Too many sub-expression in search string */
-#define HA_ERR_LAST                    202  /* Copy of last error nr */
->>>>>>> 551f2247
+#define HA_ERR_LAST 209
 
 /* Number of different errors */
 #define HA_ERR_ERRORS (HA_ERR_LAST - HA_ERR_FIRST + 1)
