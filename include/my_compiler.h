#ifndef MY_COMPILER_INCLUDED
#define MY_COMPILER_INCLUDED

/* Copyright (c) 2010, 2011, Oracle and/or its affiliates. All rights reserved.

   This program is free software; you can redistribute it and/or modify
   it under the terms of the GNU General Public License as published by
   the Free Software Foundation; version 2 of the License.

   This program is distributed in the hope that it will be useful,
   but WITHOUT ANY WARRANTY; without even the implied warranty of
   MERCHANTABILITY or FITNESS FOR A PARTICULAR PURPOSE.  See the
   GNU General Public License for more details.

   You should have received a copy of the GNU General Public License
   along with this program; if not, write to the Free Software
   Foundation, Inc., 51 Franklin St, Fifth Floor, Boston, MA 02110-1301  USA */

/**
  Header for compiler-dependent features.

  Intended to contain a set of reusable wrappers for preprocessor
  macros, attributes, pragmas, and any other features that are
  specific to a target compiler.
*/

#include <my_global.h>                          /* stddef.h offsetof */

/**
  Compiler-dependent internal convenience macros.
*/

/* GNU C/C++ */
#if defined __GNUC__
/* Convenience macro to test the minimum required GCC version. */
# define MY_GNUC_PREREQ(maj, min) \
    ((__GNUC__ << 16) + __GNUC_MINOR__ >= ((maj) << 16) + (min))
/* Any after 2.95... */
# define MY_ALIGN_EXT
/* Comunicate to the compiler the unreachability of the code. */
# if MY_GNUC_PREREQ(4,5)
#   define MY_ASSERT_UNREACHABLE()   __builtin_unreachable()
# endif

/* Microsoft Visual C++ */
#elif defined _MSC_VER
# define MY_ALIGNOF(type)   __alignof(type)
# define MY_ALIGNED(n)      __declspec(align(n))

/* Oracle Solaris Studio */
#elif defined(__SUNPRO_C) || defined(__SUNPRO_CC)
# if __SUNPRO_C >= 0x590
#   define MY_ALIGN_EXT
# endif

/* IBM XL C/C++ */
#elif defined __xlC__
# if __xlC__ >= 0x0600
#   define MY_ALIGN_EXT
# endif

/* HP aCC */
#elif defined(__HP_aCC) || defined(__HP_cc)
# if (__HP_aCC >= 60000) || (__HP_cc >= 60000)
#   define MY_ALIGN_EXT
# endif
#endif

#ifdef MY_ALIGN_EXT
/** Specifies the minimum alignment of a type. */
# define MY_ALIGNOF(type)   __alignof__(type)
/** Determine the alignment requirement of a type. */
# define MY_ALIGNED(n)      __attribute__((__aligned__((n))))
#endif

/**
  Generic (compiler-independent) features.
*/

#ifndef MY_GNUC_PREREQ
# define MY_GNUC_PREREQ(maj, min) (0)
#endif

#ifndef MY_ALIGNOF
# ifdef __cplusplus
    template<typename type> struct my_alignof_helper { char m1; type m2; };
    /* Invalid for non-POD types, but most compilers give the right answer. */
#   define MY_ALIGNOF(type)   offsetof(my_alignof_helper<type>, m2)
# else
#   define MY_ALIGNOF(type)   offsetof(struct { char m1; type m2; }, m2)
# endif
#endif

#ifndef MY_ASSERT_UNREACHABLE
# define MY_ASSERT_UNREACHABLE()  do { assert(0); } while (0)
#endif

/**
  C++ Type Traits
*/

#ifdef __cplusplus

/**
  Opaque storage with a particular alignment.
*/
# if defined(MY_ALIGNED)
/* Partial specialization used due to MSVC++. */
template<size_t alignment> struct my_alignment_imp;
template<> struct MY_ALIGNED(1) my_alignment_imp<1> {};
template<> struct MY_ALIGNED(2) my_alignment_imp<2> {};
template<> struct MY_ALIGNED(4) my_alignment_imp<4> {};
template<> struct MY_ALIGNED(8) my_alignment_imp<8> {};
template<> struct MY_ALIGNED(16) my_alignment_imp<16> {};
/* ... expand as necessary. */
# else
template<size_t alignment>
struct my_alignment_imp { double m1; };
# endif

/**
  A POD type with a given size and alignment.

  @remark If the compiler does not support a alignment attribute
          (MY_ALIGN macro), the default alignment of a double is
          used instead.

  @tparam size        The minimum size.
  @tparam alignment   The desired alignment: 1, 2, 4, 8 or 16.
*/
template <size_t size, size_t alignment>
struct my_aligned_storage
{
  union
  {
    char data[size];
    my_alignment_imp<alignment> align;
  };
};

#if __cpp_attributes && defined(__has_cpp_attribute)
#if __has_cpp_attribute(nodiscard)
#define MY_NODISCARD [[nodiscard]]
#elif __has_cpp_attribute(gnu::warn_unused_result)
#define MY_NODISCARD [[gnu::warn_unused_result]]
#endif /* __has_cpp_attribute(gnu::warn_unused_result) */
#endif /* __cpp_attributes && defined(__has_cpp_attribute) */

#endif /* __cplusplus */

# ifndef MY_ALIGNED
/*
  Make sure MY_ALIGNED can be used also on platforms where we don't
  have a way of aligning data structures.
*/
#define MY_ALIGNED(size)
#endif

#include <my_attribute.h>

<<<<<<< HEAD
#ifdef HAVE_WMAYBE_UNINITIALIZED
#  define WMAYBE_UNINITIALIZED_OPTION "-Wmaybe-uninitialized"
#else
#  define WMAYBE_UNINITIALIZED_OPTION "-Wuninitialized"
#endif

#define MY_DO_PRAGMA(x) _Pragma(x)

#ifdef HAVE_PRAGMA_GCC_DIAGNOSTIC_PUSH
#  define MY_DISABLE_WARN_MAYBE_UNINITIALIZED     \
      _Pragma("GCC diagnostic push")              \
      MY_DO_PRAGMA(STRINGIFY_ARG(GCC diagnostic ignored WMAYBE_UNINITIALIZED_OPTION))
#  define MY_RESTORE_WARN_MAYBE_UNINITIALIZED     \
      _Pragma("GCC diagnostic pop")
#else
#  define MY_DISABLE_WARN_MAYBE_UNINITIALIZED     \
      MY_DO_PRAGMA(STRINGIFY_ARG(GCC diagnostic ignored WMAYBE_UNINITIALIZED_OPTION))
   /* true for gcc 4.6+ and all other compilers */
#  if defined(__clang__) || !defined(__GNUC__) || MY_GNUC_PREREQ(4,6)
#    define MY_RESTORE_WARN_MAYBE_UNINITIALIZED     \
        MY_DO_PRAGMA(STRINGIFY_ARG(GCC diagnostic warning WMAYBE_UNINITIALIZED_OPTION))
#  else
#    define MY_RESTORE_WARN_MAYBE_UNINITIALIZED
#  endif
#endif
=======
#ifndef MY_NODISCARD
#define MY_NODISCARD MY_ATTRIBUTE((warn_unused_result))
#endif /* MY_NODISCARD */
>>>>>>> 4478f2ab

#endif /* MY_COMPILER_INCLUDED */<|MERGE_RESOLUTION|>--- conflicted
+++ resolved
@@ -158,7 +158,10 @@
 
 #include <my_attribute.h>
 
-<<<<<<< HEAD
+#ifndef MY_NODISCARD
+#define MY_NODISCARD MY_ATTRIBUTE((warn_unused_result))
+#endif /* MY_NODISCARD */
+
 #ifdef HAVE_WMAYBE_UNINITIALIZED
 #  define WMAYBE_UNINITIALIZED_OPTION "-Wmaybe-uninitialized"
 #else
@@ -184,10 +187,5 @@
 #    define MY_RESTORE_WARN_MAYBE_UNINITIALIZED
 #  endif
 #endif
-=======
-#ifndef MY_NODISCARD
-#define MY_NODISCARD MY_ATTRIBUTE((warn_unused_result))
-#endif /* MY_NODISCARD */
->>>>>>> 4478f2ab
 
 #endif /* MY_COMPILER_INCLUDED */