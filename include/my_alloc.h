--- conflicted
+++ resolved
@@ -1,8 +1,4 @@
-<<<<<<< HEAD
-/* Copyright (c) 2000, 2018, Oracle and/or its affiliates. All rights reserved.
-=======
 /* Copyright (c) 2000, 2019, Oracle and/or its affiliates. All rights reserved.
->>>>>>> 4869291f
 
    This program is free software; you can redistribute it and/or modify
    it under the terms of the GNU General Public License, version 2.0,
@@ -158,14 +154,14 @@
     return AllocSlow(length);
   }
 
-<<<<<<< HEAD
   void *Alloc_aligned(size_t length, size_t alignment) MY_ATTRIBUTE((malloc)) {
     void *ptr = Alloc(length + alignment);
     if (!ptr) return nullptr;
     ptr = reinterpret_cast<void *>(
         MY_ALIGN(reinterpret_cast<std::uintptr_t>(ptr), alignment));
     return ptr;
-=======
+  }
+
   /**
     Allocate “num” objects of type T, and default-construct them.
     If the constructor throws an exception, behavior is undefined.
@@ -188,7 +184,6 @@
     }
 
     return ret;
->>>>>>> 4869291f
   }
 
   /**
@@ -226,7 +221,6 @@
     all zeros, which wants to distinguish between that state and a properly
     initialized MEM_ROOT. If you do not run the constructor _nor_ do memset(),
     you are invoking undefined behavior.
-<<<<<<< HEAD
   */
   bool inited() const { return m_block_size != 0; }
 
@@ -299,80 +293,6 @@
     Allocate a new block of the given length (plus overhead for the block
     header).
   */
-=======
-  */
-  bool inited() const { return m_block_size != 0; }
-
-  /**
-   * Set maximum capacity for this MEM_ROOT. Whenever the MEM_ROOT has
-   * allocated more than this (not including overhead), and the free block
-   * is empty, future allocations will fail.
-   *
-   * @param max_capacity        Maximum capacity this mem_root can hold
-   */
-  void set_max_capacity(size_t max_capacity) { m_max_capacity = max_capacity; }
-
-  /**
-   * Return maximum capacity for this MEM_ROOT.
-   */
-  size_t get_max_capacity() const { return m_max_capacity; }
-
-  /**
-   * Enable/disable error reporting for exceeding the maximum capacity.
-   * If error reporting is enabled, an error is flagged to indicate that the
-   * capacity is exceeded. However, allocation will still happen for the
-   * requested memory.
-   *
-   * @param report_error    whether the error should be reported
-   */
-  void set_error_for_capacity_exceeded(bool report_error) {
-    m_error_for_capacity_exceeded = report_error;
-  }
-
-  /**
-   * Return whether error is to be reported when
-   * maximum capacity exceeds for MEM_ROOT.
-   */
-  bool get_error_for_capacity_exceeded() const {
-    return m_error_for_capacity_exceeded;
-  }
-
-  /**
-   * Set the error handler on memory allocation failure (or nullptr for none).
-   * The error handler is called called whenever my_malloc() failed to allocate
-   * more memory from the OS (which causes my_alloc() to return nullptr).
-   */
-  void set_error_handler(void (*error_handler)(void)) {
-    m_error_handler = error_handler;
-  }
-
-  /**
-   * Amount of memory we have allocated from the operating system, not including
-   * overhead.
-   */
-  size_t allocated_size() const { return m_allocated_size; }
-
-  /**
-   * Set the desired size of the next block to be allocated. Note that future
-   * allocations
-   * will grow in size over this, although a Clear() will reset the size again.
-   */
-  void set_block_size(size_t block_size) {
-    m_block_size = m_orig_block_size = block_size;
-  }
-
- private:
-  /**
-   * Something to point on that exists solely to never return nullptr
-   * from Alloc(0).
-   */
-  static char s_dummy_target;
-
-  /**
-    Allocate a new block of the given length (plus overhead for the block
-    header).
-  */
->>>>>>> 4869291f
   Block *AllocBlock(size_t length);
 
   /** Allocate memory that doesn't fit into the current free block. */
@@ -380,17 +300,10 @@
 
   /** Free all blocks in a linked list, starting at the given block. */
   static void FreeBlocks(Block *start);
-<<<<<<< HEAD
 
   /** The current block we are giving out memory from. nullptr if none. */
   Block *m_current_block = nullptr;
 
-=======
-
-  /** The current block we are giving out memory from. nullptr if none. */
-  Block *m_current_block = nullptr;
-
->>>>>>> 4869291f
   /** Start (inclusive) of the current free block. */
   char *m_current_free_start = &s_dummy_target;
 
@@ -408,7 +321,6 @@
     implies there is no limit.
   */
   size_t m_max_capacity = 0;
-<<<<<<< HEAD
 
   /**
    * Total allocated size for this MEM_ROOT. Does not include overhead
@@ -431,27 +343,7 @@
   ::new (root) MEM_ROOT(key, block_size);
 }
 
-static inline void *alloc_root(MEM_ROOT *root, size_t length) {
-  return root->Alloc(length);
-}
-
 void free_root(MEM_ROOT *root, myf flags);
-
-static inline void claim_root(MEM_ROOT *root) { root->Claim(); }
-
-static inline void set_memroot_max_capacity(MEM_ROOT *root, size_t max_value) {
-  root->set_max_capacity(max_value);
-}
-
-static inline void set_memroot_error_reporting(MEM_ROOT *root,
-                                               bool report_error) {
-  root->set_error_for_capacity_exceeded(report_error);
-}
-
-static inline void reset_root_defaults(MEM_ROOT *root, size_t block_size,
-                                       size_t) {
-  root->set_block_size(block_size);
-}
 
 /**
  * Allocate an object of the given type. Use like this:
@@ -479,58 +371,6 @@
   return mem_root->Alloc(size);
 }
 
-=======
-
-  /**
-   * Total allocated size for this MEM_ROOT. Does not include overhead
-   * for block headers or malloc overhead, since especially the latter
-   * is impossible to quantify portably.
-   */
-  size_t m_allocated_size = 0;
-
-  /** If enabled, exceeding the capacity will lead to a my_error() call. */
-  bool m_error_for_capacity_exceeded = false;
-
-  void (*m_error_handler)(void) = nullptr;
-
-  PSI_memory_key m_psi_key = 0;
-};
-
-// Legacy C thunks. Do not use in new code.
-static inline void init_alloc_root(PSI_memory_key key, MEM_ROOT *root,
-                                   size_t block_size, size_t) {
-  ::new (root) MEM_ROOT(key, block_size);
-}
-
-void free_root(MEM_ROOT *root, myf flags);
-
-/**
- * Allocate an object of the given type. Use like this:
- *
- *   Foo *foo = new (mem_root) Foo();
- *
- * Note that unlike regular operator new, this will not throw exceptions.
- * However, it can return nullptr if the capacity of the MEM_ROOT has been
- * reached. This is allowed since it is not a replacement for global operator
- * new, and thus isn't used automatically by e.g. standard library containers.
- *
- * TODO: This syntax is confusing in that it could look like allocating
- * a MEM_ROOT using regular placement new. We should make a less ambiguous
- * syntax, e.g. new (On(mem_root)) Foo().
- */
-inline void *operator new(
-    size_t size, MEM_ROOT *mem_root,
-    const std::nothrow_t &arg MY_ATTRIBUTE((unused)) = std::nothrow) noexcept {
-  return mem_root->Alloc(size);
-}
-
-inline void *operator new[](
-    size_t size, MEM_ROOT *mem_root,
-    const std::nothrow_t &arg MY_ATTRIBUTE((unused)) = std::nothrow) noexcept {
-  return mem_root->Alloc(size);
-}
-
->>>>>>> 4869291f
 inline void operator delete(void *, MEM_ROOT *,
                             const std::nothrow_t &)noexcept {
   /* never called */
