--- conflicted
+++ resolved
@@ -29,11 +29,7 @@
 */
 
 #include <mysql/plugin.h>
-<<<<<<< HEAD
-#define MYSQL_GROUP_REPLICATION_INTERFACE_VERSION 0x0103
-=======
 #define MYSQL_GROUP_REPLICATION_INTERFACE_VERSION 0x0104
->>>>>>> 4869291f
 
 enum enum_group_replication_consistency_level {
   // allow executing reads from newer primary even when backlog isn't applied
