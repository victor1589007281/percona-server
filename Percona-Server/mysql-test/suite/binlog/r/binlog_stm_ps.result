--- conflicted
+++ resolved
@@ -10,13 +10,7 @@
 prepare s from "insert into t1 select 100 limit ?";
 set @a=100;
 execute s using @a;
-<<<<<<< HEAD
-Warnings:
-Note	1592	Unsafe statement written to the binary log using statement format since BINLOG_FORMAT = STATEMENT. The statement is unsafe because it uses a LIMIT clause. This is unsafe because the set of rows included cannot be predicted.
 include/show_binlog_events.inc
-=======
-show binlog events from <binlog_start>;
->>>>>>> 32c64396
 Log_name	Pos	Event_type	Server_id	End_log_pos	Info
 master-bin.000001	#	Query	#	#	use `test`; create table t1 (a int)
 master-bin.000001	#	Query	#	#	BEGIN
