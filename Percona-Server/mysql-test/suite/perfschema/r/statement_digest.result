--- conflicted
+++ resolved
@@ -112,45 +112,6 @@
 SELECT SCHEMA_NAME, DIGEST, DIGEST_TEXT, COUNT_STAR, SUM_ROWS_AFFECTED, SUM_WARNINGS,
 SUM_ERRORS FROM performance_schema.events_statements_summary_by_digest;
 SCHEMA_NAME	DIGEST	DIGEST_TEXT	COUNT_STAR	SUM_ROWS_AFFECTED	SUM_WARNINGS	SUM_ERRORS
-<<<<<<< HEAD
-statements_digest	415436387e0c9b78bd11db6978cec06a	TRUNCATE TABLE performance_schema . events_statements_summary_by_digest 	1	0	0	0
-statements_digest	237090cbb3c030db5bbb2f0fdd0c81cf	SELECT ? FROM t1 	1	0	0	0
-statements_digest	f1d8db37a0cc799939b9b997a47ad29f	SELECT ? FROM `t1` 	1	0	0	0
-statements_digest	0b6101a9340edef56994563db82c4fd5	SELECT ?, ... FROM t1 	2	0	0	0
-statements_digest	8607f6272e838957fc5e24d8d0d3accc	SELECT ? FROM t2 	1	0	0	0
-statements_digest	64eda3adef365521e18baeab0877600f	SELECT ?, ... FROM t2 	2	0	0	0
-statements_digest	4e8064c6a884299692f2a7f6c9023b43	INSERT INTO t1 VALUES (?) 	1	1	0	0
-statements_digest	799b1d46d44c94f80e90ada08a888803	INSERT INTO t2 VALUES (?) 	1	1	0	0
-statements_digest	ccf31230fa9505b3dbf9a004d2170c51	INSERT INTO t3 VALUES (...) 	4	4	0	0
-statements_digest	282eb91c0d46e96b22b4b3bc1ce4df4a	INSERT INTO t4 VALUES (...) 	1	1	0	0
-statements_digest	e9cd4622d201349fffe3618d7b7627ce	INSERT INTO t5 VALUES (...) 	1	1	0	0
-statements_digest	95886ce237cbc916db986e7475c811d2	INSERT INTO t1 VALUES (?) /* , ... */ 	2	7	0	0
-statements_digest	9e0ff7a938d1ebfc995217d69af1eeb9	INSERT INTO t3 VALUES (...) /* , ... */ 	1	3	0	0
-statements_digest	efe8cc4d5131bcfd9e4eb4a1b7484b85	INSERT INTO t5 VALUES (...) /* , ... */ 	1	3	0	0
-statements_digest	959d8cd6410cf0cf0115c1602a4f26c7	INSERT INTO t1 VALUES ( NULL ) 	1	1	0	0
-statements_digest	9b971ffadb54ab814cee1e911da05160	INSERT INTO t6 VALUES (...) 	5	5	0	0
-statements_digest	50235021b858410142a164af4fa212aa	SELECT ? + ? 	3	0	0	0
-statements_digest	916d9cdf3226d38c7582a6aa67197cc2	SELECT ? 	1	0	0	0
-statements_digest	968cda33e0a36abfb0e448c7ffa0bd18	CREATE SCHEMA statements_digest_temp 	2	2	0	0
-statements_digest	1d74d9125b2760ea4414eec1883c2fb0	DROP SCHEMA statements_digest_temp 	2	0	0	0
-statements_digest	46a3d15879129419133fdbabeac7c7ab	SELECT ? FROM no_such_table 	1	0	0	1
-statements_digest	5deebe0238ccf28c3855b74534d37a27	CREATE TABLE dup_table ( c CHARACTER (?) ) 	2	0	0	1
-statements_digest	ee9b5b0f7680d49ba4d3bc802ec8e7a3	DROP TABLE dup_table 	1	0	0	0
-statements_digest	0b08d8ea6a45b9b2741c9e179bddaa14	INSERT INTO t11 VALUES (?) 	1	1	1	0
-statements_digest	6aa15b028a5ad2b3384fa289a4baa772	SHOW WARNINGS 	1	0	0	0
-statements_digest	444341f3e50534088e1d9e3c84552b66	PREPARE stmt FROM ? 	1	0	0	0
-statements_digest	edab07d64fb0a20a9bb507095967b1d8	EXECUTE stmt 	2	0	0	0
-statements_digest	2cad8e3e93607bd49a8beec05df1ab65	DEALLOCATE PREPARE stmt 	1	0	0	0
-statements_digest	04499f92f870e879d093cb5dfcb50926	CREATE PROCEDURE p1 ( ) BEGIN SELECT * FROM t12 ; END 	1	0	0	0
-statements_digest	41aeaff9006e79233b372bc3f25ec796	CALL p1 ( ) 	2	0	0	0
-statements_digest	1ec4ef94bbec24f55a66de6d43988fd8	DROP PROCEDURE p1 	1	0	0	0
-statements_digest	c514cfcf8b37e2f4ccc9974d238a6fea	CREATE FUNCTION `func` ( a INTEGER , b INTEGER ) RETURNS INTEGER (?) RETURN a + b 	1	0	0	0
-statements_digest	e113a6a9c0553d16ea04ba1e58265bce	SELECT func (...) 	2	0	0	0
-statements_digest	c51b3a73bbc1a5206df48740cf7937d8	DROP FUNCTION func 	1	0	0	0
-statements_digest	938cf621da84b67d5d027ea69057d1d6	CREATE TRIGGER trg BEFORE INSERT ON t12 FOR EACH ROW SET @ ? := ? 	1	0	0	0
-statements_digest	4a1d80d210602c558ae8f9d0fa5d9b86	INSERT INTO t12 VALUES (?) 	2	2	0	0
-statements_digest	dcd3360ac102796afc7ad71612253cb1	DROP TRIGGER trg 	1	0	0	0
-=======
 statements_digest	?	TRUNCATE TABLE performance_schema . events_statements_summary_by_digest 	1	0	0	0
 statements_digest	?	SELECT ? FROM t1 	1	0	0	0
 statements_digest	?	SELECT ? FROM `t1` 	1	0	0	0
@@ -188,7 +149,6 @@
 statements_digest	?	CREATE TRIGGER trg BEFORE INSERT ON t12 FOR EACH ROW SET @ ? := ? 	1	0	0	0
 statements_digest	?	INSERT INTO t12 VALUES (?) 	2	2	0	0
 statements_digest	?	DROP TRIGGER trg 	1	0	0	0
->>>>>>> d0e21a90
 ####################################
 # CLEANUP
 ####################################
