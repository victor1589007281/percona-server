/*****************************************************************************

Copyright (c) 2007, 2013, Oracle and/or its affiliates. All Rights Reserved.

This program is free software; you can redistribute it and/or modify it under
the terms of the GNU General Public License as published by the Free Software
Foundation; version 2 of the License.

This program is distributed in the hope that it will be useful, but WITHOUT
ANY WARRANTY; without even the implied warranty of MERCHANTABILITY or FITNESS
FOR A PARTICULAR PURPOSE. See the GNU General Public License for more details.

You should have received a copy of the GNU General Public License along with
this program; if not, write to the Free Software Foundation, Inc.,
51 Franklin Street, Suite 500, Boston, MA 02110-1335 USA

*****************************************************************************/

/**************************************************//**
@file handler/i_s.cc
InnoDB INFORMATION SCHEMA tables interface to MySQL.

Created July 18, 2007 Vasil Dimov
*******************************************************/
#ifndef MYSQL_SERVER
#define MYSQL_SERVER /* For Item_* classes */
#include <item.h>
/* Prevent influence of this definition to other headers */
#undef MYSQL_SERVER
#else
#include <mysql_priv.h>
#endif //MYSQL_SERVER

#include <mysqld_error.h>
#include <sql_acl.h>				// PROCESS_ACL

#include <m_ctype.h>
#include <hash.h>
#include <myisampack.h>
#include <mysys_err.h>
#include <my_sys.h>
#include "i_s.h"
#include <sql_plugin.h>
#include <mysql/innodb_priv.h>

#include "btr0pcur.h"	/* for file sys_tables related info. */
#include "btr0types.h"
#include "buf0buddy.h"	/* for i_s_cmpmem */
#include "buf0buf.h"	/* for buf_pool */
#include "dict0dict.h"	/* for dict_table_stats_lock() */
#include "dict0load.h"	/* for file sys_tables related info. */
#include "dict0mem.h"
#include "dict0types.h"
#include "ha_prototypes.h" /* for innobase_convert_name() */
<<<<<<< HEAD
#include "srv0start.h"	/* for srv_was_started */
#include "srv0srv.h" /* for srv_track_changed_pages */
=======
#include "srv0srv.h" /* for srv_max_changed_pages */
#include "srv0start.h" /* for srv_was_started */
>>>>>>> 45b08ccd
#include "trx0i_s.h"
#include "trx0trx.h"	/* for TRX_QUE_STATE_STR_MAX_LEN */
#include "srv0mon.h"
#include "fut0fut.h"
#include "pars0pars.h"
#include "fts0types.h"
#include "fts0opt.h"
#include "fts0priv.h"
#include "log0online.h"
#include "btr0btr.h"
#include "page0zip.h"

/** structure associates a name string with a file page type and/or buffer
page state. */
struct buf_page_desc_t{
	const char*	type_str;	/*!< String explain the page
					type/state */
	ulint		type_value;	/*!< Page type or page state */
};

/** Any states greater than FIL_PAGE_TYPE_LAST would be treated as unknown. */
#define	I_S_PAGE_TYPE_UNKNOWN		(FIL_PAGE_TYPE_LAST + 1)

/** We also define I_S_PAGE_TYPE_INDEX as the Index Page's position
in i_s_page_type[] array */
#define I_S_PAGE_TYPE_INDEX		1

/** Name string for File Page Types */
static buf_page_desc_t	i_s_page_type[] = {
	{"ALLOCATED", FIL_PAGE_TYPE_ALLOCATED},
	{"INDEX", FIL_PAGE_INDEX},
	{"UNDO_LOG", FIL_PAGE_UNDO_LOG},
	{"INODE", FIL_PAGE_INODE},
	{"IBUF_FREE_LIST", FIL_PAGE_IBUF_FREE_LIST},
	{"IBUF_BITMAP", FIL_PAGE_IBUF_BITMAP},
	{"SYSTEM", FIL_PAGE_TYPE_SYS},
	{"TRX_SYSTEM", FIL_PAGE_TYPE_TRX_SYS},
	{"FILE_SPACE_HEADER", FIL_PAGE_TYPE_FSP_HDR},
	{"EXTENT_DESCRIPTOR", FIL_PAGE_TYPE_XDES},
	{"BLOB", FIL_PAGE_TYPE_BLOB},
	{"COMPRESSED_BLOB", FIL_PAGE_TYPE_ZBLOB},
	{"COMPRESSED_BLOB2", FIL_PAGE_TYPE_ZBLOB2},
	{"UNKNOWN", I_S_PAGE_TYPE_UNKNOWN}
};

/* Check if we can hold all page type in a 4 bit value */
#if I_S_PAGE_TYPE_UNKNOWN > 1<<4
# error "i_s_page_type[] is too large"
#endif

/** This structure defines information we will fetch from pages
currently cached in the buffer pool. It will be used to populate
table INFORMATION_SCHEMA.INNODB_BUFFER_PAGE */
struct buf_page_info_t{
	ulint		block_id;	/*!< Buffer Pool block ID */
	unsigned	space_id:32;	/*!< Tablespace ID */
	unsigned	page_num:32;	/*!< Page number/offset */
	unsigned	access_time:32;	/*!< Time of first access */
	unsigned	pool_id:MAX_BUFFER_POOLS_BITS;
					/*!< Buffer Pool ID. Must be less than
					MAX_BUFFER_POOLS */
	unsigned	flush_type:2;	/*!< Flush type */
	unsigned	io_fix:2;	/*!< type of pending I/O operation */
	unsigned	fix_count:19;	/*!< Count of how manyfold this block
					is bufferfixed */
	unsigned	hashed:1;	/*!< Whether hash index has been
					built on this page */
	unsigned	is_old:1;	/*!< TRUE if the block is in the old
					blocks in buf_pool->LRU_old */
	unsigned	freed_page_clock:31; /*!< the value of
					buf_pool->freed_page_clock */
	unsigned	zip_ssize:PAGE_ZIP_SSIZE_BITS;
					/*!< Compressed page size */
	unsigned	page_state:BUF_PAGE_STATE_BITS; /*!< Page state */
	unsigned	page_type:4;	/*!< Page type */
	unsigned	num_recs:UNIV_PAGE_SIZE_SHIFT_MAX-2;
					/*!< Number of records on Page */
	unsigned	data_size:UNIV_PAGE_SIZE_SHIFT_MAX;
					/*!< Sum of the sizes of the records */
	lsn_t		newest_mod;	/*!< Log sequence number of
					the youngest modification */
	lsn_t		oldest_mod;	/*!< Log sequence number of
					the oldest modification */
	index_id_t	index_id;	/*!< Index ID if a index page */
};

/** maximum number of buffer page info we would cache. */
#define MAX_BUF_INFO_CACHED		10000

#define OK(expr)		\
	if ((expr) != 0) {	\
		DBUG_RETURN(1);	\
	}

#define RETURN_IF_INNODB_NOT_STARTED(plugin_name)			\
do {									\
	if (!srv_was_started) {						\
		push_warning_printf(thd, Sql_condition::WARN_LEVEL_WARN,	\
				    ER_CANT_FIND_SYSTEM_REC,		\
				    "InnoDB: SELECTing from "		\
				    "INFORMATION_SCHEMA.%s but "	\
				    "the InnoDB storage engine "	\
				    "is not installed", plugin_name);	\
		DBUG_RETURN(0);						\
	}								\
} while (0)

#if !defined __STRICT_ANSI__ && defined __GNUC__ && (__GNUC__) > 2 &&	\
	!defined __INTEL_COMPILER && !defined __clang__
#define STRUCT_FLD(name, value)	name: value
#else
#define STRUCT_FLD(name, value)	value
#endif

/* Don't use a static const variable here, as some C++ compilers (notably
HPUX aCC: HP ANSI C++ B3910B A.03.65) can't handle it. */
#define END_OF_ST_FIELD_INFO \
	{STRUCT_FLD(field_name,		NULL), \
	 STRUCT_FLD(field_length,	0), \
	 STRUCT_FLD(field_type,		MYSQL_TYPE_NULL), \
	 STRUCT_FLD(value,		0), \
	 STRUCT_FLD(field_flags,	0), \
	 STRUCT_FLD(old_name,		""), \
	 STRUCT_FLD(open_method,	SKIP_OPEN_TABLE)}

/*
Use the following types mapping:

C type	ST_FIELD_INFO::field_type
---------------------------------
long			MYSQL_TYPE_LONGLONG
(field_length=MY_INT64_NUM_DECIMAL_DIGITS)

long unsigned		MYSQL_TYPE_LONGLONG
(field_length=MY_INT64_NUM_DECIMAL_DIGITS, field_flags=MY_I_S_UNSIGNED)

char*			MYSQL_TYPE_STRING
(field_length=n)

float			MYSQL_TYPE_FLOAT
(field_length=0 is ignored)

void*			MYSQL_TYPE_LONGLONG
(field_length=MY_INT64_NUM_DECIMAL_DIGITS, field_flags=MY_I_S_UNSIGNED)

boolean (if else)	MYSQL_TYPE_LONG
(field_length=1)

time_t			MYSQL_TYPE_DATETIME
(field_length=0 ignored)
---------------------------------
*/

/*******************************************************************//**
Common function to fill any of the dynamic tables:
INFORMATION_SCHEMA.innodb_trx
INFORMATION_SCHEMA.innodb_locks
INFORMATION_SCHEMA.innodb_lock_waits
@return	0 on success */
static
int
trx_i_s_common_fill_table(
/*======================*/
	THD*		thd,	/*!< in: thread */
	TABLE_LIST*	tables,	/*!< in/out: tables to fill */
	Item*		);	/*!< in: condition (not used) */

/*******************************************************************//**
Unbind a dynamic INFORMATION_SCHEMA table.
@return	0 on success */
static
int
i_s_common_deinit(
/*==============*/
	void*	p);	/*!< in/out: table schema object */
/*******************************************************************//**
Auxiliary function to store time_t value in MYSQL_TYPE_DATETIME
field.
@return	0 on success */
static
int
field_store_time_t(
/*===============*/
	Field*	field,	/*!< in/out: target field for storage */
	time_t	time)	/*!< in: value to store */
{
	MYSQL_TIME	my_time;
	struct tm	tm_time;

	if (time) {
#if 0
		/* use this if you are sure that `variables' and `time_zone'
		are always initialized */
		thd->variables.time_zone->gmt_sec_to_TIME(
			&my_time, (my_time_t) time);
#else
		localtime_r(&time, &tm_time);
		localtime_to_TIME(&my_time, &tm_time);
		my_time.time_type = MYSQL_TIMESTAMP_DATETIME;
#endif
	} else {
		memset(&my_time, 0, sizeof(my_time));
	}

	return(field->store_time(&my_time, MYSQL_TIMESTAMP_DATETIME));
}

/*******************************************************************//**
Auxiliary function to store char* value in MYSQL_TYPE_STRING field.
@return	0 on success */
static
int
field_store_string(
/*===============*/
	Field*		field,	/*!< in/out: target field for storage */
	const char*	str)	/*!< in: NUL-terminated utf-8 string,
				or NULL */
{
	int	ret;

	if (str != NULL) {

		ret = field->store(str, strlen(str),
				   system_charset_info);
		field->set_notnull();
	} else {

		ret = 0; /* success */
		field->set_null();
	}

	return(ret);
}

/*******************************************************************//**
Store the name of an index in a MYSQL_TYPE_VARCHAR field.
Handles the names of incomplete secondary indexes.
@return	0 on success */
static
int
field_store_index_name(
/*===================*/
	Field*		field,		/*!< in/out: target field for
					storage */
	const char*	index_name)	/*!< in: NUL-terminated utf-8
					index name, possibly starting with
					TEMP_INDEX_PREFIX */
{
	int	ret;

	ut_ad(index_name != NULL);
	ut_ad(field->real_type() == MYSQL_TYPE_VARCHAR);

	/* Since TEMP_INDEX_PREFIX is not a valid UTF8, we need to convert
	it to something else. */
	if (index_name[0] == TEMP_INDEX_PREFIX) {
		char	buf[NAME_LEN + 1];
		buf[0] = '?';
		memcpy(buf + 1, index_name + 1, strlen(index_name));
		ret = field->store(buf, strlen(buf),
				   system_charset_info);
	} else {
		ret = field->store(index_name, strlen(index_name),
				   system_charset_info);
	}

	field->set_notnull();

	return(ret);
}

/*******************************************************************//**
Auxiliary function to store ulint value in MYSQL_TYPE_LONGLONG field.
If the value is ULINT_UNDEFINED then the field it set to NULL.
@return	0 on success */
static
int
field_store_ulint(
/*==============*/
	Field*	field,	/*!< in/out: target field for storage */
	ulint	n)	/*!< in: value to store */
{
	int	ret;

	if (n != ULINT_UNDEFINED) {

		ret = field->store(n);
		field->set_notnull();
	} else {

		ret = 0; /* success */
		field->set_null();
	}

	return(ret);
}

/* Fields of the dynamic table INFORMATION_SCHEMA.innodb_trx */
static ST_FIELD_INFO	innodb_trx_fields_info[] =
{
#define IDX_TRX_ID		0
	{STRUCT_FLD(field_name,		"trx_id"),
	 STRUCT_FLD(field_length,	TRX_ID_MAX_LEN + 1),
	 STRUCT_FLD(field_type,		MYSQL_TYPE_STRING),
	 STRUCT_FLD(value,		0),
	 STRUCT_FLD(field_flags,	0),
	 STRUCT_FLD(old_name,		""),
	 STRUCT_FLD(open_method,	SKIP_OPEN_TABLE)},

#define IDX_TRX_STATE		1
	{STRUCT_FLD(field_name,		"trx_state"),
	 STRUCT_FLD(field_length,	TRX_QUE_STATE_STR_MAX_LEN + 1),
	 STRUCT_FLD(field_type,		MYSQL_TYPE_STRING),
	 STRUCT_FLD(value,		0),
	 STRUCT_FLD(field_flags,	0),
	 STRUCT_FLD(old_name,		""),
	 STRUCT_FLD(open_method,	SKIP_OPEN_TABLE)},

#define IDX_TRX_STARTED		2
	{STRUCT_FLD(field_name,		"trx_started"),
	 STRUCT_FLD(field_length,	0),
	 STRUCT_FLD(field_type,		MYSQL_TYPE_DATETIME),
	 STRUCT_FLD(value,		0),
	 STRUCT_FLD(field_flags,	0),
	 STRUCT_FLD(old_name,		""),
	 STRUCT_FLD(open_method,	SKIP_OPEN_TABLE)},

#define IDX_TRX_REQUESTED_LOCK_ID	3
	{STRUCT_FLD(field_name,		"trx_requested_lock_id"),
	 STRUCT_FLD(field_length,	TRX_I_S_LOCK_ID_MAX_LEN + 1),
	 STRUCT_FLD(field_type,		MYSQL_TYPE_STRING),
	 STRUCT_FLD(value,		0),
	 STRUCT_FLD(field_flags,	MY_I_S_MAYBE_NULL),
	 STRUCT_FLD(old_name,		""),
	 STRUCT_FLD(open_method,	SKIP_OPEN_TABLE)},

#define IDX_TRX_WAIT_STARTED	4
	{STRUCT_FLD(field_name,		"trx_wait_started"),
	 STRUCT_FLD(field_length,	0),
	 STRUCT_FLD(field_type,		MYSQL_TYPE_DATETIME),
	 STRUCT_FLD(value,		0),
	 STRUCT_FLD(field_flags,	MY_I_S_MAYBE_NULL),
	 STRUCT_FLD(old_name,		""),
	 STRUCT_FLD(open_method,	SKIP_OPEN_TABLE)},

#define IDX_TRX_WEIGHT		5
	{STRUCT_FLD(field_name,		"trx_weight"),
	 STRUCT_FLD(field_length,	MY_INT64_NUM_DECIMAL_DIGITS),
	 STRUCT_FLD(field_type,		MYSQL_TYPE_LONGLONG),
	 STRUCT_FLD(value,		0),
	 STRUCT_FLD(field_flags,	MY_I_S_UNSIGNED),
	 STRUCT_FLD(old_name,		""),
	 STRUCT_FLD(open_method,	SKIP_OPEN_TABLE)},

#define IDX_TRX_MYSQL_THREAD_ID	6
	{STRUCT_FLD(field_name,		"trx_mysql_thread_id"),
	 STRUCT_FLD(field_length,	MY_INT64_NUM_DECIMAL_DIGITS),
	 STRUCT_FLD(field_type,		MYSQL_TYPE_LONGLONG),
	 STRUCT_FLD(value,		0),
	 STRUCT_FLD(field_flags,	MY_I_S_UNSIGNED),
	 STRUCT_FLD(old_name,		""),
	 STRUCT_FLD(open_method,	SKIP_OPEN_TABLE)},

#define IDX_TRX_QUERY		7
	{STRUCT_FLD(field_name,		"trx_query"),
	 STRUCT_FLD(field_length,	TRX_I_S_TRX_QUERY_MAX_LEN),
	 STRUCT_FLD(field_type,		MYSQL_TYPE_STRING),
	 STRUCT_FLD(value,		0),
	 STRUCT_FLD(field_flags,	MY_I_S_MAYBE_NULL),
	 STRUCT_FLD(old_name,		""),
	 STRUCT_FLD(open_method,	SKIP_OPEN_TABLE)},

#define IDX_TRX_OPERATION_STATE	8
	{STRUCT_FLD(field_name,		"trx_operation_state"),
	 STRUCT_FLD(field_length,	TRX_I_S_TRX_OP_STATE_MAX_LEN),
	 STRUCT_FLD(field_type,		MYSQL_TYPE_STRING),
	 STRUCT_FLD(value,		0),
	 STRUCT_FLD(field_flags,	MY_I_S_MAYBE_NULL),
	 STRUCT_FLD(old_name,		""),
	 STRUCT_FLD(open_method,	SKIP_OPEN_TABLE)},

#define IDX_TRX_TABLES_IN_USE	9
	{STRUCT_FLD(field_name,		"trx_tables_in_use"),
	 STRUCT_FLD(field_length,	MY_INT64_NUM_DECIMAL_DIGITS),
	 STRUCT_FLD(field_type,		MYSQL_TYPE_LONGLONG),
	 STRUCT_FLD(value,		0),
	 STRUCT_FLD(field_flags,	MY_I_S_UNSIGNED),
	 STRUCT_FLD(old_name,		""),
	 STRUCT_FLD(open_method,	SKIP_OPEN_TABLE)},

#define IDX_TRX_TABLES_LOCKED	10
	{STRUCT_FLD(field_name,		"trx_tables_locked"),
	 STRUCT_FLD(field_length,	MY_INT64_NUM_DECIMAL_DIGITS),
	 STRUCT_FLD(field_type,		MYSQL_TYPE_LONGLONG),
	 STRUCT_FLD(value,		0),
	 STRUCT_FLD(field_flags,	MY_I_S_UNSIGNED),
	 STRUCT_FLD(old_name,		""),
	 STRUCT_FLD(open_method,	SKIP_OPEN_TABLE)},

#define IDX_TRX_LOCK_STRUCTS	11
	{STRUCT_FLD(field_name,		"trx_lock_structs"),
	 STRUCT_FLD(field_length,	MY_INT64_NUM_DECIMAL_DIGITS),
	 STRUCT_FLD(field_type,		MYSQL_TYPE_LONGLONG),
	 STRUCT_FLD(value,		0),
	 STRUCT_FLD(field_flags,	MY_I_S_UNSIGNED),
	 STRUCT_FLD(old_name,		""),
	 STRUCT_FLD(open_method,	SKIP_OPEN_TABLE)},

#define IDX_TRX_LOCK_MEMORY_BYTES	12
	{STRUCT_FLD(field_name,		"trx_lock_memory_bytes"),
	 STRUCT_FLD(field_length,	MY_INT64_NUM_DECIMAL_DIGITS),
	 STRUCT_FLD(field_type,		MYSQL_TYPE_LONGLONG),
	 STRUCT_FLD(value,		0),
	 STRUCT_FLD(field_flags,	MY_I_S_UNSIGNED),
	 STRUCT_FLD(old_name,		""),
	 STRUCT_FLD(open_method,	SKIP_OPEN_TABLE)},

#define IDX_TRX_ROWS_LOCKED	13
	{STRUCT_FLD(field_name,		"trx_rows_locked"),
	 STRUCT_FLD(field_length,	MY_INT64_NUM_DECIMAL_DIGITS),
	 STRUCT_FLD(field_type,		MYSQL_TYPE_LONGLONG),
	 STRUCT_FLD(value,		0),
	 STRUCT_FLD(field_flags,	MY_I_S_UNSIGNED),
	 STRUCT_FLD(old_name,		""),
	 STRUCT_FLD(open_method,	SKIP_OPEN_TABLE)},

#define IDX_TRX_ROWS_MODIFIED		14
	{STRUCT_FLD(field_name,		"trx_rows_modified"),
	 STRUCT_FLD(field_length,	MY_INT64_NUM_DECIMAL_DIGITS),
	 STRUCT_FLD(field_type,		MYSQL_TYPE_LONGLONG),
	 STRUCT_FLD(value,		0),
	 STRUCT_FLD(field_flags,	MY_I_S_UNSIGNED),
	 STRUCT_FLD(old_name,		""),
	 STRUCT_FLD(open_method,	SKIP_OPEN_TABLE)},

#define IDX_TRX_CONNCURRENCY_TICKETS	15
	{STRUCT_FLD(field_name,		"trx_concurrency_tickets"),
	 STRUCT_FLD(field_length,	MY_INT64_NUM_DECIMAL_DIGITS),
	 STRUCT_FLD(field_type,		MYSQL_TYPE_LONGLONG),
	 STRUCT_FLD(value,		0),
	 STRUCT_FLD(field_flags,	MY_I_S_UNSIGNED),
	 STRUCT_FLD(old_name,		""),
	 STRUCT_FLD(open_method,	SKIP_OPEN_TABLE)},

#define IDX_TRX_ISOLATION_LEVEL	16
	{STRUCT_FLD(field_name,		"trx_isolation_level"),
	 STRUCT_FLD(field_length,	TRX_I_S_TRX_ISOLATION_LEVEL_MAX_LEN),
	 STRUCT_FLD(field_type,		MYSQL_TYPE_STRING),
	 STRUCT_FLD(value,		0),
	 STRUCT_FLD(field_flags,	0),
	 STRUCT_FLD(old_name,		""),
	 STRUCT_FLD(open_method,	SKIP_OPEN_TABLE)},

#define IDX_TRX_UNIQUE_CHECKS	17
	{STRUCT_FLD(field_name,		"trx_unique_checks"),
	 STRUCT_FLD(field_length,	1),
	 STRUCT_FLD(field_type,		MYSQL_TYPE_LONG),
	 STRUCT_FLD(value,		1),
	 STRUCT_FLD(field_flags,	0),
	 STRUCT_FLD(old_name,		""),
	 STRUCT_FLD(open_method,	SKIP_OPEN_TABLE)},

#define IDX_TRX_FOREIGN_KEY_CHECKS	18
	{STRUCT_FLD(field_name,		"trx_foreign_key_checks"),
	 STRUCT_FLD(field_length,	1),
	 STRUCT_FLD(field_type,		MYSQL_TYPE_LONG),
	 STRUCT_FLD(value,		1),
	 STRUCT_FLD(field_flags,	0),
	 STRUCT_FLD(old_name,		""),
	 STRUCT_FLD(open_method,	SKIP_OPEN_TABLE)},

#define IDX_TRX_LAST_FOREIGN_KEY_ERROR	19
	{STRUCT_FLD(field_name,		"trx_last_foreign_key_error"),
	 STRUCT_FLD(field_length,	TRX_I_S_TRX_FK_ERROR_MAX_LEN),
	 STRUCT_FLD(field_type,		MYSQL_TYPE_STRING),
	 STRUCT_FLD(value,		0),
	 STRUCT_FLD(field_flags,	MY_I_S_MAYBE_NULL),
	 STRUCT_FLD(old_name,		""),
	 STRUCT_FLD(open_method,	SKIP_OPEN_TABLE)},

#define IDX_TRX_ADAPTIVE_HASH_LATCHED	20
	{STRUCT_FLD(field_name,		"trx_adaptive_hash_latched"),
	 STRUCT_FLD(field_length,	1),
	 STRUCT_FLD(field_type,		MYSQL_TYPE_LONG),
	 STRUCT_FLD(value,		0),
	 STRUCT_FLD(field_flags,	0),
	 STRUCT_FLD(old_name,		""),
	 STRUCT_FLD(open_method,	SKIP_OPEN_TABLE)},

#define IDX_TRX_ADAPTIVE_HASH_TIMEOUT	21
	{STRUCT_FLD(field_name,		"trx_adaptive_hash_timeout"),
	 STRUCT_FLD(field_length,	MY_INT64_NUM_DECIMAL_DIGITS),
	 STRUCT_FLD(field_type,		MYSQL_TYPE_LONGLONG),
	 STRUCT_FLD(value,		0),
	 STRUCT_FLD(field_flags,	MY_I_S_UNSIGNED),
	 STRUCT_FLD(old_name,		""),
	 STRUCT_FLD(open_method,	SKIP_OPEN_TABLE)},

#define IDX_TRX_READ_ONLY		22
	{STRUCT_FLD(field_name,		"trx_is_read_only"),
	 STRUCT_FLD(field_length,	1),
	 STRUCT_FLD(field_type,		MYSQL_TYPE_LONG),
	 STRUCT_FLD(value,		0),
	 STRUCT_FLD(field_flags,	0),
	 STRUCT_FLD(old_name,		""),
	 STRUCT_FLD(open_method,	SKIP_OPEN_TABLE)},

#define IDX_TRX_AUTOCOMMIT_NON_LOCKING	23
	{STRUCT_FLD(field_name,		"trx_autocommit_non_locking"),
	 STRUCT_FLD(field_length,	1),
	 STRUCT_FLD(field_type,		MYSQL_TYPE_LONG),
	 STRUCT_FLD(value,		0),
	 STRUCT_FLD(field_flags,	0),
	 STRUCT_FLD(old_name,		""),
	 STRUCT_FLD(open_method,	SKIP_OPEN_TABLE)},

	END_OF_ST_FIELD_INFO
};

/*******************************************************************//**
Read data from cache buffer and fill the INFORMATION_SCHEMA.innodb_trx
table with it.
@return	0 on success */
static
int
fill_innodb_trx_from_cache(
/*=======================*/
	trx_i_s_cache_t*	cache,	/*!< in: cache to read from */
	THD*			thd,	/*!< in: used to call
					schema_table_store_record() */
	TABLE*			table)	/*!< in/out: fill this table */
{
	Field**	fields;
	ulint	rows_num;
	char	lock_id[TRX_I_S_LOCK_ID_MAX_LEN + 1];
	ulint	i;

	DBUG_ENTER("fill_innodb_trx_from_cache");

	fields = table->field;

	rows_num = trx_i_s_cache_get_rows_used(cache,
					       I_S_INNODB_TRX);

	for (i = 0; i < rows_num; i++) {

		i_s_trx_row_t*	row;
		char		trx_id[TRX_ID_MAX_LEN + 1];

		row = (i_s_trx_row_t*)
			trx_i_s_cache_get_nth_row(
				cache, I_S_INNODB_TRX, i);

		/* trx_id */
		ut_snprintf(trx_id, sizeof(trx_id), TRX_ID_FMT, row->trx_id);
		OK(field_store_string(fields[IDX_TRX_ID], trx_id));

		/* trx_state */
		OK(field_store_string(fields[IDX_TRX_STATE],
				      row->trx_state));

		/* trx_started */
		OK(field_store_time_t(fields[IDX_TRX_STARTED],
				      (time_t) row->trx_started));

		/* trx_requested_lock_id */
		/* trx_wait_started */
		if (row->trx_wait_started != 0) {

			OK(field_store_string(
				   fields[IDX_TRX_REQUESTED_LOCK_ID],
				   trx_i_s_create_lock_id(
					   row->requested_lock_row,
					   lock_id, sizeof(lock_id))));
			/* field_store_string() sets it no notnull */

			OK(field_store_time_t(
				   fields[IDX_TRX_WAIT_STARTED],
				   (time_t) row->trx_wait_started));
			fields[IDX_TRX_WAIT_STARTED]->set_notnull();
		} else {

			fields[IDX_TRX_REQUESTED_LOCK_ID]->set_null();
			fields[IDX_TRX_WAIT_STARTED]->set_null();
		}

		/* trx_weight */
		OK(fields[IDX_TRX_WEIGHT]->store((longlong) row->trx_weight,
						 true));

		/* trx_mysql_thread_id */
		OK(fields[IDX_TRX_MYSQL_THREAD_ID]->store(
			   row->trx_mysql_thread_id));

		/* trx_query */
		if (row->trx_query) {
			/* store will do appropriate character set
			conversion check */
			fields[IDX_TRX_QUERY]->store(
				row->trx_query, strlen(row->trx_query),
				row->trx_query_cs);
			fields[IDX_TRX_QUERY]->set_notnull();
		} else {
			fields[IDX_TRX_QUERY]->set_null();
		}

		/* trx_operation_state */
		OK(field_store_string(fields[IDX_TRX_OPERATION_STATE],
				      row->trx_operation_state));

		/* trx_tables_in_use */
		OK(fields[IDX_TRX_TABLES_IN_USE]->store(
			   (longlong) row->trx_tables_in_use, true));

		/* trx_tables_locked */
		OK(fields[IDX_TRX_TABLES_LOCKED]->store(
			   (longlong) row->trx_tables_locked, true));

		/* trx_lock_structs */
		OK(fields[IDX_TRX_LOCK_STRUCTS]->store(
			   (longlong) row->trx_lock_structs, true));

		/* trx_lock_memory_bytes */
		OK(fields[IDX_TRX_LOCK_MEMORY_BYTES]->store(
			   (longlong) row->trx_lock_memory_bytes, true));

		/* trx_rows_locked */
		OK(fields[IDX_TRX_ROWS_LOCKED]->store(
			   (longlong) row->trx_rows_locked, true));

		/* trx_rows_modified */
		OK(fields[IDX_TRX_ROWS_MODIFIED]->store(
			   (longlong) row->trx_rows_modified, true));

		/* trx_concurrency_tickets */
		OK(fields[IDX_TRX_CONNCURRENCY_TICKETS]->store(
			   (longlong) row->trx_concurrency_tickets, true));

		/* trx_isolation_level */
		OK(field_store_string(fields[IDX_TRX_ISOLATION_LEVEL],
				      row->trx_isolation_level));

		/* trx_unique_checks */
		OK(fields[IDX_TRX_UNIQUE_CHECKS]->store(
			   row->trx_unique_checks));

		/* trx_foreign_key_checks */
		OK(fields[IDX_TRX_FOREIGN_KEY_CHECKS]->store(
			   row->trx_foreign_key_checks));

		/* trx_last_foreign_key_error */
		OK(field_store_string(fields[IDX_TRX_LAST_FOREIGN_KEY_ERROR],
				      row->trx_foreign_key_error));

		/* trx_adaptive_hash_latched */
		OK(fields[IDX_TRX_ADAPTIVE_HASH_LATCHED]->store(
			   row->trx_has_search_latch));

		/* trx_adaptive_hash_timeout */
		OK(fields[IDX_TRX_ADAPTIVE_HASH_TIMEOUT]->store(
			   (longlong) row->trx_search_latch_timeout, true));

		/* trx_is_read_only*/
		OK(fields[IDX_TRX_READ_ONLY]->store(
				(long) row->trx_is_read_only, true));

		/* trx_is_autocommit_non_locking */
		OK(fields[IDX_TRX_AUTOCOMMIT_NON_LOCKING]->store(
				(long) row->trx_is_autocommit_non_locking,
				true));

		OK(schema_table_store_record(thd, table));
	}

	DBUG_RETURN(0);
}

/*******************************************************************//**
Bind the dynamic table INFORMATION_SCHEMA.innodb_trx
@return	0 on success */
static
int
innodb_trx_init(
/*============*/
	void*	p)	/*!< in/out: table schema object */
{
	ST_SCHEMA_TABLE*	schema;

	DBUG_ENTER("innodb_trx_init");

	schema = (ST_SCHEMA_TABLE*) p;

	schema->fields_info = innodb_trx_fields_info;
	schema->fill_table = trx_i_s_common_fill_table;

	DBUG_RETURN(0);
}

static struct st_mysql_information_schema	i_s_info =
{
	MYSQL_INFORMATION_SCHEMA_INTERFACE_VERSION
};

UNIV_INTERN struct st_mysql_plugin	i_s_innodb_trx =
{
	/* the plugin type (a MYSQL_XXX_PLUGIN value) */
	/* int */
	STRUCT_FLD(type, MYSQL_INFORMATION_SCHEMA_PLUGIN),

	/* pointer to type-specific plugin descriptor */
	/* void* */
	STRUCT_FLD(info, &i_s_info),

	/* plugin name */
	/* const char* */
	STRUCT_FLD(name, "INNODB_TRX"),

	/* plugin author (for SHOW PLUGINS) */
	/* const char* */
	STRUCT_FLD(author, plugin_author),

	/* general descriptive text (for SHOW PLUGINS) */
	/* const char* */
	STRUCT_FLD(descr, "InnoDB transactions"),

	/* the plugin license (PLUGIN_LICENSE_XXX) */
	/* int */
	STRUCT_FLD(license, PLUGIN_LICENSE_GPL),

	/* the function to invoke when plugin is loaded */
	/* int (*)(void*); */
	STRUCT_FLD(init, innodb_trx_init),

	/* the function to invoke when plugin is unloaded */
	/* int (*)(void*); */
	STRUCT_FLD(deinit, i_s_common_deinit),

	/* plugin version (for SHOW PLUGINS) */
	/* unsigned int */
	STRUCT_FLD(version, INNODB_VERSION_SHORT),

	/* struct st_mysql_show_var* */
	STRUCT_FLD(status_vars, NULL),

	/* struct st_mysql_sys_var** */
	STRUCT_FLD(system_vars, NULL),

	/* reserved for dependency checking */
	/* void* */
	STRUCT_FLD(__reserved1, NULL),

	/* Plugin flags */
	/* unsigned long */
	STRUCT_FLD(flags, 0UL),
};

/* Fields of the dynamic table INFORMATION_SCHEMA.innodb_locks */
static ST_FIELD_INFO	innodb_locks_fields_info[] =
{
#define IDX_LOCK_ID		0
	{STRUCT_FLD(field_name,		"lock_id"),
	 STRUCT_FLD(field_length,	TRX_I_S_LOCK_ID_MAX_LEN + 1),
	 STRUCT_FLD(field_type,		MYSQL_TYPE_STRING),
	 STRUCT_FLD(value,		0),
	 STRUCT_FLD(field_flags,	0),
	 STRUCT_FLD(old_name,		""),
	 STRUCT_FLD(open_method,	SKIP_OPEN_TABLE)},

#define IDX_LOCK_TRX_ID		1
	{STRUCT_FLD(field_name,		"lock_trx_id"),
	 STRUCT_FLD(field_length,	TRX_ID_MAX_LEN + 1),
	 STRUCT_FLD(field_type,		MYSQL_TYPE_STRING),
	 STRUCT_FLD(value,		0),
	 STRUCT_FLD(field_flags,	0),
	 STRUCT_FLD(old_name,		""),
	 STRUCT_FLD(open_method,	SKIP_OPEN_TABLE)},

#define IDX_LOCK_MODE		2
	{STRUCT_FLD(field_name,		"lock_mode"),
	 /* S[,GAP] X[,GAP] IS[,GAP] IX[,GAP] AUTO_INC UNKNOWN */
	 STRUCT_FLD(field_length,	32),
	 STRUCT_FLD(field_type,		MYSQL_TYPE_STRING),
	 STRUCT_FLD(value,		0),
	 STRUCT_FLD(field_flags,	0),
	 STRUCT_FLD(old_name,		""),
	 STRUCT_FLD(open_method,	SKIP_OPEN_TABLE)},

#define IDX_LOCK_TYPE		3
	{STRUCT_FLD(field_name,		"lock_type"),
	 STRUCT_FLD(field_length,	32 /* RECORD|TABLE|UNKNOWN */),
	 STRUCT_FLD(field_type,		MYSQL_TYPE_STRING),
	 STRUCT_FLD(value,		0),
	 STRUCT_FLD(field_flags,	0),
	 STRUCT_FLD(old_name,		""),
	 STRUCT_FLD(open_method,	SKIP_OPEN_TABLE)},

#define IDX_LOCK_TABLE		4
	{STRUCT_FLD(field_name,		"lock_table"),
	 STRUCT_FLD(field_length,	1024),
	 STRUCT_FLD(field_type,		MYSQL_TYPE_STRING),
	 STRUCT_FLD(value,		0),
	 STRUCT_FLD(field_flags,	0),
	 STRUCT_FLD(old_name,		""),
	 STRUCT_FLD(open_method,	SKIP_OPEN_TABLE)},

#define IDX_LOCK_INDEX		5
	{STRUCT_FLD(field_name,		"lock_index"),
	 STRUCT_FLD(field_length,	1024),
	 STRUCT_FLD(field_type,		MYSQL_TYPE_STRING),
	 STRUCT_FLD(value,		0),
	 STRUCT_FLD(field_flags,	MY_I_S_MAYBE_NULL),
	 STRUCT_FLD(old_name,		""),
	 STRUCT_FLD(open_method,	SKIP_OPEN_TABLE)},

#define IDX_LOCK_SPACE		6
	{STRUCT_FLD(field_name,		"lock_space"),
	 STRUCT_FLD(field_length,	MY_INT64_NUM_DECIMAL_DIGITS),
	 STRUCT_FLD(field_type,		MYSQL_TYPE_LONGLONG),
	 STRUCT_FLD(value,		0),
	 STRUCT_FLD(field_flags,	MY_I_S_UNSIGNED | MY_I_S_MAYBE_NULL),
	 STRUCT_FLD(old_name,		""),
	 STRUCT_FLD(open_method,	SKIP_OPEN_TABLE)},

#define IDX_LOCK_PAGE		7
	{STRUCT_FLD(field_name,		"lock_page"),
	 STRUCT_FLD(field_length,	MY_INT64_NUM_DECIMAL_DIGITS),
	 STRUCT_FLD(field_type,		MYSQL_TYPE_LONGLONG),
	 STRUCT_FLD(value,		0),
	 STRUCT_FLD(field_flags,	MY_I_S_UNSIGNED | MY_I_S_MAYBE_NULL),
	 STRUCT_FLD(old_name,		""),
	 STRUCT_FLD(open_method,	SKIP_OPEN_TABLE)},

#define IDX_LOCK_REC		8
	{STRUCT_FLD(field_name,		"lock_rec"),
	 STRUCT_FLD(field_length,	MY_INT64_NUM_DECIMAL_DIGITS),
	 STRUCT_FLD(field_type,		MYSQL_TYPE_LONGLONG),
	 STRUCT_FLD(value,		0),
	 STRUCT_FLD(field_flags,	MY_I_S_UNSIGNED | MY_I_S_MAYBE_NULL),
	 STRUCT_FLD(old_name,		""),
	 STRUCT_FLD(open_method,	SKIP_OPEN_TABLE)},

#define IDX_LOCK_DATA		9
	{STRUCT_FLD(field_name,		"lock_data"),
	 STRUCT_FLD(field_length,	TRX_I_S_LOCK_DATA_MAX_LEN),
	 STRUCT_FLD(field_type,		MYSQL_TYPE_STRING),
	 STRUCT_FLD(value,		0),
	 STRUCT_FLD(field_flags,	MY_I_S_MAYBE_NULL),
	 STRUCT_FLD(old_name,		""),
	 STRUCT_FLD(open_method,	SKIP_OPEN_TABLE)},

	END_OF_ST_FIELD_INFO
};

/*******************************************************************//**
Read data from cache buffer and fill the INFORMATION_SCHEMA.innodb_locks
table with it.
@return	0 on success */
static
int
fill_innodb_locks_from_cache(
/*=========================*/
	trx_i_s_cache_t*	cache,	/*!< in: cache to read from */
	THD*			thd,	/*!< in: MySQL client connection */
	TABLE*			table)	/*!< in/out: fill this table */
{
	Field**	fields;
	ulint	rows_num;
	char	lock_id[TRX_I_S_LOCK_ID_MAX_LEN + 1];
	ulint	i;

	DBUG_ENTER("fill_innodb_locks_from_cache");

	fields = table->field;

	rows_num = trx_i_s_cache_get_rows_used(cache,
					       I_S_INNODB_LOCKS);

	for (i = 0; i < rows_num; i++) {

		i_s_locks_row_t*	row;
		char			buf[MAX_FULL_NAME_LEN + 1];
		const char*		bufend;

		char			lock_trx_id[TRX_ID_MAX_LEN + 1];

		row = (i_s_locks_row_t*)
			trx_i_s_cache_get_nth_row(
				cache, I_S_INNODB_LOCKS, i);

		/* lock_id */
		trx_i_s_create_lock_id(row, lock_id, sizeof(lock_id));
		OK(field_store_string(fields[IDX_LOCK_ID],
				      lock_id));

		/* lock_trx_id */
		ut_snprintf(lock_trx_id, sizeof(lock_trx_id),
			    TRX_ID_FMT, row->lock_trx_id);
		OK(field_store_string(fields[IDX_LOCK_TRX_ID], lock_trx_id));

		/* lock_mode */
		OK(field_store_string(fields[IDX_LOCK_MODE],
				      row->lock_mode));

		/* lock_type */
		OK(field_store_string(fields[IDX_LOCK_TYPE],
				      row->lock_type));

		/* lock_table */
		bufend = innobase_convert_name(buf, sizeof(buf),
					       row->lock_table,
					       strlen(row->lock_table),
					       thd, TRUE);
		OK(fields[IDX_LOCK_TABLE]->store(buf, bufend - buf,
						 system_charset_info));

		/* lock_index */
		if (row->lock_index != NULL) {
			OK(field_store_index_name(fields[IDX_LOCK_INDEX],
						  row->lock_index));
		} else {
			fields[IDX_LOCK_INDEX]->set_null();
		}

		/* lock_space */
		OK(field_store_ulint(fields[IDX_LOCK_SPACE],
				     row->lock_space));

		/* lock_page */
		OK(field_store_ulint(fields[IDX_LOCK_PAGE],
				     row->lock_page));

		/* lock_rec */
		OK(field_store_ulint(fields[IDX_LOCK_REC],
				     row->lock_rec));

		/* lock_data */
		OK(field_store_string(fields[IDX_LOCK_DATA],
				      row->lock_data));

		OK(schema_table_store_record(thd, table));
	}

	DBUG_RETURN(0);
}

/*******************************************************************//**
Bind the dynamic table INFORMATION_SCHEMA.innodb_locks
@return	0 on success */
static
int
innodb_locks_init(
/*==============*/
	void*	p)	/*!< in/out: table schema object */
{
	ST_SCHEMA_TABLE*	schema;

	DBUG_ENTER("innodb_locks_init");

	schema = (ST_SCHEMA_TABLE*) p;

	schema->fields_info = innodb_locks_fields_info;
	schema->fill_table = trx_i_s_common_fill_table;

	DBUG_RETURN(0);
}

UNIV_INTERN struct st_mysql_plugin	i_s_innodb_locks =
{
	/* the plugin type (a MYSQL_XXX_PLUGIN value) */
	/* int */
	STRUCT_FLD(type, MYSQL_INFORMATION_SCHEMA_PLUGIN),

	/* pointer to type-specific plugin descriptor */
	/* void* */
	STRUCT_FLD(info, &i_s_info),

	/* plugin name */
	/* const char* */
	STRUCT_FLD(name, "INNODB_LOCKS"),

	/* plugin author (for SHOW PLUGINS) */
	/* const char* */
	STRUCT_FLD(author, plugin_author),

	/* general descriptive text (for SHOW PLUGINS) */
	/* const char* */
	STRUCT_FLD(descr, "InnoDB conflicting locks"),

	/* the plugin license (PLUGIN_LICENSE_XXX) */
	/* int */
	STRUCT_FLD(license, PLUGIN_LICENSE_GPL),

	/* the function to invoke when plugin is loaded */
	/* int (*)(void*); */
	STRUCT_FLD(init, innodb_locks_init),

	/* the function to invoke when plugin is unloaded */
	/* int (*)(void*); */
	STRUCT_FLD(deinit, i_s_common_deinit),

	/* plugin version (for SHOW PLUGINS) */
	/* unsigned int */
	STRUCT_FLD(version, INNODB_VERSION_SHORT),

	/* struct st_mysql_show_var* */
	STRUCT_FLD(status_vars, NULL),

	/* struct st_mysql_sys_var** */
	STRUCT_FLD(system_vars, NULL),

	/* reserved for dependency checking */
	/* void* */
	STRUCT_FLD(__reserved1, NULL),

	/* Plugin flags */
	/* unsigned long */
	STRUCT_FLD(flags, 0UL),
};

/* Fields of the dynamic table INFORMATION_SCHEMA.innodb_lock_waits */
static ST_FIELD_INFO	innodb_lock_waits_fields_info[] =
{
#define IDX_REQUESTING_TRX_ID	0
	{STRUCT_FLD(field_name,		"requesting_trx_id"),
	 STRUCT_FLD(field_length,	TRX_ID_MAX_LEN + 1),
	 STRUCT_FLD(field_type,		MYSQL_TYPE_STRING),
	 STRUCT_FLD(value,		0),
	 STRUCT_FLD(field_flags,	0),
	 STRUCT_FLD(old_name,		""),
	 STRUCT_FLD(open_method,	SKIP_OPEN_TABLE)},

#define IDX_REQUESTED_LOCK_ID	1
	{STRUCT_FLD(field_name,		"requested_lock_id"),
	 STRUCT_FLD(field_length,	TRX_I_S_LOCK_ID_MAX_LEN + 1),
	 STRUCT_FLD(field_type,		MYSQL_TYPE_STRING),
	 STRUCT_FLD(value,		0),
	 STRUCT_FLD(field_flags,	0),
	 STRUCT_FLD(old_name,		""),
	 STRUCT_FLD(open_method,	SKIP_OPEN_TABLE)},

#define IDX_BLOCKING_TRX_ID	2
	{STRUCT_FLD(field_name,		"blocking_trx_id"),
	 STRUCT_FLD(field_length,	TRX_ID_MAX_LEN + 1),
	 STRUCT_FLD(field_type,		MYSQL_TYPE_STRING),
	 STRUCT_FLD(value,		0),
	 STRUCT_FLD(field_flags,	0),
	 STRUCT_FLD(old_name,		""),
	 STRUCT_FLD(open_method,	SKIP_OPEN_TABLE)},

#define IDX_BLOCKING_LOCK_ID	3
	{STRUCT_FLD(field_name,		"blocking_lock_id"),
	 STRUCT_FLD(field_length,	TRX_I_S_LOCK_ID_MAX_LEN + 1),
	 STRUCT_FLD(field_type,		MYSQL_TYPE_STRING),
	 STRUCT_FLD(value,		0),
	 STRUCT_FLD(field_flags,	0),
	 STRUCT_FLD(old_name,		""),
	 STRUCT_FLD(open_method,	SKIP_OPEN_TABLE)},

	END_OF_ST_FIELD_INFO
};

/*******************************************************************//**
Read data from cache buffer and fill the
INFORMATION_SCHEMA.innodb_lock_waits table with it.
@return	0 on success */
static
int
fill_innodb_lock_waits_from_cache(
/*==============================*/
	trx_i_s_cache_t*	cache,	/*!< in: cache to read from */
	THD*			thd,	/*!< in: used to call
					schema_table_store_record() */
	TABLE*			table)	/*!< in/out: fill this table */
{
	Field**	fields;
	ulint	rows_num;
	char	requested_lock_id[TRX_I_S_LOCK_ID_MAX_LEN + 1];
	char	blocking_lock_id[TRX_I_S_LOCK_ID_MAX_LEN + 1];
	ulint	i;

	DBUG_ENTER("fill_innodb_lock_waits_from_cache");

	fields = table->field;

	rows_num = trx_i_s_cache_get_rows_used(cache,
					       I_S_INNODB_LOCK_WAITS);

	for (i = 0; i < rows_num; i++) {

		i_s_lock_waits_row_t*	row;

		char	requesting_trx_id[TRX_ID_MAX_LEN + 1];
		char	blocking_trx_id[TRX_ID_MAX_LEN + 1];

		row = (i_s_lock_waits_row_t*)
			trx_i_s_cache_get_nth_row(
				cache, I_S_INNODB_LOCK_WAITS, i);

		/* requesting_trx_id */
		ut_snprintf(requesting_trx_id, sizeof(requesting_trx_id),
			    TRX_ID_FMT, row->requested_lock_row->lock_trx_id);
		OK(field_store_string(fields[IDX_REQUESTING_TRX_ID],
				      requesting_trx_id));

		/* requested_lock_id */
		OK(field_store_string(
			   fields[IDX_REQUESTED_LOCK_ID],
			   trx_i_s_create_lock_id(
				   row->requested_lock_row,
				   requested_lock_id,
				   sizeof(requested_lock_id))));

		/* blocking_trx_id */
		ut_snprintf(blocking_trx_id, sizeof(blocking_trx_id),
			    TRX_ID_FMT, row->blocking_lock_row->lock_trx_id);
		OK(field_store_string(fields[IDX_BLOCKING_TRX_ID],
				      blocking_trx_id));

		/* blocking_lock_id */
		OK(field_store_string(
			   fields[IDX_BLOCKING_LOCK_ID],
			   trx_i_s_create_lock_id(
				   row->blocking_lock_row,
				   blocking_lock_id,
				   sizeof(blocking_lock_id))));

		OK(schema_table_store_record(thd, table));
	}

	DBUG_RETURN(0);
}

/*******************************************************************//**
Bind the dynamic table INFORMATION_SCHEMA.innodb_lock_waits
@return	0 on success */
static
int
innodb_lock_waits_init(
/*===================*/
	void*	p)	/*!< in/out: table schema object */
{
	ST_SCHEMA_TABLE*	schema;

	DBUG_ENTER("innodb_lock_waits_init");

	schema = (ST_SCHEMA_TABLE*) p;

	schema->fields_info = innodb_lock_waits_fields_info;
	schema->fill_table = trx_i_s_common_fill_table;

	DBUG_RETURN(0);
}

UNIV_INTERN struct st_mysql_plugin	i_s_innodb_lock_waits =
{
	/* the plugin type (a MYSQL_XXX_PLUGIN value) */
	/* int */
	STRUCT_FLD(type, MYSQL_INFORMATION_SCHEMA_PLUGIN),

	/* pointer to type-specific plugin descriptor */
	/* void* */
	STRUCT_FLD(info, &i_s_info),

	/* plugin name */
	/* const char* */
	STRUCT_FLD(name, "INNODB_LOCK_WAITS"),

	/* plugin author (for SHOW PLUGINS) */
	/* const char* */
	STRUCT_FLD(author, plugin_author),

	/* general descriptive text (for SHOW PLUGINS) */
	/* const char* */
	STRUCT_FLD(descr, "InnoDB which lock is blocking which"),

	/* the plugin license (PLUGIN_LICENSE_XXX) */
	/* int */
	STRUCT_FLD(license, PLUGIN_LICENSE_GPL),

	/* the function to invoke when plugin is loaded */
	/* int (*)(void*); */
	STRUCT_FLD(init, innodb_lock_waits_init),

	/* the function to invoke when plugin is unloaded */
	/* int (*)(void*); */
	STRUCT_FLD(deinit, i_s_common_deinit),

	/* plugin version (for SHOW PLUGINS) */
	/* unsigned int */
	STRUCT_FLD(version, INNODB_VERSION_SHORT),

	/* struct st_mysql_show_var* */
	STRUCT_FLD(status_vars, NULL),

	/* struct st_mysql_sys_var** */
	STRUCT_FLD(system_vars, NULL),

	/* reserved for dependency checking */
	/* void* */
	STRUCT_FLD(__reserved1, NULL),

	/* Plugin flags */
	/* unsigned long */
	STRUCT_FLD(flags, 0UL),
};

/*******************************************************************//**
Common function to fill any of the dynamic tables:
INFORMATION_SCHEMA.innodb_trx
INFORMATION_SCHEMA.innodb_locks
INFORMATION_SCHEMA.innodb_lock_waits
@return	0 on success */
static
int
trx_i_s_common_fill_table(
/*======================*/
	THD*		thd,	/*!< in: thread */
	TABLE_LIST*	tables,	/*!< in/out: tables to fill */
	Item*		)	/*!< in: condition (not used) */
{
	const char*		table_name;
	int			ret;
	trx_i_s_cache_t*	cache;

	DBUG_ENTER("trx_i_s_common_fill_table");

	/* deny access to non-superusers */
	if (check_global_access(thd, PROCESS_ACL)) {

		DBUG_RETURN(0);
	}

	/* minimize the number of places where global variables are
	referenced */
	cache = trx_i_s_cache;

	/* which table we have to fill? */
	table_name = tables->schema_table_name;
	/* or table_name = tables->schema_table->table_name; */

	RETURN_IF_INNODB_NOT_STARTED(table_name);

	/* update the cache */
	trx_i_s_cache_start_write(cache);
	trx_i_s_possibly_fetch_data_into_cache(cache);
	trx_i_s_cache_end_write(cache);

	if (trx_i_s_cache_is_truncated(cache)) {

		/* XXX show warning to user if possible */
		fprintf(stderr, "Warning: data in %s truncated due to "
			"memory limit of %d bytes\n", table_name,
			TRX_I_S_MEM_LIMIT);
	}

	ret = 0;

	trx_i_s_cache_start_read(cache);

	if (innobase_strcasecmp(table_name, "innodb_trx") == 0) {

		if (fill_innodb_trx_from_cache(
			cache, thd, tables->table) != 0) {

			ret = 1;
		}

	} else if (innobase_strcasecmp(table_name, "innodb_locks") == 0) {

		if (fill_innodb_locks_from_cache(
			cache, thd, tables->table) != 0) {

			ret = 1;
		}

	} else if (innobase_strcasecmp(table_name, "innodb_lock_waits") == 0) {

		if (fill_innodb_lock_waits_from_cache(
			cache, thd, tables->table) != 0) {

			ret = 1;
		}

	} else {

		/* huh! what happened!? */
		fprintf(stderr,
			"InnoDB: trx_i_s_common_fill_table() was "
			"called to fill unknown table: %s.\n"
			"This function only knows how to fill "
			"innodb_trx, innodb_locks and "
			"innodb_lock_waits tables.\n", table_name);

		ret = 1;
	}

	trx_i_s_cache_end_read(cache);

#if 0
	DBUG_RETURN(ret);
#else
	/* if this function returns something else than 0 then a
	deadlock occurs between the mysqld server and mysql client,
	see http://bugs.mysql.com/29900 ; when that bug is resolved
	we can enable the DBUG_RETURN(ret) above */
	ret++;  // silence a gcc46 warning
	DBUG_RETURN(0);
#endif
}

/* Fields of the dynamic table information_schema.innodb_cmp. */
static ST_FIELD_INFO	i_s_cmp_fields_info[] =
{
	{STRUCT_FLD(field_name,		"page_size"),
	 STRUCT_FLD(field_length,	5),
	 STRUCT_FLD(field_type,		MYSQL_TYPE_LONG),
	 STRUCT_FLD(value,		0),
	 STRUCT_FLD(field_flags,	0),
	 STRUCT_FLD(old_name,		"Compressed Page Size"),
	 STRUCT_FLD(open_method,	SKIP_OPEN_TABLE)},

	{STRUCT_FLD(field_name,		"compress_ops"),
	 STRUCT_FLD(field_length,	MY_INT32_NUM_DECIMAL_DIGITS),
	 STRUCT_FLD(field_type,		MYSQL_TYPE_LONG),
	 STRUCT_FLD(value,		0),
	 STRUCT_FLD(field_flags,	0),
	 STRUCT_FLD(old_name,		"Total Number of Compressions"),
	 STRUCT_FLD(open_method,	SKIP_OPEN_TABLE)},

	{STRUCT_FLD(field_name,		"compress_ops_ok"),
	 STRUCT_FLD(field_length,	MY_INT32_NUM_DECIMAL_DIGITS),
	 STRUCT_FLD(field_type,		MYSQL_TYPE_LONG),
	 STRUCT_FLD(value,		0),
	 STRUCT_FLD(field_flags,	0),
	 STRUCT_FLD(old_name,		"Total Number of"
					" Successful Compressions"),
	 STRUCT_FLD(open_method,	SKIP_OPEN_TABLE)},

	{STRUCT_FLD(field_name,		"compress_time"),
	 STRUCT_FLD(field_length,	MY_INT32_NUM_DECIMAL_DIGITS),
	 STRUCT_FLD(field_type,		MYSQL_TYPE_LONG),
	 STRUCT_FLD(value,		0),
	 STRUCT_FLD(field_flags,	0),
	 STRUCT_FLD(old_name,		"Total Duration of Compressions,"
		    " in Seconds"),
	 STRUCT_FLD(open_method,	SKIP_OPEN_TABLE)},

	{STRUCT_FLD(field_name,		"uncompress_ops"),
	 STRUCT_FLD(field_length,	MY_INT32_NUM_DECIMAL_DIGITS),
	 STRUCT_FLD(field_type,		MYSQL_TYPE_LONG),
	 STRUCT_FLD(value,		0),
	 STRUCT_FLD(field_flags,	0),
	 STRUCT_FLD(old_name,		"Total Number of Decompressions"),
	 STRUCT_FLD(open_method,	SKIP_OPEN_TABLE)},

	{STRUCT_FLD(field_name,		"uncompress_time"),
	 STRUCT_FLD(field_length,	MY_INT32_NUM_DECIMAL_DIGITS),
	 STRUCT_FLD(field_type,		MYSQL_TYPE_LONG),
	 STRUCT_FLD(value,		0),
	 STRUCT_FLD(field_flags,	0),
	 STRUCT_FLD(old_name,		"Total Duration of Decompressions,"
		    " in Seconds"),
	 STRUCT_FLD(open_method,	SKIP_OPEN_TABLE)},

	END_OF_ST_FIELD_INFO
};


/*******************************************************************//**
Fill the dynamic table information_schema.innodb_cmp or
innodb_cmp_reset.
@return	0 on success, 1 on failure */
static
int
i_s_cmp_fill_low(
/*=============*/
	THD*		thd,	/*!< in: thread */
	TABLE_LIST*	tables,	/*!< in/out: tables to fill */
	Item*		,	/*!< in: condition (ignored) */
	ibool		reset)	/*!< in: TRUE=reset cumulated counts */
{
	TABLE*	table	= (TABLE*) tables->table;
	int	status	= 0;

	DBUG_ENTER("i_s_cmp_fill_low");

	/* deny access to non-superusers */
	if (check_global_access(thd, PROCESS_ACL)) {

		DBUG_RETURN(0);
	}

	RETURN_IF_INNODB_NOT_STARTED(tables->schema_table_name);

	for (uint i = 0; i < PAGE_ZIP_SSIZE_MAX; i++) {
		page_zip_stat_t*	zip_stat = &page_zip_stat[i];

		table->field[0]->store(UNIV_ZIP_SIZE_MIN << i);

		/* The cumulated counts are not protected by any
		mutex.  Thus, some operation in page0zip.cc could
		increment a counter between the time we read it and
		clear it.  We could introduce mutex protection, but it
		could cause a measureable performance hit in
		page0zip.cc. */
		table->field[1]->store(zip_stat->compressed);
		table->field[2]->store(zip_stat->compressed_ok);
		table->field[3]->store(
			(ulong) (zip_stat->compressed_usec / 1000000));
		table->field[4]->store(zip_stat->decompressed);
		table->field[5]->store(
			(ulong) (zip_stat->decompressed_usec / 1000000));

		if (reset) {
			memset(zip_stat, 0, sizeof *zip_stat);
		}

		if (schema_table_store_record(thd, table)) {
			status = 1;
			break;
		}
	}

	DBUG_RETURN(status);
}

/*******************************************************************//**
Fill the dynamic table information_schema.innodb_cmp.
@return	0 on success, 1 on failure */
static
int
i_s_cmp_fill(
/*=========*/
	THD*		thd,	/*!< in: thread */
	TABLE_LIST*	tables,	/*!< in/out: tables to fill */
	Item*		cond)	/*!< in: condition (ignored) */
{
	return(i_s_cmp_fill_low(thd, tables, cond, FALSE));
}

/*******************************************************************//**
Fill the dynamic table information_schema.innodb_cmp_reset.
@return	0 on success, 1 on failure */
static
int
i_s_cmp_reset_fill(
/*===============*/
	THD*		thd,	/*!< in: thread */
	TABLE_LIST*	tables,	/*!< in/out: tables to fill */
	Item*		cond)	/*!< in: condition (ignored) */
{
	return(i_s_cmp_fill_low(thd, tables, cond, TRUE));
}

/*******************************************************************//**
Bind the dynamic table information_schema.innodb_cmp.
@return	0 on success */
static
int
i_s_cmp_init(
/*=========*/
	void*	p)	/*!< in/out: table schema object */
{
	DBUG_ENTER("i_s_cmp_init");
	ST_SCHEMA_TABLE* schema = (ST_SCHEMA_TABLE*) p;

	schema->fields_info = i_s_cmp_fields_info;
	schema->fill_table = i_s_cmp_fill;

	DBUG_RETURN(0);
}

/*******************************************************************//**
Bind the dynamic table information_schema.innodb_cmp_reset.
@return	0 on success */
static
int
i_s_cmp_reset_init(
/*===============*/
	void*	p)	/*!< in/out: table schema object */
{
	DBUG_ENTER("i_s_cmp_reset_init");
	ST_SCHEMA_TABLE* schema = (ST_SCHEMA_TABLE*) p;

	schema->fields_info = i_s_cmp_fields_info;
	schema->fill_table = i_s_cmp_reset_fill;

	DBUG_RETURN(0);
}

UNIV_INTERN struct st_mysql_plugin	i_s_innodb_cmp =
{
	/* the plugin type (a MYSQL_XXX_PLUGIN value) */
	/* int */
	STRUCT_FLD(type, MYSQL_INFORMATION_SCHEMA_PLUGIN),

	/* pointer to type-specific plugin descriptor */
	/* void* */
	STRUCT_FLD(info, &i_s_info),

	/* plugin name */
	/* const char* */
	STRUCT_FLD(name, "INNODB_CMP"),

	/* plugin author (for SHOW PLUGINS) */
	/* const char* */
	STRUCT_FLD(author, plugin_author),

	/* general descriptive text (for SHOW PLUGINS) */
	/* const char* */
	STRUCT_FLD(descr, "Statistics for the InnoDB compression"),

	/* the plugin license (PLUGIN_LICENSE_XXX) */
	/* int */
	STRUCT_FLD(license, PLUGIN_LICENSE_GPL),

	/* the function to invoke when plugin is loaded */
	/* int (*)(void*); */
	STRUCT_FLD(init, i_s_cmp_init),

	/* the function to invoke when plugin is unloaded */
	/* int (*)(void*); */
	STRUCT_FLD(deinit, i_s_common_deinit),

	/* plugin version (for SHOW PLUGINS) */
	/* unsigned int */
	STRUCT_FLD(version, INNODB_VERSION_SHORT),

	/* struct st_mysql_show_var* */
	STRUCT_FLD(status_vars, NULL),

	/* struct st_mysql_sys_var** */
	STRUCT_FLD(system_vars, NULL),

	/* reserved for dependency checking */
	/* void* */
	STRUCT_FLD(__reserved1, NULL),

	/* Plugin flags */
	/* unsigned long */
	STRUCT_FLD(flags, 0UL),
};

UNIV_INTERN struct st_mysql_plugin	i_s_innodb_cmp_reset =
{
	/* the plugin type (a MYSQL_XXX_PLUGIN value) */
	/* int */
	STRUCT_FLD(type, MYSQL_INFORMATION_SCHEMA_PLUGIN),

	/* pointer to type-specific plugin descriptor */
	/* void* */
	STRUCT_FLD(info, &i_s_info),

	/* plugin name */
	/* const char* */
	STRUCT_FLD(name, "INNODB_CMP_RESET"),

	/* plugin author (for SHOW PLUGINS) */
	/* const char* */
	STRUCT_FLD(author, plugin_author),

	/* general descriptive text (for SHOW PLUGINS) */
	/* const char* */
	STRUCT_FLD(descr, "Statistics for the InnoDB compression;"
		   " reset cumulated counts"),

	/* the plugin license (PLUGIN_LICENSE_XXX) */
	/* int */
	STRUCT_FLD(license, PLUGIN_LICENSE_GPL),

	/* the function to invoke when plugin is loaded */
	/* int (*)(void*); */
	STRUCT_FLD(init, i_s_cmp_reset_init),

	/* the function to invoke when plugin is unloaded */
	/* int (*)(void*); */
	STRUCT_FLD(deinit, i_s_common_deinit),

	/* plugin version (for SHOW PLUGINS) */
	/* unsigned int */
	STRUCT_FLD(version, INNODB_VERSION_SHORT),

	/* struct st_mysql_show_var* */
	STRUCT_FLD(status_vars, NULL),

	/* struct st_mysql_sys_var** */
	STRUCT_FLD(system_vars, NULL),

	/* reserved for dependency checking */
	/* void* */
	STRUCT_FLD(__reserved1, NULL),

	/* Plugin flags */
	/* unsigned long */
	STRUCT_FLD(flags, 0UL),
};

/* Fields of the dynamic tables
information_schema.innodb_cmp_per_index and
information_schema.innodb_cmp_per_index_reset. */
static ST_FIELD_INFO	i_s_cmp_per_index_fields_info[] =
{
#define IDX_DATABASE_NAME	0
	{STRUCT_FLD(field_name,		"database_name"),
	 STRUCT_FLD(field_length,	192),
	 STRUCT_FLD(field_type,		MYSQL_TYPE_STRING),
	 STRUCT_FLD(value,		0),
	 STRUCT_FLD(field_flags,	0),
	 STRUCT_FLD(old_name,		""),
	 STRUCT_FLD(open_method,	SKIP_OPEN_TABLE)},

#define IDX_TABLE_NAME		1
	{STRUCT_FLD(field_name,		"table_name"),
	 STRUCT_FLD(field_length,	192),
	 STRUCT_FLD(field_type,		MYSQL_TYPE_STRING),
	 STRUCT_FLD(value,		0),
	 STRUCT_FLD(field_flags,	0),
	 STRUCT_FLD(old_name,		""),
	 STRUCT_FLD(open_method,	SKIP_OPEN_TABLE)},

#define IDX_INDEX_NAME		2
	{STRUCT_FLD(field_name,		"index_name"),
	 STRUCT_FLD(field_length,	192),
	 STRUCT_FLD(field_type,		MYSQL_TYPE_STRING),
	 STRUCT_FLD(value,		0),
	 STRUCT_FLD(field_flags,	0),
	 STRUCT_FLD(old_name,		""),
	 STRUCT_FLD(open_method,	SKIP_OPEN_TABLE)},

#define IDX_COMPRESS_OPS	3
	{STRUCT_FLD(field_name,		"compress_ops"),
	 STRUCT_FLD(field_length,	MY_INT32_NUM_DECIMAL_DIGITS),
	 STRUCT_FLD(field_type,		MYSQL_TYPE_LONG),
	 STRUCT_FLD(value,		0),
	 STRUCT_FLD(field_flags,	0),
	 STRUCT_FLD(old_name,		""),
	 STRUCT_FLD(open_method,	SKIP_OPEN_TABLE)},

#define IDX_COMPRESS_OPS_OK	4
	{STRUCT_FLD(field_name,		"compress_ops_ok"),
	 STRUCT_FLD(field_length,	MY_INT32_NUM_DECIMAL_DIGITS),
	 STRUCT_FLD(field_type,		MYSQL_TYPE_LONG),
	 STRUCT_FLD(value,		0),
	 STRUCT_FLD(field_flags,	0),
	 STRUCT_FLD(old_name,		""),
	 STRUCT_FLD(open_method,	SKIP_OPEN_TABLE)},

#define IDX_COMPRESS_TIME	5
	{STRUCT_FLD(field_name,		"compress_time"),
	 STRUCT_FLD(field_length,	MY_INT32_NUM_DECIMAL_DIGITS),
	 STRUCT_FLD(field_type,		MYSQL_TYPE_LONG),
	 STRUCT_FLD(value,		0),
	 STRUCT_FLD(field_flags,	0),
	 STRUCT_FLD(old_name,		""),
	 STRUCT_FLD(open_method,	SKIP_OPEN_TABLE)},

#define IDX_UNCOMPRESS_OPS	6
	{STRUCT_FLD(field_name,		"uncompress_ops"),
	 STRUCT_FLD(field_length,	MY_INT32_NUM_DECIMAL_DIGITS),
	 STRUCT_FLD(field_type,		MYSQL_TYPE_LONG),
	 STRUCT_FLD(value,		0),
	 STRUCT_FLD(field_flags,	0),
	 STRUCT_FLD(old_name,		""),
	 STRUCT_FLD(open_method,	SKIP_OPEN_TABLE)},

#define IDX_UNCOMPRESS_TIME	7
	{STRUCT_FLD(field_name,		"uncompress_time"),
	 STRUCT_FLD(field_length,	MY_INT32_NUM_DECIMAL_DIGITS),
	 STRUCT_FLD(field_type,		MYSQL_TYPE_LONG),
	 STRUCT_FLD(value,		0),
	 STRUCT_FLD(field_flags,	0),
	 STRUCT_FLD(old_name,		""),
	 STRUCT_FLD(open_method,	SKIP_OPEN_TABLE)},

	END_OF_ST_FIELD_INFO
};

/*******************************************************************//**
Fill the dynamic table
information_schema.innodb_cmp_per_index or
information_schema.innodb_cmp_per_index_reset.
@return	0 on success, 1 on failure */
static
int
i_s_cmp_per_index_fill_low(
/*=======================*/
	THD*		thd,	/*!< in: thread */
	TABLE_LIST*	tables,	/*!< in/out: tables to fill */
	Item*		,	/*!< in: condition (ignored) */
	ibool		reset)	/*!< in: TRUE=reset cumulated counts */
{
	TABLE*	table = tables->table;
	Field**	fields = table->field;
	int	status = 0;

	DBUG_ENTER("i_s_cmp_per_index_fill_low");

	/* deny access to non-superusers */
	if (check_global_access(thd, PROCESS_ACL)) {

		DBUG_RETURN(0);
	}

	RETURN_IF_INNODB_NOT_STARTED(tables->schema_table_name);

	/* Create a snapshot of the stats so we do not bump into lock
	order violations with dict_sys->mutex below. */
	mutex_enter(&page_zip_stat_per_index_mutex);
	page_zip_stat_per_index_t		snap (page_zip_stat_per_index);
	mutex_exit(&page_zip_stat_per_index_mutex);

	mutex_enter(&dict_sys->mutex);

	page_zip_stat_per_index_t::iterator	iter;
	ulint					i;

	for (iter = snap.begin(), i = 0; iter != snap.end(); iter++, i++) {

		char		name[192];
		dict_index_t*	index = dict_index_find_on_id_low(iter->first);

		if (index != NULL) {
			char	db_utf8[MAX_DB_UTF8_LEN];
			char	table_utf8[MAX_TABLE_UTF8_LEN];

			dict_fs2utf8(index->table_name,
				     db_utf8, sizeof(db_utf8),
				     table_utf8, sizeof(table_utf8));

			field_store_string(fields[IDX_DATABASE_NAME], db_utf8);
			field_store_string(fields[IDX_TABLE_NAME], table_utf8);
			field_store_index_name(fields[IDX_INDEX_NAME],
					       index->name);
		} else {
			/* index not found */
			ut_snprintf(name, sizeof(name),
				    "index_id:" IB_ID_FMT, iter->first);
			field_store_string(fields[IDX_DATABASE_NAME],
					   "unknown");
			field_store_string(fields[IDX_TABLE_NAME],
					   "unknown");
			field_store_string(fields[IDX_INDEX_NAME],
					   name);
		}

		fields[IDX_COMPRESS_OPS]->store(
			iter->second.compressed);

		fields[IDX_COMPRESS_OPS_OK]->store(
			iter->second.compressed_ok);

		fields[IDX_COMPRESS_TIME]->store(
			(long) (iter->second.compressed_usec / 1000000));

		fields[IDX_UNCOMPRESS_OPS]->store(
			iter->second.decompressed);

		fields[IDX_UNCOMPRESS_TIME]->store(
			(long) (iter->second.decompressed_usec / 1000000));

		if (schema_table_store_record(thd, table)) {
			status = 1;
			break;
		}

		/* Release and reacquire the dict mutex to allow other
		threads to proceed. This could eventually result in the
		contents of INFORMATION_SCHEMA.innodb_cmp_per_index being
		inconsistent, but it is an acceptable compromise. */
		if (i % 1000 == 0) {
			mutex_exit(&dict_sys->mutex);
			mutex_enter(&dict_sys->mutex);
		}
	}

	mutex_exit(&dict_sys->mutex);

	if (reset) {
		page_zip_reset_stat_per_index();
	}

	DBUG_RETURN(status);
}

/*******************************************************************//**
Fill the dynamic table information_schema.innodb_cmp_per_index.
@return	0 on success, 1 on failure */
static
int
i_s_cmp_per_index_fill(
/*===================*/
	THD*		thd,	/*!< in: thread */
	TABLE_LIST*	tables,	/*!< in/out: tables to fill */
	Item*		cond)	/*!< in: condition (ignored) */
{
	return(i_s_cmp_per_index_fill_low(thd, tables, cond, FALSE));
}

/*******************************************************************//**
Fill the dynamic table information_schema.innodb_cmp_per_index_reset.
@return	0 on success, 1 on failure */
static
int
i_s_cmp_per_index_reset_fill(
/*=========================*/
	THD*		thd,	/*!< in: thread */
	TABLE_LIST*	tables,	/*!< in/out: tables to fill */
	Item*		cond)	/*!< in: condition (ignored) */
{
	return(i_s_cmp_per_index_fill_low(thd, tables, cond, TRUE));
}

/*******************************************************************//**
Bind the dynamic table information_schema.innodb_cmp_per_index.
@return	0 on success */
static
int
i_s_cmp_per_index_init(
/*===================*/
	void*	p)	/*!< in/out: table schema object */
{
	DBUG_ENTER("i_s_cmp_init");
	ST_SCHEMA_TABLE* schema = (ST_SCHEMA_TABLE*) p;

	schema->fields_info = i_s_cmp_per_index_fields_info;
	schema->fill_table = i_s_cmp_per_index_fill;

	DBUG_RETURN(0);
}

/*******************************************************************//**
Bind the dynamic table information_schema.innodb_cmp_per_index_reset.
@return	0 on success */
static
int
i_s_cmp_per_index_reset_init(
/*=========================*/
	void*	p)	/*!< in/out: table schema object */
{
	DBUG_ENTER("i_s_cmp_reset_init");
	ST_SCHEMA_TABLE* schema = (ST_SCHEMA_TABLE*) p;

	schema->fields_info = i_s_cmp_per_index_fields_info;
	schema->fill_table = i_s_cmp_per_index_reset_fill;

	DBUG_RETURN(0);
}

UNIV_INTERN struct st_mysql_plugin	i_s_innodb_cmp_per_index =
{
	/* the plugin type (a MYSQL_XXX_PLUGIN value) */
	/* int */
	STRUCT_FLD(type, MYSQL_INFORMATION_SCHEMA_PLUGIN),

	/* pointer to type-specific plugin descriptor */
	/* void* */
	STRUCT_FLD(info, &i_s_info),

	/* plugin name */
	/* const char* */
	STRUCT_FLD(name, "INNODB_CMP_PER_INDEX"),

	/* plugin author (for SHOW PLUGINS) */
	/* const char* */
	STRUCT_FLD(author, plugin_author),

	/* general descriptive text (for SHOW PLUGINS) */
	/* const char* */
	STRUCT_FLD(descr, "Statistics for the InnoDB compression (per index)"),

	/* the plugin license (PLUGIN_LICENSE_XXX) */
	/* int */
	STRUCT_FLD(license, PLUGIN_LICENSE_GPL),

	/* the function to invoke when plugin is loaded */
	/* int (*)(void*); */
	STRUCT_FLD(init, i_s_cmp_per_index_init),

	/* the function to invoke when plugin is unloaded */
	/* int (*)(void*); */
	STRUCT_FLD(deinit, i_s_common_deinit),

	/* plugin version (for SHOW PLUGINS) */
	/* unsigned int */
	STRUCT_FLD(version, INNODB_VERSION_SHORT),

	/* struct st_mysql_show_var* */
	STRUCT_FLD(status_vars, NULL),

	/* struct st_mysql_sys_var** */
	STRUCT_FLD(system_vars, NULL),

	/* reserved for dependency checking */
	/* void* */
	STRUCT_FLD(__reserved1, NULL),

	/* Plugin flags */
	/* unsigned long */
	STRUCT_FLD(flags, 0UL),
};

UNIV_INTERN struct st_mysql_plugin	i_s_innodb_cmp_per_index_reset =
{
	/* the plugin type (a MYSQL_XXX_PLUGIN value) */
	/* int */
	STRUCT_FLD(type, MYSQL_INFORMATION_SCHEMA_PLUGIN),

	/* pointer to type-specific plugin descriptor */
	/* void* */
	STRUCT_FLD(info, &i_s_info),

	/* plugin name */
	/* const char* */
	STRUCT_FLD(name, "INNODB_CMP_PER_INDEX_RESET"),

	/* plugin author (for SHOW PLUGINS) */
	/* const char* */
	STRUCT_FLD(author, plugin_author),

	/* general descriptive text (for SHOW PLUGINS) */
	/* const char* */
	STRUCT_FLD(descr, "Statistics for the InnoDB compression (per index);"
		   " reset cumulated counts"),

	/* the plugin license (PLUGIN_LICENSE_XXX) */
	/* int */
	STRUCT_FLD(license, PLUGIN_LICENSE_GPL),

	/* the function to invoke when plugin is loaded */
	/* int (*)(void*); */
	STRUCT_FLD(init, i_s_cmp_per_index_reset_init),

	/* the function to invoke when plugin is unloaded */
	/* int (*)(void*); */
	STRUCT_FLD(deinit, i_s_common_deinit),

	/* plugin version (for SHOW PLUGINS) */
	/* unsigned int */
	STRUCT_FLD(version, INNODB_VERSION_SHORT),

	/* struct st_mysql_show_var* */
	STRUCT_FLD(status_vars, NULL),

	/* struct st_mysql_sys_var** */
	STRUCT_FLD(system_vars, NULL),

	/* reserved for dependency checking */
	/* void* */
	STRUCT_FLD(__reserved1, NULL),

	/* Plugin flags */
	/* unsigned long */
	STRUCT_FLD(flags, 0UL),
};

/* Fields of the dynamic table information_schema.innodb_cmpmem. */
static ST_FIELD_INFO	i_s_cmpmem_fields_info[] =
{
	{STRUCT_FLD(field_name,		"page_size"),
	 STRUCT_FLD(field_length,	5),
	 STRUCT_FLD(field_type,		MYSQL_TYPE_LONG),
	 STRUCT_FLD(value,		0),
	 STRUCT_FLD(field_flags,	0),
	 STRUCT_FLD(old_name,		"Buddy Block Size"),
	 STRUCT_FLD(open_method,	SKIP_OPEN_TABLE)},

	{STRUCT_FLD(field_name,		"buffer_pool_instance"),
	STRUCT_FLD(field_length,	MY_INT32_NUM_DECIMAL_DIGITS),
	STRUCT_FLD(field_type,		MYSQL_TYPE_LONG),
	STRUCT_FLD(value,		0),
	STRUCT_FLD(field_flags,		0),
	STRUCT_FLD(old_name,		"Buffer Pool Id"),
	STRUCT_FLD(open_method,		SKIP_OPEN_TABLE)},

	{STRUCT_FLD(field_name,		"pages_used"),
	 STRUCT_FLD(field_length,	MY_INT32_NUM_DECIMAL_DIGITS),
	 STRUCT_FLD(field_type,		MYSQL_TYPE_LONG),
	 STRUCT_FLD(value,		0),
	 STRUCT_FLD(field_flags,	0),
	 STRUCT_FLD(old_name,		"Currently in Use"),
	 STRUCT_FLD(open_method,	SKIP_OPEN_TABLE)},

	{STRUCT_FLD(field_name,		"pages_free"),
	 STRUCT_FLD(field_length,	MY_INT32_NUM_DECIMAL_DIGITS),
	 STRUCT_FLD(field_type,		MYSQL_TYPE_LONG),
	 STRUCT_FLD(value,		0),
	 STRUCT_FLD(field_flags,	0),
	 STRUCT_FLD(old_name,		"Currently Available"),
	 STRUCT_FLD(open_method,	SKIP_OPEN_TABLE)},

	{STRUCT_FLD(field_name,		"relocation_ops"),
	 STRUCT_FLD(field_length,	MY_INT64_NUM_DECIMAL_DIGITS),
	 STRUCT_FLD(field_type,		MYSQL_TYPE_LONGLONG),
	 STRUCT_FLD(value,		0),
	 STRUCT_FLD(field_flags,	0),
	 STRUCT_FLD(old_name,		"Total Number of Relocations"),
	 STRUCT_FLD(open_method,	SKIP_OPEN_TABLE)},

	{STRUCT_FLD(field_name,		"relocation_time"),
	 STRUCT_FLD(field_length,	MY_INT32_NUM_DECIMAL_DIGITS),
	 STRUCT_FLD(field_type,		MYSQL_TYPE_LONG),
	 STRUCT_FLD(value,		0),
	 STRUCT_FLD(field_flags,	0),
	 STRUCT_FLD(old_name,		"Total Duration of Relocations,"
					" in Seconds"),
	 STRUCT_FLD(open_method,	SKIP_OPEN_TABLE)},

	END_OF_ST_FIELD_INFO
};

/*******************************************************************//**
Fill the dynamic table information_schema.innodb_cmpmem or
innodb_cmpmem_reset.
@return	0 on success, 1 on failure */
static
int
i_s_cmpmem_fill_low(
/*================*/
	THD*		thd,	/*!< in: thread */
	TABLE_LIST*	tables,	/*!< in/out: tables to fill */
	Item*		,	/*!< in: condition (ignored) */
	ibool		reset)	/*!< in: TRUE=reset cumulated counts */
{
	int		status = 0;
	TABLE*	table	= (TABLE*) tables->table;

	DBUG_ENTER("i_s_cmpmem_fill_low");

	/* deny access to non-superusers */
	if (check_global_access(thd, PROCESS_ACL)) {

		DBUG_RETURN(0);
	}

	RETURN_IF_INNODB_NOT_STARTED(tables->schema_table_name);

	for (ulint i = 0; i < srv_buf_pool_instances; i++) {
		buf_pool_t*	buf_pool;

		status	= 0;

		buf_pool = buf_pool_from_array(i);

		buf_pool_mutex_enter(buf_pool);

		for (uint x = 0; x <= BUF_BUDDY_SIZES; x++) {
			buf_buddy_stat_t*	buddy_stat;

			buddy_stat = &buf_pool->buddy_stat[x];

			table->field[0]->store(BUF_BUDDY_LOW << x);
			table->field[1]->store(i);
			table->field[2]->store(buddy_stat->used);
			table->field[3]->store(UNIV_LIKELY(x < BUF_BUDDY_SIZES)
				? UT_LIST_GET_LEN(buf_pool->zip_free[x])
				: 0);
			table->field[4]->store(
				(longlong) buddy_stat->relocated, true);
			table->field[5]->store(
				(ulong) (buddy_stat->relocated_usec / 1000000));

			if (reset) {
				/* This is protected by buf_pool->mutex. */
				buddy_stat->relocated = 0;
				buddy_stat->relocated_usec = 0;
			}

			if (schema_table_store_record(thd, table)) {
				status = 1;
				break;
			}
		}

		buf_pool_mutex_exit(buf_pool);

		if (status) {
			break;
		}
	}

	DBUG_RETURN(status);
}

/*******************************************************************//**
Fill the dynamic table information_schema.innodb_cmpmem.
@return	0 on success, 1 on failure */
static
int
i_s_cmpmem_fill(
/*============*/
	THD*		thd,	/*!< in: thread */
	TABLE_LIST*	tables,	/*!< in/out: tables to fill */
	Item*		cond)	/*!< in: condition (ignored) */
{
	return(i_s_cmpmem_fill_low(thd, tables, cond, FALSE));
}

/*******************************************************************//**
Fill the dynamic table information_schema.innodb_cmpmem_reset.
@return	0 on success, 1 on failure */
static
int
i_s_cmpmem_reset_fill(
/*==================*/
	THD*		thd,	/*!< in: thread */
	TABLE_LIST*	tables,	/*!< in/out: tables to fill */
	Item*		cond)	/*!< in: condition (ignored) */
{
	return(i_s_cmpmem_fill_low(thd, tables, cond, TRUE));
}

/*******************************************************************//**
Bind the dynamic table information_schema.innodb_cmpmem.
@return	0 on success */
static
int
i_s_cmpmem_init(
/*============*/
	void*	p)	/*!< in/out: table schema object */
{
	DBUG_ENTER("i_s_cmpmem_init");
	ST_SCHEMA_TABLE* schema = (ST_SCHEMA_TABLE*) p;

	schema->fields_info = i_s_cmpmem_fields_info;
	schema->fill_table = i_s_cmpmem_fill;

	DBUG_RETURN(0);
}

/*******************************************************************//**
Bind the dynamic table information_schema.innodb_cmpmem_reset.
@return	0 on success */
static
int
i_s_cmpmem_reset_init(
/*==================*/
	void*	p)	/*!< in/out: table schema object */
{
	DBUG_ENTER("i_s_cmpmem_reset_init");
	ST_SCHEMA_TABLE* schema = (ST_SCHEMA_TABLE*) p;

	schema->fields_info = i_s_cmpmem_fields_info;
	schema->fill_table = i_s_cmpmem_reset_fill;

	DBUG_RETURN(0);
}

UNIV_INTERN struct st_mysql_plugin	i_s_innodb_cmpmem =
{
	/* the plugin type (a MYSQL_XXX_PLUGIN value) */
	/* int */
	STRUCT_FLD(type, MYSQL_INFORMATION_SCHEMA_PLUGIN),

	/* pointer to type-specific plugin descriptor */
	/* void* */
	STRUCT_FLD(info, &i_s_info),

	/* plugin name */
	/* const char* */
	STRUCT_FLD(name, "INNODB_CMPMEM"),

	/* plugin author (for SHOW PLUGINS) */
	/* const char* */
	STRUCT_FLD(author, plugin_author),

	/* general descriptive text (for SHOW PLUGINS) */
	/* const char* */
	STRUCT_FLD(descr, "Statistics for the InnoDB compressed buffer pool"),

	/* the plugin license (PLUGIN_LICENSE_XXX) */
	/* int */
	STRUCT_FLD(license, PLUGIN_LICENSE_GPL),

	/* the function to invoke when plugin is loaded */
	/* int (*)(void*); */
	STRUCT_FLD(init, i_s_cmpmem_init),

	/* the function to invoke when plugin is unloaded */
	/* int (*)(void*); */
	STRUCT_FLD(deinit, i_s_common_deinit),

	/* plugin version (for SHOW PLUGINS) */
	/* unsigned int */
	STRUCT_FLD(version, INNODB_VERSION_SHORT),

	/* struct st_mysql_show_var* */
	STRUCT_FLD(status_vars, NULL),

	/* struct st_mysql_sys_var** */
	STRUCT_FLD(system_vars, NULL),

	/* reserved for dependency checking */
	/* void* */
	STRUCT_FLD(__reserved1, NULL),

	/* Plugin flags */
	/* unsigned long */
	STRUCT_FLD(flags, 0UL),
};

UNIV_INTERN struct st_mysql_plugin	i_s_innodb_cmpmem_reset =
{
	/* the plugin type (a MYSQL_XXX_PLUGIN value) */
	/* int */
	STRUCT_FLD(type, MYSQL_INFORMATION_SCHEMA_PLUGIN),

	/* pointer to type-specific plugin descriptor */
	/* void* */
	STRUCT_FLD(info, &i_s_info),

	/* plugin name */
	/* const char* */
	STRUCT_FLD(name, "INNODB_CMPMEM_RESET"),

	/* plugin author (for SHOW PLUGINS) */
	/* const char* */
	STRUCT_FLD(author, plugin_author),

	/* general descriptive text (for SHOW PLUGINS) */
	/* const char* */
	STRUCT_FLD(descr, "Statistics for the InnoDB compressed buffer pool;"
		   " reset cumulated counts"),

	/* the plugin license (PLUGIN_LICENSE_XXX) */
	/* int */
	STRUCT_FLD(license, PLUGIN_LICENSE_GPL),

	/* the function to invoke when plugin is loaded */
	/* int (*)(void*); */
	STRUCT_FLD(init, i_s_cmpmem_reset_init),

	/* the function to invoke when plugin is unloaded */
	/* int (*)(void*); */
	STRUCT_FLD(deinit, i_s_common_deinit),

	/* plugin version (for SHOW PLUGINS) */
	/* unsigned int */
	STRUCT_FLD(version, INNODB_VERSION_SHORT),

	/* struct st_mysql_show_var* */
	STRUCT_FLD(status_vars, NULL),

	/* struct st_mysql_sys_var** */
	STRUCT_FLD(system_vars, NULL),

	/* reserved for dependency checking */
	/* void* */
	STRUCT_FLD(__reserved1, NULL),

	/* Plugin flags */
	/* unsigned long */
	STRUCT_FLD(flags, 0UL),
};

/* Fields of the dynamic table INFORMATION_SCHEMA.innodb_metrics */
static ST_FIELD_INFO	innodb_metrics_fields_info[] =
{
#define	METRIC_NAME		0
	{STRUCT_FLD(field_name,		"NAME"),
	 STRUCT_FLD(field_length,	NAME_LEN + 1),
	 STRUCT_FLD(field_type,		MYSQL_TYPE_STRING),
	 STRUCT_FLD(value,		0),
	 STRUCT_FLD(field_flags,	0),
	 STRUCT_FLD(old_name,		""),
	 STRUCT_FLD(open_method,	SKIP_OPEN_TABLE)},

#define	METRIC_SUBSYS		1
	{STRUCT_FLD(field_name,		"SUBSYSTEM"),
	 STRUCT_FLD(field_length,	NAME_LEN + 1),
	 STRUCT_FLD(field_type,		MYSQL_TYPE_STRING),
	 STRUCT_FLD(value,		0),
	 STRUCT_FLD(field_flags,	0),
	 STRUCT_FLD(old_name,		""),
	 STRUCT_FLD(open_method,	SKIP_OPEN_TABLE)},

#define	METRIC_VALUE_START	2
	{STRUCT_FLD(field_name,		"COUNT"),
	 STRUCT_FLD(field_length,	MY_INT64_NUM_DECIMAL_DIGITS),
	 STRUCT_FLD(field_type,		MYSQL_TYPE_LONGLONG),
	 STRUCT_FLD(value,		0),
	 STRUCT_FLD(field_flags,	0),
	 STRUCT_FLD(old_name,		""),
	 STRUCT_FLD(open_method,	SKIP_OPEN_TABLE)},

#define	METRIC_MAX_VALUE_START	3
	{STRUCT_FLD(field_name,		"MAX_COUNT"),
	 STRUCT_FLD(field_length,	MY_INT64_NUM_DECIMAL_DIGITS),
	 STRUCT_FLD(field_type,		MYSQL_TYPE_LONGLONG),
	 STRUCT_FLD(value,		0),
	 STRUCT_FLD(field_flags,	MY_I_S_MAYBE_NULL),
	 STRUCT_FLD(old_name,		""),
	 STRUCT_FLD(open_method,	SKIP_OPEN_TABLE)},

#define	METRIC_MIN_VALUE_START	4
	{STRUCT_FLD(field_name,		"MIN_COUNT"),
	 STRUCT_FLD(field_length,	MY_INT64_NUM_DECIMAL_DIGITS),
	 STRUCT_FLD(field_type,		MYSQL_TYPE_LONGLONG),
	 STRUCT_FLD(value,		0),
	 STRUCT_FLD(field_flags,	MY_I_S_MAYBE_NULL),
	 STRUCT_FLD(old_name,		""),
	 STRUCT_FLD(open_method,	SKIP_OPEN_TABLE)},

#define	METRIC_AVG_VALUE_START	5
	{STRUCT_FLD(field_name,		"AVG_COUNT"),
	 STRUCT_FLD(field_length,	MAX_FLOAT_STR_LENGTH),
	 STRUCT_FLD(field_type,		MYSQL_TYPE_FLOAT),
	 STRUCT_FLD(value,		0),
	 STRUCT_FLD(field_flags,	MY_I_S_MAYBE_NULL),
	 STRUCT_FLD(old_name,		""),
	 STRUCT_FLD(open_method,	SKIP_OPEN_TABLE)},

#define	METRIC_VALUE_RESET	6
	{STRUCT_FLD(field_name,		"COUNT_RESET"),
	 STRUCT_FLD(field_length,	MY_INT64_NUM_DECIMAL_DIGITS),
	 STRUCT_FLD(field_type,		MYSQL_TYPE_LONGLONG),
	 STRUCT_FLD(value,		0),
	 STRUCT_FLD(field_flags,	0),
	 STRUCT_FLD(old_name,		""),
	 STRUCT_FLD(open_method,	SKIP_OPEN_TABLE)},

#define	METRIC_MAX_VALUE_RESET	7
	{STRUCT_FLD(field_name,		"MAX_COUNT_RESET"),
	 STRUCT_FLD(field_length,	MY_INT64_NUM_DECIMAL_DIGITS),
	 STRUCT_FLD(field_type,		MYSQL_TYPE_LONGLONG),
	 STRUCT_FLD(value,		0),
	 STRUCT_FLD(field_flags,	MY_I_S_MAYBE_NULL),
	 STRUCT_FLD(old_name,		""),
	 STRUCT_FLD(open_method,	SKIP_OPEN_TABLE)},

#define	METRIC_MIN_VALUE_RESET	8
	{STRUCT_FLD(field_name,		"MIN_COUNT_RESET"),
	 STRUCT_FLD(field_length,	MY_INT64_NUM_DECIMAL_DIGITS),
	 STRUCT_FLD(field_type,		MYSQL_TYPE_LONGLONG),
	 STRUCT_FLD(value,		0),
	 STRUCT_FLD(field_flags,	MY_I_S_MAYBE_NULL),
	 STRUCT_FLD(old_name,		""),
	 STRUCT_FLD(open_method,	SKIP_OPEN_TABLE)},

#define	METRIC_AVG_VALUE_RESET	9
	{STRUCT_FLD(field_name,		"AVG_COUNT_RESET"),
	 STRUCT_FLD(field_length,	MAX_FLOAT_STR_LENGTH),
	 STRUCT_FLD(field_type,		MYSQL_TYPE_FLOAT),
	 STRUCT_FLD(value,		0),
	 STRUCT_FLD(field_flags,	MY_I_S_MAYBE_NULL),
	 STRUCT_FLD(old_name,		""),
	 STRUCT_FLD(open_method,	SKIP_OPEN_TABLE)},

#define	METRIC_START_TIME	10
	{STRUCT_FLD(field_name,		"TIME_ENABLED"),
	 STRUCT_FLD(field_length,	0),
	 STRUCT_FLD(field_type,		MYSQL_TYPE_DATETIME),
	 STRUCT_FLD(value,		0),
	 STRUCT_FLD(field_flags,	MY_I_S_MAYBE_NULL),
	 STRUCT_FLD(old_name,		""),
	 STRUCT_FLD(open_method,	SKIP_OPEN_TABLE)},

#define	METRIC_STOP_TIME	11
	{STRUCT_FLD(field_name,		"TIME_DISABLED"),
	 STRUCT_FLD(field_length,	0),
	 STRUCT_FLD(field_type,		MYSQL_TYPE_DATETIME),
	 STRUCT_FLD(value,		0),
	 STRUCT_FLD(field_flags,	MY_I_S_MAYBE_NULL),
	 STRUCT_FLD(old_name,		""),
	 STRUCT_FLD(open_method,	SKIP_OPEN_TABLE)},

#define	METRIC_TIME_ELAPSED	12
	{STRUCT_FLD(field_name,		"TIME_ELAPSED"),
	 STRUCT_FLD(field_length,	MY_INT64_NUM_DECIMAL_DIGITS),
	 STRUCT_FLD(field_type,		MYSQL_TYPE_LONGLONG),
	 STRUCT_FLD(value,		0),
	 STRUCT_FLD(field_flags,	MY_I_S_MAYBE_NULL),
	 STRUCT_FLD(old_name,		""),
	 STRUCT_FLD(open_method,	SKIP_OPEN_TABLE)},

#define	METRIC_RESET_TIME	13
	{STRUCT_FLD(field_name,		"TIME_RESET"),
	 STRUCT_FLD(field_length,	0),
	 STRUCT_FLD(field_type,		MYSQL_TYPE_DATETIME),
	 STRUCT_FLD(value,		0),
	 STRUCT_FLD(field_flags,	MY_I_S_MAYBE_NULL),
	 STRUCT_FLD(old_name,		""),
	 STRUCT_FLD(open_method,	SKIP_OPEN_TABLE)},

#define	METRIC_STATUS		14
	{STRUCT_FLD(field_name,		"STATUS"),
	 STRUCT_FLD(field_length,	NAME_LEN + 1),
	 STRUCT_FLD(field_type,		MYSQL_TYPE_STRING),
	 STRUCT_FLD(value,		0),
	 STRUCT_FLD(field_flags,	0),
	 STRUCT_FLD(old_name,		""),
	 STRUCT_FLD(open_method,	SKIP_OPEN_TABLE)},

#define	METRIC_TYPE		15
	{STRUCT_FLD(field_name,		"TYPE"),
	 STRUCT_FLD(field_length,	NAME_LEN + 1),
	 STRUCT_FLD(field_type,		MYSQL_TYPE_STRING),
	 STRUCT_FLD(value,		0),
	 STRUCT_FLD(field_flags,	0),
	 STRUCT_FLD(old_name,		""),
	 STRUCT_FLD(open_method,	SKIP_OPEN_TABLE)},

#define	METRIC_DESC		16
	{STRUCT_FLD(field_name,		"COMMENT"),
	 STRUCT_FLD(field_length,	NAME_LEN + 1),
	 STRUCT_FLD(field_type,		MYSQL_TYPE_STRING),
	 STRUCT_FLD(value,		0),
	 STRUCT_FLD(field_flags,	0),
	 STRUCT_FLD(old_name,		""),
	 STRUCT_FLD(open_method,	SKIP_OPEN_TABLE)},

	END_OF_ST_FIELD_INFO
};

/**********************************************************************//**
Fill the information schema metrics table.
@return	0 on success */
static
int
i_s_metrics_fill(
/*=============*/
	THD*		thd,		/*!< in: thread */
	TABLE*		table_to_fill)	/*!< in/out: fill this table */
{
	int		count;
	Field**		fields;
	double		time_diff = 0;
	monitor_info_t*	monitor_info;
	mon_type_t	min_val;
	mon_type_t	max_val;

	DBUG_ENTER("i_s_metrics_fill");
	fields = table_to_fill->field;

	for (count = 0; count < NUM_MONITOR; count++) {
		monitor_info = srv_mon_get_info((monitor_id_t) count);

		/* A good place to sanity check the Monitor ID */
		ut_a(count == monitor_info->monitor_id);

		/* If the item refers to a Module, nothing to fill,
		continue. */
		if ((monitor_info->monitor_type & MONITOR_MODULE)
		    || (monitor_info->monitor_type & MONITOR_HIDDEN)) {
			continue;
		}

		/* If this is an existing "status variable", and
		its corresponding counter is still on, we need
		to calculate the result from its corresponding
		counter. */
		if (monitor_info->monitor_type & MONITOR_EXISTING
		    && MONITOR_IS_ON(count)) {
			srv_mon_process_existing_counter((monitor_id_t) count,
							 MONITOR_GET_VALUE);
		}

		/* Fill in counter's basic information */
		OK(field_store_string(fields[METRIC_NAME],
				      monitor_info->monitor_name));

		OK(field_store_string(fields[METRIC_SUBSYS],
				      monitor_info->monitor_module));

		OK(field_store_string(fields[METRIC_DESC],
				      monitor_info->monitor_desc));

		/* Fill in counter values */
		OK(fields[METRIC_VALUE_RESET]->store(
			MONITOR_VALUE(count), FALSE));

		OK(fields[METRIC_VALUE_START]->store(
			MONITOR_VALUE_SINCE_START(count), FALSE));

		/* If the max value is MAX_RESERVED, counter max
		value has not been updated. Set the column value
		to NULL. */
		if (MONITOR_MAX_VALUE(count) == MAX_RESERVED
		    || MONITOR_MAX_MIN_NOT_INIT(count)) {
			fields[METRIC_MAX_VALUE_RESET]->set_null();
		} else {
			OK(fields[METRIC_MAX_VALUE_RESET]->store(
				MONITOR_MAX_VALUE(count), FALSE));
			fields[METRIC_MAX_VALUE_RESET]->set_notnull();
		}

		/* If the min value is MAX_RESERVED, counter min
		value has not been updated. Set the column value
		to NULL. */
		if (MONITOR_MIN_VALUE(count) == MIN_RESERVED
		    || MONITOR_MAX_MIN_NOT_INIT(count)) {
			fields[METRIC_MIN_VALUE_RESET]->set_null();
		} else {
			OK(fields[METRIC_MIN_VALUE_RESET]->store(
				MONITOR_MIN_VALUE(count), FALSE));
			fields[METRIC_MIN_VALUE_RESET]->set_notnull();
		}

		/* Calculate the max value since counter started */
		max_val = srv_mon_calc_max_since_start((monitor_id_t) count);

		if (max_val == MAX_RESERVED
		    || MONITOR_MAX_MIN_NOT_INIT(count)) {
			fields[METRIC_MAX_VALUE_START]->set_null();
		} else {
			OK(fields[METRIC_MAX_VALUE_START]->store(
				max_val, FALSE));
			fields[METRIC_MAX_VALUE_START]->set_notnull();
		}

		/* Calculate the min value since counter started */
		min_val = srv_mon_calc_min_since_start((monitor_id_t) count);

		if (min_val == MIN_RESERVED
		    || MONITOR_MAX_MIN_NOT_INIT(count)) {
			fields[METRIC_MIN_VALUE_START]->set_null();
		} else {
			OK(fields[METRIC_MIN_VALUE_START]->store(
				min_val, FALSE));

			fields[METRIC_MIN_VALUE_START]->set_notnull();
		}

		/* If monitor has been enabled (no matter it is disabled
		or not now), fill METRIC_START_TIME and METRIC_TIME_ELAPSED
		field */
		if (MONITOR_FIELD(count, mon_start_time)) {
			OK(field_store_time_t(fields[METRIC_START_TIME],
				(time_t)MONITOR_FIELD(count, mon_start_time)));
			fields[METRIC_START_TIME]->set_notnull();

			/* If monitor is enabled, the TIME_ELAPSED is the
			time difference between current and time when monitor
			is enabled. Otherwise, it is the time difference
			between time when monitor is enabled and time
			when it is disabled */
			if (MONITOR_IS_ON(count)) {
				time_diff = difftime(time(NULL),
					MONITOR_FIELD(count, mon_start_time));
			} else {
				time_diff =  difftime(
					MONITOR_FIELD(count, mon_stop_time),
					MONITOR_FIELD(count, mon_start_time));
			}

			OK(fields[METRIC_TIME_ELAPSED]->store(
				time_diff));
			fields[METRIC_TIME_ELAPSED]->set_notnull();
		} else {
			fields[METRIC_START_TIME]->set_null();
			fields[METRIC_TIME_ELAPSED]->set_null();
			time_diff = 0;
		}

		/* Unless MONITOR__NO_AVERAGE is marked, we will need
		to calculate the average value. If this is a monitor set
		owner marked by MONITOR_SET_OWNER, divide
		the value by another counter (number of calls) designated
		by monitor_info->monitor_related_id.
		Otherwise average the counter value by the time between the
		time that the counter is enabled and time it is disabled
		or time it is sampled. */
		if (!(monitor_info->monitor_type & MONITOR_NO_AVERAGE)
		    && (monitor_info->monitor_type & MONITOR_SET_OWNER)
		    && monitor_info->monitor_related_id) {
			mon_type_t	value_start
				 = MONITOR_VALUE_SINCE_START(
					monitor_info->monitor_related_id);

			if (value_start) {
				OK(fields[METRIC_AVG_VALUE_START]->store(
					MONITOR_VALUE_SINCE_START(count)
					/ value_start, FALSE));

				fields[METRIC_AVG_VALUE_START]->set_notnull();
			} else {
				fields[METRIC_AVG_VALUE_START]->set_null();
			}

			if (MONITOR_VALUE(monitor_info->monitor_related_id)) {
				OK(fields[METRIC_AVG_VALUE_RESET]->store(
					MONITOR_VALUE(count)
					/ MONITOR_VALUE(
					monitor_info->monitor_related_id),
					FALSE));
			} else {
				fields[METRIC_AVG_VALUE_RESET]->set_null();
			}
		} else if (!(monitor_info->monitor_type & MONITOR_NO_AVERAGE)
			   && !(monitor_info->monitor_type
				& MONITOR_DISPLAY_CURRENT)) {
			if (time_diff) {
				OK(fields[METRIC_AVG_VALUE_START]->store(
					(double) MONITOR_VALUE_SINCE_START(
						count) / time_diff));
				fields[METRIC_AVG_VALUE_START]->set_notnull();
			} else {
				fields[METRIC_AVG_VALUE_START]->set_null();
			}

			if (MONITOR_FIELD(count, mon_reset_time)) {
				/* calculate the time difference since last
				reset */
				if (MONITOR_IS_ON(count)) {
					time_diff = difftime(
						time(NULL), MONITOR_FIELD(
							count, mon_reset_time));
				} else {
					time_diff =  difftime(
					MONITOR_FIELD(count, mon_stop_time),
					MONITOR_FIELD(count, mon_reset_time));
				}
			} else {
				time_diff = 0;
			}

			if (time_diff) {
				OK(fields[METRIC_AVG_VALUE_RESET]->store(
					(double )MONITOR_VALUE(count)
					/ time_diff));
				fields[METRIC_AVG_VALUE_RESET]->set_notnull();
			} else {
				fields[METRIC_AVG_VALUE_RESET]->set_null();
			}
		} else {
			fields[METRIC_AVG_VALUE_START]->set_null();
			fields[METRIC_AVG_VALUE_RESET]->set_null();
		}


		if (MONITOR_IS_ON(count)) {
			/* If monitor is on, the stop time will set to NULL */
			fields[METRIC_STOP_TIME]->set_null();

			/* Display latest Monitor Reset Time only if Monitor
			counter is on. */
			if (MONITOR_FIELD(count, mon_reset_time)) {
				OK(field_store_time_t(
					fields[METRIC_RESET_TIME],
					(time_t)MONITOR_FIELD(
						count, mon_reset_time)));
				fields[METRIC_RESET_TIME]->set_notnull();
			} else {
				fields[METRIC_RESET_TIME]->set_null();
			}

			/* Display the monitor status as "enabled" */
			OK(field_store_string(fields[METRIC_STATUS],
					      "enabled"));
		} else {
			if (MONITOR_FIELD(count, mon_stop_time)) {
				OK(field_store_time_t(fields[METRIC_STOP_TIME],
				(time_t)MONITOR_FIELD(count, mon_stop_time)));
				fields[METRIC_STOP_TIME]->set_notnull();
			} else {
				fields[METRIC_STOP_TIME]->set_null();
			}

			fields[METRIC_RESET_TIME]->set_null();

			OK(field_store_string(fields[METRIC_STATUS],
					      "disabled"));
		}

		if (monitor_info->monitor_type & MONITOR_DISPLAY_CURRENT) {
			OK(field_store_string(fields[METRIC_TYPE],
					      "value"));
		} else if (monitor_info->monitor_type & MONITOR_EXISTING) {
			OK(field_store_string(fields[METRIC_TYPE],
					      "status_counter"));
		} else if (monitor_info->monitor_type & MONITOR_SET_OWNER) {
			OK(field_store_string(fields[METRIC_TYPE],
					      "set_owner"));
		} else if ( monitor_info->monitor_type & MONITOR_SET_MEMBER) {
			OK(field_store_string(fields[METRIC_TYPE],
					      "set_member"));
		} else {
			OK(field_store_string(fields[METRIC_TYPE],
					      "counter"));
		}

		OK(schema_table_store_record(thd, table_to_fill));
	}

	DBUG_RETURN(0);
}

/*******************************************************************//**
Function to fill information schema metrics tables.
@return	0 on success */
static
int
i_s_metrics_fill_table(
/*===================*/
	THD*		thd,	/*!< in: thread */
	TABLE_LIST*	tables,	/*!< in/out: tables to fill */
	Item*		)	/*!< in: condition (not used) */
{
	DBUG_ENTER("i_s_metrics_fill_table");

	/* deny access to non-superusers */
	if (check_global_access(thd, PROCESS_ACL)) {
		DBUG_RETURN(0);
	}

	i_s_metrics_fill(thd, tables->table);

	DBUG_RETURN(0);
}
/*******************************************************************//**
Bind the dynamic table INFORMATION_SCHEMA.innodb_metrics
@return	0 on success */
static
int
innodb_metrics_init(
/*================*/
	void*	p)	/*!< in/out: table schema object */
{
	ST_SCHEMA_TABLE*	schema;

	DBUG_ENTER("innodb_metrics_init");

	schema = (ST_SCHEMA_TABLE*) p;

	schema->fields_info = innodb_metrics_fields_info;
	schema->fill_table = i_s_metrics_fill_table;

	DBUG_RETURN(0);
}

UNIV_INTERN struct st_mysql_plugin	i_s_innodb_metrics =
{
	/* the plugin type (a MYSQL_XXX_PLUGIN value) */
	/* int */
	STRUCT_FLD(type, MYSQL_INFORMATION_SCHEMA_PLUGIN),

	/* pointer to type-specific plugin descriptor */
	/* void* */
	STRUCT_FLD(info, &i_s_info),

	/* plugin name */
	/* const char* */
	STRUCT_FLD(name, "INNODB_METRICS"),

	/* plugin author (for SHOW PLUGINS) */
	/* const char* */
	STRUCT_FLD(author, plugin_author),

	/* general descriptive text (for SHOW PLUGINS) */
	/* const char* */
	STRUCT_FLD(descr, "InnoDB Metrics Info"),

	/* the plugin license (PLUGIN_LICENSE_XXX) */
	/* int */
	STRUCT_FLD(license, PLUGIN_LICENSE_GPL),

	/* the function to invoke when plugin is loaded */
	/* int (*)(void*); */
	STRUCT_FLD(init, innodb_metrics_init),

	/* the function to invoke when plugin is unloaded */
	/* int (*)(void*); */
	STRUCT_FLD(deinit, i_s_common_deinit),

	/* plugin version (for SHOW PLUGINS) */
	/* unsigned int */
	STRUCT_FLD(version, INNODB_VERSION_SHORT),

	/* struct st_mysql_show_var* */
	STRUCT_FLD(status_vars, NULL),

	/* struct st_mysql_sys_var** */
	STRUCT_FLD(system_vars, NULL),

	/* reserved for dependency checking */
	/* void* */
	STRUCT_FLD(__reserved1, NULL),

	/* Plugin flags */
	/* unsigned long */
	STRUCT_FLD(flags, 0UL),
};
/* Fields of the dynamic table INFORMATION_SCHEMA.innodb_ft_default_stopword */
static ST_FIELD_INFO	i_s_stopword_fields_info[] =
{
#define STOPWORD_VALUE	0
	{STRUCT_FLD(field_name,		"value"),
	 STRUCT_FLD(field_length,	TRX_ID_MAX_LEN + 1),
	 STRUCT_FLD(field_type,		MYSQL_TYPE_STRING),
	 STRUCT_FLD(value,		0),
	 STRUCT_FLD(field_flags,	0),
	 STRUCT_FLD(old_name,		""),
	 STRUCT_FLD(open_method,	SKIP_OPEN_TABLE)},

	END_OF_ST_FIELD_INFO
};

/*******************************************************************//**
Fill the dynamic table information_schema.innodb_ft_default_stopword.
@return	0 on success, 1 on failure */
static
int
i_s_stopword_fill(
/*==============*/
	THD*		thd,	/*!< in: thread */
	TABLE_LIST*	tables,	/*!< in/out: tables to fill */
	Item*		)	/*!< in: condition (not used) */
{
	Field**	fields;
	ulint	i = 0;
	TABLE*	table = (TABLE*) tables->table;

	DBUG_ENTER("i_s_stopword_fill");

	fields = table->field;

	/* Fill with server default stopword list in array
	fts_default_stopword */
	while (fts_default_stopword[i]) {
		OK(field_store_string(fields[STOPWORD_VALUE],
				      fts_default_stopword[i]));

		OK(schema_table_store_record(thd, table));
		i++;
	}

	DBUG_RETURN(0);
}

/*******************************************************************//**
Bind the dynamic table information_schema.innodb_ft_default_stopword.
@return	0 on success */
static
int
i_s_stopword_init(
/*==============*/
	void*	p)	/*!< in/out: table schema object */
{
	DBUG_ENTER("i_s_stopword_init");
	ST_SCHEMA_TABLE* schema = (ST_SCHEMA_TABLE*) p;

	schema->fields_info = i_s_stopword_fields_info;
	schema->fill_table = i_s_stopword_fill;

	DBUG_RETURN(0);
}

UNIV_INTERN struct st_mysql_plugin	i_s_innodb_ft_default_stopword =
{
	/* the plugin type (a MYSQL_XXX_PLUGIN value) */
	/* int */
	STRUCT_FLD(type, MYSQL_INFORMATION_SCHEMA_PLUGIN),

	/* pointer to type-specific plugin descriptor */
	/* void* */
	STRUCT_FLD(info, &i_s_stopword_fields_info),

	/* plugin name */
	/* const char* */
	STRUCT_FLD(name, "INNODB_FT_DEFAULT_STOPWORD"),

	/* plugin author (for SHOW PLUGINS) */
	/* const char* */
	STRUCT_FLD(author, plugin_author),

	/* general descriptive text (for SHOW PLUGINS) */
	/* const char* */
	STRUCT_FLD(descr, "Default stopword list for InnDB Full Text Search"),

	/* the plugin license (PLUGIN_LICENSE_XXX) */
	/* int */
	STRUCT_FLD(license, PLUGIN_LICENSE_GPL),

	/* the function to invoke when plugin is loaded */
	/* int (*)(void*); */
	STRUCT_FLD(init, i_s_stopword_init),

	/* the function to invoke when plugin is unloaded */
	/* int (*)(void*); */
	STRUCT_FLD(deinit, i_s_common_deinit),

	/* plugin version (for SHOW PLUGINS) */
	/* unsigned int */
	STRUCT_FLD(version, INNODB_VERSION_SHORT),

	/* struct st_mysql_show_var* */
	STRUCT_FLD(status_vars, NULL),

	/* struct st_mysql_sys_var** */
	STRUCT_FLD(system_vars, NULL),

	/* reserved for dependency checking */
	/* void* */
	STRUCT_FLD(__reserved1, NULL),

	/* Plugin flags */
	/* unsigned long */
	STRUCT_FLD(flags, 0UL),
};

/* Fields of the dynamic table INFORMATION_SCHEMA.INNODB_FT_DELETED
INFORMATION_SCHEMA.INNODB_FT_BEING_DELETED */
static ST_FIELD_INFO	i_s_fts_doc_fields_info[] =
{
#define	I_S_FTS_DOC_ID			0
	{STRUCT_FLD(field_name,		"DOC_ID"),
	 STRUCT_FLD(field_length,	MY_INT64_NUM_DECIMAL_DIGITS),
	 STRUCT_FLD(field_type,		MYSQL_TYPE_LONGLONG),
	 STRUCT_FLD(value,		0),
	 STRUCT_FLD(field_flags,	MY_I_S_UNSIGNED),
	 STRUCT_FLD(old_name,		""),
	 STRUCT_FLD(open_method,	SKIP_OPEN_TABLE)},

	END_OF_ST_FIELD_INFO
};

/*******************************************************************//**
Fill the dynamic table INFORMATION_SCHEMA.INNODB_FT_DELETED or
INFORMATION_SCHEMA.INNODB_FT_BEING_DELETED
@return	0 on success, 1 on failure */
static
int
i_s_fts_deleted_generic_fill(
/*=========================*/
	THD*		thd,		/*!< in: thread */
	TABLE_LIST*	tables,		/*!< in/out: tables to fill */
	ibool		being_deleted)	/*!< in: BEING_DELTED table */
{
	Field**			fields;
	TABLE*			table = (TABLE*) tables->table;
	trx_t*			trx;
	fts_table_t		fts_table;
	fts_doc_ids_t*		deleted;
	dict_table_t*		user_table;

	DBUG_ENTER("i_s_fts_deleted_generic_fill");

	/* deny access to non-superusers */
	if (check_global_access(thd, PROCESS_ACL)) {
		DBUG_RETURN(0);
	}

	if (!fts_internal_tbl_name) {
		DBUG_RETURN(0);
	}

	deleted = fts_doc_ids_create();

	user_table = dict_table_open_on_name(
		fts_internal_tbl_name, FALSE, FALSE, DICT_ERR_IGNORE_NONE);

	if (!user_table) {
		DBUG_RETURN(0);
	}

	trx = trx_allocate_for_background();
	trx->op_info = "Select for FTS DELETE TABLE";

	FTS_INIT_FTS_TABLE(&fts_table,
			   (being_deleted) ? "BEING_DELETED" : "DELETED",
			   FTS_COMMON_TABLE, user_table);

	fts_table_fetch_doc_ids(trx, &fts_table, deleted);

	fields = table->field;

	for (ulint j = 0; j < ib_vector_size(deleted->doc_ids); ++j) {
		doc_id_t	doc_id;

		doc_id = *(doc_id_t*) ib_vector_get_const(deleted->doc_ids, j);

		OK(fields[I_S_FTS_DOC_ID]->store((longlong) doc_id, true));

		OK(schema_table_store_record(thd, table));
	}

	trx_free_for_background(trx);

	fts_doc_ids_free(deleted);

	dict_table_close(user_table, FALSE, FALSE);

	DBUG_RETURN(0);
}

/*******************************************************************//**
Fill the dynamic table INFORMATION_SCHEMA.INNODB_FT_DELETED
@return	0 on success, 1 on failure */
static
int
i_s_fts_deleted_fill(
/*=================*/
	THD*		thd,	/*!< in: thread */
	TABLE_LIST*	tables,	/*!< in/out: tables to fill */
	Item*		)	/*!< in: condition (ignored) */
{
	DBUG_ENTER("i_s_fts_deleted_fill");

	DBUG_RETURN(i_s_fts_deleted_generic_fill(thd, tables, FALSE));
}

/*******************************************************************//**
Bind the dynamic table INFORMATION_SCHEMA.INNODB_FT_DELETED
@return	0 on success */
static
int
i_s_fts_deleted_init(
/*=================*/
	void*	p)	/*!< in/out: table schema object */
{
	DBUG_ENTER("i_s_fts_deleted_init");
	ST_SCHEMA_TABLE* schema = (ST_SCHEMA_TABLE*) p;

	schema->fields_info = i_s_fts_doc_fields_info;
	schema->fill_table = i_s_fts_deleted_fill;

	DBUG_RETURN(0);
}

UNIV_INTERN struct st_mysql_plugin	i_s_innodb_ft_deleted =
{
	/* the plugin type (a MYSQL_XXX_PLUGIN value) */
	/* int */
	STRUCT_FLD(type, MYSQL_INFORMATION_SCHEMA_PLUGIN),

	/* pointer to type-specific plugin descriptor */
	/* void* */
	STRUCT_FLD(info, &i_s_fts_doc_fields_info),

	/* plugin name */
	/* const char* */
	STRUCT_FLD(name, "INNODB_FT_DELETED"),

	/* plugin author (for SHOW PLUGINS) */
	/* const char* */
	STRUCT_FLD(author, plugin_author),

	/* general descriptive text (for SHOW PLUGINS) */
	/* const char* */
	STRUCT_FLD(descr, "INNODB AUXILIARY FTS DELETED TABLE"),

	/* the plugin license (PLUGIN_LICENSE_XXX) */
	/* int */
	STRUCT_FLD(license, PLUGIN_LICENSE_GPL),

	/* the function to invoke when plugin is loaded */
	/* int (*)(void*); */
	STRUCT_FLD(init, i_s_fts_deleted_init),

	/* the function to invoke when plugin is unloaded */
	/* int (*)(void*); */
	STRUCT_FLD(deinit, i_s_common_deinit),

	/* plugin version (for SHOW PLUGINS) */
	/* unsigned int */
	STRUCT_FLD(version, INNODB_VERSION_SHORT),

	/* struct st_mysql_show_var* */
	STRUCT_FLD(status_vars, NULL),

	/* struct st_mysql_sys_var** */
	STRUCT_FLD(system_vars, NULL),

	/* reserved for dependency checking */
	/* void* */
	STRUCT_FLD(__reserved1, NULL),

	/* Plugin flags */
	/* unsigned long */
	STRUCT_FLD(flags, 0UL),
};

/*******************************************************************//**
Fill the dynamic table INFORMATION_SCHEMA.INNODB_FT_BEING_DELETED
@return	0 on success, 1 on failure */
static
int
i_s_fts_being_deleted_fill(
/*=======================*/
	THD*		thd,	/*!< in: thread */
	TABLE_LIST*	tables,	/*!< in/out: tables to fill */
	Item*		)	/*!< in: condition (ignored) */
{
	DBUG_ENTER("i_s_fts_being_deleted_fill");

	DBUG_RETURN(i_s_fts_deleted_generic_fill(thd, tables, TRUE));
}

/*******************************************************************//**
Bind the dynamic table INFORMATION_SCHEMA.INNODB_FT_BEING_DELETED
@return	0 on success */
static
int
i_s_fts_being_deleted_init(
/*=======================*/
	void*	p)	/*!< in/out: table schema object */
{
	DBUG_ENTER("i_s_fts_deleted_init");
	ST_SCHEMA_TABLE* schema = (ST_SCHEMA_TABLE*) p;

	schema->fields_info = i_s_fts_doc_fields_info;
	schema->fill_table = i_s_fts_being_deleted_fill;

	DBUG_RETURN(0);
}

UNIV_INTERN struct st_mysql_plugin	i_s_innodb_ft_being_deleted =
{
	/* the plugin type (a MYSQL_XXX_PLUGIN value) */
	/* int */
	STRUCT_FLD(type, MYSQL_INFORMATION_SCHEMA_PLUGIN),

	/* pointer to type-specific plugin descriptor */
	/* void* */
	STRUCT_FLD(info, &i_s_fts_doc_fields_info),

	/* plugin name */
	/* const char* */
	STRUCT_FLD(name, "INNODB_FT_BEING_DELETED"),

	/* plugin author (for SHOW PLUGINS) */
	/* const char* */
	STRUCT_FLD(author, plugin_author),

	/* general descriptive text (for SHOW PLUGINS) */
	/* const char* */
	STRUCT_FLD(descr, "INNODB AUXILIARY FTS BEING DELETED TABLE"),

	/* the plugin license (PLUGIN_LICENSE_XXX) */
	/* int */
	STRUCT_FLD(license, PLUGIN_LICENSE_GPL),

	/* the function to invoke when plugin is loaded */
	/* int (*)(void*); */
	STRUCT_FLD(init, i_s_fts_being_deleted_init),

	/* the function to invoke when plugin is unloaded */
	/* int (*)(void*); */
	STRUCT_FLD(deinit, i_s_common_deinit),

	/* plugin version (for SHOW PLUGINS) */
	/* unsigned int */
	STRUCT_FLD(version, INNODB_VERSION_SHORT),

	/* struct st_mysql_show_var* */
	STRUCT_FLD(status_vars, NULL),

	/* struct st_mysql_sys_var** */
	STRUCT_FLD(system_vars, NULL),

	/* reserved for dependency checking */
	/* void* */
	STRUCT_FLD(__reserved1, NULL),

	/* Plugin flags */
	/* unsigned long */
	STRUCT_FLD(flags, 0UL),
};

/* Fields of the dynamic table INFORMATION_SCHEMA.INNODB_FT_INDEX_CACHED and
INFORMATION_SCHEMA.INNODB_FT_INDEX_TABLE */
static ST_FIELD_INFO	i_s_fts_index_fields_info[] =
{
#define	I_S_FTS_WORD			0
	{STRUCT_FLD(field_name,		"WORD"),
	 STRUCT_FLD(field_length,	FTS_MAX_WORD_LEN + 1),
	 STRUCT_FLD(field_type,		MYSQL_TYPE_STRING),
	 STRUCT_FLD(value,		0),
	 STRUCT_FLD(field_flags,	0),
	 STRUCT_FLD(old_name,		""),
	 STRUCT_FLD(open_method,	SKIP_OPEN_TABLE)},

#define	I_S_FTS_FIRST_DOC_ID		1
	{STRUCT_FLD(field_name,		"FIRST_DOC_ID"),
	 STRUCT_FLD(field_length,	MY_INT64_NUM_DECIMAL_DIGITS),
	 STRUCT_FLD(field_type,		MYSQL_TYPE_LONGLONG),
	 STRUCT_FLD(value,		0),
	 STRUCT_FLD(field_flags,	MY_I_S_UNSIGNED),
	 STRUCT_FLD(old_name,		""),
	 STRUCT_FLD(open_method,	SKIP_OPEN_TABLE)},

#define	I_S_FTS_LAST_DOC_ID		2
	{STRUCT_FLD(field_name,		"LAST_DOC_ID"),
	 STRUCT_FLD(field_length,	MY_INT64_NUM_DECIMAL_DIGITS),
	 STRUCT_FLD(field_type,		MYSQL_TYPE_LONGLONG),
	 STRUCT_FLD(value,		0),
	 STRUCT_FLD(field_flags,	MY_I_S_UNSIGNED),
	 STRUCT_FLD(old_name,		""),
	 STRUCT_FLD(open_method,	SKIP_OPEN_TABLE)},

#define	I_S_FTS_DOC_COUNT		3
	{STRUCT_FLD(field_name,		"DOC_COUNT"),
	 STRUCT_FLD(field_length,	MY_INT64_NUM_DECIMAL_DIGITS),
	 STRUCT_FLD(field_type,		MYSQL_TYPE_LONGLONG),
	 STRUCT_FLD(value,		0),
	 STRUCT_FLD(field_flags,	MY_I_S_UNSIGNED),
	 STRUCT_FLD(old_name,		""),
	 STRUCT_FLD(open_method,	SKIP_OPEN_TABLE)},

#define	I_S_FTS_ILIST_DOC_ID		4
	{STRUCT_FLD(field_name,		"DOC_ID"),
	 STRUCT_FLD(field_length,	MY_INT64_NUM_DECIMAL_DIGITS),
	 STRUCT_FLD(field_type,		MYSQL_TYPE_LONGLONG),
	 STRUCT_FLD(value,		0),
	 STRUCT_FLD(field_flags,	MY_I_S_UNSIGNED),
	 STRUCT_FLD(old_name,		""),
	 STRUCT_FLD(open_method,	SKIP_OPEN_TABLE)},

#define	I_S_FTS_ILIST_DOC_POS		5
	{STRUCT_FLD(field_name,		"POSITION"),
	 STRUCT_FLD(field_length,	MY_INT64_NUM_DECIMAL_DIGITS),
	 STRUCT_FLD(field_type,		MYSQL_TYPE_LONGLONG),
	 STRUCT_FLD(value,		0),
	 STRUCT_FLD(field_flags,	MY_I_S_UNSIGNED),
	 STRUCT_FLD(old_name,		""),
	 STRUCT_FLD(open_method,	SKIP_OPEN_TABLE)},

	END_OF_ST_FIELD_INFO
};

/*******************************************************************//**
Go through the Doc Node and its ilist, fill the dynamic table
INFORMATION_SCHEMA.INNODB_FT_INDEX_CACHED for one FTS index on the table.
@return	0 on success, 1 on failure */
static
int
i_s_fts_index_cache_fill_one_index(
/*===============================*/
	fts_index_cache_t*	index_cache,	/*!< in: FTS index cache */
	THD*			thd,		/*!< in: thread */
	TABLE_LIST*		tables)		/*!< in/out: tables to fill */
{
	TABLE*			table = (TABLE*) tables->table;
	Field**			fields;
	const ib_rbt_node_t*	rbt_node;

	DBUG_ENTER("i_s_fts_index_cache_fill_one_index");

	fields = table->field;

	/* Go through each word in the index cache */
	for (rbt_node = rbt_first(index_cache->words);
	     rbt_node;
	     rbt_node = rbt_next(index_cache->words, rbt_node)) {
		doc_id_t	doc_id = 0;

		fts_tokenizer_word_t* word;

		word = rbt_value(fts_tokenizer_word_t, rbt_node);

		/* Decrypt the ilist, and display Dod ID and word position */
		for (ulint i = 0; i < ib_vector_size(word->nodes); i++) {
			fts_node_t*	node;
			byte*		ptr;
			ulint		decoded = 0;

			node = static_cast<fts_node_t*> (ib_vector_get(
				word->nodes, i));

			ptr = node->ilist;

			while (decoded < node->ilist_size) {
				ulint	pos = fts_decode_vlc(&ptr);

				doc_id += pos;

				/* Get position info */
				while (*ptr) {
					pos = fts_decode_vlc(&ptr);

					OK(field_store_string(
						fields[I_S_FTS_WORD],
						reinterpret_cast<const char*>
						(word->text.f_str)));

					OK(fields[I_S_FTS_FIRST_DOC_ID]->store(
						(longlong) node->first_doc_id,
						true));

					OK(fields[I_S_FTS_LAST_DOC_ID]->store(
						(longlong) node->last_doc_id,
						true));

					OK(fields[I_S_FTS_DOC_COUNT]->store(
						node->doc_count));

					OK(fields[I_S_FTS_ILIST_DOC_ID]->store(
						(longlong) doc_id, true));

					OK(fields[I_S_FTS_ILIST_DOC_POS]->store(
						pos));

					OK(schema_table_store_record(
						thd, table));
				}

				++ptr;

				decoded = ptr - (byte*) node->ilist;
			}
		}
	}

	DBUG_RETURN(0);
}
/*******************************************************************//**
Fill the dynamic table INFORMATION_SCHEMA.INNODB_FT_INDEX_CACHED
@return	0 on success, 1 on failure */
static
int
i_s_fts_index_cache_fill(
/*=====================*/
	THD*		thd,	/*!< in: thread */
	TABLE_LIST*	tables,	/*!< in/out: tables to fill */
	Item*		)	/*!< in: condition (ignored) */
{
	dict_table_t*		user_table;
	fts_cache_t*		cache;

	DBUG_ENTER("i_s_fts_index_cache_fill");

	/* deny access to non-superusers */
	if (check_global_access(thd, PROCESS_ACL)) {
		DBUG_RETURN(0);
	}

	if (!fts_internal_tbl_name) {
		DBUG_RETURN(0);
	}

	user_table = dict_table_open_on_name(
		fts_internal_tbl_name, FALSE, FALSE, DICT_ERR_IGNORE_NONE);

	if (!user_table) {
		DBUG_RETURN(0);
	}

	cache = user_table->fts->cache;

	ut_a(cache);

	for (ulint i = 0; i < ib_vector_size(cache->indexes); i++) {
		fts_index_cache_t*      index_cache;

		index_cache = static_cast<fts_index_cache_t*> (
			ib_vector_get(cache->indexes, i));

		i_s_fts_index_cache_fill_one_index(index_cache, thd, tables);
	}

	dict_table_close(user_table, FALSE, FALSE);

	DBUG_RETURN(0);
}

/*******************************************************************//**
Bind the dynamic table INFORMATION_SCHEMA.INNODB_FT_INDEX_CACHE
@return	0 on success */
static
int
i_s_fts_index_cache_init(
/*=====================*/
	void*	p)	/*!< in/out: table schema object */
{
	DBUG_ENTER("i_s_fts_index_cache_init");
	ST_SCHEMA_TABLE* schema = (ST_SCHEMA_TABLE*) p;

	schema->fields_info = i_s_fts_index_fields_info;
	schema->fill_table = i_s_fts_index_cache_fill;

	DBUG_RETURN(0);
}

UNIV_INTERN struct st_mysql_plugin	i_s_innodb_ft_index_cache =
{
	/* the plugin type (a MYSQL_XXX_PLUGIN value) */
	/* int */
	STRUCT_FLD(type, MYSQL_INFORMATION_SCHEMA_PLUGIN),

	/* pointer to type-specific plugin descriptor */
	/* void* */
	STRUCT_FLD(info, &i_s_fts_index_fields_info),

	/* plugin name */
	/* const char* */
	STRUCT_FLD(name, "INNODB_FT_INDEX_CACHE"),

	/* plugin author (for SHOW PLUGINS) */
	/* const char* */
	STRUCT_FLD(author, plugin_author),

	/* general descriptive text (for SHOW PLUGINS) */
	/* const char* */
	STRUCT_FLD(descr, "INNODB AUXILIARY FTS INDEX CACHED"),

	/* the plugin license (PLUGIN_LICENSE_XXX) */
	/* int */
	STRUCT_FLD(license, PLUGIN_LICENSE_GPL),

	/* the function to invoke when plugin is loaded */
	/* int (*)(void*); */
	STRUCT_FLD(init, i_s_fts_index_cache_init),

	/* the function to invoke when plugin is unloaded */
	/* int (*)(void*); */
	STRUCT_FLD(deinit, i_s_common_deinit),

	/* plugin version (for SHOW PLUGINS) */
	/* unsigned int */
	STRUCT_FLD(version, INNODB_VERSION_SHORT),

	/* struct st_mysql_show_var* */
	STRUCT_FLD(status_vars, NULL),

	/* struct st_mysql_sys_var** */
	STRUCT_FLD(system_vars, NULL),

	/* reserved for dependency checking */
	/* void* */
	STRUCT_FLD(__reserved1, NULL),

	/* Plugin flags */
	/* unsigned long */
	STRUCT_FLD(flags, 0UL),
};

/*******************************************************************//**
Go through a FTS index auxiliary table, fetch its rows and fill
FTS word cache structure.
@return	DB_SUCCESS on success, otherwise error code */
static
ulint
i_s_fts_index_table_fill_selected(
/*==============================*/
	dict_index_t*		index,		/*!< in: FTS index */
	ib_vector_t*		words,		/*!< in/out: vector to hold
						fetched words */
	ulint			selected)	/*!< in: selected FTS index */
{
	pars_info_t*		info;
	fts_table_t		fts_table;
	trx_t*			trx;
	que_t*			graph;
	ulint			error;
	fts_fetch_t		fetch;

	info = pars_info_create();

	fetch.read_arg = words;
	fetch.read_record = fts_optimize_index_fetch_node;

	trx = trx_allocate_for_background();

	trx->op_info = "fetching FTS index nodes";

	pars_info_bind_function(info, "my_func", fetch.read_record, &fetch);

	FTS_INIT_INDEX_TABLE(&fts_table, fts_get_suffix(selected),
			     FTS_INDEX_TABLE, index);

	graph = fts_parse_sql(
		&fts_table, info,
		"DECLARE FUNCTION my_func;\n"
		"DECLARE CURSOR c IS"
		" SELECT word, doc_count, first_doc_id, last_doc_id, "
		"ilist\n"
		" FROM %s;\n"
		"BEGIN\n"
		"\n"
		"OPEN c;\n"
		"WHILE 1 = 1 LOOP\n"
		"  FETCH c INTO my_func();\n"
		"  IF c % NOTFOUND THEN\n"
		"    EXIT;\n"
		"  END IF;\n"
		"END LOOP;\n"
		"CLOSE c;");

	for(;;) {
		error = fts_eval_sql(trx, graph);

		if (error == DB_SUCCESS) {
			fts_sql_commit(trx);

			break;
		} else {
			fts_sql_rollback(trx);

			ut_print_timestamp(stderr);

			if (error == DB_LOCK_WAIT_TIMEOUT) {
				fprintf(stderr, "  InnoDB: Warning: "
					"lock wait timeout reading "
					"FTS index.  Retrying!\n");

				trx->error_state = DB_SUCCESS;
			} else {
				fprintf(stderr, "  InnoDB: Error: %lu "
				"while reading FTS index.\n", error);
				break;
			}
		}
	}

	mutex_enter(&dict_sys->mutex);
	que_graph_free(graph);
	mutex_exit(&dict_sys->mutex);

	trx_free_for_background(trx);

	return(error);
}

/*******************************************************************//**
Go through a FTS index and its auxiliary tables, fetch rows in each table
and fill INFORMATION_SCHEMA.INNODB_FT_INDEX_TABLE.
@return	0 on success, 1 on failure */
static
int
i_s_fts_index_table_fill_one_index(
/*===============================*/
	dict_index_t*		index,		/*!< in: FTS index */
	THD*			thd,		/*!< in: thread */
	TABLE_LIST*		tables)		/*!< in/out: tables to fill */
{
	TABLE*			table = (TABLE*) tables->table;
	Field**			fields;
	ib_vector_t*		words;
	mem_heap_t*		heap;
	ulint			num_row_fill;

	DBUG_ENTER("i_s_fts_index_cache_fill_one_index");
	DBUG_ASSERT(!dict_index_is_online_ddl(index));

	heap = mem_heap_create(1024);

	words = ib_vector_create(ib_heap_allocator_create(heap),
				 sizeof(fts_word_t), 256);

	fields = table->field;

	/* Iterate through each auxiliary table as described in
	fts_index_selector */
	for (ulint selected = 0; fts_index_selector[selected].value;
	     selected++) {
		i_s_fts_index_table_fill_selected(index, words, selected);
	}

	num_row_fill = ut_min(ib_vector_size(words), 500000);

	/* Go through each word in the index cache */
	for (ulint i = 0; i < num_row_fill; i++) {
		fts_word_t*	word;

		word = (fts_word_t*) ib_vector_get(words, i);

		word->text.f_str[word->text.f_len] = 0;

		/* Decrypt the ilist, and display Dod ID and word position */
		for (ulint i = 0; i < ib_vector_size(word->nodes); i++) {
			fts_node_t*	node;
			byte*		ptr;
			ulint		decoded = 0;
			doc_id_t	doc_id = 0;

			node = static_cast<fts_node_t*> (ib_vector_get(
				word->nodes, i));

			ptr = node->ilist;

			while (decoded < node->ilist_size) {
				ulint	pos = fts_decode_vlc(&ptr);

				doc_id += pos;

				/* Get position info */
				while (*ptr) {
					pos = fts_decode_vlc(&ptr);

					OK(field_store_string(
						fields[I_S_FTS_WORD],
						reinterpret_cast<const char*>
						(word->text.f_str)));

					OK(fields[I_S_FTS_FIRST_DOC_ID]->store(
						(longlong) node->first_doc_id,
						true));

					OK(fields[I_S_FTS_LAST_DOC_ID]->store(
						(longlong) node->last_doc_id,
						true));

					OK(fields[I_S_FTS_DOC_COUNT]->store(
						node->doc_count));

					OK(fields[I_S_FTS_ILIST_DOC_ID]->store(
						(longlong) doc_id, true));

					OK(fields[I_S_FTS_ILIST_DOC_POS]->store(
						pos));

					OK(schema_table_store_record(
						thd, table));
				}

				++ptr;

				decoded = ptr - (byte*) node->ilist;
			}
		}
	}

	mem_heap_free(heap);

	DBUG_RETURN(0);
}
/*******************************************************************//**
Fill the dynamic table INFORMATION_SCHEMA.INNODB_FT_INDEX_TABLE
@return	0 on success, 1 on failure */
static
int
i_s_fts_index_table_fill(
/*=====================*/
	THD*		thd,	/*!< in: thread */
	TABLE_LIST*	tables,	/*!< in/out: tables to fill */
	Item*		)	/*!< in: condition (ignored) */
{
	dict_table_t*		user_table;
	dict_index_t*		index;

	DBUG_ENTER("i_s_fts_index_table_fill");

	/* deny access to non-superusers */
	if (check_global_access(thd, PROCESS_ACL)) {
		DBUG_RETURN(0);
	}

	if (!fts_internal_tbl_name) {
		DBUG_RETURN(0);
	}

	user_table = dict_table_open_on_name(
		fts_internal_tbl_name, FALSE, FALSE, DICT_ERR_IGNORE_NONE);

	if (!user_table) {
		DBUG_RETURN(0);
	}

	for (index = dict_table_get_first_index(user_table);
	     index; index = dict_table_get_next_index(index)) {
		if (index->type & DICT_FTS) {
			i_s_fts_index_table_fill_one_index(index, thd, tables);
		}
	}

	dict_table_close(user_table, FALSE, FALSE);

	DBUG_RETURN(0);
}

/*******************************************************************//**
Bind the dynamic table INFORMATION_SCHEMA.INNODB_FT_INDEX_TABLE
@return	0 on success */
static
int
i_s_fts_index_table_init(
/*=====================*/
	void*	p)	/*!< in/out: table schema object */
{
	DBUG_ENTER("i_s_fts_index_table_init");
	ST_SCHEMA_TABLE* schema = (ST_SCHEMA_TABLE*) p;

	schema->fields_info = i_s_fts_index_fields_info;
	schema->fill_table = i_s_fts_index_table_fill;

	DBUG_RETURN(0);
}

UNIV_INTERN struct st_mysql_plugin	i_s_innodb_ft_index_table =
{
	/* the plugin type (a MYSQL_XXX_PLUGIN value) */
	/* int */
	STRUCT_FLD(type, MYSQL_INFORMATION_SCHEMA_PLUGIN),

	/* pointer to type-specific plugin descriptor */
	/* void* */
	STRUCT_FLD(info, &i_s_fts_index_fields_info),

	/* plugin name */
	/* const char* */
	STRUCT_FLD(name, "INNODB_FT_INDEX_TABLE"),

	/* plugin author (for SHOW PLUGINS) */
	/* const char* */
	STRUCT_FLD(author, plugin_author),

	/* general descriptive text (for SHOW PLUGINS) */
	/* const char* */
	STRUCT_FLD(descr, "INNODB AUXILIARY FTS INDEX TABLE"),

	/* the plugin license (PLUGIN_LICENSE_XXX) */
	/* int */
	STRUCT_FLD(license, PLUGIN_LICENSE_GPL),

	/* the function to invoke when plugin is loaded */
	/* int (*)(void*); */
	STRUCT_FLD(init, i_s_fts_index_table_init),

	/* the function to invoke when plugin is unloaded */
	/* int (*)(void*); */
	STRUCT_FLD(deinit, i_s_common_deinit),

	/* plugin version (for SHOW PLUGINS) */
	/* unsigned int */
	STRUCT_FLD(version, INNODB_VERSION_SHORT),

	/* struct st_mysql_show_var* */
	STRUCT_FLD(status_vars, NULL),

	/* struct st_mysql_sys_var** */
	STRUCT_FLD(system_vars, NULL),

	/* reserved for dependency checking */
	/* void* */
	STRUCT_FLD(__reserved1, NULL),

	/* Plugin flags */
	/* unsigned long */
	STRUCT_FLD(flags, 0UL),
};

/* Fields of the dynamic table INFORMATION_SCHEMA.INNODB_FT_CONFIG */
static ST_FIELD_INFO	i_s_fts_config_fields_info[] =
{
#define	FTS_CONFIG_KEY			0
	{STRUCT_FLD(field_name,		"KEY"),
	 STRUCT_FLD(field_length,	NAME_LEN + 1),
	 STRUCT_FLD(field_type,		MYSQL_TYPE_STRING),
	 STRUCT_FLD(value,		0),
	 STRUCT_FLD(field_flags,	0),
	 STRUCT_FLD(old_name,		""),
	 STRUCT_FLD(open_method,	SKIP_OPEN_TABLE)},

#define	FTS_CONFIG_VALUE		1
	{STRUCT_FLD(field_name,		"VALUE"),
	 STRUCT_FLD(field_length,	NAME_LEN + 1),
	 STRUCT_FLD(field_type,		MYSQL_TYPE_STRING),
	 STRUCT_FLD(value,		0),
	 STRUCT_FLD(field_flags,	0),
	 STRUCT_FLD(old_name,		""),
	 STRUCT_FLD(open_method,	SKIP_OPEN_TABLE)},

	END_OF_ST_FIELD_INFO
};

static const char* fts_config_key[] = {
	FTS_OPTIMIZE_LIMIT_IN_SECS,
	FTS_SYNCED_DOC_ID,
	FTS_STOPWORD_TABLE_NAME,
	FTS_USE_STOPWORD,
        NULL
};

/*******************************************************************//**
Fill the dynamic table INFORMATION_SCHEMA.INNODB_FT_CONFIG
@return	0 on success, 1 on failure */
static
int
i_s_fts_config_fill(
/*================*/
	THD*		thd,		/*!< in: thread */
	TABLE_LIST*	tables,		/*!< in/out: tables to fill */
	Item*		)	/*!< in: condition (ignored) */
{
	Field**			fields;
	TABLE*			table = (TABLE*) tables->table;
	trx_t*			trx;
	fts_table_t		fts_table;
	dict_table_t*		user_table;
	ulint			i = 0;
	dict_index_t*		index = NULL;
	unsigned char		str[FTS_MAX_CONFIG_VALUE_LEN + 1];

	DBUG_ENTER("i_s_fts_config_fill");

	/* deny access to non-superusers */
	if (check_global_access(thd, PROCESS_ACL)) {
		DBUG_RETURN(0);
	}

	if (!fts_internal_tbl_name) {
		DBUG_RETURN(0);
	}

	fields = table->field;

	user_table = dict_table_open_on_name(
		fts_internal_tbl_name, FALSE, FALSE, DICT_ERR_IGNORE_NONE);

	if (!user_table) {
		DBUG_RETURN(0);
	}

	trx = trx_allocate_for_background();
	trx->op_info = "Select for FTS DELETE TABLE";

	FTS_INIT_FTS_TABLE(&fts_table, "CONFIG", FTS_COMMON_TABLE, user_table);

	if (!ib_vector_is_empty(user_table->fts->indexes)) {
		index = (dict_index_t*) ib_vector_getp_const(
				user_table->fts->indexes, 0);
		DBUG_ASSERT(!dict_index_is_online_ddl(index));
	}

	while (fts_config_key[i]) {
		fts_string_t	value;
		char*		key_name;
		ulint		allocated = FALSE;

		value.f_len = FTS_MAX_CONFIG_VALUE_LEN;

		value.f_str = str;

		if (index
		    && strcmp(fts_config_key[i], FTS_TOTAL_WORD_COUNT) == 0) {
			key_name = fts_config_create_index_param_name(
				fts_config_key[i], index);
			allocated = TRUE;
		} else {
			key_name = (char*) fts_config_key[i];
		}

		fts_config_get_value(trx, &fts_table, key_name, &value);

		if (allocated) {
			ut_free(key_name);
		}

		OK(field_store_string(
                        fields[FTS_CONFIG_KEY], fts_config_key[i]));

		OK(field_store_string(
                        fields[FTS_CONFIG_VALUE], (const char*) value.f_str));

		OK(schema_table_store_record(thd, table));

		i++;
	}

	fts_sql_commit(trx);

	trx_free_for_background(trx);

	dict_table_close(user_table, FALSE, FALSE);

	DBUG_RETURN(0);
}

/*******************************************************************//**
Bind the dynamic table INFORMATION_SCHEMA.INNODB_FT_CONFIG
@return	0 on success */
static
int
i_s_fts_config_init(
/*=================*/
	void*	p)	/*!< in/out: table schema object */
{
	DBUG_ENTER("i_s_fts_config_init");
	ST_SCHEMA_TABLE* schema = (ST_SCHEMA_TABLE*) p;

	schema->fields_info = i_s_fts_config_fields_info;
	schema->fill_table = i_s_fts_config_fill;

	DBUG_RETURN(0);
}

UNIV_INTERN struct st_mysql_plugin	i_s_innodb_ft_config =
{
	/* the plugin type (a MYSQL_XXX_PLUGIN value) */
	/* int */
	STRUCT_FLD(type, MYSQL_INFORMATION_SCHEMA_PLUGIN),

	/* pointer to type-specific plugin descriptor */
	/* void* */
	STRUCT_FLD(info, &i_s_fts_config_fields_info),

	/* plugin name */
	/* const char* */
	STRUCT_FLD(name, "INNODB_FT_CONFIG"),

	/* plugin author (for SHOW PLUGINS) */
	/* const char* */
	STRUCT_FLD(author, plugin_author),

	/* general descriptive text (for SHOW PLUGINS) */
	/* const char* */
	STRUCT_FLD(descr, "INNODB AUXILIARY FTS CONFIG TABLE"),

	/* the plugin license (PLUGIN_LICENSE_XXX) */
	/* int */
	STRUCT_FLD(license, PLUGIN_LICENSE_GPL),

	/* the function to invoke when plugin is loaded */
	/* int (*)(void*); */
	STRUCT_FLD(init, i_s_fts_config_init),

	/* the function to invoke when plugin is unloaded */
	/* int (*)(void*); */
	STRUCT_FLD(deinit, i_s_common_deinit),

	/* plugin version (for SHOW PLUGINS) */
	/* unsigned int */
	STRUCT_FLD(version, INNODB_VERSION_SHORT),

	/* struct st_mysql_show_var* */
	STRUCT_FLD(status_vars, NULL),

	/* struct st_mysql_sys_var** */
	STRUCT_FLD(system_vars, NULL),

	/* reserved for dependency checking */
	/* void* */
	STRUCT_FLD(__reserved1, NULL),

	/* Plugin flags */
	/* unsigned long */
	STRUCT_FLD(flags, 0UL),
};

/* Fields of the dynamic table INNODB_BUFFER_POOL_STATS. */
static ST_FIELD_INFO	i_s_innodb_buffer_stats_fields_info[] =
{
#define IDX_BUF_STATS_POOL_ID		0
	{STRUCT_FLD(field_name,		"POOL_ID"),
	 STRUCT_FLD(field_length,	MY_INT64_NUM_DECIMAL_DIGITS),
	 STRUCT_FLD(field_type,		MYSQL_TYPE_LONGLONG),
	 STRUCT_FLD(value,		0),
	 STRUCT_FLD(field_flags,	MY_I_S_UNSIGNED),
	 STRUCT_FLD(old_name,		""),
	 STRUCT_FLD(open_method,	SKIP_OPEN_TABLE)},

#define IDX_BUF_STATS_POOL_SIZE		1
	{STRUCT_FLD(field_name,		"POOL_SIZE"),
	 STRUCT_FLD(field_length,	MY_INT64_NUM_DECIMAL_DIGITS),
	 STRUCT_FLD(field_type,		MYSQL_TYPE_LONGLONG),
	 STRUCT_FLD(value,		0),
	 STRUCT_FLD(field_flags,	MY_I_S_UNSIGNED),
	 STRUCT_FLD(old_name,		""),
	 STRUCT_FLD(open_method,	SKIP_OPEN_TABLE)},

#define IDX_BUF_STATS_FREE_BUFFERS	2
	{STRUCT_FLD(field_name,		"FREE_BUFFERS"),
	 STRUCT_FLD(field_length,	MY_INT64_NUM_DECIMAL_DIGITS),
	 STRUCT_FLD(field_type,		MYSQL_TYPE_LONGLONG),
	 STRUCT_FLD(value,		0),
	 STRUCT_FLD(field_flags,	MY_I_S_UNSIGNED),
	 STRUCT_FLD(old_name,		""),
	 STRUCT_FLD(open_method,	SKIP_OPEN_TABLE)},

#define IDX_BUF_STATS_LRU_LEN		3
	{STRUCT_FLD(field_name,		"DATABASE_PAGES"),
	 STRUCT_FLD(field_length,	MY_INT64_NUM_DECIMAL_DIGITS),
	 STRUCT_FLD(field_type,		MYSQL_TYPE_LONGLONG),
	 STRUCT_FLD(value,		0),
	 STRUCT_FLD(field_flags,	MY_I_S_UNSIGNED),
	 STRUCT_FLD(old_name,		""),
	 STRUCT_FLD(open_method,	SKIP_OPEN_TABLE)},

#define IDX_BUF_STATS_OLD_LRU_LEN	4
	{STRUCT_FLD(field_name,		"OLD_DATABASE_PAGES"),
	 STRUCT_FLD(field_length,	MY_INT64_NUM_DECIMAL_DIGITS),
	 STRUCT_FLD(field_type,		MYSQL_TYPE_LONGLONG),
	 STRUCT_FLD(value,		0),
	 STRUCT_FLD(field_flags,	MY_I_S_UNSIGNED),
	 STRUCT_FLD(old_name,		""),
	 STRUCT_FLD(open_method,	SKIP_OPEN_TABLE)},

#define IDX_BUF_STATS_FLUSH_LIST_LEN	5
	{STRUCT_FLD(field_name,		"MODIFIED_DATABASE_PAGES"),
	 STRUCT_FLD(field_length,	MY_INT64_NUM_DECIMAL_DIGITS),
	 STRUCT_FLD(field_type,		MYSQL_TYPE_LONGLONG),
	 STRUCT_FLD(value,		0),
	 STRUCT_FLD(field_flags,	MY_I_S_UNSIGNED),
	 STRUCT_FLD(old_name,		""),
	 STRUCT_FLD(open_method,	SKIP_OPEN_TABLE)},

#define IDX_BUF_STATS_PENDING_ZIP	6
	{STRUCT_FLD(field_name,		"PENDING_DECOMPRESS"),
	 STRUCT_FLD(field_length,	MY_INT64_NUM_DECIMAL_DIGITS),
	 STRUCT_FLD(field_type,		MYSQL_TYPE_LONGLONG),
	 STRUCT_FLD(value,		0),
	 STRUCT_FLD(field_flags,	MY_I_S_UNSIGNED),
	 STRUCT_FLD(old_name,		""),
	 STRUCT_FLD(open_method,	SKIP_OPEN_TABLE)},

#define IDX_BUF_STATS_PENDING_READ	7
	{STRUCT_FLD(field_name,		"PENDING_READS"),
	 STRUCT_FLD(field_length,	MY_INT64_NUM_DECIMAL_DIGITS),
	 STRUCT_FLD(field_type,		MYSQL_TYPE_LONGLONG),
	 STRUCT_FLD(value,		0),
	 STRUCT_FLD(field_flags,	MY_I_S_UNSIGNED),
	 STRUCT_FLD(old_name,		""),
	 STRUCT_FLD(open_method,	SKIP_OPEN_TABLE)},

#define IDX_BUF_STATS_FLUSH_LRU		8
	{STRUCT_FLD(field_name,		"PENDING_FLUSH_LRU"),
	 STRUCT_FLD(field_length,	MY_INT64_NUM_DECIMAL_DIGITS),
	 STRUCT_FLD(field_type,		MYSQL_TYPE_LONGLONG),
	 STRUCT_FLD(value,		0),
	 STRUCT_FLD(field_flags,	MY_I_S_UNSIGNED),
	 STRUCT_FLD(old_name,		""),
	 STRUCT_FLD(open_method,	SKIP_OPEN_TABLE)},

#define IDX_BUF_STATS_FLUSH_LIST	9
	{STRUCT_FLD(field_name,		"PENDING_FLUSH_LIST"),
	 STRUCT_FLD(field_length,	MY_INT64_NUM_DECIMAL_DIGITS),
	 STRUCT_FLD(field_type,		MYSQL_TYPE_LONGLONG),
	 STRUCT_FLD(value,		0),
	 STRUCT_FLD(field_flags,	MY_I_S_UNSIGNED),
	 STRUCT_FLD(old_name,		""),
	 STRUCT_FLD(open_method,	SKIP_OPEN_TABLE)},

#define IDX_BUF_STATS_PAGE_YOUNG	10
	{STRUCT_FLD(field_name,		"PAGES_MADE_YOUNG"),
	 STRUCT_FLD(field_length,	MY_INT64_NUM_DECIMAL_DIGITS),
	 STRUCT_FLD(field_type,		MYSQL_TYPE_LONGLONG),
	 STRUCT_FLD(value,		0),
	 STRUCT_FLD(field_flags,	MY_I_S_UNSIGNED),
	 STRUCT_FLD(old_name,		""),
	 STRUCT_FLD(open_method,	SKIP_OPEN_TABLE)},

#define IDX_BUF_STATS_PAGE_NOT_YOUNG	11
	{STRUCT_FLD(field_name,		"PAGES_NOT_MADE_YOUNG"),
	 STRUCT_FLD(field_length,	MY_INT64_NUM_DECIMAL_DIGITS),
	 STRUCT_FLD(field_type,		MYSQL_TYPE_LONGLONG),
	 STRUCT_FLD(value,		0),
	 STRUCT_FLD(field_flags,	MY_I_S_UNSIGNED),
	 STRUCT_FLD(old_name,		""),
	 STRUCT_FLD(open_method,	SKIP_OPEN_TABLE)},

#define	IDX_BUF_STATS_PAGE_YOUNG_RATE	12
	{STRUCT_FLD(field_name,		"PAGES_MADE_YOUNG_RATE"),
	 STRUCT_FLD(field_length,	MAX_FLOAT_STR_LENGTH),
	 STRUCT_FLD(field_type,		MYSQL_TYPE_FLOAT),
	 STRUCT_FLD(value,		0),
	 STRUCT_FLD(field_flags,	0),
	 STRUCT_FLD(old_name,		""),
	 STRUCT_FLD(open_method,	SKIP_OPEN_TABLE)},

#define	IDX_BUF_STATS_PAGE_NOT_YOUNG_RATE 13
	{STRUCT_FLD(field_name,		"PAGES_MADE_NOT_YOUNG_RATE"),
	 STRUCT_FLD(field_length,	MAX_FLOAT_STR_LENGTH),
	 STRUCT_FLD(field_type,		MYSQL_TYPE_FLOAT),
	 STRUCT_FLD(value,		0),
	 STRUCT_FLD(field_flags,	0),
	 STRUCT_FLD(old_name,		""),
	 STRUCT_FLD(open_method,	SKIP_OPEN_TABLE)},

#define IDX_BUF_STATS_PAGE_READ		14
	{STRUCT_FLD(field_name,		"NUMBER_PAGES_READ"),
	 STRUCT_FLD(field_length,	MY_INT64_NUM_DECIMAL_DIGITS),
	 STRUCT_FLD(field_type,		MYSQL_TYPE_LONGLONG),
	 STRUCT_FLD(value,		0),
	 STRUCT_FLD(field_flags,	MY_I_S_UNSIGNED),
	 STRUCT_FLD(old_name,		""),
	 STRUCT_FLD(open_method,	SKIP_OPEN_TABLE)},

#define IDX_BUF_STATS_PAGE_CREATED	15
	{STRUCT_FLD(field_name,		"NUMBER_PAGES_CREATED"),
	 STRUCT_FLD(field_length,	MY_INT64_NUM_DECIMAL_DIGITS),
	 STRUCT_FLD(field_type,		MYSQL_TYPE_LONGLONG),
	 STRUCT_FLD(value,		0),
	 STRUCT_FLD(field_flags,	MY_I_S_UNSIGNED),
	 STRUCT_FLD(old_name,		""),
	 STRUCT_FLD(open_method,	SKIP_OPEN_TABLE)},

#define IDX_BUF_STATS_PAGE_WRITTEN	16
	{STRUCT_FLD(field_name,		"NUMBER_PAGES_WRITTEN"),
	 STRUCT_FLD(field_length,	MY_INT64_NUM_DECIMAL_DIGITS),
	 STRUCT_FLD(field_type,		MYSQL_TYPE_LONGLONG),
	 STRUCT_FLD(value,		0),
	 STRUCT_FLD(field_flags,	MY_I_S_UNSIGNED),
	 STRUCT_FLD(old_name,		""),
	 STRUCT_FLD(open_method,	SKIP_OPEN_TABLE)},

#define	IDX_BUF_STATS_PAGE_READ_RATE	17
	{STRUCT_FLD(field_name,		"PAGES_READ_RATE"),
	 STRUCT_FLD(field_length,	MAX_FLOAT_STR_LENGTH),
	 STRUCT_FLD(field_type,		MYSQL_TYPE_FLOAT),
	 STRUCT_FLD(value,		0),
	 STRUCT_FLD(field_flags,	0),
	 STRUCT_FLD(old_name,		""),
	 STRUCT_FLD(open_method,	SKIP_OPEN_TABLE)},

#define	IDX_BUF_STATS_PAGE_CREATE_RATE	18
	{STRUCT_FLD(field_name,		"PAGES_CREATE_RATE"),
	 STRUCT_FLD(field_length,	MAX_FLOAT_STR_LENGTH),
	 STRUCT_FLD(field_type,		MYSQL_TYPE_FLOAT),
	 STRUCT_FLD(value,		0),
	 STRUCT_FLD(field_flags,	0),
	 STRUCT_FLD(old_name,		""),
	 STRUCT_FLD(open_method,	SKIP_OPEN_TABLE)},

#define	IDX_BUF_STATS_PAGE_WRITTEN_RATE	19
	{STRUCT_FLD(field_name,		"PAGES_WRITTEN_RATE"),
	 STRUCT_FLD(field_length,	MAX_FLOAT_STR_LENGTH),
	 STRUCT_FLD(field_type,		MYSQL_TYPE_FLOAT),
	 STRUCT_FLD(value,		0),
	 STRUCT_FLD(field_flags,	0),
	 STRUCT_FLD(old_name,		""),
	 STRUCT_FLD(open_method,	SKIP_OPEN_TABLE)},

#define IDX_BUF_STATS_GET		20
	{STRUCT_FLD(field_name,		"NUMBER_PAGES_GET"),
	 STRUCT_FLD(field_length,	MY_INT64_NUM_DECIMAL_DIGITS),
	 STRUCT_FLD(field_type,		MYSQL_TYPE_LONGLONG),
	 STRUCT_FLD(value,		0),
	 STRUCT_FLD(field_flags,	MY_I_S_UNSIGNED),
	 STRUCT_FLD(old_name,		""),
	 STRUCT_FLD(open_method,	SKIP_OPEN_TABLE)},

#define IDX_BUF_STATS_HIT_RATE		21
	{STRUCT_FLD(field_name,		"HIT_RATE"),
	 STRUCT_FLD(field_length,	MY_INT64_NUM_DECIMAL_DIGITS),
	 STRUCT_FLD(field_type,		MYSQL_TYPE_LONGLONG),
	 STRUCT_FLD(value,		0),
	 STRUCT_FLD(field_flags,	MY_I_S_UNSIGNED),
	 STRUCT_FLD(old_name,		""),
	 STRUCT_FLD(open_method,	SKIP_OPEN_TABLE)},

#define IDX_BUF_STATS_MADE_YOUNG_PCT	22
	{STRUCT_FLD(field_name,		"YOUNG_MAKE_PER_THOUSAND_GETS"),
	 STRUCT_FLD(field_length,	MY_INT64_NUM_DECIMAL_DIGITS),
	 STRUCT_FLD(field_type,		MYSQL_TYPE_LONGLONG),
	 STRUCT_FLD(value,		0),
	 STRUCT_FLD(field_flags,	MY_I_S_UNSIGNED),
	 STRUCT_FLD(old_name,		""),
	 STRUCT_FLD(open_method,	SKIP_OPEN_TABLE)},

#define IDX_BUF_STATS_NOT_MADE_YOUNG_PCT 23
	{STRUCT_FLD(field_name,		"NOT_YOUNG_MAKE_PER_THOUSAND_GETS"),
	 STRUCT_FLD(field_length,	MY_INT64_NUM_DECIMAL_DIGITS),
	 STRUCT_FLD(field_type,		MYSQL_TYPE_LONGLONG),
	 STRUCT_FLD(value,		0),
	 STRUCT_FLD(field_flags,	MY_I_S_UNSIGNED),
	 STRUCT_FLD(old_name,		""),
	 STRUCT_FLD(open_method,	SKIP_OPEN_TABLE)},

#define IDX_BUF_STATS_READ_AHREAD	24
	{STRUCT_FLD(field_name,		"NUMBER_PAGES_READ_AHEAD"),
	 STRUCT_FLD(field_length,	MY_INT64_NUM_DECIMAL_DIGITS),
	 STRUCT_FLD(field_type,		MYSQL_TYPE_LONGLONG),
	 STRUCT_FLD(value,		0),
	 STRUCT_FLD(field_flags,	MY_I_S_UNSIGNED),
	 STRUCT_FLD(old_name,		""),
	 STRUCT_FLD(open_method,	SKIP_OPEN_TABLE)},

#define IDX_BUF_STATS_READ_AHEAD_EVICTED 25
	{STRUCT_FLD(field_name,		"NUMBER_READ_AHEAD_EVICTED"),
	 STRUCT_FLD(field_length,	MY_INT64_NUM_DECIMAL_DIGITS),
	 STRUCT_FLD(field_type,		MYSQL_TYPE_LONGLONG),
	 STRUCT_FLD(value,		0),
	 STRUCT_FLD(field_flags,	MY_I_S_UNSIGNED),
	 STRUCT_FLD(old_name,		""),
	 STRUCT_FLD(open_method,	SKIP_OPEN_TABLE)},

#define	IDX_BUF_STATS_READ_AHEAD_RATE	26
	{STRUCT_FLD(field_name,		"READ_AHEAD_RATE"),
	 STRUCT_FLD(field_length,	MAX_FLOAT_STR_LENGTH),
	 STRUCT_FLD(field_type,		MYSQL_TYPE_FLOAT),
	 STRUCT_FLD(value,		0),
	 STRUCT_FLD(field_flags,	0),
	 STRUCT_FLD(old_name,		""),
	 STRUCT_FLD(open_method,	SKIP_OPEN_TABLE)},

#define	IDX_BUF_STATS_READ_AHEAD_EVICT_RATE 27
	{STRUCT_FLD(field_name,		"READ_AHEAD_EVICTED_RATE"),
	 STRUCT_FLD(field_length,	MAX_FLOAT_STR_LENGTH),
	 STRUCT_FLD(field_type,		MYSQL_TYPE_FLOAT),
	 STRUCT_FLD(value,		0),
	 STRUCT_FLD(field_flags,	0),
	 STRUCT_FLD(old_name,		""),
	 STRUCT_FLD(open_method,	SKIP_OPEN_TABLE)},

#define IDX_BUF_STATS_LRU_IO_SUM	28
	{STRUCT_FLD(field_name,		"LRU_IO_TOTAL"),
	 STRUCT_FLD(field_length,	MY_INT64_NUM_DECIMAL_DIGITS),
	 STRUCT_FLD(field_type,		MYSQL_TYPE_LONGLONG),
	 STRUCT_FLD(value,		0),
	 STRUCT_FLD(field_flags,	MY_I_S_UNSIGNED),
	 STRUCT_FLD(old_name,		""),
	 STRUCT_FLD(open_method,	SKIP_OPEN_TABLE)},

#define IDX_BUF_STATS_LRU_IO_CUR	29
	{STRUCT_FLD(field_name,		"LRU_IO_CURRENT"),
	 STRUCT_FLD(field_length,	MY_INT64_NUM_DECIMAL_DIGITS),
	 STRUCT_FLD(field_type,		MYSQL_TYPE_LONGLONG),
	 STRUCT_FLD(value,		0),
	 STRUCT_FLD(field_flags,	MY_I_S_UNSIGNED),
	 STRUCT_FLD(old_name,		""),
	 STRUCT_FLD(open_method,	SKIP_OPEN_TABLE)},

#define IDX_BUF_STATS_UNZIP_SUM		30
	{STRUCT_FLD(field_name,		"UNCOMPRESS_TOTAL"),
	 STRUCT_FLD(field_length,	MY_INT64_NUM_DECIMAL_DIGITS),
	 STRUCT_FLD(field_type,		MYSQL_TYPE_LONGLONG),
	 STRUCT_FLD(value,		0),
	 STRUCT_FLD(field_flags,	MY_I_S_UNSIGNED),
	 STRUCT_FLD(old_name,		""),
	 STRUCT_FLD(open_method,	SKIP_OPEN_TABLE)},

#define IDX_BUF_STATS_UNZIP_CUR		31
	{STRUCT_FLD(field_name,		"UNCOMPRESS_CURRENT"),
	 STRUCT_FLD(field_length,	MY_INT64_NUM_DECIMAL_DIGITS),
	 STRUCT_FLD(field_type,		MYSQL_TYPE_LONGLONG),
	 STRUCT_FLD(value,		0),
	 STRUCT_FLD(field_flags,	MY_I_S_UNSIGNED),
	 STRUCT_FLD(old_name,		""),
	 STRUCT_FLD(open_method,	SKIP_OPEN_TABLE)},

	END_OF_ST_FIELD_INFO
};

/*******************************************************************//**
Fill Information Schema table INNODB_BUFFER_POOL_STATS for a particular
buffer pool
@return	0 on success, 1 on failure */
static
int
i_s_innodb_stats_fill(
/*==================*/
	THD*			thd,		/*!< in: thread */
	TABLE_LIST*		tables,		/*!< in/out: tables to fill */
	const buf_pool_info_t*	info)		/*!< in: buffer pool
						information */
{
	TABLE*			table;
	Field**			fields;

	DBUG_ENTER("i_s_innodb_stats_fill");

	table = tables->table;

	fields = table->field;

	OK(fields[IDX_BUF_STATS_POOL_ID]->store(info->pool_unique_id));

	OK(fields[IDX_BUF_STATS_POOL_SIZE]->store(info->pool_size));

	OK(fields[IDX_BUF_STATS_LRU_LEN]->store(info->lru_len));

	OK(fields[IDX_BUF_STATS_OLD_LRU_LEN]->store(info->old_lru_len));

	OK(fields[IDX_BUF_STATS_FREE_BUFFERS]->store(info->free_list_len));

	OK(fields[IDX_BUF_STATS_FLUSH_LIST_LEN]->store(
		info->flush_list_len));

	OK(fields[IDX_BUF_STATS_PENDING_ZIP]->store(info->n_pend_unzip));

	OK(fields[IDX_BUF_STATS_PENDING_READ]->store(info->n_pend_reads));

	OK(fields[IDX_BUF_STATS_FLUSH_LRU]->store(info->n_pending_flush_lru));

	OK(fields[IDX_BUF_STATS_FLUSH_LIST]->store(info->n_pending_flush_list));

	OK(fields[IDX_BUF_STATS_PAGE_YOUNG]->store(info->n_pages_made_young));

	OK(fields[IDX_BUF_STATS_PAGE_NOT_YOUNG]->store(
		info->n_pages_not_made_young));

	OK(fields[IDX_BUF_STATS_PAGE_YOUNG_RATE]->store(
		info->page_made_young_rate));

	OK(fields[IDX_BUF_STATS_PAGE_NOT_YOUNG_RATE]->store(
		info->page_not_made_young_rate));

	OK(fields[IDX_BUF_STATS_PAGE_READ]->store(info->n_pages_read));

	OK(fields[IDX_BUF_STATS_PAGE_CREATED]->store(info->n_pages_created));

	OK(fields[IDX_BUF_STATS_PAGE_WRITTEN]->store(info->n_pages_written));

	OK(fields[IDX_BUF_STATS_GET]->store(info->n_page_gets));

	OK(fields[IDX_BUF_STATS_PAGE_READ_RATE]->store(info->pages_read_rate));

	OK(fields[IDX_BUF_STATS_PAGE_CREATE_RATE]->store(info->pages_created_rate));

	OK(fields[IDX_BUF_STATS_PAGE_WRITTEN_RATE]->store(info->pages_written_rate));

	if (info->n_page_get_delta) {
		OK(fields[IDX_BUF_STATS_HIT_RATE]->store(
			1000 - (1000 * info->page_read_delta
				/ info->n_page_get_delta)));

		OK(fields[IDX_BUF_STATS_MADE_YOUNG_PCT]->store(
			1000 * info->young_making_delta
			/ info->n_page_get_delta));

		OK(fields[IDX_BUF_STATS_NOT_MADE_YOUNG_PCT]->store(
			1000 * info->not_young_making_delta
			/ info->n_page_get_delta));
	} else {
		OK(fields[IDX_BUF_STATS_HIT_RATE]->store(0));
		OK(fields[IDX_BUF_STATS_MADE_YOUNG_PCT]->store(0));
		OK(fields[IDX_BUF_STATS_NOT_MADE_YOUNG_PCT]->store(0));
	}

	OK(fields[IDX_BUF_STATS_READ_AHREAD]->store(info->n_ra_pages_read));

	OK(fields[IDX_BUF_STATS_READ_AHEAD_EVICTED]->store(
		info->n_ra_pages_evicted));

	OK(fields[IDX_BUF_STATS_READ_AHEAD_RATE]->store(
		info->pages_readahead_rate));

	OK(fields[IDX_BUF_STATS_READ_AHEAD_EVICT_RATE]->store(
		info->pages_evicted_rate));

	OK(fields[IDX_BUF_STATS_LRU_IO_SUM]->store(info->io_sum));

	OK(fields[IDX_BUF_STATS_LRU_IO_CUR]->store(info->io_cur));

	OK(fields[IDX_BUF_STATS_UNZIP_SUM]->store(info->unzip_sum));

	OK(fields[IDX_BUF_STATS_UNZIP_CUR]->store( info->unzip_cur));

	DBUG_RETURN(schema_table_store_record(thd, table));
}

/*******************************************************************//**
This is the function that loops through each buffer pool and fetch buffer
pool stats to information schema  table: I_S_INNODB_BUFFER_POOL_STATS
@return	0 on success, 1 on failure */
static
int
i_s_innodb_buffer_stats_fill_table(
/*===============================*/
	THD*		thd,		/*!< in: thread */
	TABLE_LIST*	tables,		/*!< in/out: tables to fill */
	Item*		)		/*!< in: condition (ignored) */
{
	int			status	= 0;
	buf_pool_info_t*	pool_info;

	DBUG_ENTER("i_s_innodb_buffer_fill_general");
	RETURN_IF_INNODB_NOT_STARTED(tables->schema_table_name);

	/* Only allow the PROCESS privilege holder to access the stats */
	if (check_global_access(thd, PROCESS_ACL)) {
		DBUG_RETURN(0);
	}

	pool_info = (buf_pool_info_t*) mem_zalloc(
		srv_buf_pool_instances *  sizeof *pool_info);

	/* Walk through each buffer pool */
	for (ulint i = 0; i < srv_buf_pool_instances; i++) {
		buf_pool_t*		buf_pool;

		buf_pool = buf_pool_from_array(i);

		/* Fetch individual buffer pool info */
		buf_stats_get_pool_info(buf_pool, i, pool_info);

		status = i_s_innodb_stats_fill(thd, tables, &pool_info[i]);

		/* If something goes wrong, break and return */
		if (status) {
			break;
		}
	}

	mem_free(pool_info);

	DBUG_RETURN(status);
}

/*******************************************************************//**
Bind the dynamic table INFORMATION_SCHEMA.INNODB_BUFFER_POOL_STATS.
@return	0 on success, 1 on failure */
static
int
i_s_innodb_buffer_pool_stats_init(
/*==============================*/
	void*	p)	/*!< in/out: table schema object */
{
	ST_SCHEMA_TABLE*	schema;

	DBUG_ENTER("i_s_innodb_buffer_pool_stats_init");

	schema = reinterpret_cast<ST_SCHEMA_TABLE*>(p);

	schema->fields_info = i_s_innodb_buffer_stats_fields_info;
	schema->fill_table = i_s_innodb_buffer_stats_fill_table;

	DBUG_RETURN(0);
}

UNIV_INTERN struct st_mysql_plugin	i_s_innodb_buffer_stats =
{
	/* the plugin type (a MYSQL_XXX_PLUGIN value) */
	/* int */
	STRUCT_FLD(type, MYSQL_INFORMATION_SCHEMA_PLUGIN),

	/* pointer to type-specific plugin descriptor */
	/* void* */
	STRUCT_FLD(info, &i_s_info),

	/* plugin name */
	/* const char* */
	STRUCT_FLD(name, "INNODB_BUFFER_POOL_STATS"),

	/* plugin author (for SHOW PLUGINS) */
	/* const char* */
	STRUCT_FLD(author, plugin_author),

	/* general descriptive text (for SHOW PLUGINS) */
	/* const char* */
	STRUCT_FLD(descr, "InnoDB Buffer Pool Statistics Information "),

	/* the plugin license (PLUGIN_LICENSE_XXX) */
	/* int */
	STRUCT_FLD(license, PLUGIN_LICENSE_GPL),

	/* the function to invoke when plugin is loaded */
	/* int (*)(void*); */
	STRUCT_FLD(init, i_s_innodb_buffer_pool_stats_init),

	/* the function to invoke when plugin is unloaded */
	/* int (*)(void*); */
	STRUCT_FLD(deinit, i_s_common_deinit),

	/* plugin version (for SHOW PLUGINS) */
	/* unsigned int */
	STRUCT_FLD(version, INNODB_VERSION_SHORT),

	/* struct st_mysql_show_var* */
	STRUCT_FLD(status_vars, NULL),

	/* struct st_mysql_sys_var** */
	STRUCT_FLD(system_vars, NULL),

	/* reserved for dependency checking */
	/* void* */
	STRUCT_FLD(__reserved1, NULL),

	/* Plugin flags */
	/* unsigned long */
	STRUCT_FLD(flags, 0UL),
};

/* Fields of the dynamic table INNODB_BUFFER_POOL_PAGE. */
static ST_FIELD_INFO	i_s_innodb_buffer_page_fields_info[] =
{
#define IDX_BUFFER_POOL_ID		0
	{STRUCT_FLD(field_name,		"POOL_ID"),
	 STRUCT_FLD(field_length,	MY_INT64_NUM_DECIMAL_DIGITS),
	 STRUCT_FLD(field_type,		MYSQL_TYPE_LONGLONG),
	 STRUCT_FLD(value,		0),
	 STRUCT_FLD(field_flags,	MY_I_S_UNSIGNED),
	 STRUCT_FLD(old_name,		""),
	 STRUCT_FLD(open_method,	SKIP_OPEN_TABLE)},

#define IDX_BUFFER_BLOCK_ID		1
	{STRUCT_FLD(field_name,		"BLOCK_ID"),
	 STRUCT_FLD(field_length,	MY_INT64_NUM_DECIMAL_DIGITS),
	 STRUCT_FLD(field_type,		MYSQL_TYPE_LONGLONG),
	 STRUCT_FLD(value,		0),
	 STRUCT_FLD(field_flags,	MY_I_S_UNSIGNED),
	 STRUCT_FLD(old_name,		""),
	 STRUCT_FLD(open_method,	SKIP_OPEN_TABLE)},

#define IDX_BUFFER_PAGE_SPACE		2
	{STRUCT_FLD(field_name,		"SPACE"),
	 STRUCT_FLD(field_length,	MY_INT64_NUM_DECIMAL_DIGITS),
	 STRUCT_FLD(field_type,		MYSQL_TYPE_LONGLONG),
	 STRUCT_FLD(value,		0),
	 STRUCT_FLD(field_flags,	MY_I_S_UNSIGNED),
	 STRUCT_FLD(old_name,		""),
	 STRUCT_FLD(open_method,	SKIP_OPEN_TABLE)},

#define IDX_BUFFER_PAGE_NUM		3
	{STRUCT_FLD(field_name,		"PAGE_NUMBER"),
	 STRUCT_FLD(field_length,	MY_INT64_NUM_DECIMAL_DIGITS),
	 STRUCT_FLD(field_type,		MYSQL_TYPE_LONGLONG),
	 STRUCT_FLD(value,		0),
	 STRUCT_FLD(field_flags,	MY_I_S_UNSIGNED),
	 STRUCT_FLD(old_name,		""),
	 STRUCT_FLD(open_method,	SKIP_OPEN_TABLE)},

#define IDX_BUFFER_PAGE_TYPE		4
	{STRUCT_FLD(field_name,		"PAGE_TYPE"),
	 STRUCT_FLD(field_length,	64),
	 STRUCT_FLD(field_type,		MYSQL_TYPE_STRING),
	 STRUCT_FLD(value,		0),
	 STRUCT_FLD(field_flags,	MY_I_S_MAYBE_NULL),
	 STRUCT_FLD(old_name,		""),
	 STRUCT_FLD(open_method,	SKIP_OPEN_TABLE)},

#define IDX_BUFFER_PAGE_FLUSH_TYPE	5
	{STRUCT_FLD(field_name,		"FLUSH_TYPE"),
	 STRUCT_FLD(field_length,	MY_INT64_NUM_DECIMAL_DIGITS),
	 STRUCT_FLD(field_type,		MYSQL_TYPE_LONGLONG),
	 STRUCT_FLD(value,		0),
	 STRUCT_FLD(field_flags,	MY_I_S_UNSIGNED),
	 STRUCT_FLD(old_name,		""),
	 STRUCT_FLD(open_method,	SKIP_OPEN_TABLE)},

#define IDX_BUFFER_PAGE_FIX_COUNT	6
	{STRUCT_FLD(field_name,		"FIX_COUNT"),
	 STRUCT_FLD(field_length,	MY_INT64_NUM_DECIMAL_DIGITS),
	 STRUCT_FLD(field_type,		MYSQL_TYPE_LONGLONG),
	 STRUCT_FLD(value,		0),
	 STRUCT_FLD(field_flags,	MY_I_S_UNSIGNED),
	 STRUCT_FLD(old_name,		""),
	 STRUCT_FLD(open_method,	SKIP_OPEN_TABLE)},

#define IDX_BUFFER_PAGE_HASHED		7
	{STRUCT_FLD(field_name,		"IS_HASHED"),
	 STRUCT_FLD(field_length,	3),
	 STRUCT_FLD(field_type,		MYSQL_TYPE_STRING),
	 STRUCT_FLD(value,		0),
	 STRUCT_FLD(field_flags,	MY_I_S_MAYBE_NULL),
	 STRUCT_FLD(old_name,		""),
	 STRUCT_FLD(open_method,	SKIP_OPEN_TABLE)},

#define IDX_BUFFER_PAGE_NEWEST_MOD	8
	{STRUCT_FLD(field_name,		"NEWEST_MODIFICATION"),
	 STRUCT_FLD(field_length,	MY_INT64_NUM_DECIMAL_DIGITS),
	 STRUCT_FLD(field_type,		MYSQL_TYPE_LONGLONG),
	 STRUCT_FLD(value,		0),
	 STRUCT_FLD(field_flags,	MY_I_S_UNSIGNED),
	 STRUCT_FLD(old_name,		""),
	 STRUCT_FLD(open_method,	SKIP_OPEN_TABLE)},

#define IDX_BUFFER_PAGE_OLDEST_MOD	9
	{STRUCT_FLD(field_name,		"OLDEST_MODIFICATION"),
	 STRUCT_FLD(field_length,	MY_INT64_NUM_DECIMAL_DIGITS),
	 STRUCT_FLD(field_type,		MYSQL_TYPE_LONGLONG),
	 STRUCT_FLD(value,		0),
	 STRUCT_FLD(field_flags,	MY_I_S_UNSIGNED),
	 STRUCT_FLD(old_name,		""),
	 STRUCT_FLD(open_method,	SKIP_OPEN_TABLE)},

#define IDX_BUFFER_PAGE_ACCESS_TIME	10
	{STRUCT_FLD(field_name,		"ACCESS_TIME"),
	 STRUCT_FLD(field_length,	MY_INT64_NUM_DECIMAL_DIGITS),
	 STRUCT_FLD(field_type,		MYSQL_TYPE_LONGLONG),
	 STRUCT_FLD(value,		0),
	 STRUCT_FLD(field_flags,	MY_I_S_UNSIGNED),
	 STRUCT_FLD(old_name,		""),
	 STRUCT_FLD(open_method,	SKIP_OPEN_TABLE)},

#define IDX_BUFFER_PAGE_TABLE_NAME	11
	{STRUCT_FLD(field_name,		"TABLE_NAME"),
	 STRUCT_FLD(field_length,	1024),
	 STRUCT_FLD(field_type,		MYSQL_TYPE_STRING),
	 STRUCT_FLD(value,		0),
	 STRUCT_FLD(field_flags,	MY_I_S_MAYBE_NULL),
	 STRUCT_FLD(old_name,		""),
	 STRUCT_FLD(open_method,	SKIP_OPEN_TABLE)},

#define IDX_BUFFER_PAGE_INDEX_NAME	12
	{STRUCT_FLD(field_name,		"INDEX_NAME"),
	 STRUCT_FLD(field_length,	1024),
	 STRUCT_FLD(field_type,		MYSQL_TYPE_STRING),
	 STRUCT_FLD(value,		0),
	 STRUCT_FLD(field_flags,	MY_I_S_MAYBE_NULL),
	 STRUCT_FLD(old_name,		""),
	 STRUCT_FLD(open_method,	SKIP_OPEN_TABLE)},

#define IDX_BUFFER_PAGE_NUM_RECS	13
	{STRUCT_FLD(field_name,		"NUMBER_RECORDS"),
	 STRUCT_FLD(field_length,	MY_INT64_NUM_DECIMAL_DIGITS),
	 STRUCT_FLD(field_type,		MYSQL_TYPE_LONGLONG),
	 STRUCT_FLD(value,		0),
	 STRUCT_FLD(field_flags,	MY_I_S_UNSIGNED),
	 STRUCT_FLD(old_name,		""),
	 STRUCT_FLD(open_method,	SKIP_OPEN_TABLE)},

#define IDX_BUFFER_PAGE_DATA_SIZE	14
	{STRUCT_FLD(field_name,		"DATA_SIZE"),
	 STRUCT_FLD(field_length,	MY_INT64_NUM_DECIMAL_DIGITS),
	 STRUCT_FLD(field_type,		MYSQL_TYPE_LONGLONG),
	 STRUCT_FLD(value,		0),
	 STRUCT_FLD(field_flags,	MY_I_S_UNSIGNED),
	 STRUCT_FLD(old_name,		""),
	 STRUCT_FLD(open_method,	SKIP_OPEN_TABLE)},

#define IDX_BUFFER_PAGE_ZIP_SIZE	15
	{STRUCT_FLD(field_name,		"COMPRESSED_SIZE"),
	 STRUCT_FLD(field_length,	MY_INT64_NUM_DECIMAL_DIGITS),
	 STRUCT_FLD(field_type,		MYSQL_TYPE_LONGLONG),
	 STRUCT_FLD(value,		0),
	 STRUCT_FLD(field_flags,	MY_I_S_UNSIGNED),
	 STRUCT_FLD(old_name,		""),
	 STRUCT_FLD(open_method,	SKIP_OPEN_TABLE)},

#define IDX_BUFFER_PAGE_STATE		16
	{STRUCT_FLD(field_name,		"PAGE_STATE"),
	 STRUCT_FLD(field_length,	64),
	 STRUCT_FLD(field_type,		MYSQL_TYPE_STRING),
	 STRUCT_FLD(value,		0),
	 STRUCT_FLD(field_flags,	MY_I_S_MAYBE_NULL),
	 STRUCT_FLD(old_name,		""),
	 STRUCT_FLD(open_method,	SKIP_OPEN_TABLE)},

#define IDX_BUFFER_PAGE_IO_FIX		17
	{STRUCT_FLD(field_name,		"IO_FIX"),
	 STRUCT_FLD(field_length,	64),
	 STRUCT_FLD(field_type,		MYSQL_TYPE_STRING),
	 STRUCT_FLD(value,		0),
	 STRUCT_FLD(field_flags,	MY_I_S_MAYBE_NULL),
	 STRUCT_FLD(old_name,		""),
	 STRUCT_FLD(open_method,	SKIP_OPEN_TABLE)},

#define IDX_BUFFER_PAGE_IS_OLD		18
	{STRUCT_FLD(field_name,		"IS_OLD"),
	 STRUCT_FLD(field_length,	3),
	 STRUCT_FLD(field_type,		MYSQL_TYPE_STRING),
	 STRUCT_FLD(value,		0),
	 STRUCT_FLD(field_flags,	MY_I_S_MAYBE_NULL),
	 STRUCT_FLD(old_name,		""),
	 STRUCT_FLD(open_method,	SKIP_OPEN_TABLE)},

#define IDX_BUFFER_PAGE_FREE_CLOCK	19
	{STRUCT_FLD(field_name,		"FREE_PAGE_CLOCK"),
	 STRUCT_FLD(field_length,	MY_INT64_NUM_DECIMAL_DIGITS),
	 STRUCT_FLD(field_type,		MYSQL_TYPE_LONGLONG),
	 STRUCT_FLD(value,		0),
	 STRUCT_FLD(field_flags,	MY_I_S_UNSIGNED),
	 STRUCT_FLD(old_name,		""),
	 STRUCT_FLD(open_method,	SKIP_OPEN_TABLE)},

	END_OF_ST_FIELD_INFO
};

/*******************************************************************//**
Fill Information Schema table INNODB_BUFFER_PAGE with information
cached in the buf_page_info_t array
@return	0 on success, 1 on failure */
static
int
i_s_innodb_buffer_page_fill(
/*========================*/
	THD*			thd,		/*!< in: thread */
	TABLE_LIST*		tables,		/*!< in/out: tables to fill */
	const buf_page_info_t*	info_array,	/*!< in: array cached page
						info */
	ulint			num_page)	/*!< in: number of page info
						cached */
{
	TABLE*			table;
	Field**			fields;

	DBUG_ENTER("i_s_innodb_buffer_page_fill");

	table = tables->table;

	fields = table->field;

	/* Iterate through the cached array and fill the I_S table rows */
	for (ulint i = 0; i < num_page; i++) {
		const buf_page_info_t*	page_info;
		char			table_name[MAX_FULL_NAME_LEN + 1];
		const char*		table_name_end = NULL;
		const char*		state_str;
		enum buf_page_state	state;

		page_info = info_array + i;

		state_str = NULL;

		OK(fields[IDX_BUFFER_POOL_ID]->store(page_info->pool_id));

		OK(fields[IDX_BUFFER_BLOCK_ID]->store(page_info->block_id));

		OK(fields[IDX_BUFFER_PAGE_SPACE]->store(page_info->space_id));

		OK(fields[IDX_BUFFER_PAGE_NUM]->store(page_info->page_num));

		OK(field_store_string(
			fields[IDX_BUFFER_PAGE_TYPE],
			i_s_page_type[page_info->page_type].type_str));

		OK(fields[IDX_BUFFER_PAGE_FLUSH_TYPE]->store(
			page_info->flush_type));

		OK(fields[IDX_BUFFER_PAGE_FIX_COUNT]->store(
			page_info->fix_count));

		if (page_info->hashed) {
			OK(field_store_string(
				fields[IDX_BUFFER_PAGE_HASHED], "YES"));
		} else {
			OK(field_store_string(
				fields[IDX_BUFFER_PAGE_HASHED], "NO"));
		}

		OK(fields[IDX_BUFFER_PAGE_NEWEST_MOD]->store(
			(longlong) page_info->newest_mod, true));

		OK(fields[IDX_BUFFER_PAGE_OLDEST_MOD]->store(
			(longlong) page_info->oldest_mod, true));

		OK(fields[IDX_BUFFER_PAGE_ACCESS_TIME]->store(
			page_info->access_time));

		fields[IDX_BUFFER_PAGE_TABLE_NAME]->set_null();

		fields[IDX_BUFFER_PAGE_INDEX_NAME]->set_null();

		/* If this is an index page, fetch the index name
		and table name */
		if (page_info->page_type == I_S_PAGE_TYPE_INDEX) {
			const dict_index_t*	index;

			mutex_enter(&dict_sys->mutex);
			index = dict_index_get_if_in_cache_low(
				page_info->index_id);

			if (index) {

				table_name_end = innobase_convert_name(
					table_name, sizeof(table_name),
					index->table_name,
					strlen(index->table_name),
					thd, TRUE);

				OK(fields[IDX_BUFFER_PAGE_TABLE_NAME]->store(
					table_name,
					table_name_end - table_name,
					system_charset_info));
				fields[IDX_BUFFER_PAGE_TABLE_NAME]->set_notnull();

				OK(field_store_index_name(
					fields[IDX_BUFFER_PAGE_INDEX_NAME],
					index->name));
			}

			mutex_exit(&dict_sys->mutex);
		}

		OK(fields[IDX_BUFFER_PAGE_NUM_RECS]->store(
			page_info->num_recs));

		OK(fields[IDX_BUFFER_PAGE_DATA_SIZE]->store(
			page_info->data_size));

		OK(fields[IDX_BUFFER_PAGE_ZIP_SIZE]->store(
			page_info->zip_ssize
			? (UNIV_ZIP_SIZE_MIN >> 1) << page_info->zip_ssize
			: 0));

#if BUF_PAGE_STATE_BITS > 3
# error "BUF_PAGE_STATE_BITS > 3, please ensure that all 1<<BUF_PAGE_STATE_BITS values are checked for"
#endif
		state = static_cast<enum buf_page_state>(page_info->page_state);

		switch (state) {
		/* First three states are for compression pages and
		are not states we would get as we scan pages through
		buffer blocks */
		case BUF_BLOCK_POOL_WATCH:
		case BUF_BLOCK_ZIP_PAGE:
		case BUF_BLOCK_ZIP_DIRTY:
			state_str = NULL;
			break;
		case BUF_BLOCK_NOT_USED:
			state_str = "NOT_USED";
			break;
		case BUF_BLOCK_READY_FOR_USE:
			state_str = "READY_FOR_USE";
			break;
		case BUF_BLOCK_FILE_PAGE:
			state_str = "FILE_PAGE";
			break;
		case BUF_BLOCK_MEMORY:
			state_str = "MEMORY";
			break;
		case BUF_BLOCK_REMOVE_HASH:
			state_str = "REMOVE_HASH";
			break;
		};

		OK(field_store_string(fields[IDX_BUFFER_PAGE_STATE],
				      state_str));

		switch (page_info->io_fix) {
		case BUF_IO_NONE:
			OK(field_store_string(fields[IDX_BUFFER_PAGE_IO_FIX],
					      "IO_NONE"));
			break;
		case BUF_IO_READ:
			OK(field_store_string(fields[IDX_BUFFER_PAGE_IO_FIX],
					      "IO_READ"));
			break;
		case BUF_IO_WRITE:
			OK(field_store_string(fields[IDX_BUFFER_PAGE_IO_FIX],
					      "IO_WRITE"));
			break;
		case BUF_IO_PIN:
			OK(field_store_string(fields[IDX_BUFFER_PAGE_IO_FIX],
					      "IO_PIN"));
			break;
		}

		OK(field_store_string(fields[IDX_BUFFER_PAGE_IS_OLD],
				      (page_info->is_old) ? "YES" : "NO"));

		OK(fields[IDX_BUFFER_PAGE_FREE_CLOCK]->store(
			page_info->freed_page_clock));

		if (schema_table_store_record(thd, table)) {
			DBUG_RETURN(1);
		}
	}

	DBUG_RETURN(0);
}

/*******************************************************************//**
Set appropriate page type to a buf_page_info_t structure */
static
void
i_s_innodb_set_page_type(
/*=====================*/
	buf_page_info_t*page_info,	/*!< in/out: structure to fill with
					scanned info */
	ulint		page_type,	/*!< in: page type */
	const byte*	frame)		/*!< in: buffer frame */
{
	if (page_type == FIL_PAGE_INDEX) {
		const page_t*	page = (const page_t*) frame;

		/* FIL_PAGE_INDEX is a bit special, its value
		is defined as 17855, so we cannot use FIL_PAGE_INDEX
		to index into i_s_page_type[] array, its array index
		in the i_s_page_type[] array is I_S_PAGE_TYPE_INDEX
		(1) */
		page_info->page_type = I_S_PAGE_TYPE_INDEX;

		page_info->index_id = btr_page_get_index_id(page);

		page_info->data_size = (ulint)(page_header_get_field(
			page, PAGE_HEAP_TOP) - (page_is_comp(page)
						? PAGE_NEW_SUPREMUM_END
						: PAGE_OLD_SUPREMUM_END)
			- page_header_get_field(page, PAGE_GARBAGE));

		page_info->num_recs = page_get_n_recs(page);
	} else if (page_type >= I_S_PAGE_TYPE_UNKNOWN) {
		/* Encountered an unknown page type */
		page_info->page_type = I_S_PAGE_TYPE_UNKNOWN;
	} else {
		/* Make sure we get the right index into the
		i_s_page_type[] array */
		ut_a(page_type == i_s_page_type[page_type].type_value);

		page_info->page_type = page_type;
	}

	if (page_info->page_type == FIL_PAGE_TYPE_ZBLOB
	    || page_info->page_type == FIL_PAGE_TYPE_ZBLOB2) {
		page_info->page_num = mach_read_from_4(
			frame + FIL_PAGE_OFFSET);
		page_info->space_id = mach_read_from_4(
			frame + FIL_PAGE_ARCH_LOG_NO_OR_SPACE_ID);
	}
}
/*******************************************************************//**
Scans pages in the buffer cache, and collect their general information
into the buf_page_info_t array which is zero-filled. So any fields
that are not initialized in the function will default to 0 */
static
void
i_s_innodb_buffer_page_get_info(
/*============================*/
	const buf_page_t*bpage,		/*!< in: buffer pool page to scan */
	ulint		pool_id,	/*!< in: buffer pool id */
	ulint		pos,		/*!< in: buffer block position in
					buffer pool or in the LRU list */
	buf_page_info_t*page_info)	/*!< in: zero filled info structure;
					out: structure filled with scanned
					info */
{
	ut_ad(pool_id < MAX_BUFFER_POOLS);

	page_info->pool_id = pool_id;

	page_info->block_id = pos;

	page_info->page_state = buf_page_get_state(bpage);

	/* Only fetch information for buffers that map to a tablespace,
	that is, buffer page with state BUF_BLOCK_ZIP_PAGE,
	BUF_BLOCK_ZIP_DIRTY or BUF_BLOCK_FILE_PAGE */
	if (buf_page_in_file(bpage)) {
		const byte*	frame;
		ulint		page_type;

		page_info->space_id = buf_page_get_space(bpage);

		page_info->page_num = buf_page_get_page_no(bpage);

		page_info->flush_type = bpage->flush_type;

		page_info->fix_count = bpage->buf_fix_count;

		page_info->newest_mod = bpage->newest_modification;

		page_info->oldest_mod = bpage->oldest_modification;

		page_info->access_time = bpage->access_time;

		page_info->zip_ssize = bpage->zip.ssize;

		page_info->io_fix = bpage->io_fix;

		page_info->is_old = bpage->old;

		page_info->freed_page_clock = bpage->freed_page_clock;

		if (page_info->page_state == BUF_BLOCK_FILE_PAGE) {
			const buf_block_t*block;

			block = reinterpret_cast<const buf_block_t*>(bpage);
			frame = block->frame;
			page_info->hashed = (block->index != NULL);
		} else {
			ut_ad(page_info->zip_ssize);
			frame = bpage->zip.data;
		}

		page_type = fil_page_get_type(frame);

		i_s_innodb_set_page_type(page_info, page_type, frame);
	} else {
		page_info->page_type = I_S_PAGE_TYPE_UNKNOWN;
	}
}

/*******************************************************************//**
This is the function that goes through each block of the buffer pool
and fetch information to information schema tables: INNODB_BUFFER_PAGE.
@return	0 on success, 1 on failure */
static
int
i_s_innodb_fill_buffer_pool(
/*========================*/
	THD*			thd,		/*!< in: thread */
	TABLE_LIST*		tables,		/*!< in/out: tables to fill */
	buf_pool_t*		buf_pool,	/*!< in: buffer pool to scan */
	const ulint		pool_id)	/*!< in: buffer pool id */
{
	int			status	= 0;
	mem_heap_t*		heap;

	DBUG_ENTER("i_s_innodb_fill_buffer_pool");
	RETURN_IF_INNODB_NOT_STARTED(tables->schema_table_name);

	heap = mem_heap_create(10000);

	/* Go through each chunk of buffer pool. Currently, we only
	have one single chunk for each buffer pool */
	for (ulint n = 0; n < buf_pool->n_chunks; n++) {
		const buf_block_t*	block;
		ulint			n_blocks;
		buf_page_info_t*	info_buffer;
		ulint			num_page;
		ulint			mem_size;
		ulint			chunk_size;
		ulint			num_to_process = 0;
		ulint			block_id = 0;

		/* Get buffer block of the nth chunk */
		block = buf_get_nth_chunk_block(buf_pool, n, &chunk_size);
		num_page = 0;

		while (chunk_size > 0) {
			/* we cache maximum MAX_BUF_INFO_CACHED number of
			buffer page info */
			num_to_process = ut_min(chunk_size,
						MAX_BUF_INFO_CACHED);

			mem_size = num_to_process * sizeof(buf_page_info_t);

			/* For each chunk, we'll pre-allocate information
			structures to cache the page information read from
			the buffer pool. Doing so before obtain any mutex */
			info_buffer = (buf_page_info_t*) mem_heap_zalloc(
				heap, mem_size);

			/* Obtain appropriate mutexes. Since this is diagnostic
			buffer pool info printout, we are not required to
			preserve the overall consistency, so we can
			release mutex periodically */
			buf_pool_mutex_enter(buf_pool);

			/* GO through each block in the chunk */
			for (n_blocks = num_to_process; n_blocks--; block++) {
				i_s_innodb_buffer_page_get_info(
					&block->page, pool_id, block_id,
					info_buffer + num_page);
				block_id++;
				num_page++;
			}

			buf_pool_mutex_exit(buf_pool);

			/* Fill in information schema table with information
			just collected from the buffer chunk scan */
			status = i_s_innodb_buffer_page_fill(
				thd, tables, info_buffer,
				num_page);

			/* If something goes wrong, break and return */
			if (status) {
				break;
			}

			mem_heap_empty(heap);
			chunk_size -= num_to_process;
			num_page = 0;
		}
	}

	mem_heap_free(heap);

	DBUG_RETURN(status);
}

/*******************************************************************//**
Fill page information for pages in InnoDB buffer pool to the
dynamic table INFORMATION_SCHEMA.INNODB_BUFFER_PAGE
@return	0 on success, 1 on failure */
static
int
i_s_innodb_buffer_page_fill_table(
/*==============================*/
	THD*		thd,		/*!< in: thread */
	TABLE_LIST*	tables,		/*!< in/out: tables to fill */
	Item*		)		/*!< in: condition (ignored) */
{
	int	status	= 0;

	DBUG_ENTER("i_s_innodb_buffer_page_fill_table");

	/* deny access to user without PROCESS privilege */
	if (check_global_access(thd, PROCESS_ACL)) {
		DBUG_RETURN(0);
	}

	/* Walk through each buffer pool */
	for (ulint i = 0; i < srv_buf_pool_instances; i++) {
		buf_pool_t*	buf_pool;

		buf_pool = buf_pool_from_array(i);

		/* Fetch information from pages in this buffer pool,
		and fill the corresponding I_S table */
		status = i_s_innodb_fill_buffer_pool(thd, tables, buf_pool, i);

		/* If something wrong, break and return */
		if (status) {
			break;
		}
	}

	DBUG_RETURN(status);
}

/*******************************************************************//**
Bind the dynamic table INFORMATION_SCHEMA.INNODB_BUFFER_PAGE.
@return	0 on success, 1 on failure */
static
int
i_s_innodb_buffer_page_init(
/*========================*/
	void*	p)	/*!< in/out: table schema object */
{
	ST_SCHEMA_TABLE*	schema;

	DBUG_ENTER("i_s_innodb_buffer_page_init");

	schema = reinterpret_cast<ST_SCHEMA_TABLE*>(p);

	schema->fields_info = i_s_innodb_buffer_page_fields_info;
	schema->fill_table = i_s_innodb_buffer_page_fill_table;

	DBUG_RETURN(0);
}

UNIV_INTERN struct st_mysql_plugin	i_s_innodb_buffer_page =
{
	/* the plugin type (a MYSQL_XXX_PLUGIN value) */
	/* int */
	STRUCT_FLD(type, MYSQL_INFORMATION_SCHEMA_PLUGIN),

	/* pointer to type-specific plugin descriptor */
	/* void* */
	STRUCT_FLD(info, &i_s_info),

	/* plugin name */
	/* const char* */
	STRUCT_FLD(name, "INNODB_BUFFER_PAGE"),

	/* plugin author (for SHOW PLUGINS) */
	/* const char* */
	STRUCT_FLD(author, plugin_author),

	/* general descriptive text (for SHOW PLUGINS) */
	/* const char* */
	STRUCT_FLD(descr, "InnoDB Buffer Page Information"),

	/* the plugin license (PLUGIN_LICENSE_XXX) */
	/* int */
	STRUCT_FLD(license, PLUGIN_LICENSE_GPL),

	/* the function to invoke when plugin is loaded */
	/* int (*)(void*); */
	STRUCT_FLD(init, i_s_innodb_buffer_page_init),

	/* the function to invoke when plugin is unloaded */
	/* int (*)(void*); */
	STRUCT_FLD(deinit, i_s_common_deinit),

	/* plugin version (for SHOW PLUGINS) */
	/* unsigned int */
	STRUCT_FLD(version, INNODB_VERSION_SHORT),

	/* struct st_mysql_show_var* */
	STRUCT_FLD(status_vars, NULL),

	/* struct st_mysql_sys_var** */
	STRUCT_FLD(system_vars, NULL),

	/* reserved for dependency checking */
	/* void* */
	STRUCT_FLD(__reserved1, NULL),

	/* Plugin flags */
	/* unsigned long */
	STRUCT_FLD(flags, 0UL),
};

static ST_FIELD_INFO	i_s_innodb_buf_page_lru_fields_info[] =
{
#define IDX_BUF_LRU_POOL_ID		0
	{STRUCT_FLD(field_name,		"POOL_ID"),
	 STRUCT_FLD(field_length,	MY_INT64_NUM_DECIMAL_DIGITS),
	 STRUCT_FLD(field_type,		MYSQL_TYPE_LONGLONG),
	 STRUCT_FLD(value,		0),
	 STRUCT_FLD(field_flags,	MY_I_S_UNSIGNED),
	 STRUCT_FLD(old_name,		""),
	 STRUCT_FLD(open_method,	SKIP_OPEN_TABLE)},

#define IDX_BUF_LRU_POS			1
	{STRUCT_FLD(field_name,		"LRU_POSITION"),
	 STRUCT_FLD(field_length,	MY_INT64_NUM_DECIMAL_DIGITS),
	 STRUCT_FLD(field_type,		MYSQL_TYPE_LONGLONG),
	 STRUCT_FLD(value,		0),
	 STRUCT_FLD(field_flags,	MY_I_S_UNSIGNED),
	 STRUCT_FLD(old_name,		""),
	 STRUCT_FLD(open_method,	SKIP_OPEN_TABLE)},

#define IDX_BUF_LRU_PAGE_SPACE		2
	{STRUCT_FLD(field_name,		"SPACE"),
	 STRUCT_FLD(field_length,	MY_INT64_NUM_DECIMAL_DIGITS),
	 STRUCT_FLD(field_type,		MYSQL_TYPE_LONGLONG),
	 STRUCT_FLD(value,		0),
	 STRUCT_FLD(field_flags,	MY_I_S_UNSIGNED),
	 STRUCT_FLD(old_name,		""),
	 STRUCT_FLD(open_method,	SKIP_OPEN_TABLE)},

#define IDX_BUF_LRU_PAGE_NUM		3
	{STRUCT_FLD(field_name,		"PAGE_NUMBER"),
	 STRUCT_FLD(field_length,	MY_INT64_NUM_DECIMAL_DIGITS),
	 STRUCT_FLD(field_type,		MYSQL_TYPE_LONGLONG),
	 STRUCT_FLD(value,		0),
	 STRUCT_FLD(field_flags,	MY_I_S_UNSIGNED),
	 STRUCT_FLD(old_name,		""),
	 STRUCT_FLD(open_method,	SKIP_OPEN_TABLE)},

#define IDX_BUF_LRU_PAGE_TYPE		4
	{STRUCT_FLD(field_name,		"PAGE_TYPE"),
	 STRUCT_FLD(field_length,	64),
	 STRUCT_FLD(field_type,		MYSQL_TYPE_STRING),
	 STRUCT_FLD(value,		0),
	 STRUCT_FLD(field_flags,	MY_I_S_MAYBE_NULL),
	 STRUCT_FLD(old_name,		""),
	 STRUCT_FLD(open_method,	SKIP_OPEN_TABLE)},

#define IDX_BUF_LRU_PAGE_FLUSH_TYPE	5
	{STRUCT_FLD(field_name,		"FLUSH_TYPE"),
	 STRUCT_FLD(field_length,	MY_INT64_NUM_DECIMAL_DIGITS),
	 STRUCT_FLD(field_type,		MYSQL_TYPE_LONGLONG),
	 STRUCT_FLD(value,		0),
	 STRUCT_FLD(field_flags,	MY_I_S_UNSIGNED),
	 STRUCT_FLD(old_name,		""),
	 STRUCT_FLD(open_method,	SKIP_OPEN_TABLE)},

#define IDX_BUF_LRU_PAGE_FIX_COUNT	6
	{STRUCT_FLD(field_name,		"FIX_COUNT"),
	 STRUCT_FLD(field_length,	MY_INT64_NUM_DECIMAL_DIGITS),
	 STRUCT_FLD(field_type,		MYSQL_TYPE_LONGLONG),
	 STRUCT_FLD(value,		0),
	 STRUCT_FLD(field_flags,	MY_I_S_UNSIGNED),
	 STRUCT_FLD(old_name,		""),
	 STRUCT_FLD(open_method,	SKIP_OPEN_TABLE)},

#define IDX_BUF_LRU_PAGE_HASHED		7
	{STRUCT_FLD(field_name,		"IS_HASHED"),
	 STRUCT_FLD(field_length,	3),
	 STRUCT_FLD(field_type,		MYSQL_TYPE_STRING),
	 STRUCT_FLD(value,		0),
	 STRUCT_FLD(field_flags,	MY_I_S_MAYBE_NULL),
	 STRUCT_FLD(old_name,		""),
	 STRUCT_FLD(open_method,	SKIP_OPEN_TABLE)},

#define IDX_BUF_LRU_PAGE_NEWEST_MOD	8
	{STRUCT_FLD(field_name,		"NEWEST_MODIFICATION"),
	 STRUCT_FLD(field_length,	MY_INT64_NUM_DECIMAL_DIGITS),
	 STRUCT_FLD(field_type,		MYSQL_TYPE_LONGLONG),
	 STRUCT_FLD(value,		0),
	 STRUCT_FLD(field_flags,	MY_I_S_UNSIGNED),
	 STRUCT_FLD(old_name,		""),
	 STRUCT_FLD(open_method,	SKIP_OPEN_TABLE)},

#define IDX_BUF_LRU_PAGE_OLDEST_MOD	9
	{STRUCT_FLD(field_name,		"OLDEST_MODIFICATION"),
	 STRUCT_FLD(field_length,	MY_INT64_NUM_DECIMAL_DIGITS),
	 STRUCT_FLD(field_type,		MYSQL_TYPE_LONGLONG),
	 STRUCT_FLD(value,		0),
	 STRUCT_FLD(field_flags,	MY_I_S_UNSIGNED),
	 STRUCT_FLD(old_name,		""),
	 STRUCT_FLD(open_method,	SKIP_OPEN_TABLE)},

#define IDX_BUF_LRU_PAGE_ACCESS_TIME	10
	{STRUCT_FLD(field_name,		"ACCESS_TIME"),
	 STRUCT_FLD(field_length,	MY_INT64_NUM_DECIMAL_DIGITS),
	 STRUCT_FLD(field_type,		MYSQL_TYPE_LONGLONG),
	 STRUCT_FLD(value,		0),
	 STRUCT_FLD(field_flags,	MY_I_S_UNSIGNED),
	 STRUCT_FLD(old_name,		""),
	 STRUCT_FLD(open_method,	SKIP_OPEN_TABLE)},

#define IDX_BUF_LRU_PAGE_TABLE_NAME	11
	{STRUCT_FLD(field_name,		"TABLE_NAME"),
	 STRUCT_FLD(field_length,	1024),
	 STRUCT_FLD(field_type,		MYSQL_TYPE_STRING),
	 STRUCT_FLD(value,		0),
	 STRUCT_FLD(field_flags,	MY_I_S_MAYBE_NULL),
	 STRUCT_FLD(old_name,		""),
	 STRUCT_FLD(open_method,	SKIP_OPEN_TABLE)},

#define IDX_BUF_LRU_PAGE_INDEX_NAME	12
	{STRUCT_FLD(field_name,		"INDEX_NAME"),
	 STRUCT_FLD(field_length,	1024),
	 STRUCT_FLD(field_type,		MYSQL_TYPE_STRING),
	 STRUCT_FLD(value,		0),
	 STRUCT_FLD(field_flags,	MY_I_S_MAYBE_NULL),
	 STRUCT_FLD(old_name,		""),
	 STRUCT_FLD(open_method,	SKIP_OPEN_TABLE)},

#define IDX_BUF_LRU_PAGE_NUM_RECS	13
	{STRUCT_FLD(field_name,		"NUMBER_RECORDS"),
	 STRUCT_FLD(field_length,	MY_INT64_NUM_DECIMAL_DIGITS),
	 STRUCT_FLD(field_type,		MYSQL_TYPE_LONGLONG),
	 STRUCT_FLD(value,		0),
	 STRUCT_FLD(field_flags,	MY_I_S_UNSIGNED),
	 STRUCT_FLD(old_name,		""),
	 STRUCT_FLD(open_method,	SKIP_OPEN_TABLE)},

#define IDX_BUF_LRU_PAGE_DATA_SIZE	14
	{STRUCT_FLD(field_name,		"DATA_SIZE"),
	 STRUCT_FLD(field_length,	MY_INT64_NUM_DECIMAL_DIGITS),
	 STRUCT_FLD(field_type,		MYSQL_TYPE_LONGLONG),
	 STRUCT_FLD(value,		0),
	 STRUCT_FLD(field_flags,	MY_I_S_UNSIGNED),
	 STRUCT_FLD(old_name,		""),
	 STRUCT_FLD(open_method,	SKIP_OPEN_TABLE)},

#define IDX_BUF_LRU_PAGE_ZIP_SIZE	15
	{STRUCT_FLD(field_name,		"COMPRESSED_SIZE"),
	 STRUCT_FLD(field_length,	MY_INT64_NUM_DECIMAL_DIGITS),
	 STRUCT_FLD(field_type,		MYSQL_TYPE_LONGLONG),
	 STRUCT_FLD(value,		0),
	 STRUCT_FLD(field_flags,	MY_I_S_UNSIGNED),
	 STRUCT_FLD(old_name,		""),
	 STRUCT_FLD(open_method,	SKIP_OPEN_TABLE)},

#define IDX_BUF_LRU_PAGE_STATE		16
	{STRUCT_FLD(field_name,		"COMPRESSED"),
	 STRUCT_FLD(field_length,	3),
	 STRUCT_FLD(field_type,		MYSQL_TYPE_STRING),
	 STRUCT_FLD(value,		0),
	 STRUCT_FLD(field_flags,	MY_I_S_MAYBE_NULL),
	 STRUCT_FLD(old_name,		""),
	 STRUCT_FLD(open_method,	SKIP_OPEN_TABLE)},

#define IDX_BUF_LRU_PAGE_IO_FIX		17
	{STRUCT_FLD(field_name,		"IO_FIX"),
	 STRUCT_FLD(field_length,	64),
	 STRUCT_FLD(field_type,		MYSQL_TYPE_STRING),
	 STRUCT_FLD(value,		0),
	 STRUCT_FLD(field_flags,	MY_I_S_MAYBE_NULL),
	 STRUCT_FLD(old_name,		""),
	 STRUCT_FLD(open_method,	SKIP_OPEN_TABLE)},

#define IDX_BUF_LRU_PAGE_IS_OLD		18
	{STRUCT_FLD(field_name,		"IS_OLD"),
	 STRUCT_FLD(field_length,	3),
	 STRUCT_FLD(field_type,		MYSQL_TYPE_STRING),
	 STRUCT_FLD(value,		0),
	 STRUCT_FLD(field_flags,	MY_I_S_MAYBE_NULL),
	 STRUCT_FLD(old_name,		""),
	 STRUCT_FLD(open_method,	SKIP_OPEN_TABLE)},

#define IDX_BUF_LRU_PAGE_FREE_CLOCK	19
	{STRUCT_FLD(field_name,		"FREE_PAGE_CLOCK"),
	 STRUCT_FLD(field_length,	MY_INT64_NUM_DECIMAL_DIGITS),
	 STRUCT_FLD(field_type,		MYSQL_TYPE_LONGLONG),
	 STRUCT_FLD(value,		0),
	 STRUCT_FLD(field_flags,	MY_I_S_UNSIGNED),
	 STRUCT_FLD(old_name,		""),
	 STRUCT_FLD(open_method,	SKIP_OPEN_TABLE)},

	END_OF_ST_FIELD_INFO
};

/*******************************************************************//**
Fill Information Schema table INNODB_BUFFER_PAGE_LRU with information
cached in the buf_page_info_t array
@return	0 on success, 1 on failure */
static
int
i_s_innodb_buf_page_lru_fill(
/*=========================*/
	THD*			thd,		/*!< in: thread */
	TABLE_LIST*		tables,		/*!< in/out: tables to fill */
	const buf_page_info_t*	info_array,	/*!< in: array cached page
						info */
	ulint			num_page)	/*!< in: number of page info
						 cached */
{
	TABLE*			table;
	Field**			fields;
	mem_heap_t*		heap;

	DBUG_ENTER("i_s_innodb_buf_page_lru_fill");

	table = tables->table;

	fields = table->field;

	heap = mem_heap_create(1000);

	/* Iterate through the cached array and fill the I_S table rows */
	for (ulint i = 0; i < num_page; i++) {
		const buf_page_info_t*	page_info;
		char			table_name[MAX_FULL_NAME_LEN + 1];
		const char*		table_name_end = NULL;
		const char*		state_str;
		enum buf_page_state	state;

		state_str = NULL;

		page_info = info_array + i;

		OK(fields[IDX_BUF_LRU_POOL_ID]->store(page_info->pool_id));

		OK(fields[IDX_BUF_LRU_POS]->store(page_info->block_id));

		OK(fields[IDX_BUF_LRU_PAGE_SPACE]->store(page_info->space_id));

		OK(fields[IDX_BUF_LRU_PAGE_NUM]->store(page_info->page_num));

		OK(field_store_string(
			fields[IDX_BUF_LRU_PAGE_TYPE],
			i_s_page_type[page_info->page_type].type_str));

		OK(fields[IDX_BUF_LRU_PAGE_FLUSH_TYPE]->store(
			page_info->flush_type));

		OK(fields[IDX_BUF_LRU_PAGE_FIX_COUNT]->store(
			page_info->fix_count));

		if (page_info->hashed) {
			OK(field_store_string(
				fields[IDX_BUF_LRU_PAGE_HASHED], "YES"));
		} else {
			OK(field_store_string(
				fields[IDX_BUF_LRU_PAGE_HASHED], "NO"));
		}

		OK(fields[IDX_BUF_LRU_PAGE_NEWEST_MOD]->store(
			page_info->newest_mod, true));

		OK(fields[IDX_BUF_LRU_PAGE_OLDEST_MOD]->store(
			page_info->oldest_mod, true));

		OK(fields[IDX_BUF_LRU_PAGE_ACCESS_TIME]->store(
			page_info->access_time));

		fields[IDX_BUF_LRU_PAGE_TABLE_NAME]->set_null();

		fields[IDX_BUF_LRU_PAGE_INDEX_NAME]->set_null();

		/* If this is an index page, fetch the index name
		and table name */
		if (page_info->page_type == I_S_PAGE_TYPE_INDEX) {
			const dict_index_t*	index;

			mutex_enter(&dict_sys->mutex);
			index = dict_index_get_if_in_cache_low(
				page_info->index_id);

			if (index) {

				table_name_end = innobase_convert_name(
					table_name, sizeof(table_name),
					index->table_name,
					strlen(index->table_name),
					thd, TRUE);

				OK(fields[IDX_BUF_LRU_PAGE_TABLE_NAME]->store(
					table_name,
					table_name_end - table_name,
					system_charset_info));
				fields[IDX_BUF_LRU_PAGE_TABLE_NAME]->set_notnull();

				OK(field_store_index_name(
					fields[IDX_BUF_LRU_PAGE_INDEX_NAME],
					index->name));
			}

			mutex_exit(&dict_sys->mutex);
		}

		OK(fields[IDX_BUF_LRU_PAGE_NUM_RECS]->store(
			page_info->num_recs));

		OK(fields[IDX_BUF_LRU_PAGE_DATA_SIZE]->store(
			page_info->data_size));

		OK(fields[IDX_BUF_LRU_PAGE_ZIP_SIZE]->store(
			page_info->zip_ssize ?
				 512 << page_info->zip_ssize : 0));

		state = static_cast<enum buf_page_state>(page_info->page_state);

		switch (state) {
		/* Compressed page */
		case BUF_BLOCK_ZIP_PAGE:
		case BUF_BLOCK_ZIP_DIRTY:
			state_str = "YES";
			break;
		/* Uncompressed page */
		case BUF_BLOCK_FILE_PAGE:
			state_str = "NO";
			break;
		/* We should not see following states */
		case BUF_BLOCK_POOL_WATCH:
		case BUF_BLOCK_READY_FOR_USE:
		case BUF_BLOCK_NOT_USED:
		case BUF_BLOCK_MEMORY:
		case BUF_BLOCK_REMOVE_HASH:
			state_str = NULL;
			break;
		};

		OK(field_store_string(fields[IDX_BUF_LRU_PAGE_STATE],
				      state_str));

		switch (page_info->io_fix) {
		case BUF_IO_NONE:
			OK(field_store_string(fields[IDX_BUF_LRU_PAGE_IO_FIX],
					      "IO_NONE"));
			break;
		case BUF_IO_READ:
			OK(field_store_string(fields[IDX_BUF_LRU_PAGE_IO_FIX],
					      "IO_READ"));
			break;
		case BUF_IO_WRITE:
			OK(field_store_string(fields[IDX_BUF_LRU_PAGE_IO_FIX],
					      "IO_WRITE"));
			break;
		}

		OK(field_store_string(fields[IDX_BUF_LRU_PAGE_IS_OLD],
				      (page_info->is_old) ? "YES" : "NO"));

		OK(fields[IDX_BUF_LRU_PAGE_FREE_CLOCK]->store(
			page_info->freed_page_clock));

		if (schema_table_store_record(thd, table)) {
			mem_heap_free(heap);
			DBUG_RETURN(1);
		}

		mem_heap_empty(heap);
	}

	mem_heap_free(heap);

	DBUG_RETURN(0);
}

/*******************************************************************//**
This is the function that goes through buffer pool's LRU list
and fetch information to INFORMATION_SCHEMA.INNODB_BUFFER_PAGE_LRU.
@return	0 on success, 1 on failure */
static
int
i_s_innodb_fill_buffer_lru(
/*=======================*/
	THD*			thd,		/*!< in: thread */
	TABLE_LIST*		tables,		/*!< in/out: tables to fill */
	buf_pool_t*		buf_pool,	/*!< in: buffer pool to scan */
	const ulint		pool_id)	/*!< in: buffer pool id */
{
	int			status = 0;
	buf_page_info_t*	info_buffer;
	ulint			lru_pos = 0;
	const buf_page_t*	bpage;
	ulint			lru_len;

	DBUG_ENTER("i_s_innodb_fill_buffer_lru");
	RETURN_IF_INNODB_NOT_STARTED(tables->schema_table_name);

	/* Obtain buf_pool mutex before allocate info_buffer, since
	UT_LIST_GET_LEN(buf_pool->LRU) could change */
	buf_pool_mutex_enter(buf_pool);

	lru_len = UT_LIST_GET_LEN(buf_pool->LRU);

	/* Print error message if malloc fail */
	info_buffer = (buf_page_info_t*) my_malloc(
		lru_len * sizeof *info_buffer, MYF(MY_WME));

	if (!info_buffer) {
		status = 1;
		goto exit;
	}

	memset(info_buffer, 0, lru_len * sizeof *info_buffer);

	/* Walk through Pool's LRU list and print the buffer page
	information */
	bpage = UT_LIST_GET_LAST(buf_pool->LRU);

	while (bpage != NULL) {
		/* Use the same function that collect buffer info for
		INNODB_BUFFER_PAGE to get buffer page info */
		i_s_innodb_buffer_page_get_info(bpage, pool_id, lru_pos,
						(info_buffer + lru_pos));

		bpage = UT_LIST_GET_PREV(LRU, bpage);

		lru_pos++;
	}

	ut_ad(lru_pos == lru_len);
	ut_ad(lru_pos == UT_LIST_GET_LEN(buf_pool->LRU));

exit:
	buf_pool_mutex_exit(buf_pool);

	if (info_buffer) {
		status = i_s_innodb_buf_page_lru_fill(
			thd, tables, info_buffer, lru_len);

		my_free(info_buffer);
	}

	DBUG_RETURN(status);
}

/*******************************************************************//**
Fill page information for pages in InnoDB buffer pool to the
dynamic table INFORMATION_SCHEMA.INNODB_BUFFER_PAGE_LRU
@return	0 on success, 1 on failure */
static
int
i_s_innodb_buf_page_lru_fill_table(
/*===============================*/
	THD*		thd,		/*!< in: thread */
	TABLE_LIST*	tables,		/*!< in/out: tables to fill */
	Item*		)		/*!< in: condition (ignored) */
{
	int	status	= 0;

	DBUG_ENTER("i_s_innodb_buf_page_lru_fill_table");

	/* deny access to any users that do not hold PROCESS_ACL */
	if (check_global_access(thd, PROCESS_ACL)) {
		DBUG_RETURN(0);
	}

	/* Walk through each buffer pool */
	for (ulint i = 0; i < srv_buf_pool_instances; i++) {
		buf_pool_t*	buf_pool;

		buf_pool = buf_pool_from_array(i);

		/* Fetch information from pages in this buffer pool's LRU list,
		and fill the corresponding I_S table */
		status = i_s_innodb_fill_buffer_lru(thd, tables, buf_pool, i);

		/* If something wrong, break and return */
		if (status) {
			break;
		}
	}

	DBUG_RETURN(status);
}

/*******************************************************************//**
Bind the dynamic table INFORMATION_SCHEMA.INNODB_BUFFER_PAGE_LRU.
@return	0 on success, 1 on failure */
static
int
i_s_innodb_buffer_page_lru_init(
/*============================*/
	void*	p)	/*!< in/out: table schema object */
{
	ST_SCHEMA_TABLE*	schema;

	DBUG_ENTER("i_s_innodb_buffer_page_lru_init");

	schema = reinterpret_cast<ST_SCHEMA_TABLE*>(p);

	schema->fields_info = i_s_innodb_buf_page_lru_fields_info;
	schema->fill_table = i_s_innodb_buf_page_lru_fill_table;

	DBUG_RETURN(0);
}

UNIV_INTERN struct st_mysql_plugin	i_s_innodb_buffer_page_lru =
{
	/* the plugin type (a MYSQL_XXX_PLUGIN value) */
	/* int */
	STRUCT_FLD(type, MYSQL_INFORMATION_SCHEMA_PLUGIN),

	/* pointer to type-specific plugin descriptor */
	/* void* */
	STRUCT_FLD(info, &i_s_info),

	/* plugin name */
	/* const char* */
	STRUCT_FLD(name, "INNODB_BUFFER_PAGE_LRU"),

	/* plugin author (for SHOW PLUGINS) */
	/* const char* */
	STRUCT_FLD(author, plugin_author),

	/* general descriptive text (for SHOW PLUGINS) */
	/* const char* */
	STRUCT_FLD(descr, "InnoDB Buffer Page in LRU"),

	/* the plugin license (PLUGIN_LICENSE_XXX) */
	/* int */
	STRUCT_FLD(license, PLUGIN_LICENSE_GPL),

	/* the function to invoke when plugin is loaded */
	/* int (*)(void*); */
	STRUCT_FLD(init, i_s_innodb_buffer_page_lru_init),

	/* the function to invoke when plugin is unloaded */
	/* int (*)(void*); */
	STRUCT_FLD(deinit, i_s_common_deinit),

	/* plugin version (for SHOW PLUGINS) */
	/* unsigned int */
	STRUCT_FLD(version, INNODB_VERSION_SHORT),

	/* struct st_mysql_show_var* */
	STRUCT_FLD(status_vars, NULL),

	/* struct st_mysql_sys_var** */
	STRUCT_FLD(system_vars, NULL),

	/* reserved for dependency checking */
	/* void* */
	STRUCT_FLD(__reserved1, NULL),

	/* Plugin flags */
	/* unsigned long */
	STRUCT_FLD(flags, 0UL),
};

/*******************************************************************//**
Unbind a dynamic INFORMATION_SCHEMA table.
@return	0 on success */
static
int
i_s_common_deinit(
/*==============*/
	void*	p)	/*!< in/out: table schema object */
{
	DBUG_ENTER("i_s_common_deinit");

	/* Do nothing */

	DBUG_RETURN(0);
}

/**  SYS_TABLES  ***************************************************/
/* Fields of the dynamic table INFORMATION_SCHEMA.SYS_TABLES */
static ST_FIELD_INFO	innodb_sys_tables_fields_info[] =
{
#define SYS_TABLES_ID			0
	{STRUCT_FLD(field_name,		"TABLE_ID"),
	 STRUCT_FLD(field_length,	MY_INT64_NUM_DECIMAL_DIGITS),
	 STRUCT_FLD(field_type,		MYSQL_TYPE_LONGLONG),
	 STRUCT_FLD(value,		0),
	 STRUCT_FLD(field_flags,	MY_I_S_UNSIGNED),
	 STRUCT_FLD(old_name,		""),
	 STRUCT_FLD(open_method,	SKIP_OPEN_TABLE)},

#define SYS_TABLES_NAME			1
	{STRUCT_FLD(field_name,		"NAME"),
	 STRUCT_FLD(field_length,	MAX_FULL_NAME_LEN + 1),
	 STRUCT_FLD(field_type,		MYSQL_TYPE_STRING),
	 STRUCT_FLD(value,		0),
	 STRUCT_FLD(field_flags,	0),
	 STRUCT_FLD(old_name,		""),
	 STRUCT_FLD(open_method,	SKIP_OPEN_TABLE)},

#define SYS_TABLES_FLAG			2
	{STRUCT_FLD(field_name,		"FLAG"),
	 STRUCT_FLD(field_length,	MY_INT32_NUM_DECIMAL_DIGITS),
	 STRUCT_FLD(field_type,		MYSQL_TYPE_LONG),
	 STRUCT_FLD(value,		0),
	 STRUCT_FLD(field_flags,	0),
	 STRUCT_FLD(old_name,		""),
	 STRUCT_FLD(open_method,	SKIP_OPEN_TABLE)},

#define SYS_TABLES_NUM_COLUMN		3
	{STRUCT_FLD(field_name,		"N_COLS"),
	 STRUCT_FLD(field_length,	MY_INT32_NUM_DECIMAL_DIGITS),
	 STRUCT_FLD(field_type,		MYSQL_TYPE_LONG),
	 STRUCT_FLD(value,		0),
	 STRUCT_FLD(field_flags,	0),
	 STRUCT_FLD(old_name,		""),
	 STRUCT_FLD(open_method,	SKIP_OPEN_TABLE)},

#define SYS_TABLES_SPACE		4
	{STRUCT_FLD(field_name,		"SPACE"),
	 STRUCT_FLD(field_length,	MY_INT32_NUM_DECIMAL_DIGITS),
	 STRUCT_FLD(field_type,		MYSQL_TYPE_LONG),
	 STRUCT_FLD(value,		0),
	 STRUCT_FLD(field_flags,	0),
	 STRUCT_FLD(old_name,		""),
	 STRUCT_FLD(open_method,	SKIP_OPEN_TABLE)},

#define SYS_TABLES_FILE_FORMAT		5
	{STRUCT_FLD(field_name,		"FILE_FORMAT"),
	 STRUCT_FLD(field_length,	10),
	 STRUCT_FLD(field_type,		MYSQL_TYPE_STRING),
	 STRUCT_FLD(value,		0),
	 STRUCT_FLD(field_flags,	MY_I_S_MAYBE_NULL),
	 STRUCT_FLD(old_name,		""),
	 STRUCT_FLD(open_method,	SKIP_OPEN_TABLE)},

#define SYS_TABLES_ROW_FORMAT		6
	{STRUCT_FLD(field_name,		"ROW_FORMAT"),
	 STRUCT_FLD(field_length,	12),
	 STRUCT_FLD(field_type,		MYSQL_TYPE_STRING),
	 STRUCT_FLD(value,		0),
	 STRUCT_FLD(field_flags,	MY_I_S_MAYBE_NULL),
	 STRUCT_FLD(old_name,		""),
	 STRUCT_FLD(open_method,	SKIP_OPEN_TABLE)},

#define SYS_TABLES_ZIP_PAGE_SIZE	7
	{STRUCT_FLD(field_name,		"ZIP_PAGE_SIZE"),
	 STRUCT_FLD(field_length,	MY_INT32_NUM_DECIMAL_DIGITS),
	 STRUCT_FLD(field_type,		MYSQL_TYPE_LONG),
	 STRUCT_FLD(value,		0),
	 STRUCT_FLD(field_flags,	MY_I_S_UNSIGNED),
	 STRUCT_FLD(old_name,		""),
	 STRUCT_FLD(open_method,	SKIP_OPEN_TABLE)},

	END_OF_ST_FIELD_INFO
};

/**********************************************************************//**
Populate information_schema.innodb_sys_tables table with information
from SYS_TABLES.
@return	0 on success */
static
int
i_s_dict_fill_sys_tables(
/*=====================*/
	THD*		thd,		/*!< in: thread */
	dict_table_t*	table,		/*!< in: table */
	TABLE*		table_to_fill)	/*!< in/out: fill this table */
{
	Field**		fields;
	ulint	compact		= DICT_TF_GET_COMPACT(table->flags);
	ulint	atomic_blobs	= DICT_TF_HAS_ATOMIC_BLOBS(table->flags);
	ulint	zip_size	= dict_tf_get_zip_size(table->flags);
	const char* file_format;
	const char* row_format;

	file_format = trx_sys_file_format_id_to_name(atomic_blobs);
	if (!compact) {
		row_format = "Redundant";
	} else if (!atomic_blobs) {
		row_format = "Compact";
	} else if DICT_TF_GET_ZIP_SSIZE(table->flags) {
		row_format = "Compressed";
	} else {
		row_format = "Dynamic";
	}

	DBUG_ENTER("i_s_dict_fill_sys_tables");

	fields = table_to_fill->field;

	OK(fields[SYS_TABLES_ID]->store(longlong(table->id), TRUE));

	OK(field_store_string(fields[SYS_TABLES_NAME], table->name));

	OK(fields[SYS_TABLES_FLAG]->store(table->flags));

	OK(fields[SYS_TABLES_NUM_COLUMN]->store(table->n_cols));

	OK(fields[SYS_TABLES_SPACE]->store(table->space));

	OK(field_store_string(fields[SYS_TABLES_FILE_FORMAT], file_format));

	OK(field_store_string(fields[SYS_TABLES_ROW_FORMAT], row_format));

	OK(fields[SYS_TABLES_ZIP_PAGE_SIZE]->store(zip_size));

	OK(schema_table_store_record(thd, table_to_fill));

	DBUG_RETURN(0);
}
/*******************************************************************//**
Function to go through each record in SYS_TABLES table, and fill the
information_schema.innodb_sys_tables table with related table information
@return 0 on success */
static
int
i_s_sys_tables_fill_table(
/*======================*/
	THD*		thd,	/*!< in: thread */
	TABLE_LIST*	tables,	/*!< in/out: tables to fill */
	Item*		)	/*!< in: condition (not used) */
{
	btr_pcur_t	pcur;
	const rec_t*	rec;
	mem_heap_t*	heap;
	mtr_t		mtr;

	DBUG_ENTER("i_s_sys_tables_fill_table");
	RETURN_IF_INNODB_NOT_STARTED(tables->schema_table_name);

	/* deny access to user without PROCESS_ACL privilege */
	if (check_global_access(thd, PROCESS_ACL)) {
		DBUG_RETURN(0);
	}

	heap = mem_heap_create(1000);
	mutex_enter(&(dict_sys->mutex));
	mtr_start(&mtr);

	rec = dict_startscan_system(&pcur, &mtr, SYS_TABLES);

	while (rec) {
		const char*	err_msg;
		dict_table_t*	table_rec;

		/* Create and populate a dict_table_t structure with
		information from SYS_TABLES row */
		err_msg = dict_process_sys_tables_rec_and_mtr_commit(
			heap, rec, &table_rec,
			DICT_TABLE_LOAD_FROM_RECORD, &mtr);

		mutex_exit(&dict_sys->mutex);

		if (!err_msg) {
			i_s_dict_fill_sys_tables(thd, table_rec, tables->table);
		} else {
			push_warning_printf(thd, Sql_condition::WARN_LEVEL_WARN,
					    ER_CANT_FIND_SYSTEM_REC, "%s",
					    err_msg);
		}

		/* Since dict_process_sys_tables_rec_and_mtr_commit()
		is called with DICT_TABLE_LOAD_FROM_RECORD, the table_rec
		is created in dict_process_sys_tables_rec(), we will
		need to free it */
		if (table_rec) {
			dict_mem_table_free(table_rec);
		}

		mem_heap_empty(heap);

		/* Get the next record */
		mutex_enter(&dict_sys->mutex);
		mtr_start(&mtr);
		rec = dict_getnext_system(&pcur, &mtr);
	}

	mtr_commit(&mtr);
	mutex_exit(&dict_sys->mutex);
	mem_heap_free(heap);

	DBUG_RETURN(0);
}

/*******************************************************************//**
Bind the dynamic table INFORMATION_SCHEMA.innodb_sys_tables
@return 0 on success */
static
int
innodb_sys_tables_init(
/*===================*/
	void*	p)	/*!< in/out: table schema object */
{
	ST_SCHEMA_TABLE*	schema;

	DBUG_ENTER("innodb_sys_tables_init");

	schema = (ST_SCHEMA_TABLE*) p;

	schema->fields_info = innodb_sys_tables_fields_info;
	schema->fill_table = i_s_sys_tables_fill_table;

	DBUG_RETURN(0);
}

UNIV_INTERN struct st_mysql_plugin	i_s_innodb_sys_tables =
{
	/* the plugin type (a MYSQL_XXX_PLUGIN value) */
	/* int */
	STRUCT_FLD(type, MYSQL_INFORMATION_SCHEMA_PLUGIN),

	/* pointer to type-specific plugin descriptor */
	/* void* */
	STRUCT_FLD(info, &i_s_info),

	/* plugin name */
	/* const char* */
	STRUCT_FLD(name, "INNODB_SYS_TABLES"),

	/* plugin author (for SHOW PLUGINS) */
	/* const char* */
	STRUCT_FLD(author, plugin_author),

	/* general descriptive text (for SHOW PLUGINS) */
	/* const char* */
	STRUCT_FLD(descr, "InnoDB SYS_TABLES"),

	/* the plugin license (PLUGIN_LICENSE_XXX) */
	/* int */
	STRUCT_FLD(license, PLUGIN_LICENSE_GPL),

	/* the function to invoke when plugin is loaded */
	/* int (*)(void*); */
	STRUCT_FLD(init, innodb_sys_tables_init),

	/* the function to invoke when plugin is unloaded */
	/* int (*)(void*); */
	STRUCT_FLD(deinit, i_s_common_deinit),

	/* plugin version (for SHOW PLUGINS) */
	/* unsigned int */
	STRUCT_FLD(version, INNODB_VERSION_SHORT),

	/* struct st_mysql_show_var* */
	STRUCT_FLD(status_vars, NULL),

	/* struct st_mysql_sys_var** */
	STRUCT_FLD(system_vars, NULL),

	/* reserved for dependency checking */
	/* void* */
	STRUCT_FLD(__reserved1, NULL),

	/* Plugin flags */
	/* unsigned long */
	STRUCT_FLD(flags, 0UL),
};

/**  SYS_TABLESTATS  ***********************************************/
/* Fields of the dynamic table INFORMATION_SCHEMA.SYS_TABLESTATS */
static ST_FIELD_INFO	innodb_sys_tablestats_fields_info[] =
{
#define SYS_TABLESTATS_ID		0
	{STRUCT_FLD(field_name,		"TABLE_ID"),
	 STRUCT_FLD(field_length,	MY_INT64_NUM_DECIMAL_DIGITS),
	 STRUCT_FLD(field_type,		MYSQL_TYPE_LONGLONG),
	 STRUCT_FLD(value,		0),
	 STRUCT_FLD(field_flags,	MY_I_S_UNSIGNED),
	 STRUCT_FLD(old_name,		""),
	 STRUCT_FLD(open_method,	SKIP_OPEN_TABLE)},

#define SYS_TABLESTATS_NAME		1
	{STRUCT_FLD(field_name,		"NAME"),
	 STRUCT_FLD(field_length,	NAME_LEN + 1),
	 STRUCT_FLD(field_type,		MYSQL_TYPE_STRING),
	 STRUCT_FLD(value,		0),
	 STRUCT_FLD(field_flags,	0),
	 STRUCT_FLD(old_name,		""),
	 STRUCT_FLD(open_method,	SKIP_OPEN_TABLE)},

#define SYS_TABLESTATS_INIT		2
	{STRUCT_FLD(field_name,		"STATS_INITIALIZED"),
	 STRUCT_FLD(field_length,	NAME_LEN + 1),
	 STRUCT_FLD(field_type,		MYSQL_TYPE_STRING),
	 STRUCT_FLD(value,		0),
	 STRUCT_FLD(field_flags,	0),
	 STRUCT_FLD(old_name,		""),
	 STRUCT_FLD(open_method,	SKIP_OPEN_TABLE)},

#define SYS_TABLESTATS_NROW		3
	{STRUCT_FLD(field_name,		"NUM_ROWS"),
	 STRUCT_FLD(field_length,	MY_INT64_NUM_DECIMAL_DIGITS),
	 STRUCT_FLD(field_type,		MYSQL_TYPE_LONGLONG),
	 STRUCT_FLD(value,		0),
	 STRUCT_FLD(field_flags,	MY_I_S_UNSIGNED),
	 STRUCT_FLD(old_name,		""),
	 STRUCT_FLD(open_method,	SKIP_OPEN_TABLE)},

#define SYS_TABLESTATS_CLUST_SIZE	4
	{STRUCT_FLD(field_name,		"CLUST_INDEX_SIZE"),
	 STRUCT_FLD(field_length,	MY_INT64_NUM_DECIMAL_DIGITS),
	 STRUCT_FLD(field_type,		MYSQL_TYPE_LONGLONG),
	 STRUCT_FLD(value,		0),
	 STRUCT_FLD(field_flags,	MY_I_S_UNSIGNED),
	 STRUCT_FLD(old_name,		""),
	 STRUCT_FLD(open_method,	SKIP_OPEN_TABLE)},

#define SYS_TABLESTATS_INDEX_SIZE	5
	{STRUCT_FLD(field_name,		"OTHER_INDEX_SIZE"),
	 STRUCT_FLD(field_length,	MY_INT64_NUM_DECIMAL_DIGITS),
	 STRUCT_FLD(field_type,		MYSQL_TYPE_LONGLONG),
	 STRUCT_FLD(value,		0),
	 STRUCT_FLD(field_flags,	MY_I_S_UNSIGNED),
	 STRUCT_FLD(old_name,		""),
	 STRUCT_FLD(open_method,	SKIP_OPEN_TABLE)},

#define SYS_TABLESTATS_MODIFIED		6
	{STRUCT_FLD(field_name,		"MODIFIED_COUNTER"),
	 STRUCT_FLD(field_length,	MY_INT64_NUM_DECIMAL_DIGITS),
	 STRUCT_FLD(field_type,		MYSQL_TYPE_LONGLONG),
	 STRUCT_FLD(value,		0),
	 STRUCT_FLD(field_flags,	MY_I_S_UNSIGNED),
	 STRUCT_FLD(old_name,		""),
	 STRUCT_FLD(open_method,	SKIP_OPEN_TABLE)},

#define SYS_TABLESTATS_AUTONINC		7
	{STRUCT_FLD(field_name,		"AUTOINC"),
	 STRUCT_FLD(field_length,	MY_INT64_NUM_DECIMAL_DIGITS),
	 STRUCT_FLD(field_type,		MYSQL_TYPE_LONGLONG),
	 STRUCT_FLD(value,		0),
	 STRUCT_FLD(field_flags,	MY_I_S_UNSIGNED),
	 STRUCT_FLD(old_name,		""),
	 STRUCT_FLD(open_method,	SKIP_OPEN_TABLE)},

#define SYS_TABLESTATS_TABLE_REF_COUNT	8
	{STRUCT_FLD(field_name,		"REF_COUNT"),
	 STRUCT_FLD(field_length,	MY_INT32_NUM_DECIMAL_DIGITS),
	 STRUCT_FLD(field_type,		MYSQL_TYPE_LONG),
	 STRUCT_FLD(value,		0),
	 STRUCT_FLD(field_flags,	0),
	 STRUCT_FLD(old_name,		""),
	 STRUCT_FLD(open_method,	SKIP_OPEN_TABLE)},

	END_OF_ST_FIELD_INFO
};

/**********************************************************************//**
Populate information_schema.innodb_sys_tablestats table with information
from SYS_TABLES.
@return	0 on success */
static
int
i_s_dict_fill_sys_tablestats(
/*=========================*/
	THD*		thd,		/*!< in: thread */
	dict_table_t*	table,		/*!< in: table */
	TABLE*		table_to_fill)	/*!< in/out: fill this table */
{
	Field**		fields;

	DBUG_ENTER("i_s_dict_fill_sys_tablestats");

	fields = table_to_fill->field;

	OK(fields[SYS_TABLESTATS_ID]->store(longlong(table->id), TRUE));

	OK(field_store_string(fields[SYS_TABLESTATS_NAME], table->name));

	dict_table_stats_lock(table, RW_S_LATCH);

	if (table->stat_initialized) {
		OK(field_store_string(fields[SYS_TABLESTATS_INIT],
				      "Initialized"));

		OK(fields[SYS_TABLESTATS_NROW]->store(table->stat_n_rows,
						      TRUE));

		OK(fields[SYS_TABLESTATS_CLUST_SIZE]->store(
				table->stat_clustered_index_size));

		OK(fields[SYS_TABLESTATS_INDEX_SIZE]->store(
				table->stat_sum_of_other_index_sizes));

		OK(fields[SYS_TABLESTATS_MODIFIED]->store(
				(ulint) table->stat_modified_counter));
	} else {
		OK(field_store_string(fields[SYS_TABLESTATS_INIT],
				      "Uninitialized"));

		OK(fields[SYS_TABLESTATS_NROW]->store(0, TRUE));

		OK(fields[SYS_TABLESTATS_CLUST_SIZE]->store(0));

		OK(fields[SYS_TABLESTATS_INDEX_SIZE]->store(0));

		OK(fields[SYS_TABLESTATS_MODIFIED]->store(0));
	}

	dict_table_stats_unlock(table, RW_S_LATCH);

	OK(fields[SYS_TABLESTATS_AUTONINC]->store(table->autoinc, TRUE));

	OK(fields[SYS_TABLESTATS_TABLE_REF_COUNT]->store(
		table->n_ref_count));

	OK(schema_table_store_record(thd, table_to_fill));

	DBUG_RETURN(0);
}

/*******************************************************************//**
Function to go through each record in SYS_TABLES table, and fill the
information_schema.innodb_sys_tablestats table with table statistics
related information
@return 0 on success */
static
int
i_s_sys_tables_fill_table_stats(
/*============================*/
	THD*		thd,	/*!< in: thread */
	TABLE_LIST*	tables,	/*!< in/out: tables to fill */
	Item*		)	/*!< in: condition (not used) */
{
	btr_pcur_t	pcur;
	const rec_t*	rec;
	mem_heap_t*	heap;
	mtr_t		mtr;

	DBUG_ENTER("i_s_sys_tables_fill_table_stats");
	RETURN_IF_INNODB_NOT_STARTED(tables->schema_table_name);

	/* deny access to user without PROCESS_ACL privilege */
	if (check_global_access(thd, PROCESS_ACL)) {
		DBUG_RETURN(0);
	}

	heap = mem_heap_create(1000);
	mutex_enter(&dict_sys->mutex);
	mtr_start(&mtr);

	rec = dict_startscan_system(&pcur, &mtr, SYS_TABLES);

	while (rec) {
		const char*	err_msg;
		dict_table_t*	table_rec;

		/* Fetch the dict_table_t structure corresponding to
		this SYS_TABLES record */
		err_msg = dict_process_sys_tables_rec_and_mtr_commit(
			heap, rec, &table_rec,
			DICT_TABLE_LOAD_FROM_CACHE, &mtr);

		mutex_exit(&dict_sys->mutex);

		if (!err_msg) {
			i_s_dict_fill_sys_tablestats(thd, table_rec,
						     tables->table);
		} else {
			push_warning_printf(thd, Sql_condition::WARN_LEVEL_WARN,
					    ER_CANT_FIND_SYSTEM_REC, "%s",
					    err_msg);
		}

		mem_heap_empty(heap);

		/* Get the next record */
		mutex_enter(&dict_sys->mutex);
		mtr_start(&mtr);
		rec = dict_getnext_system(&pcur, &mtr);
	}

	mtr_commit(&mtr);
	mutex_exit(&dict_sys->mutex);
	mem_heap_free(heap);

	DBUG_RETURN(0);
}

/*******************************************************************//**
Bind the dynamic table INFORMATION_SCHEMA.innodb_sys_tablestats
@return 0 on success */
static
int
innodb_sys_tablestats_init(
/*=======================*/
	void*	p)	/*!< in/out: table schema object */
{
	ST_SCHEMA_TABLE*	schema;

	DBUG_ENTER("innodb_sys_tablestats_init");

	schema = (ST_SCHEMA_TABLE*) p;

	schema->fields_info = innodb_sys_tablestats_fields_info;
	schema->fill_table = i_s_sys_tables_fill_table_stats;

	DBUG_RETURN(0);
}

UNIV_INTERN struct st_mysql_plugin	i_s_innodb_sys_tablestats =
{
	/* the plugin type (a MYSQL_XXX_PLUGIN value) */
	/* int */
	STRUCT_FLD(type, MYSQL_INFORMATION_SCHEMA_PLUGIN),

	/* pointer to type-specific plugin descriptor */
	/* void* */
	STRUCT_FLD(info, &i_s_info),

	/* plugin name */
	/* const char* */
	STRUCT_FLD(name, "INNODB_SYS_TABLESTATS"),

	/* plugin author (for SHOW PLUGINS) */
	/* const char* */
	STRUCT_FLD(author, plugin_author),

	/* general descriptive text (for SHOW PLUGINS) */
	/* const char* */
	STRUCT_FLD(descr, "InnoDB SYS_TABLESTATS"),

	/* the plugin license (PLUGIN_LICENSE_XXX) */
	/* int */
	STRUCT_FLD(license, PLUGIN_LICENSE_GPL),

	/* the function to invoke when plugin is loaded */
	/* int (*)(void*); */
	STRUCT_FLD(init, innodb_sys_tablestats_init),

	/* the function to invoke when plugin is unloaded */
	/* int (*)(void*); */
	STRUCT_FLD(deinit, i_s_common_deinit),

	/* plugin version (for SHOW PLUGINS) */
	/* unsigned int */
	STRUCT_FLD(version, INNODB_VERSION_SHORT),

	/* struct st_mysql_show_var* */
	STRUCT_FLD(status_vars, NULL),

	/* struct st_mysql_sys_var** */
	STRUCT_FLD(system_vars, NULL),

	/* reserved for dependency checking */
	/* void* */
	STRUCT_FLD(__reserved1, NULL),

	/* Plugin flags */
	/* unsigned long */
	STRUCT_FLD(flags, 0UL),
};

/**  SYS_INDEXES  **************************************************/
/* Fields of the dynamic table INFORMATION_SCHEMA.SYS_INDEXES */
static ST_FIELD_INFO	innodb_sysindex_fields_info[] =
{
#define SYS_INDEX_ID		0
	{STRUCT_FLD(field_name,		"INDEX_ID"),
	 STRUCT_FLD(field_length,	MY_INT64_NUM_DECIMAL_DIGITS),
	 STRUCT_FLD(field_type,		MYSQL_TYPE_LONGLONG),
	 STRUCT_FLD(value,		0),
	 STRUCT_FLD(field_flags,	MY_I_S_UNSIGNED),
	 STRUCT_FLD(old_name,		""),
	 STRUCT_FLD(open_method,	SKIP_OPEN_TABLE)},

#define SYS_INDEX_NAME		1
	{STRUCT_FLD(field_name,		"NAME"),
	 STRUCT_FLD(field_length,	NAME_LEN + 1),
	 STRUCT_FLD(field_type,		MYSQL_TYPE_STRING),
	 STRUCT_FLD(value,		0),
	 STRUCT_FLD(field_flags,	0),
	 STRUCT_FLD(old_name,		""),
	 STRUCT_FLD(open_method,	SKIP_OPEN_TABLE)},

#define SYS_INDEX_TABLE_ID	2
	{STRUCT_FLD(field_name,		"TABLE_ID"),
	 STRUCT_FLD(field_length,	MY_INT64_NUM_DECIMAL_DIGITS),
	 STRUCT_FLD(field_type,		MYSQL_TYPE_LONGLONG),
	 STRUCT_FLD(value,		0),
	 STRUCT_FLD(field_flags,	MY_I_S_UNSIGNED),
	 STRUCT_FLD(old_name,		""),
	 STRUCT_FLD(open_method,	SKIP_OPEN_TABLE)},

#define SYS_INDEX_TYPE		3
	{STRUCT_FLD(field_name,		"TYPE"),
	 STRUCT_FLD(field_length,	MY_INT32_NUM_DECIMAL_DIGITS),
	 STRUCT_FLD(field_type,		MYSQL_TYPE_LONG),
	 STRUCT_FLD(value,		0),
	 STRUCT_FLD(field_flags,	0),
	 STRUCT_FLD(old_name,		""),
	 STRUCT_FLD(open_method,	SKIP_OPEN_TABLE)},

#define SYS_INDEX_NUM_FIELDS	4
	{STRUCT_FLD(field_name,		"N_FIELDS"),
	 STRUCT_FLD(field_length,	MY_INT32_NUM_DECIMAL_DIGITS),
	 STRUCT_FLD(field_type,		MYSQL_TYPE_LONG),
	 STRUCT_FLD(value,		0),
	 STRUCT_FLD(field_flags,	0),
	 STRUCT_FLD(old_name,		""),
	 STRUCT_FLD(open_method,	SKIP_OPEN_TABLE)},

#define SYS_INDEX_PAGE_NO	5
	{STRUCT_FLD(field_name,		"PAGE_NO"),
	 STRUCT_FLD(field_length,	MY_INT32_NUM_DECIMAL_DIGITS),
	 STRUCT_FLD(field_type,		MYSQL_TYPE_LONG),
	 STRUCT_FLD(value,		0),
	 STRUCT_FLD(field_flags,	0),
	 STRUCT_FLD(old_name,		""),
	 STRUCT_FLD(open_method,	SKIP_OPEN_TABLE)},

#define SYS_INDEX_SPACE		6
	{STRUCT_FLD(field_name,		"SPACE"),
	 STRUCT_FLD(field_length,	MY_INT32_NUM_DECIMAL_DIGITS),
	 STRUCT_FLD(field_type,		MYSQL_TYPE_LONG),
	 STRUCT_FLD(value,		0),
	 STRUCT_FLD(field_flags,	0),
	 STRUCT_FLD(old_name,		""),
	 STRUCT_FLD(open_method,	SKIP_OPEN_TABLE)},

	END_OF_ST_FIELD_INFO
};

/**********************************************************************//**
Function to populate the information_schema.innodb_sys_indexes table with
collected index information
@return 0 on success */
static
int
i_s_dict_fill_sys_indexes(
/*======================*/
	THD*		thd,		/*!< in: thread */
	table_id_t	table_id,	/*!< in: table id */
	dict_index_t*	index,		/*!< in: populated dict_index_t
					struct with index info */
	TABLE*		table_to_fill)	/*!< in/out: fill this table */
{
	Field**		fields;

	DBUG_ENTER("i_s_dict_fill_sys_indexes");

	fields = table_to_fill->field;

	OK(field_store_index_name(fields[SYS_INDEX_NAME], index->name));

	OK(fields[SYS_INDEX_ID]->store(longlong(index->id), TRUE));

	OK(fields[SYS_INDEX_TABLE_ID]->store(longlong(table_id), TRUE));

	OK(fields[SYS_INDEX_TYPE]->store(index->type));

	OK(fields[SYS_INDEX_NUM_FIELDS]->store(index->n_fields));

	/* FIL_NULL is ULINT32_UNDEFINED */
	if (index->page == FIL_NULL) {
		OK(fields[SYS_INDEX_PAGE_NO]->store(-1));
	} else {
		OK(fields[SYS_INDEX_PAGE_NO]->store(index->page));
	}

	OK(fields[SYS_INDEX_SPACE]->store(index->space));

	OK(schema_table_store_record(thd, table_to_fill));

	DBUG_RETURN(0);
}
/*******************************************************************//**
Function to go through each record in SYS_INDEXES table, and fill the
information_schema.innodb_sys_indexes table with related index information
@return 0 on success */
static
int
i_s_sys_indexes_fill_table(
/*=======================*/
	THD*		thd,	/*!< in: thread */
	TABLE_LIST*	tables,	/*!< in/out: tables to fill */
	Item*		)	/*!< in: condition (not used) */
{
	btr_pcur_t		pcur;
	const rec_t*		rec;
	mem_heap_t*		heap;
	mtr_t			mtr;

	DBUG_ENTER("i_s_sys_indexes_fill_table");
	RETURN_IF_INNODB_NOT_STARTED(tables->schema_table_name);

	/* deny access to user without PROCESS_ACL privilege */
	if (check_global_access(thd, PROCESS_ACL)) {
		DBUG_RETURN(0);
	}

	heap = mem_heap_create(1000);
	mutex_enter(&dict_sys->mutex);
	mtr_start(&mtr);

	/* Start scan the SYS_INDEXES table */
	rec = dict_startscan_system(&pcur, &mtr, SYS_INDEXES);

	/* Process each record in the table */
	while (rec) {
		const char*	err_msg;
		table_id_t	table_id;
		dict_index_t	index_rec;

		/* Populate a dict_index_t structure with information from
		a SYS_INDEXES row */
		err_msg = dict_process_sys_indexes_rec(heap, rec, &index_rec,
						       &table_id);

		mtr_commit(&mtr);
		mutex_exit(&dict_sys->mutex);

		if (!err_msg) {
			i_s_dict_fill_sys_indexes(thd, table_id, &index_rec,
						 tables->table);
		} else {
			push_warning_printf(thd, Sql_condition::WARN_LEVEL_WARN,
					    ER_CANT_FIND_SYSTEM_REC, "%s",
					    err_msg);
		}

		mem_heap_empty(heap);

		/* Get the next record */
		mutex_enter(&dict_sys->mutex);
		mtr_start(&mtr);
		rec = dict_getnext_system(&pcur, &mtr);
	}

	mtr_commit(&mtr);
	mutex_exit(&dict_sys->mutex);
	mem_heap_free(heap);

	DBUG_RETURN(0);
}
/*******************************************************************//**
Bind the dynamic table INFORMATION_SCHEMA.innodb_sys_indexes
@return 0 on success */
static
int
innodb_sys_indexes_init(
/*====================*/
	void*	p)	/*!< in/out: table schema object */
{
	ST_SCHEMA_TABLE*	schema;

	DBUG_ENTER("innodb_sys_indexes_init");

	schema = (ST_SCHEMA_TABLE*) p;

	schema->fields_info = innodb_sysindex_fields_info;
	schema->fill_table = i_s_sys_indexes_fill_table;

	DBUG_RETURN(0);
}

UNIV_INTERN struct st_mysql_plugin	i_s_innodb_sys_indexes =
{
	/* the plugin type (a MYSQL_XXX_PLUGIN value) */
	/* int */
	STRUCT_FLD(type, MYSQL_INFORMATION_SCHEMA_PLUGIN),

	/* pointer to type-specific plugin descriptor */
	/* void* */
	STRUCT_FLD(info, &i_s_info),

	/* plugin name */
	/* const char* */
	STRUCT_FLD(name, "INNODB_SYS_INDEXES"),

	/* plugin author (for SHOW PLUGINS) */
	/* const char* */
	STRUCT_FLD(author, plugin_author),

	/* general descriptive text (for SHOW PLUGINS) */
	/* const char* */
	STRUCT_FLD(descr, "InnoDB SYS_INDEXES"),

	/* the plugin license (PLUGIN_LICENSE_XXX) */
	/* int */
	STRUCT_FLD(license, PLUGIN_LICENSE_GPL),

	/* the function to invoke when plugin is loaded */
	/* int (*)(void*); */
	STRUCT_FLD(init, innodb_sys_indexes_init),

	/* the function to invoke when plugin is unloaded */
	/* int (*)(void*); */
	STRUCT_FLD(deinit, i_s_common_deinit),

	/* plugin version (for SHOW PLUGINS) */
	/* unsigned int */
	STRUCT_FLD(version, INNODB_VERSION_SHORT),

	/* struct st_mysql_show_var* */
	STRUCT_FLD(status_vars, NULL),

	/* struct st_mysql_sys_var** */
	STRUCT_FLD(system_vars, NULL),

	/* reserved for dependency checking */
	/* void* */
	STRUCT_FLD(__reserved1, NULL),

	/* Plugin flags */
	/* unsigned long */
	STRUCT_FLD(flags, 0UL),
};

/**  SYS_COLUMNS  **************************************************/
/* Fields of the dynamic table INFORMATION_SCHEMA.INNODB_SYS_COLUMNS */
static ST_FIELD_INFO	innodb_sys_columns_fields_info[] =
{
#define SYS_COLUMN_TABLE_ID		0
	{STRUCT_FLD(field_name,		"TABLE_ID"),
	 STRUCT_FLD(field_length,	MY_INT64_NUM_DECIMAL_DIGITS),
	 STRUCT_FLD(field_type,		MYSQL_TYPE_LONGLONG),
	 STRUCT_FLD(value,		0),
	 STRUCT_FLD(field_flags,	MY_I_S_UNSIGNED),
	 STRUCT_FLD(old_name,		""),
	 STRUCT_FLD(open_method,	SKIP_OPEN_TABLE)},

#define SYS_COLUMN_NAME		1
	{STRUCT_FLD(field_name,		"NAME"),
	 STRUCT_FLD(field_length,	NAME_LEN + 1),
	 STRUCT_FLD(field_type,		MYSQL_TYPE_STRING),
	 STRUCT_FLD(value,		0),
	 STRUCT_FLD(field_flags,	0),
	 STRUCT_FLD(old_name,		""),
	 STRUCT_FLD(open_method,	SKIP_OPEN_TABLE)},

#define SYS_COLUMN_POSITION	2
	{STRUCT_FLD(field_name,		"POS"),
	 STRUCT_FLD(field_length,	MY_INT64_NUM_DECIMAL_DIGITS),
	 STRUCT_FLD(field_type,		MYSQL_TYPE_LONGLONG),
	 STRUCT_FLD(value,		0),
	 STRUCT_FLD(field_flags,	MY_I_S_UNSIGNED),
	 STRUCT_FLD(old_name,		""),
	 STRUCT_FLD(open_method,	SKIP_OPEN_TABLE)},

#define SYS_COLUMN_MTYPE		3
	{STRUCT_FLD(field_name,		"MTYPE"),
	 STRUCT_FLD(field_length,	MY_INT32_NUM_DECIMAL_DIGITS),
	 STRUCT_FLD(field_type,		MYSQL_TYPE_LONG),
	 STRUCT_FLD(value,		0),
	 STRUCT_FLD(field_flags,	0),
	 STRUCT_FLD(old_name,		""),
	 STRUCT_FLD(open_method,	SKIP_OPEN_TABLE)},

#define SYS_COLUMN__PRTYPE	4
	{STRUCT_FLD(field_name,		"PRTYPE"),
	 STRUCT_FLD(field_length,	MY_INT32_NUM_DECIMAL_DIGITS),
	 STRUCT_FLD(field_type,		MYSQL_TYPE_LONG),
	 STRUCT_FLD(value,		0),
	 STRUCT_FLD(field_flags,	0),
	 STRUCT_FLD(old_name,		""),
	 STRUCT_FLD(open_method,	SKIP_OPEN_TABLE)},

#define SYS_COLUMN_COLUMN_LEN	5
	{STRUCT_FLD(field_name,		"LEN"),
	 STRUCT_FLD(field_length,	MY_INT32_NUM_DECIMAL_DIGITS),
	 STRUCT_FLD(field_type,		MYSQL_TYPE_LONG),
	 STRUCT_FLD(value,		0),
	 STRUCT_FLD(field_flags,	0),
	 STRUCT_FLD(old_name,		""),
	 STRUCT_FLD(open_method,	SKIP_OPEN_TABLE)},

	END_OF_ST_FIELD_INFO
};

/**********************************************************************//**
Function to populate the information_schema.innodb_sys_columns with
related column information
@return 0 on success */
static
int
i_s_dict_fill_sys_columns(
/*======================*/
	THD*		thd,		/*!< in: thread */
	table_id_t	table_id,	/*!< in: table ID */
	const char*	col_name,	/*!< in: column name */
	dict_col_t*	column,		/*!< in: dict_col_t struct holding
					more column information */
	TABLE*		table_to_fill)	/*!< in/out: fill this table */
{
	Field**		fields;

	DBUG_ENTER("i_s_dict_fill_sys_columns");

	fields = table_to_fill->field;

	OK(fields[SYS_COLUMN_TABLE_ID]->store(longlong(table_id), TRUE));

	OK(field_store_string(fields[SYS_COLUMN_NAME], col_name));

	OK(fields[SYS_COLUMN_POSITION]->store(column->ind));

	OK(fields[SYS_COLUMN_MTYPE]->store(column->mtype));

	OK(fields[SYS_COLUMN__PRTYPE]->store(column->prtype));

	OK(fields[SYS_COLUMN_COLUMN_LEN]->store(column->len));

	OK(schema_table_store_record(thd, table_to_fill));

	DBUG_RETURN(0);
}
/*******************************************************************//**
Function to fill information_schema.innodb_sys_columns with information
collected by scanning SYS_COLUMNS table.
@return 0 on success */
static
int
i_s_sys_columns_fill_table(
/*=======================*/
	THD*		thd,	/*!< in: thread */
	TABLE_LIST*	tables,	/*!< in/out: tables to fill */
	Item*		)	/*!< in: condition (not used) */
{
	btr_pcur_t	pcur;
	const rec_t*	rec;
	const char*	col_name;
	mem_heap_t*	heap;
	mtr_t		mtr;

	DBUG_ENTER("i_s_sys_columns_fill_table");
	RETURN_IF_INNODB_NOT_STARTED(tables->schema_table_name);

	/* deny access to user without PROCESS_ACL privilege */
	if (check_global_access(thd, PROCESS_ACL)) {
		DBUG_RETURN(0);
	}

	heap = mem_heap_create(1000);
	mutex_enter(&dict_sys->mutex);
	mtr_start(&mtr);

	rec = dict_startscan_system(&pcur, &mtr, SYS_COLUMNS);

	while (rec) {
		const char*	err_msg;
		dict_col_t	column_rec;
		table_id_t	table_id;

		/* populate a dict_col_t structure with information from
		a SYS_COLUMNS row */
		err_msg = dict_process_sys_columns_rec(heap, rec, &column_rec,
						       &table_id, &col_name);

		mtr_commit(&mtr);
		mutex_exit(&dict_sys->mutex);

		if (!err_msg) {
			i_s_dict_fill_sys_columns(thd, table_id, col_name,
						 &column_rec,
						 tables->table);
		} else {
			push_warning_printf(thd, Sql_condition::WARN_LEVEL_WARN,
					    ER_CANT_FIND_SYSTEM_REC, "%s",
					    err_msg);
		}

		mem_heap_empty(heap);

		/* Get the next record */
		mutex_enter(&dict_sys->mutex);
		mtr_start(&mtr);
		rec = dict_getnext_system(&pcur, &mtr);
	}

	mtr_commit(&mtr);
	mutex_exit(&dict_sys->mutex);
	mem_heap_free(heap);

	DBUG_RETURN(0);
}
/*******************************************************************//**
Bind the dynamic table INFORMATION_SCHEMA.innodb_sys_columns
@return 0 on success */
static
int
innodb_sys_columns_init(
/*====================*/
	void*	p)	/*!< in/out: table schema object */
{
	ST_SCHEMA_TABLE*	schema;

	DBUG_ENTER("innodb_sys_columns_init");

	schema = (ST_SCHEMA_TABLE*) p;

	schema->fields_info = innodb_sys_columns_fields_info;
	schema->fill_table = i_s_sys_columns_fill_table;

	DBUG_RETURN(0);
}

UNIV_INTERN struct st_mysql_plugin	i_s_innodb_sys_columns =
{
	/* the plugin type (a MYSQL_XXX_PLUGIN value) */
	/* int */
	STRUCT_FLD(type, MYSQL_INFORMATION_SCHEMA_PLUGIN),

	/* pointer to type-specific plugin descriptor */
	/* void* */
	STRUCT_FLD(info, &i_s_info),

	/* plugin name */
	/* const char* */
	STRUCT_FLD(name, "INNODB_SYS_COLUMNS"),

	/* plugin author (for SHOW PLUGINS) */
	/* const char* */
	STRUCT_FLD(author, plugin_author),

	/* general descriptive text (for SHOW PLUGINS) */
	/* const char* */
	STRUCT_FLD(descr, "InnoDB SYS_COLUMNS"),

	/* the plugin license (PLUGIN_LICENSE_XXX) */
	/* int */
	STRUCT_FLD(license, PLUGIN_LICENSE_GPL),

	/* the function to invoke when plugin is loaded */
	/* int (*)(void*); */
	STRUCT_FLD(init, innodb_sys_columns_init),

	/* the function to invoke when plugin is unloaded */
	/* int (*)(void*); */
	STRUCT_FLD(deinit, i_s_common_deinit),

	/* plugin version (for SHOW PLUGINS) */
	/* unsigned int */
	STRUCT_FLD(version, INNODB_VERSION_SHORT),

	/* struct st_mysql_show_var* */
	STRUCT_FLD(status_vars, NULL),

	/* struct st_mysql_sys_var** */
	STRUCT_FLD(system_vars, NULL),

	/* reserved for dependency checking */
	/* void* */
	STRUCT_FLD(__reserved1, NULL),

	/* Plugin flags */
	/* unsigned long */
	STRUCT_FLD(flags, 0UL),
};

/**  SYS_FIELDS  ***************************************************/
/* Fields of the dynamic table INFORMATION_SCHEMA.INNODB_SYS_FIELDS */
static ST_FIELD_INFO	innodb_sys_fields_fields_info[] =
{
#define SYS_FIELD_INDEX_ID	0
	{STRUCT_FLD(field_name,		"INDEX_ID"),
	 STRUCT_FLD(field_length,	MY_INT64_NUM_DECIMAL_DIGITS),
	 STRUCT_FLD(field_type,		MYSQL_TYPE_LONGLONG),
	 STRUCT_FLD(value,		0),
	 STRUCT_FLD(field_flags,	MY_I_S_UNSIGNED),
	 STRUCT_FLD(old_name,		""),
	 STRUCT_FLD(open_method,	SKIP_OPEN_TABLE)},

#define SYS_FIELD_NAME		1
	{STRUCT_FLD(field_name,		"NAME"),
	 STRUCT_FLD(field_length,	NAME_LEN + 1),
	 STRUCT_FLD(field_type,		MYSQL_TYPE_STRING),
	 STRUCT_FLD(value,		0),
	 STRUCT_FLD(field_flags,	0),
	 STRUCT_FLD(old_name,		""),
	 STRUCT_FLD(open_method,	SKIP_OPEN_TABLE)},

#define SYS_FIELD_POS		2
	{STRUCT_FLD(field_name,		"POS"),
	 STRUCT_FLD(field_length,	MY_INT32_NUM_DECIMAL_DIGITS),
	 STRUCT_FLD(field_type,		MYSQL_TYPE_LONG),
	 STRUCT_FLD(value,		0),
	 STRUCT_FLD(field_flags,	MY_I_S_UNSIGNED),
	 STRUCT_FLD(old_name,		""),
	 STRUCT_FLD(open_method,	SKIP_OPEN_TABLE)},

	END_OF_ST_FIELD_INFO
};

/**********************************************************************//**
Function to fill information_schema.innodb_sys_fields with information
collected by scanning SYS_FIELDS table.
@return 0 on success */
static
int
i_s_dict_fill_sys_fields(
/*=====================*/
	THD*		thd,		/*!< in: thread */
	index_id_t	index_id,	/*!< in: index id for the field */
	dict_field_t*	field,		/*!< in: table */
	ulint		pos,		/*!< in: Field position */
	TABLE*		table_to_fill)	/*!< in/out: fill this table */
{
	Field**		fields;

	DBUG_ENTER("i_s_dict_fill_sys_fields");

	fields = table_to_fill->field;

	OK(fields[SYS_FIELD_INDEX_ID]->store(longlong(index_id), TRUE));

	OK(field_store_string(fields[SYS_FIELD_NAME], field->name));

	OK(fields[SYS_FIELD_POS]->store(pos));

	OK(schema_table_store_record(thd, table_to_fill));

	DBUG_RETURN(0);
}
/*******************************************************************//**
Function to go through each record in SYS_FIELDS table, and fill the
information_schema.innodb_sys_fields table with related index field
information
@return 0 on success */
static
int
i_s_sys_fields_fill_table(
/*======================*/
	THD*		thd,	/*!< in: thread */
	TABLE_LIST*	tables,	/*!< in/out: tables to fill */
	Item*		)	/*!< in: condition (not used) */
{
	btr_pcur_t	pcur;
	const rec_t*	rec;
	mem_heap_t*	heap;
	index_id_t	last_id;
	mtr_t		mtr;

	DBUG_ENTER("i_s_sys_fields_fill_table");
	RETURN_IF_INNODB_NOT_STARTED(tables->schema_table_name);

	/* deny access to user without PROCESS_ACL privilege */
	if (check_global_access(thd, PROCESS_ACL)) {

		DBUG_RETURN(0);
	}

	heap = mem_heap_create(1000);
	mutex_enter(&dict_sys->mutex);
	mtr_start(&mtr);

	/* will save last index id so that we know whether we move to
	the next index. This is used to calculate prefix length */
	last_id = 0;

	rec = dict_startscan_system(&pcur, &mtr, SYS_FIELDS);

	while (rec) {
		ulint		pos;
		const char*	err_msg;
		index_id_t	index_id;
		dict_field_t	field_rec;

		/* Populate a dict_field_t structure with information from
		a SYS_FIELDS row */
		err_msg = dict_process_sys_fields_rec(heap, rec, &field_rec,
						      &pos, &index_id, last_id);

		mtr_commit(&mtr);
		mutex_exit(&dict_sys->mutex);

		if (!err_msg) {
			i_s_dict_fill_sys_fields(thd, index_id, &field_rec,
						 pos, tables->table);
			last_id = index_id;
		} else {
			push_warning_printf(thd, Sql_condition::WARN_LEVEL_WARN,
					    ER_CANT_FIND_SYSTEM_REC, "%s",
					    err_msg);
		}

		mem_heap_empty(heap);

		/* Get the next record */
		mutex_enter(&dict_sys->mutex);
		mtr_start(&mtr);
		rec = dict_getnext_system(&pcur, &mtr);
	}

	mtr_commit(&mtr);
	mutex_exit(&dict_sys->mutex);
	mem_heap_free(heap);

	DBUG_RETURN(0);
}
/*******************************************************************//**
Bind the dynamic table INFORMATION_SCHEMA.innodb_sys_fields
@return 0 on success */
static
int
innodb_sys_fields_init(
/*===================*/
	void*   p)	/*!< in/out: table schema object */
{
	ST_SCHEMA_TABLE*	schema;

	DBUG_ENTER("innodb_sys_field_init");

	schema = (ST_SCHEMA_TABLE*) p;

	schema->fields_info = innodb_sys_fields_fields_info;
	schema->fill_table = i_s_sys_fields_fill_table;

	DBUG_RETURN(0);
}

UNIV_INTERN struct st_mysql_plugin	i_s_innodb_sys_fields =
{
	/* the plugin type (a MYSQL_XXX_PLUGIN value) */
	/* int */
	STRUCT_FLD(type, MYSQL_INFORMATION_SCHEMA_PLUGIN),

	/* pointer to type-specific plugin descriptor */
	/* void* */
	STRUCT_FLD(info, &i_s_info),

	/* plugin name */
	/* const char* */
	STRUCT_FLD(name, "INNODB_SYS_FIELDS"),

	/* plugin author (for SHOW PLUGINS) */
	/* const char* */
	STRUCT_FLD(author, plugin_author),

	/* general descriptive text (for SHOW PLUGINS) */
	/* const char* */
	STRUCT_FLD(descr, "InnoDB SYS_FIELDS"),

	/* the plugin license (PLUGIN_LICENSE_XXX) */
	/* int */
	STRUCT_FLD(license, PLUGIN_LICENSE_GPL),

	/* the function to invoke when plugin is loaded */
	/* int (*)(void*); */
	STRUCT_FLD(init, innodb_sys_fields_init),

	/* the function to invoke when plugin is unloaded */
	/* int (*)(void*); */
	STRUCT_FLD(deinit, i_s_common_deinit),

	/* plugin version (for SHOW PLUGINS) */
	/* unsigned int */
	STRUCT_FLD(version, INNODB_VERSION_SHORT),

	/* struct st_mysql_show_var* */
	STRUCT_FLD(status_vars, NULL),

	/* struct st_mysql_sys_var** */
	STRUCT_FLD(system_vars, NULL),

	/* reserved for dependency checking */
	/* void* */
	STRUCT_FLD(__reserved1, NULL),

	/* Plugin flags */
	/* unsigned long */
	STRUCT_FLD(flags, 0UL),
};

/**  SYS_FOREIGN        ********************************************/
/* Fields of the dynamic table INFORMATION_SCHEMA.INNODB_SYS_FOREIGN */
static ST_FIELD_INFO	innodb_sys_foreign_fields_info[] =
{
#define SYS_FOREIGN_ID		0
	{STRUCT_FLD(field_name,		"ID"),
	 STRUCT_FLD(field_length,	NAME_LEN + 1),
	 STRUCT_FLD(field_type,		MYSQL_TYPE_STRING),
	 STRUCT_FLD(value,		0),
	 STRUCT_FLD(field_flags,	0),
	 STRUCT_FLD(old_name,		""),
	 STRUCT_FLD(open_method,	SKIP_OPEN_TABLE)},

#define SYS_FOREIGN_FOR_NAME	1
	{STRUCT_FLD(field_name,		"FOR_NAME"),
	 STRUCT_FLD(field_length,	NAME_LEN + 1),
	 STRUCT_FLD(field_type,		MYSQL_TYPE_STRING),
	 STRUCT_FLD(value,		0),
	 STRUCT_FLD(field_flags,	0),
	 STRUCT_FLD(old_name,		""),
	 STRUCT_FLD(open_method,	SKIP_OPEN_TABLE)},

#define SYS_FOREIGN_REF_NAME	2
	{STRUCT_FLD(field_name,		"REF_NAME"),
	 STRUCT_FLD(field_length,	NAME_LEN + 1),
	 STRUCT_FLD(field_type,		MYSQL_TYPE_STRING),
	 STRUCT_FLD(value,		0),
	 STRUCT_FLD(field_flags,	0),
	 STRUCT_FLD(old_name,		""),
	 STRUCT_FLD(open_method,	SKIP_OPEN_TABLE)},

#define SYS_FOREIGN_NUM_COL	3
	{STRUCT_FLD(field_name,		"N_COLS"),
	 STRUCT_FLD(field_length,	MY_INT32_NUM_DECIMAL_DIGITS),
	 STRUCT_FLD(field_type,		MYSQL_TYPE_LONG),
	 STRUCT_FLD(value,		0),
	 STRUCT_FLD(field_flags,	MY_I_S_UNSIGNED),
	 STRUCT_FLD(old_name,		""),
	 STRUCT_FLD(open_method,	SKIP_OPEN_TABLE)},

#define SYS_FOREIGN_TYPE	4
	{STRUCT_FLD(field_name,		"TYPE"),
	 STRUCT_FLD(field_length,	MY_INT32_NUM_DECIMAL_DIGITS),
	 STRUCT_FLD(field_type,		MYSQL_TYPE_LONG),
	 STRUCT_FLD(value,		0),
	 STRUCT_FLD(field_flags,	MY_I_S_UNSIGNED),
	 STRUCT_FLD(old_name,		""),
	 STRUCT_FLD(open_method,	SKIP_OPEN_TABLE)},

	END_OF_ST_FIELD_INFO
};

/**********************************************************************//**
Function to fill information_schema.innodb_sys_foreign with information
collected by scanning SYS_FOREIGN table.
@return 0 on success */
static
int
i_s_dict_fill_sys_foreign(
/*======================*/
	THD*		thd,		/*!< in: thread */
	dict_foreign_t*	foreign,	/*!< in: table */
	TABLE*		table_to_fill)	/*!< in/out: fill this table */
{
	Field**		fields;

	DBUG_ENTER("i_s_dict_fill_sys_foreign");

	fields = table_to_fill->field;

	OK(field_store_string(fields[SYS_FOREIGN_ID], foreign->id));

	OK(field_store_string(fields[SYS_FOREIGN_FOR_NAME],
			      foreign->foreign_table_name));

	OK(field_store_string(fields[SYS_FOREIGN_REF_NAME],
			      foreign->referenced_table_name));

	OK(fields[SYS_FOREIGN_NUM_COL]->store(foreign->n_fields));

	OK(fields[SYS_FOREIGN_TYPE]->store(foreign->type));

	OK(schema_table_store_record(thd, table_to_fill));

	DBUG_RETURN(0);
}

/*******************************************************************//**
Function to populate INFORMATION_SCHEMA.innodb_sys_foreign table. Loop
through each record in SYS_FOREIGN, and extract the foreign key
information.
@return 0 on success */
static
int
i_s_sys_foreign_fill_table(
/*=======================*/
	THD*		thd,	/*!< in: thread */
	TABLE_LIST*	tables,	/*!< in/out: tables to fill */
	Item*		)	/*!< in: condition (not used) */
{
	btr_pcur_t	pcur;
	const rec_t*	rec;
	mem_heap_t*	heap;
	mtr_t		mtr;

	DBUG_ENTER("i_s_sys_foreign_fill_table");
	RETURN_IF_INNODB_NOT_STARTED(tables->schema_table_name);

	/* deny access to user without PROCESS_ACL privilege */
	if (check_global_access(thd, PROCESS_ACL)) {

		DBUG_RETURN(0);
	}

	heap = mem_heap_create(1000);
	mutex_enter(&dict_sys->mutex);
	mtr_start(&mtr);

	rec = dict_startscan_system(&pcur, &mtr, SYS_FOREIGN);

	while (rec) {
		const char*	err_msg;
		dict_foreign_t	foreign_rec;

		/* Populate a dict_foreign_t structure with information from
		a SYS_FOREIGN row */
		err_msg = dict_process_sys_foreign_rec(heap, rec, &foreign_rec);

		mtr_commit(&mtr);
		mutex_exit(&dict_sys->mutex);

		if (!err_msg) {
			i_s_dict_fill_sys_foreign(thd, &foreign_rec,
						 tables->table);
		} else {
			push_warning_printf(thd, Sql_condition::WARN_LEVEL_WARN,
					    ER_CANT_FIND_SYSTEM_REC, "%s",
					    err_msg);
		}

		mem_heap_empty(heap);

		/* Get the next record */
		mtr_start(&mtr);
		mutex_enter(&dict_sys->mutex);
		rec = dict_getnext_system(&pcur, &mtr);
	}

	mtr_commit(&mtr);
	mutex_exit(&dict_sys->mutex);
	mem_heap_free(heap);

	DBUG_RETURN(0);
}

/*******************************************************************//**
Bind the dynamic table INFORMATION_SCHEMA.innodb_sys_foreign
@return 0 on success */
static
int
innodb_sys_foreign_init(
/*====================*/
	void*   p)	/*!< in/out: table schema object */
{
	ST_SCHEMA_TABLE*	schema;

	DBUG_ENTER("innodb_sys_foreign_init");

	schema = (ST_SCHEMA_TABLE*) p;

	schema->fields_info = innodb_sys_foreign_fields_info;
	schema->fill_table = i_s_sys_foreign_fill_table;

	DBUG_RETURN(0);
}

UNIV_INTERN struct st_mysql_plugin	i_s_innodb_sys_foreign =
{
	/* the plugin type (a MYSQL_XXX_PLUGIN value) */
	/* int */
	STRUCT_FLD(type, MYSQL_INFORMATION_SCHEMA_PLUGIN),

	/* pointer to type-specific plugin descriptor */
	/* void* */
	STRUCT_FLD(info, &i_s_info),

	/* plugin name */
	/* const char* */
	STRUCT_FLD(name, "INNODB_SYS_FOREIGN"),

	/* plugin author (for SHOW PLUGINS) */
	/* const char* */
	STRUCT_FLD(author, plugin_author),

	/* general descriptive text (for SHOW PLUGINS) */
	/* const char* */
	STRUCT_FLD(descr, "InnoDB SYS_FOREIGN"),

	/* the plugin license (PLUGIN_LICENSE_XXX) */
	/* int */
	STRUCT_FLD(license, PLUGIN_LICENSE_GPL),

	/* the function to invoke when plugin is loaded */
	/* int (*)(void*); */
	STRUCT_FLD(init, innodb_sys_foreign_init),

	/* the function to invoke when plugin is unloaded */
	/* int (*)(void*); */
	STRUCT_FLD(deinit, i_s_common_deinit),

	/* plugin version (for SHOW PLUGINS) */
	/* unsigned int */
	STRUCT_FLD(version, INNODB_VERSION_SHORT),

	/* struct st_mysql_show_var* */
	STRUCT_FLD(status_vars, NULL),

	/* struct st_mysql_sys_var** */
	STRUCT_FLD(system_vars, NULL),

	/* reserved for dependency checking */
	/* void* */
	STRUCT_FLD(__reserved1, NULL),

	/* Plugin flags */
	/* unsigned long */
	STRUCT_FLD(flags, 0UL),
};

/**  SYS_FOREIGN_COLS   ********************************************/
/* Fields of the dynamic table INFORMATION_SCHEMA.INNODB_SYS_FOREIGN_COLS */
static ST_FIELD_INFO	innodb_sys_foreign_cols_fields_info[] =
{
#define SYS_FOREIGN_COL_ID		0
	{STRUCT_FLD(field_name,		"ID"),
	 STRUCT_FLD(field_length,	NAME_LEN + 1),
	 STRUCT_FLD(field_type,		MYSQL_TYPE_STRING),
	 STRUCT_FLD(value,		0),
	 STRUCT_FLD(field_flags,	0),
	 STRUCT_FLD(old_name,		""),
	 STRUCT_FLD(open_method,	SKIP_OPEN_TABLE)},

#define SYS_FOREIGN_COL_FOR_NAME	1
	{STRUCT_FLD(field_name,		"FOR_COL_NAME"),
	 STRUCT_FLD(field_length,	NAME_LEN + 1),
	 STRUCT_FLD(field_type,		MYSQL_TYPE_STRING),
	 STRUCT_FLD(value,		0),
	 STRUCT_FLD(field_flags,	0),
	 STRUCT_FLD(old_name,		""),
	 STRUCT_FLD(open_method,	SKIP_OPEN_TABLE)},

#define SYS_FOREIGN_COL_REF_NAME	2
	{STRUCT_FLD(field_name,		"REF_COL_NAME"),
	 STRUCT_FLD(field_length,	NAME_LEN + 1),
	 STRUCT_FLD(field_type,		MYSQL_TYPE_STRING),
	 STRUCT_FLD(value,		0),
	 STRUCT_FLD(field_flags,	0),
	 STRUCT_FLD(old_name,		""),
	 STRUCT_FLD(open_method,	SKIP_OPEN_TABLE)},

#define SYS_FOREIGN_COL_POS		3
	{STRUCT_FLD(field_name,		"POS"),
	 STRUCT_FLD(field_length,	MY_INT32_NUM_DECIMAL_DIGITS),
	 STRUCT_FLD(field_type,		MYSQL_TYPE_LONG),
	 STRUCT_FLD(value,		0),
	 STRUCT_FLD(field_flags,	MY_I_S_UNSIGNED),
	 STRUCT_FLD(old_name,		""),
	 STRUCT_FLD(open_method,	SKIP_OPEN_TABLE)},

	END_OF_ST_FIELD_INFO
};

/**********************************************************************//**
Function to fill information_schema.innodb_sys_foreign_cols with information
collected by scanning SYS_FOREIGN_COLS table.
@return 0 on success */
static
int
i_s_dict_fill_sys_foreign_cols(
/*==========================*/
	THD*		thd,		/*!< in: thread */
	const char*	name,		/*!< in: foreign key constraint name */
	const char*	for_col_name,	/*!< in: referencing column name*/
	const char*	ref_col_name,	/*!< in: referenced column
					name */
	ulint		pos,		/*!< in: column position */
	TABLE*		table_to_fill)	/*!< in/out: fill this table */
{
	Field**		fields;

	DBUG_ENTER("i_s_dict_fill_sys_foreign_cols");

	fields = table_to_fill->field;

	OK(field_store_string(fields[SYS_FOREIGN_COL_ID], name));

	OK(field_store_string(fields[SYS_FOREIGN_COL_FOR_NAME], for_col_name));

	OK(field_store_string(fields[SYS_FOREIGN_COL_REF_NAME], ref_col_name));

	OK(fields[SYS_FOREIGN_COL_POS]->store(pos));

	OK(schema_table_store_record(thd, table_to_fill));

	DBUG_RETURN(0);
}
/*******************************************************************//**
Function to populate INFORMATION_SCHEMA.innodb_sys_foreign_cols table. Loop
through each record in SYS_FOREIGN_COLS, and extract the foreign key column
information and fill the INFORMATION_SCHEMA.innodb_sys_foreign_cols table.
@return 0 on success */
static
int
i_s_sys_foreign_cols_fill_table(
/*============================*/
	THD*		thd,	/*!< in: thread */
	TABLE_LIST*	tables,	/*!< in/out: tables to fill */
	Item*		)	/*!< in: condition (not used) */
{
	btr_pcur_t	pcur;
	const rec_t*	rec;
	mem_heap_t*	heap;
	mtr_t		mtr;

	DBUG_ENTER("i_s_sys_foreign_cols_fill_table");
	RETURN_IF_INNODB_NOT_STARTED(tables->schema_table_name);

	/* deny access to user without PROCESS_ACL privilege */
	if (check_global_access(thd, PROCESS_ACL)) {
		DBUG_RETURN(0);
	}

	heap = mem_heap_create(1000);
	mutex_enter(&dict_sys->mutex);
	mtr_start(&mtr);

	rec = dict_startscan_system(&pcur, &mtr, SYS_FOREIGN_COLS);

	while (rec) {
		const char*	err_msg;
		const char*	name;
		const char*	for_col_name;
		const char*	ref_col_name;
		ulint		pos;

		/* Extract necessary information from a SYS_FOREIGN_COLS row */
		err_msg = dict_process_sys_foreign_col_rec(
			heap, rec, &name, &for_col_name, &ref_col_name, &pos);

		mtr_commit(&mtr);
		mutex_exit(&dict_sys->mutex);

		if (!err_msg) {
			i_s_dict_fill_sys_foreign_cols(
				thd, name, for_col_name, ref_col_name, pos,
				tables->table);
		} else {
			push_warning_printf(thd, Sql_condition::WARN_LEVEL_WARN,
					    ER_CANT_FIND_SYSTEM_REC, "%s",
					    err_msg);
		}

		mem_heap_empty(heap);

		/* Get the next record */
		mutex_enter(&dict_sys->mutex);
		mtr_start(&mtr);
		rec = dict_getnext_system(&pcur, &mtr);
	}

	mtr_commit(&mtr);
	mutex_exit(&dict_sys->mutex);
	mem_heap_free(heap);

	DBUG_RETURN(0);
}
/*******************************************************************//**
Bind the dynamic table INFORMATION_SCHEMA.innodb_sys_foreign_cols
@return 0 on success */
static
int
innodb_sys_foreign_cols_init(
/*========================*/
	void*	p)	/*!< in/out: table schema object */
{
	ST_SCHEMA_TABLE*	schema;

	DBUG_ENTER("innodb_sys_foreign_cols_init");

	schema = (ST_SCHEMA_TABLE*) p;

	schema->fields_info = innodb_sys_foreign_cols_fields_info;
	schema->fill_table = i_s_sys_foreign_cols_fill_table;

	DBUG_RETURN(0);
}

UNIV_INTERN struct st_mysql_plugin	i_s_innodb_sys_foreign_cols =
{
	/* the plugin type (a MYSQL_XXX_PLUGIN value) */
	/* int */
	STRUCT_FLD(type, MYSQL_INFORMATION_SCHEMA_PLUGIN),

	/* pointer to type-specific plugin descriptor */
	/* void* */
	STRUCT_FLD(info, &i_s_info),

	/* plugin name */
	/* const char* */
	STRUCT_FLD(name, "INNODB_SYS_FOREIGN_COLS"),

	/* plugin author (for SHOW PLUGINS) */
	/* const char* */
	STRUCT_FLD(author, plugin_author),

	/* general descriptive text (for SHOW PLUGINS) */
	/* const char* */
	STRUCT_FLD(descr, "InnoDB SYS_FOREIGN_COLS"),

	/* the plugin license (PLUGIN_LICENSE_XXX) */
	/* int */
	STRUCT_FLD(license, PLUGIN_LICENSE_GPL),

	/* the function to invoke when plugin is loaded */
	/* int (*)(void*); */
	STRUCT_FLD(init, innodb_sys_foreign_cols_init),

	/* the function to invoke when plugin is unloaded */
	/* int (*)(void*); */
	STRUCT_FLD(deinit, i_s_common_deinit),

	/* plugin version (for SHOW PLUGINS) */
	/* unsigned int */
	STRUCT_FLD(version, INNODB_VERSION_SHORT),

	/* struct st_mysql_show_var* */
	STRUCT_FLD(status_vars, NULL),

	/* struct st_mysql_sys_var** */
	STRUCT_FLD(system_vars, NULL),

	/* reserved for dependency checking */
	/* void* */
	STRUCT_FLD(__reserved1, NULL),

	/* Plugin flags */
	/* unsigned long */
	STRUCT_FLD(flags, 0UL),
};

/**  SYS_TABLESPACES    ********************************************/
/* Fields of the dynamic table INFORMATION_SCHEMA.INNODB_SYS_TABLESPACES */
static ST_FIELD_INFO	innodb_sys_tablespaces_fields_info[] =
{
#define SYS_TABLESPACES_SPACE		0
	{STRUCT_FLD(field_name,		"SPACE"),
	 STRUCT_FLD(field_length,	MY_INT32_NUM_DECIMAL_DIGITS),
	 STRUCT_FLD(field_type,		MYSQL_TYPE_LONG),
	 STRUCT_FLD(value,		0),
	 STRUCT_FLD(field_flags,	MY_I_S_UNSIGNED),
	 STRUCT_FLD(old_name,		""),
	 STRUCT_FLD(open_method,	SKIP_OPEN_TABLE)},

#define SYS_TABLESPACES_NAME		1
	{STRUCT_FLD(field_name,		"NAME"),
	 STRUCT_FLD(field_length,	MAX_FULL_NAME_LEN + 1),
	 STRUCT_FLD(field_type,		MYSQL_TYPE_STRING),
	 STRUCT_FLD(value,		0),
	 STRUCT_FLD(field_flags,	0),
	 STRUCT_FLD(old_name,		""),
	 STRUCT_FLD(open_method,	SKIP_OPEN_TABLE)},

#define SYS_TABLESPACES_FLAGS		2
	{STRUCT_FLD(field_name,		"FLAG"),
	 STRUCT_FLD(field_length,	MY_INT32_NUM_DECIMAL_DIGITS),
	 STRUCT_FLD(field_type,		MYSQL_TYPE_LONG),
	 STRUCT_FLD(value,		0),
	 STRUCT_FLD(field_flags,	MY_I_S_UNSIGNED),
	 STRUCT_FLD(old_name,		""),
	 STRUCT_FLD(open_method,	SKIP_OPEN_TABLE)},

#define SYS_TABLESPACES_FILE_FORMAT	3
	{STRUCT_FLD(field_name,		"FILE_FORMAT"),
	 STRUCT_FLD(field_length,	10),
	 STRUCT_FLD(field_type,		MYSQL_TYPE_STRING),
	 STRUCT_FLD(value,		0),
	 STRUCT_FLD(field_flags,	MY_I_S_MAYBE_NULL),
	 STRUCT_FLD(old_name,		""),
	 STRUCT_FLD(open_method,	SKIP_OPEN_TABLE)},

#define SYS_TABLESPACES_ROW_FORMAT	4
	{STRUCT_FLD(field_name,		"ROW_FORMAT"),
	 STRUCT_FLD(field_length,	22),
	 STRUCT_FLD(field_type,		MYSQL_TYPE_STRING),
	 STRUCT_FLD(value,		0),
	 STRUCT_FLD(field_flags,	MY_I_S_MAYBE_NULL),
	 STRUCT_FLD(old_name,		""),
	 STRUCT_FLD(open_method,	SKIP_OPEN_TABLE)},

#define SYS_TABLESPACES_PAGE_SIZE	5
	{STRUCT_FLD(field_name,		"PAGE_SIZE"),
	 STRUCT_FLD(field_length,	MY_INT32_NUM_DECIMAL_DIGITS),
	 STRUCT_FLD(field_type,		MYSQL_TYPE_LONG),
	 STRUCT_FLD(value,		0),
	 STRUCT_FLD(field_flags,	MY_I_S_UNSIGNED),
	 STRUCT_FLD(old_name,		""),
	 STRUCT_FLD(open_method,	SKIP_OPEN_TABLE)},

#define SYS_TABLESPACES_ZIP_PAGE_SIZE	6
	{STRUCT_FLD(field_name,		"ZIP_PAGE_SIZE"),
	 STRUCT_FLD(field_length,	MY_INT32_NUM_DECIMAL_DIGITS),
	 STRUCT_FLD(field_type,		MYSQL_TYPE_LONG),
	 STRUCT_FLD(value,		0),
	 STRUCT_FLD(field_flags,	MY_I_S_UNSIGNED),
	 STRUCT_FLD(old_name,		""),
	 STRUCT_FLD(open_method,	SKIP_OPEN_TABLE)},

	END_OF_ST_FIELD_INFO

};

/**********************************************************************//**
Function to fill INFORMATION_SCHEMA.INNODB_SYS_TABLESPACES with information
collected by scanning SYS_TABLESPACESS table.
@return 0 on success */
static
int
i_s_dict_fill_sys_tablespaces(
/*==========================*/
	THD*		thd,		/*!< in: thread */
	ulint		space,		/*!< in: space ID */
	const char*	name,		/*!< in: tablespace name */
	ulint		flags,		/*!< in: tablespace flags */
	TABLE*		table_to_fill)	/*!< in/out: fill this table */
{
	Field**	fields;
	ulint	atomic_blobs	= FSP_FLAGS_HAS_ATOMIC_BLOBS(flags);
	ulint	page_size	= fsp_flags_get_page_size(flags);;
	ulint	zip_size	= fsp_flags_get_zip_size(flags);
	const char* file_format;
	const char* row_format;

	DBUG_ENTER("i_s_dict_fill_sys_tablespaces");

	file_format = trx_sys_file_format_id_to_name(atomic_blobs);
	if (!atomic_blobs) {
		row_format = "Compact or Redundant";
	} else if DICT_TF_GET_ZIP_SSIZE(flags) {
		row_format = "Compressed";
	} else {
		row_format = "Dynamic";
	}

	fields = table_to_fill->field;

	OK(fields[SYS_TABLESPACES_SPACE]->store(space));

	OK(field_store_string(fields[SYS_TABLESPACES_NAME], name));

	OK(fields[SYS_TABLESPACES_FLAGS]->store(flags));

	OK(field_store_string(fields[SYS_TABLESPACES_FILE_FORMAT],
			      file_format));

	OK(field_store_string(fields[SYS_TABLESPACES_ROW_FORMAT],
			      row_format));

	OK(fields[SYS_TABLESPACES_PAGE_SIZE]->store(page_size));

	OK(fields[SYS_TABLESPACES_ZIP_PAGE_SIZE]->store(zip_size));

	OK(schema_table_store_record(thd, table_to_fill));

	DBUG_RETURN(0);
}
/*******************************************************************//**
Function to populate INFORMATION_SCHEMA.INNODB_SYS_TABLESPACES table.
Loop through each record in SYS_TABLESPACES, and extract the column
information and fill the INFORMATION_SCHEMA.INNODB_SYS_TABLESPACES table.
@return 0 on success */
static
int
i_s_sys_tablespaces_fill_table(
/*===========================*/
	THD*		thd,	/*!< in: thread */
	TABLE_LIST*	tables,	/*!< in/out: tables to fill */
	Item*		)	/*!< in: condition (not used) */
{
	btr_pcur_t	pcur;
	const rec_t*	rec;
	mem_heap_t*	heap;
	mtr_t		mtr;

	DBUG_ENTER("i_s_sys_tablespaces_fill_table");
	RETURN_IF_INNODB_NOT_STARTED(tables->schema_table_name);

	/* deny access to user without PROCESS_ACL privilege */
	if (check_global_access(thd, PROCESS_ACL)) {
		DBUG_RETURN(0);
	}

	heap = mem_heap_create(1000);
	mutex_enter(&dict_sys->mutex);
	mtr_start(&mtr);

	rec = dict_startscan_system(&pcur, &mtr, SYS_TABLESPACES);

	while (rec) {
		const char*	err_msg;
		ulint		space;
		const char*	name;
		ulint		flags;

		/* Extract necessary information from a SYS_TABLESPACES row */
		err_msg = dict_process_sys_tablespaces(
			heap, rec, &space, &name, &flags);

		mtr_commit(&mtr);
		mutex_exit(&dict_sys->mutex);

		if (!err_msg) {
			i_s_dict_fill_sys_tablespaces(
				thd, space, name, flags,
				tables->table);
		} else {
			push_warning_printf(thd, Sql_condition::WARN_LEVEL_WARN,
					    ER_CANT_FIND_SYSTEM_REC, "%s",
					    err_msg);
		}

		mem_heap_empty(heap);

		/* Get the next record */
		mutex_enter(&dict_sys->mutex);
		mtr_start(&mtr);
		rec = dict_getnext_system(&pcur, &mtr);
	}

	mtr_commit(&mtr);
	mutex_exit(&dict_sys->mutex);
	mem_heap_free(heap);

	DBUG_RETURN(0);
}
/*******************************************************************//**
Bind the dynamic table INFORMATION_SCHEMA.INNODB_SYS_TABLESPACES
@return 0 on success */
static
int
innodb_sys_tablespaces_init(
/*========================*/
	void*	p)	/*!< in/out: table schema object */
{
	ST_SCHEMA_TABLE*	schema;

	DBUG_ENTER("innodb_sys_tablespaces_init");

	schema = (ST_SCHEMA_TABLE*) p;

	schema->fields_info = innodb_sys_tablespaces_fields_info;
	schema->fill_table = i_s_sys_tablespaces_fill_table;

	DBUG_RETURN(0);
}

UNIV_INTERN struct st_mysql_plugin	i_s_innodb_sys_tablespaces =
{
	/* the plugin type (a MYSQL_XXX_PLUGIN value) */
	/* int */
	STRUCT_FLD(type, MYSQL_INFORMATION_SCHEMA_PLUGIN),

	/* pointer to type-specific plugin descriptor */
	/* void* */
	STRUCT_FLD(info, &i_s_info),

	/* plugin name */
	/* const char* */
	STRUCT_FLD(name, "INNODB_SYS_TABLESPACES"),

	/* plugin author (for SHOW PLUGINS) */
	/* const char* */
	STRUCT_FLD(author, plugin_author),

	/* general descriptive text (for SHOW PLUGINS) */
	/* const char* */
	STRUCT_FLD(descr, "InnoDB SYS_TABLESPACES"),

	/* the plugin license (PLUGIN_LICENSE_XXX) */
	/* int */
	STRUCT_FLD(license, PLUGIN_LICENSE_GPL),

	/* the function to invoke when plugin is loaded */
	/* int (*)(void*); */
	STRUCT_FLD(init, innodb_sys_tablespaces_init),

	/* the function to invoke when plugin is unloaded */
	/* int (*)(void*); */
	STRUCT_FLD(deinit, i_s_common_deinit),

	/* plugin version (for SHOW PLUGINS) */
	/* unsigned int */
	STRUCT_FLD(version, INNODB_VERSION_SHORT),

	/* struct st_mysql_show_var* */
	STRUCT_FLD(status_vars, NULL),

	/* struct st_mysql_sys_var** */
	STRUCT_FLD(system_vars, NULL),

	/* reserved for dependency checking */
	/* void* */
	STRUCT_FLD(__reserved1, NULL),

	/* Plugin flags */
	/* unsigned long */
	STRUCT_FLD(flags, 0UL),
};

/**  SYS_DATAFILES  ************************************************/
/* Fields of the dynamic table INFORMATION_SCHEMA.INNODB_SYS_DATAFILES */
static ST_FIELD_INFO	innodb_sys_datafiles_fields_info[] =
{
#define SYS_DATAFILES_SPACE		0
	{STRUCT_FLD(field_name,		"SPACE"),
	 STRUCT_FLD(field_length,	MY_INT32_NUM_DECIMAL_DIGITS),
	 STRUCT_FLD(field_type,		MYSQL_TYPE_LONG),
	 STRUCT_FLD(value,		0),
	 STRUCT_FLD(field_flags,	MY_I_S_UNSIGNED),
	 STRUCT_FLD(old_name,		""),
	 STRUCT_FLD(open_method,	SKIP_OPEN_TABLE)},

#define SYS_DATAFILES_PATH		1
	{STRUCT_FLD(field_name,		"PATH"),
	 STRUCT_FLD(field_length,	OS_FILE_MAX_PATH),
	 STRUCT_FLD(field_type,		MYSQL_TYPE_STRING),
	 STRUCT_FLD(value,		0),
	 STRUCT_FLD(field_flags,	0),
	 STRUCT_FLD(old_name,		""),
	 STRUCT_FLD(open_method,	SKIP_OPEN_TABLE)},

	END_OF_ST_FIELD_INFO
};

/**********************************************************************//**
Function to fill INFORMATION_SCHEMA.INNODB_SYS_DATAFILES with information
collected by scanning SYS_DATAFILESS table.
@return 0 on success */
static
int
i_s_dict_fill_sys_datafiles(
/*========================*/
	THD*		thd,		/*!< in: thread */
	ulint		space,		/*!< in: space ID */
	const char*	path,		/*!< in: absolute path */
	TABLE*		table_to_fill)	/*!< in/out: fill this table */
{
	Field**		fields;

	DBUG_ENTER("i_s_dict_fill_sys_datafiles");

	fields = table_to_fill->field;

	OK(field_store_ulint(fields[SYS_DATAFILES_SPACE], space));

	OK(field_store_string(fields[SYS_DATAFILES_PATH], path));

	OK(schema_table_store_record(thd, table_to_fill));

	DBUG_RETURN(0);
}
/*******************************************************************//**
Function to populate INFORMATION_SCHEMA.INNODB_SYS_DATAFILES table.
Loop through each record in SYS_DATAFILES, and extract the column
information and fill the INFORMATION_SCHEMA.INNODB_SYS_DATAFILES table.
@return 0 on success */
static
int
i_s_sys_datafiles_fill_table(
/*=========================*/
	THD*		thd,	/*!< in: thread */
	TABLE_LIST*	tables,	/*!< in/out: tables to fill */
	Item*		)	/*!< in: condition (not used) */
{
	btr_pcur_t	pcur;
	const rec_t*	rec;
	mem_heap_t*	heap;
	mtr_t		mtr;

	DBUG_ENTER("i_s_sys_datafiles_fill_table");
	RETURN_IF_INNODB_NOT_STARTED(tables->schema_table_name);

	/* deny access to user without PROCESS_ACL privilege */
	if (check_global_access(thd, PROCESS_ACL)) {
		DBUG_RETURN(0);
	}

	heap = mem_heap_create(1000);
	mutex_enter(&dict_sys->mutex);
	mtr_start(&mtr);

	rec = dict_startscan_system(&pcur, &mtr, SYS_DATAFILES);

	while (rec) {
		const char*	err_msg;
		ulint		space;
		const char*	path;

		/* Extract necessary information from a SYS_DATAFILES row */
		err_msg = dict_process_sys_datafiles(
			heap, rec, &space, &path);

		mtr_commit(&mtr);
		mutex_exit(&dict_sys->mutex);

		if (!err_msg) {
			i_s_dict_fill_sys_datafiles(
				thd, space, path, tables->table);
		} else {
			push_warning_printf(thd, Sql_condition::WARN_LEVEL_WARN,
					    ER_CANT_FIND_SYSTEM_REC, "%s",
					    err_msg);
		}

		mem_heap_empty(heap);

		/* Get the next record */
		mutex_enter(&dict_sys->mutex);
		mtr_start(&mtr);
		rec = dict_getnext_system(&pcur, &mtr);
	}

	mtr_commit(&mtr);
	mutex_exit(&dict_sys->mutex);
	mem_heap_free(heap);

	DBUG_RETURN(0);
}
/*******************************************************************//**
Bind the dynamic table INFORMATION_SCHEMA.INNODB_SYS_DATAFILES
@return 0 on success */
static
int
innodb_sys_datafiles_init(
/*======================*/
	void*	p)	/*!< in/out: table schema object */
{
	ST_SCHEMA_TABLE*	schema;

	DBUG_ENTER("innodb_sys_datafiles_init");

	schema = (ST_SCHEMA_TABLE*) p;

	schema->fields_info = innodb_sys_datafiles_fields_info;
	schema->fill_table = i_s_sys_datafiles_fill_table;

	DBUG_RETURN(0);
}

UNIV_INTERN struct st_mysql_plugin	i_s_innodb_sys_datafiles =
{
	/* the plugin type (a MYSQL_XXX_PLUGIN value) */
	/* int */
	STRUCT_FLD(type, MYSQL_INFORMATION_SCHEMA_PLUGIN),

	/* pointer to type-specific plugin descriptor */
	/* void* */
	STRUCT_FLD(info, &i_s_info),

	/* plugin name */
	/* const char* */
	STRUCT_FLD(name, "INNODB_SYS_DATAFILES"),

	/* plugin author (for SHOW PLUGINS) */
	/* const char* */
	STRUCT_FLD(author, plugin_author),

	/* general descriptive text (for SHOW PLUGINS) */
	/* const char* */
	STRUCT_FLD(descr, "InnoDB SYS_DATAFILES"),

	/* the plugin license (PLUGIN_LICENSE_XXX) */
	/* int */
	STRUCT_FLD(license, PLUGIN_LICENSE_GPL),

	/* the function to invoke when plugin is loaded */
	/* int (*)(void*); */
	STRUCT_FLD(init, innodb_sys_datafiles_init),

	/* the function to invoke when plugin is unloaded */
	/* int (*)(void*); */
	STRUCT_FLD(deinit, i_s_common_deinit),

	/* plugin version (for SHOW PLUGINS) */
	/* unsigned int */
	STRUCT_FLD(version, INNODB_VERSION_SHORT),

	/* struct st_mysql_show_var* */
	STRUCT_FLD(status_vars, NULL),

	/* struct st_mysql_sys_var** */
	STRUCT_FLD(system_vars, NULL),

	/* reserved for dependency checking */
	/* void* */
	STRUCT_FLD(__reserved1, NULL),

	/* Plugin flags */
	/* unsigned long */
	STRUCT_FLD(flags, 0UL),
};

static ST_FIELD_INFO	i_s_innodb_changed_pages_info[] =
{
	{STRUCT_FLD(field_name,		"space_id"),
	 STRUCT_FLD(field_length,	MY_INT32_NUM_DECIMAL_DIGITS),
	 STRUCT_FLD(field_type,		MYSQL_TYPE_LONG),
	 STRUCT_FLD(value,		0),
	 STRUCT_FLD(field_flags,	MY_I_S_UNSIGNED),
	 STRUCT_FLD(old_name,		""),
	 STRUCT_FLD(open_method,	SKIP_OPEN_TABLE)},

	{STRUCT_FLD(field_name,		"page_id"),
	 STRUCT_FLD(field_length,	MY_INT32_NUM_DECIMAL_DIGITS),
	 STRUCT_FLD(field_type,		MYSQL_TYPE_LONG),
	 STRUCT_FLD(value,		0),
	 STRUCT_FLD(field_flags,	MY_I_S_UNSIGNED),
	 STRUCT_FLD(old_name,		""),
	 STRUCT_FLD(open_method,	SKIP_OPEN_TABLE)},

	{STRUCT_FLD(field_name,		"start_lsn"),
	 STRUCT_FLD(field_length,	MY_INT64_NUM_DECIMAL_DIGITS),
	 STRUCT_FLD(field_type,		MYSQL_TYPE_LONGLONG),
	 STRUCT_FLD(value,		0),
	 STRUCT_FLD(field_flags,	MY_I_S_UNSIGNED),
	 STRUCT_FLD(old_name,		""),
	 STRUCT_FLD(open_method,	SKIP_OPEN_TABLE)},

	{STRUCT_FLD(field_name,		"end_lsn"),
	 STRUCT_FLD(field_length,	MY_INT64_NUM_DECIMAL_DIGITS),
	 STRUCT_FLD(field_type,		MYSQL_TYPE_LONGLONG),
	 STRUCT_FLD(value,		0),
	 STRUCT_FLD(field_flags,	MY_I_S_UNSIGNED),
	 STRUCT_FLD(old_name,		""),
	 STRUCT_FLD(open_method,	SKIP_OPEN_TABLE)},

	END_OF_ST_FIELD_INFO
};

/***********************************************************************
  This function implements ICP for I_S.INNODB_CHANGED_PAGES by parsing a
  condition and getting lower and upper bounds for start and end LSNs if the
  condition corresponds to a certain pattern.

  In the most general form, we understand queries like

  SELECT * FROM INNODB_CHANGED_PAGES
      WHERE START_LSN > num1 AND START_LSN < num2
            AND END_LSN > num3 AND END_LSN < num4;

  That's why the pattern syntax is:

  pattern:  comp | and_comp;
  comp:     lsn <  int_num | lsn <= int_num | int_num > lsn  | int_num >= lsn;
  lsn:	    start_lsn | end_lsn;
  and_comp: expression AND expression | expression AND and_comp;
  expression: comp | any_other_expression;

  The two bounds are handled differently: the lower bound is used to find the
  correct starting _file_, the upper bound the last _block_ that needs reading.

  Lower bound conditions are handled in the following way: start_lsn >= X
  specifies that the reading must start from the file that has the highest
  starting LSN less than or equal to X. start_lsn > X is equivalent to
  start_lsn >= X + 1.  For end_lsn, end_lsn >= X is treated as
  start_lsn >= X - 1 and end_lsn > X as start_lsn >= X.

  For the upper bound, suppose the condition is start_lsn < 100, this means we
  have to read all blocks with start_lsn < 100. Which is equivalent to reading
  all the blocks with end_lsn <= 99, or just end_lsn < 100. That's why it's
  enough to find maximum lsn value, doesn't matter if this is start or end lsn
  and compare it with "start_lsn" field. LSN <= 100 is treated as LSN < 101.

  Example:

  SELECT * FROM INNODB_CHANGED_PAGES
    WHERE
    start_lsn > 10  AND
    end_lsn <= 1111 AND
    555 > end_lsn   AND
    page_id = 100;

  end_lsn will be set to 555, start_lsn will be set 11.

  Support for other functions (equal, NULL-safe equal, BETWEEN, IN, etc.) will
  be added on demand.

*/
static
void
limit_lsn_range_from_condition(
/*===========================*/
	TABLE*		table,		/*!<in: table */
	Item*		cond,		/*!<in: condition */
	ib_uint64_t*	start_lsn,	/*!<in/out: minumum LSN */
	ib_uint64_t*	end_lsn)	/*!<in/out: maximum LSN */
{
	enum Item_func::Functype	func_type;

	if (cond->type() != Item::COND_ITEM &&
	    cond->type() != Item::FUNC_ITEM)
		return;

	func_type = ((Item_func*) cond)->functype();

	switch (func_type)
	{
	case Item_func::COND_AND_FUNC:
	{
		List_iterator<Item>	li(*((Item_cond*) cond)
					   ->argument_list());
		Item			*item;

		while ((item= li++)) {
			limit_lsn_range_from_condition(table, item, start_lsn,
						       end_lsn);
		}
		break;
	}
	case Item_func::LT_FUNC:
	case Item_func::LE_FUNC:
	case Item_func::GT_FUNC:
	case Item_func::GE_FUNC:
	{
		Item		*left;
		Item		*right;
		Item_field	*item_field;
		ib_uint64_t	tmp_result;
		ibool		is_end_lsn;

		/* a <= b equals to b >= a that's why we just exchange "left"
		and "right" in the case of ">" or ">=" function.  We don't
		touch the operation itself.  */
		if (((Item_func*) cond)->functype() == Item_func::LT_FUNC
		    || ((Item_func*) cond)->functype() == Item_func::LE_FUNC) {
			left = ((Item_func*) cond)->arguments()[0];
			right = ((Item_func*) cond)->arguments()[1];
		} else {
			left = ((Item_func*) cond)->arguments()[1];
			right = ((Item_func*) cond)->arguments()[0];
		}

		if (left->type() == Item::FIELD_ITEM) {
			item_field = (Item_field *)left;
		} else if (right->type() == Item::FIELD_ITEM) {
			item_field = (Item_field *)right;
		} else {
			return;
		}

		/* Check if the current field belongs to our table */
		if (table != item_field->field->table) {
			return;
		}

		/* Check if the field is START_LSN or END_LSN */
		/* END_LSN */
		is_end_lsn = table->field[3]->eq(item_field->field);

		if (/* START_LSN */ !table->field[2]->eq(item_field->field)
		    && !is_end_lsn) {
			return;
		}

		if (left->type() == Item::FIELD_ITEM
		    && right->type() == Item::INT_ITEM) {

			/* The case of start_lsn|end_lsn <|<= const, i.e. the
			upper bound.  */

			tmp_result = right->val_int();
			if (((func_type == Item_func::LE_FUNC)
			     || (func_type == Item_func::GE_FUNC))
			    && (tmp_result != IB_ULONGLONG_MAX)) {

				tmp_result++;
			}
			if (tmp_result < *end_lsn) {
				*end_lsn = tmp_result;
			}

		} else if (left->type() == Item::INT_ITEM
			   && right->type() == Item::FIELD_ITEM) {

			/* The case of const <|<= start_lsn|end_lsn, i.e. the
			lower bound */

			tmp_result = left->val_int();
			if (is_end_lsn && tmp_result != 0) {
				tmp_result--;
			}
			if (((func_type == Item_func::LT_FUNC)
			     || (func_type == Item_func::GT_FUNC))
			    && (tmp_result != IB_ULONGLONG_MAX)) {

				tmp_result++;
			}
			if (tmp_result > *start_lsn) {
				*start_lsn = tmp_result;
			}
		}

		break;
	}
	default:;
	}
}

/***********************************************************************
Fill the dynamic table information_schema.innodb_changed_pages.
@return 0 on success, 1 on failure */
static
int
i_s_innodb_changed_pages_fill(
/*==========================*/
	THD*		thd,	/*!<in: thread */
	TABLE_LIST*	tables,	/*!<in/out: tables to fill */
	Item*		cond)	/*!<in: condition */
{
	TABLE*			table = (TABLE *) tables->table;
	log_bitmap_iterator_t	i;
	ib_uint64_t		output_rows_num = 0UL;
	ib_uint64_t		max_lsn = IB_ULONGLONG_MAX;
	ib_uint64_t		min_lsn = 0ULL;
	int			ret = 0;

	DBUG_ENTER("i_s_innodb_changed_pages_fill");

	/* deny access to non-superusers */
	if (check_global_access(thd, PROCESS_ACL)) {

		DBUG_RETURN(0);
	}

	RETURN_IF_INNODB_NOT_STARTED(tables->schema_table_name);

	if (cond) {
		limit_lsn_range_from_condition(table, cond, &min_lsn,
					       &max_lsn);
	}

	if (!log_online_bitmap_iterator_init(&i, min_lsn, max_lsn)) {
		DBUG_RETURN(1);
	}

	while(log_online_bitmap_iterator_next(&i) &&
	      (!srv_max_changed_pages ||
	       output_rows_num < srv_max_changed_pages) &&
	      /*
		There is no need to compare both start LSN and end LSN fields
		with maximum value. It's enough to compare only start LSN.
		Example:

				      max_lsn = 100
		\\\\\\\\\\\\\\\\\\\\\\\\\|\\\\\\\\	  - Query 1
		I------I I-------I I-------------I I----I
		//////////////////	 |		  - Query 2
		   1	    2		  3	     4

		Query 1:
		SELECT * FROM INNODB_CHANGED_PAGES WHERE start_lsn < 100
		will select 1,2,3 bitmaps
		Query 2:
		SELECT * FROM INNODB_CHANGED_PAGES WHERE end_lsn < 100
		will select 1,2 bitmaps

		The condition start_lsn <= 100 will be false after reading
		1,2,3 bitmaps which suits for both cases.
	      */
	      LOG_BITMAP_ITERATOR_START_LSN(i) <= max_lsn)
	{
		if (!LOG_BITMAP_ITERATOR_PAGE_CHANGED(i))
			continue;

		/* SPACE_ID */
		table->field[0]->store(
				       LOG_BITMAP_ITERATOR_SPACE_ID(i));
		/* PAGE_ID */
		table->field[1]->store(
				       LOG_BITMAP_ITERATOR_PAGE_NUM(i));
		/* START_LSN */
		table->field[2]->store(
				       LOG_BITMAP_ITERATOR_START_LSN(i), true);
		/* END_LSN */
		table->field[3]->store(
				       LOG_BITMAP_ITERATOR_END_LSN(i), true);

		/*
		  I_S tables are in-memory tables. If bitmap file is big enough
		  a lot of memory can be used to store the table. But the size
		  of used memory can be diminished if we store only data which
		  corresponds to some conditions (in WHERE sql clause). Here
		  conditions are checked for the field values stored above.

		  Conditions are checked twice. The first is here (during table
		  generation) and the second during query execution. Maybe it
		  makes sense to use some flag in THD object to avoid double
		  checking.
		*/
		if (cond && !cond->val_int())
			continue;

		if (schema_table_store_record(thd, table))
		{
			log_online_bitmap_iterator_release(&i);
			DBUG_RETURN(1);
		}

		++output_rows_num;
	}

	if (i.failed) {
		my_error(ER_CANT_FIND_SYSTEM_REC, MYF(0));
		ret = 1;
	}

	log_online_bitmap_iterator_release(&i);
	DBUG_RETURN(ret);
}

static
int
i_s_innodb_changed_pages_init(
/*==========================*/
	void*	p)
{
	DBUG_ENTER("i_s_innodb_changed_pages_init");
	ST_SCHEMA_TABLE* schema = (ST_SCHEMA_TABLE*) p;

	schema->fields_info = i_s_innodb_changed_pages_info;
	schema->fill_table = i_s_innodb_changed_pages_fill;

	DBUG_RETURN(0);
}

UNIV_INTERN struct st_mysql_plugin   i_s_innodb_changed_pages =
{
	STRUCT_FLD(type, MYSQL_INFORMATION_SCHEMA_PLUGIN),
	STRUCT_FLD(info, &i_s_info),
	STRUCT_FLD(name, "INNODB_CHANGED_PAGES"),
	STRUCT_FLD(author, "Percona"),
	STRUCT_FLD(descr, "InnoDB CHANGED_PAGES table"),
	STRUCT_FLD(license, PLUGIN_LICENSE_GPL),
	STRUCT_FLD(init, i_s_innodb_changed_pages_init),
	STRUCT_FLD(deinit, i_s_common_deinit),
	STRUCT_FLD(version, 0x0100 /* 1.0 */),
	STRUCT_FLD(status_vars, NULL),
	STRUCT_FLD(system_vars, NULL),
	STRUCT_FLD(__reserved1, NULL),
	STRUCT_FLD(flags, 0UL),
};<|MERGE_RESOLUTION|>--- conflicted
+++ resolved
@@ -52,13 +52,8 @@
 #include "dict0mem.h"
 #include "dict0types.h"
 #include "ha_prototypes.h" /* for innobase_convert_name() */
-<<<<<<< HEAD
 #include "srv0start.h"	/* for srv_was_started */
-#include "srv0srv.h" /* for srv_track_changed_pages */
-=======
 #include "srv0srv.h" /* for srv_max_changed_pages */
-#include "srv0start.h" /* for srv_was_started */
->>>>>>> 45b08ccd
 #include "trx0i_s.h"
 #include "trx0trx.h"	/* for TRX_QUE_STATE_STR_MAX_LEN */
 #include "srv0mon.h"
