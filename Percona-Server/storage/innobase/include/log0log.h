--- conflicted
+++ resolved
@@ -119,7 +119,7 @@
 with log_close and released with log_release.
 @return start lsn of the log record */
 UNIV_INLINE
-ib_uint64_t
+lsn_t
 log_reserve_and_open(
 /*=================*/
 	ulint	len);	/*!< in: length of data to be catenated */
@@ -127,15 +127,9 @@
 Opens the log for log_write_low. The log must be closed with log_close.
 @return	start lsn of the log record */
 UNIV_INTERN
-<<<<<<< HEAD
 lsn_t
-log_reserve_and_open(
-/*=================*/
-=======
-ib_uint64_t
 log_open(
 /*=====*/
->>>>>>> 5024723a
 	ulint	len);	/*!< in: length of data to be catenated */
 /************************************************************//**
 Writes to the log the string given. It is assumed that the caller holds the
