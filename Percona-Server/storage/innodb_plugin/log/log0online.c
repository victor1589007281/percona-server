/*****************************************************************************

Copyright (c) 2011-2012 Percona Inc. All Rights Reserved.

This program is free software; you can redistribute it and/or modify it under
the terms of the GNU General Public License as published by the Free Software
Foundation; version 2 of the License.

This program is distributed in the hope that it will be useful, but WITHOUT
ANY WARRANTY; without even the implied warranty of MERCHANTABILITY or FITNESS
FOR A PARTICULAR PURPOSE. See the GNU General Public License for more details.

You should have received a copy of the GNU General Public License along with
this program; if not, write to the Free Software Foundation, Inc., 59 Temple
Place, Suite 330, Boston, MA 02111-1307 USA

*****************************************************************************/

/**************************************************//**
@file log/log0online.c
Online database log parsing for changed page tracking

*******************************************************/

#include "log0online.h"

#include "my_dbug.h"

#include "log0recv.h"
#include "mach0data.h"
#include "mtr0log.h"
#include "srv0srv.h"
#include "srv0start.h"
#include "trx0sys.h"
#include "ut0rbt.h"

enum { FOLLOW_SCAN_SIZE = 4 * (UNIV_PAGE_SIZE_MAX) };

/** Log parsing and bitmap output data structure */
struct log_bitmap_struct {
	byte		read_buf[FOLLOW_SCAN_SIZE];
					/*!< log read buffer */
	byte		parse_buf[RECV_PARSING_BUF_SIZE];
					/*!< log parse buffer */
	byte*		parse_buf_end;  /*!< parse buffer position where the
					next read log data should be copied to.
					If the previous log records were fully
					parsed, it points to the start,
					otherwise points immediatelly past the
					end of the incomplete log record. */
	char*		out_name;	/*!< the file name for bitmap output */
	os_file_t	out;		/*!< the bitmap output file */
	ib_uint64_t	out_offset;	/*!< the next write position in the
					bitmap output file */
	ib_uint64_t	start_lsn;	/*!< the LSN of the next unparsed
					record and the start of the next LSN
					interval to be parsed.  */
	ib_uint64_t	end_lsn;	/*!< the end of the LSN interval to be
					parsed, equal to the next checkpoint
					LSN at the time of parse */
	ib_uint64_t	next_parse_lsn;	/*!< the LSN of the next unparsed
					record in the current parse */
	ib_rbt_t*	modified_pages; /*!< the current modified page set,
					organized as the RB-tree with the keys
					of (space, 4KB-block-start-page-id)
					pairs */
	ib_rbt_node_t*	page_free_list; /*!< Singly-linked list of freed nodes
					of modified_pages tree for later
					reuse.  Nodes are linked through
					ib_rbt_node_t.left as this field has
					both the correct type and the tree does
					not mind its overwrite during
					rbt_next() tree traversal. */
};

/* The log parsing and bitmap output struct instance */
static struct log_bitmap_struct* log_bmp_sys;

/* File name stem for modified page bitmaps */
static const char* modified_page_stem = "ib_modified_log.";

/* On server startup with empty database srv_start_lsn == 0, in
which case the first LSN of actual log records will be this. */
#define MIN_TRACKED_LSN ((LOG_START_LSN) + (LOG_BLOCK_HDR_SIZE))

/* Tests if num bit of bitmap is set */
#define IS_BIT_SET(bitmap, num) \
        (*((bitmap) + ((num) >> 3)) & (1UL << ((num) & 7UL)))

/** The bitmap file block size in bytes.  All writes will be multiples of this.
 */
enum {
	MODIFIED_PAGE_BLOCK_SIZE = 4096
};


/** Offsets in a file bitmap block */
enum {
	MODIFIED_PAGE_IS_LAST_BLOCK = 0,/* 1 if last block in the current
					write, 0 otherwise. */
	MODIFIED_PAGE_START_LSN = 4,	/* The starting tracked LSN of this and
					other blocks in the same write */
	MODIFIED_PAGE_END_LSN = 12,	/* The ending tracked LSN of this and
					other blocks in the same write */
	MODIFIED_PAGE_SPACE_ID = 20,	/* The space ID of tracked pages in
					this block */
	MODIFIED_PAGE_1ST_PAGE_ID = 24,	/* The page ID of the first tracked
					page in this block */
	MODIFIED_PAGE_BLOCK_UNUSED_1 = 28,/* Unused in order to align the start
					of bitmap at 8 byte boundary */
	MODIFIED_PAGE_BLOCK_BITMAP = 32,/* Start of the bitmap itself */
	MODIFIED_PAGE_BLOCK_UNUSED_2 = MODIFIED_PAGE_BLOCK_SIZE - 8,
					/* Unused in order to align the end of
					bitmap at 8 byte boundary */
	MODIFIED_PAGE_BLOCK_CHECKSUM = MODIFIED_PAGE_BLOCK_SIZE - 4
					/* The checksum of the current block */
};

/** Length of the bitmap data in a block in bytes */
enum { MODIFIED_PAGE_BLOCK_BITMAP_LEN
       = MODIFIED_PAGE_BLOCK_UNUSED_2 - MODIFIED_PAGE_BLOCK_BITMAP };

<<<<<<< HEAD
/** Length of the bitmap data in a block in page ids */
enum { MODIFIED_PAGE_BLOCK_ID_COUNT = MODIFIED_PAGE_BLOCK_BITMAP_LEN * 8 };
=======
>>>>>>> 5276814c

/****************************************************************//**
Provide a comparisson function for the RB-tree tree (space,
block_start_page) pairs.  Actual implementation does not matter as
long as the ordering is full.
@return -1 if p1 < p2, 0 if p1 == p2, 1 if p1 > p2
*/
static
int
log_online_compare_bmp_keys(
/*========================*/
	const void* p1,	/*!<in: 1st key to compare */
	const void* p2)	/*!<in: 2nd key to compare */
{
	const byte *k1 = (const byte *)p1;
	const byte *k2 = (const byte *)p2;

	ulint k1_space = mach_read_from_4(k1 + MODIFIED_PAGE_SPACE_ID);
	ulint k2_space = mach_read_from_4(k2 + MODIFIED_PAGE_SPACE_ID);
	if (k1_space == k2_space) {
		ulint k1_start_page
			= mach_read_from_4(k1 + MODIFIED_PAGE_1ST_PAGE_ID);
		ulint k2_start_page
			= mach_read_from_4(k2 + MODIFIED_PAGE_1ST_PAGE_ID);
		return k1_start_page < k2_start_page
			? -1 : k1_start_page > k2_start_page ? 1 : 0;
	}
	return k1_space < k2_space ? -1 : 1;
}

/****************************************************************//**
Set a bit for tracked page in the bitmap. Expand the bitmap tree as
necessary. */
static
void
log_online_set_page_bit(
/*====================*/
	ulint	space,	/*!<in: log record space id */
	ulint	page_no)/*!<in: log record page id */
{
	ulint		block_start_page;
	ulint		block_pos;
	uint		bit_pos;
	ib_rbt_bound_t	tree_search_pos;
	byte		search_page[MODIFIED_PAGE_BLOCK_SIZE];
	byte		*page_ptr;

	ut_a(space != ULINT_UNDEFINED);
	ut_a(page_no != ULINT_UNDEFINED);

	block_start_page = page_no / MODIFIED_PAGE_BLOCK_ID_COUNT
		* MODIFIED_PAGE_BLOCK_ID_COUNT;
	block_pos = block_start_page ? (page_no % block_start_page / 8)
		: (page_no / 8);
	bit_pos = page_no % 8;

	mach_write_to_4(search_page + MODIFIED_PAGE_SPACE_ID, space);
	mach_write_to_4(search_page + MODIFIED_PAGE_1ST_PAGE_ID,
			block_start_page);

	if (!rbt_search(log_bmp_sys->modified_pages, &tree_search_pos,
			search_page)) {
		page_ptr = rbt_value(byte, tree_search_pos.last);
	}
	else {
		ib_rbt_node_t *new_node;

		if (log_bmp_sys->page_free_list) {
			new_node = log_bmp_sys->page_free_list;
			log_bmp_sys->page_free_list = new_node->left;
		}
		else {
			new_node = ut_malloc(SIZEOF_NODE(
				  log_bmp_sys->modified_pages));
		}
		memset(new_node, 0, SIZEOF_NODE(log_bmp_sys->modified_pages));

		page_ptr = rbt_value(byte, new_node);
		mach_write_to_4(page_ptr + MODIFIED_PAGE_SPACE_ID, space);
		mach_write_to_4(page_ptr + MODIFIED_PAGE_1ST_PAGE_ID,
				block_start_page);

		rbt_add_preallocated_node(log_bmp_sys->modified_pages,
					  &tree_search_pos, new_node);
	}
	page_ptr[MODIFIED_PAGE_BLOCK_BITMAP + block_pos] |= (1U << bit_pos);
}

/****************************************************************//**
Calculate a bitmap block checksum.  Algorithm borrowed from
log_block_calc_checksum.
@return checksum */
UNIV_INLINE
ulint
log_online_calc_checksum(
/*=====================*/
	const byte*	block)	/*!<in: bitmap block */
{
	ulint	sum;
	ulint	sh;
	ulint	i;

	sum = 1;
	sh = 0;

	for (i = 0; i < MODIFIED_PAGE_BLOCK_CHECKSUM; i++) {

		ulint	b = block[i];
		sum &= 0x7FFFFFFFUL;
		sum += b;
		sum += b << sh;
		sh++;
		if (sh > 24) {
			sh = 0;
		}
	}

	return sum;
}

/****************************************************************//**
Get the last tracked fully LSN from the bitmap file by reading
backwards untile a correct end page is found.  Detects incomplete
writes and corrupted data.  Sets the start output position for the
written bitmap data.
@return the last fully tracked LSN */
static
ib_uint64_t
log_online_read_last_tracked_lsn()
/*==============================*/
{
	byte		page[MODIFIED_PAGE_BLOCK_SIZE];
	ib_uint64_t	read_offset	= log_bmp_sys->out_offset;
	/* Initialize these to nonequal values so that file size == 0 case with
	zero loop repetitions is handled correctly */
	ulint		checksum	= 0;
	ulint		actual_checksum = !checksum;
	ibool		is_last_page	= FALSE;
	ib_uint64_t	result;

	ut_ad(log_bmp_sys->out_offset % MODIFIED_PAGE_BLOCK_SIZE == 0);

	while (checksum != actual_checksum && read_offset > 0 && !is_last_page)
	{

		ulint		offset_low, offset_high;
		ibool		success;

		read_offset -= MODIFIED_PAGE_BLOCK_SIZE;
		offset_high = (ulint)(read_offset >> 32);
		offset_low = (ulint)(read_offset & 0xFFFFFFFF);

		success = os_file_read(log_bmp_sys->out, page, offset_low,
				       offset_high, MODIFIED_PAGE_BLOCK_SIZE);
		if (!success) {

			/* The following call prints an error message */
			os_file_get_last_error(TRUE);
			/* Here and below assume that bitmap file names do not
			contain apostrophes, thus no need for
			ut_print_filename(). */
			fprintf(stderr, "InnoDB: Warning: failed reading "
				"changed page bitmap file \'%s\'\n",
				log_bmp_sys->out_name);
			return MIN_TRACKED_LSN;
		}

		is_last_page
			= mach_read_from_4(page + MODIFIED_PAGE_IS_LAST_BLOCK);
		checksum = mach_read_from_4(page
					    + MODIFIED_PAGE_BLOCK_CHECKSUM);
		actual_checksum = log_online_calc_checksum(page);
		if (checksum != actual_checksum) {

			fprintf(stderr, "InnoDB: Warning: corruption "
				"detected in \'%s\' at offset %llu\n",
				log_bmp_sys->out_name, read_offset);
		}

	};

	if (UNIV_LIKELY(checksum == actual_checksum && is_last_page)) {

		log_bmp_sys->out_offset = read_offset
			+ MODIFIED_PAGE_BLOCK_SIZE;
		result = mach_read_ull(page + MODIFIED_PAGE_END_LSN);
	}
	else {
		log_bmp_sys->out_offset = read_offset;
		result = 0;
	}

	/* Truncate the output file to discard the corrupted bitmap data, if
	any */
	if (!os_file_set_eof_at(log_bmp_sys->out,
				log_bmp_sys->out_offset)) {
		fprintf(stderr, "InnoDB: Warning: failed truncating "
			"changed page bitmap file \'%s\' to %llu bytes\n",
			log_bmp_sys->out_name, log_bmp_sys->out_offset);
		result = 0;
	}
	return result;
}

/****************************************************************//**
Safely write the log_sys->tracked_lsn value.  Uses atomic operations
if available, otherwise this field is protected with the log system
mutex.  The reader counterpart function is log_get_tracked_lsn() in
log0log.c. */
UNIV_INLINE
void
log_set_tracked_lsn(
/*================*/
	ib_uint64_t	tracked_lsn)	/*!<in: new value */
{
#ifdef HAVE_ATOMIC_BUILTINS_64
	/* Single writer, no data race here */
	ib_uint64_t old_value
		= os_atomic_increment_uint64(&log_sys->tracked_lsn, 0);
	(void) os_atomic_increment_uint64(&log_sys->tracked_lsn,
					  tracked_lsn - old_value);
#else
	mutex_enter(&log_sys->mutex);
	log_sys->tracked_lsn = tracked_lsn;
	mutex_exit(&log_sys->mutex);
#endif
}

/****************************************************************//**
Diagnose a gap in tracked LSN range on server startup due to crash or
very fast shutdown and try to close it by tracking the data
immediatelly, if possible. */
static
void
log_online_track_missing_on_startup(
/*================================*/
	ib_uint64_t	last_tracked_lsn,	/*!<in: last tracked LSN read
						from the bitmap file */
	ib_uint64_t	tracking_start_lsn)	/*!<in: last checkpoint LSN of
						the current server startup */
{
	ut_ad(last_tracked_lsn != tracking_start_lsn);

	fprintf(stderr, "InnoDB: last tracked LSN in \'%s\' is %llu, but "
		"last checkpoint LSN is %llu.  This might be due to a server "
		"crash or a very fast shutdown.  ", log_bmp_sys->out_name,
		last_tracked_lsn, tracking_start_lsn);

	/* last_tracked_lsn might be < MIN_TRACKED_LSN in the case of empty
	   bitmap file, handle this too. */
	last_tracked_lsn = ut_max(last_tracked_lsn, MIN_TRACKED_LSN);

	/* See if we can fully recover the missing interval */
	if (log_sys->lsn - last_tracked_lsn < log_sys->log_group_capacity) {

		fprintf(stderr,
			"Reading the log to advance the last tracked LSN.\n");

		log_bmp_sys->start_lsn = last_tracked_lsn;
		log_set_tracked_lsn(log_bmp_sys->start_lsn);
		log_online_follow_redo_log();
		ut_ad(log_bmp_sys->end_lsn >= tracking_start_lsn);

		fprintf(stderr,
			"InnoDB: continuing tracking changed pages from LSN "
			"%llu\n", log_bmp_sys->end_lsn);
	}
	else {
		fprintf(stderr,
			"The age of last tracked LSN exceeds log capacity, "
			"tracking-based incremental backups will work only "
			"from the higher LSN!\n");

		log_bmp_sys->end_lsn = log_bmp_sys->start_lsn
			= tracking_start_lsn;
		log_set_tracked_lsn(log_bmp_sys->start_lsn);

		fprintf(stderr,
			"InnoDB: starting tracking changed pages from LSN "
			"%llu\n", log_bmp_sys->end_lsn);
	}
}

/*********************************************************************//**
Initialize the online log following subsytem. */
UNIV_INTERN
void
log_online_read_init()
/*==================*/
{
	char		buf[FN_REFLEN];
	ibool		success;
	ib_uint64_t	tracking_start_lsn
		= ut_max(log_sys->last_checkpoint_lsn, MIN_TRACKED_LSN);

	/* Assert (could be compile-time assert) that bitmap data start and end
	in a bitmap block is 8-byte aligned */
	ut_a(MODIFIED_PAGE_BLOCK_BITMAP % 8 == 0);
	ut_a(MODIFIED_PAGE_BLOCK_BITMAP_LEN % 8 == 0);

	log_bmp_sys = ut_malloc(sizeof(*log_bmp_sys));

	ut_snprintf(buf, FN_REFLEN, "%s%s%d", srv_data_home,
		    modified_page_stem, 1);
	log_bmp_sys->out_name = ut_malloc(strlen(buf) + 1);
	ut_strcpy(log_bmp_sys->out_name, buf);

	log_bmp_sys->modified_pages = rbt_create(MODIFIED_PAGE_BLOCK_SIZE,
						 log_online_compare_bmp_keys);
	log_bmp_sys->page_free_list = NULL;

	log_bmp_sys->out
		= os_file_create_simple_no_error_handling
		(log_bmp_sys->out_name, OS_FILE_OPEN, OS_FILE_READ_WRITE,
		 &success);

	if (!success) {

		/* New file, tracking from scratch */
		log_bmp_sys->out
			= os_file_create_simple_no_error_handling
			(log_bmp_sys->out_name,	OS_FILE_CREATE,
			 OS_FILE_READ_WRITE, &success);
		if (!success) {

			/* The following call prints an error message */
			os_file_get_last_error(TRUE);
			fprintf(stderr,
				"InnoDB: Error: Cannot create \'%s\'\n",
				log_bmp_sys->out_name);
			exit(1);
		}

		log_bmp_sys->out_offset = 0;
	}
	else {

		/* Old file, read last tracked LSN and continue from there */
		ulint		size_low;
		ulint		size_high;
		ib_uint64_t	last_tracked_lsn;

		success = os_file_get_size(log_bmp_sys->out, &size_low,
					   &size_high);
		ut_a(success);

		log_bmp_sys->out_offset
			= ((ib_uint64_t)size_high << 32) | size_low;

		if (log_bmp_sys->out_offset % MODIFIED_PAGE_BLOCK_SIZE != 0) {

			fprintf(stderr,
				"InnoDB: Warning: truncated block detected "
				"in \'%s\' at offset %llu\n",
				log_bmp_sys->out_name,
				log_bmp_sys->out_offset);
			log_bmp_sys->out_offset -=
				log_bmp_sys->out_offset
				% MODIFIED_PAGE_BLOCK_SIZE;
		}

		last_tracked_lsn = log_online_read_last_tracked_lsn();

		if (last_tracked_lsn < tracking_start_lsn) {

			log_online_track_missing_on_startup(last_tracked_lsn,
							    tracking_start_lsn);
			return;
		}

		if (last_tracked_lsn > tracking_start_lsn) {

			fprintf(stderr, "InnoDB: last tracked LSN in \'%s\' "
				"is %llu, but last checkpoint LSN is %llu. "
				"The tracking-based incremental backups will "
				"work only from the latter LSN!\n",
				log_bmp_sys->out_name, last_tracked_lsn,
				tracking_start_lsn);
		}

	}

	fprintf(stderr, "InnoDB: starting tracking changed pages from "
		"LSN %llu\n", tracking_start_lsn);
	log_bmp_sys->start_lsn = tracking_start_lsn;
	log_set_tracked_lsn(tracking_start_lsn);
}

/*********************************************************************//**
Shut down the online log following subsystem. */
UNIV_INTERN
void
log_online_read_shutdown()
/*======================*/
{
	ib_rbt_node_t *free_list_node = log_bmp_sys->page_free_list;

	os_file_close(log_bmp_sys->out);

	rbt_free(log_bmp_sys->modified_pages);

	while (free_list_node) {
		ib_rbt_node_t *next = free_list_node->left;
		ut_free(free_list_node);
		free_list_node = next;
	}

	ut_free(log_bmp_sys->out_name);
	ut_free(log_bmp_sys);
}

/*********************************************************************//**
For the given minilog record type determine if the record has (space; page)
associated with it.
@return TRUE if the record has (space; page) in it */
static
ibool
log_online_rec_has_page(
/*====================*/
	byte	type)	/*!<in: the minilog record type */
{
	return type != MLOG_MULTI_REC_END && type != MLOG_DUMMY_RECORD;
}

/*********************************************************************//**
Check if a page field for a given log record type actually contains a page
id. It does not for file operations and MLOG_LSN.
@return TRUE if page field contains actual page id, FALSE otherwise */
static
ibool
log_online_rec_page_means_page(
/*===========================*/
	byte	type)	/*!<in: log record type */
{
	return log_online_rec_has_page(type)
#ifdef UNIV_LOG_LSN_DEBUG
		&& type != MLOG_LSN
#endif
		&& type != MLOG_FILE_CREATE
		&& type != MLOG_FILE_RENAME
		&& type != MLOG_FILE_DELETE
		&& type != MLOG_FILE_CREATE2;
}

/*********************************************************************//**
Parse the log data in the parse buffer for the (space, page) pairs and add
them to the modified page set as necessary.  Removes the fully-parsed records
from the buffer.  If an incomplete record is found, moves it to the end of the
buffer. */
static
void
log_online_parse_redo_log()
/*=======================*/
{
	byte *ptr = log_bmp_sys->parse_buf;
	byte *end = log_bmp_sys->parse_buf_end;

	ulint len = 0;

	while (ptr != end
	       && log_bmp_sys->next_parse_lsn < log_bmp_sys->end_lsn) {

		byte	type;
		ulint	space;
		ulint	page_no;
		byte*	body;

		/* recv_sys is not initialized, so on corrupt log we will
		SIGSEGV.  But the log of a live database should not be
		corrupt. */
		len = recv_parse_log_rec(ptr, end, &type, &space, &page_no,
					 &body);
		if (len > 0) {

			if (log_online_rec_page_means_page(type)
			    && (space != TRX_DOUBLEWRITE_SPACE)) {

				ut_a(len >= 3);
				log_online_set_page_bit(space, page_no);
			}

			ptr += len;
			ut_ad(ptr <= end);
			log_bmp_sys->next_parse_lsn
			    = recv_calc_lsn_on_data_add
				(log_bmp_sys->next_parse_lsn, len);
		}
		else {

			/* Incomplete log record.  Shift it to the
			beginning of the parse buffer and leave it to be
			completed on the next read.  */
			ut_memmove(log_bmp_sys->parse_buf, ptr, end - ptr);
			log_bmp_sys->parse_buf_end
				= log_bmp_sys->parse_buf + (end - ptr);
			ptr = end;
		}
	}

	if (len > 0) {

		log_bmp_sys->parse_buf_end = log_bmp_sys->parse_buf;
	}
}

/*********************************************************************//**
Check the log block checksum.
@return TRUE if the log block checksum is OK, FALSE otherwise.  */
static
ibool
log_online_is_valid_log_seg(
/*========================*/
	const byte* log_block)	/*!< in: read log data */
{
	ibool checksum_is_ok
		= log_block_checksum_is_ok_or_old_format(log_block);

	if (!checksum_is_ok) {

		fprintf(stderr,
			"InnoDB Error: log block checksum mismatch"
			"expected %lu, calculated checksum %lu\n",
			(ulong) log_block_get_checksum(log_block),
			(ulong) log_block_calc_checksum(log_block));
	}

	return checksum_is_ok;
}

/*********************************************************************//**
Copy new log data to the parse buffer while skipping log block header,
trailer and already parsed data.  */
static
void
log_online_add_to_parse_buf(
/*========================*/
	const byte*	log_block,	/*!< in: read log data */
	ulint		data_len,	/*!< in: length of read log data */
	ulint		skip_len)	/*!< in: how much of log data to
					skip */
{
	ulint start_offset = skip_len ? skip_len : LOG_BLOCK_HDR_SIZE;
	ulint end_offset
		= (data_len == OS_FILE_LOG_BLOCK_SIZE)
		? data_len - LOG_BLOCK_TRL_SIZE
		: data_len;
	ulint actual_data_len = (end_offset >= start_offset)
		? end_offset - start_offset : 0;

	ut_memcpy(log_bmp_sys->parse_buf_end, log_block + start_offset,
		  actual_data_len);

	log_bmp_sys->parse_buf_end += actual_data_len;

	ut_a(log_bmp_sys->parse_buf_end - log_bmp_sys->parse_buf
	     <= RECV_PARSING_BUF_SIZE);
}

/*********************************************************************//**
Parse the log block: first copies the read log data to the parse buffer while
skipping log block header, trailer and already parsed data.  Then it actually
parses the log to add to the modified page bitmap. */
static
void
log_online_parse_redo_log_block(
/*============================*/
	const byte*	log_block,		  /*!< in: read log data */
	ulint		skip_already_parsed_len)  /*!< in: how many bytes of
						  log data should be skipped as
						  they were parsed before */
{
	ulint block_data_len;

	block_data_len = log_block_get_data_len(log_block);

	ut_ad(block_data_len % OS_FILE_LOG_BLOCK_SIZE == 0
	      || block_data_len < OS_FILE_LOG_BLOCK_SIZE);

	log_online_add_to_parse_buf(log_block, block_data_len,
				    skip_already_parsed_len);
	log_online_parse_redo_log();
}

/*********************************************************************//**
Read and parse one redo log chunk and updates the modified page bitmap. */
static
void
log_online_follow_log_seg(
/*======================*/
	log_group_t*	group,		       /*!< in: the log group to use */
	ib_uint64_t	block_start_lsn,       /*!< in: the LSN to read from */
	ib_uint64_t	block_end_lsn)	       /*!< in: the LSN to read to */
{
	/* Pointer to the current OS_FILE_LOG_BLOCK-sized chunk of the read log
	data to parse */
	byte* log_block = log_bmp_sys->read_buf;
	byte* log_block_end = log_bmp_sys->read_buf
		+ (block_end_lsn - block_start_lsn);

	mutex_enter(&log_sys->mutex);
	log_group_read_log_seg(LOG_RECOVER, log_bmp_sys->read_buf,
			       group, block_start_lsn, block_end_lsn);
	mutex_exit(&log_sys->mutex);

	while (log_block < log_block_end
	       && log_bmp_sys->next_parse_lsn < log_bmp_sys->end_lsn) {

		/* How many bytes of log data should we skip in the current log
		block.  Skipping is necessary because we round down the next
		parse LSN thus it is possible to read the already-processed log
		data many times */
		ulint skip_already_parsed_len = 0;

		if (!log_online_is_valid_log_seg(log_block)) {
			break;
		}

		if ((block_start_lsn <= log_bmp_sys->next_parse_lsn)
		    && (block_start_lsn + OS_FILE_LOG_BLOCK_SIZE
			> log_bmp_sys->next_parse_lsn)) {

			/* The next parse LSN is inside the current block, skip
			data preceding it. */
			skip_already_parsed_len
				= log_bmp_sys->next_parse_lsn
				- block_start_lsn;
		}
		else {

			/* If the next parse LSN is not inside the current
			block, then the only option is that we have processed
			ahead already. */
			ut_a(block_start_lsn > log_bmp_sys->next_parse_lsn);
		}

		/* TODO: merge the copying to the parse buf code with
		skip_already_len calculations */
		log_online_parse_redo_log_block(log_block,
						skip_already_parsed_len);

		log_block += OS_FILE_LOG_BLOCK_SIZE;
		block_start_lsn += OS_FILE_LOG_BLOCK_SIZE;
	}

	return;
}

/*********************************************************************//**
Read and parse the redo log in a given group in FOLLOW_SCAN_SIZE-sized
chunks and updates the modified page bitmap. */
static
void
log_online_follow_log_group(
/*========================*/
	log_group_t*	group,		/*!< in: the log group to use */
	ib_uint64_t	contiguous_lsn)	/*!< in: the LSN of log block start
					containing the log_parse_start_lsn */
{
	ib_uint64_t block_start_lsn = contiguous_lsn;
	ib_uint64_t block_end_lsn;

	log_bmp_sys->next_parse_lsn = log_bmp_sys->start_lsn;
	log_bmp_sys->parse_buf_end = log_bmp_sys->parse_buf;

	do {
		block_end_lsn = block_start_lsn + FOLLOW_SCAN_SIZE;

		log_online_follow_log_seg(group, block_start_lsn,
					  block_end_lsn);

		/* Next parse LSN can become higher than the last read LSN
		only in the case when the read LSN falls right on the block
		boundary, in which case next parse lsn is bumped to the actual
		data LSN on the next (not yet read) block.  This assert is
		slightly conservative.  */
		ut_a(log_bmp_sys->next_parse_lsn
		     <= block_end_lsn + LOG_BLOCK_HDR_SIZE
		     + LOG_BLOCK_TRL_SIZE);

		block_start_lsn = block_end_lsn;
	} while (block_end_lsn < log_bmp_sys->end_lsn);

	/* Assert that the last read log record is a full one */
	ut_a(log_bmp_sys->parse_buf_end == log_bmp_sys->parse_buf);
}

/*********************************************************************//**
Write, flush one bitmap block to disk and advance the output position if
successful. */
static
void
log_online_write_bitmap_page(
/*=========================*/
	const byte *block)	/*!< in: block to write */
{
	ibool	success;

	success = os_file_write(log_bmp_sys->out_name,log_bmp_sys->out,
				block,
				(ulint)(log_bmp_sys->out_offset & 0xFFFFFFFF),
				(ulint)(log_bmp_sys->out_offset << 32),
				MODIFIED_PAGE_BLOCK_SIZE);
	if (UNIV_UNLIKELY(!success)) {

		/* The following call prints an error message */
		os_file_get_last_error(TRUE);
		fprintf(stderr, "InnoDB: Error: failed writing changed page "
			"bitmap file \'%s\'\n", log_bmp_sys->out_name);
		return;
	}

	success = os_file_flush(log_bmp_sys->out, FALSE);
	if (UNIV_UNLIKELY(!success)) {

		/* The following call prints an error message */
		os_file_get_last_error(TRUE);
		fprintf(stderr, "InnoDB: Error: failed flushing "
			"changed page bitmap file \'%s\'\n",
			log_bmp_sys->out_name);
		return;
	}

	log_bmp_sys->out_offset += MODIFIED_PAGE_BLOCK_SIZE;
}

/*********************************************************************//**
Append the current changed page bitmap to the bitmap file.  Clears the
bitmap tree and recycles its nodes to the free list. */
static
void
log_online_write_bitmap()
/*=====================*/
{
	ib_rbt_node_t		*bmp_tree_node;
	const ib_rbt_node_t	*last_bmp_tree_node;

	bmp_tree_node = (ib_rbt_node_t *)
		rbt_first(log_bmp_sys->modified_pages);
	last_bmp_tree_node = rbt_last(log_bmp_sys->modified_pages);

	while (bmp_tree_node) {

		byte *page = rbt_value(byte, bmp_tree_node);

		if (bmp_tree_node == last_bmp_tree_node) {
			mach_write_to_4(page + MODIFIED_PAGE_IS_LAST_BLOCK, 1);
		}

		mach_write_ull(page + MODIFIED_PAGE_START_LSN,
			       log_bmp_sys->start_lsn);
		mach_write_ull(page + MODIFIED_PAGE_END_LSN,
			       log_bmp_sys->end_lsn);
		mach_write_to_4(page + MODIFIED_PAGE_BLOCK_CHECKSUM,
				log_online_calc_checksum(page));

		log_online_write_bitmap_page(page);

		bmp_tree_node->left = log_bmp_sys->page_free_list;
		log_bmp_sys->page_free_list = bmp_tree_node;

		bmp_tree_node = (ib_rbt_node_t*)
			rbt_next(log_bmp_sys->modified_pages, bmp_tree_node);
	}

	rbt_reset(log_bmp_sys->modified_pages);
}

/*********************************************************************//**
Read and parse the redo log up to last checkpoint LSN to build the changed
page bitmap which is then written to disk.  */
UNIV_INTERN
void
log_online_follow_redo_log()
/*========================*/
{
	ib_uint64_t	contiguous_start_lsn;
	log_group_t*	group;

	/* Grab the LSN of the last checkpoint, we will parse up to it */
	mutex_enter(&(log_sys->mutex));
	log_bmp_sys->end_lsn = log_sys->last_checkpoint_lsn;
	mutex_exit(&(log_sys->mutex));

	if (log_bmp_sys->end_lsn == log_bmp_sys->start_lsn) {
		return;
	}

	group = UT_LIST_GET_FIRST(log_sys->log_groups);
	ut_a(group);

	contiguous_start_lsn = ut_uint64_align_down(log_bmp_sys->start_lsn,
						    OS_FILE_LOG_BLOCK_SIZE);

	while (group) {
		log_online_follow_log_group(group, contiguous_start_lsn);
		group = UT_LIST_GET_NEXT(log_groups, group);
	}

	/* A crash injection site that ensures last checkpoint LSN > last
	tracked LSN, so that LSN tracking for this interval is tested. */
	DBUG_EXECUTE_IF("crash_before_bitmap_write", DBUG_SUICIDE(););

	log_online_write_bitmap();
	log_bmp_sys->start_lsn = log_bmp_sys->end_lsn;
	log_set_tracked_lsn(log_bmp_sys->start_lsn);
}

/*********************************************************************//**
Initializes log bitmap iterator.
@return TRUE if the iterator is initialized OK, FALSE otherwise. */
UNIV_INTERN
ibool
log_online_bitmap_iterator_init(
/*============================*/
	log_bitmap_iterator_t *i) /*!<in/out:  iterator */
{
	ibool	success;

	ut_a(i);
	ut_snprintf(i->in_name, FN_REFLEN, "%s%s%d", srv_data_home,
		    modified_page_stem, 1);
	i->in_offset = 0;
	/*
	  Set up bit offset out of the reasonable limit
	  to intiate reading block from file in
	  log_online_bitmap_iterator_next()
	*/
	i->bit_offset = MODIFIED_PAGE_BLOCK_BITMAP_LEN;
	i->in =
		os_file_create_simple_no_error_handling(
							i->in_name,
							OS_FILE_OPEN,
							OS_FILE_READ_ONLY,
							&success);

	if (!success) {
		/* The following call prints an error message */
		os_file_get_last_error(TRUE);
		fprintf(stderr,
			"InnoDB: Error: Cannot open \'%s\'\n",
			i->in_name);
		return FALSE;
	}

	i->page = ut_malloc(MODIFIED_PAGE_BLOCK_SIZE);

	i->start_lsn = i->end_lsn = 0;
	i->space_id = 0;
	i->first_page_id = 0;
	i->changed = FALSE;

	return TRUE;
}

/*********************************************************************//**
Releases log bitmap iterator. */
UNIV_INTERN
void
log_online_bitmap_iterator_release(
/*===============================*/
	log_bitmap_iterator_t *i) /*!<in/out:  iterator */
{
	ut_a(i);
	os_file_close(i->in);
	ut_free(i->page);
}

/*********************************************************************//**
Iterates through bits of saved bitmap blocks.
Sequentially reads blocks from bitmap file(s) and interates through
their bits. Ignores blocks with wrong checksum.
@return TRUE if iteration is successful, FALSE if all bits are iterated. */
UNIV_INTERN
ibool
log_online_bitmap_iterator_next(
/*============================*/
	log_bitmap_iterator_t *i) /*!<in/out: iterator */
{
	ulint	offset_low;
	ulint	offset_high;
	ulint	size_low;
	ulint	size_high;
	ulint	checksum	= 0;
	ulint	actual_checksum	= !checksum;

	ibool	success;

	ut_a(i);

	if (i->bit_offset < MODIFIED_PAGE_BLOCK_BITMAP_LEN)
	{
		++i->bit_offset;
		i->changed =
			IS_BIT_SET(i->page + MODIFIED_PAGE_BLOCK_BITMAP,
				   i->bit_offset);
		return TRUE;
	}

	while (checksum != actual_checksum)
	{
		success = os_file_get_size(i->in,
					   &size_low,
					   &size_high);
		if (!success) {
			os_file_get_last_error(TRUE);
			fprintf(stderr,
				"InnoDB: Warning: can't get size of "
				"page bitmap file \'%s\'\n",
				i->in_name);
			return FALSE;
		}

		if (i->in_offset >=
		    (ib_uint64_t)(size_low) +
		    ((ib_uint64_t)(size_high) << 32))
			return FALSE;

		offset_high = (ulint)(i->in_offset >> 32);
		offset_low = (ulint)(i->in_offset & 0xFFFFFFFF);

		success = os_file_read(
				       i->in,
				       i->page,
				       offset_low,
				       offset_high,
				       MODIFIED_PAGE_BLOCK_SIZE);

		if (!success) {
			os_file_get_last_error(TRUE);
			fprintf(stderr,
				"InnoDB: Warning: failed reading "
				"changed page bitmap file \'%s\'\n",
				i->in_name);
			return FALSE;
		}

		checksum = mach_read_from_4(
			i->page + MODIFIED_PAGE_BLOCK_CHECKSUM);

		actual_checksum = log_online_calc_checksum(i->page);

		i->in_offset += MODIFIED_PAGE_BLOCK_SIZE;
	}

	i->start_lsn =
		mach_read_ull(i->page + MODIFIED_PAGE_START_LSN);
	i->end_lsn =
		mach_read_ull(i->page + MODIFIED_PAGE_END_LSN);
	i->space_id =
		mach_read_from_4(i->page + MODIFIED_PAGE_SPACE_ID);
	i->first_page_id =
		mach_read_from_4(i->page + MODIFIED_PAGE_1ST_PAGE_ID);
	i->bit_offset =
		0;
	i->changed  =
		IS_BIT_SET(i->page + MODIFIED_PAGE_BLOCK_BITMAP,
			   i->bit_offset);

	return TRUE;
}
<|MERGE_RESOLUTION|>--- conflicted
+++ resolved
@@ -120,11 +120,8 @@
 enum { MODIFIED_PAGE_BLOCK_BITMAP_LEN
        = MODIFIED_PAGE_BLOCK_UNUSED_2 - MODIFIED_PAGE_BLOCK_BITMAP };
 
-<<<<<<< HEAD
 /** Length of the bitmap data in a block in page ids */
 enum { MODIFIED_PAGE_BLOCK_ID_COUNT = MODIFIED_PAGE_BLOCK_BITMAP_LEN * 8 };
-=======
->>>>>>> 5276814c
 
 /****************************************************************//**
 Provide a comparisson function for the RB-tree tree (space,
