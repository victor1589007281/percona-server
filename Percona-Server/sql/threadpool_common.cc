/* Copyright (C) 2012 Monty Program Ab

   This program is free software; you can redistribute it and/or modify
   it under the terms of the GNU General Public License as published by
   the Free Software Foundation; version 2 of the License.

   This program is distributed in the hope that it will be useful,
   but WITHOUT ANY WARRANTY; without even the implied warranty of
   MERCHANTABILITY or FITNESS FOR A PARTICULAR PURPOSE.  See the
   GNU General Public License for more details.

   You should have received a copy of the GNU General Public License
   along with this program; if not, write to the Free Software
   Foundation, Inc., 59 Temple Place, Suite 330, Boston, MA  02111-1307  USA */

#include <my_global.h>
#include <violite.h>
#include <sql_priv.h>
#include <sql_class.h>
#include <my_pthread.h>
#include <scheduler.h>
#include <sql_connect.h>
#include <sql_audit.h>
#include <debug_sync.h>
#include <threadpool.h>
#include <global_threads.h>


/* Threadpool parameters */

uint threadpool_min_threads;
uint threadpool_idle_timeout;
uint threadpool_size;
uint threadpool_stall_limit;
uint threadpool_max_threads;
uint threadpool_oversubscribe;
#ifndef _WIN32
uint threadpool_high_prio_tickets;
#endif

/* Stats */
TP_STATISTICS tp_stats;


extern "C" pthread_key(struct st_my_thread_var*, THR_KEY_mysys);
extern bool do_command(THD*);

/*
  Worker threads contexts, and THD contexts.
  =========================================
  
  Both worker threads and connections have their sets of thread local variables 
  At the moment it is mysys_var (this has specific data for dbug, my_error and 
  similar goodies), and PSI per-client structure.

  Whenever query is executed following needs to be done:

  1. Save worker thread context.
  2. Change TLS variables to connection specific ones using thread_attach(THD*).
     This function does some additional work , e.g setting up 
     thread_stack/thread_ends_here pointers.
  3. Process query
  4. Restore worker thread context.

  Connection login and termination follows similar schema w.r.t saving and 
  restoring contexts. 

  For both worker thread, and for the connection, mysys variables are created 
  using my_thread_init() and freed with my_thread_end().

*/
struct Worker_thread_context
{
  PSI_thread *psi_thread;
  st_my_thread_var* mysys_var;

  void save()
  {
#ifdef HAVE_PSI_INTERFACE
    psi_thread= PSI_server ? PSI_server->get_thread() : 0;
#endif
    mysys_var= (st_my_thread_var *)pthread_getspecific(THR_KEY_mysys);
  }

  void restore()
  {
#ifdef HAVE_PSI_INTERFACE
    if (PSI_server)
      PSI_server->set_thread(psi_thread);
#endif
    pthread_setspecific(THR_KEY_mysys,mysys_var);
    pthread_setspecific(THR_THD, 0);
    pthread_setspecific(THR_MALLOC, 0);
  }
};


/*
  Attach/associate the connection with the OS thread,
*/
static bool thread_attach(THD* thd)
{
  pthread_setspecific(THR_KEY_mysys,thd->mysys_var);
  thd->thread_stack=(char*)&thd;
  thd->store_globals();
#ifdef HAVE_PSI_INTERFACE
  if (PSI_server)
    PSI_server->set_thread(thd->event_scheduler.m_psi);
<<<<<<< HEAD
  mysql_socket_set_thread_owner(thd->net.vio->mysql_socket);
=======
#endif
>>>>>>> 5f4e2e00
  return 0;
}

#ifdef HAVE_PSI_STATEMENT_INTERFACE
extern PSI_statement_info stmt_info_new_packet;
#endif

void threadpool_net_before_header_psi_noop(struct st_net * /* net */,
                                           void * /* user_data */,
                                           size_t /* count */)
{ }

void threadpool_net_after_header_psi(struct st_net *net, void *user_data,
                                     size_t /* count */, my_bool rc)
{
  THD *thd;
  thd= static_cast<THD*> (user_data);
  DBUG_ASSERT(thd != NULL);

  if (thd->m_server_idle)
  {
    /*
      The server just got data for a network packet header,
      from the network layer.
      The IDLE event is now complete, since we now have a message to process.
      We need to:
      - start a new STATEMENT event
      - start a new STAGE event, within this statement,
      - start recording SOCKET WAITS events, within this stage.
      The proper order is critical to get events numbered correctly,
      and nested in the proper parent.
    */
    MYSQL_END_IDLE_WAIT(thd->m_idle_psi);

    if (! rc)
    {
      thd->m_statement_psi= MYSQL_START_STATEMENT(&thd->m_statement_state,
                                                  stmt_info_new_packet.m_key,
                                                  thd->db, thd->db_length,
                                                  thd->charset());

      THD_STAGE_INFO(thd, stage_init);
    }

    /*
      TODO: consider recording a SOCKET event for the bytes just read,
      by also passing count here.
    */
    MYSQL_SOCKET_SET_STATE(net->vio->mysql_socket, PSI_SOCKET_STATE_ACTIVE);

    thd->m_server_idle = false;
  }
}

void threadpool_init_net_server_extension(THD *thd)
{
#ifdef HAVE_PSI_INTERFACE
  /* Start with a clean state for connection events. */
  thd->m_idle_psi= NULL;
  thd->m_statement_psi= NULL;
  thd->m_server_idle= false;
  /* Hook up the NET_SERVER callback in the net layer. */
  thd->m_net_server_extension.m_user_data= thd;
  thd->m_net_server_extension.m_before_header= threadpool_net_before_header_psi_noop;
  thd->m_net_server_extension.m_after_header= threadpool_net_after_header_psi;
  /* Activate this private extension for the mysqld server. */
  thd->net.extension= & thd->m_net_server_extension;
#else
  thd->net.extension= NULL;
#endif
}

int threadpool_add_connection(THD *thd)
{
  int retval=1;
  Worker_thread_context worker_context;
  worker_context.save();

  /*
    Create a new connection context: mysys_thread_var and PSI thread
    Store them in THD.
  */

  pthread_setspecific(THR_KEY_mysys, 0);
  my_thread_init();
  thd->mysys_var= (st_my_thread_var *)pthread_getspecific(THR_KEY_mysys);
  if (!thd->mysys_var)
  {
    /* Out of memory? */
    worker_context.restore();
    return 1;
  }

  /* Create new PSI thread for use with the THD. */
#ifdef HAVE_PSI_INTERFACE
  if (PSI_server)
  {
    thd->event_scheduler.m_psi=
      PSI_server->new_thread(key_thread_one_connection, thd, thd->thread_id);
  }
#endif


  /* Login. */
  thread_attach(thd);
  ulonglong now= my_micro_time();
  thd->prior_thr_create_utime= now;
  thd->start_utime= now;
  thd->thr_create_utime= now;

  if (!setup_connection_thread_globals(thd))
  {
    if (!login_connection(thd))
    {
      prepare_new_connection_state(thd);
      
      /* 
        Check if THD is ok, as prepare_new_connection_state()
        can fail, for example if init command failed.
      */
      if (thd_is_connection_alive(thd))
      {
        retval= 0;
        thd->net.reading_or_writing= 1;
        thd->skip_wait_timeout= true;
        MYSQL_SOCKET_SET_STATE(thd->net.vio->mysql_socket, PSI_SOCKET_STATE_IDLE);
        threadpool_init_net_server_extension(thd);
      }
    }
  }
  worker_context.restore();
  return retval;
}


void threadpool_remove_connection(THD *thd)
{

  Worker_thread_context worker_context;
  worker_context.save();

  thread_attach(thd);
  thd->net.reading_or_writing= 0;

  end_connection(thd);
  close_connection(thd, 0);

  thd->release_resources();
  dec_connection_count(thd);

  mysql_mutex_lock(&LOCK_thread_count);
  /*
    Used by binlog_reset_master.  It would be cleaner to use
    DEBUG_SYNC here, but that's not possible because the THD's debug
    sync feature has been shut down at this point.
  */
  DBUG_EXECUTE_IF("sleep_after_lock_thread_count_before_delete_thd", sleep(5););
  remove_global_thread(thd);
  mysql_mutex_unlock(&LOCK_thread_count);
  delete thd;

  /*
    Free resources associated with this connection: 
    mysys thread_var and PSI thread.
  */
  my_thread_end();

  mysql_cond_broadcast(&COND_thread_count);

  worker_context.restore();
}

/**
 Process a single client request or a single batch.
*/
int threadpool_process_request(THD *thd)
{
  int retval= 0;
  Worker_thread_context  worker_context;
  worker_context.save();

  thread_attach(thd);

  if (thd->killed == THD::KILL_CONNECTION)
  {
    /* 
      killed flag was set by timeout handler 
      or KILL command. Return error.
    */
    retval= 1;
    goto end;
  }


  /*
    In the loop below, the flow is essentially the copy of thead-per-connections
    logic, see do_handle_one_connection() in sql_connect.c

    The goal is to execute a single query, thus the loop is normally executed 
    only once. However for SSL connections, it can be executed multiple times 
    (SSL can preread and cache incoming data, and vio->has_data() checks if it 
    was the case).
  */
  for(;;)
  {
    Vio *vio;
    thd->net.reading_or_writing= 0;
    mysql_audit_release(thd);

    if ((retval= do_command(thd)) != 0)
      goto end;

    if (!thd_is_connection_alive(thd))
    {
      retval= 1;
      goto end;
    }

    vio= thd->net.vio;
    if (!vio->has_data(vio))
    { 
      /* More info on this debug sync is in sql_parse.cc*/
      DEBUG_SYNC(thd, "before_do_command_net_read");
      thd->net.reading_or_writing= 1;
      goto end;
    }
  }

end:
  if (!thd->m_server_idle) {
    MYSQL_SOCKET_SET_STATE(thd->net.vio->mysql_socket, PSI_SOCKET_STATE_IDLE);
    MYSQL_START_IDLE_WAIT(thd->m_idle_psi, &thd->m_idle_state);
    thd->m_server_idle = true;
  }

  worker_context.restore();
  return retval;
}


static scheduler_functions tp_scheduler_functions=
{
  0,                                  // max_threads
  NULL,
  NULL,
  tp_init,                            // init
  NULL,                               // init_new_connection_thread
  tp_add_connection,                  // add_connection
  tp_wait_begin,                      // thd_wait_begin
  tp_wait_end,                        // thd_wait_end
  tp_post_kill_notification,          // post_kill_notification
  NULL,                               // end_thread
  tp_end                              // end
};

void pool_of_threads_scheduler(struct scheduler_functions *func,
    ulong *arg_max_connections,
    uint *arg_connection_count)
{
  *func = tp_scheduler_functions;
  func->max_threads= threadpool_max_threads;
  func->max_connections= arg_max_connections;
  func->connection_count= arg_connection_count;
  scheduler_init();
}<|MERGE_RESOLUTION|>--- conflicted
+++ resolved
@@ -76,17 +76,16 @@
 
   void save()
   {
-#ifdef HAVE_PSI_INTERFACE
-    psi_thread= PSI_server ? PSI_server->get_thread() : 0;
+#ifdef HAVE_PSI_THREAD_INTERFACE
+    psi_thread= PSI_THREAD_CALL(get_thread)();
 #endif
     mysys_var= (st_my_thread_var *)pthread_getspecific(THR_KEY_mysys);
   }
 
   void restore()
   {
-#ifdef HAVE_PSI_INTERFACE
-    if (PSI_server)
-      PSI_server->set_thread(psi_thread);
+#ifdef HAVE_PSI_THREAD_INTERFACE
+    PSI_THREAD_CALL(set_thread)(psi_thread);
 #endif
     pthread_setspecific(THR_KEY_mysys,mysys_var);
     pthread_setspecific(THR_THD, 0);
@@ -103,14 +102,10 @@
   pthread_setspecific(THR_KEY_mysys,thd->mysys_var);
   thd->thread_stack=(char*)&thd;
   thd->store_globals();
-#ifdef HAVE_PSI_INTERFACE
-  if (PSI_server)
-    PSI_server->set_thread(thd->event_scheduler.m_psi);
-<<<<<<< HEAD
+#ifdef HAVE_PSI_THREAD_INTERFACE
+  PSI_THREAD_CALL(set_thread)(thd->event_scheduler.m_psi);
+#endif
   mysql_socket_set_thread_owner(thd->net.vio->mysql_socket);
-=======
-#endif
->>>>>>> 5f4e2e00
   return 0;
 }
 
@@ -205,12 +200,9 @@
   }
 
   /* Create new PSI thread for use with the THD. */
-#ifdef HAVE_PSI_INTERFACE
-  if (PSI_server)
-  {
-    thd->event_scheduler.m_psi=
-      PSI_server->new_thread(key_thread_one_connection, thd, thd->thread_id);
-  }
+#ifdef HAVE_PSI_THREAD_INTERFACE
+  thd->event_scheduler.m_psi=
+    PSI_THREAD_CALL(new_thread)(key_thread_one_connection, thd, thd->thread_id);
 #endif
 
 
