/* Copyright (c) 2000, 2013, Oracle and/or its affiliates. All rights reserved.

   This program is free software; you can redistribute it and/or modify
   it under the terms of the GNU General Public License as published by
   the Free Software Foundation; version 2 of the License.

   This program is distributed in the hope that it will be useful,
   but WITHOUT ANY WARRANTY; without even the implied warranty of
   MERCHANTABILITY or FITNESS FOR A PARTICULAR PURPOSE.  See the
   GNU General Public License for more details.

   You should have received a copy of the GNU General Public License
   along with this program; if not, write to the Free Software
   Foundation, Inc., 51 Franklin St, Fifth Floor, Boston, MA 02110-1301  USA */

#define MYSQL_LEX 1
#include "my_global.h"
#include "sql_priv.h"
#include "unireg.h"                    // REQUIRED: for other includes
#include "sql_parse.h"        // sql_kill, *_precheck, *_prepare
#include "lock.h"             // try_transactional_lock,
                              // check_transactional_lock,
                              // set_handler_table_locks,
                              // lock_global_read_lock,
                              // make_global_read_lock_block_commit
#include "sql_base.h"         // find_temporary_table
#include "sql_cache.h"        // QUERY_CACHE_FLAGS_SIZE, query_cache_*
#include "sql_show.h"         // mysqld_list_*, mysqld_show_*,
                              // calc_sum_of_all_status
#include "mysqld.h"
#include "sql_locale.h"                         // my_locale_en_US
#include "log.h"                                // flush_error_log
#include "sql_view.h"         // mysql_create_view, mysql_drop_view
#include "sql_delete.h"       // mysql_delete
#include "sql_insert.h"       // mysql_insert
#include "sql_update.h"       // mysql_update, mysql_multi_update
#include "sql_partition.h"    // struct partition_info
#include "sql_db.h"           // mysql_change_db, mysql_create_db,
                              // mysql_rm_db, mysql_upgrade_db,
                              // mysql_alter_db,
                              // check_db_dir_existence,
                              // my_dbopt_cleanup
#include "sql_table.h"        // mysql_create_like_table,
                              // mysql_create_table,
                              // mysql_alter_table,
                              // mysql_backup_table,
                              // mysql_restore_table
#include "sql_reload.h"       // reload_acl_and_cache
#include "sql_admin.h"        // mysql_assign_to_keycache
#include "sql_connect.h"      // check_user,
                              // decrease_user_connections,
                              // thd_init_client_charset, check_mqh,
                              // reset_mqh
#include "sql_rename.h"       // mysql_rename_table
#include "sql_tablespace.h"   // mysql_alter_tablespace
#include "hostname.h"         // hostname_cache_refresh
#include "sql_acl.h"          // *_ACL, check_grant, is_acl_user,
                              // has_any_table_level_privileges,
                              // mysql_drop_user, mysql_rename_user,
                              // check_grant_routine,
                              // mysql_routine_grant,
                              // mysql_show_grants,
                              // sp_grant_privileges, ...
#include "sql_test.h"         // mysql_print_status
#include "sql_select.h"       // handle_select, mysql_select,
#include "sql_load.h"         // mysql_load
#include "sql_servers.h"      // create_servers, alter_servers,
                              // drop_servers, servers_reload
#include "sql_handler.h"      // mysql_ha_open, mysql_ha_close,
                              // mysql_ha_read
#include "sql_binlog.h"       // mysql_client_binlog_statement
#include "sql_do.h"           // mysql_do
#include "sql_help.h"         // mysqld_help
#include "rpl_constants.h"    // Incident, INCIDENT_LOST_EVENTS
#include "log_event.h"
#include "rpl_slave.h"
#include "rpl_master.h"
#include "rpl_filter.h"
#include <m_ctype.h>
#include <myisam.h>
#include <my_dir.h>
#include "rpl_handler.h"

#include "sp_head.h"
#include "sp.h"
#include "sp_cache.h"
#include "events.h"
#include "sql_trigger.h"
#include "transaction.h"
#include "sql_audit.h"
#include "sql_prepare.h"
#include "debug_sync.h"
#include "probes_mysql.h"
#include "set_var.h"
#include "opt_trace.h"
#include "mysql/psi/mysql_statement.h"
#include "sql_bootstrap.h"
#include "opt_explain.h"
#include "sql_rewrite.h"
#include "global_threads.h"
#include "sql_analyse.h"
#include "table_cache.h" // table_cache_manager

#include <algorithm>
using std::max;
using std::min;

#define FLAGSTR(V,F) ((V)&(F)?#F" ":"")

/**
  @defgroup Runtime_Environment Runtime Environment
  @{
*/

/* Used in error handling only */
#define SP_TYPE_STRING(LP) \
  ((LP)->sphead->m_type == SP_TYPE_FUNCTION ? "FUNCTION" : "PROCEDURE")
#define SP_COM_STRING(LP) \
  ((LP)->sql_command == SQLCOM_CREATE_SPFUNCTION || \
   (LP)->sql_command == SQLCOM_ALTER_FUNCTION || \
   (LP)->sql_command == SQLCOM_SHOW_CREATE_FUNC || \
   (LP)->sql_command == SQLCOM_DROP_FUNCTION ? \
   "FUNCTION" : "PROCEDURE")

static bool execute_sqlcom_select(THD *thd, TABLE_LIST *all_tables);
static bool check_show_access(THD *thd, TABLE_LIST *table);
static void sql_kill(THD *thd, ulong id, bool only_kill_query);
static bool lock_tables_precheck(THD *thd, TABLE_LIST *tables);

static inline ulonglong get_query_exec_time(THD *thd, ulonglong cur_utime);

// Uses the THD to update the global stats by user name and client IP
void update_global_user_stats(THD* thd, bool create_user, time_t now);

const char *any_db="*any*";	// Special symbol for check_access

const LEX_STRING command_name[]={
  { C_STRING_WITH_LEN("Sleep") },
  { C_STRING_WITH_LEN("Quit") },
  { C_STRING_WITH_LEN("Init DB") },
  { C_STRING_WITH_LEN("Query") },
  { C_STRING_WITH_LEN("Field List") },
  { C_STRING_WITH_LEN("Create DB") },
  { C_STRING_WITH_LEN("Drop DB") },
  { C_STRING_WITH_LEN("Refresh") },
  { C_STRING_WITH_LEN("Shutdown") },
  { C_STRING_WITH_LEN("Statistics") },
  { C_STRING_WITH_LEN("Processlist") },
  { C_STRING_WITH_LEN("Connect") },
  { C_STRING_WITH_LEN("Kill") },
  { C_STRING_WITH_LEN("Debug") },
  { C_STRING_WITH_LEN("Ping") },
  { C_STRING_WITH_LEN("Time") },
  { C_STRING_WITH_LEN("Delayed insert") },
  { C_STRING_WITH_LEN("Change user") },
  { C_STRING_WITH_LEN("Binlog Dump") },
  { C_STRING_WITH_LEN("Table Dump") },
  { C_STRING_WITH_LEN("Connect Out") },
  { C_STRING_WITH_LEN("Register Slave") },
  { C_STRING_WITH_LEN("Prepare") },
  { C_STRING_WITH_LEN("Execute") },
  { C_STRING_WITH_LEN("Long Data") },
  { C_STRING_WITH_LEN("Close stmt") },
  { C_STRING_WITH_LEN("Reset stmt") },
  { C_STRING_WITH_LEN("Set option") },
  { C_STRING_WITH_LEN("Fetch") },
  { C_STRING_WITH_LEN("Daemon") },
  { C_STRING_WITH_LEN("Binlog Dump GTID") },
  { C_STRING_WITH_LEN("Error") }  // Last command number
};

const char *xa_state_names[]={
  "NON-EXISTING", "ACTIVE", "IDLE", "PREPARED", "ROLLBACK ONLY"
};


Log_throttle log_throttle_qni(&opt_log_throttle_queries_not_using_indexes,
                              &LOCK_log_throttle_qni,
                              Log_throttle::LOG_THROTTLE_WINDOW_SIZE,
                              slow_log_print,
                              "throttle: %10lu 'index "
                              "not used' warning(s) suppressed.");


#ifdef HAVE_REPLICATION
/**
  Returns true if all tables should be ignored.
*/
inline bool all_tables_not_ok(THD *thd, TABLE_LIST *tables)
{
  return rpl_filter->is_on() && tables && !thd->sp_runtime_ctx &&
         !rpl_filter->tables_ok(thd->db, tables);
}

/**
  Checks whether the event for the given database, db, should
  be ignored or not. This is done by checking whether there are
  active rules in ignore_db or in do_db containers. If there
  are, then check if there is a match, if not then check the
  wild_do rules.
      
  NOTE: This means that when using this function replicate-do-db 
        and replicate-ignore-db take precedence over wild do 
        rules.

  @param thd  Thread handle.
  @param db   Database name used while evaluating the filtering
              rules.
  
*/
inline bool db_stmt_db_ok(THD *thd, char* db)
{
  DBUG_ENTER("db_stmt_db_ok");

  if (!thd->slave_thread)
    DBUG_RETURN(TRUE);

  /*
    No filters exist in ignore/do_db ? Then, just check
    wild_do_table filtering. Otherwise, check the do_db
    rules.
  */
  bool db_ok= (rpl_filter->get_do_db()->is_empty() &&
               rpl_filter->get_ignore_db()->is_empty()) ?
              rpl_filter->db_ok_with_wild_table(db) :
              rpl_filter->db_ok(db);

  DBUG_RETURN(db_ok);
}
#endif


static bool some_non_temp_table_to_be_updated(THD *thd, TABLE_LIST *tables)
{
  for (TABLE_LIST *table= tables; table; table= table->next_global)
  {
    DBUG_ASSERT(table->db && table->table_name);
    if (table->updating && !find_temporary_table(thd, table))
      return 1;
  }
  return 0;
}


/*
  Implicitly commit a active transaction if statement requires so.

  @param thd    Thread handle.
  @param mask   Bitmask used for the SQL command match.

*/
bool stmt_causes_implicit_commit(const THD *thd, uint mask)
{
  const LEX *lex= thd->lex;
  bool skip= FALSE;
  DBUG_ENTER("stmt_causes_implicit_commit");

  if (!(sql_command_flags[lex->sql_command] & mask))
    DBUG_RETURN(FALSE);

  switch (lex->sql_command) {
  case SQLCOM_DROP_TABLE:
    skip= lex->drop_temporary;
    break;
  case SQLCOM_ALTER_TABLE:
  case SQLCOM_CREATE_TABLE:
    /* If CREATE TABLE of non-temporary table, do implicit commit */
    skip= (lex->create_info.options & HA_LEX_CREATE_TMP_TABLE);
    break;
  case SQLCOM_SET_OPTION:
    skip= lex->autocommit ? FALSE : TRUE;
    break;
  default:
    break;
  }

  DBUG_RETURN(!skip);
}


/**
  Mark all commands that somehow changes a table.

  This is used to check number of updates / hour.

  sql_command is actually set to SQLCOM_END sometimes
  so we need the +1 to include it in the array.

  See COMMAND_FLAG_xxx for different type of commands
     2  - query that returns meaningful ROW_COUNT() -
          a number of modified rows
*/

uint sql_command_flags[SQLCOM_END+1];
uint server_command_flags[COM_END+1];

void init_update_queries(void)
{
  /* Initialize the server command flags array. */
  memset(server_command_flags, 0, sizeof(server_command_flags));

  server_command_flags[COM_STATISTICS]= CF_SKIP_QUESTIONS;
  server_command_flags[COM_PING]=       CF_SKIP_QUESTIONS;
  server_command_flags[COM_STMT_PREPARE]= CF_SKIP_QUESTIONS;
  server_command_flags[COM_STMT_CLOSE]=   CF_SKIP_QUESTIONS;
  server_command_flags[COM_STMT_RESET]=   CF_SKIP_QUESTIONS;

  /* Initialize the sql command flags array. */
  memset(sql_command_flags, 0, sizeof(sql_command_flags));

  /*
    In general, DDL statements do not generate row events and do not go
    through a cache before being written to the binary log. However, the
    CREATE TABLE...SELECT is an exception because it may generate row
    events. For that reason,  the SQLCOM_CREATE_TABLE  which represents
    a CREATE TABLE, including the CREATE TABLE...SELECT, has the
    CF_CAN_GENERATE_ROW_EVENTS flag. The distinction between a regular
    CREATE TABLE and the CREATE TABLE...SELECT is made in other parts of
    the code, in particular in the Query_log_event's constructor.
  */
  sql_command_flags[SQLCOM_CREATE_TABLE]=   CF_CHANGES_DATA | CF_REEXECUTION_FRAGILE |
                                            CF_AUTO_COMMIT_TRANS |
                                            CF_CAN_GENERATE_ROW_EVENTS;
  sql_command_flags[SQLCOM_CREATE_INDEX]=   CF_CHANGES_DATA | CF_AUTO_COMMIT_TRANS;
  sql_command_flags[SQLCOM_ALTER_TABLE]=    CF_CHANGES_DATA | CF_WRITE_LOGS_COMMAND |
                                            CF_AUTO_COMMIT_TRANS;
  sql_command_flags[SQLCOM_TRUNCATE]=       CF_CHANGES_DATA | CF_WRITE_LOGS_COMMAND |
                                            CF_AUTO_COMMIT_TRANS;
  sql_command_flags[SQLCOM_DROP_TABLE]=     CF_CHANGES_DATA | CF_AUTO_COMMIT_TRANS;
  sql_command_flags[SQLCOM_LOAD]=           CF_CHANGES_DATA | CF_REEXECUTION_FRAGILE |
                                            CF_CAN_GENERATE_ROW_EVENTS;
  sql_command_flags[SQLCOM_CREATE_DB]=      CF_CHANGES_DATA | CF_AUTO_COMMIT_TRANS;
  sql_command_flags[SQLCOM_DROP_DB]=        CF_CHANGES_DATA | CF_AUTO_COMMIT_TRANS;
  sql_command_flags[SQLCOM_ALTER_DB_UPGRADE]= CF_AUTO_COMMIT_TRANS;
  sql_command_flags[SQLCOM_ALTER_DB]=       CF_CHANGES_DATA | CF_AUTO_COMMIT_TRANS;
  sql_command_flags[SQLCOM_RENAME_TABLE]=   CF_CHANGES_DATA | CF_AUTO_COMMIT_TRANS;
  sql_command_flags[SQLCOM_DROP_INDEX]=     CF_CHANGES_DATA | CF_AUTO_COMMIT_TRANS;
  sql_command_flags[SQLCOM_CREATE_VIEW]=    CF_CHANGES_DATA | CF_REEXECUTION_FRAGILE |
                                            CF_AUTO_COMMIT_TRANS;
  sql_command_flags[SQLCOM_DROP_VIEW]=      CF_CHANGES_DATA | CF_AUTO_COMMIT_TRANS;
  sql_command_flags[SQLCOM_CREATE_TRIGGER]= CF_CHANGES_DATA | CF_AUTO_COMMIT_TRANS;
  sql_command_flags[SQLCOM_DROP_TRIGGER]=   CF_CHANGES_DATA | CF_AUTO_COMMIT_TRANS;
  sql_command_flags[SQLCOM_CREATE_EVENT]=   CF_CHANGES_DATA | CF_AUTO_COMMIT_TRANS;
  sql_command_flags[SQLCOM_ALTER_EVENT]=    CF_CHANGES_DATA | CF_AUTO_COMMIT_TRANS;
  sql_command_flags[SQLCOM_DROP_EVENT]=     CF_CHANGES_DATA | CF_AUTO_COMMIT_TRANS;

  sql_command_flags[SQLCOM_UPDATE]=	    CF_CHANGES_DATA | CF_REEXECUTION_FRAGILE |
                                            CF_CAN_GENERATE_ROW_EVENTS |
                                            CF_OPTIMIZER_TRACE |
                                            CF_CAN_BE_EXPLAINED;
  sql_command_flags[SQLCOM_UPDATE_MULTI]=   CF_CHANGES_DATA | CF_REEXECUTION_FRAGILE |
                                            CF_CAN_GENERATE_ROW_EVENTS |
                                            CF_OPTIMIZER_TRACE |
                                            CF_CAN_BE_EXPLAINED;
  // This is INSERT VALUES(...), can be VALUES(stored_func()) so we trace it
  sql_command_flags[SQLCOM_INSERT]=	    CF_CHANGES_DATA | CF_REEXECUTION_FRAGILE |
                                            CF_CAN_GENERATE_ROW_EVENTS |
                                            CF_OPTIMIZER_TRACE |
                                            CF_CAN_BE_EXPLAINED;
  sql_command_flags[SQLCOM_INSERT_SELECT]=  CF_CHANGES_DATA | CF_REEXECUTION_FRAGILE |
                                            CF_CAN_GENERATE_ROW_EVENTS |
                                            CF_OPTIMIZER_TRACE |
                                            CF_CAN_BE_EXPLAINED;
  sql_command_flags[SQLCOM_DELETE]=         CF_CHANGES_DATA | CF_REEXECUTION_FRAGILE |
                                            CF_CAN_GENERATE_ROW_EVENTS |
                                            CF_OPTIMIZER_TRACE |
                                            CF_CAN_BE_EXPLAINED;
  sql_command_flags[SQLCOM_DELETE_MULTI]=   CF_CHANGES_DATA | CF_REEXECUTION_FRAGILE |
                                            CF_CAN_GENERATE_ROW_EVENTS |
                                            CF_OPTIMIZER_TRACE |
                                            CF_CAN_BE_EXPLAINED;
  sql_command_flags[SQLCOM_REPLACE]=        CF_CHANGES_DATA | CF_REEXECUTION_FRAGILE |
                                            CF_CAN_GENERATE_ROW_EVENTS |
                                            CF_OPTIMIZER_TRACE |
                                            CF_CAN_BE_EXPLAINED;
  sql_command_flags[SQLCOM_REPLACE_SELECT]= CF_CHANGES_DATA | CF_REEXECUTION_FRAGILE |
                                            CF_CAN_GENERATE_ROW_EVENTS |
                                            CF_OPTIMIZER_TRACE |
                                            CF_CAN_BE_EXPLAINED;
  sql_command_flags[SQLCOM_SELECT]=         CF_REEXECUTION_FRAGILE |
                                            CF_CAN_GENERATE_ROW_EVENTS |
                                            CF_OPTIMIZER_TRACE |
                                            CF_CAN_BE_EXPLAINED;
  // (1) so that subquery is traced when doing "SET @var = (subquery)"
  /*
    @todo SQLCOM_SET_OPTION should have CF_CAN_GENERATE_ROW_EVENTS
    set, because it may invoke a stored function that generates row
    events. /Sven
  */
  sql_command_flags[SQLCOM_SET_OPTION]=     CF_REEXECUTION_FRAGILE |
                                            CF_AUTO_COMMIT_TRANS |
                                            CF_CAN_GENERATE_ROW_EVENTS |
                                            CF_OPTIMIZER_TRACE; // (1)
  // (1) so that subquery is traced when doing "DO @var := (subquery)"
  sql_command_flags[SQLCOM_DO]=             CF_REEXECUTION_FRAGILE |
                                            CF_CAN_GENERATE_ROW_EVENTS |
                                            CF_OPTIMIZER_TRACE; // (1)

  sql_command_flags[SQLCOM_SHOW_STATUS_PROC]= CF_STATUS_COMMAND | CF_REEXECUTION_FRAGILE;
  sql_command_flags[SQLCOM_SHOW_STATUS]=      CF_STATUS_COMMAND | CF_REEXECUTION_FRAGILE;
  sql_command_flags[SQLCOM_SHOW_DATABASES]=   CF_STATUS_COMMAND | CF_REEXECUTION_FRAGILE;
  sql_command_flags[SQLCOM_SHOW_TRIGGERS]=    CF_STATUS_COMMAND | CF_REEXECUTION_FRAGILE;
  sql_command_flags[SQLCOM_SHOW_EVENTS]=      CF_STATUS_COMMAND | CF_REEXECUTION_FRAGILE;
  sql_command_flags[SQLCOM_SHOW_OPEN_TABLES]= CF_STATUS_COMMAND | CF_REEXECUTION_FRAGILE;
  sql_command_flags[SQLCOM_SHOW_PLUGINS]=     CF_STATUS_COMMAND;
  sql_command_flags[SQLCOM_SHOW_FIELDS]=      CF_STATUS_COMMAND | CF_REEXECUTION_FRAGILE;
  sql_command_flags[SQLCOM_SHOW_KEYS]=        CF_STATUS_COMMAND | CF_REEXECUTION_FRAGILE;
  sql_command_flags[SQLCOM_SHOW_VARIABLES]=   CF_STATUS_COMMAND | CF_REEXECUTION_FRAGILE;
  sql_command_flags[SQLCOM_SHOW_CHARSETS]=    CF_STATUS_COMMAND | CF_REEXECUTION_FRAGILE;
  sql_command_flags[SQLCOM_SHOW_COLLATIONS]=  CF_STATUS_COMMAND | CF_REEXECUTION_FRAGILE;
  sql_command_flags[SQLCOM_SHOW_BINLOGS]=     CF_STATUS_COMMAND;
  sql_command_flags[SQLCOM_SHOW_SLAVE_HOSTS]= CF_STATUS_COMMAND;
  sql_command_flags[SQLCOM_SHOW_BINLOG_EVENTS]= CF_STATUS_COMMAND;
  sql_command_flags[SQLCOM_SHOW_STORAGE_ENGINES]= CF_STATUS_COMMAND;
  sql_command_flags[SQLCOM_SHOW_PRIVILEGES]=  CF_STATUS_COMMAND;
  sql_command_flags[SQLCOM_SHOW_WARNS]=       CF_STATUS_COMMAND | CF_DIAGNOSTIC_STMT;
  sql_command_flags[SQLCOM_SHOW_ERRORS]=      CF_STATUS_COMMAND | CF_DIAGNOSTIC_STMT;
  sql_command_flags[SQLCOM_SHOW_ENGINE_STATUS]= CF_STATUS_COMMAND;
  sql_command_flags[SQLCOM_SHOW_ENGINE_MUTEX]= CF_STATUS_COMMAND;
  sql_command_flags[SQLCOM_SHOW_ENGINE_LOGS]= CF_STATUS_COMMAND;
  sql_command_flags[SQLCOM_SHOW_PROCESSLIST]= CF_STATUS_COMMAND;
  sql_command_flags[SQLCOM_SHOW_GRANTS]=      CF_STATUS_COMMAND;
  sql_command_flags[SQLCOM_SHOW_CREATE_DB]=   CF_STATUS_COMMAND;
  sql_command_flags[SQLCOM_SHOW_CREATE]=  CF_STATUS_COMMAND;
  sql_command_flags[SQLCOM_SHOW_MASTER_STAT]= CF_STATUS_COMMAND;
  sql_command_flags[SQLCOM_SHOW_SLAVE_STAT]=  CF_STATUS_COMMAND;
  sql_command_flags[SQLCOM_SHOW_SLAVE_NOLOCK_STAT]=  CF_STATUS_COMMAND;
  sql_command_flags[SQLCOM_SHOW_CREATE_PROC]= CF_STATUS_COMMAND;
  sql_command_flags[SQLCOM_SHOW_CREATE_FUNC]= CF_STATUS_COMMAND;
  sql_command_flags[SQLCOM_SHOW_CREATE_TRIGGER]=  CF_STATUS_COMMAND;
  sql_command_flags[SQLCOM_SHOW_STATUS_FUNC]= CF_STATUS_COMMAND | CF_REEXECUTION_FRAGILE;
  sql_command_flags[SQLCOM_SHOW_PROC_CODE]=   CF_STATUS_COMMAND;
  sql_command_flags[SQLCOM_SHOW_FUNC_CODE]=   CF_STATUS_COMMAND;
  sql_command_flags[SQLCOM_SHOW_CREATE_EVENT]= CF_STATUS_COMMAND;
  sql_command_flags[SQLCOM_SHOW_PROFILES]=    CF_STATUS_COMMAND;
  sql_command_flags[SQLCOM_SHOW_PROFILE]=     CF_STATUS_COMMAND;
  sql_command_flags[SQLCOM_BINLOG_BASE64_EVENT]= CF_STATUS_COMMAND |
                                                 CF_CAN_GENERATE_ROW_EVENTS;

   sql_command_flags[SQLCOM_SHOW_TABLES]=       (CF_STATUS_COMMAND |
                                                 CF_SHOW_TABLE_COMMAND |
                                                 CF_REEXECUTION_FRAGILE);
  sql_command_flags[SQLCOM_SHOW_TABLE_STATUS]= (CF_STATUS_COMMAND |
                                                CF_SHOW_TABLE_COMMAND |
                                                CF_REEXECUTION_FRAGILE);

  sql_command_flags[SQLCOM_CREATE_USER]=       CF_CHANGES_DATA;
  sql_command_flags[SQLCOM_RENAME_USER]=       CF_CHANGES_DATA;
  sql_command_flags[SQLCOM_DROP_USER]=         CF_CHANGES_DATA;
  sql_command_flags[SQLCOM_ALTER_USER]=        CF_CHANGES_DATA;
  sql_command_flags[SQLCOM_GRANT]=             CF_CHANGES_DATA;
  sql_command_flags[SQLCOM_REVOKE]=            CF_CHANGES_DATA;
  sql_command_flags[SQLCOM_REVOKE_ALL]=        CF_CHANGES_DATA;
  sql_command_flags[SQLCOM_REPAIR]=            CF_CHANGES_DATA;
  sql_command_flags[SQLCOM_OPTIMIZE]=          CF_CHANGES_DATA;
  sql_command_flags[SQLCOM_ANALYZE]=           CF_CHANGES_DATA;
  sql_command_flags[SQLCOM_CREATE_FUNCTION]=   CF_CHANGES_DATA | CF_AUTO_COMMIT_TRANS;
  sql_command_flags[SQLCOM_CREATE_PROCEDURE]=  CF_CHANGES_DATA | CF_AUTO_COMMIT_TRANS;
  sql_command_flags[SQLCOM_CREATE_SPFUNCTION]= CF_CHANGES_DATA | CF_AUTO_COMMIT_TRANS;
  sql_command_flags[SQLCOM_DROP_PROCEDURE]=    CF_CHANGES_DATA | CF_AUTO_COMMIT_TRANS;
  sql_command_flags[SQLCOM_DROP_FUNCTION]=     CF_CHANGES_DATA | CF_AUTO_COMMIT_TRANS;
  sql_command_flags[SQLCOM_ALTER_PROCEDURE]=   CF_CHANGES_DATA | CF_AUTO_COMMIT_TRANS;
  sql_command_flags[SQLCOM_ALTER_FUNCTION]=    CF_CHANGES_DATA | CF_AUTO_COMMIT_TRANS;
  sql_command_flags[SQLCOM_INSTALL_PLUGIN]=    CF_CHANGES_DATA;
  sql_command_flags[SQLCOM_UNINSTALL_PLUGIN]=  CF_CHANGES_DATA;

  /* Does not change the contents of the diagnostics area. */
  sql_command_flags[SQLCOM_GET_DIAGNOSTICS]= CF_DIAGNOSTIC_STMT;

  /*
    (1): without it, in "CALL some_proc((subq))", subquery would not be
    traced.
  */
  sql_command_flags[SQLCOM_CALL]=      CF_REEXECUTION_FRAGILE |
                                       CF_CAN_GENERATE_ROW_EVENTS |
                                       CF_OPTIMIZER_TRACE; // (1)
  sql_command_flags[SQLCOM_EXECUTE]=   CF_CAN_GENERATE_ROW_EVENTS;

  /*
    The following admin table operations are allowed
    on log tables.
  */
  sql_command_flags[SQLCOM_REPAIR]|=    CF_WRITE_LOGS_COMMAND | CF_AUTO_COMMIT_TRANS;
  sql_command_flags[SQLCOM_OPTIMIZE]|= CF_WRITE_LOGS_COMMAND | CF_AUTO_COMMIT_TRANS;
  sql_command_flags[SQLCOM_ANALYZE]|=   CF_WRITE_LOGS_COMMAND | CF_AUTO_COMMIT_TRANS;
  sql_command_flags[SQLCOM_CHECK]=     CF_WRITE_LOGS_COMMAND | CF_AUTO_COMMIT_TRANS;

  sql_command_flags[SQLCOM_CREATE_USER]|=       CF_AUTO_COMMIT_TRANS;
  sql_command_flags[SQLCOM_DROP_USER]|=         CF_AUTO_COMMIT_TRANS;
  sql_command_flags[SQLCOM_RENAME_USER]|=       CF_AUTO_COMMIT_TRANS;
  sql_command_flags[SQLCOM_ALTER_USER]|=        CF_AUTO_COMMIT_TRANS;
  sql_command_flags[SQLCOM_REVOKE]|=            CF_AUTO_COMMIT_TRANS;
  sql_command_flags[SQLCOM_REVOKE_ALL]|=        CF_AUTO_COMMIT_TRANS;
  sql_command_flags[SQLCOM_GRANT]|=             CF_AUTO_COMMIT_TRANS;

  sql_command_flags[SQLCOM_ASSIGN_TO_KEYCACHE]= CF_AUTO_COMMIT_TRANS;
  sql_command_flags[SQLCOM_PRELOAD_KEYS]=       CF_AUTO_COMMIT_TRANS;

  sql_command_flags[SQLCOM_FLUSH]=              CF_AUTO_COMMIT_TRANS;
  sql_command_flags[SQLCOM_RESET]=              CF_AUTO_COMMIT_TRANS;
  sql_command_flags[SQLCOM_CREATE_SERVER]=      CF_AUTO_COMMIT_TRANS;
  sql_command_flags[SQLCOM_ALTER_SERVER]=       CF_AUTO_COMMIT_TRANS;
  sql_command_flags[SQLCOM_DROP_SERVER]=        CF_AUTO_COMMIT_TRANS;
  sql_command_flags[SQLCOM_CHANGE_MASTER]=      CF_AUTO_COMMIT_TRANS;
  sql_command_flags[SQLCOM_SLAVE_START]=        CF_AUTO_COMMIT_TRANS;
  sql_command_flags[SQLCOM_SLAVE_STOP]=         CF_AUTO_COMMIT_TRANS;

  /*
    The following statements can deal with temporary tables,
    so temporary tables should be pre-opened for those statements to
    simplify privilege checking.

    There are other statements that deal with temporary tables and open
    them, but which are not listed here. The thing is that the order of
    pre-opening temporary tables for those statements is somewhat custom.
  */
  sql_command_flags[SQLCOM_CREATE_TABLE]|=    CF_PREOPEN_TMP_TABLES;
  sql_command_flags[SQLCOM_DROP_TABLE]|=      CF_PREOPEN_TMP_TABLES;
  sql_command_flags[SQLCOM_CREATE_INDEX]|=    CF_PREOPEN_TMP_TABLES;
  sql_command_flags[SQLCOM_ALTER_TABLE]|=     CF_PREOPEN_TMP_TABLES;
  sql_command_flags[SQLCOM_TRUNCATE]|=        CF_PREOPEN_TMP_TABLES;
  sql_command_flags[SQLCOM_LOAD]|=            CF_PREOPEN_TMP_TABLES;
  sql_command_flags[SQLCOM_DROP_INDEX]|=      CF_PREOPEN_TMP_TABLES;
  sql_command_flags[SQLCOM_UPDATE]|=          CF_PREOPEN_TMP_TABLES;
  sql_command_flags[SQLCOM_UPDATE_MULTI]|=    CF_PREOPEN_TMP_TABLES;
  sql_command_flags[SQLCOM_INSERT_SELECT]|=   CF_PREOPEN_TMP_TABLES;
  sql_command_flags[SQLCOM_DELETE]|=          CF_PREOPEN_TMP_TABLES;
  sql_command_flags[SQLCOM_DELETE_MULTI]|=    CF_PREOPEN_TMP_TABLES;
  sql_command_flags[SQLCOM_REPLACE_SELECT]|=  CF_PREOPEN_TMP_TABLES;
  sql_command_flags[SQLCOM_SELECT]|=          CF_PREOPEN_TMP_TABLES;
  sql_command_flags[SQLCOM_SET_OPTION]|=      CF_PREOPEN_TMP_TABLES;
  sql_command_flags[SQLCOM_DO]|=              CF_PREOPEN_TMP_TABLES;
  sql_command_flags[SQLCOM_CALL]|=            CF_PREOPEN_TMP_TABLES;
  sql_command_flags[SQLCOM_CHECKSUM]|=        CF_PREOPEN_TMP_TABLES;
  sql_command_flags[SQLCOM_ANALYZE]|=         CF_PREOPEN_TMP_TABLES;
  sql_command_flags[SQLCOM_CHECK]|=           CF_PREOPEN_TMP_TABLES;
  sql_command_flags[SQLCOM_OPTIMIZE]|=        CF_PREOPEN_TMP_TABLES;
  sql_command_flags[SQLCOM_REPAIR]|=          CF_PREOPEN_TMP_TABLES;
  sql_command_flags[SQLCOM_PRELOAD_KEYS]|=    CF_PREOPEN_TMP_TABLES;
  sql_command_flags[SQLCOM_ASSIGN_TO_KEYCACHE]|= CF_PREOPEN_TMP_TABLES;

  /*
    DDL statements that should start with closing opened handlers.

    We use this flag only for statements for which open HANDLERs
    have to be closed before emporary tables are pre-opened.
  */
  sql_command_flags[SQLCOM_CREATE_TABLE]|=    CF_HA_CLOSE;
  sql_command_flags[SQLCOM_DROP_TABLE]|=      CF_HA_CLOSE;
  sql_command_flags[SQLCOM_ALTER_TABLE]|=     CF_HA_CLOSE;
  sql_command_flags[SQLCOM_TRUNCATE]|=        CF_HA_CLOSE;
  sql_command_flags[SQLCOM_REPAIR]|=          CF_HA_CLOSE;
  sql_command_flags[SQLCOM_OPTIMIZE]|=        CF_HA_CLOSE;
  sql_command_flags[SQLCOM_ANALYZE]|=         CF_HA_CLOSE;
  sql_command_flags[SQLCOM_CHECK]|=           CF_HA_CLOSE;
  sql_command_flags[SQLCOM_CREATE_INDEX]|=    CF_HA_CLOSE;
  sql_command_flags[SQLCOM_DROP_INDEX]|=      CF_HA_CLOSE;
  sql_command_flags[SQLCOM_PRELOAD_KEYS]|=    CF_HA_CLOSE;
  sql_command_flags[SQLCOM_ASSIGN_TO_KEYCACHE]|=  CF_HA_CLOSE;

  /*
    Mark statements that always are disallowed in read-only
    transactions. Note that according to the SQL standard,
    even temporary table DDL should be disallowed.
  */
  sql_command_flags[SQLCOM_CREATE_TABLE]|=     CF_DISALLOW_IN_RO_TRANS;
  sql_command_flags[SQLCOM_ALTER_TABLE]|=      CF_DISALLOW_IN_RO_TRANS;
  sql_command_flags[SQLCOM_DROP_TABLE]|=       CF_DISALLOW_IN_RO_TRANS;
  sql_command_flags[SQLCOM_RENAME_TABLE]|=     CF_DISALLOW_IN_RO_TRANS;
  sql_command_flags[SQLCOM_CREATE_INDEX]|=     CF_DISALLOW_IN_RO_TRANS;
  sql_command_flags[SQLCOM_DROP_INDEX]|=       CF_DISALLOW_IN_RO_TRANS;
  sql_command_flags[SQLCOM_CREATE_DB]|=        CF_DISALLOW_IN_RO_TRANS;
  sql_command_flags[SQLCOM_DROP_DB]|=          CF_DISALLOW_IN_RO_TRANS;
  sql_command_flags[SQLCOM_ALTER_DB_UPGRADE]|= CF_DISALLOW_IN_RO_TRANS;
  sql_command_flags[SQLCOM_ALTER_DB]|=         CF_DISALLOW_IN_RO_TRANS;
  sql_command_flags[SQLCOM_CREATE_VIEW]|=      CF_DISALLOW_IN_RO_TRANS;
  sql_command_flags[SQLCOM_DROP_VIEW]|=        CF_DISALLOW_IN_RO_TRANS;
  sql_command_flags[SQLCOM_CREATE_TRIGGER]|=   CF_DISALLOW_IN_RO_TRANS;
  sql_command_flags[SQLCOM_DROP_TRIGGER]|=     CF_DISALLOW_IN_RO_TRANS;
  sql_command_flags[SQLCOM_CREATE_EVENT]|=     CF_DISALLOW_IN_RO_TRANS;
  sql_command_flags[SQLCOM_ALTER_EVENT]|=      CF_DISALLOW_IN_RO_TRANS;
  sql_command_flags[SQLCOM_DROP_EVENT]|=       CF_DISALLOW_IN_RO_TRANS;
  sql_command_flags[SQLCOM_CREATE_USER]|=      CF_DISALLOW_IN_RO_TRANS;
  sql_command_flags[SQLCOM_RENAME_USER]|=      CF_DISALLOW_IN_RO_TRANS;
  sql_command_flags[SQLCOM_ALTER_USER]|=       CF_DISALLOW_IN_RO_TRANS;
  sql_command_flags[SQLCOM_DROP_USER]|=        CF_DISALLOW_IN_RO_TRANS;
  sql_command_flags[SQLCOM_CREATE_SERVER]|=    CF_DISALLOW_IN_RO_TRANS;
  sql_command_flags[SQLCOM_ALTER_SERVER]|=     CF_DISALLOW_IN_RO_TRANS;
  sql_command_flags[SQLCOM_DROP_SERVER]|=      CF_DISALLOW_IN_RO_TRANS;
  sql_command_flags[SQLCOM_CREATE_FUNCTION]|=  CF_DISALLOW_IN_RO_TRANS;
  sql_command_flags[SQLCOM_CREATE_PROCEDURE]|= CF_DISALLOW_IN_RO_TRANS;
  sql_command_flags[SQLCOM_CREATE_SPFUNCTION]|=CF_DISALLOW_IN_RO_TRANS;
  sql_command_flags[SQLCOM_DROP_PROCEDURE]|=   CF_DISALLOW_IN_RO_TRANS;
  sql_command_flags[SQLCOM_DROP_FUNCTION]|=    CF_DISALLOW_IN_RO_TRANS;
  sql_command_flags[SQLCOM_ALTER_PROCEDURE]|=  CF_DISALLOW_IN_RO_TRANS;
  sql_command_flags[SQLCOM_ALTER_FUNCTION]|=   CF_DISALLOW_IN_RO_TRANS;
  sql_command_flags[SQLCOM_TRUNCATE]|=         CF_DISALLOW_IN_RO_TRANS;
  sql_command_flags[SQLCOM_ALTER_TABLESPACE]|= CF_DISALLOW_IN_RO_TRANS;
  sql_command_flags[SQLCOM_REPAIR]|=           CF_DISALLOW_IN_RO_TRANS;
  sql_command_flags[SQLCOM_OPTIMIZE]|=         CF_DISALLOW_IN_RO_TRANS;
  sql_command_flags[SQLCOM_GRANT]|=            CF_DISALLOW_IN_RO_TRANS;
  sql_command_flags[SQLCOM_REVOKE]|=           CF_DISALLOW_IN_RO_TRANS;
  sql_command_flags[SQLCOM_REVOKE_ALL]|=       CF_DISALLOW_IN_RO_TRANS;
  sql_command_flags[SQLCOM_INSTALL_PLUGIN]|=   CF_DISALLOW_IN_RO_TRANS;
  sql_command_flags[SQLCOM_UNINSTALL_PLUGIN]|= CF_DISALLOW_IN_RO_TRANS;
}

bool sqlcom_can_generate_row_events(const THD *thd)
{
  return (sql_command_flags[thd->lex->sql_command] &
          CF_CAN_GENERATE_ROW_EVENTS);
}
 
bool is_update_query(enum enum_sql_command command)
{
  DBUG_ASSERT(command >= 0 && command <= SQLCOM_END);
  return (sql_command_flags[command] & CF_CHANGES_DATA) != 0;
}


bool is_explainable_query(enum enum_sql_command command)
{
  DBUG_ASSERT(command >= 0 && command <= SQLCOM_END);
  return (sql_command_flags[command] & CF_CAN_BE_EXPLAINED) != 0;
}

/**
  Check if a sql command is allowed to write to log tables.
  @param command The SQL command
  @return true if writing is allowed
*/
bool is_log_table_write_query(enum enum_sql_command command)
{
  DBUG_ASSERT(command >= 0 && command <= SQLCOM_END);
  return (sql_command_flags[command] & CF_WRITE_LOGS_COMMAND) != 0;
}

void execute_init_command(THD *thd, LEX_STRING *init_command,
                          mysql_rwlock_t *var_lock)
{
  Vio* save_vio;
  ulong save_client_capabilities;

  mysql_rwlock_rdlock(var_lock);
  if (!init_command->length)
  {
    mysql_rwlock_unlock(var_lock);
    return;
  }

  /*
    copy the value under a lock, and release the lock.
    init_command has to be executed without a lock held,
    as it may try to change itself
  */
  size_t len= init_command->length;
  char *buf= thd->strmake(init_command->str, len);
  mysql_rwlock_unlock(var_lock);

#if defined(ENABLED_PROFILING)
  thd->profiling.start_new_query();
  thd->profiling.set_query_source(buf, len);
#endif

  THD_STAGE_INFO(thd, stage_execution_of_init_command);
  save_client_capabilities= thd->client_capabilities;
  thd->client_capabilities|= CLIENT_MULTI_QUERIES;
  /*
    We don't need return result of execution to client side.
    To forbid this we should set thd->net.vio to 0.
  */
  save_vio= thd->net.vio;
  thd->net.vio= 0;
  dispatch_command(COM_QUERY, thd, buf, len);
  thd->client_capabilities= save_client_capabilities;
  thd->net.vio= save_vio;

#if defined(ENABLED_PROFILING)
  thd->profiling.finish_current_query();
#endif
}

static char *fgets_fn(char *buffer, size_t size, fgets_input_t input, int *error)
{
  MYSQL_FILE *in= static_cast<MYSQL_FILE*> (input);
  char *line= mysql_file_fgets(buffer, size, in);
  if (error)
    *error= (line == NULL) ? ferror(in->m_file) : 0;
  return line;
}

static void handle_bootstrap_impl(THD *thd)
{
  MYSQL_FILE *file= bootstrap_file;
  char buffer[MAX_BOOTSTRAP_QUERY_SIZE];
  char *query;
  int length;
  int rc;
  int error= 0;

  DBUG_ENTER("handle_bootstrap");

#ifndef EMBEDDED_LIBRARY
  pthread_detach_this_thread();
  thd->thread_stack= (char*) &thd;
#endif /* EMBEDDED_LIBRARY */

  thd->security_ctx->user= (char*) my_strdup("boot", MYF(MY_WME));
  thd->security_ctx->priv_user[0]= thd->security_ctx->priv_host[0]=0;
  /*
    Make the "client" handle multiple results. This is necessary
    to enable stored procedures with SELECTs and Dynamic SQL
    in init-file.
  */
  thd->client_capabilities|= CLIENT_MULTI_RESULTS;

  thd->init_for_queries();

  buffer[0]= '\0';

  for ( ; ; )
  {
    rc= read_bootstrap_query(buffer, &length, file, fgets_fn, &error);

    if (rc == READ_BOOTSTRAP_EOF)
      break;
    /*
      Check for bootstrap file errors. SQL syntax errors will be
      caught below.
    */
    if (rc != READ_BOOTSTRAP_SUCCESS)
    {
      /*
        mysql_parse() may have set a successful error status for the previous
        query. We must clear the error status to report the bootstrap error.
      */
      thd->get_stmt_da()->reset_diagnostics_area();

      /* Get the nearest query text for reference. */
      char *err_ptr= buffer + (length <= MAX_BOOTSTRAP_ERROR_LEN ?
                                        0 : (length - MAX_BOOTSTRAP_ERROR_LEN));
      switch (rc)
      {
      case READ_BOOTSTRAP_ERROR:
        my_printf_error(ER_UNKNOWN_ERROR, "Bootstrap file error, return code (%d). "
                        "Nearest query: '%s'", MYF(0), error, err_ptr);
        break;

      case READ_BOOTSTRAP_QUERY_SIZE:
        my_printf_error(ER_UNKNOWN_ERROR, "Boostrap file error. Query size "
                        "exceeded %d bytes near '%s'.", MYF(0),
                        MAX_BOOTSTRAP_LINE_SIZE, err_ptr);
        break;

      default:
        DBUG_ASSERT(false);
        break;
      }

      thd->protocol->end_statement();
      bootstrap_error= 1;
      break;
    }

    query= (char *) thd->memdup_w_gap(buffer, length + 1,
                                      thd->db_length + 1 +
                                      QUERY_CACHE_FLAGS_SIZE);
    size_t db_len= 0;
    memcpy(query + length + 1, (char *) &db_len, sizeof(size_t));
    thd->set_query_and_id(query, length, thd->charset(), next_query_id());
    DBUG_PRINT("query",("%-.4096s",thd->query()));
#if defined(ENABLED_PROFILING)
    thd->profiling.start_new_query();
    thd->profiling.set_query_source(thd->query(), length);
#endif

    /*
      We don't need to obtain LOCK_thread_count here because in bootstrap
      mode we have only one thread.
    */
    thd->set_time();
    Parser_state parser_state;
    if (parser_state.init(thd, thd->query(), length))
    {
      thd->protocol->end_statement();
      bootstrap_error= 1;
      break;
    }

    mysql_parse(thd, thd->query(), length, &parser_state);

    bootstrap_error= thd->is_error();
    thd->protocol->end_statement();

#if defined(ENABLED_PROFILING)
    thd->profiling.finish_current_query();
#endif

    if (bootstrap_error)
      break;

    free_root(thd->mem_root,MYF(MY_KEEP_PREALLOC));
    free_root(&thd->transaction.mem_root,MYF(MY_KEEP_PREALLOC));
  }

  DBUG_VOID_RETURN;
}


/**
  Execute commands from bootstrap_file.

  Used when creating the initial grant tables.
*/

pthread_handler_t handle_bootstrap(void *arg)
{
  THD *thd=(THD*) arg;

  mysql_thread_set_psi_id(thd->thread_id);

  do_handle_bootstrap(thd);
  return 0;
}

void do_handle_bootstrap(THD *thd)
{
  bool thd_added= false;
  /* The following must be called before DBUG_ENTER */
  thd->thread_stack= (char*) &thd;
  if (my_thread_init() || thd->store_globals())
  {
#ifndef EMBEDDED_LIBRARY
    close_connection(thd, ER_OUT_OF_RESOURCES);
#endif
    thd->fatal_error();
    goto end;
  }

  mysql_mutex_lock(&LOCK_thread_count);
  thd_added= true;
  add_global_thread(thd);
  mysql_mutex_unlock(&LOCK_thread_count);

  handle_bootstrap_impl(thd);

end:
  net_end(&thd->net);
  thd->release_resources();

  if (thd_added)
  {
    mysql_mutex_lock(&LOCK_thread_count);
    remove_global_thread(thd);
    mysql_mutex_unlock(&LOCK_thread_count);
  }
  /*
    For safety we delete the thd before signalling that bootstrap is done,
    since the server will be taken down immediately.
  */
  delete thd;

  mysql_mutex_lock(&LOCK_thread_count);
  in_bootstrap= FALSE;
  mysql_cond_broadcast(&COND_thread_count);
  mysql_mutex_unlock(&LOCK_thread_count);

#ifndef EMBEDDED_LIBRARY
  my_thread_end();
  pthread_exit(0);
#endif

  return;
}


/* This works because items are allocated with sql_alloc() */

void free_items(Item *item)
{
  Item *next;
  DBUG_ENTER("free_items");
  for (; item ; item=next)
  {
    next=item->next;
    item->delete_self();
  }
  DBUG_VOID_RETURN;
}

/**
   This works because items are allocated with sql_alloc().
   @note The function also handles null pointers (empty list).
*/
void cleanup_items(Item *item)
{
  DBUG_ENTER("cleanup_items");  
  for (; item ; item=item->next)
    item->cleanup();
  DBUG_VOID_RETURN;
}

#ifndef EMBEDDED_LIBRARY

/**
  Read one command from connection and execute it (query or simple command).
  This function is called in loop from thread function.

  For profiling to work, it must never be called recursively.

  @retval
    0  success
  @retval
    1  request of thread shutdown (see dispatch_command() description)
*/

bool do_command(THD *thd)
{
  bool return_value;
  char *packet= 0;
  ulong packet_length;
  NET *net= &thd->net;
  enum enum_server_command command;

  DBUG_ENTER("do_command");

  /*
    indicator of uninitialized lex => normal flow of errors handling
    (see my_message_sql)
  */
  thd->lex->current_select= 0;

  /*
    This thread will do a blocking read from the client which
    will be interrupted when the next command is received from
    the client, the connection is closed or "net_wait_timeout"
    number of seconds has passed.
  */
  if(!thd->skip_wait_timeout)
    my_net_set_read_timeout(net, thd->variables.net_wait_timeout);

  /*
    XXX: this code is here only to clear possible errors of init_connect. 
    Consider moving to init_connect() instead.
  */
  thd->clear_error();				// Clear error message
  thd->get_stmt_da()->reset_diagnostics_area();
  thd->updated_row_count=    0;
  thd->busy_time=            0;
  thd->cpu_time=             0;
  thd->bytes_received=       0;
  thd->bytes_sent=           0;
  thd->binlog_bytes_written= 0;

  net_new_transaction(net);

  /*
    Synchronization point for testing of KILL_CONNECTION.
    This sync point can wait here, to simulate slow code execution
    between the last test of thd->killed and blocking in read().

    The goal of this test is to verify that a connection does not
    hang, if it is killed at this point of execution.
    (Bug#37780 - main.kill fails randomly)

    Note that the sync point wait itself will be terminated by a
    kill. In this case it consumes a condition broadcast, but does
    not change anything else. The consumed broadcast should not
    matter here, because the read/recv() below doesn't use it.
  */
  DEBUG_SYNC(thd, "before_do_command_net_read");

  /*
    Because of networking layer callbacks in place,
    this call will maintain the following instrumentation:
    - IDLE events
    - SOCKET events
    - STATEMENT events
    - STAGE events
    when reading a new network packet.
    In particular, a new instrumented statement is started.
    See init_net_server_extension()
  */
  thd->m_server_idle= true;
  packet_length= my_net_read(net);
  thd->m_server_idle= false;

  if (packet_length == packet_error)
  {
    DBUG_PRINT("info",("Got error %d reading command from socket %s",
		       net->error,
		       vio_description(net->vio)));

    /* Instrument this broken statement as "statement/com/error" */
    thd->m_statement_psi= MYSQL_REFINE_STATEMENT(thd->m_statement_psi,
                                                 com_statement_info[COM_END].m_key);

    /* Check if we can continue without closing the connection */

    /* The error must be set. */
    DBUG_ASSERT(thd->is_error());
    thd->protocol->end_statement();

    /* Mark the statement completed. */
    MYSQL_END_STATEMENT(thd->m_statement_psi, thd->get_stmt_da());
    thd->m_statement_psi= NULL;

    if (net->error != 3)
    {
      return_value= TRUE;                       // We have to close it.
      goto out;
    }

    net->error= 0;
    return_value= FALSE;
    goto out;
  }

  packet= (char*) net->read_pos;
  /*
    'packet_length' contains length of data, as it was stored in packet
    header. In case of malformed header, my_net_read returns zero.
    If packet_length is not zero, my_net_read ensures that the returned
    number of bytes was actually read from network.
    There is also an extra safety measure in my_net_read:
    it sets packet[packet_length]= 0, but only for non-zero packets.
  */
  if (packet_length == 0)                       /* safety */
  {
    /* Initialize with COM_SLEEP packet */
    packet[0]= (uchar) COM_SLEEP;
    packet_length= 1;
  }
  /* Do not rely on my_net_read, extra safety against programming errors. */
  packet[packet_length]= '\0';                  /* safety */

  command= (enum enum_server_command) (uchar) packet[0];

  if (command >= COM_END)
    command= COM_END;				// Wrong command

  DBUG_PRINT("info",("Command on %s = %d (%s)",
                     vio_description(net->vio), command,
                     command_name[command].str));

  /* Restore read timeout value */
  my_net_set_read_timeout(net, thd->variables.net_read_timeout);

  DBUG_ASSERT(packet_length);

  return_value= dispatch_command(command, thd, packet+1, (uint) (packet_length-1));

out:
  /* The statement instrumentation must be closed in all cases. */
  DBUG_ASSERT(thd->m_statement_psi == NULL);
  DBUG_RETURN(return_value);
}
#endif  /* EMBEDDED_LIBRARY */

/**
  @brief Determine if an attempt to update a non-temporary table while the
    read-only option was enabled has been made.

  This is a helper function to mysql_execute_command.

  @note SQLCOM_UPDATE_MULTI is an exception and delt with elsewhere.

  @see mysql_execute_command
  @returns Status code
    @retval TRUE The statement should be denied.
    @retval FALSE The statement isn't updating any relevant tables.
*/

static my_bool deny_updates_if_read_only_option(THD *thd,
                                                TABLE_LIST *all_tables)
{
  DBUG_ENTER("deny_updates_if_read_only_option");

  if (!opt_readonly)
    DBUG_RETURN(FALSE);

  LEX *lex= thd->lex;

  const my_bool user_is_super=
    ((ulong)(thd->security_ctx->master_access & SUPER_ACL) ==
     (ulong)SUPER_ACL);

  if (user_is_super)
    DBUG_RETURN(FALSE);

  if (!(sql_command_flags[lex->sql_command] & CF_CHANGES_DATA))
    DBUG_RETURN(FALSE);

  /* Multi update is an exception and is dealt with later. */
  if (lex->sql_command == SQLCOM_UPDATE_MULTI)
    DBUG_RETURN(FALSE);

  const my_bool create_temp_tables= 
    (lex->sql_command == SQLCOM_CREATE_TABLE) &&
    (lex->create_info.options & HA_LEX_CREATE_TMP_TABLE);

  const my_bool drop_temp_tables= 
    (lex->sql_command == SQLCOM_DROP_TABLE) &&
    lex->drop_temporary;

  const my_bool update_real_tables=
    some_non_temp_table_to_be_updated(thd, all_tables) &&
    !(create_temp_tables || drop_temp_tables);


  const my_bool create_or_drop_databases=
    (lex->sql_command == SQLCOM_CREATE_DB) ||
    (lex->sql_command == SQLCOM_DROP_DB);

  if (update_real_tables || create_or_drop_databases)
  {
      /*
        An attempt was made to modify one or more non-temporary tables.
      */
      DBUG_RETURN(TRUE);
  }


  /* Assuming that only temporary tables are modified. */
  DBUG_RETURN(FALSE);
}

/**
  Perform one connection-level (COM_XXXX) command.

  @param command         type of command to perform
  @param thd             connection handle
  @param packet          data for the command, packet is always null-terminated
  @param packet_length   length of packet + 1 (to show that data is
                         null-terminated) except for COM_SLEEP, where it
                         can be zero.

  @todo
    set thd->lex->sql_command to SQLCOM_END here.
  @todo
    The following has to be changed to an 8 byte integer

  @retval
    0   ok
  @retval
    1   request of thread shutdown, i. e. if command is
        COM_QUIT/COM_SHUTDOWN
*/
bool dispatch_command(enum enum_server_command command, THD *thd,
		      char* packet, uint packet_length)
{
  NET *net= &thd->net;
  bool error= 0;
  DBUG_ENTER("dispatch_command");
  DBUG_PRINT("info",("packet: '%*.s'; command: %d", packet_length, packet, command));

  DBUG_EXECUTE_IF("crash_dispatch_command_before",
                  { DBUG_PRINT("crash_dispatch_command_before", ("now"));
                    DBUG_ABORT(); });

  /* SHOW PROFILE instrumentation, begin */
#if defined(ENABLED_PROFILING)
  thd->profiling.start_new_query();
#endif

  /* DTRACE instrumentation, begin */
  MYSQL_COMMAND_START(thd->thread_id, command,
                      &thd->security_ctx->priv_user[0],
                      (char *) thd->security_ctx->host_or_ip);

  /* Performance Schema Interface instrumentation, begin */
  thd->m_statement_psi= MYSQL_REFINE_STATEMENT(thd->m_statement_psi,
                                               com_statement_info[command].m_key);

  thd->set_command(command);

  /* To increment the current command counter for user stats, 'command' must
     be saved because it is set to COM_SLEEP at the end of this function.
  */
  thd->old_command= command;
  /*
    Commands which always take a long time are logged into
    the slow log only if opt_log_slow_admin_statements is set.
  */
  thd->enable_slow_log= TRUE;
  thd->clear_slow_extended();
  thd->lex->sql_command= SQLCOM_END; /* to avoid confusing VIEW detectors */
  thd->set_time();
  if (!thd->is_valid_time())
  {
    /*
     If the time has got past 2038 we need to shut this server down
     We do this by making sure every command is a shutdown and we 
     have enough privileges to shut the server down

     TODO: remove this when we have full 64 bit my_time_t support
    */
    thd->security_ctx->master_access|= SHUTDOWN_ACL;
    command= COM_SHUTDOWN;
  }
  thd->set_query_id(next_query_id());
  inc_thread_running();

  if (!(server_command_flags[command] & CF_SKIP_QUESTIONS))
    statistic_increment(thd->status_var.questions, &LOCK_status);

  /**
    Clear the set of flags that are expected to be cleared at the
    beginning of each command.
  */
  thd->server_status&= ~SERVER_STATUS_CLEAR_SET;

  /**
    Enforce password expiration for all RPC commands, except the
    following:

    COM_QUERY does a more fine-grained check later.
    COM_STMT_CLOSE and COM_STMT_SEND_LONG_DATA don't return anything.
    COM_PING only discloses information that the server is running,
       and that's available through other means.
    COM_QUIT should work even for expired statements.
  */
  if (unlikely(thd->security_ctx->password_expired &&
               command != COM_QUERY &&
               command != COM_STMT_CLOSE &&
               command != COM_STMT_SEND_LONG_DATA &&
               command != COM_PING &&
               command != COM_QUIT))
  {
    my_error(ER_MUST_CHANGE_PASSWORD, MYF(0));
    goto done;
  }

  switch (command) {
  case COM_INIT_DB:
  {
    LEX_STRING tmp;
    status_var_increment(thd->status_var.com_stat[SQLCOM_CHANGE_DB]);
    thd->convert_string(&tmp, system_charset_info,
			packet, packet_length, thd->charset());
    if (!mysql_change_db(thd, &tmp, FALSE))
    {
      general_log_write(thd, command, thd->db, thd->db_length);
      my_ok(thd);
    }
    break;
  }
#ifdef HAVE_REPLICATION
  case COM_REGISTER_SLAVE:
  {
    if (!register_slave(thd, (uchar*)packet, packet_length))
      my_ok(thd);
    break;
  }
#endif
  case COM_CHANGE_USER:
  {
    int auth_rc;
    status_var_increment(thd->status_var.com_other);

    thd->change_user();
    thd->clear_error();                         // if errors from rollback

    /* acl_authenticate() takes the data from net->read_pos */
    net->read_pos= (uchar*)packet;

    uint save_db_length= thd->db_length;
    char *save_db= thd->db;
    USER_CONN *save_user_connect=
      const_cast<USER_CONN*>(thd->get_user_connect());
    Security_context save_security_ctx= *thd->security_ctx;
    const CHARSET_INFO *save_character_set_client=
      thd->variables.character_set_client;
    const CHARSET_INFO *save_collation_connection=
      thd->variables.collation_connection;
    const CHARSET_INFO *save_character_set_results=
      thd->variables.character_set_results;

    /* Ensure we don't free security_ctx->user in case we have to revert */
    thd->security_ctx->user= 0;
    thd->set_user_connect(0);

    /*
      to limit COM_CHANGE_USER ability to brute-force passwords,
      we only allow three unsuccessful COM_CHANGE_USER per connection.
    */
    if (thd->failed_com_change_user >= 3)
    {
      my_message(ER_UNKNOWN_COM_ERROR, ER(ER_UNKNOWN_COM_ERROR), MYF(0));
      auth_rc= 1;
    }
    else
      auth_rc= acl_authenticate(thd, packet_length);

    MYSQL_AUDIT_NOTIFY_CONNECTION_CHANGE_USER(thd);
    if (auth_rc)
    {
      my_free(thd->security_ctx->user);
      *thd->security_ctx= save_security_ctx;
      thd->set_user_connect(save_user_connect);
      thd->reset_db (save_db, save_db_length);
      thd->variables.character_set_client= save_character_set_client;
      thd->variables.collation_connection= save_collation_connection;
      thd->variables.character_set_results= save_character_set_results;
      thd->update_charset();
      thd->failed_com_change_user++;
      my_sleep(1000000);
    }
    else
    {
#ifndef NO_EMBEDDED_ACCESS_CHECKS
      /* we've authenticated new user */
      if (save_user_connect)
	decrease_user_connections(save_user_connect);
#endif /* NO_EMBEDDED_ACCESS_CHECKS */
      my_free(save_db);
      my_free(save_security_ctx.user);
    }
    break;
  }
  case COM_STMT_EXECUTE:
  {
    mysqld_stmt_execute(thd, packet, packet_length);
    break;
  }
  case COM_STMT_FETCH:
  {
    mysqld_stmt_fetch(thd, packet, packet_length);
    break;
  }
  case COM_STMT_SEND_LONG_DATA:
  {
    mysql_stmt_get_longdata(thd, packet, packet_length);
    break;
  }
  case COM_STMT_PREPARE:
  {
    mysqld_stmt_prepare(thd, packet, packet_length);
    break;
  }
  case COM_STMT_CLOSE:
  {
    mysqld_stmt_close(thd, packet);
    break;
  }
  case COM_STMT_RESET:
  {
    mysqld_stmt_reset(thd, packet);
    break;
  }
  case COM_QUERY:
  {
    if (alloc_query(thd, packet, packet_length))
      break;					// fatal error is set
    MYSQL_QUERY_START(thd->query(), thd->thread_id,
                      (char *) (thd->db ? thd->db : ""),
                      &thd->security_ctx->priv_user[0],
                      (char *) thd->security_ctx->host_or_ip);
    char *packet_end= thd->query() + thd->query_length();

    if (opt_log_raw)
      general_log_write(thd, command, thd->query(), thd->query_length());

    DBUG_PRINT("query",("%-.4096s",thd->query()));

#if defined(ENABLED_PROFILING)
    thd->profiling.set_query_source(thd->query(), thd->query_length());
#endif

    MYSQL_SET_STATEMENT_TEXT(thd->m_statement_psi, thd->query(), thd->query_length());

    Parser_state parser_state;
    if (parser_state.init(thd, thd->query(), thd->query_length()))
      break;

    mysql_parse(thd, thd->query(), thd->query_length(), &parser_state);

    while (!thd->killed && (parser_state.m_lip.found_semicolon != NULL) &&
           ! thd->is_error())
    {
      /*
        Multiple queries exits, execute them individually
      */
      char *beginning_of_next_stmt= (char*) parser_state.m_lip.found_semicolon;

      /* Finalize server status flags after executing a statement. */
      thd->update_server_status();
      thd->protocol->end_statement();
      query_cache_end_of_result(thd);
      ulong length= (ulong)(packet_end - beginning_of_next_stmt);

      log_slow_statement(thd);

      /* Remove garbage at start of query */
      while (length > 0 && my_isspace(thd->charset(), *beginning_of_next_stmt))
      {
        beginning_of_next_stmt++;
        length--;
      }

/* PSI end */
      MYSQL_END_STATEMENT(thd->m_statement_psi, thd->get_stmt_da());
      thd->m_statement_psi= NULL;

/* DTRACE end */
      if (MYSQL_QUERY_DONE_ENABLED())
      {
        MYSQL_QUERY_DONE(thd->is_error());
      }

/* SHOW PROFILE end */
#if defined(ENABLED_PROFILING)
      thd->profiling.finish_current_query();
#endif

/* SHOW PROFILE begin */
#if defined(ENABLED_PROFILING)
      thd->profiling.start_new_query("continuing");
      thd->profiling.set_query_source(beginning_of_next_stmt, length);
#endif

/* DTRACE begin */
      MYSQL_QUERY_START(beginning_of_next_stmt, thd->thread_id,
                        (char *) (thd->db ? thd->db : ""),
                        &thd->security_ctx->priv_user[0],
                        (char *) thd->security_ctx->host_or_ip);

/* PSI begin */
      thd->m_statement_psi= MYSQL_START_STATEMENT(&thd->m_statement_state,
                                                  com_statement_info[command].m_key,
                                                  thd->db, thd->db_length,
                                                  thd->charset());
      THD_STAGE_INFO(thd, stage_init);
      MYSQL_SET_STATEMENT_TEXT(thd->m_statement_psi, beginning_of_next_stmt, length);

      thd->set_query_and_id(beginning_of_next_stmt, length,
                            thd->charset(), next_query_id());
      /*
        Count each statement from the client.
      */
      statistic_increment(thd->status_var.questions, &LOCK_status);
      thd->set_time(); /* Reset the query start time. */
      parser_state.reset(beginning_of_next_stmt, length);
      /* TODO: set thd->lex->sql_command to SQLCOM_END here */
      mysql_parse(thd, beginning_of_next_stmt, length, &parser_state);
    }

    DBUG_PRINT("info",("query ready"));
    break;
  }
  case COM_FIELD_LIST:				// This isn't actually needed
#ifdef DONT_ALLOW_SHOW_COMMANDS
    my_message(ER_NOT_ALLOWED_COMMAND, ER(ER_NOT_ALLOWED_COMMAND),
               MYF(0));	/* purecov: inspected */
    break;
#else
  {
    char *fields, *packet_end= packet + packet_length, *arg_end;
    /* Locked closure of all tables */
    TABLE_LIST table_list;
    LEX_STRING table_name;
    LEX_STRING db;
    /*
      SHOW statements should not add the used tables to the list of tables
      used in a transaction.
    */
    MDL_savepoint mdl_savepoint= thd->mdl_context.mdl_savepoint();

    status_var_increment(thd->status_var.com_stat[SQLCOM_SHOW_FIELDS]);
    if (thd->copy_db_to(&db.str, &db.length))
      break;
    /*
      We have name + wildcard in packet, separated by endzero
    */
    arg_end= strend(packet);
    uint arg_length= arg_end - packet;

    /* Check given table name length. */
    if (arg_length >= packet_length || arg_length > NAME_LEN)
    {
      my_message(ER_UNKNOWN_COM_ERROR, ER(ER_UNKNOWN_COM_ERROR), MYF(0));
      break;
    }
    thd->convert_string(&table_name, system_charset_info,
			packet, arg_length, thd->charset());
    enum_ident_name_check ident_check_status=
      check_table_name(table_name.str, table_name.length, FALSE);
    if (ident_check_status == IDENT_NAME_WRONG)
    {
      /* this is OK due to convert_string() null-terminating the string */
      my_error(ER_WRONG_TABLE_NAME, MYF(0), table_name.str);
      break;
    }
    else if (ident_check_status == IDENT_NAME_TOO_LONG)
    {
      my_error(ER_TOO_LONG_IDENT, MYF(0), table_name.str);
      break;
    }
    packet= arg_end + 1;
    mysql_reset_thd_for_next_command(thd);
    lex_start(thd);
    /* Must be before we init the table list. */
    if (lower_case_table_names)
      table_name.length= my_casedn_str(files_charset_info, table_name.str);
    table_list.init_one_table(db.str, db.length, table_name.str,
                              table_name.length, table_name.str, TL_READ);
    /*
      Init TABLE_LIST members necessary when the undelrying
      table is view.
    */
    table_list.select_lex= &(thd->lex->select_lex);
    thd->lex->
      select_lex.table_list.link_in_list(&table_list,
                                         &table_list.next_local);
    thd->lex->add_to_query_tables(&table_list);

    if (is_infoschema_db(table_list.db, table_list.db_length))
    {
      ST_SCHEMA_TABLE *schema_table= find_schema_table(thd, table_list.alias);
      if (schema_table)
        table_list.schema_table= schema_table;
    }

    uint query_length= (uint) (packet_end - packet); // Don't count end \0
    if (!(fields= (char *) thd->memdup(packet, query_length + 1)))
      break;
    thd->set_query(fields, query_length);
    general_log_print(thd, command, "%s %s", table_list.table_name, fields);

    if (open_temporary_tables(thd, &table_list))
      break;

    if (check_table_access(thd, SELECT_ACL, &table_list,
                           TRUE, UINT_MAX, FALSE))
      break;
    /*
      Turn on an optimization relevant if the underlying table
      is a view: do not fill derived tables.
    */
    thd->lex->sql_command= SQLCOM_SHOW_FIELDS;

    // See comment in opt_trace_disable_if_no_security_context_access()
    Opt_trace_start ots(thd, &table_list, thd->lex->sql_command, NULL,
                        NULL, 0, NULL, NULL);

    mysqld_list_fields(thd,&table_list,fields);

    thd->lex->unit.cleanup();
    /* No need to rollback statement transaction, it's not started. */
    DBUG_ASSERT(thd->transaction.stmt.is_empty());
    close_thread_tables(thd);
    thd->mdl_context.rollback_to_savepoint(mdl_savepoint);

    thd->cleanup_after_query();
    break;
  }
#endif
  case COM_QUIT:
    /* We don't calculate statistics for this command */
    general_log_print(thd, command, NullS);
    net->error=0;				// Don't give 'abort' message
    thd->get_stmt_da()->disable_status();              // Don't send anything back
    error=TRUE;					// End server
    break;
#ifndef EMBEDDED_LIBRARY
  case COM_BINLOG_DUMP_GTID:
    error= com_binlog_dump_gtid(thd, packet, packet_length);
    break;
  case COM_BINLOG_DUMP:
    error= com_binlog_dump(thd, packet, packet_length);
    break;
#endif
  case COM_REFRESH:
  {
    int not_used;

    /*
      Initialize thd->lex since it's used in many base functions, such as
      open_tables(). Otherwise, it remains unitialized and may cause crash
      during execution of COM_REFRESH.
    */
    lex_start(thd);
    
    status_var_increment(thd->status_var.com_stat[SQLCOM_FLUSH]);
    ulong options= (ulong) (uchar) packet[0];
    if (trans_commit_implicit(thd))
      break;
    thd->mdl_context.release_transactional_locks();
    if (check_global_access(thd,RELOAD_ACL))
      break;
    general_log_print(thd, command, NullS);
#ifndef DBUG_OFF
    bool debug_simulate= FALSE;
    DBUG_EXECUTE_IF("simulate_detached_thread_refresh", debug_simulate= TRUE;);
    if (debug_simulate)
    {
      /*
        Simulate a reload without a attached thread session.
        Provides a environment similar to that of when the
        server receives a SIGHUP signal and reloads caches
        and flushes tables.
      */
      bool res;
      my_pthread_setspecific_ptr(THR_THD, NULL);
      res= reload_acl_and_cache(NULL, options | REFRESH_FAST,
                                NULL, &not_used);
      my_pthread_setspecific_ptr(THR_THD, thd);
      if (res)
        break;
    }
    else
#endif
    if (reload_acl_and_cache(thd, options, (TABLE_LIST*) 0, &not_used))
      break;
    if (trans_commit_implicit(thd))
      break;
    close_thread_tables(thd);
    thd->mdl_context.release_transactional_locks();
    my_ok(thd);
    break;
  }
#ifndef EMBEDDED_LIBRARY
  case COM_SHUTDOWN:
  {
    status_var_increment(thd->status_var.com_other);
    if (check_global_access(thd,SHUTDOWN_ACL))
      break; /* purecov: inspected */
    /*
      If the client is < 4.1.3, it is going to send us no argument; then
      packet_length is 0, packet[0] is the end 0 of the packet. Note that
      SHUTDOWN_DEFAULT is 0. If client is >= 4.1.3, the shutdown level is in
      packet[0].
    */
    enum mysql_enum_shutdown_level level;
    if (!thd->is_valid_time())
      level= SHUTDOWN_DEFAULT;
    else
      level= (enum mysql_enum_shutdown_level) (uchar) packet[0];
    if (level == SHUTDOWN_DEFAULT)
      level= SHUTDOWN_WAIT_ALL_BUFFERS; // soon default will be configurable
    else if (level != SHUTDOWN_WAIT_ALL_BUFFERS)
    {
      my_error(ER_NOT_SUPPORTED_YET, MYF(0), "this shutdown level");
      break;
    }
    DBUG_PRINT("quit",("Got shutdown command for level %u", level));
    general_log_print(thd, command, NullS);
    my_eof(thd);
    kill_mysql();
    error=TRUE;
    break;
  }
#endif
  case COM_STATISTICS:
  {
    STATUS_VAR current_global_status_var;
    ulong uptime;
    uint length __attribute__((unused));
    ulonglong queries_per_second1000;
    char buff[250];
    uint buff_len= sizeof(buff);

    general_log_print(thd, command, NullS);
    status_var_increment(thd->status_var.com_stat[SQLCOM_SHOW_STATUS]);
    calc_sum_of_all_status(&current_global_status_var);
    if (!(uptime= (ulong) (thd->start_time.tv_sec - server_start_time)))
      queries_per_second1000= 0;
    else
      queries_per_second1000= thd->query_id * LL(1000) / uptime;

    length= my_snprintf(buff, buff_len - 1,
                        "Uptime: %lu  Threads: %d  Questions: %lu  "
                        "Slow queries: %llu  Opens: %llu  Flush tables: %lu  "
                        "Open tables: %u  Queries per second avg: %u.%03u",
                        uptime,
                        (int) get_thread_count(), (ulong) thd->query_id,
                        current_global_status_var.long_query_count,
                        current_global_status_var.opened_tables,
                        refresh_version,
                        table_cache_manager.cached_tables(),
                        (uint) (queries_per_second1000 / 1000),
                        (uint) (queries_per_second1000 % 1000));
#ifdef EMBEDDED_LIBRARY
    /* Store the buffer in permanent memory */
    my_ok(thd, 0, 0, buff);
#else
    (void) my_net_write(net, (uchar*) buff, length);
    (void) net_flush(net);
    thd->get_stmt_da()->disable_status();
#endif
    break;
  }
  case COM_PING:
    status_var_increment(thd->status_var.com_other);
    my_ok(thd);				// Tell client we are alive
    break;
  case COM_PROCESS_INFO:
    status_var_increment(thd->status_var.com_stat[SQLCOM_SHOW_PROCESSLIST]);
    if (!thd->security_ctx->priv_user[0] &&
        check_global_access(thd, PROCESS_ACL))
      break;
    general_log_print(thd, command, NullS);
    mysqld_list_processes(thd,
			  thd->security_ctx->master_access & PROCESS_ACL ? 
			  NullS : thd->security_ctx->priv_user, 0);
    break;
  case COM_PROCESS_KILL:
  {
    if (thread_id & (~0xfffffffful))
      my_error(ER_DATA_OUT_OF_RANGE, MYF(0), "thread_id", "mysql_kill()");
    else
    {
      status_var_increment(thd->status_var.com_stat[SQLCOM_KILL]);
      ulong id=(ulong) uint4korr(packet);
      sql_kill(thd,id,false);
    }
    break;
  }
  case COM_SET_OPTION:
  {
    status_var_increment(thd->status_var.com_stat[SQLCOM_SET_OPTION]);
    uint opt_command= uint2korr(packet);

    switch (opt_command) {
    case (int) MYSQL_OPTION_MULTI_STATEMENTS_ON:
      thd->client_capabilities|= CLIENT_MULTI_STATEMENTS;
      my_eof(thd);
      break;
    case (int) MYSQL_OPTION_MULTI_STATEMENTS_OFF:
      thd->client_capabilities&= ~CLIENT_MULTI_STATEMENTS;
      my_eof(thd);
      break;
    default:
      my_message(ER_UNKNOWN_COM_ERROR, ER(ER_UNKNOWN_COM_ERROR), MYF(0));
      break;
    }
    break;
  }
  case COM_DEBUG:
    status_var_increment(thd->status_var.com_other);
    if (check_global_access(thd, SUPER_ACL))
      break;					/* purecov: inspected */
    mysql_print_status();
    general_log_print(thd, command, NullS);
    my_eof(thd);
    break;
  case COM_SLEEP:
  case COM_CONNECT:				// Impossible here
  case COM_TIME:				// Impossible from client
  case COM_DELAYED_INSERT:
  case COM_END:
  default:
    my_message(ER_UNKNOWN_COM_ERROR, ER(ER_UNKNOWN_COM_ERROR), MYF(0));
    break;
  }

done:
  DBUG_ASSERT(thd->derived_tables == NULL &&
              (thd->open_tables == NULL ||
               (thd->locked_tables_mode == LTM_LOCK_TABLES)));

  /* Finalize server status flags after executing a command. */
  thd->update_server_status();
  if (thd->killed)
    thd->send_kill_message();
  thd->protocol->end_statement();
  query_cache_end_of_result(thd);

  if (!thd->is_error() && !thd->killed_errno())
    mysql_audit_general(thd, MYSQL_AUDIT_GENERAL_RESULT, 0, 0);

  mysql_audit_general(thd, MYSQL_AUDIT_GENERAL_STATUS,
                      thd->get_stmt_da()->is_error() ?
                      thd->get_stmt_da()->sql_errno() : 0,
                      command_name[command].str);

  log_slow_statement(thd);

  THD_STAGE_INFO(thd, stage_cleaning_up);

  thd->reset_query();
  thd->set_command(COM_SLEEP);

  /* Performance Schema Interface instrumentation, end */
  MYSQL_END_STATEMENT(thd->m_statement_psi, thd->get_stmt_da());
  thd->m_statement_psi= NULL;

  dec_thread_running();
  thd->packet.shrink(thd->variables.net_buffer_length);	// Reclaim some memory
  free_root(thd->mem_root,MYF(MY_KEEP_PREALLOC));

  /* DTRACE instrumentation, end */
  if (MYSQL_QUERY_DONE_ENABLED() || MYSQL_COMMAND_DONE_ENABLED())
  {
    int res __attribute__((unused));
    res= (int) thd->is_error();
    if (command == COM_QUERY)
    {
      MYSQL_QUERY_DONE(res);
    }
    MYSQL_COMMAND_DONE(res);
  }

  /* SHOW PROFILE instrumentation, end */
#if defined(ENABLED_PROFILING)
  thd->profiling.finish_current_query();
#endif

  DBUG_RETURN(error);
}

/**
   Calculate execution time for the current query.

   SET queries outside stored procedures are ignored so that
   statements changing query_exec_time are not affected by
   themselves.

   @param thd              thread handle
   @param lex              current relative time in microseconds

   @return                 time in microseconds from utime_after_lock
*/

static inline ulonglong get_query_exec_time(THD *thd, ulonglong cur_utime)
{
  ulonglong res;

#ifndef DBUG_OFF
  if (thd->variables.query_exec_time != 0)
    res= thd->lex->sql_command != SQLCOM_SET_OPTION ?
      thd->variables.query_exec_time : 0;
  else
#endif
  res= cur_utime - thd->utime_after_lock;

  if (res > thd->variables.long_query_time)
    thd->server_status|= SERVER_QUERY_WAS_SLOW;
  else
    thd->server_status&= ~SERVER_QUERY_WAS_SLOW;

  return res;
}


static inline void copy_global_to_session(THD *thd, ulong flag,
                                          const ulong *val)
{
  my_ptrdiff_t offset = ((char *)val - (char *)&global_system_variables);
  if (opt_slow_query_log_use_global_control & (1ULL << flag))
    *(ulong *)((char *) &thd->variables + offset) = *val;
}


static inline void copy_global_to_session(THD *thd, ulong flag,
                                          const ulonglong *val)
{
  my_ptrdiff_t offset = ((char *)val - (char *)&global_system_variables);
  if (opt_slow_query_log_use_global_control & (1ULL << flag))
    *(ulonglong *)((char *) &thd->variables + offset) = *val;
}



/**
  Check whether we need to write the current statement (or its rewritten
  version if it exists) to the slow query log.
  As a side-effect, a digest of suppressed statements may be written.

  @param thd          thread handle

  @retval
    true              statement needs to be logged
  @retval
    false             statement does not need to be logged
*/

bool log_slow_applicable(THD *thd)
{
  DBUG_ENTER("log_slow_applicable");

  /*
    The following should never be true with our current code base,
    but better to keep this here so we don't accidently try to log a
    statement in a trigger or stored function
  */
  if (unlikely(thd->in_sub_stmt))
    DBUG_RETURN(false);                         // Don't set time for sub stmt

  /* Follow the slow log filter configuration. */
  if (thd->variables.log_slow_filter != 0 &&
      (!(thd->variables.log_slow_filter & thd->query_plan_flags) ||
       ((thd->variables.log_slow_filter & (1UL << SLOG_F_QC_NO)) &&
        (thd->query_plan_flags & QPLAN_QC))))
    DBUG_RETURN(false);

  ulonglong end_utime_of_query= thd->current_utime();
  ulonglong query_exec_time= get_query_exec_time(thd, end_utime_of_query);
#ifdef HAVE_RESPONSE_TIME_DISTRIBUTION
  if (opt_query_response_time_stats)
  {
    query_response_time_collect(query_exec_time);
  }
#endif

  /*
    Low long_query_time value most likely means user is debugging stuff and even
    though some thread's queries are not supposed to be logged b/c of the rate
    limit, if one of them takes long enough (>= 1 second) it will be sensible
    to make an exception and write to slow log anyway.
  */

  system_variables const &g= global_system_variables;
  copy_global_to_session(thd, SLOG_UG_LOG_SLOW_FILTER,
                         &g.log_slow_filter);
  copy_global_to_session(thd, SLOG_UG_LOG_SLOW_RATE_LIMIT,
                         &g.log_slow_rate_limit);
  copy_global_to_session(thd, SLOG_UG_LOG_SLOW_VERBOSITY,
                         &g.log_slow_verbosity);
  copy_global_to_session(thd, SLOG_UG_LONG_QUERY_TIME,
                         &g.long_query_time);
  copy_global_to_session(thd, SLOG_UG_MIN_EXAMINED_ROW_LIMIT,
                         &g.min_examined_row_limit);

  if (opt_slow_query_log_rate_type == SLOG_RT_QUERY
      && thd->variables.log_slow_rate_limit
      && thd->query_id % thd->variables.log_slow_rate_limit
      && (thd->variables.long_query_time >= 1000000
          || (ulong) query_exec_time < 1000000)) {
    DBUG_RETURN(false);
  }
  if (opt_slow_query_log_rate_type == SLOG_RT_SESSION
      && thd->variables.log_slow_rate_limit
      && thd->thread_id % thd->variables.log_slow_rate_limit
      && (thd->variables.long_query_time >= 1000000
          || (ulong) query_exec_time < 1000000)) {
    DBUG_RETURN(false);
  }

  /*
    Do not log administrative statements unless the appropriate option is
    set.
  */
  if (thd->enable_slow_log)
  {
    bool warn_no_index= ((thd->server_status &
                          (SERVER_QUERY_NO_INDEX_USED |
                           SERVER_QUERY_NO_GOOD_INDEX_USED)) &&
                         opt_log_queries_not_using_indexes &&
                         !(sql_command_flags[thd->lex->sql_command] &
                           CF_STATUS_COMMAND));
    bool log_this_query=  ((thd->server_status & SERVER_QUERY_WAS_SLOW) ||
                           warn_no_index) &&
                          (thd->get_examined_row_count() >=
                           thd->variables.min_examined_row_limit);
    bool suppress_logging= log_throttle_qni.log(thd, warn_no_index);

    if (!suppress_logging && log_this_query)
      DBUG_RETURN(true);
  }
  DBUG_RETURN(false);
}


/**
  Unconditionally the current statement (or its rewritten version if it
  exists) to the slow query log.

  @param thd              thread handle
*/

void log_slow_do(THD *thd)
{
  DBUG_ENTER("log_slow_do");

  thd_proc_info(thd, "logging slow query");
  THD_STAGE_INFO(thd, stage_logging_slow_query);
  thd->status_var.long_query_count++;

  if (thd->rewritten_query.length())
    slow_log_print(thd,
                   thd->rewritten_query.c_ptr_safe(),
                   thd->rewritten_query.length());
  else
    slow_log_print(thd, thd->query(), thd->query_length());

  DBUG_VOID_RETURN;
}


/**
  Check whether we need to write the current statement to the slow query
  log. If so, do so. This is a wrapper for the two functions above;
  most callers should use this wrapper.  Only use the above functions
  directly if you have expensive rewriting that you only need to do if
  the query actually needs to be logged (e.g. SP variables / NAME_CONST
  substitution when executing a PROCEDURE).
  A digest of suppressed statements may be logged instead of the current
  statement.

  @param thd              thread handle
*/

void log_slow_statement(THD *thd)
{
  DBUG_ENTER("log_slow_statement");

  if (log_slow_applicable(thd))
    log_slow_do(thd);

  DBUG_VOID_RETURN;
}


/**
  Create a TABLE_LIST object for an INFORMATION_SCHEMA table.

    This function is used in the parser to convert a SHOW or DESCRIBE
    table_name command to a SELECT from INFORMATION_SCHEMA.
    It prepares a SELECT_LEX and a TABLE_LIST object to represent the
    given command as a SELECT parse tree.

  @param thd              thread handle
  @param lex              current lex
  @param table_ident      table alias if it's used
  @param schema_table_idx the type of the INFORMATION_SCHEMA table to be
                          created

  @note
    Due to the way this function works with memory and LEX it cannot
    be used outside the parser (parse tree transformations outside
    the parser break PS and SP).

  @retval
    0                 success
  @retval
    1                 out of memory or SHOW commands are not allowed
                      in this version of the server.
*/

int prepare_schema_table(THD *thd, LEX *lex, Table_ident *table_ident,
                         enum enum_schema_tables schema_table_idx)
{
  SELECT_LEX *schema_select_lex= NULL;
  DBUG_ENTER("prepare_schema_table");

  switch (schema_table_idx) {
  case SCH_SCHEMATA:
#if defined(DONT_ALLOW_SHOW_COMMANDS)
    my_message(ER_NOT_ALLOWED_COMMAND,
               ER(ER_NOT_ALLOWED_COMMAND), MYF(0));   /* purecov: inspected */
    DBUG_RETURN(1);
#else
    break;
#endif

  case SCH_TABLE_NAMES:
  case SCH_TABLES:
  case SCH_TEMPORARY_TABLES:
  case SCH_GLOBAL_TEMPORARY_TABLES:
  case SCH_VIEWS:
  case SCH_TRIGGERS:
  case SCH_EVENTS:
#ifdef DONT_ALLOW_SHOW_COMMANDS
    my_message(ER_NOT_ALLOWED_COMMAND,
               ER(ER_NOT_ALLOWED_COMMAND), MYF(0)); /* purecov: inspected */
    DBUG_RETURN(1);
#else
    {
      LEX_STRING db;
      size_t dummy;
      if (lex->select_lex.db == NULL &&
          lex->copy_db_to(&lex->select_lex.db, &dummy))
      {
        DBUG_RETURN(1);
      }
      schema_select_lex= new SELECT_LEX();
      db.str= schema_select_lex->db= lex->select_lex.db;
      schema_select_lex->table_list.first= NULL;
      db.length= strlen(db.str);

      if (check_and_convert_db_name(&db, FALSE) != IDENT_NAME_OK)
        DBUG_RETURN(1);
      break;
    }
#endif
  case SCH_COLUMNS:
  case SCH_STATISTICS:
  {
#ifdef DONT_ALLOW_SHOW_COMMANDS
    my_message(ER_NOT_ALLOWED_COMMAND,
               ER(ER_NOT_ALLOWED_COMMAND), MYF(0)); /* purecov: inspected */
    DBUG_RETURN(1);
#else
    DBUG_ASSERT(table_ident);
    TABLE_LIST **query_tables_last= lex->query_tables_last;
    schema_select_lex= new SELECT_LEX();
    /* 'parent_lex' is used in init_query() so it must be before it. */
    schema_select_lex->parent_lex= lex;
    schema_select_lex->init_query();
    if (!schema_select_lex->add_table_to_list(thd, table_ident, 0, 0, TL_READ,
                                              MDL_SHARED_READ))
      DBUG_RETURN(1);
    lex->query_tables_last= query_tables_last;
    break;
  }
#endif
  case SCH_PROFILES:
    /* 
      Mark this current profiling record to be discarded.  We don't
      wish to have SHOW commands show up in profiling.
    */
#if defined(ENABLED_PROFILING)
    thd->profiling.discard_current_query();
#endif
    break;
  case SCH_USER_STATS:
  case SCH_CLIENT_STATS:
  case SCH_THREAD_STATS:
    if (check_global_access(thd, SUPER_ACL | PROCESS_ACL))
      DBUG_RETURN(1);
  case SCH_TABLE_STATS:
  case SCH_INDEX_STATS:
  case SCH_OPTIMIZER_TRACE:
  case SCH_OPEN_TABLES:
  case SCH_VARIABLES:
  case SCH_STATUS:
  case SCH_PROCEDURES:
  case SCH_CHARSETS:
  case SCH_ENGINES:
  case SCH_COLLATIONS:
  case SCH_COLLATION_CHARACTER_SET_APPLICABILITY:
  case SCH_USER_PRIVILEGES:
  case SCH_SCHEMA_PRIVILEGES:
  case SCH_TABLE_PRIVILEGES:
  case SCH_COLUMN_PRIVILEGES:
  case SCH_TABLE_CONSTRAINTS:
  case SCH_KEY_COLUMN_USAGE:
  default:
    break;
  }
  
  SELECT_LEX *select_lex= lex->current_select;
  if (make_schema_select(thd, select_lex, schema_table_idx))
  {
    DBUG_RETURN(1);
  }
  TABLE_LIST *table_list= select_lex->table_list.first;
  table_list->schema_select_lex= schema_select_lex;
  table_list->schema_table_reformed= 1;
  DBUG_RETURN(0);
}


/**
  Read query from packet and store in thd->query.
  Used in COM_QUERY and COM_STMT_PREPARE.

    Sets the following THD variables:
  - query
  - query_length

  @retval
    FALSE ok
  @retval
    TRUE  error;  In this case thd->fatal_error is set
*/

bool alloc_query(THD *thd, const char *packet, uint packet_length)
{
  char *query;
  /* Remove garbage at start and end of query */
  while (packet_length > 0 && my_isspace(thd->charset(), packet[0]))
  {
    packet++;
    packet_length--;
  }
  const char *pos= packet + packet_length;     // Point at end null
  while (packet_length > 0 &&
	 (pos[-1] == ';' || my_isspace(thd->charset() ,pos[-1])))
  {
    pos--;
    packet_length--;
  }
  /* We must allocate some extra memory for query cache 

    The query buffer layout is:
       buffer :==
            <statement>   The input statement(s)
            '\0'          Terminating null char  (1 byte)
            <length>      Length of following current database name (size_t)
            <db_name>     Name of current database
            <flags>       Flags struct
  */
  if (! (query= (char*) thd->memdup_w_gap(packet,
                                          packet_length,
                                          1 + sizeof(size_t) + thd->db_length +
                                          QUERY_CACHE_FLAGS_SIZE)))
      return TRUE;
  query[packet_length]= '\0';
  /*
    Space to hold the name of the current database is allocated.  We
    also store this length, in case current database is changed during
    execution.  We might need to reallocate the 'query' buffer
  */
  char *len_pos = (query + packet_length + 1);
  memcpy(len_pos, (char *) &thd->db_length, sizeof(size_t));
    
  thd->set_query(query, packet_length);
  thd->rewritten_query.free();                 // free here lest PS break

  /* Reclaim some memory */
  thd->packet.shrink(thd->variables.net_buffer_length);
  thd->convert_buffer.shrink(thd->variables.net_buffer_length);

  return FALSE;
}

static void reset_one_shot_variables(THD *thd) 
{
  thd->variables.character_set_client=
    global_system_variables.character_set_client;
  thd->variables.collation_connection=
    global_system_variables.collation_connection;
  thd->variables.collation_database=
    global_system_variables.collation_database;
  thd->variables.collation_server=
    global_system_variables.collation_server;
  thd->update_charset();
  thd->variables.time_zone=
    global_system_variables.time_zone;
  thd->variables.lc_time_names= &my_locale_en_US;
  thd->one_shot_set= 0;
}


static
bool sp_process_definer(THD *thd)
{
  DBUG_ENTER("sp_process_definer");

  LEX *lex= thd->lex;

  /*
    If the definer is not specified, this means that CREATE-statement missed
    DEFINER-clause. DEFINER-clause can be missed in two cases:

      - The user submitted a statement w/o the clause. This is a normal
        case, we should assign CURRENT_USER as definer.

      - Our slave received an updated from the master, that does not
        replicate definer for stored rountines. We should also assign
        CURRENT_USER as definer here, but also we should mark this routine
        as NON-SUID. This is essential for the sake of backward
        compatibility.

        The problem is the slave thread is running under "special" user (@),
        that actually does not exist. In the older versions we do not fail
        execution of a stored routine if its definer does not exist and
        continue the execution under the authorization of the invoker
        (BUG#13198). And now if we try to switch to slave-current-user (@),
        we will fail.

        Actually, this leads to the inconsistent state of master and
        slave (different definers, different SUID behaviour), but it seems,
        this is the best we can do.
  */

  if (!lex->definer)
  {
    Prepared_stmt_arena_holder ps_arena_holder(thd);

    lex->definer= create_default_definer(thd);

    /* Error has been already reported. */
    if (lex->definer == NULL)
      DBUG_RETURN(TRUE);

    if (thd->slave_thread && lex->sphead)
      lex->sphead->m_chistics->suid= SP_IS_NOT_SUID;
  }
  else
  {
    /*
      If the specified definer differs from the current user, we
      should check that the current user has SUPER privilege (in order
      to create a stored routine under another user one must have
      SUPER privilege).
    */
    if ((strcmp(lex->definer->user.str, thd->security_ctx->priv_user) ||
         my_strcasecmp(system_charset_info, lex->definer->host.str,
                       thd->security_ctx->priv_host)) &&
        check_global_access(thd, SUPER_ACL))
    {
      thd->diff_access_denied_errors++;
      my_error(ER_SPECIFIC_ACCESS_DENIED_ERROR, MYF(0), "SUPER");
      DBUG_RETURN(TRUE);
    }
  }

  /* Check that the specified definer exists. Emit a warning if not. */

#ifndef NO_EMBEDDED_ACCESS_CHECKS
  if (!is_acl_user(lex->definer->host.str, lex->definer->user.str))
  {
    push_warning_printf(thd,
                        Sql_condition::WARN_LEVEL_NOTE,
                        ER_NO_SUCH_USER,
                        ER(ER_NO_SUCH_USER),
                        lex->definer->user.str,
                        lex->definer->host.str);
  }
#endif /* NO_EMBEDDED_ACCESS_CHECKS */

  DBUG_RETURN(FALSE);
}


/**
  Auxiliary call that opens and locks tables for LOCK TABLES statement
  and initializes the list of locked tables.

  @param thd     Thread context.
  @param tables  List of tables to be locked.

  @return FALSE in case of success, TRUE in case of error.
*/

static bool lock_tables_open_and_lock_tables(THD *thd, TABLE_LIST *tables)
{
  Lock_tables_prelocking_strategy lock_tables_prelocking_strategy;
  uint counter;
  TABLE_LIST *table;

  thd->in_lock_tables= 1;

  if (open_tables(thd, &tables, &counter, 0, &lock_tables_prelocking_strategy))
    goto err;

  /*
    We allow to change temporary tables even if they were locked for read
    by LOCK TABLES. To avoid a discrepancy between lock acquired at LOCK
    TABLES time and by the statement which is later executed under LOCK TABLES
    we ensure that for temporary tables we always request a write lock (such
    discrepancy can cause problems for the storage engine).
    We don't set TABLE_LIST::lock_type in this case as this might result in
    extra warnings from THD::decide_logging_format() even though binary logging
    is totally irrelevant for LOCK TABLES.
  */
  for (table= tables; table; table= table->next_global)
    if (!table->placeholder() && table->table->s->tmp_table)
      table->table->reginfo.lock_type= TL_WRITE;

  if (lock_tables(thd, tables, counter, 0) ||
      thd->locked_tables_list.init_locked_tables(thd))
    goto err;

  thd->in_lock_tables= 0;

  return FALSE;

err:
  thd->in_lock_tables= 0;

  trans_rollback_stmt(thd);
  /*
    Need to end the current transaction, so the storage engine (InnoDB)
    can free its locks if LOCK TABLES locked some tables before finding
    that it can't lock a table in its list
  */
  trans_commit_implicit(thd);
  /* Close tables and release metadata locks. */
  close_thread_tables(thd);
  DBUG_ASSERT(!thd->locked_tables_mode);
  thd->mdl_context.release_transactional_locks();
  return TRUE;
}


/**
  Execute command saved in thd and lex->sql_command.

  @param thd                       Thread handle

  @todo
    - Invalidate the table in the query cache if something changed
    after unlocking when changes become visible.
    @todo: this is workaround. right way will be move invalidating in
    the unlock procedure.
    - TODO: use check_change_password()

  @retval
    FALSE       OK
  @retval
    TRUE        Error
*/

int
mysql_execute_command(THD *thd)
{
  int res= FALSE;
  int  up_result= 0;
  LEX  *lex= thd->lex;
  /* first SELECT_LEX (have special meaning for many of non-SELECTcommands) */
  SELECT_LEX *select_lex= &lex->select_lex;
  /* first table of first SELECT_LEX */
  TABLE_LIST *first_table= select_lex->table_list.first;
  /* list of all tables in query */
  TABLE_LIST *all_tables;
  /* most outer SELECT_LEX_UNIT of query */
  SELECT_LEX_UNIT *unit= &lex->unit;
#ifdef HAVE_REPLICATION
  /* have table map for update for multi-update statement (BUG#37051) */
  bool have_table_map_for_update= FALSE;
#endif
  DBUG_ENTER("mysql_execute_command");
  DBUG_ASSERT(!lex->describe || is_explainable_query(lex->sql_command));

  if (unlikely(lex->is_broken()))
  {
    // Force a Reprepare, to get a fresh LEX
    Reprepare_observer *reprepare_observer= thd->get_reprepare_observer();
    if (reprepare_observer &&
        reprepare_observer->report_error(thd))
    {
      DBUG_ASSERT(thd->is_error());
      DBUG_RETURN(1);
    }
  }

#ifdef WITH_PARTITION_STORAGE_ENGINE
  thd->work_part_info= 0;
#endif

  DBUG_ASSERT(thd->transaction.stmt.is_empty() || thd->in_sub_stmt);
  /*
    In many cases first table of main SELECT_LEX have special meaning =>
    check that it is first table in global list and relink it first in 
    queries_tables list if it is necessary (we need such relinking only
    for queries with subqueries in select list, in this case tables of
    subqueries will go to global list first)

    all_tables will differ from first_table only if most upper SELECT_LEX
    do not contain tables.

    Because of above in place where should be at least one table in most
    outer SELECT_LEX we have following check:
    DBUG_ASSERT(first_table == all_tables);
    DBUG_ASSERT(first_table == all_tables && first_table != 0);
  */
  lex->first_lists_tables_same();
  /* should be assigned after making first tables same */
  all_tables= lex->query_tables;
  /* set context for commands which do not use setup_tables */
  select_lex->
    context.resolve_in_table_list_only(select_lex->
                                       table_list.first);

  /*
    Reset warning count for each query that uses tables
    A better approach would be to reset this for any commands
    that is not a SHOW command or a select that only access local
    variables, but for now this is probably good enough.
  */
  if ((sql_command_flags[lex->sql_command] & CF_DIAGNOSTIC_STMT) != 0)
    thd->get_stmt_da()->set_warning_info_read_only(TRUE);
  else
  {
    thd->get_stmt_da()->set_warning_info_read_only(FALSE);
    if (all_tables)
      thd->get_stmt_da()->opt_clear_warning_info(thd->query_id);
  }

#ifdef HAVE_REPLICATION
  if (unlikely(thd->slave_thread))
  {
    if (lex->sql_command == SQLCOM_DROP_TRIGGER)
    {
      /*
        When dropping a trigger, we need to load its table name
        before checking slave filter rules.
      */
      add_table_for_trigger(thd, thd->lex->spname, 1, &all_tables);
      
      if (!all_tables)
      {
        /*
          If table name cannot be loaded,
          it means the trigger does not exists possibly because
          CREATE TRIGGER was previously skipped for this trigger
          according to slave filtering rules.
          Returning success without producing any errors in this case.
        */
        DBUG_RETURN(0);
      }
      
      // force searching in slave.cc:tables_ok() 
      all_tables->updating= 1;
    }

    /*
      For fix of BUG#37051, the master stores the table map for update
      in the Query_log_event, and the value is assigned to
      thd->variables.table_map_for_update before executing the update
      query.

      If thd->variables.table_map_for_update is set, then we are
      replicating from a new master, we can use this value to apply
      filter rules without opening all the tables. However If
      thd->variables.table_map_for_update is not set, then we are
      replicating from an old master, so we just skip this and
      continue with the old method. And of course, the bug would still
      exist for old masters.
    */
    if (lex->sql_command == SQLCOM_UPDATE_MULTI &&
        thd->table_map_for_update)
    {
      have_table_map_for_update= TRUE;
      table_map table_map_for_update= thd->table_map_for_update;
      uint nr= 0;
      TABLE_LIST *table;
      for (table=all_tables; table; table=table->next_global, nr++)
      {
        if (table_map_for_update & ((table_map)1 << nr))
          table->updating= TRUE;
        else
          table->updating= FALSE;
      }

      if (all_tables_not_ok(thd, all_tables))
      {
        /* we warn the slave SQL thread */
        my_message(ER_SLAVE_IGNORED_TABLE, ER(ER_SLAVE_IGNORED_TABLE), MYF(0));
        if (thd->one_shot_set)
          reset_one_shot_variables(thd);
        DBUG_RETURN(0);
      }
      
      for (table=all_tables; table; table=table->next_global)
        table->updating= TRUE;
    }
    
    /*
      Check if statment should be skipped because of slave filtering
      rules

      Exceptions are:
      - UPDATE MULTI: For this statement, we want to check the filtering
        rules later in the code
      - SET: we always execute it (Not that many SET commands exists in
        the binary log anyway -- only 4.1 masters write SET statements,
	in 5.0 there are no SET statements in the binary log)
      - DROP TEMPORARY TABLE IF EXISTS: we always execute it (otherwise we
        have stale files on slave caused by exclusion of one tmp table).
    */
    if (!(lex->sql_command == SQLCOM_UPDATE_MULTI) &&
	!(lex->sql_command == SQLCOM_SET_OPTION) &&
	!(lex->sql_command == SQLCOM_DROP_TABLE &&
          lex->drop_temporary && lex->drop_if_exists) &&
        all_tables_not_ok(thd, all_tables))
    {
      /* we warn the slave SQL thread */
      my_message(ER_SLAVE_IGNORED_TABLE, ER(ER_SLAVE_IGNORED_TABLE), MYF(0));
      if (thd->one_shot_set)
      {
        /*
          It's ok to check thd->one_shot_set here:

          The charsets in a MySQL 5.0 slave can change by both a binlogged
          SET ONE_SHOT statement and the event-internal charset setting, 
          and these two ways to change charsets do not seems to work
          together.

          At least there seems to be problems in the rli cache for
          charsets if we are using ONE_SHOT.  Note that this is normally no
          problem because either the >= 5.0 slave reads a 4.1 binlog (with
          ONE_SHOT) *or* or 5.0 binlog (without ONE_SHOT) but never both."
        */
        reset_one_shot_variables(thd);
      }
      DBUG_RETURN(0);
    }
    /* 
       Execute deferred events first
       Bug lp1068210 or upstream 67504: Test first to see if we are executing
       within a sub statement. If so, DO NOT execute any deferred events, they
       have already been executed by the parent statement and have no bearing
       on the sub statement and can cause faulty behavior.
    */
    if (thd->in_sub_stmt == 0)
      if (slave_execute_deferred_events(thd))
          DBUG_RETURN(-1);
  }
  else
  {
#endif /* HAVE_REPLICATION */
    /*
      When option readonly is set deny operations which change non-temporary
      tables. Except for the replication thread and the 'super' users.
    */
    if (deny_updates_if_read_only_option(thd, all_tables))
    {
      my_error(ER_OPTION_PREVENTS_STATEMENT, MYF(0), "--read-only");
      DBUG_RETURN(-1);
    }
#ifdef HAVE_REPLICATION
  } /* endif unlikely slave */
#endif

  status_var_increment(thd->status_var.com_stat[lex->sql_command]);

  Opt_trace_start ots(thd, all_tables, lex->sql_command, &lex->var_list,
                      thd->query(), thd->query_length(), NULL,
                      thd->variables.character_set_client);

  Opt_trace_object trace_command(&thd->opt_trace);
  Opt_trace_array trace_command_steps(&thd->opt_trace, "steps");

  DBUG_ASSERT(thd->transaction.stmt.cannot_safely_rollback() == FALSE);

  switch (gtid_pre_statement_checks(thd))
  {
  case GTID_STATEMENT_EXECUTE:
    break;
  case GTID_STATEMENT_CANCEL:
    DBUG_RETURN(-1);
  case GTID_STATEMENT_SKIP:
    my_ok(thd);
    DBUG_RETURN(0);
  }

  /*
    End a active transaction so that this command will have it's
    own transaction and will also sync the binary log. If a DDL is
    not run in it's own transaction it may simply never appear on
    the slave in case the outside transaction rolls back.
  */
  if (stmt_causes_implicit_commit(thd, CF_IMPLICIT_COMMIT_BEGIN))
  {
    /*
      Note that this should never happen inside of stored functions
      or triggers as all such statements prohibited there.
    */
    DBUG_ASSERT(! thd->in_sub_stmt);
    /* Commit or rollback the statement transaction. */
    thd->is_error() ? trans_rollback_stmt(thd) : trans_commit_stmt(thd);
    /* Commit the normal transaction if one is active. */
    if (trans_commit_implicit(thd))
      goto error;
    /* Release metadata locks acquired in this transaction. */
    thd->mdl_context.release_transactional_locks();
  }

#ifndef DBUG_OFF
  if (lex->sql_command != SQLCOM_SET_OPTION)
    DEBUG_SYNC(thd,"before_execute_sql_command");
#endif

  /*
    Check if we are in a read-only transaction and we're trying to
    execute a statement which should always be disallowed in such cases.

    Note that this check is done after any implicit commits.
  */
  if (thd->tx_read_only &&
      (sql_command_flags[lex->sql_command] & CF_DISALLOW_IN_RO_TRANS))
  {
    my_error(ER_CANT_EXECUTE_IN_READ_ONLY_TRANSACTION, MYF(0));
    goto error;
  }

  /*
    Close tables open by HANDLERs before executing DDL statement
    which is going to affect those tables.

    This should happen before temporary tables are pre-opened as
    otherwise we will get errors about attempt to re-open tables
    if table to be changed is open through HANDLER.

    Note that even although this is done before any privilege
    checks there is no security problem here as closing open
    HANDLER doesn't require any privileges anyway.
  */
  if (sql_command_flags[lex->sql_command] & CF_HA_CLOSE)
    mysql_ha_rm_tables(thd, all_tables);

  /*
    Pre-open temporary tables to simplify privilege checking
    for statements which need this.
  */
  if (sql_command_flags[lex->sql_command] & CF_PREOPEN_TMP_TABLES)
  {
    if (open_temporary_tables(thd, all_tables))
      goto error;
  }

  switch (lex->sql_command) {

  case SQLCOM_SHOW_STATUS:
  {
    system_status_var old_status_var= thd->status_var;
    thd->initial_status_var= &old_status_var;

    if (!(res= select_precheck(thd, lex, all_tables, first_table)))
      res= execute_sqlcom_select(thd, all_tables);

    /* Don't log SHOW STATUS commands to slow query log */
    thd->server_status&= ~(SERVER_QUERY_NO_INDEX_USED |
                           SERVER_QUERY_NO_GOOD_INDEX_USED);
    /*
      restore status variables, as we don't want 'show status' to cause
      changes
    */
    mysql_mutex_lock(&LOCK_status);
    add_diff_to_status(&global_status_var, &thd->status_var,
                       &old_status_var);
    thd->status_var= old_status_var;
    mysql_mutex_unlock(&LOCK_status);
    break;
  }
  case SQLCOM_SHOW_EVENTS:
#ifndef HAVE_EVENT_SCHEDULER
    my_error(ER_NOT_SUPPORTED_YET, MYF(0), "embedded server");
    break;
#endif
  case SQLCOM_SHOW_STATUS_PROC:
  case SQLCOM_SHOW_STATUS_FUNC:
  case SQLCOM_SHOW_DATABASES:
  case SQLCOM_SHOW_TABLES:
  case SQLCOM_SHOW_TRIGGERS:
  case SQLCOM_SHOW_TABLE_STATUS:
  case SQLCOM_SHOW_OPEN_TABLES:
  case SQLCOM_SHOW_PLUGINS:
  case SQLCOM_SHOW_FIELDS:
  case SQLCOM_SHOW_KEYS:
  case SQLCOM_SHOW_VARIABLES:
  case SQLCOM_SHOW_CHARSETS:
  case SQLCOM_SHOW_COLLATIONS:
  case SQLCOM_SHOW_STORAGE_ENGINES:
  case SQLCOM_SHOW_PROFILE:
  case SQLCOM_SELECT:
  {
    thd->status_var.last_query_cost= 0.0;
    thd->status_var.last_query_partial_plans= 0;

    if ((res= select_precheck(thd, lex, all_tables, first_table)))
      break;

    res= execute_sqlcom_select(thd, all_tables);
    break;
  }
case SQLCOM_PREPARE:
  {
    mysql_sql_stmt_prepare(thd);
    break;
  }
  case SQLCOM_EXECUTE:
  {
    mysql_sql_stmt_execute(thd);
    break;
  }
  case SQLCOM_DEALLOCATE_PREPARE:
  {
    mysql_sql_stmt_close(thd);
    break;
  }
  case SQLCOM_DO:
    if (check_table_access(thd, SELECT_ACL, all_tables, FALSE, UINT_MAX, FALSE)
        || open_and_lock_tables(thd, all_tables, TRUE, 0))
      goto error;

    res= mysql_do(thd, *lex->insert_list);
    break;

  case SQLCOM_EMPTY_QUERY:
    my_ok(thd);
    break;

  case SQLCOM_HELP:
    res= mysqld_help(thd,lex->help_arg);
    break;

#ifndef EMBEDDED_LIBRARY
  case SQLCOM_PURGE:
  {
    if (check_global_access(thd, SUPER_ACL))
      goto error;
    if (lex->type == 0)
    {
      /* PURGE MASTER LOGS TO 'file' */
      res = purge_master_logs(thd, lex->to_log);
      break;
    }
    if (lex->type == PURGE_BITMAPS_TO_LSN)
    {
      /* PURGE CHANGED_PAGE_BITMAPS BEFORE lsn */
      ulonglong lsn= 0;
      Item *it= (Item *)lex->value_list.head();
      if ((!it->fixed && it->fix_fields(lex->thd, &it)) || it->check_cols(1)
          || it->null_value)
      {
        my_error(ER_WRONG_ARGUMENTS, MYF(0),
                 "PURGE CHANGED_PAGE_BITMAPS BEFORE");
        goto error;
      }
      lsn= it->val_uint();
      res= ha_purge_changed_page_bitmaps(lsn);
      if (res)
      {
        my_error(ER_LOG_PURGE_UNKNOWN_ERR, MYF(0),
                 "PURGE CHANGED_PAGE_BITMAPS BEFORE");
        goto error;
      }
      my_ok(thd);
      break;
    }
  }
  case SQLCOM_PURGE_BEFORE:
  {
    Item *it;

    if (check_global_access(thd, SUPER_ACL))
      goto error;
    /* PURGE MASTER LOGS BEFORE 'data' */
    it= (Item *)lex->value_list.head();
    if ((!it->fixed && it->fix_fields(lex->thd, &it)) ||
        it->check_cols(1))
    {
      my_error(ER_WRONG_ARGUMENTS, MYF(0), "PURGE LOGS BEFORE");
      goto error;
    }
    it= new Item_func_unix_timestamp(it);
    /*
      it is OK only emulate fix_fieds, because we need only
      value of constant
    */
    it->quick_fix_field();
    res = purge_master_logs_before_date(thd, (ulong)it->val_int());
    break;
  }
  case SQLCOM_PURGE_ARCHIVE:
  {
    if (check_global_access(thd, SUPER_ACL))
      goto error;
    /* PURGE ARCHIVED LOGS TO 'file' */
    if (!ha_purge_archive_logs_to(NULL, NULL, lex->to_log)) {
      my_ok(thd);
    } else {
      my_error(ER_LOG_PURGE_UNKNOWN_ERR, MYF(0), "PURGE ARCHIVE LOGS TO");
      goto error;
    }

    break;
  }
  case SQLCOM_PURGE_ARCHIVE_BEFORE:
  {
    Item *it;

    if (check_global_access(thd, SUPER_ACL))
      goto error;
    /* PURGE ARCHIVE LOGS BEFORE 'data' */
    it= (Item *)lex->value_list.head();
    if ((!it->fixed && it->fix_fields(lex->thd, &it)) ||
        it->check_cols(1))
    {
      my_error(ER_WRONG_ARGUMENTS, MYF(0), "PURGE ARCHIVE LOGS BEFORE");
      goto error;
    }
    it= new Item_func_unix_timestamp(it);
    /*
      it is OK only emulate fix_fieds, because we need only
      value of constant
    */
    it->quick_fix_field();
    ulong before_timestamp = (ulong)it->val_int();
    if (!ha_purge_archive_logs(NULL, NULL, &before_timestamp )) {
      my_ok(thd);
    } else {
      my_error(ER_LOG_PURGE_UNKNOWN_ERR, MYF(0), "PURGE ARCHIVE LOGS BEFORE");
      goto error;
    }
    break;
  }
#endif
  case SQLCOM_SHOW_WARNS:
  {
    res= mysqld_show_warnings(thd, (ulong)
			      ((1L << (uint) Sql_condition::WARN_LEVEL_NOTE) |
			       (1L << (uint) Sql_condition::WARN_LEVEL_WARN) |
			       (1L << (uint) Sql_condition::WARN_LEVEL_ERROR)
			       ));
    break;
  }
  case SQLCOM_SHOW_ERRORS:
  {
    res= mysqld_show_warnings(thd, (ulong)
			      (1L << (uint) Sql_condition::WARN_LEVEL_ERROR));
    break;
  }
  case SQLCOM_SHOW_PROFILES:
  {
#if defined(ENABLED_PROFILING)
    thd->profiling.discard_current_query();
    res= thd->profiling.show_profiles();
    if (res)
      goto error;
#else
    my_error(ER_FEATURE_DISABLED, MYF(0), "SHOW PROFILES", "enable-profiling");
    goto error;
#endif
    break;
  }

#ifdef HAVE_REPLICATION
  case SQLCOM_SHOW_SLAVE_HOSTS:
  {
    if (check_global_access(thd, REPL_SLAVE_ACL))
      goto error;
    res= show_slave_hosts(thd);
    break;
  }
  case SQLCOM_SHOW_RELAYLOG_EVENTS:
  {
    if (check_global_access(thd, REPL_SLAVE_ACL))
      goto error;
    res = mysql_show_relaylog_events(thd);
    break;
  }
  case SQLCOM_SHOW_BINLOG_EVENTS:
  {
    if (check_global_access(thd, REPL_SLAVE_ACL))
      goto error;
    res = mysql_show_binlog_events(thd);
    break;
  }
#endif

  case SQLCOM_ASSIGN_TO_KEYCACHE:
  {
    DBUG_ASSERT(first_table == all_tables && first_table != 0);
    if (check_access(thd, INDEX_ACL, first_table->db,
                     &first_table->grant.privilege,
                     &first_table->grant.m_internal,
                     0, 0))
      goto error;
    res= mysql_assign_to_keycache(thd, first_table, &lex->ident);
    break;
  }
  case SQLCOM_PRELOAD_KEYS:
  {
    DBUG_ASSERT(first_table == all_tables && first_table != 0);
    if (check_access(thd, INDEX_ACL, first_table->db,
                     &first_table->grant.privilege,
                     &first_table->grant.m_internal,
                     0, 0))
      goto error;
    res = mysql_preload_keys(thd, first_table);
    break;
  }
#ifdef HAVE_REPLICATION
  case SQLCOM_CHANGE_MASTER:
  {
    if (check_global_access(thd, SUPER_ACL))
      goto error;
    mysql_mutex_lock(&LOCK_active_mi);
    if (active_mi != NULL)
      res= change_master(thd, active_mi);
    else
      my_message(ER_SLAVE_CONFIGURATION, ER(ER_SLAVE_CONFIGURATION),
                 MYF(0));
    mysql_mutex_unlock(&LOCK_active_mi);
    break;
  }
  case SQLCOM_SHOW_SLAVE_NOLOCK_STAT:
  case SQLCOM_SHOW_SLAVE_STAT:
  {
    /* Accept one of two privileges */
    if (check_global_access(thd, SUPER_ACL | REPL_CLIENT_ACL))
      goto error;
    bool do_lock=SQLCOM_SHOW_SLAVE_NOLOCK_STAT != lex->sql_command;
    if(do_lock)
    {
      mysql_mutex_lock(&LOCK_active_mi);
    }
    res = show_slave_status(thd, active_mi);
    if(do_lock)
    {
      mysql_mutex_unlock(&LOCK_active_mi);
    }
    DBUG_EXECUTE_IF("after_show_slave_status",
                    {
                      const char act[]=
                        "now "
                        "signal signal.after_show_slave_status";
                      DBUG_ASSERT(opt_debug_sync_timeout > 0);
                      DBUG_ASSERT(!debug_sync_set_action(current_thd,
                                                         STRING_WITH_LEN(act)));
                    };);
    break;
  }
  case SQLCOM_SHOW_MASTER_STAT:
  {
    /* Accept one of two privileges */
    if (check_global_access(thd, SUPER_ACL | REPL_CLIENT_ACL))
      goto error;
    res = show_master_status(thd);
    break;
  }

#endif /* HAVE_REPLICATION */
  case SQLCOM_SHOW_ENGINE_STATUS:
    {
      if (check_global_access(thd, PROCESS_ACL))
        goto error;
      res = ha_show_status(thd, lex->create_info.db_type, HA_ENGINE_STATUS);
      break;
    }
  case SQLCOM_SHOW_ENGINE_MUTEX:
    {
      if (check_global_access(thd, PROCESS_ACL))
        goto error;
      res = ha_show_status(thd, lex->create_info.db_type, HA_ENGINE_MUTEX);
      break;
    }
  case SQLCOM_CREATE_TABLE:
  {
    DBUG_ASSERT(first_table == all_tables && first_table != 0);
    bool link_to_local;
    TABLE_LIST *create_table= first_table;
    TABLE_LIST *select_tables= lex->create_last_non_select_table->next_global;

    /*
      Code below (especially in mysql_create_table() and select_create
      methods) may modify HA_CREATE_INFO structure in LEX, so we have to
      use a copy of this structure to make execution prepared statement-
      safe. A shallow copy is enough as this code won't modify any memory
      referenced from this structure.
    */
    HA_CREATE_INFO create_info(lex->create_info);
    /*
      We need to copy alter_info for the same reasons of re-execution
      safety, only in case of Alter_info we have to do (almost) a deep
      copy.
    */
    Alter_info alter_info(lex->alter_info, thd->mem_root);

    if (thd->is_fatal_error)
    {
      /* If out of memory when creating a copy of alter_info. */
      res= 1;
      goto end_with_restore_list;
    }

    if ((res= create_table_precheck(thd, select_tables, create_table)))
      goto end_with_restore_list;

    /* Might have been updated in create_table_precheck */
    create_info.alias= create_table->alias;

    /* Fix names if symlinked or relocated tables */
    if (append_file_to_dir(thd, &create_info.data_file_name,
			   create_table->table_name) ||
	append_file_to_dir(thd, &create_info.index_file_name,
			   create_table->table_name))
      goto end_with_restore_list;

    /*
      If no engine type was given, work out the default now
      rather than at parse-time.
    */
    if (!(create_info.used_fields & HA_CREATE_USED_ENGINE))
      create_info.db_type= create_info.options & HA_LEX_CREATE_TMP_TABLE ?
              ha_default_temp_handlerton(thd) : ha_default_handlerton(thd);
    /*
      If we are using SET CHARSET without DEFAULT, add an implicit
      DEFAULT to not confuse old users. (This may change).
    */
    if ((create_info.used_fields &
	 (HA_CREATE_USED_DEFAULT_CHARSET | HA_CREATE_USED_CHARSET)) ==
	HA_CREATE_USED_CHARSET)
    {
      create_info.used_fields&= ~HA_CREATE_USED_CHARSET;
      create_info.used_fields|= HA_CREATE_USED_DEFAULT_CHARSET;
      create_info.default_table_charset= create_info.table_charset;
      create_info.table_charset= 0;
    }

#ifdef WITH_PARTITION_STORAGE_ENGINE
    {
      partition_info *part_info= thd->lex->part_info;
      if (part_info && !(part_info= thd->lex->part_info->get_clone()))
      {
        res= -1;
        goto end_with_restore_list;
      }
      thd->work_part_info= part_info;
    }
#endif

    if (select_lex->item_list.elements)		// With select
    {
      select_result *result;

      /*
        CREATE TABLE...IGNORE/REPLACE SELECT... can be unsafe, unless
        ORDER BY PRIMARY KEY clause is used in SELECT statement. We therefore
        use row based logging if mixed or row based logging is available.
        TODO: Check if the order of the output of the select statement is
        deterministic. Waiting for BUG#42415
      */
      if(lex->ignore)
        lex->set_stmt_unsafe(LEX::BINLOG_STMT_UNSAFE_CREATE_IGNORE_SELECT);
      
      if(lex->duplicates == DUP_REPLACE)
        lex->set_stmt_unsafe(LEX::BINLOG_STMT_UNSAFE_CREATE_REPLACE_SELECT);

      /*
        If:
        a) we inside an SP and there was NAME_CONST substitution,
        b) binlogging is on (STMT mode),
        c) we log the SP as separate statements
        raise a warning, as it may cause problems
        (see 'NAME_CONST issues' in 'Binary Logging of Stored Programs')
       */
      if (thd->query_name_consts && 
          mysql_bin_log.is_open() &&
          thd->variables.binlog_format == BINLOG_FORMAT_STMT &&
          !mysql_bin_log.is_query_in_union(thd, thd->query_id))
      {
        List_iterator_fast<Item> it(select_lex->item_list);
        Item *item;
        uint splocal_refs= 0;
        /* Count SP local vars in the top-level SELECT list */
        while ((item= it++))
        {
          if (item->is_splocal())
            splocal_refs++;
        }
        /*
          If it differs from number of NAME_CONST substitution applied,
          we may have a SOME_FUNC(NAME_CONST()) in the SELECT list,
          that may cause a problem with binary log (see BUG#35383),
          raise a warning. 
        */
        if (splocal_refs != thd->query_name_consts)
          push_warning(thd, 
                       Sql_condition::WARN_LEVEL_WARN,
                       ER_UNKNOWN_ERROR,
"Invoked routine ran a statement that may cause problems with "
"binary log, see 'NAME_CONST issues' in 'Binary Logging of Stored Programs' "
"section of the manual.");
      }
      
      select_lex->options|= SELECT_NO_UNLOCK;
      unit->set_limit(select_lex);

      /*
        Disable non-empty MERGE tables with CREATE...SELECT. Too
        complicated. See Bug #26379. Empty MERGE tables are read-only
        and don't allow CREATE...SELECT anyway.
      */
      if (create_info.used_fields & HA_CREATE_USED_UNION)
      {
        my_error(ER_WRONG_OBJECT, MYF(0), create_table->db,
                 create_table->table_name, "BASE TABLE");
        res= 1;
        goto end_with_restore_list;
      }

      res= open_normal_and_derived_tables(thd, all_tables, 0);
      if (res)
      {
        /* Got error or warning. Set res to 1 if error */
        if (!(res= thd->is_error()))
          my_ok(thd);                           // CREATE ... IF NOT EXISTS
      }
      else
      {
        /* The table already exists */
        if (create_table->table || create_table->view)
        {
          if (create_info.options & HA_LEX_CREATE_IF_NOT_EXISTS)
          {
            push_warning_printf(thd, Sql_condition::WARN_LEVEL_NOTE,
                                ER_TABLE_EXISTS_ERROR,
                                ER(ER_TABLE_EXISTS_ERROR),
                                create_info.alias);
            my_ok(thd);
          }
          else
          {
            my_error(ER_TABLE_EXISTS_ERROR, MYF(0), create_info.alias);
            res= 1;
          }
          goto end_with_restore_list;
        }

        /*
          Remove target table from main select and name resolution
          context. This can't be done earlier as it will break view merging in
          statements like "CREATE TABLE IF NOT EXISTS existing_view SELECT".
        */
        lex->unlink_first_table(&link_to_local);

        /* Updating any other table is prohibited in CTS statement */
        for (TABLE_LIST *table= lex->query_tables; table;
             table= table->next_global)
          if (table->lock_type >= TL_WRITE_ALLOW_WRITE)
          {
            res= 1;
            my_error(ER_CANT_UPDATE_TABLE_IN_CREATE_TABLE_SELECT, MYF(0),
                     table->table_name, create_info.alias);
            goto end_with_restore_list;
          }

        /*
          select_create is currently not re-execution friendly and
          needs to be created for every execution of a PS/SP.
        */
        if ((result= new select_create(create_table,
                                       &create_info,
                                       &alter_info,
                                       select_lex->item_list,
                                       lex->duplicates,
                                       lex->ignore,
                                       select_tables)))
        {
          /*
            CREATE from SELECT give its SELECT_LEX for SELECT,
            and item_list belong to SELECT
          */
          res= handle_select(thd, result, 0);
          delete result;
        }

        lex->link_first_table_back(create_table, link_to_local);
      }
    }
    else
    {
      /* regular create */
      if (create_info.options & HA_LEX_CREATE_TABLE_LIKE)
      {
        /* CREATE TABLE ... LIKE ... */
        res= mysql_create_like_table(thd, create_table, select_tables,
                                     &create_info);
      }
      else
      {
        /* Regular CREATE TABLE */
        res= mysql_create_table(thd, create_table,
                                &create_info, &alter_info);
      }
      if (!res)
        my_ok(thd);
    }

end_with_restore_list:
    break;
  }
  case SQLCOM_CREATE_INDEX:
    /* Fall through */
  case SQLCOM_DROP_INDEX:
  /*
    CREATE INDEX and DROP INDEX are implemented by calling ALTER
    TABLE with proper arguments.

    In the future ALTER TABLE will notice that the request is to
    only add indexes and create these one by one for the existing
    table without having to do a full rebuild.
  */
  {
    /* Prepare stack copies to be re-execution safe */
    HA_CREATE_INFO create_info;
    Alter_info alter_info(lex->alter_info, thd->mem_root);

    if (thd->is_fatal_error) /* out of memory creating a copy of alter_info */
      goto error;

    DBUG_ASSERT(first_table == all_tables && first_table != 0);
    if (check_one_table_access(thd, INDEX_ACL, all_tables))
      goto error; /* purecov: inspected */
    /*
      Currently CREATE INDEX or DROP INDEX cause a full table rebuild
      and thus classify as slow administrative statements just like
      ALTER TABLE.
    */
    thd->enable_slow_log= opt_log_slow_admin_statements;

    memset(&create_info, 0, sizeof(create_info));
    create_info.db_type= 0;
    create_info.row_type= ROW_TYPE_NOT_USED;
    create_info.default_table_charset= thd->variables.collation_database;

    res= mysql_alter_table(thd, first_table->db, first_table->table_name,
                           &create_info, first_table, &alter_info,
                           0, (ORDER*) 0, 0);
    break;
  }
#ifdef HAVE_REPLICATION
  case SQLCOM_SLAVE_START:
  {
    mysql_mutex_lock(&LOCK_active_mi);
    if (active_mi != NULL)
      res= start_slave(thd, active_mi, 1 /* net report*/);
    else
      my_message(ER_SLAVE_CONFIGURATION, ER(ER_SLAVE_CONFIGURATION),
                 MYF(0));
    mysql_mutex_unlock(&LOCK_active_mi);
    break;
  }
  case SQLCOM_SLAVE_STOP:
  /*
    If the client thread has locked tables, a deadlock is possible.
    Assume that
    - the client thread does LOCK TABLE t READ.
    - then the master updates t.
    - then the SQL slave thread wants to update t,
      so it waits for the client thread because t is locked by it.
    - then the client thread does SLAVE STOP.
      SLAVE STOP waits for the SQL slave thread to terminate its
      update t, which waits for the client thread because t is locked by it.
    To prevent that, refuse SLAVE STOP if the
    client thread has locked tables
  */
  if (thd->locked_tables_mode ||
      thd->in_active_multi_stmt_transaction() || thd->global_read_lock.is_acquired())
  {
    my_message(ER_LOCK_OR_ACTIVE_TRANSACTION,
               ER(ER_LOCK_OR_ACTIVE_TRANSACTION), MYF(0));
    goto error;
  }
  {
    mysql_mutex_lock(&LOCK_active_mi);
    if (active_mi != NULL)
      res= stop_slave(thd, active_mi, 1 /* net report*/);
    else
      my_message(ER_SLAVE_CONFIGURATION, ER(ER_SLAVE_CONFIGURATION),
                 MYF(0));
    mysql_mutex_unlock(&LOCK_active_mi);
    break;
  }
#endif /* HAVE_REPLICATION */

  case SQLCOM_RENAME_TABLE:
  {
    DBUG_ASSERT(first_table == all_tables && first_table != 0);
    TABLE_LIST *table;
    for (table= first_table; table; table= table->next_local->next_local)
    {
      if (check_access(thd, ALTER_ACL | DROP_ACL, table->db,
                       &table->grant.privilege,
                       &table->grant.m_internal,
                       0, 0) ||
          check_access(thd, INSERT_ACL | CREATE_ACL, table->next_local->db,
                       &table->next_local->grant.privilege,
                       &table->next_local->grant.m_internal,
                       0, 0))
	goto error;
      TABLE_LIST old_list, new_list;
      /*
        we do not need initialize old_list and new_list because we will
        come table[0] and table->next[0] there
      */
      old_list= table[0];
      new_list= table->next_local[0];
      if (check_grant(thd, ALTER_ACL | DROP_ACL, &old_list, FALSE, 1, FALSE) ||
         (!test_all_bits(table->next_local->grant.privilege,
                         INSERT_ACL | CREATE_ACL) &&
          check_grant(thd, INSERT_ACL | CREATE_ACL, &new_list, FALSE, 1,
                      FALSE)))
        goto error;
    }

    if (mysql_rename_tables(thd, first_table, 0))
      goto error;
    break;
  }
#ifndef EMBEDDED_LIBRARY
  case SQLCOM_SHOW_BINLOGS:
#ifdef DONT_ALLOW_SHOW_COMMANDS
    my_message(ER_NOT_ALLOWED_COMMAND, ER(ER_NOT_ALLOWED_COMMAND),
               MYF(0)); /* purecov: inspected */
    goto error;
#else
    {
      if (check_global_access(thd, SUPER_ACL | REPL_CLIENT_ACL))
	goto error;
      res = show_binlogs(thd);
      break;
    }
#endif
#endif /* EMBEDDED_LIBRARY */
  case SQLCOM_SHOW_CREATE:
    DBUG_ASSERT(first_table == all_tables && first_table != 0);
#ifdef DONT_ALLOW_SHOW_COMMANDS
    my_message(ER_NOT_ALLOWED_COMMAND, ER(ER_NOT_ALLOWED_COMMAND),
               MYF(0)); /* purecov: inspected */
    goto error;
#else
    {
     /*
        Access check:
        SHOW CREATE TABLE require any privileges on the table level (ie
        effecting all columns in the table).
        SHOW CREATE VIEW require the SHOW_VIEW and SELECT ACLs on the table
        level.
        NOTE: SHOW_VIEW ACL is checked when the view is created.
      */

      DBUG_PRINT("debug", ("lex->only_view: %d, table: %s.%s",
                           lex->only_view,
                           first_table->db, first_table->table_name));
      if (lex->only_view)
      {
        if (check_table_access(thd, SELECT_ACL, first_table, FALSE, 1, FALSE))
        {
          DBUG_PRINT("debug", ("check_table_access failed"));
          my_error(ER_TABLEACCESS_DENIED_ERROR, MYF(0),
                  "SHOW", thd->security_ctx->priv_user,
                  thd->security_ctx->host_or_ip, first_table->alias);
          goto error;
        }
        DBUG_PRINT("debug", ("check_table_access succeeded"));

        /* Ignore temporary tables if this is "SHOW CREATE VIEW" */
        first_table->open_type= OT_BASE_ONLY;

      }
      else
      {
        /*
          Temporary tables should be opened for SHOW CREATE TABLE, but not
          for SHOW CREATE VIEW.
        */
        if (open_temporary_tables(thd, all_tables))
          goto error;

        /*
          The fact that check_some_access() returned FALSE does not mean that
          access is granted. We need to check if first_table->grant.privilege
          contains any table-specific privilege.
        */
        DBUG_PRINT("debug", ("first_table->grant.privilege: %lx",
                             first_table->grant.privilege));
        if (check_some_access(thd, SHOW_CREATE_TABLE_ACLS, first_table) ||
            (first_table->grant.privilege & SHOW_CREATE_TABLE_ACLS) == 0)
        {
          my_error(ER_TABLEACCESS_DENIED_ERROR, MYF(0),
                  "SHOW", thd->security_ctx->priv_user,
                  thd->security_ctx->host_or_ip, first_table->alias);
          goto error;
        }
      }

      /* Access is granted. Execute the command.  */
      res= mysqld_show_create(thd, first_table);
      break;
    }
#endif
  case SQLCOM_CHECKSUM:
  {
    DBUG_ASSERT(first_table == all_tables && first_table != 0);
    if (check_table_access(thd, SELECT_ACL, all_tables,
                           FALSE, UINT_MAX, FALSE))
      goto error; /* purecov: inspected */

    res = mysql_checksum_table(thd, first_table, &lex->check_opt);
    break;
  }
  case SQLCOM_UPDATE:
  {
    ha_rows found= 0, updated= 0;
    DBUG_ASSERT(first_table == all_tables && first_table != 0);
    if (update_precheck(thd, all_tables))
      break;

    /*
      UPDATE IGNORE can be unsafe. We therefore use row based
      logging if mixed or row based logging is available.
      TODO: Check if the order of the output of the select statement is
      deterministic. Waiting for BUG#42415
    */
    if (lex->ignore)
      lex->set_stmt_unsafe(LEX::BINLOG_STMT_UNSAFE_UPDATE_IGNORE);

    DBUG_ASSERT(select_lex->offset_limit == 0);
    unit->set_limit(select_lex);
    MYSQL_UPDATE_START(thd->query());
    res= (up_result= mysql_update(thd, all_tables,
                                  select_lex->item_list,
                                  lex->value_list,
                                  select_lex->where,
                                  select_lex->order_list.elements,
                                  select_lex->order_list.first,
                                  unit->select_limit_cnt,
                                  lex->duplicates, lex->ignore,
                                  &found, &updated));
    MYSQL_UPDATE_DONE(res, found, updated);
    /* mysql_update return 2 if we need to switch to multi-update */
    if (up_result != 2)
      break;
    /* Fall through */
  }
  case SQLCOM_UPDATE_MULTI:
  {
    DBUG_ASSERT(first_table == all_tables && first_table != 0);
    /* if we switched from normal update, rights are checked */
    if (up_result != 2)
    {
      if ((res= multi_update_precheck(thd, all_tables)))
        break;
    }
    else
      res= 0;

    res= mysql_multi_update_prepare(thd);

#ifdef HAVE_REPLICATION
    /* Check slave filtering rules */
    if (unlikely(thd->slave_thread && !have_table_map_for_update))
    {
      if (all_tables_not_ok(thd, all_tables))
      {
        if (res!= 0)
        {
          res= 0;             /* don't care of prev failure  */
          thd->clear_error(); /* filters are of highest prior */
        }
        /* we warn the slave SQL thread */
        my_error(ER_SLAVE_IGNORED_TABLE, MYF(0));
        break;
      }
      if (res)
        break;
    }
    else
    {
#endif /* HAVE_REPLICATION */
      if (res)
        break;
      if (opt_readonly &&
	  !(thd->security_ctx->master_access & SUPER_ACL) &&
	  some_non_temp_table_to_be_updated(thd, all_tables))
      {
	my_error(ER_OPTION_PREVENTS_STATEMENT, MYF(0), "--read-only");
	break;
      }
#ifdef HAVE_REPLICATION
    }  /* unlikely */
#endif
    {
      multi_update *result_obj;
      MYSQL_MULTI_UPDATE_START(thd->query());
      res= mysql_multi_update(thd, all_tables,
                              &select_lex->item_list,
                              &lex->value_list,
                              select_lex->where,
                              select_lex->options,
                              lex->duplicates,
                              lex->ignore,
                              unit,
                              select_lex,
                              &result_obj);
      if (result_obj)
      {
        MYSQL_MULTI_UPDATE_DONE(res, result_obj->num_found(),
                                result_obj->num_updated());
        res= FALSE; /* Ignore errors here */
        delete result_obj;
      }
      else
      {
        MYSQL_MULTI_UPDATE_DONE(1, 0, 0);
      }
    }
    break;
  }
  case SQLCOM_REPLACE:
#ifndef DBUG_OFF
    if (mysql_bin_log.is_open())
    {
      /*
        Generate an incident log event before writing the real event
        to the binary log.  We put this event is before the statement
        since that makes it simpler to check that the statement was
        not executed on the slave (since incidents usually stop the
        slave).

        Observe that any row events that are generated will be
        generated before.

        This is only for testing purposes and will not be present in a
        release build.
      */

      Incident incident= INCIDENT_NONE;
      DBUG_PRINT("debug", ("Just before generate_incident()"));
      DBUG_EXECUTE_IF("incident_database_resync_on_replace",
                      incident= INCIDENT_LOST_EVENTS;);
      if (incident)
      {
        Incident_log_event ev(thd, incident);
        if (mysql_bin_log.write_incident(&ev, true/*need_lock_log=true*/))
        {
          res= 1;
          break;
        }
      }
      DBUG_PRINT("debug", ("Just after generate_incident()"));
    }
#endif
  case SQLCOM_INSERT:
  {
    DBUG_ASSERT(first_table == all_tables && first_table != 0);

    /*
      Since INSERT DELAYED doesn't support temporary tables, we could
      not pre-open temporary tables for SQLCOM_INSERT / SQLCOM_REPLACE.
      Open them here instead.
    */
    if (first_table->lock_type != TL_WRITE_DELAYED)
    {
      if ((res= open_temporary_tables(thd, all_tables)))
        break;
    }

    if ((res= insert_precheck(thd, all_tables)))
      break;

    MYSQL_INSERT_START(thd->query());
    res= mysql_insert(thd, all_tables, lex->field_list, lex->many_values,
		      lex->update_list, lex->value_list,
                      lex->duplicates, lex->ignore);
    MYSQL_INSERT_DONE(res, (ulong) thd->get_row_count_func());
    /*
      If we have inserted into a VIEW, and the base table has
      AUTO_INCREMENT column, but this column is not accessible through
      a view, then we should restore LAST_INSERT_ID to the value it
      had before the statement.
    */
    if (first_table->view && !first_table->contain_auto_increment)
      thd->first_successful_insert_id_in_cur_stmt=
        thd->first_successful_insert_id_in_prev_stmt;

    DBUG_EXECUTE_IF("after_mysql_insert",
                    {
                      const char act[]=
                        "now "
                        "wait_for signal.continue";
                      DBUG_ASSERT(opt_debug_sync_timeout > 0);
                      DBUG_ASSERT(!debug_sync_set_action(current_thd,
                                                         STRING_WITH_LEN(act)));
                    };);
    DEBUG_SYNC(thd, "after_mysql_insert");
    break;
  }
  case SQLCOM_REPLACE_SELECT:
  case SQLCOM_INSERT_SELECT:
  {
    select_insert *sel_result;
    DBUG_ASSERT(first_table == all_tables && first_table != 0);
    if ((res= insert_precheck(thd, all_tables)))
      break;
    /*
      INSERT...SELECT...ON DUPLICATE KEY UPDATE/REPLACE SELECT/
      INSERT...IGNORE...SELECT can be unsafe, unless ORDER BY PRIMARY KEY
      clause is used in SELECT statement. We therefore use row based
      logging if mixed or row based logging is available.
      TODO: Check if the order of the output of the select statement is
      deterministic. Waiting for BUG#42415
    */
    if (lex->sql_command == SQLCOM_INSERT_SELECT &&
        lex->duplicates == DUP_UPDATE)
      lex->set_stmt_unsafe(LEX::BINLOG_STMT_UNSAFE_INSERT_SELECT_UPDATE);

    if (lex->sql_command == SQLCOM_INSERT_SELECT && lex->ignore)
      lex->set_stmt_unsafe(LEX::BINLOG_STMT_UNSAFE_INSERT_IGNORE_SELECT);

    if (lex->sql_command == SQLCOM_REPLACE_SELECT)
      lex->set_stmt_unsafe(LEX::BINLOG_STMT_UNSAFE_REPLACE_SELECT);

    /* Fix lock for first table */
    if (first_table->lock_type == TL_WRITE_DELAYED)
      first_table->lock_type= TL_WRITE;

    /* Don't unlock tables until command is written to binary log */
    select_lex->options|= SELECT_NO_UNLOCK;

    unit->set_limit(select_lex);

    if (!(res= open_normal_and_derived_tables(thd, all_tables, 0)))
    {
      MYSQL_INSERT_SELECT_START(thd->query());
      /* Skip first table, which is the table we are inserting in */
      TABLE_LIST *second_table= first_table->next_local;
      select_lex->table_list.first= second_table;
      select_lex->context.table_list= 
        select_lex->context.first_name_resolution_table= second_table;
      res= mysql_insert_select_prepare(thd);
      if (!res && (sel_result= new select_insert(first_table,
                                                 first_table->table,
                                                 &lex->field_list,
                                                 &lex->field_list,
                                                 &lex->update_list,
                                                 &lex->value_list,
                                                 lex->duplicates,
                                                 lex->ignore)))
      {
        if (lex->describe)
          res= explain_multi_table_modification(thd, sel_result);
        else
        {
          res= handle_select(thd, sel_result, OPTION_SETUP_TABLES_DONE);
          /*
            Invalidate the table in the query cache if something changed
            after unlocking when changes become visible.
            TODO: this is workaround. right way will be move invalidating in
            the unlock procedure.
          */
          if (!res && first_table->lock_type ==  TL_WRITE_CONCURRENT_INSERT &&
              thd->lock)
          {
            /* INSERT ... SELECT should invalidate only the very first table */
            TABLE_LIST *save_table= first_table->next_local;
            first_table->next_local= 0;
            query_cache_invalidate3(thd, first_table, 1);
            first_table->next_local= save_table;
          }
        }
        delete sel_result;
      }
      /* revert changes for SP */
      MYSQL_INSERT_SELECT_DONE(res, (ulong) thd->get_row_count_func());
      select_lex->table_list.first= first_table;
    }
    /*
      If we have inserted into a VIEW, and the base table has
      AUTO_INCREMENT column, but this column is not accessible through
      a view, then we should restore LAST_INSERT_ID to the value it
      had before the statement.
    */
    if (first_table->view && !first_table->contain_auto_increment)
      thd->first_successful_insert_id_in_cur_stmt=
        thd->first_successful_insert_id_in_prev_stmt;

    break;
  }
  case SQLCOM_DELETE:
  {
    DBUG_ASSERT(first_table == all_tables && first_table != 0);
    if ((res= delete_precheck(thd, all_tables)))
      break;
    DBUG_ASSERT(select_lex->offset_limit == 0);
    unit->set_limit(select_lex);

    MYSQL_DELETE_START(thd->query());
    res = mysql_delete(thd, all_tables, select_lex->where,
                       &select_lex->order_list,
                       unit->select_limit_cnt, select_lex->options);
    MYSQL_DELETE_DONE(res, (ulong) thd->get_row_count_func());
    break;
  }
  case SQLCOM_DELETE_MULTI:
  {
    DBUG_ASSERT(first_table == all_tables && first_table != 0);
    TABLE_LIST *aux_tables= thd->lex->auxiliary_table_list.first;
    uint del_table_count;
    multi_delete *del_result;

    if ((res= multi_delete_precheck(thd, all_tables)))
      break;

    /* condition will be TRUE on SP re-excuting */
    if (select_lex->item_list.elements != 0)
      select_lex->item_list.empty();
    if (add_item_to_list(thd, new Item_null()))
      goto error;

    THD_STAGE_INFO(thd, stage_init);
    if ((res= open_normal_and_derived_tables(thd, all_tables, 0)))
      break;

    MYSQL_MULTI_DELETE_START(thd->query());
    if ((res= mysql_multi_delete_prepare(thd, &del_table_count)))
    {
      MYSQL_MULTI_DELETE_DONE(1, 0);
      goto error;
    }

    if (!thd->is_fatal_error &&
        (del_result= new multi_delete(aux_tables, del_table_count)))
    {
      if (lex->describe)
        res= explain_multi_table_modification(thd, del_result);
      else
      {
        res= mysql_select(thd,
                          select_lex->get_table_list(),
                          select_lex->with_wild,
                          select_lex->item_list,
                          select_lex->where,
                          (SQL_I_List<ORDER> *)NULL, (SQL_I_List<ORDER> *)NULL,
                          (Item *)NULL,
                          (select_lex->options | thd->variables.option_bits |
                          SELECT_NO_JOIN_CACHE | SELECT_NO_UNLOCK |
                          OPTION_SETUP_TABLES_DONE) & ~OPTION_BUFFER_RESULT,
                          del_result, unit, select_lex);
        res|= thd->is_error();
        if (res)
          del_result->abort_result_set();
      }
      MYSQL_MULTI_DELETE_DONE(res, del_result->num_deleted());
      delete del_result;
    }
    else
    {
      res= TRUE;                                // Error
      MYSQL_MULTI_DELETE_DONE(1, 0);
    }
    break;
  }
  case SQLCOM_DROP_TABLE:
  {
    DBUG_ASSERT(first_table == all_tables && first_table != 0);
    if (!lex->drop_temporary)
    {
      if (check_table_access(thd, DROP_ACL, all_tables, FALSE, UINT_MAX, FALSE))
	goto error;				/* purecov: inspected */
    }
    /* DDL and binlog write order are protected by metadata locks. */
    res= mysql_rm_table(thd, first_table, lex->drop_if_exists,
			lex->drop_temporary);
  }
  break;
  case SQLCOM_SHOW_PROCESSLIST:
    if (!thd->security_ctx->priv_user[0] &&
        check_global_access(thd,PROCESS_ACL))
      break;
    mysqld_list_processes(thd,
			  (thd->security_ctx->master_access & PROCESS_ACL ?
                           NullS :
                           thd->security_ctx->priv_user),
                          lex->verbose);
    break;
  case SQLCOM_SHOW_PRIVILEGES:
    res= mysqld_show_privileges(thd);
    break;
  case SQLCOM_SHOW_ENGINE_LOGS:
#ifdef DONT_ALLOW_SHOW_COMMANDS
    my_message(ER_NOT_ALLOWED_COMMAND, ER(ER_NOT_ALLOWED_COMMAND),
               MYF(0));	/* purecov: inspected */
    goto error;
#else
    {
      if (check_access(thd, FILE_ACL, any_db, NULL, NULL, 0, 0))
	goto error;
      res= ha_show_status(thd, lex->create_info.db_type, HA_ENGINE_LOGS);
      break;
    }
#endif
  case SQLCOM_CHANGE_DB:
  {
    LEX_STRING db_str= { (char *) select_lex->db, strlen(select_lex->db) };

    if (!mysql_change_db(thd, &db_str, FALSE))
      my_ok(thd);

    break;
  }

  case SQLCOM_LOAD:
  {
    DBUG_ASSERT(first_table == all_tables && first_table != 0);
    uint privilege= (lex->duplicates == DUP_REPLACE ?
		     INSERT_ACL | DELETE_ACL : INSERT_ACL) |
                    (lex->local_file ? 0 : FILE_ACL);

    if (lex->local_file)
    {
      if (!(thd->client_capabilities & CLIENT_LOCAL_FILES) ||
          !opt_local_infile)
      {
	my_message(ER_NOT_ALLOWED_COMMAND, ER(ER_NOT_ALLOWED_COMMAND), MYF(0));
	goto error;
      }
    }

    if (check_one_table_access(thd, privilege, all_tables))
      goto error;

    res= mysql_load(thd, lex->exchange, first_table, lex->field_list,
                    lex->update_list, lex->value_list, lex->duplicates,
                    lex->ignore, (bool) lex->local_file);
    break;
  }

  case SQLCOM_SET_OPTION:
  {
    List<set_var_base> *lex_var_list= &lex->var_list;

    if ((check_table_access(thd, SELECT_ACL, all_tables, FALSE, UINT_MAX, FALSE)
         || open_and_lock_tables(thd, all_tables, TRUE, 0)))
      goto error;
    if (!(res= sql_set_variables(thd, lex_var_list)))
    {
      /*
        If the previous command was a SET ONE_SHOT, we don't want to forget
        about the ONE_SHOT property of that SET. So we use a |= instead of = .
      */
      thd->one_shot_set|= lex->one_shot_set;
      my_ok(thd);
    }
    else
    {
      /*
        We encountered some sort of error, but no message was sent.
        Send something semi-generic here since we don't know which
        assignment in the list caused the error.
      */
      if (!thd->is_error())
        my_error(ER_WRONG_ARGUMENTS,MYF(0),"SET");
      goto error;
    }

    break;
  }

  case SQLCOM_UNLOCK_TABLES:
    /*
      It is critical for mysqldump --single-transaction --master-data that
      UNLOCK TABLES does not implicitely commit a connection which has only
      done FLUSH TABLES WITH READ LOCK + BEGIN. If this assumption becomes
      false, mysqldump will not work.
    */
    if (thd->variables.option_bits & OPTION_TABLE_LOCK)
    {
      res= trans_commit_implicit(thd);
      thd->locked_tables_list.unlock_locked_tables(thd);
      thd->mdl_context.release_transactional_locks();
      thd->variables.option_bits&= ~(OPTION_TABLE_LOCK);
    }
    if (thd->global_read_lock.is_acquired())
      thd->global_read_lock.unlock_global_read_lock(thd);
    if (res)
      goto error;
    my_ok(thd);
    break;
  case SQLCOM_LOCK_TABLES:
    /* We must end the transaction first, regardless of anything */
    res= trans_commit_implicit(thd);
    thd->locked_tables_list.unlock_locked_tables(thd);
    /* Release transactional metadata locks. */
    thd->mdl_context.release_transactional_locks();
    if (res)
      goto error;

    /*
      Here we have to pre-open temporary tables for LOCK TABLES.

      CF_PREOPEN_TMP_TABLES is not set for this SQL statement simply
      because LOCK TABLES calls close_thread_tables() as a first thing
      (it's called from unlock_locked_tables() above). So even if
      CF_PREOPEN_TMP_TABLES was set and the tables would be pre-opened
      in a usual way, they would have been closed.
    */

    if (open_temporary_tables(thd, all_tables))
      goto error;

    if (lock_tables_precheck(thd, all_tables))
      goto error;

    thd->variables.option_bits|= OPTION_TABLE_LOCK;

    res= lock_tables_open_and_lock_tables(thd, all_tables);

    if (res)
    {
      thd->variables.option_bits&= ~(OPTION_TABLE_LOCK);
    }
    else
    {
#ifdef HAVE_QUERY_CACHE
      if (thd->variables.query_cache_wlock_invalidate)
        query_cache.invalidate_locked_for_write(first_table);
#endif /*HAVE_QUERY_CACHE*/
      my_ok(thd);
    }
    break;
  case SQLCOM_CREATE_DB:
  {
    /*
      As mysql_create_db() may modify HA_CREATE_INFO structure passed to
      it, we need to use a copy of LEX::create_info to make execution
      prepared statement- safe.
    */
    HA_CREATE_INFO create_info(lex->create_info);
    char *alias;
    if (!(alias=thd->strmake(lex->name.str, lex->name.length)) ||
        (check_and_convert_db_name(&lex->name, FALSE) != IDENT_NAME_OK))
      break;
    /*
      If in a slave thread :
      CREATE DATABASE DB was certainly not preceded by USE DB.
      For that reason, db_ok() in sql/slave.cc did not check the
      do_db/ignore_db. And as this query involves no tables, tables_ok()
      above was not called. So we have to check rules again here.
    */
#ifdef HAVE_REPLICATION
    if (!db_stmt_db_ok(thd, lex->name.str))
    {
      my_message(ER_SLAVE_IGNORED_TABLE, ER(ER_SLAVE_IGNORED_TABLE), MYF(0));
      break;
    }
#endif
    if (check_access(thd, CREATE_ACL, lex->name.str, NULL, NULL, 1, 0))
      break;
    res= mysql_create_db(thd,(lower_case_table_names == 2 ? alias :
                              lex->name.str), &create_info, 0);
    break;
  }
  case SQLCOM_DROP_DB:
  {
    if (check_and_convert_db_name(&lex->name, FALSE) != IDENT_NAME_OK)
      break;
    /*
      If in a slave thread :
      DROP DATABASE DB may not be preceded by USE DB.
      For that reason, maybe db_ok() in sql/slave.cc did not check the 
      do_db/ignore_db. And as this query involves no tables, tables_ok()
      above was not called. So we have to check rules again here.
    */
#ifdef HAVE_REPLICATION
    if (!db_stmt_db_ok(thd, lex->name.str))
    {
      my_message(ER_SLAVE_IGNORED_TABLE, ER(ER_SLAVE_IGNORED_TABLE), MYF(0));
      break;
    }
#endif
    if (check_access(thd, DROP_ACL, lex->name.str, NULL, NULL, 1, 0))
      break;
    res= mysql_rm_db(thd, lex->name.str, lex->drop_if_exists, 0);
    break;
  }
  case SQLCOM_ALTER_DB_UPGRADE:
  {
    LEX_STRING *db= & lex->name;
#ifdef HAVE_REPLICATION
    if (!db_stmt_db_ok(thd, lex->name.str))
    {
      res= 1;
      my_message(ER_SLAVE_IGNORED_TABLE, ER(ER_SLAVE_IGNORED_TABLE), MYF(0));
      break;
    }
#endif
    if (check_and_convert_db_name(db, FALSE) != IDENT_NAME_OK)
      break;
    if (check_access(thd, ALTER_ACL, db->str, NULL, NULL, 1, 0) ||
        check_access(thd, DROP_ACL, db->str, NULL, NULL, 1, 0) ||
        check_access(thd, CREATE_ACL, db->str, NULL, NULL, 1, 0))
    {
      res= 1;
      break;
    }
    res= mysql_upgrade_db(thd, db);
    if (!res)
      my_ok(thd);
    break;
  }
  case SQLCOM_ALTER_DB:
  {
    LEX_STRING *db= &lex->name;
    HA_CREATE_INFO create_info(lex->create_info);
    if (check_and_convert_db_name(db, FALSE) != IDENT_NAME_OK)
      break;
    /*
      If in a slave thread :
      ALTER DATABASE DB may not be preceded by USE DB.
      For that reason, maybe db_ok() in sql/slave.cc did not check the
      do_db/ignore_db. And as this query involves no tables, tables_ok()
      above was not called. So we have to check rules again here.
    */
#ifdef HAVE_REPLICATION
    if (!db_stmt_db_ok(thd, lex->name.str))
    {
      my_message(ER_SLAVE_IGNORED_TABLE, ER(ER_SLAVE_IGNORED_TABLE), MYF(0));
      break;
    }
#endif
    if (check_access(thd, ALTER_ACL, db->str, NULL, NULL, 1, 0))
      break;
    res= mysql_alter_db(thd, db->str, &create_info);
    break;
  }
  case SQLCOM_SHOW_CREATE_DB:
  {
    DBUG_EXECUTE_IF("4x_server_emul",
                    my_error(ER_UNKNOWN_ERROR, MYF(0)); goto error;);
    if (check_and_convert_db_name(&lex->name, TRUE) != IDENT_NAME_OK)
      break;
    res= mysqld_show_create_db(thd, lex->name.str, &lex->create_info);
    break;
  }
  case SQLCOM_CREATE_EVENT:
  case SQLCOM_ALTER_EVENT:
  #ifdef HAVE_EVENT_SCHEDULER
  do
  {
    DBUG_ASSERT(lex->event_parse_data);
    if (lex->table_or_sp_used())
    {
      my_error(ER_NOT_SUPPORTED_YET, MYF(0), "Usage of subqueries or stored "
               "function calls as part of this statement");
      break;
    }

    res= sp_process_definer(thd);
    if (res)
      break;

    switch (lex->sql_command) {
    case SQLCOM_CREATE_EVENT:
    {
      bool if_not_exists= (lex->create_info.options &
                           HA_LEX_CREATE_IF_NOT_EXISTS);
      res= Events::create_event(thd, lex->event_parse_data, if_not_exists);
      break;
    }
    case SQLCOM_ALTER_EVENT:
      res= Events::update_event(thd, lex->event_parse_data,
                                lex->spname ? &lex->spname->m_db : NULL,
                                lex->spname ? &lex->spname->m_name : NULL);
      break;
    default:
      DBUG_ASSERT(0);
    }
    DBUG_PRINT("info",("DDL error code=%d", res));
    if (!res)
      my_ok(thd);

  } while (0);
  /* Don't do it, if we are inside a SP */
  if (!thd->sp_runtime_ctx)
  {
    delete lex->sphead;
    lex->sphead= NULL;
  }
  /* lex->unit.cleanup() is called outside, no need to call it here */
  break;
  case SQLCOM_SHOW_CREATE_EVENT:
    res= Events::show_create_event(thd, lex->spname->m_db,
                                   lex->spname->m_name);
    break;
  case SQLCOM_DROP_EVENT:
    if (!(res= Events::drop_event(thd,
                                  lex->spname->m_db, lex->spname->m_name,
                                  lex->drop_if_exists)))
      my_ok(thd);
    break;
#else
    my_error(ER_NOT_SUPPORTED_YET,MYF(0),"embedded server");
    break;
#endif
  case SQLCOM_CREATE_FUNCTION:                  // UDF function
  {
    if (check_access(thd, INSERT_ACL, "mysql", NULL, NULL, 1, 0))
      break;
#ifdef HAVE_DLOPEN
    if (!(res = mysql_create_function(thd, &lex->udf)))
      my_ok(thd);
#else
    my_error(ER_CANT_OPEN_LIBRARY, MYF(0), lex->udf.dl, 0, "feature disabled");
    res= TRUE;
#endif
    break;
  }
#ifndef NO_EMBEDDED_ACCESS_CHECKS
  case SQLCOM_CREATE_USER:
  {
    if (check_access(thd, INSERT_ACL, "mysql", NULL, NULL, 1, 1) &&
        check_global_access(thd,CREATE_USER_ACL))
      break;
    /* Conditionally writes to binlog */
    if (!(res= mysql_create_user(thd, lex->users_list)))
      my_ok(thd);
    break;
  }
  case SQLCOM_DROP_USER:
  {
    if (check_access(thd, DELETE_ACL, "mysql", NULL, NULL, 1, 1) &&
        check_global_access(thd,CREATE_USER_ACL))
      break;
    /* Conditionally writes to binlog */
    if (!(res= mysql_drop_user(thd, lex->users_list)))
      my_ok(thd);
    break;
  }
  case SQLCOM_RENAME_USER:
  {
    if (check_access(thd, UPDATE_ACL, "mysql", NULL, NULL, 1, 1) &&
        check_global_access(thd,CREATE_USER_ACL))
      break;
    /* Conditionally writes to binlog */
    if (!(res= mysql_rename_user(thd, lex->users_list)))
      my_ok(thd);
    break;
  }
  case SQLCOM_REVOKE_ALL:
  {
    if (check_access(thd, UPDATE_ACL, "mysql", NULL, NULL, 1, 1) &&
        check_global_access(thd,CREATE_USER_ACL))
      break;

    /* Replicate current user as grantor */
    thd->binlog_invoker();

    /* Conditionally writes to binlog */
    if (!(res = mysql_revoke_all(thd, lex->users_list)))
      my_ok(thd);
    break;
  }
  case SQLCOM_REVOKE:
  case SQLCOM_GRANT:
  {
    if (lex->type != TYPE_ENUM_PROXY &&
        check_access(thd, lex->grant | lex->grant_tot_col | GRANT_ACL,
                     first_table ?  first_table->db : select_lex->db,
                     first_table ? &first_table->grant.privilege : NULL,
                     first_table ? &first_table->grant.m_internal : NULL,
                     first_table ? 0 : 1, 0))
      goto error;

    /* Replicate current user as grantor */
    thd->binlog_invoker();

    if (thd->security_ctx->user)              // If not replication
    {
      LEX_USER *user, *tmp_user;
      bool first_user= TRUE;

      List_iterator <LEX_USER> user_list(lex->users_list);
      while ((tmp_user= user_list++))
      {
        if (!(user= get_current_user(thd, tmp_user)))
          goto error;
        if (specialflag & SPECIAL_NO_RESOLVE &&
            hostname_requires_resolving(user->host.str))
          push_warning_printf(thd, Sql_condition::WARN_LEVEL_WARN,
                              ER_WARN_HOSTNAME_WONT_WORK,
                              ER(ER_WARN_HOSTNAME_WONT_WORK));
        // Are we trying to change a password of another user
        DBUG_ASSERT(user->host.str != 0);

        /*
          GRANT/REVOKE PROXY has the target user as a first entry in the list. 
         */
        if (lex->type == TYPE_ENUM_PROXY && first_user)
        {
          first_user= FALSE;
          if (acl_check_proxy_grant_access (thd, user->host.str, user->user.str,
                                        lex->grant & GRANT_ACL))
            goto error;
        } 
        else if (is_acl_user(user->host.str, user->user.str) &&
                 user->password.str &&
                 check_change_password (thd, user->host.str, user->user.str, 
                                        user->password.str, 
                                        user->password.length))
          goto error;
      }
    }
    if (first_table)
    {
      if (lex->type == TYPE_ENUM_PROCEDURE ||
          lex->type == TYPE_ENUM_FUNCTION)
      {
        uint grants= lex->all_privileges 
		   ? (PROC_ACLS & ~GRANT_ACL) | (lex->grant & GRANT_ACL)
		   : lex->grant;
        if (check_grant_routine(thd, grants | GRANT_ACL, all_tables,
                                lex->type == TYPE_ENUM_PROCEDURE, 0))
	  goto error;
        /* Conditionally writes to binlog */
        res= mysql_routine_grant(thd, all_tables,
                                 lex->type == TYPE_ENUM_PROCEDURE, 
                                 lex->users_list, grants,
                                 lex->sql_command == SQLCOM_REVOKE, TRUE);
        if (!res)
          my_ok(thd);
      }
      else
      {
	if (check_grant(thd,(lex->grant | lex->grant_tot_col | GRANT_ACL),
                        all_tables, FALSE, UINT_MAX, FALSE))
	  goto error;
        /* Conditionally writes to binlog */
        res= mysql_table_grant(thd, all_tables, lex->users_list,
			       lex->columns, lex->grant,
			       lex->sql_command == SQLCOM_REVOKE);
      }
    }
    else
    {
      if (lex->columns.elements || (lex->type && lex->type != TYPE_ENUM_PROXY))
      {
	my_message(ER_ILLEGAL_GRANT_FOR_TABLE, ER(ER_ILLEGAL_GRANT_FOR_TABLE),
                   MYF(0));
        goto error;
      }
      else
      {
        /* Conditionally writes to binlog */
        res = mysql_grant(thd, select_lex->db, lex->users_list, lex->grant,
                          lex->sql_command == SQLCOM_REVOKE,
                          lex->type == TYPE_ENUM_PROXY);
      }
      if (!res)
      {
	if (lex->sql_command == SQLCOM_GRANT)
	{
	  List_iterator <LEX_USER> str_list(lex->users_list);
	  LEX_USER *user, *tmp_user;
	  while ((tmp_user=str_list++))
          {
            if (!(user= get_current_user(thd, tmp_user)))
              goto error;
	    reset_mqh(user, 0);
          }
	}
      }
    }
    break;
  }
#endif /*!NO_EMBEDDED_ACCESS_CHECKS*/
  case SQLCOM_RESET:
    /*
      RESET commands are never written to the binary log, so we have to
      initialize this variable because RESET shares the same code as FLUSH
    */
    lex->no_write_to_binlog= 1;
  case SQLCOM_FLUSH:
  {
    int write_to_binlog;

    if (lex->type & REFRESH_FLUSH_PAGE_BITMAPS
        || lex->type & REFRESH_RESET_PAGE_BITMAPS)
    {
      if (check_global_access(thd, SUPER_ACL))
          goto error;
    }
    else if (check_global_access(thd, RELOAD_ACL))
      goto error;

    if (first_table && lex->type & REFRESH_READ_LOCK)
    {
      /* Check table-level privileges. */
      if (check_table_access(thd, LOCK_TABLES_ACL | SELECT_ACL, all_tables,
                             FALSE, UINT_MAX, FALSE))
        goto error;
      if (flush_tables_with_read_lock(thd, all_tables))
        goto error;
      my_ok(thd);
      break;
    }
    else if (first_table && lex->type & REFRESH_FOR_EXPORT)
    {
      /* Check table-level privileges. */
      if (check_table_access(thd, LOCK_TABLES_ACL | SELECT_ACL, all_tables,
                             FALSE, UINT_MAX, FALSE))
        goto error;
      if (flush_tables_for_export(thd, all_tables))
        goto error;
      my_ok(thd);
      break;
    }

    /*
      reload_acl_and_cache() will tell us if we are allowed to write to the
      binlog or not.
    */
    if (!reload_acl_and_cache(thd, lex->type, first_table, &write_to_binlog))
    {
      /*
        We WANT to write and we CAN write.
        ! we write after unlocking the table.
      */
      /*
        Presumably, RESET and binlog writing doesn't require synchronization
      */

      if (write_to_binlog > 0)  // we should write
      { 
        if (!lex->no_write_to_binlog)
          res= write_bin_log(thd, FALSE, thd->query(), thd->query_length());
      } else if (write_to_binlog < 0) 
      {
        /* 
           We should not write, but rather report error because 
           reload_acl_and_cache binlog interactions failed 
         */
        res= 1;
      } 

      if (!res)
        my_ok(thd);
    } 
    
    break;
  }
  case SQLCOM_KILL:
  {
    Item *it= (Item *)lex->value_list.head();

    if (lex->table_or_sp_used())
    {
      my_error(ER_NOT_SUPPORTED_YET, MYF(0), "Usage of subqueries or stored "
               "function calls as part of this statement");
      break;
    }

    if ((!it->fixed && it->fix_fields(lex->thd, &it)) || it->check_cols(1))
    {
      my_message(ER_SET_CONSTANTS_ONLY, ER(ER_SET_CONSTANTS_ONLY),
		 MYF(0));
      goto error;
    }
    sql_kill(thd, (ulong)it->val_int(), lex->type & ONLY_KILL_QUERY);
    break;
  }
#ifndef NO_EMBEDDED_ACCESS_CHECKS
  case SQLCOM_SHOW_GRANTS:
  {
    LEX_USER *grant_user= get_current_user(thd, lex->grant_user);
    if (!grant_user)
      goto error;
    if ((thd->security_ctx->priv_user &&
	 !strcmp(thd->security_ctx->priv_user, grant_user->user.str)) ||
        !check_access(thd, SELECT_ACL, "mysql", NULL, NULL, 1, 0))
    {
      res = mysql_show_grants(thd, grant_user);
    }
    break;
  }
#endif
  case SQLCOM_BEGIN:
    if (trans_begin(thd, lex->start_transaction_opt))
      goto error;
    my_ok(thd);
    break;
  case SQLCOM_COMMIT:
  {
    DBUG_ASSERT(thd->lock == NULL ||
                thd->locked_tables_mode == LTM_LOCK_TABLES);
    bool tx_chain= (lex->tx_chain == TVL_YES ||
                    (thd->variables.completion_type == 1 &&
                     lex->tx_chain != TVL_NO));
    bool tx_release= (lex->tx_release == TVL_YES ||
                      (thd->variables.completion_type == 2 &&
                       lex->tx_release != TVL_NO));
    if (trans_commit(thd))
      goto error;
    thd->mdl_context.release_transactional_locks();
    /* Begin transaction with the same isolation level. */
    if (tx_chain)
    {
      if (trans_begin(thd))
      goto error;
    }
    else
    {
      /* Reset the isolation level and access mode if no chaining transaction.*/
      thd->tx_isolation= (enum_tx_isolation) thd->variables.tx_isolation;
      thd->tx_read_only= thd->variables.tx_read_only;
    }
    /* Disconnect the current client connection. */
    if (tx_release)
      thd->killed= THD::KILL_CONNECTION;
    my_ok(thd);
    break;
  }
  case SQLCOM_ROLLBACK:
  {
    DBUG_ASSERT(thd->lock == NULL ||
                thd->locked_tables_mode == LTM_LOCK_TABLES);
    bool tx_chain= (lex->tx_chain == TVL_YES ||
                    (thd->variables.completion_type == 1 &&
                     lex->tx_chain != TVL_NO));
    bool tx_release= (lex->tx_release == TVL_YES ||
                      (thd->variables.completion_type == 2 &&
                       lex->tx_release != TVL_NO));
    if (trans_rollback(thd))
      goto error;
    thd->mdl_context.release_transactional_locks();
    /* Begin transaction with the same isolation level. */
    if (tx_chain)
    {
      if (trans_begin(thd))
        goto error;
    }
    else
    {
      /* Reset the isolation level and access mode if no chaining transaction.*/
      thd->tx_isolation= (enum_tx_isolation) thd->variables.tx_isolation;
      thd->tx_read_only= thd->variables.tx_read_only;
    }
    /* Disconnect the current client connection. */
    if (tx_release)
      thd->killed= THD::KILL_CONNECTION;
    my_ok(thd);
    break;
  }
  case SQLCOM_RELEASE_SAVEPOINT:
    if (trans_release_savepoint(thd, lex->ident))
      goto error;
    my_ok(thd);
    break;
  case SQLCOM_ROLLBACK_TO_SAVEPOINT:
    if (trans_rollback_to_savepoint(thd, lex->ident))
      goto error;
    my_ok(thd);
    break;
  case SQLCOM_SAVEPOINT:
    if (trans_savepoint(thd, lex->ident))
      goto error;
    my_ok(thd);
    break;
  case SQLCOM_CREATE_PROCEDURE:
  case SQLCOM_CREATE_SPFUNCTION:
  {
    uint namelen;
    char *name;
    int sp_result= SP_INTERNAL_ERROR;

    DBUG_ASSERT(lex->sphead != 0);
    DBUG_ASSERT(lex->sphead->m_db.str); /* Must be initialized in the parser */
    /*
      Verify that the database name is allowed, optionally
      lowercase it.
    */
    if (check_and_convert_db_name(&lex->sphead->m_db, FALSE) != IDENT_NAME_OK)
      goto create_sp_error;

    if (check_access(thd, CREATE_PROC_ACL, lex->sphead->m_db.str,
                     NULL, NULL, 0, 0))
      goto create_sp_error;

    /*
      Check that a database directory with this name
      exists. Design note: This won't work on virtual databases
      like information_schema.
    */
    if (check_db_dir_existence(lex->sphead->m_db.str))
    {
      my_error(ER_BAD_DB_ERROR, MYF(0), lex->sphead->m_db.str);
      goto create_sp_error;
    }

    name= lex->sphead->name(&namelen);
#ifdef HAVE_DLOPEN
    if (lex->sphead->m_type == SP_TYPE_FUNCTION)
    {
      udf_func *udf = find_udf(name, namelen);

      if (udf)
      {
        my_error(ER_UDF_EXISTS, MYF(0), name);
        goto create_sp_error;
      }
    }
#endif

    if (sp_process_definer(thd))
      goto create_sp_error;

    res= (sp_result= sp_create_routine(thd, lex->sphead));
    switch (sp_result) {
    case SP_OK: {
#ifndef NO_EMBEDDED_ACCESS_CHECKS
      /* only add privileges if really neccessary */

      Security_context security_context;
      bool restore_backup_context= false;
      Security_context *backup= NULL;
      LEX_USER *definer= thd->lex->definer;
      /*
        We're going to issue an implicit GRANT statement so we close all
        open tables. We have to keep metadata locks as this ensures that
        this statement is atomic against concurent FLUSH TABLES WITH READ
        LOCK. Deadlocks which can arise due to fact that this implicit
        statement takes metadata locks should be detected by a deadlock
        detector in MDL subsystem and reported as errors.

        No need to commit/rollback statement transaction, it's not started.

        TODO: Long-term we should either ensure that implicit GRANT statement
              is written into binary log as a separate statement or make both
              creation of routine and implicit GRANT parts of one fully atomic
              statement.
      */
      DBUG_ASSERT(thd->transaction.stmt.is_empty());
      close_thread_tables(thd);
      /*
        Check if the definer exists on slave, 
        then use definer privilege to insert routine privileges to mysql.procs_priv.

        For current user of SQL thread has GLOBAL_ACL privilege, 
        which doesn't any check routine privileges, 
        so no routine privilege record  will insert into mysql.procs_priv.
      */
      if (thd->slave_thread && is_acl_user(definer->host.str, definer->user.str))
      {
        security_context.change_security_context(thd, 
                                                 &thd->lex->definer->user,
                                                 &thd->lex->definer->host,
                                                 &thd->lex->sphead->m_db,
                                                 &backup);
        restore_backup_context= true;
      }

      if (sp_automatic_privileges && !opt_noacl &&
          check_routine_access(thd, DEFAULT_CREATE_PROC_ACLS,
                               lex->sphead->m_db.str, name,
                               lex->sql_command == SQLCOM_CREATE_PROCEDURE, 1))
      {
        if (sp_grant_privileges(thd, lex->sphead->m_db.str, name,
                                lex->sql_command == SQLCOM_CREATE_PROCEDURE))
          push_warning(thd, Sql_condition::WARN_LEVEL_WARN,
                       ER_PROC_AUTO_GRANT_FAIL, ER(ER_PROC_AUTO_GRANT_FAIL));
        thd->clear_error();
      }

      /*
        Restore current user with GLOBAL_ACL privilege of SQL thread
      */ 
      if (restore_backup_context)
      {
        DBUG_ASSERT(thd->slave_thread == 1);
        thd->security_ctx->restore_security_context(thd, backup);
      }

#endif
    break;
    }
    case SP_WRITE_ROW_FAILED:
      my_error(ER_SP_ALREADY_EXISTS, MYF(0), SP_TYPE_STRING(lex), name);
    break;
    case SP_BAD_IDENTIFIER:
      my_error(ER_TOO_LONG_IDENT, MYF(0), name);
    break;
    case SP_BODY_TOO_LONG:
      my_error(ER_TOO_LONG_BODY, MYF(0), name);
    break;
    case SP_FLD_STORE_FAILED:
      my_error(ER_CANT_CREATE_SROUTINE, MYF(0), name);
      break;
    default:
      my_error(ER_SP_STORE_FAILED, MYF(0), SP_TYPE_STRING(lex), name);
    break;
    } /* end switch */

    /*
      Capture all errors within this CASE and
      clean up the environment.
    */
create_sp_error:
    if (sp_result != SP_OK )
      goto error;
    my_ok(thd);
    break; /* break super switch */
  } /* end case group bracket */
  case SQLCOM_CALL:
    {
      sp_head *sp;

      /* Here we check for the execute privilege on stored procedure. */
      if (check_routine_access(thd, EXECUTE_ACL, lex->spname->m_db.str,
                               lex->spname->m_name.str,
                               lex->sql_command == SQLCOM_CALL, 0))
        goto error;

      /*
        This will cache all SP and SF and open and lock all tables
        required for execution.
      */
      if (check_table_access(thd, SELECT_ACL, all_tables, FALSE,
                             UINT_MAX, FALSE) ||
          open_and_lock_tables(thd, all_tables, TRUE, 0))
       goto error;

      /*
        By this moment all needed SPs should be in cache so no need to look 
        into DB. 
      */
      if (!(sp= sp_find_routine(thd, SP_TYPE_PROCEDURE, lex->spname,
                                &thd->sp_proc_cache, TRUE)))
      {
	my_error(ER_SP_DOES_NOT_EXIST, MYF(0), "PROCEDURE",
                 lex->spname->m_qname.str);
	goto error;
      }
      else
      {
	ha_rows select_limit;
        /* bits that should be cleared in thd->server_status */
	uint bits_to_be_cleared= 0;
        /*
          Check that the stored procedure doesn't contain Dynamic SQL
          and doesn't return result sets: such stored procedures can't
          be called from a function or trigger.
        */
        if (thd->in_sub_stmt)
        {
          const char *where= (thd->in_sub_stmt & SUB_STMT_TRIGGER ?
                              "trigger" : "function");
          if (sp->is_not_allowed_in_function(where))
            goto error;
        }

	if (sp->m_flags & sp_head::MULTI_RESULTS)
	{
	  if (! (thd->client_capabilities & CLIENT_MULTI_RESULTS))
	  {
            /*
              The client does not support multiple result sets being sent
              back
            */
	    my_error(ER_SP_BADSELECT, MYF(0), sp->m_qname.str);
	    goto error;
	  }
          /*
            If SERVER_MORE_RESULTS_EXISTS is not set,
            then remember that it should be cleared
          */
	  bits_to_be_cleared= (~thd->server_status &
                               SERVER_MORE_RESULTS_EXISTS);
	  thd->server_status|= SERVER_MORE_RESULTS_EXISTS;
	}

	if (check_routine_access(thd, EXECUTE_ACL,
				 sp->m_db.str, sp->m_name.str, TRUE, FALSE))
	{
	  goto error;
	}
	select_limit= thd->variables.select_limit;
	thd->variables.select_limit= HA_POS_ERROR;

        /* 
          We never write CALL statements into binlog:
           - If the mode is non-prelocked, each statement will be logged
             separately.
           - If the mode is prelocked, the invoking statement will care
             about writing into binlog.
          So just execute the statement.
        */
	res= sp->execute_procedure(thd, &lex->value_list);

	thd->variables.select_limit= select_limit;

        thd->server_status&= ~bits_to_be_cleared;

	if (!res)
        {
          my_ok(thd, (thd->get_row_count_func() < 0) ? 0 : thd->get_row_count_func());
        }
	else
        {
          DBUG_ASSERT(thd->is_error() || thd->killed);
	  goto error;		// Substatement should already have sent error
        }
      }
      break;
    }
  case SQLCOM_ALTER_PROCEDURE:
  case SQLCOM_ALTER_FUNCTION:
    {
      if (check_routine_access(thd, ALTER_PROC_ACL, lex->spname->m_db.str,
                               lex->spname->m_name.str,
                               lex->sql_command == SQLCOM_ALTER_PROCEDURE,
                               false))
        goto error;

      enum_sp_type sp_type= (lex->sql_command == SQLCOM_ALTER_PROCEDURE) ?
                            SP_TYPE_PROCEDURE : SP_TYPE_FUNCTION;
      /*
        Note that if you implement the capability of ALTER FUNCTION to
        alter the body of the function, this command should be made to
        follow the restrictions that log-bin-trust-function-creators=0
        already puts on CREATE FUNCTION.
      */
      /* Conditionally writes to binlog */
      int sp_result= sp_update_routine(thd, sp_type, lex->spname,
                                       &lex->sp_chistics);
      if (thd->killed)
        goto error;
      switch (sp_result)
      {
      case SP_OK:
	my_ok(thd);
	break;
      case SP_KEY_NOT_FOUND:
	my_error(ER_SP_DOES_NOT_EXIST, MYF(0),
                 SP_COM_STRING(lex), lex->spname->m_qname.str);
	goto error;
      default:
	my_error(ER_SP_CANT_ALTER, MYF(0),
                 SP_COM_STRING(lex), lex->spname->m_qname.str);
	goto error;
      }
      break;
    }
  case SQLCOM_DROP_PROCEDURE:
  case SQLCOM_DROP_FUNCTION:
    {
#ifdef HAVE_DLOPEN
      if (lex->sql_command == SQLCOM_DROP_FUNCTION &&
          ! lex->spname->m_explicit_name)
      {
        /* DROP FUNCTION <non qualified name> */
        udf_func *udf = find_udf(lex->spname->m_name.str,
                                 lex->spname->m_name.length);
        if (udf)
        {
          if (check_access(thd, DELETE_ACL, "mysql", NULL, NULL, 1, 0))
            goto error;

          if (!(res = mysql_drop_function(thd, &lex->spname->m_name)))
          {
            my_ok(thd);
            break;
          }
          my_error(ER_SP_DROP_FAILED, MYF(0),
                   "FUNCTION (UDF)", lex->spname->m_name.str);
          goto error;
        }

        if (lex->spname->m_db.str == NULL)
        {
          if (lex->drop_if_exists)
          {
            push_warning_printf(thd, Sql_condition::WARN_LEVEL_NOTE,
                                ER_SP_DOES_NOT_EXIST, ER(ER_SP_DOES_NOT_EXIST),
                                "FUNCTION (UDF)", lex->spname->m_name.str);
            res= FALSE;
            my_ok(thd);
            break;
          }
          my_error(ER_SP_DOES_NOT_EXIST, MYF(0),
                   "FUNCTION (UDF)", lex->spname->m_name.str);
          goto error;
        }
        /* Fall thought to test for a stored function */
      }
#endif

      char *db= lex->spname->m_db.str;
      char *name= lex->spname->m_name.str;

      if (check_routine_access(thd, ALTER_PROC_ACL, db, name,
                               lex->sql_command == SQLCOM_DROP_PROCEDURE,
                               false))
        goto error;

      enum_sp_type sp_type= (lex->sql_command == SQLCOM_DROP_PROCEDURE) ?
                            SP_TYPE_PROCEDURE : SP_TYPE_FUNCTION;

      /* Conditionally writes to binlog */
      int sp_result= sp_drop_routine(thd, sp_type, lex->spname);

#ifndef NO_EMBEDDED_ACCESS_CHECKS
      /*
        We're going to issue an implicit REVOKE statement so we close all
        open tables. We have to keep metadata locks as this ensures that
        this statement is atomic against concurent FLUSH TABLES WITH READ
        LOCK. Deadlocks which can arise due to fact that this implicit
        statement takes metadata locks should be detected by a deadlock
        detector in MDL subsystem and reported as errors.

        No need to commit/rollback statement transaction, it's not started.

        TODO: Long-term we should either ensure that implicit REVOKE statement
              is written into binary log as a separate statement or make both
              dropping of routine and implicit REVOKE parts of one fully atomic
              statement.
      */
      DBUG_ASSERT(thd->transaction.stmt.is_empty());
      close_thread_tables(thd);

      if (sp_result != SP_KEY_NOT_FOUND &&
          sp_automatic_privileges && !opt_noacl &&
          sp_revoke_privileges(thd, db, name,
                               lex->sql_command == SQLCOM_DROP_PROCEDURE))
      {
        push_warning(thd, Sql_condition::WARN_LEVEL_WARN,
                     ER_PROC_AUTO_REVOKE_FAIL,
                     ER(ER_PROC_AUTO_REVOKE_FAIL));
        /* If this happens, an error should have been reported. */
        goto error;
      }
#endif

      res= sp_result;
      switch (sp_result) {
      case SP_OK:
	my_ok(thd);
	break;
      case SP_KEY_NOT_FOUND:
	if (lex->drop_if_exists)
	{
          res= write_bin_log(thd, TRUE, thd->query(), thd->query_length());
	  push_warning_printf(thd, Sql_condition::WARN_LEVEL_NOTE,
			      ER_SP_DOES_NOT_EXIST, ER(ER_SP_DOES_NOT_EXIST),
                              SP_COM_STRING(lex), lex->spname->m_qname.str);
          if (!res)
            my_ok(thd);
	  break;
	}
	my_error(ER_SP_DOES_NOT_EXIST, MYF(0),
                 SP_COM_STRING(lex), lex->spname->m_qname.str);
	goto error;
      default:
	my_error(ER_SP_DROP_FAILED, MYF(0),
                 SP_COM_STRING(lex), lex->spname->m_qname.str);
	goto error;
      }
      break;
    }
  case SQLCOM_SHOW_CREATE_PROC:
    {
      if (sp_show_create_routine(thd, SP_TYPE_PROCEDURE, lex->spname))
        goto error;
      break;
    }
  case SQLCOM_SHOW_CREATE_FUNC:
    {
      if (sp_show_create_routine(thd, SP_TYPE_FUNCTION, lex->spname))
	goto error;
      break;
    }
  case SQLCOM_SHOW_PROC_CODE:
  case SQLCOM_SHOW_FUNC_CODE:
    {
#ifndef DBUG_OFF
      sp_head *sp;
      enum_sp_type sp_type= (lex->sql_command == SQLCOM_SHOW_PROC_CODE) ?
                            SP_TYPE_PROCEDURE : SP_TYPE_FUNCTION;

      if (sp_cache_routine(thd, sp_type, lex->spname, false, &sp))
        goto error;
      if (!sp || sp->show_routine_code(thd))
      {
        /* We don't distinguish between errors for now */
        my_error(ER_SP_DOES_NOT_EXIST, MYF(0),
                 SP_COM_STRING(lex), lex->spname->m_name.str);
        goto error;
      }
      break;
#else
      my_error(ER_FEATURE_DISABLED, MYF(0),
               "SHOW PROCEDURE|FUNCTION CODE", "--with-debug");
      goto error;
#endif // ifndef DBUG_OFF
    }
  case SQLCOM_SHOW_CREATE_TRIGGER:
    {
      if (lex->spname->m_name.length > NAME_LEN)
      {
        my_error(ER_TOO_LONG_IDENT, MYF(0), lex->spname->m_name.str);
        goto error;
      }

      if (show_create_trigger(thd, lex->spname))
        goto error; /* Error has been already logged. */

      break;
    }
  case SQLCOM_CREATE_VIEW:
    {
      /*
        Note: SQLCOM_CREATE_VIEW also handles 'ALTER VIEW' commands
        as specified through the thd->lex->create_view_mode flag.
      */
      res= mysql_create_view(thd, first_table, thd->lex->create_view_mode);
      break;
    }
  case SQLCOM_DROP_VIEW:
    {
      if (check_table_access(thd, DROP_ACL, all_tables, FALSE, UINT_MAX, FALSE))
        goto error;
      /* Conditionally writes to binlog. */
      res= mysql_drop_view(thd, first_table, thd->lex->drop_mode);
      break;
    }
  case SQLCOM_CREATE_TRIGGER:
  {
    /* Conditionally writes to binlog. */
    res= mysql_create_or_drop_trigger(thd, all_tables, 1);

    break;
  }
  case SQLCOM_DROP_TRIGGER:
  {
    /* Conditionally writes to binlog. */
    res= mysql_create_or_drop_trigger(thd, all_tables, 0);
    break;
  }
  case SQLCOM_XA_START:
    if (trans_xa_start(thd))
      goto error;
    my_ok(thd);
    break;
  case SQLCOM_XA_END:
    if (trans_xa_end(thd))
      goto error;
    my_ok(thd);
    break;
  case SQLCOM_XA_PREPARE:
    if (trans_xa_prepare(thd))
      goto error;
    my_ok(thd);
    break;
  case SQLCOM_XA_COMMIT:
    if (trans_xa_commit(thd))
      goto error;
    thd->mdl_context.release_transactional_locks();
    /*
      We've just done a commit, reset transaction
      isolation level and access mode to the session default.
    */
    thd->tx_isolation= (enum_tx_isolation) thd->variables.tx_isolation;
    thd->tx_read_only= thd->variables.tx_read_only;
    my_ok(thd);
    break;
  case SQLCOM_XA_ROLLBACK:
    if (trans_xa_rollback(thd))
      goto error;
    thd->mdl_context.release_transactional_locks();
    /*
      We've just done a rollback, reset transaction
      isolation level and access mode to the session default.
    */
    thd->tx_isolation= (enum_tx_isolation) thd->variables.tx_isolation;
    thd->tx_read_only= thd->variables.tx_read_only;
    my_ok(thd);
    break;
  case SQLCOM_XA_RECOVER:
    res= mysql_xa_recover(thd);
    break;
  case SQLCOM_ALTER_TABLESPACE:
    if (check_global_access(thd, CREATE_TABLESPACE_ACL))
      break;
    if (!(res= mysql_alter_tablespace(thd, lex->alter_tablespace_info)))
      my_ok(thd);
    break;
  case SQLCOM_INSTALL_PLUGIN:
    if (! (res= mysql_install_plugin(thd, &thd->lex->comment,
                                     &thd->lex->ident)))
      my_ok(thd);
    break;
  case SQLCOM_UNINSTALL_PLUGIN:
    if (! (res= mysql_uninstall_plugin(thd, &thd->lex->comment)))
      my_ok(thd);
    break;
  case SQLCOM_BINLOG_BASE64_EVENT:
  {
#ifndef EMBEDDED_LIBRARY
    mysql_client_binlog_statement(thd);
#else /* EMBEDDED_LIBRARY */
    my_error(ER_OPTION_PREVENTS_STATEMENT, MYF(0), "embedded");
#endif /* EMBEDDED_LIBRARY */
    break;
  }
  case SQLCOM_CREATE_SERVER:
  {
    if (check_global_access(thd, SUPER_ACL))
      goto error;

    if (create_server(thd, &thd->lex->server_options))
      goto error;

    my_ok(thd, 1);
    break;
  }
  case SQLCOM_ALTER_SERVER:
  {
    if (check_global_access(thd, SUPER_ACL))
      goto error;

    if (alter_server(thd, &thd->lex->server_options))
      goto error;

    my_ok(thd, 1);
    break;
  }
  case SQLCOM_DROP_SERVER:
  {
    if (check_global_access(thd, SUPER_ACL))
      goto error;

    LEX *lex= thd->lex;
    if (drop_server(thd, &lex->server_options, lex->drop_if_exists))
    {
      /*
        drop_server() can fail without reporting an error
        due to IF EXISTS clause. In this case, call my_ok().
      */
      if (thd->is_error() || thd->killed)
        goto error;
      DBUG_ASSERT(lex->drop_if_exists);
      my_ok(thd, 0);
      break;
    }

    my_ok(thd, 1);
    break;
  }
  case SQLCOM_ANALYZE:
  case SQLCOM_CHECK:
  case SQLCOM_OPTIMIZE:
  case SQLCOM_REPAIR:
  case SQLCOM_TRUNCATE:
  case SQLCOM_ALTER_TABLE:
  case SQLCOM_HA_OPEN:
  case SQLCOM_HA_READ:
  case SQLCOM_HA_CLOSE:
    DBUG_ASSERT(first_table == all_tables && first_table != 0);
    /* fall through */
  case SQLCOM_SIGNAL:
  case SQLCOM_RESIGNAL:
  case SQLCOM_GET_DIAGNOSTICS:
    DBUG_ASSERT(lex->m_sql_cmd != NULL);
    res= lex->m_sql_cmd->execute(thd);
    break;

#ifndef NO_EMBEDDED_ACCESS_CHECKS
  case SQLCOM_ALTER_USER:
    if (check_access(thd, UPDATE_ACL, "mysql", NULL, NULL, 1, 1) &&
        check_global_access(thd, CREATE_USER_ACL))
      break;
    /* Conditionally writes to binlog */
    if (!(res= mysql_user_password_expire(thd, lex->users_list)))
      my_ok(thd);
    break;
#endif
  default:
#ifndef EMBEDDED_LIBRARY
    DBUG_ASSERT(0);                             /* Impossible */
#endif
    my_ok(thd);
    break;
  }
  THD_STAGE_INFO(thd, stage_query_end);

  /*
    Binlog-related cleanup:
    Reset system variables temporarily modified by SET ONE SHOT.

    Exception: If this is a SET, do nothing. This is to allow
    mysqlbinlog to print many SET commands (in this case we want the
    charset temp setting to live until the real query). This is also
    needed so that SET CHARACTER_SET_CLIENT... does not cancel itself
    immediately.
  */
  if (thd->one_shot_set && lex->sql_command != SQLCOM_SET_OPTION)
    reset_one_shot_variables(thd);

  goto finish;

error:
  res= TRUE;

finish:

  DBUG_ASSERT(!thd->in_active_multi_stmt_transaction() ||
               thd->in_multi_stmt_transaction_mode());

  if (! thd->in_sub_stmt)
  {
    /* report error issued during command execution */
    if (thd->killed_errno())
      thd->send_kill_message();
    if (thd->killed == THD::KILL_QUERY || thd->killed == THD::KILL_BAD_DATA)
    {
      thd->killed= THD::NOT_KILLED;
      thd->mysys_var->abort= 0;
    }
    if (thd->is_error() || (thd->variables.option_bits & OPTION_MASTER_SQL_ERROR))
      trans_rollback_stmt(thd);
    else
    {
      /* If commit fails, we should be able to reset the OK status. */
      thd->get_stmt_da()->set_overwrite_status(true);
      trans_commit_stmt(thd);
      thd->get_stmt_da()->set_overwrite_status(false);
    }
  }

  lex->unit.cleanup();
  /* Free tables */
  THD_STAGE_INFO(thd, stage_closing_tables);
  close_thread_tables(thd);

#ifndef DBUG_OFF
  if (lex->sql_command != SQLCOM_SET_OPTION && ! thd->in_sub_stmt)
    DEBUG_SYNC(thd, "execute_command_after_close_tables");
#endif

  if (stmt_causes_implicit_commit(thd, CF_IMPLICIT_COMMIT_END))
  {
    /* No transaction control allowed in sub-statements. */
    DBUG_ASSERT(! thd->in_sub_stmt);
    /* If commit fails, we should be able to reset the OK status. */
    thd->get_stmt_da()->set_overwrite_status(true);
    /* Commit the normal transaction if one is active. */
    trans_commit_implicit(thd);
    thd->get_stmt_da()->set_overwrite_status(false);
    thd->mdl_context.release_transactional_locks();
  }
  else if (! thd->in_sub_stmt && ! thd->in_multi_stmt_transaction_mode())
  {
    /*
      - If inside a multi-statement transaction,
      defer the release of metadata locks until the current
      transaction is either committed or rolled back. This prevents
      other statements from modifying the table for the entire
      duration of this transaction.  This provides commit ordering
      and guarantees serializability across multiple transactions.
      - If in autocommit mode, or outside a transactional context,
      automatically release metadata locks of the current statement.
    */
    thd->mdl_context.release_transactional_locks();
  }
  else if (! thd->in_sub_stmt)
  {
    thd->mdl_context.release_statement_locks();
  }

  DBUG_RETURN(res || thd->is_error());
}

static bool execute_sqlcom_select(THD *thd, TABLE_LIST *all_tables)
{
  LEX	*lex= thd->lex;
  select_result *result= lex->result;
  bool res;
  /* assign global limit variable if limit is not given */
  {
    SELECT_LEX *param= lex->unit.global_parameters;
    if (!param->explicit_limit)
      param->select_limit=
        new Item_int((ulonglong) thd->variables.select_limit);
  }
  if (!(res= open_normal_and_derived_tables(thd, all_tables, 0)))
  {
    if (lex->describe)
    {
      /*
        We always use select_send for EXPLAIN, even if it's an EXPLAIN
        for SELECT ... INTO OUTFILE: a user application should be able
        to prepend EXPLAIN to any query and receive output for it,
        even if the query itself redirects the output.
      */
      if (!(result= new select_send()))
        return 1;                               /* purecov: inspected */
      res= explain_query_expression(thd, result);
      delete result;
    }
    else
    {
      if (!result && !(result= new select_send()))
        return 1;                               /* purecov: inspected */
      select_result *save_result= result;
      select_result *analyse_result= NULL;
      if (lex->proc_analyse)
      {
        if ((result= analyse_result=
               new select_analyse(result, lex->proc_analyse)) == NULL)
          return true;
      }
      res= handle_select(thd, result, 0);
      delete analyse_result;
      if (save_result != lex->result)
        delete save_result;
    }
  }
  return res;
}


#ifndef NO_EMBEDDED_ACCESS_CHECKS
/**
  Check grants for commands which work only with one table.

  @param thd                    Thread handler
  @param privilege              requested privilege
  @param all_tables             global table list of query
  @param no_errors              FALSE/TRUE - report/don't report error to
                            the client (using my_error() call).

  @retval
    0   OK
  @retval
    1   access denied, error is sent to client
*/

bool check_single_table_access(THD *thd, ulong privilege, 
                               TABLE_LIST *all_tables, bool no_errors)
{
  Security_context * backup_ctx= thd->security_ctx;

  /* we need to switch to the saved context (if any) */
  if (all_tables->security_ctx)
    thd->security_ctx= all_tables->security_ctx;

  const char *db_name;
  if ((all_tables->view || all_tables->field_translation) &&
      !all_tables->schema_table)
    db_name= all_tables->view_db.str;
  else
    db_name= all_tables->db;

  if (check_access(thd, privilege, db_name,
                   &all_tables->grant.privilege,
                   &all_tables->grant.m_internal,
                   0, no_errors))
    goto deny;

  /* Show only 1 table for check_grant */
  if (!(all_tables->belong_to_view &&
        (thd->lex->sql_command == SQLCOM_SHOW_FIELDS)) &&
      check_grant(thd, privilege, all_tables, FALSE, 1, no_errors))
    goto deny;

  thd->security_ctx= backup_ctx;
  return 0;

deny:
  thd->security_ctx= backup_ctx;
  return 1;
}

/**
  Check grants for commands which work only with one table and all other
  tables belonging to subselects or implicitly opened tables.

  @param thd			Thread handler
  @param privilege		requested privilege
  @param all_tables		global table list of query

  @retval
    0   OK
  @retval
    1   access denied, error is sent to client
*/

bool check_one_table_access(THD *thd, ulong privilege, TABLE_LIST *all_tables)
{
  if (check_single_table_access (thd,privilege,all_tables, FALSE))
    return 1;

  /* Check rights on tables of subselects and implicitly opened tables */
  TABLE_LIST *subselects_tables, *view= all_tables->view ? all_tables : 0;
  if ((subselects_tables= all_tables->next_global))
  {
    /*
      Access rights asked for the first table of a view should be the same
      as for the view
    */
    if (view && subselects_tables->belong_to_view == view)
    {
      if (check_single_table_access (thd, privilege, subselects_tables, FALSE))
        return 1;
      subselects_tables= subselects_tables->next_global;
    }
    if (subselects_tables &&
        (check_table_access(thd, SELECT_ACL, subselects_tables, FALSE,
                            UINT_MAX, FALSE)))
      return 1;
  }
  return 0;
}


/**
  @brief Compare requested privileges with the privileges acquired from the
    User- and Db-tables.
  @param thd          Thread handler
  @param want_access  The requested access privileges.
  @param db           A pointer to the Db name.
  @param[out] save_priv A pointer to the granted privileges will be stored.
  @param grant_internal_info A pointer to the internal grant cache.
  @param dont_check_global_grants True if no global grants are checked.
  @param no_error     True if no errors should be sent to the client.

  'save_priv' is used to save the User-table (global) and Db-table grants for
  the supplied db name. Note that we don't store db level grants if the global
  grants is enough to satisfy the request AND the global grants contains a
  SELECT grant.

  For internal databases (INFORMATION_SCHEMA, PERFORMANCE_SCHEMA),
  additional rules apply, see ACL_internal_schema_access.

  @see check_grant

  @return Status of denial of access by exclusive ACLs.
    @retval FALSE Access can't exclusively be denied by Db- and User-table
      access unless Column- and Table-grants are checked too.
    @retval TRUE Access denied.
*/

bool
check_access(THD *thd, ulong want_access, const char *db, ulong *save_priv,
             GRANT_INTERNAL_INFO *grant_internal_info,
             bool dont_check_global_grants, bool no_errors)
{
  Security_context *sctx= thd->security_ctx;
  ulong db_access;

  /*
    GRANT command:
    In case of database level grant the database name may be a pattern,
    in case of table|column level grant the database name can not be a pattern.
    We use 'dont_check_global_grants' as a flag to determine
    if it's database level grant command
    (see SQLCOM_GRANT case, mysql_execute_command() function) and
    set db_is_pattern according to 'dont_check_global_grants' value.
  */
  bool  db_is_pattern= ((want_access & GRANT_ACL) && dont_check_global_grants);
  ulong dummy;
  DBUG_ENTER("check_access");
  DBUG_PRINT("enter",("db: %s  want_access: %lu  master_access: %lu",
                      db ? db : "", want_access, sctx->master_access));

  if (save_priv)
    *save_priv=0;
  else
  {
    save_priv= &dummy;
    dummy= 0;
  }

  THD_STAGE_INFO(thd, stage_checking_permissions);
  if ((!db || !db[0]) && !thd->db && !dont_check_global_grants)
  {
    DBUG_PRINT("error",("No database"));
    if (!no_errors)
      my_message(ER_NO_DB_ERROR, ER(ER_NO_DB_ERROR),
                 MYF(0));                       /* purecov: tested */
    DBUG_RETURN(TRUE);				/* purecov: tested */
  }

  if ((db != NULL) && (db != any_db))
  {
    const ACL_internal_schema_access *access;
    access= get_cached_schema_access(grant_internal_info, db);
    if (access)
    {
      switch (access->check(want_access, save_priv))
      {
      case ACL_INTERNAL_ACCESS_GRANTED:
        /*
          All the privileges requested have been granted internally.
          [out] *save_privileges= Internal privileges.
        */
        DBUG_RETURN(FALSE);
      case ACL_INTERNAL_ACCESS_DENIED:
        if (! no_errors)
        {
          thd->diff_access_denied_errors++;
          my_error(ER_DBACCESS_DENIED_ERROR, MYF(0),
                   sctx->priv_user, sctx->priv_host, db);
        }
        DBUG_RETURN(TRUE);
      case ACL_INTERNAL_ACCESS_CHECK_GRANT:
        /*
          Only some of the privilege requested have been granted internally,
          proceed with the remaining bits of the request (want_access).
        */
        want_access&= ~(*save_priv);
        break;
      }
    }
  }

  if ((sctx->master_access & want_access) == want_access)
  {
    /*
      1. If we don't have a global SELECT privilege, we have to get the
      database specific access rights to be able to handle queries of type
      UPDATE t1 SET a=1 WHERE b > 0
      2. Change db access if it isn't current db which is being addressed
    */
    if (!(sctx->master_access & SELECT_ACL))
    {
      if (db && (!thd->db || db_is_pattern || strcmp(db, thd->db)))
        db_access= acl_get(sctx->host, sctx->ip, sctx->priv_user, db,
                           db_is_pattern);
      else
      {
        /* get access for current db */
        db_access= sctx->db_access;
      }
      /*
        The effective privileges are the union of the global privileges
        and the intersection of db- and host-privileges,
        plus the internal privileges.
      */
      *save_priv|= sctx->master_access | db_access;
    }
    else
      *save_priv|= sctx->master_access;
    DBUG_RETURN(FALSE);
  }
  if (((want_access & ~sctx->master_access) & ~DB_ACLS) ||
      (! db && dont_check_global_grants))
  {						// We can never grant this
    DBUG_PRINT("error",("No possible access"));
    if (!no_errors)
    {
      thd->diff_access_denied_errors++;
      if (thd->password == 2)
        my_error(ER_ACCESS_DENIED_NO_PASSWORD_ERROR, MYF(0),
                 sctx->priv_user,
                 sctx->priv_host);
      else
        my_error(ER_ACCESS_DENIED_ERROR, MYF(0),
                 sctx->priv_user,
                 sctx->priv_host,
                 (thd->password ?
                  ER(ER_YES) :
                  ER(ER_NO)));                    /* purecov: tested */
    }
    DBUG_RETURN(TRUE);				/* purecov: tested */
  }

  if (db == any_db)
  {
    /*
      Access granted; Allow select on *any* db.
      [out] *save_privileges= 0
    */
    DBUG_RETURN(FALSE);
  }

  if (db && (!thd->db || db_is_pattern || strcmp(db,thd->db)))
    db_access= acl_get(sctx->host, sctx->ip, sctx->priv_user, db,
                       db_is_pattern);
  else
    db_access= sctx->db_access;
  DBUG_PRINT("info",("db_access: %lu  want_access: %lu",
                     db_access, want_access));

  /*
    Save the union of User-table and the intersection between Db-table and
    Host-table privileges, with the already saved internal privileges.
  */
  db_access= (db_access | sctx->master_access);
  *save_priv|= db_access;

  /*
    We need to investigate column- and table access if all requested privileges
    belongs to the bit set of .
  */
  bool need_table_or_column_check=
    (want_access & (TABLE_ACLS | PROC_ACLS | db_access)) == want_access;

  /*
    Grant access if the requested access is in the intersection of
    host- and db-privileges (as retrieved from the acl cache),
    also grant access if all the requested privileges are in the union of
    TABLES_ACLS and PROC_ACLS; see check_grant.
  */
  if ( (db_access & want_access) == want_access ||
      (!dont_check_global_grants &&
       need_table_or_column_check))
  {
    /*
       Ok; but need to check table- and column privileges.
       [out] *save_privileges is (User-priv | (Db-priv & Host-priv) | Internal-priv)
    */
    DBUG_RETURN(FALSE);
  }

  /*
    Access is denied;
    [out] *save_privileges is (User-priv | (Db-priv & Host-priv) | Internal-priv)
  */
  DBUG_PRINT("error",("Access denied"));
  if (!no_errors)
    my_error(ER_DBACCESS_DENIED_ERROR, MYF(0),
             sctx->priv_user, sctx->priv_host,
             (db ? db : (thd->db ?
                         thd->db :
                         "unknown")));
  DBUG_RETURN(TRUE);

}


/**
  Check if user has enough privileges for execution of SHOW statement,
  which was converted to query to one of I_S tables.

  @param thd    Thread context.
  @param table  Table list element for I_S table to be queried..

  @retval FALSE - Success.
  @retval TRUE  - Failure.
*/

static bool check_show_access(THD *thd, TABLE_LIST *table)
{
  switch (get_schema_table_idx(table->schema_table)) {
  case SCH_SCHEMATA:
    return (specialflag & SPECIAL_SKIP_SHOW_DB) &&
      check_global_access(thd, SHOW_DB_ACL);

  case SCH_TABLE_NAMES:
  case SCH_TABLES:
  case SCH_VIEWS:
  case SCH_TRIGGERS:
  case SCH_EVENTS:
  {
    const char *dst_db_name= table->schema_select_lex->db;

    DBUG_ASSERT(dst_db_name);

    if (check_access(thd, SELECT_ACL, dst_db_name,
                     &thd->col_access, NULL, FALSE, FALSE))
      return TRUE;

    if (!thd->col_access && check_grant_db(thd, dst_db_name))
    {
      thd->diff_access_denied_errors++;
      my_error(ER_DBACCESS_DENIED_ERROR, MYF(0),
               thd->security_ctx->priv_user,
               thd->security_ctx->priv_host,
               dst_db_name);
      return TRUE;
    }

    return FALSE;
  }

  case SCH_COLUMNS:
  case SCH_STATISTICS:
  {
    TABLE_LIST *dst_table;
    dst_table= table->schema_select_lex->table_list.first;

    DBUG_ASSERT(dst_table);

    /*
      Open temporary tables to be able to detect them during privilege check.
    */
    if (open_temporary_tables(thd, dst_table))
      return TRUE;

    if (check_access(thd, SELECT_ACL, dst_table->db,
                     &dst_table->grant.privilege,
                     &dst_table->grant.m_internal,
                     FALSE, FALSE))
          return TRUE; /* Access denied */

    /*
      Check_grant will grant access if there is any column privileges on
      all of the tables thanks to the fourth parameter (bool show_table).
    */
    if (check_grant(thd, SELECT_ACL, dst_table, TRUE, UINT_MAX, FALSE))
      return TRUE; /* Access denied */

    close_thread_tables(thd);
    dst_table->table= NULL;

    /* Access granted */
    return FALSE;
  }
  default:
    break;
  }

  return FALSE;
}



/**
  @brief Check if the requested privileges exists in either User-, Host- or
    Db-tables.
  @param thd          Thread context
  @param want_access  Privileges requested
  @param tables       List of tables to be compared against
  @param no_errors    Don't report error to the client (using my_error() call).
  @param any_combination_of_privileges_will_do TRUE if any privileges on any
    column combination is enough.
  @param number       Only the first 'number' tables in the linked list are
                      relevant.

  The suppled table list contains cached privileges. This functions calls the
  help functions check_access and check_grant to verify the first three steps
  in the privileges check queue:
  1. Global privileges
  2. OR (db privileges AND host privileges)
  3. OR table privileges
  4. OR column privileges (not checked by this function!)
  5. OR routine privileges (not checked by this function!)

  @see check_access
  @see check_grant

  @note This functions assumes that table list used and
  thd->lex->query_tables_own_last value correspond to each other
  (the latter should be either 0 or point to next_global member
  of one of elements of this table list).

  @return
    @retval FALSE OK
    @retval TRUE  Access denied; But column or routine privileges might need to
      be checked also.
*/

bool
check_table_access(THD *thd, ulong requirements,TABLE_LIST *tables,
		   bool any_combination_of_privileges_will_do,
                   uint number, bool no_errors)
{
  TABLE_LIST *org_tables= tables;
  TABLE_LIST *first_not_own_table= thd->lex->first_not_own_table();
  uint i= 0;
  Security_context *sctx= thd->security_ctx, *backup_ctx= thd->security_ctx;
  /*
    The check that first_not_own_table is not reached is for the case when
    the given table list refers to the list for prelocking (contains tables
    of other queries). For simple queries first_not_own_table is 0.
  */
  for (; i < number && tables != first_not_own_table && tables;
       tables= tables->next_global, i++)
  {
    ulong want_access= requirements;
    if (tables->security_ctx)
      sctx= tables->security_ctx;
    else
      sctx= backup_ctx;

    /*
       Register access for view underlying table.
       Remove SHOW_VIEW_ACL, because it will be checked during making view
     */
    tables->grant.orig_want_privilege= (want_access & ~SHOW_VIEW_ACL);

    /*
      We should not encounter table list elements for reformed SHOW
      statements unless this is first table list element in the main
      select.
      Such table list elements require additional privilege check
      (see check_show_access()). This check is carried out by caller,
      but only for the first table list element from the main select.
    */
    DBUG_ASSERT(!tables->schema_table_reformed ||
                tables == thd->lex->select_lex.table_list.first);

    DBUG_PRINT("info", ("derived: %d  view: %d", tables->derived != 0,
                        tables->view != 0));

    if (tables->is_anonymous_derived_table())
      continue;

    thd->security_ctx= sctx;

    if (check_access(thd, want_access, tables->get_db_name(),
                     &tables->grant.privilege,
                     &tables->grant.m_internal,
                     0, no_errors))
      goto deny;
  }
  thd->security_ctx= backup_ctx;
  return check_grant(thd,requirements,org_tables,
                     any_combination_of_privileges_will_do,
                     number, no_errors);
deny:
  thd->security_ctx= backup_ctx;
  return TRUE;
}


bool
check_routine_access(THD *thd, ulong want_access,char *db, char *name,
		     bool is_proc, bool no_errors)
{
  TABLE_LIST tables[1];
  
  memset(tables, 0, sizeof(TABLE_LIST));
  tables->db= db;
  tables->table_name= tables->alias= name;
  
  /*
    The following test is just a shortcut for check_access() (to avoid
    calculating db_access) under the assumption that it's common to
    give persons global right to execute all stored SP (but not
    necessary to create them).
    Note that this effectively bypasses the ACL_internal_schema_access checks
    that are implemented for the INFORMATION_SCHEMA and PERFORMANCE_SCHEMA,
    which are located in check_access().
    Since the I_S and P_S do not contain routines, this bypass is ok,
    as long as this code path is not abused to create routines.
    The assert enforce that.
  */
  DBUG_ASSERT((want_access & CREATE_PROC_ACL) == 0);
  if ((thd->security_ctx->master_access & want_access) == want_access)
    tables->grant.privilege= want_access;
  else if (check_access(thd, want_access, db,
                        &tables->grant.privilege,
                        &tables->grant.m_internal,
                        0, no_errors))
    return TRUE;
  
  return check_grant_routine(thd, want_access, tables, is_proc, no_errors);
}


/**
  Check if the routine has any of the routine privileges.

  @param thd	       Thread handler
  @param db           Database name
  @param name         Routine name

  @retval
    0            ok
  @retval
    1            error
*/

bool check_some_routine_access(THD *thd, const char *db, const char *name,
                               bool is_proc)
{
  ulong save_priv;
  /*
    The following test is just a shortcut for check_access() (to avoid
    calculating db_access)
    Note that this effectively bypasses the ACL_internal_schema_access checks
    that are implemented for the INFORMATION_SCHEMA and PERFORMANCE_SCHEMA,
    which are located in check_access().
    Since the I_S and P_S do not contain routines, this bypass is ok,
    as it only opens SHOW_PROC_ACLS.
  */
  if (thd->security_ctx->master_access & SHOW_PROC_ACLS)
    return FALSE;
  if (!check_access(thd, SHOW_PROC_ACLS, db, &save_priv, NULL, 0, 1) ||
      (save_priv & SHOW_PROC_ACLS))
    return FALSE;
  return check_routine_level_acl(thd, db, name, is_proc);
}


/**
  Check if the given table has any of the asked privileges

  @param thd		 Thread handler
  @param want_access	 Bitmap of possible privileges to check for

  @retval
    0  ok
  @retval
    1  error
*/

bool check_some_access(THD *thd, ulong want_access, TABLE_LIST *table)
{
  ulong access;
  DBUG_ENTER("check_some_access");

  /* This loop will work as long as we have less than 32 privileges */
  for (access= 1; access < want_access ; access<<= 1)
  {
    if (access & want_access)
    {
      if (!check_access(thd, access, table->db,
                        &table->grant.privilege,
                        &table->grant.m_internal,
                        0, 1) &&
           !check_grant(thd, access, table, FALSE, 1, TRUE))
        DBUG_RETURN(0);
    }
  }
  DBUG_PRINT("exit",("no matching access rights"));
  DBUG_RETURN(1);
}

#else

static bool check_show_access(THD *thd, TABLE_LIST *table)
{
  return false;
}

#endif /*NO_EMBEDDED_ACCESS_CHECKS*/


/**
  check for global access and give descriptive error message if it fails.

  @param thd			Thread handler
  @param want_access		Use should have any of these global rights

  @warning
    One gets access right if one has ANY of the rights in want_access.
    This is useful as one in most cases only need one global right,
    but in some case we want to check if the user has SUPER or
    REPL_CLIENT_ACL rights.

  @retval
    0	ok
  @retval
    1	Access denied.  In this case an error is sent to the client
*/

bool check_global_access(THD *thd, ulong want_access)
{
  DBUG_ENTER("check_global_access");
#ifndef NO_EMBEDDED_ACCESS_CHECKS
  char command[128];
  if ((thd->security_ctx->master_access & want_access))
    DBUG_RETURN(0);
  get_privilege_desc(command, sizeof(command), want_access);
  thd->diff_access_denied_errors++;
  my_error(ER_SPECIFIC_ACCESS_DENIED_ERROR, MYF(0), command);
  DBUG_RETURN(1);
#else
  DBUG_RETURN(0);
#endif
}

/****************************************************************************
	Check stack size; Send error if there isn't enough stack to continue
****************************************************************************/


#if STACK_DIRECTION < 0
#define used_stack(A,B) (long) (A - B)
#else
#define used_stack(A,B) (long) (B - A)
#endif

#ifndef DBUG_OFF
long max_stack_used;
#endif

/**
  @note
  Note: The 'buf' parameter is necessary, even if it is unused here.
  - fix_fields functions has a "dummy" buffer large enough for the
    corresponding exec. (Thus we only have to check in fix_fields.)
  - Passing to check_stack_overrun() prevents the compiler from removing it.
*/
bool check_stack_overrun(THD *thd, long margin,
			 uchar *buf __attribute__((unused)))
{
  long stack_used;
  DBUG_ASSERT(thd == current_thd);
  if ((stack_used=used_stack(thd->thread_stack,(char*) &stack_used)) >=
      (long) (my_thread_stack_size - margin))
  {
    /*
      Do not use stack for the message buffer to ensure correct
      behaviour in cases we have close to no stack left.
    */
    char* ebuff= new (std::nothrow) char[MYSQL_ERRMSG_SIZE];
    if (ebuff) {
      my_snprintf(ebuff, MYSQL_ERRMSG_SIZE, ER(ER_STACK_OVERRUN_NEED_MORE),
                  stack_used, my_thread_stack_size, margin);
      my_message(ER_STACK_OVERRUN_NEED_MORE, ebuff, MYF(ME_FATALERROR));
      delete [] ebuff;
    }
    return 1;
  }
#ifndef DBUG_OFF
  max_stack_used= max(max_stack_used, stack_used);
#endif
  return 0;
}


#define MY_YACC_INIT 1000			// Start with big alloc
#define MY_YACC_MAX  32000			// Because of 'short'

bool my_yyoverflow(short **yyss, YYSTYPE **yyvs, ulong *yystacksize)
{
  Yacc_state *state= & current_thd->m_parser_state->m_yacc;
  ulong old_info=0;
  DBUG_ASSERT(state);
  if ((uint) *yystacksize >= MY_YACC_MAX)
    return 1;
  if (!state->yacc_yyvs)
    old_info= *yystacksize;
  *yystacksize= set_zone((*yystacksize)*2,MY_YACC_INIT,MY_YACC_MAX);
  if (!(state->yacc_yyvs= (uchar*)
        my_realloc(state->yacc_yyvs,
                   *yystacksize*sizeof(**yyvs),
                   MYF(MY_ALLOW_ZERO_PTR | MY_FREE_ON_ERROR))) ||
      !(state->yacc_yyss= (uchar*)
        my_realloc(state->yacc_yyss,
                   *yystacksize*sizeof(**yyss),
                   MYF(MY_ALLOW_ZERO_PTR | MY_FREE_ON_ERROR))))
    return 1;
  if (old_info)
  {
    /*
      Only copy the old stack on the first call to my_yyoverflow(),
      when replacing a static stack (YYINITDEPTH) by a dynamic stack.
      For subsequent calls, my_realloc already did preserve the old stack.
    */
    memcpy(state->yacc_yyss, *yyss, old_info*sizeof(**yyss));
    memcpy(state->yacc_yyvs, *yyvs, old_info*sizeof(**yyvs));
  }
  *yyss= (short*) state->yacc_yyss;
  *yyvs= (YYSTYPE*) state->yacc_yyvs;
  return 0;
}


/**
  Reset the part of THD responsible for the state of command
  processing.

  This needs to be called before execution of every statement
  (prepared or conventional).  It is not called by substatements of
  routines.

  @todo Remove mysql_reset_thd_for_next_command and only use the
  member function.

  @todo Call it after we use THD for queries, not before.
*/
void mysql_reset_thd_for_next_command(THD *thd)
{
  thd->reset_for_next_command();
}

void THD::reset_for_next_command()
{
  // TODO: Why on earth is this here?! We should probably fix this
  // function and move it to the proper file. /Matz
  THD *thd= this;
  DBUG_ENTER("mysql_reset_thd_for_next_command");
  DBUG_ASSERT(!thd->sp_runtime_ctx); /* not for substatements of routines */
  DBUG_ASSERT(! thd->in_sub_stmt);
  thd->free_list= 0;
  thd->select_number= 1;
  /*
    Those two lines below are theoretically unneeded as
    THD::cleanup_after_query() should take care of this already.
  */
  thd->auto_inc_intervals_in_cur_stmt_for_binlog.empty();
  thd->stmt_depends_on_first_successful_insert_id_in_prev_stmt= 0;

  thd->query_start_used= thd->query_start_usec_used= 0;
  thd->is_fatal_error= thd->time_zone_used= 0;
  /*
    Clear the status flag that are expected to be cleared at the
    beginning of each SQL statement.
  */
  thd->server_status&= ~SERVER_STATUS_CLEAR_SET;
  /*
    If in autocommit mode and not in a transaction, reset flag
    that identifies if a transaction has done some operations
    that cannot be safely rolled back.

    If the flag is set an warning message is printed out in
    ha_rollback_trans() saying that some tables couldn't be
    rolled back.
  */
  if (!thd->in_multi_stmt_transaction_mode())
  {
    thd->transaction.all.reset_unsafe_rollback_flags();
  }
  DBUG_ASSERT(thd->security_ctx== &thd->main_security_ctx);
  thd->thread_specific_used= FALSE;

  if (opt_bin_log)
  {
    reset_dynamic(&thd->user_var_events);
    thd->user_var_events_alloc= thd->mem_root;
  }
  thd->clear_error();
  thd->get_stmt_da()->reset_diagnostics_area();
  thd->get_stmt_da()->reset_for_next_command();
  thd->rand_used= 0;

  thd->clear_slow_extended();

  thd->reset_current_stmt_binlog_format_row();
  thd->binlog_unsafe_warning_flags= 0;

  thd->m_trans_end_pos= 0;
  thd->m_trans_log_file= NULL;
  thd->commit_error= 0;
  thd->durability_property= HA_REGULAR_DURABILITY;
  thd->set_trans_pos(NULL, 0);

  DBUG_PRINT("debug",
             ("is_current_stmt_binlog_format_row(): %d",
              thd->is_current_stmt_binlog_format_row()));

  DBUG_VOID_RETURN;
}


/**
  Resets the lex->current_select object.
  @note It is assumed that lex->current_select != NULL

  This function is a wrapper around select_lex->init_select() with an added
  check for the special situation when using INTO OUTFILE and LOAD DATA.
*/

void
mysql_init_select(LEX *lex)
{
  SELECT_LEX *select_lex= lex->current_select;
  select_lex->init_select();
  lex->wild= 0;
  if (select_lex == &lex->select_lex)
  {
    DBUG_ASSERT(lex->result == 0);
    lex->exchange= 0;
  }
}


/**
  Used to allocate a new SELECT_LEX object on the current thd mem_root and
  link it into the relevant lists.

  This function is always followed by mysql_init_select.

  @see mysql_init_select

  @retval TRUE An error occurred
  @retval FALSE The new SELECT_LEX was successfully allocated.
*/

bool
mysql_new_select(LEX *lex, bool move_down)
{
  SELECT_LEX *select_lex;
  THD *thd= lex->thd;
  Name_resolution_context *outer_context= lex->current_context();
  DBUG_ENTER("mysql_new_select");

  if (!(select_lex= new (thd->mem_root) SELECT_LEX()))
    DBUG_RETURN(1);
  select_lex->select_number= ++thd->select_number;
  select_lex->parent_lex= lex; /* Used in init_query. */
  select_lex->init_query();
  select_lex->init_select();
  lex->nest_level++;
  if (lex->nest_level > (int) MAX_SELECT_NESTING)
  {
    my_error(ER_TOO_HIGH_LEVEL_OF_NESTING_FOR_SELECT, MYF(0));
    DBUG_RETURN(1);
  }
  select_lex->nest_level= lex->nest_level;
  if (move_down)
  {
    SELECT_LEX_UNIT *unit;
    lex->subqueries= TRUE;
    /* first select_lex of subselect or derived table */
    if (!(unit= new (thd->mem_root) SELECT_LEX_UNIT()))
      DBUG_RETURN(1);

    unit->init_query();
    unit->init_select();
    unit->thd= thd;
    unit->include_down(lex->current_select);
    unit->link_next= 0;
    unit->link_prev= 0;
    select_lex->include_down(unit);
    /*
      By default we assume that it is usual subselect and we have outer name
      resolution context, if no we will assign it to 0 later
    */
    if (select_lex->outer_select()->parsing_place == IN_ON)
      /*
        This subquery is part of an ON clause, so we need to link the
        name resolution context for this subquery with the ON context.

        @todo outer_context is not the same as
        &select_lex->outer_select()->context in one case:
        (SELECT 1 as a) UNION (SELECT 2) ORDER BY (SELECT a);
        When we create the select_lex for the subquery in ORDER BY,
        1) outer_context is the context of the second SELECT of the
        UNION
        2) &select_lex->outer_select() is the fake select_lex, which context
        is the one of the first SELECT of the UNION (see
        st_select_lex_unit::add_fake_select_lex()).
        2) is the correct context, per the documentation. 1) is not, and using
        it leads to a resolving error for the query above.
        We should fix 1) and then use it unconditionally here.
      */
      select_lex->context.outer_context= outer_context;
    else
      select_lex->context.outer_context= &select_lex->outer_select()->context;
  }
  else
  {
    if (lex->current_select->order_list.first && !lex->current_select->braces)
    {
      my_error(ER_WRONG_USAGE, MYF(0), "UNION", "ORDER BY");
      DBUG_RETURN(1);
    }
    select_lex->include_neighbour(lex->current_select);
    SELECT_LEX_UNIT *unit= select_lex->master_unit();                              
    if (!unit->fake_select_lex && unit->add_fake_select_lex(lex->thd))
      DBUG_RETURN(1);
    select_lex->context.outer_context= 
                unit->first_select()->context.outer_context;
  }

  select_lex->master_unit()->global_parameters= select_lex;
  select_lex->include_global((st_select_lex_node**)&lex->all_selects_list);
  lex->current_select= select_lex;
  /*
    in subquery is SELECT query and we allow resolution of names in SELECT
    list
  */
  select_lex->context.resolve_in_select_list= TRUE;
  DBUG_RETURN(0);
}

/**
  Create a select to return the same output as 'SELECT @@var_name'.

  Used for SHOW COUNT(*) [ WARNINGS | ERROR].

  This will crash with a core dump if the variable doesn't exists.

  @param var_name		Variable name
*/

void create_select_for_variable(const char *var_name)
{
  THD *thd;
  LEX *lex;
  LEX_STRING tmp, null_lex_string;
  Item *var;
  char buff[MAX_SYS_VAR_LENGTH*2+4+8], *end;
  DBUG_ENTER("create_select_for_variable");

  thd= current_thd;
  lex= thd->lex;
  mysql_init_select(lex);
  lex->sql_command= SQLCOM_SELECT;
  tmp.str= (char*) var_name;
  tmp.length=strlen(var_name);
  memset(&null_lex_string, 0, sizeof(null_lex_string));
  /*
    We set the name of Item to @@session.var_name because that then is used
    as the column name in the output.
  */
  if ((var= get_system_var(thd, OPT_SESSION, tmp, null_lex_string)))
  {
    end= strxmov(buff, "@@session.", var_name, NullS);
    var->item_name.copy(buff, end - buff);
    add_item_to_list(thd, var);
  }
  DBUG_VOID_RETURN;
}


void mysql_init_multi_delete(LEX *lex)
{
  lex->sql_command=  SQLCOM_DELETE_MULTI;
  mysql_init_select(lex);
  lex->select_lex.select_limit= 0;
  lex->unit.select_limit_cnt= HA_POS_ERROR;
  lex->select_lex.table_list.save_and_clear(&lex->auxiliary_table_list);
  lex->query_tables= 0;
  lex->query_tables_last= &lex->query_tables;
}


/*
  When you modify mysql_parse(), you may need to mofify
  mysql_test_parse_for_slave() in this same file.
*/

/**
  Parse a query.

  @param       thd     Current thread
  @param       rawbuf  Begining of the query text
  @param       length  Length of the query text
  @param[out]  found_semicolon For multi queries, position of the character of
                               the next query in the query text.
*/

void mysql_parse(THD *thd, char *rawbuf, uint length,
                 Parser_state *parser_state)
{
  int error __attribute__((unused));
  DBUG_ENTER("mysql_parse");

  DBUG_EXECUTE_IF("parser_debug", turn_parser_debug_on(););

  /*
    Warning.
    The purpose of query_cache_send_result_to_client() is to lookup the
    query in the query cache first, to avoid parsing and executing it.
    So, the natural implementation would be to:
    - first, call query_cache_send_result_to_client,
    - second, if caching failed, initialise the lexical and syntactic parser.
    The problem is that the query cache depends on a clean initialization
    of (among others) lex->safe_to_cache_query and thd->server_status,
    which are reset respectively in
    - lex_start()
    - mysql_reset_thd_for_next_command()
    So, initializing the lexical analyser *before* using the query cache
    is required for the cache to work properly.
    FIXME: cleanup the dependencies in the code to simplify this.
  */
  lex_start(thd);
  mysql_reset_thd_for_next_command(thd);

  int start_time_error=   0;
  int end_time_error=     0;
  struct timeval start_time, end_time;
  double start_usecs=     0;
  double end_usecs=       0;
  /* cpu time */
  int cputime_error=      0;
  struct timespec tp;
  double start_cpu_nsecs= 0;
  double end_cpu_nsecs=   0;

  if (opt_userstat)
  {
#ifdef HAVE_CLOCK_GETTIME
    /* get start cputime */
    if (!(cputime_error = clock_gettime(CLOCK_THREAD_CPUTIME_ID, &tp)))
      start_cpu_nsecs = tp.tv_sec*1000000000.0+tp.tv_nsec;
#endif

    // Gets the start time, in order to measure how long this command takes.
    if (!(start_time_error = gettimeofday(&start_time, NULL)))
    {
      start_usecs = start_time.tv_sec * 1000000.0 + start_time.tv_usec;
    }
  }

  if (query_cache_send_result_to_client(thd, rawbuf, length) <= 0)
  {
    LEX *lex= thd->lex;

    bool err= parse_sql(thd, parser_state, NULL);

    const char *found_semicolon= parser_state->m_lip.found_semicolon;
    size_t      qlen= found_semicolon
                      ? (found_semicolon - thd->query())
                      : thd->query_length();

    if (!err)
    {
      /*
        See whether we can do any query rewriting. opt_log_raw only controls
        writing to the general log, so rewriting still needs to happen because
        the other logs (binlog, slow query log, ...) can not be set to raw mode
        for security reasons.
        Query-cache only handles SELECT, which we don't rewrite, so it's no
        concern of ours.
        We're not general-logging if we're the slave, or if we've already
        done raw-logging earlier.
        Sub-routines of mysql_rewrite_query() should try to only rewrite when
        necessary (e.g. not do password obfuscation when query contains no
        password), but we can optimize out even those necessary rewrites when
        no logging happens at all. If rewriting does not happen here,
        thd->rewritten_query is still empty from being reset in alloc_query().
      */
      bool general= (opt_log && ! (opt_log_raw || thd->slave_thread));

      if (general || opt_slow_log || opt_bin_log)
      {
        mysql_rewrite_query(thd);

        if (thd->rewritten_query.length())
          lex->safe_to_cache_query= false; // see comments below
      }

      if (general)
      {
        if (thd->rewritten_query.length())
          general_log_write(thd, COM_QUERY, thd->rewritten_query.c_ptr_safe(),
                                            thd->rewritten_query.length());
        else
          general_log_write(thd, COM_QUERY, thd->query(), qlen);
      }
    }

    if (!err)
    {
      thd->m_statement_psi= MYSQL_REFINE_STATEMENT(thd->m_statement_psi,
                                                   sql_statement_info[thd->lex->sql_command].m_key);

#ifndef NO_EMBEDDED_ACCESS_CHECKS
      if (mqh_used && thd->get_user_connect() &&
	  check_mqh(thd, lex->sql_command))
      {
	thd->net.error = 0;
      }
      else
#endif
      {
	if (! thd->is_error())
	{
          /*
            Binlog logs a string starting from thd->query and having length
            thd->query_length; so we set thd->query_length correctly (to not
            log several statements in one event, when we executed only first).
            We set it to not see the ';' (otherwise it would get into binlog
            and Query_log_event::print() would give ';;' output).
            This also helps display only the current query in SHOW
            PROCESSLIST.
            Note that we don't need LOCK_thread_count to modify query_length.
          */
          if (found_semicolon && (ulong) (found_semicolon - thd->query()))
            thd->set_query_inner(thd->query(),
                                 (uint32) (found_semicolon -
                                           thd->query() - 1),
                                 thd->charset());
          /* Actually execute the query */
          if (found_semicolon)
          {
            lex->safe_to_cache_query= 0;
            thd->server_status|= SERVER_MORE_RESULTS_EXISTS;
          }
          lex->set_trg_event_type_for_tables();
          MYSQL_QUERY_EXEC_START(thd->query(),
                                 thd->thread_id,
                                 (char *) (thd->db ? thd->db : ""),
                                 &thd->security_ctx->priv_user[0],
                                 (char *) thd->security_ctx->host_or_ip,
                                 0);
          if (unlikely(thd->security_ctx->password_expired &&
                       !lex->is_change_password &&
                       lex->sql_command != SQLCOM_SET_OPTION))
          {
            my_error(ER_MUST_CHANGE_PASSWORD, MYF(0));
            error= 1;
          }
          else
            error= mysql_execute_command(thd);
          if (error == 0 &&
              thd->variables.gtid_next.type == GTID_GROUP &&
              thd->owned_gtid.sidno != 0 &&
              (thd->lex->sql_command == SQLCOM_COMMIT ||
               stmt_causes_implicit_commit(thd, CF_IMPLICIT_COMMIT_END)))
          {
            // This is executed at the end of a DDL statement or after
            // COMMIT.  It ensures that an empty group is logged if
            // needed.
            error= gtid_empty_group_log_and_cleanup(thd);
          }
          MYSQL_QUERY_EXEC_DONE(error);
	}
      }
    }
    else
    {
      /* Instrument this broken statement as "statement/sql/error" */
      thd->m_statement_psi= MYSQL_REFINE_STATEMENT(thd->m_statement_psi,
                                                   sql_statement_info[SQLCOM_END].m_key);

      DBUG_ASSERT(thd->is_error());
      DBUG_PRINT("info",("Command aborted. Fatal_error: %d",
			 thd->is_fatal_error));

      query_cache_abort(&thd->query_cache_tls);
    }

    THD_STAGE_INFO(thd, stage_freeing_items);
    sp_cache_enforce_limit(thd->sp_proc_cache, stored_program_cache_size);
    sp_cache_enforce_limit(thd->sp_func_cache, stored_program_cache_size);
    thd->end_statement();
    thd->cleanup_after_query();
    DBUG_ASSERT(thd->change_list.is_empty());
  }
  else
  {
    /*
      Query cache hit. We need to write the general log here if
      we haven't already logged the statement earlier due to --log-raw.
      Right now, we only cache SELECT results; if the cache ever
      becomes more generic, we should also cache the rewritten
      query-string together with the original query-string (which
      we'd still use for the matching) when we first execute the
      query, and then use the obfuscated query-string for logging
      here when the query is given again.
    */
    thd->m_statement_psi= MYSQL_REFINE_STATEMENT(thd->m_statement_psi,
                                                 sql_statement_info[SQLCOM_SELECT].m_key);
    if (!opt_log_raw)
      general_log_write(thd, COM_QUERY, thd->query(), thd->query_length());
    parser_state->m_lip.found_semicolon= NULL;
  }

  if (opt_userstat)
  {
    // Gets the end time.
    if (!(end_time_error= gettimeofday(&end_time, NULL)))
    {
      end_usecs= end_time.tv_sec * 1000000.0 + end_time.tv_usec;
    }

    // Calculates the difference between the end and start times.
    if (start_usecs && end_usecs >= start_usecs && !start_time_error && !end_time_error)
    {
      thd->busy_time= (end_usecs - start_usecs) / 1000000;
      // In case there are bad values, 2629743 is the #seconds in a month.
      if (thd->busy_time > 2629743)
      {
        thd->busy_time= 0;
      }
    }
    else
    {
      // end time went back in time, or gettimeofday() failed.
      thd->busy_time= 0;
    }

#ifdef HAVE_CLOCK_GETTIME
    /* get end cputime */
    if (!cputime_error &&
        !(cputime_error = clock_gettime(CLOCK_THREAD_CPUTIME_ID, &tp)))
      end_cpu_nsecs = tp.tv_sec*1000000000.0+tp.tv_nsec;
#endif
    if (start_cpu_nsecs && !cputime_error)
    {
      thd->cpu_time = (end_cpu_nsecs - start_cpu_nsecs) / 1000000000;
      // In case there are bad values, 2629743 is the #seconds in a month.
      if (thd->cpu_time > 2629743)
      {
        thd->cpu_time = 0;
      }
    }
    else
      thd->cpu_time = 0;
  }

  // Updates THD stats and the global user stats.
<<<<<<< HEAD
  thd->update_stats(true);
#ifndef EMBEDDED_LIBRARY
  update_global_user_stats(thd, true, time(NULL));
#endif
=======
  if (unlikely(opt_userstat))
  {
    thd->update_stats(true);
    update_global_user_stats(thd, true, time(NULL));
  }
>>>>>>> 9f0a2f71

  DBUG_VOID_RETURN;
}


#ifdef HAVE_REPLICATION
/*
  Usable by the replication SQL thread only: just parse a query to know if it
  can be ignored because of replicate-*-table rules.

  @retval
    0	cannot be ignored
  @retval
    1	can be ignored
*/

bool mysql_test_parse_for_slave(THD *thd, char *rawbuf, uint length)
{
  LEX *lex= thd->lex;
  bool error= 0;
  PSI_statement_locker *parent_locker= thd->m_statement_psi;
  DBUG_ENTER("mysql_test_parse_for_slave");

  Parser_state parser_state;
  if (!(error= parser_state.init(thd, rawbuf, length)))
  {
    lex_start(thd);
    mysql_reset_thd_for_next_command(thd);

    thd->m_statement_psi= NULL;
    if (!parse_sql(thd, & parser_state, NULL) &&
        all_tables_not_ok(thd, lex->select_lex.table_list.first))
      error= 1;                  /* Ignore question */
    thd->m_statement_psi= parent_locker;
    thd->end_statement();
  }
  thd->cleanup_after_query();
  DBUG_RETURN(error);
}
#endif



/**
  Store field definition for create.

  @return
    Return 0 if ok
*/

bool add_field_to_list(THD *thd, LEX_STRING *field_name, enum_field_types type,
		       char *length, char *decimals,
		       uint type_modifier,
		       Item *default_value, Item *on_update_value,
                       LEX_STRING *comment,
		       char *change,
                       List<String> *interval_list, const CHARSET_INFO *cs,
		       uint uint_geom_type)
{
  register Create_field *new_field;
  LEX  *lex= thd->lex;
  uint8 datetime_precision= decimals ? atoi(decimals) : 0;
  DBUG_ENTER("add_field_to_list");

  if (check_string_char_length(field_name, "", NAME_CHAR_LEN,
                               system_charset_info, 1))
  {
    my_error(ER_TOO_LONG_IDENT, MYF(0), field_name->str); /* purecov: inspected */
    DBUG_RETURN(1);				/* purecov: inspected */
  }
  if (type_modifier & PRI_KEY_FLAG)
  {
    Key *key;
    lex->col_list.push_back(new Key_part_spec(*field_name, 0));
    key= new Key(Key::PRIMARY, null_lex_str,
                      &default_key_create_info,
                      0, lex->col_list);
    lex->alter_info.key_list.push_back(key);
    lex->col_list.empty();
  }
  if (type_modifier & (UNIQUE_FLAG | UNIQUE_KEY_FLAG))
  {
    Key *key;
    lex->col_list.push_back(new Key_part_spec(*field_name, 0));
    key= new Key(Key::UNIQUE, null_lex_str,
                 &default_key_create_info, 0,
                 lex->col_list);
    lex->alter_info.key_list.push_back(key);
    lex->col_list.empty();
  }

  if (default_value)
  {
    /* 
      Default value should be literal => basic constants =>
      no need fix_fields()

      We allow only CURRENT_TIMESTAMP as function default for the TIMESTAMP or
      DATETIME types.
    */
    if (default_value->type() == Item::FUNC_ITEM && 
        (static_cast<Item_func*>(default_value)->functype() !=
         Item_func::NOW_FUNC ||
         (!real_type_with_now_as_default(type)) ||
         default_value->decimals != datetime_precision))
    {
      my_error(ER_INVALID_DEFAULT, MYF(0), field_name->str);
      DBUG_RETURN(1);
    }
    else if (default_value->type() == Item::NULL_ITEM)
    {
      default_value= 0;
      if ((type_modifier & (NOT_NULL_FLAG | AUTO_INCREMENT_FLAG)) ==
	  NOT_NULL_FLAG)
      {
	my_error(ER_INVALID_DEFAULT, MYF(0), field_name->str);
	DBUG_RETURN(1);
      }
    }
    else if (type_modifier & AUTO_INCREMENT_FLAG)
    {
      my_error(ER_INVALID_DEFAULT, MYF(0), field_name->str);
      DBUG_RETURN(1);
    }
  }

  if (on_update_value &&
      (!real_type_with_now_on_update(type) ||
       on_update_value->decimals != datetime_precision))
  {
    my_error(ER_INVALID_ON_UPDATE, MYF(0), field_name->str);
    DBUG_RETURN(1);
  }

  if (!(new_field= new Create_field()) ||
      new_field->init(thd, field_name->str, type, length, decimals, type_modifier,
                      default_value, on_update_value, comment, change,
                      interval_list, cs, uint_geom_type))
    DBUG_RETURN(1);

  lex->alter_info.create_list.push_back(new_field);
  lex->last_field=new_field;
  DBUG_RETURN(0);
}


/** Store position for column in ALTER TABLE .. ADD column. */

void store_position_for_column(const char *name)
{
  current_thd->lex->last_field->after=(char*) (name);
}


/**
  save order by and tables in own lists.
*/

bool add_to_list(THD *thd, SQL_I_List<ORDER> &list, Item *item,bool asc)
{
  ORDER *order;
  DBUG_ENTER("add_to_list");
  if (!(order = (ORDER *) thd->alloc(sizeof(ORDER))))
    DBUG_RETURN(1);
  order->item_ptr= item;
  order->item= &order->item_ptr;
  order->direction= (asc ? ORDER::ORDER_ASC : ORDER::ORDER_DESC);
  order->used_alias= false;
  order->used=0;
  order->counter_used= 0;
  list.link_in_list(order, &order->next);
  DBUG_RETURN(0);
}


/**
  Add a table to list of used tables.

  @param table		Table to add
  @param alias		alias for table (or null if no alias)
  @param table_options	A set of the following bits:
                         - TL_OPTION_UPDATING : Table will be updated
                         - TL_OPTION_FORCE_INDEX : Force usage of index
                         - TL_OPTION_ALIAS : an alias in multi table DELETE
  @param lock_type	How table should be locked
  @param mdl_type       Type of metadata lock to acquire on the table.
  @param use_index	List of indexed used in USE INDEX
  @param ignore_index	List of indexed used in IGNORE INDEX

  @retval
      0		Error
  @retval
    \#	Pointer to TABLE_LIST element added to the total table list
*/

TABLE_LIST *st_select_lex::add_table_to_list(THD *thd,
					     Table_ident *table,
					     LEX_STRING *alias,
					     ulong table_options,
					     thr_lock_type lock_type,
					     enum_mdl_type mdl_type,
					     List<Index_hint> *index_hints_arg,
                                             List<String> *partition_names,
                                             LEX_STRING *option)
{
  register TABLE_LIST *ptr;
  TABLE_LIST *previous_table_ref; /* The table preceding the current one. */
  char *alias_str;
  LEX *lex= thd->lex;
  DBUG_ENTER("add_table_to_list");
  LINT_INIT(previous_table_ref);

  if (!table)
    DBUG_RETURN(0);				// End of memory
  alias_str= alias ? alias->str : table->table.str;
  if (!test(table_options & TL_OPTION_ALIAS))
  {
    enum_ident_name_check ident_check_status=
      check_table_name(table->table.str, table->table.length, FALSE);
    if (ident_check_status == IDENT_NAME_WRONG)
    {
      my_error(ER_WRONG_TABLE_NAME, MYF(0), table->table.str);
      DBUG_RETURN(0);
    }
    else if (ident_check_status == IDENT_NAME_TOO_LONG)
    {
      my_error(ER_TOO_LONG_IDENT, MYF(0), table->table.str);
      DBUG_RETURN(0);
    }
  }
  if (table->is_derived_table() == FALSE && table->db.str &&
      (check_and_convert_db_name(&table->db, FALSE) != IDENT_NAME_OK))
    DBUG_RETURN(0);

  if (!alias)					/* Alias is case sensitive */
  {
    if (table->sel)
    {
      my_message(ER_DERIVED_MUST_HAVE_ALIAS,
                 ER(ER_DERIVED_MUST_HAVE_ALIAS), MYF(0));
      DBUG_RETURN(0);
    }
    if (!(alias_str= (char*) thd->memdup(alias_str,table->table.length+1)))
      DBUG_RETURN(0);
  }
  if (!(ptr = (TABLE_LIST *) thd->calloc(sizeof(TABLE_LIST))))
    DBUG_RETURN(0);				/* purecov: inspected */
  if (table->db.str)
  {
    ptr->is_fqtn= TRUE;
    ptr->db= table->db.str;
    ptr->db_length= table->db.length;
  }
  else if (lex->copy_db_to(&ptr->db, &ptr->db_length))
    DBUG_RETURN(0);
  else
    ptr->is_fqtn= FALSE;

  ptr->alias= alias_str;
  ptr->is_alias= alias ? TRUE : FALSE;
  if (lower_case_table_names && table->table.length)
    table->table.length= my_casedn_str(files_charset_info, table->table.str);
  ptr->table_name=table->table.str;
  ptr->table_name_length=table->table.length;
  ptr->lock_type=   lock_type;
  ptr->updating=    test(table_options & TL_OPTION_UPDATING);
  /* TODO: remove TL_OPTION_FORCE_INDEX as it looks like it's not used */
  ptr->force_index= test(table_options & TL_OPTION_FORCE_INDEX);
  ptr->ignore_leaves= test(table_options & TL_OPTION_IGNORE_LEAVES);
  ptr->derived=	    table->sel;
  if (!ptr->derived && is_infoschema_db(ptr->db, ptr->db_length))
  {
    ST_SCHEMA_TABLE *schema_table;
    if (ptr->updating &&
        /* Special cases which are processed by commands itself */
        lex->sql_command != SQLCOM_CHECK &&
        lex->sql_command != SQLCOM_CHECKSUM)
    {
      my_error(ER_DBACCESS_DENIED_ERROR, MYF(0),
               thd->security_ctx->priv_user,
               thd->security_ctx->priv_host,
               INFORMATION_SCHEMA_NAME.str);
      DBUG_RETURN(0);
    }
    schema_table= find_schema_table(thd, ptr->table_name);
    if (!schema_table ||
        (schema_table->hidden && 
         ((sql_command_flags[lex->sql_command] & CF_STATUS_COMMAND) == 0 || 
          /*
            this check is used for show columns|keys from I_S hidden table
          */
          lex->sql_command == SQLCOM_SHOW_FIELDS ||
          lex->sql_command == SQLCOM_SHOW_KEYS)))
    {
      my_error(ER_UNKNOWN_TABLE, MYF(0),
               ptr->table_name, INFORMATION_SCHEMA_NAME.str);
      DBUG_RETURN(0);
    }
    ptr->schema_table_name= ptr->table_name;
    ptr->schema_table= schema_table;
  }
  ptr->select_lex=  lex->current_select;
  ptr->cacheable_table= 1;
  ptr->index_hints= index_hints_arg;
  ptr->option= option ? option->str : 0;
  /* check that used name is unique */
  if (lock_type != TL_IGNORE)
  {
    TABLE_LIST *first_table= table_list.first;
    if (lex->sql_command == SQLCOM_CREATE_VIEW)
      first_table= first_table ? first_table->next_local : NULL;
    for (TABLE_LIST *tables= first_table ;
	 tables ;
	 tables=tables->next_local)
    {
      if (!my_strcasecmp(table_alias_charset, alias_str, tables->alias) &&
	  !strcmp(ptr->db, tables->db))
      {
	my_error(ER_NONUNIQ_TABLE, MYF(0), alias_str); /* purecov: tested */
	DBUG_RETURN(0);				/* purecov: tested */
      }
    }
  }
  /* Store the table reference preceding the current one. */
  if (table_list.elements > 0)
  {
    /*
      table_list.next points to the last inserted TABLE_LIST->next_local'
      element
      We don't use the offsetof() macro here to avoid warnings from gcc
    */
    previous_table_ref= (TABLE_LIST*) ((char*) table_list.next -
                                       ((char*) &(ptr->next_local) -
                                        (char*) ptr));
    /*
      Set next_name_resolution_table of the previous table reference to point
      to the current table reference. In effect the list
      TABLE_LIST::next_name_resolution_table coincides with
      TABLE_LIST::next_local. Later this may be changed in
      store_top_level_join_columns() for NATURAL/USING joins.
    */
    previous_table_ref->next_name_resolution_table= ptr;
  }

  /*
    Link the current table reference in a local list (list for current select).
    Notice that as a side effect here we set the next_local field of the
    previous table reference to 'ptr'. Here we also add one element to the
    list 'table_list'.
  */
  table_list.link_in_list(ptr, &ptr->next_local);
  ptr->next_name_resolution_table= NULL;
#ifdef WITH_PARTITION_STORAGE_ENGINE
  ptr->partition_names= partition_names;
#endif /* WITH_PARTITION_STORAGE_ENGINE */
  /* Link table in global list (all used tables) */
  lex->add_to_query_tables(ptr);

  // Pure table aliases do not need to be locked:
  if (!test(table_options & TL_OPTION_ALIAS))
  {
    ptr->mdl_request.init(MDL_key::TABLE, ptr->db, ptr->table_name, mdl_type,
                          MDL_TRANSACTION);
  }
  if (table->is_derived_table())
  {
    ptr->effective_algorithm= DERIVED_ALGORITHM_TMPTABLE;
    ptr->derived_key_list.empty();
  }
  DBUG_RETURN(ptr);
}


/**
  Initialize a new table list for a nested join.

    The function initializes a structure of the TABLE_LIST type
    for a nested join. It sets up its nested join list as empty.
    The created structure is added to the front of the current
    join list in the st_select_lex object. Then the function
    changes the current nest level for joins to refer to the newly
    created empty list after having saved the info on the old level
    in the initialized structure.

  @param thd         current thread

  @retval
    0   if success
  @retval
    1   otherwise
*/

bool st_select_lex::init_nested_join(THD *thd)
{
  TABLE_LIST *ptr;
  NESTED_JOIN *nested_join;
  DBUG_ENTER("init_nested_join");

  if (!(ptr= (TABLE_LIST*) thd->calloc(ALIGN_SIZE(sizeof(TABLE_LIST))+
                                       sizeof(NESTED_JOIN))))
    DBUG_RETURN(1);
  nested_join= ptr->nested_join=
    ((NESTED_JOIN*) ((uchar*) ptr + ALIGN_SIZE(sizeof(TABLE_LIST))));

  join_list->push_front(ptr);
  ptr->embedding= embedding;
  ptr->join_list= join_list;
  ptr->alias= (char*) "(nested_join)";
  embedding= ptr;
  join_list= &nested_join->join_list;
  join_list->empty();
  DBUG_RETURN(0);
}


/**
  End a nested join table list.

    The function returns to the previous join nest level.
    If the current level contains only one member, the function
    moves it one level up, eliminating the nest.

  @param thd         current thread

  @return
    - Pointer to TABLE_LIST element added to the total table list, if success
    - 0, otherwise
*/

TABLE_LIST *st_select_lex::end_nested_join(THD *thd)
{
  TABLE_LIST *ptr;
  NESTED_JOIN *nested_join;
  DBUG_ENTER("end_nested_join");

  DBUG_ASSERT(embedding);
  ptr= embedding;
  join_list= ptr->join_list;
  embedding= ptr->embedding;
  nested_join= ptr->nested_join;
  if (nested_join->join_list.elements == 1)
  {
    TABLE_LIST *embedded= nested_join->join_list.head();
    join_list->pop();
    embedded->join_list= join_list;
    embedded->embedding= embedding;
    join_list->push_front(embedded);
    ptr= embedded;
  }
  else if (nested_join->join_list.elements == 0)
  {
    join_list->pop();
    ptr= 0;                                     // return value
  }
  DBUG_RETURN(ptr);
}


/**
  Nest last join operation.

    The function nest last join operation as if it was enclosed in braces.

  @param thd         current thread

  @retval
    0  Error
  @retval
    \#  Pointer to TABLE_LIST element created for the new nested join
*/

TABLE_LIST *st_select_lex::nest_last_join(THD *thd)
{
  TABLE_LIST *ptr;
  NESTED_JOIN *nested_join;
  List<TABLE_LIST> *embedded_list;
  DBUG_ENTER("nest_last_join");

  if (!(ptr= (TABLE_LIST*) thd->calloc(ALIGN_SIZE(sizeof(TABLE_LIST))+
                                       sizeof(NESTED_JOIN))))
    DBUG_RETURN(0);
  nested_join= ptr->nested_join=
    ((NESTED_JOIN*) ((uchar*) ptr + ALIGN_SIZE(sizeof(TABLE_LIST))));

  ptr->embedding= embedding;
  ptr->join_list= join_list;
  ptr->alias= (char*) "(nest_last_join)";
  embedded_list= &nested_join->join_list;
  embedded_list->empty();

  for (uint i=0; i < 2; i++)
  {
    TABLE_LIST *table= join_list->pop();
    table->join_list= embedded_list;
    table->embedding= ptr;
    embedded_list->push_back(table);
    if (table->natural_join)
    {
      ptr->is_natural_join= TRUE;
      /*
        If this is a JOIN ... USING, move the list of joined fields to the
        table reference that describes the join.
      */
      if (prev_join_using)
        ptr->join_using_fields= prev_join_using;
    }
  }
  join_list->push_front(ptr);
  nested_join->used_tables= nested_join->not_null_tables= (table_map) 0;
  DBUG_RETURN(ptr);
}


/**
  Add a table to the current join list.

    The function puts a table in front of the current join list
    of st_select_lex object.
    Thus, joined tables are put into this list in the reverse order
    (the most outer join operation follows first).

  @param table       the table to add

  @return
    None
*/

void st_select_lex::add_joined_table(TABLE_LIST *table)
{
  DBUG_ENTER("add_joined_table");
  join_list->push_front(table);
  table->join_list= join_list;
  table->embedding= embedding;
  DBUG_VOID_RETURN;
}


/**
  Convert a right join into equivalent left join.

    The function takes the current join list t[0],t[1] ... and
    effectively converts it into the list t[1],t[0] ...
    Although the outer_join flag for the new nested table contains
    JOIN_TYPE_RIGHT, it will be handled as the inner table of a left join
    operation.

  EXAMPLES
  @verbatim
    SELECT * FROM t1 RIGHT JOIN t2 ON on_expr =>
      SELECT * FROM t2 LEFT JOIN t1 ON on_expr

    SELECT * FROM t1,t2 RIGHT JOIN t3 ON on_expr =>
      SELECT * FROM t1,t3 LEFT JOIN t2 ON on_expr

    SELECT * FROM t1,t2 RIGHT JOIN (t3,t4) ON on_expr =>
      SELECT * FROM t1,(t3,t4) LEFT JOIN t2 ON on_expr

    SELECT * FROM t1 LEFT JOIN t2 ON on_expr1 RIGHT JOIN t3  ON on_expr2 =>
      SELECT * FROM t3 LEFT JOIN (t1 LEFT JOIN t2 ON on_expr2) ON on_expr1
   @endverbatim

  @param thd         current thread

  @return
    - Pointer to the table representing the inner table, if success
    - 0, otherwise
*/

TABLE_LIST *st_select_lex::convert_right_join()
{
  TABLE_LIST *tab2= join_list->pop();
  TABLE_LIST *tab1= join_list->pop();
  DBUG_ENTER("convert_right_join");

  join_list->push_front(tab2);
  join_list->push_front(tab1);
  tab1->outer_join|= JOIN_TYPE_RIGHT;

  DBUG_RETURN(tab1);
}

/**
  Set lock for all tables in current select level.

  @param lock_type			Lock to set for tables

  @note
    If lock is a write lock, then tables->updating is set 1
    This is to get tables_ok to know that the table is updated by the
    query
*/

void st_select_lex::set_lock_for_tables(thr_lock_type lock_type)
{
  bool for_update= lock_type >= TL_READ_NO_INSERT;
  DBUG_ENTER("set_lock_for_tables");
  DBUG_PRINT("enter", ("lock_type: %d  for_update: %d", lock_type,
		       for_update));
  for (TABLE_LIST *tables= table_list.first;
       tables;
       tables= tables->next_local)
  {
    tables->lock_type= lock_type;
    tables->updating=  for_update;
    tables->mdl_request.set_type((lock_type >= TL_WRITE_ALLOW_WRITE) ?
                                 MDL_SHARED_WRITE : MDL_SHARED_READ);
  }
  DBUG_VOID_RETURN;
}


/**
  Create a fake SELECT_LEX for a unit.

    The method create a fake SELECT_LEX object for a unit.
    This object is created for any union construct containing a union
    operation and also for any single select union construct of the form
    @verbatim
    (SELECT ... ORDER BY order_list [LIMIT n]) ORDER BY ... 
    @endvarbatim
    or of the form
    @varbatim
    (SELECT ... ORDER BY LIMIT n) ORDER BY ...
    @endvarbatim
  
  @param thd_arg		   thread handle

  @note
    The object is used to retrieve rows from the temporary table
    where the result on the union is obtained.

  @retval
    1     on failure to create the object
  @retval
    0     on success
*/

bool st_select_lex_unit::add_fake_select_lex(THD *thd_arg)
{
  SELECT_LEX *first_sl= first_select();
  DBUG_ENTER("add_fake_select_lex");
  DBUG_ASSERT(!fake_select_lex);

  if (!(fake_select_lex= new (thd_arg->mem_root) SELECT_LEX()))
      DBUG_RETURN(1);
  fake_select_lex->include_standalone(this, 
                                      (SELECT_LEX_NODE**)&fake_select_lex);
  fake_select_lex->select_number= INT_MAX;
  fake_select_lex->parent_lex= thd_arg->lex; /* Used in init_query. */
  fake_select_lex->make_empty_select();
  fake_select_lex->linkage= GLOBAL_OPTIONS_TYPE;
  fake_select_lex->select_limit= 0;

  fake_select_lex->context.outer_context=first_sl->context.outer_context;
  /* allow item list resolving in fake select for ORDER BY */
  fake_select_lex->context.resolve_in_select_list= TRUE;
  fake_select_lex->context.select_lex= fake_select_lex;

  if (!is_union())
  {
    /* 
      This works only for 
      (SELECT ... ORDER BY list [LIMIT n]) ORDER BY order_list [LIMIT m],
      (SELECT ... LIMIT n) ORDER BY order_list [LIMIT m]
      just before the parser starts processing order_list
    */ 
    global_parameters= fake_select_lex;
    fake_select_lex->no_table_names_allowed= 1;
    thd_arg->lex->current_select= fake_select_lex;
  }
  thd_arg->lex->pop_context();
  DBUG_RETURN(0);
}


/**
  Push a new name resolution context for a JOIN ... ON clause to the
  context stack of a query block.

    Create a new name resolution context for a JOIN ... ON clause,
    set the first and last leaves of the list of table references
    to be used for name resolution, and push the newly created
    context to the stack of contexts of the query.

  @param thd       pointer to current thread
  @param left_op   left  operand of the JOIN
  @param right_op  rigth operand of the JOIN

  @todo Research if we should set the "outer_context" member of the new ON
  context.

  @retval
    FALSE  if all is OK
  @retval
    TRUE   if a memory allocation error occured
*/

bool
push_new_name_resolution_context(THD *thd,
                                 TABLE_LIST *left_op, TABLE_LIST *right_op)
{
  Name_resolution_context *on_context;
  if (!(on_context= new (thd->mem_root) Name_resolution_context))
    return TRUE;
  on_context->init();
  on_context->first_name_resolution_table=
    left_op->first_leaf_for_name_resolution();
  on_context->last_name_resolution_table=
    right_op->last_leaf_for_name_resolution();
  on_context->select_lex= thd->lex->current_select;
  // Save join nest's context in right_op, to find it later in view merging.
  DBUG_ASSERT(right_op->context_of_embedding == NULL);
  right_op->context_of_embedding= on_context;
  return thd->lex->push_context(on_context);
}


/**
  Add an ON condition to the second operand of a JOIN ... ON.

    Add an ON condition to the right operand of a JOIN ... ON clause.

  @param b     the second operand of a JOIN ... ON
  @param expr  the condition to be added to the ON clause
*/

void add_join_on(TABLE_LIST *b, Item *expr)
{
  if (expr)
  {
    if (!b->join_cond())
      b->set_join_cond(expr);
    else
    {
      /*
        If called from the parser, this happens if you have both a
        right and left join. If called later, it happens if we add more
        than one condition to the ON clause.
      */
      b->set_join_cond(new Item_cond_and(b->join_cond(), expr));
    }
    b->join_cond()->top_level_item();
  }
}


/**
  Mark that there is a NATURAL JOIN or JOIN ... USING between two
  tables.

    This function marks that table b should be joined with a either via
    a NATURAL JOIN or via JOIN ... USING. Both join types are special
    cases of each other, so we treat them together. The function
    setup_conds() creates a list of equal condition between all fields
    of the same name for NATURAL JOIN or the fields in 'using_fields'
    for JOIN ... USING. The list of equality conditions is stored
    either in b->join_cond(), or in JOIN::conds, depending on whether there
    was an outer join.

  EXAMPLE
  @verbatim
    SELECT * FROM t1 NATURAL LEFT JOIN t2
     <=>
    SELECT * FROM t1 LEFT JOIN t2 ON (t1.i=t2.i and t1.j=t2.j ... )

    SELECT * FROM t1 NATURAL JOIN t2 WHERE <some_cond>
     <=>
    SELECT * FROM t1, t2 WHERE (t1.i=t2.i and t1.j=t2.j and <some_cond>)

    SELECT * FROM t1 JOIN t2 USING(j) WHERE <some_cond>
     <=>
    SELECT * FROM t1, t2 WHERE (t1.j=t2.j and <some_cond>)
   @endverbatim

  @param a		  Left join argument
  @param b		  Right join argument
  @param using_fields    Field names from USING clause
*/

void add_join_natural(TABLE_LIST *a, TABLE_LIST *b, List<String> *using_fields,
                      SELECT_LEX *lex)
{
  b->natural_join= a;
  lex->prev_join_using= using_fields;
}


/**
  kill on thread.

  @param thd			Thread class
  @param id			Thread id
  @param only_kill_query        Should it kill the query or the connection

  @note
    This is written such that we have a short lock on LOCK_thread_count
*/

uint kill_one_thread(THD *thd, ulong id, bool only_kill_query)
{
  THD *tmp= NULL;
  uint error=ER_NO_SUCH_THREAD;
  DBUG_ENTER("kill_one_thread");
  DBUG_PRINT("enter", ("id=%lu only_kill=%d", id, only_kill_query));

  mysql_mutex_lock(&LOCK_thread_count);
  Thread_iterator it= global_thread_list_begin();
  Thread_iterator end= global_thread_list_end();
  for (; it != end; ++it)
  {
    if ((*it)->get_command() == COM_DAEMON)
      continue;
    if ((*it)->thread_id == id)
    {
      tmp= *it;
      mysql_mutex_lock(&tmp->LOCK_thd_data);    // Lock from delete
      break;
    }
  }
  mysql_mutex_unlock(&LOCK_thread_count);
  if (tmp)
  {

    /*
      If we're SUPER, we can KILL anything, including system-threads.
      No further checks.

      KILLer: thd->security_ctx->user could in theory be NULL while
      we're still in "unauthenticated" state. This is a theoretical
      case (the code suggests this could happen, so we play it safe).

      KILLee: tmp->security_ctx->user will be NULL for system threads.
      We need to check so Jane Random User doesn't crash the server
      when trying to kill a) system threads or b) unauthenticated users'
      threads (Bug#43748).

      If user of both killer and killee are non-NULL, proceed with
      slayage if both are string-equal.
    */

    if ((thd->security_ctx->master_access & SUPER_ACL) ||
        thd->security_ctx->user_matches(tmp->security_ctx))
    {
      /* process the kill only if thread is not already undergoing any kill
         connection.
      */
      if (tmp->killed != THD::KILL_CONNECTION)
      {
        tmp->awake(only_kill_query ? THD::KILL_QUERY : THD::KILL_CONNECTION);
      }
      error= 0;
    }
    else
      error=ER_KILL_DENIED_ERROR;
    mysql_mutex_unlock(&tmp->LOCK_thd_data);
  }
  DBUG_PRINT("exit", ("%d", error));
  DBUG_RETURN(error);
}


/*
  kills a thread and sends response

  SYNOPSIS
    sql_kill()
    thd			Thread class
    id			Thread id
    only_kill_query     Should it kill the query or the connection
*/

static
void sql_kill(THD *thd, ulong id, bool only_kill_query)
{
  uint error;
  if (!(error= kill_one_thread(thd, id, only_kill_query)))
  {
    if (! thd->killed)
      my_ok(thd);
  }
  else
    my_error(error, MYF(0), id);
}


/** If pointer is not a null pointer, append filename to it. */

bool append_file_to_dir(THD *thd, const char **filename_ptr,
                        const char *table_name)
{
  char buff[FN_REFLEN],*ptr, *end;
  if (!*filename_ptr)
    return 0;					// nothing to do

  /* Check that the filename is not too long and it's a hard path */
  if (strlen(*filename_ptr)+strlen(table_name) >= FN_REFLEN-1 ||
      !test_if_hard_path(*filename_ptr))
  {
    my_error(ER_WRONG_TABLE_NAME, MYF(0), *filename_ptr);
    return 1;
  }
  /* Fix is using unix filename format on dos */
  strmov(buff,*filename_ptr);
  end=convert_dirname(buff, *filename_ptr, NullS);
  if (!(ptr= (char*) thd->alloc((size_t) (end-buff) + strlen(table_name)+1)))
    return 1;					// End of memory
  *filename_ptr=ptr;
  strxmov(ptr,buff,table_name,NullS);
  return 0;
}


/**
  Check if the select is a simple select (not an union).

  @retval
    0	ok
  @retval
    1	error	; In this case the error messege is sent to the client
*/

bool check_simple_select()
{
  THD *thd= current_thd;
  LEX *lex= thd->lex;
  if (lex->current_select != &lex->select_lex)
  {
    char command[80];
    Lex_input_stream *lip= & thd->m_parser_state->m_lip;
    strmake(command, lip->yylval->symbol.str,
	    min<size_t>(lip->yylval->symbol.length, sizeof(command)-1));
    my_error(ER_CANT_USE_OPTION_HERE, MYF(0), command);
    return 1;
  }
  return 0;
}


Comp_creator *comp_eq_creator(bool invert)
{
  return invert?(Comp_creator *)&ne_creator:(Comp_creator *)&eq_creator;
}


Comp_creator *comp_ge_creator(bool invert)
{
  return invert?(Comp_creator *)&lt_creator:(Comp_creator *)&ge_creator;
}


Comp_creator *comp_gt_creator(bool invert)
{
  return invert?(Comp_creator *)&le_creator:(Comp_creator *)&gt_creator;
}


Comp_creator *comp_le_creator(bool invert)
{
  return invert?(Comp_creator *)&gt_creator:(Comp_creator *)&le_creator;
}


Comp_creator *comp_lt_creator(bool invert)
{
  return invert?(Comp_creator *)&ge_creator:(Comp_creator *)&lt_creator;
}


Comp_creator *comp_ne_creator(bool invert)
{
  return invert?(Comp_creator *)&eq_creator:(Comp_creator *)&ne_creator;
}


/**
  Construct ALL/ANY/SOME subquery Item.

  @param left_expr   pointer to left expression
  @param cmp         compare function creator
  @param all         true if we create ALL subquery
  @param select_lex  pointer on parsed subquery structure

  @return
    constructed Item (or 0 if out of memory)
*/
Item * all_any_subquery_creator(Item *left_expr,
				chooser_compare_func_creator cmp,
				bool all,
				SELECT_LEX *select_lex)
{
  if ((cmp == &comp_eq_creator) && !all)       //  = ANY <=> IN
    return new Item_in_subselect(left_expr, select_lex);

  if ((cmp == &comp_ne_creator) && all)        // <> ALL <=> NOT IN
    return new Item_func_not(new Item_in_subselect(left_expr, select_lex));

  Item_allany_subselect *it=
    new Item_allany_subselect(left_expr, cmp, select_lex, all);
  if (all)
    return it->upper_item= new Item_func_not_all(it);	/* ALL */

  return it->upper_item= new Item_func_nop_all(it);      /* ANY/SOME */
}


/**
  Perform first stage of privilege checking for SELECT statement.

  @param thd          Thread context.
  @param lex          LEX for SELECT statement.
  @param tables       List of tables used by statement.
  @param first_table  First table in the main SELECT of the SELECT
                      statement.

  @retval FALSE - Success (column-level privilege checks might be required).
  @retval TRUE  - Failure, privileges are insufficient.
*/

bool select_precheck(THD *thd, LEX *lex, TABLE_LIST *tables,
                     TABLE_LIST *first_table)
{
  bool res;
  /*
    lex->exchange != NULL implies SELECT .. INTO OUTFILE and this
    requires FILE_ACL access.
  */
  ulong privileges_requested= lex->exchange ? SELECT_ACL | FILE_ACL :
                                              SELECT_ACL;

  if (tables)
  {
    res= check_table_access(thd,
                            privileges_requested,
                            tables, FALSE, UINT_MAX, FALSE) ||
         (first_table && first_table->schema_table_reformed &&
          check_show_access(thd, first_table));
  }
  else
    res= check_access(thd, privileges_requested, any_db, NULL, NULL, 0, 0);

  return res;
}


/**
  Multi update query pre-check.

  @param thd		Thread handler
  @param tables	Global/local table list (have to be the same)

  @retval
    FALSE OK
  @retval
    TRUE  Error
*/

bool multi_update_precheck(THD *thd, TABLE_LIST *tables)
{
  const char *msg= 0;
  TABLE_LIST *table;
  LEX *lex= thd->lex;
  SELECT_LEX *select_lex= &lex->select_lex;
  DBUG_ENTER("multi_update_precheck");

  if (select_lex->item_list.elements != lex->value_list.elements)
  {
    my_message(ER_WRONG_VALUE_COUNT, ER(ER_WRONG_VALUE_COUNT), MYF(0));
    DBUG_RETURN(TRUE);
  }
  /*
    Ensure that we have UPDATE or SELECT privilege for each table
    The exact privilege is checked in mysql_multi_update()
  */
  for (table= tables; table; table= table->next_local)
  {
    if (table->derived)
      table->grant.privilege= SELECT_ACL;
    else if ((check_access(thd, UPDATE_ACL, table->db,
                           &table->grant.privilege,
                           &table->grant.m_internal,
                           0, 1) ||
              check_grant(thd, UPDATE_ACL, table, FALSE, 1, TRUE)) &&
             (check_access(thd, SELECT_ACL, table->db,
                           &table->grant.privilege,
                           &table->grant.m_internal,
                           0, 0) ||
              check_grant(thd, SELECT_ACL, table, FALSE, 1, FALSE)))
      DBUG_RETURN(TRUE);

    table->table_in_first_from_clause= 1;
  }
  /*
    Is there tables of subqueries?
  */
  if (&lex->select_lex != lex->all_selects_list)
  {
    DBUG_PRINT("info",("Checking sub query list"));
    for (table= tables; table; table= table->next_global)
    {
      if (!table->table_in_first_from_clause)
      {
	if (check_access(thd, SELECT_ACL, table->db,
                         &table->grant.privilege,
                         &table->grant.m_internal,
                         0, 0) ||
	    check_grant(thd, SELECT_ACL, table, FALSE, 1, FALSE))
	  DBUG_RETURN(TRUE);
      }
    }
  }

  if (select_lex->order_list.elements)
    msg= "ORDER BY";
  else if (select_lex->select_limit)
    msg= "LIMIT";
  if (msg)
  {
    my_error(ER_WRONG_USAGE, MYF(0), "UPDATE", msg);
    DBUG_RETURN(TRUE);
  }
  DBUG_RETURN(FALSE);
}

/**
  Multi delete query pre-check.

  @param thd			Thread handler
  @param tables		Global/local table list

  @retval
    FALSE OK
  @retval
    TRUE  error
*/

bool multi_delete_precheck(THD *thd, TABLE_LIST *tables)
{
  SELECT_LEX *select_lex= &thd->lex->select_lex;
  TABLE_LIST *aux_tables= thd->lex->auxiliary_table_list.first;
  TABLE_LIST **save_query_tables_own_last= thd->lex->query_tables_own_last;
  DBUG_ENTER("multi_delete_precheck");

  /*
    Temporary tables are pre-opened in 'tables' list only. Here we need to
    initialize TABLE instances in 'aux_tables' list.
  */
  for (TABLE_LIST *tl= aux_tables; tl; tl= tl->next_global)
  {
    if (tl->table)
      continue;

    if (tl->correspondent_table)
      tl->table= tl->correspondent_table->table;
  }

  /* sql_yacc guarantees that tables and aux_tables are not zero */
  DBUG_ASSERT(aux_tables != 0);
  if (check_table_access(thd, SELECT_ACL, tables, FALSE, UINT_MAX, FALSE))
    DBUG_RETURN(TRUE);

  /*
    Since aux_tables list is not part of LEX::query_tables list we
    have to juggle with LEX::query_tables_own_last value to be able
    call check_table_access() safely.
  */
  thd->lex->query_tables_own_last= 0;
  if (check_table_access(thd, DELETE_ACL, aux_tables, FALSE, UINT_MAX, FALSE))
  {
    thd->lex->query_tables_own_last= save_query_tables_own_last;
    DBUG_RETURN(TRUE);
  }
  thd->lex->query_tables_own_last= save_query_tables_own_last;

  if ((thd->variables.option_bits & OPTION_SAFE_UPDATES) && !select_lex->where)
  {
    my_message(ER_UPDATE_WITHOUT_KEY_IN_SAFE_MODE,
               ER(ER_UPDATE_WITHOUT_KEY_IN_SAFE_MODE), MYF(0));
    DBUG_RETURN(TRUE);
  }
  DBUG_RETURN(FALSE);
}


/*
  Given a table in the source list, find a correspondent table in the
  table references list.

  @param lex Pointer to LEX representing multi-delete.
  @param src Source table to match.
  @param ref Table references list.

  @remark The source table list (tables listed before the FROM clause
  or tables listed in the FROM clause before the USING clause) may
  contain table names or aliases that must match unambiguously one,
  and only one, table in the target table list (table references list,
  after FROM/USING clause).

  @return Matching table, NULL otherwise.
*/

static TABLE_LIST *multi_delete_table_match(LEX *lex, TABLE_LIST *tbl,
                                            TABLE_LIST *tables)
{
  TABLE_LIST *match= NULL;
  DBUG_ENTER("multi_delete_table_match");

  for (TABLE_LIST *elem= tables; elem; elem= elem->next_local)
  {
    int cmp;

    if (tbl->is_fqtn && elem->is_alias)
      continue; /* no match */
    if (tbl->is_fqtn && elem->is_fqtn)
      cmp= my_strcasecmp(table_alias_charset, tbl->table_name, elem->table_name) ||
           strcmp(tbl->db, elem->db);
    else if (elem->is_alias)
      cmp= my_strcasecmp(table_alias_charset, tbl->alias, elem->alias);
    else
      cmp= my_strcasecmp(table_alias_charset, tbl->table_name, elem->table_name) ||
           strcmp(tbl->db, elem->db);

    if (cmp)
      continue;

    if (match)
    {
      my_error(ER_NONUNIQ_TABLE, MYF(0), elem->alias);
      DBUG_RETURN(NULL);
    }

    match= elem;
  }

  if (!match)
    my_error(ER_UNKNOWN_TABLE, MYF(0), tbl->table_name, "MULTI DELETE");

  DBUG_RETURN(match);
}


/**
  Link tables in auxilary table list of multi-delete with corresponding
  elements in main table list, and set proper locks for them.

  @param lex   pointer to LEX representing multi-delete

  @retval
    FALSE   success
  @retval
    TRUE    error
*/

bool multi_delete_set_locks_and_link_aux_tables(LEX *lex)
{
  TABLE_LIST *tables= lex->select_lex.table_list.first;
  TABLE_LIST *target_tbl;
  DBUG_ENTER("multi_delete_set_locks_and_link_aux_tables");

  for (target_tbl= lex->auxiliary_table_list.first;
       target_tbl; target_tbl= target_tbl->next_local)
  {
    /* All tables in aux_tables must be found in FROM PART */
    TABLE_LIST *walk= multi_delete_table_match(lex, target_tbl, tables);
    if (!walk)
      DBUG_RETURN(TRUE);
    if (!walk->derived)
    {
      target_tbl->table_name= walk->table_name;
      target_tbl->table_name_length= walk->table_name_length;
    }
    walk->updating= target_tbl->updating;
    walk->lock_type= target_tbl->lock_type;
    /* We can assume that tables to be deleted from are locked for write. */
    DBUG_ASSERT(walk->lock_type >= TL_WRITE_ALLOW_WRITE);
    walk->mdl_request.set_type(MDL_SHARED_WRITE);
    target_tbl->correspondent_table= walk;	// Remember corresponding table
  }
  DBUG_RETURN(FALSE);
}


/**
  simple UPDATE query pre-check.

  @param thd		Thread handler
  @param tables	Global table list

  @retval
    FALSE OK
  @retval
    TRUE  Error
*/

bool update_precheck(THD *thd, TABLE_LIST *tables)
{
  DBUG_ENTER("update_precheck");
  if (thd->lex->select_lex.item_list.elements != thd->lex->value_list.elements)
  {
    my_message(ER_WRONG_VALUE_COUNT, ER(ER_WRONG_VALUE_COUNT), MYF(0));
    DBUG_RETURN(TRUE);
  }
  DBUG_RETURN(check_one_table_access(thd, UPDATE_ACL, tables));
}


/**
  simple DELETE query pre-check.

  @param thd		Thread handler
  @param tables	Global table list

  @retval
    FALSE  OK
  @retval
    TRUE   error
*/

bool delete_precheck(THD *thd, TABLE_LIST *tables)
{
  DBUG_ENTER("delete_precheck");
  if (check_one_table_access(thd, DELETE_ACL, tables))
    DBUG_RETURN(TRUE);
  /* Set privilege for the WHERE clause */
  tables->grant.want_privilege=(SELECT_ACL & ~tables->grant.privilege);
  DBUG_RETURN(FALSE);
}


/**
  simple INSERT query pre-check.

  @param thd		Thread handler
  @param tables	Global table list

  @retval
    FALSE  OK
  @retval
    TRUE   error
*/

bool insert_precheck(THD *thd, TABLE_LIST *tables)
{
  LEX *lex= thd->lex;
  DBUG_ENTER("insert_precheck");

  /*
    Check that we have modify privileges for the first table and
    select privileges for the rest
  */
  ulong privilege= (INSERT_ACL |
                    (lex->duplicates == DUP_REPLACE ? DELETE_ACL : 0) |
                    (lex->value_list.elements ? UPDATE_ACL : 0));

  if (check_one_table_access(thd, privilege, tables))
    DBUG_RETURN(TRUE);

  if (lex->update_list.elements != lex->value_list.elements)
  {
    my_message(ER_WRONG_VALUE_COUNT, ER(ER_WRONG_VALUE_COUNT), MYF(0));
    DBUG_RETURN(TRUE);
  }
  DBUG_RETURN(FALSE);
}


/**
   Set proper open mode and table type for element representing target table
   of CREATE TABLE statement, also adjust statement table list if necessary.
*/

void create_table_set_open_action_and_adjust_tables(LEX *lex)
{
  TABLE_LIST *create_table= lex->query_tables;

  if (lex->create_info.options & HA_LEX_CREATE_TMP_TABLE)
    create_table->open_type= OT_TEMPORARY_ONLY;
  else
    create_table->open_type= OT_BASE_ONLY;

  if (!lex->select_lex.item_list.elements)
  {
    /*
      Avoid opening and locking target table for ordinary CREATE TABLE
      or CREATE TABLE LIKE for write (unlike in CREATE ... SELECT we
      won't do any insertions in it anyway). Not doing this causes
      problems when running CREATE TABLE IF NOT EXISTS for already
      existing log table.
    */
    create_table->lock_type= TL_READ;
  }
}


/**
  CREATE TABLE query pre-check.

  @param thd			Thread handler
  @param tables		Global table list
  @param create_table	        Table which will be created

  @retval
    FALSE   OK
  @retval
    TRUE   Error
*/

bool create_table_precheck(THD *thd, TABLE_LIST *tables,
                           TABLE_LIST *create_table)
{
  LEX *lex= thd->lex;
  SELECT_LEX *select_lex= &lex->select_lex;
  ulong want_priv;
  bool error= TRUE;                                 // Error message is given
  DBUG_ENTER("create_table_precheck");

  /*
    Require CREATE [TEMPORARY] privilege on new table; for
    CREATE TABLE ... SELECT, also require INSERT.
  */

  want_priv= (lex->create_info.options & HA_LEX_CREATE_TMP_TABLE) ?
             CREATE_TMP_ACL :
             (CREATE_ACL | (select_lex->item_list.elements ? INSERT_ACL : 0));

  if (check_access(thd, want_priv, create_table->db,
                   &create_table->grant.privilege,
                   &create_table->grant.m_internal,
                   0, 0))
    goto err;

  /* If it is a merge table, check privileges for merge children. */
  if (lex->create_info.merge_list.first)
  {
    /*
      The user must have (SELECT_ACL | UPDATE_ACL | DELETE_ACL) on the
      underlying base tables, even if there are temporary tables with the same
      names.

      From user's point of view, it might look as if the user must have these
      privileges on temporary tables to create a merge table over them. This is
      one of two cases when a set of privileges is required for operations on
      temporary tables (see also CREATE TABLE).

      The reason for this behavior stems from the following facts:

        - For merge tables, the underlying table privileges are checked only
          at CREATE TABLE / ALTER TABLE time.

          In other words, once a merge table is created, the privileges of
          the underlying tables can be revoked, but the user will still have
          access to the merge table (provided that the user has privileges on
          the merge table itself). 

        - Temporary tables shadow base tables.

          I.e. there might be temporary and base tables with the same name, and
          the temporary table takes the precedence in all operations.

        - For temporary MERGE tables we do not track if their child tables are
          base or temporary. As result we can't guarantee that privilege check
          which was done in presence of temporary child will stay relevant later
          as this temporary table might be removed.

      If SELECT_ACL | UPDATE_ACL | DELETE_ACL privileges were not checked for
      the underlying *base* tables, it would create a security breach as in
      Bug#12771903.
    */

    if (check_table_access(thd, SELECT_ACL | UPDATE_ACL | DELETE_ACL,
                           lex->create_info.merge_list.first,
                           FALSE, UINT_MAX, FALSE))
      goto err;
  }

  if (want_priv != CREATE_TMP_ACL &&
      check_grant(thd, want_priv, create_table, FALSE, 1, FALSE))
    goto err;

  if (select_lex->item_list.elements)
  {
    /* Check permissions for used tables in CREATE TABLE ... SELECT */
    if (tables && check_table_access(thd, SELECT_ACL, tables, FALSE,
                                     UINT_MAX, FALSE))
      goto err;
  }
  else if (lex->create_info.options & HA_LEX_CREATE_TABLE_LIKE)
  {
    if (check_table_access(thd, SELECT_ACL, tables, FALSE, UINT_MAX, FALSE))
      goto err;
  }
  error= FALSE;

err:
  DBUG_RETURN(error);
}


/**
  Check privileges for LOCK TABLES statement.

  @param thd     Thread context.
  @param tables  List of tables to be locked.

  @retval FALSE - Success.
  @retval TRUE  - Failure.
*/

static bool lock_tables_precheck(THD *thd, TABLE_LIST *tables)
{
  TABLE_LIST *first_not_own_table= thd->lex->first_not_own_table();

  for (TABLE_LIST *table= tables; table != first_not_own_table && table;
       table= table->next_global)
  {
    if (is_temporary_table(table))
      continue;

    if (check_table_access(thd, LOCK_TABLES_ACL | SELECT_ACL, table,
                           FALSE, 1, FALSE))
      return TRUE;
  }

  return FALSE;
}


/**
  negate given expression.

  @param thd  thread handler
  @param expr expression for negation

  @return
    negated expression
*/

Item *negate_expression(THD *thd, Item *expr)
{
  Item *negated;
  if (expr->type() == Item::FUNC_ITEM &&
      ((Item_func *) expr)->functype() == Item_func::NOT_FUNC)
  {
    /* it is NOT(NOT( ... )) */
    Item *arg= ((Item_func *) expr)->arguments()[0];
    enum_parsing_place place= thd->lex->current_select->parsing_place;
    if (arg->is_bool_func() || place == IN_WHERE || place == IN_HAVING)
      return arg;
    /*
      if it is not boolean function then we have to emulate value of
      not(not(a)), it will be a != 0
    */
    return new Item_func_ne(arg, new Item_int_0());
  }

  if ((negated= expr->neg_transformer(thd)) != 0)
    return negated;
  return new Item_func_not(expr);
}

/**
  Set the specified definer to the default value, which is the
  current user in the thread.
 
  @param[in]  thd       thread handler
  @param[out] definer   definer
*/
 
void get_default_definer(THD *thd, LEX_USER *definer)
{
  const Security_context *sctx= thd->security_ctx;

  definer->user.str= (char *) sctx->priv_user;
  definer->user.length= strlen(definer->user.str);

  definer->host.str= (char *) sctx->priv_host;
  definer->host.length= strlen(definer->host.str);

  definer->password= null_lex_str;
  definer->plugin= empty_lex_str;
  definer->auth= empty_lex_str;
  definer->uses_identified_with_clause= false;
  definer->uses_identified_by_clause= false;
  definer->uses_authentication_string_clause= false;
  definer->uses_identified_by_password_clause= false;
}


/**
  Create default definer for the specified THD.

  @param[in] thd         thread handler

  @return
    - On success, return a valid pointer to the created and initialized
    LEX_USER, which contains definer information.
    - On error, return 0.
*/

LEX_USER *create_default_definer(THD *thd)
{
  LEX_USER *definer;

  if (! (definer= (LEX_USER*) thd->alloc(sizeof(LEX_USER))))
    return 0;

  thd->get_definer(definer);

  return definer;
}


/**
  Create definer with the given user and host names.

  @param[in] thd          thread handler
  @param[in] user_name    user name
  @param[in] host_name    host name

  @return
    - On success, return a valid pointer to the created and initialized
    LEX_USER, which contains definer information.
    - On error, return 0.
*/

LEX_USER *create_definer(THD *thd, LEX_STRING *user_name, LEX_STRING *host_name)
{
  LEX_USER *definer;

  /* Create and initialize. */

  if (! (definer= (LEX_USER*) thd->alloc(sizeof(LEX_USER))))
    return 0;

  definer->user= *user_name;
  definer->host= *host_name;
  definer->password.str= NULL;
  definer->password.length= 0;
  definer->uses_authentication_string_clause= false;
  definer->uses_identified_by_clause= false;
  definer->uses_identified_by_password_clause= false;
  definer->uses_identified_with_clause= false;
  return definer;
}


/**
  Retuns information about user or current user.

  @param[in] thd          thread handler
  @param[in] user         user

  @return
    - On success, return a valid pointer to initialized
    LEX_USER, which contains user information.
    - On error, return 0.
*/

LEX_USER *get_current_user(THD *thd, LEX_USER *user)
{
  if (!user->user.str)  // current_user
  {
    LEX_USER *default_definer= create_default_definer(thd);
    if (default_definer)
    {
      /*
        Inherit parser semantics from the statement in which the user parameter
        was used.
        This is needed because a st_lex_user is both used as a component in an
        AST and as a specifier for a particular user in the ACL subsystem.
      */
      default_definer->uses_authentication_string_clause=
        user->uses_authentication_string_clause;
      default_definer->uses_identified_by_clause=
        user->uses_identified_by_clause;
      default_definer->uses_identified_by_password_clause=
        user->uses_identified_by_password_clause;
      default_definer->uses_identified_with_clause=
        user->uses_identified_with_clause;
      default_definer->plugin.str= user->plugin.str;
      default_definer->plugin.length= user->plugin.length;
      default_definer->auth.str= user->auth.str;
      default_definer->auth.length= user->auth.length;
      return default_definer;
    }
  }

  return user;
}


/**
  Check that byte length of a string does not exceed some limit.

  @param str         string to be checked
  @param err_msg     error message to be displayed if the string is too long
  @param max_length  max length

  @retval
    FALSE   the passed string is not longer than max_length
  @retval
    TRUE    the passed string is longer than max_length

  NOTE
    The function is not used in existing code but can be useful later?
*/

bool check_string_byte_length(LEX_STRING *str, const char *err_msg,
                              uint max_byte_length)
{
  if (str->length <= max_byte_length)
    return FALSE;

  my_error(ER_WRONG_STRING_LENGTH, MYF(0), str->str, err_msg, max_byte_length);

  return TRUE;
}


/*
  Check that char length of a string does not exceed some limit.

  SYNOPSIS
  check_string_char_length()
      str              string to be checked
      err_msg          error message to be displayed if the string is too long
      max_char_length  max length in symbols
      cs               string charset

  RETURN
    FALSE   the passed string is not longer than max_char_length
    TRUE    the passed string is longer than max_char_length
*/


bool check_string_char_length(LEX_STRING *str, const char *err_msg,
                              uint max_char_length, const CHARSET_INFO *cs,
                              bool no_error)
{
  int well_formed_error;
  uint res= cs->cset->well_formed_len(cs, str->str, str->str + str->length,
                                      max_char_length, &well_formed_error);

  if (!well_formed_error &&  str->length == res)
    return FALSE;

  if (!no_error)
  {
    ErrConvString err(str->str, str->length, cs);
    my_error(ER_WRONG_STRING_LENGTH, MYF(0), err.ptr(), err_msg, max_char_length);
  }
  return TRUE;
}


/*
  Check if path does not contain mysql data home directory
  SYNOPSIS
    test_if_data_home_dir()
    dir                     directory
    conv_home_dir           converted data home directory
    home_dir_len            converted data home directory length

  RETURN VALUES
    0	ok
    1	error  
*/
C_MODE_START

int test_if_data_home_dir(const char *dir)
{
  char path[FN_REFLEN];
  int dir_len;
  DBUG_ENTER("test_if_data_home_dir");

  if (!dir)
    DBUG_RETURN(0);

  (void) fn_format(path, dir, "", "",
                   (MY_RETURN_REAL_PATH|MY_RESOLVE_SYMLINKS));
  dir_len= strlen(path);
  if (mysql_unpacked_real_data_home_len<= dir_len)
  {
    if (dir_len > mysql_unpacked_real_data_home_len &&
        path[mysql_unpacked_real_data_home_len] != FN_LIBCHAR)
      DBUG_RETURN(0);

    if (lower_case_file_system)
    {
      if (!my_strnncoll(default_charset_info, (const uchar*) path,
                        mysql_unpacked_real_data_home_len,
                        (const uchar*) mysql_unpacked_real_data_home,
                        mysql_unpacked_real_data_home_len))
        DBUG_RETURN(1);
    }
    else if (!memcmp(path, mysql_unpacked_real_data_home,
                     mysql_unpacked_real_data_home_len))
      DBUG_RETURN(1);
  }
  DBUG_RETURN(0);
}

C_MODE_END


/**
  Check that host name string is valid.

  @param[in] str string to be checked

  @return             Operation status
    @retval  FALSE    host name is ok
    @retval  TRUE     host name string is longer than max_length or
                      has invalid symbols
*/

bool check_host_name(LEX_STRING *str)
{
  const char *name= str->str;
  const char *end= str->str + str->length;
  if (check_string_byte_length(str, ER(ER_HOSTNAME), HOSTNAME_LENGTH))
    return TRUE;

  while (name != end)
  {
    if (*name == '@')
    {
      my_printf_error(ER_UNKNOWN_ERROR, 
                      "Malformed hostname (illegal symbol: '%c')", MYF(0),
                      *name);
      return TRUE;
    }
    name++;
  }
  return FALSE;
}


extern int MYSQLparse(void *thd); // from sql_yacc.cc


/**
  This is a wrapper of MYSQLparse(). All the code should call parse_sql()
  instead of MYSQLparse().

  @param thd Thread context.
  @param parser_state Parser state.
  @param creation_ctx Object creation context.

  @return Error status.
    @retval FALSE on success.
    @retval TRUE on parsing error.
*/

bool parse_sql(THD *thd,
               Parser_state *parser_state,
               Object_creation_ctx *creation_ctx)
{
  bool ret_value;
  DBUG_ASSERT(thd->m_parser_state == NULL);
  DBUG_ASSERT(thd->lex->m_sql_cmd == NULL);

  MYSQL_QUERY_PARSE_START(thd->query());
  /* Backup creation context. */

  Object_creation_ctx *backup_ctx= NULL;

  if (creation_ctx)
    backup_ctx= creation_ctx->set_n_backup(thd);

  /* Set parser state. */

  thd->m_parser_state= parser_state;

#ifdef HAVE_PSI_STATEMENT_DIGEST_INTERFACE
  /* Start Digest */
  thd->m_parser_state->m_lip.m_digest_psi= MYSQL_DIGEST_START(thd->m_statement_psi);
#endif

  /* Parse the query. */

  bool mysql_parse_status= MYSQLparse(thd) != 0;

  /*
    Check that if MYSQLparse() failed either thd->is_error() is set, or an
    internal error handler is set.

    The assert will not catch a situation where parsing fails without an
    error reported if an error handler exists. The problem is that the
    error handler might have intercepted the error, so thd->is_error() is
    not set. However, there is no way to be 100% sure here (the error
    handler might be for other errors than parsing one).
  */

  DBUG_ASSERT(!mysql_parse_status ||
              (mysql_parse_status && thd->is_error()) ||
              (mysql_parse_status && thd->get_internal_handler()));

  /* Reset parser state. */

  thd->m_parser_state= NULL;

  /* Restore creation context. */

  if (creation_ctx)
    creation_ctx->restore_env(thd, backup_ctx);

  /* That's it. */

  ret_value= mysql_parse_status || thd->is_fatal_error;
  MYSQL_QUERY_PARSE_DONE(ret_value);
  return ret_value;
}

/**
  @} (end of group Runtime_Environment)
*/



/**
  Check and merge "CHARACTER SET cs [ COLLATE cl ]" clause

  @param cs character set pointer.
  @param cl collation pointer.

  Check if collation "cl" is applicable to character set "cs".

  If "cl" is NULL (e.g. when COLLATE clause is not specified),
  then simply "cs" is returned.
  
  @return Error status.
    @retval NULL, if "cl" is not applicable to "cs".
    @retval pointer to merged CHARSET_INFO on success.
*/


const CHARSET_INFO*
merge_charset_and_collation(const CHARSET_INFO *cs, const CHARSET_INFO *cl)
{
  if (cl)
  {
    if (!my_charset_same(cs, cl))
    {
      my_error(ER_COLLATION_CHARSET_MISMATCH, MYF(0), cl->name, cs->csname);
      return NULL;
    }
    return cl;
  }
  return cs;
}<|MERGE_RESOLUTION|>--- conflicted
+++ resolved
@@ -6547,18 +6547,13 @@
   }
 
   // Updates THD stats and the global user stats.
-<<<<<<< HEAD
-  thd->update_stats(true);
+  if (unlikely(opt_userstat))
+  {
+    thd->update_stats(true);
 #ifndef EMBEDDED_LIBRARY
-  update_global_user_stats(thd, true, time(NULL));
+    update_global_user_stats(thd, true, time(NULL));
 #endif
-=======
-  if (unlikely(opt_userstat))
-  {
-    thd->update_stats(true);
-    update_global_user_stats(thd, true, time(NULL));
-  }
->>>>>>> 9f0a2f71
+  }
 
   DBUG_VOID_RETURN;
 }
