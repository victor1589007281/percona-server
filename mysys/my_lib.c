--- conflicted
+++ resolved
@@ -148,14 +148,7 @@
   DBUG_RETURN(result);
 
  error:
-<<<<<<< HEAD
-#if !defined(HAVE_READDIR_R)
-  mysql_mutex_unlock(&THR_LOCK_open);
-#endif
   set_my_errno(errno);
-=======
-  my_errno=errno;
->>>>>>> f912ea9c
   if (dirp)
     (void) closedir(dirp);
   my_dirend(result);
