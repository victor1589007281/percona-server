#ifndef MYSYS_MY_HANDLER_ERRORS_INCLUDED
#define MYSYS_MY_HANDLER_ERRORS_INCLUDED

/* Copyright (c) 2008, 2015, Oracle and/or its affiliates. All rights reserved.

   This program is free software; you can redistribute it and/or modify
   it under the terms of the GNU General Public License as published by
   the Free Software Foundation; version 2 of the License.

   This program is distributed in the hope that it will be useful,
   but WITHOUT ANY WARRANTY; without even the implied warranty of
   MERCHANTABILITY or FITNESS FOR A PARTICULAR PURPOSE.  See the
   GNU General Public License for more details.

   You should have received a copy of the GNU General Public License
   along with this program; if not, write to the Free Software Foundation,
   Inc., 51 Franklin Street, Suite 500, Boston, MA 02110-1335 USA */

/*
  Errors a handler can give you
*/

static const char *handler_error_messages[]=
{
  "Didn't find key on read or update",
  "Duplicate key on write or update",
  "Internal (unspecified) error in handler",
  "Someone has changed the row since it was read (while the table was locked to prevent it)",
  "Wrong index given to function",
  "Undefined handler error 125",
  "Index file is crashed",
  "Record file is crashed",
  "Out of memory in engine",
  "Undefined handler error 129",
  "Incorrect file format",
  "Command not supported by database",
  "Old database file",
  "No record read before update",
  "Record was already deleted (or record file crashed)",
  "No more room in record file",
  "No more room in index file",
  "No more records (read after end of file)",
  "Unsupported extension used for table",
  "Too big row",
  "Wrong create options",
  "Duplicate unique key or constraint on write or update",
  "Unknown character set used in table",
  "Conflicting table definitions in sub-tables of MERGE table",
  "Table is crashed and last repair failed",
  "Table was marked as crashed and should be repaired",
  "Lock timed out; Retry transaction",
  "Lock table is full;  Restart program with a larger locktable",
  "Updates are not allowed under a read only transactions",
  "Lock deadlock; Retry transaction",
  "Foreign key constraint is incorrectly formed",
  "Cannot add a child row",
  "Cannot delete a parent row",
  "No savepoint with that name",
  "Non unique key block size",
  "The table does not exist in engine",
  "The table already existed in storage engine",
  "Could not connect to storage engine",
  "Unexpected null pointer found when using spatial index",
  "The table changed in storage engine",
  "There's no partition in table for the given value",
  "Row-based binlogging of row failed",
  "Index needed in foreign key constraint",
  "Upholding foreign key constraints would lead to a duplicate key error in "
  "some other table",
  "Table needs to be upgraded before it can be used",
  "Table is read only",
  "Failed to get next auto increment value",
  "Failed to set row auto increment value",
  "Unknown (generic) error from engine",
  "Record is the same",
  "It is not possible to log this statement",
  "The event was corrupt, leading to illegal data being read",
  "The table is of a new format not supported by this version",
  "The event could not be processed no other hanlder error happened",
  "Got a fatal error during initialzaction of handler",
  "File to short; Expected more data in file",
  "Read page with wrong checksum",
  "Too many active concurrent transactions",
  "Record not matching the given partition set",
  "Index column length exceeds limit",
  "Index corrupted",
  "Undo record too big",
  "Invalid InnoDB FTS Doc ID",
  "Table is being used in foreign key check",
  "Tablespace already exists",
  "Too many columns",
  "Row in wrong partition",
  "InnoDB is in read only mode",
  "FTS query exceeds result cache memory limit",
  "Temporary file write failure",
  "Operation not allowed when innodb_forced_recovery > 0",
  "Too many words in a FTS phrase or proximity search",
<<<<<<< HEAD
  "Foreign key cascade delete/update exceeds max depth",
  "Required Create option missing",
  "Out of memory in storage engine",
  "Table corrupted",
  "Query interrupted",
  "Tablespace cannot be accessed",
  "Tablespace is not empty",
  "Incorrect file name",
  "Operation is not allowed",
  "Compute generate value failed"
=======
  "Destination schema does not exist"
>>>>>>> 81d56750
};

extern void my_handler_error_register(void);
extern void my_handler_error_unregister(void);


#endif /* MYSYS_MY_HANDLER_ERRORS_INCLUDED */<|MERGE_RESOLUTION|>--- conflicted
+++ resolved
@@ -95,7 +95,6 @@
   "Temporary file write failure",
   "Operation not allowed when innodb_forced_recovery > 0",
   "Too many words in a FTS phrase or proximity search",
-<<<<<<< HEAD
   "Foreign key cascade delete/update exceeds max depth",
   "Required Create option missing",
   "Out of memory in storage engine",
@@ -105,10 +104,8 @@
   "Tablespace is not empty",
   "Incorrect file name",
   "Operation is not allowed",
-  "Compute generate value failed"
-=======
+  "Compute generate value failed",
   "Destination schema does not exist"
->>>>>>> 81d56750
 };
 
 extern void my_handler_error_register(void);
