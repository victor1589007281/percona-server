def configure(conf):
  pass

# 
# The common_library module must be loaded before any others,
# to avoid linker errors.
# 
  
def build(bld):
  libcommon = bld.new_task_gen("cxx", "shlib", "node_addon")
  libcommon.target = "common_library"  
  libcommon.source = "src/async_common.cpp " + \
  "src/unified_debug.cpp " + \
  "src/debug_dlopen.cpp " + \
  "src/unified_debug_v8.cpp " + \
  "src/common_library.cpp"

<<<<<<< HEAD
  bld.recurse("test");
=======
>>>>>>> 00feda2a
<|MERGE_RESOLUTION|>--- conflicted
+++ resolved
@@ -15,7 +15,3 @@
   "src/unified_debug_v8.cpp " + \
   "src/common_library.cpp"
 
-<<<<<<< HEAD
-  bld.recurse("test");
-=======
->>>>>>> 00feda2a
