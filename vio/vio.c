--- conflicted
+++ resolved
@@ -28,6 +28,7 @@
 
 PSI_memory_key key_memory_vio;
 PSI_memory_key key_memory_vio_read_buffer;
+PSI_memory_key key_memory_vio_proxy_networks;
 
 #ifdef HAVE_PSI_INTERFACE
 static PSI_memory_info all_vio_memory[]=
@@ -38,6 +39,7 @@
 
   {&key_memory_vio, "vio", 0},
   {&key_memory_vio_read_buffer, "read_buffer", 0},
+  {&key_memory_vio_proxy_networks, "proxy_networks", 0},
 };
 
 void init_vio_psi_keys()
@@ -423,16 +425,7 @@
 #if defined(HAVE_YASSL)
   yaSSL_CleanUp();
 #elif defined(HAVE_OPENSSL)
-<<<<<<< HEAD
   vio_ssl_end();
-=======
-  // This one is needed on the client side
-  ERR_remove_state(0);
-  ERR_free_strings();
-  EVP_cleanup();
-  CRYPTO_cleanup_all_ex_data();
-  sk_SSL_COMP_free(SSL_COMP_get_compression_methods());
->>>>>>> 2071aeef
 #endif
 }
 
