/* Copyright (c) 2000, 2017, Oracle and/or its affiliates. All rights reserved.

   This program is free software; you can redistribute it and/or modify
   it under the terms of the GNU General Public License as published by
   the Free Software Foundation; version 2 of the License.

   This program is distributed in the hope that it will be useful,
   but WITHOUT ANY WARRANTY; without even the implied warranty of
   MERCHANTABILITY or FITNESS FOR A PARTICULAR PURPOSE.  See the
   GNU General Public License for more details.

   You should have received a copy of the GNU General Public License
   along with this program; if not, write to the Free Software
   Foundation, Inc., 51 Franklin St, Fifth Floor, Boston, MA 02110-1301  USA */

#include "vio_priv.h"

#ifdef HAVE_OPENSSL

#define TLS_VERSION_OPTION_SIZE 256
#define SSL_CIPHER_LIST_SIZE 4096

#ifdef HAVE_YASSL
static const char tls_ciphers_list[]="DHE-RSA-AES256-SHA:DHE-RSA-AES128-SHA:"
                                     "AES128-RMD:DES-CBC3-RMD:DHE-RSA-AES256-RMD:"
                                     "DHE-RSA-AES128-RMD:DHE-RSA-DES-CBC3-RMD:"
                                     "AES256-SHA:RC4-SHA:RC4-MD5:DES-CBC3-SHA:"
                                     "DES-CBC-SHA:EDH-RSA-DES-CBC3-SHA:"
                                     "EDH-RSA-DES-CBC-SHA:AES128-SHA:AES256-RMD";
static const char tls_cipher_blocked[]= "!aNULL:!eNULL:!EXPORT:!LOW:!MD5:!DES:!RC2:!RC4:!PSK:";
#else
static const char tls_ciphers_list[]="ECDHE-ECDSA-AES128-GCM-SHA256:"
                                     "ECDHE-ECDSA-AES256-GCM-SHA384:"
                                     "ECDHE-RSA-AES128-GCM-SHA256:"
                                     "ECDHE-RSA-AES256-GCM-SHA384:"
                                     "ECDHE-ECDSA-AES128-SHA256:"
                                     "ECDHE-RSA-AES128-SHA256:"
                                     "ECDHE-ECDSA-AES256-SHA384:"
                                     "ECDHE-RSA-AES256-SHA384:"
                                     "DHE-RSA-AES128-GCM-SHA256:"
                                     "DHE-DSS-AES128-GCM-SHA256:"
                                     "DHE-RSA-AES128-SHA256:"
                                     "DHE-DSS-AES128-SHA256:"
                                     "DHE-DSS-AES256-GCM-SHA384:"
                                     "DHE-RSA-AES256-SHA256:"
                                     "DHE-DSS-AES256-SHA256:"
                                     "ECDHE-RSA-AES128-SHA:ECDHE-ECDSA-AES128-SHA:"
                                     "ECDHE-RSA-AES256-SHA:ECDHE-ECDSA-AES256-SHA:"
                                     "DHE-DSS-AES128-SHA:DHE-RSA-AES128-SHA:"
                                     "TLS_DHE_DSS_WITH_AES_256_CBC_SHA:DHE-RSA-AES256-SHA:"
                                     "AES128-GCM-SHA256:DH-DSS-AES128-GCM-SHA256:"
                                     "ECDH-ECDSA-AES128-GCM-SHA256:AES256-GCM-SHA384:"
                                     "DH-DSS-AES256-GCM-SHA384:ECDH-ECDSA-AES256-GCM-SHA384:"
                                     "AES128-SHA256:DH-DSS-AES128-SHA256:ECDH-ECDSA-AES128-SHA256:AES256-SHA256:"
                                     "DH-DSS-AES256-SHA256:ECDH-ECDSA-AES256-SHA384:AES128-SHA:"
                                     "DH-DSS-AES128-SHA:ECDH-ECDSA-AES128-SHA:AES256-SHA:"
                                     "DH-DSS-AES256-SHA:ECDH-ECDSA-AES256-SHA:DHE-RSA-AES256-GCM-SHA384:"
                                     "DH-RSA-AES128-GCM-SHA256:ECDH-RSA-AES128-GCM-SHA256:DH-RSA-AES256-GCM-SHA384:"
                                     "ECDH-RSA-AES256-GCM-SHA384:DH-RSA-AES128-SHA256:"
                                     "ECDH-RSA-AES128-SHA256:DH-RSA-AES256-SHA256:"
                                     "ECDH-RSA-AES256-SHA384:ECDHE-RSA-AES128-SHA:"
                                     "ECDHE-ECDSA-AES128-SHA:ECDHE-RSA-AES256-SHA:"
                                     "ECDHE-ECDSA-AES256-SHA:DHE-DSS-AES128-SHA:DHE-RSA-AES128-SHA:"
                                     "TLS_DHE_DSS_WITH_AES_256_CBC_SHA:DHE-RSA-AES256-SHA:"
                                     "AES128-SHA:DH-DSS-AES128-SHA:ECDH-ECDSA-AES128-SHA:AES256-SHA:"
                                     "DH-DSS-AES256-SHA:ECDH-ECDSA-AES256-SHA:DH-RSA-AES128-SHA:"
                                     "ECDH-RSA-AES128-SHA:DH-RSA-AES256-SHA:ECDH-RSA-AES256-SHA:DES-CBC3-SHA";
static const char tls_cipher_blocked[]= "!aNULL:!eNULL:!EXPORT:!LOW:!MD5:!DES:!RC2:!RC4:!PSK:"
                                        "!DHE-DSS-DES-CBC3-SHA:!DHE-RSA-DES-CBC3-SHA:"
                                        "!ECDH-RSA-DES-CBC3-SHA:!ECDH-ECDSA-DES-CBC3-SHA:"
                                        "!ECDHE-RSA-DES-CBC3-SHA:!ECDHE-ECDSA-DES-CBC3-SHA:";
#endif

static my_bool     ssl_initialized         = FALSE;

/*
  Diffie-Hellman key.
  Generated using: >openssl dhparam -5 -C 2048
 
  -----BEGIN DH PARAMETERS-----
  MIIBCAKCAQEAil36wGZ2TmH6ysA3V1xtP4MKofXx5n88xq/aiybmGnReZMviCPEJ
  46+7VCktl/RZ5iaDH1XNG1dVQmznt9pu2G3usU+k1/VB4bQL4ZgW4u0Wzxh9PyXD
  glm99I9Xyj4Z5PVE4MyAsxCRGA1kWQpD9/zKAegUBPLNqSo886Uqg9hmn8ksyU9E
  BV5eAEciCuawh6V0O+Sj/C3cSfLhgA0GcXp3OqlmcDu6jS5gWjn3LdP1U0duVxMB
  h/neTSCSvtce4CAMYMjKNVh9P1nu+2d9ZH2Od2xhRIqMTfAS1KTqF3VmSWzPFCjG
  mjxx/bg6bOOjpgZapvB6ABWlWmRmAAWFtwIBBQ==
  -----END DH PARAMETERS-----
 */
static unsigned char dh2048_p[]=
{
  0x8A, 0x5D, 0xFA, 0xC0, 0x66, 0x76, 0x4E, 0x61, 0xFA, 0xCA, 0xC0, 0x37,
  0x57, 0x5C, 0x6D, 0x3F, 0x83, 0x0A, 0xA1, 0xF5, 0xF1, 0xE6, 0x7F, 0x3C,
  0xC6, 0xAF, 0xDA, 0x8B, 0x26, 0xE6, 0x1A, 0x74, 0x5E, 0x64, 0xCB, 0xE2,
  0x08, 0xF1, 0x09, 0xE3, 0xAF, 0xBB, 0x54, 0x29, 0x2D, 0x97, 0xF4, 0x59,
  0xE6, 0x26, 0x83, 0x1F, 0x55, 0xCD, 0x1B, 0x57, 0x55, 0x42, 0x6C, 0xE7,
  0xB7, 0xDA, 0x6E, 0xD8, 0x6D, 0xEE, 0xB1, 0x4F, 0xA4, 0xD7, 0xF5, 0x41,
  0xE1, 0xB4, 0x0B, 0xE1, 0x98, 0x16, 0xE2, 0xED, 0x16, 0xCF, 0x18, 0x7D,
  0x3F, 0x25, 0xC3, 0x82, 0x59, 0xBD, 0xF4, 0x8F, 0x57, 0xCA, 0x3E, 0x19,
  0xE4, 0xF5, 0x44, 0xE0, 0xCC, 0x80, 0xB3, 0x10, 0x91, 0x18, 0x0D, 0x64,
  0x59, 0x0A, 0x43, 0xF7, 0xFC, 0xCA, 0x01, 0xE8, 0x14, 0x04, 0xF2, 0xCD,
  0xA9, 0x2A, 0x3C, 0xF3, 0xA5, 0x2A, 0x83, 0xD8, 0x66, 0x9F, 0xC9, 0x2C,
  0xC9, 0x4F, 0x44, 0x05, 0x5E, 0x5E, 0x00, 0x47, 0x22, 0x0A, 0xE6, 0xB0,
  0x87, 0xA5, 0x74, 0x3B, 0xE4, 0xA3, 0xFC, 0x2D, 0xDC, 0x49, 0xF2, 0xE1,
  0x80, 0x0D, 0x06, 0x71, 0x7A, 0x77, 0x3A, 0xA9, 0x66, 0x70, 0x3B, 0xBA,
  0x8D, 0x2E, 0x60, 0x5A, 0x39, 0xF7, 0x2D, 0xD3, 0xF5, 0x53, 0x47, 0x6E,
  0x57, 0x13, 0x01, 0x87, 0xF9, 0xDE, 0x4D, 0x20, 0x92, 0xBE, 0xD7, 0x1E,
  0xE0, 0x20, 0x0C, 0x60, 0xC8, 0xCA, 0x35, 0x58, 0x7D, 0x3F, 0x59, 0xEE,
  0xFB, 0x67, 0x7D, 0x64, 0x7D, 0x8E, 0x77, 0x6C, 0x61, 0x44, 0x8A, 0x8C,
  0x4D, 0xF0, 0x12, 0xD4, 0xA4, 0xEA, 0x17, 0x75, 0x66, 0x49, 0x6C, 0xCF,
  0x14, 0x28, 0xC6, 0x9A, 0x3C, 0x71, 0xFD, 0xB8, 0x3A, 0x6C, 0xE3, 0xA3,
  0xA6, 0x06, 0x5A, 0xA6, 0xF0, 0x7A, 0x00, 0x15, 0xA5, 0x5A, 0x64, 0x66,
  0x00, 0x05, 0x85, 0xB7,
};

static unsigned char dh2048_g[]={
  0x05,
};

static DH *get_dh2048(void)
{
  DH *dh;
  if ((dh=DH_new()))
  {
    BIGNUM* p= BN_bin2bn(dh2048_p,sizeof(dh2048_p),NULL);
    BIGNUM* g= BN_bin2bn(dh2048_g,sizeof(dh2048_g),NULL);
#if OPENSSL_VERSION_NUMBER < 0x10100000L
    dh->p= p;
    dh->g= g;
    if (! dh->p || ! dh->g)
#else
    if (!DH_set0_pqg(dh, p, NULL, g))
#endif
    {
      DH_free(dh);
      dh= NULL;
    }
  }
  return(dh);
}


static void
report_errors()
{
  unsigned long	l;
  const char*	file;
  const char*	data;
  int		line,flags;

  DBUG_ENTER("report_errors");

  while ((l=ERR_get_error_line_data(&file,&line,&data,&flags)) != 0)
  {
#ifndef DBUG_OFF				/* Avoid warning */
    char buf[200];
    DBUG_PRINT("error", ("OpenSSL: %s:%s:%d:%s\n", ERR_error_string(l,buf),
			 file,line,(flags & ERR_TXT_STRING) ? data : "")) ;
#endif
  }
  DBUG_VOID_RETURN;
}

static const char*
ssl_error_string[] = 
{
  "No error",
  "Unable to get certificate",
  "Unable to get private key",
  "Private key does not match the certificate public key",
  "SSL_CTX_set_default_verify_paths failed",
  "Failed to set ciphers to use",
  "SSL_CTX_new failed",
  "SSL context is not usable without certificate and private key",
  "SSL_CTX_set_tmp_dh failed",
  "TLS version is invalid"
};

const char*
sslGetErrString(enum enum_ssl_init_error e)
{
  DBUG_ASSERT(SSL_INITERR_NOERROR < e && e < SSL_INITERR_LASTERR);
  return ssl_error_string[e];
}

static int
vio_set_cert_stuff(SSL_CTX *ctx, const char *cert_file, const char *key_file,
                   enum enum_ssl_init_error* error)
{
  DBUG_ENTER("vio_set_cert_stuff");
  DBUG_PRINT("enter", ("ctx: 0x%lx  cert_file: %s  key_file: %s",
		       (long) ctx, cert_file, key_file));

  if (!cert_file &&  key_file)
    cert_file= key_file;
  
  if (!key_file &&  cert_file)
    key_file= cert_file;

  if (cert_file &&
      SSL_CTX_use_certificate_file(ctx, cert_file, SSL_FILETYPE_PEM) <= 0)
  {
    *error= SSL_INITERR_CERT;
    DBUG_PRINT("error",("%s from file '%s'", sslGetErrString(*error), cert_file));
    DBUG_EXECUTE("error", ERR_print_errors_fp(DBUG_FILE););
    my_message_local(ERROR_LEVEL, "SSL error: %s from '%s'",
                     sslGetErrString(*error), cert_file);
    DBUG_RETURN(1);
  }

  if (key_file &&
      SSL_CTX_use_PrivateKey_file(ctx, key_file, SSL_FILETYPE_PEM) <= 0)
  {
    *error= SSL_INITERR_KEY;
    DBUG_PRINT("error", ("%s from file '%s'", sslGetErrString(*error), key_file));
    DBUG_EXECUTE("error", ERR_print_errors_fp(DBUG_FILE););
    my_message_local(ERROR_LEVEL, "SSL error: %s from '%s'",
                     sslGetErrString(*error), key_file);
    DBUG_RETURN(1);
  }

  /*
    If we are using DSA, we can copy the parameters from the private key
    Now we know that a key and cert have been set against the SSL context
  */
  if (cert_file && !SSL_CTX_check_private_key(ctx))
  {
    *error= SSL_INITERR_NOMATCH;
    DBUG_PRINT("error", ("%s",sslGetErrString(*error)));
    DBUG_EXECUTE("error", ERR_print_errors_fp(DBUG_FILE););
    my_message_local(ERROR_LEVEL, "SSL error: %s", sslGetErrString(*error));
    DBUG_RETURN(1);
  }

  DBUG_RETURN(0);
}

#ifndef HAVE_YASSL
/* OpenSSL specific */
#if OPENSSL_VERSION_NUMBER < 0x10100000L

#ifdef HAVE_PSI_INTERFACE
static PSI_rwlock_key key_rwlock_openssl;

static PSI_rwlock_info openssl_rwlocks[]=
{
  { &key_rwlock_openssl, "CRYPTO_dynlock_value::lock", 0}
};
#endif


typedef struct CRYPTO_dynlock_value
{
  mysql_rwlock_t lock;
} openssl_lock_t;


/* Array of locks used by openssl internally for thread synchronization.
   The number of locks is equal to CRYPTO_num_locks.
*/
static openssl_lock_t *openssl_stdlocks;

/*OpenSSL callback functions for multithreading. We implement all the functions
  as we are using our own locking mechanism.
*/
static void openssl_lock(int mode, openssl_lock_t *lock,
                         const char *file MY_ATTRIBUTE((unused)),
                         int line MY_ATTRIBUTE((unused)))
{
  int err;
  char const *what;

  switch (mode) {
    case CRYPTO_LOCK|CRYPTO_READ:
      what = "read lock";
      err= mysql_rwlock_rdlock(&lock->lock);
      break;
    case CRYPTO_LOCK|CRYPTO_WRITE:
      what = "write lock";
      err= mysql_rwlock_wrlock(&lock->lock);
      break;
    case CRYPTO_UNLOCK|CRYPTO_READ:
    case CRYPTO_UNLOCK|CRYPTO_WRITE:
      what = "unlock";
      err= mysql_rwlock_unlock(&lock->lock);
      break;
    default:
      /* Unknown locking mode. */
      DBUG_PRINT("error",
        ("Fatal OpenSSL: %s:%d: interface problem (mode=0x%x)\n",
          file, line, mode));

      fprintf(stderr, "Fatal: OpenSSL interface problem (mode=0x%x)", mode);
      fflush(stderr);
      abort();
  }
  if (err)
  {
    DBUG_PRINT("error",
      ("Fatal OpenSSL: %s:%d: can't %s OpenSSL lock\n",
        file, line, what));

    fprintf(stderr, "Fatal: can't %s OpenSSL lock", what);
    fflush(stderr);
    abort();
  }
}

static void openssl_lock_function(int mode, int n,
                                  const char *file MY_ATTRIBUTE((unused)),
                                  int line MY_ATTRIBUTE((unused)))
{
  if (n < 0 || n > CRYPTO_num_locks())
  {
    /* Lock number out of bounds. */
    DBUG_PRINT("error",
      ("Fatal OpenSSL: %s:%d: interface problem (n = %d)", file, line, n));

    fprintf(stderr, "Fatal: OpenSSL interface problem (n = %d)", n);
    fflush(stderr);
    abort();
  }
  openssl_lock(mode, &openssl_stdlocks[n], file, line);
}

static openssl_lock_t *openssl_dynlock_create(const char *file
                                              MY_ATTRIBUTE((unused)),
                                              int line MY_ATTRIBUTE((unused)))
{
  openssl_lock_t *lock;

  DBUG_PRINT("info", ("openssl_dynlock_create: %s:%d", file, line));

  lock= (openssl_lock_t*)
    my_malloc(PSI_NOT_INSTRUMENTED,sizeof(openssl_lock_t),MYF(0));

#ifdef HAVE_PSI_INTERFACE
  mysql_rwlock_init(key_rwlock_openssl, &lock->lock);
#else
  mysql_rwlock_init(0, &lock->lock);
#endif
  return lock;
}


static void openssl_dynlock_destroy(openssl_lock_t *lock,
                                    const char *file MY_ATTRIBUTE((unused)),
                                    int line MY_ATTRIBUTE((unused)))
{
  DBUG_PRINT("info", ("openssl_dynlock_destroy: %s:%d", file, line));

  mysql_rwlock_destroy(&lock->lock);
  my_free(lock);
}

static unsigned long openssl_id_function()
{
  return (unsigned long) my_thread_self();
}

//End of mutlithreading callback functions

static void init_ssl_locks()
{
  int i= 0;
#ifdef HAVE_PSI_INTERFACE
  const char* category= "sql";
  int count= array_elements(openssl_rwlocks);
  mysql_rwlock_register(category, openssl_rwlocks, count);
#endif

  openssl_stdlocks= (openssl_lock_t*) OPENSSL_malloc(CRYPTO_num_locks() *
    sizeof(openssl_lock_t));
  for (i= 0; i < CRYPTO_num_locks(); ++i)
#ifdef HAVE_PSI_INTERFACE
    mysql_rwlock_init(key_rwlock_openssl, &openssl_stdlocks[i].lock);
#else
    mysql_rwlock_init(0, &openssl_stdlocks[i].lock);
#endif
}

static void set_lock_callback_functions(my_bool init)
{
  CRYPTO_set_locking_callback(init ? openssl_lock_function : NULL);
  CRYPTO_set_id_callback(init ? openssl_id_function : NULL);
  CRYPTO_set_dynlock_create_callback(init ? openssl_dynlock_create : NULL);
  CRYPTO_set_dynlock_destroy_callback(init ? openssl_dynlock_destroy : NULL);
  CRYPTO_set_dynlock_lock_callback(init ? openssl_lock : NULL);
}

static void init_lock_callback_functions()
{
  set_lock_callback_functions(TRUE);
}

static void deinit_lock_callback_functions()
{
  set_lock_callback_functions(FALSE);
}
#endif /* OPENSSL_VERSION_NUMBER < 0x10100000L */

void vio_ssl_end()
{
#if OPENSSL_VERSION_NUMBER < 0x10100000L
  int i= 0;
#endif

  if (ssl_initialized) {
#if OPENSSL_VERSION_NUMBER < 0x10100000L
    ERR_remove_state(0);
#endif
    ERR_free_strings();
    EVP_cleanup();

    CRYPTO_cleanup_all_ex_data();

#if OPENSSL_VERSION_NUMBER < 0x10100000L
    deinit_lock_callback_functions();

    for (; i < CRYPTO_num_locks(); ++i)
      mysql_rwlock_destroy(&openssl_stdlocks[i].lock);
    OPENSSL_free(openssl_stdlocks);
#endif

    ssl_initialized= FALSE;
  }
}

#endif //OpenSSL specific

void ssl_start()
{
  if (!ssl_initialized)
  {
    ssl_initialized= TRUE;

    SSL_library_init();
    OpenSSL_add_all_algorithms();
    SSL_load_error_strings();

#if !defined(HAVE_YASSL) && (OPENSSL_VERSION_NUMBER < 0x10100000L)
    init_ssl_locks();
    init_lock_callback_functions();
#endif
  }
}

long process_tls_version(const char *tls_version)
{
  const char *separator= ",";
  char *token, *lasts= NULL;
#ifndef HAVE_YASSL
  unsigned int tls_versions_count= 3;
  const char *tls_version_name_list[3]= {"TLSv1", "TLSv1.1", "TLSv1.2"};
  const char ctx_flag_default[]= "TLSv1,TLSv1.1,TLSv1.2";
  const long tls_ctx_list[3]= {SSL_OP_NO_TLSv1, SSL_OP_NO_TLSv1_1, SSL_OP_NO_TLSv1_2};
  long tls_ctx_flag= SSL_OP_NO_TLSv1|SSL_OP_NO_TLSv1_1|SSL_OP_NO_TLSv1_2;
#else
  unsigned int tls_versions_count= 2;
  const char *tls_version_name_list[2]= {"TLSv1", "TLSv1.1"};
  const long tls_ctx_list[2]= {SSL_OP_NO_TLSv1, SSL_OP_NO_TLSv1_1};
  const char ctx_flag_default[]= "TLSv1,TLSv1.1";
  long tls_ctx_flag= SSL_OP_NO_TLSv1|SSL_OP_NO_TLSv1_1;
#endif
  unsigned int index= 0;
  char tls_version_option[TLS_VERSION_OPTION_SIZE]= "";
  int tls_found= 0;

  if (!tls_version || !my_strcasecmp(&my_charset_latin1, tls_version, ctx_flag_default))
    return 0;

  if (strlen(tls_version)-1 > sizeof(tls_version_option))
    return -1;

  strncpy(tls_version_option, tls_version, sizeof(tls_version_option));
  token= my_strtok_r(tls_version_option, separator, &lasts);
  while (token)
  {
    for (index=0; index < tls_versions_count; index++)
    {
      if (!my_strcasecmp(&my_charset_latin1, tls_version_name_list[index], token))
      {
        tls_found= 1;
        tls_ctx_flag= tls_ctx_flag & (~tls_ctx_list[index]);
        break;
      }
    }
    token= my_strtok_r(NULL, separator, &lasts);
  }

  if (!tls_found)
    return -1;
  else
    return tls_ctx_flag;
}

/************************ VioSSLFd **********************************/
static struct st_VioSSLFd *
new_VioSSLFd(const char *key_file, const char *cert_file,
             const char *ca_file, const char *ca_path,
             const char *cipher, my_bool is_client,
             enum enum_ssl_init_error *error,
             const char *crl_file, const char *crl_path, const long ssl_ctx_flags)
{
  DH *dh;
  struct st_VioSSLFd *ssl_fd;
  long ssl_ctx_options= SSL_OP_NO_SSLv2 | SSL_OP_NO_SSLv3;
  int ret_set_cipherlist= 0;
  char cipher_list[SSL_CIPHER_LIST_SIZE]= {0};
#if !defined(HAVE_YASSL) && (OPENSSL_VERSION_NUMBER < 0x10002000L)
  EC_KEY *ecdh;
#endif
  DBUG_ENTER("new_VioSSLFd");
  DBUG_PRINT("enter",
             ("key_file: '%s'  cert_file: '%s'  ca_file: '%s'  ca_path: '%s'  "
              "cipher: '%s' crl_file: '%s' crl_path: '%s' ssl_ctx_flags: '%ld' ",
              key_file ? key_file : "NULL",
              cert_file ? cert_file : "NULL",
              ca_file ? ca_file : "NULL",
              ca_path ? ca_path : "NULL",
              cipher ? cipher : "NULL",
              crl_file ? crl_file : "NULL",
              crl_path ? crl_path : "NULL",
              ssl_ctx_flags));

  if (ssl_ctx_flags < 0)
  {
    *error= SSL_TLS_VERSION_INVALID;
    DBUG_PRINT("error", ("TLS version invalid : %s", sslGetErrString(*error)));
    report_errors();
    DBUG_RETURN(0);
  }

  ssl_ctx_options= (ssl_ctx_options | ssl_ctx_flags) &
                   (SSL_OP_NO_SSLv2 |
                    SSL_OP_NO_SSLv3 |
                    SSL_OP_NO_TLSv1 |
                    SSL_OP_NO_TLSv1_1
#ifndef HAVE_YASSL
                    | SSL_OP_NO_TLSv1_2


#endif
                   );
  if (!(ssl_fd= ((struct st_VioSSLFd*)
                 my_malloc(key_memory_vio_ssl_fd,
                           sizeof(struct st_VioSSLFd),MYF(0)))))
    DBUG_RETURN(0);

  if (!(ssl_fd->ssl_context= SSL_CTX_new(is_client ?
                                         SSLv23_client_method() :
                                         SSLv23_server_method())))
  {
    *error= SSL_INITERR_MEMFAIL;
    DBUG_PRINT("error", ("%s", sslGetErrString(*error)));
    report_errors();
    my_free(ssl_fd);
    DBUG_RETURN(0);
  }

  SSL_CTX_set_options(ssl_fd->ssl_context, ssl_ctx_options);

  /*
    We explicitly prohibit weak ciphers.
    NOTE: SSL_CTX_set_cipher_list will return 0 if
    none of the provided ciphers could be selected
  */
<<<<<<< HEAD
  DBUG_ASSERT(strlen(tls_cipher_blocked) + 1 <= sizeof(cipher_list));
  strcat(cipher_list, tls_cipher_blocked);
  if (cipher)
  {
    if (strlen(cipher_list) + strlen(cipher) + 1 > sizeof(cipher_list))
    {
      *error= SSL_INITERR_CIPHERS;
      DBUG_PRINT("error", ("User specified cipher too long"));
      SSL_CTX_free(ssl_fd->ssl_context);
      my_free(ssl_fd);
      DBUG_RETURN(0);
    }
    strcat(cipher_list, cipher);
  }
  else
  {
    DBUG_ASSERT(strlen(cipher_list) + strlen(tls_ciphers_list) + 1
                <= sizeof(cipher_list));
    strcat(cipher_list, tls_ciphers_list);
  }
=======
  strncpy(cipher_list, tls_cipher_blocked, SSL_CIPHER_LIST_SIZE - 1);

  /*
    If ciphers are specified explicitly by caller, use them.
    Otherwise, fallback to the default list.

    In either case, we make sure we stay within the valid bounds.
    Note that we have already consumed tls_cipher_blocked
    worth of space.
  */
  strncat(cipher_list, cipher == 0 ? tls_ciphers_list : cipher,
          SSL_CIPHER_LIST_SIZE - strlen(cipher_list) - 1);
>>>>>>> df0bc0a6

  if (ret_set_cipherlist == SSL_CTX_set_cipher_list(ssl_fd->ssl_context, cipher_list))
  {
    *error= SSL_INITERR_CIPHERS;
    DBUG_PRINT("error", ("%s", sslGetErrString(*error)));
    report_errors();
    SSL_CTX_free(ssl_fd->ssl_context);
    my_free(ssl_fd);
    DBUG_RETURN(0);
  }

  /* Load certs from the trusted ca */
  if (SSL_CTX_load_verify_locations(ssl_fd->ssl_context, ca_file, ca_path) <= 0)
  {
    DBUG_PRINT("warning", ("SSL_CTX_load_verify_locations failed"));
    if (ca_file || ca_path)
    {
      /* fail only if ca file or ca path were supplied and looking into 
         them fails. */
      *error= SSL_INITERR_BAD_PATHS;
      DBUG_PRINT("error", ("SSL_CTX_load_verify_locations failed : %s", 
                 sslGetErrString(*error)));
      report_errors();
      SSL_CTX_free(ssl_fd->ssl_context);
      my_free(ssl_fd);
      DBUG_RETURN(0);
    }

    /* otherwise go use the defaults */
    if (SSL_CTX_set_default_verify_paths(ssl_fd->ssl_context) == 0)
    {
      *error= SSL_INITERR_BAD_PATHS;
      DBUG_PRINT("error", ("%s", sslGetErrString(*error)));
      report_errors();
      SSL_CTX_free(ssl_fd->ssl_context);
      my_free(ssl_fd);
      DBUG_RETURN(0);
    }
  }

  if (crl_file || crl_path)
  {
#ifdef HAVE_YASSL
    DBUG_PRINT("warning", ("yaSSL doesn't support CRL"));
    DBUG_ASSERT(0);
#else
    X509_STORE *store= SSL_CTX_get_cert_store(ssl_fd->ssl_context);
    /* Load crls from the trusted ca */
    if (X509_STORE_load_locations(store, crl_file, crl_path) == 0 ||
        X509_STORE_set_flags(store,
                             X509_V_FLAG_CRL_CHECK | 
                             X509_V_FLAG_CRL_CHECK_ALL) == 0)
    {
      DBUG_PRINT("warning", ("X509_STORE_load_locations for CRL failed"));
      *error= SSL_INITERR_BAD_PATHS;
      DBUG_PRINT("error", ("%s", sslGetErrString(*error)));
      report_errors();
      SSL_CTX_free(ssl_fd->ssl_context);
      my_free(ssl_fd);
      DBUG_RETURN(0);
    }
#endif
  }

  if (vio_set_cert_stuff(ssl_fd->ssl_context, cert_file, key_file, error))
  {
    DBUG_PRINT("error", ("vio_set_cert_stuff failed"));
    report_errors();
    SSL_CTX_free(ssl_fd->ssl_context);
    my_free(ssl_fd);
    DBUG_RETURN(0);
  }

  /* Server specific check : Must have certificate and key file */
  if (!is_client && !key_file && !cert_file)
  {
    *error= SSL_INITERR_NO_USABLE_CTX;
    DBUG_PRINT("error", ("%s", sslGetErrString(*error)));
    report_errors();
    SSL_CTX_free(ssl_fd->ssl_context);
    my_free(ssl_fd);
    DBUG_RETURN(0);
  }

  /* DH stuff */
  dh= get_dh2048();
  if (SSL_CTX_set_tmp_dh(ssl_fd->ssl_context, dh) == 0)
  {
    *error= SSL_INITERR_DHFAIL;
    DBUG_PRINT("error", ("%s", sslGetErrString(*error)));
    report_errors();
    DH_free(dh);
    SSL_CTX_free(ssl_fd->ssl_context);
    my_free(ssl_fd);
    DBUG_RETURN(0);
  }
  DH_free(dh);

#ifndef HAVE_YASSL
#if OPENSSL_VERSION_NUMBER < 0x10002000L
  ecdh= EC_KEY_new_by_curve_name(NID_X9_62_prime256v1);
  if (!ecdh)
  {
    *error= SSL_INITERR_DHFAIL;
    DBUG_PRINT("error", ("%s", sslGetErrString(*error)));
    report_errors();
    SSL_CTX_free(ssl_fd->ssl_context);
    my_free(ssl_fd);
    DBUG_RETURN(0);
  }

  if (SSL_CTX_set_tmp_ecdh(ssl_fd->ssl_context, ecdh) != 1)
  {
    *error= SSL_INITERR_DHFAIL;
    DBUG_PRINT("error", ("%s", sslGetErrString(*error)));
    report_errors();
    EC_KEY_free(ecdh);
    SSL_CTX_free(ssl_fd->ssl_context);
    my_free(ssl_fd);
    DBUG_RETURN(0);
  }
  EC_KEY_free(ecdh);

#else /* OPENSSL_VERSION_NUMBER < 0x10002000L */

  if (SSL_CTX_set_ecdh_auto(ssl_fd->ssl_context, 1) != 1)
  {
    *error= SSL_INITERR_DHFAIL;
    DBUG_PRINT("error", ("%s", sslGetErrString(*error)));
    report_errors();
    SSL_CTX_free(ssl_fd->ssl_context);
    my_free(ssl_fd);
    DBUG_RETURN(0);
  }
#endif /* OPENSSL_VERSION_NUMBER < 0x10002000L */
#endif /* !HAVE_YASSL */

  DBUG_PRINT("exit", ("OK 1"));

  DBUG_RETURN(ssl_fd);
}


/************************ VioSSLConnectorFd **********************************/
struct st_VioSSLFd *
new_VioSSLConnectorFd(const char *key_file, const char *cert_file,
                      const char *ca_file, const char *ca_path,
                      const char *cipher, enum enum_ssl_init_error* error,
                      const char *crl_file, const char *crl_path, const long ssl_ctx_flags)
{
  struct st_VioSSLFd *ssl_fd;
  int verify= SSL_VERIFY_PEER;

  /*
    Turn off verification of servers certificate if both
    ca_file and ca_path is set to NULL
  */
  if (ca_file == 0 && ca_path == 0)
    verify= SSL_VERIFY_NONE;

  if (!(ssl_fd= new_VioSSLFd(key_file, cert_file, ca_file,
                             ca_path, cipher, TRUE, error,
                             crl_file, crl_path, ssl_ctx_flags)))
  {
    return 0;
  }

  /* Init the VioSSLFd as a "connector" ie. the client side */

  SSL_CTX_set_verify(ssl_fd->ssl_context, verify, NULL);

  return ssl_fd;
}


/************************ VioSSLAcceptorFd **********************************/
struct st_VioSSLFd *
new_VioSSLAcceptorFd(const char *key_file, const char *cert_file,
		     const char *ca_file, const char *ca_path,
		     const char *cipher, enum enum_ssl_init_error* error,
                     const char *crl_file, const char * crl_path, const long ssl_ctx_flags)
{
  struct st_VioSSLFd *ssl_fd;
  int verify= SSL_VERIFY_PEER | SSL_VERIFY_CLIENT_ONCE;
  if (!(ssl_fd= new_VioSSLFd(key_file, cert_file, ca_file,
                             ca_path, cipher, FALSE, error,
                             crl_file, crl_path, ssl_ctx_flags)))
  {
    return 0;
  }
  /* Init the the VioSSLFd as a "acceptor" ie. the server side */

  /* Set max number of cached sessions, returns the previous size */
  SSL_CTX_sess_set_cache_size(ssl_fd->ssl_context, 128);

  SSL_CTX_set_verify(ssl_fd->ssl_context, verify, NULL);

  /*
    Set session_id - an identifier for this server session
    Use the ssl_fd pointer
   */
  SSL_CTX_set_session_id_context(ssl_fd->ssl_context,
				 (const unsigned char *)ssl_fd,
				 sizeof(ssl_fd));

  return ssl_fd;
}

void free_vio_ssl_acceptor_fd(struct st_VioSSLFd *fd)
{
  SSL_CTX_free(fd->ssl_context);
  my_free(fd);
}
#endif /* HAVE_OPENSSL */<|MERGE_RESOLUTION|>--- conflicted
+++ resolved
@@ -564,9 +564,17 @@
     NOTE: SSL_CTX_set_cipher_list will return 0 if
     none of the provided ciphers could be selected
   */
-<<<<<<< HEAD
   DBUG_ASSERT(strlen(tls_cipher_blocked) + 1 <= sizeof(cipher_list));
   strcat(cipher_list, tls_cipher_blocked);
+
+  /*
+    If ciphers are specified explicitly by caller, use them.
+    Otherwise, fallback to the default list.
+
+    In either case, we make sure we stay within the valid bounds.
+    Note that we have already consumed tls_cipher_blocked
+    worth of space.
+  */
   if (cipher)
   {
     if (strlen(cipher_list) + strlen(cipher) + 1 > sizeof(cipher_list))
@@ -585,20 +593,6 @@
                 <= sizeof(cipher_list));
     strcat(cipher_list, tls_ciphers_list);
   }
-=======
-  strncpy(cipher_list, tls_cipher_blocked, SSL_CIPHER_LIST_SIZE - 1);
-
-  /*
-    If ciphers are specified explicitly by caller, use them.
-    Otherwise, fallback to the default list.
-
-    In either case, we make sure we stay within the valid bounds.
-    Note that we have already consumed tls_cipher_blocked
-    worth of space.
-  */
-  strncat(cipher_list, cipher == 0 ? tls_ciphers_list : cipher,
-          SSL_CIPHER_LIST_SIZE - strlen(cipher_list) - 1);
->>>>>>> df0bc0a6
 
   if (ret_set_cipherlist == SSL_CTX_set_cipher_list(ssl_fd->ssl_context, cipher_list))
   {
