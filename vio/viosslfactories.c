/* Copyright (c) 2000, 2015, Oracle and/or its affiliates. All rights reserved.

   This program is free software; you can redistribute it and/or modify
   it under the terms of the GNU General Public License as published by
   the Free Software Foundation; version 2 of the License.

   This program is distributed in the hope that it will be useful,
   but WITHOUT ANY WARRANTY; without even the implied warranty of
   MERCHANTABILITY or FITNESS FOR A PARTICULAR PURPOSE.  See the
   GNU General Public License for more details.

   You should have received a copy of the GNU General Public License
   along with this program; if not, write to the Free Software
   Foundation, Inc., 51 Franklin St, Fifth Floor, Boston, MA 02110-1301  USA */

#include "vio_priv.h"

#ifdef HAVE_OPENSSL

#define TLS_VERSION_OPTION_SIZE 256
#define SSL_CIPHER_LIST_SIZE 4096

#ifdef HAVE_YASSL
static const char tls_ciphers_list[]="DHE-RSA-AES256-SHA:DHE-RSA-AES128-SHA:"
  "AES128-RMD:DES-CBC3-RMD:DHE-RSA-AES256-RMD:"
  "DHE-RSA-AES128-RMD:DHE-RSA-DES-CBC3-RMD:"
  "AES256-SHA:RC4-SHA:RC4-MD5:DES-CBC3-SHA:"
  "DES-CBC-SHA:EDH-RSA-DES-CBC3-SHA:"
  "EDH-RSA-DES-CBC-SHA:AES128-SHA:AES256-RMD";
static const char tls_cipher_blocked[]= "!aNULL:!eNULL:!EXPORT:!LOW:!MD5:!DES:!RC2:!RC4:!PSK:";
#else
static const char tls_ciphers_list[]="ECDHE-ECDSA-AES128-GCM-SHA256:"
  "ECDHE-ECDSA-AES256-GCM-SHA384:"
  "ECDHE-RSA-AES128-GCM-SHA256:"
  "ECDHE-RSA-AES256-GCM-SHA384:"
  "ECDHE-ECDSA-AES128-SHA256:"
  "ECDHE-RSA-AES128-SHA256:"
  "ECDHE-ECDSA-AES256-SHA384:"
  "ECDHE-RSA-AES256-SHA384:"
  "DHE-RSA-AES128-GCM-SHA256:"
  "DHE-DSS-AES128-GCM-SHA256:"
  "DHE-RSA-AES128-SHA256:"
  "DHE-DSS-AES128-SHA256:"
  "DHE-DSS-AES256-GCM-SHA384:"
  "DHE-RSA-AES256-SHA256:"
  "DHE-DSS-AES256-SHA256:"
  "ECDHE-RSA-AES128-SHA:ECDHE-ECDSA-AES128-SHA:"
  "ECDHE-RSA-AES256-SHA:ECDHE-ECDSA-AES256-SHA:"
  "DHE-DSS-AES128-SHA:DHE-RSA-AES128-SHA:"
  "TLS_DHE_DSS_WITH_AES_256_CBC_SHA:DHE-RSA-AES256-SHA:"
  "AES128-GCM-SHA256:DH-DSS-AES128-GCM-SHA256:"
  "ECDH-ECDSA-AES128-GCM-SHA256:AES256-GCM-SHA384:"
  "DH-DSS-AES256-GCM-SHA384:ECDH-ECDSA-AES256-GCM-SHA384:"
  "AES128-SHA256:DH-DSS-AES128-SHA256:ECDH-ECDSA-AES128-SHA256:AES256-SHA256:"
  "DH-DSS-AES256-SHA256:ECDH-ECDSA-AES256-SHA384:AES128-SHA:"
  "DH-DSS-AES128-SHA:ECDH-ECDSA-AES128-SHA:AES256-SHA:"
  "DH-DSS-AES256-SHA:ECDH-ECDSA-AES256-SHA:DHE-RSA-AES256-GCM-SHA384:"
  "DH-RSA-AES128-GCM-SHA256:ECDH-RSA-AES128-GCM-SHA256:DH-RSA-AES256-GCM-SHA384:"
  "ECDH-RSA-AES256-GCM-SHA384:DH-RSA-AES128-SHA256:"
  "ECDH-RSA-AES128-SHA256:DH-RSA-AES256-SHA256:"
  "ECDH-RSA-AES256-SHA384:ECDHE-RSA-AES128-SHA:"
  "ECDHE-ECDSA-AES128-SHA:ECDHE-RSA-AES256-SHA:"
  "ECDHE-ECDSA-AES256-SHA:DHE-DSS-AES128-SHA:DHE-RSA-AES128-SHA:"
  "TLS_DHE_DSS_WITH_AES_256_CBC_SHA:DHE-RSA-AES256-SHA:"
  "AES128-SHA:DH-DSS-AES128-SHA:ECDH-ECDSA-AES128-SHA:AES256-SHA:"
  "DH-DSS-AES256-SHA:ECDH-ECDSA-AES256-SHA:DH-RSA-AES128-SHA:"
  "ECDH-RSA-AES128-SHA:DH-RSA-AES256-SHA:ECDH-RSA-AES256-SHA:DES-CBC3-SHA";
static const char tls_cipher_blocked[]= "!aNULL:!eNULL:!EXPORT:!LOW:!MD5:!DES:!RC2:!RC4:!PSK:"
  "!DHE-DSS-DES-CBC3-SHA:!DHE-RSA-DES-CBC3-SHA:"
  "!ECDH-RSA-DES-CBC3-SHA:!ECDH-ECDSA-DES-CBC3-SHA:"
  "!ECDHE-RSA-DES-CBC3-SHA:!ECDHE-ECDSA-DES-CBC3-SHA:";
#endif


static my_bool     ssl_algorithms_added    = FALSE;
static my_bool     ssl_error_strings_loaded= FALSE;

/*
  Diffie-Hellman key.
  Generated using: >openssl dhparam -5 -C 2048

  -----BEGIN DH PARAMETERS-----
  MIIBCAKCAQEAil36wGZ2TmH6ysA3V1xtP4MKofXx5n88xq/aiybmGnReZMviCPEJ
  46+7VCktl/RZ5iaDH1XNG1dVQmznt9pu2G3usU+k1/VB4bQL4ZgW4u0Wzxh9PyXD
  glm99I9Xyj4Z5PVE4MyAsxCRGA1kWQpD9/zKAegUBPLNqSo886Uqg9hmn8ksyU9E
  BV5eAEciCuawh6V0O+Sj/C3cSfLhgA0GcXp3OqlmcDu6jS5gWjn3LdP1U0duVxMB
  h/neTSCSvtce4CAMYMjKNVh9P1nu+2d9ZH2Od2xhRIqMTfAS1KTqF3VmSWzPFCjG
  mjxx/bg6bOOjpgZapvB6ABWlWmRmAAWFtwIBBQ==
  -----END DH PARAMETERS-----
 */
static unsigned char dh2048_p[]=
{
  0x8A, 0x5D, 0xFA, 0xC0, 0x66, 0x76, 0x4E, 0x61, 0xFA, 0xCA, 0xC0, 0x37,
  0x57, 0x5C, 0x6D, 0x3F, 0x83, 0x0A, 0xA1, 0xF5, 0xF1, 0xE6, 0x7F, 0x3C,
  0xC6, 0xAF, 0xDA, 0x8B, 0x26, 0xE6, 0x1A, 0x74, 0x5E, 0x64, 0xCB, 0xE2,
  0x08, 0xF1, 0x09, 0xE3, 0xAF, 0xBB, 0x54, 0x29, 0x2D, 0x97, 0xF4, 0x59,
  0xE6, 0x26, 0x83, 0x1F, 0x55, 0xCD, 0x1B, 0x57, 0x55, 0x42, 0x6C, 0xE7,
  0xB7, 0xDA, 0x6E, 0xD8, 0x6D, 0xEE, 0xB1, 0x4F, 0xA4, 0xD7, 0xF5, 0x41,
  0xE1, 0xB4, 0x0B, 0xE1, 0x98, 0x16, 0xE2, 0xED, 0x16, 0xCF, 0x18, 0x7D,
  0x3F, 0x25, 0xC3, 0x82, 0x59, 0xBD, 0xF4, 0x8F, 0x57, 0xCA, 0x3E, 0x19,
  0xE4, 0xF5, 0x44, 0xE0, 0xCC, 0x80, 0xB3, 0x10, 0x91, 0x18, 0x0D, 0x64,
  0x59, 0x0A, 0x43, 0xF7, 0xFC, 0xCA, 0x01, 0xE8, 0x14, 0x04, 0xF2, 0xCD,
  0xA9, 0x2A, 0x3C, 0xF3, 0xA5, 0x2A, 0x83, 0xD8, 0x66, 0x9F, 0xC9, 0x2C,
  0xC9, 0x4F, 0x44, 0x05, 0x5E, 0x5E, 0x00, 0x47, 0x22, 0x0A, 0xE6, 0xB0,
  0x87, 0xA5, 0x74, 0x3B, 0xE4, 0xA3, 0xFC, 0x2D, 0xDC, 0x49, 0xF2, 0xE1,
  0x80, 0x0D, 0x06, 0x71, 0x7A, 0x77, 0x3A, 0xA9, 0x66, 0x70, 0x3B, 0xBA,
  0x8D, 0x2E, 0x60, 0x5A, 0x39, 0xF7, 0x2D, 0xD3, 0xF5, 0x53, 0x47, 0x6E,
  0x57, 0x13, 0x01, 0x87, 0xF9, 0xDE, 0x4D, 0x20, 0x92, 0xBE, 0xD7, 0x1E,
  0xE0, 0x20, 0x0C, 0x60, 0xC8, 0xCA, 0x35, 0x58, 0x7D, 0x3F, 0x59, 0xEE,
  0xFB, 0x67, 0x7D, 0x64, 0x7D, 0x8E, 0x77, 0x6C, 0x61, 0x44, 0x8A, 0x8C,
  0x4D, 0xF0, 0x12, 0xD4, 0xA4, 0xEA, 0x17, 0x75, 0x66, 0x49, 0x6C, 0xCF,
  0x14, 0x28, 0xC6, 0x9A, 0x3C, 0x71, 0xFD, 0xB8, 0x3A, 0x6C, 0xE3, 0xA3,
  0xA6, 0x06, 0x5A, 0xA6, 0xF0, 0x7A, 0x00, 0x15, 0xA5, 0x5A, 0x64, 0x66,
  0x00, 0x05, 0x85, 0xB7,
};

static unsigned char dh2048_g[]={
  0x05,
};

static DH *get_dh2048(void)
{
  DH *dh;
  if ((dh=DH_new()))
  {
    dh->p=BN_bin2bn(dh2048_p,sizeof(dh2048_p),NULL);
    dh->g=BN_bin2bn(dh2048_g,sizeof(dh2048_g),NULL);
    if (! dh->p || ! dh->g)
    {
      DH_free(dh);
      dh=0;
    }
  }
  return(dh);
}


static void
report_errors()
{
  unsigned long	l;
  const char*	file;
  const char*	data;
  int		line,flags;

  DBUG_ENTER("report_errors");

  while ((l=ERR_get_error_line_data(&file,&line,&data,&flags)) != 0)
  {
#ifndef DBUG_OFF				/* Avoid warning */
    char buf[200];
    DBUG_PRINT("error", ("OpenSSL: %s:%s:%d:%s\n", ERR_error_string(l,buf),
			 file,line,(flags & ERR_TXT_STRING) ? data : "")) ;
#endif
  }
  DBUG_VOID_RETURN;
}

static const char*
ssl_error_string[] = 
{
  "No error",
  "Unable to get certificate",
  "Unable to get private key",
  "Private key does not match the certificate public key",
  "SSL_CTX_set_default_verify_paths failed",
  "Failed to set ciphers to use",
  "SSL_CTX_new failed",
  "SSL_CTX_set_tmp_dh failed"
};

const char*
sslGetErrString(enum enum_ssl_init_error e)
{
  DBUG_ASSERT(SSL_INITERR_NOERROR < e && e < SSL_INITERR_LASTERR);
  return ssl_error_string[e];
}

static int
vio_set_cert_stuff(SSL_CTX *ctx, const char *cert_file, const char *key_file,
                   enum enum_ssl_init_error* error)
{
  DBUG_ENTER("vio_set_cert_stuff");
  DBUG_PRINT("enter", ("ctx: 0x%lx  cert_file: %s  key_file: %s",
		       (long) ctx, cert_file, key_file));

  if (!cert_file &&  key_file)
    cert_file= key_file;
  
  if (!key_file &&  cert_file)
    key_file= cert_file;

  if (cert_file &&
      SSL_CTX_use_certificate_file(ctx, cert_file, SSL_FILETYPE_PEM) <= 0)
  {
    *error= SSL_INITERR_CERT;
    DBUG_PRINT("error",("%s from file '%s'", sslGetErrString(*error), cert_file));
    DBUG_EXECUTE("error", ERR_print_errors_fp(DBUG_FILE););
    fprintf(stderr, "SSL error: %s from '%s'\n", sslGetErrString(*error),
            cert_file);
    fflush(stderr);
    DBUG_RETURN(1);
  }

  if (key_file &&
      SSL_CTX_use_PrivateKey_file(ctx, key_file, SSL_FILETYPE_PEM) <= 0)
  {
    *error= SSL_INITERR_KEY;
    DBUG_PRINT("error", ("%s from file '%s'", sslGetErrString(*error), key_file));
    DBUG_EXECUTE("error", ERR_print_errors_fp(DBUG_FILE););
    fprintf(stderr, "SSL error: %s from '%s'\n", sslGetErrString(*error),
            key_file);
    fflush(stderr);
    DBUG_RETURN(1);
  }

  /*
    If we are using DSA, we can copy the parameters from the private key
    Now we know that a key and cert have been set against the SSL context
  */
  if (cert_file && !SSL_CTX_check_private_key(ctx))
  {
    *error= SSL_INITERR_NOMATCH;
    DBUG_PRINT("error", ("%s",sslGetErrString(*error)));
    DBUG_EXECUTE("error", ERR_print_errors_fp(DBUG_FILE););
    fprintf(stderr, "SSL error: %s\n", sslGetErrString(*error));
    fflush(stderr);
    DBUG_RETURN(1);
  }

  DBUG_RETURN(0);
}


void ssl_start()
{
  if (!ssl_algorithms_added)
  {
    ssl_algorithms_added= TRUE;
    SSL_library_init();
    OpenSSL_add_all_algorithms();

  }

  if (!ssl_error_strings_loaded)
  {
    ssl_error_strings_loaded= TRUE;
    SSL_load_error_strings();
  }
}

long process_tls_version(const char *tls_version)
{
  const char *separator= ",";
  char *token, *lasts= NULL;

  const char *tls_version_name_list[]= {"TLSv1"
#ifdef SSL_OP_NO_TLSv1_1
                                        ,"TLSv1.1"
#endif
#ifdef SSL_OP_NO_TLSv1_2
                                        ,"TLSv1.2"
#endif
                                       };

  const char ctx_flag_default[]=
#ifdef SSL_OP_NO_TLSv1_2
  "TLSv1.1,TLSv1.2";
#elif defined(SSL_OP_NO_TLSv1_1)
  "TLSv1.1";
#else
  "TLSv1";
#endif

  const long tls_ctx_list[]= {SSL_OP_NO_TLSv1
#ifdef SSL_OP_NO_TLSv1_1
                              ,SSL_OP_NO_TLSv1_1
#endif
#ifdef SSL_OP_NO_TLSv1_2
                              ,SSL_OP_NO_TLSv1_2
#endif
                             };
  size_t tls_versions_count= sizeof(tls_ctx_list) / sizeof(tls_ctx_list[0]);
  long tls_ctx_flag= 0;
  unsigned int index= 0;
  char tls_version_option[TLS_VERSION_OPTION_SIZE]= "";
  int tls_found= 0;

  for (index = 0; index < tls_versions_count; index++)
      tls_ctx_flag|= tls_ctx_list[index];

  if (!tls_version || !my_strcasecmp(&my_charset_latin1, tls_version,
                                     ctx_flag_default))
    return 0;

  if (strlen(tls_version)-1 > sizeof(tls_version_option))
    return -1;

  strncpy(tls_version_option, tls_version, sizeof(tls_version_option));
  token= my_strtok_r(tls_version_option, separator, &lasts);
  while (token)
  {
    for (index=0; index < tls_versions_count; index++)
    {
      if (!my_strcasecmp(&my_charset_latin1, tls_version_name_list[index],
                         token))
      {
        tls_found= 1;
        tls_ctx_flag= tls_ctx_flag & (~tls_ctx_list[index]);
        break;
      }
    }
    token= my_strtok_r(NULL, separator, &lasts);
  }

  if (!tls_found)
    return -1;
  else
    return tls_ctx_flag;
}

/************************ VioSSLFd **********************************/
static struct st_VioSSLFd *
new_VioSSLFd(const char *key_file, const char *cert_file,
             const char *ca_file, const char *ca_path,
<<<<<<< HEAD
             const char *cipher, my_bool is_client,
             enum enum_ssl_init_error *error,
             const char *crl_file, const char *crl_path)
=======
             const char *cipher, my_bool is_client_method,
             enum enum_ssl_init_error* error, const long ssl_ctx_flags)
>>>>>>> deddfcad
{
  DH *dh;
  struct st_VioSSLFd *ssl_fd;
  long ssl_ctx_options= SSL_OP_NO_SSLv2 | SSL_OP_NO_SSLv3;
  int ret_set_cipherlist= 0;
  char cipher_list[SSL_CIPHER_LIST_SIZE]= {0};
  DBUG_ENTER("new_VioSSLFd");
  DBUG_PRINT("enter",
             ("key_file: '%s'  cert_file: '%s'  ca_file: '%s'  ca_path: '%s'  "
<<<<<<< HEAD
              "cipher: '%s' crl_file: '%s' crl_path: '%s' ",
=======
              "cipher: '%s'  flags: '%lX'",
>>>>>>> deddfcad
              key_file ? key_file : "NULL",
              cert_file ? cert_file : "NULL",
              ca_file ? ca_file : "NULL",
              ca_path ? ca_path : "NULL",
              cipher ? cipher : "NULL",
<<<<<<< HEAD
              crl_file ? crl_file : "NULL",
              crl_path ? crl_path : "NULL"));
=======
              ssl_ctx_flags));

  if (ssl_ctx_flags < 0)
  {
    *error= SSL_TLS_VERSION_INVALID;
    DBUG_PRINT("error", ("TLS version invalid : %s", sslGetErrString(*error)));
    report_errors();
    DBUG_RETURN(0);
  }

  ssl_ctx_options= (ssl_ctx_options | ssl_ctx_flags) &
    (SSL_OP_NO_SSLv2 |
     SSL_OP_NO_SSLv3 |
     SSL_OP_NO_TLSv1
#ifdef SSL_OP_NO_TLSv1_1
     | SSL_OP_NO_TLSv1_1
#endif
#ifdef SSL_OP_NO_TLSv1_2
     | SSL_OP_NO_TLSv1_2
#endif
     );
>>>>>>> deddfcad

  ssl_start();

  if (!(ssl_fd= ((struct st_VioSSLFd*)
                 my_malloc(sizeof(struct st_VioSSLFd),MYF(0)))))
    DBUG_RETURN(0);

<<<<<<< HEAD
  if (!(ssl_fd->ssl_context= SSL_CTX_new(is_client ?
                                         TLSv1_client_method() :
                                         TLSv1_server_method())))
=======
  if (!(ssl_fd->ssl_context= SSL_CTX_new(is_client_method ? 
                                         SSLv23_client_method() :
                                         SSLv23_server_method())))
>>>>>>> deddfcad
  {
    *error= SSL_INITERR_MEMFAIL;
    DBUG_PRINT("error", ("%s", sslGetErrString(*error)));
    report_errors();
    my_free(ssl_fd);
    DBUG_RETURN(0);
  }

  SSL_CTX_set_options(ssl_fd->ssl_context, ssl_ctx_options);

  /*
    Set the ciphers that can be used
    NOTE: SSL_CTX_set_cipher_list will return 0 if
    none of the provided ciphers could be selected
  */
  DBUG_ASSERT(strlen(tls_cipher_blocked) + 1 <= sizeof(cipher_list));
  strcat(cipher_list, tls_cipher_blocked);
  if (cipher)
  {
    if (strlen(cipher_list) + strlen(cipher) + 1 > sizeof(cipher_list))
    {
      *error= SSL_INITERR_CIPHERS;
      DBUG_PRINT("error", ("User specified cipher too long"));
      SSL_CTX_free(ssl_fd->ssl_context);
      my_free(ssl_fd);
      DBUG_RETURN(0);
    }
    strcat(cipher_list, cipher);
  }
  else
  {
    DBUG_ASSERT(strlen(cipher_list) + strlen(tls_ciphers_list) + 1
                <= sizeof(cipher_list));
    strcat(cipher_list, tls_ciphers_list);
  }

  if (ret_set_cipherlist == SSL_CTX_set_cipher_list(ssl_fd->ssl_context,
                                                    cipher_list))
  {
    *error= SSL_INITERR_CIPHERS;
    DBUG_PRINT("error", ("%s", sslGetErrString(*error)));
    report_errors();
    SSL_CTX_free(ssl_fd->ssl_context);
    my_free(ssl_fd);
    DBUG_RETURN(0);
  }

  /* Load certs from the trusted ca */
  if (SSL_CTX_load_verify_locations(ssl_fd->ssl_context, ca_file, ca_path) == 0)
  {
    DBUG_PRINT("warning", ("SSL_CTX_load_verify_locations failed"));
    if (ca_file || ca_path)
    {
      /* fail only if ca file or ca path were supplied and looking into 
         them fails. */
      *error= SSL_INITERR_BAD_PATHS;
      DBUG_PRINT("error", ("SSL_CTX_load_verify_locations failed : %s", 
                 sslGetErrString(*error)));
      report_errors();
      SSL_CTX_free(ssl_fd->ssl_context);
      my_free(ssl_fd);
      DBUG_RETURN(0);
    }

    /* otherwise go use the defaults */
    if (SSL_CTX_set_default_verify_paths(ssl_fd->ssl_context) == 0)
    {
      *error= SSL_INITERR_BAD_PATHS;
      DBUG_PRINT("error", ("%s", sslGetErrString(*error)));
      report_errors();
      SSL_CTX_free(ssl_fd->ssl_context);
      my_free(ssl_fd);
      DBUG_RETURN(0);
    }
  }

  if (crl_file || crl_path)
  {
#ifdef HAVE_YASSL
    DBUG_PRINT("warning", ("yaSSL doesn't support CRL"));
    DBUG_ASSERT(0);
#else
    X509_STORE *store= SSL_CTX_get_cert_store(ssl_fd->ssl_context);
    /* Load crls from the trusted ca */
    if (X509_STORE_load_locations(store, crl_file, crl_path) == 0 ||
        X509_STORE_set_flags(store,
                             X509_V_FLAG_CRL_CHECK | 
                             X509_V_FLAG_CRL_CHECK_ALL) == 0)
    {
      DBUG_PRINT("warning", ("X509_STORE_load_locations for CRL failed"));
      *error= SSL_INITERR_BAD_PATHS;
      DBUG_PRINT("error", ("%s", sslGetErrString(*error)));
      report_errors();
      SSL_CTX_free(ssl_fd->ssl_context);
      my_free(ssl_fd);
      DBUG_RETURN(0);
    }
#endif
  }

  if (vio_set_cert_stuff(ssl_fd->ssl_context, cert_file, key_file, error))
  {
    DBUG_PRINT("error", ("vio_set_cert_stuff failed"));
    report_errors();
    SSL_CTX_free(ssl_fd->ssl_context);
    my_free(ssl_fd);
    DBUG_RETURN(0);
  }

  /* DH stuff */
  dh= get_dh2048();
  if (SSL_CTX_set_tmp_dh(ssl_fd->ssl_context, dh) == 0)
  {
    *error= SSL_INITERR_DHFAIL;
    DBUG_PRINT("error", ("%s", sslGetErrString(*error)));
    report_errors();
    DH_free(dh);
    SSL_CTX_free(ssl_fd->ssl_context);
    my_free(ssl_fd);
    DBUG_RETURN(0);
  }
  DH_free(dh);

  DBUG_PRINT("exit", ("OK 1"));

  DBUG_RETURN(ssl_fd);
}


/************************ VioSSLConnectorFd **********************************/
struct st_VioSSLFd *
new_VioSSLConnectorFd(const char *key_file, const char *cert_file,
                      const char *ca_file, const char *ca_path,
                      const char *cipher, enum enum_ssl_init_error* error,
<<<<<<< HEAD
                      const char *crl_file, const char *crl_path)
=======
                      const long ssl_ctx_flags)
>>>>>>> deddfcad
{
  struct st_VioSSLFd *ssl_fd;
  int verify= SSL_VERIFY_PEER;

  /*
    Turn off verification of servers certificate if both
    ca_file and ca_path is set to NULL
  */
  if (ca_file == 0 && ca_path == 0)
    verify= SSL_VERIFY_NONE;

  if (!(ssl_fd= new_VioSSLFd(key_file, cert_file, ca_file,
<<<<<<< HEAD
                             ca_path, cipher, TRUE, error,
                             crl_file, crl_path)))
=======
                             ca_path, cipher, TRUE, error, ssl_ctx_flags)))
>>>>>>> deddfcad
  {
    return 0;
  }

  /* Init the VioSSLFd as a "connector" ie. the client side */

  SSL_CTX_set_verify(ssl_fd->ssl_context, verify, NULL);

  return ssl_fd;
}


/************************ VioSSLAcceptorFd **********************************/
struct st_VioSSLFd *
new_VioSSLAcceptorFd(const char *key_file, const char *cert_file,
		     const char *ca_file, const char *ca_path,
<<<<<<< HEAD
		     const char *cipher, enum enum_ssl_init_error* error,
                     const char *crl_file, const char *crl_path)
=======
                     const char *cipher, enum enum_ssl_init_error* error,
                     const long ssl_ctx_flags)
>>>>>>> deddfcad
{
  struct st_VioSSLFd *ssl_fd;
  int verify= SSL_VERIFY_PEER | SSL_VERIFY_CLIENT_ONCE;
  if (!(ssl_fd= new_VioSSLFd(key_file, cert_file, ca_file,
<<<<<<< HEAD
                             ca_path, cipher, FALSE, error,
                             crl_file, crl_path)))
=======
                             ca_path, cipher, FALSE, error, ssl_ctx_flags)))
>>>>>>> deddfcad
  {
    return 0;
  }
  /* Init the the VioSSLFd as a "acceptor" ie. the server side */

  /* Set max number of cached sessions, returns the previous size */
  SSL_CTX_sess_set_cache_size(ssl_fd->ssl_context, 128);

  SSL_CTX_set_verify(ssl_fd->ssl_context, verify, NULL);

  /*
    Set session_id - an identifier for this server session
    Use the ssl_fd pointer
   */
  SSL_CTX_set_session_id_context(ssl_fd->ssl_context,
				 (const unsigned char *)ssl_fd,
				 sizeof(ssl_fd));

  return ssl_fd;
}

void free_vio_ssl_acceptor_fd(struct st_VioSSLFd *fd)
{
  SSL_CTX_free(fd->ssl_context);
  my_free(fd);
}
#endif /* HAVE_OPENSSL */<|MERGE_RESOLUTION|>--- conflicted
+++ resolved
@@ -323,14 +323,10 @@
 static struct st_VioSSLFd *
 new_VioSSLFd(const char *key_file, const char *cert_file,
              const char *ca_file, const char *ca_path,
-<<<<<<< HEAD
              const char *cipher, my_bool is_client,
              enum enum_ssl_init_error *error,
-             const char *crl_file, const char *crl_path)
-=======
-             const char *cipher, my_bool is_client_method,
-             enum enum_ssl_init_error* error, const long ssl_ctx_flags)
->>>>>>> deddfcad
+             const char *crl_file, const char *crl_path,
+             const long ssl_ctx_flags)
 {
   DH *dh;
   struct st_VioSSLFd *ssl_fd;
@@ -340,20 +336,14 @@
   DBUG_ENTER("new_VioSSLFd");
   DBUG_PRINT("enter",
              ("key_file: '%s'  cert_file: '%s'  ca_file: '%s'  ca_path: '%s'  "
-<<<<<<< HEAD
-              "cipher: '%s' crl_file: '%s' crl_path: '%s' ",
-=======
-              "cipher: '%s'  flags: '%lX'",
->>>>>>> deddfcad
+              "cipher: '%s' crl_file: '%s' crl_path: '%s'  flags: '%lX'",
               key_file ? key_file : "NULL",
               cert_file ? cert_file : "NULL",
               ca_file ? ca_file : "NULL",
               ca_path ? ca_path : "NULL",
               cipher ? cipher : "NULL",
-<<<<<<< HEAD
               crl_file ? crl_file : "NULL",
-              crl_path ? crl_path : "NULL"));
-=======
+              crl_path ? crl_path : "NULL",
               ssl_ctx_flags));
 
   if (ssl_ctx_flags < 0)
@@ -375,7 +365,6 @@
      | SSL_OP_NO_TLSv1_2
 #endif
      );
->>>>>>> deddfcad
 
   ssl_start();
 
@@ -383,15 +372,9 @@
                  my_malloc(sizeof(struct st_VioSSLFd),MYF(0)))))
     DBUG_RETURN(0);
 
-<<<<<<< HEAD
   if (!(ssl_fd->ssl_context= SSL_CTX_new(is_client ?
-                                         TLSv1_client_method() :
-                                         TLSv1_server_method())))
-=======
-  if (!(ssl_fd->ssl_context= SSL_CTX_new(is_client_method ? 
                                          SSLv23_client_method() :
                                          SSLv23_server_method())))
->>>>>>> deddfcad
   {
     *error= SSL_INITERR_MEMFAIL;
     DBUG_PRINT("error", ("%s", sslGetErrString(*error)));
@@ -526,11 +509,8 @@
 new_VioSSLConnectorFd(const char *key_file, const char *cert_file,
                       const char *ca_file, const char *ca_path,
                       const char *cipher, enum enum_ssl_init_error* error,
-<<<<<<< HEAD
-                      const char *crl_file, const char *crl_path)
-=======
+                      const char *crl_file, const char *crl_path,
                       const long ssl_ctx_flags)
->>>>>>> deddfcad
 {
   struct st_VioSSLFd *ssl_fd;
   int verify= SSL_VERIFY_PEER;
@@ -543,12 +523,8 @@
     verify= SSL_VERIFY_NONE;
 
   if (!(ssl_fd= new_VioSSLFd(key_file, cert_file, ca_file,
-<<<<<<< HEAD
                              ca_path, cipher, TRUE, error,
-                             crl_file, crl_path)))
-=======
-                             ca_path, cipher, TRUE, error, ssl_ctx_flags)))
->>>>>>> deddfcad
+                             crl_file, crl_path, ssl_ctx_flags)))
   {
     return 0;
   }
@@ -565,23 +541,15 @@
 struct st_VioSSLFd *
 new_VioSSLAcceptorFd(const char *key_file, const char *cert_file,
 		     const char *ca_file, const char *ca_path,
-<<<<<<< HEAD
 		     const char *cipher, enum enum_ssl_init_error* error,
-                     const char *crl_file, const char *crl_path)
-=======
-                     const char *cipher, enum enum_ssl_init_error* error,
+                     const char *crl_file, const char *crl_path,
                      const long ssl_ctx_flags)
->>>>>>> deddfcad
 {
   struct st_VioSSLFd *ssl_fd;
   int verify= SSL_VERIFY_PEER | SSL_VERIFY_CLIENT_ONCE;
   if (!(ssl_fd= new_VioSSLFd(key_file, cert_file, ca_file,
-<<<<<<< HEAD
                              ca_path, cipher, FALSE, error,
-                             crl_file, crl_path)))
-=======
-                             ca_path, cipher, FALSE, error, ssl_ctx_flags)))
->>>>>>> deddfcad
+                             crl_file, crl_path, ssl_ctx_flags)))
   {
     return 0;
   }
