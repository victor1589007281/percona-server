/* Copyright (c) 2012, 2015, Oracle and/or its affiliates. All rights reserved.

   This program is free software; you can redistribute it and/or modify
   it under the terms of the GNU General Public License as published by
   the Free Software Foundation; version 2 of the License.

   This program is distributed in the hope that it will be useful,
   but WITHOUT ANY WARRANTY; without even the implied warranty of
   MERCHANTABILITY or FITNESS FOR A PARTICULAR PURPOSE.  See the
   GNU General Public License for more details.

   You should have received a copy of the GNU General Public License
   along with this program; if not, write to the Free Software Foundation,
   51 Franklin Street, Suite 500, Boston, MA 02110-1335 USA */

// First include (the generated) my_config.h, to get correct platform defines.
#include "my_config.h"
#include <gtest/gtest.h>
#include "test_utils.h"

#include "table_cache.h"

#include "mysqld_thd_manager.h"
#include "ha_example.h"

/*
  We need example_hton to be able short-cut creation of example
  handler instances for mock TABLE objects.
*/
extern handlerton *example_hton;

namespace table_cache_unittest {

using my_testing::Server_initializer;

#ifdef SAFE_MUTEX
static const char *assert_string=
  ".*Assertion.*count > 0.*my_thread_equal.*";
#endif

/**
  Test fixture for basic tests involving Table_cache
  and Table_cache_manager classes.

  Unlike more advanced fixture it doesn't initialize
  table cache manager, but only prepares THD objects
  necessary for testing.
*/

class TableCacheBasicTest : public ::testing::Test
{
protected:
  static const uint MAX_THREADS= 3;

  virtual void SetUp()
  {
    Global_THD_manager *thd_manager= Global_THD_manager::get_instance();
    thd_manager->set_unit_test();
    // Reset thread ID counter for each test.
    thd_manager->set_thread_id_counter(1);
    for (uint i= 0; i < MAX_THREADS; ++i)
    {
      initializer[i].SetUp();
    }

    ::testing::FLAGS_gtest_death_test_style = "threadsafe";
  }
  virtual void TearDown()
  {
    for (uint i= 0; i < MAX_THREADS; ++i)
      initializer[i].TearDown();
  }

  THD *get_thd(uint index) { return initializer[index].thd(); }

  Server_initializer initializer[MAX_THREADS];
};


/**
  A more advanced fixture that also initializes table_cache_manager
  with one Table_cache instance and TDC.
*/

class TableCacheSingleCacheTest : public TableCacheBasicTest
{
protected:
  virtual uint CachesNumber() { return 1; }
  virtual void SetUp()
  {
    TableCacheBasicTest::SetUp();

    /*
      In addition to table_cache_manager we want to have initialized
      TDC so we can use its HASH object for calculating hash values
      and be able to free TABLE objects correctly (we need LOCK_open
      initialized for this).
    */
    table_cache_instances= CachesNumber();
    table_cache_size_per_instance= 100;
    ASSERT_FALSE(table_def_init());
  }
  virtual void TearDown()
  {
    table_def_free();
    TableCacheBasicTest::TearDown();
  }
};


/**
  Another advanced fixture that also initializes table_cache_manager
  with two Table_cache instances and TDC.
*/

class TableCacheDoubleCacheTest : public TableCacheSingleCacheTest
{
protected:
  virtual uint CachesNumber() { return 2; }
};


/**
  Class for mock TABLE_SHARE object which also allows to create
  associated TABLE objects which are usable with Table_cache.
*/

class Mock_share : public TABLE_SHARE
{
  MEM_ROOT m_mem_root;
  Table_cache_element *cache_element_arr[Table_cache_manager::MAX_TABLE_CACHES];

public:
  Mock_share(const char *key)
  {
    memset((TABLE_SHARE *)this, 0, sizeof(TABLE_SHARE));
    /*
      Both table_cache_key and cache_element array are used by
      Table_cache code.
    */
    table_cache_key.str= (char*)key;
    table_cache_key.length= strlen(key);
    memset(cache_element_arr, 0, sizeof(cache_element_arr));
    cache_element= cache_element_arr;
    // MEM_ROOT is used for constructing ha_example() instances.
    init_alloc_root(PSI_NOT_INSTRUMENTED, &m_mem_root, 1024, 0);
    /*
      Assertion in some of Table_cache methods check that version of
      the share is up-to-date.
    */
    version= refresh_version;
    // Ensure that share is never destroyed.
    ref_count= UINT_MAX;
  }

  ~Mock_share()
  {
    free_root(&m_mem_root, MYF(0));
  }

  TABLE *create_table(THD *thd)
  {
    TABLE *result= (TABLE *)my_malloc(PSI_NOT_INSTRUMENTED, sizeof(TABLE), MYF(0));

    memset(result, 0, sizeof(TABLE));
    result->s= this;
    // We create TABLE which is already marked as used
    result->in_use= thd;
    /*
      Assertions in some of Table_cache methods need non-NULL
      TABLE::file and TABLE::db_stat. Code that frees unused
      TABLE objects needs proper "handler" instance.
    */
    result->file= new (&m_mem_root) ha_example(example_hton, this);
    result->db_stat= HA_READ_ONLY;

    return result;
  }

  void destroy_table(TABLE *table)
  {
    my_free(table);
  }
};

// Google Test recommends DeathTest suffix for classes used in death tests.
typedef TableCacheBasicTest TableCacheBasicDeathTest;
typedef TableCacheDoubleCacheTest TableCacheDoubleCacheDeathTest;

/*
  Test initilization/destruction of Table_cache.
*/

TEST_F(TableCacheBasicDeathTest, CacheCreateAndDestroy)
{
  Table_cache table_cache;

  ASSERT_FALSE(table_cache.init());

  // Cache should be empty after creation
  EXPECT_EQ(0U, table_cache.cached_tables());

  // Cache should be not locked after creation
#ifdef SAFE_MUTEX
<<<<<<< HEAD
  EXPECT_DEATH_IF_SUPPORTED(table_cache.assert_owner(),
                            assert_string);
=======
  MY_EXPECT_DEATH_IF_SUPPORTED(table_cache.assert_owner(),
                            ".*Assertion.*count > 0.*pthread_equal.*");
>>>>>>> 8a7b218b
#endif
  table_cache.destroy();
}


/*
  Test locking for Table_cache object.
*/

TEST_F(TableCacheBasicDeathTest, CacheLockAndUnlock)
{
  Table_cache table_cache;

  ASSERT_FALSE(table_cache.init());

#ifdef SAFE_MUTEX
  // Cache should not be locked after creation
<<<<<<< HEAD
  EXPECT_DEATH_IF_SUPPORTED(table_cache.assert_owner(),
                            assert_string);
=======
  MY_EXPECT_DEATH_IF_SUPPORTED(table_cache.assert_owner(),
                            ".*Assertion.*count > 0.*pthread_equal.*");
>>>>>>> 8a7b218b
#endif

  // And get locked after we call its lock() method
  table_cache.lock();
  table_cache.assert_owner();

  // And get unlocked after we call its unlock() method
  table_cache.unlock();
#ifdef SAFE_MUTEX
<<<<<<< HEAD
  EXPECT_DEATH_IF_SUPPORTED(table_cache.assert_owner(),
                            assert_string);
=======
  MY_EXPECT_DEATH_IF_SUPPORTED(table_cache.assert_owner(),
                            ".*Assertion.*count > 0.*pthread_equal.*");
>>>>>>> 8a7b218b
#endif

  table_cache.destroy();
}


/*
  Tests for the rest of methods of Table_cache need to use an
  object controlled by the global instance of Table_cache_manager.
  Let us start testing of Table_cache_manager with test for
  its initialization/destruction. This test also covers well
  Table_cache_manager::get_cache() method.
*/

TEST_F(TableCacheBasicDeathTest, ManagerCreateAndDestroy)
{
  // Request two instances of Table_cache
  table_cache_instances= 2;

  ASSERT_FALSE(table_cache_manager.init());

  // All caches are empty after creation
  EXPECT_EQ(0U, table_cache_manager.cached_tables());

  // There should be two different caches in the manager
  Table_cache *cache_1, *cache_2, *cache_3;
  cache_1= table_cache_manager.get_cache(get_thd(0));
  cache_2= table_cache_manager.get_cache(get_thd(1));
  cache_3= table_cache_manager.get_cache(get_thd(2));
  EXPECT_TRUE(cache_1 != cache_2);
  // And not three !
  EXPECT_TRUE(cache_3 == cache_1);

  // Both caches should be empty
  EXPECT_EQ(0U, cache_1->cached_tables());
  EXPECT_EQ(0U, cache_2->cached_tables());

  // And not locked
#ifdef SAFE_MUTEX
<<<<<<< HEAD
  EXPECT_DEATH_IF_SUPPORTED(cache_1->assert_owner(),
                            assert_string);
  EXPECT_DEATH_IF_SUPPORTED(cache_2->assert_owner(),
                            assert_string);
=======
  MY_EXPECT_DEATH_IF_SUPPORTED(cache_1->assert_owner(),
                            ".*Assertion.*count > 0.*pthread_equal.*");
  MY_EXPECT_DEATH_IF_SUPPORTED(cache_2->assert_owner(),
                            ".*Assertion.*count > 0.*pthread_equal.*");
>>>>>>> 8a7b218b
#endif

  table_cache_manager.destroy();
}


/*
  Test addition and removal of TABLE objects to/from the table cache.
*/

TEST_F(TableCacheSingleCacheTest, CacheAddAndRemove)
{
  THD *thd= get_thd(0);

  Mock_share share_1("share_1");
  TABLE *table_1= share_1.create_table(thd);

  Table_cache *table_cache= table_cache_manager.get_cache(thd);
  table_cache->lock();
  EXPECT_FALSE(table_cache->add_used_table(thd, table_1));

  // There should be one TABLE in the cache after we have added table_1.
  EXPECT_EQ(1U, table_cache->cached_tables());

  // There should be no unused TABLE objects for the same table in the
  // cache. OTOH it should contain info about table share of table_1.
  my_hash_value_type hash_value= my_calc_hash(&table_def_cache,
                                   (uchar*)share_1.table_cache_key.str,
                                   share_1.table_cache_key.length);
  TABLE *table_2;
  TABLE_SHARE *share_2;
  table_2= table_cache->get_table(thd, hash_value,
                                  share_1.table_cache_key.str,
                                  share_1.table_cache_key.length,
                                  &share_2);
  EXPECT_TRUE(table_2 == NULL);
  EXPECT_TRUE(share_2 == &share_1);

  // Table_cache_iterator should be able to find only one TABLE instance
  // in all caches. And this instance should be table_1.
  Table_cache_iterator it(&share_1);
  EXPECT_TRUE(it++ == table_1);
  EXPECT_TRUE(it++ == NULL);

  // We must be able to release TABLE into table cache and reuse it after
  // this.
  table_cache->release_table(thd, table_1);
  table_2= table_cache->get_table(thd, hash_value,
                                  share_1.table_cache_key.str,
                                  share_1.table_cache_key.length,
                                  &share_2);
  EXPECT_TRUE(table_2 == table_1);
  EXPECT_TRUE(share_2 == &share_1);

  table_cache->remove_table(table_1);

  // Once TABLE is removed from the cache the latter should become empty.
  EXPECT_EQ(0U, table_cache->cached_tables());

  table_2= table_cache->get_table(thd, hash_value,
                                  share_1.table_cache_key.str,
                                  share_1.table_cache_key.length,
                                  &share_2);
  EXPECT_TRUE(table_2 == NULL);
  EXPECT_TRUE(share_2 == NULL);

  it.rewind();
  EXPECT_TRUE(it++ == NULL);

  // Also it should be possible to remove unused TABLE from the cache
  // Add TABLE instance and mark it as unused
  EXPECT_FALSE(table_cache->add_used_table(thd, table_1));
  table_cache->release_table(thd, table_1);

  table_cache->remove_table(table_1);

  // Once TABLE is removed from cache the latter should become empty.
  EXPECT_EQ(0U, table_cache->cached_tables());

  table_2= table_cache->get_table(thd, hash_value,
                                  share_1.table_cache_key.str,
                                  share_1.table_cache_key.length,
                                  &share_2);
  EXPECT_TRUE(table_2 == NULL);
  EXPECT_TRUE(share_2 == NULL);

  table_cache->unlock();

  share_1.destroy_table(table_1);
}


/*
  Now let us test how Table_cache handles overflows.
*/

TEST_F(TableCacheSingleCacheTest, CacheOverflow)
{
  THD *thd= get_thd(0);

  // Set cache size low so it will overflow quickly.
  table_cache_size_per_instance= 2;

  Mock_share share_1("share_1");
  Mock_share share_2("share_2");
  TABLE *table_1= share_1.create_table(thd);
  TABLE *table_2= share_1.create_table(thd);
  TABLE *table_3= share_2.create_table(thd);

  Table_cache *table_cache= table_cache_manager.get_cache(thd);

  table_cache->lock();
  table_cache->add_used_table(thd, table_1);
  table_cache->add_used_table(thd, table_2);

  // There should be two TABLE instances in the cache.
  EXPECT_EQ(2U, table_cache->cached_tables());

  table_cache->release_table(thd, table_1);
  table_cache->release_table(thd, table_2);

  // Still there should be two TABLE instances in the cache.
  EXPECT_EQ(2U, table_cache->cached_tables());

  table_cache->add_used_table(thd, table_3);

  // One TABLE was added and one expelled (table_1), so still two TABLE objects.
  EXPECT_EQ(2U, table_cache->cached_tables());

  // Old value of table_1 points to garbage thanks to expelling
  table_1= share_1.create_table(thd);
  table_cache->add_used_table(thd, table_1);

  // Still two TABLE instances (table_2 was expelled).
  EXPECT_EQ(2U, table_cache->cached_tables());

  // Old value of table_2 points to garbage thanks to expelling
  table_2= share_1.create_table(thd);
  table_cache->add_used_table(thd, table_2);

  /*
    Now we should have three TABLE instances in cache since all
    of them are used.
  */
  EXPECT_EQ(3U, table_cache->cached_tables());

  table_cache->release_table(thd, table_2);

  // The first table that gets released is expelled.
  EXPECT_EQ(2U, table_cache->cached_tables());

  table_cache->remove_table(table_1);
  table_cache->remove_table(table_3);

  // Cache should be empty after that
  EXPECT_EQ(0U, table_cache->cached_tables());

  table_cache->unlock();

  share_1.destroy_table(table_1);
  share_1.destroy_table(table_3);
}


TEST_F(TableCacheSingleCacheTest, CacheGetAndRelease)
{
  THD *thd= get_thd(0);

  Table_cache *table_cache= table_cache_manager.get_cache(thd);

  table_cache->lock();

  TABLE *table_1, *table_2, *table_3;
  Mock_share share_1("share_1"), share_0("share_0");
  TABLE_SHARE *share_2;

  // There should be no TABLE in cache, nor information about share.
  my_hash_value_type hash_value_1= my_calc_hash(&table_def_cache,
                                     (uchar*)share_1.table_cache_key.str,
                                     share_1.table_cache_key.length);
  table_1= table_cache->get_table(thd, hash_value_1,
                                  share_1.table_cache_key.str,
                                  share_1.table_cache_key.length,
                                  &share_2);
  EXPECT_TRUE(table_1 == NULL);
  EXPECT_TRUE(share_2 == NULL);

  table_1= share_1.create_table(thd);
  table_cache->add_used_table(thd, table_1);

  // There should be no unused TABLE in cache, but there should be
  // information about the share.
  table_2= table_cache->get_table(thd, hash_value_1,
                                  share_1.table_cache_key.str,
                                  share_1.table_cache_key.length,
                                  &share_2);
  EXPECT_TRUE(table_2 == NULL);
  EXPECT_TRUE(share_2 == &share_1);

  // There should be even no information about the share for which
  // TABLE was not added to cache.
  my_hash_value_type hash_value_0= my_calc_hash(&table_def_cache,
                                     (uchar*)share_0.table_cache_key.str,
                                     share_0.table_cache_key.length);
  table_2= table_cache->get_table(thd, hash_value_0,
                                  share_0.table_cache_key.str,
                                  share_0.table_cache_key.length,
                                  &share_2);
  EXPECT_TRUE(table_2 == NULL);
  EXPECT_TRUE(share_2 == NULL);

  table_2= share_1.create_table(thd);
  table_cache->add_used_table(thd, table_2);

  // Still there should be no unused TABLE in cache, but there should
  // be information about the share.
  table_3= table_cache->get_table(thd, hash_value_1,
                                  share_1.table_cache_key.str,
                                  share_1.table_cache_key.length,
                                  &share_2);
  EXPECT_TRUE(table_3 == NULL);
  EXPECT_TRUE(share_2 == &share_1);

  table_cache->release_table(thd, table_1);

  // After releasing one of TABLE objects it should be possible to get
  // unused TABLE from cache.
  table_3= table_cache->get_table(thd, hash_value_1,
                                  share_1.table_cache_key.str,
                                  share_1.table_cache_key.length,
                                  &share_2);
  EXPECT_TRUE(table_3 == table_1);
  EXPECT_TRUE(share_2 == &share_1);

  // But only once!
  table_3= table_cache->get_table(thd, hash_value_1,
                                  share_1.table_cache_key.str,
                                  share_1.table_cache_key.length,
                                  &share_2);
  EXPECT_TRUE(table_3 == NULL);
  EXPECT_TRUE(share_2 == &share_1);

  // After releasing of both TABLE objects it should be possible to
  // get two unused TABLE objects from cache (for 'share_1').
  // There should be nothing for 'share_0'.
  table_cache->release_table(thd, table_1);
  table_cache->release_table(thd, table_2);

  table_3= table_cache->get_table(thd, hash_value_0,
                                  share_0.table_cache_key.str,
                                  share_0.table_cache_key.length,
                                  &share_2);
  EXPECT_TRUE(table_3 == NULL);
  EXPECT_TRUE(share_2 == NULL);


  table_3= table_cache->get_table(thd, hash_value_1,
                                  share_1.table_cache_key.str,
                                  share_1.table_cache_key.length,
                                  &share_2);
  EXPECT_TRUE(table_3 != NULL);
  EXPECT_TRUE(share_2 == &share_1);
  table_3= table_cache->get_table(thd, hash_value_1,
                                  share_1.table_cache_key.str,
                                  share_1.table_cache_key.length,
                                  &share_2);
  EXPECT_TRUE(table_3 != NULL);
  EXPECT_TRUE(share_2 == &share_1);
  table_3= table_cache->get_table(thd, hash_value_1,
                                  share_1.table_cache_key.str,
                                  share_1.table_cache_key.length,
                                  &share_2);
  EXPECT_TRUE(table_3 == NULL);
  EXPECT_TRUE(share_2 == &share_1);

  // Clean-up
  table_cache->remove_table(table_1);
  table_cache->remove_table(table_2);

  share_1.destroy_table(table_1);
  share_1.destroy_table(table_2);

  table_cache->unlock();
}


/*
  Test for Table_cache_manager/Table_cache::free_all_unused_tables().
*/

TEST_F(TableCacheDoubleCacheTest, ManagerFreeAllUnused)
{
  THD *thd_1= get_thd(0);
  THD *thd_2= get_thd(1);

  Table_cache *table_cache_1= table_cache_manager.get_cache(thd_1);
  Table_cache *table_cache_2= table_cache_manager.get_cache(thd_2);

  // There should be no TABLE instances in all cachea.
  EXPECT_EQ(0U, table_cache_manager.cached_tables());

  Mock_share share_1("share_1");
  Mock_share share_2("share_2");
  Mock_share share_3("share_2");
  TABLE *table_1= share_1.create_table(thd_1);
  TABLE *table_2= share_1.create_table(thd_1);
  TABLE *table_3= share_2.create_table(thd_1);
  TABLE *table_4= share_2.create_table(thd_1);
  TABLE *table_5= share_1.create_table(thd_2);
  TABLE *table_6= share_3.create_table(thd_2);

  table_cache_manager.lock_all_and_tdc();

  table_cache_1->add_used_table(thd_1, table_1);
  table_cache_1->add_used_table(thd_1, table_2);
  table_cache_1->add_used_table(thd_1, table_3);
  table_cache_1->add_used_table(thd_1, table_4);
  table_cache_2->add_used_table(thd_2, table_5);
  table_cache_2->add_used_table(thd_2, table_6);

  EXPECT_EQ(4U, table_cache_1->cached_tables());
  EXPECT_EQ(2U, table_cache_2->cached_tables());
  EXPECT_EQ(6U, table_cache_manager.cached_tables());

  table_cache_manager.free_all_unused_tables();

  // All TABLE instances should stay around in caches as
  // all of them are used.
  EXPECT_EQ(4U, table_cache_1->cached_tables());
  EXPECT_EQ(2U, table_cache_2->cached_tables());
  EXPECT_EQ(6U, table_cache_manager.cached_tables());

  table_cache_1->release_table(thd_1, table_1);

  table_cache_manager.free_all_unused_tables();

  // One table should be freed. So there should be 3 + 2 TABLE instances.
  EXPECT_EQ(3U, table_cache_1->cached_tables());
  EXPECT_EQ(2U, table_cache_2->cached_tables());
  EXPECT_EQ(5U, table_cache_manager.cached_tables());

  table_cache_1->release_table(thd_1, table_2);
  table_cache_1->release_table(thd_1, table_3);
  table_cache_2->release_table(thd_2, table_5);

  table_cache_manager.free_all_unused_tables();

  // Now there should be 1 + 1 used TABLE instances left.
  EXPECT_EQ(1U, table_cache_1->cached_tables());
  EXPECT_EQ(1U, table_cache_2->cached_tables());
  EXPECT_EQ(2U, table_cache_manager.cached_tables());

  table_cache_1->release_table(thd_1, table_4);

  table_cache_manager.free_all_unused_tables();

  // There should be 0 + 1 TABLE instances around.
  EXPECT_EQ(0U, table_cache_1->cached_tables());
  EXPECT_EQ(1U, table_cache_2->cached_tables());
  EXPECT_EQ(1U, table_cache_manager.cached_tables());

  table_cache_2->release_table(thd_2, table_6);

  table_cache_manager.free_all_unused_tables();

  // All caches should become empty.
  EXPECT_EQ(0U, table_cache_1->cached_tables());
  EXPECT_EQ(0U, table_cache_2->cached_tables());
  EXPECT_EQ(0U, table_cache_manager.cached_tables());

  table_cache_manager.unlock_all_and_tdc();
}


/*
  Test for Table_cache_manager/Table_cache::cached_tables().
*/

TEST_F(TableCacheDoubleCacheTest, ManagerCachedTables)
{
  THD *thd_1= get_thd(0);
  THD *thd_2= get_thd(1);

  Table_cache *table_cache_1= table_cache_manager.get_cache(thd_1);
  Table_cache *table_cache_2= table_cache_manager.get_cache(thd_2);

  // There should be no TABLE instances in all cachea.
  EXPECT_EQ(0U, table_cache_1->cached_tables());
  EXPECT_EQ(0U, table_cache_2->cached_tables());
  EXPECT_EQ(0U, table_cache_manager.cached_tables());

  Mock_share share_1("share_1");
  Mock_share share_2("share_2");
  TABLE *table_1= share_1.create_table(thd_1);
  TABLE *table_2= share_1.create_table(thd_1);
  TABLE *table_3= share_2.create_table(thd_1);
  TABLE *table_4= share_1.create_table(thd_2);
  TABLE *table_5= share_2.create_table(thd_2);

  table_cache_manager.lock_all_and_tdc();

  table_cache_1->add_used_table(thd_1, table_1);
  table_cache_1->add_used_table(thd_1, table_2);
  table_cache_1->add_used_table(thd_1, table_3);

  // There should be 3 + 0 TABLE objects in cache
  EXPECT_EQ(3U, table_cache_1->cached_tables());
  EXPECT_EQ(0U, table_cache_2->cached_tables());
  EXPECT_EQ(3U, table_cache_manager.cached_tables());

  table_cache_2->add_used_table(thd_2, table_4);
  table_cache_2->add_used_table(thd_2, table_5);

  // There should be 3 + 2 TABLE objects in cache
  EXPECT_EQ(3U, table_cache_1->cached_tables());
  EXPECT_EQ(2U, table_cache_2->cached_tables());
  EXPECT_EQ(5U, table_cache_manager.cached_tables());

  table_cache_1->release_table(thd_1, table_1);
  table_cache_2->release_table(thd_2, table_4);

  // There should be the same number of TABLE objects - 3 + 2
  EXPECT_EQ(3U, table_cache_1->cached_tables());
  EXPECT_EQ(2U, table_cache_2->cached_tables());
  EXPECT_EQ(5U, table_cache_manager.cached_tables());

  table_cache_2->remove_table(table_5);

  // There should be 3 + 1 TABLE objects in cache
  EXPECT_EQ(3U, table_cache_1->cached_tables());
  EXPECT_EQ(1U, table_cache_2->cached_tables());
  EXPECT_EQ(4U, table_cache_manager.cached_tables());

  table_cache_1->remove_table(table_1);
  table_cache_2->remove_table(table_4);

  // There should be 2 + 0 TABLE objects in cache
  EXPECT_EQ(2U, table_cache_1->cached_tables());
  EXPECT_EQ(0U, table_cache_2->cached_tables());
  EXPECT_EQ(2U, table_cache_manager.cached_tables());

  table_cache_1->remove_table(table_2);
  table_cache_1->remove_table(table_3);

  // Caches should be empty
  EXPECT_EQ(0U, table_cache_1->cached_tables());
  EXPECT_EQ(0U, table_cache_2->cached_tables());
  EXPECT_EQ(0U, table_cache_manager.cached_tables());

  table_cache_manager.unlock_all_and_tdc();

  share_1.destroy_table(table_1);
  share_1.destroy_table(table_2);
  share_2.destroy_table(table_3);
  share_1.destroy_table(table_4);
  share_2.destroy_table(table_5);
}


/*
  Coverage for lock and unlock methods of Table_cache_manager class.
*/

TEST_F(TableCacheDoubleCacheDeathTest, ManagerLockAndUnlock)
{
  // Nor caches nor LOCK_open should not be locked after initialization
#ifdef SAFE_MUTEX
<<<<<<< HEAD
  EXPECT_DEATH_IF_SUPPORTED(table_cache_manager.assert_owner_all(),
                            assert_string);
  EXPECT_DEATH_IF_SUPPORTED(table_cache_manager.assert_owner_all_and_tdc(),
                            assert_string);
=======
  MY_EXPECT_DEATH_IF_SUPPORTED(table_cache_manager.assert_owner_all(),
                            ".*Assertion.*count > 0.*pthread_equal.*");
  MY_EXPECT_DEATH_IF_SUPPORTED(table_cache_manager.assert_owner_all_and_tdc(),
                            ".*Assertion.*count > 0.*pthread_equal.*");
>>>>>>> 8a7b218b
#endif

  // And get locked after we call its lock_all_and_tdc() method.
  table_cache_manager.lock_all_and_tdc();
  table_cache_manager.assert_owner_all();
  table_cache_manager.assert_owner_all_and_tdc();

  // In addition to Table_cache_manager method we check this by
  // calling Table_cache methods and asserting state of LOCK_open.
  Table_cache *cache_1= table_cache_manager.get_cache(get_thd(0));
  Table_cache *cache_2= table_cache_manager.get_cache(get_thd(1));

  cache_1->assert_owner();
  cache_2->assert_owner();
  mysql_mutex_assert_owner(&LOCK_open);

  // Locks should be unlocked after we call unlock method
  table_cache_manager.unlock_all_and_tdc();

#ifdef SAFE_MUTEX
<<<<<<< HEAD
  EXPECT_DEATH_IF_SUPPORTED(table_cache_manager.assert_owner_all(),
                            assert_string);
  EXPECT_DEATH_IF_SUPPORTED(table_cache_manager.assert_owner_all_and_tdc(),
                            assert_string);
=======
  MY_EXPECT_DEATH_IF_SUPPORTED(table_cache_manager.assert_owner_all(),
                            ".*Assertion.*count > 0.*pthread_equal.*");
  MY_EXPECT_DEATH_IF_SUPPORTED(table_cache_manager.assert_owner_all_and_tdc(),
                            ".*Assertion.*count > 0.*pthread_equal.*");
>>>>>>> 8a7b218b
#endif
}


/*
  Coverage for Table_cache_manager::free_table();
*/

TEST_F(TableCacheDoubleCacheDeathTest, ManagerFreeTable)
{
  THD *thd_1= get_thd(0);
  THD *thd_2= get_thd(1);

  Table_cache *table_cache_1= table_cache_manager.get_cache(thd_1);
  Table_cache *table_cache_2= table_cache_manager.get_cache(thd_2);

  Mock_share share_1("share_1");
  Mock_share share_2("share_2");
  TABLE *table_1= share_1.create_table(thd_1);
  TABLE *table_2= share_1.create_table(thd_1);
  TABLE *table_3= share_2.create_table(thd_1);
  TABLE *table_4= share_1.create_table(thd_2);
  TABLE *table_5= share_2.create_table(thd_2);

  table_cache_manager.lock_all_and_tdc();

  /*
    Coverage for TDC_RT_REMOVE_ALL case.
  */
  table_cache_1->add_used_table(thd_1, table_1);
  table_cache_1->add_used_table(thd_1, table_2);
  table_cache_1->release_table(thd_1, table_2);
  table_cache_1->add_used_table(thd_1, table_3);
  table_cache_2->add_used_table(thd_2, table_4);
  table_cache_2->add_used_table(thd_2, table_5);

  EXPECT_EQ(5U, table_cache_manager.cached_tables());

  // There should be assert failure since we are trying
  // to free all tables for share_1, while some tables
  // are in use.
#ifndef DBUG_OFF
  MY_EXPECT_DEATH_IF_SUPPORTED(table_cache_manager.free_table(thd_1,
                                                           TDC_RT_REMOVE_ALL,
                                                           &share_1),
                            ".*Assertion.*is_empty.*");
#endif

  table_cache_1->release_table(thd_1, table_1);
  table_cache_2->release_table(thd_2, table_4);

  // After all tables for share_1 marked as unused freeing
  // all tables should succeed.
  table_cache_manager.free_table(thd_1, TDC_RT_REMOVE_ALL, &share_1);

  // We still should have 2 TABLE objects for share_2.
  EXPECT_EQ(2U, table_cache_manager.cached_tables());

  /*
    Coverage for TDC_RT_REMOVE_NOT_OWN case.
  */
  table_1= share_1.create_table(thd_1);
  table_2= share_1.create_table(thd_1);
  table_4= share_1.create_table(thd_2);

  table_cache_1->add_used_table(thd_1, table_1);
  table_cache_1->add_used_table(thd_1, table_2);
  table_cache_1->release_table(thd_1, table_2);
  table_cache_2->add_used_table(thd_2, table_4);

  EXPECT_EQ(5U, table_cache_manager.cached_tables());

  // There should be assert failure since we are trying
  // to free all not own TABLEs for share_1, while thd_2
  // has a TABLE object for it in used
#ifndef DBUG_OFF
  MY_EXPECT_DEATH_IF_SUPPORTED(table_cache_manager.free_table(thd_1,
                                                           TDC_RT_REMOVE_NOT_OWN,
                                                           &share_1),
                            ".*Assertion.*0.*");
#endif

  table_cache_2->release_table(thd_2, table_4);

  // After TABLE owned by thd_2 is marked as unused, the below
  // call should succeed.
  table_cache_manager.free_table(thd_1, TDC_RT_REMOVE_NOT_OWN, &share_1);

  // We still have 1 TABLE object for share_1 in thd_1 and
  // 2 TABLE objects for share_2.
  EXPECT_EQ(3U, table_cache_manager.cached_tables());

  /*
    Coverage for TDC_RT_REMOVE_UNUSED case.
  */
  table_2= share_1.create_table(thd_1);
  table_4= share_1.create_table(thd_2);

  table_cache_1->add_used_table(thd_1, table_2);
  table_cache_1->release_table(thd_1, table_2);
  table_cache_2->add_used_table(thd_2, table_4);

  EXPECT_EQ(5U, table_cache_manager.cached_tables());

  table_cache_manager.free_table(thd_1, TDC_RT_REMOVE_UNUSED, &share_1);

  // The above call should have been freed only 1 table.
  EXPECT_EQ(4U, table_cache_manager.cached_tables());

  // Mark all remaining TABLE objects for share_1 as unused
  table_cache_1->release_table(thd_1, table_1);
  table_cache_2->release_table(thd_2, table_4);

  table_cache_manager.free_table(thd_1, TDC_RT_REMOVE_UNUSED, &share_1);

  // The above call should free all unused TABLE objects for share_1.
  // Therefore only 2 objects for share_2 should be remaining
  EXPECT_EQ(2U, table_cache_manager.cached_tables());

  // Clean-up.
  table_cache_1->remove_table(table_3);
  table_cache_2->remove_table(table_5);

  share_2.destroy_table(table_3);
  share_2.destroy_table(table_5);

  table_cache_manager.unlock_all_and_tdc();
}


/*
  Coverage for Table_cache_iterator
*/

TEST_F(TableCacheDoubleCacheTest, Iterator)
{
  THD *thd_1= get_thd(0);
  THD *thd_2= get_thd(1);

  table_cache_manager.lock_all_and_tdc();

  Mock_share share_1("share_1");
  Mock_share share_2("share_2");

  // There is no TABLE objects for share_1 so the below iterator
  // should not find anything.
  Table_cache_iterator it(&share_1);
  EXPECT_TRUE(it++ == NULL);
  // Attempt to iterate behind the end should not give anything.
  EXPECT_TRUE(it++ == NULL);

  Table_cache *table_cache_1= table_cache_manager.get_cache(thd_1);
  Table_cache *table_cache_2= table_cache_manager.get_cache(thd_2);
  TABLE *table_1= share_1.create_table(thd_1);
  TABLE *table_2= share_1.create_table(thd_1);
  TABLE *table_3= share_2.create_table(thd_1);
  TABLE *table_4= share_1.create_table(thd_2);
  TABLE *table_5= share_2.create_table(thd_2);

  table_cache_2->add_used_table(thd_2, table_4);

  // Now the iterato should see table_4.
  it.rewind();
  TABLE *table_r1= it++;
  EXPECT_TRUE(table_r1 == table_4);
  // But only it.
  EXPECT_TRUE(it++ == NULL);
  EXPECT_TRUE(it++ == NULL);

  table_cache_1->add_used_table(thd_1, table_1);

  // Now we should see two tables:
  it.rewind();
  table_r1= it++;
  EXPECT_TRUE(table_r1 != NULL);
  TABLE *table_r2= it++;
  EXPECT_TRUE(table_r2 != NULL);
  EXPECT_TRUE(table_r1 != table_r2);
  EXPECT_TRUE(it++ == NULL);
  EXPECT_TRUE(it++ == NULL);

  table_cache_1->add_used_table(thd_1, table_2);

  // And now three !
  it.rewind();
  table_r1= it++;
  EXPECT_TRUE(table_r1 != NULL);
  table_r2= it++;
  EXPECT_TRUE(table_r2 != NULL);
  TABLE *table_r3= it++;
  EXPECT_TRUE(table_r3 != NULL);
  EXPECT_TRUE(table_r1 != table_r2 && table_r1 != table_r3 && table_r2 != table_r3);
  EXPECT_TRUE(it++ == NULL);
  EXPECT_TRUE(it++ == NULL);

  table_cache_1->release_table(thd_1, table_1);

  // We should be seeing only used TABLE objects, so two tables now
  it.rewind();
  table_r1= it++;
  EXPECT_TRUE(table_r1 != NULL);
  table_r2= it++;
  EXPECT_TRUE(table_r2 != NULL);
  EXPECT_TRUE(table_r1 != table_r2);
  EXPECT_TRUE(it++ == NULL);
  EXPECT_TRUE(it++ == NULL);

  table_cache_1->add_used_table(thd_1, table_3);
  table_cache_2->add_used_table(thd_2, table_5);

  // We also should not be seeing TABLE objects for share_2
  it.rewind();
  table_r1= it++;
  EXPECT_TRUE(table_r1 != NULL);
  table_r2= it++;
  EXPECT_TRUE(table_r2 != NULL);
  EXPECT_TRUE(table_r1 != table_r2);
  EXPECT_TRUE(it++ == NULL);
  EXPECT_TRUE(it++ == NULL);

  table_cache_1->remove_table(table_2);

  // Now we should se only one used TABLE
  it.rewind();
  table_r1= it++;
  EXPECT_TRUE(table_r1 == table_4);
  EXPECT_TRUE(it++ == NULL);
  EXPECT_TRUE(it++ == NULL);

  table_cache_1->remove_table(table_4);

  // And now no used TABLE objects for share_1 at all
  it.rewind();
  EXPECT_TRUE(it++ == NULL);
  EXPECT_TRUE(it++ == NULL);

  table_cache_1->remove_table(table_1);

  // Still the same
  it.rewind();
  EXPECT_TRUE(it++ == NULL);
  EXPECT_TRUE(it++ == NULL);

  table_cache_1->remove_table(table_3);
  table_cache_2->remove_table(table_5);

  // Cache is empty so iterator should not show any TABLE objects.
  it.rewind();
  EXPECT_TRUE(it++ == NULL);
  EXPECT_TRUE(it++ == NULL);

  table_cache_manager.unlock_all_and_tdc();

  share_1.destroy_table(table_1);
  share_1.destroy_table(table_2);
  share_2.destroy_table(table_3);
  share_1.destroy_table(table_4);
  share_2.destroy_table(table_5);
}

}<|MERGE_RESOLUTION|>--- conflicted
+++ resolved
@@ -202,13 +202,8 @@
 
   // Cache should be not locked after creation
 #ifdef SAFE_MUTEX
-<<<<<<< HEAD
-  EXPECT_DEATH_IF_SUPPORTED(table_cache.assert_owner(),
+  MY_EXPECT_DEATH_IF_SUPPORTED(table_cache.assert_owner(),
                             assert_string);
-=======
-  MY_EXPECT_DEATH_IF_SUPPORTED(table_cache.assert_owner(),
-                            ".*Assertion.*count > 0.*pthread_equal.*");
->>>>>>> 8a7b218b
 #endif
   table_cache.destroy();
 }
@@ -226,13 +221,8 @@
 
 #ifdef SAFE_MUTEX
   // Cache should not be locked after creation
-<<<<<<< HEAD
-  EXPECT_DEATH_IF_SUPPORTED(table_cache.assert_owner(),
+  MY_EXPECT_DEATH_IF_SUPPORTED(table_cache.assert_owner(),
                             assert_string);
-=======
-  MY_EXPECT_DEATH_IF_SUPPORTED(table_cache.assert_owner(),
-                            ".*Assertion.*count > 0.*pthread_equal.*");
->>>>>>> 8a7b218b
 #endif
 
   // And get locked after we call its lock() method
@@ -242,13 +232,8 @@
   // And get unlocked after we call its unlock() method
   table_cache.unlock();
 #ifdef SAFE_MUTEX
-<<<<<<< HEAD
-  EXPECT_DEATH_IF_SUPPORTED(table_cache.assert_owner(),
+  MY_EXPECT_DEATH_IF_SUPPORTED(table_cache.assert_owner(),
                             assert_string);
-=======
-  MY_EXPECT_DEATH_IF_SUPPORTED(table_cache.assert_owner(),
-                            ".*Assertion.*count > 0.*pthread_equal.*");
->>>>>>> 8a7b218b
 #endif
 
   table_cache.destroy();
@@ -288,17 +273,10 @@
 
   // And not locked
 #ifdef SAFE_MUTEX
-<<<<<<< HEAD
-  EXPECT_DEATH_IF_SUPPORTED(cache_1->assert_owner(),
+  MY_EXPECT_DEATH_IF_SUPPORTED(cache_1->assert_owner(),
                             assert_string);
-  EXPECT_DEATH_IF_SUPPORTED(cache_2->assert_owner(),
+  MY_EXPECT_DEATH_IF_SUPPORTED(cache_2->assert_owner(),
                             assert_string);
-=======
-  MY_EXPECT_DEATH_IF_SUPPORTED(cache_1->assert_owner(),
-                            ".*Assertion.*count > 0.*pthread_equal.*");
-  MY_EXPECT_DEATH_IF_SUPPORTED(cache_2->assert_owner(),
-                            ".*Assertion.*count > 0.*pthread_equal.*");
->>>>>>> 8a7b218b
 #endif
 
   table_cache_manager.destroy();
@@ -766,17 +744,10 @@
 {
   // Nor caches nor LOCK_open should not be locked after initialization
 #ifdef SAFE_MUTEX
-<<<<<<< HEAD
-  EXPECT_DEATH_IF_SUPPORTED(table_cache_manager.assert_owner_all(),
+  MY_EXPECT_DEATH_IF_SUPPORTED(table_cache_manager.assert_owner_all(),
                             assert_string);
-  EXPECT_DEATH_IF_SUPPORTED(table_cache_manager.assert_owner_all_and_tdc(),
+  MY_EXPECT_DEATH_IF_SUPPORTED(table_cache_manager.assert_owner_all_and_tdc(),
                             assert_string);
-=======
-  MY_EXPECT_DEATH_IF_SUPPORTED(table_cache_manager.assert_owner_all(),
-                            ".*Assertion.*count > 0.*pthread_equal.*");
-  MY_EXPECT_DEATH_IF_SUPPORTED(table_cache_manager.assert_owner_all_and_tdc(),
-                            ".*Assertion.*count > 0.*pthread_equal.*");
->>>>>>> 8a7b218b
 #endif
 
   // And get locked after we call its lock_all_and_tdc() method.
@@ -797,17 +768,10 @@
   table_cache_manager.unlock_all_and_tdc();
 
 #ifdef SAFE_MUTEX
-<<<<<<< HEAD
-  EXPECT_DEATH_IF_SUPPORTED(table_cache_manager.assert_owner_all(),
+  MY_EXPECT_DEATH_IF_SUPPORTED(table_cache_manager.assert_owner_all(),
                             assert_string);
-  EXPECT_DEATH_IF_SUPPORTED(table_cache_manager.assert_owner_all_and_tdc(),
+  MY_EXPECT_DEATH_IF_SUPPORTED(table_cache_manager.assert_owner_all_and_tdc(),
                             assert_string);
-=======
-  MY_EXPECT_DEATH_IF_SUPPORTED(table_cache_manager.assert_owner_all(),
-                            ".*Assertion.*count > 0.*pthread_equal.*");
-  MY_EXPECT_DEATH_IF_SUPPORTED(table_cache_manager.assert_owner_all_and_tdc(),
-                            ".*Assertion.*count > 0.*pthread_equal.*");
->>>>>>> 8a7b218b
 #endif
 }
 
