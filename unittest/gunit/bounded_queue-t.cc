--- conflicted
+++ resolved
@@ -27,20 +27,14 @@
 #include <sys/types.h>
 #include <algorithm>
 
-<<<<<<< HEAD
 #include "my_compiler.h"
 #include "my_dbug.h"
 #include "my_inttypes.h"
-=======
-#include "bounded_queue.h"
-#include "fake_costmodel.h"
-#include "filesort_utils.h"
-#include "thread_utils.h"
->>>>>>> 333b4508
 #include "my_sys.h"
 #include "sql/bounded_queue.h"
 #include "sql/filesort_utils.h"
 #include "sql/opt_costmodel.h"
+#include "thread_utils.h"
 #include "unittest/gunit/bounded_queue_boost.cc"
 #include "unittest/gunit/bounded_queue_boost.h"
 #include "unittest/gunit/bounded_queue_c.h"
@@ -184,14 +178,9 @@
  */
 TEST_F(BoundedQueueDeathTest, DieIfNotInitialized) {
   ::testing::FLAGS_gtest_death_test_style = "threadsafe";
-<<<<<<< HEAD
   Test_element foo = 1;
-  EXPECT_DEATH_IF_SUPPORTED(m_queue.push(&foo),
-=======
-  Test_element foo= 1;
   MY_EXPECT_DEATH_IF_SUPPORTED(m_queue.push(&foo),
->>>>>>> 333b4508
-                            ".*Assertion .*is_initialized.*");
+                               ".*Assertion .*is_initialized.*");
 }
 
 /*
@@ -201,12 +190,7 @@
   EXPECT_EQ(
       0, m_queue.init(0, true, test_key_compare, &m_keymaker, m_keys.key_ptrs));
   ::testing::FLAGS_gtest_death_test_style = "threadsafe";
-<<<<<<< HEAD
-  EXPECT_DEATH_IF_SUPPORTED(m_queue.pop(), ".*Assertion .*elements > 0.*");
-=======
-  MY_EXPECT_DEATH_IF_SUPPORTED(m_queue.pop(),
-                            ".*Assertion .*elements > 0.*");
->>>>>>> 333b4508
+  MY_EXPECT_DEATH_IF_SUPPORTED(m_queue.pop(), ".*Assertion .*elements > 0.*");
 }
 #endif  // !defined(DBUG_OFF)
 
