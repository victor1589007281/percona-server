/* Copyright (c) 2008, 2018, Oracle and/or its affiliates. All rights reserved.

   This program is free software; you can redistribute it and/or modify
   it under the terms of the GNU General Public License, version 2.0,
   as published by the Free Software Foundation.

   This program is also distributed with certain software (including
   but not limited to OpenSSL) that is licensed under separate terms,
   as designated in a particular file or component or in included license
   documentation.  The authors of MySQL hereby grant you an additional
   permission to link the program and your derivative works with the
   separately licensed software that they have included with MySQL.

   This program is distributed in the hope that it will be useful,
   but WITHOUT ANY WARRANTY; without even the implied warranty of
   MERCHANTABILITY or FITNESS FOR A PARTICULAR PURPOSE.  See the
   GNU General Public License, version 2.0, for more details.

   You should have received a copy of the GNU General Public License
   along with this program; if not, write to the Free Software
   Foundation, Inc., 51 Franklin St, Fifth Floor, Boston, MA 02110-1301  USA */

/**
  @file

  Unit tests for lock-free algorithms of mysys
*/

#include "my_config.h"

#include <gtest/gtest.h>
#include <stddef.h>
#include <sys/types.h>

#include "lf.h"
#include "my_byteorder.h"
#include "my_compiler.h"
#include "my_inttypes.h"
#include "my_sys.h"
#include "my_systime.h"
#include "my_thread.h"
#include "mysql/components/services/my_thread_bits.h"

namespace mysys_lf_unittest {

#include "unittest/gunit/thr_template.cc"

std::atomic<int32> inserts{0};
std::atomic<int32> N{0};
LF_ALLOCATOR lf_allocator;
LF_HASH lf_hash;

int with_my_thread_init = 0;

/*
  pin allocator - alloc and release an element in a loop
*/
extern "C" void *test_lf_pinbox(void *arg) {
  int m = *(int *)arg;
  LF_PINS *pins;

  if (with_my_thread_init) my_thread_init();

  pins = lf_pinbox_get_pins(&lf_allocator.pinbox);

  for (; m; m--) {
    lf_pinbox_put_pins(pins);
    pins = lf_pinbox_get_pins(&lf_allocator.pinbox);
  }
  lf_pinbox_put_pins(pins);

  if (with_my_thread_init) my_thread_end();

  return 0;
}

/*
  thread local data area, allocated using lf_alloc.
  union is required to enforce the minimum required element size (sizeof(ptr))
*/
typedef union {
  std::atomic<int32> data;
  void *not_used;
} TLA;

// SUPPRESS_UBSAN: integer overflow when generating random data.
extern "C" void *test_lf_alloc(void *arg) SUPPRESS_UBSAN;
extern "C" void *test_lf_alloc(void *arg) {
  int m = (*(int *)arg) / 2;
  int32 x, y = 0;
  LF_PINS *pins;

  if (with_my_thread_init) my_thread_init();

  pins = lf_pinbox_get_pins(&lf_allocator.pinbox);

  for (x = ((int)(intptr)(&m)); m; m--) {
    TLA *node1, *node2;
    x = (x * m + 0x87654321) & INT_MAX32;
    node1 = (TLA *)lf_alloc_new(pins);
    node1->data = x;
    y += node1->data;
    node1->data = 0;
    node2 = (TLA *)lf_alloc_new(pins);
    node2->data = x;
    y -= node2->data;
    node2->data = 0;
    lf_pinbox_free(pins, node1);
    lf_pinbox_free(pins, node2);
  }
  lf_pinbox_put_pins(pins);

  bad += y;

  if (--N == 0) {
#ifdef MY_LF_EXTRA_DEBUG
    bad |= lf_allocator.mallocs - lf_alloc_pool_count(&lf_allocator);
#endif
  }

  if (with_my_thread_init) my_thread_end();
  return 0;
}

const int N_TLH = 1000;
extern "C" void *test_lf_hash(void *arg) {
  int m = (*(int *)arg) / (2 * N_TLH);
  int32 x, y, z, sum = 0, ins = 0;
  LF_PINS *pins;

  if (with_my_thread_init) my_thread_init();

  pins = lf_hash_get_pins(&lf_hash);

  for (x = ((int)(intptr)(&m)); m; m--) {
    int i;
    y = x;
    for (i = 0; i < N_TLH; i++) {
      x = (x * (m + i) + 0x87654321) & INT_MAX32;
      z = (x < 0) ? -x : x;
      if (lf_hash_insert(&lf_hash, pins, &z)) {
        sum += z;
        ins++;
      }
    }
    for (i = 0; i < N_TLH; i++) {
      y = (y * (m + i) + 0x87654321) & INT_MAX32;
      z = (y < 0) ? -y : y;
      if (lf_hash_delete(&lf_hash, pins, (uchar *)&z, sizeof(z))) sum -= z;
    }
  }
  lf_hash_put_pins(pins);

  bad += sum;
  inserts += ins;

  if (--N == 0) {
    bad |= lf_hash.count;
  }

  if (with_my_thread_init) my_thread_end();
  return 0;
}

void do_tests() {
  lf_alloc_init(&lf_allocator, sizeof(TLA), offsetof(TLA, not_used));
  lf_hash_init(&lf_hash, sizeof(int), LF_HASH_UNIQUE, 0, sizeof(int), 0,
               &my_charset_bin);

  with_my_thread_init = 1;
  test_concurrently("lf_pinbox (with my_thread_init)", test_lf_pinbox,
                    N = THREADS, CYCLES);
  test_concurrently("lf_alloc (with my_thread_init)", test_lf_alloc,
                    N = THREADS, CYCLES);
  test_concurrently("lf_hash (with my_thread_init)", test_lf_hash, N = THREADS,
                    CYCLES / 10);

  with_my_thread_init = 0;
  test_concurrently("lf_pinbox (without my_thread_init)", test_lf_pinbox,
                    N = THREADS, CYCLES);
  test_concurrently("lf_alloc (without my_thread_init)", test_lf_alloc,
                    N = THREADS, CYCLES);
  test_concurrently("lf_hash (without my_thread_init)", test_lf_hash,
                    N = THREADS, CYCLES / 10);

  lf_hash_destroy(&lf_hash);
  lf_alloc_destroy(&lf_allocator);
}

TEST(Mysys, LockFree) {
  my_thread_attr_init(&thr_attr);
  my_thread_attr_setdetachstate(&thr_attr, MY_THREAD_CREATE_DETACHED);

  do_tests();

  my_thread_attr_destroy(&thr_attr);
}

extern "C" {

static uint test_hash(const LF_HASH *, const uchar *key, size_t length) {
  if (length < sizeof(uint32))
    return 0;
  else {
    /* We use ulongget() to avoid potential problems with alignment. */
    uint32 res;
    ulongget(&res, key);
    return res;
  }
}

static int test_match(const uchar *arg) {
  /*
    Unlike keys passed to hash function memory passed to match
    functions are always correctly aligned.
  */
  return *reinterpret_cast<const uint32 *>(arg) & 0x100;
}

} /* extern "C" */

/**
  Glass box test for lf_hash_random_match() function.
*/
TEST(Mysys, LFHashRandomMatch) {
  LF_HASH hash;
  LF_PINS *pins;
  uint32 val, *fnd, *null_fnd = NULL;
  int rc;

  lf_hash_init2(&hash, sizeof(uint32), LF_HASH_UNIQUE, 0, sizeof(int), NULL,
                &my_charset_bin, &test_hash, NULL, NULL, NULL);
  /* Right after initialization hash is expected to be empty */
  EXPECT_EQ(0, hash.count.load());

  pins = lf_hash_get_pins(&hash);

  /* We should not be able to find anything in empty hash. */
  fnd =
      static_cast<uint32 *>(lf_hash_random_match(&hash, pins, &test_match, 0));
  EXPECT_EQ(null_fnd, fnd);
  lf_hash_search_unpin(pins);

  /* Insert a few non-matching values. */
  for (val = 0; val < 4; ++val) {
    rc = lf_hash_insert(&hash, pins, &val);
    EXPECT_EQ(0, rc);
  }
  EXPECT_EQ(4, hash.count.load());

  /* Search still should return nothing. */
  fnd =
      static_cast<uint32 *>(lf_hash_random_match(&hash, pins, &test_match, 0));
  EXPECT_EQ(null_fnd, fnd);
  lf_hash_search_unpin(pins);

  /* Even if we start from different bucket/hash value. */
  fnd =
      static_cast<uint32 *>(lf_hash_random_match(&hash, pins, &test_match, 3));
  EXPECT_EQ(null_fnd, fnd);
  lf_hash_search_unpin(pins);

  /* Insert matching record which also will be last in split-ordered list. */
  val = 3 + 0x100;
  rc = lf_hash_insert(&hash, pins, &val);
  EXPECT_EQ(0, rc);

  /*
    We should be able to find this record when we start searching
    from bucket #0.
  */
  fnd =
      static_cast<uint32 *>(lf_hash_random_match(&hash, pins, &test_match, 0));
  EXPECT_NE(null_fnd, fnd);
  EXPECT_EQ(val, *fnd);
  lf_hash_search_unpin(pins);

  /*
    Also when searching from buckets #2 and #5, which don't have dummy nodes and
    lists associated yet.
  */
  fnd =
      static_cast<uint32 *>(lf_hash_random_match(&hash, pins, &test_match, 2));
  EXPECT_NE(null_fnd, fnd);
  EXPECT_EQ(val, *fnd);
  lf_hash_search_unpin(pins);
  fnd = static_cast<uint *>(lf_hash_random_match(&hash, pins, &test_match, 5));
  EXPECT_NE(null_fnd, fnd);
  EXPECT_EQ(val, *fnd);
  lf_hash_search_unpin(pins);

  /* Naturally, it should also be reachable from its native bucket #3. */
  fnd =
      static_cast<uint32 *>(lf_hash_random_match(&hash, pins, &test_match, 3));
  EXPECT_NE(null_fnd, fnd);
  EXPECT_EQ(val, *fnd);
  lf_hash_search_unpin(pins);

  /*
    If random value provided identifies element which should reside later
    than the matching element in split-ordered list it should NOT be normally
    reachable even if random value corresponds to the same bucket (i.e. #3).
    This allows to avoid bias towards elements at the start of the bucket list.

    But in this particular case it will be reachable because we have only one
    matching element in the hash and we restart our search from the head of
    split-ordered list if no matching elements were found at the tail.
    Such restart is necessary to avoid bias against elements at the start of
    the split-ordered list.
  */
  fnd = static_cast<uint32 *>(
      lf_hash_random_match(&hash, pins, &test_match, 3 + 0x10 + 0x100));
  EXPECT_NE(null_fnd, fnd);
  EXPECT_EQ(val, *fnd);
  lf_hash_search_unpin(pins);

  /* Let us add non-matching record to the end of the split-ordered list. */
  val = 7;
  rc = lf_hash_insert(&hash, pins, &val);
  EXPECT_EQ(0, rc);

  /*
    Our matching record will be reachable from its bucket #7 as well,
    since our search wraps around from the tail of the list to its head.
  */
  fnd =
      static_cast<uint32 *>(lf_hash_random_match(&hash, pins, &test_match, 7));
  EXPECT_NE(null_fnd, fnd);
  val = 3 + 0x100;
  EXPECT_EQ(val, *fnd);
  lf_hash_search_unpin(pins);

  /* Now let us add one more matching record to bucket #4. */
  val = 4 + 0x100;
  rc = lf_hash_insert(&hash, pins, &val);
  EXPECT_EQ(0, rc);

  /* This record should be reachable from buckets #0 and #4. */
  fnd =
      static_cast<uint32 *>(lf_hash_random_match(&hash, pins, &test_match, 0));
  EXPECT_NE(null_fnd, fnd);
  EXPECT_EQ(val, *fnd);
  lf_hash_search_unpin(pins);

  fnd =
      static_cast<uint32 *>(lf_hash_random_match(&hash, pins, &test_match, 4));
  EXPECT_NE(null_fnd, fnd);
  EXPECT_EQ(val, *fnd);
  lf_hash_search_unpin(pins);

  /* But not from bucket #3. We will find another record instead. */
  fnd =
      static_cast<uint32 *>(lf_hash_random_match(&hash, pins, &test_match, 3));
  EXPECT_NE(null_fnd, fnd);
  EXPECT_NE(val, *fnd);
  lf_hash_search_unpin(pins);

  /*
    Thanks to search wrapping around from tail to the head of the list,
    our record will be reachable from bucket #7.
  */
  fnd =
      static_cast<uint32 *>(lf_hash_random_match(&hash, pins, &test_match, 7));
  EXPECT_NE(null_fnd, fnd);
  EXPECT_EQ(val, *fnd);
  lf_hash_search_unpin(pins);

  /*
    To avoid bias towards elements at the start of the bucket list this record
    should not be reachable even from its native bucket #4, if random number
    identifies higher element. Instead we should get another matching element.
  */
  fnd = static_cast<uint32 *>(
      lf_hash_random_match(&hash, pins, &test_match, 4 + 0x10 + 0x100));
  EXPECT_NE(null_fnd, fnd);
  EXPECT_NE(val, *fnd);
  lf_hash_search_unpin(pins);

  lf_hash_put_pins(pins);
  lf_hash_destroy(&hash);
}
<<<<<<< HEAD
}
=======
}  // namespace mysys_lf_unittest
>>>>>>> 4869291f
<|MERGE_RESOLUTION|>--- conflicted
+++ resolved
@@ -379,8 +379,4 @@
   lf_hash_put_pins(pins);
   lf_hash_destroy(&hash);
 }
-<<<<<<< HEAD
-}
-=======
-}  // namespace mysys_lf_unittest
->>>>>>> 4869291f
+}  // namespace mysys_lf_unittest