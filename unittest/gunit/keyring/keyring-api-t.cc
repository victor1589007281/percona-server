/* Copyright (c) 2016, 2018, Oracle and/or its affiliates. All rights reserved.

   This program is free software; you can redistribute it and/or modify
   it under the terms of the GNU General Public License, version 2.0,
   as published by the Free Software Foundation.

   This program is also distributed with certain software (including
   but not limited to OpenSSL) that is licensed under separate terms,
   as designated in a particular file or component or in included license
   documentation.  The authors of MySQL hereby grant you an additional
   permission to link the program and your derivative works with the
   separately licensed software that they have included with MySQL.

   This program is distributed in the hope that it will be useful,
   but WITHOUT ANY WARRANTY; without even the implied warranty of
   MERCHANTABILITY or FITNESS FOR A PARTICULAR PURPOSE.  See the
   GNU General Public License, version 2.0, for more details.

   You should have received a copy of the GNU General Public License
   along with this program; if not, write to the Free Software
   Foundation, Inc., 51 Franklin St, Fifth Floor, Boston, MA 02110-1301  USA */

#include <gmock/gmock.h>
<<<<<<< HEAD
#include <gtest/gtest.h>
=======
#include <sql_plugin_ref.h>
#include "keyring.cc"
#include "keyring_impl.cc"
#include "mock_logger.h"

namespace keyring__api_unittest
{
  using ::testing::StrEq;
  using namespace keyring;

  class Keyring_api_test : public ::testing::Test
  {
  public:
    Keyring_api_test()
    {}
    ~Keyring_api_test()
    {
      delete[] plugin_name;
      delete[] keyring_filename;
    }
  protected:
    virtual void SetUp()
    {
      plugin_name= new char[strlen("FakeKeyring") + 1];
      strcpy(plugin_name, "FakeKeyring");
      keyring_filename= new char[strlen("./keyring") + 1];
      strcpy(keyring_filename, "./keyring");

      plugin_info.name.str= plugin_name;
      plugin_info.name.length= strlen(plugin_name);
      keyring_file_data_value= keyring_filename;

      remove(keyring_file_data_value);
      remove("./keyring.backup");

      keyring_init_with_mock_logger();

      key_memory_KEYRING= PSI_NOT_INSTRUMENTED;
      key_LOCK_keyring= PSI_NOT_INSTRUMENTED;
      sample_key_data= "Robi";
    }
    virtual void TearDown()
    {
      keyring_deinit_with_mock_logger();
      remove(keyring_file_data_value);
      remove("./keyring.backup");
    }
  protected:
    void keyring_init_with_mock_logger();
    void keyring_deinit_with_mock_logger();

    std::string sample_key_data;
    char *plugin_name;
    char *keyring_filename;
    st_plugin_int plugin_info; //for Logger initialization
  };

  void Keyring_api_test::keyring_init_with_mock_logger()
  {
    ASSERT_TRUE(keyring_init(&plugin_info) == 0);
    //use MockLogger instead of Logger
    logger.reset(new Mock_logger());
  }

  void Keyring_api_test::keyring_deinit_with_mock_logger()
  {
    keyring_deinit(NULL);
  }

  TEST_F(Keyring_api_test, StoreFetchRemove)
  {
    EXPECT_EQ(mysql_key_store("Robert_key", "AES", "Robert", sample_key_data.c_str(),
                              sample_key_data.length() + 1), 0);
    char *key_type;
    size_t key_len;
    void *key;
    EXPECT_EQ(mysql_key_fetch("Robert_key", &key_type, "Robert", &key,
                              &key_len), 0);
    EXPECT_STREQ("AES", key_type);
    EXPECT_EQ(key_len, sample_key_data.length() + 1);
    ASSERT_TRUE(memcmp((char *)key, sample_key_data.c_str(), key_len) == 0);
    my_free(key_type);
    key_type= NULL;
    my_free(key);
    key= NULL;
    EXPECT_EQ(mysql_key_remove("Robert_key", "Robert"), 0);
    //make sure the key was removed - fetch it
    EXPECT_EQ(mysql_key_fetch("Robert_key", &key_type, "Robert", &key,
                              &key_len), 0);
    ASSERT_TRUE(key == NULL);
  }

  TEST_F(Keyring_api_test, CheckIfInmemoryKeyIsXORed)
  {
    EXPECT_EQ(mysql_key_store("Robert_key", "AES", "Robert", sample_key_data.c_str(),
                              sample_key_data.length() + 1), 0);

    Key key_id("Robert_key", NULL, "Robert",NULL,0);
    IKey* fetched_key= keys->fetch_key(&key_id);
    ASSERT_TRUE(fetched_key != NULL);
    std::string expected_key_signature= "Robert_keyRobert";
    EXPECT_STREQ(fetched_key->get_key_signature()->c_str(), expected_key_signature.c_str());
    EXPECT_EQ(fetched_key->get_key_signature()->length(), expected_key_signature.length());
    uchar* key_data_fetched= fetched_key->get_key_data();
    size_t key_data_fetched_size= fetched_key->get_key_data_size();
    EXPECT_STREQ("AES", fetched_key->get_key_type()->c_str());

    //make sure that the key was xored before it was put into keys_container, i.e.
    //the fetched key data is not equal to the key data that was stored
    EXPECT_STRNE(sample_key_data.c_str(), reinterpret_cast<const char*>(key_data_fetched));
    ASSERT_TRUE(sample_key_data.length() + 1 == key_data_fetched_size);

    //now xor to get the data that was stored
    fetched_key->xor_data();
    EXPECT_STREQ(sample_key_data.c_str(), reinterpret_cast<const char*>(key_data_fetched));
    ASSERT_TRUE(sample_key_data.length() + 1 == key_data_fetched_size);
    my_free(fetched_key->release_key_data());
  }

  TEST_F(Keyring_api_test, FetchNotExisting)
  {
    char *key_type= NULL;
    void *key= NULL;
    size_t key_len= 0;
    EXPECT_EQ(mysql_key_fetch("Robert_key", &key_type, "Robert", &key,
                              &key_len), 0);
    ASSERT_TRUE(key == NULL);
  }

  TEST_F(Keyring_api_test, RemoveNotExisting)
  {
    EXPECT_EQ(mysql_key_remove("Robert_key", "Robert"), 1);
  }

  TEST_F(Keyring_api_test, StoreFetchNotExisting)
  {
    EXPECT_EQ(mysql_key_store("Robert_key", "AES", "Robert", sample_key_data.c_str(),
                              sample_key_data.length() + 1), 0);
    char *key_type;
    size_t key_len;
    void *key;
    EXPECT_EQ(mysql_key_fetch("NotExisting", &key_type, "Robert", &key, &key_len), 0);
    ASSERT_TRUE(key == NULL);
  }

  TEST_F(Keyring_api_test, StoreStoreStoreFetchRemove)
  {
    std::string key_data1("Robi1");
    std::string key_data2("Robi2");

    EXPECT_EQ(mysql_key_store("Robert_key", "AES", "Robert", sample_key_data.c_str(),
                              sample_key_data.length() + 1), 0);
    EXPECT_EQ(mysql_key_store("Robert_key1", "AES", "Robert", key_data1.c_str(),
                              key_data1.length() + 1), 0);
    EXPECT_EQ(mysql_key_store("Robert_key2", "AES", "Robert", key_data2.c_str(),
                              key_data2.length() + 1), 0);
    char *key_type;
    size_t key_len;
    void *key;
    EXPECT_EQ(mysql_key_fetch("Robert_key1", &key_type, "Robert", &key,
                              &key_len), 0);
    EXPECT_STREQ("AES", key_type);
    EXPECT_EQ(key_len, key_data1.length() + 1);
    ASSERT_TRUE(memcmp((char *)key, key_data1.c_str(), key_len) == 0);
    my_free(key_type);
    key_type= NULL;
    my_free(key);
    key= NULL;
    EXPECT_EQ(mysql_key_remove("Robert_key2", "Robert"), 0);
    // make sure the key was removed - fetch it
    EXPECT_EQ(mysql_key_fetch("Robert_key2", &key_type, "Robert", &key,
                              &key_len), 0);
    ASSERT_TRUE(key == NULL);
  }

  TEST_F(Keyring_api_test, StoreValidTypes)
  {
    EXPECT_EQ(mysql_key_store("Robert_key", "AES", "Robert", sample_key_data.c_str(),
                              sample_key_data.length() + 1), 0);
   EXPECT_EQ(mysql_key_store("Robert_key3", "RSA", "Robert", sample_key_data.c_str(),
                              sample_key_data.length() + 1), 0);
    EXPECT_EQ(mysql_key_store("Robert_key4", "DSA", "Robert", sample_key_data.c_str(),
                              sample_key_data.length() + 1), 0);
  }

  TEST_F(Keyring_api_test, StoreInvalidType)
  {
    EXPECT_CALL(*((Mock_logger *)logger.get()), log(MY_ERROR_LEVEL, StrEq("Error while storing key: invalid key_type")));
    EXPECT_EQ(mysql_key_store("Robert_key", "YYY", "Robert", sample_key_data.c_str(),
                              sample_key_data.length() + 1), 1);
    char *key_type;
    size_t key_len;
    void *key;
    EXPECT_EQ(mysql_key_fetch("Robert_key", &key_type, "Robert", &key,
                              &key_len), 0);
    ASSERT_TRUE(key == NULL);
  }

  TEST_F(Keyring_api_test, StoreTwiceTheSameDifferentTypes)
  {
    EXPECT_EQ(mysql_key_store("Robert_key", "AES", "Robert", sample_key_data.c_str(),
                              sample_key_data.length() + 1), 0);
    EXPECT_EQ(mysql_key_store("Robert_key", "RSA", "Robert", sample_key_data.c_str(),
                              sample_key_data.length() + 1), 1);
  }

  TEST_F(Keyring_api_test, StorePBStoreSKFetchPBRemovePB)
  {
    EXPECT_EQ(mysql_key_store("percona_binlog", "AES", NULL, sample_key_data.c_str(),
                              sample_key_data.length() + 1), 0);
    EXPECT_EQ(mysql_key_store("percona_RGRGRG_1", "AES", NULL, "1234_",
                              strlen("1234_") + 1), 0);
    char *key_type= NULL;
    size_t key_len= 0;
    void *key= NULL;
    EXPECT_EQ(mysql_key_fetch("percona_binlog", &key_type, NULL, &key,
                              &key_len), 0);
    EXPECT_STREQ("AES", key_type);
    std::string key_data_with_version= "0:" + sample_key_data;
    EXPECT_EQ(key_len, key_data_with_version.length() + 1);
    ASSERT_TRUE(memcmp(reinterpret_cast<char*>(key), key_data_with_version.c_str(), key_len) == 0);
    my_free(key_type);
    key_type= NULL;
    my_free(key);
    key= NULL;
    EXPECT_EQ(mysql_key_remove("percona_binlog", NULL), 1);
    // make sure the key was not removed - fetch it
    EXPECT_EQ(mysql_key_fetch("percona_binlog", &key_type, NULL, &key,
                              &key_len), 0);
    EXPECT_STREQ("AES", key_type);
    EXPECT_EQ(key_len, key_data_with_version.length() + 1);
    ASSERT_TRUE(memcmp(reinterpret_cast<char*>(key), key_data_with_version.c_str(), key_len) == 0);
    my_free(key_type);
    my_free(key);
  }

  TEST_F(Keyring_api_test, GeneratePBFetchPBRotatePBFetchPB)
  {
    EXPECT_EQ(mysql_key_generate("percona_binlog", "AES", NULL, 16), 0);

    char *key_type= NULL;
    size_t key_len= 0;
    void *key_ver0= NULL;
    EXPECT_EQ(mysql_key_fetch("percona_binlog", &key_type, NULL, &key_ver0,
                              &key_len), 0);
    EXPECT_STREQ("AES", key_type);
    EXPECT_EQ(key_len, static_cast<size_t>(18));
    ASSERT_TRUE(memcmp(reinterpret_cast<char*>(key_ver0), "0:", 2) == 0);
    my_free(key_type);
    key_type= NULL;

    void *key_ver1= NULL;
    EXPECT_EQ(mysql_key_generate("percona_binlog", "AES", NULL, 16), 0);

    EXPECT_EQ(mysql_key_fetch("percona_binlog", &key_type, NULL, &key_ver1,
                              &key_len), 0);
    EXPECT_STREQ("AES", key_type);
    EXPECT_EQ(key_len, static_cast<size_t>(18));
    ASSERT_TRUE(memcmp(reinterpret_cast<char*>(key_ver1), "1:", 2) == 0);
    my_free(key_type);
    key_type= NULL;

    // make sure that rotated key is different than the original one
    ASSERT_TRUE(memcmp(reinterpret_cast<char*>(key_ver0) + 2, reinterpret_cast<char*>(key_ver1) + 2, 16) != 0);

    my_free(key_ver0);
    my_free(key_ver1);
  }

  TEST_F(Keyring_api_test, GeneratePBRotatePBFetchFirstVersionFetchLatestPB)
  {
    EXPECT_EQ(mysql_key_generate("percona_binlog", "AES", NULL, 16), 0);

    EXPECT_EQ(mysql_key_generate("percona_binlog", "AES", NULL, 16), 0);

    char *key_type= NULL;
    size_t key_len= 0;
    void *key_ver0= NULL;

    EXPECT_EQ(mysql_key_fetch("percona_binlog:0", &key_type, NULL, &key_ver0,
                              &key_len), 0);
    EXPECT_STREQ("AES", key_type);
    EXPECT_EQ(key_len, static_cast<size_t>(16));
    my_free(key_type);
    key_type= NULL;

    void *key_ver1= NULL;

    EXPECT_EQ(mysql_key_fetch("percona_binlog", &key_type, NULL, &key_ver1,
                              &key_len), 0);
    EXPECT_STREQ("AES", key_type);
    EXPECT_EQ(key_len, static_cast<size_t>(18));
    ASSERT_TRUE(memcmp(reinterpret_cast<char*>(key_ver1), "1:", 2) == 0);
    my_free(key_type);
    key_type= NULL;

    // make sure that rotated key is different than the original one
    // + 2 to skip key version of retrieved latest percona_binlog key
    ASSERT_TRUE(memcmp(reinterpret_cast<char*>(key_ver0), reinterpret_cast<char*>(key_ver1) + 2, 16) != 0);

    my_free(key_ver0);
    my_free(key_ver1);
  }

  TEST_F(Keyring_api_test, StorePBRotatePBFetchFirstVersionFetchLatestPB)
  {
    std::string percona_binlog_key_ver0_data("key_ver0");

    EXPECT_EQ(mysql_key_store("percona_binlog", "AES", NULL, percona_binlog_key_ver0_data.c_str(),
                              percona_binlog_key_ver0_data.length() + 1), 0);

    std::string percona_binlog_key_ver1_data("key_ver1");

    EXPECT_EQ(mysql_key_store("percona_binlog", "AES", NULL, percona_binlog_key_ver1_data.c_str(),
                              percona_binlog_key_ver1_data.length() + 1), 0);

    char *key_type= NULL;
    size_t key_len= 0;
    void *key_ver0= NULL;

    EXPECT_EQ(mysql_key_fetch("percona_binlog:0", &key_type, NULL, &key_ver0,
                              &key_len), 0);
    EXPECT_STREQ("AES", key_type);
    EXPECT_EQ(key_len, percona_binlog_key_ver0_data.length() + 1);
    ASSERT_TRUE(memcmp(reinterpret_cast<char*>(key_ver0), percona_binlog_key_ver0_data.c_str(), key_len) == 0);
    my_free(key_type);
    key_type= NULL;

    void *key_ver1= NULL;

    EXPECT_EQ(mysql_key_fetch("percona_binlog", &key_type, NULL, &key_ver1,
                              &key_len), 0);
    EXPECT_STREQ("AES", key_type);
    EXPECT_EQ(key_len, percona_binlog_key_ver1_data.length() + 3);
    std::string expected_percona_binlog_key_ver1_data_with_verion= "1:" + percona_binlog_key_ver1_data;
    ASSERT_TRUE(memcmp(reinterpret_cast<char*>(key_ver1), expected_percona_binlog_key_ver1_data_with_verion.c_str(), key_len) == 0);
    my_free(key_type);
    key_type= NULL;

    my_free(key_ver0);
    my_free(key_ver1);
  }

  TEST_F(Keyring_api_test, RotatePBStoreSKFetchPBRotatePBFetchPBRotatePBRotateSKFetchPBFetchSK)
  {
    std::string percona_binlog_key_data_1("key1");

    EXPECT_EQ(mysql_key_store("percona_binlog", "AES", NULL, percona_binlog_key_data_1.c_str(),
                              percona_binlog_key_data_1.length() + 1), 0);

    std::string percona_sk_data_1("system_key1");

    EXPECT_EQ(mysql_key_store("percona_sk", "AES", NULL, percona_sk_data_1.c_str(),
                              percona_sk_data_1.length() + 1), 0);

    char *key_type= NULL;
    size_t key_len= 0;
    void *key= NULL;
    EXPECT_EQ(mysql_key_fetch("percona_binlog", &key_type, NULL, &key,
                              &key_len), 0);
    EXPECT_STREQ("AES", key_type);
    std::string key_data_with_version= "0:" + percona_binlog_key_data_1;
    EXPECT_EQ(key_len, key_data_with_version.length() + 1);
    ASSERT_TRUE(memcmp(reinterpret_cast<char*>(key), key_data_with_version.c_str(), key_len) == 0);
    my_free(key_type);
    key_type= NULL;
    my_free(key);
    key= NULL;

    std::string percona_binlog_key_data_2("key2");

    EXPECT_EQ(mysql_key_store("percona_binlog", "AES", NULL, percona_binlog_key_data_2.c_str(),
                              percona_binlog_key_data_2.length() + 1), 0);

    EXPECT_EQ(mysql_key_fetch("percona_binlog", &key_type, NULL, &key,
                              &key_len), 0);
    EXPECT_STREQ("AES", key_type);
    key_data_with_version= "1:" + percona_binlog_key_data_2;
    EXPECT_EQ(key_len, key_data_with_version.length() + 1);
    ASSERT_TRUE(memcmp(reinterpret_cast<char*>(key), key_data_with_version.c_str(), key_len) == 0);
    my_free(key_type);
    key_type= NULL;
    my_free(key);
    key= NULL;

    std::string percona_binlog_key_data_3("key3___");

    EXPECT_EQ(mysql_key_store("percona_binlog", "AES", NULL, percona_binlog_key_data_3.c_str(),
                              percona_binlog_key_data_3.length() + 1), 0);

    std::string percona_sk_data_2("percona_sk_data2");

    EXPECT_EQ(mysql_key_store("percona_sk", "AES", NULL, percona_sk_data_2.c_str(),
                              percona_sk_data_2.length() + 1), 0);

    EXPECT_EQ(mysql_key_fetch("percona_binlog", &key_type, NULL, &key,
                              &key_len), 0);
    EXPECT_STREQ("AES", key_type);
    key_data_with_version= "2:" + percona_binlog_key_data_3;
    EXPECT_EQ(key_len, key_data_with_version.length() + 1);
    ASSERT_TRUE(memcmp(reinterpret_cast<char*>(key), key_data_with_version.c_str(), key_len) == 0);
    my_free(key_type);
    key_type= NULL;
    my_free(key);
    key= NULL;

    EXPECT_EQ(mysql_key_fetch("percona_sk", &key_type, NULL, &key,
                              &key_len), 0);
    EXPECT_STREQ("AES", key_type);
    key_data_with_version= "1:" + percona_sk_data_2;
    EXPECT_EQ(key_len, key_data_with_version.length() + 1);
    ASSERT_TRUE(memcmp(reinterpret_cast<char*>(key), key_data_with_version.c_str(), key_len) == 0);
    my_free(key_type);
    key_type= NULL;
    my_free(key);
    key= NULL;
>>>>>>> 05291179

#include "lex_string.h"
#include "my_inttypes.h"
#include "plugin/keyring/common/keyring_impl.cc"
#include "plugin/keyring/keyring.cc"
#include "sql/sql_plugin_ref.h"
#include "unittest/gunit/keyring/mock_logger.h"

namespace keyring__api_unittest {
using ::testing::StrEq;
using namespace keyring;

class Keyring_api_test : public ::testing::Test {
 public:
  Keyring_api_test() {}
  ~Keyring_api_test() {
    delete[] plugin_name;
    delete[] keyring_filename;
  }

 protected:
  virtual void SetUp() {
    plugin_name = new char[strlen("FakeKeyring") + 1];
    strcpy(plugin_name, "FakeKeyring");
    keyring_filename = new char[strlen("./keyring") + 1];
    strcpy(keyring_filename, "./keyring");

    plugin_info.name.str = plugin_name;
    plugin_info.name.length = strlen(plugin_name);
    keyring_file_data_value = keyring_filename;

    remove(keyring_file_data_value);
    remove("./keyring.backup");

    keyring_init_with_mock_logger();

    key_memory_KEYRING = PSI_NOT_INSTRUMENTED;
    key_LOCK_keyring = PSI_NOT_INSTRUMENTED;
    sample_key_data = "Robi";
  }
  virtual void TearDown() {
    keyring_deinit_with_mock_logger();
    remove(keyring_file_data_value);
    remove("./keyring.backup");
  }

 protected:
  void keyring_init_with_mock_logger();
  void keyring_deinit_with_mock_logger();

  std::string sample_key_data;
  char *plugin_name;
  char *keyring_filename;
  st_plugin_int plugin_info;  // for Logger initialization
};

void Keyring_api_test::keyring_init_with_mock_logger() {
  ASSERT_TRUE(keyring_init(&plugin_info) == 0);
  // use MockLogger instead of Logger
  logger.reset(new Mock_logger());
}

void Keyring_api_test::keyring_deinit_with_mock_logger() {
  keyring_deinit(NULL);
}

TEST_F(Keyring_api_test, StoreFetchRemove) {
  EXPECT_EQ(
      mysql_key_store("Robert_key", "AES", "Robert", sample_key_data.c_str(),
                      sample_key_data.length() + 1),
      0);
  char *key_type;
  size_t key_len;
  void *key;
  EXPECT_EQ(mysql_key_fetch("Robert_key", &key_type, "Robert", &key, &key_len),
            0);
  EXPECT_STREQ("AES", key_type);
  EXPECT_EQ(key_len, sample_key_data.length() + 1);
  ASSERT_TRUE(memcmp((char *)key, sample_key_data.c_str(), key_len) == 0);
  my_free(key_type);
  key_type = NULL;
  my_free(key);
  key = NULL;
  EXPECT_EQ(mysql_key_remove("Robert_key", "Robert"), 0);
  // make sure the key was removed - fetch it
  EXPECT_EQ(mysql_key_fetch("Robert_key", &key_type, "Robert", &key, &key_len),
            0);
  ASSERT_TRUE(key == NULL);
}

TEST_F(Keyring_api_test, CheckIfInmemoryKeyIsXORed) {
  EXPECT_EQ(
      mysql_key_store("Robert_key", "AES", "Robert", sample_key_data.c_str(),
                      sample_key_data.length() + 1),
      0);

  Key key_id("Robert_key", NULL, "Robert", NULL, 0);
  IKey *fetched_key = keys->fetch_key(&key_id);
  ASSERT_TRUE(fetched_key != NULL);
  std::string expected_key_signature = "Robert_keyRobert";
  EXPECT_STREQ(fetched_key->get_key_signature()->c_str(),
               expected_key_signature.c_str());
  EXPECT_EQ(fetched_key->get_key_signature()->length(),
            expected_key_signature.length());
  uchar *key_data_fetched = fetched_key->get_key_data();
  size_t key_data_fetched_size = fetched_key->get_key_data_size();
  EXPECT_STREQ("AES", fetched_key->get_key_type()->c_str());

  // make sure that the key was xored before it was put into keys_container,
  // i.e.  the fetched key data is not equal to the key data that was stored
  EXPECT_STRNE(sample_key_data.c_str(),
               reinterpret_cast<const char *>(key_data_fetched));
  ASSERT_TRUE(sample_key_data.length() + 1 == key_data_fetched_size);

  // now xor to get the data that was stored
  fetched_key->xor_data();
  EXPECT_STREQ(sample_key_data.c_str(),
               reinterpret_cast<const char *>(key_data_fetched));
  ASSERT_TRUE(sample_key_data.length() + 1 == key_data_fetched_size);
  my_free(fetched_key->release_key_data());
}

TEST_F(Keyring_api_test, FetchNotExisting) {
  char *key_type = NULL;
  void *key = NULL;
  size_t key_len = 0;
  EXPECT_EQ(mysql_key_fetch("Robert_key", &key_type, "Robert", &key, &key_len),
            0);
  ASSERT_TRUE(key == NULL);
}

TEST_F(Keyring_api_test, RemoveNotExisting) {
  EXPECT_EQ(mysql_key_remove("Robert_key", "Robert"), 1);
}

TEST_F(Keyring_api_test, StoreFetchNotExisting) {
  EXPECT_EQ(
      mysql_key_store("Robert_key", "AES", "Robert", sample_key_data.c_str(),
                      sample_key_data.length() + 1),
      0);
  char *key_type;
  size_t key_len;
  void *key;
  EXPECT_EQ(mysql_key_fetch("NotExisting", &key_type, "Robert", &key, &key_len),
            0);
  ASSERT_TRUE(key == NULL);
}

TEST_F(Keyring_api_test, StoreStoreStoreFetchRemove) {
  std::string key_data1("Robi1");
  std::string key_data2("Robi2");

  EXPECT_EQ(
      mysql_key_store("Robert_key", "AES", "Robert", sample_key_data.c_str(),
                      sample_key_data.length() + 1),
      0);
  EXPECT_EQ(mysql_key_store("Robert_key1", "AES", "Robert", key_data1.c_str(),
                            key_data1.length() + 1),
            0);
  EXPECT_EQ(mysql_key_store("Robert_key2", "AES", "Robert", key_data2.c_str(),
                            key_data2.length() + 1),
            0);
  char *key_type;
  size_t key_len;
  void *key;
  EXPECT_EQ(mysql_key_fetch("Robert_key1", &key_type, "Robert", &key, &key_len),
            0);
  EXPECT_STREQ("AES", key_type);
  EXPECT_EQ(key_len, key_data1.length() + 1);
  ASSERT_TRUE(memcmp((char *)key, key_data1.c_str(), key_len) == 0);
  my_free(key_type);
  key_type = NULL;
  my_free(key);
  key = NULL;
  EXPECT_EQ(mysql_key_remove("Robert_key2", "Robert"), 0);
  // make sure the key was removed - fetch it
  EXPECT_EQ(mysql_key_fetch("Robert_key2", &key_type, "Robert", &key, &key_len),
            0);
  ASSERT_TRUE(key == NULL);
}

TEST_F(Keyring_api_test, StoreValidTypes) {
  EXPECT_EQ(
      mysql_key_store("Robert_key", "AES", "Robert", sample_key_data.c_str(),
                      sample_key_data.length() + 1),
      0);
  EXPECT_EQ(
      mysql_key_store("Robert_key3", "RSA", "Robert", sample_key_data.c_str(),
                      sample_key_data.length() + 1),
      0);
  EXPECT_EQ(
      mysql_key_store("Robert_key4", "DSA", "Robert", sample_key_data.c_str(),
                      sample_key_data.length() + 1),
      0);
}

// HAVE_UBSAN: undefined behaviour in gmock.
#if !defined(HAVE_UBSAN)
TEST_F(Keyring_api_test, StoreInvalidType) {
  EXPECT_CALL(
      *((Mock_logger *)logger.get()),
      log(ERROR_LEVEL, StrEq("Error while storing key: invalid key_type")));
  EXPECT_EQ(
      mysql_key_store("Robert_key", "YYY", "Robert", sample_key_data.c_str(),
                      sample_key_data.length() + 1),
      1);
  char *key_type;
  size_t key_len;
  void *key;
  EXPECT_EQ(mysql_key_fetch("Robert_key", &key_type, "Robert", &key, &key_len),
            0);
  ASSERT_TRUE(key == NULL);
}
#endif  // HAVE_UBSAN

TEST_F(Keyring_api_test, StoreTwiceTheSameDifferentTypes) {
  EXPECT_EQ(
      mysql_key_store("Robert_key", "AES", "Robert", sample_key_data.c_str(),
                      sample_key_data.length() + 1),
      0);
  EXPECT_EQ(
      mysql_key_store("Robert_key", "RSA", "Robert", sample_key_data.c_str(),
                      sample_key_data.length() + 1),
      1);
}

TEST_F(Keyring_api_test, StorePBStoreSKFetchPBRemovePB) {
  EXPECT_EQ(
      mysql_key_store("percona_binlog", "AES", NULL, sample_key_data.c_str(),
                      sample_key_data.length() + 1),
      0);
  EXPECT_EQ(mysql_key_store("percona_RGRGRG_1", "AES", NULL, "1234_",
                            strlen("1234_") + 1),
            0);
  char *key_type = NULL;
  size_t key_len = 0;
  void *key = NULL;
  EXPECT_EQ(mysql_key_fetch("percona_binlog", &key_type, NULL, &key, &key_len),
            0);
  EXPECT_STREQ("AES", key_type);
  std::string key_data_with_version = "1:" + sample_key_data;
  EXPECT_EQ(key_len, key_data_with_version.length() + 1);
  ASSERT_TRUE(memcmp(reinterpret_cast<char *>(key),
                     key_data_with_version.c_str(), key_len) == 0);
  my_free(key_type);
  key_type = NULL;
  my_free(key);
  key = NULL;
  EXPECT_EQ(mysql_key_remove("percona_binlog", NULL), 1);
  // make sure the key was not removed - fetch it
  EXPECT_EQ(mysql_key_fetch("percona_binlog", &key_type, NULL, &key, &key_len),
            0);
  EXPECT_STREQ("AES", key_type);
  EXPECT_EQ(key_len, key_data_with_version.length() + 1);
  ASSERT_TRUE(memcmp(reinterpret_cast<char *>(key),
                     key_data_with_version.c_str(), key_len) == 0);
  my_free(key_type);
  my_free(key);
}

TEST_F(Keyring_api_test, GeneratePBFetchPBRotatePBFetchPB) {
  EXPECT_EQ(mysql_key_generate("percona_binlog", "AES", NULL, 16), 0);

  char *key_type = NULL;
  size_t key_len = 0;
  void *key_ver1 = NULL;
  EXPECT_EQ(
      mysql_key_fetch("percona_binlog", &key_type, NULL, &key_ver1, &key_len),
      0);
  EXPECT_STREQ("AES", key_type);
  EXPECT_EQ(key_len, static_cast<size_t>(18));
  ASSERT_TRUE(memcmp(reinterpret_cast<char *>(key_ver1), "0:", 2) == 0);
  my_free(key_type);
  key_type = NULL;

  void *key_ver2 = NULL;
  EXPECT_EQ(mysql_key_generate("percona_binlog", "AES", NULL, 16), 0);

  EXPECT_EQ(
      mysql_key_fetch("percona_binlog", &key_type, NULL, &key_ver2, &key_len),
      0);
  EXPECT_STREQ("AES", key_type);
  EXPECT_EQ(key_len, static_cast<size_t>(18));
  ASSERT_TRUE(memcmp(reinterpret_cast<char *>(key_ver1), "1:", 2) == 0);
  my_free(key_type);
  key_type = NULL;

  // make sure that rotated key is different than the original one
  ASSERT_TRUE(memcmp(reinterpret_cast<char *>(key_ver1) + 2,
                     reinterpret_cast<char *>(key_ver2) + 2, 16) != 0);

  my_free(key_ver1);
  my_free(key_ver2);
}

TEST_F(Keyring_api_test, GeneratePBRotatePBFetchFirstVersionFetchLatestPB) {
  EXPECT_EQ(mysql_key_generate("percona_binlog", "AES", NULL, 16), 0);

  EXPECT_EQ(mysql_key_generate("percona_binlog", "AES", NULL, 16), 0);

  char *key_type = NULL;
  size_t key_len = 0;
  void *key_ver1 = NULL;

  EXPECT_EQ(
      mysql_key_fetch("percona_binlog:1", &key_type, NULL, &key_ver1, &key_len),
      0);
  EXPECT_STREQ("AES", key_type);
  EXPECT_EQ(key_len, static_cast<size_t>(16));
  my_free(key_type);
  key_type = NULL;

  void *key_ver2 = NULL;

  EXPECT_EQ(
      mysql_key_fetch("percona_binlog", &key_type, NULL, &key_ver2, &key_len),
      0);
  EXPECT_STREQ("AES", key_type);
  EXPECT_EQ(key_len, static_cast<size_t>(18));
  ASSERT_TRUE(memcmp(reinterpret_cast<char *>(key_ver1), "2:", 2) == 0);
  my_free(key_type);
  key_type = NULL;

  // make sure that rotated key is different than the original one
  ASSERT_TRUE(memcmp(reinterpret_cast<char *>(key_ver1) + 2,
                     reinterpret_cast<char *>(key_ver2) + 2, 16) != 0);

  my_free(key_ver1);
  my_free(key_ver2);
}

TEST_F(Keyring_api_test, StorePBRotatePBFetchFirstVersionFetchLatestPB) {
  std::string percona_binlog_key_ver1_data("key_ver1");

  EXPECT_EQ(mysql_key_store("percona_binlog", "AES", NULL,
                            percona_binlog_key_ver1_data.c_str(),
                            percona_binlog_key_ver1_data.length() + 1),
            0);

  std::string percona_binlog_key_ver2_data("key_ver2");

  EXPECT_EQ(mysql_key_store("percona_binlog", "AES", NULL,
                            percona_binlog_key_ver2_data.c_str(),
                            percona_binlog_key_ver2_data.length() + 1),
            0);

  char *key_type = NULL;
  size_t key_len = 0;
  void *key_ver1 = NULL;

  EXPECT_EQ(
      mysql_key_fetch("percona_binlog:1", &key_type, NULL, &key_ver1, &key_len),
      0);
  EXPECT_STREQ("AES", key_type);
  EXPECT_EQ(key_len, percona_binlog_key_ver1_data.length() + 1);
  ASSERT_TRUE(memcmp(reinterpret_cast<char *>(key_ver1),
                     percona_binlog_key_ver1_data.c_str(), key_len) == 0);
  my_free(key_type);
  key_type = NULL;

  void *key_ver2 = NULL;

  EXPECT_EQ(
      mysql_key_fetch("percona_binlog", &key_type, NULL, &key_ver2, &key_len),
      0);
  EXPECT_STREQ("AES", key_type);
  EXPECT_EQ(key_len, percona_binlog_key_ver2_data.length() + 3);
  std::string expected_percona_binlog_key_ver2_data_with_verion =
      "2:" + percona_binlog_key_ver1_data;
  ASSERT_TRUE(memcmp(reinterpret_cast<char *>(key_ver2),
                     expected_percona_binlog_key_ver2_data_with_verion.c_str(),
                     key_len) == 0);
  my_free(key_type);
  key_type = NULL;

  my_free(key_ver1);
  my_free(key_ver2);
}

TEST_F(Keyring_api_test,
       RotatePBStoreSKFetchPBRotatePBFetchPBRotatePBRotateSKFetchPBFetchSK) {
  std::string percona_binlog_key_data_1("key1");

  EXPECT_EQ(mysql_key_store("percona_binlog", "AES", NULL,
                            percona_binlog_key_data_1.c_str(),
                            percona_binlog_key_data_1.length() + 1),
            0);

  std::string percona_sk_data_1("system_key1");

  EXPECT_EQ(
      mysql_key_store("percona_sk", "AES", NULL, percona_sk_data_1.c_str(),
                      percona_sk_data_1.length() + 1),
      0);

  char *key_type = NULL;
  size_t key_len = 0;
  void *key = NULL;
  EXPECT_EQ(mysql_key_fetch("percona_binlog", &key_type, NULL, &key, &key_len),
            0);
  EXPECT_STREQ("AES", key_type);
  std::string key_data_with_version = "1:" + percona_binlog_key_data_1;
  EXPECT_EQ(key_len, key_data_with_version.length() + 1);
  ASSERT_TRUE(memcmp(reinterpret_cast<char *>(key),
                     key_data_with_version.c_str(), key_len) == 0);
  my_free(key_type);
  key_type = NULL;
  my_free(key);
  key = NULL;

  std::string percona_binlog_key_data_2("key2");

  EXPECT_EQ(mysql_key_store("percona_binlog", "AES", NULL,
                            percona_binlog_key_data_2.c_str(),
                            percona_binlog_key_data_2.length() + 1),
            0);

  EXPECT_EQ(mysql_key_fetch("percona_binlog", &key_type, NULL, &key, &key_len),
            0);
  EXPECT_STREQ("AES", key_type);
  key_data_with_version = "2:" + percona_binlog_key_data_2;
  EXPECT_EQ(key_len, key_data_with_version.length() + 1);
  ASSERT_TRUE(memcmp(reinterpret_cast<char *>(key),
                     key_data_with_version.c_str(), key_len) == 0);
  my_free(key_type);
  key_type = NULL;
  my_free(key);
  key = NULL;

  std::string percona_binlog_key_data_3("key3___");

  EXPECT_EQ(mysql_key_store("percona_binlog", "AES", NULL,
                            percona_binlog_key_data_3.c_str(),
                            percona_binlog_key_data_3.length() + 1),
            0);

  std::string percona_sk_data_2("percona_sk_data2");

  EXPECT_EQ(
      mysql_key_store("percona_sk", "AES", NULL, percona_sk_data_2.c_str(),
                      percona_sk_data_2.length() + 1),
      0);

  EXPECT_EQ(mysql_key_fetch("percona_binlog", &key_type, NULL, &key, &key_len),
            0);
  EXPECT_STREQ("AES", key_type);
  key_data_with_version = "3:" + percona_binlog_key_data_3;
  EXPECT_EQ(key_len, key_data_with_version.length() + 1);
  ASSERT_TRUE(memcmp(reinterpret_cast<char *>(key),
                     key_data_with_version.c_str(), key_len) == 0);
  my_free(key_type);
  key_type = NULL;
  my_free(key);
  key = NULL;

  EXPECT_EQ(mysql_key_fetch("percona_sk", &key_type, NULL, &key, &key_len), 0);
  EXPECT_STREQ("AES", key_type);
  key_data_with_version = "2:" + percona_sk_data_2;
  EXPECT_EQ(key_len, key_data_with_version.length() + 1);
  ASSERT_TRUE(memcmp(reinterpret_cast<char *>(key),
                     key_data_with_version.c_str(), key_len) == 0);
  my_free(key_type);
  key_type = NULL;
  my_free(key);
  key = NULL;
}

TEST_F(Keyring_api_test, FetchSystemKeyOnJustInitializedContainer) {
  char *key_type = NULL;
  size_t key_len = 0;
  void *key = NULL;

  EXPECT_EQ(mysql_key_fetch("percona_binlog", &key_type, NULL, &key, &key_len),
            0);
  ASSERT_TRUE(key == NULL);
}

TEST_F(Keyring_api_test, KeyGenerate) {
  EXPECT_EQ(mysql_key_generate("Robert_key", "AES", "Robert", 128), 0);
  char *key_type;
  size_t key_len;
  void *key;
  EXPECT_EQ(mysql_key_fetch("Robert_key", &key_type, "Robert", &key, &key_len),
            0);
  EXPECT_STREQ("AES", key_type);
  EXPECT_EQ(key_len, (size_t)128);
  // Try accessing the last byte of key
  char ch = ((char *)key)[key_len - 1];
  // Just to get rid of unused variable compiler error
  (void)ch;
  my_free(key);
  my_free(key_type);
}

TEST_F(Keyring_api_test, InitWithDifferentKeyringFile) {
  EXPECT_EQ(
      mysql_key_store("Robert_key", "AES", "Robert", sample_key_data.c_str(),
                      sample_key_data.length() + 1),
      0);
  char *key_type;
  size_t key_len;
  void *key;
  EXPECT_EQ(mysql_key_fetch("Robert_key", &key_type, "Robert", &key, &key_len),
            0);
  EXPECT_STREQ("AES", key_type);
  EXPECT_EQ(key_len, sample_key_data.length() + 1);
  ASSERT_TRUE(memcmp((char *)key, sample_key_data.c_str(), key_len) == 0);
  my_free(key_type);
  key_type = NULL;
  my_free(key);
  key = NULL;
  delete[] keyring_filename;
  keyring_filename = new char[strlen("./new_keyring") + 1];
  strcpy(keyring_filename, "./new_keyring");
  remove(keyring_filename);
  keyring_file_data_value = keyring_filename;
  keyring_deinit_with_mock_logger();
  keyring_init_with_mock_logger();
  EXPECT_EQ(mysql_key_fetch("Robert_key", &key_type, "Robert", &key, &key_len),
            0);
  ASSERT_TRUE(key == NULL);
  EXPECT_EQ(
      mysql_key_store("Robert_key_new", "AES", "Robert",
                      sample_key_data.c_str(), sample_key_data.length() + 1),
      0);
  delete[] keyring_filename;
  keyring_filename = new char[strlen("./keyring") + 1];
  strcpy(keyring_filename, "./keyring");
  keyring_file_data_value = keyring_filename;
  keyring_deinit_with_mock_logger();
  keyring_init_with_mock_logger();
  EXPECT_EQ(
      mysql_key_fetch("Robert_key_new", &key_type, "Robert", &key, &key_len),
      0);
  ASSERT_TRUE(key == NULL);
  EXPECT_EQ(mysql_key_fetch("Robert_key", &key_type, "Robert", &key, &key_len),
            0);
  EXPECT_STREQ("AES", key_type);
  EXPECT_EQ(key_len, sample_key_data.length() + 1);
  ASSERT_TRUE(memcmp((char *)key, sample_key_data.c_str(), key_len) == 0);
  my_free(key_type);
  key_type = NULL;
  my_free(key);
  key = NULL;
  delete[] keyring_filename;
  keyring_filename = new char[strlen("./new_keyring") + 1];
  strcpy(keyring_filename, "./new_keyring");
  keyring_file_data_value = keyring_filename;
  keyring_deinit_with_mock_logger();
  keyring_init_with_mock_logger();
  EXPECT_EQ(
      mysql_key_fetch("Robert_key_new", &key_type, "Robert", &key, &key_len),
      0);
  EXPECT_STREQ("AES", key_type);
  EXPECT_EQ(key_len, sample_key_data.length() + 1);
  ASSERT_TRUE(memcmp((char *)key, sample_key_data.c_str(), key_len) == 0);
  my_free(key_type);
  key_type = NULL;
  my_free(key);
  key = NULL;
  remove("./new_keyring");
  // backup will stay as adding percona_binlog key will be unsuccessful - we
  // have already added it in keyring
  remove("./new_keyring.backup");
}

TEST_F(Keyring_api_test, NullUser) {
  EXPECT_EQ(mysql_key_store("Robert_key", "AES", NULL, sample_key_data.c_str(),
                            sample_key_data.length() + 1),
            0);
  char *key_type;
  size_t key_len;
  void *key;
  EXPECT_EQ(mysql_key_fetch("Robert_key", &key_type, NULL, &key, &key_len), 0);
  EXPECT_STREQ("AES", key_type);
  EXPECT_EQ(key_len, sample_key_data.length() + 1);
  ASSERT_TRUE(memcmp((char *)key, sample_key_data.c_str(), key_len) == 0);
  my_free(key_type);
  key_type = NULL;
  my_free(key);
  key = NULL;
  EXPECT_EQ(mysql_key_store("Robert_key", "RSA", NULL, sample_key_data.c_str(),
                            sample_key_data.length() + 1),
            1);
  EXPECT_EQ(mysql_key_store("Kamil_key", "AES", NULL, sample_key_data.c_str(),
                            sample_key_data.length() + 1),
            0);
  EXPECT_EQ(mysql_key_fetch("Kamil_key", &key_type, NULL, &key, &key_len), 0);
  EXPECT_STREQ("AES", key_type);
  EXPECT_EQ(key_len, sample_key_data.length() + 1);
  ASSERT_TRUE(memcmp((char *)key, sample_key_data.c_str(), key_len) == 0);
  my_free(key_type);
  key_type = NULL;
  my_free(key);
  key = NULL;
  std::string arturs_key_data = "Artur";
  EXPECT_EQ(
      mysql_key_store("Artur_key", "AES", "Artur", arturs_key_data.c_str(),
                      arturs_key_data.length() + 1),
      0);
  EXPECT_EQ(mysql_key_fetch("Artur_key", &key_type, "Artur", &key, &key_len),
            0);
  EXPECT_STREQ("AES", key_type);
  EXPECT_EQ(key_len, arturs_key_data.length() + 1);
  ASSERT_TRUE(memcmp((char *)key, arturs_key_data.c_str(), key_len) == 0);
  my_free(key_type);
  key_type = NULL;
  my_free(key);
  key = NULL;
  EXPECT_EQ(mysql_key_remove("Robert_key", NULL), 0);
  EXPECT_EQ(mysql_key_fetch("Robert_key", &key_type, "Robert", &key, &key_len),
            0);
  ASSERT_TRUE(key == NULL);
  EXPECT_EQ(mysql_key_fetch("Artur_key", &key_type, "Artur", &key, &key_len),
            0);
  EXPECT_STREQ("AES", key_type);
  EXPECT_EQ(key_len, arturs_key_data.length() + 1);
  ASSERT_TRUE(memcmp((char *)key, arturs_key_data.c_str(), key_len) == 0);
  my_free(key_type);
  key_type = NULL;
  my_free(key);
  key = NULL;
}

// HAVE_UBSAN: undefined behaviour in gmock.
#if !defined(HAVE_UBSAN)
TEST_F(Keyring_api_test, NullKeyId) {
  EXPECT_CALL(*((Mock_logger *)logger.get()),
              log(ERROR_LEVEL,
                  StrEq("Error while storing key: key_id cannot be empty")));
  EXPECT_EQ(mysql_key_store(NULL, "AES", "Robert", sample_key_data.c_str(),
                            sample_key_data.length() + 1),
            1);
  EXPECT_CALL(*((Mock_logger *)logger.get()),
              log(ERROR_LEVEL,
                  StrEq("Error while storing key: key_id cannot be empty")));
  EXPECT_EQ(mysql_key_store(NULL, "AES", NULL, sample_key_data.c_str(),
                            sample_key_data.length() + 1),
            1);
  EXPECT_CALL(*((Mock_logger *)logger.get()),
              log(ERROR_LEVEL,
                  StrEq("Error while storing key: key_id cannot be empty")));
  EXPECT_EQ(mysql_key_store("", "AES", "Robert", sample_key_data.c_str(),
                            sample_key_data.length() + 1),
            1);
  EXPECT_CALL(*((Mock_logger *)logger.get()),
              log(ERROR_LEVEL,
                  StrEq("Error while storing key: key_id cannot be empty")));
  EXPECT_EQ(mysql_key_store("", "AES", NULL, sample_key_data.c_str(),
                            sample_key_data.length() + 1),
            1);
  char *key_type;
  size_t key_len;
  void *key;
  EXPECT_CALL(*((Mock_logger *)logger.get()),
              log(ERROR_LEVEL,
                  StrEq("Error while fetching key: key_id cannot be empty")));
  EXPECT_EQ(mysql_key_fetch(NULL, &key_type, "Robert", &key, &key_len), 1);
  EXPECT_CALL(*((Mock_logger *)logger.get()),
              log(ERROR_LEVEL,
                  StrEq("Error while fetching key: key_id cannot be empty")));
  EXPECT_EQ(mysql_key_fetch(NULL, &key_type, NULL, &key, &key_len), 1);
  EXPECT_CALL(*((Mock_logger *)logger.get()),
              log(ERROR_LEVEL,
                  StrEq("Error while fetching key: key_id cannot be empty")));
  EXPECT_EQ(mysql_key_fetch("", &key_type, "Robert", &key, &key_len), 1);
  EXPECT_CALL(*((Mock_logger *)logger.get()),
              log(ERROR_LEVEL,
                  StrEq("Error while fetching key: key_id cannot be empty")));
  EXPECT_EQ(mysql_key_fetch("", &key_type, NULL, &key, &key_len), 1);

  EXPECT_CALL(*((Mock_logger *)logger.get()),
              log(ERROR_LEVEL,
                  StrEq("Error while removing key: key_id cannot be empty")));
  EXPECT_EQ(mysql_key_remove(NULL, "Robert"), 1);
  EXPECT_CALL(*((Mock_logger *)logger.get()),
              log(ERROR_LEVEL,
                  StrEq("Error while removing key: key_id cannot be empty")));
  EXPECT_EQ(mysql_key_remove(NULL, NULL), 1);
  EXPECT_CALL(*((Mock_logger *)logger.get()),
              log(ERROR_LEVEL,
                  StrEq("Error while removing key: key_id cannot be empty")));
  EXPECT_EQ(mysql_key_remove("", "Robert"), 1);
  EXPECT_CALL(*((Mock_logger *)logger.get()),
              log(ERROR_LEVEL,
                  StrEq("Error while removing key: key_id cannot be empty")));
  EXPECT_EQ(mysql_key_remove("", NULL), 1);

  EXPECT_CALL(*((Mock_logger *)logger.get()),
              log(ERROR_LEVEL,
                  StrEq("Error while generating key: key_id cannot be empty")));
  EXPECT_EQ(mysql_key_generate(NULL, "AES", "Robert", 128), 1);
  EXPECT_CALL(*((Mock_logger *)logger.get()),
              log(ERROR_LEVEL,
                  StrEq("Error while generating key: key_id cannot be empty")));
  EXPECT_EQ(mysql_key_generate(NULL, "AES", NULL, 128), 1);
  EXPECT_CALL(*((Mock_logger *)logger.get()),
              log(ERROR_LEVEL,
                  StrEq("Error while generating key: key_id cannot be empty")));
  EXPECT_EQ(mysql_key_generate("", "AES", "Robert", 128), 1);
  EXPECT_CALL(*((Mock_logger *)logger.get()),
              log(ERROR_LEVEL,
                  StrEq("Error while generating key: key_id cannot be empty")));
  EXPECT_EQ(mysql_key_generate("", "AES", NULL, 128), 1);
}
#endif  // HAVE_UBSAN

}  // namespace keyring__api_unittest<|MERGE_RESOLUTION|>--- conflicted
+++ resolved
@@ -21,426 +21,7 @@
    Foundation, Inc., 51 Franklin St, Fifth Floor, Boston, MA 02110-1301  USA */
 
 #include <gmock/gmock.h>
-<<<<<<< HEAD
 #include <gtest/gtest.h>
-=======
-#include <sql_plugin_ref.h>
-#include "keyring.cc"
-#include "keyring_impl.cc"
-#include "mock_logger.h"
-
-namespace keyring__api_unittest
-{
-  using ::testing::StrEq;
-  using namespace keyring;
-
-  class Keyring_api_test : public ::testing::Test
-  {
-  public:
-    Keyring_api_test()
-    {}
-    ~Keyring_api_test()
-    {
-      delete[] plugin_name;
-      delete[] keyring_filename;
-    }
-  protected:
-    virtual void SetUp()
-    {
-      plugin_name= new char[strlen("FakeKeyring") + 1];
-      strcpy(plugin_name, "FakeKeyring");
-      keyring_filename= new char[strlen("./keyring") + 1];
-      strcpy(keyring_filename, "./keyring");
-
-      plugin_info.name.str= plugin_name;
-      plugin_info.name.length= strlen(plugin_name);
-      keyring_file_data_value= keyring_filename;
-
-      remove(keyring_file_data_value);
-      remove("./keyring.backup");
-
-      keyring_init_with_mock_logger();
-
-      key_memory_KEYRING= PSI_NOT_INSTRUMENTED;
-      key_LOCK_keyring= PSI_NOT_INSTRUMENTED;
-      sample_key_data= "Robi";
-    }
-    virtual void TearDown()
-    {
-      keyring_deinit_with_mock_logger();
-      remove(keyring_file_data_value);
-      remove("./keyring.backup");
-    }
-  protected:
-    void keyring_init_with_mock_logger();
-    void keyring_deinit_with_mock_logger();
-
-    std::string sample_key_data;
-    char *plugin_name;
-    char *keyring_filename;
-    st_plugin_int plugin_info; //for Logger initialization
-  };
-
-  void Keyring_api_test::keyring_init_with_mock_logger()
-  {
-    ASSERT_TRUE(keyring_init(&plugin_info) == 0);
-    //use MockLogger instead of Logger
-    logger.reset(new Mock_logger());
-  }
-
-  void Keyring_api_test::keyring_deinit_with_mock_logger()
-  {
-    keyring_deinit(NULL);
-  }
-
-  TEST_F(Keyring_api_test, StoreFetchRemove)
-  {
-    EXPECT_EQ(mysql_key_store("Robert_key", "AES", "Robert", sample_key_data.c_str(),
-                              sample_key_data.length() + 1), 0);
-    char *key_type;
-    size_t key_len;
-    void *key;
-    EXPECT_EQ(mysql_key_fetch("Robert_key", &key_type, "Robert", &key,
-                              &key_len), 0);
-    EXPECT_STREQ("AES", key_type);
-    EXPECT_EQ(key_len, sample_key_data.length() + 1);
-    ASSERT_TRUE(memcmp((char *)key, sample_key_data.c_str(), key_len) == 0);
-    my_free(key_type);
-    key_type= NULL;
-    my_free(key);
-    key= NULL;
-    EXPECT_EQ(mysql_key_remove("Robert_key", "Robert"), 0);
-    //make sure the key was removed - fetch it
-    EXPECT_EQ(mysql_key_fetch("Robert_key", &key_type, "Robert", &key,
-                              &key_len), 0);
-    ASSERT_TRUE(key == NULL);
-  }
-
-  TEST_F(Keyring_api_test, CheckIfInmemoryKeyIsXORed)
-  {
-    EXPECT_EQ(mysql_key_store("Robert_key", "AES", "Robert", sample_key_data.c_str(),
-                              sample_key_data.length() + 1), 0);
-
-    Key key_id("Robert_key", NULL, "Robert",NULL,0);
-    IKey* fetched_key= keys->fetch_key(&key_id);
-    ASSERT_TRUE(fetched_key != NULL);
-    std::string expected_key_signature= "Robert_keyRobert";
-    EXPECT_STREQ(fetched_key->get_key_signature()->c_str(), expected_key_signature.c_str());
-    EXPECT_EQ(fetched_key->get_key_signature()->length(), expected_key_signature.length());
-    uchar* key_data_fetched= fetched_key->get_key_data();
-    size_t key_data_fetched_size= fetched_key->get_key_data_size();
-    EXPECT_STREQ("AES", fetched_key->get_key_type()->c_str());
-
-    //make sure that the key was xored before it was put into keys_container, i.e.
-    //the fetched key data is not equal to the key data that was stored
-    EXPECT_STRNE(sample_key_data.c_str(), reinterpret_cast<const char*>(key_data_fetched));
-    ASSERT_TRUE(sample_key_data.length() + 1 == key_data_fetched_size);
-
-    //now xor to get the data that was stored
-    fetched_key->xor_data();
-    EXPECT_STREQ(sample_key_data.c_str(), reinterpret_cast<const char*>(key_data_fetched));
-    ASSERT_TRUE(sample_key_data.length() + 1 == key_data_fetched_size);
-    my_free(fetched_key->release_key_data());
-  }
-
-  TEST_F(Keyring_api_test, FetchNotExisting)
-  {
-    char *key_type= NULL;
-    void *key= NULL;
-    size_t key_len= 0;
-    EXPECT_EQ(mysql_key_fetch("Robert_key", &key_type, "Robert", &key,
-                              &key_len), 0);
-    ASSERT_TRUE(key == NULL);
-  }
-
-  TEST_F(Keyring_api_test, RemoveNotExisting)
-  {
-    EXPECT_EQ(mysql_key_remove("Robert_key", "Robert"), 1);
-  }
-
-  TEST_F(Keyring_api_test, StoreFetchNotExisting)
-  {
-    EXPECT_EQ(mysql_key_store("Robert_key", "AES", "Robert", sample_key_data.c_str(),
-                              sample_key_data.length() + 1), 0);
-    char *key_type;
-    size_t key_len;
-    void *key;
-    EXPECT_EQ(mysql_key_fetch("NotExisting", &key_type, "Robert", &key, &key_len), 0);
-    ASSERT_TRUE(key == NULL);
-  }
-
-  TEST_F(Keyring_api_test, StoreStoreStoreFetchRemove)
-  {
-    std::string key_data1("Robi1");
-    std::string key_data2("Robi2");
-
-    EXPECT_EQ(mysql_key_store("Robert_key", "AES", "Robert", sample_key_data.c_str(),
-                              sample_key_data.length() + 1), 0);
-    EXPECT_EQ(mysql_key_store("Robert_key1", "AES", "Robert", key_data1.c_str(),
-                              key_data1.length() + 1), 0);
-    EXPECT_EQ(mysql_key_store("Robert_key2", "AES", "Robert", key_data2.c_str(),
-                              key_data2.length() + 1), 0);
-    char *key_type;
-    size_t key_len;
-    void *key;
-    EXPECT_EQ(mysql_key_fetch("Robert_key1", &key_type, "Robert", &key,
-                              &key_len), 0);
-    EXPECT_STREQ("AES", key_type);
-    EXPECT_EQ(key_len, key_data1.length() + 1);
-    ASSERT_TRUE(memcmp((char *)key, key_data1.c_str(), key_len) == 0);
-    my_free(key_type);
-    key_type= NULL;
-    my_free(key);
-    key= NULL;
-    EXPECT_EQ(mysql_key_remove("Robert_key2", "Robert"), 0);
-    // make sure the key was removed - fetch it
-    EXPECT_EQ(mysql_key_fetch("Robert_key2", &key_type, "Robert", &key,
-                              &key_len), 0);
-    ASSERT_TRUE(key == NULL);
-  }
-
-  TEST_F(Keyring_api_test, StoreValidTypes)
-  {
-    EXPECT_EQ(mysql_key_store("Robert_key", "AES", "Robert", sample_key_data.c_str(),
-                              sample_key_data.length() + 1), 0);
-   EXPECT_EQ(mysql_key_store("Robert_key3", "RSA", "Robert", sample_key_data.c_str(),
-                              sample_key_data.length() + 1), 0);
-    EXPECT_EQ(mysql_key_store("Robert_key4", "DSA", "Robert", sample_key_data.c_str(),
-                              sample_key_data.length() + 1), 0);
-  }
-
-  TEST_F(Keyring_api_test, StoreInvalidType)
-  {
-    EXPECT_CALL(*((Mock_logger *)logger.get()), log(MY_ERROR_LEVEL, StrEq("Error while storing key: invalid key_type")));
-    EXPECT_EQ(mysql_key_store("Robert_key", "YYY", "Robert", sample_key_data.c_str(),
-                              sample_key_data.length() + 1), 1);
-    char *key_type;
-    size_t key_len;
-    void *key;
-    EXPECT_EQ(mysql_key_fetch("Robert_key", &key_type, "Robert", &key,
-                              &key_len), 0);
-    ASSERT_TRUE(key == NULL);
-  }
-
-  TEST_F(Keyring_api_test, StoreTwiceTheSameDifferentTypes)
-  {
-    EXPECT_EQ(mysql_key_store("Robert_key", "AES", "Robert", sample_key_data.c_str(),
-                              sample_key_data.length() + 1), 0);
-    EXPECT_EQ(mysql_key_store("Robert_key", "RSA", "Robert", sample_key_data.c_str(),
-                              sample_key_data.length() + 1), 1);
-  }
-
-  TEST_F(Keyring_api_test, StorePBStoreSKFetchPBRemovePB)
-  {
-    EXPECT_EQ(mysql_key_store("percona_binlog", "AES", NULL, sample_key_data.c_str(),
-                              sample_key_data.length() + 1), 0);
-    EXPECT_EQ(mysql_key_store("percona_RGRGRG_1", "AES", NULL, "1234_",
-                              strlen("1234_") + 1), 0);
-    char *key_type= NULL;
-    size_t key_len= 0;
-    void *key= NULL;
-    EXPECT_EQ(mysql_key_fetch("percona_binlog", &key_type, NULL, &key,
-                              &key_len), 0);
-    EXPECT_STREQ("AES", key_type);
-    std::string key_data_with_version= "0:" + sample_key_data;
-    EXPECT_EQ(key_len, key_data_with_version.length() + 1);
-    ASSERT_TRUE(memcmp(reinterpret_cast<char*>(key), key_data_with_version.c_str(), key_len) == 0);
-    my_free(key_type);
-    key_type= NULL;
-    my_free(key);
-    key= NULL;
-    EXPECT_EQ(mysql_key_remove("percona_binlog", NULL), 1);
-    // make sure the key was not removed - fetch it
-    EXPECT_EQ(mysql_key_fetch("percona_binlog", &key_type, NULL, &key,
-                              &key_len), 0);
-    EXPECT_STREQ("AES", key_type);
-    EXPECT_EQ(key_len, key_data_with_version.length() + 1);
-    ASSERT_TRUE(memcmp(reinterpret_cast<char*>(key), key_data_with_version.c_str(), key_len) == 0);
-    my_free(key_type);
-    my_free(key);
-  }
-
-  TEST_F(Keyring_api_test, GeneratePBFetchPBRotatePBFetchPB)
-  {
-    EXPECT_EQ(mysql_key_generate("percona_binlog", "AES", NULL, 16), 0);
-
-    char *key_type= NULL;
-    size_t key_len= 0;
-    void *key_ver0= NULL;
-    EXPECT_EQ(mysql_key_fetch("percona_binlog", &key_type, NULL, &key_ver0,
-                              &key_len), 0);
-    EXPECT_STREQ("AES", key_type);
-    EXPECT_EQ(key_len, static_cast<size_t>(18));
-    ASSERT_TRUE(memcmp(reinterpret_cast<char*>(key_ver0), "0:", 2) == 0);
-    my_free(key_type);
-    key_type= NULL;
-
-    void *key_ver1= NULL;
-    EXPECT_EQ(mysql_key_generate("percona_binlog", "AES", NULL, 16), 0);
-
-    EXPECT_EQ(mysql_key_fetch("percona_binlog", &key_type, NULL, &key_ver1,
-                              &key_len), 0);
-    EXPECT_STREQ("AES", key_type);
-    EXPECT_EQ(key_len, static_cast<size_t>(18));
-    ASSERT_TRUE(memcmp(reinterpret_cast<char*>(key_ver1), "1:", 2) == 0);
-    my_free(key_type);
-    key_type= NULL;
-
-    // make sure that rotated key is different than the original one
-    ASSERT_TRUE(memcmp(reinterpret_cast<char*>(key_ver0) + 2, reinterpret_cast<char*>(key_ver1) + 2, 16) != 0);
-
-    my_free(key_ver0);
-    my_free(key_ver1);
-  }
-
-  TEST_F(Keyring_api_test, GeneratePBRotatePBFetchFirstVersionFetchLatestPB)
-  {
-    EXPECT_EQ(mysql_key_generate("percona_binlog", "AES", NULL, 16), 0);
-
-    EXPECT_EQ(mysql_key_generate("percona_binlog", "AES", NULL, 16), 0);
-
-    char *key_type= NULL;
-    size_t key_len= 0;
-    void *key_ver0= NULL;
-
-    EXPECT_EQ(mysql_key_fetch("percona_binlog:0", &key_type, NULL, &key_ver0,
-                              &key_len), 0);
-    EXPECT_STREQ("AES", key_type);
-    EXPECT_EQ(key_len, static_cast<size_t>(16));
-    my_free(key_type);
-    key_type= NULL;
-
-    void *key_ver1= NULL;
-
-    EXPECT_EQ(mysql_key_fetch("percona_binlog", &key_type, NULL, &key_ver1,
-                              &key_len), 0);
-    EXPECT_STREQ("AES", key_type);
-    EXPECT_EQ(key_len, static_cast<size_t>(18));
-    ASSERT_TRUE(memcmp(reinterpret_cast<char*>(key_ver1), "1:", 2) == 0);
-    my_free(key_type);
-    key_type= NULL;
-
-    // make sure that rotated key is different than the original one
-    // + 2 to skip key version of retrieved latest percona_binlog key
-    ASSERT_TRUE(memcmp(reinterpret_cast<char*>(key_ver0), reinterpret_cast<char*>(key_ver1) + 2, 16) != 0);
-
-    my_free(key_ver0);
-    my_free(key_ver1);
-  }
-
-  TEST_F(Keyring_api_test, StorePBRotatePBFetchFirstVersionFetchLatestPB)
-  {
-    std::string percona_binlog_key_ver0_data("key_ver0");
-
-    EXPECT_EQ(mysql_key_store("percona_binlog", "AES", NULL, percona_binlog_key_ver0_data.c_str(),
-                              percona_binlog_key_ver0_data.length() + 1), 0);
-
-    std::string percona_binlog_key_ver1_data("key_ver1");
-
-    EXPECT_EQ(mysql_key_store("percona_binlog", "AES", NULL, percona_binlog_key_ver1_data.c_str(),
-                              percona_binlog_key_ver1_data.length() + 1), 0);
-
-    char *key_type= NULL;
-    size_t key_len= 0;
-    void *key_ver0= NULL;
-
-    EXPECT_EQ(mysql_key_fetch("percona_binlog:0", &key_type, NULL, &key_ver0,
-                              &key_len), 0);
-    EXPECT_STREQ("AES", key_type);
-    EXPECT_EQ(key_len, percona_binlog_key_ver0_data.length() + 1);
-    ASSERT_TRUE(memcmp(reinterpret_cast<char*>(key_ver0), percona_binlog_key_ver0_data.c_str(), key_len) == 0);
-    my_free(key_type);
-    key_type= NULL;
-
-    void *key_ver1= NULL;
-
-    EXPECT_EQ(mysql_key_fetch("percona_binlog", &key_type, NULL, &key_ver1,
-                              &key_len), 0);
-    EXPECT_STREQ("AES", key_type);
-    EXPECT_EQ(key_len, percona_binlog_key_ver1_data.length() + 3);
-    std::string expected_percona_binlog_key_ver1_data_with_verion= "1:" + percona_binlog_key_ver1_data;
-    ASSERT_TRUE(memcmp(reinterpret_cast<char*>(key_ver1), expected_percona_binlog_key_ver1_data_with_verion.c_str(), key_len) == 0);
-    my_free(key_type);
-    key_type= NULL;
-
-    my_free(key_ver0);
-    my_free(key_ver1);
-  }
-
-  TEST_F(Keyring_api_test, RotatePBStoreSKFetchPBRotatePBFetchPBRotatePBRotateSKFetchPBFetchSK)
-  {
-    std::string percona_binlog_key_data_1("key1");
-
-    EXPECT_EQ(mysql_key_store("percona_binlog", "AES", NULL, percona_binlog_key_data_1.c_str(),
-                              percona_binlog_key_data_1.length() + 1), 0);
-
-    std::string percona_sk_data_1("system_key1");
-
-    EXPECT_EQ(mysql_key_store("percona_sk", "AES", NULL, percona_sk_data_1.c_str(),
-                              percona_sk_data_1.length() + 1), 0);
-
-    char *key_type= NULL;
-    size_t key_len= 0;
-    void *key= NULL;
-    EXPECT_EQ(mysql_key_fetch("percona_binlog", &key_type, NULL, &key,
-                              &key_len), 0);
-    EXPECT_STREQ("AES", key_type);
-    std::string key_data_with_version= "0:" + percona_binlog_key_data_1;
-    EXPECT_EQ(key_len, key_data_with_version.length() + 1);
-    ASSERT_TRUE(memcmp(reinterpret_cast<char*>(key), key_data_with_version.c_str(), key_len) == 0);
-    my_free(key_type);
-    key_type= NULL;
-    my_free(key);
-    key= NULL;
-
-    std::string percona_binlog_key_data_2("key2");
-
-    EXPECT_EQ(mysql_key_store("percona_binlog", "AES", NULL, percona_binlog_key_data_2.c_str(),
-                              percona_binlog_key_data_2.length() + 1), 0);
-
-    EXPECT_EQ(mysql_key_fetch("percona_binlog", &key_type, NULL, &key,
-                              &key_len), 0);
-    EXPECT_STREQ("AES", key_type);
-    key_data_with_version= "1:" + percona_binlog_key_data_2;
-    EXPECT_EQ(key_len, key_data_with_version.length() + 1);
-    ASSERT_TRUE(memcmp(reinterpret_cast<char*>(key), key_data_with_version.c_str(), key_len) == 0);
-    my_free(key_type);
-    key_type= NULL;
-    my_free(key);
-    key= NULL;
-
-    std::string percona_binlog_key_data_3("key3___");
-
-    EXPECT_EQ(mysql_key_store("percona_binlog", "AES", NULL, percona_binlog_key_data_3.c_str(),
-                              percona_binlog_key_data_3.length() + 1), 0);
-
-    std::string percona_sk_data_2("percona_sk_data2");
-
-    EXPECT_EQ(mysql_key_store("percona_sk", "AES", NULL, percona_sk_data_2.c_str(),
-                              percona_sk_data_2.length() + 1), 0);
-
-    EXPECT_EQ(mysql_key_fetch("percona_binlog", &key_type, NULL, &key,
-                              &key_len), 0);
-    EXPECT_STREQ("AES", key_type);
-    key_data_with_version= "2:" + percona_binlog_key_data_3;
-    EXPECT_EQ(key_len, key_data_with_version.length() + 1);
-    ASSERT_TRUE(memcmp(reinterpret_cast<char*>(key), key_data_with_version.c_str(), key_len) == 0);
-    my_free(key_type);
-    key_type= NULL;
-    my_free(key);
-    key= NULL;
-
-    EXPECT_EQ(mysql_key_fetch("percona_sk", &key_type, NULL, &key,
-                              &key_len), 0);
-    EXPECT_STREQ("AES", key_type);
-    key_data_with_version= "1:" + percona_sk_data_2;
-    EXPECT_EQ(key_len, key_data_with_version.length() + 1);
-    ASSERT_TRUE(memcmp(reinterpret_cast<char*>(key), key_data_with_version.c_str(), key_len) == 0);
-    my_free(key_type);
-    key_type= NULL;
-    my_free(key);
-    key= NULL;
->>>>>>> 05291179
 
 #include "lex_string.h"
 #include "my_inttypes.h"
@@ -765,7 +346,8 @@
   key_type = NULL;
 
   // make sure that rotated key is different than the original one
-  ASSERT_TRUE(memcmp(reinterpret_cast<char *>(key_ver1) + 2,
+  // + 2 to skip key version of retrieved latest percona_binlog key
+  ASSERT_TRUE(memcmp(reinterpret_cast<char *>(key_ver1),
                      reinterpret_cast<char *>(key_ver2) + 2, 16) != 0);
 
   my_free(key_ver1);
