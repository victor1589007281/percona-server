/* Copyright (c) 2011, 2017, Oracle and/or its affiliates. All rights reserved.

   This program is free software; you can redistribute it and/or modify
   it under the terms of the GNU General Public License as published by
   the Free Software Foundation; version 2 of the License.

   This program is distributed in the hope that it will be useful,
   but WITHOUT ANY WARRANTY; without even the implied warranty of
   MERCHANTABILITY or FITNESS FOR A PARTICULAR PURPOSE.  See the
   GNU General Public License for more details.

   You should have received a copy of the GNU General Public License
   along with this program; if not, write to the Free Software
   Foundation, Inc., 51 Franklin Street, Fifth Floor, Boston, MA 02110-1301, USA */

#ifndef MOCK_FIELD_TIMESTAMP_H
#define MOCK_FIELD_TIMESTAMP_H

#include "fake_table.h"
#include "field.h"

/*
  Strictly speaking not a mock class. Does not expect to be used in a
  certain way.

  Beware that the class creates manages its own TABLE instance.
*/
class Mock_field_timestamp : public Field_timestamp
{
  uchar null_byte;
  void initialize()
  {
    table = ::new Fake_TABLE(this);
    EXPECT_FALSE(table == NULL) << "Out of memory";
    ptr= buffer;
    memset(buffer, 0, PACK_LENGTH);
    null_ptr= &null_byte;
  }

public:
  uchar buffer[PACK_LENGTH];
  bool store_timestamp_called;

  Mock_field_timestamp(Field::utype utype) :
    Field_timestamp(NULL, // ptr_arg
                    0,    // len_arg
                    NULL, // null_ptr_arg
                    '\0', // null_bit_arg
                    utype,// unireg_check_arg
                    ""),  // field_name_arg
    null_byte(0),
    store_timestamp_called(false)
  {
    initialize();
  }

  Mock_field_timestamp() :
    Field_timestamp(NULL, 0, NULL, '\0', NONE, ""),
    null_byte(0),
    store_timestamp_called(false)
  {
    initialize();
  }

  timeval to_timeval()
  {
    timeval tm;
    int warnings= 0;
    get_timestamp(&tm, &warnings);
    EXPECT_EQ(0, warnings);
    return tm;
  }

  /* Averts ASSERT_COLUMN_MARKED_FOR_WRITE assertion. */
  void make_writable() { bitmap_set_bit(table->write_set, field_index); }

  void store_timestamp(const timeval *tm)
  {
    make_writable();
    Field_temporal_with_date_and_time::store_timestamp(tm);
    store_timestamp_called= true;
  }

<<<<<<< HEAD
  ~Mock_field_timestamp() { delete static_cast<Fake_TABLE *>(table); }
=======
  ~Mock_field_timestamp() { ::delete static_cast<Fake_TABLE*>(table); }
>>>>>>> b4e3fb57
};

#endif // MOCK_FIELD_TIMESTAMP_H<|MERGE_RESOLUTION|>--- conflicted
+++ resolved
@@ -81,11 +81,7 @@
     store_timestamp_called= true;
   }
 
-<<<<<<< HEAD
-  ~Mock_field_timestamp() { delete static_cast<Fake_TABLE *>(table); }
-=======
   ~Mock_field_timestamp() { ::delete static_cast<Fake_TABLE*>(table); }
->>>>>>> b4e3fb57
 };
 
 #endif // MOCK_FIELD_TIMESTAMP_H