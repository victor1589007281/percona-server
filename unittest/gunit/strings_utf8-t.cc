--- conflicted
+++ resolved
@@ -147,12 +147,8 @@
   char utf8_src[8];
 
   /* valid utf8 charaters, testing for boundry values */
-<<<<<<< HEAD
   utf8_src[0] = '\x00';
-=======
-  utf8_src[0]= '\x00';
-  utf8_src[1]= '\x00';
->>>>>>> 6b309f44
+  utf8_src[1] = '\x00';
   EXPECT_EQ(0U, system_charset_info->cset->ismbchar(system_charset_info,
                                                     utf8_src, utf8_src + 1));
 
@@ -526,12 +522,8 @@
   char utf8_src[8];
 
   /* valid utf8mb4 charaters, testing for boundry values */
-<<<<<<< HEAD
   utf8_src[0] = '\x00';
-=======
-  utf8_src[0]= '\x00';
-  utf8_src[1]= '\x00';
->>>>>>> 6b309f44
+  utf8_src[1] = '\x00';
   EXPECT_EQ(0U, system_charset_info->cset->ismbchar(system_charset_info,
                                                     utf8_src, utf8_src + 1));
   utf8_src[0] = '\x7f';
