/* Copyright (c) 2000, 2016, Oracle and/or its affiliates. All rights reserved.

   This program is free software; you can redistribute it and/or modify
   it under the terms of the GNU General Public License as published by
   the Free Software Foundation; version 2 of the License.

   This program is distributed in the hope that it will be useful,
   but WITHOUT ANY WARRANTY; without even the implied warranty of
   MERCHANTABILITY or FITNESS FOR A PARTICULAR PURPOSE.  See the
   GNU General Public License for more details.

   You should have received a copy of the GNU General Public License
   along with this program; if not, write to the Free Software
   Foundation, Inc., 51 Franklin St, Fifth Floor, Boston, MA 02110-1301  USA */

/* This file is originally from the mysql distribution. Coded by monty */

#include "sql_string.h"

#include "mysql_com.h"    // MAX_BIGINT_WIDTH

#include <algorithm>

using std::min;
using std::max;

#ifdef MYSQL_SERVER
extern "C" {
PSI_memory_key key_memory_String_value;
}
#endif

/*****************************************************************************
** String functions
*****************************************************************************/

bool String::real_alloc(size_t length)
{
  size_t arg_length= ALIGN_SIZE(length + 1);
  DBUG_ASSERT(arg_length > length);
  if (arg_length <= length)
    return true;                                 /* Overflow */
  m_length= 0;
  if (m_alloced_length < arg_length)
  {
    mem_free();
    if (!(m_ptr= static_cast<char*>(my_malloc(STRING_PSI_MEMORY_KEY,
                                              arg_length, MYF(MY_WME)))))
      return true;
    m_alloced_length= static_cast<uint32>(arg_length);
    m_is_alloced= true;
  }
  m_ptr[0]= 0;
  return false;
}


/**
   Allocates a new buffer on the heap for this String.

   - If the String's internal buffer is privately owned and heap allocated,
     one of the following is performed.

     - If the requested length is greater than what fits in the buffer, a new
       buffer is allocated, data moved and the old buffer freed.

     - If the requested length is less or equal to what fits in the buffer, a
       null character is inserted at the appropriate position.

   - If the String does not keep a private buffer on the heap:

      - If the requested length is greater than what fits in the buffer, or
        force_on_heap is true, a new buffer is allocated, data is copied.
      - If the requested length is less or equal to what fits in the buffer,
        and force_on_heap is false, a null character is inserted at the
        appropriate position.
 
   For C compatibility, the new string buffer is null terminated.

   @param alloc_length The requested string size in characters, excluding any
   null terminator.
   @param force_on_heap If the caller wants String's 'str' buffer to be on the
   heap in all cases.

   @retval false Either the copy operation is complete or, if the size of the
   new buffer is smaller than the currently allocated buffer (if one exists),
   no allocation occured.

   @retval true An error occured when attempting to allocate memory.
*/
bool String::mem_realloc(size_t alloc_length, bool force_on_heap)
{
  size_t len= ALIGN_SIZE(alloc_length + 1);
  DBUG_ASSERT(len > alloc_length);
  if (len <= alloc_length)
    return true;                                 /* Overflow */

  if (force_on_heap && !m_is_alloced)
  {
    /*
      Caller wants bytes on the heap, and the currently available bytes are
      not; they are thus irrelevant:
      */
    m_alloced_length= 0;
  }

  if (m_alloced_length < len)
  {
    // Available bytes are not enough.
    char *new_ptr;
    if (m_is_alloced)
    {
      if (!(new_ptr= static_cast<char*>(my_realloc(STRING_PSI_MEMORY_KEY,
                                                   m_ptr, len, MYF(MY_WME)))))
        return true;				// Signal error
    }
    else if ((new_ptr= static_cast<char*>(my_malloc(STRING_PSI_MEMORY_KEY,
                                                    len, MYF(MY_WME)))))
    {
      if (m_length > len - 1)
        m_length= 0;
      if (m_length > 0)
        memcpy(new_ptr, m_ptr, m_length);
      new_ptr[m_length]= 0;
      m_is_alloced= true;
    }
    else
      return true;			// Signal error
    m_ptr= new_ptr;
    m_alloced_length= static_cast<uint32>(len);
  }
  m_ptr[alloc_length]= 0;			// This make other funcs shorter
  return false;
}

/*
  Helper function for @see mem_realloc_exp.
 */
inline size_t String::next_realloc_exp_size(size_t sz)
{
  const size_t len= ALIGN_SIZE(sz + 1);
  const size_t ret=
    (m_is_alloced && m_alloced_length < len) ? sz + (m_length / 4) : sz;
  return ret;
}

/**
  This function is used by the various append() member functions, to ensure
  that append() has amortized constant cost. Once we have started to allocate
  buffer on the heap, we increase the buffer size exponentially, rather
  than linearly.

  @param alloc_length The requested string size in characters, excluding any
                      null terminator.

  @retval false Either the copy operation is complete or, if the size of the
  new buffer is smaller than the currently allocated buffer (if one exists),
  no allocation occured.

  @retval true An error occured when attempting to allocate memory.

  @see mem_realloc.
 */
bool String::mem_realloc_exp(size_t alloc_length)
{
  if (mem_realloc(next_realloc_exp_size(alloc_length)))
    return true;
  m_ptr[alloc_length]= '\0';
  return false;
}


bool String::set_int(longlong num, bool unsigned_flag, const CHARSET_INFO *cs)
{
  uint l= 20 * cs->mbmaxlen + 1;
  int base= unsigned_flag ? 10 : -10;

  if (alloc(l))
    return true;
  m_length=(uint32) (cs->cset->longlong10_to_str)(cs, m_ptr, l, base, num);
  m_charset= cs;
  return false;
}

bool String::set_real(double num,uint decimals, const CHARSET_INFO *cs)
{
  char buff[FLOATING_POINT_BUFFER];
  uint dummy_errors;
  size_t len;

  m_charset=cs;
  if (decimals >= NOT_FIXED_DEC)
  {
    len= my_gcvt(num, MY_GCVT_ARG_DOUBLE, static_cast<int>(sizeof(buff)) - 1,
                 buff, NULL);
    return copy(buff, len, &my_charset_latin1, cs, &dummy_errors);
  }
  len= my_fcvt(num, decimals, buff, NULL);
  return copy(buff, len, &my_charset_latin1, cs, &dummy_errors);
}


bool String::copy()
{
  if (!m_is_alloced)
  {
    m_alloced_length= 0;				// Force realloc
    return mem_realloc(m_length);
  }
  return false;
}

/**
   Copies the internal buffer from str. If this String has a private heap
   allocated buffer where new data does not fit, a new buffer is allocated
   before copying and the old buffer freed. Character set information is also
   copied.

   If str is the same as this and str doesn't own its buffer, a
   new buffer is allocated and it's owned by str.

   @param str The string whose internal buffer is to be copied.

   @retval false Success.
   @retval true Memory allocation failed.
*/
bool String::copy(const String &str)
{
  /*
    If &str == this and it owns the buffer, this operation is a no-op, so skip
    the meaningless copy. Otherwise if we do, we will read freed memory at
    the memmove call below.
  */
  if (&str == this && str.is_alloced())
    return false;

  /*
    If a String s doesn't own its buffer, here we should allocate
    a new buffer owned by s and copy the contents there. But alloc()
    will change this->m_ptr and this->m_length, and if this == &str, this
    will also change str->m_ptr and str->m_length, so we need to save
    these values first.
  */
  const size_t str_length= str.m_length;
  const char *str_ptr= str.m_ptr;
  if (alloc(str.m_length))
    return true;
  m_length= str_length;
  memmove(m_ptr, str_ptr, m_length);		// May be overlapping
  m_ptr[m_length]= 0;
  m_charset= str.m_charset;
  return false;
}

bool String::copy(const char *str, size_t arg_length, const CHARSET_INFO *cs)
{
  if (alloc(arg_length))
    return true;
  if ((m_length= arg_length))
    memcpy(m_ptr, str, arg_length);
  m_ptr[arg_length]= 0;
  m_charset= cs;
  return false;
}


/*
  Checks that the source string can be just copied to the destination string
  without conversion.

  SYNPOSIS

  needs_conversion()
  arg_length		Length of string to copy.
  from_cs		Character set to copy from
  to_cs			Character set to copy to
  uint32 *offset	Returns number of unaligned characters.

  RETURN
   0  No conversion needed
   1  Either character set conversion or adding leading  zeros
      (e.g. for UCS-2) must be done

  NOTE
  to_cs may be NULL for "no conversion" if the system variable
  character_set_results is NULL.
*/

bool String::needs_conversion(size_t arg_length,
			      const CHARSET_INFO *from_cs,
			      const CHARSET_INFO *to_cs,
			      size_t *offset)
{
  *offset= 0;
  if (!to_cs ||
      (to_cs == &my_charset_bin) ||
      (to_cs == from_cs) ||
      my_charset_same(from_cs, to_cs) ||
      ((from_cs == &my_charset_bin) &&
       (!(*offset=(arg_length % to_cs->mbminlen)))))
    return false;
  return true;
}


/*
  Checks that the source string can just be copied to the destination string
  without conversion.
  Unlike needs_conversion it will require conversion on incoming binary data
  to ensure the data are verified for vailidity first.

  @param arg_length   Length of string to copy.
  @param from_cs      Character set to copy from
  @param to_cs        Character set to copy to

  @return conversion needed
*/
bool String::needs_conversion_on_storage(size_t arg_length,
                                         const CHARSET_INFO *cs_from,
                                         const CHARSET_INFO *cs_to)
{
  size_t offset;
  return (needs_conversion(arg_length, cs_from, cs_to, &offset) ||
          /* force conversion when storing a binary string */
          (cs_from == &my_charset_bin &&
          /* into a non-binary destination */
           cs_to != &my_charset_bin &&
           /* and any of the following is true :*/
           (
            /* it's a variable length encoding */
            cs_to->mbminlen != cs_to->mbmaxlen ||
            /* longer than 2 bytes : neither 1 byte nor ucs2 */
            cs_to->mbminlen > 2 ||
            /* and is not a multiple of the char byte size */
            0 != (arg_length % cs_to->mbmaxlen)
           )
          )
         );
}


/*
  Copy a multi-byte character sets with adding leading zeros.

  SYNOPSIS

  copy_aligned()
  str			String to copy
  arg_length		Length of string. This should NOT be dividable with
			cs->mbminlen.
  offset		arg_length % cs->mb_minlength
  cs			Character set for 'str'

  NOTES
    For real multi-byte, ascii incompatible charactser sets,
    like UCS-2, add leading zeros if we have an incomplete character.
    Thus,
      SELECT _ucs2 0xAA
    will automatically be converted into
      SELECT _ucs2 0x00AA

  RETURN
    0  ok
    1  error
*/

bool String::copy_aligned(const char *str, size_t arg_length, size_t offset,
			  const CHARSET_INFO *cs)
{
  /* How many bytes are in incomplete character */
  offset= cs->mbminlen - offset; /* How many zeros we should prepend */
  DBUG_ASSERT(offset && offset != cs->mbminlen);

  size_t aligned_length= arg_length + offset;
  if (alloc(aligned_length))
    return true;

  /*
    Note, this is only safe for big-endian UCS-2.
    If we add little-endian UCS-2 sometimes, this code
    will be more complicated. But it's OK for now.
  */
  memset(m_ptr, 0, offset);
  memcpy(m_ptr + offset, str, arg_length);
  m_ptr[aligned_length]= 0;
  /* m_length is always >= 0 as arg_length is != 0 */
  m_length= aligned_length;
  m_charset= cs;
  return false;
}


bool String::set_or_copy_aligned(const char *str, size_t arg_length,
				 const CHARSET_INFO *cs)
{
  /* How many bytes are in incomplete character */
  size_t offset= (arg_length % cs->mbminlen); 

  if (!offset) /* All characters are complete, just copy */
  {
    set(str, arg_length, cs);
    return false;
  }
  return copy_aligned(str, arg_length, offset, cs);
}


/**
   Copies the character data into this String, with optional character set
   conversion.

   @return
   false ok
   true  Could not allocate result buffer

*/

bool String::copy(const char *str, size_t arg_length,
		  const CHARSET_INFO *from_cs, const CHARSET_INFO *to_cs, uint *errors)
{
  size_t offset;

  DBUG_ASSERT(!str || str != m_ptr);

  if (!needs_conversion(arg_length, from_cs, to_cs, &offset))
  {
    *errors= 0;
    return copy(str, arg_length, to_cs);
  }
  if ((from_cs == &my_charset_bin) && offset)
  {
    *errors= 0;
    return copy_aligned(str, arg_length, offset, to_cs);
  }
  size_t new_length= to_cs->mbmaxlen*arg_length;
  if (alloc(new_length))
    return true;
  m_length= copy_and_convert(m_ptr, new_length, to_cs,
                             str, arg_length, from_cs, errors);
  m_charset= to_cs;
  return false;
}


/*
  Set a string to the value of a latin1-string, keeping the original charset

  SYNOPSIS
    copy_or_set()
    str			String of a simple charset (latin1)
    arg_length		Length of string

  IMPLEMENTATION
    If string object is of a simple character set, set it to point to the
    given string.
    If not, make a copy and convert it to the new character set.

  RETURN
    0	ok
    1	Could not allocate result buffer

*/

bool String::set_ascii(const char *str, size_t arg_length)
{
  if (m_charset->mbminlen == 1)
  {
    set(str, arg_length, m_charset);
    return 0;
  }
  uint dummy_errors;
  return copy(str, arg_length, &my_charset_latin1, m_charset, &dummy_errors);
}


/* This is used by mysql.cc */

bool String::fill(size_t max_length,char fill_char)
{
  if (m_length > max_length)
    m_ptr[m_length= max_length]= 0;
  else
  {
    if (mem_realloc(max_length))
      return true;
    memset(m_ptr + m_length, fill_char, max_length - m_length);
    m_length= max_length;
  }
  return false;
}

void String::strip_sp()
{
   while (m_length && my_isspace(m_charset, m_ptr[m_length - 1]))
    m_length--;
}

bool String::append(const String &s)
{
  if (s.length())
  {
<<<<<<< HEAD
    if (mem_realloc_exp((m_length+s.length())))
=======
    DBUG_ASSERT(!this->uses_buffer_owned_by(&s));
    DBUG_ASSERT(!s.uses_buffer_owned_by(this));

    if (mem_realloc(m_length+s.length()))
>>>>>>> 5156be22
      return true;
    memcpy(m_ptr + m_length,s.ptr(), s.length());
    m_length+=s.length();
  }
  return false;
}


/*
  Append an ASCII string to the a string of the current character set
*/

bool String::append(const char *s, size_t arg_length)
{
  if (!arg_length)
    return false;

  /*
    For an ASCII incompatible string, e.g. UCS-2, we need to convert
  */
  if (m_charset->mbminlen > 1)
  {
    size_t add_length= arg_length * m_charset->mbmaxlen;
    uint dummy_errors;
    if (mem_realloc(m_length + add_length))
      return true;
    m_length+= copy_and_convert(m_ptr + m_length, add_length, m_charset,
                                s, arg_length, &my_charset_latin1,
                                &dummy_errors);
    return false;
  }

  /*
    For an ASCII compatinble string we can just append.
  */
  if (mem_realloc_exp(m_length + arg_length))
    return true;
  memcpy(m_ptr + m_length, s, arg_length);
  m_length+= arg_length;
  return false;
}


/*
  Append a 0-terminated ASCII string
*/

bool String::append(const char *s)
{
  return append(s, (uint) strlen(s));
}


/**
  Append an unsigned longlong to the string.
*/
bool String::append_ulonglong(ulonglong val)
{
  if (mem_realloc_exp(m_length + MAX_BIGINT_WIDTH + 2))
    return true;
  char *end= longlong10_to_str(val, m_ptr + m_length, 10);
  m_length= end - m_ptr;
  return false;
}


/**
  Append a signed longlong to the string.
*/
bool String::append_longlong(longlong val)
{
  if (mem_realloc(m_length + MAX_BIGINT_WIDTH + 2))
    return true;                              /* purecov: inspected */
  char *end= longlong10_to_str(val, m_ptr + m_length, -10);
  m_length= end - m_ptr;
  return false;
}


/*
  Append a string in the given charset to the string
  with character set recoding
*/

bool String::append(const char *s, size_t arg_length, const CHARSET_INFO *cs)
{
  size_t offset;

  if (needs_conversion(arg_length, cs, m_charset, &offset))
  {
    size_t add_length;
    if ((cs == &my_charset_bin) && offset)
    {
      DBUG_ASSERT(m_charset->mbminlen > offset);
      offset= m_charset->mbminlen - offset; // How many characters to pad
      add_length= arg_length + offset;
      if (mem_realloc_exp(m_length + add_length))
        return true;
      memset(m_ptr + m_length, 0, offset);
      memcpy(m_ptr + m_length + offset, s, arg_length);
      m_length+= add_length;
      return false;
    }

    add_length= arg_length / cs->mbminlen * m_charset->mbmaxlen;
    uint dummy_errors;
    if (mem_realloc_exp(m_length + add_length))
      return true;
    m_length+= copy_and_convert(m_ptr + m_length, add_length, m_charset,
                                s, arg_length, cs, &dummy_errors);
  }
  else
  {
    if (mem_realloc_exp(m_length + arg_length))
      return true;
    memcpy(m_ptr + m_length, s, arg_length);
    m_length+= arg_length;
  }
  return false;
}

bool String::append(IO_CACHE* file, size_t arg_length)
{
  if (mem_realloc(m_length + arg_length))
    return true;
  if (my_b_read(file, reinterpret_cast<uchar*>(m_ptr) + m_length, arg_length))
  {
    shrink(m_length);
    return true;
  }
  m_length+= arg_length;
  return false;
}


/**
  Append a parenthesized number to String.
  Used in various pieces of SHOW related code.

  @param nr     Number
  @param radix  Radix, optional parameter, 10 by default.
*/
bool String::append_parenthesized(long nr, int radix)
{
  char buff[64], *end;
  buff[0]= '(';
  end= int10_to_str(nr, buff + 1, radix);
  *end++ = ')';
  return append(buff, (uint) (end - buff));
}


bool String::append_with_prefill(const char *s, size_t arg_length,
                                 size_t full_length, char fill_char)
{
  size_t t_length= arg_length > full_length ? arg_length : full_length;

  if (mem_realloc(m_length + t_length))
    return true;
  if (full_length > arg_length)
  {
    t_length= full_length - arg_length;
    memset(m_ptr + m_length, fill_char, t_length);
    m_length= m_length + t_length;
  }
  append(s, arg_length);
  return false;
}

size_t String::numchars() const
{
  return m_charset->cset->numchars(m_charset, m_ptr, m_ptr + m_length);
}

size_t String::charpos(size_t i, size_t offset)
{
  if (i <= 0)
    return i;
  return m_charset->cset->charpos(m_charset, m_ptr + offset, m_ptr + m_length, i);
}

int String::strstr(const String &s, size_t offset)
{
  if (s.length()+offset <= m_length)
  {
    if (!s.length())
      return ((int) offset);	// Empty string is always found

    const char *str= m_ptr + offset;
    const char *search= s.ptr();
    const char *end= m_ptr + m_length - s.length() + 1;
    const char *search_end= s.ptr() + s.length();
skip:
    while (str != end)
    {
      if (*str++ == *search)
      {
        const char *i= str;
        const char *j= search + 1;
        while (j != search_end)
          if (*i++ != *j++) goto skip;
        return (int) (str - m_ptr) -1;
      }
    }
  }
  return -1;
}

/*
** Search string from end. Offset is offset to the end of string
*/

int String::strrstr(const String &s, size_t offset)
{
  if (s.length() <= offset && offset <= m_length)
  {
    if (!s.length())
      return static_cast<int>(offset); // Empty string is always found
    const char *str= m_ptr + offset - 1;
    const char *search= s.ptr() + s.length() - 1;

    const char *end= m_ptr + s.length() - 2;
    const char *search_end= s.ptr() - 1;
skip:
    while (str != end)
    {
      if (*str-- == *search)
      {
        const char *i= str;
        const char *j= search - 1;
        while (j != search_end)
          if (*i-- != *j--) goto skip;
        return (int) (i - m_ptr) +1;
      }
    }
  }
  return -1;
}

String String::substr(int offset, int count)
{
  int original_count = this->numchars();
  if (offset > original_count)
  {
    offset= original_count;
  }
  if (offset + count > original_count)
  {
    count= original_count - offset;
  }
  size_t bytes_offset= this->charpos(offset);

  return String(this->m_ptr + bytes_offset,
    this->charpos(offset + count) - bytes_offset, this->m_charset);
}

/*
  Replace substring with string
  If wrong parameter or not enough memory, do nothing
*/

bool String::replace(size_t offset, size_t arg_length,const String &to)
{
  return replace(offset, arg_length, to.ptr(), to.length());
}

bool String::replace(size_t offset, size_t arg_length,
                     const char *to, size_t to_length)
{
  long diff = static_cast<long>(to_length) - static_cast<long>(arg_length);
  if (offset+arg_length <= m_length)
  {
    if (diff < 0)
    {
      if (to_length)
        memcpy(m_ptr + offset, to, to_length);
      memmove(m_ptr + offset + to_length,
              m_ptr + offset + arg_length,
              m_length - offset - arg_length);
    }
    else
    {
      if (diff)
      {
        if (mem_realloc(m_length + diff))
          return true;
        memmove(m_ptr + offset + to_length,
                m_ptr + offset + arg_length,
                m_length - offset - arg_length);
      }
      if (to_length)
        memcpy(m_ptr + offset, to, to_length);
    }
    m_length+= diff;
  }
  return false;
}


// added by Holyfoot for "geometry" needs
int String::reserve(size_t space_needed, size_t grow_by)
{
  if (m_alloced_length < m_length + space_needed)
  {
    if (mem_realloc(m_alloced_length + max(space_needed, grow_by) - 1))
      return true;
  }
  return false;
}

void String::qs_append(const char *str, size_t len)
{
  memcpy(m_ptr + m_length, str, len + 1);
  m_length += len;
}

void String::qs_append(double d, size_t len)
{
  char *buff = m_ptr + m_length;
  m_length+= my_gcvt(d, MY_GCVT_ARG_DOUBLE, len, buff, NULL);
}

void String::qs_append(int i)
{
  char *buff= m_ptr + m_length;
  char *end= int10_to_str(i, buff, -10);
  m_length+= (int) (end-buff);
}

void String::qs_append(uint i)
{
  char *buff= m_ptr + m_length;
  char *end= int10_to_str(i, buff, 10);
  m_length+= (int) (end-buff);
}

/*
  Compare strings according to collation, without end space.

  SYNOPSIS
    sortcmp()
    s		First string
    t		Second string
    cs		Collation

  NOTE:
    Normally this is case sensitive comparison

  RETURN
  < 0	s < t
  0	s == t
  > 0	s > t
*/


int sortcmp(const String *s,const String *t, const CHARSET_INFO *cs)
{
 return cs->coll->strnncollsp(cs,
                              (uchar *) s->ptr(),s->length(),
                              (uchar *) t->ptr(),t->length(), 0);
}


/*
  Compare strings byte by byte. End spaces are also compared.

  SYNOPSIS
    stringcmp()
    s		First string
    t		Second string

  NOTE:
    Strings are compared as a stream of uchars

  RETURN
  < 0	s < t
  0	s == t
  > 0	s > t
*/


int stringcmp(const String *s,const String *t)
{
  size_t s_len= s->length();
  size_t t_len= t->length();
  size_t len= min(s_len, t_len);
  int cmp= (len == 0) ? 0 : memcmp(s->ptr(), t->ptr(), len);
  return (cmp) ? cmp : static_cast<int>(s_len) - static_cast<int>(t_len);
}

/**
  Makes a copy of a String's buffer unless it's already heap-allocated.

  If the buffer ('str') of 'from' is on the heap, this function returns
  'from', possibly re-allocated to be at least from_length bytes long.
  It is also the case if from==to or to==NULL.
  Otherwise, this function makes and returns a copy of "from" into "to"; the
  buffer of "to" is heap-allocated; a pre-condition is that \c from->str and
  \c to->str must point to non-overlapping buffers.
  The logic behind this complex design, is that a caller, typically a
  val_str() function, sometimes has an input String ('from') which buffer it
  wants to modify; but this String's buffer may or not be heap-allocated; if
  it's not heap-allocated it is possibly in static storage or belongs to an
  outer context, and thus should not be modified; in that case the caller
  wants a heap-allocated copy which it can freely modify.

  @param  to    destination string
  @param  from  source string
  @param  from_length  destination string will hold at least from_length bytes.
 */

String *copy_if_not_alloced(String *to,String *from, size_t from_length)
{
  if (from->m_is_alloced && from->m_alloced_length >= from_length)
    return from;
  if ((from->m_is_alloced && (from->m_alloced_length != 0)) || !to || from == to)
  {
    (void) from->mem_realloc(from_length,
                            true /* force heap allocation */);
    return from;
  }
  if (to->mem_realloc(from_length, true))
    return from;				// Actually an error

  // from and to should not be overlapping
  DBUG_ASSERT(!to->uses_buffer_owned_by(from));
  DBUG_ASSERT(!from->uses_buffer_owned_by(to));

  if ((to->m_length= min(from->m_length, from_length)))
    memcpy(to->m_ptr, from->m_ptr, to->m_length);
  to->m_charset=from->m_charset;
  return to;
}


/****************************************************************************
  Help functions
****************************************************************************/

/*
  copy a string,
  with optional character set conversion,
  with optional left padding (for binary -> UCS2 conversion)

  SYNOPSIS
    well_formed_copy_nchars()
    to			     Store result here
    to_length                Maxinum length of "to" string
    to_cs		     Character set of "to" string
    from		     Copy from here
    from_length		     Length of from string
    from_cs		     From character set
    nchars                   Copy not more that nchars characters
    well_formed_error_pos    Return position when "from" is not well formed
                             or NULL otherwise.
    cannot_convert_error_pos Return position where a not convertable
                             character met, or NULL otherwise.
    from_end_pos             Return position where scanning of "from"
                             string stopped.
  NOTES

  RETURN
    length of bytes copied to 'to'
*/


size_t well_formed_copy_nchars(const CHARSET_INFO *to_cs,
                               char *to, size_t to_length,
                               const CHARSET_INFO *from_cs,
                               const char *from, size_t from_length,
                               size_t nchars,
                               const char **well_formed_error_pos,
                               const char **cannot_convert_error_pos,
                               const char **from_end_pos)
{
  size_t res;

  if ((to_cs == &my_charset_bin) ||
      (from_cs == &my_charset_bin) ||
      (to_cs == from_cs) ||
      my_charset_same(from_cs, to_cs))
  {
    if (to_length < to_cs->mbminlen || !nchars)
    {
      *from_end_pos= from;
      *cannot_convert_error_pos= NULL;
      *well_formed_error_pos= NULL;
      return 0;
    }

    if (to_cs == &my_charset_bin)
    {
      res= min(min(nchars, to_length), from_length);
      memmove(to, from, res);
      *from_end_pos= from + res;
      *well_formed_error_pos= NULL;
      *cannot_convert_error_pos= NULL;
    }
    else
    {
      int well_formed_error;
      uint from_offset;

      if ((from_offset= (from_length % to_cs->mbminlen)) &&
          (from_cs == &my_charset_bin))
      {
        /*
          Copying from BINARY to UCS2 needs to prepend zeros sometimes:
          INSERT INTO t1 (ucs2_column) VALUES (0x01);
          0x01 -> 0x0001
        */
        uint pad_length= to_cs->mbminlen - from_offset;
        memset(to, 0, pad_length);
        memmove(to + pad_length, from, from_offset);
        /*
          In some cases left zero-padding can create an incorrect character.
          For example:
            INSERT INTO t1 (utf32_column) VALUES (0x110000);
          We'll pad the value to 0x00110000, which is a wrong UTF32 sequence!
          The valid characters range is limited to 0x00000000..0x0010FFFF.

          Make sure we didn't pad to an incorrect character.
        */
        if (to_cs->cset->well_formed_len(to_cs,
                                         to, to + to_cs->mbminlen, 1,
                                         &well_formed_error) !=
                                         to_cs->mbminlen)
        {
          *from_end_pos= *well_formed_error_pos= from;
          *cannot_convert_error_pos= NULL;
          return 0;
        }
        nchars--;
        from+= from_offset;
        from_length-= from_offset;
        to+= to_cs->mbminlen;
        to_length-= to_cs->mbminlen;
      }

      set_if_smaller(from_length, to_length);
      res= to_cs->cset->well_formed_len(to_cs, from, from + from_length,
                                        nchars, &well_formed_error);
      if (res > 0)
        memmove(to, from, res);
      *from_end_pos= from + res;
      *well_formed_error_pos= well_formed_error ? from + res : NULL;
      *cannot_convert_error_pos= NULL;
      if (from_offset)
        res+= to_cs->mbminlen;
    }
  }
  else
  {
    int cnvres;
    my_wc_t wc;
    my_charset_conv_mb_wc mb_wc= from_cs->cset->mb_wc;
    my_charset_conv_wc_mb wc_mb= to_cs->cset->wc_mb;
    const uchar *from_end= (const uchar*) from + from_length;
    uchar *to_end= (uchar*) to + to_length;
    char *to_start= to;
    *well_formed_error_pos= NULL;
    *cannot_convert_error_pos= NULL;

    for ( ; nchars; nchars--)
    {
      const char *from_prev= from;
      if ((cnvres= (*mb_wc)(from_cs, &wc, (uchar*) from, from_end)) > 0)
        from+= cnvres;
      else if (cnvres == MY_CS_ILSEQ)
      {
        if (!*well_formed_error_pos)
          *well_formed_error_pos= from;
        from++;
        wc= '?';
      }
      else if (cnvres > MY_CS_TOOSMALL)
      {
        /*
          A correct multibyte sequence detected
          But it doesn't have Unicode mapping.
        */
        if (!*cannot_convert_error_pos)
          *cannot_convert_error_pos= from;
        from+= (-cnvres);
        wc= '?';
      }
      else
        break;  // Not enough characters

outp:
      if ((cnvres= (*wc_mb)(to_cs, wc, (uchar*) to, to_end)) > 0)
        to+= cnvres;
      else if (cnvres == MY_CS_ILUNI && wc != '?')
      {
        if (!*cannot_convert_error_pos)
          *cannot_convert_error_pos= from_prev;
        wc= '?';
        goto outp;
      }
      else
      {
        from= from_prev;
        break;
      }
    }
    *from_end_pos= from;
    res= to - to_start;
  }
  return res;
}




void String::print(String *str)
{
  char *st= m_ptr;
  char *end= st + m_length;

  if (str->reserve(m_length))
    return;

  for (; st < end; st++)
  {
    uchar c= *st;
    switch (c)
    {
    case '\\':
      str->append(STRING_WITH_LEN("\\\\"));
      break;
    case '\0':
      str->append(STRING_WITH_LEN("\\0"));
      break;
    case '\'':
      str->append(STRING_WITH_LEN("\\'"));
      break;
    case '\n':
      str->append(STRING_WITH_LEN("\\n"));
      break;
    case '\r':
      str->append(STRING_WITH_LEN("\\r"));
      break;
    case '\032': // Ctrl-Z
      str->append(STRING_WITH_LEN("\\Z"));
      break;
    default:
      str->append(c);
    }
  }
}


/*
  Exchange state of this object and argument.

  SYNOPSIS
    String::swap()

  RETURN
    Target string will contain state of this object and vice versa.
*/

void String::swap(String &s)
{
  std::swap(m_ptr, s.m_ptr);
  std::swap(m_length, s.m_length);
  std::swap(m_alloced_length, s.m_alloced_length);
  std::swap(m_is_alloced, s.m_is_alloced);
  std::swap(m_charset, s.m_charset);
}


/**
  Convert string to printable ASCII string

  @details This function converts input string "from" replacing non-ASCII bytes
  with hexadecimal sequences ("\xXX") optionally appending "..." to the end of
  the resulting string.
  This function used in the ER_TRUNCATED_WRONG_VALUE_FOR_FIELD error messages,
  e.g. when a string cannot be converted to a result charset.


  @param    to          output buffer
  @param    to_len      size of the output buffer (8 bytes or greater)
  @param    from        input string
  @param    from_len    size of the input string
  @param    from_cs     input charset
  @param    nbytes      maximal number of bytes to convert (from_len if 0)

  @return   number of bytes in the output string
*/

size_t convert_to_printable(char *to, size_t to_len,
                            const char *from, size_t from_len,
                            const CHARSET_INFO *from_cs, size_t nbytes /*= 0*/)
{
  /* needs at least 8 bytes for '\xXX...' and zero byte */
  DBUG_ASSERT(to_len >= 8);

  char *t= to;
  char *t_end= to + to_len - 1; // '- 1' is for the '\0' at the end
  const char *f= from;
  const char *f_end= from + (nbytes ? min(from_len, nbytes) : from_len);
  char *dots= to; // last safe place to append '...'

  if (!f || t == t_end)
    return 0;

  for (; t < t_end && f < f_end; f++)
  {
    /*
      If the source string is ASCII compatible (mbminlen==1)
      and the source character is in ASCII printable range (0x20..0x7F),
      then display the character as is.

      Otherwise, if the source string is not ASCII compatible (e.g. UCS2),
      or the source character is not in the printable range,
      then print the character using HEX notation.
    */
    if (((unsigned char) *f) >= 0x20 &&
        ((unsigned char) *f) <= 0x7F &&
        from_cs->mbminlen == 1)
    {
      *t++= *f;
    }
    else
    {
      if (t_end - t < 4) // \xXX
        break;
      *t++= '\\';
      *t++= 'x';
      *t++= _dig_vec_upper[((unsigned char) *f) >> 4];
      *t++= _dig_vec_upper[((unsigned char) *f) & 0x0F];
    }
    if (t_end - t >= 3) // '...'
      dots= t;
  }
  if (f < from + from_len)
    memcpy(dots, STRING_WITH_LEN("...\0"));
  else
    *t= '\0';
  return t - to;
}


/**
  Convert a buffer to printable HEX encoded string
  For eg: ABCDEF1234


  @param    to          output buffer
  @param    to_len      size of the output buffer (from_len*2 + 1 or greater)
  @param    from        input buffer
  @param    from_len    size of the input buffer

  @return   number of bytes in the output string
*/
size_t bin_to_hex_str(char *to, size_t to_len, char *from, size_t from_len)
{
  char *out;
  char *in;
  size_t i;

  if (to_len < ((from_len * 2) + 1))
    return 0 ;

  out= to;
  in= from;

  for (i=0; i < from_len; i++, in++)
  {
    *out++=_dig_vec_upper[((unsigned char) *in) >> 4];
    *out++=_dig_vec_upper[((unsigned char) *in) & 0xF];
  }

  *out= '\0';

  return out - to;
}

/**
  Check if an input byte sequence is a valid character string of a given charset

  @param cs                     The input character set.
  @param str                    The input byte sequence to validate.
  @param length                 A byte length of the str.
  @param [out] valid_length     A byte length of a valid prefix of the str.
  @param [out] length_error     True in the case of a character length error:
                                some byte[s] in the input is not a valid
                                prefix for a character, i.e. the byte length
                                of that invalid character is undefined.

  @retval true if the whole input byte sequence is a valid character string.
               The length_error output parameter is undefined.

  @return
    if the whole input byte sequence is a valid character string
    then
        return false
    else
        if the length of some character in the input is undefined (MY_CS_ILSEQ)
           or the last character is truncated (MY_CS_TOOSMALL)
        then
            *length_error= true; // fatal error!
        else
            *length_error= false; // non-fatal error: there is no wide character
                                  // encoding for some input character
        return true
*/
bool validate_string(const CHARSET_INFO *cs, const char *str, uint32 length,
                     size_t *valid_length, bool *length_error)
{
  if (cs->mbmaxlen > 1)
  {
    int well_formed_error;
    *valid_length= cs->cset->well_formed_len(cs, str, str + length,
                                             length, &well_formed_error);
    *length_error= well_formed_error;
    return well_formed_error;
  }

  /*
    well_formed_len() is not functional on single-byte character sets,
    so use mb_wc() instead:
  */
  *length_error= false;

  const uchar *from= reinterpret_cast<const uchar *>(str);
  const uchar *from_end= from + length;
  my_charset_conv_mb_wc mb_wc= cs->cset->mb_wc;

  while (from < from_end)
  {
    my_wc_t wc;
    int cnvres= (*mb_wc)(cs, &wc, (uchar*) from, from_end);
    if (cnvres <= 0)
    {
      *valid_length= from - reinterpret_cast<const uchar *>(str);
      return true;
    }
    from+= cnvres;
  }
  *valid_length= length;
  return false;
}<|MERGE_RESOLUTION|>--- conflicted
+++ resolved
@@ -499,14 +499,10 @@
 {
   if (s.length())
   {
-<<<<<<< HEAD
-    if (mem_realloc_exp((m_length+s.length())))
-=======
     DBUG_ASSERT(!this->uses_buffer_owned_by(&s));
     DBUG_ASSERT(!s.uses_buffer_owned_by(this));
 
-    if (mem_realloc(m_length+s.length()))
->>>>>>> 5156be22
+    if (mem_realloc_exp((m_length+s.length())))
       return true;
     memcpy(m_ptr + m_length,s.ptr(), s.length());
     m_length+=s.length();
