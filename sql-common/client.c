/* Copyright (c) 2003, 2016, Oracle and/or its affiliates. All rights reserved.

   This program is free software; you can redistribute it and/or modify
   it under the terms of the GNU General Public License as published by
   the Free Software Foundation; version 2 of the License.

   This program is distributed in the hope that it will be useful,
   but WITHOUT ANY WARRANTY; without even the implied warranty of
   MERCHANTABILITY or FITNESS FOR A PARTICULAR PURPOSE.  See the
   GNU General Public License for more details.

   You should have received a copy of the GNU General Public License
   along with this program; if not, write to the Free Software
   Foundation, Inc., 51 Franklin St, Fifth Floor, Boston, MA 02110-1301  USA */

/*
  This file is included by both libmysql.c (the MySQL client C API)
  and the mysqld server to connect to another MYSQL server.

  The differences for the two cases are:

  - Things that only works for the client:
  - Trying to automaticly determinate user name if not supplied to
    mysql_real_connect()
  - Support for reading local file with LOAD DATA LOCAL
  - SHARED memory handling
  - Prepared statements
  - Things that only works for the server

  In all other cases, the code should be idential for the client and
  server.
*/ 

#include <my_global.h>
#include "mysql.h"
#include "hash.h"
#include "mysql/client_authentication.h"

/* Remove client convenience wrappers */
#undef max_allowed_packet
#undef net_buffer_length

#ifdef EMBEDDED_LIBRARY

#undef MYSQL_SERVER

#ifndef MYSQL_CLIENT
#define MYSQL_CLIENT
#endif

#define CLI_MYSQL_REAL_CONNECT STDCALL cli_mysql_real_connect

#undef net_flush
my_bool	net_flush(NET *net);

#else  /*EMBEDDED_LIBRARY*/
#define CLI_MYSQL_REAL_CONNECT STDCALL mysql_real_connect
#endif /*EMBEDDED_LIBRARY*/

#include <my_sys.h>
#include "my_default.h"
#include <mysys_err.h>
#include <m_string.h>
#include <m_ctype.h>
#include "mysql_version.h"
#include "mysqld_error.h"
#include "errmsg.h"
#include <violite.h>

#if !defined(__WIN__)
#include <my_pthread.h>				/* because of signal()	*/
#endif /* !defined(__WIN__) */

#include <sys/stat.h>
#include <signal.h>
#include <time.h>

#ifdef	 HAVE_PWD_H
#include <pwd.h>
#endif

#if !defined(__WIN__)
#ifdef HAVE_SELECT_H
#  include <select.h>
#endif
#ifdef HAVE_SYS_SELECT_H
#  include <sys/select.h>
#endif
#endif /* !defined(__WIN__) */

#ifdef HAVE_SYS_UN_H
#  include <sys/un.h>
#endif

#ifndef _WIN32
#include <errno.h>
#define SOCKET_ERROR -1
#endif

#include "client_settings.h"
#include <sql_common.h>
#include <mysql/client_plugin.h>

#define native_password_plugin_name "mysql_native_password"
#define old_password_plugin_name    "mysql_old_password"


uint		mysql_port=0;
char		*mysql_unix_port= 0;
const char	*unknown_sqlstate= "HY000";
const char	*not_error_sqlstate= "00000";
const char	*cant_connect_sqlstate= "08001";
#ifdef HAVE_SMEM
char		 *shared_memory_base_name= 0;
const char 	*def_shared_memory_base_name= default_shared_memory_base_name;
#endif

static void mysql_close_free_options(MYSQL *mysql);
static void mysql_close_free(MYSQL *mysql);
static void mysql_prune_stmt_list(MYSQL *mysql);

CHARSET_INFO *default_client_charset_info = &my_charset_latin1;

/* Server error code and message */
unsigned int mysql_server_last_errno;
char mysql_server_last_error[MYSQL_ERRMSG_SIZE];

/**
  Convert the connect timeout option to a timeout value for VIO
  functions (vio_socket_connect() and vio_io_wait()).

  @param mysql  Connection handle (client side).

  @return The timeout value in milliseconds, or -1 if no timeout.
*/

static int get_vio_connect_timeout(MYSQL *mysql)
{
  int timeout_ms;
  uint timeout_sec;

  /*
    A timeout of 0 means no timeout. Also, the connect_timeout
    option value is in seconds, while VIO timeouts are measured
    in milliseconds. Hence, check for a possible overflow. In
    case of overflow, set to no timeout.
  */
  timeout_sec= mysql->options.connect_timeout;

  if (!timeout_sec || (timeout_sec > INT_MAX/1000))
    timeout_ms= -1;
  else
    timeout_ms= (int) (timeout_sec * 1000);

  return timeout_ms;
}


#ifdef _WIN32

/**
  Convert the connect timeout option to a timeout value for WIN32
  synchronization functions.

  @remark Specific for WIN32 connection methods shared memory and
          named pipe.

  @param mysql  Connection handle (client side).

  @return The timeout value in milliseconds, or INFINITE if no timeout.
*/

static DWORD get_win32_connect_timeout(MYSQL *mysql)
{
  DWORD timeout_ms;
  uint timeout_sec;

  /*
    A timeout of 0 means no timeout. Also, the connect_timeout
    option value is in seconds, while WIN32 timeouts are in
    milliseconds. Hence, check for a possible overflow. In case
    of overflow, set to no timeout.
  */
  timeout_sec= mysql->options.connect_timeout;

  if (!timeout_sec || (timeout_sec > INT_MAX/1000))
    timeout_ms= INFINITE;
  else
    timeout_ms= (DWORD) (timeout_sec * 1000);

  return timeout_ms;
}

#endif


/**
  Set the internal error message to mysql handler

  @param mysql    connection handle (client side)
  @param errcode  CR_ error code, passed to ER macro to get
                  error text
  @parma sqlstate SQL standard sqlstate
*/

void set_mysql_error(MYSQL *mysql, int errcode, const char *sqlstate)
{
  NET *net;
  DBUG_ENTER("set_mysql_error");
  DBUG_PRINT("enter", ("error :%d '%s'", errcode, ER(errcode)));
  DBUG_ASSERT(mysql != 0);

  if (mysql)
  {
    net= &mysql->net;
    net->last_errno= errcode;
    strmov(net->last_error, ER(errcode));
    strmov(net->sqlstate, sqlstate);
  }
  else
  {
    mysql_server_last_errno= errcode;
    strmov(mysql_server_last_error, ER(errcode));
  }
  DBUG_VOID_RETURN;
}

/**
  Is this NET instance initialized?
  @c my_net_init() and net_end()
 */

my_bool my_net_is_inited(NET *net)
{
  return net->buff != NULL;
}

/**
  Clear possible error state of struct NET

  @param net  clear the state of the argument
*/

void net_clear_error(NET *net)
{
  net->last_errno= 0;
  net->last_error[0]= '\0';
  strmov(net->sqlstate, not_error_sqlstate);
}

/**
  Set an error message on the client.

  @param mysql     connection handle
  @param errcode   CR_* errcode, for client errors
  @param sqlstate  SQL standard sql state, unknown_sqlstate for the
                   majority of client errors.
  @param format    error message template, in sprintf format
  @param ...       variable number of arguments
*/

void set_mysql_extended_error(MYSQL *mysql, int errcode,
                                     const char *sqlstate,
                                     const char *format, ...)
{
  NET *net;
  va_list args;
  DBUG_ENTER("set_mysql_extended_error");
  DBUG_PRINT("enter", ("error :%d '%s'", errcode, format));
  DBUG_ASSERT(mysql != 0);

  net= &mysql->net;
  net->last_errno= errcode;
  va_start(args, format);
  my_vsnprintf(net->last_error, sizeof(net->last_error)-1,
               format, args);
  va_end(args);
  strmov(net->sqlstate, sqlstate);

  DBUG_VOID_RETURN;
}



/*
  Create a named pipe connection
*/

#ifdef _WIN32

static HANDLE create_named_pipe(MYSQL *mysql, DWORD connect_timeout,
                                const char **arg_host,
                                const char **arg_unix_socket)
{
  HANDLE hPipe=INVALID_HANDLE_VALUE;
  char pipe_name[1024];
  DWORD dwMode;
  int i;
  my_bool testing_named_pipes=0;
  const char *host= *arg_host, *unix_socket= *arg_unix_socket;

  if ( ! unix_socket || (unix_socket)[0] == 0x00)
    unix_socket = mysql_unix_port;
  if (!host || !strcmp(host,LOCAL_HOST))
    host=LOCAL_HOST_NAMEDPIPE;

  
  pipe_name[sizeof(pipe_name)-1]= 0;		/* Safety if too long string */
  strxnmov(pipe_name, sizeof(pipe_name)-1, "\\\\", host, "\\pipe\\",
	   unix_socket, NullS);
  DBUG_PRINT("info",("Server name: '%s'.  Named Pipe: %s", host, unix_socket));

  for (i=0 ; i < 100 ; i++)			/* Don't retry forever */
  {
    if ((hPipe = CreateFile(pipe_name,
			    GENERIC_READ | GENERIC_WRITE,
			    0,
			    NULL,
			    OPEN_EXISTING,
			    FILE_FLAG_OVERLAPPED,
			    NULL )) != INVALID_HANDLE_VALUE)
      break;
    if (GetLastError() != ERROR_PIPE_BUSY)
    {
      set_mysql_extended_error(mysql, CR_NAMEDPIPEOPEN_ERROR,
                               unknown_sqlstate, ER(CR_NAMEDPIPEOPEN_ERROR),
                               host, unix_socket, (ulong) GetLastError());
      return INVALID_HANDLE_VALUE;
    }
    /* wait for for an other instance */
    if (!WaitNamedPipe(pipe_name, connect_timeout))
    {
      set_mysql_extended_error(mysql, CR_NAMEDPIPEWAIT_ERROR, unknown_sqlstate,
                               ER(CR_NAMEDPIPEWAIT_ERROR),
                               host, unix_socket, (ulong) GetLastError());
      return INVALID_HANDLE_VALUE;
    }
  }
  if (hPipe == INVALID_HANDLE_VALUE)
  {
    set_mysql_extended_error(mysql, CR_NAMEDPIPEOPEN_ERROR, unknown_sqlstate,
                             ER(CR_NAMEDPIPEOPEN_ERROR), host, unix_socket,
                             (ulong) GetLastError());
    return INVALID_HANDLE_VALUE;
  }
  dwMode = PIPE_READMODE_BYTE | PIPE_WAIT;
  if ( !SetNamedPipeHandleState(hPipe, &dwMode, NULL, NULL) )
  {
    CloseHandle( hPipe );
    set_mysql_extended_error(mysql, CR_NAMEDPIPESETSTATE_ERROR,
                             unknown_sqlstate, ER(CR_NAMEDPIPESETSTATE_ERROR),
                             host, unix_socket, (ulong) GetLastError());
    return INVALID_HANDLE_VALUE;
  }
  *arg_host=host ; *arg_unix_socket=unix_socket;	/* connect arg */
  return (hPipe);
}
#endif


/*
  Create new shared memory connection, return handler of connection

  @param mysql  Pointer of mysql structure
  @param net    Pointer of net structure
  @param connect_timeout  Timeout of connection (in milliseconds)

  @return HANDLE to the shared memory area.
*/

#ifdef HAVE_SMEM
static HANDLE create_shared_memory(MYSQL *mysql, NET *net,
                                   DWORD connect_timeout)
{
  ulong smem_buffer_length = shared_memory_buffer_length + 4;
  /*
    event_connect_request is event object for start connection actions
    event_connect_answer is event object for confirm, that server put data
    handle_connect_file_map is file-mapping object, use for create shared
    memory
    handle_connect_map is pointer on shared memory
    handle_map is pointer on shared memory for client
    event_server_wrote,
    event_server_read,
    event_client_wrote,
    event_client_read are events for transfer data between server and client
    handle_file_map is file-mapping object, use for create shared memory
  */
  HANDLE event_connect_request = NULL;
  HANDLE event_connect_answer = NULL;
  HANDLE handle_connect_file_map = NULL;
  char *handle_connect_map = NULL;

  char *handle_map = NULL;
  HANDLE event_server_wrote = NULL;
  HANDLE event_server_read = NULL;
  HANDLE event_client_wrote = NULL;
  HANDLE event_client_read = NULL;
  HANDLE event_conn_closed = NULL;
  HANDLE handle_file_map = NULL;
  ulong connect_number;
  char connect_number_char[22], *p;
  char *tmp= NULL;
  char *suffix_pos;
  DWORD error_allow = 0;
  DWORD error_code = 0;
  DWORD event_access_rights= SYNCHRONIZE | EVENT_MODIFY_STATE;
  char *shared_memory_base_name = mysql->options.shared_memory_base_name;
  static const char *name_prefixes[] = {"","Global\\"};
  const char *prefix;
  int i;

  /*
    If this is NULL, somebody freed the MYSQL* options.  mysql_close()
    is a good candidate.  We don't just silently (re)set it to
    def_shared_memory_base_name as that would create really confusing/buggy
    behavior if the user passed in a different name on the command-line or
    in a my.cnf.
  */
  DBUG_ASSERT(shared_memory_base_name != NULL);

  /*
     get enough space base-name + '_' + longest suffix we might ever send
   */
  if (!(tmp= (char *)my_malloc(strlen(shared_memory_base_name) + 32L, MYF(MY_FAE))))
    goto err;

  /*
    The name of event and file-mapping events create agree next rule:
    shared_memory_base_name+unique_part
    Where:
    shared_memory_base_name is unique value for each server
    unique_part is uniquel value for each object (events and file-mapping)
  */
  for (i = 0; i< array_elements(name_prefixes); i++)
  {
    prefix= name_prefixes[i];
    suffix_pos = strxmov(tmp, prefix , shared_memory_base_name, "_", NullS);
    strmov(suffix_pos, "CONNECT_REQUEST");
    event_connect_request= OpenEvent(event_access_rights, FALSE, tmp);
    if (event_connect_request)
    {
      break;
    }
  }
  if (!event_connect_request)
  {
    error_allow = CR_SHARED_MEMORY_CONNECT_REQUEST_ERROR;
    goto err;
  }
  strmov(suffix_pos, "CONNECT_ANSWER");
  if (!(event_connect_answer= OpenEvent(event_access_rights,FALSE,tmp)))
  {
    error_allow = CR_SHARED_MEMORY_CONNECT_ANSWER_ERROR;
    goto err;
  }
  strmov(suffix_pos, "CONNECT_DATA");
  if (!(handle_connect_file_map= OpenFileMapping(FILE_MAP_WRITE,FALSE,tmp)))
  {
    error_allow = CR_SHARED_MEMORY_CONNECT_FILE_MAP_ERROR;
    goto err;
  }
  if (!(handle_connect_map= MapViewOfFile(handle_connect_file_map,
					  FILE_MAP_WRITE,0,0,sizeof(DWORD))))
  {
    error_allow = CR_SHARED_MEMORY_CONNECT_MAP_ERROR;
    goto err;
  }

  /* Send to server request of connection */
  if (!SetEvent(event_connect_request))
  {
    error_allow = CR_SHARED_MEMORY_CONNECT_SET_ERROR;
    goto err;
  }

  /* Wait of answer from server */
  if (WaitForSingleObject(event_connect_answer, connect_timeout) !=
      WAIT_OBJECT_0)
  {
    error_allow = CR_SHARED_MEMORY_CONNECT_ABANDONED_ERROR;
    goto err;
  }

  /* Get number of connection */
  connect_number = uint4korr(handle_connect_map);/*WAX2*/
  p= int10_to_str(connect_number, connect_number_char, 10);

  /*
    The name of event and file-mapping events create agree next rule:
    shared_memory_base_name+unique_part+number_of_connection

    Where:
    shared_memory_base_name is uniquel value for each server
    unique_part is uniquel value for each object (events and file-mapping)
    number_of_connection is number of connection between server and client
  */
  suffix_pos = strxmov(tmp, prefix , shared_memory_base_name, "_", connect_number_char,
		       "_", NullS);
  strmov(suffix_pos, "DATA");
  if ((handle_file_map = OpenFileMapping(FILE_MAP_WRITE,FALSE,tmp)) == NULL)
  {
    error_allow = CR_SHARED_MEMORY_FILE_MAP_ERROR;
    goto err2;
  }
  if ((handle_map = MapViewOfFile(handle_file_map,FILE_MAP_WRITE,0,0,
				  smem_buffer_length)) == NULL)
  {
    error_allow = CR_SHARED_MEMORY_MAP_ERROR;
    goto err2;
  }

  strmov(suffix_pos, "SERVER_WROTE");
  if ((event_server_wrote = OpenEvent(event_access_rights,FALSE,tmp)) == NULL)
  {
    error_allow = CR_SHARED_MEMORY_EVENT_ERROR;
    goto err2;
  }

  strmov(suffix_pos, "SERVER_READ");
  if ((event_server_read = OpenEvent(event_access_rights,FALSE,tmp)) == NULL)
  {
    error_allow = CR_SHARED_MEMORY_EVENT_ERROR;
    goto err2;
  }

  strmov(suffix_pos, "CLIENT_WROTE");
  if ((event_client_wrote = OpenEvent(event_access_rights,FALSE,tmp)) == NULL)
  {
    error_allow = CR_SHARED_MEMORY_EVENT_ERROR;
    goto err2;
  }

  strmov(suffix_pos, "CLIENT_READ");
  if ((event_client_read = OpenEvent(event_access_rights,FALSE,tmp)) == NULL)
  {
    error_allow = CR_SHARED_MEMORY_EVENT_ERROR;
    goto err2;
  }

  strmov(suffix_pos, "CONNECTION_CLOSED");
  if ((event_conn_closed = OpenEvent(event_access_rights,FALSE,tmp)) == NULL)
  {
    error_allow = CR_SHARED_MEMORY_EVENT_ERROR;
    goto err2;
  }
  /*
    Set event that server should send data
  */
  SetEvent(event_server_read);

err2:
  if (error_allow == 0)
  {
    net->vio= vio_new_win32shared_memory(handle_file_map,handle_map,
                                         event_server_wrote,
                                         event_server_read,event_client_wrote,
                                         event_client_read,event_conn_closed);
  }
  else
  {
    error_code = GetLastError();
    if (event_server_read)
      CloseHandle(event_server_read);
    if (event_server_wrote)
      CloseHandle(event_server_wrote);
    if (event_client_read)
      CloseHandle(event_client_read);
    if (event_client_wrote)
      CloseHandle(event_client_wrote);
    if (event_conn_closed)
      CloseHandle(event_conn_closed);
    if (handle_map)
      UnmapViewOfFile(handle_map);
    if (handle_file_map)
      CloseHandle(handle_file_map);
  }
err:
  my_free(tmp);
  if (error_allow)
    error_code = GetLastError();
  if (event_connect_request)
    CloseHandle(event_connect_request);
  if (event_connect_answer)
    CloseHandle(event_connect_answer);
  if (handle_connect_map)
    UnmapViewOfFile(handle_connect_map);
  if (handle_connect_file_map)
    CloseHandle(handle_connect_file_map);
  if (error_allow)
  {
    if (error_allow == CR_SHARED_MEMORY_EVENT_ERROR)
      set_mysql_extended_error(mysql, error_allow, unknown_sqlstate,
                               ER(error_allow), suffix_pos, error_code);
    else
      set_mysql_extended_error(mysql, error_allow, unknown_sqlstate,
                               ER(error_allow), error_code);
    return(INVALID_HANDLE_VALUE);
  }
  return(handle_map);
}
#endif

/**
  Read a packet from server. Give error message if socket was down
  or packet is an error message

  @retval  packet_error    An error occurred during reading.
                           Error message is set.
  @retval  
*/

ulong
cli_safe_read(MYSQL *mysql)
{
  NET *net= &mysql->net;
  ulong len=0;

  if (net->vio != 0)
    len=my_net_read(net);

  if (len == packet_error || len == 0)
  {
    DBUG_PRINT("error",("Wrong connection or packet. fd: %s  len: %lu",
			vio_description(net->vio),len));
#ifdef MYSQL_SERVER
    if (net->vio && (net->last_errno == ER_NET_READ_INTERRUPTED))
      return (packet_error);
#endif /*MYSQL_SERVER*/
    end_server(mysql);
    set_mysql_error(mysql, net->last_errno == ER_NET_PACKET_TOO_LARGE ?
                    CR_NET_PACKET_TOO_LARGE: CR_SERVER_LOST, unknown_sqlstate);
    return (packet_error);
  }
  if (net->read_pos[0] == 255)
  {
    if (len > 3)
    {
      char *pos=(char*) net->read_pos+1;
      net->last_errno=uint2korr(pos);
      pos+=2;
      len-=2;
      if (protocol_41(mysql) && pos[0] == '#')
      {
	strmake(net->sqlstate, pos+1, SQLSTATE_LENGTH);
	pos+= SQLSTATE_LENGTH+1;
      }
      else
      {
        /*
          The SQL state hasn't been received -- it should be reset to HY000
          (unknown error sql state).
        */

        strmov(net->sqlstate, unknown_sqlstate);
      }

      (void) strmake(net->last_error,(char*) pos,
		     MY_MIN((uint) len,(uint) sizeof(net->last_error)-1));
    }
    else
      set_mysql_error(mysql, CR_UNKNOWN_ERROR, unknown_sqlstate);
    /*
      Cover a protocol design error: error packet does not
      contain the server status. Therefore, the client has no way
      to find out whether there are more result sets of
      a multiple-result-set statement pending. Luckily, in 5.0 an
      error always aborts execution of a statement, wherever it is
      a multi-statement or a stored procedure, so it should be
      safe to unconditionally turn off the flag here.
    */
    mysql->server_status&= ~SERVER_MORE_RESULTS_EXISTS;

    DBUG_PRINT("error",("Got error: %d/%s (%s)",
                        net->last_errno,
                        net->sqlstate,
                        net->last_error));
    return(packet_error);
  }
  return len;
}

void free_rows(MYSQL_DATA *cur)
{
  if (cur)
  {
    free_root(&cur->alloc,MYF(0));
    my_free(cur);
  }
}

my_bool
cli_advanced_command(MYSQL *mysql, enum enum_server_command command,
		     const uchar *header, ulong header_length,
		     const uchar *arg, ulong arg_length, my_bool skip_check,
                     MYSQL_STMT *stmt)
{
  NET *net= &mysql->net;
  my_bool result= 1;
  my_bool stmt_skip= stmt ? stmt->state != MYSQL_STMT_INIT_DONE : FALSE;
  DBUG_ENTER("cli_advanced_command");

  if (mysql->net.vio == 0)
  {						/* Do reconnect if possible */
    if (mysql_reconnect(mysql) || stmt_skip)
      DBUG_RETURN(1);
  }
  if (mysql->status != MYSQL_STATUS_READY ||
      mysql->server_status & SERVER_MORE_RESULTS_EXISTS)
  {
    DBUG_PRINT("error",("state: %d", mysql->status));
    set_mysql_error(mysql, CR_COMMANDS_OUT_OF_SYNC, unknown_sqlstate);
    DBUG_RETURN(1);
  }

  net_clear_error(net);
  mysql->info=0;
  mysql->affected_rows= ~(my_ulonglong) 0;
  /*
    Do not check the socket/protocol buffer on COM_QUIT as the
    result of a previous command might not have been read. This
    can happen if a client sends a query but does not reap the
    result before attempting to close the connection.
  */
  net_clear(&mysql->net, (command != COM_QUIT));

#if !defined(EMBEDDED_LIBRARY)
  /*
    If auto-reconnect mode is enabled check if connection is still alive before
    sending new command. Otherwise, send() might not notice that connection was
    closed by the server (for example, due to KILL statement), and the fact that
    connection is gone will be noticed only on attempt to read command's result,
    when it is too late to reconnect. Note that such scenario can still occur if
    connection gets killed after this check but before command is sent to
    server. But this should be rare.
  */
  if ((command != COM_QUIT) && mysql->reconnect && !vio_is_connected(net->vio))
    net->error= 2;
#endif

  if (net_write_command(net,(uchar) command, header, header_length,
			arg, arg_length))
  {
    DBUG_PRINT("error",("Can't send command to server. Error: %d",
			socket_errno));
    if (net->last_errno == ER_NET_PACKET_TOO_LARGE)
    {
      set_mysql_error(mysql, CR_NET_PACKET_TOO_LARGE, unknown_sqlstate);
      goto end;
    }
    end_server(mysql);
    if (mysql_reconnect(mysql) || stmt_skip)
      goto end;
    if (net_write_command(net,(uchar) command, header, header_length,
			  arg, arg_length))
    {
      set_mysql_error(mysql, CR_SERVER_GONE_ERROR, unknown_sqlstate);
      goto end;
    }
  }
  result=0;
  if (!skip_check)
    result= ((mysql->packet_length=cli_safe_read(mysql)) == packet_error ?
	     1 : 0);
end:
  DBUG_PRINT("exit",("result: %d", result));
  DBUG_RETURN(result);
}

void free_old_query(MYSQL *mysql)
{
  DBUG_ENTER("free_old_query");
  if (mysql->fields)
    free_root(&mysql->field_alloc,MYF(0));
  init_alloc_root(&mysql->field_alloc,8192,0); /* Assume rowlength < 8192 */
  mysql->fields= 0;
  mysql->field_count= 0;			/* For API */
  mysql->warning_count= 0;
  mysql->info= 0;
  DBUG_VOID_RETURN;
}


/**
  Finish reading of a partial result set from the server.
  Get the EOF packet, and update mysql->status
  and mysql->warning_count.

  @return  TRUE if a communication or protocol error, an error
           is set in this case, FALSE otherwise.
*/

my_bool flush_one_result(MYSQL *mysql)
{
  ulong packet_length;

  DBUG_ASSERT(mysql->status != MYSQL_STATUS_READY);

  do
  {
    packet_length= cli_safe_read(mysql);
    /*
      There is an error reading from the connection,
      or (sic!) there were no error and no
      data in the stream, i.e. no more data from the server.
      Since we know our position in the stream (somewhere in
      the middle of a result set), this latter case is an error too
      -- each result set must end with a EOF packet.
      cli_safe_read() has set an error for us, just return.
    */
    if (packet_length == packet_error)
      return TRUE;
  }
  while (packet_length > 8 || mysql->net.read_pos[0] != 254);

  /* Analyze EOF packet of the result set. */

  if (protocol_41(mysql))
  {
    char *pos= (char*) mysql->net.read_pos + 1;
    mysql->warning_count=uint2korr(pos);
    pos+=2;
    mysql->server_status=uint2korr(pos);
    pos+=2;
  }
  return FALSE;
}


/**
  Read a packet from network. If it's an OK packet, flush it.

  @return  TRUE if error, FALSE otherwise. In case of 
           success, is_ok_packet is set to TRUE or FALSE,
           based on what we got from network.
*/

my_bool opt_flush_ok_packet(MYSQL *mysql, my_bool *is_ok_packet)
{
  ulong packet_length= cli_safe_read(mysql);

  if (packet_length == packet_error)
    return TRUE;

  /* cli_safe_read always reads a non-empty packet. */
  DBUG_ASSERT(packet_length);

  *is_ok_packet= mysql->net.read_pos[0] == 0;
  if (*is_ok_packet)
  {
    uchar *pos= mysql->net.read_pos + 1;

    net_field_length_ll(&pos); /* affected rows */
    net_field_length_ll(&pos); /* insert id */

    mysql->server_status=uint2korr(pos);
    pos+=2;

    if (protocol_41(mysql))
    {
      mysql->warning_count=uint2korr(pos);
      pos+=2;
    }
  }
  return FALSE;
}


/*
  Flush result set sent from server
*/

static void cli_flush_use_result(MYSQL *mysql, my_bool flush_all_results)
{
  /* Clear the current execution status */
  DBUG_ENTER("cli_flush_use_result");
  DBUG_PRINT("warning",("Not all packets read, clearing them"));

  if (flush_one_result(mysql))
    DBUG_VOID_RETURN;                           /* An error occurred */

  if (! flush_all_results)
    DBUG_VOID_RETURN;

  while (mysql->server_status & SERVER_MORE_RESULTS_EXISTS)
  {
    my_bool is_ok_packet;
    if (opt_flush_ok_packet(mysql, &is_ok_packet))
      DBUG_VOID_RETURN;                         /* An error occurred. */
    if (is_ok_packet)
    {
      /*
        Indeed what we got from network was an OK packet, and we
        know that OK is the last one in a multi-result-set, so
        just return.
      */
      DBUG_VOID_RETURN;
    }
    /*
      It's a result set, not an OK packet. A result set contains
      of two result set subsequences: field metadata, terminated
      with EOF packet, and result set data, again terminated with
      EOF packet. Read and flush them.
    */
    if (flush_one_result(mysql) || flush_one_result(mysql))
      DBUG_VOID_RETURN;                         /* An error occurred. */
  }

  DBUG_VOID_RETURN;
}


#ifdef __WIN__
static my_bool is_NT(void)
{
  char *os=getenv("OS");
  return (os && !strcmp(os, "Windows_NT")) ? 1 : 0;
}
#endif


#ifdef CHECK_LICENSE
/**
  Check server side variable 'license'.

  If the variable does not exist or does not contain 'Commercial',
  we're talking to non-commercial server from commercial client.

  @retval  0   success
  @retval  !0  network error or the server is not commercial.
               Error code is saved in mysql->net.last_errno.
*/

static int check_license(MYSQL *mysql)
{
  MYSQL_ROW row;
  MYSQL_RES *res;
  NET *net= &mysql->net;
  static const char query[]= "SELECT @@license";
  static const char required_license[]= STRINGIFY_ARG(LICENSE);

  if (mysql_real_query(mysql, query, sizeof(query)-1))
  {
    if (net->last_errno == ER_UNKNOWN_SYSTEM_VARIABLE)
    {
      set_mysql_extended_error(mysql, CR_WRONG_LICENSE, unknown_sqlstate,
                               ER(CR_WRONG_LICENSE), required_license);
    }
    return 1;
  }
  if (!(res= mysql_use_result(mysql)))
    return 1;
  row= mysql_fetch_row(res);
  /* 
    If no rows in result set, or column value is NULL (none of these
    two is ever true for server variables now), or column value
    mismatch, set wrong license error.
  */
  if (!net->last_errno &&
      (!row || !row[0] ||
       strncmp(row[0], required_license, sizeof(required_license))))
  {
    set_mysql_extended_error(mysql, CR_WRONG_LICENSE, unknown_sqlstate,
                             ER(CR_WRONG_LICENSE), required_license);
  }
  mysql_free_result(res);
  return net->last_errno;
}
#endif /* CHECK_LICENSE */


/**************************************************************************
  Shut down connection
**************************************************************************/

void end_server(MYSQL *mysql)
{
  int save_errno= errno;
  DBUG_ENTER("end_server");
  if (mysql->net.vio != 0)
  {
    DBUG_PRINT("info",("Net: %s", vio_description(mysql->net.vio)));
#ifdef MYSQL_SERVER
    slave_io_thread_detach_vio();
#endif
    vio_delete(mysql->net.vio);
    mysql->net.vio= 0;          /* Marker */
    mysql_prune_stmt_list(mysql);
  }
  net_end(&mysql->net);
  free_old_query(mysql);
  errno= save_errno;
  DBUG_VOID_RETURN;
}


void STDCALL
mysql_free_result(MYSQL_RES *result)
{
  DBUG_ENTER("mysql_free_result");
  DBUG_PRINT("enter",("mysql_res: 0x%lx", (long) result));
  if (result)
  {
    MYSQL *mysql= result->handle;
    if (mysql)
    {
      if (mysql->unbuffered_fetch_owner == &result->unbuffered_fetch_cancelled)
        mysql->unbuffered_fetch_owner= 0;
      if (mysql->status == MYSQL_STATUS_USE_RESULT)
      {
        (*mysql->methods->flush_use_result)(mysql, FALSE);
        mysql->status=MYSQL_STATUS_READY;
        if (mysql->unbuffered_fetch_owner)
          *mysql->unbuffered_fetch_owner= TRUE;
      }
    }
    free_rows(result->data);
    if (result->fields)
      free_root(&result->field_alloc,MYF(0));
    my_free(result->row);
    my_free(result);
  }
  DBUG_VOID_RETURN;
}

/****************************************************************************
  Get options from my.cnf
****************************************************************************/

static const char *default_options[]=
{
  "port","socket","compress","password","pipe", "timeout", "user",
  "init-command", "host", "database", "debug", "return-found-rows",
  "ssl-key" ,"ssl-cert" ,"ssl-ca" ,"ssl-capath",
  "character-sets-dir", "default-character-set", "interactive-timeout",
  "connect-timeout", "local-infile", "disable-local-infile",
  "ssl-cipher", "max-allowed-packet", "protocol", "shared-memory-base-name",
  "multi-results", "multi-statements", "multi-queries", "secure-auth",
  "report-data-truncation", "plugin-dir", "default-auth",
  "bind-address", "ssl-crl", "ssl-crlpath", "enable-cleartext-plugin",
  NullS
};
enum option_id {
  OPT_port=1, OPT_socket, OPT_compress, OPT_password, OPT_pipe, OPT_timeout, OPT_user, 
  OPT_init_command, OPT_host, OPT_database, OPT_debug, OPT_return_found_rows, 
  OPT_ssl_key, OPT_ssl_cert, OPT_ssl_ca, OPT_ssl_capath, 
  OPT_character_sets_dir, OPT_default_character_set, OPT_interactive_timeout, 
  OPT_connect_timeout, OPT_local_infile, OPT_disable_local_infile, 
  OPT_ssl_cipher, OPT_max_allowed_packet, OPT_protocol, OPT_shared_memory_base_name, 
  OPT_multi_results, OPT_multi_statements, OPT_multi_queries, OPT_secure_auth, 
  OPT_report_data_truncation, OPT_plugin_dir, OPT_default_auth,
  OPT_bind_address, OPT_ssl_crl, OPT_ssl_crlpath, OPT_enable_cleartext_plugin,
  OPT_keep_this_one_last
};

static TYPELIB option_types={array_elements(default_options)-1,
			     "options",default_options, NULL};

const char *sql_protocol_names_lib[] =
{ "TCP", "SOCKET", "PIPE", "MEMORY", NullS };
TYPELIB sql_protocol_typelib = {array_elements(sql_protocol_names_lib)-1,"",
				sql_protocol_names_lib, NULL};

static int add_init_command(struct st_mysql_options *options, const char *cmd)
{
  char *tmp;

  if (!options->init_commands)
  {
    options->init_commands= (DYNAMIC_ARRAY*)my_malloc(sizeof(DYNAMIC_ARRAY),
						      MYF(MY_WME));
    init_dynamic_array(options->init_commands,sizeof(char*),0,5);
  }

  if (!(tmp= my_strdup(cmd,MYF(MY_WME))) ||
      insert_dynamic(options->init_commands, &tmp))
  {
    my_free(tmp);
    return 1;
  }

  return 0;
}

#define ALLOCATE_EXTENSIONS(OPTS)                                \
      (OPTS)->extension= (struct st_mysql_options_extention *)   \
        my_malloc(sizeof(struct st_mysql_options_extention),     \
                  MYF(MY_WME | MY_ZEROFILL))                     \

#define ENSURE_EXTENSIONS_PRESENT(OPTS)                          \
    do {                                                         \
      if (!(OPTS)->extension)                                    \
        ALLOCATE_EXTENSIONS(OPTS);                               \
    } while (0)


#define EXTENSION_SET_STRING(OPTS, X, STR)                       \
    do {                                                         \
      if ((OPTS)->extension)                                     \
        my_free((OPTS)->extension->X);                           \
      else                                                       \
        ALLOCATE_EXTENSIONS(OPTS);                               \
      (OPTS)->extension->X= ((STR) != NULL) ?                    \
        my_strdup((STR), MYF(MY_WME)) : NULL;                    \
    } while (0)

#if defined(HAVE_OPENSSL) && !defined(EMBEDDED_LIBRARY)
#define SET_SSL_OPTION(opt_var,arg) \
    if (mysql->options.opt_var) \
      my_free(mysql->options.opt_var); \
    mysql->options.opt_var= arg ? my_strdup(arg, MYF(MY_WME)) : NULL; \
    if (mysql->options.opt_var) \
      mysql->options.use_ssl= 1
#define EXTENSION_SET_SSL_STRING(OPTS, X, STR) \
    EXTENSION_SET_STRING(OPTS, X, STR); \
    if ((OPTS)->extension->X) \
      (OPTS)->use_ssl= 1
    
    
#else
#define SET_SSL_OPTION(opt_var,arg) \
    do { \
      ; \
    } while(0)
#define EXTENSION_SET_SSL_STRING(OPTS, X, STR) \
    do { \
      ; \
    } while(0)
#endif

void mysql_read_default_options(struct st_mysql_options *options,
				const char *filename,const char *group)
{
  int argc;
  char *argv_buff[1],**argv;
  const char *groups[3];
  DBUG_ENTER("mysql_read_default_options");
  DBUG_PRINT("enter",("file: %s  group: %s",filename,group ? group :"NULL"));

  compile_time_assert(OPT_keep_this_one_last ==
                      array_elements(default_options));

  argc=1; argv=argv_buff; argv_buff[0]= (char*) "client";
  groups[0]= (char*) "client"; groups[1]= (char*) group; groups[2]=0;

  my_load_defaults(filename, groups, &argc, &argv, NULL);
  if (argc != 1)				/* If some default option */
  {
    char **option=argv;
    while (*++option)
    {
      if (my_getopt_is_args_separator(option[0]))          /* skip arguments separator */
        continue;
      /* DBUG_PRINT("info",("option: %s",option[0])); */
      if (option[0][0] == '-' && option[0][1] == '-')
      {
	char *end=strcend(*option,'=');
	char *opt_arg=0;
	if (*end)
	{
	  opt_arg=end+1;
	  *end=0;				/* Remove '=' */
	}
	/* Change all '_' in variable name to '-' */
	for (end= *option ; *(end= strcend(end,'_')) ; )
	  *end= '-';
	switch (find_type(*option + 2, &option_types, FIND_TYPE_BASIC)) {
	case OPT_port:
	  if (opt_arg)
	    options->port=atoi(opt_arg);
	  break;
	case OPT_socket:
	  if (opt_arg)
	  {
	    my_free(options->unix_socket);
	    options->unix_socket=my_strdup(opt_arg,MYF(MY_WME));
	  }
	  break;
	case OPT_compress:
	  options->compress=1;
	  options->client_flag|= CLIENT_COMPRESS;
	  break;
        case OPT_password:
	  if (opt_arg)
	  {
	    my_free(options->password);
	    options->password=my_strdup(opt_arg,MYF(MY_WME));
	  }
	  break;
        case OPT_pipe:
          options->protocol = MYSQL_PROTOCOL_PIPE;
	case OPT_connect_timeout:
	case OPT_timeout:
	  if (opt_arg)
	    options->connect_timeout=atoi(opt_arg);
	  break;
	case OPT_user:
	  if (opt_arg)
	  {
	    my_free(options->user);
	    options->user=my_strdup(opt_arg,MYF(MY_WME));
	  }
	  break;
	case OPT_init_command:
	  add_init_command(options,opt_arg);
	  break;
	case OPT_host:
	  if (opt_arg)
	  {
	    my_free(options->host);
	    options->host=my_strdup(opt_arg,MYF(MY_WME));
	  }
	  break;
	case OPT_database:
	  if (opt_arg)
	  {
	    my_free(options->db);
	    options->db=my_strdup(opt_arg,MYF(MY_WME));
	  }
	  break;
	case OPT_debug:
#ifdef MYSQL_CLIENT
	  mysql_debug(opt_arg ? opt_arg : "d:t:o,/tmp/client.trace");
	  break;
#endif
	case OPT_return_found_rows:
	  options->client_flag|=CLIENT_FOUND_ROWS;
	  break;
#if defined(HAVE_OPENSSL) && !defined(EMBEDDED_LIBRARY)
	case OPT_ssl_key:
	  my_free(options->ssl_key);
          options->ssl_key = my_strdup(opt_arg, MYF(MY_WME));
          break;
	case OPT_ssl_cert:
	  my_free(options->ssl_cert);
          options->ssl_cert = my_strdup(opt_arg, MYF(MY_WME));
          break;
	case OPT_ssl_ca:
	  my_free(options->ssl_ca);
          options->ssl_ca = my_strdup(opt_arg, MYF(MY_WME));
          break;
	case OPT_ssl_capath:
	  my_free(options->ssl_capath);
          options->ssl_capath = my_strdup(opt_arg, MYF(MY_WME));
          break;
        case OPT_ssl_cipher:
          my_free(options->ssl_cipher);
          options->ssl_cipher= my_strdup(opt_arg, MYF(MY_WME));
          break;
	case OPT_ssl_crl:
          EXTENSION_SET_SSL_STRING(options, ssl_crl, opt_arg);
          break;
	case OPT_ssl_crlpath:
          EXTENSION_SET_SSL_STRING(options, ssl_crlpath, opt_arg);
          break;
#else
	case OPT_ssl_key:
	case OPT_ssl_cert:
	case OPT_ssl_ca:
	case OPT_ssl_capath:
        case OPT_ssl_cipher:
        case OPT_ssl_crl:
        case OPT_ssl_crlpath:
	  break;
#endif /* HAVE_OPENSSL && !EMBEDDED_LIBRARY */
	case OPT_character_sets_dir:
	  my_free(options->charset_dir);
          options->charset_dir = my_strdup(opt_arg, MYF(MY_WME));
	  break;
	case OPT_default_character_set:
	  my_free(options->charset_name);
          options->charset_name = my_strdup(opt_arg, MYF(MY_WME));
	  break;
	case OPT_interactive_timeout:
	  options->client_flag|= CLIENT_INTERACTIVE;
	  break;
	case OPT_local_infile:
	  if (!opt_arg || atoi(opt_arg) != 0)
	    options->client_flag|= CLIENT_LOCAL_FILES;
	  else
	    options->client_flag&= ~CLIENT_LOCAL_FILES;
	  break;
	case OPT_disable_local_infile:
	  options->client_flag&= ~CLIENT_LOCAL_FILES;
          break;
	case OPT_max_allowed_packet:
          if (opt_arg)
	    options->max_allowed_packet= atoi(opt_arg);
	  break;
        case OPT_protocol:
          if ((options->protocol= find_type(opt_arg, &sql_protocol_typelib,
                                            FIND_TYPE_BASIC)) <= 0)
          {
            fprintf(stderr, "Unknown option to protocol: %s\n", opt_arg);
            exit(1);
          }
          break;
        case OPT_shared_memory_base_name:
#ifdef HAVE_SMEM
          if (options->shared_memory_base_name != def_shared_memory_base_name)
            my_free(options->shared_memory_base_name);
          options->shared_memory_base_name=my_strdup(opt_arg,MYF(MY_WME));
#endif
          break;
	case OPT_multi_results:
	  options->client_flag|= CLIENT_MULTI_RESULTS;
	  break;
	case OPT_multi_statements:
	case OPT_multi_queries:
	  options->client_flag|= CLIENT_MULTI_STATEMENTS | CLIENT_MULTI_RESULTS;
	  break;
        case OPT_secure_auth:
          options->secure_auth= TRUE;
          break;
        case OPT_report_data_truncation:
          options->report_data_truncation= opt_arg ? MY_TEST(atoi(opt_arg)) : 1;
          break;
        case OPT_plugin_dir:
          {
            char buff[FN_REFLEN], buff2[FN_REFLEN];
            if (strlen(opt_arg) >= FN_REFLEN)
              opt_arg[FN_REFLEN]= '\0';
            if (my_realpath(buff, opt_arg, 0))
            {
              DBUG_PRINT("warning",("failed to normalize the plugin path: %s",
                                    opt_arg));
              break;
            }
            convert_dirname(buff2, buff, NULL);
            EXTENSION_SET_STRING(options, plugin_dir, buff2);
          }
          break;
        case OPT_default_auth:
          EXTENSION_SET_STRING(options, default_auth, opt_arg);
          break;
	case OPT_bind_address:
          my_free(options->ci.bind_address);
          options->ci.bind_address= my_strdup(opt_arg, MYF(MY_WME));
          break;
        case OPT_enable_cleartext_plugin:
          ENSURE_EXTENSIONS_PRESENT(options);
          options->extension->enable_cleartext_plugin= 
            (!opt_arg || atoi(opt_arg) != 0) ? TRUE : FALSE;
          break;

	default:
	  DBUG_PRINT("warning",("unknown option: %s",option[0]));
	}
      }
    }
  }
  free_defaults(argv);
  DBUG_VOID_RETURN;
}


/**************************************************************************
  Get column lengths of the current row
  If one uses mysql_use_result, res->lengths contains the length information,
  else the lengths are calculated from the offset between pointers.
**************************************************************************/

static void cli_fetch_lengths(ulong *to, MYSQL_ROW column,
			      unsigned int field_count)
{ 
  ulong *prev_length;
  char *start=0;
  MYSQL_ROW end;

  prev_length=0;				/* Keep gcc happy */
  for (end=column + field_count + 1 ; column != end ; column++, to++)
  {
    if (!*column)
    {
      *to= 0;					/* Null */
      continue;
    }
    if (start)					/* Found end of prev string */
      *prev_length= (ulong) (*column-start-1);
    start= *column;
    prev_length= to;
  }
}

/***************************************************************************
  Change field rows to field structs
***************************************************************************/

MYSQL_FIELD *
unpack_fields(MYSQL *mysql, MYSQL_DATA *data,MEM_ROOT *alloc,uint fields,
	      my_bool default_value, uint server_capabilities)
{
  MYSQL_ROWS	*row;
  MYSQL_FIELD	*field,*result;
  ulong lengths[9];				/* Max of fields */
  DBUG_ENTER("unpack_fields");

  field= result= (MYSQL_FIELD*) alloc_root(alloc,
					   (uint) sizeof(*field)*fields);
  if (!result)
  {
    free_rows(data);				/* Free old data */
    set_mysql_error(mysql, CR_OUT_OF_MEMORY, unknown_sqlstate);
    DBUG_RETURN(0);
  }
  memset(field, 0, sizeof(MYSQL_FIELD)*fields);
  if (server_capabilities & CLIENT_PROTOCOL_41)
  {
    /* server is 4.1, and returns the new field result format */
    for (row=data->data; row ; row = row->next,field++)
    {
      uchar *pos;
      /* fields count may be wrong */
      DBUG_ASSERT((uint) (field - result) < fields);
      cli_fetch_lengths(&lengths[0], row->data, default_value ? 8 : 7);
      field->catalog=   strmake_root(alloc,(char*) row->data[0], lengths[0]);
      field->db=        strmake_root(alloc,(char*) row->data[1], lengths[1]);
      field->table=     strmake_root(alloc,(char*) row->data[2], lengths[2]);
      field->org_table= strmake_root(alloc,(char*) row->data[3], lengths[3]);
      field->name=      strmake_root(alloc,(char*) row->data[4], lengths[4]);
      field->org_name=  strmake_root(alloc,(char*) row->data[5], lengths[5]);

      field->catalog_length=	lengths[0];
      field->db_length=		lengths[1];
      field->table_length=	lengths[2];
      field->org_table_length=	lengths[3];
      field->name_length=	lengths[4];
      field->org_name_length=	lengths[5];

      /* Unpack fixed length parts */
      if (lengths[6] != 12)
      {
        /* malformed packet. signal an error. */
        free_rows(data);			/* Free old data */
        set_mysql_error(mysql, CR_MALFORMED_PACKET, unknown_sqlstate);
        DBUG_RETURN(0);
      }

      pos= (uchar*) row->data[6];
      field->charsetnr= uint2korr(pos);
      field->length=	(uint) uint4korr(pos+2);
      field->type=	(enum enum_field_types) pos[6];
      field->flags=	uint2korr(pos+7);
      field->decimals=  (uint) pos[9];

      if (IS_NUM(field->type))
        field->flags|= NUM_FLAG;
      if (default_value && row->data[7])
      {
        field->def=strmake_root(alloc,(char*) row->data[7], lengths[7]);
	field->def_length= lengths[7];
      }
      else
        field->def=0;
      field->max_length= 0;
    }
  }
#ifndef DELETE_SUPPORT_OF_4_0_PROTOCOL
  else
  {
    /* old protocol, for backward compatibility */
    for (row=data->data; row ; row = row->next,field++)
    {
      cli_fetch_lengths(&lengths[0], row->data, default_value ? 6 : 5);
      field->org_table= field->table=  strdup_root(alloc,(char*) row->data[0]);
      field->name=   strdup_root(alloc,(char*) row->data[1]);
      field->length= (uint) uint3korr(row->data[2]);
      field->type=   (enum enum_field_types) (uchar) row->data[3][0];

      field->catalog=(char*)  "";
      field->db=     (char*)  "";
      field->catalog_length= 0;
      field->db_length= 0;
      field->org_table_length=	field->table_length=	lengths[0];
      field->name_length=	lengths[1];

      if (server_capabilities & CLIENT_LONG_FLAG)
      {
        field->flags=   uint2korr(row->data[4]);
        field->decimals=(uint) (uchar) row->data[4][2];
      }
      else
      {
        field->flags=   (uint) (uchar) row->data[4][0];
        field->decimals=(uint) (uchar) row->data[4][1];
      }
      if (IS_NUM(field->type))
        field->flags|= NUM_FLAG;
      if (default_value && row->data[5])
      {
        field->def=strdup_root(alloc,(char*) row->data[5]);
	field->def_length= lengths[5];
      }
      else
        field->def=0;
      field->max_length= 0;
    }
  }
#endif /* DELETE_SUPPORT_OF_4_0_PROTOCOL */
  free_rows(data);				/* Free old data */
  DBUG_RETURN(result);
}

/* Read all rows (fields or data) from server */

MYSQL_DATA *cli_read_rows(MYSQL *mysql,MYSQL_FIELD *mysql_fields,
			  unsigned int fields)
{
  uint	field;
  ulong pkt_len;
  ulong len;
  uchar *cp;
  char	*to, *end_to;
  MYSQL_DATA *result;
  MYSQL_ROWS **prev_ptr,*cur;
  NET *net = &mysql->net;
  DBUG_ENTER("cli_read_rows");

  if ((pkt_len= cli_safe_read(mysql)) == packet_error)
    DBUG_RETURN(0);
  if (!(result=(MYSQL_DATA*) my_malloc(sizeof(MYSQL_DATA),
				       MYF(MY_WME | MY_ZEROFILL))))
  {
    set_mysql_error(mysql, CR_OUT_OF_MEMORY, unknown_sqlstate);
    DBUG_RETURN(0);
  }
  init_alloc_root(&result->alloc,8192,0);	/* Assume rowlength < 8192 */
  result->alloc.min_malloc=sizeof(MYSQL_ROWS);
  prev_ptr= &result->data;
  result->rows=0;
  result->fields=fields;

  /*
    The last EOF packet is either a single 254 character or (in MySQL 4.1)
    254 followed by 1-7 status bytes.

    This doesn't conflict with normal usage of 254 which stands for a
    string where the length of the string is 8 bytes. (see net_field_length())
  */

  while (*(cp=net->read_pos) != 254 || pkt_len >= 8)
  {
    result->rows++;
    if (!(cur= (MYSQL_ROWS*) alloc_root(&result->alloc,
					sizeof(MYSQL_ROWS))) ||
	!(cur->data= ((MYSQL_ROW)
		      alloc_root(&result->alloc,
				 (fields+1)*sizeof(char *)+pkt_len))))
    {
      free_rows(result);
      set_mysql_error(mysql, CR_OUT_OF_MEMORY, unknown_sqlstate);
      DBUG_RETURN(0);
    }
    *prev_ptr=cur;
    prev_ptr= &cur->next;
    to= (char*) (cur->data+fields+1);
    end_to=to+pkt_len-1;
    for (field=0 ; field < fields ; field++)
    {
      if ((len=(ulong) net_field_length(&cp)) == NULL_LENGTH)
      {						/* null field */
	cur->data[field] = 0;
      }
      else
      {
	cur->data[field] = to;
        if (len > (ulong) (end_to - to))
        {
          free_rows(result);
          set_mysql_error(mysql, CR_MALFORMED_PACKET, unknown_sqlstate);
          DBUG_RETURN(0);
        }
	memcpy(to,(char*) cp,len); to[len]=0;
	to+=len+1;
	cp+=len;
	if (mysql_fields)
	{
	  if (mysql_fields[field].max_length < len)
	    mysql_fields[field].max_length=len;
	}
      }
    }
    cur->data[field]=to;			/* End of last field */
    if ((pkt_len=cli_safe_read(mysql)) == packet_error)
    {
      free_rows(result);
      DBUG_RETURN(0);
    }
  }
  *prev_ptr=0;					/* last pointer is null */
  if (pkt_len > 1)				/* MySQL 4.1 protocol */
  {
    mysql->warning_count= uint2korr(cp+1);
    mysql->server_status= uint2korr(cp+3);
    DBUG_PRINT("info",("status: %u  warning_count:  %u",
		       mysql->server_status, mysql->warning_count));
  }
  DBUG_PRINT("exit", ("Got %lu rows", (ulong) result->rows));
  DBUG_RETURN(result);
}

/*
  Read one row. Uses packet buffer as storage for fields.
  When next packet is read, the previous field values are destroyed
*/


static int
read_one_row(MYSQL *mysql,uint fields,MYSQL_ROW row, ulong *lengths)
{
  uint field;
  ulong pkt_len,len;
  uchar *pos, *prev_pos, *end_pos;
  NET *net= &mysql->net;

  if ((pkt_len=cli_safe_read(mysql)) == packet_error)
    return -1;
  if (pkt_len <= 8 && net->read_pos[0] == 254)
  {
    if (pkt_len > 1)				/* MySQL 4.1 protocol */
    {
      mysql->warning_count= uint2korr(net->read_pos+1);
      mysql->server_status= uint2korr(net->read_pos+3);
    }
    return 1;				/* End of data */
  }
  prev_pos= 0;				/* allowed to write at packet[-1] */
  pos=net->read_pos;
  end_pos=pos+pkt_len;
  for (field=0 ; field < fields ; field++)
  {
    if ((len=(ulong) net_field_length(&pos)) == NULL_LENGTH)
    {						/* null field */
      row[field] = 0;
      *lengths++=0;
    }
    else
    {
      if (len > (ulong) (end_pos - pos))
      {
        set_mysql_error(mysql, CR_UNKNOWN_ERROR, unknown_sqlstate);
        return -1;
      }
      row[field] = (char*) pos;
      pos+=len;
      *lengths++=len;
    }
    if (prev_pos)
      *prev_pos=0;				/* Terminate prev field */
    prev_pos=pos;
  }
  row[field]=(char*) prev_pos+1;		/* End of last field */
  *prev_pos=0;					/* Terminate last field */
  return 0;
}


/****************************************************************************
  Init MySQL structure or allocate one
****************************************************************************/

MYSQL * STDCALL
mysql_init(MYSQL *mysql)
{
  if (mysql_server_init(0, NULL, NULL))
    return 0;
  if (!mysql)
  {
    if (!(mysql=(MYSQL*) my_malloc(sizeof(*mysql),MYF(MY_WME | MY_ZEROFILL))))
    {
      set_mysql_error(NULL, CR_OUT_OF_MEMORY, unknown_sqlstate);
      return 0;
    }
    mysql->free_me=1;
  }
  else
    memset(mysql, 0, sizeof(*(mysql)));
  mysql->charset=default_client_charset_info;
  strmov(mysql->net.sqlstate, not_error_sqlstate);

  /*
    Only enable LOAD DATA INFILE by default if configured with option
    ENABLED_LOCAL_INFILE
  */

#if defined(ENABLED_LOCAL_INFILE) && !defined(MYSQL_SERVER)
  mysql->options.client_flag|= CLIENT_LOCAL_FILES;
#endif

#ifdef HAVE_SMEM
  mysql->options.shared_memory_base_name= (char*) def_shared_memory_base_name;
#endif

  mysql->options.methods_to_use= MYSQL_OPT_GUESS_CONNECTION;
  mysql->options.report_data_truncation= TRUE;  /* default */

  /*
    By default we don't reconnect because it could silently corrupt data (after
    reconnection you potentially lose table locks, user variables, session
    variables (transactions but they are specifically dealt with in
    mysql_reconnect()).
    This is a change: < 5.0.3 mysql->reconnect was set to 1 by default.
    How this change impacts existing apps:
    - existing apps which relyed on the default will see a behaviour change;
    they will have to set reconnect=1 after mysql_real_connect().
    - existing apps which explicitely asked for reconnection (the only way they
    could do it was by setting mysql.reconnect to 1 after mysql_real_connect())
    will not see a behaviour change.
    - existing apps which explicitely asked for no reconnection
    (mysql.reconnect=0) will not see a behaviour change.
  */
  mysql->reconnect= 0;
 
  mysql->options.secure_auth= TRUE;

  return mysql;
}


/*
  Fill in SSL part of MYSQL structure and set 'use_ssl' flag.
  NB! Errors are not reported until you do mysql_real_connect.
*/

#define strdup_if_not_null(A) (A) == 0 ? 0 : my_strdup((A),MYF(MY_WME))

my_bool STDCALL
mysql_ssl_set(MYSQL *mysql __attribute__((unused)) ,
	      const char *key __attribute__((unused)),
	      const char *cert __attribute__((unused)),
	      const char *ca __attribute__((unused)),
	      const char *capath __attribute__((unused)),
	      const char *cipher __attribute__((unused)))
{
  my_bool result= 0;
  DBUG_ENTER("mysql_ssl_set");
#if defined(HAVE_OPENSSL) && !defined(EMBEDDED_LIBRARY)
  result=
    mysql_options(mysql, MYSQL_OPT_SSL_KEY,    key)    +
    mysql_options(mysql, MYSQL_OPT_SSL_CERT,   cert)   +
    mysql_options(mysql, MYSQL_OPT_SSL_CA,     ca)     +
    mysql_options(mysql, MYSQL_OPT_SSL_CAPATH, capath) +
    mysql_options(mysql, MYSQL_OPT_SSL_CIPHER, cipher)
    ? 1 : 0;
#endif
    DBUG_RETURN(result);
}


/*
  Free strings in the SSL structure and clear 'use_ssl' flag.
  NB! Errors are not reported until you do mysql_real_connect.
*/

#if defined(HAVE_OPENSSL) && !defined(EMBEDDED_LIBRARY)

static void
mysql_ssl_free(MYSQL *mysql __attribute__((unused)))
{
  struct st_VioSSLFd *ssl_fd= (struct st_VioSSLFd*) mysql->connector_fd;
  DBUG_ENTER("mysql_ssl_free");

  my_free(mysql->options.ssl_key);
  my_free(mysql->options.ssl_cert);
  my_free(mysql->options.ssl_ca);
  my_free(mysql->options.ssl_capath);
  my_free(mysql->options.ssl_cipher);
  if (mysql->options.extension)
  {
    my_free(mysql->options.extension->ssl_crl);
    my_free(mysql->options.extension->ssl_crlpath);
  }
  if (ssl_fd)
    SSL_CTX_free(ssl_fd->ssl_context);
  my_free(mysql->connector_fd);
  mysql->options.ssl_key = 0;
  mysql->options.ssl_cert = 0;
  mysql->options.ssl_ca = 0;
  mysql->options.ssl_capath = 0;
  mysql->options.ssl_cipher= 0;
  if (mysql->options.extension)
  {
    mysql->options.extension->ssl_crl = 0;
    mysql->options.extension->ssl_crlpath = 0;
  }
  mysql->options.use_ssl = FALSE;
  mysql->connector_fd = 0;
  DBUG_VOID_RETURN;
}

#endif /* HAVE_OPENSSL && !EMBEDDED_LIBRARY */

/*
  Return the SSL cipher (if any) used for current
  connection to the server.

  SYNOPSYS
    mysql_get_ssl_cipher()
      mysql pointer to the mysql connection

*/

const char * STDCALL
mysql_get_ssl_cipher(MYSQL *mysql __attribute__((unused)))
{
  DBUG_ENTER("mysql_get_ssl_cipher");
#if defined(HAVE_OPENSSL) && !defined(EMBEDDED_LIBRARY)
  if (mysql->net.vio && mysql->net.vio->ssl_arg)
    DBUG_RETURN(SSL_get_cipher_name((SSL*)mysql->net.vio->ssl_arg));
#endif /* HAVE_OPENSSL && !EMBEDDED_LIBRARY */
  DBUG_RETURN(NULL);
}


/*
  Check the server's (subject) Common Name against the
  hostname we connected to

  SYNOPSIS
  ssl_verify_server_cert()
    vio              pointer to a SSL connected vio
    server_hostname  name of the server that we connected to
    errptr           if we fail, we'll return (a pointer to a string
                     describing) the reason here

  RETURN VALUES
   0 Success
   1 Failed to validate server

 */

#if defined(HAVE_OPENSSL) && !defined(EMBEDDED_LIBRARY)

static int ssl_verify_server_cert(Vio *vio, const char* server_hostname, const char **errptr)
{
  SSL *ssl;
  X509 *server_cert= NULL;
  char *cn= NULL;
  int cn_loc= -1;
  ASN1_STRING *cn_asn1= NULL;
  X509_NAME_ENTRY *cn_entry= NULL;
  X509_NAME *subject= NULL;
  int ret_validation= 1;

  DBUG_ENTER("ssl_verify_server_cert");
  DBUG_PRINT("enter", ("server_hostname: %s", server_hostname));

  if (!(ssl= (SSL*)vio->ssl_arg))
  {
    *errptr= "No SSL pointer found";
    goto error;
  }

  if (!server_hostname)
  {
    *errptr= "No server hostname supplied";
    goto error;
  }

  if (!(server_cert= SSL_get_peer_certificate(ssl)))
  {
    *errptr= "Could not get server certificate";
    goto error;
  }

  if (X509_V_OK != SSL_get_verify_result(ssl))
  {
    *errptr= "Failed to verify the server certificate";
    goto error;
  }
  /*
    We already know that the certificate exchanged was valid; the SSL library
    handled that. Now we need to verify that the contents of the certificate
    are what we expect.
  */

  /*
   Some notes for future development
   We should check host name in alternative name first and then if needed check in common name.
   Currently yssl doesn't support alternative name.
   openssl 1.0.2 support X509_check_host method for host name validation, we may need to start using
   X509_check_host in the future.
  */

  subject= X509_get_subject_name((X509 *) server_cert);
  // Find the CN location in the subject
  cn_loc= X509_NAME_get_index_by_NID(subject, NID_commonName, -1);
  if (cn_loc < 0)
  {
    *errptr= "Failed to get CN location in the certificate subject";
    goto error;
  }

  // Get the CN entry for given location
  cn_entry= X509_NAME_get_entry(subject, cn_loc);
  if (cn_entry == NULL)
  {
    *errptr= "Failed to get CN entry using CN location";
    goto error;
  }

  // Get CN from common name entry
  cn_asn1 = X509_NAME_ENTRY_get_data(cn_entry);
  if (cn_asn1 == NULL)
  {
    *errptr= "Failed to get CN from CN entry";
    goto error;
  }

  cn= (char *) ASN1_STRING_data(cn_asn1);

  // There should not be any NULL embedded in the CN
  if ((size_t)ASN1_STRING_length(cn_asn1) != strlen(cn))
  {
    *errptr= "NULL embedded in the certificate CN";
    goto error;
  }

  DBUG_PRINT("info", ("Server hostname in cert: %s", cn));
  if (!strcmp(cn, server_hostname))
  {
    /* Success */
    ret_validation= 0;
  }

  *errptr= "SSL certificate validation failure";

error:
  if (server_cert != NULL)
    X509_free (server_cert);
  DBUG_RETURN(ret_validation);
}

#endif /* HAVE_OPENSSL && !EMBEDDED_LIBRARY */


/*
  Note that the mysql argument must be initialized with mysql_init()
  before calling mysql_real_connect !
*/

static my_bool cli_read_query_result(MYSQL *mysql);
static MYSQL_RES *cli_use_result(MYSQL *mysql);

int cli_read_change_user_result(MYSQL *mysql)
{
  return cli_safe_read(mysql);
}

static MYSQL_METHODS client_methods=
{
  cli_read_query_result,                       /* read_query_result */
  cli_advanced_command,                        /* advanced_command */
  cli_read_rows,                               /* read_rows */
  cli_use_result,                              /* use_result */
  cli_fetch_lengths,                           /* fetch_lengths */
  cli_flush_use_result,                        /* flush_use_result */
  cli_read_change_user_result                  /* read_change_user_result */
#ifndef MYSQL_SERVER
  ,cli_list_fields,                            /* list_fields */
  cli_read_prepare_result,                     /* read_prepare_result */
  cli_stmt_execute,                            /* stmt_execute */
  cli_read_binary_rows,                        /* read_binary_rows */
  cli_unbuffered_fetch,                        /* unbuffered_fetch */
  NULL,                                        /* free_embedded_thd */
  cli_read_statistics,                         /* read_statistics */
  cli_read_query_result,                       /* next_result */
  cli_read_binary_rows                         /* read_rows_from_cursor */
#endif
};



typedef enum my_cs_match_type_enum
{
  /* MySQL and OS charsets are fully compatible */
  my_cs_exact,
  /* MySQL charset is very close to OS charset  */
  my_cs_approx,
  /*
    MySQL knows this charset, but it is not supported as client character set.
  */
  my_cs_unsupp
} my_cs_match_type;


typedef struct str2str_st
{
  const char *os_name;
  const char *my_name;
  my_cs_match_type param;
} MY_CSET_OS_NAME;

const MY_CSET_OS_NAME charsets[]=
{
#ifdef __WIN__
  {"cp437",          "cp850",    my_cs_approx},
  {"cp850",          "cp850",    my_cs_exact},
  {"cp852",          "cp852",    my_cs_exact},
  {"cp858",          "cp850",    my_cs_approx},
  {"cp866",          "cp866",    my_cs_exact},
  {"cp874",          "tis620",   my_cs_approx},
  {"cp932",          "cp932",    my_cs_exact},
  {"cp936",          "gbk",      my_cs_approx},
  {"cp949",          "euckr",    my_cs_approx},
  {"cp950",          "big5",     my_cs_exact},
  {"cp1200",         "utf16le",  my_cs_unsupp},
  {"cp1201",         "utf16",    my_cs_unsupp},
  {"cp1250",         "cp1250",   my_cs_exact},
  {"cp1251",         "cp1251",   my_cs_exact},
  {"cp1252",         "latin1",   my_cs_exact},
  {"cp1253",         "greek",    my_cs_exact},
  {"cp1254",         "latin5",   my_cs_exact},
  {"cp1255",         "hebrew",   my_cs_approx},
  {"cp1256",         "cp1256",   my_cs_exact},
  {"cp1257",         "cp1257",   my_cs_exact},
  {"cp10000",        "macroman", my_cs_exact},
  {"cp10001",        "sjis",     my_cs_approx},
  {"cp10002",        "big5",     my_cs_approx},
  {"cp10008",        "gb2312",   my_cs_approx},
  {"cp10021",        "tis620",   my_cs_approx},
  {"cp10029",        "macce",    my_cs_exact},
  {"cp12001",        "utf32",    my_cs_unsupp},
  {"cp20107",        "swe7",     my_cs_exact},
  {"cp20127",        "latin1",   my_cs_approx},
  {"cp20866",        "koi8r",    my_cs_exact},
  {"cp20932",        "ujis",     my_cs_exact},
  {"cp20936",        "gb2312",   my_cs_approx},
  {"cp20949",        "euckr",    my_cs_approx},
  {"cp21866",        "koi8u",    my_cs_exact},
  {"cp28591",        "latin1",   my_cs_approx},
  {"cp28592",        "latin2",   my_cs_exact},
  {"cp28597",        "greek",    my_cs_exact},
  {"cp28598",        "hebrew",   my_cs_exact},
  {"cp28599",        "latin5",   my_cs_exact},
  {"cp28603",        "latin7",   my_cs_exact},
#ifdef UNCOMMENT_THIS_WHEN_WL_4579_IS_DONE
  {"cp28605",        "latin9",   my_cs_exact},
#endif
  {"cp38598",        "hebrew",   my_cs_exact},
  {"cp51932",        "ujis",     my_cs_exact},
  {"cp51936",        "gb2312",   my_cs_exact},
  {"cp51949",        "euckr",    my_cs_exact},
  {"cp51950",        "big5",     my_cs_exact},
#ifdef UNCOMMENT_THIS_WHEN_WL_WL_4024_IS_DONE
  {"cp54936",        "gb18030",  my_cs_exact},
#endif
  {"cp65001",        "utf8",     my_cs_exact},

#else /* not Windows */

  {"646",            "latin1",   my_cs_approx}, /* Default on Solaris */
  {"ANSI_X3.4-1968", "latin1",   my_cs_approx},
  {"ansi1251",       "cp1251",   my_cs_exact},
  {"armscii8",       "armscii8", my_cs_exact},
  {"armscii-8",      "armscii8", my_cs_exact},
  {"ASCII",          "latin1",   my_cs_approx},
  {"Big5",           "big5",     my_cs_exact},
  {"cp1251",         "cp1251",   my_cs_exact},
  {"cp1255",         "hebrew",   my_cs_approx},
  {"CP866",          "cp866",    my_cs_exact},
  {"eucCN",          "gb2312",   my_cs_exact},
  {"euc-CN",         "gb2312",   my_cs_exact},
  {"eucJP",          "ujis",     my_cs_exact},
  {"euc-JP",         "ujis",     my_cs_exact},
  {"eucKR",          "euckr",    my_cs_exact},
  {"euc-KR",         "euckr",    my_cs_exact},
#ifdef UNCOMMENT_THIS_WHEN_WL_WL_4024_IS_DONE
  {"gb18030",        "gb18030",  my_cs_exact},
#endif
  {"gb2312",         "gb2312",   my_cs_exact},
  {"gbk",            "gbk",      my_cs_exact},
  {"georgianps",     "geostd8",  my_cs_exact},
  {"georgian-ps",    "geostd8",  my_cs_exact},
  {"IBM-1252",       "cp1252",   my_cs_exact},

  {"iso88591",       "latin1",   my_cs_approx},
  {"ISO_8859-1",     "latin1",   my_cs_approx},
  {"ISO8859-1",      "latin1",   my_cs_approx},
  {"ISO-8859-1",     "latin1",   my_cs_approx},

  {"iso885913",      "latin7",   my_cs_exact},
  {"ISO_8859-13",    "latin7",   my_cs_exact},
  {"ISO8859-13",     "latin7",   my_cs_exact},
  {"ISO-8859-13",    "latin7",   my_cs_exact},

#ifdef UNCOMMENT_THIS_WHEN_WL_4579_IS_DONE
  {"iso885915",      "latin9",   my_cs_exact},
  {"ISO_8859-15",    "latin9",   my_cs_exact},
  {"ISO8859-15",     "latin9",   my_cs_exact},
  {"ISO-8859-15",    "latin9",   my_cs_exact},
#endif

  {"iso88592",       "latin2",   my_cs_exact},
  {"ISO_8859-2",     "latin2",   my_cs_exact},
  {"ISO8859-2",      "latin2",   my_cs_exact},
  {"ISO-8859-2",     "latin2",   my_cs_exact},

  {"iso88597",       "greek",    my_cs_exact},
  {"ISO_8859-7",     "greek",    my_cs_exact},
  {"ISO8859-7",      "greek",    my_cs_exact},
  {"ISO-8859-7",     "greek",    my_cs_exact},

  {"iso88598",       "hebrew",   my_cs_exact},
  {"ISO_8859-8",     "hebrew",   my_cs_exact},
  {"ISO8859-8",      "hebrew",   my_cs_exact},
  {"ISO-8859-8",     "hebrew",   my_cs_exact},

  {"iso88599",       "latin5",   my_cs_exact},
  {"ISO_8859-9",     "latin5",   my_cs_exact},
  {"ISO8859-9",      "latin5",   my_cs_exact},
  {"ISO-8859-9",     "latin5",   my_cs_exact},

  {"koi8r",          "koi8r",    my_cs_exact},
  {"KOI8-R",         "koi8r",    my_cs_exact},
  {"koi8u",          "koi8u",    my_cs_exact},
  {"KOI8-U",         "koi8u",    my_cs_exact},

  {"roman8",         "hp8",      my_cs_exact}, /* Default on HP UX */

  {"Shift_JIS",      "sjis",     my_cs_exact},
  {"SJIS",           "sjis",     my_cs_exact},
  {"shiftjisx0213",  "sjis",     my_cs_exact},
  
  {"tis620",         "tis620",   my_cs_exact},
  {"tis-620",        "tis620",   my_cs_exact},

  {"ujis",           "ujis",     my_cs_exact},

  {"US-ASCII",       "latin1",   my_cs_approx},

  {"utf8",           "utf8",     my_cs_exact},
  {"utf-8",          "utf8",     my_cs_exact},
#endif
  {NULL,             NULL,       0}
};


static const char *
my_os_charset_to_mysql_charset(const char *csname)
{
  const MY_CSET_OS_NAME *csp;
  for (csp= charsets; csp->os_name; csp++)
  {
    if (!my_strcasecmp(&my_charset_latin1, csp->os_name, csname))
    {
      switch (csp->param)
      {
      case my_cs_exact:
        return csp->my_name;

      case my_cs_approx:
        /*
          Maybe we should print a warning eventually:
          character set correspondence is not exact.
        */
        return csp->my_name;

      default:
        my_printf_error(ER_UNKNOWN_ERROR,
                        "OS character set '%s'"
                        " is not supported by MySQL client",
                         MYF(0), csp->my_name);
        goto def;
      }
    }
  }

  my_printf_error(ER_UNKNOWN_ERROR,
                  "Unknown OS character set '%s'.",
                  MYF(0), csname);

def:
  csname= MYSQL_DEFAULT_CHARSET_NAME;
  my_printf_error(ER_UNKNOWN_ERROR,
                  "Switching to the default character set '%s'.",
                  MYF(0), csname);
  return csname;
}


#ifndef __WIN__
#include <stdlib.h> /* for getenv() */
#ifdef HAVE_LANGINFO_H
#include <langinfo.h>
#endif
#ifdef HAVE_LOCALE_H
#include <locale.h>
#endif
#endif /* __WIN__ */


static int
mysql_autodetect_character_set(MYSQL *mysql)
{
  const char *csname= MYSQL_DEFAULT_CHARSET_NAME;

#ifdef __WIN__
  char cpbuf[64];
  {
    my_snprintf(cpbuf, sizeof(cpbuf), "cp%d", (int) GetConsoleCP());
    csname= my_os_charset_to_mysql_charset(cpbuf);
  }
#elif defined(HAVE_SETLOCALE) && defined(HAVE_NL_LANGINFO)
  {
    if (setlocale(LC_CTYPE, "") && (csname= nl_langinfo(CODESET)))
      csname= my_os_charset_to_mysql_charset(csname);
  }
#endif

  if (mysql->options.charset_name)
    my_free(mysql->options.charset_name);
  if (!(mysql->options.charset_name= my_strdup(csname, MYF(MY_WME))))
    return 1;
  return 0;
}


static void
mysql_set_character_set_with_default_collation(MYSQL *mysql)
{
  const char *save= charsets_dir;
  if (mysql->options.charset_dir)
    charsets_dir=mysql->options.charset_dir;

  if ((mysql->charset= get_charset_by_csname(mysql->options.charset_name,
                                             MY_CS_PRIMARY, MYF(MY_WME))))
  {
    /* Try to set compiled default collation when it's possible. */
    CHARSET_INFO *collation;
    if ((collation= 
         get_charset_by_name(MYSQL_DEFAULT_COLLATION_NAME, MYF(MY_WME))) &&
                             my_charset_same(mysql->charset, collation))
    {
      mysql->charset= collation;
    }
    else
    {
      /*
        Default compiled collation not found, or is not applicable
        to the requested character set.
        Continue with the default collation of the character set.
      */
    }
  }
  charsets_dir= save;
}


C_MODE_START
int mysql_init_character_set(MYSQL *mysql)
{
  /* Set character set */
  if (!mysql->options.charset_name)
  {
    if (!(mysql->options.charset_name= 
       my_strdup(MYSQL_DEFAULT_CHARSET_NAME,MYF(MY_WME))))
      return 1;
  }
  else if (!strcmp(mysql->options.charset_name,
                   MYSQL_AUTODETECT_CHARSET_NAME) &&
            mysql_autodetect_character_set(mysql))
    return 1;

  mysql_set_character_set_with_default_collation(mysql);

  if (!mysql->charset)
  {
    if (mysql->options.charset_dir)
      set_mysql_extended_error(mysql, CR_CANT_READ_CHARSET, unknown_sqlstate,
                               ER(CR_CANT_READ_CHARSET),
                               mysql->options.charset_name,
                               mysql->options.charset_dir);
    else
    {
      char cs_dir_name[FN_REFLEN];
      get_charsets_dir(cs_dir_name);
      set_mysql_extended_error(mysql, CR_CANT_READ_CHARSET, unknown_sqlstate,
                               ER(CR_CANT_READ_CHARSET),
                               mysql->options.charset_name,
                               cs_dir_name);
    }
    return 1;
  }
  return 0;
}
C_MODE_END

/*********** client side authentication support **************************/

typedef struct st_mysql_client_plugin_AUTHENTICATION auth_plugin_t;
static int client_mpvio_write_packet(struct st_plugin_vio*, const uchar*, int);
static int native_password_auth_client(MYSQL_PLUGIN_VIO *vio, MYSQL *mysql);
static int old_password_auth_client(MYSQL_PLUGIN_VIO *vio, MYSQL *mysql);
static int clear_password_auth_client(MYSQL_PLUGIN_VIO *vio, MYSQL *mysql);

static auth_plugin_t native_password_client_plugin=
{
  MYSQL_CLIENT_AUTHENTICATION_PLUGIN,
  MYSQL_CLIENT_AUTHENTICATION_PLUGIN_INTERFACE_VERSION,
  native_password_plugin_name,
  "R.J.Silk, Sergei Golubchik",
  "Native MySQL authentication",
  {1, 0, 0},
  "GPL",
  NULL,
  NULL,
  NULL,
  NULL,
  native_password_auth_client
};

static auth_plugin_t old_password_client_plugin=
{
  MYSQL_CLIENT_AUTHENTICATION_PLUGIN,
  MYSQL_CLIENT_AUTHENTICATION_PLUGIN_INTERFACE_VERSION,
  old_password_plugin_name,
  "R.J.Silk, Sergei Golubchik",
  "Old MySQL-3.23 authentication",
  {1, 0, 0},
  "GPL",
  NULL,
  NULL,
  NULL,
  NULL,
  old_password_auth_client
};

static auth_plugin_t clear_password_client_plugin=
{
  MYSQL_CLIENT_AUTHENTICATION_PLUGIN,
  MYSQL_CLIENT_AUTHENTICATION_PLUGIN_INTERFACE_VERSION,
  "mysql_clear_password",
  "Georgi Kodinov",
  "Clear password authentication plugin",
  {0,1,0},
  "GPL",
  NULL,
  NULL,
  NULL,
  NULL,
  clear_password_auth_client
};

#if defined(HAVE_OPENSSL)
static auth_plugin_t sha256_password_client_plugin=
{
  MYSQL_CLIENT_AUTHENTICATION_PLUGIN,
  MYSQL_CLIENT_AUTHENTICATION_PLUGIN_INTERFACE_VERSION,
  "sha256_password",
  "Oracle Inc",
  "SHA256 based authentication with salt",
  {1, 0, 0},
  "GPL",
  NULL,
  sha256_password_init,
  sha256_password_deinit,
  NULL,
  sha256_password_auth_client
};
#endif
#ifdef AUTHENTICATION_WIN
extern auth_plugin_t win_auth_client_plugin;
#endif

struct st_mysql_client_plugin *mysql_client_builtins[]=
{
  (struct st_mysql_client_plugin *)&native_password_client_plugin,
  (struct st_mysql_client_plugin *)&old_password_client_plugin,
  (struct st_mysql_client_plugin *)&clear_password_client_plugin,
#if defined(HAVE_OPENSSL)
  (struct st_mysql_client_plugin *) &sha256_password_client_plugin,
#endif
#ifdef AUTHENTICATION_WIN
  (struct st_mysql_client_plugin *)&win_auth_client_plugin,
#endif
  0
};


static uchar *
write_length_encoded_string3(uchar *buf, char *string, size_t length)
{
  buf= net_store_length(buf, length);
  memcpy(buf, string, length);
  buf+= length;
  return buf;
}


uchar *
send_client_connect_attrs(MYSQL *mysql, uchar *buf)
{
  /* check if the server supports connection attributes */
  if (mysql->server_capabilities & CLIENT_CONNECT_ATTRS)
  {

    /* Always store the length if the client supports it */
    buf= net_store_length(buf,
                          mysql->options.extension ?
                          mysql->options.extension->connection_attributes_length :
                          0);

    /* check if we have connection attributes */
    if (mysql->options.extension &&
        my_hash_inited(&mysql->options.extension->connection_attributes))
    {
      HASH *attrs= &mysql->options.extension->connection_attributes;
      ulong idx;

      /* loop over and dump the connection attributes */
      for (idx= 0; idx < attrs->records; idx++)
      {
        LEX_STRING *attr= (LEX_STRING *) my_hash_element(attrs, idx);
        LEX_STRING *key= attr, *value= attr + 1;

        /* we can't have zero length keys */
        DBUG_ASSERT(key->length);

        buf= write_length_encoded_string3(buf, key->str, key->length);
        buf= write_length_encoded_string3(buf, value->str, value->length);
      }
    }
  }
  return buf;
}


static size_t get_length_store_length(size_t length)
{
  /* as defined in net_store_length */
  #define MAX_VARIABLE_STRING_LENGTH 9
  uchar length_buffer[MAX_VARIABLE_STRING_LENGTH], *ptr;

  ptr= net_store_length(length_buffer, length);

  return ptr - &length_buffer[0];
}


/* this is a "superset" of MYSQL_PLUGIN_VIO, in C++ I use inheritance */
typedef struct {
  int (*read_packet)(struct st_plugin_vio *vio, uchar **buf);
  int (*write_packet)(struct st_plugin_vio *vio, const uchar *pkt, int pkt_len);
  void (*info)(struct st_plugin_vio *vio, struct st_plugin_vio_info *info);
  /* -= end of MYSQL_PLUGIN_VIO =- */
  MYSQL *mysql;
  auth_plugin_t *plugin;            /**< what plugin we're under */
  const char *db;
  struct {
    uchar *pkt;                     /**< pointer into NET::buff */
    uint pkt_len;
  } cached_server_reply;
  int packets_read, packets_written; /**< counters for send/received packets */
  int mysql_change_user;            /**< if it's mysql_change_user() */
  int last_read_packet_len;         /**< the length of the last *read* packet */
} MCPVIO_EXT;


/*
  Write 1-8 bytes of string length header infromation to dest depending on
  value of src_len, then copy src_len bytes from src to dest.
 
 @param dest Destination buffer of size src_len+8
 @param dest_end One byte past the end of the dest buffer
 @param src Source buff of size src_len
 @param src_end One byte past the end of the src buffer
 
 @return pointer dest+src_len+header size or NULL if 
*/

char *write_length_encoded_string4(char *dest, char *dest_end, char *src,
                                  char *src_end)
{
  size_t src_len= (size_t)(src_end - src);
  uchar *to= net_store_length((uchar*) dest, src_len);
  if ((char*)(to + src_len) >= dest_end)
    return NULL;
  memcpy(to, src, src_len);
  return (char*)(to + src_len);
}


/*
  Write 1 byte of string length header information to dest and
  copy src_len bytes from src to dest.
*/
char *write_string(char *dest, char *dest_end, char *src, char *src_end)
{
  size_t src_len= (size_t)(src_end - src);
  uchar *to= NULL;
  if (src_len >= 251)
    return NULL;
  *dest=(uchar) src_len;
  to= (uchar*) dest+1;
  if ((char*)(to + src_len) >= dest_end)
    return NULL;
  memcpy(to, src, src_len);
  return (char*)(to + src_len);
}
/**
  sends a COM_CHANGE_USER command with a caller provided payload

  Packet format:
   
    Bytes       Content
    -----       ----
    n           user name - \0-terminated string
    n           password
                  3.23 scramble - \0-terminated string (9 bytes)
                  otherwise - length (1 byte) coded
    n           database name - \0-terminated string
    2           character set number (if the server >= 4.1.x)
    n           client auth plugin name - \0-terminated string,
                  (if the server supports plugin auth)

  @retval 0 ok
  @retval 1 error
*/
static int send_change_user_packet(MCPVIO_EXT *mpvio,
                                   const uchar *data, int data_len)
{
  MYSQL *mysql= mpvio->mysql;
  char *buff, *end;
  int res= 1;
  size_t connect_attrs_len=
    (mysql->server_capabilities & CLIENT_CONNECT_ATTRS &&
     mysql->options.extension) ?
    mysql->options.extension->connection_attributes_length : 0;

  buff= my_alloca(USERNAME_LENGTH + data_len + 1 + NAME_LEN + 2 + NAME_LEN +
                  connect_attrs_len + 9 /* for the length of the attrs */);

  end= strmake(buff, mysql->user, USERNAME_LENGTH) + 1;

  if (!data_len)
    *end++= 0;
  else
  {
    if (mysql->client_flag & CLIENT_SECURE_CONNECTION)
    {
      DBUG_ASSERT(data_len <= 255);
      if (data_len > 255)
      {
        set_mysql_error(mysql, CR_MALFORMED_PACKET, unknown_sqlstate);
        goto error;
      }
      *end++= data_len;
    }
    else
    {
      DBUG_ASSERT(data_len == SCRAMBLE_LENGTH_323 + 1);
      DBUG_ASSERT(data[SCRAMBLE_LENGTH_323] == 0);
    }
    memcpy(end, data, data_len);
    end+= data_len;
  }
  end= strmake(end, mpvio->db ? mpvio->db : "", NAME_LEN) + 1;

  if (mysql->server_capabilities & CLIENT_PROTOCOL_41)
  {
    int2store(end, (ushort) mysql->charset->number);
    end+= 2;
  }

  if (mysql->server_capabilities & CLIENT_PLUGIN_AUTH)
    end= strmake(end, mpvio->plugin->name, NAME_LEN) + 1;

  end= (char *) send_client_connect_attrs(mysql, (uchar *) end);

  res= simple_command(mysql, COM_CHANGE_USER,
                      (uchar*)buff, (ulong)(end-buff), 1);

error:
  my_afree(buff);
  return res;
}


#define MAX_CONNECTION_ATTR_STORAGE_LENGTH 65536

/**
  sends a client authentication packet (second packet in the 3-way handshake)

  Packet format (when the server is 4.0 or earlier):
   
    Bytes       Content
    -----       ----
    2           client capabilities
    3           max packet size
    n           user name, \0-terminated
    9           scramble_323, \0-terminated

  Packet format (when the server is 4.1 or newer):
   
    Bytes       Content
    -----       ----
    4           client capabilities
    4           max packet size
    1           charset number
    23          reserved (always 0)
    n           user name, \0-terminated
    n           plugin auth data (e.g. scramble), length encoded
    n           database name, \0-terminated
                (if CLIENT_CONNECT_WITH_DB is set in the capabilities)
    n           client auth plugin name - \0-terminated string,
                (if CLIENT_PLUGIN_AUTH is set in the capabilities)

  @retval 0 ok
  @retval 1 error
*/
static int send_client_reply_packet(MCPVIO_EXT *mpvio,
                                    const uchar *data, int data_len)
{
  MYSQL *mysql= mpvio->mysql;
  NET *net= &mysql->net;
  char *buff, *end;
  size_t buff_size;
  size_t connect_attrs_len=
    (mysql->server_capabilities & CLIENT_CONNECT_ATTRS &&
     mysql->options.extension) ?
    mysql->options.extension->connection_attributes_length : 0;

  DBUG_ASSERT(connect_attrs_len < MAX_CONNECTION_ATTR_STORAGE_LENGTH);

  
  /*
    see end= buff+32 below, fixed size of the packet is 32 bytes.
     +9 because data is a length encoded binary where meta data size is max 9.
  */
  buff_size= 33 + USERNAME_LENGTH + data_len + 9 + NAME_LEN + NAME_LEN + connect_attrs_len + 9;
  buff= my_alloca(buff_size);

  mysql->client_flag|= mysql->options.client_flag;
  mysql->client_flag|= CLIENT_CAPABILITIES;

  if (mysql->client_flag & CLIENT_MULTI_STATEMENTS)
    mysql->client_flag|= CLIENT_MULTI_RESULTS;

#if defined(HAVE_OPENSSL) && !defined(EMBEDDED_LIBRARY)
  if (mysql->options.ssl_key || mysql->options.ssl_cert ||
      mysql->options.ssl_ca || mysql->options.ssl_capath ||
      mysql->options.ssl_cipher ||
      (mysql->options.extension && mysql->options.extension->ssl_crl) || 
      (mysql->options.extension && mysql->options.extension->ssl_crlpath))
    mysql->options.use_ssl= 1;
  if (mysql->options.use_ssl)
    mysql->client_flag|= CLIENT_SSL;
#endif /* HAVE_OPENSSL && !EMBEDDED_LIBRARY*/
  if (mpvio->db)
    mysql->client_flag|= CLIENT_CONNECT_WITH_DB;
  else
    mysql->client_flag&= ~CLIENT_CONNECT_WITH_DB;

  /* Remove options that server doesn't support */
  mysql->client_flag= mysql->client_flag &
                       (~(CLIENT_COMPRESS | CLIENT_SSL | CLIENT_PROTOCOL_41) 
                       | mysql->server_capabilities);

#ifndef HAVE_COMPRESS
  mysql->client_flag&= ~CLIENT_COMPRESS;
#endif

  if (mysql->client_flag & CLIENT_PROTOCOL_41)
  {
    /* 4.1 server and 4.1 client has a 32 byte option flag */
    int4store(buff,mysql->client_flag);
    int4store(buff+4, net->max_packet_size);
    buff[8]= (char) mysql->charset->number;
    memset(buff+9, 0, 32-9);
    end= buff+32;
  }
  else
  {
    int2store(buff, mysql->client_flag);
    int3store(buff+2, net->max_packet_size);
    end= buff+5;
  }
#ifdef HAVE_OPENSSL
  if (mysql->client_flag & CLIENT_SSL)
  {
    /* Do the SSL layering. */
    struct st_mysql_options *options= &mysql->options;
    struct st_VioSSLFd *ssl_fd;
    enum enum_ssl_init_error ssl_init_error;
    const char *cert_error;
    unsigned long ssl_error;

    /*
      Send mysql->client_flag, max_packet_size - unencrypted otherwise
      the server does not know we want to do SSL
    */
    if (my_net_write(net, (uchar*)buff, (size_t) (end-buff)) || net_flush(net))
    {
      set_mysql_extended_error(mysql, CR_SERVER_LOST, unknown_sqlstate,
                               ER(CR_SERVER_LOST_EXTENDED),
                               "sending connection information to server",
                               errno);
      goto error;
    }

    /* Create the VioSSLConnectorFd - init SSL and load certs */
    if (!(ssl_fd= new_VioSSLConnectorFd(options->ssl_key,
                                        options->ssl_cert,
                                        options->ssl_ca,
                                        options->ssl_capath,
                                        options->ssl_cipher,
<<<<<<< HEAD
                                        &ssl_init_error,
                                        options->extension ? 
                                        options->extension->ssl_crl : NULL,
                                        options->extension ? 
                                        options->extension->ssl_crlpath : NULL)))
=======
                                        &ssl_init_error, 0)))
>>>>>>> deddfcad
    {
      set_mysql_extended_error(mysql, CR_SSL_CONNECTION_ERROR, unknown_sqlstate,
                               ER(CR_SSL_CONNECTION_ERROR), sslGetErrString(ssl_init_error));
      goto error;
    }
    mysql->connector_fd= (unsigned char *) ssl_fd;

    /* Connect to the server */
    DBUG_PRINT("info", ("IO layer change in progress..."));
    if (sslconnect(ssl_fd, net->vio,
                   (long) (mysql->options.connect_timeout), &ssl_error))
    {    
      char buf[512];
      ERR_error_string_n(ssl_error, buf, 512);
      buf[511]= 0;
      set_mysql_extended_error(mysql, CR_SSL_CONNECTION_ERROR, unknown_sqlstate,
                               ER(CR_SSL_CONNECTION_ERROR),
                               buf);
      goto error;
    }    
    DBUG_PRINT("info", ("IO layer change done!"));

    /* Verify server cert */
    if ((mysql->client_flag & CLIENT_SSL_VERIFY_SERVER_CERT) &&
        ssl_verify_server_cert(net->vio, mysql->host, &cert_error))
    {
      set_mysql_extended_error(mysql, CR_SSL_CONNECTION_ERROR, unknown_sqlstate,
                               ER(CR_SSL_CONNECTION_ERROR), cert_error);
      goto error;
    }
  }
#endif /* HAVE_OPENSSL */

  DBUG_PRINT("info",("Server version = '%s'  capabilites: %lu  status: %u  client_flag: %lu",
		     mysql->server_version, mysql->server_capabilities,
		     mysql->server_status, mysql->client_flag));

  compile_time_assert(MYSQL_USERNAME_LENGTH == USERNAME_LENGTH);

  /* This needs to be changed as it's not useful with big packets */
  if (mysql->user[0])
    strmake(end, mysql->user, USERNAME_LENGTH);
  else
    read_user_name(end);

  /* We have to handle different version of handshake here */
  DBUG_PRINT("info",("user: %s",end));
  end= strend(end) + 1;
  if (data_len)
  {
    if (mysql->server_capabilities & CLIENT_SECURE_CONNECTION)
    {
      /* 
        Since the older versions of server do not have
        CLIENT_PLUGIN_AUTH_LENENC_CLIENT_DATA capability,
        a check is performed on this before sending auth data.
        If lenenc support is not available, the data is sent
        in the format of first byte representing the length of
        the string followed by the actual string.
      */
      if (mysql->server_capabilities & CLIENT_PLUGIN_AUTH_LENENC_CLIENT_DATA)
        end= write_length_encoded_string4(end, (char *)(buff + buff_size),
                                         (char *) data,
                                         (char *)(data + data_len));
      else
        end= write_string(end, (char *)(buff + buff_size),
                         (char *) data,
                         (char *)(data + data_len));
      if (end == NULL)
        goto error;
    }
    else
    {
      DBUG_ASSERT(data_len == SCRAMBLE_LENGTH_323 + 1); /* incl. \0 at the end */
      memcpy(end, data, data_len);
      end+= data_len;
    }
  }
  else
    *end++= 0;

  /* Add database if needed */
  if (mpvio->db && (mysql->server_capabilities & CLIENT_CONNECT_WITH_DB))
  {
    end= strmake(end, mpvio->db, NAME_LEN) + 1;
    mysql->db= my_strdup(mpvio->db, MYF(MY_WME));
  }

  if (mysql->server_capabilities & CLIENT_PLUGIN_AUTH)
    end= strmake(end, mpvio->plugin->name, NAME_LEN) + 1;

  end= (char *) send_client_connect_attrs(mysql, (uchar *) end);

  /* Write authentication package */
  if (my_net_write(net, (uchar*) buff, (size_t) (end-buff)) || net_flush(net))
  {
    set_mysql_extended_error(mysql, CR_SERVER_LOST, unknown_sqlstate,
                             ER(CR_SERVER_LOST_EXTENDED),
                             "sending authentication information",
                             errno);
    goto error;
  }
  my_afree(buff);
  return 0;
  
error:
  my_afree(buff);
  return 1;
}

/**
  vio->read_packet() callback method for client authentication plugins

  This function is called by a client authentication plugin, when it wants
  to read data from the server.
*/
static int client_mpvio_read_packet(struct st_plugin_vio *mpv, uchar **buf)
{
  MCPVIO_EXT *mpvio= (MCPVIO_EXT*)mpv;
  MYSQL *mysql= mpvio->mysql;
  ulong  pkt_len;

  /* there are cached data left, feed it to a plugin */
  if (mpvio->cached_server_reply.pkt)
  {
    *buf= mpvio->cached_server_reply.pkt;
    mpvio->cached_server_reply.pkt= 0;
    mpvio->packets_read++;
    return mpvio->cached_server_reply.pkt_len;
  }

  if (mpvio->packets_read == 0)
  {
    /*
      the server handshake packet came from the wrong plugin,
      or it's mysql_change_user(). Either way, there is no data
      for a plugin to read. send a dummy packet to the server
      to initiate a dialog.
    */
    if (client_mpvio_write_packet(mpv, 0, 0))
      return (int)packet_error;
  }

  /* otherwise read the data */
  pkt_len= (*mysql->methods->read_change_user_result)(mysql);
  mpvio->last_read_packet_len= pkt_len;
  *buf= mysql->net.read_pos;

  /* was it a request to change plugins ? */
  if (**buf == 254)
    return (int)packet_error; /* if yes, this plugin shan't continue */

  /*
    the server sends \1\255 or \1\254 instead of just \255 or \254 -
    for us to not confuse it with an error or "change plugin" packets.
    We remove this escaping \1 here.

    See also server_mpvio_write_packet() where the escaping is done.
  */
  if (pkt_len && **buf == 1)
  {
    (*buf)++;
    pkt_len--;
  }
  mpvio->packets_read++;
  return pkt_len;
}

/**
  vio->write_packet() callback method for client authentication plugins

  This function is called by a client authentication plugin, when it wants
  to send data to the server.

  It transparently wraps the data into a change user or authentication
  handshake packet, if neccessary.
*/
static int client_mpvio_write_packet(struct st_plugin_vio *mpv,
                                     const uchar *pkt, int pkt_len)
{
  int res;
  MCPVIO_EXT *mpvio= (MCPVIO_EXT*)mpv;

  if (mpvio->packets_written == 0)
  {
    if (mpvio->mysql_change_user)
      res= send_change_user_packet(mpvio, pkt, pkt_len);
    else
      res= send_client_reply_packet(mpvio, pkt, pkt_len);
  }
  else
  {
    NET *net= &mpvio->mysql->net;
    if (mpvio->mysql->thd)
      res= 1; /* no chit-chat in embedded */
    else
      res= my_net_write(net, pkt, pkt_len) || net_flush(net);
    if (res)
      set_mysql_extended_error(mpvio->mysql, CR_SERVER_LOST, unknown_sqlstate,
                               ER(CR_SERVER_LOST_EXTENDED),
                               "sending authentication information",
                               errno);
  }
  mpvio->packets_written++;
  return res;
}

/**
  fills MYSQL_PLUGIN_VIO_INFO structure with the information about the
  connection
*/
void mpvio_info(Vio *vio, MYSQL_PLUGIN_VIO_INFO *info)
{
  memset(info, 0, sizeof(*info));
  switch (vio->type) {
  case VIO_TYPE_TCPIP:
    info->protocol= MYSQL_VIO_TCP;
    info->socket= vio_fd(vio);
    return;
  case VIO_TYPE_SOCKET:
    info->protocol= MYSQL_VIO_SOCKET;
    info->socket= vio_fd(vio);
    return;
  case VIO_TYPE_SSL:
    {
      struct sockaddr addr;
      socklen_t addrlen= sizeof(addr);
      if (getsockname(vio_fd(vio), &addr, &addrlen))
        return;
      info->protocol= addr.sa_family == AF_UNIX ?
        MYSQL_VIO_SOCKET : MYSQL_VIO_TCP;
      info->socket= vio_fd(vio);
      return;
    }
#ifdef _WIN32
  case VIO_TYPE_NAMEDPIPE:
    info->protocol= MYSQL_VIO_PIPE;
    info->handle= vio->hPipe;
    return;
#ifdef HAVE_SMEM
  case VIO_TYPE_SHARED_MEMORY:
    info->protocol= MYSQL_VIO_MEMORY;
    info->handle= vio->handle_file_map; /* or what ? */
    return;
#endif
#endif
  default: DBUG_ASSERT(0);
  }
}

static void client_mpvio_info(MYSQL_PLUGIN_VIO *vio,
                              MYSQL_PLUGIN_VIO_INFO *info)
{
  MCPVIO_EXT *mpvio= (MCPVIO_EXT*)vio;
  mpvio_info(mpvio->mysql->net.vio, info);
}


my_bool libmysql_cleartext_plugin_enabled= 0;

static my_bool check_plugin_enabled(MYSQL *mysql, auth_plugin_t *plugin)
{
  if (plugin == &clear_password_client_plugin &&
      (!libmysql_cleartext_plugin_enabled &&
       (!mysql->options.extension ||
       !mysql->options.extension->enable_cleartext_plugin)))
  {
    set_mysql_extended_error(mysql, CR_AUTH_PLUGIN_CANNOT_LOAD,
                             unknown_sqlstate,
                             ER(CR_AUTH_PLUGIN_CANNOT_LOAD),
                             clear_password_client_plugin.name,
                             "plugin not enabled");
    return TRUE;
  }
  return FALSE;
}


/**
  Client side of the plugin driver authentication.

  @note this is used by both the mysql_real_connect and mysql_change_user

  @param mysql       mysql
  @param data        pointer to the plugin auth data (scramble) in the
                     handshake packet
  @param data_len    the length of the data
  @param data_plugin a plugin that data were prepared for
                     or 0 if it's mysql_change_user()
  @param db          initial db to use, can be 0

  @retval 0 ok
  @retval 1 error
*/
int run_plugin_auth(MYSQL *mysql, char *data, uint data_len,
                    const char *data_plugin, const char *db)
{
  const char    *auth_plugin_name;
  auth_plugin_t *auth_plugin;
  MCPVIO_EXT    mpvio;
  ulong		pkt_length;
  int           res;

  DBUG_ENTER ("run_plugin_auth");
  /* determine the default/initial plugin to use */
  if (mysql->options.extension && mysql->options.extension->default_auth &&
      mysql->server_capabilities & CLIENT_PLUGIN_AUTH)
  {
    auth_plugin_name= mysql->options.extension->default_auth;
    if (!(auth_plugin= (auth_plugin_t*) mysql_client_find_plugin(mysql,
                       auth_plugin_name, MYSQL_CLIENT_AUTHENTICATION_PLUGIN)))
      DBUG_RETURN (1); /* oops, not found */
  }
  else
  {
    auth_plugin= mysql->server_capabilities & CLIENT_PROTOCOL_41 ?
      &native_password_client_plugin : &old_password_client_plugin;
    auth_plugin_name= auth_plugin->name;
  }

  if (check_plugin_enabled(mysql, auth_plugin))
    DBUG_RETURN(1);

  DBUG_PRINT ("info", ("using plugin %s", auth_plugin_name));

  mysql->net.last_errno= 0; /* just in case */

  if (data_plugin && strcmp(data_plugin, auth_plugin_name))
  {
    /* data was prepared for a different plugin, don't show it to this one */
    data= 0;
    data_len= 0;
  }

  mpvio.mysql_change_user= data_plugin == 0;
  mpvio.cached_server_reply.pkt= (uchar*)data;
  mpvio.cached_server_reply.pkt_len= data_len;
  mpvio.read_packet= client_mpvio_read_packet;
  mpvio.write_packet= client_mpvio_write_packet;
  mpvio.info= client_mpvio_info;
  mpvio.mysql= mysql;
  mpvio.packets_read= mpvio.packets_written= 0;
  mpvio.db= db;
  mpvio.plugin= auth_plugin;

  res= auth_plugin->authenticate_user((struct st_plugin_vio *)&mpvio, mysql);
  DBUG_PRINT ("info", ("authenticate_user returned %s", 
                       res == CR_OK ? "CR_OK" : 
                       res == CR_ERROR ? "CR_ERROR" :
                       res == CR_OK_HANDSHAKE_COMPLETE ? 
                         "CR_OK_HANDSHAKE_COMPLETE" : "error"));

  compile_time_assert(CR_OK == -1);
  compile_time_assert(CR_ERROR == 0);

  /*
    The connection may be closed. If so: do not try to read from the buffer.
  */
  if (res > CR_OK && 
      (!my_net_is_inited(&mysql->net) || mysql->net.read_pos[0] != 254))
  {
    /*
      the plugin returned an error. write it down in mysql,
      unless the error code is CR_ERROR and mysql->net.last_errno
      is already set (the plugin has done it)
    */
    DBUG_PRINT ("info", ("res=%d", res));
    if (res > CR_ERROR)
      set_mysql_error(mysql, res, unknown_sqlstate);
    else
      if (!mysql->net.last_errno)
        set_mysql_error(mysql, CR_UNKNOWN_ERROR, unknown_sqlstate);
    DBUG_RETURN (1);
  }

  /* read the OK packet (or use the cached value in mysql->net.read_pos */
  if (res == CR_OK)
    pkt_length= (*mysql->methods->read_change_user_result)(mysql);
  else /* res == CR_OK_HANDSHAKE_COMPLETE */
    pkt_length= mpvio.last_read_packet_len;

  DBUG_PRINT ("info", ("OK packet length=%lu", pkt_length));
  if (pkt_length == packet_error)
  {
    if (mysql->net.last_errno == CR_SERVER_LOST)
      set_mysql_extended_error(mysql, CR_SERVER_LOST, unknown_sqlstate,
                               ER(CR_SERVER_LOST_EXTENDED),
                               "reading authorization packet",
                               errno);
    DBUG_RETURN (1);
  }

  if (mysql->net.read_pos[0] == 254)
  {
    /* The server asked to use a different authentication plugin */
    if (pkt_length == 1)
    { 
      /* old "use short scramble" packet */
      DBUG_PRINT ("info", ("old use short scramble packet from server"));
      auth_plugin_name= old_password_plugin_name;
      mpvio.cached_server_reply.pkt= (uchar*)mysql->scramble;
      mpvio.cached_server_reply.pkt_len= SCRAMBLE_LENGTH + 1;
    }
    else
    { 
      /* new "use different plugin" packet */
      uint len;
      auth_plugin_name= (char*)mysql->net.read_pos + 1;
      len= strlen(auth_plugin_name); /* safe as my_net_read always appends \0 */
      mpvio.cached_server_reply.pkt_len= pkt_length - len - 2;
      mpvio.cached_server_reply.pkt= mysql->net.read_pos + len + 2;
      DBUG_PRINT ("info", ("change plugin packet from server for plugin %s",
                           auth_plugin_name));
    }

    if (!(auth_plugin= (auth_plugin_t *) mysql_client_find_plugin(mysql,
                         auth_plugin_name, MYSQL_CLIENT_AUTHENTICATION_PLUGIN)))
      DBUG_RETURN (1);

    if (check_plugin_enabled(mysql, auth_plugin))
      DBUG_RETURN(1);

    mpvio.plugin= auth_plugin;
    res= auth_plugin->authenticate_user((struct st_plugin_vio *)&mpvio, mysql);

    DBUG_PRINT ("info", ("second authenticate_user returned %s", 
                         res == CR_OK ? "CR_OK" : 
                         res == CR_ERROR ? "CR_ERROR" :
                         res == CR_OK_HANDSHAKE_COMPLETE ? 
                         "CR_OK_HANDSHAKE_COMPLETE" : "error"));
    if (res > CR_OK)
    {
      if (res > CR_ERROR)
        set_mysql_error(mysql, res, unknown_sqlstate);
      else
        if (!mysql->net.last_errno)
          set_mysql_error(mysql, CR_UNKNOWN_ERROR, unknown_sqlstate);
      DBUG_RETURN (1);
    }

    if (res != CR_OK_HANDSHAKE_COMPLETE)
    {
      /* Read what server thinks about out new auth message report */
      if (cli_safe_read(mysql) == packet_error)
      {
        if (mysql->net.last_errno == CR_SERVER_LOST)
          set_mysql_extended_error(mysql, CR_SERVER_LOST, unknown_sqlstate,
                                   ER(CR_SERVER_LOST_EXTENDED),
                                   "reading final connect information",
                                   errno);
        DBUG_RETURN (1);
      }
    }
  }
  /*
    net->read_pos[0] should always be 0 here if the server implements
    the protocol correctly
  */
  DBUG_RETURN (mysql->net.read_pos[0] != 0);
}


/** set some default attributes */
static int
set_connect_attributes(MYSQL *mysql, char *buff, size_t buf_len)
{
  int rc= 0;

  /*
    Clean up any values set by the client code. We want these options as
    consistent as possible
  */
  rc+= mysql_options(mysql, MYSQL_OPT_CONNECT_ATTR_DELETE, "_client_name");
  rc+= mysql_options(mysql, MYSQL_OPT_CONNECT_ATTR_DELETE, "_os");
  rc+= mysql_options(mysql, MYSQL_OPT_CONNECT_ATTR_DELETE, "_platform");
  rc+= mysql_options(mysql, MYSQL_OPT_CONNECT_ATTR_DELETE, "_pid");
  rc+= mysql_options(mysql, MYSQL_OPT_CONNECT_ATTR_DELETE, "_thread");
  rc+= mysql_options(mysql, MYSQL_OPT_CONNECT_ATTR_DELETE, "_client_version");

  /*
   Now let's set up some values
  */
  rc+= mysql_options4(mysql, MYSQL_OPT_CONNECT_ATTR_ADD,
                     "_client_name", "libmysql");
  rc+= mysql_options4(mysql, MYSQL_OPT_CONNECT_ATTR_ADD,
                      "_client_version", PACKAGE_VERSION);
  rc+= mysql_options4(mysql, MYSQL_OPT_CONNECT_ATTR_ADD,
                      "_os", SYSTEM_TYPE);
  rc+= mysql_options4(mysql, MYSQL_OPT_CONNECT_ATTR_ADD,
                      "_platform", MACHINE_TYPE);
#ifdef __WIN__
  snprintf(buff, buf_len, "%lu", (ulong) GetCurrentProcessId());
#else
  snprintf(buff, buf_len, "%lu", (ulong) getpid());
#endif
  rc+= mysql_options4(mysql, MYSQL_OPT_CONNECT_ATTR_ADD, "_pid", buff);

#ifdef __WIN__
  snprintf(buff, buf_len, "%lu", (ulong) GetCurrentThreadId());
  rc+= mysql_options4(mysql, MYSQL_OPT_CONNECT_ATTR_ADD, "_thread", buff);
#endif

  return rc > 0 ? 1 : 0;
}


MYSQL * STDCALL 
CLI_MYSQL_REAL_CONNECT(MYSQL *mysql,const char *host, const char *user,
		       const char *passwd, const char *db,
		       uint port, const char *unix_socket,ulong client_flag)
{
  char		buff[NAME_LEN+USERNAME_LENGTH+100];
  int           scramble_data_len, pkt_scramble_len= 0;
  char          *end,*host_info= 0, *server_version_end, *pkt_end;
  char          *scramble_data;
  const char    *scramble_plugin;
  ulong		pkt_length;
  NET		*net= &mysql->net;
#ifdef __WIN__
  HANDLE	hPipe=INVALID_HANDLE_VALUE;
#endif
#ifdef HAVE_SYS_UN_H
  struct	sockaddr_un UNIXaddr;
#endif
  DBUG_ENTER("mysql_real_connect");

  DBUG_PRINT("enter",("host: %s  db: %s  user: %s (client)",
		      host ? host : "(Null)",
		      db ? db : "(Null)",
		      user ? user : "(Null)"));

  /* Test whether we're already connected */
  if (net->vio)
  {
    set_mysql_error(mysql, CR_ALREADY_CONNECTED, unknown_sqlstate);
    DBUG_RETURN(0);
  }

  if (set_connect_attributes(mysql, buff, sizeof(buff)))
    DBUG_RETURN(0);

  mysql->methods= &client_methods;
  net->vio = 0;				/* If something goes wrong */
  mysql->client_flag=0;			/* For handshake */

  /* use default options */
  if (mysql->options.my_cnf_file || mysql->options.my_cnf_group)
  {
    mysql_read_default_options(&mysql->options,
			       (mysql->options.my_cnf_file ?
				mysql->options.my_cnf_file : "my"),
			       mysql->options.my_cnf_group);
    my_free(mysql->options.my_cnf_file);
    my_free(mysql->options.my_cnf_group);
    mysql->options.my_cnf_file=mysql->options.my_cnf_group=0;
  }

  /* Some empty-string-tests are done because of ODBC */
  if (!host || !host[0])
    host=mysql->options.host;
  if (!user || !user[0])
  {
    user=mysql->options.user;
    if (!user)
      user= "";
  }
  if (!passwd)
  {
    passwd=mysql->options.password;
#if !defined(DONT_USE_MYSQL_PWD) && !defined(MYSQL_SERVER)
    if (!passwd)
      passwd=getenv("MYSQL_PWD");		/* get it from environment */
#endif
    if (!passwd)
      passwd= "";
  }
  if (!db || !db[0])
    db=mysql->options.db;
  if (!port)
    port=mysql->options.port;
  if (!unix_socket)
    unix_socket=mysql->options.unix_socket;

  mysql->server_status=SERVER_STATUS_AUTOCOMMIT;
  DBUG_PRINT("info", ("Connecting"));

  /*
    Part 0: Grab a socket and connect it to the server
  */
#if defined(HAVE_SMEM)
  if ((!mysql->options.protocol ||
       mysql->options.protocol == MYSQL_PROTOCOL_MEMORY) &&
      (!host || !strcmp(host,LOCAL_HOST)))
  {
    HANDLE handle_map;
    DBUG_PRINT("info", ("Using shared memory"));

    handle_map= create_shared_memory(mysql, net,
                                     get_win32_connect_timeout(mysql));

    if (handle_map == INVALID_HANDLE_VALUE)
    {
      DBUG_PRINT("error",
		 ("host: '%s'  socket: '%s'  shared memory: %s  have_tcpip: %d",
		  host ? host : "<null>",
		  unix_socket ? unix_socket : "<null>",
		  (int) mysql->options.shared_memory_base_name,
		  (int) have_tcpip));
      if (mysql->options.protocol == MYSQL_PROTOCOL_MEMORY)
	goto error;

      /*
        Try also with PIPE or TCP/IP. Clear the error from
        create_shared_memory().
      */

      net_clear_error(net);
    }
    else
    {
      mysql->options.protocol=MYSQL_PROTOCOL_MEMORY;
      unix_socket = 0;
      host=mysql->options.shared_memory_base_name;
      my_snprintf(host_info=buff, sizeof(buff)-1,
                  ER(CR_SHARED_MEMORY_CONNECTION), host);
    }
  }
#endif /* HAVE_SMEM */
#if defined(HAVE_SYS_UN_H)
  if (!net->vio &&
      (!mysql->options.protocol ||
       mysql->options.protocol == MYSQL_PROTOCOL_SOCKET) &&
      (unix_socket || mysql_unix_port) &&
      (!host || !strcmp(host,LOCAL_HOST)))
  {
    my_socket sock= socket(AF_UNIX, SOCK_STREAM, 0);
    DBUG_PRINT("info", ("Using socket"));
    if (sock == SOCKET_ERROR)
    {
      set_mysql_extended_error(mysql, CR_SOCKET_CREATE_ERROR,
                               unknown_sqlstate,
                               ER(CR_SOCKET_CREATE_ERROR),
                               socket_errno);
      goto error;
    }

    net->vio= vio_new(sock, VIO_TYPE_SOCKET,
                      VIO_LOCALHOST | VIO_BUFFERED_READ);
    if (!net->vio)
    {
      DBUG_PRINT("error",("Unknow protocol %d ", mysql->options.protocol));
      set_mysql_error(mysql, CR_CONN_UNKNOW_PROTOCOL, unknown_sqlstate);
      closesocket(sock);
      goto error;
    }

    host= LOCAL_HOST;
    if (!unix_socket)
      unix_socket= mysql_unix_port;
    host_info= (char*) ER(CR_LOCALHOST_CONNECTION);
    DBUG_PRINT("info", ("Using UNIX sock '%s'", unix_socket));

    memset(&UNIXaddr, 0, sizeof(UNIXaddr));
    UNIXaddr.sun_family= AF_UNIX;
    strmake(UNIXaddr.sun_path, unix_socket, sizeof(UNIXaddr.sun_path)-1);

    if (vio_socket_connect(net->vio, (struct sockaddr *) &UNIXaddr,
                           sizeof(UNIXaddr), get_vio_connect_timeout(mysql)))
    {
      DBUG_PRINT("error",("Got error %d on connect to local server",
			  socket_errno));
      set_mysql_extended_error(mysql, CR_CONNECTION_ERROR,
                               unknown_sqlstate,
                               ER(CR_CONNECTION_ERROR),
                               unix_socket, socket_errno);
      vio_delete(net->vio);
      net->vio= 0;
      goto error;
    }
    mysql->options.protocol=MYSQL_PROTOCOL_SOCKET;
  }
#elif defined(_WIN32)
  if (!net->vio &&
      (mysql->options.protocol == MYSQL_PROTOCOL_PIPE ||
       (host && !strcmp(host,LOCAL_HOST_NAMEDPIPE)) ||
       (! have_tcpip && (unix_socket || !host && is_NT()))))
  {
    hPipe= create_named_pipe(mysql, get_win32_connect_timeout(mysql),
                             &host, &unix_socket);

    if (hPipe == INVALID_HANDLE_VALUE)
    {
      DBUG_PRINT("error",
		 ("host: '%s'  socket: '%s'  have_tcpip: %d",
		  host ? host : "<null>",
		  unix_socket ? unix_socket : "<null>",
		  (int) have_tcpip));
      if (mysql->options.protocol == MYSQL_PROTOCOL_PIPE ||
	  (host && !strcmp(host,LOCAL_HOST_NAMEDPIPE)) ||
	  (unix_socket && !strcmp(unix_socket,MYSQL_NAMEDPIPE)))
	goto error;
      /* Try also with TCP/IP */
    }
    else
    {
      net->vio= vio_new_win32pipe(hPipe);
      my_snprintf(host_info=buff, sizeof(buff)-1,
                  ER(CR_NAMEDPIPE_CONNECTION), unix_socket);
    }
  }
#endif
  DBUG_PRINT("info", ("net->vio: %p  protocol: %d",
                      net->vio, mysql->options.protocol));
  if (!net->vio &&
      (!mysql->options.protocol ||
       mysql->options.protocol == MYSQL_PROTOCOL_TCP))
  {
    struct addrinfo *res_lst, *client_bind_ai_lst= NULL, hints, *t_res;
    char port_buf[NI_MAXSERV];
    my_socket sock= SOCKET_ERROR;
    int gai_errno, saved_error= 0, status= -1, bind_result= 0;
    uint flags= VIO_BUFFERED_READ;

    unix_socket=0;				/* This is not used */

    if (!port)
      port= mysql_port;

    if (!host)
      host= LOCAL_HOST;

    my_snprintf(host_info=buff, sizeof(buff)-1, ER(CR_TCP_CONNECTION), host);
    DBUG_PRINT("info",("Server name: '%s'.  TCP sock: %d", host, port));

    memset(&hints, 0, sizeof(hints));
    hints.ai_socktype= SOCK_STREAM;
    hints.ai_protocol= IPPROTO_TCP;
    hints.ai_family= AF_UNSPEC;

    DBUG_PRINT("info",("IPV6 getaddrinfo %s", host));
    my_snprintf(port_buf, NI_MAXSERV, "%d", port);
    gai_errno= getaddrinfo(host, port_buf, &hints, &res_lst);

    if (gai_errno != 0) 
    { 
      /* 
        For DBUG we are keeping the right message but for client we default to
        historical error message.
      */
      DBUG_PRINT("info",("IPV6 getaddrinfo error %d", gai_errno));
      set_mysql_extended_error(mysql, CR_UNKNOWN_HOST, unknown_sqlstate,
                               ER(CR_UNKNOWN_HOST), host, errno);

      goto error;
    }

    /* Get address info for client bind name if it is provided */
    if (mysql->options.ci.bind_address)
    {
      int bind_gai_errno= 0;

      DBUG_PRINT("info",("Resolving addresses for client bind: '%s'",
                         mysql->options.ci.bind_address));
      /* Lookup address info for name */
      bind_gai_errno= getaddrinfo(mysql->options.ci.bind_address, 0,
                                  &hints, &client_bind_ai_lst);
      if (bind_gai_errno)
      {
        DBUG_PRINT("info",("client bind getaddrinfo error %d", bind_gai_errno));
        set_mysql_extended_error(mysql, CR_UNKNOWN_HOST, unknown_sqlstate,
                                 ER(CR_UNKNOWN_HOST),
                                 mysql->options.ci.bind_address,
                                 bind_gai_errno);

        freeaddrinfo(res_lst);
        goto error;
      }
      DBUG_PRINT("info", ("  got address info for client bind name"));
    }

    /*
      A hostname might map to multiple IP addresses (IPv4/IPv6). Go over the
      list of IP addresses until a successful connection can be established.
      For each IP address, attempt to bind the socket to each client address
      for the client-side bind hostname until the bind is successful.
    */
    DBUG_PRINT("info", ("Try connect on all addresses for host."));
    for (t_res= res_lst; t_res; t_res= t_res->ai_next)
    {
      DBUG_PRINT("info", ("Create socket, family: %d  type: %d  proto: %d",
                          t_res->ai_family, t_res->ai_socktype,
                          t_res->ai_protocol));

      sock= socket(t_res->ai_family, t_res->ai_socktype, t_res->ai_protocol);
      if (sock == SOCKET_ERROR)
      {
        DBUG_PRINT("info", ("Socket created was invalid"));
        /* Try next address if there is one */
        saved_error= socket_errno;
        continue;
      }

      if (client_bind_ai_lst)
      {
        struct addrinfo* curr_bind_ai= NULL;
        DBUG_PRINT("info", ("Attempting to bind socket to bind address(es)"));

        /*
           We'll attempt to bind to each of the addresses returned, until
           we find one that works.
           If none works, we'll try the next destination host address
           (if any)
        */
        curr_bind_ai= client_bind_ai_lst;

        while (curr_bind_ai != NULL)
        {
          /* Attempt to bind the socket to the given address */
          bind_result= bind(sock,
                            curr_bind_ai->ai_addr,
                            curr_bind_ai->ai_addrlen);
          if (!bind_result)
            break;   /* Success */

          DBUG_PRINT("info", ("bind failed, attempting another bind address"));
          /* Problem with the bind, move to next address if present */
          curr_bind_ai= curr_bind_ai->ai_next;
        }

        if (bind_result)
        {
          /*
            Could not bind to any client-side address with this destination
             Try the next destination address (if any)
          */
          DBUG_PRINT("info", ("All bind attempts with this address failed"));
          saved_error= socket_errno;
          closesocket(sock);
          continue;
        }
        DBUG_PRINT("info", ("Successfully bound client side of socket"));
      }

      /* Create a new Vio object to abstract the socket. */
      if (!net->vio)
      {
        if (!(net->vio= vio_new(sock, VIO_TYPE_TCPIP, flags)))
        {
          set_mysql_error(mysql, CR_OUT_OF_MEMORY, unknown_sqlstate);
          closesocket(sock);
          freeaddrinfo(res_lst);
          if (client_bind_ai_lst)
            freeaddrinfo(client_bind_ai_lst);
          goto error;
        }
      }
      /* Just reinitialize if one is already allocated. */
      else if (vio_reset(net->vio, VIO_TYPE_TCPIP, sock, NULL, flags))
      {
        set_mysql_error(mysql, CR_UNKNOWN_ERROR, unknown_sqlstate);
        closesocket(sock);
        freeaddrinfo(res_lst);
        if (client_bind_ai_lst)
          freeaddrinfo(client_bind_ai_lst);
        goto error;
      }

      DBUG_PRINT("info", ("Connect socket"));
      status= vio_socket_connect(net->vio, t_res->ai_addr, t_res->ai_addrlen,
                                 get_vio_connect_timeout(mysql));
      /*
        Here we rely on vio_socket_connect() to return success only if
        the connect attempt was really successful. Otherwise we would
        stop trying another address, believing we were successful.
      */
      if (!status)
        break;

      /*
        Save either the socket error status or the error code of
        the failed vio_connection operation. It is necessary to
        avoid having it overwritten by later operations.
      */
      saved_error= socket_errno;

      DBUG_PRINT("info", ("No success, try next address."));
    }
    DBUG_PRINT("info",
               ("End of connect attempts, sock: %d  status: %d  error: %d",
                sock, status, saved_error));

    freeaddrinfo(res_lst);
    if (client_bind_ai_lst)
      freeaddrinfo(client_bind_ai_lst);

    if (sock == SOCKET_ERROR)
    {
      set_mysql_extended_error(mysql, CR_IPSOCK_ERROR, unknown_sqlstate,
                                ER(CR_IPSOCK_ERROR), saved_error);
      goto error;
    }

    if (status)
    {
      DBUG_PRINT("error",("Got error %d on connect to '%s'", saved_error, host));
      set_mysql_extended_error(mysql, CR_CONN_HOST_ERROR, unknown_sqlstate,
                                ER(CR_CONN_HOST_ERROR), host, saved_error);
      goto error;
    }
  }

  DBUG_PRINT("info", ("net->vio: %p", net->vio));
  if (!net->vio)
  {
    DBUG_PRINT("error",("Unknow protocol %d ",mysql->options.protocol));
    set_mysql_error(mysql, CR_CONN_UNKNOW_PROTOCOL, unknown_sqlstate);
    goto error;
  }

  if (my_net_init(net, net->vio))
  {
    vio_delete(net->vio);
    net->vio = 0;
    set_mysql_error(mysql, CR_OUT_OF_MEMORY, unknown_sqlstate);
    goto error;
  }
  vio_keepalive(net->vio,TRUE);

  /* If user set read_timeout, let it override the default */
  if (mysql->options.read_timeout)
    my_net_set_read_timeout(net, mysql->options.read_timeout);

  /* If user set write_timeout, let it override the default */
  if (mysql->options.write_timeout)
    my_net_set_write_timeout(net, mysql->options.write_timeout);

  if (mysql->options.max_allowed_packet)
    net->max_packet_size= mysql->options.max_allowed_packet;

  /* Get version info */
  mysql->protocol_version= PROTOCOL_VERSION;	/* Assume this */
  if (mysql->options.connect_timeout &&
      (vio_io_wait(net->vio, VIO_IO_EVENT_READ,
                   get_vio_connect_timeout(mysql)) < 1))
  {
    set_mysql_extended_error(mysql, CR_SERVER_LOST, unknown_sqlstate,
                             ER(CR_SERVER_LOST_EXTENDED),
                             "waiting for initial communication packet",
                             socket_errno);
    goto error;
  }

  /*
    Part 1: Connection established, read and parse first packet
  */
  DBUG_PRINT("info", ("Read first packet."));

  if ((pkt_length=cli_safe_read(mysql)) == packet_error)
  {
    if (mysql->net.last_errno == CR_SERVER_LOST)
      set_mysql_extended_error(mysql, CR_SERVER_LOST, unknown_sqlstate,
                               ER(CR_SERVER_LOST_EXTENDED),
                               "reading initial communication packet",
                               socket_errno);
    goto error;
  }
  pkt_end= (char*)net->read_pos + pkt_length;
  /* Check if version of protocol matches current one */
  mysql->protocol_version= net->read_pos[0];
  DBUG_DUMP("packet",(uchar*) net->read_pos,10);
  DBUG_PRINT("info",("mysql protocol version %d, server=%d",
		     PROTOCOL_VERSION, mysql->protocol_version));
  if (mysql->protocol_version != PROTOCOL_VERSION)
  {
    set_mysql_extended_error(mysql, CR_VERSION_ERROR, unknown_sqlstate,
                             ER(CR_VERSION_ERROR), mysql->protocol_version,
                             PROTOCOL_VERSION);
    goto error;
  }
  server_version_end= end= strend((char*) net->read_pos+1);
  mysql->thread_id=uint4korr(end+1);
  end+=5;
  /* 
    Scramble is split into two parts because old clients do not understand
    long scrambles; here goes the first part.
  */
  scramble_data= end;
  scramble_data_len= SCRAMBLE_LENGTH_323 + 1;
  scramble_plugin= old_password_plugin_name;
  end+= scramble_data_len;

  if (pkt_end >= end + 1)
    mysql->server_capabilities=uint2korr(end);
  if (pkt_end >= end + 18)
  {
    /* New protocol with 16 bytes to describe server characteristics */
    mysql->server_language=end[2];
    mysql->server_status=uint2korr(end+3);
    mysql->server_capabilities|= uint2korr(end+5) << 16;
    pkt_scramble_len= end[7];
    if (pkt_scramble_len < 0)
    {
      set_mysql_error(mysql, CR_MALFORMED_PACKET,
                      unknown_sqlstate);        /* purecov: inspected */
      goto error;
    }
  }
  end+= 18;

  if (mysql->options.secure_auth && passwd[0] &&
      !(mysql->server_capabilities & CLIENT_SECURE_CONNECTION))
  {
    set_mysql_error(mysql, CR_SECURE_AUTH, unknown_sqlstate);
    goto error;
  }

  if (mysql_init_character_set(mysql))
    goto error;

  /* Save connection information */
  if (!my_multi_malloc(MYF(0),
		       &mysql->host_info, (uint) strlen(host_info)+1,
		       &mysql->host,      (uint) strlen(host)+1,
		       &mysql->unix_socket,unix_socket ?
		       (uint) strlen(unix_socket)+1 : (uint) 1,
		       &mysql->server_version,
		       (uint) (server_version_end - (char*) net->read_pos + 1),
		       NullS) ||
      !(mysql->user=my_strdup(user,MYF(0))) ||
      !(mysql->passwd=my_strdup(passwd,MYF(0))))
  {
    set_mysql_error(mysql, CR_OUT_OF_MEMORY, unknown_sqlstate);
    goto error;
  }
  strmov(mysql->host_info,host_info);
  strmov(mysql->host,host);
  if (unix_socket)
    strmov(mysql->unix_socket,unix_socket);
  else
    mysql->unix_socket=0;
  strmov(mysql->server_version,(char*) net->read_pos+1);
  mysql->port=port;

  if (pkt_end >= end + SCRAMBLE_LENGTH - SCRAMBLE_LENGTH_323 + 1)
  {
    /*
     move the first scramble part - directly in the NET buffer -
     to get a full continuous scramble. We've read all the header,
     and can overwrite it now.
    */
    memmove(end - SCRAMBLE_LENGTH_323, scramble_data,
            SCRAMBLE_LENGTH_323);
    scramble_data= end - SCRAMBLE_LENGTH_323;
    if (mysql->server_capabilities & CLIENT_PLUGIN_AUTH)
    {
      scramble_data_len= pkt_scramble_len;
      scramble_plugin= scramble_data + scramble_data_len;
      if (scramble_data + scramble_data_len > pkt_end)
        scramble_data_len= pkt_end - scramble_data;
    }
    else
    {
      scramble_data_len= pkt_end - scramble_data;
      scramble_plugin= native_password_plugin_name;
    }
  }
  else
    mysql->server_capabilities&= ~CLIENT_SECURE_CONNECTION;

  mysql->client_flag= client_flag;

  /*
    Part 2: invoke the plugin to send the authentication data to the server
  */

  if (run_plugin_auth(mysql, scramble_data, scramble_data_len,
                      scramble_plugin, db))
    goto error;

  /*
    Part 3: authenticated, finish the initialization of the connection
  */

  if (mysql->client_flag & CLIENT_COMPRESS)      /* We will use compression */
    net->compress=1;

#ifdef CHECK_LICENSE 
  if (check_license(mysql))
    goto error;
#endif

  if (db && !mysql->db && mysql_select_db(mysql, db))
  {
    if (mysql->net.last_errno == CR_SERVER_LOST)
        set_mysql_extended_error(mysql, CR_SERVER_LOST, unknown_sqlstate,
                                 ER(CR_SERVER_LOST_EXTENDED),
                                 "Setting intital database",
                                 errno);
    goto error;
  }

  /*
     Using init_commands is not supported when connecting from within the
     server.
  */
#ifndef MYSQL_SERVER
  if (mysql->options.init_commands)
  {
    DYNAMIC_ARRAY *init_commands= mysql->options.init_commands;
    char **ptr= (char**)init_commands->buffer;
    char **end_command= ptr + init_commands->elements;

    my_bool reconnect=mysql->reconnect;
    mysql->reconnect=0;

    for (; ptr < end_command; ptr++)
    {
      int status;

      if (mysql_real_query(mysql,*ptr, (ulong) strlen(*ptr)))
	goto error;

      do {
        if (mysql->fields)
        {
          MYSQL_RES *res;
          if (!(res= cli_use_result(mysql)))
            goto error;
          mysql_free_result(res);
        }
        if ((status= mysql_next_result(mysql)) > 0)
          goto error;
      } while (status == 0);
    }
    mysql->reconnect=reconnect;
  }
#endif

  DBUG_PRINT("exit", ("Mysql handler: 0x%lx", (long) mysql));
  DBUG_RETURN(mysql);

error:
  DBUG_PRINT("error",("message: %u/%s (%s)",
                      net->last_errno,
                      net->sqlstate,
                      net->last_error));
  {
    /* Free alloced memory */
    end_server(mysql);
    mysql_close_free(mysql);
    if (!(client_flag & CLIENT_REMEMBER_OPTIONS))
      mysql_close_free_options(mysql);
  }
  DBUG_RETURN(0);
}


my_bool mysql_reconnect(MYSQL *mysql)
{
  MYSQL tmp_mysql;
  DBUG_ENTER("mysql_reconnect");
  DBUG_ASSERT(mysql);
  DBUG_PRINT("enter", ("mysql->reconnect: %d", mysql->reconnect));

  if (!mysql->reconnect ||
      (mysql->server_status & SERVER_STATUS_IN_TRANS) || !mysql->host_info)
  {
    /* Allow reconnect next time */
    mysql->server_status&= ~SERVER_STATUS_IN_TRANS;
    set_mysql_error(mysql, CR_SERVER_GONE_ERROR, unknown_sqlstate);
    DBUG_RETURN(1);
  }
  mysql_init(&tmp_mysql);
  tmp_mysql.options= mysql->options;
  tmp_mysql.options.my_cnf_file= tmp_mysql.options.my_cnf_group= 0;

  if (!mysql_real_connect(&tmp_mysql,mysql->host,mysql->user,mysql->passwd,
			  mysql->db, mysql->port, mysql->unix_socket,
			  mysql->client_flag | CLIENT_REMEMBER_OPTIONS))
  {
    memset(&tmp_mysql.options, 0, sizeof(tmp_mysql.options));
    mysql_close(&tmp_mysql);
    mysql->net.last_errno= tmp_mysql.net.last_errno;
    strmov(mysql->net.last_error, tmp_mysql.net.last_error);
    strmov(mysql->net.sqlstate, tmp_mysql.net.sqlstate);
    DBUG_RETURN(1);
  }
  if (mysql_set_character_set(&tmp_mysql, mysql->charset->csname))
  {
    DBUG_PRINT("error", ("mysql_set_character_set() failed"));
    memset(&tmp_mysql.options, 0, sizeof(tmp_mysql.options));
    mysql_close(&tmp_mysql);
    mysql->net.last_errno= tmp_mysql.net.last_errno;
    strmov(mysql->net.last_error, tmp_mysql.net.last_error);
    strmov(mysql->net.sqlstate, tmp_mysql.net.sqlstate);
    DBUG_RETURN(1);
  }

  DBUG_PRINT("info", ("reconnect succeded"));
  tmp_mysql.reconnect= 1;
  tmp_mysql.free_me= mysql->free_me;

  /* Move prepared statements (if any) over to the new mysql object */
  tmp_mysql.stmts= mysql->stmts;
  mysql->stmts= 0;

  /* Don't free options as these are now used in tmp_mysql */
  memset(&mysql->options, 0, sizeof(mysql->options));
  mysql->free_me=0;
  mysql_close(mysql);
  *mysql=tmp_mysql;
  net_clear(&mysql->net, 1);
  mysql->affected_rows= ~(my_ulonglong) 0;
  DBUG_RETURN(0);
}


/**************************************************************************
  Set current database
**************************************************************************/

int STDCALL
mysql_select_db(MYSQL *mysql, const char *db)
{
  int error;
  DBUG_ENTER("mysql_select_db");
  DBUG_PRINT("enter",("db: '%s'",db));

  if ((error=simple_command(mysql,COM_INIT_DB, (const uchar*) db,
                            (ulong) strlen(db),0)))
    DBUG_RETURN(error);
  my_free(mysql->db);
  mysql->db=my_strdup(db,MYF(MY_WME));
  DBUG_RETURN(0);
}


/*************************************************************************
  Send a QUIT to the server and close the connection
  If handle is alloced by mysql connect free it.
*************************************************************************/

static void mysql_close_free_options(MYSQL *mysql)
{
  DBUG_ENTER("mysql_close_free_options");

  my_free(mysql->options.user);
  my_free(mysql->options.host);
  my_free(mysql->options.password);
  my_free(mysql->options.unix_socket);
  my_free(mysql->options.db);
  my_free(mysql->options.my_cnf_file);
  my_free(mysql->options.my_cnf_group);
  my_free(mysql->options.charset_dir);
  my_free(mysql->options.charset_name);
  my_free(mysql->options.ci.client_ip);
  /* ci.bind_adress is union with client_ip, already freed above */
  if (mysql->options.init_commands)
  {
    DYNAMIC_ARRAY *init_commands= mysql->options.init_commands;
    char **ptr= (char**)init_commands->buffer;
    char **end= ptr + init_commands->elements;
    for (; ptr<end; ptr++)
      my_free(*ptr);
    delete_dynamic(init_commands);
    my_free(init_commands);
  }
#if defined(HAVE_OPENSSL) && !defined(EMBEDDED_LIBRARY)
  mysql_ssl_free(mysql);
#endif /* HAVE_OPENSSL && !EMBEDDED_LIBRARY */
#ifdef HAVE_SMEM
  if (mysql->options.shared_memory_base_name != def_shared_memory_base_name)
    my_free(mysql->options.shared_memory_base_name);
#endif /* HAVE_SMEM */
  if (mysql->options.extension)
  {
    my_free(mysql->options.extension->plugin_dir);
    my_free(mysql->options.extension->default_auth);
    my_hash_free(&mysql->options.extension->connection_attributes);
    my_free(mysql->options.extension);
  }
  memset(&mysql->options, 0, sizeof(mysql->options));
  DBUG_VOID_RETURN;
}


static void mysql_close_free(MYSQL *mysql)
{
  my_free(mysql->host_info);
  my_free(mysql->user);
  my_free(mysql->passwd);
  my_free(mysql->db);
#if defined(EMBEDDED_LIBRARY) || MYSQL_VERSION_ID >= 50100
  my_free(mysql->info_buffer);
  mysql->info_buffer= 0;
#endif
  /* Clear pointers for better safety */
  mysql->host_info= mysql->user= mysql->passwd= mysql->db= 0;
}


/**
  For use when the connection to the server has been lost (in which case 
  the server has discarded all information about prepared statements
  associated with the connection).

  Mark all statements in mysql->stmts by setting stmt->mysql= 0 if the
  statement has transitioned beyond the MYSQL_STMT_INIT_DONE state, and
  unlink the statement from the mysql->stmts list.

  The remaining pruned list of statements (if any) is kept in mysql->stmts.

  @param mysql       pointer to the MYSQL object

  @return none
*/
static void mysql_prune_stmt_list(MYSQL *mysql)
{
  LIST *pruned_list= NULL;

  while(mysql->stmts)
  {
    LIST *element= mysql->stmts;
    MYSQL_STMT *stmt;

    mysql->stmts= list_delete(element, element);
    stmt= (MYSQL_STMT *) element->data;
    if (stmt->state != MYSQL_STMT_INIT_DONE)
    {
      stmt->mysql= 0;
      stmt->last_errno= CR_SERVER_LOST;
      strmov(stmt->last_error, ER(CR_SERVER_LOST));
      strmov(stmt->sqlstate, unknown_sqlstate);
    }
    else
    {
      pruned_list= list_add(pruned_list, element);
    }
  }

  mysql->stmts= pruned_list;
}


/*
  Clear connection pointer of every statement: this is necessary
  to give error on attempt to use a prepared statement of closed
  connection.

  SYNOPSYS
    mysql_detach_stmt_list()
      stmt_list  pointer to mysql->stmts
      func_name  name of calling function

  NOTE
    There is similar code in mysql_reconnect(), so changes here
    should also be reflected there.
*/

void mysql_detach_stmt_list(LIST **stmt_list __attribute__((unused)),
                            const char *func_name __attribute__((unused)))
{
#ifdef MYSQL_CLIENT
  /* Reset connection handle in all prepared statements. */
  LIST *element= *stmt_list;
  char buff[MYSQL_ERRMSG_SIZE];
  DBUG_ENTER("mysql_detach_stmt_list");

  my_snprintf(buff, sizeof(buff)-1, ER(CR_STMT_CLOSED), func_name);
  for (; element; element= element->next)
  {
    MYSQL_STMT *stmt= (MYSQL_STMT *) element->data;
    set_stmt_error(stmt, CR_STMT_CLOSED, unknown_sqlstate, buff);
    stmt->mysql= 0;
    /* No need to call list_delete for statement here */
  }
  *stmt_list= 0;
  DBUG_VOID_RETURN;
#endif /* MYSQL_CLIENT */
}


void STDCALL mysql_close(MYSQL *mysql)
{
  DBUG_ENTER("mysql_close");
  if (mysql)					/* Some simple safety */
  {
    /* If connection is still up, send a QUIT message */
    if (mysql->net.vio != 0)
    {
      free_old_query(mysql);
      mysql->status=MYSQL_STATUS_READY; /* Force command */
      simple_command(mysql,COM_QUIT,(uchar*) 0,0,1);
      mysql->reconnect=0;
      end_server(mysql);			/* Sets mysql->net.vio= 0 */
    }
    mysql_close_free_options(mysql);
    mysql_close_free(mysql);
    mysql_detach_stmt_list(&mysql->stmts, "mysql_close");
#ifndef MYSQL_SERVER
    if (mysql->thd)
      (*mysql->methods->free_embedded_thd)(mysql);
#endif
    if (mysql->free_me)
      my_free(mysql);
  }
  DBUG_VOID_RETURN;
}


static my_bool cli_read_query_result(MYSQL *mysql)
{
  uchar *pos;
  ulong field_count;
  MYSQL_DATA *fields;
  ulong length;
  DBUG_ENTER("cli_read_query_result");

  if ((length = cli_safe_read(mysql)) == packet_error)
    DBUG_RETURN(1);
  free_old_query(mysql);		/* Free old result */
#ifdef MYSQL_CLIENT			/* Avoid warn of unused labels*/
get_info:
#endif
  pos=(uchar*) mysql->net.read_pos;
  if ((field_count= net_field_length(&pos)) == 0)
  {
    mysql->affected_rows= net_field_length_ll(&pos);
    mysql->insert_id=	  net_field_length_ll(&pos);
    DBUG_PRINT("info",("affected_rows: %lu  insert_id: %lu",
		       (ulong) mysql->affected_rows,
		       (ulong) mysql->insert_id));
    if (protocol_41(mysql))
    {
      mysql->server_status=uint2korr(pos); pos+=2;
      mysql->warning_count=uint2korr(pos); pos+=2;
    }
    else if (mysql->server_capabilities & CLIENT_TRANSACTIONS)
    {
      /* MySQL 4.0 protocol */
      mysql->server_status=uint2korr(pos); pos+=2;
      mysql->warning_count= 0;
    }
    DBUG_PRINT("info",("status: %u  warning_count: %u",
		       mysql->server_status, mysql->warning_count));
    if (pos < mysql->net.read_pos+length && net_field_length(&pos))
      mysql->info=(char*) pos;
    DBUG_RETURN(0);
  }
#ifdef MYSQL_CLIENT
  if (field_count == NULL_LENGTH)		/* LOAD DATA LOCAL INFILE */
  {
    int error;

    if (!(mysql->options.client_flag & CLIENT_LOCAL_FILES))
    {
      set_mysql_error(mysql, CR_MALFORMED_PACKET, unknown_sqlstate);
      DBUG_RETURN(1);
    }   

    error= handle_local_infile(mysql,(char*) pos);
    if ((length= cli_safe_read(mysql)) == packet_error || error)
      DBUG_RETURN(1);
    goto get_info;				/* Get info packet */
  }
#endif
  if (!(mysql->server_status & SERVER_STATUS_AUTOCOMMIT))
    mysql->server_status|= SERVER_STATUS_IN_TRANS;

  if (!(fields=cli_read_rows(mysql,(MYSQL_FIELD*)0, protocol_41(mysql) ? 7:5)))
    DBUG_RETURN(1);
  if (!(mysql->fields=unpack_fields(mysql, fields,&mysql->field_alloc,
				    (uint) field_count,0,
				    mysql->server_capabilities)))
    DBUG_RETURN(1);
  mysql->status= MYSQL_STATUS_GET_RESULT;
  mysql->field_count= (uint) field_count;
  DBUG_PRINT("exit",("ok"));
  DBUG_RETURN(0);
}


/*
  Send the query and return so we can do something else.
  Needs to be followed by mysql_read_query_result() when we want to
  finish processing it.
*/

int STDCALL
mysql_send_query(MYSQL* mysql, const char* query, ulong length)
{
  DBUG_ENTER("mysql_send_query");
  DBUG_RETURN(simple_command(mysql, COM_QUERY, (uchar*) query, length, 1));
}


int STDCALL
mysql_real_query(MYSQL *mysql, const char *query, ulong length)
{
  int retval;
  DBUG_ENTER("mysql_real_query");
  DBUG_PRINT("enter",("handle: %p", mysql));
  DBUG_PRINT("query",("Query = '%-.*s'", (int) length, query));
  DBUG_EXECUTE_IF("inject_ER_NET_READ_INTERRUPTED",
		   {
                     mysql->net.last_errno= ER_NET_READ_INTERRUPTED;
                     DBUG_SET("-d,inject_ER_NET_READ_INTERRUPTED");
                     DBUG_RETURN(1);
                   });

  if (mysql_send_query(mysql,query,length))
    DBUG_RETURN(1);
  retval= (int) (*mysql->methods->read_query_result)(mysql);
  DBUG_RETURN(retval);
}


/**************************************************************************
  Alloc result struct for buffered results. All rows are read to buffer.
  mysql_data_seek may be used.
**************************************************************************/

MYSQL_RES * STDCALL mysql_store_result(MYSQL *mysql)
{
  MYSQL_RES *result;
  DBUG_ENTER("mysql_store_result");

  if (!mysql->fields)
    DBUG_RETURN(0);
  if (mysql->status != MYSQL_STATUS_GET_RESULT)
  {
    set_mysql_error(mysql, CR_COMMANDS_OUT_OF_SYNC, unknown_sqlstate);
    DBUG_RETURN(0);
  }
  mysql->status=MYSQL_STATUS_READY;		/* server is ready */
  if (!(result=(MYSQL_RES*) my_malloc((uint) (sizeof(MYSQL_RES)+
					      sizeof(ulong) *
					      mysql->field_count),
				      MYF(MY_WME | MY_ZEROFILL))))
  {
    set_mysql_error(mysql, CR_OUT_OF_MEMORY, unknown_sqlstate);
    DBUG_RETURN(0);
  }
  result->methods= mysql->methods;
  result->eof=1;				/* Marker for buffered */
  result->lengths=(ulong*) (result+1);
  if (!(result->data=
	(*mysql->methods->read_rows)(mysql,mysql->fields,mysql->field_count)))
  {
    my_free(result);
    DBUG_RETURN(0);
  }
  mysql->affected_rows= result->row_count= result->data->rows;
  result->data_cursor=	result->data->data;
  result->fields=	mysql->fields;
  result->field_alloc=	mysql->field_alloc;
  result->field_count=	mysql->field_count;
  /* The rest of result members is zerofilled in my_malloc */
  mysql->fields=0;				/* fields is now in result */
  clear_alloc_root(&mysql->field_alloc);
  /* just in case this was mistakenly called after mysql_stmt_execute() */
  mysql->unbuffered_fetch_owner= 0;
  DBUG_RETURN(result);				/* Data fetched */
}


/**************************************************************************
  Alloc struct for use with unbuffered reads. Data is fetched by domand
  when calling to mysql_fetch_row.
  mysql_data_seek is a noop.

  No other queries may be specified with the same MYSQL handle.
  There shouldn't be much processing per row because mysql server shouldn't
  have to wait for the client (and will not wait more than 30 sec/packet).
**************************************************************************/

static MYSQL_RES * cli_use_result(MYSQL *mysql)
{
  MYSQL_RES *result;
  DBUG_ENTER("cli_use_result");

  if (!mysql->fields)
    DBUG_RETURN(0);
  if (mysql->status != MYSQL_STATUS_GET_RESULT)
  {
    set_mysql_error(mysql, CR_COMMANDS_OUT_OF_SYNC, unknown_sqlstate);
    DBUG_RETURN(0);
  }
  if (!(result=(MYSQL_RES*) my_malloc(sizeof(*result)+
				      sizeof(ulong)*mysql->field_count,
				      MYF(MY_WME | MY_ZEROFILL))))
    DBUG_RETURN(0);
  result->lengths=(ulong*) (result+1);
  result->methods= mysql->methods;
  if (!(result->row=(MYSQL_ROW)
	my_malloc(sizeof(result->row[0])*(mysql->field_count+1), MYF(MY_WME))))
  {					/* Ptrs: to one row */
    my_free(result);
    DBUG_RETURN(0);
  }
  result->fields=	mysql->fields;
  result->field_alloc=	mysql->field_alloc;
  result->field_count=	mysql->field_count;
  result->current_field=0;
  result->handle=	mysql;
  result->current_row=	0;
  mysql->fields=0;			/* fields is now in result */
  clear_alloc_root(&mysql->field_alloc);
  mysql->status=MYSQL_STATUS_USE_RESULT;
  mysql->unbuffered_fetch_owner= &result->unbuffered_fetch_cancelled;
  DBUG_RETURN(result);			/* Data is read to be fetched */
}


/**************************************************************************
  Return next row of the query results
**************************************************************************/

MYSQL_ROW STDCALL
mysql_fetch_row(MYSQL_RES *res)
{
  DBUG_ENTER("mysql_fetch_row");
  if (!res->data)
  {						/* Unbufferred fetch */
    if (!res->eof)
    {
      MYSQL *mysql= res->handle;
      if (mysql->status != MYSQL_STATUS_USE_RESULT)
      {
        set_mysql_error(mysql,
                        res->unbuffered_fetch_cancelled ? 
                        CR_FETCH_CANCELED : CR_COMMANDS_OUT_OF_SYNC,
                        unknown_sqlstate);
      }
      else if (!(read_one_row(mysql, res->field_count, res->row, res->lengths)))
      {
	res->row_count++;
	DBUG_RETURN(res->current_row=res->row);
      }
      DBUG_PRINT("info",("end of data"));
      res->eof=1;
      mysql->status=MYSQL_STATUS_READY;
      /*
        Reset only if owner points to us: there is a chance that somebody
        started new query after mysql_stmt_close():
      */
      if (mysql->unbuffered_fetch_owner == &res->unbuffered_fetch_cancelled)
        mysql->unbuffered_fetch_owner= 0;
      /* Don't clear handle in mysql_free_result */
      res->handle=0;
    }
    DBUG_RETURN((MYSQL_ROW) NULL);
  }
  {
    MYSQL_ROW tmp;
    if (!res->data_cursor)
    {
      DBUG_PRINT("info",("end of data"));
      DBUG_RETURN(res->current_row=(MYSQL_ROW) NULL);
    }
    tmp = res->data_cursor->data;
    res->data_cursor = res->data_cursor->next;
    DBUG_RETURN(res->current_row=tmp);
  }
}


/**************************************************************************
  Get column lengths of the current row
  If one uses mysql_use_result, res->lengths contains the length information,
  else the lengths are calculated from the offset between pointers.
**************************************************************************/

ulong * STDCALL
mysql_fetch_lengths(MYSQL_RES *res)
{
  MYSQL_ROW column;

  if (!(column=res->current_row))
    return 0;					/* Something is wrong */
  if (res->data)
    (*res->methods->fetch_lengths)(res->lengths, column, res->field_count);
  return res->lengths;
}

int STDCALL
mysql_options(MYSQL *mysql,enum mysql_option option, const void *arg)
{
  DBUG_ENTER("mysql_option");
  DBUG_PRINT("enter",("option: %d",(int) option));
  switch (option) {
  case MYSQL_OPT_CONNECT_TIMEOUT:
    mysql->options.connect_timeout= *(uint*) arg;
    break;
  case MYSQL_OPT_READ_TIMEOUT:
    mysql->options.read_timeout= *(uint*) arg;
    break;
  case MYSQL_OPT_WRITE_TIMEOUT:
    mysql->options.write_timeout= *(uint*) arg;
    break;
  case MYSQL_OPT_COMPRESS:
    mysql->options.compress= 1;			/* Remember for connect */
    mysql->options.client_flag|= CLIENT_COMPRESS;
    break;
  case MYSQL_OPT_NAMED_PIPE:			/* This option is depricated */
    mysql->options.protocol=MYSQL_PROTOCOL_PIPE; /* Force named pipe */
    break;
  case MYSQL_OPT_LOCAL_INFILE:			/* Allow LOAD DATA LOCAL ?*/
    if (!arg || MY_TEST(*(uint*) arg))
      mysql->options.client_flag|= CLIENT_LOCAL_FILES;
    else
      mysql->options.client_flag&= ~CLIENT_LOCAL_FILES;
    break;
  case MYSQL_INIT_COMMAND:
    add_init_command(&mysql->options,arg);
    break;
  case MYSQL_READ_DEFAULT_FILE:
    my_free(mysql->options.my_cnf_file);
    mysql->options.my_cnf_file=my_strdup(arg,MYF(MY_WME));
    break;
  case MYSQL_READ_DEFAULT_GROUP:
    my_free(mysql->options.my_cnf_group);
    mysql->options.my_cnf_group=my_strdup(arg,MYF(MY_WME));
    break;
  case MYSQL_SET_CHARSET_DIR:
    my_free(mysql->options.charset_dir);
    mysql->options.charset_dir=my_strdup(arg,MYF(MY_WME));
    break;
  case MYSQL_SET_CHARSET_NAME:
    my_free(mysql->options.charset_name);
    mysql->options.charset_name=my_strdup(arg,MYF(MY_WME));
    break;
  case MYSQL_OPT_PROTOCOL:
    mysql->options.protocol= *(uint*) arg;
    break;
  case MYSQL_SHARED_MEMORY_BASE_NAME:
#ifdef HAVE_SMEM
    if (mysql->options.shared_memory_base_name != def_shared_memory_base_name)
      my_free(mysql->options.shared_memory_base_name);
    mysql->options.shared_memory_base_name=my_strdup(arg,MYF(MY_WME));
#endif
    break;
  case MYSQL_OPT_USE_REMOTE_CONNECTION:
  case MYSQL_OPT_USE_EMBEDDED_CONNECTION:
  case MYSQL_OPT_GUESS_CONNECTION:
    mysql->options.methods_to_use= option;
    break;
  case MYSQL_SET_CLIENT_IP:
    my_free(mysql->options.ci.client_ip);
    mysql->options.ci.client_ip= my_strdup(arg, MYF(MY_WME));
    break;
  case MYSQL_SECURE_AUTH:
    mysql->options.secure_auth= *(my_bool *) arg;
    break;
  case MYSQL_REPORT_DATA_TRUNCATION:
    mysql->options.report_data_truncation= MY_TEST(*(my_bool *) arg);
    break;
  case MYSQL_OPT_RECONNECT:
    mysql->reconnect= *(my_bool *) arg;
    break;
  case MYSQL_OPT_BIND:
    my_free(mysql->options.ci.bind_address);
    mysql->options.ci.bind_address= my_strdup(arg, MYF(MY_WME));
    break;
  case MYSQL_OPT_SSL_VERIFY_SERVER_CERT:
    if (*(my_bool*) arg)
      mysql->options.client_flag|= CLIENT_SSL_VERIFY_SERVER_CERT;
    else
      mysql->options.client_flag&= ~CLIENT_SSL_VERIFY_SERVER_CERT;
    break;
  case MYSQL_PLUGIN_DIR:
    EXTENSION_SET_STRING(&mysql->options, plugin_dir, arg);
    break;
  case MYSQL_DEFAULT_AUTH:
    EXTENSION_SET_STRING(&mysql->options, default_auth, arg);
    break;
  case MYSQL_OPT_SSL_KEY:      SET_SSL_OPTION(ssl_key, arg);     break;
  case MYSQL_OPT_SSL_CERT:     SET_SSL_OPTION(ssl_cert, arg);    break;
  case MYSQL_OPT_SSL_CA:       SET_SSL_OPTION(ssl_ca, arg);      break;
  case MYSQL_OPT_SSL_CAPATH:   SET_SSL_OPTION(ssl_capath, arg);  break;
  case MYSQL_OPT_SSL_CIPHER:   SET_SSL_OPTION(ssl_cipher, arg);  break;
  case MYSQL_OPT_SSL_CRL:      EXTENSION_SET_SSL_STRING(&mysql->options,
                                                        ssl_crl, arg);
                               break;
  case MYSQL_OPT_SSL_CRLPATH:  EXTENSION_SET_SSL_STRING(&mysql->options,
                                                        ssl_crlpath, arg);
                               break;
  case MYSQL_SERVER_PUBLIC_KEY:
    EXTENSION_SET_STRING(&mysql->options, server_public_key_path, arg);
    break;

  case MYSQL_OPT_CONNECT_ATTR_RESET:
    ENSURE_EXTENSIONS_PRESENT(&mysql->options);
    if (my_hash_inited(&mysql->options.extension->connection_attributes))
    {
      my_hash_free(&mysql->options.extension->connection_attributes);
      mysql->options.extension->connection_attributes_length= 0;
    }
    break;
  case MYSQL_OPT_CONNECT_ATTR_DELETE:
    ENSURE_EXTENSIONS_PRESENT(&mysql->options);
    if (my_hash_inited(&mysql->options.extension->connection_attributes))
    {
      size_t len;
      uchar *elt;

      len= arg ? strlen(arg) : 0;

      if (len)
      {
        elt= my_hash_search(&mysql->options.extension->connection_attributes,
                            arg, len);
        if (elt)
        {
          LEX_STRING *attr= (LEX_STRING *) elt;
          LEX_STRING *key= attr, *value= attr + 1;

          mysql->options.extension->connection_attributes_length-=
            get_length_store_length(key->length) + key->length +
            get_length_store_length(value->length) + value->length;

          my_hash_delete(&mysql->options.extension->connection_attributes,
                         elt);

        }
      }
    }
    break;
  case MYSQL_ENABLE_CLEARTEXT_PLUGIN:
    ENSURE_EXTENSIONS_PRESENT(&mysql->options);
    mysql->options.extension->enable_cleartext_plugin= 
      (*(my_bool*) arg) ? TRUE : FALSE;
    break;
  case MYSQL_OPT_CAN_HANDLE_EXPIRED_PASSWORDS:
    if (*(my_bool*) arg)
      mysql->options.client_flag|= CLIENT_CAN_HANDLE_EXPIRED_PASSWORDS;
    else
      mysql->options.client_flag&= ~CLIENT_CAN_HANDLE_EXPIRED_PASSWORDS;
    break;

  default:
    DBUG_RETURN(1);
  }
  DBUG_RETURN(0);
}


/**
  A function to return the key from a connection attribute
*/
uchar *
get_attr_key(LEX_STRING *part, size_t *length,
             my_bool not_used __attribute__((unused)))
{
  *length= part[0].length;
  return (uchar *) part[0].str;
}

int STDCALL
mysql_options4(MYSQL *mysql,enum mysql_option option,
               const void *arg1, const void *arg2)
{
  DBUG_ENTER("mysql_option");
  DBUG_PRINT("enter",("option: %d",(int) option));

  switch (option)
  {
  case MYSQL_OPT_CONNECT_ATTR_ADD:
    {
      LEX_STRING *elt;
      char *key, *value;
      size_t key_len= arg1 ? strlen(arg1) : 0,
             value_len= arg2 ? strlen(arg2) : 0;
      size_t attr_storage_length= key_len + value_len;

      /* we can't have a zero length key */
      if (!key_len)
      {
        set_mysql_error(mysql, CR_INVALID_PARAMETER_NO, unknown_sqlstate);
        DBUG_RETURN(1);
      }

      /* calculate the total storage length of the attribute */
      attr_storage_length+= get_length_store_length(key_len);
      attr_storage_length+= get_length_store_length(value_len);

      ENSURE_EXTENSIONS_PRESENT(&mysql->options);

      /*
        Throw and error if the maximum combined length of the attribute value
        will be greater than the maximum that we can safely transmit.
      */
      if (attr_storage_length +
          mysql->options.extension->connection_attributes_length >
          MAX_CONNECTION_ATTR_STORAGE_LENGTH)
      {
        set_mysql_error(mysql, CR_INVALID_PARAMETER_NO, unknown_sqlstate);
        DBUG_RETURN(1);
      }

      if (!my_hash_inited(&mysql->options.extension->connection_attributes))
      {
        if (my_hash_init(&mysql->options.extension->connection_attributes,
                     &my_charset_bin, 0, 0, 0, (my_hash_get_key) get_attr_key,
                     my_free, HASH_UNIQUE))
        {
          set_mysql_error(mysql, CR_OUT_OF_MEMORY, unknown_sqlstate);
          DBUG_RETURN(1);
        }
      }
      if (!my_multi_malloc(MY_WME,
                           &elt, 2 * sizeof(LEX_STRING),
                           &key, key_len + 1,
                           &value, value_len + 1,
                           NULL))
      {
        set_mysql_error(mysql, CR_OUT_OF_MEMORY, unknown_sqlstate);
        DBUG_RETURN(1);
      }
      elt[0].str= key; elt[0].length= key_len;
      elt[1].str= value; elt[1].length= value_len;
      if (key_len)
        memcpy(key, arg1, key_len);
      key[key_len]= 0;
      if (value_len)
        memcpy(value, arg2, value_len);
      value[value_len]= 0;
      if (my_hash_insert(&mysql->options.extension->connection_attributes,
                     (uchar *) elt))
      {
        /* can't insert the value */
        my_free(elt);
        set_mysql_error(mysql, CR_DUPLICATE_CONNECTION_ATTR,
                        unknown_sqlstate);
        DBUG_RETURN(1);
      }

      mysql->options.extension->connection_attributes_length+=
        attr_storage_length;

      break;
    }

  default:
    DBUG_RETURN(1);
  }
  DBUG_RETURN(0);
}


/****************************************************************************
  Functions to get information from the MySQL structure
  These are functions to make shared libraries more usable.
****************************************************************************/

/* MYSQL_RES */
my_ulonglong STDCALL mysql_num_rows(MYSQL_RES *res)
{
  return res->row_count;
}

unsigned int STDCALL mysql_num_fields(MYSQL_RES *res)
{
  return res->field_count;
}

uint STDCALL mysql_errno(MYSQL *mysql)
{
  return mysql ? mysql->net.last_errno : mysql_server_last_errno;
}


const char * STDCALL mysql_error(MYSQL *mysql)
{
  return mysql ? mysql->net.last_error : mysql_server_last_error;
}


/*
  Get version number for server in a form easy to test on

  SYNOPSIS
    mysql_get_server_version()
    mysql		Connection

  EXAMPLE
    4.1.0-alfa ->  40100
  
  NOTES
    We will ensure that a newer server always has a bigger number.

  RETURN
   Signed number > 323000
   Zero if there is no connection
*/

ulong STDCALL
mysql_get_server_version(MYSQL *mysql)
{
  ulong major= 0, minor= 0, version= 0;

  if (mysql->server_version)
  {
    char *pos= mysql->server_version, *end_pos;
    major=   strtoul(pos, &end_pos, 10);	pos=end_pos+1;
    minor=   strtoul(pos, &end_pos, 10);	pos=end_pos+1;
    version= strtoul(pos, &end_pos, 10);
  }
  else
  {
    set_mysql_error(mysql, CR_COMMANDS_OUT_OF_SYNC, unknown_sqlstate);
  }

  return major*10000 + minor*100 + version;
}


/* 
   mysql_set_character_set function sends SET NAMES cs_name to
   the server (which changes character_set_client, character_set_result
   and character_set_connection) and updates mysql->charset so other
   functions like mysql_real_escape will work correctly.
*/
int STDCALL mysql_set_character_set(MYSQL *mysql, const char *cs_name)
{
  struct charset_info_st *cs;
  const char *save_csdir= charsets_dir;

  if (mysql->options.charset_dir)
    charsets_dir= mysql->options.charset_dir;

  if (!mysql->net.vio)
  {
    /* Initialize with automatic OS character set detection. */
    mysql_options(mysql, MYSQL_SET_CHARSET_NAME, cs_name);
    mysql_init_character_set(mysql);
    /* 
      In case of automatic OS character set detection
      mysql_init_character_set changes mysql->options.charset_name
      from "auto" to the real character set name.
      Reset cs_name to the detected character set name, accordingly.
    */
    cs_name= mysql->options.charset_name;
  }

  if (strlen(cs_name) < MY_CS_NAME_SIZE &&
     (cs= get_charset_by_csname(cs_name, MY_CS_PRIMARY, MYF(0))))
  {
    char buff[MY_CS_NAME_SIZE + 10];
    charsets_dir= save_csdir;
    if (!mysql->net.vio)
    {
      /* If there is no connection yet we don't send "SET NAMES" query */
      mysql->charset= cs;
      return 0;
    }
    /* Skip execution of "SET NAMES" for pre-4.1 servers */
    if (mysql_get_server_version(mysql) < 40100)
      return 0;
    sprintf(buff, "SET NAMES %s", cs_name);
    if (!mysql_real_query(mysql, buff, (uint) strlen(buff)))
    {
      mysql->charset= cs;
    }
  }
  else
  {
    char cs_dir_name[FN_REFLEN];
    get_charsets_dir(cs_dir_name);
    set_mysql_extended_error(mysql, CR_CANT_READ_CHARSET, unknown_sqlstate,
                             ER(CR_CANT_READ_CHARSET), cs_name, cs_dir_name);
  }
  charsets_dir= save_csdir;
  return mysql->net.last_errno;
}

/**
  client authentication plugin that does native MySQL authentication
  using a 20-byte (4.1+) scramble
*/
static int native_password_auth_client(MYSQL_PLUGIN_VIO *vio, MYSQL *mysql)
{
  int pkt_len;
  uchar *pkt;

  DBUG_ENTER("native_password_auth_client");


  if (((MCPVIO_EXT *)vio)->mysql_change_user)
  {
    /*
      in mysql_change_user() the client sends the first packet.
      we use the old scramble.
    */
    pkt= (uchar*)mysql->scramble;
    pkt_len= SCRAMBLE_LENGTH + 1;
  }
  else
  {
    /* read the scramble */
    if ((pkt_len= vio->read_packet(vio, &pkt)) < 0)
      DBUG_RETURN(CR_ERROR);

    if (pkt_len != SCRAMBLE_LENGTH + 1)
      DBUG_RETURN(CR_SERVER_HANDSHAKE_ERR);

    /* save it in MYSQL */
    memcpy(mysql->scramble, pkt, SCRAMBLE_LENGTH);
    mysql->scramble[SCRAMBLE_LENGTH] = 0;
  }

  if (mysql->passwd[0])
  {
    char scrambled[SCRAMBLE_LENGTH + 1];
    DBUG_PRINT("info", ("sending scramble"));
    scramble(scrambled, (char*)pkt, mysql->passwd);
    if (vio->write_packet(vio, (uchar*)scrambled, SCRAMBLE_LENGTH))
      DBUG_RETURN(CR_ERROR);
  }
  else
  {
    DBUG_PRINT("info", ("no password"));
    if (vio->write_packet(vio, 0, 0)) /* no password */
      DBUG_RETURN(CR_ERROR);
  }

  DBUG_RETURN(CR_OK);
}

/**
  client authentication plugin that does old MySQL authentication
  using an 8-byte (4.0-) scramble
*/
static int old_password_auth_client(MYSQL_PLUGIN_VIO *vio, MYSQL *mysql)
{
  uchar *pkt;
  int pkt_len;

  DBUG_ENTER("old_password_auth_client");

  if (((MCPVIO_EXT *)vio)->mysql_change_user)
  {
    /*
      in mysql_change_user() the client sends the first packet.
      we use the old scramble.
    */
    pkt= (uchar*)mysql->scramble;
    pkt_len= SCRAMBLE_LENGTH_323 + 1;
  }
  else
  {
    /* read the scramble */
    if ((pkt_len= vio->read_packet(vio, &pkt)) < 0)
      DBUG_RETURN(CR_ERROR);

    if (pkt_len != SCRAMBLE_LENGTH_323 + 1 &&
        pkt_len != SCRAMBLE_LENGTH + 1)
        DBUG_RETURN(CR_SERVER_HANDSHAKE_ERR);

    /*
      save it in MYSQL.
      Copy data of length SCRAMBLE_LENGTH_323 or SCRAMBLE_LENGTH
      to ensure that buffer overflow does not occur.
    */
    memcpy(mysql->scramble, pkt, (pkt_len - 1));
    mysql->scramble[pkt_len-1] = 0;
  }

  if (mysql->passwd[0])
  {
    /*
       If --secure-auth option is used, throw an error.
       Note that, we do not need to check for CLIENT_SECURE_CONNECTION
       capability of server. If server is not capable of handling secure
       connections, we would have raised error before reaching here.

       TODO: Change following code to access MYSQL structure through
       client-side plugin service.
    */
    if (mysql->options.secure_auth)
    {
      set_mysql_error(mysql, CR_SECURE_AUTH, unknown_sqlstate);
      DBUG_RETURN(CR_ERROR);
    }
    else
    {
      char scrambled[SCRAMBLE_LENGTH_323 + 1];
      scramble_323(scrambled, (char*)pkt, mysql->passwd);
      if (vio->write_packet(vio, (uchar*)scrambled, SCRAMBLE_LENGTH_323 + 1))
        DBUG_RETURN(CR_ERROR);
    }
  }
  else
    if (vio->write_packet(vio, 0, 0)) /* no password */
      DBUG_RETURN(CR_ERROR);

  DBUG_RETURN(CR_OK);
}

/**
  The main function of the mysql_clear_password authentication plugin.
*/

static int clear_password_auth_client(MYSQL_PLUGIN_VIO *vio, MYSQL *mysql)
{
  int res;

  /* send password in clear text */
  res= vio->write_packet(vio, (const unsigned char *) mysql->passwd, 
						 strlen(mysql->passwd) + 1);

  return res ? CR_ERROR : CR_OK;
}<|MERGE_RESOLUTION|>--- conflicted
+++ resolved
@@ -2705,15 +2705,12 @@
                                         options->ssl_ca,
                                         options->ssl_capath,
                                         options->ssl_cipher,
-<<<<<<< HEAD
                                         &ssl_init_error,
                                         options->extension ? 
                                         options->extension->ssl_crl : NULL,
                                         options->extension ? 
-                                        options->extension->ssl_crlpath : NULL)))
-=======
-                                        &ssl_init_error, 0)))
->>>>>>> deddfcad
+                                        options->extension->ssl_crlpath : NULL,
+                                        0)))
     {
       set_mysql_extended_error(mysql, CR_SSL_CONNECTION_ERROR, unknown_sqlstate,
                                ER(CR_SSL_CONNECTION_ERROR), sslGetErrString(ssl_init_error));
