--- conflicted
+++ resolved
@@ -67,6 +67,7 @@
   DBUG_RETURN(current_thd ? my_message_sql(error, str, MyFlags):
               my_message_stderr(error, str, MyFlags));
 }
+
 
 /*
   Reads error information from the MYSQL_DATA and puts
@@ -566,7 +567,6 @@
     return 1;
   }
 
-<<<<<<< HEAD
   /*
     Each server should have one UUID. We will create it automatically, if it
     does not exist.
@@ -577,13 +577,10 @@
     return 1;
   }
 
-  error_handler_hook = my_message_sql;
-=======
   /* 
     set error_handler_hook to embedded_error_handler wrapper.
   */
   error_handler_hook= embedded_error_handler;
->>>>>>> 359549be
 
   acl_error= 0;
 #ifndef NO_EMBEDDED_ACCESS_CHECKS
