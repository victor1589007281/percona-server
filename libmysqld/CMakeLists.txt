# Copyright (c) 2006, 2018, Oracle and/or its affiliates. All rights reserved.
# 
# This program is free software; you can redistribute it and/or modify
# it under the terms of the GNU General Public License as published by
# the Free Software Foundation; version 2 of the License.
# 
# This program is distributed in the hope that it will be useful,
# but WITHOUT ANY WARRANTY; without even the implied warranty of
# MERCHANTABILITY or FITNESS FOR A PARTICULAR PURPOSE.  See the
# GNU General Public License for more details.
# 
# You should have received a copy of the GNU General Public License
# along with this program; if not, write to the Free Software
# Foundation, Inc., 51 Franklin St, Fifth Floor, Boston, MA  02110-1301 USA

ADD_DEFINITIONS(-DMYSQL_SERVER -DEMBEDDED_LIBRARY
 ${SSL_DEFINES})

INCLUDE_DIRECTORIES(
  ${CMAKE_SOURCE_DIR}/include 
  ${CMAKE_SOURCE_DIR}/libmysql
  ${CMAKE_SOURCE_DIR}/libbinlogevents/include
  ${CMAKE_SOURCE_DIR}/libmysqld
  ${CMAKE_SOURCE_DIR}/sql
  ${CMAKE_SOURCE_DIR}/sql/auth
  ${CMAKE_SOURCE_DIR}/sql/conn_handler
  ${CMAKE_BINARY_DIR}/libmysqld
  ${CMAKE_BINARY_DIR}/sql
  ${CMAKE_SOURCE_DIR}/regex
  ${ZLIB_INCLUDE_DIR}
  ${SSL_INCLUDE_DIRS}
  ${SSL_INTERNAL_INCLUDE_DIRS}
  ${CMAKE_SOURCE_DIR}/sql/backup
  ${LZ4_INCLUDE_DIR}
)
INCLUDE_DIRECTORIES(SYSTEM
  ${BOOST_PATCHES_DIR}
  ${BOOST_INCLUDE_DIR}
)

# We should generate these separately for libmysqld to avoid
# compiling them for libmysqld while they are generated for sql.
SET(GEN_YACC_SOURCES
  ${CMAKE_CURRENT_BINARY_DIR}/sql_yacc.h 
  ${CMAKE_CURRENT_BINARY_DIR}/sql_yacc.cc
  ${CMAKE_CURRENT_BINARY_DIR}/sql_hints.yy.h
  ${CMAKE_CURRENT_BINARY_DIR}/sql_hints.yy.cc
  ${CMAKE_CURRENT_BINARY_DIR}/lex_hash.h
)

SET(GEN_SOURCES
  ${CMAKE_BINARY_DIR}/sql/sql_builtin.cc
)

ADD_CUSTOM_COMMAND(
  OUTPUT ${CMAKE_CURRENT_BINARY_DIR}/lex_hash.h
  COMMAND gen_lex_hash > lex_hash.h
  DEPENDS gen_lex_hash
)

SET_SOURCE_FILES_PROPERTIES(${GEN_YACC_SOURCES}
                            ${GEN_SOURCES}
                            PROPERTIES GENERATED TRUE)

FOREACH(file ${SQL_EXPORTED_SOURCES})
  LIST(APPEND IMPORTED_SOURCES "../sql/${file}")
ENDFOREACH()

SET(SQL_EMBEDDED_SOURCES
  emb_qcache.cc
  lib_sql.cc 
  libmysqld.c
  ${GEN_SOURCES}
  ${GEN_YACC_SOURCES}
  ../extra/lz4/xxhash.c
  ../client/get_password.c
  ../libmysql/errmsg.c
  ../libmysql/libmysql.c
  ../sql-common/client.c
  ../sql-common/client_plugin.c
  ../sql-common/my_time.c 
  ../sql-common/my_user.c
  ../sql-common/pack.c
  ../sql-common/sql_string.cc
  ../libbinlogevents/src/statement_events.cpp
  ../libbinlogevents/src/control_events.cpp
  ../libbinlogevents/src/load_data_events.cpp
  ../libbinlogevents/src/rows_event.cpp
  ../libbinlogevents/src/binlog_event.cpp
  ../libbinlogevents/src/binary_log_funcs.cpp
  ../libbinlogevents/src/uuid.cpp
  ../sql/binlog.cc 
  ../sql/event_parse_data.cc
  ../sql/log_event.cc
  ../sql/mysqld_thd_manager.cc
  ../sql/rpl_filter.cc
  ../sql/rpl_injector.cc
  ../sql/rpl_record.cc
  ../sql/rpl_reporting.cc
  ../sql/rpl_utility.cc
<<<<<<< HEAD
=======
  ../sql/userstat.cc
  ../sql/uuid.cc
>>>>>>> 0f1a7bec
  ../sql/rpl_gtid_misc.cc
  ../sql/rpl_gtid_sid_map.cc
  ../sql/rpl_gtid_set.cc
  ../sql/rpl_gtid_specification.cc
  ../sql/rpl_gtid_state.cc
  ../sql/rpl_gtid_owned.cc
  ../sql/rpl_gtid_execution.cc
  ../sql/rpl_gtid_mutex_cond_array.cc
  ../sql/rpl_gtid_persist.cc
  ../sql/rpl_table_access.cc
  ../sql/rpl_context.cc
  ../sql/rpl_trx_boundary_parser.cc
  ${IMPORTED_SOURCES}
)

INCLUDE(${MYSQL_CMAKE_SCRIPT_DIR}/compile_flags.cmake)

ADD_COMPILE_FLAGS(
  ../extra/lz4/xxhash.c
  COMPILE_FLAGS -DXXH_NAMESPACE=MY_
)

# Fixes "C1128: number of sections exceeded object file format limit" in MSVC /MD
# The flag /bigobj is not added if the build is not /MD
IF(WIN32 AND CMAKE_SIZEOF_VOID_P MATCHES 8)
  FOREACH(flag 
     CMAKE_C_FLAGS_RELEASE    CMAKE_C_FLAGS_RELWITHDEBINFO 
     CMAKE_C_FLAGS_DEBUG      CMAKE_C_FLAGS_DEBUG_INIT 
     CMAKE_CXX_FLAGS_RELEASE  CMAKE_CXX_FLAGS_RELWITHDEBINFO
     CMAKE_CXX_FLAGS_DEBUG    CMAKE_CXX_FLAGS_DEBUG_INIT)
    
     STRING(FIND ${${flag}} "/MD" POS)
     IF(NOT (${POS} MATCHES "-1"))
       ADD_COMPILE_FLAGS(../sql/item_geofunc_setops.cc COMPILE_FLAGS "/bigobj")
       BREAK()
     ENDIF()  
  ENDFOREACH()
ENDIF()

# Boost source has unused local typedefs.
MY_CHECK_CXX_COMPILER_FLAG("-Wno-unused-local-typedefs" HAVE_NO_UNUSED_TYPEDEFS)
IF(HAVE_NO_UNUSED_TYPEDEFS)
  ADD_COMPILE_FLAGS(
    ../sql/debug_sync.cc
    ../sql/handler.cc
    ../sql/geometry_rtree.cc
    ../sql/item_geofunc.cc
    ../sql/item_geofunc_buffer.cc
    ../sql/item_geofunc_internal.cc
    ../sql/item_geofunc_relchecks.cc
    ../sql/item_geofunc_relchecks_bgwrap.cc
    ../sql/item_geofunc_setops.cc
    ../sql/item_json_func.cc
    ../sql/spatial.cc
    COMPILE_FLAGS "-Wno-unused-local-typedefs"
  )
ENDIF()

# Segfault in boost::geometry code at high optimization levels
IF(CMAKE_CXX_COMPILER_ID MATCHES "SunPro")
  STRING(TOUPPER "${CMAKE_BUILD_TYPE}" CMAKEBT)
  IF(CMAKEBT MATCHES "^REL")
    ADD_COMPILE_FLAGS(../sql/item_geofunc_buffer.cc COMPILE_FLAGS "-xO2")
  ENDIF()
ENDIF()

# Boost source has misleading indentation
MY_CHECK_CXX_COMPILER_FLAG("-Wmisleading-indentation"
                           HAVE_MISLEADING_INDENTATION)
IF(HAVE_MISLEADING_INDENTATION)
  ADD_COMPILE_FLAGS(
    ../sql/geometry_rtree.cc
    ../sql/item_geofunc.cc
    ../sql/item_geofunc_buffer.cc
    ../sql/item_geofunc_internal.cc
    ../sql/item_geofunc_relchecks.cc
    ../sql/item_geofunc_relchecks_bgwrap.cc
    ../sql/item_geofunc_setops.cc    
    COMPILE_FLAGS "-Wno-misleading-indentation")
ENDIF()

# Handle out-of-source build from source package with possibly broken 
# bison. Copy bison output to from source to build directory, if not already 
# there
INCLUDE(${CMAKE_SOURCE_DIR}/cmake/bison.cmake)
COPY_BISON_OUTPUT(
  ${CMAKE_SOURCE_DIR}/sql/sql_yacc.cc
  ${CMAKE_SOURCE_DIR}/sql/sql_yacc.h
  ${CMAKE_CURRENT_BINARY_DIR}/sql_yacc.cc
  ${CMAKE_CURRENT_BINARY_DIR}/sql_yacc.h
)

COPY_BISON_OUTPUT(
  ${CMAKE_SOURCE_DIR}/sql/sql_hints.yy.cc
  ${CMAKE_SOURCE_DIR}/sql/sql_hints.yy.h
  ${CMAKE_CURRENT_BINARY_DIR}/sql_hints.yy.cc
  ${CMAKE_CURRENT_BINARY_DIR}/sql_hints.yy.h
)

RUN_BISON(
  ${CMAKE_SOURCE_DIR}/sql/sql_yacc.yy 
  ${CMAKE_CURRENT_BINARY_DIR}/sql_yacc.cc
  ${CMAKE_CURRENT_BINARY_DIR}/sql_yacc.h
  MYSQL
)

RUN_BISON(
  ${CMAKE_SOURCE_DIR}/sql/sql_hints.yy
  ${CMAKE_CURRENT_BINARY_DIR}/sql_hints.yy.cc
  ${CMAKE_CURRENT_BINARY_DIR}/sql_hints.yy.h
  HINT_PARSER_
)

ADD_CUSTOM_COMMAND(
  OUTPUT ${CMAKE_CURRENT_BINARY_DIR}/lex_token.h
  COMMAND gen_lex_token > lex_token.h
  DEPENDS gen_lex_token
)

SET_SOURCE_FILES_PROPERTIES(
  ${CMAKE_CURRENT_BINARY_DIR}/sql/lex_token.h
  PROPERTIES GENERATED 1)

SET_SOURCE_FILES_PROPERTIES(
  ${CMAKE_CURRENT_BINARY_DIR}/sql_yacc.cc
  ${CMAKE_SOURCE_DIR}/sql/sql_digest.cc
  PROPERTIES OBJECT_DEPENDS ${CMAKE_CURRENT_BINARY_DIR}/lex_token.h
)

ADD_CUSTOM_TARGET(GenYaccEmbeddedSource DEPENDS ${GEN_YACC_SOURCES})

ADD_CONVENIENCE_LIBRARY(sql_embedded ${SQL_EMBEDDED_SOURCES})
DTRACE_INSTRUMENT(sql_embedded)
# sql_yacc.cc includes lex_token.h, that is why both
# GenServerSource and GenDigestServerSource must be generated before
# sql_embedded target build
ADD_DEPENDENCIES(sql_embedded
  GenError GenServerSource GenYaccEmbeddedSource GenDigestServerSource)

# On Windows, static embedded server library is called mysqlserver.lib
# On Unix, it is libmysqld.a
IF(WIN32)
  SET(MYSQLSERVER_OUTPUT_NAME mysqlserver)
ELSE()
  SET(MYSQLSERVER_OUTPUT_NAME mysqld)
ENDIF()


SET(LIBS 
  dbug strings regex mysys mysys_ssl vio
  ${ZLIB_LIBRARY} ${SSL_LIBRARIES}
  ${LIBCRYPT} ${LIBDL}
  ${MYSQLD_STATIC_EMBEDDED_PLUGIN_LIBS}
  sql_embedded
)

# Some storage engine were compiled for embedded specifically
# (with corresponding target ${engine}_embedded)
SET(EMBEDDED_LIBS)
FOREACH(LIB ${LIBS})
  LIST(FIND KNOWN_CONVENIENCE_LIBRARIES ${LIB}_embedded FOUNDIT)
  IF(FOUNDIT GREATER -1)
    LIST(APPEND EMBEDDED_LIBS ${LIB}_embedded)
  ELSE()
    LIST(APPEND EMBEDDED_LIBS ${LIB})
  ENDIF()
ENDFOREACH()

LIST(REMOVE_DUPLICATES EMBEDDED_LIBS)

MERGE_CONVENIENCE_LIBRARIES(mysqlserver ${EMBEDDED_LIBS} 
  OUTPUT_NAME ${MYSQLSERVER_OUTPUT_NAME} COMPONENT Embedded)

# Visual Studio users need debug  static library 
IF(MSVC)
 INSTALL_DEBUG_TARGET(mysqlserver DESTINATION ${INSTALL_LIBDIR}/debug)
ENDIF()

IF(UNIX)
 INSTALL_DEBUG_TARGET(mysqlserver DESTINATION ${INSTALL_LIBDIR} RENAME
   libmysqld-debug.a)
ENDIF()

IF(MSVC AND NOT DISABLE_SHARED)
  MERGE_LIBRARIES_SHARED(libmysqld ${LIBS} EXPORTS ${CLIENT_API_FUNCTIONS}
  COMPONENT Embedded)
ENDIF()

OPTION(WITH_EMBEDDED_SHARED_LIBRARY
  "Generate shared version of embedded library (in addition to the static one)"
  OFF)
IF(WITH_EMBEDDED_SHARED_LIBRARY)
  MERGE_LIBRARIES_SHARED(libmysqld
    mysqlserver
    EXPORTS ${CLIENT_API_FUNCTIONS}
    OUTPUT_NAME "mysqld"
    COMPONENT Embedded)
  SET_TARGET_PROPERTIES(libmysqld PROPERTIES
    VERSION "${SHARED_LIB_MAJOR_VERSION}.${SHARED_LIB_MINOR_VERSION}.0"
    SOVERSION "${SHARED_LIB_MAJOR_VERSION}"
    )

  GET_TARGET_PROPERTY(libmysqld_link_flags libmysqld LINK_FLAGS)
  IF(NOT libmysqld_link_flags)
    SET(libmysqld_link_flags)
  ENDIF()
  SET(libmysqld_link_flags
    "${CMAKE_SHARED_LIBRARY_C_FLAGS} ${libmysqld_link_flags}")
  SET_TARGET_PROPERTIES(libmysqld
    PROPERTIES LINK_FLAGS "${libmysqld_link_flags}")

  IF(LINK_FLAG_NO_UNDEFINED)
    SET(libmysqld_link_flags
      "${libmysqld_link_flags} ${LINK_FLAG_NO_UNDEFINED}")
    SET_TARGET_PROPERTIES(libmysqld
      PROPERTIES LINK_FLAGS "${libmysqld_link_flags}")
  ENDIF()

  SET_TARGET_PROPERTIES(libmysqld PROPERTIES CLEAN_DIRECT_OUTPUT 1)
  SET_TARGET_PROPERTIES(mysqlserver PROPERTIES CLEAN_DIRECT_OUTPUT 1)
ENDIF()<|MERGE_RESOLUTION|>--- conflicted
+++ resolved
@@ -98,11 +98,6 @@
   ../sql/rpl_record.cc
   ../sql/rpl_reporting.cc
   ../sql/rpl_utility.cc
-<<<<<<< HEAD
-=======
-  ../sql/userstat.cc
-  ../sql/uuid.cc
->>>>>>> 0f1a7bec
   ../sql/rpl_gtid_misc.cc
   ../sql/rpl_gtid_sid_map.cc
   ../sql/rpl_gtid_set.cc
@@ -115,6 +110,7 @@
   ../sql/rpl_table_access.cc
   ../sql/rpl_context.cc
   ../sql/rpl_trx_boundary_parser.cc
+  ../sql/userstat.cc
   ${IMPORTED_SOURCES}
 )
 
