--- conflicted
+++ resolved
@@ -25,15 +25,9 @@
    SCH_USER_PRIVILEGES,
    SCH_VARIABLES,
 diff -ruN a/sql/mysqld.cc b/sql/mysqld.cc
-<<<<<<< HEAD
---- a/sql/mysqld.cc	2011-04-09 19:11:52.000000000 +0400
-+++ b/sql/mysqld.cc	2011-04-10 12:16:44.000000000 +0400
-@@ -3101,6 +3101,7 @@
-=======
 --- a/sql/mysqld.cc	2011-07-05 22:30:05.000000000 +0400
 +++ b/sql/mysqld.cc	2011-07-06 12:04:47.000000000 +0400
-@@ -3051,6 +3051,7 @@
->>>>>>> 1944c491
+@@ -3101,6 +3101,7 @@
    {"show_storage_engines", (char*) offsetof(STATUS_VAR, com_stat[(uint) SQLCOM_SHOW_STORAGE_ENGINES]), SHOW_LONG_STATUS},
    {"show_table_status",    (char*) offsetof(STATUS_VAR, com_stat[(uint) SQLCOM_SHOW_TABLE_STATUS]), SHOW_LONG_STATUS},
    {"show_tables",          (char*) offsetof(STATUS_VAR, com_stat[(uint) SQLCOM_SHOW_TABLES]), SHOW_LONG_STATUS},
@@ -41,7 +35,7 @@
    {"show_triggers",        (char*) offsetof(STATUS_VAR, com_stat[(uint) SQLCOM_SHOW_TRIGGERS]), SHOW_LONG_STATUS},
    {"show_variables",       (char*) offsetof(STATUS_VAR, com_stat[(uint) SQLCOM_SHOW_VARIABLES]), SHOW_LONG_STATUS},
    {"show_warnings",        (char*) offsetof(STATUS_VAR, com_stat[(uint) SQLCOM_SHOW_WARNS]), SHOW_LONG_STATUS},
-@@ -7724,6 +7725,7 @@
+@@ -7798,6 +7799,7 @@
  PSI_mutex_key key_LOCK_des_key_file;
  #endif /* HAVE_OPENSSL */
  
@@ -49,7 +43,7 @@
  PSI_mutex_key key_BINLOG_LOCK_index, key_BINLOG_LOCK_prep_xids,
    key_delayed_insert_mutex, key_hash_filo_lock, key_LOCK_active_mi,
    key_LOCK_connection_count, key_LOCK_crypt, key_LOCK_delayed_create,
-@@ -7777,6 +7779,7 @@
+@@ -7851,6 +7853,7 @@
    { &key_LOCK_system_variables_hash, "LOCK_system_variables_hash", PSI_FLAG_GLOBAL},
    { &key_LOCK_table_share, "LOCK_table_share", PSI_FLAG_GLOBAL},
    { &key_LOCK_thd_data, "THD::LOCK_thd_data", 0},
@@ -108,15 +102,9 @@
    case SCH_TRIGGERS:
    case SCH_EVENTS:
 diff -ruN a/sql/sql_show.cc b/sql/sql_show.cc
-<<<<<<< HEAD
---- a/sql/sql_show.cc	2011-04-09 19:11:52.000000000 +0400
-+++ b/sql/sql_show.cc	2011-04-10 12:16:44.000000000 +0400
-@@ -2692,6 +2692,7 @@
-=======
 --- a/sql/sql_show.cc	2011-07-05 22:30:04.000000000 +0400
 +++ b/sql/sql_show.cc	2011-07-06 12:09:05.000000000 +0400
-@@ -2693,6 +2693,7 @@
->>>>>>> 1944c491
+@@ -2692,6 +2692,7 @@
      break;
    case SQLCOM_SHOW_TABLES:
    case SQLCOM_SHOW_TABLE_STATUS:
@@ -124,11 +112,7 @@
    case SQLCOM_SHOW_TRIGGERS:
    case SQLCOM_SHOW_EVENTS:
      thd->make_lex_string(&lookup_field_values->db_value, 
-<<<<<<< HEAD
-@@ -3279,6 +3280,228 @@
-=======
-@@ -3181,6 +3182,231 @@
->>>>>>> 1944c491
+@@ -3279,6 +3280,231 @@
    return (uint) OPEN_FULL_TABLE;
  }
  
@@ -360,11 +344,7 @@
  
  /**
     Try acquire high priority share metadata lock on a table (with
-<<<<<<< HEAD
-@@ -7023,6 +7246,25 @@
-=======
-@@ -6991,6 +7217,25 @@
->>>>>>> 1944c491
+@@ -7023,6 +7249,25 @@
    {0, 0, MYSQL_TYPE_STRING, 0, 0, 0, SKIP_OPEN_TABLE}
  };
  
@@ -390,11 +370,7 @@
  
  ST_FIELD_INFO columns_fields_info[]=
  {
-<<<<<<< HEAD
-@@ -7637,6 +7879,9 @@
-=======
-@@ -7605,6 +7850,9 @@
->>>>>>> 1944c491
+@@ -7637,6 +7882,9 @@
     hton_fill_schema_table, 0, 0, -1, -1, 0, 0},
    {"GLOBAL_STATUS", variables_fields_info, create_schema_table,
     fill_status, make_old_format, 0, 0, -1, 0, 0},
@@ -404,11 +380,7 @@
    {"GLOBAL_VARIABLES", variables_fields_info, create_schema_table,
     fill_variables, make_old_format, 0, 0, -1, 0, 0},
    {"KEY_COLUMN_USAGE", key_column_usage_fields_info, create_schema_table,
-<<<<<<< HEAD
-@@ -7686,6 +7931,9 @@
-=======
-@@ -7654,6 +7902,9 @@
->>>>>>> 1944c491
+@@ -7686,6 +7934,9 @@
     get_all_tables, make_table_names_old_format, 0, 1, 2, 1, 0},
    {"TABLE_PRIVILEGES", table_privileges_fields_info, create_schema_table,
     fill_schema_table_privileges, 0, 0, -1, -1, 0, 0},
@@ -440,7 +412,7 @@
 diff -ruN a/sql/mysqld.h b/sql/mysqld.h
 --- a/sql/mysqld.h	2011-07-05 22:31:13.000000000 +0400
 +++ b/sql/mysqld.h	2011-07-06 12:05:35.000000000 +0400
-@@ -229,6 +229,7 @@
+@@ -233,6 +233,7 @@
  extern PSI_mutex_key key_LOCK_des_key_file;
  #endif
  
@@ -524,7 +496,7 @@
 diff -ruN a/sql/sql_class.cc b/sql/sql_class.cc
 --- a/sql/sql_class.cc	2011-07-05 22:31:13.000000000 +0400
 +++ b/sql/sql_class.cc	2011-07-06 12:07:02.000000000 +0400
-@@ -588,6 +588,8 @@
+@@ -835,6 +835,8 @@
    active_vio = 0;
  #endif
    mysql_mutex_init(key_LOCK_thd_data, &LOCK_thd_data, MY_MUTEX_INIT_FAST);
@@ -533,7 +505,7 @@
  
    /* Variables with default values */
    proc_info="login";
-@@ -1100,6 +1102,7 @@
+@@ -1347,6 +1349,7 @@
    db= NULL;
    free_root(&transaction.mem_root,MYF(0));
    mysql_mutex_destroy(&LOCK_thd_data);
