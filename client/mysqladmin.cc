/*
   Copyright (c) 2000, 2019, Oracle and/or its affiliates. All rights reserved.

   This program is free software; you can redistribute it and/or modify
   it under the terms of the GNU General Public License, version 2.0,
   as published by the Free Software Foundation.

   This program is also distributed with certain software (including
   but not limited to OpenSSL) that is licensed under separate terms,
   as designated in a particular file or component or in included license
   documentation.  The authors of MySQL hereby grant you an additional
   permission to link the program and your derivative works with the
   separately licensed software that they have included with MySQL.

   This program is distributed in the hope that it will be useful,
   but WITHOUT ANY WARRANTY; without even the implied warranty of
   MERCHANTABILITY or FITNESS FOR A PARTICULAR PURPOSE.  See the
   GNU General Public License, version 2.0, for more details.

   You should have received a copy of the GNU General Public License
   along with this program; if not, write to the Free Software
   Foundation, Inc., 51 Franklin St, Fifth Floor, Boston, MA 02110-1301  USA
*/

// Maintenance of MySQL databases.

#include <fcntl.h>
#include <mysql.h>
#include <mysqld_error.h> /* to check server error codes */
#include <signal.h>
#include <stdlib.h>
#include <sys/stat.h>
#include <sys/types.h>
#include <time.h>
#include <string>

#include "client/client_priv.h"
#include "m_ctype.h"
#include "my_alloc.h"
#include "my_compiler.h"
#include "my_dbug.h"
#include "my_default.h"
#include "my_inttypes.h"
#include "my_io.h"
#include "my_macros.h"
#include "my_thread.h" /* because of signal()	*/
#include "mysql/service_mysql_alloc.h"
#include "print_version.h"
#include "sql_common.h"
#include "typelib.h"
#include "welcome_copyright_notice.h" /* ORACLE_WELCOME_COPYRIGHT_NOTICE */

#define MAX_MYSQL_VAR 512
#define SHUTDOWN_DEF_TIMEOUT 3600 /* Wait for shutdown */
#define MAX_TRUNC_LENGTH 3

<<<<<<< HEAD
char *host = NULL, *user = 0, *opt_password = 0,
     *default_charset = (char *)MYSQL_AUTODETECT_CHARSET_NAME;
=======
const char *host = nullptr;
char *user = 0, *opt_password = 0;
const char *default_charset = MYSQL_AUTODETECT_CHARSET_NAME;
>>>>>>> 4869291f
char truncated_var_names[MAX_MYSQL_VAR][MAX_TRUNC_LENGTH];
char ex_var_names[MAX_MYSQL_VAR][FN_REFLEN];
ulonglong last_values[MAX_MYSQL_VAR];
static int interval = 0;
static bool option_force = 0, interrupted = 0, new_line = 0, opt_compress = 0,
            opt_relative = 0, opt_verbose = 0, opt_vertical = 0,
            tty_password = 0, opt_nobeep;
static bool debug_info_flag = 0, debug_check_flag = 0;
static uint tcp_port = 0, option_wait = 0, option_silent = 0, nr_iterations;
static uint opt_count_iterations = 0, my_end_arg;
static char *opt_bind_addr = NULL;
static ulong opt_connect_timeout, opt_shutdown_timeout;
static char *unix_port = 0;
static char *opt_plugin_dir = 0, *opt_default_auth = 0;
static uint opt_enable_cleartext_plugin = 0;
static bool using_opt_enable_cleartext_plugin = 0;
static bool opt_show_warnings = 0;

#if defined(_WIN32)
static char *shared_memory_base_name = 0;
#endif
static uint opt_protocol = 0;
static myf error_flags; /* flags to pass to my_printf_error, like ME_BELL */

/*
  When using extended-status relatively, ex_val_max_len is the estimated
  maximum length for any relative value printed by extended-status. The
  idea is to try to keep the length of output as short as possible.
*/

static uint ex_val_max_len[MAX_MYSQL_VAR];
static bool ex_status_printed = 0; /* First output is not relative. */
static uint ex_var_count, max_var_length, max_val_length;

#include "sslopt-vars.h"

#include "caching_sha2_passwordopt-vars.h"

static void usage(void);
extern "C" bool get_one_option(int optid, const struct my_option *opt,
                               char *argument);
static bool sql_connect(MYSQL *mysql, uint wait);
static int execute_commands(MYSQL *mysql, int argc, char **argv);
static char **mask_password(int argc, char ***argv);
static int drop_db(MYSQL *mysql, const char *db);
extern "C" void endprog(int signal_number);
static void nice_time(ulong sec, char *buff);
static void print_header(MYSQL_RES *result);
static void print_top(MYSQL_RES *result);
static void print_row(MYSQL_RES *result, MYSQL_ROW cur, uint row);
static void print_relative_row(MYSQL_RES *result, MYSQL_ROW cur, uint row);
static void print_relative_row_vert(MYSQL_RES *result, MYSQL_ROW cur, uint row);
static void print_relative_header();
static void print_relative_line();
static void truncate_names();
static bool get_pidfile(MYSQL *mysql, char *pidfile);
static bool wait_pidfile(char *pidfile, time_t last_modified,
                         struct stat *pidfile_status);
static void store_values(MYSQL_RES *result);
static void print_warnings(MYSQL *mysql);

/*
  The order of commands must be the same as command_names,
  except ADMIN_ERROR
*/
enum commands {
  ADMIN_ERROR,
  ADMIN_CREATE,
  ADMIN_DROP,
  ADMIN_SHUTDOWN,
  ADMIN_RELOAD,
  ADMIN_REFRESH,
  ADMIN_VER,
  ADMIN_PROCESSLIST,
  ADMIN_STATUS,
  ADMIN_KILL,
  ADMIN_DEBUG,
  ADMIN_VARIABLES,
  ADMIN_FLUSH_LOGS,
  ADMIN_FLUSH_HOSTS,
  ADMIN_FLUSH_TABLES,
  ADMIN_PASSWORD,
  ADMIN_PING,
  ADMIN_EXTENDED_STATUS,
  ADMIN_FLUSH_STATUS,
  ADMIN_FLUSH_PRIVILEGES,
  ADMIN_START_SLAVE,
  ADMIN_STOP_SLAVE,
  ADMIN_FLUSH_THREADS
};
static const char *command_names[] = {"create",
                                      "drop",
                                      "shutdown",
                                      "reload",
                                      "refresh",
                                      "version",
                                      "processlist",
                                      "status",
                                      "kill",
                                      "debug",
                                      "variables",
                                      "flush-logs",
                                      "flush-hosts",
                                      "flush-tables",
                                      "password",
                                      "ping",
                                      "extended-status",
                                      "flush-status",
                                      "flush-privileges",
                                      "start-slave",
                                      "stop-slave",
                                      "flush-threads",
                                      NullS};

static TYPELIB command_typelib = {array_elements(command_names) - 1, "commands",
                                  command_names, NULL};

static struct my_option my_long_options[] = {
    {"bind-address", 0, "IP address to bind to.", (uchar **)&opt_bind_addr,
     (uchar **)&opt_bind_addr, 0, GET_STR, REQUIRED_ARG, 0, 0, 0, 0, 0, 0},
    {"count", 'c',
     "Number of iterations to make. This works with -i (--sleep) only.",
     &nr_iterations, &nr_iterations, 0, GET_UINT, REQUIRED_ARG, 0, 0, 0, 0, 0,
     0},
#ifdef DBUG_OFF
    {"debug", '#', "This is a non-debug version. Catch this and exit.", 0, 0, 0,
     GET_DISABLED, OPT_ARG, 0, 0, 0, 0, 0, 0},
    {"debug-check", OPT_DEBUG_CHECK,
     "This is a non-debug version. Catch this and exit.", 0, 0, 0, GET_DISABLED,
     NO_ARG, 0, 0, 0, 0, 0, 0},
    {"debug-info", OPT_DEBUG_INFO,
     "This is a non-debug version. Catch this and exit.", 0, 0, 0, GET_DISABLED,
     NO_ARG, 0, 0, 0, 0, 0, 0},
#else
    {"debug", '#', "Output debug log. Often this is 'd:t:o,filename'.", 0, 0, 0,
     GET_STR, OPT_ARG, 0, 0, 0, 0, 0, 0},
    {"debug-check", OPT_DEBUG_CHECK,
     "Check memory and open file usage at exit.", &debug_check_flag,
     &debug_check_flag, 0, GET_BOOL, NO_ARG, 0, 0, 0, 0, 0, 0},
    {"debug-info", OPT_DEBUG_INFO, "Print some debug info at exit.",
     &debug_info_flag, &debug_info_flag, 0, GET_BOOL, NO_ARG, 0, 0, 0, 0, 0, 0},
#endif
    {"force", 'f',
     "Don't ask for confirmation on drop database; with multiple commands, "
     "continue even if an error occurs.",
     &option_force, &option_force, 0, GET_BOOL, NO_ARG, 0, 0, 0, 0, 0, 0},
    {"compress", 'C', "Use compression in server/client protocol.",
     &opt_compress, &opt_compress, 0, GET_BOOL, NO_ARG, 0, 0, 0, 0, 0, 0},
    {"character-sets-dir", OPT_CHARSETS_DIR,
     "Directory for character set files.", &charsets_dir, &charsets_dir, 0,
     GET_STR, REQUIRED_ARG, 0, 0, 0, 0, 0, 0},
    {"default-character-set", OPT_DEFAULT_CHARSET,
     "Set the default character set.", &default_charset, &default_charset, 0,
     GET_STR, REQUIRED_ARG, 0, 0, 0, 0, 0, 0},
    {"help", '?', "Display this help and exit.", 0, 0, 0, GET_NO_ARG, NO_ARG, 0,
     0, 0, 0, 0, 0},
    {"host", 'h', "Connect to host.", &host, &host, 0, GET_STR, REQUIRED_ARG, 0,
     0, 0, 0, 0, 0},
    {"no-beep", 'b', "Turn off beep on error.", &opt_nobeep, &opt_nobeep, 0,
     GET_BOOL, NO_ARG, 0, 0, 0, 0, 0, 0},
    {"password", 'p',
     "Password to use when connecting to server. If password is not given it's "
     "asked from the tty.",
     0, 0, 0, GET_PASSWORD, OPT_ARG, 0, 0, 0, 0, 0, 0},
#ifdef _WIN32
    {"pipe", 'W', "Use named pipes to connect to server.", 0, 0, 0, GET_NO_ARG,
     NO_ARG, 0, 0, 0, 0, 0, 0},
#endif
    {"port", 'P',
     "Port number to use for connection or 0 for default to, in "
     "order of preference, my.cnf, $MYSQL_TCP_PORT, "
#if MYSQL_PORT_DEFAULT == 0
     "/etc/services, "
#endif
     "built-in default (" STRINGIFY_ARG(MYSQL_PORT) ").",
     &tcp_port, &tcp_port, 0, GET_UINT, REQUIRED_ARG, 0, 0, 0, 0, 0, 0},
    {"protocol", OPT_MYSQL_PROTOCOL,
     "The protocol to use for connection (tcp, socket, pipe, memory).", 0, 0, 0,
     GET_STR, REQUIRED_ARG, 0, 0, 0, 0, 0, 0},
    {"relative", 'r',
     "Show difference between current and previous values when used with -i. "
     "Currently only works with extended-status.",
     &opt_relative, &opt_relative, 0, GET_BOOL, NO_ARG, 0, 0, 0, 0, 0, 0},
#if defined(_WIN32)
    {"shared-memory-base-name", OPT_SHARED_MEMORY_BASE_NAME,
     "Base name of shared memory.", &shared_memory_base_name,
     &shared_memory_base_name, 0, GET_STR_ALLOC, REQUIRED_ARG, 0, 0, 0, 0, 0,
     0},
#endif
    {"silent", 's', "Silently exit if one can't connect to server.", 0, 0, 0,
     GET_NO_ARG, NO_ARG, 0, 0, 0, 0, 0, 0},
    {"socket", 'S', "The socket file to use for connection.", &unix_port,
     &unix_port, 0, GET_STR, REQUIRED_ARG, 0, 0, 0, 0, 0, 0},
    {"sleep", 'i', "Execute commands repeatedly with a sleep between.",
     &interval, &interval, 0, GET_INT, REQUIRED_ARG, 0, 0, 0, 0, 0, 0},
#include "sslopt-longopts.h"

#include "caching_sha2_passwordopt-longopts.h"

    {"user", 'u', "User for login if not current user.", &user, &user, 0,
     GET_STR_ALLOC, REQUIRED_ARG, 0, 0, 0, 0, 0, 0},
    {"verbose", 'v', "Write more information.", &opt_verbose, &opt_verbose, 0,
     GET_BOOL, NO_ARG, 0, 0, 0, 0, 0, 0},
    {"version", 'V', "Output version information and exit.", 0, 0, 0,
     GET_NO_ARG, NO_ARG, 0, 0, 0, 0, 0, 0},
    {"vertical", 'E',
     "Print output vertically. Is similar to --relative, but prints output "
     "vertically.",
     &opt_vertical, &opt_vertical, 0, GET_BOOL, NO_ARG, 0, 0, 0, 0, 0, 0},
    {"wait", 'w', "Wait and retry if connection is down.", 0, 0, 0, GET_UINT,
     OPT_ARG, 0, 0, 0, 0, 0, 0},
    {"connect_timeout", OPT_CONNECT_TIMEOUT, "", &opt_connect_timeout,
     &opt_connect_timeout, 0, GET_ULONG, REQUIRED_ARG, 3600 * 12, 0, 3600 * 12,
     0, 1, 0},
    {"shutdown_timeout", OPT_SHUTDOWN_TIMEOUT, "", &opt_shutdown_timeout,
     &opt_shutdown_timeout, 0, GET_ULONG, REQUIRED_ARG, SHUTDOWN_DEF_TIMEOUT, 0,
     3600 * 12, 0, 1, 0},
    {"plugin_dir", OPT_PLUGIN_DIR, "Directory for client-side plugins.",
     &opt_plugin_dir, &opt_plugin_dir, 0, GET_STR, REQUIRED_ARG, 0, 0, 0, 0, 0,
     0},
    {"default_auth", OPT_DEFAULT_AUTH,
     "Default authentication client-side plugin to use.", &opt_default_auth,
     &opt_default_auth, 0, GET_STR, REQUIRED_ARG, 0, 0, 0, 0, 0, 0},
    {"enable_cleartext_plugin", OPT_ENABLE_CLEARTEXT_PLUGIN,
     "Enable/disable the clear text authentication plugin.",
     &opt_enable_cleartext_plugin, &opt_enable_cleartext_plugin, 0, GET_BOOL,
     OPT_ARG, 0, 0, 0, 0, 0, 0},
    {"show_warnings", OPT_SHOW_WARNINGS, "Show warnings after execution",
     &opt_show_warnings, &opt_show_warnings, 0, GET_BOOL, NO_ARG, 0, 0, 0, 0, 0,
     0},
    {0, 0, 0, 0, 0, 0, GET_NO_ARG, NO_ARG, 0, 0, 0, 0, 0, 0}};

static const char *load_default_groups[] = {"mysqladmin", "client", 0};

bool get_one_option(int optid,
                    const struct my_option *opt MY_ATTRIBUTE((unused)),
                    char *argument) {
  int error = 0;

  switch (optid) {
    case 'c':
      opt_count_iterations = 1;
      break;
    case 'p':
<<<<<<< HEAD
      if (argument == disabled_my_option)
        argument = (char *)"";  // Don't require password
=======
      if (argument == disabled_my_option) {
        // Don't require password
        static char empty_password[] = {'\0'};
        DBUG_ASSERT(empty_password[0] ==
                    '\0');  // Check that it has not been overwritten
        argument = empty_password;
      }
>>>>>>> 4869291f
      if (argument) {
        char *start = argument;
        my_free(opt_password);
        opt_password = my_strdup(PSI_NOT_INSTRUMENTED, argument, MYF(MY_FAE));
        while (*argument) *argument++ = 'x'; /* Destroy argument */
        if (*start) start[1] = 0;            /* Cut length of argument */
        tty_password = 0;
      } else
        tty_password = 1;
      break;
    case 's':
      option_silent++;
      break;
    case 'W':
#ifdef _WIN32
      opt_protocol = MYSQL_PROTOCOL_PIPE;
#endif
      break;
    case '#':
      DBUG_PUSH(argument ? argument : "d:t:o,/tmp/mysqladmin.trace");
      break;
#include "sslopt-case.h"

    case 'V':
      print_version();
      exit(0);
      break;
    case 'w':
      if (argument) {
        if ((option_wait = atoi(argument)) <= 0) option_wait = 1;
      } else
        option_wait = ~(uint)0;
      break;
    case '?':
    case 'I': /* Info */
      error++;
      break;
    case OPT_CHARSETS_DIR:
      charsets_dir = argument;
      break;
    case OPT_MYSQL_PROTOCOL:
      opt_protocol =
          find_type_or_exit(argument, &sql_protocol_typelib, opt->name);
      break;
    case OPT_ENABLE_CLEARTEXT_PLUGIN:
      using_opt_enable_cleartext_plugin = true;
      break;
  }
  if (error) {
    usage();
    exit(1);
  }
  return 0;
}

int main(int argc, char *argv[]) {
  int error = 0, ho_error, temp_argc;
  int first_command;
  bool can_handle_passwords;
  MYSQL mysql;
  char **commands, **temp_argv;

  MY_INIT(argv[0]);
  mysql_init(&mysql);
  my_getopt_use_args_separator = true;
  MEM_ROOT alloc{PSI_NOT_INSTRUMENTED, 512};
  if (load_defaults("my", load_default_groups, &argc, &argv, &alloc))
    return EXIT_FAILURE;
  my_getopt_use_args_separator = false;

  if ((ho_error =
           handle_options(&argc, &argv, my_long_options, get_one_option))) {
    mysql_close(&mysql);
    my_end(my_end_arg);
    return ho_error;
  }

  if (debug_info_flag) my_end_arg = MY_CHECK_ERROR | MY_GIVE_INFO;
  if (debug_check_flag) my_end_arg = MY_CHECK_ERROR;

  if (argc == 0) {
    usage();
    return EXIT_FAILURE;
  }

  temp_argv = mask_password(argc, &argv);
  temp_argc = argc;

  commands = temp_argv;
  if (tty_password) opt_password = get_tty_password(NullS);

  (void)signal(SIGINT, endprog);  /* Here if abort */
  (void)signal(SIGTERM, endprog); /* Here if abort */

  if (opt_bind_addr) mysql_options(&mysql, MYSQL_OPT_BIND, opt_bind_addr);
  if (opt_compress) mysql_options(&mysql, MYSQL_OPT_COMPRESS, NullS);
  if (opt_connect_timeout) {
    uint tmp = opt_connect_timeout;
    mysql_options(&mysql, MYSQL_OPT_CONNECT_TIMEOUT, (char *)&tmp);
  }
  if (SSL_SET_OPTIONS(&mysql)) {
    fprintf(stderr, "%s", SSL_SET_OPTIONS_ERROR);
    return EXIT_FAILURE;
  }
  if (opt_protocol)
    mysql_options(&mysql, MYSQL_OPT_PROTOCOL, (char *)&opt_protocol);
#if defined(_WIN32)
  if (shared_memory_base_name)
    mysql_options(&mysql, MYSQL_SHARED_MEMORY_BASE_NAME,
                  shared_memory_base_name);
#endif
  mysql_options(&mysql, MYSQL_SET_CHARSET_NAME, default_charset);
  error_flags = (myf)(opt_nobeep ? 0 : ME_BELL);

  if (opt_plugin_dir && *opt_plugin_dir)
    mysql_options(&mysql, MYSQL_PLUGIN_DIR, opt_plugin_dir);

  if (opt_default_auth && *opt_default_auth)
    mysql_options(&mysql, MYSQL_DEFAULT_AUTH, opt_default_auth);

  mysql_options(&mysql, MYSQL_OPT_CONNECT_ATTR_RESET, 0);
  mysql_options4(&mysql, MYSQL_OPT_CONNECT_ATTR_ADD, "program_name",
                 "mysqladmin");
  if (using_opt_enable_cleartext_plugin)
    mysql_options(&mysql, MYSQL_ENABLE_CLEARTEXT_PLUGIN,
                  (char *)&opt_enable_cleartext_plugin);

  first_command = find_type(argv[0], &command_typelib, FIND_TYPE_BASIC);
  can_handle_passwords = first_command == ADMIN_PASSWORD ? true : false;
  mysql_options(&mysql, MYSQL_OPT_CAN_HANDLE_EXPIRED_PASSWORDS,
                &can_handle_passwords);

  set_server_public_key(&mysql);
  set_get_server_public_key_option(&mysql);
  if (sql_connect(&mysql, option_wait)) {
    /*
      We couldn't get an initial connection and will definitely exit.
      The following just determines the exit-code we'll give.
    */

    unsigned int err = mysql_errno(&mysql);
    if (err >= CR_MIN_ERROR && err <= CR_MAX_ERROR)
      error = 1;
    else {
      /* Return 0 if all commands are PING */
      for (; argc > 0; argv++, argc--) {
        if (find_type(argv[0], &command_typelib, FIND_TYPE_BASIC) !=
            ADMIN_PING) {
          error = 1;
          break;
        }
      }
    }
  } else {
    /*
      --count=0 aborts right here. Otherwise iff --sleep=t ("interval")
      is given a t!=0, we get an endless loop, or n iterations if --count=n
      was given an n!=0. If --sleep wasn't given, we get one iteration.

      To wit, --wait loops the connection-attempts, while --sleep loops
      the command execution (endlessly if no --count is given).
    */

    while (!interrupted && (!opt_count_iterations || nr_iterations)) {
      new_line = 0;

      if ((error = execute_commands(&mysql, argc, commands))) {
        /*
          Unknown/malformed command always aborts and can't be --forced.
          If the user got confused about the syntax, proceeding would be
          dangerous ...
        */
        if (error > 0) break;

        /*
          Command was well-formed, but failed on the server. Might succeed
          on retry (if conditions on server change etc.), but needs --force
          to retry.
        */
        if (!option_force) break;
      } /* if((error= ... */

      if (interval) /* --sleep=interval given */
      {
        if (opt_count_iterations && --nr_iterations == 0) break;

        /*
          If connection was dropped (unintentionally, or due to SHUTDOWN),
          re-establish it if --wait ("retry-connect") was given and user
          didn't signal for us to die. Otherwise, signal failure.
        */

        if (mysql.net.vio == 0) {
          if (option_wait && !interrupted) {
            sleep(1);
            sql_connect(&mysql, option_wait);
            /*
              continue normally and decrease counters so that
              "mysqladmin --count=1 --wait=1 shutdown"
              cannot loop endlessly.
            */
          } else {
            /*
              connexion broke, and we have no order to re-establish it. fail.
            */
            if (!option_force) error = 1;
            break;
          }
        } /* lost connection */

        sleep(interval);
        if (new_line) puts("");
      } else
        break; /* no --sleep, done looping */
    }          /* command-loop */
  }            /* got connection */

  mysql_close(&mysql);
  my_free(opt_password);
  my_free(user);
#if defined(_WIN32)
  my_free(shared_memory_base_name);
#endif
  temp_argc--;
  while (temp_argc >= 0) {
    my_free(temp_argv[temp_argc]);
    temp_argc--;
  }
  my_free(temp_argv);
  my_end(my_end_arg);
  return error ? EXIT_FAILURE : EXIT_SUCCESS;
}

void endprog(int signal_number MY_ATTRIBUTE((unused))) { interrupted = 1; }

/**
   @brief connect to server, optionally waiting for same to come up

   @param  mysql     connection struct
   @param  wait      wait for server to come up?
                     (0: no, ~0: forever, n: cycles)

   @return Operation result
   @retval 0         success
   @retval 1         failure
*/

static bool sql_connect(MYSQL *mysql, uint wait) {
  bool info = 0;

  for (;;) {
    if (mysql_real_connect(mysql, host, user, opt_password, NullS, tcp_port,
                           unix_port, CLIENT_REMEMBER_OPTIONS)) {
      mysql->reconnect = 1;
      if (info) {
        fputs("\n", stderr);
        (void)fflush(stderr);
      }
      return 0;
    }

    if (!wait)  // was or reached 0, fail
    {
      if (!option_silent)  // print diagnostics
      {
<<<<<<< HEAD
        if (!host) host = (char *)LOCAL_HOST;
=======
        if (!host) host = LOCAL_HOST;
>>>>>>> 4869291f
        my_printf_error(0, "connect to server at '%s' failed\nerror: '%s'",
                        error_flags, host, mysql_error(mysql));
        if (mysql_errno(mysql) == CR_CONNECTION_ERROR) {
          fprintf(stderr,
                  "Check that mysqld is running and that the socket: '%s' "
                  "exists!\n",
                  unix_port ? unix_port : mysql_unix_port);
        } else if (mysql_errno(mysql) == CR_CONN_HOST_ERROR ||
                   mysql_errno(mysql) == CR_UNKNOWN_HOST) {
          fprintf(stderr, "Check that mysqld is running on %s", host);
          fprintf(stderr, " and that the port is %d.\n",
                  tcp_port ? tcp_port : mysql_port);
          fprintf(stderr, "You can check this by doing 'telnet %s %d'\n", host,
                  tcp_port ? tcp_port : mysql_port);
        }
      }
      return 1;
    }

    if (wait != (uint)~0) wait--; /* count down, one less retry */

    if ((mysql_errno(mysql) != CR_CONN_HOST_ERROR) &&
        (mysql_errno(mysql) != CR_CONNECTION_ERROR)) {
      /*
        Error is worse than "server doesn't answer (yet?)";
        fail even if we still have "wait-coins" unless --force
        was also given.
      */
      fprintf(stderr, "Got error: %s\n", mysql_error(mysql));
      if (!option_force) return 1;
    } else if (!option_silent) {
      if (!info) {
        info = 1;
        fputs("Waiting for MySQL server to answer", stderr);
        (void)fflush(stderr);
      } else {
        putc('.', stderr);
        (void)fflush(stderr);
      }
    }
    sleep(5);
  }
}

/**
   @brief Execute all commands

   @details We try to execute all commands we were given, in the order
            given, but return with non-zero as soon as we encounter trouble.
            By that token, individual commands can be considered a conjunction
            with boolean short-cut.

   @return success?
   @retval 0       Yes!  ALL commands worked!
   @retval 1       No, one failed and will never work (malformed): fatal error!
   @retval -1      No, one failed on the server, may work next time!
*/

static int execute_commands(MYSQL *mysql, int argc, char **argv) {
  const char *status;
  /*
    MySQL documentation relies on the fact that mysqladmin will
    execute commands in the order specified, e.g.
    mysqladmin -u root flush-privileges password "newpassword"
    to reset a lost root password.
    If this behaviour is ever changed, Docs should be notified.
  */

  struct rand_struct rand_st;

  for (; argc > 0; argv++, argc--) {
    int option;
    bool log_warnings = true;
    switch (option = find_type(argv[0], &command_typelib, FIND_TYPE_BASIC)) {
      case ADMIN_CREATE: {
        char buff[FN_REFLEN + 20];
        if (argc < 2) {
          my_printf_error(0, "Too few arguments to create", error_flags);
          return 1;
        }
        sprintf(buff, "create database `%.*s`", FN_REFLEN, argv[1]);
        if (mysql_query(mysql, buff)) {
          my_printf_error(0, "CREATE DATABASE failed; error: '%-.200s'",
                          error_flags, mysql_error(mysql));
          return -1;
        }
        argc--;
        argv++;
        break;
      }
      case ADMIN_DROP: {
        if (argc < 2) {
          my_printf_error(0, "Too few arguments to drop", error_flags);
          return 1;
        }
        if (drop_db(mysql, argv[1])) return -1;
        argc--;
        argv++;
        break;
      }
      case ADMIN_SHUTDOWN: {
        char pidfile[FN_REFLEN];
        bool got_pidfile = 0;
        time_t last_modified = 0;
        struct stat pidfile_status;

        /*
          Only wait for pidfile on local connections
          If pidfile doesn't exist, continue without pid file checking
        */
        if (mysql->unix_socket &&
            (got_pidfile = !get_pidfile(mysql, pidfile)) &&
            !stat(pidfile, &pidfile_status))
          last_modified = pidfile_status.st_mtime;

        if (mysql_query(mysql, "shutdown")) {
          my_printf_error(0, "shutdown failed; error: '%s'", error_flags,
                          mysql_error(mysql));
          return -1;
        }

        argc = 1; /* force SHUTDOWN to be the last command    */
        if (got_pidfile) {
          if (opt_verbose)
            printf(
                "Shutdown signal sent to server;  Waiting for pid file to "
                "disappear\n");

          /* Wait until pid file is gone */
          if (wait_pidfile(pidfile, last_modified, &pidfile_status)) return -1;
        }
        /* Do not try to print warning as server has gone away */
        log_warnings = false;
        break;
      }
      case ADMIN_FLUSH_PRIVILEGES:
      case ADMIN_RELOAD:
        if (mysql_query(mysql, "flush privileges")) {
          my_printf_error(0, "reload failed; error: '%s'", error_flags,
                          mysql_error(mysql));
          return -1;
        }
        break;
      case ADMIN_REFRESH:
        if (mysql_refresh(mysql, (uint) ~(REFRESH_GRANT | REFRESH_STATUS |
                                          REFRESH_READ_LOCK | REFRESH_SLAVE |
                                          REFRESH_MASTER))) {
          my_printf_error(0, "refresh failed; error: '%s'", error_flags,
                          mysql_error(mysql));
          return -1;
        }
        break;
      case ADMIN_FLUSH_THREADS:
        if (mysql_refresh(mysql, (uint)REFRESH_THREADS)) {
          my_printf_error(0, "refresh failed; error: '%s'", error_flags,
                          mysql_error(mysql));
          return -1;
        }
        break;
      case ADMIN_VER:
        new_line = 1;
        print_version();
        puts(ORACLE_WELCOME_COPYRIGHT_NOTICE("2000"));
        printf("Server version\t\t%s\n", mysql_get_server_info(mysql));
        printf("Protocol version\t%d\n", mysql_get_proto_info(mysql));
        printf("Connection\t\t%s\n", mysql_get_host_info(mysql));
        if (mysql->unix_socket)
          printf("UNIX socket\t\t%s\n", mysql->unix_socket);
        else
          printf("TCP port\t\t%d\n", mysql->port);
        status = mysql_stat(mysql);
        {
<<<<<<< HEAD
          char *pos, buff[40];
          ulong sec;
          pos = (char *)strchr(status, ' ');
=======
          char buff[40];
          ulong sec;
          char *pos = strchr(const_cast<char *>(status), ' ');
>>>>>>> 4869291f
          *pos++ = 0;
          printf("%s\t\t\t", status); /* print label */
          if ((status = str2int(pos, 10, 0, LONG_MAX, (long *)&sec))) {
            nice_time(sec, buff);
            puts(buff);                      /* print nice time */
            while (*status == ' ') status++; /* to next info */
          }
        }
        putc('\n', stdout);
        if (status) puts(status);
        break;
      case ADMIN_PROCESSLIST: {
        MYSQL_RES *result;
        MYSQL_ROW row;

        if (mysql_query(mysql, (opt_verbose ? "show full processlist"
                                            : "show processlist")) ||
            !(result = mysql_store_result(mysql))) {
          my_printf_error(0, "process list failed; error: '%s'", error_flags,
                          mysql_error(mysql));
          return -1;
        }
        print_header(result);
        while ((row = mysql_fetch_row(result))) print_row(result, row, 0);
        print_top(result);
        mysql_free_result(result);
        new_line = 1;
        break;
      }
      case ADMIN_STATUS:
        status = mysql_stat(mysql);
        if (status) puts(status);
        break;
      case ADMIN_KILL: {
        uint error = 0;
        char *pos;
        if (argc < 2) {
          my_printf_error(0, "Too few arguments to 'kill'", error_flags);
          return 1;
        }
        pos = argv[1];
        for (;;) {
          /* We don't use mysql_kill(), since it only handles 32-bit IDs. */
          char buff[26], *out; /* "KILL " + max 20 digs + NUL */
          out = strxmov(buff, "KILL ", NullS);
          ullstr(my_strtoull(pos, NULL, 0), out);

          if (mysql_query(mysql, buff)) {
            /* out still points to just the number */
            my_printf_error(0, "kill failed on %s; error: '%s'", error_flags,
                            out, mysql_error(mysql));
            error = 1;
          }
          if (!(pos = strchr(pos, ','))) break;
          pos++;
        }
        argc--;
        argv++;
        if (error) return -1;
        break;
      }
      case ADMIN_DEBUG:
        if (mysql_dump_debug_info(mysql)) {
          my_printf_error(0, "debug failed; error: '%s'", error_flags,
                          mysql_error(mysql));
          return -1;
        }
        break;
      case ADMIN_VARIABLES: {
        MYSQL_RES *res;
        MYSQL_ROW row;

        new_line = 1;
        if (mysql_query(mysql, "show /*!40003 GLOBAL */ variables") ||
            !(res = mysql_store_result(mysql))) {
          my_printf_error(0, "unable to show variables; error: '%s'",
                          error_flags, mysql_error(mysql));
          return -1;
        }
        print_header(res);
        while ((row = mysql_fetch_row(res))) print_row(res, row, 0);
        print_top(res);
        mysql_free_result(res);
        break;
      }
      case ADMIN_EXTENDED_STATUS: {
        MYSQL_RES *res;
        MYSQL_ROW row;
        uint rownr = 0;
        void (*func)(MYSQL_RES *, MYSQL_ROW, uint);

        new_line = 1;
        if (mysql_query(mysql, "show /*!50002 GLOBAL */ status") ||
            !(res = mysql_store_result(mysql))) {
          my_printf_error(0, "unable to show status; error: '%s'", error_flags,
                          mysql_error(mysql));
          return -1;
        }

        DBUG_ASSERT(mysql_num_rows(res) < MAX_MYSQL_VAR);

        if (!opt_vertical)
          print_header(res);
        else {
          if (!ex_status_printed) {
            store_values(res);
            truncate_names(); /* Does some printing also */
          } else {
            print_relative_line();
            print_relative_header();
            print_relative_line();
          }
        }

        /*      void (*func) (MYSQL_RES*, MYSQL_ROW, uint); */
        if (opt_relative && !opt_vertical)
          func = print_relative_row;
        else if (opt_vertical)
          func = print_relative_row_vert;
        else
          func = print_row;

        while ((row = mysql_fetch_row(res))) (*func)(res, row, rownr++);
        if (opt_vertical) {
          if (ex_status_printed) {
            putchar('\n');
            print_relative_line();
          }
        } else
          print_top(res);

        ex_status_printed = 1; /* From now on the output will be relative */
        mysql_free_result(res);
        break;
      }
      case ADMIN_FLUSH_LOGS: {
        std::string command;
        if (argc > 1) {
          bool first_arg = true;
          for (command = "FLUSH "; argc > 1; argc--, argv++) {
            if (!first_arg) command += ",";

            if (!my_strcasecmp(&my_charset_latin1, argv[1], "binary"))
              command += " BINARY LOGS";
            else if (!my_strcasecmp(&my_charset_latin1, argv[1], "engine"))
              command += " ENGINE LOGS";
            else if (!my_strcasecmp(&my_charset_latin1, argv[1], "error"))
              command += " ERROR LOGS";
            else if (!my_strcasecmp(&my_charset_latin1, argv[1], "general"))
              command += " GENERAL LOGS";
            else if (!my_strcasecmp(&my_charset_latin1, argv[1], "relay"))
              command += " RELAY LOGS";
            else if (!my_strcasecmp(&my_charset_latin1, argv[1], "slow"))
              command += " SLOW LOGS";
            else {
              /*
                Not a valid log type, assume it's the next command.
                Remove the trailing comma if any of the log types is specified
                or flush all if no specific log type is specified.
              */
              if (!first_arg)
                command.resize(command.size() - 1);
              else
                command = "FLUSH LOGS";
              break;
            }

            if (first_arg) first_arg = false;
          }
        } else
          command = "FLUSH LOGS";
        if (mysql_query(mysql, command.c_str())) {
          my_printf_error(0, "refresh failed; error: '%s'", error_flags,
                          mysql_error(mysql));
          return -1;
        }
        break;
      }
      case ADMIN_FLUSH_HOSTS: {
        if (mysql_query(mysql, "flush hosts")) {
          my_printf_error(0, "refresh failed; error: '%s'", error_flags,
                          mysql_error(mysql));
          return -1;
        }
        break;
      }
      case ADMIN_FLUSH_TABLES: {
        if (mysql_query(mysql, "flush tables")) {
          my_printf_error(0, "refresh failed; error: '%s'", error_flags,
                          mysql_error(mysql));
          return -1;
        }
        break;
      }
      case ADMIN_FLUSH_STATUS: {
        if (mysql_query(mysql, "flush status")) {
          my_printf_error(0, "refresh failed; error: '%s'", error_flags,
                          mysql_error(mysql));
          return -1;
        }
        break;
      }
      case ADMIN_PASSWORD: {
        char buff[128];
        time_t start_time;
        char *typed_password = NULL, *verified = NULL, *tmp = NULL;
        bool log_off = true, err = false;
        size_t password_len;

        /* Do initialization the same way as we do in mysqld */
        start_time = time((time_t *)0);
        randominit(&rand_st, (ulong)start_time, (ulong)start_time / 2);

        if (argc < 1) {
          my_printf_error(0, "Too few arguments to change password",
                          error_flags);
          return 1;
        } else if (argc == 1) {
          /* prompt for password */
          typed_password = get_tty_password("New password: ");
          verified = get_tty_password("Confirm new password: ");
          if (strcmp(typed_password, verified) != 0) {
            my_printf_error(0, "Passwords don't match", MYF(ME_BELL));
            err = true;
            goto error;
          }
          /* escape quotes if password has any special characters */
          password_len = strlen(typed_password);
          tmp = (char *)my_malloc(PSI_NOT_INSTRUMENTED, password_len * 2 + 1,
                                  MYF(MY_WME));
          mysql_real_escape_string(mysql, tmp, typed_password,
                                   (ulong)password_len);
          typed_password = tmp;
        } else {
          print_cmdline_password_warning();
          typed_password = argv[1];
        }

        if (typed_password[0]) {
#ifdef _WIN32
          size_t pw_len = strlen(typed_password);
          if (pw_len > 1 && typed_password[0] == '\'' &&
              typed_password[pw_len - 1] == '\'')
            printf(
                "Warning: single quotes were not trimmed from the password by"
                " your command\nline client, as you might have expected.\n");
#endif
          /* turn logging off if we can */
          if (mysql_query(mysql, "set sql_log_off=1")) {
            if (opt_verbose)
              fprintf(stderr, "Note: Can't turn off logging; '%s'",
                      mysql_error(mysql));
            log_off = false;
          }

          /*
            In case the password_expired flag is set ('Y'), then there is no way
            to determine the password format. So, assume that setting the
            password using the server's default authentication format
            (mysql_native_password) will work.
            TODO: make sure this always uses SSL and then let the server
            calculate the scramble.
          */
        }

<<<<<<< HEAD
          /* Warn about password being set in non ssl connection */
=======
        /* Warn about password being set in non ssl connection */
>>>>>>> 4869291f
#if defined(HAVE_OPENSSL)
        {
          uint ssl_mode = 0;
          if (!mysql_get_option(mysql, MYSQL_OPT_SSL_MODE, &ssl_mode) &&
              ssl_mode <= SSL_MODE_PREFERRED) {
            fprintf(
                stderr,
                "Warning: Since password will be sent to server in "
                "plain text, use ssl connection to ensure password safety.\n");
          }
        }
#endif
        memset(buff, 0, sizeof(buff));
        sprintf(buff, "ALTER USER USER() IDENTIFIED BY '%s'", typed_password);

        if (mysql_query(mysql, buff)) {
          if (mysql_errno(mysql) != 1290) {
            my_printf_error(0, "unable to change password; error: '%s'",
                            error_flags, mysql_error(mysql));
            err = true;
            goto error;
          } else {
            /*
              We don't try to execute 'update mysql.user set..'
              because we can't perfectly find out the host
             */
            my_printf_error(0,
                            "\n"
                            "You cannot use 'password' command as mysqld runs\n"
                            " with grant tables disabled (was started with"
                            " --skip-grant-tables).\n"
                            "Use: \"mysqladmin flush-privileges password '*'\""
                            " instead",
                            error_flags);
            err = true;
            goto error;
          }
        }
        /*
          We may call set sql_log_off after this so check for warnings here.
        */
        if (opt_show_warnings) {
          print_warnings(mysql);
          log_warnings = false;
        }
        if (log_off && mysql_query(mysql, "set sql_log_off=0")) {
          if (opt_verbose)
            fprintf(stderr, "Note: Can't turn on logging; '%s'",
                    mysql_error(mysql));
        }
      error:
        /* free up memory from prompted password */
        if (typed_password != argv[1]) {
          my_free(typed_password);
          my_free(verified);
        }
        if (err) return -1;

        argc--;
        argv++;
        break;
      }

      case ADMIN_START_SLAVE:
        if (mysql_query(mysql, "START SLAVE")) {
          my_printf_error(0, "Error starting slave: %s", error_flags,
                          mysql_error(mysql));
          return -1;
        } else
          puts("Slave started");
        break;
      case ADMIN_STOP_SLAVE:
        if (mysql_query(mysql, "STOP SLAVE")) {
          my_printf_error(0, "Error stopping slave: %s", error_flags,
                          mysql_error(mysql));
          return -1;
        } else
          puts("Slave stopped");
        break;

      case ADMIN_PING:
        mysql->reconnect = 0; /* We want to know of reconnects */
        if (!mysql_ping(mysql)) {
          if (option_silent < 2) puts("mysqld is alive");
        } else {
          if (mysql_errno(mysql) == CR_SERVER_GONE_ERROR) {
            mysql->reconnect = 1;
            if (!mysql_ping(mysql))
              puts("connection was down, but mysqld is now alive");
          } else {
            my_printf_error(0, "mysqld doesn't answer to ping, error: '%s'",
                            error_flags, mysql_error(mysql));
            return -1;
          }
        }
        mysql->reconnect = 1; /* Automatic reconnect is default */
        break;
      default:
        my_printf_error(0, "Unknown command: '%-.60s'", error_flags, argv[0]);
        return 1;
    }
    if (opt_show_warnings && log_warnings) print_warnings(mysql);
  }
  return 0;
}

/**
   @brief Masking the password if it is passed as command line argument.

   @details It works in Linux and changes cmdline in ps and /proc/pid/cmdline,
            but it won't work for history file of shell.
            The command line arguments are copied to another array and the
            password in the argv is masked. This function is called just after
            "handle_options" because in "handle_options", the agrv pointers
            are altered which makes freeing of dynamically allocated memory
            difficult. The password masking is done before all other operations
            in order to minimise the time frame of password visibility via
   cmdline.

   @param argc            command line options (count)
   @param argv            command line options (values)

   @return temp_argv      copy of argv
*/

static char **mask_password(int argc, char ***argv) {
  char **temp_argv;
  temp_argv = (char **)(my_malloc(PSI_NOT_INSTRUMENTED, sizeof(char *) * argc,
                                  MYF(MY_WME)));
  argc--;
  while (argc > 0) {
    temp_argv[argc] =
        my_strdup(PSI_NOT_INSTRUMENTED, (*argv)[argc], MYF(MY_FAE));
    if (find_type((*argv)[argc - 1], &command_typelib, FIND_TYPE_BASIC) ==
        ADMIN_PASSWORD) {
      char *start = (*argv)[argc];
      while (*start) *start++ = 'x';
      start = (*argv)[argc];
      if (*start) start[1] = 0; /* Cut length of argument */
    }
    argc--;
  }
  temp_argv[argc] = my_strdup(PSI_NOT_INSTRUMENTED, (*argv)[argc], MYF(MY_FAE));
  return (temp_argv);
}

static void usage(void) {
  print_version();
  puts(ORACLE_WELCOME_COPYRIGHT_NOTICE("2000"));
  puts("Administration program for the mysqld daemon.");
  printf("Usage: %s [OPTIONS] command command....\n", my_progname);
  my_print_help(my_long_options);
  my_print_variables(my_long_options);
  print_defaults("my", load_default_groups);
  puts(
      "\nWhere command is a one or more of: (Commands may be shortened)\n\
  create databasename	Create a new database\n\
  debug			Instruct server to write debug information to log\n\
  drop databasename	Delete a database and all its tables\n\
  extended-status       Gives an extended status message from the server\n\
  flush-hosts           Flush all cached hosts\n\
  flush-logs            Flush all logs\n\
  flush-status		Clear status variables\n\
  flush-tables          Flush all tables\n\
  flush-threads         Flush the thread cache\n\
  flush-privileges      Reload grant tables (same as reload)\n\
  kill id,id,...	Kill mysql threads");
  puts(
      "\
  password [new-password] Change old password to new-password in current format");
  puts(
      "\
  ping			Check if mysqld is alive\n\
  processlist		Show list of active threads in server\n\
  reload		Reload grant tables\n\
  refresh		Flush all tables and close and open logfiles\n\
  shutdown		Take server down\n\
  status		Gives a short status message from the server\n\
  start-slave		Start slave\n\
  stop-slave		Stop slave\n\
  variables             Prints variables available\n\
  version		Get version info from server");
}

static int drop_db(MYSQL *mysql, const char *db) {
  char name_buff[FN_REFLEN + 20], buf[10];
  char *input;

  if (!option_force) {
    puts("Dropping the database is potentially a very bad thing to do.");
    puts("Any data stored in the database will be destroyed.\n");
    printf("Do you really want to drop the '%s' database [y/N] ", db);
    fflush(stdout);
    input = fgets(buf, sizeof(buf) - 1, stdin);
    if (!input || ((*input != 'y') && (*input != 'Y'))) {
      puts("\nOK, aborting database drop!");
      return -1;
    }
  }
  sprintf(name_buff, "drop database `%.*s`", FN_REFLEN, db);
  if (mysql_query(mysql, name_buff)) {
    my_printf_error(0, "DROP DATABASE %s failed;\nerror: '%s'", error_flags, db,
                    mysql_error(mysql));
    return 1;
  }
  printf("Database \"%s\" dropped\n", db);
  return 0;
}

static void nice_time(ulong sec, char *buff) {
  ulong tmp;

  if (sec >= 3600L * 24) {
    tmp = sec / (3600L * 24);
    sec -= 3600L * 24 * tmp;
    buff = int10_to_str(tmp, buff, 10);
    buff = my_stpcpy(buff, tmp > 1 ? " days " : " day ");
  }
  if (sec >= 3600L) {
    tmp = sec / 3600L;
    sec -= 3600L * tmp;
    buff = int10_to_str(tmp, buff, 10);
    buff = my_stpcpy(buff, tmp > 1 ? " hours " : " hour ");
  }
  if (sec >= 60) {
    tmp = sec / 60;
    sec -= 60 * tmp;
    buff = int10_to_str(tmp, buff, 10);
    buff = my_stpcpy(buff, " min ");
  }
  my_stpcpy(int10_to_str(sec, buff, 10), " sec");
}

static void print_header(MYSQL_RES *result) {
  MYSQL_FIELD *field;

  print_top(result);
  mysql_field_seek(result, 0);
  putchar('|');
  while ((field = mysql_fetch_field(result))) {
    printf(" %-*s|", (int)field->max_length + 1, field->name);
  }
  putchar('\n');
  print_top(result);
}

static void print_top(MYSQL_RES *result) {
  uint i, length;
  MYSQL_FIELD *field;

  putchar('+');
  mysql_field_seek(result, 0);
  while ((field = mysql_fetch_field(result))) {
    if ((length = (uint)strlen(field->name)) > field->max_length)
      field->max_length = length;
    else
      length = field->max_length;
    for (i = length + 2; i-- > 0;) putchar('-');
    putchar('+');
  }
  putchar('\n');
}

/* 3.rd argument, uint row, is not in use. Don't remove! */
static void print_row(MYSQL_RES *result, MYSQL_ROW cur,
                      uint row MY_ATTRIBUTE((unused))) {
  uint i, length;
  MYSQL_FIELD *field;

  putchar('|');
  mysql_field_seek(result, 0);
  for (i = 0; i < mysql_num_fields(result); i++) {
    field = mysql_fetch_field(result);
    length = field->max_length;
    printf(" %-*s|", length + 1, cur[i] ? (char *)cur[i] : "");
  }
  putchar('\n');
}

static void print_relative_row(MYSQL_RES *result, MYSQL_ROW cur, uint row) {
  ulonglong tmp;
  char buff[22];
  MYSQL_FIELD *field;

  mysql_field_seek(result, 0);
  field = mysql_fetch_field(result);
  printf("| %-*s|", (int)field->max_length + 1, cur[0]);

  field = mysql_fetch_field(result);
  tmp = cur[1] ? my_strtoull(cur[1], NULL, 10) : (ulonglong)0;
  printf(" %-*s|\n", (int)field->max_length + 1,
         llstr((tmp - last_values[row]), buff));
  last_values[row] = tmp;
}

static void print_relative_row_vert(MYSQL_RES *result MY_ATTRIBUTE((unused)),
                                    MYSQL_ROW cur, uint row) {
  uint length;
  ulonglong tmp;
  char buff[22];

  if (!row) putchar('|');

  tmp = cur[1] ? my_strtoull(cur[1], NULL, 10) : (ulonglong)0;
  printf(" %-*s|", ex_val_max_len[row] + 1,
         llstr((tmp - last_values[row]), buff));

  /* Find the minimum row length needed to output the relative value */
  if ((length = (uint)strlen(buff) > ex_val_max_len[row]) && ex_status_printed)
    ex_val_max_len[row] = length;
  last_values[row] = tmp;
}

static void store_values(MYSQL_RES *result) {
  uint i;
  MYSQL_ROW row;
  MYSQL_FIELD *field;

  field = mysql_fetch_field(result);
  max_var_length = field->max_length;
  field = mysql_fetch_field(result);
  max_val_length = field->max_length;

  for (i = 0; (row = mysql_fetch_row(result)); i++) {
    my_stpcpy(ex_var_names[i], row[0]);
    last_values[i] = my_strtoull(row[1], NULL, 10);
    ex_val_max_len[i] = 2; /* Default print width for values */
  }
  ex_var_count = i;
  return;
}

static void print_relative_header() {
  uint i;

  putchar('|');
  for (i = 0; i < ex_var_count; i++)
    printf(" %-*s|", ex_val_max_len[i] + 1, truncated_var_names[i]);
  putchar('\n');
}

static void print_relative_line() {
  uint i;

  putchar('+');
  for (i = 0; i < ex_var_count; i++) {
    uint j;
    for (j = 0; j < ex_val_max_len[i] + 2; j++) putchar('-');
    putchar('+');
  }
  putchar('\n');
}

static void truncate_names() {
  uint i;
  char *ptr, top_line[MAX_TRUNC_LENGTH + 4 + NAME_LEN + 22 + 1], buff[22];

  ptr = top_line;
  *ptr++ = '+';
  ptr = strfill(ptr, max_var_length + 2, '-');
  *ptr++ = '+';
  ptr = strfill(ptr, MAX_TRUNC_LENGTH + 2, '-');
  *ptr++ = '+';
  ptr = strfill(ptr, max_val_length + 2, '-');
  *ptr++ = '+';
  *ptr = 0;
  puts(top_line);

  for (i = 0; i < ex_var_count; i++) {
    uint sfx = 1, j;
    printf("| %-*s|", max_var_length + 1, ex_var_names[i]);
    ptr = ex_var_names[i];
    /* Make sure no two same truncated names will become */
    for (j = 0; j < i; j++)
      if (*truncated_var_names[j] == *ptr) sfx++;

    truncated_var_names[i][0] = *ptr; /* Copy first var char */
    int10_to_str(sfx, truncated_var_names[i] + 1, 10);
    printf(" %-*s|", MAX_TRUNC_LENGTH + 1, truncated_var_names[i]);
    printf(" %-*s|\n", max_val_length + 1, llstr(last_values[i], buff));
  }
  puts(top_line);
  return;
}

static bool get_pidfile(MYSQL *mysql, char *pidfile) {
  MYSQL_RES *result;
  if (mysql_query(mysql, "SELECT @@datadir, @@pid_file")) {
    my_printf_error(mysql_errno(mysql),
                    "The query to get the server's pid file failed,"
                    " error: '%s'. Continuing.",
                    error_flags, mysql_error(mysql));
  }
  result = mysql_store_result(mysql);
  if (result) {
    MYSQL_ROW row = mysql_fetch_row(result);
    if (row) {
      char datadir[FN_REFLEN];
      char pidfile_option[FN_REFLEN];
      my_stpcpy(datadir, row[0]);
      my_stpcpy(pidfile_option, row[1]);
      (void)my_load_path(pidfile, pidfile_option, datadir);
    }
    mysql_free_result(result);
    return row == 0; /* Error if row = 0 */
  }
  return 1; /* Error */
}

/*
  Return 1 if pid file didn't disappear or change
*/

static bool wait_pidfile(char *pidfile, time_t last_modified,
                         struct stat *pidfile_status) {
  char buff[FN_REFLEN];
  int error = 1;
  uint count = 0;
  DBUG_ENTER("wait_pidfile");

  system_filename(buff, pidfile);
  do {
    int fd;
    if ((fd = my_open(buff, O_RDONLY, MYF(0))) < 0) {
      error = 0;
      break;
    }
    (void)my_close(fd, MYF(0));
    if (last_modified && !stat(pidfile, pidfile_status)) {
      if (last_modified != pidfile_status->st_mtime) {
        /* File changed;  Let's assume that mysqld did restart */
        if (opt_verbose)
          printf(
              "pid file '%s' changed while waiting for it to "
              "disappear!\nmysqld did probably restart\n",
              buff);
        error = 0;
        break;
      }
    }
    if (count++ == opt_shutdown_timeout) break;
    sleep(1);
  } while (!interrupted);

  if (error) {
    DBUG_PRINT("warning", ("Pid file didn't disappear"));
    fprintf(stderr,
            "Warning;  Aborted waiting on pid file: '%s' after %d seconds\n",
            buff, count - 1);
  }
  DBUG_RETURN(error);
}

/*
  Print warning(s) generated by a statement execution
*/
static void print_warnings(MYSQL *mysql) {
  const char *query;
  MYSQL_RES *result = NULL;
  MYSQL_ROW cur;
  my_ulonglong num_rows;
  uint error;

  /* Save current error before calling "show warnings" */
  error = mysql_errno(mysql);

  /* Get the warnings */
  query = "show warnings";
  if (mysql_real_query(mysql, query, static_cast<ulong>(strlen(query))) ||
      !(result = mysql_store_result(mysql))) {
    my_printf_error(0, "Could not print warnings; error: '%-.200s'",
                    error_flags, mysql_error(mysql));
  }

  /* Bail out when no warnings */
  if (!(num_rows = mysql_num_rows(result))) goto end;

  cur = mysql_fetch_row(result);

  /*
    Don't print a duplicate of the current error.  It is possible for SHOW
    WARNINGS to return multiple errors with the same code, but different
    messages.  To be safe, skip printing the duplicate only if it is the only
    warning.
  */
  if (!cur || (num_rows == 1 && error == (uint)strtoul(cur[1], NULL, 10)))
    goto end;

  do {
    printf("%s (Code %s): %s\n", cur[0], cur[1], cur[2]);
  } while ((cur = mysql_fetch_row(result)));

end:
  mysql_free_result(result);
}<|MERGE_RESOLUTION|>--- conflicted
+++ resolved
@@ -54,14 +54,9 @@
 #define SHUTDOWN_DEF_TIMEOUT 3600 /* Wait for shutdown */
 #define MAX_TRUNC_LENGTH 3
 
-<<<<<<< HEAD
-char *host = NULL, *user = 0, *opt_password = 0,
-     *default_charset = (char *)MYSQL_AUTODETECT_CHARSET_NAME;
-=======
 const char *host = nullptr;
 char *user = 0, *opt_password = 0;
 const char *default_charset = MYSQL_AUTODETECT_CHARSET_NAME;
->>>>>>> 4869291f
 char truncated_var_names[MAX_MYSQL_VAR][MAX_TRUNC_LENGTH];
 char ex_var_names[MAX_MYSQL_VAR][FN_REFLEN];
 ulonglong last_values[MAX_MYSQL_VAR];
@@ -306,10 +301,6 @@
       opt_count_iterations = 1;
       break;
     case 'p':
-<<<<<<< HEAD
-      if (argument == disabled_my_option)
-        argument = (char *)"";  // Don't require password
-=======
       if (argument == disabled_my_option) {
         // Don't require password
         static char empty_password[] = {'\0'};
@@ -317,7 +308,6 @@
                     '\0');  // Check that it has not been overwritten
         argument = empty_password;
       }
->>>>>>> 4869291f
       if (argument) {
         char *start = argument;
         my_free(opt_password);
@@ -583,11 +573,7 @@
     {
       if (!option_silent)  // print diagnostics
       {
-<<<<<<< HEAD
-        if (!host) host = (char *)LOCAL_HOST;
-=======
         if (!host) host = LOCAL_HOST;
->>>>>>> 4869291f
         my_printf_error(0, "connect to server at '%s' failed\nerror: '%s'",
                         error_flags, host, mysql_error(mysql));
         if (mysql_errno(mysql) == CR_CONNECTION_ERROR) {
@@ -760,15 +746,9 @@
           printf("TCP port\t\t%d\n", mysql->port);
         status = mysql_stat(mysql);
         {
-<<<<<<< HEAD
-          char *pos, buff[40];
-          ulong sec;
-          pos = (char *)strchr(status, ' ');
-=======
           char buff[40];
           ulong sec;
           char *pos = strchr(const_cast<char *>(status), ' ');
->>>>>>> 4869291f
           *pos++ = 0;
           printf("%s\t\t\t", status); /* print label */
           if ((status = str2int(pos, 10, 0, LONG_MAX, (long *)&sec))) {
@@ -1034,11 +1014,7 @@
           */
         }
 
-<<<<<<< HEAD
-          /* Warn about password being set in non ssl connection */
-=======
         /* Warn about password being set in non ssl connection */
->>>>>>> 4869291f
 #if defined(HAVE_OPENSSL)
         {
           uint ssl_mode = 0;
