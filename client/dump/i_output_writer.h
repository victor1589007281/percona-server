/*
<<<<<<< HEAD
  Copyright (c) 2015, 2017, Oracle and/or its affiliates. All rights reserved.
=======
  Copyright (c) 2015, 2019, Oracle and/or its affiliates. All rights reserved.
>>>>>>> 4869291f

  This program is free software; you can redistribute it and/or modify
  it under the terms of the GNU General Public License, version 2.0,
  as published by the Free Software Foundation.

  This program is also distributed with certain software (including
  but not limited to OpenSSL) that is licensed under separate terms,
  as designated in a particular file or component or in included license
  documentation.  The authors of MySQL hereby grant you an additional
  permission to link the program and your derivative works with the
  separately licensed software that they have included with MySQL.

  This program is distributed in the hope that it will be useful,
  but WITHOUT ANY WARRANTY; without even the implied warranty of
  MERCHANTABILITY or FITNESS FOR A PARTICULAR PURPOSE.  See the
  GNU General Public License, version 2.0, for more details.

  You should have received a copy of the GNU General Public License
  along with this program; if not, write to the Free Software
  Foundation, Inc., 51 Franklin St, Fifth Floor, Boston, MA 02110-1301  USA
*/

#ifndef I_OUTPUT_WRITER_INCLUDED
#define I_OUTPUT_WRITER_INCLUDED

#include <string>

#include "client/dump/i_chain_element.h"

namespace Mysql {
namespace Tools {
namespace Dump {

class I_output_writer : public virtual I_chain_element {
 public:
  /**
    Adds new block of data atomically to output. Atomicity assures that
    specified block of data will be added to output as one part, will not be
    divided or interleaved with another data.
   */
  virtual void append(const std::string &data_to_append) = 0;
<<<<<<< HEAD
=======
  /**
    Initialize writer
  */
  virtual bool init() = 0;
>>>>>>> 4869291f
};

}  // namespace Dump
}  // namespace Tools
}  // namespace Mysql

#endif<|MERGE_RESOLUTION|>--- conflicted
+++ resolved
@@ -1,9 +1,5 @@
 /*
-<<<<<<< HEAD
-  Copyright (c) 2015, 2017, Oracle and/or its affiliates. All rights reserved.
-=======
   Copyright (c) 2015, 2019, Oracle and/or its affiliates. All rights reserved.
->>>>>>> 4869291f
 
   This program is free software; you can redistribute it and/or modify
   it under the terms of the GNU General Public License, version 2.0,
@@ -45,13 +41,10 @@
     divided or interleaved with another data.
    */
   virtual void append(const std::string &data_to_append) = 0;
-<<<<<<< HEAD
-=======
   /**
     Initialize writer
   */
   virtual bool init() = 0;
->>>>>>> 4869291f
 };
 
 }  // namespace Dump
