/*
   Copyright (c) 2001, 2018, Oracle and/or its affiliates. All rights reserved.

   This program is free software; you can redistribute it and/or modify
   it under the terms of the GNU General Public License, version 2.0,
   as published by the Free Software Foundation.

   This program is also distributed with certain software (including
   but not limited to OpenSSL) that is licensed under separate terms,
   as designated in a particular file or component or in included license
   documentation.  The authors of MySQL hereby grant you an additional
   permission to link the program and your derivative works with the
   separately licensed software that they have included with MySQL.

   This program is distributed in the hope that it will be useful,
   but WITHOUT ANY WARRANTY; without even the implied warranty of
   MERCHANTABILITY or FITNESS FOR A PARTICULAR PURPOSE.  See the
   GNU General Public License, version 2.0, for more details.

   You should have received a copy of the GNU General Public License
   along with this program; if not, write to the Free Software
   Foundation, Inc., 51 Franklin St, Fifth Floor, Boston, MA 02110-1301  USA
*/

#ifndef CLIENT_PRIV_INCLUDED
#define CLIENT_PRIV_INCLUDED

/* Common defines for all clients */

#include <mysql.h>

#include "errmsg.h"
#include "m_string.h"
#include "my_getopt.h"
#include "my_sys.h"

#ifndef WEXITSTATUS
#ifdef _WIN32
#define WEXITSTATUS(stat_val) (stat_val)
#else
#define WEXITSTATUS(stat_val) ((unsigned)(stat_val) >> 8)
#endif
#endif

enum options_client {
  OPT_CHARSETS_DIR = 256,
  OPT_DEFAULT_CHARSET,
  OPT_PAGER,
  OPT_TEE,
  OPT_LOW_PRIORITY,
  OPT_AUTO_REPAIR,
  OPT_COMPRESS,
  OPT_DROP,
  OPT_LOCKS,
  OPT_KEYWORDS,
  OPT_OPTIMIZE,
  OPT_FTB,
  OPT_LTB,
  OPT_ENC,
  OPT_O_ENC,
  OPT_ESC,
  OPT_TABLES,
  OPT_MASTER_DATA,
  OPT_AUTOCOMMIT,
  OPT_AUTO_REHASH,
  OPT_LINE_NUMBERS,
  OPT_COLUMN_NAMES,
  OPT_CONNECT_TIMEOUT,
  OPT_MAX_ALLOWED_PACKET,
  OPT_NET_BUFFER_LENGTH,
  OPT_SELECT_LIMIT,
  OPT_MAX_JOIN_SIZE,
  OPT_SSL_SSL,
  OPT_SSL_KEY,
  OPT_SSL_CERT,
  OPT_SSL_CA,
  OPT_SSL_CAPATH,
  OPT_SSL_CIPHER,
  OPT_SHUTDOWN_TIMEOUT,
  OPT_LOCAL_INFILE,
  OPT_DELETE_MASTER_LOGS,
  OPT_COMPACT,
  OPT_PROMPT,
  OPT_IGN_LINES,
  OPT_TRANSACTION,
  OPT_MYSQL_PROTOCOL,
  OPT_SHARED_MEMORY_BASE_NAME,
  OPT_FRM,
  OPT_SKIP_OPTIMIZATION,
  OPT_COMPATIBLE,
  OPT_RECONNECT,
  OPT_DELIMITER,
  OPT_OPEN_FILES_LIMIT,
  OPT_SET_CHARSET,
  OPT_SET_GTID_PURGED,
  OPT_STOP_POSITION,
  OPT_START_DATETIME,
  OPT_STOP_DATETIME,
  OPT_SIGINT_IGNORE,
  OPT_HEXBLOB,
  OPT_ORDER_BY_PRIMARY,
  OPT_COUNT,
  OPT_TRIGGERS,
  OPT_MYSQL_ONLY_PRINT,
  OPT_MYSQL_LOCK_DIRECTORY,
  OPT_USE_THREADS,
  OPT_IMPORT_USE_THREADS,
  OPT_MYSQL_NUMBER_OF_QUERY,
  OPT_IGNORE_TABLE,
  OPT_INSERT_IGNORE,
  OPT_SHOW_WARNINGS,
  OPT_DROP_DATABASE,
  OPT_TZ_UTC,
  OPT_CREATE_SLAP_SCHEMA,
  OPT_MYSQLDUMP_SLAVE_APPLY,
  OPT_MYSQLDUMP_SLAVE_DATA,
  OPT_MYSQLDUMP_INCLUDE_MASTER_HOST_PORT,
  OPT_MYSQLDUMP_IGNORE_ERROR,
  OPT_SLAP_CSV,
  OPT_SLAP_CREATE_STRING,
  OPT_SLAP_AUTO_GENERATE_SQL_LOAD_TYPE,
  OPT_SLAP_AUTO_GENERATE_WRITE_NUM,
  OPT_SLAP_AUTO_GENERATE_ADD_AUTO,
  OPT_SLAP_AUTO_GENERATE_GUID_PRIMARY,
  OPT_SLAP_AUTO_GENERATE_EXECUTE_QUERIES,
  OPT_SLAP_AUTO_GENERATE_SECONDARY_INDEXES,
  OPT_SLAP_AUTO_GENERATE_UNIQUE_WRITE_NUM,
  OPT_SLAP_AUTO_GENERATE_UNIQUE_QUERY_NUM,
  OPT_SLAP_PRE_QUERY,
  OPT_SLAP_POST_QUERY,
  OPT_SLAP_PRE_SYSTEM,
  OPT_SLAP_POST_SYSTEM,
  OPT_SLAP_COMMIT,
  OPT_SLAP_DETACH,
  OPT_SLAP_NO_DROP,
  OPT_MYSQL_REPLACE_INTO,
  OPT_BASE64_OUTPUT_MODE,
  OPT_SERVER_ID,
  OPT_FIX_TABLE_NAMES,
  OPT_FIX_DB_NAMES,
  OPT_SSL_VERIFY_SERVER_CERT,
  OPT_AUTO_VERTICAL_OUTPUT,
  OPT_DEBUG_INFO,
  OPT_DEBUG_CHECK,
  OPT_COLUMN_TYPES,
  OPT_ERROR_LOG_FILE,
  OPT_WRITE_BINLOG,
  OPT_DUMP_DATE,
  OPT_INIT_COMMAND,
  OPT_PLUGIN_DIR,
  OPT_DEFAULT_AUTH,
  OPT_DEFAULT_PLUGIN,
  OPT_RAW_OUTPUT,
  OPT_WAIT_SERVER_ID,
  OPT_STOP_NEVER,
  OPT_BINLOG_ROWS_EVENT_MAX_SIZE,
  OPT_HISTIGNORE,
  OPT_BINARY_MODE,
  OPT_SSL_CRL,
  OPT_SSL_CRLPATH,
  OPT_MYSQLBINLOG_SKIP_GTIDS,
  OPT_MYSQLBINLOG_INCLUDE_GTIDS,
  OPT_MYSQLBINLOG_EXCLUDE_GTIDS,
  OPT_REMOTE_PROTO,
  OPT_CONFIG_ALL,
  OPT_REWRITE_DB,
  OPT_SERVER_PUBLIC_KEY,
  OPT_ENABLE_CLEARTEXT_PLUGIN,
  OPT_INNODB_OPTIMIZE_KEYS,
  OPT_LOCK_FOR_BACKUP,
  OPT_CONNECTION_SERVER_ID,
  OPT_TLS_VERSION,
  OPT_SSL_MODE,
<<<<<<< HEAD
  OPT_PRINT_TABLE_METADATA,
  OPT_SSL_FIPS_MODE,
=======
  OPT_ENABLE_COMPRESSED_COLUMNS,
  OPT_ENABLE_COMPRESSED_COLUMNS_WITH_DICTIONARIES,
  OPT_DROP_COMPRESSION_DICTIONARY,
  OPT_ORDER_BY_PRIMARY_DESC,
>>>>>>> 333b4508
  /* Add new option above this */
  OPT_MAX_CLIENT_OPTION
};

/**
  First mysql version supporting the information schema.
*/
#define FIRST_INFORMATION_SCHEMA_VERSION 50003

/**
  Name of the information schema database.
*/
#define INFORMATION_SCHEMA_DB_NAME "information_schema"

/**
  First mysql version supporting the performance schema.
*/
#define FIRST_PERFORMANCE_SCHEMA_VERSION 50503

/**
  Name of the performance schema database.
*/
#define PERFORMANCE_SCHEMA_DB_NAME "performance_schema"

/**
  First mysql version supporting the sys schema.
*/
#define FIRST_SYS_SCHEMA_VERSION 50707

/**
  Name of the sys schema database.
*/
#define SYS_SCHEMA_DB_NAME "sys"

/**
  Client deprecation warnings
*/
#define CLIENT_WARN_DEPRECATED_NO_REPLACEMENT_MSG(opt) \
  opt " is deprecated and will be removed in a future version\n"

#define CLIENT_WARN_DEPRECATED_MSG(opt, new_opt)                 \
  opt " is deprecated and will be removed in a future version. " \
      "Use " new_opt " instead.\n"

#define CLIENT_WARN_DEPRECATED_NO_REPLACEMENT(opt) \
  printf("WARNING: " CLIENT_WARN_DEPRECATED_NO_REPLACEMENT_MSG(opt))

#define CLIENT_WARN_DEPRECATED(opt, new_opt) \
  printf("WARNING: " CLIENT_WARN_DEPRECATED_MSG(opt, new_opt))
#endif<|MERGE_RESOLUTION|>--- conflicted
+++ resolved
@@ -171,15 +171,12 @@
   OPT_CONNECTION_SERVER_ID,
   OPT_TLS_VERSION,
   OPT_SSL_MODE,
-<<<<<<< HEAD
   OPT_PRINT_TABLE_METADATA,
   OPT_SSL_FIPS_MODE,
-=======
   OPT_ENABLE_COMPRESSED_COLUMNS,
   OPT_ENABLE_COMPRESSED_COLUMNS_WITH_DICTIONARIES,
   OPT_DROP_COMPRESSION_DICTIONARY,
   OPT_ORDER_BY_PRIMARY_DESC,
->>>>>>> 333b4508
   /* Add new option above this */
   OPT_MAX_CLIENT_OPTION
 };
