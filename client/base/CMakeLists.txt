# Copyright (c) 2014, 2017, Oracle and/or its affiliates. All rights reserved.
#
# This program is free software; you can redistribute it and/or modify
# it under the terms of the GNU General Public License, version 2.0,
# as published by the Free Software Foundation.
#
# This program is also distributed with certain software (including
# but not limited to OpenSSL) that is licensed under separate terms,
# as designated in a particular file or component or in included license
# documentation.  The authors of MySQL hereby grant you an additional
# permission to link the program and your derivative works with the
# separately licensed software that they have included with MySQL.
#
# This program is distributed in the hope that it will be useful,
# but WITHOUT ANY WARRANTY; without even the implied warranty of
# MERCHANTABILITY or FITNESS FOR A PARTICULAR PURPOSE.  See the
# GNU General Public License, version 2.0, for more details.
#
# You should have received a copy of the GNU General Public License
# along with this program; if not, write to the Free Software
# Foundation, Inc., 51 Franklin St, Fifth Floor, Boston, MA 02110-1301  USA

ADD_DEFINITIONS(${SSL_DEFINES})

ADD_CONVENIENCE_LIBRARY(client_base
  i_option.cc
  bool_option.cc
  char_array_option.cc
  disabled_option.cc
  password_option.cc
  simple_option.cc
  string_option.cc

  abstract_options_provider.cc
  composite_options_provider.cc
  debug_options.cc
  help_options.cc
  mysql_connection_options.cc
  ssl_options.cc

  abstract_program.cc
  abstract_connection_program.cc

  message_data.cc
  mysql_query_runner.cc
  show_variable_query_extractor.cc

  mutex.cc

  ../get_password.cc

  ../../sql-common/sql_string.cc
)

<<<<<<< HEAD
TARGET_LINK_LIBRARIES(client_base mysqlclient)
=======
ADD_COMPILE_FLAGS(
  mutex.cc
  mysql_query_runner.cc
  show_variable_query_extractor.cc
  COMPILE_FLAGS -I${BOOST_PATCHES_DIR} -isystem ${BOOST_INCLUDE_DIR}
)

TARGET_LINK_LIBRARIES(client_base perconaserverclient)
>>>>>>> 333b4508

# Do not build library unless it is needed by some other target.
SET_PROPERTY(TARGET client_base PROPERTY EXCLUDE_FROM_ALL TRUE)<|MERGE_RESOLUTION|>--- conflicted
+++ resolved
@@ -52,18 +52,7 @@
   ../../sql-common/sql_string.cc
 )
 
-<<<<<<< HEAD
-TARGET_LINK_LIBRARIES(client_base mysqlclient)
-=======
-ADD_COMPILE_FLAGS(
-  mutex.cc
-  mysql_query_runner.cc
-  show_variable_query_extractor.cc
-  COMPILE_FLAGS -I${BOOST_PATCHES_DIR} -isystem ${BOOST_INCLUDE_DIR}
-)
-
 TARGET_LINK_LIBRARIES(client_base perconaserverclient)
->>>>>>> 333b4508
 
 # Do not build library unless it is needed by some other target.
 SET_PROPERTY(TARGET client_base PROPERTY EXCLUDE_FROM_ALL TRUE)