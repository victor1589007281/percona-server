/* Copyright (c) 2000, 2016, Oracle and/or its affiliates. All rights reserved.

   This program is free software; you can redistribute it and/or modify
   it under the terms of the GNU General Public License as published by
   the Free Software Foundation; version 2 of the License.

   This program is distributed in the hope that it will be useful,
   but WITHOUT ANY WARRANTY; without even the implied warranty of
   MERCHANTABILITY or FITNESS FOR A PARTICULAR PURPOSE.  See the
   GNU General Public License for more details.

   You should have received a copy of the GNU General Public License
   along with this program; if not, write to the Free Software
   Foundation, Inc., 51 Franklin St, Fifth Floor, Boston, MA  02110-1301  USA */

/*
  mysqltest

  Tool used for executing a .test file

  See the "MySQL Test framework manual" for more information
  http://dev.mysql.com/doc/mysqltest/en/index.html

  Please keep the test framework tools identical in all versions!
*/

#define MTEST_VERSION "3.3"

#include "client_priv.h"
#include <mysql_version.h>
#include <mysqld_error.h>
#include <sql_common.h>
#include <m_ctype.h>
#include <my_dir.h>
#include <hash.h>
#include <stdarg.h>
#include <violite.h>
#include "my_regex.h" /* Our own version of regex */
#ifdef HAVE_SYS_WAIT_H
#include <sys/wait.h>
#endif
#ifdef __WIN__
#include <direct.h>
#endif
#include <signal.h>
#include <my_stacktrace.h>

#include <welcome_copyright_notice.h> // ORACLE_WELCOME_COPYRIGHT_NOTICE

#ifdef __WIN__
#include <crtdbg.h>
#define SIGNAL_FMT "exception 0x%x"
#else
#define SIGNAL_FMT "signal %d"
#endif

/* Use cygwin for --exec and --system before 5.0 */
#if MYSQL_VERSION_ID < 50000
#define USE_CYGWIN
#endif

#define MAX_VAR_NAME_LENGTH    256
#define MAX_COLUMNS            256
#define MAX_EMBEDDED_SERVER_ARGS 64
#define MAX_DELIMITER_LENGTH 16
#define DEFAULT_MAX_CONN       128

/* Flags controlling send and reap */
#define QUERY_SEND_FLAG  1
#define QUERY_REAP_FLAG  2

#ifndef HAVE_SETENV
static int setenv(const char *name, const char *value, int overwrite);
#endif

C_MODE_START
static sig_handler signal_handler(int sig);
static my_bool get_one_option(int optid, const struct my_option *,
                              char *argument);
C_MODE_END

enum {
  OPT_PS_PROTOCOL=OPT_MAX_CLIENT_OPTION, OPT_SP_PROTOCOL,
  OPT_CURSOR_PROTOCOL, OPT_VIEW_PROTOCOL, OPT_MAX_CONNECT_RETRIES,
  OPT_MAX_CONNECTIONS, OPT_MARK_PROGRESS, OPT_LOG_DIR,
  OPT_TAIL_LINES, OPT_RESULT_FORMAT_VERSION
};

static int record= 0, opt_sleep= -1;
static char *opt_db= 0, *opt_pass= 0;
const char *opt_user= 0, *opt_host= 0, *unix_sock= 0, *opt_basedir= "./";
static char *shared_memory_base_name=0;
const char *opt_logdir= "";
const char *opt_include= 0, *opt_charsets_dir;
static int opt_port= 0;
static int opt_max_connect_retries;
static int opt_result_format_version;
static int opt_max_connections= DEFAULT_MAX_CONN;
static my_bool opt_compress= 0, silent= 0, verbose= 0;
static my_bool debug_info_flag= 0, debug_check_flag= 0;
static my_bool tty_password= 0;
static my_bool opt_mark_progress= 0;
static my_bool ps_protocol= 0, ps_protocol_enabled= 0;
static my_bool sp_protocol= 0, sp_protocol_enabled= 0;
static my_bool view_protocol= 0, view_protocol_enabled= 0;
static my_bool cursor_protocol= 0, cursor_protocol_enabled= 0;
static my_bool parsing_disabled= 0;
static my_bool display_result_vertically= FALSE, display_result_lower= FALSE,
  display_metadata= FALSE, display_result_sorted= FALSE;
static my_bool disable_query_log= 0, disable_result_log= 0;
static my_bool disable_connect_log= 1;
static my_bool disable_warnings= 0;
static my_bool disable_info= 1;
static my_bool abort_on_error= 1;
static my_bool server_initialized= 0;
static my_bool is_windows= 0;
static char **default_argv;
static const char *load_default_groups[]= { "mysqltest", "client", 0 };
static char line_buffer[MAX_DELIMITER_LENGTH], *line_buffer_pos= line_buffer;

/* Info on properties that can be set with --enable_X and --disable_X */

struct property {
  my_bool *var;			/* Actual variable */
  my_bool set;			/* Has been set for ONE command */
  my_bool old;			/* If set, thus is the old value */
  my_bool reverse;		/* Varible is true if disabled */
  const char *env_name;		/* Env. variable name */
};

static struct property prop_list[] = {
  { &abort_on_error, 0, 1, 0, "$ENABLED_ABORT_ON_ERROR" },
  { &disable_connect_log, 0, 1, 1, "$ENABLED_CONNECT_LOG" },
  { &disable_info, 0, 1, 1, "$ENABLED_INFO" },
  { &display_metadata, 0, 0, 0, "$ENABLED_METADATA" },
  { &ps_protocol_enabled, 0, 0, 0, "$ENABLED_PS_PROTOCOL" },
  { &disable_query_log, 0, 0, 1, "$ENABLED_QUERY_LOG" },
  { &disable_result_log, 0, 0, 1, "$ENABLED_RESULT_LOG" },
  { &disable_warnings, 0, 0, 1, "$ENABLED_WARNINGS" }
};

static my_bool once_property= FALSE;

enum enum_prop {
  P_ABORT= 0,
  P_CONNECT,
  P_INFO,
  P_META,
  P_PS,
  P_QUERY,
  P_RESULT,
  P_WARN,
  P_MAX
};

static uint start_lineno= 0; /* Start line of current command */
static uint my_end_arg= 0;

/* Number of lines of the result to include in failure report */
static uint opt_tail_lines= 0;

static uint opt_connect_timeout= 0;

static char delimiter[MAX_DELIMITER_LENGTH]= ";";
static uint delimiter_length= 1;

static char TMPDIR[FN_REFLEN];

/* Block stack */
enum block_cmd {
  cmd_none,
  cmd_if,
  cmd_while
};

struct st_block
{
  int             line; /* Start line of block */
  my_bool         ok;   /* Should block be executed */
  enum block_cmd  cmd;  /* Command owning the block */
  char            delim[MAX_DELIMITER_LENGTH];  /* Delimiter before block */
};

static struct st_block block_stack[32];
static struct st_block *cur_block, *block_stack_end;

/* Open file stack */
struct st_test_file
{
  FILE* file;
  char *file_name;
  uint lineno; /* Current line in file */
};

static struct st_test_file file_stack[16];
static struct st_test_file* cur_file;
static struct st_test_file* file_stack_end;


static CHARSET_INFO *charset_info= &my_charset_latin1; /* Default charset */

static const char *embedded_server_groups[]=
{
  "server",
  "embedded",
  "mysqltest_SERVER",
  NullS
};

static int embedded_server_arg_count=0;
static char *embedded_server_args[MAX_EMBEDDED_SERVER_ARGS];

/*
  Timer related variables
  See the timer_output() definition for details
*/
static char *timer_file = NULL;
static ulonglong timer_start;
static void timer_output(void);
static ulonglong timer_now(void);


static ulong connection_retry_sleep= 100000; /* Microseconds */

static char *opt_plugin_dir= 0;

/* Precompiled re's */
static my_regex_t ps_re;     /* the query can be run using PS protocol */
static my_regex_t sp_re;     /* the query can be run as a SP */
static my_regex_t view_re;   /* the query can be run as a view*/

static void init_re(void);
static int match_re(my_regex_t *, char *);
static void free_re(void);

static uint opt_protocol=0;

DYNAMIC_ARRAY q_lines;

#include "sslopt-vars.h"

struct Parser
{
  int read_lines,current_line;
} parser;

struct MasterPos
{
  char file[FN_REFLEN];
  ulong pos;
} master_pos;

/* if set, all results are concated and compared against this file */
const char *result_file_name= 0;

typedef struct
{
  char *name;
  int name_len;
  char *str_val;
  int str_val_len;
  int int_val;
  int alloced_len;
  bool int_dirty; /* do not update string if int is updated until first read */
  bool is_int;
  bool alloced;
} VAR;

/*Perl/shell-like variable registers */
VAR var_reg[10];

HASH var_hash;

struct st_connection
{
  MYSQL mysql;
  /* Used when creating views and sp, to avoid implicit commit */
  MYSQL* util_mysql;
  char *name;
  size_t name_len;
  MYSQL_STMT* stmt;
  /* Set after send to disallow other queries before reap */
  my_bool pending;

#ifdef EMBEDDED_LIBRARY
  pthread_t tid;
  const char *cur_query;
  int cur_query_len;
  int command, result;
  pthread_mutex_t query_mutex;
  pthread_cond_t query_cond;
  pthread_mutex_t result_mutex;
  pthread_cond_t result_cond;
  int query_done;
  my_bool has_thread;
#endif /*EMBEDDED_LIBRARY*/
};

struct st_connection *connections= NULL;
struct st_connection* cur_con= NULL, *next_con, *connections_end;

/*
  List of commands in mysqltest
  Must match the "command_names" array
  Add new commands before Q_UNKNOWN!
*/
enum enum_commands {
  Q_CONNECTION=1,     Q_QUERY,
  Q_CONNECT,	    Q_SLEEP, Q_REAL_SLEEP,
  Q_INC,		    Q_DEC,
  Q_SOURCE,	    Q_DISCONNECT,
  Q_LET,		    Q_ECHO,
  Q_WHILE,	    Q_END_BLOCK,
  Q_SYSTEM,	    Q_RESULT,
  Q_REQUIRE,	    Q_SAVE_MASTER_POS,
  Q_SYNC_WITH_MASTER,
  Q_SYNC_SLAVE_WITH_MASTER,
  Q_ERROR,
  Q_SEND,		    Q_REAP,
  Q_DIRTY_CLOSE,	    Q_REPLACE, Q_REPLACE_COLUMN,
  Q_PING,		    Q_EVAL,
  Q_EVAL_RESULT,
  Q_ENABLE_QUERY_LOG, Q_DISABLE_QUERY_LOG,
  Q_ENABLE_RESULT_LOG, Q_DISABLE_RESULT_LOG,
  Q_ENABLE_CONNECT_LOG, Q_DISABLE_CONNECT_LOG,
  Q_WAIT_FOR_SLAVE_TO_STOP,
  Q_ENABLE_WARNINGS, Q_DISABLE_WARNINGS,
  Q_ENABLE_INFO, Q_DISABLE_INFO,
  Q_ENABLE_METADATA, Q_DISABLE_METADATA,
  Q_EXEC, Q_DELIMITER,
  Q_DISABLE_ABORT_ON_ERROR, Q_ENABLE_ABORT_ON_ERROR,
  Q_DISPLAY_VERTICAL_RESULTS, Q_DISPLAY_HORIZONTAL_RESULTS,
  Q_QUERY_VERTICAL, Q_QUERY_HORIZONTAL, Q_SORTED_RESULT,
  Q_LOWERCASE,
  Q_START_TIMER, Q_END_TIMER,
  Q_CHARACTER_SET, Q_DISABLE_PS_PROTOCOL, Q_ENABLE_PS_PROTOCOL,
  Q_DISABLE_RECONNECT, Q_ENABLE_RECONNECT,
  Q_IF,
  Q_DISABLE_PARSING, Q_ENABLE_PARSING,
  Q_REPLACE_REGEX, Q_REMOVE_FILE, Q_FILE_EXIST,
  Q_WRITE_FILE, Q_COPY_FILE, Q_PERL, Q_DIE, Q_EXIT, Q_SKIP,
  Q_CHMOD_FILE, Q_APPEND_FILE, Q_CAT_FILE, Q_DIFF_FILES,
  Q_SEND_QUIT, Q_CHANGE_USER, Q_MKDIR, Q_RMDIR,
  Q_LIST_FILES, Q_LIST_FILES_WRITE_FILE, Q_LIST_FILES_APPEND_FILE,
  Q_SEND_SHUTDOWN, Q_SHUTDOWN_SERVER,
  Q_RESULT_FORMAT_VERSION,
  Q_MOVE_FILE, Q_REMOVE_FILES_WILDCARD, Q_SEND_EVAL,
  Q_UNKNOWN,			       /* Unknown command.   */
  Q_COMMENT,			       /* Comments, ignored. */
  Q_COMMENT_WITH_COMMAND,
  Q_EMPTY_LINE
};


const char *command_names[]=
{
  "connection",
  "query",
  "connect",
  "sleep",
  "real_sleep",
  "inc",
  "dec",
  "source",
  "disconnect",
  "let",
  "echo",
  "while",
  "end",
  "system",
  "result",
  "require",
  "save_master_pos",
  "sync_with_master",
  "sync_slave_with_master",
  "error",
  "send",
  "reap",
  "dirty_close",
  "replace_result",
  "replace_column",
  "ping",
  "eval",
  "eval_result",
  /* Enable/disable that the _query_ is logged to result file */
  "enable_query_log",
  "disable_query_log",
  /* Enable/disable that the _result_ from a query is logged to result file */
  "enable_result_log",
  "disable_result_log",
  "enable_connect_log",
  "disable_connect_log",
  "wait_for_slave_to_stop",
  "enable_warnings",
  "disable_warnings",
  "enable_info",
  "disable_info",
  "enable_metadata",
  "disable_metadata",
  "exec",
  "delimiter",
  "disable_abort_on_error",
  "enable_abort_on_error",
  "vertical_results",
  "horizontal_results",
  "query_vertical",
  "query_horizontal",
  "sorted_result",
  "lowercase_result",
  "start_timer",
  "end_timer",
  "character_set",
  "disable_ps_protocol",
  "enable_ps_protocol",
  "disable_reconnect",
  "enable_reconnect",
  "if",
  "disable_parsing",
  "enable_parsing",
  "replace_regex",
  "remove_file",
  "file_exists",
  "write_file",
  "copy_file",
  "perl",
  "die",
               
  /* Don't execute any more commands, compare result */
  "exit",
  "skip",
  "chmod",
  "append_file",
  "cat_file",
  "diff_files",
  "send_quit",
  "change_user",
  "mkdir",
  "rmdir",
  "list_files",
  "list_files_write_file",
  "list_files_append_file",
  "send_shutdown",
  "shutdown_server",
  "result_format",
  "move_file",
  "remove_files_wildcard",
  "send_eval",

  0
};


/*
  The list of error codes to --error are stored in an internal array of
  structs. This struct can hold numeric SQL error codes, error names or
  SQLSTATE codes as strings. The element next to the last active element
  in the list is set to type ERR_EMPTY. When an SQL statement returns an
  error, we use this list to check if this is an expected error.
*/
enum match_err_type
{
  ERR_EMPTY= 0,
  ERR_ERRNO,
  ERR_SQLSTATE
};

struct st_match_err
{
  enum match_err_type type;
  union
  {
    uint errnum;
    char sqlstate[SQLSTATE_LENGTH+1];  /* \0 terminated string */
  } code;
};

struct st_expected_errors
{
  struct st_match_err err[10];
  uint count;
};
static struct st_expected_errors saved_expected_errors;

struct st_command
{
  char *query, *query_buf,*first_argument,*last_argument,*end;
  DYNAMIC_STRING content;
  int first_word_len, query_len;
  my_bool abort_on_error, used_replace;
  struct st_expected_errors expected_errors;
  char require_file[FN_REFLEN];
  enum enum_commands type;
};

TYPELIB command_typelib= {array_elements(command_names),"",
			  command_names, 0};

DYNAMIC_STRING ds_res;
/* Points to ds_warning in run_query, so it can be freed */
DYNAMIC_STRING *ds_warn= 0;
struct st_command *curr_command= 0;

char builtin_echo[FN_REFLEN];

struct st_replace_regex
{
DYNAMIC_ARRAY regex_arr; /* stores a list of st_regex subsitutions */

/*
Temporary storage areas for substitutions. To reduce unnessary copying
and memory freeing/allocation, we pre-allocate two buffers, and alternate
their use, one for input/one for output, the roles changing on the next
st_regex substition. At the end of substitutions  buf points to the
one containing the final result.
*/
char* buf;
char* even_buf;
char* odd_buf;
int even_buf_len;
int odd_buf_len;
};

struct st_replace_regex *glob_replace_regex= 0;

struct st_replace;
struct st_replace *glob_replace= 0;
void replace_strings_append(struct st_replace *rep, DYNAMIC_STRING* ds,
const char *from, int len);

static void cleanup_and_exit(int exit_code) __attribute__((noreturn));

void die(const char *fmt, ...)
  ATTRIBUTE_FORMAT(printf, 1, 2) __attribute__((noreturn));
void abort_not_supported_test(const char *fmt, ...)
  ATTRIBUTE_FORMAT(printf, 1, 2) __attribute__((noreturn));
void verbose_msg(const char *fmt, ...)
  ATTRIBUTE_FORMAT(printf, 1, 2);
void log_msg(const char *fmt, ...)
  ATTRIBUTE_FORMAT(printf, 1, 2);

VAR* var_from_env(const char *, const char *);
VAR* var_init(VAR* v, const char *name, int name_len, const char *val,
              int val_len);
VAR* var_get(const char *var_name, const char** var_name_end,
             my_bool raw, my_bool ignore_not_existing);
void eval_expr(VAR* v, const char *p, const char** p_end,
               bool open_end=false, bool do_eval=true);
my_bool match_delimiter(int c, const char *delim, uint length);
void dump_result_to_reject_file(char *buf, int size);
void dump_warning_messages();

void do_eval(DYNAMIC_STRING *query_eval, const char *query,
             const char *query_end, my_bool pass_through_escape_chars);
void str_to_file(const char *fname, char *str, int size);
void str_to_file2(const char *fname, char *str, int size, my_bool append);

void fix_win_paths(const char *val, int len);
const char *get_errname_from_code (uint error_code);
int multi_reg_replace(struct st_replace_regex* r,char* val);

#ifdef __WIN__
void free_tmp_sh_file();
void free_win_path_patterns();
#endif


/* For replace_column */
static char *replace_column[MAX_COLUMNS];
static uint max_replace_column= 0;
void do_get_replace_column(struct st_command*);
void free_replace_column();

/* For replace */
void do_get_replace(struct st_command *command);
void free_replace();

/* For replace_regex */
void do_get_replace_regex(struct st_command *command);
void free_replace_regex();

/* Used by sleep */
void check_eol_junk_line(const char *eol);

void free_all_replace(){
  free_replace();
  free_replace_regex();
  free_replace_column();
}


class LogFile {
  FILE* m_file;
  char m_file_name[FN_REFLEN];
  size_t m_bytes_written;
public:
  LogFile() : m_file(NULL), m_bytes_written(0) {
    bzero(m_file_name, sizeof(m_file_name));
  }

  ~LogFile() {
    close();
  }

  const char* file_name() const { return m_file_name; }
  size_t bytes_written() const { return m_bytes_written; }

  void open(const char* dir, const char* name, const char* ext)
  {
    DBUG_ENTER("LogFile::open");
    DBUG_PRINT("enter", ("dir: '%s', name: '%s'",
                         dir, name));
    if (!name)
    {
      m_file= stdout;
      DBUG_VOID_RETURN;
    }

    fn_format(m_file_name, name, dir, ext,
              *dir ? MY_REPLACE_DIR | MY_REPLACE_EXT :
              MY_REPLACE_EXT);

    DBUG_PRINT("info", ("file_name: %s", m_file_name));

    if ((m_file= fopen(m_file_name, "wb+")) == NULL)
      die("Failed to open log file %s, errno: %d", m_file_name, errno);

    DBUG_VOID_RETURN;
  }

  void close()
  {
    if (m_file) {
      if (m_file != stdout)
        fclose(m_file);
      else
        fflush(m_file);
    }
    m_file= NULL;
  }

  void flush()
  {
    if (m_file && m_file != stdout)
    {
      if (fflush(m_file))
        die("Failed to flush '%s', errno: %d", m_file_name, errno);
    }
  }

  void write(DYNAMIC_STRING* ds)
  {
    DBUG_ENTER("LogFile::write");
    DBUG_ASSERT(m_file);

    if (ds->length == 0)
      DBUG_VOID_RETURN;
    DBUG_ASSERT(ds->str);

    if (fwrite(ds->str, 1, ds->length, m_file) != ds->length)
      die("Failed to write %lu bytes to '%s', errno: %d",
          (unsigned long)ds->length, m_file_name, errno);
    m_bytes_written+= ds->length;
    DBUG_VOID_RETURN;
  }

  void show_tail(uint lines) {
    DBUG_ENTER("LogFile::show_tail");

    if (!m_file || m_file == stdout)
      DBUG_VOID_RETURN;

    if (lines == 0)
      DBUG_VOID_RETURN;
    lines++;

    int show_offset= 0;
    char buf[256];
    size_t bytes;
    bool found_bof= false;

    /* Search backward in file until "lines" newline has been found */
    while (lines && !found_bof)
    {
      show_offset-= sizeof(buf);
      while(fseek(m_file, show_offset, SEEK_END) != 0 && show_offset < 0)
      {
        found_bof= true;
        // Seeking before start of file
        show_offset++;
      }

      if ((bytes= fread(buf, 1, sizeof(buf), m_file)) <= 0)
      {
	// ferror=0 will happen here if no queries executed yet
	if (ferror(m_file))
	  fprintf(stderr,
	          "Failed to read from '%s', errno: %d, feof:%d, ferror:%d\n",
	          m_file_name, errno, feof(m_file), ferror(m_file));
        DBUG_VOID_RETURN;
      }

      DBUG_PRINT("info", ("Read %lu bytes from file, buf: %s",
                          (unsigned long)bytes, buf));

      char* show_from= buf + bytes;
      while(show_from > buf && lines > 0 )
      {
        show_from--;
        if (*show_from == '\n')
          lines--;
      }
      if (show_from != buf)
      {
        // The last new line was found in this buf, adjust offset
        show_offset+= (show_from - buf) + 1;
        DBUG_PRINT("info", ("adjusted offset to %d", show_offset));
      }
      DBUG_PRINT("info", ("show_offset: %d", show_offset));
    }

    fprintf(stderr, "\nThe result from queries just before the failure was:\n");

    DBUG_PRINT("info", ("show_offset: %d", show_offset));
    if (!lines)
    {
      fprintf(stderr, "< snip >\n");

      if (fseek(m_file, show_offset, SEEK_END) != 0)
      {
        fprintf(stderr, "Failed to seek to position %d in '%s', errno: %d",
                show_offset, m_file_name, errno);
        DBUG_VOID_RETURN;
      }

    }
    else {
      DBUG_PRINT("info", ("Showing the whole file"));
      if (fseek(m_file, 0L, SEEK_SET) != 0)
      {
        fprintf(stderr, "Failed to seek to pos 0 in '%s', errno: %d",
                m_file_name, errno);
        DBUG_VOID_RETURN;
      }
    }

    while ((bytes= fread(buf, 1, sizeof(buf), m_file)) > 0)
      fwrite(buf, 1, bytes, stderr);

    if (!lines)
    {
      fprintf(stderr,
              "\nMore results from queries before failure can be found in %s\n",
              m_file_name);
    }
    fflush(stderr);

    DBUG_VOID_RETURN;
  }
};

LogFile log_file;
LogFile progress_file;

void replace_dynstr_append_mem(DYNAMIC_STRING *ds, const char *val,
                               int len);
void replace_dynstr_append(DYNAMIC_STRING *ds, const char *val);
void replace_dynstr_append_uint(DYNAMIC_STRING *ds, uint val);
void dynstr_append_sorted(DYNAMIC_STRING* ds, DYNAMIC_STRING* ds_input);

static int match_expected_error(struct st_command *command,
                                unsigned int err_errno,
                                const char *err_sqlstate);
void handle_error(struct st_command*,
                  unsigned int err_errno, const char *err_error,
                  const char *err_sqlstate, DYNAMIC_STRING *ds);
void handle_no_error(struct st_command*);
void revert_properties();

#ifdef EMBEDDED_LIBRARY

#define EMB_SEND_QUERY 1
#define EMB_READ_QUERY_RESULT 2
#define EMB_END_CONNECTION 3

/* attributes of the query thread */
pthread_attr_t cn_thd_attrib;


/*
  This procedure represents the connection and actually
  runs queries when in the EMBEDDED-SERVER mode.
  The run_query_normal() just sends request for running
  mysql_send_query and mysql_read_query_result() here.
*/

pthread_handler_t connection_thread(void *arg)
{
  struct st_connection *cn= (struct st_connection*)arg;

  mysql_thread_init();
  while (cn->command != EMB_END_CONNECTION)
  {
    if (!cn->command)
    {
      pthread_mutex_lock(&cn->query_mutex);
      while (!cn->command)
        pthread_cond_wait(&cn->query_cond, &cn->query_mutex);
      pthread_mutex_unlock(&cn->query_mutex);
    }
    switch (cn->command)
    {
      case EMB_END_CONNECTION:
        goto end_thread;
      case EMB_SEND_QUERY:
        cn->result= mysql_send_query(&cn->mysql, cn->cur_query, cn->cur_query_len);
        break;
      case EMB_READ_QUERY_RESULT:
        cn->result= mysql_read_query_result(&cn->mysql);
        break;
      default:
        DBUG_ASSERT(0);
    }
    cn->command= 0;
    pthread_mutex_lock(&cn->result_mutex);
    cn->query_done= 1;
    pthread_cond_signal(&cn->result_cond);
    pthread_mutex_unlock(&cn->result_mutex);
  }

end_thread:
  cn->query_done= 1;
  mysql_thread_end();
  pthread_exit(0);
  return 0;
}

static void wait_query_thread_done(struct st_connection *con)
{
  DBUG_ASSERT(con->has_thread);
  if (!con->query_done)
  {
    pthread_mutex_lock(&con->result_mutex);
    while (!con->query_done)
      pthread_cond_wait(&con->result_cond, &con->result_mutex);
    pthread_mutex_unlock(&con->result_mutex);
  }
}


static void signal_connection_thd(struct st_connection *cn, int command)
{
  DBUG_ASSERT(cn->has_thread);
  cn->query_done= 0;
  cn->command= command;
  pthread_mutex_lock(&cn->query_mutex);
  pthread_cond_signal(&cn->query_cond);
  pthread_mutex_unlock(&cn->query_mutex);
}


/*
  Sometimes we try to execute queries when the connection is closed.
  It's done to make sure it was closed completely.
  So that if our connection is closed (cn->has_thread == 0), we just return
  the mysql_send_query() result which is an error in this case.
*/

static int do_send_query(struct st_connection *cn, const char *q, int q_len)
{
  if (!cn->has_thread)
    return mysql_send_query(&cn->mysql, q, q_len);
  cn->cur_query= q;
  cn->cur_query_len= q_len;
  signal_connection_thd(cn, EMB_SEND_QUERY);
  return 0;
}

static int do_read_query_result(struct st_connection *cn)
{
  DBUG_ASSERT(cn->has_thread);
  wait_query_thread_done(cn);
  signal_connection_thd(cn, EMB_READ_QUERY_RESULT);
  wait_query_thread_done(cn);

  return cn->result;
}


static void emb_close_connection(struct st_connection *cn)
{
  if (!cn->has_thread)
    return;
  wait_query_thread_done(cn);
  signal_connection_thd(cn, EMB_END_CONNECTION);
  pthread_join(cn->tid, NULL);
  cn->has_thread= FALSE;
  pthread_mutex_destroy(&cn->query_mutex);
  pthread_cond_destroy(&cn->query_cond);
  pthread_mutex_destroy(&cn->result_mutex);
  pthread_cond_destroy(&cn->result_cond);
}


static void init_connection_thd(struct st_connection *cn)
{
  cn->query_done= 1;
  cn->command= 0;
  if (pthread_mutex_init(&cn->query_mutex, NULL) ||
      pthread_cond_init(&cn->query_cond, NULL) ||
      pthread_mutex_init(&cn->result_mutex, NULL) ||
      pthread_cond_init(&cn->result_cond, NULL) ||
      pthread_create(&cn->tid, &cn_thd_attrib, connection_thread, (void*)cn))
    die("Error in the thread library");
  cn->has_thread=TRUE;
}

#else /*EMBEDDED_LIBRARY*/

#define do_send_query(cn,q,q_len) mysql_send_query(&cn->mysql, q, q_len)
#define do_read_query_result(cn) mysql_read_query_result(&cn->mysql)

#endif /*EMBEDDED_LIBRARY*/

void do_eval(DYNAMIC_STRING *query_eval, const char *query,
             const char *query_end, my_bool pass_through_escape_chars)
{
  const char *p;
  register char c, next_c;
  register int escaped = 0;
  VAR *v;
  DBUG_ENTER("do_eval");

  for (p= query; (c= *p) && p < query_end; ++p)
  {
    switch(c) {
    case '$':
      if (escaped)
      {
	escaped= 0;
	dynstr_append_mem(query_eval, p, 1);
      }
      else
      {
	if (!(v= var_get(p, &p, 0, 0)))
	  die("Bad variable in eval");
	dynstr_append_mem(query_eval, v->str_val, v->str_val_len);
      }
      break;
    case '\\':
      next_c= *(p+1);
      if (escaped)
      {
	escaped= 0;
	dynstr_append_mem(query_eval, p, 1);
      }
      else if (next_c == '\\' || next_c == '$' || next_c == '"')
      {
        /* Set escaped only if next char is \, " or $ */
	escaped= 1;

        if (pass_through_escape_chars)
        {
          /* The escape char should be added to the output string. */
          dynstr_append_mem(query_eval, p, 1);
        }
      }
      else
	dynstr_append_mem(query_eval, p, 1);
      break;
    default:
      escaped= 0;
      dynstr_append_mem(query_eval, p, 1);
      break;
    }
  }
#ifdef __WIN__
    fix_win_paths(query_eval->str, query_eval->length);
#endif
  DBUG_VOID_RETURN;
}


/*
  Run query and dump the result to stderr in vertical format

  NOTE! This function should be safe to call when an error
  has occured and thus any further errors will be ignored(although logged)

  SYNOPSIS
  show_query
  mysql - connection to use
  query - query to run

*/

static void show_query(MYSQL* mysql, const char* query)
{
  MYSQL_RES* res;
  DBUG_ENTER("show_query");

  if (!mysql)
    DBUG_VOID_RETURN;

  if (mysql_query(mysql, query))
  {
    log_msg("Error running query '%s': %d %s",
            query, mysql_errno(mysql), mysql_error(mysql));
    DBUG_VOID_RETURN;
  }

  if ((res= mysql_store_result(mysql)) == NULL)
  {
    /* No result set returned */
    DBUG_VOID_RETURN;
  }

  {
    MYSQL_ROW row;
    unsigned int i;
    unsigned int row_num= 0;
    unsigned int num_fields= mysql_num_fields(res);
    MYSQL_FIELD *fields= mysql_fetch_fields(res);

    fprintf(stderr, "=== %s ===\n", query);
    while ((row= mysql_fetch_row(res)))
    {
      unsigned long *lengths= mysql_fetch_lengths(res);
      row_num++;

      fprintf(stderr, "---- %d. ----\n", row_num);
      for(i= 0; i < num_fields; i++)
      {
        fprintf(stderr, "%s\t%.*s\n",
                fields[i].name,
                (int)lengths[i], row[i] ? row[i] : "NULL");
      }
    }
    for (i= 0; i < strlen(query)+8; i++)
      fprintf(stderr, "=");
    fprintf(stderr, "\n\n");
  }
  mysql_free_result(res);

  DBUG_VOID_RETURN;
}


/*
  Show any warnings just before the error. Since the last error
  is added to the warning stack, only print @@warning_count-1 warnings.

  NOTE! This function should be safe to call when an error
  has occured and this any further errors will be ignored(although logged)

  SYNOPSIS
  show_warnings_before_error
  mysql - connection to use

*/

static void show_warnings_before_error(MYSQL* mysql)
{
  MYSQL_RES* res;
  const char* query= "SHOW WARNINGS";
  DBUG_ENTER("show_warnings_before_error");

  if (!mysql)
    DBUG_VOID_RETURN;

  if (mysql_query(mysql, query))
  {
    log_msg("Error running query '%s': %d %s",
            query, mysql_errno(mysql), mysql_error(mysql));
    DBUG_VOID_RETURN;
  }

  if ((res= mysql_store_result(mysql)) == NULL)
  {
    /* No result set returned */
    DBUG_VOID_RETURN;
  }

  if (mysql_num_rows(res) <= 1)
  {
    /* Don't display the last row, it's "last error" */
  }
  else
  {
    MYSQL_ROW row;
    unsigned int row_num= 0;
    unsigned int num_fields= mysql_num_fields(res);

    fprintf(stderr, "\nWarnings from just before the error:\n");
    while ((row= mysql_fetch_row(res)))
    {
      unsigned int i;
      unsigned long *lengths= mysql_fetch_lengths(res);

      if (++row_num >= mysql_num_rows(res))
      {
        /* Don't display the last row, it's "last error" */
        break;
      }

      for(i= 0; i < num_fields; i++)
      {
        fprintf(stderr, "%.*s ", (int)lengths[i],
                row[i] ? row[i] : "NULL");
      }
      fprintf(stderr, "\n");
    }
  }
  mysql_free_result(res);

  DBUG_VOID_RETURN;
}


enum arg_type
{
  ARG_STRING,
  ARG_REST
};

struct command_arg {
  const char *argname;       /* Name of argument   */
  enum arg_type type;        /* Type of argument   */
  my_bool required;          /* Argument required  */
  DYNAMIC_STRING *ds;        /* Storage for argument */
  const char *description;   /* Description of the argument */
};


void check_command_args(struct st_command *command,
                        const char *arguments,
                        const struct command_arg *args,
                        int num_args, const char delimiter_arg)
{
  int i;
  const char *ptr= arguments;
  const char *start;
  DBUG_ENTER("check_command_args");
  DBUG_PRINT("enter", ("num_args: %d", num_args));

  for (i= 0; i < num_args; i++)
  {
    const struct command_arg *arg= &args[i];
    char delimiter;

    switch (arg->type) {
      /* A string */
    case ARG_STRING:
      /* Skip leading spaces */
      while (*ptr && *ptr == ' ')
        ptr++;
      start= ptr;
      delimiter = delimiter_arg;
      /* If start of arg is ' ` or " search to matching quote end instead */
      if (*ptr && strchr ("'`\"", *ptr))
      {
	delimiter= *ptr;
	start= ++ptr;
      }
      /* Find end of arg, terminated by "delimiter" */
      while (*ptr && *ptr != delimiter)
        ptr++;
      if (ptr > start)
      {
        init_dynamic_string(arg->ds, 0, ptr-start, 32);
        do_eval(arg->ds, start, ptr, FALSE);
      }
      else
      {
        /* Empty string */
        init_dynamic_string(arg->ds, "", 0, 0);
      }
      /* Find real end of arg, terminated by "delimiter_arg" */
      /* This will do nothing if arg was not closed by quotes */
      while (*ptr && *ptr != delimiter_arg)
        ptr++;      

      command->last_argument= (char*)ptr;

      /* Step past the delimiter */
      if (*ptr && *ptr == delimiter_arg)
        ptr++;
      DBUG_PRINT("info", ("val: %s", arg->ds->str));
      break;

      /* Rest of line */
    case ARG_REST:
      start= ptr;
      init_dynamic_string(arg->ds, 0, command->query_len, 256);
      do_eval(arg->ds, start, command->end, FALSE);
      command->last_argument= command->end;
      DBUG_PRINT("info", ("val: %s", arg->ds->str));
      break;

    default:
      DBUG_ASSERT("Unknown argument type");
      break;
    }

    /* Check required arg */
    if (arg->ds->length == 0 && arg->required)
      die("Missing required argument '%s' to command '%.*s'", arg->argname,
          command->first_word_len, command->query);

  }
  /* Check for too many arguments passed */
  ptr= command->last_argument;
  while(ptr <= command->end && *ptr != '#')
  {
    if (*ptr && *ptr != ' ')
      die("Extra argument '%s' passed to '%.*s'",
          ptr, command->first_word_len, command->query);
    ptr++;
  }
  DBUG_VOID_RETURN;
}

void handle_command_error(struct st_command *command, uint error)
{
  DBUG_ENTER("handle_command_error");
  DBUG_PRINT("enter", ("error: %d", error));
  if (error != 0)
  {
    int i;

    if (command->abort_on_error)
      die("command \"%.*s\" failed with error %d. my_errno=%d",
      command->first_word_len, command->query, error, my_errno);

    i= match_expected_error(command, error, NULL);

    if (i >= 0)
    {
      DBUG_PRINT("info", ("command \"%.*s\" failed with expected error: %d",
                          command->first_word_len, command->query, error));
      revert_properties();
      DBUG_VOID_RETURN;
    }
    if (command->expected_errors.count > 0)
      die("command \"%.*s\" failed with wrong error: %d. my_errno=%d",
      command->first_word_len, command->query, error, my_errno);
  }
  else if (command->expected_errors.err[0].type == ERR_ERRNO &&
           command->expected_errors.err[0].code.errnum != 0)
  {
    /* Error code we wanted was != 0, i.e. not an expected success */
    die("command \"%.*s\" succeeded - should have failed with errno %d...",
        command->first_word_len, command->query,
        command->expected_errors.err[0].code.errnum);
  }
  revert_properties();
  DBUG_VOID_RETURN;
}


void close_connections()
{
  DBUG_ENTER("close_connections");
  for (--next_con; next_con >= connections; --next_con)
  {
#ifdef EMBEDDED_LIBRARY
    emb_close_connection(next_con);
#endif
    if (next_con->stmt)
      mysql_stmt_close(next_con->stmt);
    next_con->stmt= 0;
    mysql_close(&next_con->mysql);
    if (next_con->util_mysql)
      mysql_close(next_con->util_mysql);
    my_free(next_con->name);
  }
  my_free(connections);
  DBUG_VOID_RETURN;
}


void close_statements()
{
  struct st_connection *con;
  DBUG_ENTER("close_statements");
  for (con= connections; con < next_con; con++)
  {
    if (con->stmt)
      mysql_stmt_close(con->stmt);
    con->stmt= 0;
  }
  DBUG_VOID_RETURN;
}


void close_files()
{
  DBUG_ENTER("close_files");
  for (; cur_file >= file_stack; cur_file--)
  {
    if (cur_file->file && cur_file->file != stdin)
    {
      DBUG_PRINT("info", ("closing file: %s", cur_file->file_name));
      fclose(cur_file->file);
    }
    my_free(cur_file->file_name);
    cur_file->file_name= 0;
  }
  DBUG_VOID_RETURN;
}


void free_used_memory()
{
  uint i;
  // Do not use DBUG_ENTER("free_used_memory"); here, see below.

  if (connections)
    close_connections();
  close_files();
  my_hash_free(&var_hash);

  for (i= 0 ; i < q_lines.elements ; i++)
  {
    struct st_command **q= dynamic_element(&q_lines, i, struct st_command**);
    my_free((*q)->query_buf);
    if ((*q)->content.str)
      dynstr_free(&(*q)->content);
    my_free((*q));
  }
  for (i= 0; i < 10; i++)
  {
    if (var_reg[i].alloced_len)
      my_free(var_reg[i].str_val);
  }
  while (embedded_server_arg_count > 1)
    my_free(embedded_server_args[--embedded_server_arg_count]);
  delete_dynamic(&q_lines);
  dynstr_free(&ds_res);
  if (ds_warn)
    dynstr_free(ds_warn);
  free_all_replace();
  my_free(opt_pass);
  free_defaults(default_argv);
  free_re();
#ifdef __WIN__
  free_tmp_sh_file();
  free_win_path_patterns();
#endif

  /* Only call mysql_server_end if mysql_server_init has been called */
  if (server_initialized)
    mysql_server_end();

  /* Don't use DBUG after mysql_server_end() */
  return;
}


static void cleanup_and_exit(int exit_code)
{
  free_used_memory();
  my_end(my_end_arg);

  if (!silent) {
    switch (exit_code) {
    case 1:
      printf("not ok\n");
      break;
    case 0:
      printf("ok\n");
      break;
    case 62:
      printf("skipped\n");
    break;
    default:
      printf("unknown exit code: %d\n", exit_code);
      DBUG_ASSERT(0);
    }
  }

  exit(exit_code);
}

void print_file_stack()
{
  for (struct st_test_file* err_file= cur_file;
       err_file != file_stack;
       err_file--)
  {
    fprintf(stderr, "included from %s at line %d:\n",
            err_file->file_name, err_file->lineno);
  }
}

void die(const char *fmt, ...)
{
  static int dying= 0;
  va_list args;
  DBUG_ENTER("die");
  DBUG_PRINT("enter", ("start_lineno: %d", start_lineno));

  /*
    Protect against dying twice
    first time 'die' is called, try to write log files
    second time, just exit
  */
  if (dying)
    cleanup_and_exit(1);
  dying= 1;

  /* Print the error message */
  fprintf(stderr, "mysqltest: ");
  if (cur_file && cur_file != file_stack)
  {
    fprintf(stderr, "In included file \"%s\": \n",
            cur_file->file_name);
    print_file_stack();
  }
  
  if (start_lineno > 0)
    fprintf(stderr, "At line %u: ", start_lineno);
  if (fmt)
  {
    va_start(args, fmt);
    vfprintf(stderr, fmt, args);
    va_end(args);
  }
  else
    fprintf(stderr, "unknown error");
  fprintf(stderr, "\n");
  fflush(stderr);

  log_file.show_tail(opt_tail_lines);

  /*
    Help debugging by displaying any warnings that might have
    been produced prior to the error
  */
  if (cur_con && !cur_con->pending)
    show_warnings_before_error(&cur_con->mysql);

  cleanup_and_exit(1);
}


void abort_not_supported_test(const char *fmt, ...)
{
  va_list args;
  DBUG_ENTER("abort_not_supported_test");

  /* Print include filestack */
  fprintf(stderr, "The test '%s' is not supported by this installation\n",
          file_stack->file_name);
  fprintf(stderr, "Detected in file %s at line %d\n",
          cur_file->file_name, cur_file->lineno);
  print_file_stack();

  /* Print error message */
  va_start(args, fmt);
  if (fmt)
  {
    fprintf(stderr, "reason: ");
    vfprintf(stderr, fmt, args);
    fprintf(stderr, "\n");
    fflush(stderr);
  }
  va_end(args);

  cleanup_and_exit(62);
}


void abort_not_in_this_version()
{
  die("Not available in this version of mysqltest");
}


void verbose_msg(const char *fmt, ...)
{
  va_list args;
  DBUG_ENTER("verbose_msg");
  if (!verbose)
    DBUG_VOID_RETURN;

  va_start(args, fmt);
  fprintf(stderr, "mysqltest: ");
  if (cur_file && cur_file != file_stack)
    fprintf(stderr, "In included file \"%s\": ",
            cur_file->file_name);
  if (start_lineno != 0)
    fprintf(stderr, "At line %u: ", start_lineno);
  vfprintf(stderr, fmt, args);
  fprintf(stderr, "\n");
  va_end(args);

  DBUG_VOID_RETURN;
}


void log_msg(const char *fmt, ...)
{
  va_list args;
  char buff[1024];
  size_t len;
  DBUG_ENTER("log_msg");

  va_start(args, fmt);
  len= my_vsnprintf(buff, sizeof(buff)-1, fmt, args);
  va_end(args);

  dynstr_append_mem(&ds_res, buff, len);
  dynstr_append(&ds_res, "\n");

  DBUG_VOID_RETURN;
}


/*
  Read a file and append it to ds

  SYNOPSIS
  cat_file
  ds - pointer to dynamic string where to add the files content
  filename - name of the file to read

*/

int cat_file(DYNAMIC_STRING* ds, const char* filename)
{
  int fd;
  size_t len;
  char buff[512];

  if ((fd= my_open(filename, O_RDONLY, MYF(0))) < 0)
    return 1;
  while((len= my_read(fd, (uchar*)&buff,
                      sizeof(buff), MYF(0))) > 0)
  {
    char *p= buff, *start= buff;
    while (p < buff+len)
    {
      /* Convert cr/lf to lf */
      if (*p == '\r' && *(p+1) && *(p+1)== '\n')
      {
        /* Add fake newline instead of cr and output the line */
        *p= '\n';
        p++; /* Step past the "fake" newline */
        dynstr_append_mem(ds, start, p-start);
        p++; /* Step past the "fake" newline */
        start= p;
      }
      else
        p++;
    }
    /* Output any chars that migh be left */
    dynstr_append_mem(ds, start, p-start);
  }
  my_close(fd, MYF(0));
  return 0;
}


/*
  Run the specified command with popen

  SYNOPSIS
  run_command
  cmd - command to execute(should be properly quoted
  ds_res- pointer to dynamic string where to store the result

*/

static int run_command(char* cmd,
                       DYNAMIC_STRING *ds_res)
{
  char buf[512]= {0};
  FILE *res_file;
  int error;

  if (!(res_file= popen(cmd, "r")))
    die("popen(\"%s\", \"r\") failed", cmd);

  while (fgets(buf, sizeof(buf), res_file))
  {
    DBUG_PRINT("info", ("buf: %s", buf));
    if(ds_res)
    {
      /* Save the output of this command in the supplied string */
      dynstr_append(ds_res, buf);
    }
    else
    {
      /* Print it directly on screen */
      fprintf(stdout, "%s", buf);
    }
  }

  error= pclose(res_file);
  return WEXITSTATUS(error);
}


/*
  Run the specified tool with variable number of arguments

  SYNOPSIS
  run_tool
  tool_path - the name of the tool to run
  ds_res - pointer to dynamic string where to store the result
  ... - variable number of arguments that will be properly
        quoted and appended after the tool's name

*/

static int run_tool(const char *tool_path, DYNAMIC_STRING *ds_res, ...)
{
  int ret;
  const char* arg;
  va_list args;
  DYNAMIC_STRING ds_cmdline;

  DBUG_ENTER("run_tool");
  DBUG_PRINT("enter", ("tool_path: %s", tool_path));

  if (init_dynamic_string(&ds_cmdline, IF_WIN("\"", ""), FN_REFLEN, FN_REFLEN))
    die("Out of memory");

  dynstr_append_os_quoted(&ds_cmdline, tool_path, NullS);
  dynstr_append(&ds_cmdline, " ");

  va_start(args, ds_res);

  while ((arg= va_arg(args, char *)))
  {
    /* Options should be os quoted */
    if (strncmp(arg, "--", 2) == 0)
      dynstr_append_os_quoted(&ds_cmdline, arg, NullS);
    else
      dynstr_append(&ds_cmdline, arg);
    dynstr_append(&ds_cmdline, " ");
  }

  va_end(args);

#ifdef __WIN__
  dynstr_append(&ds_cmdline, "\"");
#endif

  DBUG_PRINT("info", ("Running: %s", ds_cmdline.str));
  ret= run_command(ds_cmdline.str, ds_res);
  DBUG_PRINT("exit", ("ret: %d", ret));
  dynstr_free(&ds_cmdline);
  DBUG_RETURN(ret);
}


/*
  Test if diff is present.  This is needed on Windows systems
  as the OS returns 1 whether diff is successful or if it is
  not present.

  We run diff -v and look for output in stdout.
  We don't redirect stderr to stdout to make for a simplified check
  Windows will output '"diff"' is not recognized... to stderr if it is
  not present.
*/

#ifdef __WIN__

static int diff_check(const char *diff_name)
{
  FILE *res_file;
  char buf[128];
  int have_diff= 0;

  my_snprintf(buf, sizeof(buf), "%s -v", diff_name);

  if (!(res_file= popen(buf, "r")))
    die("popen(\"%s\", \"r\") failed", buf);

  /* if diff is not present, nothing will be in stdout to increment have_diff */
  if (fgets(buf, sizeof(buf), res_file))
    have_diff= 1;

  pclose(res_file);

  return have_diff;
}

#endif


/*
  Show the diff of two files using the systems builtin diff
  command. If no such diff command exist, just dump the content
  of the two files and inform about how to get "diff"

  SYNOPSIS
  show_diff
  ds - pointer to dynamic string where to add the diff(may be NULL)
  filename1 - name of first file
  filename2 - name of second file

*/

void show_diff(DYNAMIC_STRING* ds,
               const char* filename1, const char* filename2)
{
  DYNAMIC_STRING ds_tmp;
  const char *diff_name = 0;

  if (init_dynamic_string(&ds_tmp, "", 256, 256))
    die("Out of memory");

  /* determine if we have diff on Windows
     needs special processing due to return values
     on that OS
     This test is only done on Windows since it's only needed there
     in order to correctly detect non-availibility of 'diff', and
     the way it's implemented does not work with default 'diff' on Solaris.
  */
#ifdef __WIN__
  if (diff_check("diff"))
    diff_name = "diff";
  else if (diff_check("mtrdiff"))
    diff_name = "mtrdiff";
  else
    diff_name = 0;
#else
  diff_name = "diff";           /* Otherwise always assume it's called diff */
#endif

  if (diff_name)
  {
    /* First try with unified diff */
    if (run_tool(diff_name,
                 &ds_tmp, /* Get output from diff in ds_tmp */
                 "-u",
                 filename1,
                 filename2,
                 "2>&1",
                 NULL) > 1) /* Most "diff" tools return >1 if error */
    {
      dynstr_set(&ds_tmp, "");

      /* Fallback to context diff with "diff -c" */
      if (run_tool(diff_name,
                   &ds_tmp, /* Get output from diff in ds_tmp */
                   "-c",
                   filename1,
                   filename2,
                   "2>&1",
                   NULL) > 1) /* Most "diff" tools return >1 if error */
      {
	dynstr_set(&ds_tmp, "");

	/* Fallback to simple diff with "diff" */
	if (run_tool(diff_name,
		     &ds_tmp, /* Get output from diff in ds_tmp */
		     filename1,
		     filename2,
		     "2>&1",
		     NULL) > 1) /* Most "diff" tools return >1 if error */
	    {
		diff_name= 0;
	    }
      }
    }
  }  

  if (! diff_name)
  {
    /*
      Fallback to dump both files to result file and inform
      about installing "diff"
    */
	dynstr_append(&ds_tmp, "\n");
    dynstr_append(&ds_tmp,
"\n"
"The two files differ but it was not possible to execute 'diff' in\n"
"order to show only the difference. Instead the whole content of the\n"
"two files was shown for you to diff manually.\n\n"
"To get a better report you should install 'diff' on your system, which you\n"
"for example can get from http://www.gnu.org/software/diffutils/diffutils.html\n"
#ifdef __WIN__
"or http://gnuwin32.sourceforge.net/packages/diffutils.htm\n"
#endif
"\n");

    dynstr_append(&ds_tmp, " --- ");
    dynstr_append(&ds_tmp, filename1);
    dynstr_append(&ds_tmp, " >>>\n");
    cat_file(&ds_tmp, filename1);
    dynstr_append(&ds_tmp, "<<<\n --- ");
    dynstr_append(&ds_tmp, filename1);
    dynstr_append(&ds_tmp, " >>>\n");
    cat_file(&ds_tmp, filename2);
    dynstr_append(&ds_tmp, "<<<<\n");
  }

  if (ds)
  {
    /* Add the diff to output */
    dynstr_append_mem(ds, ds_tmp.str, ds_tmp.length);
  }
  else
  {
    /* Print diff directly to stdout */
    fprintf(stderr, "%s\n", ds_tmp.str);
  }
 
  dynstr_free(&ds_tmp);

}


enum compare_files_result_enum {
   RESULT_OK= 0,
   RESULT_CONTENT_MISMATCH= 1,
   RESULT_LENGTH_MISMATCH= 2
};

/*
  Compare two files, given a fd to the first file and
  name of the second file

  SYNOPSIS
  compare_files2
  fd - Open file descriptor of the first file
  filename2 - Name of second file

  RETURN VALUES
  According to the values in "compare_files_result_enum"

*/

int compare_files2(File fd, const char* filename2)
{
  int error= RESULT_OK;
  File fd2;
  size_t len, len2;
  char buff[512], buff2[512];

  if ((fd2= my_open(filename2, O_RDONLY, MYF(0))) < 0)
  {
    my_close(fd, MYF(0));
    die("Failed to open second file: '%s'", filename2);
  }
  while((len= my_read(fd, (uchar*)&buff,
                      sizeof(buff), MYF(0))) > 0)
  {
    if ((len2= my_read(fd2, (uchar*)&buff2,
                       sizeof(buff2), MYF(0))) < len)
    {
      /* File 2 was smaller */
      error= RESULT_LENGTH_MISMATCH;
      break;
    }
    if (len2 > len)
    {
      /* File 1 was smaller */
      error= RESULT_LENGTH_MISMATCH;
      break;
    }
    if ((memcmp(buff, buff2, len)))
    {
      /* Content of this part differed */
      error= RESULT_CONTENT_MISMATCH;
      break;
    }
  }
  if (!error && my_read(fd2, (uchar*)&buff2,
                        sizeof(buff2), MYF(0)) > 0)
  {
    /* File 1 was smaller */
    error= RESULT_LENGTH_MISMATCH;
  }

  my_close(fd2, MYF(0));

  return error;
}


/*
  Compare two files, given their filenames

  SYNOPSIS
  compare_files
  filename1 - Name of first file
  filename2 - Name of second file

  RETURN VALUES
  See 'compare_files2'

*/

int compare_files(const char* filename1, const char* filename2)
{
  File fd;
  int error;

  if ((fd= my_open(filename1, O_RDONLY, MYF(0))) < 0)
    die("Failed to open first file: '%s'", filename1);

  error= compare_files2(fd, filename2);

  my_close(fd, MYF(0));

  return error;
}


/*
  Compare content of the string in ds to content of file fname

  SYNOPSIS
  dyn_string_cmp
  ds - Dynamic string containing the string o be compared
  fname - Name of file to compare with

  RETURN VALUES
  See 'compare_files2'
*/

int dyn_string_cmp(DYNAMIC_STRING* ds, const char *fname)
{
  int error;
  File fd;
  char temp_file_path[FN_REFLEN];

  DBUG_ENTER("dyn_string_cmp");
  DBUG_PRINT("enter", ("fname: %s", fname));

  if ((fd= create_temp_file(temp_file_path, TMPDIR,
                            "tmp", O_CREAT | O_SHARE | O_RDWR,
                            MYF(MY_WME))) < 0)
    die("Failed to create temporary file for ds");

  /* Write ds to temporary file and set file pos to beginning*/
  if (my_write(fd, (uchar *) ds->str, ds->length,
               MYF(MY_FNABP | MY_WME)) ||
      my_seek(fd, 0, SEEK_SET, MYF(0)) == MY_FILEPOS_ERROR)
  {
    my_close(fd, MYF(0));
    /* Remove the temporary file */
    my_delete(temp_file_path, MYF(0));
    die("Failed to write file '%s'", temp_file_path);
  }

  error= compare_files2(fd, fname);

  my_close(fd, MYF(0));
  /* Remove the temporary file */
  my_delete(temp_file_path, MYF(0));

  DBUG_RETURN(error);
}


/*
  Check the content of log against result file

  SYNOPSIS
  check_result

  RETURN VALUES
  error - the function will not return

*/

void check_result()
{
  const char* mess= "Result content mismatch\n";

  DBUG_ENTER("check_result");
  DBUG_ASSERT(result_file_name);
  DBUG_PRINT("enter", ("result_file_name: %s", result_file_name));

  switch (compare_files(log_file.file_name(), result_file_name)) {
  case RESULT_OK:
    break; /* ok */
  case RESULT_LENGTH_MISMATCH:
    mess= "Result length mismatch\n";
    /* Fallthrough */
  case RESULT_CONTENT_MISMATCH:
  {
    /*
      Result mismatched, dump results to .reject file
      and then show the diff
    */
    char reject_file[FN_REFLEN];
    size_t reject_length;
    dirname_part(reject_file, result_file_name, &reject_length);

    if (access(reject_file, W_OK) == 0)
    {
      /* Result file directory is writable, save reject file there */
      fn_format(reject_file, result_file_name, NULL,
                ".reject", MY_REPLACE_EXT);
    }
    else
    {
      /* Put reject file in opt_logdir */
      fn_format(reject_file, result_file_name, opt_logdir,
                ".reject", MY_REPLACE_DIR | MY_REPLACE_EXT);
    }

    if (my_copy(log_file.file_name(), reject_file, MYF(0)) != 0)
      die("Failed to copy '%s' to '%s', errno: %d",
          log_file.file_name(), reject_file, errno);

    show_diff(NULL, result_file_name, reject_file);
    die("%s", mess);
    break;
  }
  default: /* impossible */
    die("Unknown error code from dyn_string_cmp()");
  }

  DBUG_VOID_RETURN;
}


/*
  Check the content of ds against a require file
  If match fails, abort the test with special error code
  indicating that test is not supported

  SYNOPSIS
  check_require
  ds - content to be checked
  fname - name of file to check against

  RETURN VALUES
  error - the function will not return

*/

void check_require(DYNAMIC_STRING* ds, const char *fname)
{
  DBUG_ENTER("check_require");

  if (dyn_string_cmp(ds, fname))
  {
    char reason[FN_REFLEN];
    fn_format(reason, fname, "", "", MY_REPLACE_EXT | MY_REPLACE_DIR);
    abort_not_supported_test("Test requires: '%s'", reason);
  }
  DBUG_VOID_RETURN;
}


/*
   Remove surrounding chars from string

   Return 1 if first character is found but not last
*/
static int strip_surrounding(char* str, char c1, char c2)
{
  char* ptr= str;

  /* Check if the first non space character is c1 */
  while(*ptr && my_isspace(charset_info, *ptr))
    ptr++;
  if (*ptr == c1)
  {
    /* Replace it with a space */
    *ptr= ' ';

    /* Last non space charecter should be c2 */
    ptr= strend(str)-1;
    while(*ptr && my_isspace(charset_info, *ptr))
      ptr--;
    if (*ptr == c2)
    {
      /* Replace it with \0 */
      *ptr= 0;
    }
    else
    {
      /* Mismatch detected */
      return 1;
    }
  }
  return 0;
}


static void strip_parentheses(struct st_command *command)
{
  if (strip_surrounding(command->first_argument, '(', ')'))
      die("%.*s - argument list started with '%c' must be ended with '%c'",
          command->first_word_len, command->query, '(', ')');
}


C_MODE_START

static uchar *get_var_key(const uchar* var, size_t *len,
                          my_bool __attribute__((unused)) t)
{
  register char* key;
  key = ((VAR*)var)->name;
  *len = ((VAR*)var)->name_len;
  return (uchar*)key;
}


static void var_free(void *v)
{
  VAR *var= (VAR*) v;
  my_free(var->str_val);
  if (var->alloced)
    my_free(var);
}

C_MODE_END

void var_check_int(VAR *v)
{
  char *endptr;
  char *str= v->str_val;
  
  /* Initially assume not a number */
  v->int_val= 0;
  v->is_int= false;
  v->int_dirty= false;
  if (!str) return;
  
  v->int_val = (int) strtol(str, &endptr, 10);
  /* It is an int if strtol consumed something up to end/space/tab */
  if (endptr > str && (!*endptr || *endptr == ' ' || *endptr == '\t'))
    v->is_int= true;
}


VAR *var_init(VAR *v, const char *name, int name_len, const char *val,
              int val_len)
{
  int val_alloc_len;
  VAR *tmp_var;
  if (!name_len && name)
    name_len = strlen(name);
  if (!val_len && val)
    val_len = strlen(val) ;
  if (!val)
    val_len= 0;
  val_alloc_len = val_len + 16; /* room to grow */
  if (!(tmp_var=v) && !(tmp_var = (VAR*)my_malloc(sizeof(*tmp_var)
                                                  + name_len+2, MYF(MY_WME))))
    die("Out of memory");

  if (name != NULL)
  {
    tmp_var->name= reinterpret_cast<char*>(tmp_var) + sizeof(*tmp_var);
    memcpy(tmp_var->name, name, name_len);
    tmp_var->name[name_len]= 0;
  }
  else
    tmp_var->name= NULL;

  tmp_var->alloced = (v == 0);

  if (!(tmp_var->str_val = (char*)my_malloc(val_alloc_len+1, MYF(MY_WME))))
    die("Out of memory");

  if (val)
    memcpy(tmp_var->str_val, val, val_len);
  tmp_var->str_val[val_len]= 0;

  var_check_int(tmp_var);
  tmp_var->name_len = name_len;
  tmp_var->str_val_len = val_len;
  tmp_var->alloced_len = val_alloc_len;
  return tmp_var;
}


VAR* var_from_env(const char *name, const char *def_val)
{
  const char *tmp;
  VAR *v;
  if (!(tmp = getenv(name)))
    tmp = def_val;

  v = var_init(0, name, strlen(name), tmp, strlen(tmp));
  my_hash_insert(&var_hash, (uchar*)v);
  return v;
}


VAR* var_get(const char *var_name, const char **var_name_end, my_bool raw,
	     my_bool ignore_not_existing)
{
  int digit;
  VAR *v;
  DBUG_ENTER("var_get");
  DBUG_PRINT("enter", ("var_name: %s",var_name));

  if (*var_name != '$')
    goto err;
  digit = *++var_name - '0';
  if (digit < 0 || digit >= 10)
  {
    const char *save_var_name = var_name, *end;
    uint length;
    end = (var_name_end) ? *var_name_end : 0;
    while (my_isvar(charset_info,*var_name) && var_name != end)
      var_name++;
    if (var_name == save_var_name)
    {
      if (ignore_not_existing)
	DBUG_RETURN(0);
      die("Empty variable");
    }
    length= (uint) (var_name - save_var_name);
    if (length >= MAX_VAR_NAME_LENGTH)
      die("Too long variable name: %s", save_var_name);

    if (!(v = (VAR*) my_hash_search(&var_hash, (const uchar*) save_var_name,
                                    length)))
    {
      char buff[MAX_VAR_NAME_LENGTH+1];
      strmake(buff, save_var_name, length);
      v= var_from_env(buff, "");
    }
    var_name--;	/* Point at last character */
  }
  else
    v = var_reg + digit;

  if (!raw && v->int_dirty)
  {
    sprintf(v->str_val, "%d", v->int_val);
    v->int_dirty= false;
    v->str_val_len = strlen(v->str_val);
  }
  if (var_name_end)
    *var_name_end = var_name  ;
  DBUG_RETURN(v);
err:
  if (var_name_end)
    *var_name_end = 0;
  die("Unsupported variable name: %s", var_name);
  DBUG_RETURN(0);
}


VAR *var_obtain(const char *name, int len)
{
  VAR* v;
  if ((v = (VAR*)my_hash_search(&var_hash, (const uchar *) name, len)))
    return v;
  v = var_init(0, name, len, "", 0);
  my_hash_insert(&var_hash, (uchar*)v);
  return v;
}


/*
  - if variable starts with a $ it is regarded as a local test varable
  - if not it is treated as a environment variable, and the corresponding
  environment variable will be updated
*/

void var_set(const char *var_name, const char *var_name_end,
             const char *var_val, const char *var_val_end)
{
  int digit, env_var= 0;
  VAR *v;
  DBUG_ENTER("var_set");
  DBUG_PRINT("enter", ("var_name: '%.*s' = '%.*s' (length: %d)",
                       (int) (var_name_end - var_name), var_name,
                       (int) (var_val_end - var_val), var_val,
                       (int) (var_val_end - var_val)));

  if (*var_name != '$')
    env_var= 1;
  else
    var_name++;

  digit= *var_name - '0';
  if (!(digit < 10 && digit >= 0))
  {
    v= var_obtain(var_name, (uint) (var_name_end - var_name));
  }
  else
    v= var_reg + digit;

  eval_expr(v, var_val, (const char**) &var_val_end);

  if (env_var)
  {
    if (v->int_dirty)
    {
      sprintf(v->str_val, "%d", v->int_val);
      v->int_dirty=false;
      v->str_val_len= strlen(v->str_val);
    }
    /* setenv() expects \0-terminated strings */
    DBUG_ASSERT(v->name[v->name_len] == 0);
    setenv(v->name, v->str_val, 1);
  }
  DBUG_VOID_RETURN;
}


void var_set_string(const char* name, const char* value)
{
  var_set(name, name + strlen(name), value, value + strlen(value));
}


void var_set_int(const char* name, int value)
{
  char buf[21];
  my_snprintf(buf, sizeof(buf), "%d", value);
  var_set_string(name, buf);
}


/*
  Store an integer (typically the returncode of the last SQL)
  statement in the mysqltest builtin variable $mysql_errno
*/

void var_set_errno(int sql_errno)
{
  var_set_int("$mysql_errno", sql_errno);
  var_set_string("$mysql_errname", get_errname_from_code(sql_errno));
}

/* Functions to handle --disable and --enable properties */

void set_once_property(enum_prop prop, my_bool val)
{
  property &pr= prop_list[prop];
  pr.set= 1;
  pr.old= *pr.var;
  *pr.var= val;
  var_set_int(pr.env_name, (val != pr.reverse));
  once_property= TRUE;
}

void set_property(st_command *command, enum_prop prop, my_bool val)
{
  char* p= command->first_argument;
  if (p && !strcmp (p, "ONCE")) 
  {
    command->last_argument= p + 4;
    set_once_property(prop, val);
    return;
  }
  property &pr= prop_list[prop];
  *pr.var= val;
  pr.set= 0;
  var_set_int(pr.env_name, (val != pr.reverse));
}

void revert_properties()
{
  if (! once_property)
    return;
  for (int i= 0; i < (int) P_MAX; i++) 
  {
    property &pr= prop_list[i];
    if (pr.set) 
    {
      *pr.var= pr.old;
      pr.set= 0;
      var_set_int(pr.env_name, (pr.old != pr.reverse));
    }
  }
  once_property=FALSE;
}


/*
  Set variable from the result of a query

  SYNOPSIS
  var_query_set()
  var	        variable to set from query
  query       start of query string to execute
  query_end   end of the query string to execute


  DESCRIPTION
  let @<var_name> = `<query>`

  Execute the query and assign the first row of result to var as
  a tab separated strings

  Also assign each column of the result set to
  variable "$<var_name>_<column_name>"
  Thus the tab separated output can be read from $<var_name> and
  and each individual column can be read as $<var_name>_<col_name>

*/

void var_query_set(VAR *var, const char *query, const char** query_end)
{
  char *end = (char*)((query_end && *query_end) ?
		      *query_end : query + strlen(query));
  MYSQL_RES *res;
  MYSQL_ROW row;
  MYSQL* mysql = &cur_con->mysql;
  DYNAMIC_STRING ds_query;
  DBUG_ENTER("var_query_set");
  LINT_INIT(res);

  /* Only white space or ) allowed past ending ` */
  while (end > query && *end != '`')
  {
    if (*end && (*end != ' ' && *end != '\t' && *end != '\n' && *end != ')'))
      die("Spurious text after `query` expression");
    --end;
  }

  if (query == end)
    die("Syntax error in query, missing '`'");
  ++query;

  /* Eval the query, thus replacing all environment variables */
  init_dynamic_string(&ds_query, 0, (end - query) + 32, 256);
  do_eval(&ds_query, query, end, FALSE);

  if (mysql_real_query(mysql, ds_query.str, ds_query.length)) 
  {
    handle_error (curr_command, mysql_errno(mysql), mysql_error(mysql),
                  mysql_sqlstate(mysql), &ds_res);
    /* If error was acceptable, return empty string */
    dynstr_free(&ds_query);
    eval_expr(var, "", 0);
    DBUG_VOID_RETURN;
  }
  
  if (!(res= mysql_store_result(mysql)))
    die("Query '%s' didn't return a result set", ds_query.str);
  dynstr_free(&ds_query);

  if ((row= mysql_fetch_row(res)) && row[0])
  {
    /*
      Concatenate all fields in the first row with tab in between
      and assign that string to the $variable
    */
    DYNAMIC_STRING result;
    uint i;
    ulong *lengths;

    init_dynamic_string(&result, "", 512, 512);
    lengths= mysql_fetch_lengths(res);
    for (i= 0; i < mysql_num_fields(res); i++)
    {
      if (row[i])
      {
        /* Add column to tab separated string */
	char *val= row[i];
	int len= lengths[i];
	
	if (glob_replace_regex)
	{
	  /* Regex replace */
	  if (!multi_reg_replace(glob_replace_regex, (char*)val))
	  {
	    val= glob_replace_regex->buf;
	    len= strlen(val);
	  }
	}
	
	if (glob_replace)
	  replace_strings_append(glob_replace, &result, val, len);
	else
	  dynstr_append_mem(&result, val, len);
      }
      dynstr_append_mem(&result, "\t", 1);
    }
    end= result.str + result.length-1;
    /* Evaluation should not recurse via backtick */
    eval_expr(var, result.str, (const char**) &end, false, false);
    dynstr_free(&result);
  }
  else
    eval_expr(var, "", 0);

  mysql_free_result(res);
  DBUG_VOID_RETURN;
}


static void
set_result_format_version(ulong new_version)
{
  switch (new_version){
  case 1:
    /* The first format */
    break;
  case 2:
    /* New format that also writes comments and empty lines
       from test file to result */
    break;
  default:
    die("Version format %lu has not yet been implemented", new_version);
    break;
  }
  opt_result_format_version= new_version;
}


/*
  Set the result format version to use when generating
  the .result file
*/

static void
do_result_format_version(struct st_command *command)
{
  long version;
  static DYNAMIC_STRING ds_version;
  const struct command_arg result_format_args[] = {
    {"version", ARG_STRING, TRUE, &ds_version, "Version to use"}
  };

  DBUG_ENTER("do_result_format_version");

  check_command_args(command, command->first_argument,
                     result_format_args,
                     sizeof(result_format_args)/sizeof(struct command_arg),
                     ',');

  /* Convert version  number to int */
  if (!str2int(ds_version.str, 10, (long) 0, (long) INT_MAX, &version))
    die("Invalid version number: '%s'", ds_version.str);

  set_result_format_version(version);

  dynstr_append(&ds_res, "result_format: ");
  dynstr_append_mem(&ds_res, ds_version.str, ds_version.length);
  dynstr_append(&ds_res, "\n");
  dynstr_free(&ds_version);
}


/*
  Set variable from the result of a field in a query

  This function is useful when checking for a certain value
  in the output from a query that can't be restricted to only
  return some values. A very good example of that is most SHOW
  commands.

  SYNOPSIS
  var_set_query_get_value()

  DESCRIPTION
  let $variable= query_get_value(<query to run>,<column name>,<row no>);

  <query to run> -    The query that should be sent to the server
  <column name> -     Name of the column that holds the field be compared
                      against the expected value
  <row no> -          Number of the row that holds the field to be
                      compared against the expected value

*/

void var_set_query_get_value(struct st_command *command, VAR *var)
{
  long row_no;
  int col_no= -1;
  MYSQL_RES* res;
  MYSQL* mysql= &cur_con->mysql;

  static DYNAMIC_STRING ds_query;
  static DYNAMIC_STRING ds_col;
  static DYNAMIC_STRING ds_row;
  const struct command_arg query_get_value_args[] = {
    {"query", ARG_STRING, TRUE, &ds_query, "Query to run"},
    {"column name", ARG_STRING, TRUE, &ds_col, "Name of column"},
    {"row number", ARG_STRING, TRUE, &ds_row, "Number for row"}
  };

  DBUG_ENTER("var_set_query_get_value");
  LINT_INIT(res);

  strip_parentheses(command);
  DBUG_PRINT("info", ("query: %s", command->query));
  check_command_args(command, command->first_argument, query_get_value_args,
                     sizeof(query_get_value_args)/sizeof(struct command_arg),
                     ',');

  DBUG_PRINT("info", ("query: %s", ds_query.str));
  DBUG_PRINT("info", ("col: %s", ds_col.str));

  /* Convert row number to int */
  if (!str2int(ds_row.str, 10, (long) 0, (long) INT_MAX, &row_no))
    die("Invalid row number: '%s'", ds_row.str);
  DBUG_PRINT("info", ("row: %s, row_no: %ld", ds_row.str, row_no));
  dynstr_free(&ds_row);

  /* Remove any surrounding "'s from the query - if there is any */
  if (strip_surrounding(ds_query.str, '"', '"'))
    die("Mismatched \"'s around query '%s'", ds_query.str);

  /* Run the query */
  if (mysql_real_query(mysql, ds_query.str, ds_query.length))
  {
    handle_error (curr_command, mysql_errno(mysql), mysql_error(mysql),
                  mysql_sqlstate(mysql), &ds_res);
    /* If error was acceptable, return empty string */
    dynstr_free(&ds_query);
    dynstr_free(&ds_col);
    eval_expr(var, "", 0);
    DBUG_VOID_RETURN;
  }

  if (!(res= mysql_store_result(mysql)))
    die("Query '%s' didn't return a result set", ds_query.str);

  {
    /* Find column number from the given column name */
    uint i;
    uint num_fields= mysql_num_fields(res);
    MYSQL_FIELD *fields= mysql_fetch_fields(res);

    for (i= 0; i < num_fields; i++)
    {
      if (strcmp(fields[i].name, ds_col.str) == 0 &&
          strlen(fields[i].name) == ds_col.length)
      {
        col_no= i;
        break;
      }
    }
    if (col_no == -1)
    {
      mysql_free_result(res);
      die("Could not find column '%s' in the result of '%s'",
          ds_col.str, ds_query.str);
    }
    DBUG_PRINT("info", ("Found column %d with name '%s'",
                        i, fields[i].name));
  }
  dynstr_free(&ds_col);

  {
    /* Get the value */
    MYSQL_ROW row;
    long rows= 0;
    const char* value= "No such row";

    while ((row= mysql_fetch_row(res)))
    {
      if (++rows == row_no)
      {

        DBUG_PRINT("info", ("At row %ld, column %d is '%s'",
                            row_no, col_no, row[col_no]));
        /* Found the row to get */
        if (row[col_no])
          value= row[col_no];
        else
          value= "NULL";

        break;
      }
    }
    eval_expr(var, value, 0, false, false);
  }
  dynstr_free(&ds_query);
  mysql_free_result(res);

  DBUG_VOID_RETURN;
}


void var_copy(VAR *dest, VAR *src)
{
  dest->int_val= src->int_val;
  dest->is_int= src->is_int;
  dest->int_dirty= src->int_dirty;

  /* Alloc/realloc data for str_val in dest */
  if (dest->alloced_len < src->alloced_len &&
      !(dest->str_val= dest->str_val
        ? (char*)my_realloc(dest->str_val, src->alloced_len, MYF(MY_WME))
        : (char*)my_malloc(src->alloced_len, MYF(MY_WME))))
    die("Out of memory");
  else
    dest->alloced_len= src->alloced_len;

  /* Copy str_val data to dest */
  dest->str_val_len= src->str_val_len;
  if (src->str_val_len)
    memcpy(dest->str_val, src->str_val, src->str_val_len);
}


void eval_expr(VAR *v, const char *p, const char **p_end,
               bool open_end, bool do_eval)
{

  DBUG_ENTER("eval_expr");
  DBUG_PRINT("enter", ("p: '%s'", p));

  /* Skip to treat as pure string if no evaluation */
  if (! do_eval)
    goto NO_EVAL;
  
  if (*p == '$')
  {
    VAR *vp;
    const char* expected_end= *p_end; // Remember var end
    if ((vp= var_get(p, p_end, 0, 0)))
      var_copy(v, vp);

    /* Apparently it is not safe to assume null-terminated string */
    v->str_val[v->str_val_len]= 0;

    /* Make sure there was just a $variable and nothing else */
    const char* end= *p_end + 1;
    if (end < expected_end && !open_end)
      die("Found junk '%.*s' after $variable in expression",
          (int)(expected_end - end - 1), end);

    DBUG_VOID_RETURN;
  }

  if (*p == '`')
  {
    var_query_set(v, p, p_end);
    DBUG_VOID_RETURN;
  }

  {
    /* Check if this is a "let $var= query_get_value()" */
    const char* get_value_str= "query_get_value";
    const size_t len= strlen(get_value_str);
    if (strncmp(p, get_value_str, len)==0)
    {
      struct st_command command;
      memset(&command, 0, sizeof(command));
      command.query= (char*)p;
      command.first_word_len= len;
      command.first_argument= command.query + len;
      command.end= (char*)*p_end;
      var_set_query_get_value(&command, v);
      DBUG_VOID_RETURN;
    }
  }

 NO_EVAL:
  {
    int new_val_len = (p_end && *p_end) ?
      (int) (*p_end - p) : (int) strlen(p);
    if (new_val_len + 1 >= v->alloced_len)
    {
      static int MIN_VAR_ALLOC= 32;
      v->alloced_len = (new_val_len < MIN_VAR_ALLOC - 1) ?
        MIN_VAR_ALLOC : new_val_len + 1;
      if (!(v->str_val =
            v->str_val ?
            (char*)my_realloc(v->str_val, v->alloced_len+1, MYF(MY_WME)) :
            (char*)my_malloc(v->alloced_len+1, MYF(MY_WME))))
        die("Out of memory");
    }
    v->str_val_len = new_val_len;
    memcpy(v->str_val, p, new_val_len);
    v->str_val[new_val_len] = 0;
    var_check_int(v);
  }
  DBUG_VOID_RETURN;
}


int open_file(const char *name)
{
  char buff[FN_REFLEN];
  size_t length;
  DBUG_ENTER("open_file");
  DBUG_PRINT("enter", ("name: %s", name));

  /* Extract path from current file and try it as base first */
  if (dirname_part(buff, cur_file->file_name, &length))
  {
    strxmov(buff, buff, name, NullS);
    if (access(buff, F_OK) == 0){
      DBUG_PRINT("info", ("The file exists"));
      name= buff;
    }
  }
  if (!test_if_hard_path(name))
  {
    strxmov(buff, opt_basedir, name, NullS);
    name=buff;
  }
  fn_format(buff, name, "", "", MY_UNPACK_FILENAME);

  if (cur_file == file_stack_end)
    die("Source directives are nesting too deep");
  cur_file++;
  if (!(cur_file->file = fopen(buff, "rb")))
  {
    cur_file--;
    die("Could not open '%s' for reading, errno: %d", buff, errno);
  }
  cur_file->file_name= my_strdup(buff, MYF(MY_FAE));
  cur_file->lineno=1;
  DBUG_RETURN(0);
}


/*
  Source and execute the given file

  SYNOPSIS
  do_source()
  query	called command

  DESCRIPTION
  source <file_name>

  Open the file <file_name> and execute it

*/

void do_source(struct st_command *command)
{
  static DYNAMIC_STRING ds_filename;
  const struct command_arg source_args[] = {
    { "filename", ARG_STRING, TRUE, &ds_filename, "File to source" }
  };
  DBUG_ENTER("do_source");

  check_command_args(command, command->first_argument, source_args,
                     sizeof(source_args)/sizeof(struct command_arg),
                     ' ');

  /*
    If this file has already been sourced, don't source it again.
    It's already available in the q_lines cache.
  */
  if (parser.current_line < (parser.read_lines - 1))
    ; /* Do nothing */
  else
  {
    DBUG_PRINT("info", ("sourcing file: %s", ds_filename.str));
    open_file(ds_filename.str);
  }

  dynstr_free(&ds_filename);
  DBUG_VOID_RETURN;
}


#if defined __WIN__

#ifdef USE_CYGWIN
/* Variables used for temporary sh files used for emulating Unix on Windows */
char tmp_sh_name[64], tmp_sh_cmd[70];
#endif

void init_tmp_sh_file()
{
#ifdef USE_CYGWIN
  /* Format a name for the tmp sh file that is unique for this process */
  my_snprintf(tmp_sh_name, sizeof(tmp_sh_name), "tmp_%d.sh", getpid());
  /* Format the command to execute in order to run the script */
  my_snprintf(tmp_sh_cmd, sizeof(tmp_sh_cmd), "sh %s", tmp_sh_name);
#endif
}


void free_tmp_sh_file()
{
#ifdef USE_CYGWIN
  my_delete(tmp_sh_name, MYF(0));
#endif
}
#endif


FILE* my_popen(DYNAMIC_STRING *ds_cmd, const char *mode)
{
#if defined __WIN__ && defined USE_CYGWIN
  /* Dump the command into a sh script file and execute with popen */
  str_to_file(tmp_sh_name, ds_cmd->str, ds_cmd->length);
  return popen(tmp_sh_cmd, mode);
#else
  return popen(ds_cmd->str, mode);
#endif
}


static void init_builtin_echo(void)
{
#ifdef __WIN__
  size_t echo_length;

  /* Look for "echo.exe" in same dir as mysqltest was started from */
  dirname_part(builtin_echo, my_progname, &echo_length);
  fn_format(builtin_echo, ".\\echo.exe",
            builtin_echo, "", MYF(MY_REPLACE_DIR));

  /* Make sure echo.exe exists */
  if (access(builtin_echo, F_OK) != 0)
    builtin_echo[0]= 0;
  return;

#else

  builtin_echo[0]= 0;
  return;

#endif
}


/*
  Replace a substring

  SYNOPSIS
    replace
    ds_str      The string to search and perform the replace in
    search_str  The string to search for
    search_len  Length of the string to search for
    replace_str The string to replace with
    replace_len Length of the string to replace with

  RETURN
    0 String replaced
    1 Could not find search_str in str
*/

static int replace(DYNAMIC_STRING *ds_str,
                   const char *search_str, ulong search_len,
                   const char *replace_str, ulong replace_len)
{
  DYNAMIC_STRING ds_tmp;
  const char *start= strstr(ds_str->str, search_str);
  if (!start)
    return 1;
  init_dynamic_string(&ds_tmp, "",
                      ds_str->length + replace_len, 256);
  dynstr_append_mem(&ds_tmp, ds_str->str, start - ds_str->str);
  dynstr_append_mem(&ds_tmp, replace_str, replace_len);
  dynstr_append(&ds_tmp, start + search_len);
  dynstr_set(ds_str, ds_tmp.str);
  dynstr_free(&ds_tmp);
  return 0;
}


/*
  Execute given command.

  SYNOPSIS
  do_exec()
  query	called command

  DESCRIPTION
  exec <command>

  Execute the text between exec and end of line in a subprocess.
  The error code returned from the subprocess is checked against the
  expected error array, previously set with the --error command.
  It can thus be used to execute a command that shall fail.

  NOTE
  Although mysqltest is executed from cygwin shell, the command will be
  executed in "cmd.exe". Thus commands like "rm" etc can NOT be used, use
  mysqltest commmand(s) like "remove_file" for that
*/

void do_exec(struct st_command *command)
{
  int error;
  char buf[512];
  FILE *res_file;
  char *cmd= command->first_argument;
  DYNAMIC_STRING ds_cmd;
  DBUG_ENTER("do_exec");
  DBUG_PRINT("enter", ("cmd: '%s'", cmd));

  /* Skip leading space */
  while (*cmd && my_isspace(charset_info, *cmd))
    cmd++;
  if (!*cmd)
    die("Missing argument in exec");
  command->last_argument= command->end;

  init_dynamic_string(&ds_cmd, 0, command->query_len+256, 256);
  /* Eval the command, thus replacing all environment variables */
  do_eval(&ds_cmd, cmd, command->end, !is_windows);

  /* Check if echo should be replaced with "builtin" echo */
  if (builtin_echo[0] && strncmp(cmd, "echo", 4) == 0)
  {
    /* Replace echo with our "builtin" echo */
    replace(&ds_cmd, "echo", 4, builtin_echo, strlen(builtin_echo));
  }

#ifdef __WIN__
#ifndef USE_CYGWIN
  /* Replace /dev/null with NUL */
  while(replace(&ds_cmd, "/dev/null", 9, "NUL", 3) == 0)
    ;
  /* Replace "closed stdout" with non existing output fd */
  while(replace(&ds_cmd, ">&-", 3, ">&4", 3) == 0)
    ;
#endif
#endif

  /* exec command is interpreted externally and will not take newlines */
  while(replace(&ds_cmd, "\n", 1, " ", 1) == 0)
    ;
  
  DBUG_PRINT("info", ("Executing '%s' as '%s'",
                      command->first_argument, ds_cmd.str));

  if (!(res_file= my_popen(&ds_cmd, "r")) && command->abort_on_error)
  {
    dynstr_free(&ds_cmd);
    die("popen(\"%s\", \"r\") failed", command->first_argument);
  }

  while (fgets(buf, sizeof(buf), res_file))
  {
    if (disable_result_log)
    {
      buf[strlen(buf)-1]=0;
      DBUG_PRINT("exec_result",("%s", buf));
    }
    else
    {
      replace_dynstr_append(&ds_res, buf);
    }
  }
  error= pclose(res_file);
  if (error > 0)
  {
    uint status= WEXITSTATUS(error);
    int i;

    if (command->abort_on_error)
    {
      log_msg("exec of '%s' failed, error: %d, status: %d, errno: %d",
              ds_cmd.str, error, status, errno);
      dynstr_free(&ds_cmd);
      die("command \"%s\" failed\n\nOutput from before failure:\n%s\n",
          command->first_argument, ds_res.str);
    }

    DBUG_PRINT("info",
               ("error: %d, status: %d", error, status));

    i= match_expected_error(command, status, NULL);

    if (i >= 0)
      DBUG_PRINT("info", ("command \"%s\" failed with expected error: %d",
                          command->first_argument, status));
    else
    {
      dynstr_free(&ds_cmd);
      if (command->expected_errors.count > 0)
        die("command \"%s\" failed with wrong error: %d",
            command->first_argument, status);
    }
  }
  else if (command->expected_errors.err[0].type == ERR_ERRNO &&
           command->expected_errors.err[0].code.errnum != 0)
  {
    /* Error code we wanted was != 0, i.e. not an expected success */
    log_msg("exec of '%s failed, error: %d, errno: %d",
            ds_cmd.str, error, errno);
    dynstr_free(&ds_cmd);
    die("command \"%s\" succeeded - should have failed with errno %d...",
        command->first_argument, command->expected_errors.err[0].code.errnum);
  }

  dynstr_free(&ds_cmd);
  DBUG_VOID_RETURN;
}

enum enum_operator
{
  DO_DEC,
  DO_INC
};


/*
  Decrease or increase the value of a variable

  SYNOPSIS
  do_modify_var()
  query	called command
  op    operation to perform on the var

  DESCRIPTION
  dec $var_name
  inc $var_name

*/

int do_modify_var(struct st_command *command,
                  enum enum_operator op)
{
  const char *p= command->first_argument;
  VAR* v;
  if (!*p)
    die("Missing argument to %.*s", command->first_word_len, command->query);
  if (*p != '$')
    die("The argument to %.*s must be a variable (start with $)",
        command->first_word_len, command->query);
  v= var_get(p, &p, 1, 0);
  if (! v->is_int)
    die("Cannot perform inc/dec on a non-numeric value");
  switch (op) {
  case DO_DEC:
    v->int_val--;
    break;
  case DO_INC:
    v->int_val++;
    break;
  default:
    die("Invalid operator to do_modify_var");
    break;
  }
  v->int_dirty= true;
  command->last_argument= (char*)++p;
  return 0;
}


/*
  Wrapper for 'system' function

  NOTE
  If mysqltest is executed from cygwin shell, the command will be
  executed in the "windows command interpreter" cmd.exe and we prepend "sh"
  to make it be executed by cygwins "bash". Thus commands like "rm",
  "mkdir" as well as shellscripts can executed by "system" in Windows.

*/

int my_system(DYNAMIC_STRING* ds_cmd)
{
#if defined __WIN__ && defined USE_CYGWIN
  /* Dump the command into a sh script file and execute with system */
  str_to_file(tmp_sh_name, ds_cmd->str, ds_cmd->length);
  return system(tmp_sh_cmd);
#else
  return system(ds_cmd->str);
#endif
}


/*
  SYNOPSIS
  do_system
  command	called command

  DESCRIPTION
  system <command>

  Eval the query to expand any $variables in the command.
  Execute the command with the "system" command.

*/

void do_system(struct st_command *command)
{
  DYNAMIC_STRING ds_cmd;
  DBUG_ENTER("do_system");

  if (strlen(command->first_argument) == 0)
    die("Missing arguments to system, nothing to do!");

  init_dynamic_string(&ds_cmd, 0, command->query_len + 64, 256);

  /* Eval the system command, thus replacing all environment variables */
  do_eval(&ds_cmd, command->first_argument, command->end, !is_windows);

#ifdef __WIN__
#ifndef USE_CYGWIN
   /* Replace /dev/null with NUL */
   while(replace(&ds_cmd, "/dev/null", 9, "NUL", 3) == 0)
     ;
#endif
#endif


  DBUG_PRINT("info", ("running system command '%s' as '%s'",
                      command->first_argument, ds_cmd.str));
  if (my_system(&ds_cmd))
  {
    if (command->abort_on_error)
      die("system command '%s' failed", command->first_argument);

    /* If ! abort_on_error, log message and continue */
    dynstr_append(&ds_res, "system command '");
    replace_dynstr_append(&ds_res, command->first_argument);
    dynstr_append(&ds_res, "' failed\n");
  }

  command->last_argument= command->end;
  dynstr_free(&ds_cmd);
  DBUG_VOID_RETURN;
}


/*
  SYNOPSIS
  set_wild_chars
  set  true to set * etc. as wild char, false to reset

  DESCRIPTION
  Auxiliary function to set "our" wild chars before calling wild_compare
  This is needed because the default values are changed to SQL syntax
  in mysqltest_embedded.
*/

void set_wild_chars (my_bool set)
{
  static char old_many= 0, old_one, old_prefix;

  if (set) 
  {
    if (wild_many == '*') return; // No need
    old_many= wild_many;
    old_one= wild_one;
    old_prefix= wild_prefix;
    wild_many= '*';
    wild_one= '?';
    wild_prefix= 0;
  }
  else 
  {
    if (! old_many) return;	// Was not set
    wild_many= old_many;
    wild_one= old_one;
    wild_prefix= old_prefix;
  }
}


/*
  SYNOPSIS
  do_remove_file
  command	called command

  DESCRIPTION
  remove_file <file_name>
  Remove the file <file_name>
*/

void do_remove_file(struct st_command *command)
{
  int error;
  static DYNAMIC_STRING ds_filename;
  const struct command_arg rm_args[] = {
    { "filename", ARG_STRING, TRUE, &ds_filename, "File to delete" }
  };
  DBUG_ENTER("do_remove_file");

  check_command_args(command, command->first_argument,
                     rm_args, sizeof(rm_args)/sizeof(struct command_arg),
                     ' ');

  DBUG_PRINT("info", ("removing file: %s", ds_filename.str));
  error= my_delete(ds_filename.str, MYF(0)) != 0;
  handle_command_error(command, error);
  dynstr_free(&ds_filename);
  DBUG_VOID_RETURN;
}


/*
  SYNOPSIS
  do_remove_files_wildcard
  command	called command

  DESCRIPTION
  remove_files_wildcard <directory> [<file_name_pattern>]
  Remove the files in <directory> optionally matching <file_name_pattern>
*/

void do_remove_files_wildcard(struct st_command *command)
{
  int error= 0;
  uint i;
  MY_DIR *dir_info;
  FILEINFO *file;
  char dir_separator[2];
  static DYNAMIC_STRING ds_directory;
  static DYNAMIC_STRING ds_wild;
  static DYNAMIC_STRING ds_file_to_remove;
  char dirname[FN_REFLEN];
  
  const struct command_arg rm_args[] = {
    { "directory", ARG_STRING, TRUE, &ds_directory,
      "Directory containing files to delete" },
    { "filename", ARG_STRING, FALSE, &ds_wild, "File pattern to delete" }
  };
  DBUG_ENTER("do_remove_files_wildcard");

  check_command_args(command, command->first_argument,
                     rm_args, sizeof(rm_args)/sizeof(struct command_arg),
                     ' ');
  fn_format(dirname, ds_directory.str, "", "", MY_UNPACK_FILENAME);

  DBUG_PRINT("info", ("listing directory: %s", dirname));
  /* Note that my_dir sorts the list if not given any flags */
  if (!(dir_info= my_dir(dirname, MYF(MY_DONT_SORT | MY_WANT_STAT))))
  {
    error= 1;
    goto end;
  }
  init_dynamic_string(&ds_file_to_remove, dirname, 1024, 1024);
  dir_separator[0]= FN_LIBCHAR;
  dir_separator[1]= 0;
  dynstr_append(&ds_file_to_remove, dir_separator);
  
  /* Set default wild chars for wild_compare, is changed in embedded mode */
  set_wild_chars(1);
  
  uint length;
  /* Storing the length of the path to the file, so it can be reused */
  length= ds_file_to_remove.length;
  for (i= 0; i < (uint) dir_info->number_off_files; i++)
  {
    ds_file_to_remove.length= length;
    file= dir_info->dir_entry + i;
    /* Remove only regular files, i.e. no directories etc. */
    /* if (!MY_S_ISREG(file->mystat->st_mode)) */
    /* MY_S_ISREG does not work here on Windows, just skip directories */
    if (MY_S_ISDIR(file->mystat->st_mode))
      continue;
    if (ds_wild.length &&
        wild_compare(file->name, ds_wild.str, 0))
      continue;
    /* Not required as the var ds_file_to_remove.length already has the
       length in canonnicalized form */
    /* ds_file_to_remove.length= ds_directory.length + 1;
    ds_file_to_remove.str[ds_directory.length + 1]= 0; */
    dynstr_append(&ds_file_to_remove, file->name);
    DBUG_PRINT("info", ("removing file: %s", ds_file_to_remove.str));
    error= my_delete(ds_file_to_remove.str, MYF(0)) != 0;
    if (error)
      break;
  }
  set_wild_chars(0);
  my_dirend(dir_info);

end:
  handle_command_error(command, error);
  dynstr_free(&ds_directory);
  dynstr_free(&ds_wild);
  dynstr_free(&ds_file_to_remove);
  DBUG_VOID_RETURN;
}


/*
  SYNOPSIS
  do_copy_file
  command	command handle

  DESCRIPTION
  copy_file <from_file> <to_file>
  Copy <from_file> to <to_file>

  NOTE! Will fail if <to_file> exists
*/

void do_copy_file(struct st_command *command)
{
  int error;
  static DYNAMIC_STRING ds_from_file;
  static DYNAMIC_STRING ds_to_file;
  const struct command_arg copy_file_args[] = {
    { "from_file", ARG_STRING, TRUE, &ds_from_file, "Filename to copy from" },
    { "to_file", ARG_STRING, TRUE, &ds_to_file, "Filename to copy to" }
  };
  DBUG_ENTER("do_copy_file");

  check_command_args(command, command->first_argument,
                     copy_file_args,
                     sizeof(copy_file_args)/sizeof(struct command_arg),
                     ' ');

  DBUG_PRINT("info", ("Copy %s to %s", ds_from_file.str, ds_to_file.str));
  /* MY_HOLD_ORIGINAL_MODES prevents attempts to chown the file */
  error= (my_copy(ds_from_file.str, ds_to_file.str,
                  MYF(MY_DONT_OVERWRITE_FILE | MY_HOLD_ORIGINAL_MODES)) != 0);
  handle_command_error(command, error);
  dynstr_free(&ds_from_file);
  dynstr_free(&ds_to_file);
  DBUG_VOID_RETURN;
}


/*
  SYNOPSIS
  do_move_file
  command	command handle

  DESCRIPTION
  move_file <from_file> <to_file>
  Move <from_file> to <to_file>
*/

void do_move_file(struct st_command *command)
{
  int error;
  static DYNAMIC_STRING ds_from_file;
  static DYNAMIC_STRING ds_to_file;
  const struct command_arg move_file_args[] = {
    { "from_file", ARG_STRING, TRUE, &ds_from_file, "Filename to move from" },
    { "to_file", ARG_STRING, TRUE, &ds_to_file, "Filename to move to" }
  };
  DBUG_ENTER("do_move_file");

  check_command_args(command, command->first_argument,
                     move_file_args,
                     sizeof(move_file_args)/sizeof(struct command_arg),
                     ' ');

  DBUG_PRINT("info", ("Move %s to %s", ds_from_file.str, ds_to_file.str));
  error= (my_rename(ds_from_file.str, ds_to_file.str,
                    MYF(0)) != 0);
  handle_command_error(command, error);
  dynstr_free(&ds_from_file);
  dynstr_free(&ds_to_file);
  DBUG_VOID_RETURN;
}


/*
  SYNOPSIS
  do_chmod_file
  command	command handle

  DESCRIPTION
  chmod <octal> <file_name>
  Change file permission of <file_name>

*/

void do_chmod_file(struct st_command *command)
{
  long mode= 0;
  int err_code;
  static DYNAMIC_STRING ds_mode;
  static DYNAMIC_STRING ds_file;
  const struct command_arg chmod_file_args[] = {
    { "mode", ARG_STRING, TRUE, &ds_mode, "Mode of file(octal) ex. 0660"}, 
    { "filename", ARG_STRING, TRUE, &ds_file, "Filename of file to modify" }
  };
  DBUG_ENTER("do_chmod_file");

  check_command_args(command, command->first_argument,
                     chmod_file_args,
                     sizeof(chmod_file_args)/sizeof(struct command_arg),
                     ' ');

  /* Parse what mode to set */
  if (ds_mode.length != 4 ||
      str2int(ds_mode.str, 8, 0, INT_MAX, &mode) == NullS)
    die("You must write a 4 digit octal number for mode");

  DBUG_PRINT("info", ("chmod %o %s", (uint)mode, ds_file.str));
  err_code= chmod(ds_file.str, mode);
  if (err_code < 0)
    err_code= 1;
  handle_command_error(command, err_code);
  dynstr_free(&ds_mode);
  dynstr_free(&ds_file);
  DBUG_VOID_RETURN;
}


/*
  SYNOPSIS
  do_file_exists
  command	called command

  DESCRIPTION
  fiile_exist <file_name>
  Check if file <file_name> exists
*/

void do_file_exist(struct st_command *command)
{
  int error;
  static DYNAMIC_STRING ds_filename;
  const struct command_arg file_exist_args[] = {
    { "filename", ARG_STRING, TRUE, &ds_filename, "File to check if it exist" }
  };
  DBUG_ENTER("do_file_exist");

  check_command_args(command, command->first_argument,
                     file_exist_args,
                     sizeof(file_exist_args)/sizeof(struct command_arg),
                     ' ');

  DBUG_PRINT("info", ("Checking for existence of file: %s", ds_filename.str));
  error= (access(ds_filename.str, F_OK) != 0);
  handle_command_error(command, error);
  dynstr_free(&ds_filename);
  DBUG_VOID_RETURN;
}


/*
  SYNOPSIS
  do_mkdir
  command	called command

  DESCRIPTION
  mkdir <dir_name>
  Create the directory <dir_name>
*/

void do_mkdir(struct st_command *command)
{
  int error;
  static DYNAMIC_STRING ds_dirname;
  const struct command_arg mkdir_args[] = {
    {"dirname", ARG_STRING, TRUE, &ds_dirname, "Directory to create"}
  };
  DBUG_ENTER("do_mkdir");

  check_command_args(command, command->first_argument,
                     mkdir_args, sizeof(mkdir_args)/sizeof(struct command_arg),
                     ' ');

  DBUG_PRINT("info", ("creating directory: %s", ds_dirname.str));
  error= my_mkdir(ds_dirname.str, 0777, MYF(0)) != 0;
  handle_command_error(command, error);
  dynstr_free(&ds_dirname);
  DBUG_VOID_RETURN;
}

/*
  SYNOPSIS
  do_rmdir
  command	called command

  DESCRIPTION
  rmdir <dir_name>
  Remove the empty directory <dir_name>
*/

void do_rmdir(struct st_command *command)
{
  int error;
  static DYNAMIC_STRING ds_dirname;
  const struct command_arg rmdir_args[] = {
    {"dirname", ARG_STRING, TRUE, &ds_dirname, "Directory to remove"}
  };
  DBUG_ENTER("do_rmdir");

  check_command_args(command, command->first_argument,
                     rmdir_args, sizeof(rmdir_args)/sizeof(struct command_arg),
                     ' ');

  DBUG_PRINT("info", ("removing directory: %s", ds_dirname.str));
  error= rmdir(ds_dirname.str) != 0;
  handle_command_error(command, error);
  dynstr_free(&ds_dirname);
  DBUG_VOID_RETURN;
}


/*
  SYNOPSIS
  get_list_files
  ds          output
  ds_dirname  dir to list
  ds_wild     wild-card file pattern (can be empty)

  DESCRIPTION
  list all entries in directory (matching ds_wild if given)
*/

static int get_list_files(DYNAMIC_STRING *ds, const DYNAMIC_STRING *ds_dirname,
                          const DYNAMIC_STRING *ds_wild)
{
  uint i;
  MY_DIR *dir_info;
  FILEINFO *file;
  DBUG_ENTER("get_list_files");

  DBUG_PRINT("info", ("listing directory: %s", ds_dirname->str));
  /* Note that my_dir sorts the list if not given any flags */
  if (!(dir_info= my_dir(ds_dirname->str, MYF(0))))
    DBUG_RETURN(1);
  set_wild_chars(1);
  for (i= 0; i < (uint) dir_info->number_off_files; i++)
  {
    file= dir_info->dir_entry + i;
    if (file->name[0] == '.' &&
        (file->name[1] == '\0' ||
         (file->name[1] == '.' && file->name[2] == '\0')))
      continue;                               /* . or .. */
    if (ds_wild && ds_wild->length &&
        wild_compare(file->name, ds_wild->str, 0))
      continue;
    replace_dynstr_append(ds, file->name);
    dynstr_append(ds, "\n");
  }
  set_wild_chars(0);
  my_dirend(dir_info);
  DBUG_RETURN(0);
}


/*
  SYNOPSIS
  do_list_files
  command	called command

  DESCRIPTION
  list_files <dir_name> [<file_name>]
  List files and directories in directory <dir_name> (like `ls`)
  [Matching <file_name>, where wild-cards are allowed]
*/

static void do_list_files(struct st_command *command)
{
  int error;
  static DYNAMIC_STRING ds_dirname;
  static DYNAMIC_STRING ds_wild;
  const struct command_arg list_files_args[] = {
    {"dirname", ARG_STRING, TRUE, &ds_dirname, "Directory to list"},
    {"file", ARG_STRING, FALSE, &ds_wild, "Filename (incl. wildcard)"}
  };
  DBUG_ENTER("do_list_files");
  command->used_replace= 1;

  check_command_args(command, command->first_argument,
                     list_files_args,
                     sizeof(list_files_args)/sizeof(struct command_arg), ' ');

  error= get_list_files(&ds_res, &ds_dirname, &ds_wild);
  handle_command_error(command, error);
  dynstr_free(&ds_dirname);
  dynstr_free(&ds_wild);
  DBUG_VOID_RETURN;
}


/*
  SYNOPSIS
  do_list_files_write_file_command
  command       called command
  append        append file, or create new

  DESCRIPTION
  list_files_{write|append}_file <filename> <dir_name> [<match_file>]
  List files and directories in directory <dir_name> (like `ls`)
  [Matching <match_file>, where wild-cards are allowed]

  Note: File will be truncated if exists and append is not true.
*/

static void do_list_files_write_file_command(struct st_command *command,
                                             my_bool append)
{
  int error;
  static DYNAMIC_STRING ds_content;
  static DYNAMIC_STRING ds_filename;
  static DYNAMIC_STRING ds_dirname;
  static DYNAMIC_STRING ds_wild;
  const struct command_arg list_files_args[] = {
    {"filename", ARG_STRING, TRUE, &ds_filename, "Filename for write"},
    {"dirname", ARG_STRING, TRUE, &ds_dirname, "Directory to list"},
    {"file", ARG_STRING, FALSE, &ds_wild, "Filename (incl. wildcard)"}
  };
  DBUG_ENTER("do_list_files_write_file");
  command->used_replace= 1;

  check_command_args(command, command->first_argument,
                     list_files_args,
                     sizeof(list_files_args)/sizeof(struct command_arg), ' ');

  init_dynamic_string(&ds_content, "", 1024, 1024);
  error= get_list_files(&ds_content, &ds_dirname, &ds_wild);
  handle_command_error(command, error);
  str_to_file2(ds_filename.str, ds_content.str, ds_content.length, append);
  dynstr_free(&ds_content);
  dynstr_free(&ds_filename);
  dynstr_free(&ds_dirname);
  dynstr_free(&ds_wild);
  DBUG_VOID_RETURN;
}


/*
  Read characters from line buffer or file. This is needed to allow
  my_ungetc() to buffer MAX_DELIMITER_LENGTH characters for a file

  NOTE:
  This works as long as one doesn't change files (with 'source file_name')
  when there is things pushed into the buffer.  This should however not
  happen for any tests in the test suite.
*/

int my_getc(FILE *file)
{
  if (line_buffer_pos == line_buffer)
    return fgetc(file);
  return *--line_buffer_pos;
}


void my_ungetc(int c)
{
  *line_buffer_pos++= (char) c;
}


void read_until_delimiter(DYNAMIC_STRING *ds,
                          DYNAMIC_STRING *ds_delimiter)
{
  char c;
  DBUG_ENTER("read_until_delimiter");
  DBUG_PRINT("enter", ("delimiter: %s, length: %u",
                       ds_delimiter->str, (uint) ds_delimiter->length));

  if (ds_delimiter->length > MAX_DELIMITER_LENGTH)
    die("Max delimiter length(%d) exceeded", MAX_DELIMITER_LENGTH);

  /* Read from file until delimiter is found */
  while (1)
  {
    c= my_getc(cur_file->file);

    if (c == '\n')
    {
      cur_file->lineno++;

      /* Skip newline from the same line as the command */
      if (start_lineno == (cur_file->lineno - 1))
        continue;
    }
    else if (start_lineno == cur_file->lineno)
    {
      /*
        No characters except \n are allowed on
        the same line as the command
      */
      die("Trailing characters found after command");
    }

    if (feof(cur_file->file))
      die("End of file encountered before '%s' delimiter was found",
          ds_delimiter->str);

    if (match_delimiter(c, ds_delimiter->str, ds_delimiter->length))
    {
      DBUG_PRINT("exit", ("Found delimiter '%s'", ds_delimiter->str));
      break;
    }
    dynstr_append_mem(ds, (const char*)&c, 1);
  }
  DBUG_PRINT("exit", ("ds: %s", ds->str));
  DBUG_VOID_RETURN;
}


void do_write_file_command(struct st_command *command, my_bool append)
{
  static DYNAMIC_STRING ds_content;
  static DYNAMIC_STRING ds_filename;
  static DYNAMIC_STRING ds_delimiter;
  const struct command_arg write_file_args[] = {
    { "filename", ARG_STRING, TRUE, &ds_filename, "File to write to" },
    { "delimiter", ARG_STRING, FALSE, &ds_delimiter, "Delimiter to read until" }
  };
  DBUG_ENTER("do_write_file");

  check_command_args(command,
                     command->first_argument,
                     write_file_args,
                     sizeof(write_file_args)/sizeof(struct command_arg),
                     ' ');

  if (!append && access(ds_filename.str, F_OK) == 0)
  {
    /* The file should not be overwritten */
    die("File already exist: '%s'", ds_filename.str);
  }

  ds_content= command->content;
  /* If it hasn't been done already by a loop iteration, fill it in */
  if (! ds_content.str)
  {
    /* If no delimiter was provided, use EOF */
    if (ds_delimiter.length == 0)
      dynstr_set(&ds_delimiter, "EOF");

    init_dynamic_string(&ds_content, "", 1024, 1024);
    read_until_delimiter(&ds_content, &ds_delimiter);
    command->content= ds_content;
  }
  /* This function could be called even if "false", so check before printing */
  if (cur_block->ok)
  {
    DBUG_PRINT("info", ("Writing to file: %s", ds_filename.str));
    str_to_file2(ds_filename.str, ds_content.str, ds_content.length, append);
  }
  dynstr_free(&ds_filename);
  dynstr_free(&ds_delimiter);
  DBUG_VOID_RETURN;
}


/*
  SYNOPSIS
  do_write_file
  command	called command

  DESCRIPTION
  write_file <file_name> [<delimiter>];
  <what to write line 1>
  <...>
  < what to write line n>
  EOF

  --write_file <file_name>;
  <what to write line 1>
  <...>
  < what to write line n>
  EOF

  Write everything between the "write_file" command and 'delimiter'
  to "file_name"

  NOTE! Will fail if <file_name> exists

  Default <delimiter> is EOF

*/

void do_write_file(struct st_command *command)
{
  do_write_file_command(command, FALSE);
}


/*
  SYNOPSIS
  do_append_file
  command	called command

  DESCRIPTION
  append_file <file_name> [<delimiter>];
  <what to write line 1>
  <...>
  < what to write line n>
  EOF

  --append_file <file_name>;
  <what to write line 1>
  <...>
  < what to write line n>
  EOF

  Append everything between the "append_file" command
  and 'delimiter' to "file_name"

  Default <delimiter> is EOF

*/

void do_append_file(struct st_command *command)
{
  do_write_file_command(command, TRUE);
}


/*
  SYNOPSIS
  do_cat_file
  command	called command

  DESCRIPTION
  cat_file <file_name>;

  Print the given file to result log

*/

void do_cat_file(struct st_command *command)
{
  int error;
  static DYNAMIC_STRING ds_filename;
  const struct command_arg cat_file_args[] = {
    { "filename", ARG_STRING, TRUE, &ds_filename, "File to read from" }
  };
  DBUG_ENTER("do_cat_file");

  check_command_args(command,
                     command->first_argument,
                     cat_file_args,
                     sizeof(cat_file_args)/sizeof(struct command_arg),
                     ' ');

  DBUG_PRINT("info", ("Reading from, file: %s", ds_filename.str));

  error= cat_file(&ds_res, ds_filename.str);
  handle_command_error(command, error);
  dynstr_free(&ds_filename);
  DBUG_VOID_RETURN;
}


/*
  SYNOPSIS
  do_diff_files
  command	called command

  DESCRIPTION
  diff_files <file1> <file2>;

  Fails if the two files differ.

*/

void do_diff_files(struct st_command *command)
{
  int error= 0;
  static DYNAMIC_STRING ds_filename;
  static DYNAMIC_STRING ds_filename2;
  const struct command_arg diff_file_args[] = {
    { "file1", ARG_STRING, TRUE, &ds_filename, "First file to diff" },
    { "file2", ARG_STRING, TRUE, &ds_filename2, "Second file to diff" }
  };
  DBUG_ENTER("do_diff_files");

  check_command_args(command,
                     command->first_argument,
                     diff_file_args,
                     sizeof(diff_file_args)/sizeof(struct command_arg),
                     ' ');

  if (access(ds_filename.str, F_OK) != 0)
    die("command \"diff_files\" failed, file '%s' does not exist",
        ds_filename.str);

  if (access(ds_filename2.str, F_OK) != 0)
    die("command \"diff_files\" failed, file '%s' does not exist",
        ds_filename2.str);

  if ((error= compare_files(ds_filename.str, ds_filename2.str)) &&
      match_expected_error(command, error, NULL) < 0)
  {
    /* Compare of the two files failed, append them to output
       so the failure can be analyzed, but only if it was not
       expected to fail.
    */
    show_diff(&ds_res, ds_filename.str, ds_filename2.str);
    log_file.write(&ds_res);
    log_file.flush();
    dynstr_set(&ds_res, 0);
  }

  dynstr_free(&ds_filename);
  dynstr_free(&ds_filename2);
  handle_command_error(command, error);
  DBUG_VOID_RETURN;
}


struct st_connection * find_connection_by_name(const char *name)
{
  struct st_connection *con;
  for (con= connections; con < next_con; con++)
  {
    if (!strcmp(con->name, name))
    {
      return con;
    }
  }
  return 0; /* Connection not found */
}


/*
  SYNOPSIS
  do_send_quit
  command	called command

  DESCRIPTION
  Sends a simple quit command to the server for the named connection.

*/

void do_send_quit(struct st_command *command)
{
  char *p= command->first_argument, *name;
  struct st_connection *con;

  DBUG_ENTER("do_send_quit");
  DBUG_PRINT("enter",("name: '%s'",p));

  if (!*p)
    die("Missing connection name in send_quit");
  name= p;
  while (*p && !my_isspace(charset_info,*p))
    p++;

  if (*p)
    *p++= 0;
  command->last_argument= p;

  if (!(con= find_connection_by_name(name)))
    die("connection '%s' not found in connection pool", name);

  simple_command(&con->mysql,COM_QUIT,0,0,1);

  DBUG_VOID_RETURN;
}


/*
  SYNOPSIS
  do_change_user
  command       called command

  DESCRIPTION
  change_user [<user>], [<passwd>], [<db>]
  <user> - user to change to
  <passwd> - user password
  <db> - default database

  Changes the user and causes the database specified by db to become
  the default (current) database for the the current connection.

*/

void do_change_user(struct st_command *command)
{
  MYSQL *mysql = &cur_con->mysql;
  static DYNAMIC_STRING ds_user, ds_passwd, ds_db;
  const struct command_arg change_user_args[] = {
    { "user", ARG_STRING, FALSE, &ds_user, "User to connect as" },
    { "password", ARG_STRING, FALSE, &ds_passwd, "Password used when connecting" },
    { "database", ARG_STRING, FALSE, &ds_db, "Database to select after connect" },
  };

  DBUG_ENTER("do_change_user");

  check_command_args(command, command->first_argument,
                     change_user_args,
                     sizeof(change_user_args)/sizeof(struct command_arg),
                     ',');

  if (cur_con->stmt)
  {
    mysql_stmt_close(cur_con->stmt);
    cur_con->stmt= NULL;
  }

  if (!ds_user.length)
  {
    dynstr_set(&ds_user, mysql->user);

    if (!ds_passwd.length)
      dynstr_set(&ds_passwd, mysql->passwd);

    if (!ds_db.length)
      dynstr_set(&ds_db, mysql->db);
  }

  DBUG_PRINT("info",("connection: '%s' user: '%s' password: '%s' database: '%s'",
                      cur_con->name, ds_user.str, ds_passwd.str, ds_db.str));

  if (mysql_change_user(mysql, ds_user.str, ds_passwd.str, ds_db.str))
    handle_error(command, mysql_errno(mysql), mysql_error(mysql),
                 mysql_sqlstate(mysql), &ds_res);
  else
    handle_no_error(command);

  dynstr_free(&ds_user);
  dynstr_free(&ds_passwd);
  dynstr_free(&ds_db);

  DBUG_VOID_RETURN;
}


/*
  SYNOPSIS
  do_perl
  command	command handle

  DESCRIPTION
  perl [<delimiter>];
  <perlscript line 1>
  <...>
  <perlscript line n>
  EOF

  Execute everything after "perl" until <delimiter> as perl.
  Useful for doing more advanced things
  but still being able to execute it on all platforms.

  Default <delimiter> is EOF
*/

void do_perl(struct st_command *command)
{
  int error;
  File fd;
  FILE *res_file;
  char buf[FN_REFLEN];
  char temp_file_path[FN_REFLEN];
  static DYNAMIC_STRING ds_script;
  static DYNAMIC_STRING ds_delimiter;
  const struct command_arg perl_args[] = {
    { "delimiter", ARG_STRING, FALSE, &ds_delimiter, "Delimiter to read until" }
  };
  DBUG_ENTER("do_perl");

  check_command_args(command,
                     command->first_argument,
                     perl_args,
                     sizeof(perl_args)/sizeof(struct command_arg),
                     ' ');

  ds_script= command->content;
  /* If it hasn't been done already by a loop iteration, fill it in */
  if (! ds_script.str)
  {
    /* If no delimiter was provided, use EOF */
    if (ds_delimiter.length == 0)
      dynstr_set(&ds_delimiter, "EOF");

    init_dynamic_string(&ds_script, "", 1024, 1024);
    read_until_delimiter(&ds_script, &ds_delimiter);
    command->content= ds_script;
  }

  /* This function could be called even if "false", so check before doing */
  if (cur_block->ok)
  {
    DBUG_PRINT("info", ("Executing perl: %s", ds_script.str));

    /* Create temporary file name */
    if ((fd= create_temp_file(temp_file_path, getenv("MYSQLTEST_VARDIR"),
                              "tmp", O_CREAT | O_SHARE | O_RDWR,
                              MYF(MY_WME))) < 0)
      die("Failed to create temporary file for perl command");
    my_close(fd, MYF(0));

    str_to_file(temp_file_path, ds_script.str, ds_script.length);

    /* Format the "perl <filename>" command */
    my_snprintf(buf, sizeof(buf), "perl %s", temp_file_path);

    if (!(res_file= popen(buf, "r")) && command->abort_on_error)
     die("popen(\"%s\", \"r\") failed", buf);

    while (fgets(buf, sizeof(buf), res_file))
    {
      if (disable_result_log)
      {
	buf[strlen(buf)-1]=0;
	DBUG_PRINT("exec_result",("%s", buf));
      }
      else
      {
	replace_dynstr_append(&ds_res, buf);
      }
    }
    error= pclose(res_file);

    /* Remove the temporary file, but keep it if perl failed */
    if (!error)
      my_delete(temp_file_path, MYF(0));

    /* Check for error code that indicates perl could not be started */
    int exstat= WEXITSTATUS(error);
#ifdef __WIN__
    if (exstat == 1)
      /* Text must begin 'perl not found' as mtr looks for it */
      abort_not_supported_test("perl not found in path or did not start");
#else
    if (exstat == 127)
      abort_not_supported_test("perl not found in path");
#endif
    else
      handle_command_error(command, exstat);
  }
  dynstr_free(&ds_delimiter);
  DBUG_VOID_RETURN;
}


/*
  Print the content between echo and <delimiter> to result file.
  Evaluate all variables in the string before printing, allow
  for variable names to be escaped using \

  SYNOPSIS
  do_echo()
  command  called command

  DESCRIPTION
  echo text
  Print the text after echo until end of command to result file

  echo $<var_name>
  Print the content of the variable <var_name> to result file

  echo Some text $<var_name>
  Print "Some text" plus the content of the variable <var_name> to
  result file

  echo Some text \$<var_name>
  Print "Some text" plus $<var_name> to result file
*/

int do_echo(struct st_command *command)
{
  DYNAMIC_STRING ds_echo;
  DBUG_ENTER("do_echo");

  init_dynamic_string(&ds_echo, "", command->query_len, 256);
  do_eval(&ds_echo, command->first_argument, command->end, FALSE);
  dynstr_append_mem(&ds_res, ds_echo.str, ds_echo.length);
  dynstr_append_mem(&ds_res, "\n", 1);
  dynstr_free(&ds_echo);
  command->last_argument= command->end;
  DBUG_RETURN(0);
}


void do_wait_for_slave_to_stop(struct st_command *c __attribute__((unused)))
{
  static int SLAVE_POLL_INTERVAL= 300000;
  MYSQL* mysql = &cur_con->mysql;
  for (;;)
  {
    MYSQL_RES *UNINIT_VAR(res);
    MYSQL_ROW row;
    int done;

    if (mysql_query(mysql,"show status like 'Slave_running'") ||
	!(res=mysql_store_result(mysql)))
      die("Query failed while probing slave for stop: %s",
	  mysql_error(mysql));
    if (!(row=mysql_fetch_row(res)) || !row[1])
    {
      mysql_free_result(res);
      die("Strange result from query while probing slave for stop");
    }
    done = !strcmp(row[1],"OFF");
    mysql_free_result(res);
    if (done)
      break;
    my_sleep(SLAVE_POLL_INTERVAL);
  }
  return;
}


void do_sync_with_master2(struct st_command *command, long offset)
{
  MYSQL_RES *res;
  MYSQL_ROW row;
  MYSQL *mysql= &cur_con->mysql;
  char query_buf[FN_REFLEN+128];
  int timeout= 300; /* seconds */

  if (!master_pos.file[0])
    die("Calling 'sync_with_master' without calling 'save_master_pos'");

  sprintf(query_buf, "select master_pos_wait('%s', %ld, %d)",
          master_pos.file, master_pos.pos + offset, timeout);

  if (mysql_query(mysql, query_buf))
    die("failed in '%s': %d: %s", query_buf, mysql_errno(mysql),
        mysql_error(mysql));

  if (!(res= mysql_store_result(mysql)))
    die("mysql_store_result() returned NULL for '%s'", query_buf);
  if (!(row= mysql_fetch_row(res)))
  {
    mysql_free_result(res);
    die("empty result in %s", query_buf);
  }

  int result= -99;
  const char* result_str= row[0];
  if (result_str)
    result= atoi(result_str);

  mysql_free_result(res);

  if (!result_str || result < 0)
  {
    /* master_pos_wait returned NULL or < 0 */
    show_query(mysql, "SHOW MASTER STATUS");
    show_query(mysql, "SHOW SLAVE STATUS");
    show_query(mysql, "SHOW PROCESSLIST");
    fprintf(stderr, "analyze: sync_with_master\n");

    if (!result_str)
    {
      /*
        master_pos_wait returned NULL. This indicates that
        slave SQL thread is not started, the slave's master
        information is not initialized, the arguments are
        incorrect, or an error has occured
      */
      die("%.*s failed: '%s' returned NULL "\
          "indicating slave SQL thread failure",
          command->first_word_len, command->query, query_buf);

    }

    if (result == -1)
      die("%.*s failed: '%s' returned -1 "\
          "indicating timeout after %d seconds",
          command->first_word_len, command->query, query_buf, timeout);
    else
      die("%.*s failed: '%s' returned unknown result :%d",
          command->first_word_len, command->query, query_buf, result);
  }

  return;
}

void do_sync_with_master(struct st_command *command)
{
  long offset= 0;
  char *p= command->first_argument;
  const char *offset_start= p;
  if (*offset_start)
  {
    for (; my_isdigit(charset_info, *p); p++)
      offset = offset * 10 + *p - '0';

    if(*p && !my_isspace(charset_info, *p))
      die("Invalid integer argument \"%s\"", offset_start);
    command->last_argument= p;
  }
  do_sync_with_master2(command, offset);
  return;
}


/*
  when ndb binlog is on, this call will wait until last updated epoch
  (locally in the mysqld) has been received into the binlog
*/
int do_save_master_pos()
{
  MYSQL_RES *res;
  MYSQL_ROW row;
  MYSQL *mysql = &cur_con->mysql;
  const char *query;
  DBUG_ENTER("do_save_master_pos");

#ifdef HAVE_NDB_BINLOG
  /*
    Wait for ndb binlog to be up-to-date with all changes
    done on the local mysql server
  */
  {
    ulong have_ndbcluster;
    if (mysql_query(mysql, query= "show variables like 'have_ndbcluster'"))
      die("'%s' failed: %d %s", query,
          mysql_errno(mysql), mysql_error(mysql));
    if (!(res= mysql_store_result(mysql)))
      die("mysql_store_result() returned NULL for '%s'", query);
    if (!(row= mysql_fetch_row(res)))
      die("Query '%s' returned empty result", query);

    have_ndbcluster= strcmp("YES", row[1]) == 0;
    mysql_free_result(res);

    if (have_ndbcluster)
    {
      ulonglong start_epoch= 0, handled_epoch= 0,
	latest_epoch=0, latest_trans_epoch=0,
	latest_handled_binlog_epoch= 0, latest_received_binlog_epoch= 0,
	latest_applied_binlog_epoch= 0;
      int count= 0;
      int do_continue= 1;
      while (do_continue)
      {
        const char binlog[]= "binlog";
	const char latest_epoch_str[]=
          "latest_epoch=";
        const char latest_trans_epoch_str[]=
          "latest_trans_epoch=";
	const char latest_received_binlog_epoch_str[]=
	  "latest_received_binlog_epoch";
        const char latest_handled_binlog_epoch_str[]=
          "latest_handled_binlog_epoch=";
        const char latest_applied_binlog_epoch_str[]=
          "latest_applied_binlog_epoch=";
        if (count)
          my_sleep(100*1000); /* 100ms */
        if (mysql_query(mysql, query= "show engine ndb status"))
          die("failed in '%s': %d %s", query,
              mysql_errno(mysql), mysql_error(mysql));
        if (!(res= mysql_store_result(mysql)))
          die("mysql_store_result() returned NULL for '%s'", query);
        while ((row= mysql_fetch_row(res)))
        {
          if (strcmp(row[1], binlog) == 0)
          {
            const char *status= row[2];

	    /* latest_epoch */
	    while (*status && strncmp(status, latest_epoch_str,
				      sizeof(latest_epoch_str)-1))
	      status++;
	    if (*status)
            {
	      status+= sizeof(latest_epoch_str)-1;
	      latest_epoch= strtoull(status, (char**) 0, 10);
	    }
	    else
	      die("result does not contain '%s' in '%s'",
		  latest_epoch_str, query);
	    /* latest_trans_epoch */
	    while (*status && strncmp(status, latest_trans_epoch_str,
				      sizeof(latest_trans_epoch_str)-1))
	      status++;
	    if (*status)
	    {
	      status+= sizeof(latest_trans_epoch_str)-1;
	      latest_trans_epoch= strtoull(status, (char**) 0, 10);
	    }
	    else
	      die("result does not contain '%s' in '%s'",
		  latest_trans_epoch_str, query);
	    /* latest_received_binlog_epoch */
	    while (*status &&
		   strncmp(status, latest_received_binlog_epoch_str,
			   sizeof(latest_received_binlog_epoch_str)-1))
	      status++;
	    if (*status)
	    {
	      status+= sizeof(latest_received_binlog_epoch_str)-1;
	      latest_received_binlog_epoch= strtoull(status, (char**) 0, 10);
	    }
	    else
	      die("result does not contain '%s' in '%s'",
		  latest_received_binlog_epoch_str, query);
	    /* latest_handled_binlog */
	    while (*status &&
		   strncmp(status, latest_handled_binlog_epoch_str,
			   sizeof(latest_handled_binlog_epoch_str)-1))
	      status++;
	    if (*status)
	    {
	      status+= sizeof(latest_handled_binlog_epoch_str)-1;
	      latest_handled_binlog_epoch= strtoull(status, (char**) 0, 10);
	    }
	    else
	      die("result does not contain '%s' in '%s'",
		  latest_handled_binlog_epoch_str, query);
	    /* latest_applied_binlog_epoch */
	    while (*status &&
		   strncmp(status, latest_applied_binlog_epoch_str,
			   sizeof(latest_applied_binlog_epoch_str)-1))
	      status++;
	    if (*status)
	    {
	      status+= sizeof(latest_applied_binlog_epoch_str)-1;
	      latest_applied_binlog_epoch= strtoull(status, (char**) 0, 10);
	    }
	    else
	      die("result does not contain '%s' in '%s'",
		  latest_applied_binlog_epoch_str, query);
	    if (count == 0)
	      start_epoch= latest_trans_epoch;
	    break;
	  }
	}
	if (!row)
	  die("result does not contain '%s' in '%s'",
	      binlog, query);
	if (latest_handled_binlog_epoch > handled_epoch)
	  count= 0;
	handled_epoch= latest_handled_binlog_epoch;
	count++;
	if (latest_handled_binlog_epoch >= start_epoch)
          do_continue= 0;
        else if (count > 300) /* 30s */
	{
	  break;
        }
        mysql_free_result(res);
      }
    }
  }
#endif
  if (mysql_query(mysql, query= "show master status"))
    die("failed in 'show master status': %d %s",
	mysql_errno(mysql), mysql_error(mysql));

  if (!(res = mysql_store_result(mysql)))
    die("mysql_store_result() retuned NULL for '%s'", query);
  if (!(row = mysql_fetch_row(res)))
    die("empty result in show master status");
  strnmov(master_pos.file, row[0], sizeof(master_pos.file)-1);
  master_pos.pos = strtoul(row[1], (char**) 0, 10);
  mysql_free_result(res);
  DBUG_RETURN(0);
}


/*
  Assign the variable <var_name> with <var_val>

  SYNOPSIS
  do_let()
  query	called command

  DESCRIPTION
  let $<var_name>=<var_val><delimiter>

  <var_name>  - is the string string found between the $ and =
  <var_val>   - is the content between the = and <delimiter>, it may span
  multiple line and contain any characters except <delimiter>
  <delimiter> - is a string containing of one or more chars, default is ;

  RETURN VALUES
  Program will die if error detected
*/

void do_let(struct st_command *command)
{
  char *p= command->first_argument;
  char *var_name, *var_name_end;
  DYNAMIC_STRING let_rhs_expr;
  DBUG_ENTER("do_let");

  init_dynamic_string(&let_rhs_expr, "", 512, 2048);

  /* Find <var_name> */
  if (!*p)
    die("Missing arguments to let");
  var_name= p;
  while (*p && (*p != '=') && !my_isspace(charset_info,*p))
    p++;
  var_name_end= p;
  if (var_name == var_name_end ||
      (var_name+1 == var_name_end && *var_name == '$'))
    die("Missing variable name in let");
  while (my_isspace(charset_info,*p))
    p++;
  if (*p++ != '=')
    die("Missing assignment operator in let");

  /* Find start of <var_val> */
  while (*p && my_isspace(charset_info,*p))
    p++;

  do_eval(&let_rhs_expr, p, command->end, FALSE);

  command->last_argument= command->end;
  /* Assign var_val to var_name */
  var_set(var_name, var_name_end, let_rhs_expr.str,
          (let_rhs_expr.str + let_rhs_expr.length));
  dynstr_free(&let_rhs_expr);
  revert_properties();
  DBUG_VOID_RETURN;
}


/*
  Sleep the number of specified seconds

  SYNOPSIS
  do_sleep()
  q	       called command
  real_sleep   use the value from opt_sleep as number of seconds to sleep
               if real_sleep is false

  DESCRIPTION
  sleep <seconds>
  real_sleep <seconds>

  The difference between the sleep and real_sleep commands is that sleep
  uses the delay from the --sleep command-line option if there is one.
  (If the --sleep option is not given, the sleep command uses the delay
  specified by its argument.) The real_sleep command always uses the
  delay specified by its argument.  The logic is that sometimes delays are
  cpu-dependent, and --sleep can be used to set this delay.  real_sleep is
  used for cpu-independent delays.
*/

int do_sleep(struct st_command *command, my_bool real_sleep)
{
  int error= 0;
  char *sleep_start, *sleep_end;
  double sleep_val;
  char *p;
  static DYNAMIC_STRING ds_sleep;
  const struct command_arg sleep_args[] = {
    { "sleep_delay", ARG_STRING, TRUE, &ds_sleep, "Number of seconds to sleep." }
  };
  check_command_args(command, command->first_argument, sleep_args,
                     sizeof(sleep_args)/sizeof(struct command_arg),
                     ' ');

  p= ds_sleep.str;
  sleep_end= ds_sleep.str + ds_sleep.length;
  while (my_isspace(charset_info, *p))
    p++;
  if (!*p)
    die("Missing argument to %.*s", command->first_word_len, command->query);
  sleep_start= p;
  /* Check that arg starts with a digit, not handled by my_strtod */
  if (!my_isdigit(charset_info, *sleep_start))
    die("Invalid argument to %.*s \"%s\"", command->first_word_len,
        command->query, sleep_start);
  sleep_val= my_strtod(sleep_start, &sleep_end, &error);
  check_eol_junk_line(sleep_end);
  if (error)
    die("Invalid argument to %.*s \"%s\"", command->first_word_len,
        command->query, command->first_argument);
  dynstr_free(&ds_sleep);

  /* Fixed sleep time selected by --sleep option */
  if (opt_sleep >= 0 && !real_sleep)
    sleep_val= opt_sleep;

  DBUG_PRINT("info", ("sleep_val: %f", sleep_val));
  if (sleep_val)
    my_sleep((ulong) (sleep_val * 1000000L));
  return 0;
}


void do_get_file_name(struct st_command *command,
                      char* dest, uint dest_max_len)
{
  char *p= command->first_argument, *name;
  if (!*p)
    die("Missing file name argument");
  name= p;
  while (*p && !my_isspace(charset_info,*p))
    p++;
  if (*p)
    *p++= 0;
  command->last_argument= p;
  strmake(dest, name, dest_max_len - 1);
}


void do_set_charset(struct st_command *command)
{
  char *charset_name= command->first_argument;
  char *p;

  if (!charset_name || !*charset_name)
    die("Missing charset name in 'character_set'");
  /* Remove end space */
  p= charset_name;
  while (*p && !my_isspace(charset_info,*p))
    p++;
  if(*p)
    *p++= 0;
  command->last_argument= p;
  charset_info= get_charset_by_csname(charset_name,MY_CS_PRIMARY,MYF(MY_WME));
  if (!charset_info)
    abort_not_supported_test("Test requires charset '%s'", charset_name);
}


/*
  Run query and return one field in the result set from the
  first row and <column>
*/

int query_get_string(MYSQL* mysql, const char* query,
                     int column, DYNAMIC_STRING* ds)
{
  MYSQL_RES *res= NULL;
  MYSQL_ROW row;

  if (mysql_query(mysql, query))
    die("'%s' failed: %d %s", query,
        mysql_errno(mysql), mysql_error(mysql));
  if ((res= mysql_store_result(mysql)) == NULL)
    die("Failed to store result: %d %s",
        mysql_errno(mysql), mysql_error(mysql));

  if ((row= mysql_fetch_row(res)) == NULL)
  {
    mysql_free_result(res);
    ds= 0;
    return 1;
  }
  init_dynamic_string(ds, (row[column] ? row[column] : "NULL"), ~0, 32);
  mysql_free_result(res);
  return 0;
}


static int my_kill(int pid, int sig)
{
#ifdef __WIN__
  HANDLE proc;
  if ((proc= OpenProcess(PROCESS_TERMINATE, FALSE, pid)) == NULL)
    return -1;
  if (sig == 0)
  {
    CloseHandle(proc);
    return 0;
  }
  (void)TerminateProcess(proc, 201);
  CloseHandle(proc);
  return 1;
#else
  return kill(pid, sig);
#endif
}



/*
  Shutdown the server of current connection and
  make sure it goes away within <timeout> seconds

  NOTE! Currently only works with local server

  SYNOPSIS
  do_shutdown_server()
  command  called command

  DESCRIPTION
  shutdown_server [<timeout>]

*/

void do_shutdown_server(struct st_command *command)
{
  long timeout=90;
  int pid;
  DYNAMIC_STRING ds_pidfile_name;
  MYSQL* mysql = &cur_con->mysql;
  static DYNAMIC_STRING ds_timeout;
  const struct command_arg shutdown_args[] = {
    {"timeout", ARG_STRING, FALSE, &ds_timeout, "Timeout before killing server"}
  };
  DBUG_ENTER("do_shutdown_server");

  check_command_args(command, command->first_argument, shutdown_args,
                     sizeof(shutdown_args)/sizeof(struct command_arg),
                     ' ');

  if (ds_timeout.length)
  {
    char* endptr;
    timeout= strtol(ds_timeout.str, &endptr, 10);
    if (*endptr != '\0')
      die("Illegal argument for timeout: '%s'", ds_timeout.str);
  }
  dynstr_free(&ds_timeout);

  /* Get the servers pid_file name and use it to read pid */
  if (query_get_string(mysql, "SHOW VARIABLES LIKE 'pid_file'", 1,
                       &ds_pidfile_name))
    die("Failed to get pid_file from server");

  /* Read the pid from the file */
  {
    int fd;
    char buff[32];

    if ((fd= my_open(ds_pidfile_name.str, O_RDONLY, MYF(0))) < 0)
      die("Failed to open file '%s'", ds_pidfile_name.str);
    dynstr_free(&ds_pidfile_name);

    if (my_read(fd, (uchar*)&buff,
                sizeof(buff), MYF(0)) <= 0){
      my_close(fd, MYF(0));
      die("pid file was empty");
    }
    my_close(fd, MYF(0));

    pid= atoi(buff);
    if (pid == 0)
      die("Pidfile didn't contain a valid number");
  }
  DBUG_PRINT("info", ("Got pid %d", pid));

  /* Tell server to shutdown if timeout > 0*/
  if (timeout && mysql_shutdown(mysql, SHUTDOWN_DEFAULT))
    die("mysql_shutdown failed");

  /* Check that server dies */
  long orig_timeout= timeout;
  while(timeout--){
    if (my_kill(pid, 0) < 0){
      DBUG_PRINT("info", ("Process %d does not exist anymore", pid));
      DBUG_VOID_RETURN;
    }
    DBUG_PRINT("info", ("Sleeping, timeout: %ld", timeout));
    my_sleep(1000000L);
  }

  /* Kill the server */
  DBUG_PRINT("info", ("Killing server, pid: %d", pid));
  if (orig_timeout != 0)
  {
<<<<<<< HEAD
    log_msg("shutdown_server timeout %ld exceeded, SIGABRT sent to the server",
            orig_timeout);
=======
    log_msg("shutdown_server timeout %ld exceeded, "
            "SIGKILL sent to the server PID %d",
            orig_timeout, pid);
>>>>>>> 4cf28074
  }
  (void)my_kill(pid, (orig_timeout != 0) ? SIGABRT : SIGKILL);

  DBUG_VOID_RETURN;

}


/* List of error names to error codes */
typedef struct
{
  const char *name;
  uint        code;
  const char *text;
} st_error;

static st_error global_error_names[] =
{
  { "<No error>", -1U, "" },
#include <mysqld_ername.h>
  { 0, 0, 0 }
};

uint get_errcode_from_name(char *error_name, char *error_end)
{
  /* SQL error as string */
  st_error *e= global_error_names;

  DBUG_ENTER("get_errcode_from_name");
  DBUG_PRINT("enter", ("error_name: %s", error_name));

  /* Loop through the array of known error names */
  for (; e->name; e++)
  {
    /*
      If we get a match, we need to check the length of the name we
      matched against in case it was longer than what we are checking
      (as in ER_WRONG_VALUE vs. ER_WRONG_VALUE_COUNT).
    */
    if (!strncmp(error_name, e->name, (int) (error_end - error_name)) &&
        (uint) strlen(e->name) == (uint) (error_end - error_name))
    {
      DBUG_RETURN(e->code);
    }
  }
  if (!e->name)
    die("Unknown SQL error name '%s'", error_name);
  DBUG_RETURN(0);
}

const char *get_errname_from_code (uint error_code)
{
   st_error *e= global_error_names;

   DBUG_ENTER("get_errname_from_code");
   DBUG_PRINT("enter", ("error_code: %d", error_code));

   if (! error_code)
   {
     DBUG_RETURN("");
   }
   for (; e->name; e++)
   {
     if (e->code == error_code)
     {
       DBUG_RETURN(e->name);
     }
   }
   /* Apparently, errors without known names may occur */
   DBUG_RETURN("<Unknown>");
} 

void do_get_errcodes(struct st_command *command)
{
  struct st_match_err *to= saved_expected_errors.err;
  char *p= command->first_argument;
  uint count= 0;
  char *next;

  DBUG_ENTER("do_get_errcodes");

  if (!*p)
    die("Missing argument(s) to 'error'");

  do
  {
    char *end;

    /* Skip leading spaces */
    while (*p && *p == ' ')
      p++;

    /* Find end */
    end= p;
    while (*end && *end != ',' && *end != ' ')
      end++;

    next=end;

    /* code to handle variables passed to mysqltest */
     if( *p == '$')
     {
        const char* fin= NULL;
        VAR *var = var_get(p,&fin,0,0);
        p=var->str_val;
        end=p+var->str_val_len;
     }

    if (*p == 'S')
    {
      char *to_ptr= to->code.sqlstate;

      /*
        SQLSTATE string
        - Must be SQLSTATE_LENGTH long
        - May contain only digits[0-9] and _uppercase_ letters
      */
      p++; /* Step past the S */
      if ((end - p) != SQLSTATE_LENGTH)
        die("The sqlstate must be exactly %d chars long", SQLSTATE_LENGTH);

      /* Check sqlstate string validity */
      while (*p && p < end)
      {
        if (my_isdigit(charset_info, *p) || my_isupper(charset_info, *p))
          *to_ptr++= *p++;
        else
          die("The sqlstate may only consist of digits[0-9] " \
              "and _uppercase_ letters");
      }

      *to_ptr= 0;
      to->type= ERR_SQLSTATE;
      DBUG_PRINT("info", ("ERR_SQLSTATE: %s", to->code.sqlstate));
    }
    else if (*p == 's')
    {
      die("The sqlstate definition must start with an uppercase S");
    }
    else if (*p == 'E')
    {
      /* Error name string */

      DBUG_PRINT("info", ("Error name: %s", p));
      to->code.errnum= get_errcode_from_name(p, end);
      to->type= ERR_ERRNO;
      DBUG_PRINT("info", ("ERR_ERRNO: %d", to->code.errnum));
    }
    else if (*p == 'e')
    {
      die("The error name definition must start with an uppercase E");
    }
    else
    {
      long val;
      char *start= p;
      /* Check that the string passed to str2int only contain digits */
      while (*p && p != end)
      {
        if (!my_isdigit(charset_info, *p))
          die("Invalid argument to error: '%s' - "\
              "the errno may only consist of digits[0-9]",
              command->first_argument);
        p++;
      }

      /* Convert the sting to int */
      if (!str2int(start, 10, (long) INT_MIN, (long) INT_MAX, &val))
	die("Invalid argument to error: '%s'", command->first_argument);

      to->code.errnum= (uint) val;
      to->type= ERR_ERRNO;
      DBUG_PRINT("info", ("ERR_ERRNO: %d", to->code.errnum));
    }
    to++;
    count++;

    if (count >= (sizeof(saved_expected_errors.err) /
                  sizeof(struct st_match_err)))
      die("Too many errorcodes specified");

    /* Set pointer to the end of the last error code */
    p= next;

    /* Find next ',' */
    while (*p && *p != ',')
      p++;

    if (*p)
      p++; /* Step past ',' */

  } while (*p);

  command->last_argument= p;
  to->type= ERR_EMPTY;                        /* End of data */

  DBUG_PRINT("info", ("Expected errors: %d", count));
  saved_expected_errors.count= count;
  DBUG_VOID_RETURN;
}


/*
  Get a string;  Return ptr to end of string
  Strings may be surrounded by " or '

  If string is a '$variable', return the value of the variable.
*/

char *get_string(char **to_ptr, char **from_ptr,
                 struct st_command *command)
{
  char c, sep;
  char *to= *to_ptr, *from= *from_ptr, *start=to;
  DBUG_ENTER("get_string");

  /* Find separator */
  if (*from == '"' || *from == '\'')
    sep= *from++;
  else
    sep=' ';				/* Separated with space */

  for ( ; (c=*from) ; from++)
  {
    if (c == '\\' && from[1])
    {					/* Escaped character */
      /* We can't translate \0 -> ASCII 0 as replace can't handle ASCII 0 */
      switch (*++from) {
      case 'n':
	*to++= '\n';
	break;
      case 't':
	*to++= '\t';
	break;
      case 'r':
	*to++ = '\r';
	break;
      case 'b':
	*to++ = '\b';
	break;
      case 'Z':				/* ^Z must be escaped on Win32 */
	*to++='\032';
	break;
      default:
	*to++ = *from;
	break;
      }
    }
    else if (c == sep)
    {
      if (c == ' ' || c != *++from)
	break;				/* Found end of string */
      *to++=c;				/* Copy duplicated separator */
    }
    else
      *to++=c;
  }
  if (*from != ' ' && *from)
    die("Wrong string argument in %s", command->query);

  while (my_isspace(charset_info,*from))	/* Point to next string */
    from++;

  *to =0;				/* End of string marker */
  *to_ptr= to+1;			/* Store pointer to end */
  *from_ptr= from;

  /* Check if this was a variable */
  if (*start == '$')
  {
    const char *end= to;
    VAR *var=var_get(start, &end, 0, 1);
    if (var && to == (char*) end+1)
    {
      DBUG_PRINT("info",("var: '%s' -> '%s'", start, var->str_val));
      DBUG_RETURN(var->str_val);	/* return found variable value */
    }
  }
  DBUG_RETURN(start);
}


void set_reconnect(MYSQL* mysql, int val)
{
  my_bool reconnect= val;
  DBUG_ENTER("set_reconnect");
  DBUG_PRINT("info", ("val: %d", val));
#if MYSQL_VERSION_ID < 50000
  mysql->reconnect= reconnect;
#else
  mysql_options(mysql, MYSQL_OPT_RECONNECT, (char *)&reconnect);
#endif
  DBUG_VOID_RETURN;
}


/**
  Change the current connection to the given st_connection, and update
  $mysql_get_server_version and $CURRENT_CONNECTION accordingly.
*/
void set_current_connection(struct st_connection *con)
{
  cur_con= con;
  /* Update $mysql_get_server_version to that of current connection */
  var_set_int("$mysql_get_server_version",
              mysql_get_server_version(&con->mysql));
  /* Update $CURRENT_CONNECTION to the name of the current connection */
  var_set_string("$CURRENT_CONNECTION", con->name);
}


void select_connection_name(const char *name)
{
  DBUG_ENTER("select_connection_name");
  DBUG_PRINT("enter",("name: '%s'", name));
  st_connection *con= find_connection_by_name(name);

  if (!con)
    die("connection '%s' not found in connection pool", name);

  set_current_connection(con);

  /* Connection logging if enabled */
  if (!disable_connect_log && !disable_query_log)
  {
    DYNAMIC_STRING *ds= &ds_res;

    dynstr_append_mem(ds, "connection ", 11);
    replace_dynstr_append(ds, name);
    dynstr_append_mem(ds, ";\n", 2);
  }

  DBUG_VOID_RETURN;
}


void select_connection(struct st_command *command)
{
  DBUG_ENTER("select_connection");
  static DYNAMIC_STRING ds_connection;
  const struct command_arg connection_args[] = {
    { "connection_name", ARG_STRING, TRUE, &ds_connection, "Name of the connection that we switch to." }
  };
  check_command_args(command, command->first_argument, connection_args,
                     sizeof(connection_args)/sizeof(struct command_arg),
                     ' ');

  DBUG_PRINT("info", ("changing connection: %s", ds_connection.str));
  select_connection_name(ds_connection.str);
  dynstr_free(&ds_connection);
  DBUG_VOID_RETURN;
}


void do_close_connection(struct st_command *command)
{
  DBUG_ENTER("close_connection");

  struct st_connection *con;
  static DYNAMIC_STRING ds_connection;
  const struct command_arg close_connection_args[] = {
    { "connection_name", ARG_STRING, TRUE, &ds_connection,
      "Name of the connection to close." }
  };
  check_command_args(command, command->first_argument,
                     close_connection_args,
                     sizeof(close_connection_args)/sizeof(struct command_arg),
                     ' ');

  DBUG_PRINT("enter",("connection name: '%s'", ds_connection.str));

  if (!(con= find_connection_by_name(ds_connection.str)))
    die("connection '%s' not found in connection pool", ds_connection.str);

  DBUG_PRINT("info", ("Closing connection %s", con->name));
#ifndef EMBEDDED_LIBRARY
  if (command->type == Q_DIRTY_CLOSE)
  {
    if (con->mysql.net.vio)
    {
      vio_delete(con->mysql.net.vio);
      con->mysql.net.vio = 0;
      end_server(&con->mysql);
    }
  }
#else
  /*
    As query could be still executed in a separate theread
    we need to check if the query's thread was finished and probably wait
    (embedded-server specific)
  */
  emb_close_connection(con);
#endif /*EMBEDDED_LIBRARY*/
  if (con->stmt)
    mysql_stmt_close(con->stmt);
  con->stmt= 0;

  mysql_close(&con->mysql);

  if (con->util_mysql)
    mysql_close(con->util_mysql);
  con->util_mysql= 0;
  con->pending= FALSE;
  
  my_free(con->name);

  /*
    When the connection is closed set name to "-closed_connection-"
    to make it possible to reuse the connection name.
  */
  if (!(con->name = my_strdup("-closed_connection-", MYF(MY_WME))))
    die("Out of memory");

  if (con == cur_con)
  {
    /* Current connection was closed */
    var_set_int("$mysql_get_server_version", 0xFFFFFFFF);
    var_set_string("$CURRENT_CONNECTION", con->name);
  }

  /* Connection logging if enabled */
  if (!disable_connect_log && !disable_query_log)
  {
    DYNAMIC_STRING *ds= &ds_res;

    dynstr_append_mem(ds, "disconnect ", 11);
    replace_dynstr_append(ds, ds_connection.str);
    dynstr_append_mem(ds, ";\n", 2);
  }

  dynstr_free(&ds_connection);
  DBUG_VOID_RETURN;
}


/*
  Connect to a server doing several retries if needed.

  SYNOPSIS
  safe_connect()
  con               - connection structure to be used
  host, user, pass, - connection parameters
  db, port, sock

  NOTE

  Sometimes in a test the client starts before
  the server - to solve the problem, we try again
  after some sleep if connection fails the first
  time

  This function will try to connect to the given server
  "opt_max_connect_retries" times and sleep "connection_retry_sleep"
  seconds between attempts before finally giving up.
  This helps in situation when the client starts
  before the server (which happens sometimes).
  It will only ignore connection errors during these retries.

*/

void safe_connect(MYSQL* mysql, const char *name, const char *host,
                  const char *user, const char *pass, const char *db,
                  int port, const char *sock)
{
  int failed_attempts= 0;

  DBUG_ENTER("safe_connect");

  verbose_msg("Connecting to server %s:%d (socket %s) as '%s'"
              ", connection '%s', attempt %d ...", 
              host, port, sock, user, name, failed_attempts);
  while(!mysql_connect_ssl_check(mysql, host,user, pass, db, port, sock,
                                 CLIENT_MULTI_STATEMENTS | CLIENT_REMEMBER_OPTIONS,
                                 opt_ssl_required))
  {
    /*
      Connect failed

      Only allow retry if this was an error indicating the server
      could not be contacted. Error code differs depending
      on protocol/connection type
    */

    if ((mysql_errno(mysql) == CR_CONN_HOST_ERROR ||
         mysql_errno(mysql) == CR_CONNECTION_ERROR) &&
        failed_attempts < opt_max_connect_retries)
    {
      verbose_msg("Connect attempt %d/%d failed: %d: %s", failed_attempts,
                  opt_max_connect_retries, mysql_errno(mysql),
                  mysql_error(mysql));
      my_sleep(connection_retry_sleep);
    }
    else
    {
      if (failed_attempts > 0)
        die("Could not open connection '%s' after %d attempts: %d %s", name,
            failed_attempts, mysql_errno(mysql), mysql_error(mysql));
      else
        die("Could not open connection '%s': %d %s", name,
            mysql_errno(mysql), mysql_error(mysql));
    }
    failed_attempts++;
  }
  verbose_msg("... Connected.");
  DBUG_VOID_RETURN;
}


/*
  Connect to a server and handle connection errors in case they occur.

  SYNOPSIS
  connect_n_handle_errors()
  q                 - context of connect "query" (command)
  con               - connection structure to be used
  host, user, pass, - connection parameters
  db, port, sock

  DESCRIPTION
  This function will try to establish a connection to server and handle
  possible errors in the same manner as if "connect" was usual SQL-statement
  (If error is expected it will ignore it once it occurs and log the
  "statement" to the query log).
  Unlike safe_connect() it won't do several attempts.

  RETURN VALUES
  1 - Connected
  0 - Not connected

*/

int connect_n_handle_errors(struct st_command *command,
                            MYSQL* con, const char* host,
                            const char* user, const char* pass,
                            const char* db, int port, const char* sock)
{
  DYNAMIC_STRING *ds;
  int failed_attempts= 0;

  ds= &ds_res;

  /* Only log if an error is expected */
  if (command->expected_errors.count > 0 &&
      !disable_query_log)
  {
    /*
      Log the connect to result log
    */
    dynstr_append_mem(ds, "connect(", 8);
    replace_dynstr_append(ds, host);
    dynstr_append_mem(ds, ",", 1);
    replace_dynstr_append(ds, user);
    dynstr_append_mem(ds, ",", 1);
    replace_dynstr_append(ds, pass);
    dynstr_append_mem(ds, ",", 1);
    if (db)
      replace_dynstr_append(ds, db);
    dynstr_append_mem(ds, ",", 1);
    replace_dynstr_append_uint(ds, port);
    dynstr_append_mem(ds, ",", 1);
    if (sock)
      replace_dynstr_append(ds, sock);
    dynstr_append_mem(ds, ")", 1);
    dynstr_append_mem(ds, delimiter, delimiter_length);
    dynstr_append_mem(ds, "\n", 1);
  }
  /* Simlified logging if enabled */
  if (!disable_connect_log && !disable_query_log)
  {
    replace_dynstr_append(ds, command->query);
    dynstr_append_mem(ds, ";\n", 2);
  }
  
  while (!mysql_connect_ssl_check(con, host, user, pass, db, port,
                                  sock ? sock: 0, CLIENT_MULTI_STATEMENTS,
                                  opt_ssl_required))
  {
    /*
      If we have used up all our connections check whether this
      is expected (by --error). If so, handle the error right away.
      Otherwise, give it some extra time to rule out race-conditions.
      If extra-time doesn't help, we have an unexpected error and
      must abort -- just proceeding to handle_error() when second
      and third chances are used up will handle that for us.

      There are various user-limits of which only max_user_connections
      and max_connections_per_hour apply at connect time. For the
      the second to create a race in our logic, we'd need a limits
      test that runs without a FLUSH for longer than an hour, so we'll
      stay clear of trying to work out which exact user-limit was
      exceeded.
    */

    if (((mysql_errno(con) == ER_TOO_MANY_USER_CONNECTIONS) ||
         (mysql_errno(con) == ER_USER_LIMIT_REACHED)) &&
        (failed_attempts++ < opt_max_connect_retries))
    {
      int i;

      i= match_expected_error(command, mysql_errno(con), mysql_sqlstate(con));

      if (i >= 0)
        goto do_handle_error;                 /* expected error, handle */

      my_sleep(connection_retry_sleep);       /* unexpected error, wait */
      continue;                               /* and give it 1 more chance */
    }

do_handle_error:
    var_set_errno(mysql_errno(con));
    handle_error(command, mysql_errno(con), mysql_error(con),
		 mysql_sqlstate(con), ds);
    return 0; /* Not connected */
  }

  var_set_errno(0);
  handle_no_error(command);
  revert_properties();
  return 1; /* Connected */
}


/*
  Open a new connection to MySQL Server with the parameters
  specified. Make the new connection the current connection.

  SYNOPSIS
  do_connect()
  q	       called command

  DESCRIPTION
  connect(<name>,<host>,<user>,[<pass>,[<db>,[<port>,<sock>[<opts>]]]]);
  connect <name>,<host>,<user>,[<pass>,[<db>,[<port>,<sock>[<opts>]]]];

  <name> - name of the new connection
  <host> - hostname of server
  <user> - user to connect as
  <pass> - password used when connecting
  <db>   - initial db when connected
  <port> - server port
  <sock> - server socket
  <opts> - options to use for the connection
   * SSL - use SSL if available
   * COMPRESS - use compression if available
   * SHM - use shared memory if available
   * PIPE - use named pipe if available

*/

void do_connect(struct st_command *command)
{
  int con_port= opt_port;
  char *con_options;
  my_bool con_ssl= 0, con_compress= 0;
  my_bool con_pipe= 0, con_shm= 0, con_cleartext_enable= 0;
  struct st_connection* con_slot;

  static DYNAMIC_STRING ds_connection_name;
  static DYNAMIC_STRING ds_host;
  static DYNAMIC_STRING ds_user;
  static DYNAMIC_STRING ds_password;
  static DYNAMIC_STRING ds_database;
  static DYNAMIC_STRING ds_port;
  static DYNAMIC_STRING ds_sock;
  static DYNAMIC_STRING ds_options;
  static DYNAMIC_STRING ds_default_auth;
#ifdef HAVE_SMEM
  static DYNAMIC_STRING ds_shm;
#endif
  const struct command_arg connect_args[] = {
    { "connection name", ARG_STRING, TRUE, &ds_connection_name, "Name of the connection" },
    { "host", ARG_STRING, TRUE, &ds_host, "Host to connect to" },
    { "user", ARG_STRING, FALSE, &ds_user, "User to connect as" },
    { "passsword", ARG_STRING, FALSE, &ds_password, "Password used when connecting" },
    { "database", ARG_STRING, FALSE, &ds_database, "Database to select after connect" },
    { "port", ARG_STRING, FALSE, &ds_port, "Port to connect to" },
    { "socket", ARG_STRING, FALSE, &ds_sock, "Socket to connect with" },
    { "options", ARG_STRING, FALSE, &ds_options, "Options to use while connecting" },
    { "default_auth", ARG_STRING, FALSE, &ds_default_auth, "Default authentication to use" }
  };

  DBUG_ENTER("do_connect");
  DBUG_PRINT("enter",("connect: %s", command->first_argument));

  strip_parentheses(command);
  check_command_args(command, command->first_argument, connect_args,
                     sizeof(connect_args)/sizeof(struct command_arg),
                     ',');

  /* Port */
  if (ds_port.length)
  {
    con_port= atoi(ds_port.str);
    if (con_port == 0)
      die("Illegal argument for port: '%s'", ds_port.str);
  }

#ifdef HAVE_SMEM
  /* Shared memory */
  init_dynamic_string(&ds_shm, ds_sock.str, 0, 0);
#endif

  /* Sock */
  if (ds_sock.length)
  {
    /*
      If the socket is specified just as a name without path
      append tmpdir in front
    */
    if (*ds_sock.str != FN_LIBCHAR)
    {
      char buff[FN_REFLEN];
      fn_format(buff, ds_sock.str, TMPDIR, "", 0);
      dynstr_set(&ds_sock, buff);
    }
  }
  else
  {
    /* No socket specified, use default */
    dynstr_set(&ds_sock, unix_sock);
  }
  DBUG_PRINT("info", ("socket: %s", ds_sock.str));


  /* Options */
  con_options= ds_options.str;
  while (*con_options)
  {
    char* end;
    /* Step past any spaces in beginning of option*/
    while (*con_options && my_isspace(charset_info, *con_options))
     con_options++;
    /* Find end of this option */
    end= con_options;
    while (*end && !my_isspace(charset_info, *end))
      end++;
    if (!strncmp(con_options, "SSL", 3))
      con_ssl= 1;
    else if (!strncmp(con_options, "COMPRESS", 8))
      con_compress= 1;
    else if (!strncmp(con_options, "PIPE", 4))
      con_pipe= 1;
    else if (!strncmp(con_options, "SHM", 3))
      con_shm= 1;
    else if (!strncmp(con_options, "CLEARTEXT", 9))
      con_cleartext_enable= 1;
    else
      die("Illegal option to connect: %.*s", 
          (int) (end - con_options), con_options);
    /* Process next option */
    con_options= end;
  }

  if (find_connection_by_name(ds_connection_name.str))
    die("Connection %s already exists", ds_connection_name.str);
    
  if (next_con != connections_end)
    con_slot= next_con;
  else
  {
    if (!(con_slot= find_connection_by_name("-closed_connection-")))
      die("Connection limit exhausted, you can have max %d connections",
          opt_max_connections);
  }

#ifdef EMBEDDED_LIBRARY
  init_connection_thd(con_slot);
#endif /*EMBEDDED_LIBRARY*/

  if (!mysql_init(&con_slot->mysql))
    die("Failed on mysql_init()");

  if (opt_connect_timeout)
    mysql_options(&con_slot->mysql, MYSQL_OPT_CONNECT_TIMEOUT,
                  (void *) &opt_connect_timeout);

  if (opt_compress || con_compress)
    mysql_options(&con_slot->mysql, MYSQL_OPT_COMPRESS, NullS);
  mysql_options(&con_slot->mysql, MYSQL_OPT_LOCAL_INFILE, 0);
  mysql_options(&con_slot->mysql, MYSQL_SET_CHARSET_NAME,
                charset_info->csname);
  if (opt_charsets_dir)
    mysql_options(&con_slot->mysql, MYSQL_SET_CHARSET_DIR,
                  opt_charsets_dir);

#if defined(HAVE_OPENSSL) && !defined(EMBEDDED_LIBRARY)
  if (opt_use_ssl)
    con_ssl= 1;
#endif

  if (con_ssl)
  {
#if defined(HAVE_OPENSSL) && !defined(EMBEDDED_LIBRARY)
    mysql_ssl_set(&con_slot->mysql, opt_ssl_key, opt_ssl_cert, opt_ssl_ca,
		  opt_ssl_capath, opt_ssl_cipher);
#if MYSQL_VERSION_ID >= 50000
    /* Turn on ssl_verify_server_cert only if host is "localhost" */
    opt_ssl_verify_server_cert= !strcmp(ds_host.str, "localhost");
    mysql_options(&con_slot->mysql, MYSQL_OPT_SSL_VERIFY_SERVER_CERT,
                  &opt_ssl_verify_server_cert);
#endif
#endif
  }

  if (con_pipe)
  {
#ifdef __WIN__
    opt_protocol= MYSQL_PROTOCOL_PIPE;
#endif
  }

  if (opt_protocol)
    mysql_options(&con_slot->mysql, MYSQL_OPT_PROTOCOL, (char*) &opt_protocol);

  if (con_shm)
  {
#ifdef HAVE_SMEM
    uint protocol= MYSQL_PROTOCOL_MEMORY;
    if (!ds_shm.length)
      die("Missing shared memory base name");
    mysql_options(&con_slot->mysql, MYSQL_SHARED_MEMORY_BASE_NAME, ds_shm.str);
    mysql_options(&con_slot->mysql, MYSQL_OPT_PROTOCOL, &protocol);
#endif
  }
#ifdef HAVE_SMEM
  else if (shared_memory_base_name)
  {
    mysql_options(&con_slot->mysql, MYSQL_SHARED_MEMORY_BASE_NAME,
                  shared_memory_base_name);
  }
#endif

  /* Use default db name */
  if (ds_database.length == 0)
    dynstr_set(&ds_database, opt_db);

  if (opt_plugin_dir && *opt_plugin_dir)
    mysql_options(&con_slot->mysql, MYSQL_PLUGIN_DIR, opt_plugin_dir);

  if (ds_default_auth.length)
    mysql_options(&con_slot->mysql, MYSQL_DEFAULT_AUTH, ds_default_auth.str);


  if (con_cleartext_enable)
    mysql_options(&con_slot->mysql, MYSQL_ENABLE_CLEARTEXT_PLUGIN,
                  (char*) &con_cleartext_enable);
  /* Special database to allow one to connect without a database name */
  if (ds_database.length && !strcmp(ds_database.str,"*NO-ONE*"))
    dynstr_set(&ds_database, "");

  if (connect_n_handle_errors(command, &con_slot->mysql,
                              ds_host.str,ds_user.str,
                              ds_password.str, ds_database.str,
                              con_port, ds_sock.str))
  {
    DBUG_PRINT("info", ("Inserting connection %s in connection pool",
                        ds_connection_name.str));
    my_free(con_slot->name);
    if (!(con_slot->name= my_strdup(ds_connection_name.str, MYF(MY_WME))))
      die("Out of memory");
    con_slot->name_len= strlen(con_slot->name);
    set_current_connection(con_slot);

    if (con_slot == next_con)
      next_con++; /* if we used the next_con slot, advance the pointer */
  }

  dynstr_free(&ds_connection_name);
  dynstr_free(&ds_host);
  dynstr_free(&ds_user);
  dynstr_free(&ds_password);
  dynstr_free(&ds_database);
  dynstr_free(&ds_port);
  dynstr_free(&ds_sock);
  dynstr_free(&ds_options);
  dynstr_free(&ds_default_auth);
#ifdef HAVE_SMEM
  dynstr_free(&ds_shm);
#endif
  DBUG_VOID_RETURN;
}


int do_done(struct st_command *command)
{
  /* Check if empty block stack */
  if (cur_block == block_stack)
  {
    if (*command->query != '}')
      die("Stray 'end' command - end of block before beginning");
    die("Stray '}' - end of block before beginning");
  }

  /* Test if inner block has been executed */
  if (cur_block->ok && cur_block->cmd == cmd_while)
  {
    /* Pop block from stack, re-execute outer block */
    cur_block--;
    parser.current_line = cur_block->line;
  }
  else
  {
    if (*cur_block->delim) 
    {
      /* Restore "old" delimiter after false if block */
      strcpy (delimiter, cur_block->delim);
      delimiter_length= strlen(delimiter);
    }
    /* Pop block from stack, goto next line */
    cur_block--;
    parser.current_line++;
  }
  return 0;
}

/* Operands available in if or while conditions */

enum block_op {
  EQ_OP,
  NE_OP,
  GT_OP,
  GE_OP,
  LT_OP,
  LE_OP,
  ILLEG_OP
};


enum block_op find_operand(const char *start)
{
 char first= *start;
 char next= *(start+1);
 
 if (first == '=' && next == '=')
   return EQ_OP;
 if (first == '!' && next == '=')
   return NE_OP;
 if (first == '>' && next == '=')
   return GE_OP;
 if (first == '>')
   return GT_OP;
 if (first == '<' && next == '=')
   return LE_OP;
 if (first == '<')
   return LT_OP;
 
 return ILLEG_OP;
}


/*
  Process start of a "if" or "while" statement

  SYNOPSIS
  do_block()
  cmd        Type of block
  q	       called command

  DESCRIPTION
  if ([!]<expr>)
  {
  <block statements>
  }

  while ([!]<expr>)
  {
  <block statements>
  }

  Evaluates the <expr> and if it evaluates to
  greater than zero executes the following code block.
  A '!' can be used before the <expr> to indicate it should
  be executed if it evaluates to zero.

  <expr> can also be a simple comparison condition:

  <variable> <op> <expr>

  The left hand side must be a variable, the right hand side can be a
  variable, number, string or `query`. Operands are ==, !=, <, <=, >, >=.
  == and != can be used for strings, all can be used for numerical values.
*/

void do_block(enum block_cmd cmd, struct st_command* command)
{
  char *p= command->first_argument;
  const char *expr_start, *expr_end;
  VAR v;
  const char *cmd_name= (cmd == cmd_while ? "while" : "if");
  my_bool not_expr= FALSE;
  DBUG_ENTER("do_block");
  DBUG_PRINT("enter", ("%s", cmd_name));

  /* Check stack overflow */
  if (cur_block == block_stack_end)
    die("Nesting too deeply");

  /* Set way to find outer block again, increase line counter */
  cur_block->line= parser.current_line++;

  /* If this block is ignored */
  if (!cur_block->ok)
  {
    /* Inner block should be ignored too */
    cur_block++;
    cur_block->cmd= cmd;
    cur_block->ok= FALSE;
    cur_block->delim[0]= '\0';
    DBUG_VOID_RETURN;
  }

  /* Parse and evaluate test expression */
  expr_start= strchr(p, '(');
  if (!expr_start++)
    die("missing '(' in %s", cmd_name);

  while (my_isspace(charset_info, *expr_start))
    expr_start++;
  
  /* Check for !<expr> */
  if (*expr_start == '!')
  {
    not_expr= TRUE;
    expr_start++; /* Step past the '!', then any whitespace */
    while (*expr_start && my_isspace(charset_info, *expr_start))
      expr_start++;
  }
  /* Find ending ')' */
  expr_end= strrchr(expr_start, ')');
  if (!expr_end)
    die("missing ')' in %s", cmd_name);
  p= (char*)expr_end+1;

  while (*p && my_isspace(charset_info, *p))
    p++;
  if (*p && *p != '{')
    die("Missing '{' after %s. Found \"%s\"", cmd_name, p);

  var_init(&v,0,0,0,0);

  /* If expression starts with a variable, it may be a compare condition */

  if (*expr_start == '$')
  {
    const char *curr_ptr= expr_end;
    eval_expr(&v, expr_start, &curr_ptr, true);
    while (my_isspace(charset_info, *++curr_ptr))
    {}
    /* If there was nothing past the variable, skip condition part */
    if (curr_ptr == expr_end)
      goto NO_COMPARE;

    enum block_op operand= find_operand(curr_ptr);
    if (operand == ILLEG_OP)
      die("Found junk '%.*s' after $variable in condition",
          (int)(expr_end - curr_ptr), curr_ptr);

    /* We could silently allow this, but may be confusing */
    if (not_expr)
      die("Negation and comparison should not be combined, please rewrite");
    
    /* Skip the 1 or 2 chars of the operand, then white space */
    if (operand == LT_OP || operand == GT_OP)
    {
      curr_ptr++;
    }
    else
    {
      curr_ptr+= 2;
    }
    while (my_isspace(charset_info, *curr_ptr))
      curr_ptr++;
    if (curr_ptr == expr_end)
      die("Missing right operand in comparison");

    /* Strip off trailing white space */
    while (my_isspace(charset_info, expr_end[-1]))
      expr_end--;
    /* strip off ' or " around the string */
    if (*curr_ptr == '\'' || *curr_ptr == '"')
    {
      if (expr_end[-1] != *curr_ptr)
        die("Unterminated string value");
      curr_ptr++;
      expr_end--;
    }
    VAR v2;
    var_init(&v2,0,0,0,0);
    eval_expr(&v2, curr_ptr, &expr_end);

    if ((operand!=EQ_OP && operand!=NE_OP) && ! (v.is_int && v2.is_int))
      die ("Only == and != are supported for string values");

    /* Now we overwrite the first variable with 0 or 1 (for false or true) */

    switch (operand)
    {
    case EQ_OP:
      if (v.is_int)
        v.int_val= (v2.is_int && v2.int_val == v.int_val);
      else
        v.int_val= !strcmp (v.str_val, v2.str_val);
      break;
      
    case NE_OP:
      if (v.is_int)
        v.int_val= ! (v2.is_int && v2.int_val == v.int_val);
      else
        v.int_val= (strcmp (v.str_val, v2.str_val) != 0);
      break;

    case LT_OP:
      v.int_val= (v.int_val < v2.int_val);
      break;
    case LE_OP:
      v.int_val= (v.int_val <= v2.int_val);
      break;
    case GT_OP:
      v.int_val= (v.int_val > v2.int_val);
      break;
    case GE_OP:
      v.int_val= (v.int_val >= v2.int_val);
      break;
    case ILLEG_OP:
      die("Impossible operator, this cannot happen");
    }

    v.is_int= TRUE;
    var_free(&v2);
  } else
  {
    if (*expr_start != '`' && ! my_isdigit(charset_info, *expr_start))
      die("Expression in if/while must beging with $, ` or a number");
    eval_expr(&v, expr_start, &expr_end);
  }

 NO_COMPARE:
  /* Define inner block */
  cur_block++;
  cur_block->cmd= cmd;
  if (v.is_int)
  {
    cur_block->ok= (v.int_val != 0);
  } else
  /* Any non-empty string which does not begin with 0 is also TRUE */
  {
    p= v.str_val;
    /* First skip any leading white space or unary -+ */
    while (*p && ((my_isspace(charset_info, *p) || *p == '-' || *p == '+')))
      p++;

    cur_block->ok= (*p && *p != '0') ? TRUE : FALSE;
  }
  
  if (not_expr)
    cur_block->ok = !cur_block->ok;

  if (cur_block->ok) 
  {
    cur_block->delim[0]= '\0';
  } else
  {
    /* Remember "old" delimiter if entering a false if block */
    strcpy (cur_block->delim, delimiter);
  }
  
  DBUG_PRINT("info", ("OK: %d", cur_block->ok));

  var_free(&v);
  DBUG_VOID_RETURN;
}


void do_delimiter(struct st_command* command)
{
  char* p= command->first_argument;
  DBUG_ENTER("do_delimiter");
  DBUG_PRINT("enter", ("first_argument: %s", command->first_argument));

  while (*p && my_isspace(charset_info, *p))
    p++;

  if (!(*p))
    die("Can't set empty delimiter");

  strmake(delimiter, p, sizeof(delimiter) - 1);
  delimiter_length= strlen(delimiter);

  DBUG_PRINT("exit", ("delimiter: %s", delimiter));
  command->last_argument= p + delimiter_length;
  DBUG_VOID_RETURN;
}


my_bool match_delimiter(int c, const char *delim, uint length)
{
  uint i;
  char tmp[MAX_DELIMITER_LENGTH];

  if (c != *delim)
    return 0;

  for (i= 1; i < length &&
	 (c= my_getc(cur_file->file)) == *(delim + i);
       i++)
    tmp[i]= c;

  if (i == length)
    return 1;					/* Found delimiter */

  /* didn't find delimiter, push back things that we read */
  my_ungetc(c);
  while (i > 1)
    my_ungetc(tmp[--i]);
  return 0;
}


my_bool end_of_query(int c)
{
  return match_delimiter(c, delimiter, delimiter_length);
}


/*
  Read one "line" from the file

  SYNOPSIS
  read_line
  buf     buffer for the read line
  size    size of the buffer i.e max size to read

  DESCRIPTION
  This function actually reads several lines and adds them to the
  buffer buf. It continues to read until it finds what it believes
  is a complete query.

  Normally that means it will read lines until it reaches the
  "delimiter" that marks end of query. Default delimiter is ';'
  The function should be smart enough not to detect delimiter's
  found inside strings surrounded with '"' and '\'' escaped strings.

  If the first line in a query starts with '#' or '-' this line is treated
  as a comment. A comment is always terminated when end of line '\n' is
  reached.

*/

int read_line(char *buf, int size)
{
  char c, UNINIT_VAR(last_quote), last_char= 0;
  char *p= buf, *buf_end= buf + size - 1;
  int skip_char= 0;
  my_bool have_slash= FALSE;
  
  enum {R_NORMAL, R_Q, R_SLASH_IN_Q,
        R_COMMENT, R_LINE_START} state= R_LINE_START;
  DBUG_ENTER("read_line");

  start_lineno= cur_file->lineno;
  DBUG_PRINT("info", ("Starting to read at lineno: %d", start_lineno));
  for (; p < buf_end ;)
  {
    skip_char= 0;
    c= my_getc(cur_file->file);
    if (feof(cur_file->file))
    {
  found_eof:
      if (cur_file->file != stdin)
      {
	fclose(cur_file->file);
        cur_file->file= 0;
      }
      my_free(cur_file->file_name);
      cur_file->file_name= 0;
      if (cur_file == file_stack)
      {
        /* We're back at the first file, check if
           all { have matching }
        */
        if (cur_block != block_stack)
          die("Missing end of block");

        *p= 0;
        DBUG_PRINT("info", ("end of file at line %d", cur_file->lineno));
        DBUG_RETURN(1);
      }
      cur_file--;
      start_lineno= cur_file->lineno;
      continue;
    }

    if (c == '\n')
    {
      /* Line counting is independent of state */
      cur_file->lineno++;

      /* Convert cr/lf to lf */
      if (p != buf && *(p-1) == '\r')
        p--;
    }

    switch(state) {
    case R_NORMAL:
      if (end_of_query(c))
      {
	*p= 0;
        DBUG_PRINT("exit", ("Found delimiter '%s' at line %d",
                            delimiter, cur_file->lineno));
	DBUG_RETURN(0);
      }
      else if ((c == '{' &&
                (!my_strnncoll_simple(charset_info, (const uchar*) "while", 5,
                                      (uchar*) buf, min(5, p - buf), 0) ||
                 !my_strnncoll_simple(charset_info, (const uchar*) "if", 2,
                                      (uchar*) buf, min(2, p - buf), 0))))
      {
        /* Only if and while commands can be terminated by { */
        *p++= c;
	*p= 0;
        DBUG_PRINT("exit", ("Found '{' indicating start of block at line %d",
                            cur_file->lineno));
	DBUG_RETURN(0);
      }
      else if (c == '\'' || c == '"' || c == '`')
      {
        if (! have_slash) 
        {
	  last_quote= c;
	  state= R_Q;
	}
      }
      have_slash= (c == '\\');
      break;

    case R_COMMENT:
      if (c == '\n')
      {
        /* Comments are terminated by newline */
	*p= 0;
        DBUG_PRINT("exit", ("Found newline in comment at line: %d",
                            cur_file->lineno));
	DBUG_RETURN(0);
      }
      break;

    case R_LINE_START:
      if (c == '#' || c == '-')
      {
        /* A # or - in the first position of the line - this is a comment */
	state = R_COMMENT;
      }
      else if (my_isspace(charset_info, c))
      {
	if (c == '\n')
        {
          if (last_char == '\n')
          {
            /* Two new lines in a row, return empty line */
            DBUG_PRINT("info", ("Found two new lines in a row"));
            *p++= c;
            *p= 0;
            DBUG_RETURN(0);
          }

          /* Query hasn't started yet */
	  start_lineno= cur_file->lineno;
          DBUG_PRINT("info", ("Query hasn't started yet, start_lineno: %d",
                              start_lineno));
        }

        /* Skip all space at begining of line */
	skip_char= 1;
      }
      else if (end_of_query(c))
      {
	*p= 0;
        DBUG_PRINT("exit", ("Found delimiter '%s' at line: %d",
                            delimiter, cur_file->lineno));
	DBUG_RETURN(0);
      }
      else if (c == '}')
      {
        /* A "}" need to be by itself in the begining of a line to terminate */
        *p++= c;
	*p= 0;
        DBUG_PRINT("exit", ("Found '}' in begining of a line at line: %d",
                            cur_file->lineno));
	DBUG_RETURN(0);
      }
      else if (c == '\'' || c == '"' || c == '`')
      {
        last_quote= c;
	state= R_Q;
      }
      else
	state= R_NORMAL;
      break;

    case R_Q:
      if (c == last_quote)
	state= R_NORMAL;
      else if (c == '\\')
	state= R_SLASH_IN_Q;
      break;

    case R_SLASH_IN_Q:
      state= R_Q;
      break;

    }

    last_char= c;

    if (!skip_char)
    {
      /* Could be a multibyte character */
      /* This code is based on the code in "sql_load.cc" */
#ifdef USE_MB
      int charlen = my_mbcharlen(charset_info, (unsigned char) c);
      /* We give up if multibyte character is started but not */
      /* completed before we pass buf_end */
      if ((charlen > 1) && (p + charlen) <= buf_end)
      {
	int i;
	char* mb_start = p;

	*p++ = c;

	for (i= 1; i < charlen; i++)
	{
	  c= my_getc(cur_file->file);
	  if (feof(cur_file->file))
	    goto found_eof;
	  *p++ = c;
	}
	if (! my_ismbchar(charset_info, mb_start, p))
	{
	  /* It was not a multiline char, push back the characters */
	  /* We leave first 'c', i.e. pretend it was a normal char */
	  while (p-1 > mb_start)
	    my_ungetc(*--p);
	}
      }
      else
#endif
	*p++= c;
    }
  }
  die("The input buffer is too small for this query.x\n" \
      "check your query or increase MAX_QUERY and recompile");
  DBUG_RETURN(0);
}


/*
  Convert the read query to result format version 1

  That is: After newline, all spaces need to be skipped
  unless the previous char was a quote

  This is due to an old bug that has now been fixed, but the
  version 1 output format is preserved by using this function

*/

void convert_to_format_v1(char* query)
{
  int last_c_was_quote= 0;
  char *p= query, *to= query;
  char *end= strend(query);
  char last_c;

  while (p <= end)
  {
    if (*p == '\n' && !last_c_was_quote)
    {
      *to++ = *p++; /* Save the newline */

      /* Skip any spaces on next line */
      while (*p && my_isspace(charset_info, *p))
        p++;

      last_c_was_quote= 0;
    }
    else if (*p == '\'' || *p == '"' || *p == '`')
    {
      last_c= *p;
      *to++ = *p++;

      /* Copy anything until the next quote of same type */
      while (*p && *p != last_c)
        *to++ = *p++;

      *to++ = *p++;

      last_c_was_quote= 1;
    }
    else
    {
      *to++ = *p++;
      last_c_was_quote= 0;
    }
  }
}


/*
  Check for unexpected "junk" after the end of query
  This is normally caused by missing delimiters or when
  switching between different delimiters
*/

void check_eol_junk_line(const char *line)
{
  const char *p= line;
  DBUG_ENTER("check_eol_junk_line");
  DBUG_PRINT("enter", ("line: %s", line));

  /* Check for extra delimiter */
  if (*p && !strncmp(p, delimiter, delimiter_length))
    die("Extra delimiter \"%s\" found", delimiter);

  /* Allow trailing # comment */
  if (*p && *p != '#')
  {
    if (*p == '\n')
      die("Missing delimiter");
    die("End of line junk detected: \"%s\"", p);
  }
  DBUG_VOID_RETURN;
}

void check_eol_junk(const char *eol)
{
  const char *p= eol;
  DBUG_ENTER("check_eol_junk");
  DBUG_PRINT("enter", ("eol: %s", eol));

  /* Skip past all spacing chars and comments */
  while (*p && (my_isspace(charset_info, *p) || *p == '#' || *p == '\n'))
  {
    /* Skip past comments started with # and ended with newline */
    if (*p && *p == '#')
    {
      p++;
      while (*p && *p != '\n')
        p++;
    }

    /* Check this line */
    if (*p && *p == '\n')
      check_eol_junk_line(p);

    if (*p)
      p++;
  }

  check_eol_junk_line(p);

  DBUG_VOID_RETURN;
}


bool is_delimiter(const char* p)
{
  uint match= 0;
  char* delim= delimiter;
  while (*p && *p == *delim++)
  {
    match++;
    p++;
  }

  return (match == delimiter_length);
}


/*
  Create a command from a set of lines

  SYNOPSIS
    read_command()
    command_ptr pointer where to return the new query

  DESCRIPTION
    Converts lines returned by read_line into a command, this involves
    parsing the first word in the read line to find the command type.

  A -- comment may contain a valid query as the first word after the
  comment start. Thus it's always checked to see if that is the case.
  The advantage with this approach is to be able to execute commands
  terminated by new line '\n' regardless how many "delimiter" it contain.
*/

#define MAX_QUERY (256*1024*2) /* 256K -- a test in sp-big is >128K */
static char read_command_buf[MAX_QUERY];

int read_command(struct st_command** command_ptr)
{
  char *p= read_command_buf;
  struct st_command* command;
  DBUG_ENTER("read_command");

  if (parser.current_line < parser.read_lines)
  {
    get_dynamic(&q_lines, (uchar*) command_ptr, parser.current_line) ;
    DBUG_RETURN(0);
  }
  if (!(*command_ptr= command=
        (struct st_command*) my_malloc(sizeof(*command),
                                       MYF(MY_WME|MY_ZEROFILL))) ||
      insert_dynamic(&q_lines, (uchar*) &command))
    die("Out of memory");
  command->type= Q_UNKNOWN;

  read_command_buf[0]= 0;
  if (read_line(read_command_buf, sizeof(read_command_buf)))
  {
    check_eol_junk(read_command_buf);
    DBUG_RETURN(1);
  }

  if (opt_result_format_version == 1)
    convert_to_format_v1(read_command_buf);

  DBUG_PRINT("info", ("query: '%s'", read_command_buf));
  if (*p == '#')
  {
    command->type= Q_COMMENT;
  }
  else if (p[0] == '-' && p[1] == '-')
  {
    command->type= Q_COMMENT_WITH_COMMAND;
    p+= 2; /* Skip past -- */
  }
  else if (*p == '\n')
  {
    command->type= Q_EMPTY_LINE;
  }

  /* Skip leading spaces */
  while (*p && my_isspace(charset_info, *p))
    p++;

  if (!(command->query_buf= command->query= my_strdup(p, MYF(MY_WME))))
    die("Out of memory");

  /*
    Calculate first word length(the command), terminated
    by 'space' , '(' or 'delimiter' */
  p= command->query;
  while (*p && !my_isspace(charset_info, *p) && *p != '(' && !is_delimiter(p))
    p++;
  command->first_word_len= (uint) (p - command->query);
  DBUG_PRINT("info", ("first_word: %.*s",
                      command->first_word_len, command->query));

  /* Skip spaces between command and first argument */
  while (*p && my_isspace(charset_info, *p))
    p++;
  command->first_argument= p;

  command->end= strend(command->query);
  command->query_len= (command->end - command->query);
  parser.read_lines++;
  DBUG_RETURN(0);
}


static struct my_option my_long_options[] =
{
  {"help", '?', "Display this help and exit.", 0, 0, 0, GET_NO_ARG, NO_ARG,
   0, 0, 0, 0, 0, 0},
  {"basedir", 'b', "Basedir for tests.", &opt_basedir,
   &opt_basedir, 0, GET_STR, REQUIRED_ARG, 0, 0, 0, 0, 0, 0},
  {"character-sets-dir", OPT_CHARSETS_DIR,
   "Directory for character set files.", &opt_charsets_dir,
   &opt_charsets_dir, 0, GET_STR, REQUIRED_ARG, 0, 0, 0, 0, 0, 0},
  {"compress", 'C', "Use the compressed server/client protocol.",
   &opt_compress, &opt_compress, 0, GET_BOOL, NO_ARG, 0, 0, 0,
   0, 0, 0},
  {"cursor-protocol", OPT_CURSOR_PROTOCOL, "Use cursors for prepared statements.",
   &cursor_protocol, &cursor_protocol, 0,
   GET_BOOL, NO_ARG, 0, 0, 0, 0, 0, 0},
  {"database", 'D', "Database to use.", &opt_db, &opt_db, 0,
   GET_STR, REQUIRED_ARG, 0, 0, 0, 0, 0, 0},
#ifdef DBUG_OFF
  {"debug", '#', "This is a non-debug version. Catch this and exit",
   0,0, 0, GET_DISABLED, OPT_ARG, 0, 0, 0, 0, 0, 0},
#else
  {"debug", '#', "Output debug log. Often this is 'd:t:o,filename'.",
   0, 0, 0, GET_STR, OPT_ARG, 0, 0, 0, 0, 0, 0},
#endif
  {"debug-check", OPT_DEBUG_CHECK, "Check memory and open file usage at exit.",
   &debug_check_flag, &debug_check_flag, 0,
   GET_BOOL, NO_ARG, 0, 0, 0, 0, 0, 0},
  {"debug-info", OPT_DEBUG_INFO, "Print some debug info at exit.",
   &debug_info_flag, &debug_info_flag,
   0, GET_BOOL, NO_ARG, 0, 0, 0, 0, 0, 0},
  {"host", 'h', "Connect to host.", &opt_host, &opt_host, 0,
   GET_STR, REQUIRED_ARG, 0, 0, 0, 0, 0, 0},
  {"include", 'i', "Include SQL before each test case.", &opt_include,
   &opt_include, 0, GET_STR, REQUIRED_ARG, 0, 0, 0, 0, 0, 0},
  {"logdir", OPT_LOG_DIR, "Directory for log files", &opt_logdir,
   &opt_logdir, 0, GET_STR, REQUIRED_ARG, 0, 0, 0, 0, 0, 0},
  {"mark-progress", OPT_MARK_PROGRESS,
   "Write line number and elapsed time to <testname>.progress.",
   &opt_mark_progress, &opt_mark_progress, 0,
   GET_BOOL, NO_ARG, 0, 0, 0, 0, 0, 0},
  {"max-connect-retries", OPT_MAX_CONNECT_RETRIES,
   "Maximum number of attempts to connect to server.",
   &opt_max_connect_retries, &opt_max_connect_retries, 0,
   GET_INT, REQUIRED_ARG, 500, 1, 10000, 0, 0, 0},
  {"max-connections", OPT_MAX_CONNECTIONS,
   "Max number of open connections to server",
   &opt_max_connections, &opt_max_connections, 0,
   GET_INT, REQUIRED_ARG, 128, 8, 5120, 0, 0, 0},
  {"password", 'p', "Password to use when connecting to server.",
   0, 0, 0, GET_STR, OPT_ARG, 0, 0, 0, 0, 0, 0},
  {"protocol", OPT_MYSQL_PROTOCOL, "The protocol of connection (tcp,socket,pipe,memory).",
   0, 0, 0, GET_STR,  REQUIRED_ARG, 0, 0, 0, 0, 0, 0},
  {"port", 'P', "Port number to use for connection or 0 for default to, in "
   "order of preference, my.cnf, $MYSQL_TCP_PORT, "
#if MYSQL_PORT_DEFAULT == 0
   "/etc/services, "
#endif
   "built-in default (" STRINGIFY_ARG(MYSQL_PORT) ").",
   &opt_port, &opt_port, 0, GET_INT, REQUIRED_ARG, 0, 0, 0, 0, 0, 0},
  {"ps-protocol", OPT_PS_PROTOCOL, 
   "Use prepared-statement protocol for communication.",
   &ps_protocol, &ps_protocol, 0,
   GET_BOOL, NO_ARG, 0, 0, 0, 0, 0, 0},
  {"quiet", 's', "Suppress all normal output.", &silent,
   &silent, 0, GET_BOOL, NO_ARG, 0, 0, 0, 0, 0, 0},
  {"record", 'r', "Record output of test_file into result file.",
   0, 0, 0, GET_NO_ARG, NO_ARG, 0, 0, 0, 0, 0, 0},
  {"result-file", 'R', "Read/store result from/in this file.",
   &result_file_name, &result_file_name, 0,
   GET_STR, REQUIRED_ARG, 0, 0, 0, 0, 0, 0},
  {"result-format-version", OPT_RESULT_FORMAT_VERSION,
   "Version of the result file format to use",
   &opt_result_format_version,
   &opt_result_format_version, 0,
   GET_INT, REQUIRED_ARG, 1, 1, 2, 0, 0, 0},
  {"server-arg", 'A', "Send option value to embedded server as a parameter.",
   0, 0, 0, GET_STR, REQUIRED_ARG, 0, 0, 0, 0, 0, 0},
  {"server-file", 'F', "Read embedded server arguments from file.",
   0, 0, 0, GET_STR, REQUIRED_ARG, 0, 0, 0, 0, 0, 0},
  {"shared-memory-base-name", OPT_SHARED_MEMORY_BASE_NAME,
   "Base name of shared memory.", &shared_memory_base_name, 
   &shared_memory_base_name, 0, GET_STR, REQUIRED_ARG, 0, 0, 0, 
   0, 0, 0},
  {"silent", 's', "Suppress all normal output. Synonym for --quiet.",
   &silent, &silent, 0, GET_BOOL, NO_ARG, 0, 0, 0, 0, 0, 0},
  {"sleep", 'T', "Always sleep this many seconds on sleep commands.",
   &opt_sleep, &opt_sleep, 0, GET_INT, REQUIRED_ARG, -1, -1, 0,
   0, 0, 0},
  {"socket", 'S', "The socket file to use for connection.",
   &unix_sock, &unix_sock, 0, GET_STR, REQUIRED_ARG, 0, 0, 0,
   0, 0, 0},
  {"sp-protocol", OPT_SP_PROTOCOL, "Use stored procedures for select.",
   &sp_protocol, &sp_protocol, 0,
   GET_BOOL, NO_ARG, 0, 0, 0, 0, 0, 0},
#include "sslopt-longopts.h"
  {"tail-lines", OPT_TAIL_LINES,
   "Number of lines of the result to include in a failure report.",
   &opt_tail_lines, &opt_tail_lines, 0,
   GET_INT, REQUIRED_ARG, 0, 0, 10000, 0, 0, 0},
  {"test-file", 'x', "Read test from/in this file (default stdin).",
   0, 0, 0, GET_STR, REQUIRED_ARG, 0, 0, 0, 0, 0, 0},
  {"timer-file", 'm', "File where the timing in microseconds is stored.",
   0, 0, 0, GET_STR, REQUIRED_ARG, 0, 0, 0, 0, 0, 0},
  {"tmpdir", 't', "Temporary directory where sockets are put.",
   0, 0, 0, GET_STR, REQUIRED_ARG, 0, 0, 0, 0, 0, 0},
  {"user", 'u', "User for login.", &opt_user, &opt_user, 0,
   GET_STR, REQUIRED_ARG, 0, 0, 0, 0, 0, 0},
  {"verbose", 'v', "Write more.", &verbose, &verbose, 0,
   GET_BOOL, NO_ARG, 0, 0, 0, 0, 0, 0},
  {"version", 'V', "Output version information and exit.",
   0, 0, 0, GET_NO_ARG, NO_ARG, 0, 0, 0, 0, 0, 0},
  {"view-protocol", OPT_VIEW_PROTOCOL, "Use views for select.",
   &view_protocol, &view_protocol, 0,
   GET_BOOL, NO_ARG, 0, 0, 0, 0, 0, 0},
  {"connect_timeout", OPT_CONNECT_TIMEOUT,
   "Number of seconds before connection timeout.",
   &opt_connect_timeout, &opt_connect_timeout, 0, GET_UINT, REQUIRED_ARG,
   120, 0, 3600 * 12, 0, 0, 0},
  {"plugin_dir", OPT_PLUGIN_DIR, "Directory for client-side plugins.",
    &opt_plugin_dir, &opt_plugin_dir, 0,
   GET_STR, REQUIRED_ARG, 0, 0, 0, 0, 0, 0},
  { 0, 0, 0, 0, 0, 0, GET_NO_ARG, NO_ARG, 0, 0, 0, 0, 0, 0}
};


void print_version(void)
{
  printf("%s  Ver %s Distrib %s, for %s (%s)\n",my_progname,MTEST_VERSION,
	 MYSQL_SERVER_VERSION,SYSTEM_TYPE,MACHINE_TYPE);
}

void usage()
{
  print_version();
  puts(ORACLE_WELCOME_COPYRIGHT_NOTICE("2000"));
  printf("Runs a test against the mysql server and compares output with a results file.\n\n");
  printf("Usage: %s [OPTIONS] [database] < test_file\n", my_progname);
  my_print_help(my_long_options);
  printf("  --no-defaults       Don't read default options from any options file.\n");
  my_print_variables(my_long_options);
}


/*
  Read arguments for embedded server and put them into
  embedded_server_args[]
*/

void read_embedded_server_arguments(const char *name)
{
  char argument[1024],buff[FN_REFLEN], *str=0;
  FILE *file;

  if (!test_if_hard_path(name))
  {
    strxmov(buff, opt_basedir, name, NullS);
    name=buff;
  }
  fn_format(buff, name, "", "", MY_UNPACK_FILENAME);

  if (!embedded_server_arg_count)
  {
    embedded_server_arg_count=1;
    embedded_server_args[0]= (char*) "";		/* Progname */
  }
  if (!(file=my_fopen(buff, O_RDONLY | FILE_BINARY, MYF(MY_WME))))
    die("Failed to open file '%s'", buff);

  while (embedded_server_arg_count < MAX_EMBEDDED_SERVER_ARGS &&
	 (str=fgets(argument,sizeof(argument), file)))
  {
    *(strend(str)-1)=0;				/* Remove end newline */
    if (!(embedded_server_args[embedded_server_arg_count]=
	  (char*) my_strdup(str,MYF(MY_WME))))
    {
      my_fclose(file,MYF(0));
      die("Out of memory");

    }
    embedded_server_arg_count++;
  }
  my_fclose(file,MYF(0));
  if (str)
    die("Too many arguments in option file: %s",name);

  return;
}


static my_bool
get_one_option(int optid, const struct my_option *opt, char *argument)
{
  switch(optid) {
  case '#':
#ifndef DBUG_OFF
    DBUG_PUSH(argument ? argument : "d:t:S:i:O,/tmp/mysqltest.trace");
    debug_check_flag= 1;
#endif
    break;
  case 'r':
    record = 1;
    break;
  case 'x':
  {
    char buff[FN_REFLEN];
    if (!test_if_hard_path(argument))
    {
      strxmov(buff, opt_basedir, argument, NullS);
      argument= buff;
    }
    fn_format(buff, argument, "", "", MY_UNPACK_FILENAME);
    DBUG_ASSERT(cur_file == file_stack && cur_file->file == 0);
    if (!(cur_file->file=
          fopen(buff, "rb")))
      die("Could not open '%s' for reading, errno: %d", buff, errno);
    cur_file->file_name= my_strdup(buff, MYF(MY_FAE));
    cur_file->lineno= 1;
    break;
  }
  case 'm':
  {
    static char buff[FN_REFLEN];
    if (!test_if_hard_path(argument))
    {
      strxmov(buff, opt_basedir, argument, NullS);
      argument= buff;
    }
    fn_format(buff, argument, "", "", MY_UNPACK_FILENAME);
    timer_file= buff;
    unlink(timer_file);	     /* Ignore error, may not exist */
    break;
  }
  case 'p':
    if (argument == disabled_my_option)
      argument= (char*) "";			// Don't require password
    if (argument)
    {
      my_free(opt_pass);
      opt_pass= my_strdup(argument, MYF(MY_FAE));
      while (*argument) *argument++= 'x';		/* Destroy argument */
      tty_password= 0;
    }
    else
      tty_password= 1;
    break;
#include <sslopt-case.h>
  case 't':
    strnmov(TMPDIR, argument, sizeof(TMPDIR));
    break;
  case 'A':
    if (!embedded_server_arg_count)
    {
      embedded_server_arg_count=1;
      embedded_server_args[0]= (char*) "";
    }
    if (embedded_server_arg_count == MAX_EMBEDDED_SERVER_ARGS-1 ||
        !(embedded_server_args[embedded_server_arg_count++]=
          my_strdup(argument, MYF(MY_FAE))))
    {
      die("Can't use server argument");
    }
    break;
  case OPT_LOG_DIR:
    /* Check that the file exists */
    if (access(opt_logdir, F_OK) != 0)
      die("The specified log directory does not exist: '%s'", opt_logdir);
    break;
  case 'F':
    read_embedded_server_arguments(argument);
    break;
  case OPT_RESULT_FORMAT_VERSION:
    set_result_format_version(opt_result_format_version);
    break;
  case 'V':
    print_version();
    exit(0);
  case OPT_MYSQL_PROTOCOL:
#ifndef EMBEDDED_LIBRARY
    opt_protocol= find_type_or_exit(argument, &sql_protocol_typelib,
                                    opt->name);
#endif
    break;
  case '?':
    usage();
    exit(0);
  }
  return 0;
}


int parse_args(int argc, char **argv)
{
  if (load_defaults("my",load_default_groups,&argc,&argv))
    exit(1);

  default_argv= argv;

  if ((handle_options(&argc, &argv, my_long_options, get_one_option)))
    exit(1);

  if (argc > 1)
  {
    usage();
    exit(1);
  }
  if (argc == 1)
    opt_db= *argv;
  if (tty_password)
    opt_pass= get_tty_password(NullS);          /* purify tested */
  if (debug_info_flag)
    my_end_arg= MY_CHECK_ERROR | MY_GIVE_INFO;
  if (debug_check_flag)
    my_end_arg= MY_CHECK_ERROR;


  if (!record)
  {
    /* Check that the result file exists */
    if (result_file_name && access(result_file_name, F_OK) != 0)
      die("The specified result file '%s' does not exist", result_file_name);
  }

  return 0;
}

/*
  Write the content of str into file

  SYNOPSIS
  str_to_file2
  fname - name of file to truncate/create and write to
  str - content to write to file
  size - size of content witten to file
  append - append to file instead of overwriting old file
*/

void str_to_file2(const char *fname, char *str, int size, my_bool append)
{
  int fd;
  char buff[FN_REFLEN];
  int flags= O_WRONLY | O_CREAT;
  if (!test_if_hard_path(fname))
  {
    strxmov(buff, opt_basedir, fname, NullS);
    fname= buff;
  }
  fn_format(buff, fname, "", "", MY_UNPACK_FILENAME);

  if (!append)
    flags|= O_TRUNC;
  if ((fd= my_open(buff, flags,
                   MYF(MY_WME | MY_FFNF))) < 0)
    die("Could not open '%s' for writing, errno: %d", buff, errno);
  if (append && my_seek(fd, 0, SEEK_END, MYF(0)) == MY_FILEPOS_ERROR)
    die("Could not find end of file '%s', errno: %d", buff, errno);
  if (my_write(fd, (uchar*)str, size, MYF(MY_WME|MY_FNABP)))
    die("write failed, errno: %d", errno);
  my_close(fd, MYF(0));
}

/*
  Write the content of str into file

  SYNOPSIS
  str_to_file
  fname - name of file to truncate/create and write to
  str - content to write to file
  size - size of content witten to file
*/

void str_to_file(const char *fname, char *str, int size)
{
  str_to_file2(fname, str, size, FALSE);
}


void check_regerr(my_regex_t* r, int err)
{
  char err_buf[1024];

  if (err)
  {
    my_regerror(err,r,err_buf,sizeof(err_buf));
    die("Regex error: %s\n", err_buf);
  }
}


#ifdef __WIN__

DYNAMIC_ARRAY patterns;

/*
  init_win_path_patterns

  DESCRIPTION
  Setup string patterns that will be used to detect filenames that
  needs to be converted from Win to Unix format

*/

void init_win_path_patterns()
{
  /* List of string patterns to match in order to find paths */
  const char* paths[] = { "$MYSQL_TEST_DIR",
                          "$MYSQL_TMP_DIR",
                          "$MYSQLTEST_VARDIR",
                          "$MASTER_MYSOCK",
                          "$MYSQL_SHAREDIR",
                          "$MYSQL_LIBDIR",
                          "./test/" };
  int num_paths= sizeof(paths)/sizeof(char*);
  int i;
  char* p;

  DBUG_ENTER("init_win_path_patterns");

  my_init_dynamic_array(&patterns, sizeof(const char*), 16, 16);

  /* Loop through all paths in the array */
  for (i= 0; i < num_paths; i++)
  {
    VAR* v;
    if (*(paths[i]) == '$')
    {
      v= var_get(paths[i], 0, 0, 0);
      p= my_strdup(v->str_val, MYF(MY_FAE));
    }
    else
      p= my_strdup(paths[i], MYF(MY_FAE));

    /* Don't insert zero length strings in patterns array */
    if (strlen(p) == 0)
    {
      my_free(p);
      continue;
    }

    if (insert_dynamic(&patterns, (uchar*) &p))
      die("Out of memory");

    DBUG_PRINT("info", ("p: %s", p));
    while (*p)
    {
      if (*p == '/')
        *p='\\';
      p++;
    }
  }
  DBUG_VOID_RETURN;
}

void free_win_path_patterns()
{
  uint i= 0;
  for (i=0 ; i < patterns.elements ; i++)
  {
    const char** pattern= dynamic_element(&patterns, i, const char**);
    my_free((void *) *pattern);
  }
  delete_dynamic(&patterns);
}

/*
  fix_win_paths

  DESCRIPTION
  Search the string 'val' for the patterns that are known to be
  strings that contain filenames. Convert all \ to / in the
  filenames that are found.

  Ex:
  val = 'Error "c:\mysql\mysql-test\var\test\t1.frm" didn't exist'
  => $MYSQL_TEST_DIR is found by strstr
  => all \ from c:\mysql\m... until next space is converted into /
*/

void fix_win_paths(const char *val, int len)
{
  uint i;
  char *p;

  DBUG_ENTER("fix_win_paths");
  for (i= 0; i < patterns.elements; i++)
  {
    const char** pattern= dynamic_element(&patterns, i, const char**);
    DBUG_PRINT("info", ("pattern: %s", *pattern));

    /* Search for the path in string */
    while ((p= strstr((char*)val, *pattern)))
    {
      DBUG_PRINT("info", ("Found %s in val p: %s", *pattern, p));

      while (*p && !my_isspace(charset_info, *p))
      {
        if (*p == '\\')
          *p= '/';
        p++;
      }
      DBUG_PRINT("info", ("Converted \\ to /, p: %s", p));
    }
  }
  DBUG_PRINT("exit", (" val: %s, len: %d", val, len));
  DBUG_VOID_RETURN;
}
#endif



/*
  Append the result for one field to the dynamic string ds
*/

void append_field(DYNAMIC_STRING *ds, uint col_idx, MYSQL_FIELD* field,
                  char* val, ulonglong len, my_bool is_null)
{
  char null[]= "NULL";

  if (col_idx < max_replace_column && replace_column[col_idx])
  {
    val= replace_column[col_idx];
    len= strlen(val);
  }
  else if (is_null)
  {
    val= null;
    len= 4;
  }
#ifdef __WIN__
  else if ((field->type == MYSQL_TYPE_DOUBLE ||
            field->type == MYSQL_TYPE_FLOAT ) &&
           field->decimals >= 31)
  {
    /* Convert 1.2e+018 to 1.2e+18 and 1.2e-018 to 1.2e-18 */
    char *start= strchr(val, 'e');
    if (start && strlen(start) >= 5 &&
        (start[1] == '-' || start[1] == '+') && start[2] == '0')
    {
      start+=2; /* Now points at first '0' */
      if (field->flags & ZEROFILL_FLAG)
      {
        /* Move all chars before the first '0' one step right */
        memmove(val + 1, val, start - val);
        *val= '0';
      }
      else
      {
        /* Move all chars after the first '0' one step left */
        memmove(start, start + 1, strlen(start));
        len--;
      }
    }
  }
#endif

  if (!display_result_vertically)
  {
    if (col_idx)
      dynstr_append_mem(ds, "\t", 1);
    replace_dynstr_append_mem(ds, val, (int)len);
  }
  else
  {
    dynstr_append(ds, field->name);
    dynstr_append_mem(ds, "\t", 1);
    replace_dynstr_append_mem(ds, val, (int)len);
    dynstr_append_mem(ds, "\n", 1);
  }
}


/*
  Append all results to the dynamic string separated with '\t'
  Values may be converted with 'replace_column'
*/

void append_result(DYNAMIC_STRING *ds, MYSQL_RES *res)
{
  MYSQL_ROW row;
  uint num_fields= mysql_num_fields(res);
  MYSQL_FIELD *fields= mysql_fetch_fields(res);
  ulong *lengths;

  while ((row = mysql_fetch_row(res)))
  {
    uint i;
    lengths = mysql_fetch_lengths(res);
    for (i = 0; i < num_fields; i++)
      append_field(ds, i, &fields[i],
                   row[i], lengths[i], !row[i]);
    if (!display_result_vertically)
      dynstr_append_mem(ds, "\n", 1);
  }
}


/*
  Append all results from ps execution to the dynamic string separated
  with '\t'. Values may be converted with 'replace_column'
*/

void append_stmt_result(DYNAMIC_STRING *ds, MYSQL_STMT *stmt,
                        MYSQL_FIELD *fields, uint num_fields)
{
  MYSQL_BIND *my_bind;
  my_bool *is_null;
  ulong *length;
  uint i;

  /* Allocate array with bind structs, lengths and NULL flags */
  my_bind= (MYSQL_BIND*) my_malloc(num_fields * sizeof(MYSQL_BIND),
				MYF(MY_WME | MY_FAE | MY_ZEROFILL));
  length= (ulong*) my_malloc(num_fields * sizeof(ulong),
			     MYF(MY_WME | MY_FAE));
  is_null= (my_bool*) my_malloc(num_fields * sizeof(my_bool),
				MYF(MY_WME | MY_FAE));

  /* Allocate data for the result of each field */
  for (i= 0; i < num_fields; i++)
  {
    uint max_length= fields[i].max_length + 1;
    my_bind[i].buffer_type= MYSQL_TYPE_STRING;
    my_bind[i].buffer= my_malloc(max_length, MYF(MY_WME | MY_FAE));
    my_bind[i].buffer_length= max_length;
    my_bind[i].is_null= &is_null[i];
    my_bind[i].length= &length[i];

    DBUG_PRINT("bind", ("col[%d]: buffer_type: %d, buffer_length: %lu",
			i, my_bind[i].buffer_type, my_bind[i].buffer_length));
  }

  if (mysql_stmt_bind_result(stmt, my_bind))
    die("mysql_stmt_bind_result failed: %d: %s",
	mysql_stmt_errno(stmt), mysql_stmt_error(stmt));

  while (mysql_stmt_fetch(stmt) == 0)
  {
    for (i= 0; i < num_fields; i++)
      append_field(ds, i, &fields[i], (char*)my_bind[i].buffer,
                   *my_bind[i].length, *my_bind[i].is_null);
    if (!display_result_vertically)
      dynstr_append_mem(ds, "\n", 1);
  }

  if (mysql_stmt_fetch(stmt) != MYSQL_NO_DATA)
    die("fetch didn't end with MYSQL_NO_DATA from statement: %d %s",
	mysql_stmt_errno(stmt), mysql_stmt_error(stmt));

  for (i= 0; i < num_fields; i++)
  {
    /* Free data for output */
    my_free(my_bind[i].buffer);
  }
  /* Free array with bind structs, lengths and NULL flags */
  my_free(my_bind);
  my_free(length);
  my_free(is_null);
}


/*
  Append metadata for fields to output
*/

void append_metadata(DYNAMIC_STRING *ds,
                     MYSQL_FIELD *field,
                     uint num_fields)
{
  MYSQL_FIELD *field_end;
  dynstr_append(ds,"Catalog\tDatabase\tTable\tTable_alias\tColumn\t"
                "Column_alias\tType\tLength\tMax length\tIs_null\t"
                "Flags\tDecimals\tCharsetnr\n");

  for (field_end= field+num_fields ;
       field < field_end ;
       field++)
  {
    dynstr_append_mem(ds, field->catalog,
                      field->catalog_length);
    dynstr_append_mem(ds, "\t", 1);
    dynstr_append_mem(ds, field->db, field->db_length);
    dynstr_append_mem(ds, "\t", 1);
    dynstr_append_mem(ds, field->org_table,
                      field->org_table_length);
    dynstr_append_mem(ds, "\t", 1);
    dynstr_append_mem(ds, field->table,
                      field->table_length);
    dynstr_append_mem(ds, "\t", 1);
    dynstr_append_mem(ds, field->org_name,
                      field->org_name_length);
    dynstr_append_mem(ds, "\t", 1);
    dynstr_append_mem(ds, field->name, field->name_length);
    dynstr_append_mem(ds, "\t", 1);
    replace_dynstr_append_uint(ds, field->type);
    dynstr_append_mem(ds, "\t", 1);
    replace_dynstr_append_uint(ds, field->length);
    dynstr_append_mem(ds, "\t", 1);
    replace_dynstr_append_uint(ds, field->max_length);
    dynstr_append_mem(ds, "\t", 1);
    dynstr_append_mem(ds, (char*) (IS_NOT_NULL(field->flags) ?
                                   "N" : "Y"), 1);
    dynstr_append_mem(ds, "\t", 1);
    replace_dynstr_append_uint(ds, field->flags);
    dynstr_append_mem(ds, "\t", 1);
    replace_dynstr_append_uint(ds, field->decimals);
    dynstr_append_mem(ds, "\t", 1);
    replace_dynstr_append_uint(ds, field->charsetnr);
    dynstr_append_mem(ds, "\n", 1);
  }
}


/*
  Append affected row count and other info to output
*/

void append_info(DYNAMIC_STRING *ds, ulonglong affected_rows,
                 const char *info)
{
  char buf[40], buff2[21];
  sprintf(buf,"affected rows: %s\n", llstr(affected_rows, buff2));
  dynstr_append(ds, buf);
  if (info)
  {
    dynstr_append(ds, "info: ");
    dynstr_append(ds, info);
    dynstr_append_mem(ds, "\n", 1);
  }
}


/*
  Display the table headings with the names tab separated
*/

void append_table_headings(DYNAMIC_STRING *ds,
                           MYSQL_FIELD *field,
                           uint num_fields)
{
  uint col_idx;
  for (col_idx= 0; col_idx < num_fields; col_idx++)
  {
    if (col_idx)
      dynstr_append_mem(ds, "\t", 1);
    replace_dynstr_append(ds, field[col_idx].name);
  }
  dynstr_append_mem(ds, "\n", 1);
}

/*
  Fetch warnings from server and append to ds

  RETURN VALUE
  Number of warnings appended to ds
*/

int append_warnings(DYNAMIC_STRING *ds, MYSQL* mysql)
{
  uint count;
  MYSQL_RES *warn_res;
  DBUG_ENTER("append_warnings");

  if (!(count= mysql_warning_count(mysql)))
    DBUG_RETURN(0);

  /*
    If one day we will support execution of multi-statements
    through PS API we should not issue SHOW WARNINGS until
    we have not read all results...
  */
  DBUG_ASSERT(!mysql_more_results(mysql));

  if (mysql_real_query(mysql, "SHOW WARNINGS", 13))
    die("Error running query \"SHOW WARNINGS\": %s", mysql_error(mysql));

  if (!(warn_res= mysql_store_result(mysql)))
    die("Warning count is %u but didn't get any warnings",
	count);

  append_result(ds, warn_res);
  mysql_free_result(warn_res);

  DBUG_PRINT("warnings", ("%s", ds->str));

  DBUG_RETURN(count);
}


/*
  Run query using MySQL C API

  SYNOPSIS
    run_query_normal()
    mysql	mysql handle
    command	current command pointer
    flags	flags indicating if we should SEND and/or REAP
    query	query string to execute
    query_len	length query string to execute
    ds		output buffer where to store result form query
*/

void run_query_normal(struct st_connection *cn, struct st_command *command,
                      int flags, char *query, int query_len,
                      DYNAMIC_STRING *ds, DYNAMIC_STRING *ds_warnings)
{
  MYSQL_RES *res= 0;
  MYSQL *mysql= &cn->mysql;
  int err= 0, counter= 0;
  DBUG_ENTER("run_query_normal");
  DBUG_PRINT("enter",("flags: %d", flags));
  DBUG_PRINT("enter", ("query: '%-.60s'", query));

  if (flags & QUERY_SEND_FLAG)
  {
    /*
      Send the query
    */
    if (do_send_query(cn, query, query_len))
    {
      handle_error(command, mysql_errno(mysql), mysql_error(mysql),
		   mysql_sqlstate(mysql), ds);
      goto end;
    }
  }
  if (!(flags & QUERY_REAP_FLAG))
  {
    cn->pending= TRUE;
    DBUG_VOID_RETURN;
  }
  
  do
  {
    /*
      When  on first result set, call mysql_read_query_result to retrieve
      answer to the query sent earlier
    */
    if ((counter==0) && do_read_query_result(cn))
    {
      /* we've failed to collect the result set */
      cn->pending= TRUE;
      handle_error(command, mysql_errno(mysql), mysql_error(mysql),
		   mysql_sqlstate(mysql), ds);
      goto end;

    }

    /*
      Store the result of the query if it will return any fields
    */
    if (mysql_field_count(mysql) && ((res= mysql_store_result(mysql)) == 0))
    {
      handle_error(command, mysql_errno(mysql), mysql_error(mysql),
		   mysql_sqlstate(mysql), ds);
      goto end;
    }

    if (!disable_result_log)
    {
      if (res)
      {
	MYSQL_FIELD *fields= mysql_fetch_fields(res);
	uint num_fields= mysql_num_fields(res);

	if (display_metadata)
          append_metadata(ds, fields, num_fields);

	if (!display_result_vertically)
	  append_table_headings(ds, fields, num_fields);

	append_result(ds, res);
      }

      /*
        Need to call mysql_affected_rows() before the "new"
        query to find the warnings.
      */
      if (!disable_info)
	append_info(ds, mysql_affected_rows(mysql), mysql_info(mysql));

      /*
        Add all warnings to the result. We can't do this if we are in
        the middle of processing results from multi-statement, because
        this will break protocol.
      */
      if (!disable_warnings && !mysql_more_results(mysql))
      {
	if (append_warnings(ds_warnings, mysql) || ds_warnings->length)
	{
	  dynstr_append_mem(ds, "Warnings:\n", 10);
	  dynstr_append_mem(ds, ds_warnings->str, ds_warnings->length);
	}
      }
    }

    if (res)
    {
      mysql_free_result(res);
      res= 0;
    }
    counter++;
  } while (!(err= mysql_next_result(mysql)));
  if (err > 0)
  {
    /* We got an error from mysql_next_result, maybe expected */
    handle_error(command, mysql_errno(mysql), mysql_error(mysql),
		 mysql_sqlstate(mysql), ds);
    goto end;
  }
  DBUG_ASSERT(err == -1); /* Successful and there are no more results */

  /* If we come here the query is both executed and read successfully */
  handle_no_error(command);
  revert_properties();

end:

  cn->pending= FALSE;
  /*
    We save the return code (mysql_errno(mysql)) from the last call sent
    to the server into the mysqltest builtin variable $mysql_errno. This
    variable then can be used from the test case itself.
  */
  var_set_errno(mysql_errno(mysql));
  DBUG_VOID_RETURN;
}


/*
  Check whether given error is in list of expected errors

  SYNOPSIS
    match_expected_error()

  PARAMETERS
    command        the current command (and its expect-list)
    err_errno      error number of the error that actually occurred
    err_sqlstate   SQL-state that was thrown, or NULL for impossible
                   (file-ops, diff, etc.)

  RETURNS
    -1 for not in list, index in list of expected errors otherwise

  NOTE
    If caller needs to know whether the list was empty, they should
    check command->expected_errors.count.
*/

static int match_expected_error(struct st_command *command,
                                unsigned int err_errno,
                                const char *err_sqlstate)
{
  uint i;

  for (i= 0 ; (uint) i < command->expected_errors.count ; i++)
  {
    if ((command->expected_errors.err[i].type == ERR_ERRNO) &&
        (command->expected_errors.err[i].code.errnum == err_errno))
      return i;

    if (command->expected_errors.err[i].type == ERR_SQLSTATE)
    {
      /*
        NULL is quite likely, but not in conjunction with a SQL-state expect!
      */
      if (unlikely(err_sqlstate == NULL))
        die("expecting a SQL-state (%s) from query '%s' which cannot produce one...",
            command->expected_errors.err[i].code.sqlstate, command->query);

      if (strncmp(command->expected_errors.err[i].code.sqlstate,
                  err_sqlstate, SQLSTATE_LENGTH) == 0)
        return i;
    }
  }
  return -1;
}


/*
  Handle errors which occurred during execution

  SYNOPSIS
  handle_error()
  q     - query context
  err_errno - error number
  err_error - error message
  err_sqlstate - sql state
  ds    - dynamic string which is used for output buffer

  NOTE
    If there is an unexpected error this function will abort mysqltest
    immediately.
*/

void handle_error(struct st_command *command,
                  unsigned int err_errno, const char *err_error,
                  const char *err_sqlstate, DYNAMIC_STRING *ds)
{
  int i;

  DBUG_ENTER("handle_error");

  if (command->require_file[0])
  {
    /*
      The query after a "--require" failed. This is fine as long the server
      returned a valid reponse. Don't allow 2013 or 2006 to trigger an
      abort_not_supported_test
    */
    if (err_errno == CR_SERVER_LOST ||
        err_errno == CR_SERVER_GONE_ERROR)
      die("require query '%s' failed: %d: %s", command->query,
          err_errno, err_error);

    /* Abort the run of this test, pass the failed query as reason */
    abort_not_supported_test("Query '%s' failed, required functionality " \
                             "not supported", command->query);
  }

  if (command->abort_on_error)
  {
    if (err_errno == ER_NO_SUCH_THREAD)
    {
      /* No such thread id, let's dump the available ones */
      fprintf(stderr, "mysqltest: query '%s returned ER_NO_SUCH_THREAD, "
              "dumping processlist\n", command->query);
      show_query(&cur_con->mysql, "SHOW PROCESSLIST");
    }

    die("query '%s' failed: %d: %s", command->query, err_errno, err_error);
  }

  DBUG_PRINT("info", ("expected_errors.count: %d",
                      command->expected_errors.count));

  i= match_expected_error(command, err_errno, err_sqlstate);

  if (i >= 0)
  {
    if (!disable_result_log)
    {
      if (command->expected_errors.count == 1)
      {
        /* Only log error if there is one possible error */
        dynstr_append_mem(ds, "ERROR ", 6);
        replace_dynstr_append(ds, err_sqlstate);
        dynstr_append_mem(ds, ": ", 2);
        replace_dynstr_append(ds, err_error);
        dynstr_append_mem(ds,"\n",1);
      }
      /* Don't log error if we may not get an error */
      else if (command->expected_errors.err[0].type == ERR_SQLSTATE ||
               (command->expected_errors.err[0].type == ERR_ERRNO &&
                command->expected_errors.err[0].code.errnum != 0))
        dynstr_append(ds,"Got one of the listed errors\n");
    }
    /* OK */
    revert_properties();
    DBUG_VOID_RETURN;
  }

  DBUG_PRINT("info",("i: %d  expected_errors: %d", i,
                     command->expected_errors.count));

  if (!disable_result_log)
  {
    dynstr_append_mem(ds, "ERROR ",6);
    replace_dynstr_append(ds, err_sqlstate);
    dynstr_append_mem(ds, ": ", 2);
    replace_dynstr_append(ds, err_error);
    dynstr_append_mem(ds, "\n", 1);
  }

  if (command->expected_errors.count > 0)
  {
    if (command->expected_errors.err[0].type == ERR_ERRNO)
    {
      if (err_errno == ER_NO_SUCH_THREAD)
      {
        /* No such thread id, let's dump the available ones */
        fprintf(stderr, "mysqltest: query '%s returned ER_NO_SUCH_THREAD, "
                "dumping processlist\n", command->query);
        show_query(&cur_con->mysql, "SHOW PROCESSLIST");
      }
      die("query '%s' failed with wrong errno %d: '%s', instead of %d...",
          command->query, err_errno, err_error,
          command->expected_errors.err[0].code.errnum);
    }
    else
      die("query '%s' failed with wrong sqlstate %s: '%s', instead of %s...",
          command->query, err_sqlstate, err_error,
	  command->expected_errors.err[0].code.sqlstate);
  }

  revert_properties();
  DBUG_VOID_RETURN;
}


/*
  Handle absence of errors after execution

  SYNOPSIS
  handle_no_error()
  q - context of query

  RETURN VALUE
  error - function will not return
*/

void handle_no_error(struct st_command *command)
{
  DBUG_ENTER("handle_no_error");

  if (command->expected_errors.err[0].type == ERR_ERRNO &&
      command->expected_errors.err[0].code.errnum != 0)
  {
    /* Error code we wanted was != 0, i.e. not an expected success */
    die("query '%s' succeeded - should have failed with errno %d...",
        command->query, command->expected_errors.err[0].code.errnum);
  }
  else if (command->expected_errors.err[0].type == ERR_SQLSTATE &&
           strcmp(command->expected_errors.err[0].code.sqlstate,"00000") != 0)
  {
    /* SQLSTATE we wanted was != "00000", i.e. not an expected success */
    die("query '%s' succeeded - should have failed with sqlstate %s...",
        command->query, command->expected_errors.err[0].code.sqlstate);
  }
  DBUG_VOID_RETURN;
}


/*
  Run query using prepared statement C API

  SYNPOSIS
  run_query_stmt
  mysql - mysql handle
  command - currrent command pointer
  query - query string to execute
  query_len - length query string to execute
  ds - output buffer where to store result form query

  RETURN VALUE
  error - function will not return
*/

void run_query_stmt(MYSQL *mysql, struct st_command *command,
                    char *query, int query_len, DYNAMIC_STRING *ds,
                    DYNAMIC_STRING *ds_warnings)
{
  MYSQL_RES *res= NULL;     /* Note that here 'res' is meta data result set */
  MYSQL_STMT *stmt;
  DYNAMIC_STRING ds_prepare_warnings;
  DYNAMIC_STRING ds_execute_warnings;
  DBUG_ENTER("run_query_stmt");
  DBUG_PRINT("query", ("'%-.60s'", query));

  /*
    Init a new stmt if it's not already one created for this connection
  */
  if(!(stmt= cur_con->stmt))
  {
    if (!(stmt= mysql_stmt_init(mysql)))
      die("unable to init stmt structure");
    cur_con->stmt= stmt;
  }

  /* Init dynamic strings for warnings */
  if (!disable_warnings)
  {
    init_dynamic_string(&ds_prepare_warnings, NULL, 0, 256);
    init_dynamic_string(&ds_execute_warnings, NULL, 0, 256);
  }

  /*
    Prepare the query
  */
  if (mysql_stmt_prepare(stmt, query, query_len))
  {
    handle_error(command,  mysql_stmt_errno(stmt),
                 mysql_stmt_error(stmt), mysql_stmt_sqlstate(stmt), ds);
    goto end;
  }

  /*
    Get the warnings from mysql_stmt_prepare and keep them in a
    separate string
  */
  if (!disable_warnings)
    append_warnings(&ds_prepare_warnings, mysql);

  /*
    No need to call mysql_stmt_bind_param() because we have no
    parameter markers.
  */

#if MYSQL_VERSION_ID >= 50000
  if (cursor_protocol_enabled)
  {
    /*
      Use cursor when retrieving result
    */
    ulong type= CURSOR_TYPE_READ_ONLY;
    if (mysql_stmt_attr_set(stmt, STMT_ATTR_CURSOR_TYPE, (void*) &type))
      die("mysql_stmt_attr_set(STMT_ATTR_CURSOR_TYPE) failed': %d %s",
          mysql_stmt_errno(stmt), mysql_stmt_error(stmt));
  }
#endif

  /*
    Execute the query
  */
  if (mysql_stmt_execute(stmt))
  {
    handle_error(command, mysql_stmt_errno(stmt),
                 mysql_stmt_error(stmt), mysql_stmt_sqlstate(stmt), ds);
    goto end;
  }

  /*
    When running in cursor_protocol get the warnings from execute here
    and keep them in a separate string for later.
  */
  if (cursor_protocol_enabled && !disable_warnings)
    append_warnings(&ds_execute_warnings, mysql);

  /*
    We instruct that we want to update the "max_length" field in
    mysql_stmt_store_result(), this is our only way to know how much
    buffer to allocate for result data
  */
  {
    my_bool one= 1;
    if (mysql_stmt_attr_set(stmt, STMT_ATTR_UPDATE_MAX_LENGTH, (void*) &one))
      die("mysql_stmt_attr_set(STMT_ATTR_UPDATE_MAX_LENGTH) failed': %d %s",
          mysql_stmt_errno(stmt), mysql_stmt_error(stmt));
  }

  /*
    If we got here the statement succeeded and was expected to do so,
    get data. Note that this can still give errors found during execution!
    Store the result of the query if if will return any fields
  */
  if (mysql_stmt_field_count(stmt) && mysql_stmt_store_result(stmt))
  {
    handle_error(command, mysql_stmt_errno(stmt),
                 mysql_stmt_error(stmt), mysql_stmt_sqlstate(stmt), ds);
    goto end;
  }

  /* If we got here the statement was both executed and read successfully */
  handle_no_error(command);
  if (!disable_result_log)
  {
    /*
      Not all statements creates a result set. If there is one we can
      now create another normal result set that contains the meta
      data. This set can be handled almost like any other non prepared
      statement result set.
    */
    if ((res= mysql_stmt_result_metadata(stmt)) != NULL)
    {
      /* Take the column count from meta info */
      MYSQL_FIELD *fields= mysql_fetch_fields(res);
      uint num_fields= mysql_num_fields(res);

      if (display_metadata)
        append_metadata(ds, fields, num_fields);

      if (!display_result_vertically)
        append_table_headings(ds, fields, num_fields);

      append_stmt_result(ds, stmt, fields, num_fields);

      mysql_free_result(res);     /* Free normal result set with meta data */

      /*
        Clear prepare warnings if there are execute warnings,
        since they are probably duplicated.
      */
      if (ds_execute_warnings.length || mysql->warning_count)
        dynstr_set(&ds_prepare_warnings, NULL);
    }
    else
    {
      /*
	This is a query without resultset
      */
    }

    /*
      Fetch info before fetching warnings, since it will be reset
      otherwise.
    */

    if (!disable_info)
      append_info(ds, mysql_stmt_affected_rows(stmt), mysql_info(mysql));

    if (!disable_warnings)
    {
      /* Get the warnings from execute */

      /* Append warnings to ds - if there are any */
      if (append_warnings(&ds_execute_warnings, mysql) ||
          ds_execute_warnings.length ||
          ds_prepare_warnings.length ||
          ds_warnings->length)
      {
        dynstr_append_mem(ds, "Warnings:\n", 10);
        if (ds_warnings->length)
          dynstr_append_mem(ds, ds_warnings->str,
                            ds_warnings->length);
        if (ds_prepare_warnings.length)
          dynstr_append_mem(ds, ds_prepare_warnings.str,
                            ds_prepare_warnings.length);
        if (ds_execute_warnings.length)
          dynstr_append_mem(ds, ds_execute_warnings.str,
                            ds_execute_warnings.length);
      }
    }
  }

end:
  if (!disable_warnings)
  {
    dynstr_free(&ds_prepare_warnings);
    dynstr_free(&ds_execute_warnings);
  }
  revert_properties();

  /* Close the statement if - no reconnect, need new prepare */
  if (mysql->reconnect)
  {
    mysql_stmt_close(stmt);
    cur_con->stmt= NULL;
  }

  /*
    We save the return code (mysql_stmt_errno(stmt)) from the last call sent
    to the server into the mysqltest builtin variable $mysql_errno. This
    variable then can be used from the test case itself.
  */

  var_set_errno(mysql_stmt_errno(stmt));

  DBUG_VOID_RETURN;
}



/*
  Create a util connection if one does not already exists
  and use that to run the query
  This is done to avoid implict commit when creating/dropping objects such
  as view, sp etc.
*/

int util_query(MYSQL* org_mysql, const char* query){

  MYSQL* mysql;
  DBUG_ENTER("util_query");

  if(!(mysql= cur_con->util_mysql))
  {
    DBUG_PRINT("info", ("Creating util_mysql"));
    if (!(mysql= mysql_init(mysql)))
      die("Failed in mysql_init()");

    if (opt_connect_timeout)
      mysql_options(mysql, MYSQL_OPT_CONNECT_TIMEOUT,
                    (void *) &opt_connect_timeout);

    /* enable local infile, in non-binary builds often disabled by default */
    mysql_options(mysql, MYSQL_OPT_LOCAL_INFILE, 0);
    safe_connect(mysql, "util", org_mysql->host, org_mysql->user,
                 org_mysql->passwd, org_mysql->db, org_mysql->port,
                 org_mysql->unix_socket);

    cur_con->util_mysql= mysql;
  }

 DBUG_RETURN(mysql_query(mysql, query));
}



/*
  Run query

  SYNPOSIS
    run_query()
     mysql	mysql handle
     command	currrent command pointer

  flags control the phased/stages of query execution to be performed
  if QUERY_SEND_FLAG bit is on, the query will be sent. If QUERY_REAP_FLAG
  is on the result will be read - for regular query, both bits must be on
*/

void run_query(struct st_connection *cn, struct st_command *command, int flags)
{
  MYSQL *mysql= &cn->mysql;
  DYNAMIC_STRING *ds;
  DYNAMIC_STRING *save_ds= NULL;
  DYNAMIC_STRING ds_result;
  DYNAMIC_STRING ds_sorted;
  DYNAMIC_STRING ds_warnings;
  DYNAMIC_STRING eval_query;
  char *query;
  int query_len;
  my_bool view_created= 0, sp_created= 0;
  my_bool complete_query= ((flags & QUERY_SEND_FLAG) &&
                           (flags & QUERY_REAP_FLAG));
  DBUG_ENTER("run_query");

  if (cn->pending && (flags & QUERY_SEND_FLAG))
    die ("Cannot run query on connection between send and reap");

  if (!(flags & QUERY_SEND_FLAG) && !cn->pending)
    die ("Cannot reap on a connection without pending send");
  
  init_dynamic_string(&ds_warnings, NULL, 0, 256);
  ds_warn= &ds_warnings;
  
  /*
    Evaluate query if this is an eval command
  */
  if (command->type == Q_EVAL || command->type == Q_SEND_EVAL)
  {
    init_dynamic_string(&eval_query, "", command->query_len+256, 1024);
    do_eval(&eval_query, command->query, command->end, FALSE);
    query = eval_query.str;
    query_len = eval_query.length;
  }
  else
  {
    query = command->query;
    query_len = strlen(query);
  }

  /*
    When command->require_file is set the output of _this_ query
    should be compared with an already existing file
    Create a temporary dynamic string to contain the output from
    this query.
  */
  if (command->require_file[0])
  {
    init_dynamic_string(&ds_result, "", 1024, 1024);
    ds= &ds_result;
  }
  else
    ds= &ds_res;

  /*
    Log the query into the output buffer
  */
  if (!disable_query_log && (flags & QUERY_SEND_FLAG))
  {
    replace_dynstr_append_mem(ds, query, query_len);
    dynstr_append_mem(ds, delimiter, delimiter_length);
    dynstr_append_mem(ds, "\n", 1);
  }

  if (view_protocol_enabled &&
      complete_query &&
      match_re(&view_re, query))
  {
    /*
      Create the query as a view.
      Use replace since view can exist from a failed mysqltest run
    */
    DYNAMIC_STRING query_str;
    init_dynamic_string(&query_str,
			"CREATE OR REPLACE VIEW mysqltest_tmp_v AS ",
			query_len+64, 256);
    dynstr_append_mem(&query_str, query, query_len);
    if (util_query(mysql, query_str.str))
    {
      /*
	Failed to create the view, this is not fatal
	just run the query the normal way
      */
      DBUG_PRINT("view_create_error",
		 ("Failed to create view '%s': %d: %s", query_str.str,
		  mysql_errno(mysql), mysql_error(mysql)));

      /* Log error to create view */
      verbose_msg("Failed to create view '%s' %d: %s", query_str.str,
		  mysql_errno(mysql), mysql_error(mysql));
    }
    else
    {
      /*
	Yes, it was possible to create this query as a view
      */
      view_created= 1;
      query= (char*)"SELECT * FROM mysqltest_tmp_v";
      query_len = strlen(query);

      /*
        Collect warnings from create of the view that should otherwise
        have been produced when the SELECT was executed
      */
      append_warnings(&ds_warnings, cur_con->util_mysql);
    }

    dynstr_free(&query_str);

  }

  if (sp_protocol_enabled &&
      complete_query &&
      match_re(&sp_re, query))
  {
    /*
      Create the query as a stored procedure
      Drop first since sp can exist from a failed mysqltest run
    */
    DYNAMIC_STRING query_str;
    init_dynamic_string(&query_str,
			"DROP PROCEDURE IF EXISTS mysqltest_tmp_sp;",
			query_len+64, 256);
    util_query(mysql, query_str.str);
    dynstr_set(&query_str, "CREATE PROCEDURE mysqltest_tmp_sp()\n");
    dynstr_append_mem(&query_str, query, query_len);
    if (util_query(mysql, query_str.str))
    {
      /*
	Failed to create the stored procedure for this query,
	this is not fatal just run the query the normal way
      */
      DBUG_PRINT("sp_create_error",
		 ("Failed to create sp '%s': %d: %s", query_str.str,
		  mysql_errno(mysql), mysql_error(mysql)));

      /* Log error to create sp */
      verbose_msg("Failed to create sp '%s' %d: %s", query_str.str,
		  mysql_errno(mysql), mysql_error(mysql));

    }
    else
    {
      sp_created= 1;

      query= (char*)"CALL mysqltest_tmp_sp()";
      query_len = strlen(query);
    }
    dynstr_free(&query_str);
  }

  if (display_result_sorted)
  {
    /*
       Collect the query output in a separate string
       that can be sorted before it's added to the
       global result string
    */
    init_dynamic_string(&ds_sorted, "", 1024, 1024);
    save_ds= ds; /* Remember original ds */
    ds= &ds_sorted;
  }

  /*
    Find out how to run this query

    Always run with normal C API if it's not a complete
    SEND + REAP

    If it is a '?' in the query it may be a SQL level prepared
    statement already and we can't do it twice
  */
  if (ps_protocol_enabled &&
      complete_query &&
      match_re(&ps_re, query))
    run_query_stmt(mysql, command, query, query_len, ds, &ds_warnings);
  else
    run_query_normal(cn, command, flags, query, query_len,
		     ds, &ds_warnings);

  dynstr_free(&ds_warnings);
  ds_warn= 0;
  if (command->type == Q_EVAL || command->type == Q_SEND_EVAL)
    dynstr_free(&eval_query);

  if (display_result_sorted)
  {
    /* Sort the result set and append it to result */
    dynstr_append_sorted(save_ds, &ds_sorted);
    ds= save_ds;
    dynstr_free(&ds_sorted);
  }

  if (sp_created)
  {
    if (util_query(mysql, "DROP PROCEDURE mysqltest_tmp_sp "))
      die("Failed to drop sp: %d: %s", mysql_errno(mysql), mysql_error(mysql));
  }

  if (view_created)
  {
    if (util_query(mysql, "DROP VIEW mysqltest_tmp_v "))
      die("Failed to drop view: %d: %s",
	  mysql_errno(mysql), mysql_error(mysql));
  }

  if (command->require_file[0])
  {
    /* A result file was specified for _this_ query
       and the output should be checked against an already
       existing file which has been specified using --require or --result
    */
    check_require(ds, command->require_file);
  }

  if (ds == &ds_result)
    dynstr_free(&ds_result);
  DBUG_VOID_RETURN;
}

/****************************************************************************/
/*
  Functions to detect different SQL statements
*/

char *re_eprint(int err)
{
  static char epbuf[100];
  size_t len= my_regerror(REG_ITOA|err, (my_regex_t *)NULL,
			  epbuf, sizeof(epbuf));
  assert(len <= sizeof(epbuf));
  return(epbuf);
}

void init_re_comp(my_regex_t *re, const char* str)
{
  int err= my_regcomp(re, str, (REG_EXTENDED | REG_ICASE | REG_NOSUB),
                      &my_charset_latin1);
  if (err)
  {
    char erbuf[100];
    int len= my_regerror(err, re, erbuf, sizeof(erbuf));
    die("error %s, %d/%d `%s'\n",
	re_eprint(err), (int)len, (int)sizeof(erbuf), erbuf);
  }
}

void init_re(void)
{
  /*
    Filter for queries that can be run using the
    MySQL Prepared Statements C API
  */
  const char *ps_re_str =
    "^("
    "[[:space:]]*REPLACE[[:space:]]|"
    "[[:space:]]*INSERT[[:space:]]|"
    "[[:space:]]*UPDATE[[:space:]]|"
    "[[:space:]]*DELETE[[:space:]]|"
    "[[:space:]]*SELECT[[:space:]]|"
    "[[:space:]]*CREATE[[:space:]]+TABLE[[:space:]]|"
    "[[:space:]]*DO[[:space:]]|"
    "[[:space:]]*SET[[:space:]]+OPTION[[:space:]]|"
    "[[:space:]]*DELETE[[:space:]]+MULTI[[:space:]]|"
    "[[:space:]]*UPDATE[[:space:]]+MULTI[[:space:]]|"
    "[[:space:]]*INSERT[[:space:]]+SELECT[[:space:]])";

  /*
    Filter for queries that can be run using the
    Stored procedures
  */
  const char *sp_re_str =ps_re_str;

  /*
    Filter for queries that can be run as views
  */
  const char *view_re_str =
    "^("
    "[[:space:]]*SELECT[[:space:]])";

  init_re_comp(&ps_re, ps_re_str);
  init_re_comp(&sp_re, sp_re_str);
  init_re_comp(&view_re, view_re_str);
}


int match_re(my_regex_t *re, char *str)
{
  while (my_isspace(charset_info, *str))
    str++;
  if (str[0] == '/' && str[1] == '*')
  {
    char *comm_end= strstr (str, "*/");
    if (! comm_end)
      die("Statement is unterminated comment");
    str= comm_end + 2;
  }
  
  int err= my_regexec(re, str, (size_t)0, NULL, 0);

  if (err == 0)
    return 1;
  else if (err == REG_NOMATCH)
    return 0;

  {
    char erbuf[100];
    int len= my_regerror(err, re, erbuf, sizeof(erbuf));
    die("error %s, %d/%d `%s'\n",
	re_eprint(err), (int)len, (int)sizeof(erbuf), erbuf);
  }
  return 0;
}

void free_re(void)
{
  my_regfree(&ps_re);
  my_regfree(&sp_re);
  my_regfree(&view_re);
  my_regex_end();
}

/****************************************************************************/

void get_command_type(struct st_command* command)
{
  char save;
  uint type;
  DBUG_ENTER("get_command_type");

  if (*command->query == '}')
  {
    command->type = Q_END_BLOCK;
    DBUG_VOID_RETURN;
  }

  save= command->query[command->first_word_len];
  command->query[command->first_word_len]= 0;
  type= find_type(command->query, &command_typelib, FIND_TYPE_NO_PREFIX);
  command->query[command->first_word_len]= save;
  if (type > 0)
  {
    command->type=(enum enum_commands) type;		/* Found command */

    /*
      Look for case where "query" was explicitly specified to
      force command being sent to server
    */
    if (type == Q_QUERY)
    {
      /* Skip the "query" part */
      command->query= command->first_argument;
    }
  }
  else
  {
    /* No mysqltest command matched */

    if (command->type != Q_COMMENT_WITH_COMMAND)
    {
      /* A query that will sent to mysqld */
      command->type= Q_QUERY;
    }
    else
    {
      /* -- "comment" that didn't contain a mysqltest command */
      die("Found line beginning with --  that didn't contain "\
          "a valid mysqltest command, check your syntax or "\
          "use # if you intended to write a comment");
    }
  }

  /* Set expected error on command */
  memcpy(&command->expected_errors, &saved_expected_errors,
         sizeof(saved_expected_errors));
  DBUG_PRINT("info", ("There are %d expected errors",
                      command->expected_errors.count));
  DBUG_VOID_RETURN;
}



/*
  Record how many milliseconds it took to execute the test file
  up until the current line and write it to .progress file

*/

void mark_progress(struct st_command* command __attribute__((unused)),
                   int line)
{
  static ulonglong progress_start= 0; // < Beware
  DYNAMIC_STRING ds_progress;

  char buf[32], *end;
  ulonglong timer= timer_now();
  if (!progress_start)
    progress_start= timer;
  timer-= progress_start;

  if (init_dynamic_string(&ds_progress, "", 256, 256))
    die("Out of memory");

  /* Milliseconds since start */
  end= longlong2str(timer, buf, 10);
  dynstr_append_mem(&ds_progress, buf, (int)(end-buf));
  dynstr_append_mem(&ds_progress, "\t", 1);

  /* Parser line number */
  end= int10_to_str(line, buf, 10);
  dynstr_append_mem(&ds_progress, buf, (int)(end-buf));
  dynstr_append_mem(&ds_progress, "\t", 1);

  /* Filename */
  dynstr_append(&ds_progress, cur_file->file_name);
  dynstr_append_mem(&ds_progress, ":", 1);

  /* Line in file */
  end= int10_to_str(cur_file->lineno, buf, 10);
  dynstr_append_mem(&ds_progress, buf, (int)(end-buf));


  dynstr_append_mem(&ds_progress, "\n", 1);

  progress_file.write(&ds_progress);

  dynstr_free(&ds_progress);

}

#ifdef HAVE_STACKTRACE

static void dump_backtrace(void)
{
  struct st_connection *conn= cur_con;

  fprintf(stderr, "read_command_buf (%p): ", read_command_buf);
  my_safe_print_str(read_command_buf, sizeof(read_command_buf));

  if (conn)
  {
    fprintf(stderr, "conn->name (%p): ", conn->name);
    my_safe_print_str(conn->name, conn->name_len);
#ifdef EMBEDDED_LIBRARY
    fprintf(stderr, "conn->cur_query (%p): ", conn->cur_query);
    my_safe_print_str(conn->cur_query, conn->cur_query_len);
#endif
  }
  fputs("Attempting backtrace...\n", stderr);
  my_print_stacktrace(NULL, my_thread_stack_size);
}

#else

static void dump_backtrace(void)
{
  fputs("Backtrace not available.\n", stderr);
}

#endif

static sig_handler signal_handler(int sig)
{
  fprintf(stderr, "mysqltest got " SIGNAL_FMT "\n", sig);
  dump_backtrace();

  fprintf(stderr, "Writing a core file...\n");
  fflush(stderr);
  my_write_core(sig);
#ifndef __WIN__
  exit(1);			// Shouldn't get here but just in case
#endif
}

#ifdef __WIN__

LONG WINAPI exception_filter(EXCEPTION_POINTERS *exp)
{
  __try
  {
    my_set_exception_pointers(exp);
    signal_handler(exp->ExceptionRecord->ExceptionCode);
  }
  __except(EXCEPTION_EXECUTE_HANDLER)
  {
    fputs("Got exception in exception handler!\n", stderr);
  }

  return EXCEPTION_CONTINUE_SEARCH;
}


static void init_signal_handling(void)
{
  UINT mode;

  /* Set output destination of messages to the standard error stream. */
  _CrtSetReportMode(_CRT_WARN, _CRTDBG_MODE_FILE);
  _CrtSetReportFile(_CRT_WARN, _CRTDBG_FILE_STDERR);
  _CrtSetReportMode(_CRT_ERROR, _CRTDBG_MODE_FILE);
  _CrtSetReportFile(_CRT_ERROR, _CRTDBG_FILE_STDERR);
  _CrtSetReportMode(_CRT_ASSERT, _CRTDBG_MODE_FILE);
  _CrtSetReportFile(_CRT_ASSERT, _CRTDBG_FILE_STDERR);

  /* Do not not display the a error message box. */
  mode= SetErrorMode(0) | SEM_FAILCRITICALERRORS | SEM_NOOPENFILEERRORBOX;
  SetErrorMode(mode);

  SetUnhandledExceptionFilter(exception_filter);
}

#else /* __WIN__ */

static void init_signal_handling(void)
{
  struct sigaction sa;
  DBUG_ENTER("init_signal_handling");

#ifdef HAVE_STACKTRACE
  my_init_stacktrace();
#endif

  sa.sa_flags = SA_RESETHAND | SA_NODEFER;
  sigemptyset(&sa.sa_mask);
  sigprocmask(SIG_SETMASK, &sa.sa_mask, NULL);

  sa.sa_handler= signal_handler;

  sigaction(SIGSEGV, &sa, NULL);
  sigaction(SIGABRT, &sa, NULL);
#ifdef SIGBUS
  sigaction(SIGBUS, &sa, NULL);
#endif
  sigaction(SIGILL, &sa, NULL);
  sigaction(SIGFPE, &sa, NULL);

  DBUG_VOID_RETURN;
}

#endif /* !__WIN__ */

int main(int argc, char **argv)
{
  struct st_command *command;
  my_bool q_send_flag= 0, abort_flag= 0;
  uint command_executed= 0, last_command_executed= 0;
  char save_file[FN_REFLEN];
  MY_INIT(argv[0]);

  save_file[0]= 0;
  TMPDIR[0]= 0;

  init_signal_handling();

  /* Init expected errors */
  memset(&saved_expected_errors, 0, sizeof(saved_expected_errors));

#ifdef EMBEDDED_LIBRARY
  /* set appropriate stack for the 'query' threads */
  (void) pthread_attr_init(&cn_thd_attrib);
  pthread_attr_setstacksize(&cn_thd_attrib, DEFAULT_THREAD_STACK);
#endif /*EMBEDDED_LIBRARY*/

  /* Init file stack */
  memset(file_stack, 0, sizeof(file_stack));
  file_stack_end=
    file_stack + (sizeof(file_stack)/sizeof(struct st_test_file)) - 1;
  cur_file= file_stack;

  /* Init block stack */
  memset(block_stack, 0, sizeof(block_stack));
  block_stack_end=
    block_stack + (sizeof(block_stack)/sizeof(struct st_block)) - 1;
  cur_block= block_stack;
  cur_block->ok= TRUE; /* Outer block should always be executed */
  cur_block->cmd= cmd_none;

  my_init_dynamic_array(&q_lines, sizeof(struct st_command*), 1024, 1024);

  if (my_hash_init(&var_hash, charset_info,
                   1024, 0, 0, get_var_key, var_free, MYF(0)))
    die("Variable hash initialization failed");

  var_set_string("MYSQL_SERVER_VERSION", MYSQL_SERVER_VERSION);
  var_set_string("MYSQL_SYSTEM_TYPE", SYSTEM_TYPE);
  var_set_string("MYSQL_MACHINE_TYPE", MACHINE_TYPE);
  if (sizeof(void *) == 8) {
    var_set_string("MYSQL_SYSTEM_ARCHITECTURE", "64");
  } else {
    var_set_string("MYSQL_SYSTEM_ARCHITECTURE", "32");
  }

  memset(&master_pos, 0, sizeof(master_pos));

  parser.current_line= parser.read_lines= 0;
  memset(&var_reg, 0, sizeof(var_reg));

  init_builtin_echo();
#ifdef __WIN__
#ifndef USE_CYGWIN
  is_windows= 1;
#endif
  init_tmp_sh_file();
  init_win_path_patterns();
#endif

  init_dynamic_string(&ds_res, "", 2048, 2048);

  parse_args(argc, argv);

  log_file.open(opt_logdir, result_file_name, ".log");
  verbose_msg("Logging to '%s'.", log_file.file_name());
  if (opt_mark_progress)
  {
    progress_file.open(opt_logdir, result_file_name, ".progress");
    verbose_msg("Tracing progress in '%s'.", progress_file.file_name());
  }

  /* Init connections, allocate 1 extra as buffer + 1 for default */
  connections= (struct st_connection*)
    my_malloc((opt_max_connections+2) * sizeof(struct st_connection),
              MYF(MY_WME | MY_ZEROFILL));
  connections_end= connections + opt_max_connections +1;
  next_con= connections + 1;
  
  var_set_int("$PS_PROTOCOL", ps_protocol);
  var_set_int("$SP_PROTOCOL", sp_protocol);
  var_set_int("$VIEW_PROTOCOL", view_protocol);
  var_set_int("$CURSOR_PROTOCOL", cursor_protocol);

  var_set_int("$ENABLED_QUERY_LOG", 1);
  var_set_int("$ENABLED_ABORT_ON_ERROR", 1);
  var_set_int("$ENABLED_RESULT_LOG", 1);
  var_set_int("$ENABLED_CONNECT_LOG", 0);
  var_set_int("$ENABLED_WARNINGS", 1);
  var_set_int("$ENABLED_INFO", 0);
  var_set_int("$ENABLED_METADATA", 0);

  DBUG_PRINT("info",("result_file: '%s'",
                     result_file_name ? result_file_name : ""));
  verbose_msg("Results saved in '%s'.", 
              result_file_name ? result_file_name : "");
  if (mysql_server_init(embedded_server_arg_count,
			embedded_server_args,
			(char**) embedded_server_groups))
    die("Can't initialize MySQL server");
  server_initialized= 1;
  if (cur_file == file_stack && cur_file->file == 0)
  {
    cur_file->file= stdin;
    cur_file->file_name= my_strdup("<stdin>", MYF(MY_WME));
    cur_file->lineno= 1;
  }
  var_set_string("MYSQLTEST_FILE", cur_file->file_name);
  init_re();

  /* Cursor protcol implies ps protocol */
  if (cursor_protocol)
    ps_protocol= 1;

  ps_protocol_enabled= ps_protocol;
  sp_protocol_enabled= sp_protocol;
  view_protocol_enabled= view_protocol;
  cursor_protocol_enabled= cursor_protocol;

  st_connection *con= connections;
#ifdef EMBEDDED_LIBRARY
  init_connection_thd(con);
#endif /*EMBEDDED_LIBRARY*/
  if (!( mysql_init(&con->mysql)))
    die("Failed in mysql_init()");
  if (opt_connect_timeout)
    mysql_options(&con->mysql, MYSQL_OPT_CONNECT_TIMEOUT,
                  (void *) &opt_connect_timeout);
  if (opt_compress)
    mysql_options(&con->mysql,MYSQL_OPT_COMPRESS,NullS);
  mysql_options(&con->mysql, MYSQL_OPT_LOCAL_INFILE, 0);
  mysql_options(&con->mysql, MYSQL_SET_CHARSET_NAME,
                charset_info->csname);
  if (opt_charsets_dir)
    mysql_options(&con->mysql, MYSQL_SET_CHARSET_DIR,
                  opt_charsets_dir);

  if (opt_protocol)
    mysql_options(&con->mysql,MYSQL_OPT_PROTOCOL,(char*)&opt_protocol);

#if defined(HAVE_OPENSSL) && !defined(EMBEDDED_LIBRARY)

  if (opt_use_ssl)
  {
    mysql_ssl_set(&con->mysql, opt_ssl_key, opt_ssl_cert, opt_ssl_ca,
		  opt_ssl_capath, opt_ssl_cipher);
#if MYSQL_VERSION_ID >= 50000
    /* Turn on ssl_verify_server_cert only if host is "localhost" */
    opt_ssl_verify_server_cert= opt_host && !strcmp(opt_host, "localhost");
    mysql_options(&con->mysql, MYSQL_OPT_SSL_VERIFY_SERVER_CERT,
                  &opt_ssl_verify_server_cert);
#endif
  }
#endif

#ifdef HAVE_SMEM
  if (shared_memory_base_name)
    mysql_options(&con->mysql,MYSQL_SHARED_MEMORY_BASE_NAME,shared_memory_base_name);
#endif

  if (!(con->name = my_strdup("default", MYF(MY_WME))))
    die("Out of memory");

  safe_connect(&con->mysql, con->name, opt_host, opt_user, opt_pass,
               opt_db, opt_port, unix_sock);

  /* Use all time until exit if no explicit 'start_timer' */
  timer_start= timer_now();

  /*
    Initialize $mysql_errno with -1, so we can
    - distinguish it from valid values ( >= 0 ) and
    - detect if there was never a command sent to the server
  */
  var_set_errno(-1);

  set_current_connection(con);

  if (opt_include)
  {
    open_file(opt_include);
  }

  verbose_msg("Start processing test commands from '%s' ...", cur_file->file_name);
  while (!read_command(&command) && !abort_flag)
  {
    int current_line_inc = 1, processed = 0;
    if (command->type == Q_UNKNOWN || command->type == Q_COMMENT_WITH_COMMAND)
      get_command_type(command);

    if (parsing_disabled &&
        command->type != Q_ENABLE_PARSING &&
        command->type != Q_DISABLE_PARSING)
    {
      /* Parsing is disabled, silently convert this line to a comment */
      command->type= Q_COMMENT;
    }

    /* (Re-)set abort_on_error for this command */
    command->abort_on_error= (command->expected_errors.count == 0 &&
                              abort_on_error);
    
    /* delimiter needs to be executed so we can continue to parse */
    my_bool ok_to_do= cur_block->ok || command->type == Q_DELIMITER;
    /*
      Some commands need to be "done" the first time if they may get
      re-iterated over in a true context. This can only happen if there's 
      a while loop at some level above the current block.
    */
    if (!ok_to_do)
    {
      if (command->type == Q_SOURCE ||
          command->type == Q_ERROR ||
          command->type == Q_WRITE_FILE ||
          command->type == Q_APPEND_FILE ||
	  command->type == Q_PERL)
      {
	for (struct st_block *stb= cur_block-1; stb >= block_stack; stb--)
	{
	  if (stb->cmd == cmd_while)
	  {
	    ok_to_do= 1;
	    break;
	  }
	}
      }
    }

    if (ok_to_do)
    {
      command->last_argument= command->first_argument;
      processed = 1;
      /* Need to remember this for handle_error() */
      curr_command= command;
      switch (command->type) {
      case Q_CONNECT:
        do_connect(command);
        break;
      case Q_CONNECTION: select_connection(command); break;
      case Q_DISCONNECT:
      case Q_DIRTY_CLOSE:
	do_close_connection(command); break;
      case Q_ENABLE_QUERY_LOG:
        set_property(command, P_QUERY, 0);
        break;
      case Q_DISABLE_QUERY_LOG:
        set_property(command, P_QUERY, 1);
        break;
      case Q_ENABLE_ABORT_ON_ERROR:
        set_property(command, P_ABORT, 1);
        break;
      case Q_DISABLE_ABORT_ON_ERROR:
        set_property(command, P_ABORT, 0);
        break;
      case Q_ENABLE_RESULT_LOG:
        set_property(command, P_RESULT, 0);
        break;
      case Q_DISABLE_RESULT_LOG:
        set_property(command, P_RESULT, 1);
        break;
      case Q_ENABLE_CONNECT_LOG:
        set_property(command, P_CONNECT, 0);
        break;
      case Q_DISABLE_CONNECT_LOG:
        set_property(command, P_CONNECT, 1);
        break;
      case Q_ENABLE_WARNINGS:
        set_property(command, P_WARN, 0);
        break;
      case Q_DISABLE_WARNINGS:
        set_property(command, P_WARN, 1);
        break;
      case Q_ENABLE_INFO:
        set_property(command, P_INFO, 0);
        break;
      case Q_DISABLE_INFO:
        set_property(command, P_INFO, 1);
        break;
      case Q_ENABLE_METADATA:
        set_property(command, P_META, 1);
        break;
      case Q_DISABLE_METADATA:
        set_property(command, P_META, 0);
        break;
      case Q_SOURCE: do_source(command); break;
      case Q_SLEEP: do_sleep(command, 0); break;
      case Q_REAL_SLEEP: do_sleep(command, 1); break;
      case Q_WAIT_FOR_SLAVE_TO_STOP: do_wait_for_slave_to_stop(command); break;
      case Q_INC: do_modify_var(command, DO_INC); break;
      case Q_DEC: do_modify_var(command, DO_DEC); break;
      case Q_ECHO: do_echo(command); command_executed++; break;
      case Q_SYSTEM: do_system(command); break;
      case Q_REMOVE_FILE: do_remove_file(command); break;
      case Q_REMOVE_FILES_WILDCARD: do_remove_files_wildcard(command); break;
      case Q_MKDIR: do_mkdir(command); break;
      case Q_RMDIR: do_rmdir(command); break;
      case Q_LIST_FILES: do_list_files(command); break;
      case Q_LIST_FILES_WRITE_FILE:
        do_list_files_write_file_command(command, FALSE);
        break;
      case Q_LIST_FILES_APPEND_FILE:
        do_list_files_write_file_command(command, TRUE);
        break;
      case Q_FILE_EXIST: do_file_exist(command); break;
      case Q_WRITE_FILE: do_write_file(command); break;
      case Q_APPEND_FILE: do_append_file(command); break;
      case Q_DIFF_FILES: do_diff_files(command); break;
      case Q_SEND_QUIT: do_send_quit(command); break;
      case Q_CHANGE_USER: do_change_user(command); break;
      case Q_CAT_FILE: do_cat_file(command); break;
      case Q_COPY_FILE: do_copy_file(command); break;
      case Q_MOVE_FILE: do_move_file(command); break;
      case Q_CHMOD_FILE: do_chmod_file(command); break;
      case Q_PERL: do_perl(command); break;
      case Q_RESULT_FORMAT_VERSION: do_result_format_version(command); break;
      case Q_DELIMITER:
        do_delimiter(command);
	break;
      case Q_DISPLAY_VERTICAL_RESULTS:
        display_result_vertically= TRUE;
        break;
      case Q_DISPLAY_HORIZONTAL_RESULTS:
	display_result_vertically= FALSE;
        break;
      case Q_SORTED_RESULT:
        /*
          Turn on sorting of result set, will be reset after next
          command
        */
	display_result_sorted= TRUE;
        break;
      case Q_LOWERCASE:
        /*
          Turn on lowercasing of result, will be reset after next
          command
        */
        display_result_lower= TRUE;
        break;
      case Q_LET: do_let(command); break;
      case Q_EVAL_RESULT:
        die("'eval_result' command  is deprecated");
      case Q_EVAL:
      case Q_QUERY_VERTICAL:
      case Q_QUERY_HORIZONTAL:
	if (command->query == command->query_buf)
        {
          /* Skip the first part of command, i.e query_xxx */
	  command->query= command->first_argument;
          command->first_word_len= 0;
        }
	/* fall through */
      case Q_QUERY:
      case Q_REAP:
      {
	my_bool old_display_result_vertically= display_result_vertically;
        /* Default is full query, both reap and send  */
        int flags= QUERY_REAP_FLAG | QUERY_SEND_FLAG;

        if (q_send_flag)
        {
          /* Last command was an empty 'send' */
          flags= QUERY_SEND_FLAG;
          q_send_flag= 0;
        }
        else if (command->type == Q_REAP)
        {
          flags= QUERY_REAP_FLAG;
        }

        /* Check for special property for this query */
        display_result_vertically|= (command->type == Q_QUERY_VERTICAL);

	if (save_file[0])
	{
	  strmake(command->require_file, save_file, sizeof(save_file) - 1);
	  save_file[0]= 0;
	}
	run_query(cur_con, command, flags);
	command_executed++;
        command->last_argument= command->end;

        /* Restore settings */
	display_result_vertically= old_display_result_vertically;

	break;
      }
      case Q_SEND:
      case Q_SEND_EVAL:
        if (!*command->first_argument)
        {
          /*
            This is a send without arguments, it indicates that _next_ query
            should be send only
          */
          q_send_flag= 1;
          break;
        }

        /* Remove "send" if this is first iteration */
	if (command->query == command->query_buf)
	  command->query= command->first_argument;

	/*
	  run_query() can execute a query partially, depending on the flags.
	  QUERY_SEND_FLAG flag without QUERY_REAP_FLAG tells it to just send
          the query and read the result some time later when reap instruction
	  is given on this connection.
        */
	run_query(cur_con, command, QUERY_SEND_FLAG);
	command_executed++;
        command->last_argument= command->end;
	break;
      case Q_REQUIRE:
	do_get_file_name(command, save_file, sizeof(save_file));
	break;
      case Q_ERROR:
        do_get_errcodes(command);
	break;
      case Q_REPLACE:
	do_get_replace(command);
	break;
      case Q_REPLACE_REGEX:
        do_get_replace_regex(command);
        break;
      case Q_REPLACE_COLUMN:
	do_get_replace_column(command);
	break;
      case Q_SAVE_MASTER_POS: do_save_master_pos(); break;
      case Q_SYNC_WITH_MASTER: do_sync_with_master(command); break;
      case Q_SYNC_SLAVE_WITH_MASTER:
      {
	do_save_master_pos();
	if (*command->first_argument)
	  select_connection(command);
	else
	  select_connection_name("slave");
	do_sync_with_master2(command, 0);
	break;
      }
      case Q_COMMENT:
      {
        command->last_argument= command->end;

        /* Don't output comments in v1 */
        if (opt_result_format_version == 1)
          break;

        /* Don't output comments if query logging is off */
        if (disable_query_log)
          break;

        /* Write comment's with two starting #'s to result file */
        const char* p= command->query;
        if (p && *p == '#' && *(p+1) == '#')
        {
          dynstr_append_mem(&ds_res, command->query, command->query_len);
          dynstr_append(&ds_res, "\n");
        }
	break;
      }
      case Q_EMPTY_LINE:
        /* Don't output newline in v1 */
        if (opt_result_format_version == 1)
          break;

        /* Don't output newline if query logging is off */
        if (disable_query_log)
          break;

        dynstr_append(&ds_res, "\n");
        break;
      case Q_PING:
        handle_command_error(command, mysql_ping(&cur_con->mysql));
        break;
      case Q_SEND_SHUTDOWN:
        handle_command_error(command,
                             mysql_shutdown(&cur_con->mysql,
                                            SHUTDOWN_DEFAULT));
        break;
      case Q_SHUTDOWN_SERVER:
        do_shutdown_server(command);
        break;
      case Q_EXEC:
	do_exec(command);
	command_executed++;
	break;
      case Q_START_TIMER:
	/* Overwrite possible earlier start of timer */
	timer_start= timer_now();
	break;
      case Q_END_TIMER:
	/* End timer before ending mysqltest */
	timer_output();
	break;
      case Q_CHARACTER_SET:
	do_set_charset(command);
	break;
      case Q_DISABLE_PS_PROTOCOL:
        set_property(command, P_PS, 0);
        /* Close any open statements */
        close_statements();
        break;
      case Q_ENABLE_PS_PROTOCOL:
        set_property(command, P_PS, ps_protocol);
        break;
      case Q_DISABLE_RECONNECT:
        set_reconnect(&cur_con->mysql, 0);
        break;
      case Q_ENABLE_RECONNECT:
        set_reconnect(&cur_con->mysql, 1);
        /* Close any open statements - no reconnect, need new prepare */
        close_statements();
        break;
      case Q_DISABLE_PARSING:
        if (parsing_disabled == 0)
          parsing_disabled= 1;
        else
          die("Parsing is already disabled");
        break;
      case Q_ENABLE_PARSING:
        /*
          Ensure we don't get parsing_disabled < 0 as this would accidentally
          disable code we don't want to have disabled
        */
        if (parsing_disabled == 1)
          parsing_disabled= 0;
        else
          die("Parsing is already enabled");
        break;
      case Q_DIE:
        /* Abort test with error code and error message */
        die("%s", command->first_argument);
        break;
      case Q_EXIT:
        /* Stop processing any more commands */
        abort_flag= 1;
        break;
      case Q_SKIP:
        abort_not_supported_test("%s", command->first_argument);
        break;

      case Q_RESULT:
        die("result, deprecated command");
        break;

      default:
        processed= 0;
        break;
      }
    }

    if (!processed)
    {
      current_line_inc= 0;
      switch (command->type) {
      case Q_WHILE: do_block(cmd_while, command); break;
      case Q_IF: do_block(cmd_if, command); break;
      case Q_END_BLOCK: do_done(command); break;
      default: current_line_inc = 1; break;
      }
    }
    else
      check_eol_junk(command->last_argument);

    if (command->type != Q_ERROR &&
        command->type != Q_COMMENT)
    {
      /*
        As soon as any non "error" command or comment has been executed,
        the array with expected errors should be cleared
      */
      memset(&saved_expected_errors, 0, sizeof(saved_expected_errors));
    }

    if (command_executed != last_command_executed || command->used_replace)
    {
      /*
        As soon as any command has been executed,
        the replace structures should be cleared
      */
      free_all_replace();

      /* Also reset "sorted_result" and "lowercase"*/
      display_result_sorted= FALSE;
      display_result_lower= FALSE;
    }
    last_command_executed= command_executed;

    parser.current_line += current_line_inc;
    if ( opt_mark_progress )
      mark_progress(command, parser.current_line);

    /* Write result from command to log file immediately */
    log_file.write(&ds_res);
    log_file.flush();
    dynstr_set(&ds_res, 0);
  }

  log_file.close();

  start_lineno= 0;
  verbose_msg("... Done processing test commands.");

  if (parsing_disabled)
    die("Test ended with parsing disabled");

  my_bool empty_result= FALSE;
  
  /*
    The whole test has been executed _sucessfully_.
    Time to compare result or save it to record file.
    The entire output from test is in the log file
  */
  if (log_file.bytes_written())
  {
    if (result_file_name)
    {
      /* A result file has been specified */

      if (record)
      {
	/* Recording */

        /* save a copy of the log to result file */
        if (my_copy(log_file.file_name(), result_file_name, MYF(0)) != 0)
          die("Failed to copy '%s' to '%s', errno: %d",
              log_file.file_name(), result_file_name, errno);

      }
      else
      {
	/* Check that the output from test is equal to result file */
	check_result();
      }
    }
  }
  else
  {
    /* Empty output is an error *unless* we also have an empty result file */
    if (! result_file_name || record ||
        compare_files (log_file.file_name(), result_file_name))
    {
      die("The test didn't produce any output");
    }
    else 
    {
      empty_result= TRUE;  /* Meaning empty was expected */
    }
  }

  if (!command_executed && result_file_name && !empty_result)
    die("No queries executed but non-empty result file found!");

  verbose_msg("Test has succeeded!");
  timer_output();
  /* Yes, if we got this far the test has suceeded! Sakila smiles */
  cleanup_and_exit(0);
  return 0; /* Keep compiler happy too */
}


/*
  A primitive timer that give results in milliseconds if the
  --timer-file=<filename> is given. The timer result is written
  to that file when the result is available. To not confuse
  mysql-test-run with an old obsolete result, we remove the file
  before executing any commands. The time we measure is

  - If no explicit 'start_timer' or 'end_timer' is given in the
  test case, the timer measure how long we execute in mysqltest.

  - If only 'start_timer' is given we measure how long we execute
  from that point until we terminate mysqltest.

  - If only 'end_timer' is given we measure how long we execute
  from that we enter mysqltest to the 'end_timer' is command is
  executed.

  - If both 'start_timer' and 'end_timer' are given we measure
  the time between executing the two commands.
*/

void timer_output(void)
{
  if (timer_file)
  {
    char buf[32], *end;
    ulonglong timer= timer_now() - timer_start;
    end= longlong2str(timer, buf, 10);
    str_to_file(timer_file,buf, (int) (end-buf));
    /* Timer has been written to the file, don't use it anymore */
    timer_file= 0;
  }
}


ulonglong timer_now(void)
{
  return my_micro_time() / 1000;
}


/*
  Get arguments for replace_columns. The syntax is:
  replace-column column_number to_string [column_number to_string ...]
  Where each argument may be quoted with ' or "
  A argument may also be a variable, in which case the value of the
  variable is replaced.
*/

void do_get_replace_column(struct st_command *command)
{
  char *from= command->first_argument;
  char *buff, *start;
  DBUG_ENTER("get_replace_columns");

  free_replace_column();
  if (!*from)
    die("Missing argument in %s", command->query);

  /* Allocate a buffer for results */
  start= buff= (char*)my_malloc(strlen(from)+1,MYF(MY_WME | MY_FAE));
  while (*from)
  {
    char *to;
    uint column_number;
    to= get_string(&buff, &from, command);
    if (!(column_number= atoi(to)) || column_number > MAX_COLUMNS)
      die("Wrong column number to replace_column in '%s'", command->query);
    if (!*from)
      die("Wrong number of arguments to replace_column in '%s'", command->query);
    to= get_string(&buff, &from, command);
    my_free(replace_column[column_number-1]);
    replace_column[column_number-1]= my_strdup(to, MYF(MY_WME | MY_FAE));
    set_if_bigger(max_replace_column, column_number);
  }
  my_free(start);
  command->last_argument= command->end;

  DBUG_VOID_RETURN;
}


void free_replace_column()
{
  uint i;
  for (i=0 ; i < max_replace_column ; i++)
  {
    if (replace_column[i])
    {
      my_free(replace_column[i]);
      replace_column[i]= 0;
    }
  }
  max_replace_column= 0;
}


/****************************************************************************/
/*
  Replace functions
*/

/* Definitions for replace result */

typedef struct st_pointer_array {		/* when using array-strings */
  TYPELIB typelib;				/* Pointer to strings */
  uchar	*str;					/* Strings is here */
  uint8 *flag;					/* Flag about each var. */
  uint	array_allocs,max_count,length,max_length;
} POINTER_ARRAY;

struct st_replace *init_replace(char * *from, char * *to, uint count,
				char * word_end_chars);
int insert_pointer_name(reg1 POINTER_ARRAY *pa,char * name);
void free_pointer_array(POINTER_ARRAY *pa);

/*
  Get arguments for replace. The syntax is:
  replace from to [from to ...]
  Where each argument may be quoted with ' or "
  A argument may also be a variable, in which case the value of the
  variable is replaced.
*/

void do_get_replace(struct st_command *command)
{
  uint i;
  char *from= command->first_argument;
  char *buff, *start;
  char word_end_chars[256], *pos;
  POINTER_ARRAY to_array, from_array;
  DBUG_ENTER("get_replace");

  free_replace();

  bzero((char*) &to_array,sizeof(to_array));
  bzero((char*) &from_array,sizeof(from_array));
  if (!*from)
    die("Missing argument in %s", command->query);
  start= buff= (char*)my_malloc(strlen(from)+1,MYF(MY_WME | MY_FAE));
  while (*from)
  {
    char *to= buff;
    to= get_string(&buff, &from, command);
    if (!*from)
      die("Wrong number of arguments to replace_result in '%s'",
          command->query);
#ifdef __WIN__
    fix_win_paths(to, from - to);
#endif
    insert_pointer_name(&from_array,to);
    to= get_string(&buff, &from, command);
    insert_pointer_name(&to_array,to);
  }
  for (i= 1,pos= word_end_chars ; i < 256 ; i++)
    if (my_isspace(charset_info,i))
      *pos++= i;
  *pos=0;					/* End pointer */
  if (!(glob_replace= init_replace((char**) from_array.typelib.type_names,
				  (char**) to_array.typelib.type_names,
				  (uint) from_array.typelib.count,
				  word_end_chars)))
    die("Can't initialize replace from '%s'", command->query);
  free_pointer_array(&from_array);
  free_pointer_array(&to_array);
  my_free(start);
  command->last_argument= command->end;
  DBUG_VOID_RETURN;
}


void free_replace()
{
  DBUG_ENTER("free_replace");
  my_free(glob_replace);
  glob_replace= NULL;
  DBUG_VOID_RETURN;
}


typedef struct st_replace {
  my_bool found;
  struct st_replace *next[256];
} REPLACE;

typedef struct st_replace_found {
  my_bool found;
  char *replace_string;
  uint to_offset;
  int from_offset;
} REPLACE_STRING;


void replace_strings_append(REPLACE *rep, DYNAMIC_STRING* ds,
                            const char *str,
                            int len __attribute__((unused)))
{
  reg1 REPLACE *rep_pos;
  reg2 REPLACE_STRING *rep_str;
  const char *start, *from;
  DBUG_ENTER("replace_strings_append");

  start= from= str;
  rep_pos=rep+1;
  for (;;)
  {
    /* Loop through states */
    DBUG_PRINT("info", ("Looping through states"));
    while (!rep_pos->found)
      rep_pos= rep_pos->next[(uchar) *from++];

    /* Does this state contain a string to be replaced */
    if (!(rep_str = ((REPLACE_STRING*) rep_pos))->replace_string)
    {
      /* No match found */
      dynstr_append_mem(ds, start, from - start - 1);
      DBUG_PRINT("exit", ("Found no more string to replace, appended: %s", start));
      DBUG_VOID_RETURN;
    }

    /* Found a string that needs to be replaced */
    DBUG_PRINT("info", ("found: %d, to_offset: %d, from_offset: %d, string: %s",
                        rep_str->found, rep_str->to_offset,
                        rep_str->from_offset, rep_str->replace_string));

    /* Append part of original string before replace string */
    dynstr_append_mem(ds, start, (from - rep_str->to_offset) - start);

    /* Append replace string */
    dynstr_append_mem(ds, rep_str->replace_string,
                      strlen(rep_str->replace_string));

    if (!*(from-=rep_str->from_offset) && rep_pos->found != 2)
    {
      /* End of from string */
      DBUG_PRINT("exit", ("Found end of from string"));
      DBUG_VOID_RETURN;
    }
    DBUG_ASSERT(from <= str+len);
    start= from;
    rep_pos=rep;
  }
}


/*
  Regex replace  functions
*/


/* Stores regex substitutions */

struct st_regex
{
  char* pattern; /* Pattern to be replaced */
  char* replace; /* String or expression to replace the pattern with */
  int icase; /* true if the match is case insensitive */
};

int reg_replace(char** buf_p, int* buf_len_p, char *pattern, char *replace,
                char *string, int icase);



/*
  Finds the next (non-escaped) '/' in the expression.
  (If the character '/' is needed, it can be escaped using '\'.)
*/

#define PARSE_REGEX_ARG                         \
  while (p < expr_end)                          \
  {                                             \
    char c= *p;                                 \
    if (c == '/')                               \
    {                                           \
      if (last_c == '\\')                       \
      {                                         \
        buf_p[-1]= '/';                         \
      }                                         \
      else                                      \
      {                                         \
        *buf_p++ = 0;                           \
        break;                                  \
      }                                         \
    }                                           \
    else                                        \
      *buf_p++ = c;                             \
                                                \
    last_c= c;                                  \
    p++;                                        \
  }                                             \
                                                \
/*
  Initializes the regular substitution expression to be used in the
  result output of test.

  Returns: st_replace_regex struct with pairs of substitutions
*/

struct st_replace_regex* init_replace_regex(char* expr)
{
  struct st_replace_regex* res;
  char* buf,*expr_end;
  char* p;
  char* buf_p;
  uint expr_len= strlen(expr);
  char last_c = 0;
  struct st_regex reg;

  /* my_malloc() will die on fail with MY_FAE */
  res=(struct st_replace_regex*)my_malloc(
                                          sizeof(*res)+expr_len ,MYF(MY_FAE+MY_WME));
  my_init_dynamic_array(&res->regex_arr,sizeof(struct st_regex),128,128);

  buf= (char*)res + sizeof(*res);
  expr_end= expr + expr_len;
  p= expr;
  buf_p= buf;

  /* for each regexp substitution statement */
  while (p < expr_end)
  {
    bzero(&reg,sizeof(reg));
    /* find the start of the statement */
    while (p < expr_end)
    {
      if (*p == '/')
        break;
      p++;
    }

    if (p == expr_end || ++p == expr_end)
    {
      if (res->regex_arr.elements)
        break;
      else
        goto err;
    }
    /* we found the start */
    reg.pattern= buf_p;

    /* Find first argument -- pattern string to be removed */
    PARSE_REGEX_ARG

      if (p == expr_end || ++p == expr_end)
        goto err;

    /* buf_p now points to the replacement pattern terminated with \0 */
    reg.replace= buf_p;

    /* Find second argument -- replace string to replace pattern */
    PARSE_REGEX_ARG

      if (p == expr_end)
        goto err;

    /* skip the ending '/' in the statement */
    p++;

    /* Check if we should do matching case insensitive */
    if (p < expr_end && *p == 'i')
      reg.icase= 1;

    /* done parsing the statement, now place it in regex_arr */
    if (insert_dynamic(&res->regex_arr,(uchar*) &reg))
      die("Out of memory");
  }
  res->odd_buf_len= res->even_buf_len= 8192;
  res->even_buf= (char*)my_malloc(res->even_buf_len,MYF(MY_WME+MY_FAE));
  res->odd_buf= (char*)my_malloc(res->odd_buf_len,MYF(MY_WME+MY_FAE));
  res->buf= res->even_buf;

  return res;

err:
  delete_dynamic(&res->regex_arr);
  my_free(res);
  die("Error parsing replace_regex \"%s\"", expr);
  return 0;
}

/*
  Execute all substitutions on val.

  Returns: true if substituition was made, false otherwise
  Side-effect: Sets r->buf to be the buffer with all substitutions done.

  IN:
  struct st_replace_regex* r
  char* val
  Out:
  struct st_replace_regex* r
  r->buf points at the resulting buffer
  r->even_buf and r->odd_buf might have been reallocated
  r->even_buf_len and r->odd_buf_len might have been changed

  TODO:  at some point figure out if there is a way to do everything
  in one pass
*/

int multi_reg_replace(struct st_replace_regex* r,char* val)
{
  uint i;
  char* in_buf, *out_buf;
  int* buf_len_p;

  in_buf= val;
  out_buf= r->even_buf;
  buf_len_p= &r->even_buf_len;
  r->buf= 0;

  /* For each substitution, do the replace */
  for (i= 0; i < r->regex_arr.elements; i++)
  {
    struct st_regex re;
    char* save_out_buf= out_buf;

    get_dynamic(&r->regex_arr,(uchar*)&re,i);

    if (!reg_replace(&out_buf, buf_len_p, re.pattern, re.replace,
                     in_buf, re.icase))
    {
      /* if the buffer has been reallocated, make adjustements */
      if (save_out_buf != out_buf)
      {
        if (save_out_buf == r->even_buf)
          r->even_buf= out_buf;
        else
          r->odd_buf= out_buf;
      }

      r->buf= out_buf;
      if (in_buf == val)
        in_buf= r->odd_buf;

      swap_variables(char*,in_buf,out_buf);

      buf_len_p= (out_buf == r->even_buf) ? &r->even_buf_len :
        &r->odd_buf_len;
    }
  }

  return (r->buf == 0);
}

/*
  Parse the regular expression to be used in all result files
  from now on.

  The syntax is --replace_regex /from/to/i /from/to/i ...
  i means case-insensitive match. If omitted, the match is
  case-sensitive

*/
void do_get_replace_regex(struct st_command *command)
{
  char *expr= command->first_argument;
  free_replace_regex();
  /* Allow variable for the *entire* list of replacements */
  if (*expr == '$') 
  {
    VAR *val= var_get(expr, NULL, 0, 1);
    expr= val ? val->str_val : NULL;
  }
  if (expr && *expr && !(glob_replace_regex=init_replace_regex(expr)))
    die("Could not init replace_regex");
  command->last_argument= command->end;
}

void free_replace_regex()
{
  if (glob_replace_regex)
  {
    delete_dynamic(&glob_replace_regex->regex_arr);
    my_free(glob_replace_regex->even_buf);
    my_free(glob_replace_regex->odd_buf);
    my_free(glob_replace_regex);
    glob_replace_regex=0;
  }
}



/*
  auxiluary macro used by reg_replace
  makes sure the result buffer has sufficient length
*/
#define SECURE_REG_BUF   if (buf_len < need_buf_len)                    \
  {                                                                     \
    int off= res_p - buf;                                               \
    buf= (char*)my_realloc(buf,need_buf_len,MYF(MY_WME+MY_FAE));        \
    res_p= buf + off;                                                   \
    buf_len= need_buf_len;                                              \
  }                                                                     \
                                                                        \
/*
  Performs a regex substitution

  IN:

  buf_p - result buffer pointer. Will change if reallocated
  buf_len_p - result buffer length. Will change if the buffer is reallocated
  pattern - regexp pattern to match
  replace - replacement expression
  string - the string to perform substituions in
  icase - flag, if set to 1 the match is case insensitive
*/
int reg_replace(char** buf_p, int* buf_len_p, char *pattern,
                char *replace, char *string, int icase)
{
  my_regex_t r;
  my_regmatch_t *subs;
  char *replace_end;
  char *buf= *buf_p;
  int len;
  int buf_len, need_buf_len;
  int cflags= REG_EXTENDED;
  int err_code;
  char *res_p,*str_p,*str_end;

  buf_len= *buf_len_p;
  len= strlen(string);
  str_end= string + len;

  /* start with a buffer of a reasonable size that hopefully will not
     need to be reallocated
  */
  need_buf_len= len * 2 + 1;
  res_p= buf;

  SECURE_REG_BUF

  if (icase)
    cflags|= REG_ICASE;

  if ((err_code= my_regcomp(&r,pattern,cflags,&my_charset_latin1)))
  {
    check_regerr(&r,err_code);
    return 1;
  }

  subs= (my_regmatch_t*)my_malloc(sizeof(my_regmatch_t) * (r.re_nsub+1),
                                  MYF(MY_WME+MY_FAE));

  *res_p= 0;
  str_p= string;
  replace_end= replace + strlen(replace);

  /* for each pattern match instance perform a replacement */
  while (!err_code)
  {
    /* find the match */
    err_code= my_regexec(&r,str_p, r.re_nsub+1, subs,
                         (str_p == string) ? REG_NOTBOL : 0);

    /* if regular expression error (eg. bad syntax, or out of memory) */
    if (err_code && err_code != REG_NOMATCH)
    {
      check_regerr(&r,err_code);
      my_regfree(&r);
      return 1;
    }

    /* if match found */
    if (!err_code)
    {
      char* expr_p= replace;
      int c;

      /*
        we need at least what we have so far in the buffer + the part
        before this match
      */
      need_buf_len= (res_p - buf) + (int) subs[0].rm_so;

      /* on this pass, calculate the memory for the result buffer */
      while (expr_p < replace_end)
      {
        int back_ref_num= -1;
        c= *expr_p;

        if (c == '\\' && expr_p + 1 < replace_end)
        {
          back_ref_num= (int) (expr_p[1] - '0');
        }

        /* found a valid back_ref (eg. \1)*/
        if (back_ref_num >= 0 && back_ref_num <= (int)r.re_nsub)
        {
          regoff_t start_off, end_off;
          if ((start_off=subs[back_ref_num].rm_so) > -1 &&
              (end_off=subs[back_ref_num].rm_eo) > -1)
          {
            need_buf_len += (int) (end_off - start_off);
          }
          expr_p += 2;
        }
        else
        {
          expr_p++;
          need_buf_len++;
        }
      }
      need_buf_len++;
      /*
        now that we know the size of the buffer,
        make sure it is big enough
      */
      SECURE_REG_BUF

        /* copy the pre-match part */
        if (subs[0].rm_so)
        {
          memcpy(res_p, str_p, (size_t) subs[0].rm_so);
          res_p+= subs[0].rm_so;
        }

      expr_p= replace;

      /* copy the match and expand back_refs */
      while (expr_p < replace_end)
      {
        int back_ref_num= -1;
        c= *expr_p;

        if (c == '\\' && expr_p + 1 < replace_end)
        {
          back_ref_num= expr_p[1] - '0';
        }

        if (back_ref_num >= 0 && back_ref_num <= (int)r.re_nsub)
        {
          regoff_t start_off, end_off;
          if ((start_off=subs[back_ref_num].rm_so) > -1 &&
              (end_off=subs[back_ref_num].rm_eo) > -1)
          {
            int block_len= (int) (end_off - start_off);
            memcpy(res_p,str_p + start_off, block_len);
            res_p += block_len;
          }
          expr_p += 2;
        }
        else
        {
          *res_p++ = *expr_p++;
        }
      }

      /* handle the post-match part */
      if (subs[0].rm_so == subs[0].rm_eo)
      {
        if (str_p + subs[0].rm_so >= str_end)
          break;
        str_p += subs[0].rm_eo ;
        *res_p++ = *str_p++;
      }
      else
      {
        str_p += subs[0].rm_eo;
      }
    }
    else /* no match this time, just copy the string as is */
    {
      int left_in_str= str_end-str_p;
      need_buf_len= (res_p-buf) + left_in_str;
      SECURE_REG_BUF
        memcpy(res_p,str_p,left_in_str);
      res_p += left_in_str;
      str_p= str_end;
    }
  }
  my_free(subs);
  my_regfree(&r);
  *res_p= 0;
  *buf_p= buf;
  *buf_len_p= buf_len;
  return 0;
}


#ifndef WORD_BIT
#define WORD_BIT (8*sizeof(uint))
#endif

#define SET_MALLOC_HUNC 64
#define LAST_CHAR_CODE 259

typedef struct st_rep_set {
  uint	*bits;				/* Pointer to used sets */
  short next[LAST_CHAR_CODE];		/* Pointer to next sets */
  uint	found_len;			/* Best match to date */
  int	found_offset;
  uint	table_offset;
  uint	size_of_bits;			/* For convinience */
} REP_SET;

typedef struct st_rep_sets {
  uint		count;			/* Number of sets */
  uint		extra;			/* Extra sets in buffer */
  uint		invisible;		/* Sets not chown */
  uint		size_of_bits;
  REP_SET	*set,*set_buffer;
  uint		*bit_buffer;
} REP_SETS;

typedef struct st_found_set {
  uint table_offset;
  int found_offset;
} FOUND_SET;

typedef struct st_follow {
  int chr;
  uint table_offset;
  uint len;
} FOLLOWS;


int init_sets(REP_SETS *sets,uint states);
REP_SET *make_new_set(REP_SETS *sets);
void make_sets_invisible(REP_SETS *sets);
void free_last_set(REP_SETS *sets);
void free_sets(REP_SETS *sets);
void internal_set_bit(REP_SET *set, uint bit);
void internal_clear_bit(REP_SET *set, uint bit);
void or_bits(REP_SET *to,REP_SET *from);
void copy_bits(REP_SET *to,REP_SET *from);
int cmp_bits(REP_SET *set1,REP_SET *set2);
int get_next_bit(REP_SET *set,uint lastpos);
int find_set(REP_SETS *sets,REP_SET *find);
int find_found(FOUND_SET *found_set,uint table_offset,
               int found_offset);
uint start_at_word(char * pos);
uint end_of_word(char * pos);

static uint found_sets=0;


uint replace_len(char * str)
{
  uint len=0;
  while (*str)
  {
    str++;
    len++;
  }
  return len;
}

/* Init a replace structure for further calls */

REPLACE *init_replace(char * *from, char * *to,uint count,
		      char * word_end_chars)
{
  static const int SPACE_CHAR= 256;
  static const int END_OF_LINE= 258;

  uint i,j,states,set_nr,len,result_len,max_length,found_end,bits_set,bit_nr;
  int used_sets,chr,default_state;
  char used_chars[LAST_CHAR_CODE],is_word_end[256];
  char * pos, *to_pos, **to_array;
  REP_SETS sets;
  REP_SET *set,*start_states,*word_states,*new_set;
  FOLLOWS *follow,*follow_ptr;
  REPLACE *replace;
  FOUND_SET *found_set;
  REPLACE_STRING *rep_str;
  DBUG_ENTER("init_replace");

  /* Count number of states */
  for (i=result_len=max_length=0 , states=2 ; i < count ; i++)
  {
    len=replace_len(from[i]);
    if (!len)
    {
      errno=EINVAL;
      DBUG_RETURN(0);
    }
    states+=len+1;
    result_len+=(uint) strlen(to[i])+1;
    if (len > max_length)
      max_length=len;
  }
  bzero((char*) is_word_end,sizeof(is_word_end));
  for (i=0 ; word_end_chars[i] ; i++)
    is_word_end[(uchar) word_end_chars[i]]=1;

  if (init_sets(&sets,states))
    DBUG_RETURN(0);
  found_sets=0;
  if (!(found_set= (FOUND_SET*) my_malloc(sizeof(FOUND_SET)*max_length*count,
					  MYF(MY_WME))))
  {
    free_sets(&sets);
    DBUG_RETURN(0);
  }
  (void) make_new_set(&sets);			/* Set starting set */
  make_sets_invisible(&sets);			/* Hide previus sets */
  used_sets=-1;
  word_states=make_new_set(&sets);		/* Start of new word */
  start_states=make_new_set(&sets);		/* This is first state */
  if (!(follow=(FOLLOWS*) my_malloc((states+2)*sizeof(FOLLOWS),MYF(MY_WME))))
  {
    free_sets(&sets);
    my_free(found_set);
    DBUG_RETURN(0);
  }

  /* Init follow_ptr[] */
  for (i=0, states=1, follow_ptr=follow+1 ; i < count ; i++)
  {
    if (from[i][0] == '\\' && from[i][1] == '^')
    {
      internal_set_bit(start_states,states+1);
      if (!from[i][2])
      {
	start_states->table_offset=i;
	start_states->found_offset=1;
      }
    }
    else if (from[i][0] == '\\' && from[i][1] == '$')
    {
      internal_set_bit(start_states,states);
      internal_set_bit(word_states,states);
      if (!from[i][2] && start_states->table_offset == (uint) ~0)
      {
	start_states->table_offset=i;
	start_states->found_offset=0;
      }
    }
    else
    {
      internal_set_bit(word_states,states);
      if (from[i][0] == '\\' && (from[i][1] == 'b' && from[i][2]))
	internal_set_bit(start_states,states+1);
      else
	internal_set_bit(start_states,states);
    }
    for (pos=from[i], len=0; *pos ; pos++)
    {
      follow_ptr->chr= (uchar) *pos;
      follow_ptr->table_offset=i;
      follow_ptr->len= ++len;
      follow_ptr++;
    }
    follow_ptr->chr=0;
    follow_ptr->table_offset=i;
    follow_ptr->len=len;
    follow_ptr++;
    states+=(uint) len+1;
  }


  for (set_nr=0,pos=0 ; set_nr < sets.count ; set_nr++)
  {
    set=sets.set+set_nr;
    default_state= 0;				/* Start from beginning */

    /* If end of found-string not found or start-set with current set */

    for (i= (uint) ~0; (i=get_next_bit(set,i)) ;)
    {
      if (!follow[i].chr)
      {
	if (! default_state)
	  default_state= find_found(found_set,set->table_offset,
				    set->found_offset+1);
      }
    }
    copy_bits(sets.set+used_sets,set);		/* Save set for changes */
    if (!default_state)
      or_bits(sets.set+used_sets,sets.set);	/* Can restart from start */

    /* Find all chars that follows current sets */
    bzero((char*) used_chars,sizeof(used_chars));
    for (i= (uint) ~0; (i=get_next_bit(sets.set+used_sets,i)) ;)
    {
      used_chars[follow[i].chr]=1;
      if ((follow[i].chr == SPACE_CHAR && !follow[i+1].chr &&
	   follow[i].len > 1) || follow[i].chr == END_OF_LINE)
	used_chars[0]=1;
    }

    /* Mark word_chars used if \b is in state */
    if (used_chars[SPACE_CHAR])
      for (pos= word_end_chars ; *pos ; pos++)
	used_chars[(int) (uchar) *pos] = 1;

    /* Handle other used characters */
    for (chr= 0 ; chr < 256 ; chr++)
    {
      if (! used_chars[chr])
	set->next[chr]= chr ? default_state : -1;
      else
      {
	new_set=make_new_set(&sets);
	set=sets.set+set_nr;			/* if realloc */
	new_set->table_offset=set->table_offset;
	new_set->found_len=set->found_len;
	new_set->found_offset=set->found_offset+1;
	found_end=0;

	for (i= (uint) ~0 ; (i=get_next_bit(sets.set+used_sets,i)) ; )
	{
	  if (!follow[i].chr || follow[i].chr == chr ||
	      (follow[i].chr == SPACE_CHAR &&
	       (is_word_end[chr] ||
		(!chr && follow[i].len > 1 && ! follow[i+1].chr))) ||
	      (follow[i].chr == END_OF_LINE && ! chr))
	  {
	    if ((! chr || (follow[i].chr && !follow[i+1].chr)) &&
		follow[i].len > found_end)
	      found_end=follow[i].len;
	    if (chr && follow[i].chr)
	      internal_set_bit(new_set,i+1);		/* To next set */
	    else
	      internal_set_bit(new_set,i);
	  }
	}
	if (found_end)
	{
	  new_set->found_len=0;			/* Set for testing if first */
	  bits_set=0;
	  for (i= (uint) ~0; (i=get_next_bit(new_set,i)) ;)
	  {
	    if ((follow[i].chr == SPACE_CHAR ||
		 follow[i].chr == END_OF_LINE) && ! chr)
	      bit_nr=i+1;
	    else
	      bit_nr=i;
	    if (follow[bit_nr-1].len < found_end ||
		(new_set->found_len &&
		 (chr == 0 || !follow[bit_nr].chr)))
	      internal_clear_bit(new_set,i);
	    else
	    {
	      if (chr == 0 || !follow[bit_nr].chr)
	      {					/* best match  */
		new_set->table_offset=follow[bit_nr].table_offset;
		if (chr || (follow[i].chr == SPACE_CHAR ||
			    follow[i].chr == END_OF_LINE))
		  new_set->found_offset=found_end;	/* New match */
		new_set->found_len=found_end;
	      }
	      bits_set++;
	    }
	  }
	  if (bits_set == 1)
	  {
	    set->next[chr] = find_found(found_set,
					new_set->table_offset,
					new_set->found_offset);
	    free_last_set(&sets);
	  }
	  else
	    set->next[chr] = find_set(&sets,new_set);
	}
	else
	  set->next[chr] = find_set(&sets,new_set);
      }
    }
  }

  /* Alloc replace structure for the replace-state-machine */

  if ((replace=(REPLACE*) my_malloc(sizeof(REPLACE)*(sets.count)+
				    sizeof(REPLACE_STRING)*(found_sets+1)+
				    sizeof(char *)*count+result_len,
				    MYF(MY_WME | MY_ZEROFILL))))
  {
    rep_str=(REPLACE_STRING*) (replace+sets.count);
    to_array= (char **) (rep_str+found_sets+1);
    to_pos=(char *) (to_array+count);
    for (i=0 ; i < count ; i++)
    {
      to_array[i]=to_pos;
      to_pos=strmov(to_pos,to[i])+1;
    }
    rep_str[0].found=1;
    rep_str[0].replace_string=0;
    for (i=1 ; i <= found_sets ; i++)
    {
      pos=from[found_set[i-1].table_offset];
      rep_str[i].found= !memcmp(pos, "\\^", 3) ? 2 : 1;
      rep_str[i].replace_string=to_array[found_set[i-1].table_offset];
      rep_str[i].to_offset=found_set[i-1].found_offset-start_at_word(pos);
      rep_str[i].from_offset=found_set[i-1].found_offset-replace_len(pos)+
	end_of_word(pos);
    }
    for (i=0 ; i < sets.count ; i++)
    {
      for (j=0 ; j < 256 ; j++)
	if (sets.set[i].next[j] >= 0)
	  replace[i].next[j]=replace+sets.set[i].next[j];
	else
	  replace[i].next[j]=(REPLACE*) (rep_str+(-sets.set[i].next[j]-1));
    }
  }
  my_free(follow);
  free_sets(&sets);
  my_free(found_set);
  DBUG_PRINT("exit",("Replace table has %d states",sets.count));
  DBUG_RETURN(replace);
}


int init_sets(REP_SETS *sets,uint states)
{
  bzero((char*) sets,sizeof(*sets));
  sets->size_of_bits=((states+7)/8);
  if (!(sets->set_buffer=(REP_SET*) my_malloc(sizeof(REP_SET)*SET_MALLOC_HUNC,
					      MYF(MY_WME))))
    return 1;
  if (!(sets->bit_buffer=(uint*) my_malloc(sizeof(uint)*sets->size_of_bits*
					   SET_MALLOC_HUNC,MYF(MY_WME))))
  {
    my_free(sets->set);
    return 1;
  }
  return 0;
}

/* Make help sets invisible for nicer codeing */

void make_sets_invisible(REP_SETS *sets)
{
  sets->invisible=sets->count;
  sets->set+=sets->count;
  sets->count=0;
}

REP_SET *make_new_set(REP_SETS *sets)
{
  uint i,count,*bit_buffer;
  REP_SET *set;
  if (sets->extra)
  {
    sets->extra--;
    set=sets->set+ sets->count++;
    bzero((char*) set->bits,sizeof(uint)*sets->size_of_bits);
    bzero((char*) &set->next[0],sizeof(set->next[0])*LAST_CHAR_CODE);
    set->found_offset=0;
    set->found_len=0;
    set->table_offset= (uint) ~0;
    set->size_of_bits=sets->size_of_bits;
    return set;
  }
  count=sets->count+sets->invisible+SET_MALLOC_HUNC;
  if (!(set=(REP_SET*) my_realloc((uchar*) sets->set_buffer,
                                  sizeof(REP_SET)*count,
				  MYF(MY_WME))))
    return 0;
  sets->set_buffer=set;
  sets->set=set+sets->invisible;
  if (!(bit_buffer=(uint*) my_realloc((uchar*) sets->bit_buffer,
				      (sizeof(uint)*sets->size_of_bits)*count,
				      MYF(MY_WME))))
    return 0;
  sets->bit_buffer=bit_buffer;
  for (i=0 ; i < count ; i++)
  {
    sets->set_buffer[i].bits=bit_buffer;
    bit_buffer+=sets->size_of_bits;
  }
  sets->extra=SET_MALLOC_HUNC;
  return make_new_set(sets);
}

void free_last_set(REP_SETS *sets)
{
  sets->count--;
  sets->extra++;
  return;
}

void free_sets(REP_SETS *sets)
{
  my_free(sets->set_buffer);
  my_free(sets->bit_buffer);
  return;
}

void internal_set_bit(REP_SET *set, uint bit)
{
  set->bits[bit / WORD_BIT] |= 1 << (bit % WORD_BIT);
  return;
}

void internal_clear_bit(REP_SET *set, uint bit)
{
  set->bits[bit / WORD_BIT] &= ~ (1 << (bit % WORD_BIT));
  return;
}


void or_bits(REP_SET *to,REP_SET *from)
{
  reg1 uint i;
  for (i=0 ; i < to->size_of_bits ; i++)
    to->bits[i]|=from->bits[i];
  return;
}

void copy_bits(REP_SET *to,REP_SET *from)
{
  memcpy((uchar*) to->bits,(uchar*) from->bits,
	 (size_t) (sizeof(uint) * to->size_of_bits));
}

int cmp_bits(REP_SET *set1,REP_SET *set2)
{
  return memcmp(set1->bits, set2->bits,
                sizeof(uint) * set1->size_of_bits);
}


/* Get next set bit from set. */

int get_next_bit(REP_SET *set,uint lastpos)
{
  uint pos,*start,*end,bits;

  start=set->bits+ ((lastpos+1) / WORD_BIT);
  end=set->bits + set->size_of_bits;
  bits=start[0] & ~((1 << ((lastpos+1) % WORD_BIT)) -1);

  while (! bits && ++start < end)
    bits=start[0];
  if (!bits)
    return 0;
  pos=(uint) (start-set->bits)*WORD_BIT;
  while (! (bits & 1))
  {
    bits>>=1;
    pos++;
  }
  return pos;
}

/* find if there is a same set in sets. If there is, use it and
   free given set, else put in given set in sets and return its
   position */

int find_set(REP_SETS *sets,REP_SET *find)
{
  uint i;
  for (i=0 ; i < sets->count-1 ; i++)
  {
    if (!cmp_bits(sets->set+i,find))
    {
      free_last_set(sets);
      return i;
    }
  }
  return i;				/* return new position */
}

/* find if there is a found_set with same table_offset & found_offset
   If there is return offset to it, else add new offset and return pos.
   Pos returned is -offset-2 in found_set_structure because it is
   saved in set->next and set->next[] >= 0 points to next set and
   set->next[] == -1 is reserved for end without replaces.
*/

int find_found(FOUND_SET *found_set,uint table_offset, int found_offset)
{
  int i;
  for (i=0 ; (uint) i < found_sets ; i++)
    if (found_set[i].table_offset == table_offset &&
	found_set[i].found_offset == found_offset)
      return -i-2;
  found_set[i].table_offset=table_offset;
  found_set[i].found_offset=found_offset;
  found_sets++;
  return -i-2;				/* return new position */
}

/* Return 1 if regexp starts with \b or ends with \b*/

uint start_at_word(char * pos)
{
  return (((!memcmp(pos, "\\b",2) && pos[2]) ||
           !memcmp(pos, "\\^", 2)) ? 1 : 0);
}

uint end_of_word(char * pos)
{
  char * end=strend(pos);
  return ((end > pos+2 && !memcmp(end-2, "\\b", 2)) ||
	  (end >= pos+2 && !memcmp(end-2, "\\$",2))) ? 1 : 0;
}

/****************************************************************************
 * Handle replacement of strings
 ****************************************************************************/

#define PC_MALLOC		256	/* Bytes for pointers */
#define PS_MALLOC		512	/* Bytes for data */

int insert_pointer_name(reg1 POINTER_ARRAY *pa,char * name)
{
  uint i,length,old_count;
  uchar *new_pos;
  const char **new_array;
  DBUG_ENTER("insert_pointer_name");

  if (! pa->typelib.count)
  {
    if (!(pa->typelib.type_names=(const char **)
	  my_malloc(((PC_MALLOC-MALLOC_OVERHEAD)/
		     (sizeof(char *)+sizeof(*pa->flag))*
		     (sizeof(char *)+sizeof(*pa->flag))),MYF(MY_WME))))
      DBUG_RETURN(-1);
    if (!(pa->str= (uchar*) my_malloc((uint) (PS_MALLOC-MALLOC_OVERHEAD),
				     MYF(MY_WME))))
    {
      my_free(pa->typelib.type_names);
      DBUG_RETURN (-1);
    }
    pa->max_count=(PC_MALLOC-MALLOC_OVERHEAD)/(sizeof(uchar*)+
					       sizeof(*pa->flag));
    pa->flag= (uint8*) (pa->typelib.type_names+pa->max_count);
    pa->length=0;
    pa->max_length=PS_MALLOC-MALLOC_OVERHEAD;
    pa->array_allocs=1;
  }
  length=(uint) strlen(name)+1;
  if (pa->length+length >= pa->max_length)
  {
    if (!(new_pos= (uchar*) my_realloc((uchar*) pa->str,
                                      (uint) (pa->length+length+PS_MALLOC),
				      MYF(MY_WME))))
      DBUG_RETURN(1);
    if (new_pos != pa->str)
    {
      my_ptrdiff_t diff=PTR_BYTE_DIFF(new_pos,pa->str);
      for (i=0 ; i < pa->typelib.count ; i++)
	pa->typelib.type_names[i]= ADD_TO_PTR(pa->typelib.type_names[i],diff,
					      char*);
      pa->str=new_pos;
    }
    pa->max_length= pa->length+length+PS_MALLOC;
  }
  if (pa->typelib.count >= pa->max_count-1)
  {
    int len;
    pa->array_allocs++;
    len=(PC_MALLOC*pa->array_allocs - MALLOC_OVERHEAD);
    if (!(new_array=(const char **) my_realloc((uchar*) pa->typelib.type_names,
					       (uint) len/
                                               (sizeof(uchar*)+sizeof(*pa->flag))*
                                               (sizeof(uchar*)+sizeof(*pa->flag)),
                                               MYF(MY_WME))))
      DBUG_RETURN(1);
    pa->typelib.type_names=new_array;
    old_count=pa->max_count;
    pa->max_count=len/(sizeof(uchar*) + sizeof(*pa->flag));
    pa->flag= (uint8*) (pa->typelib.type_names+pa->max_count);
    memcpy((uchar*) pa->flag,(char *) (pa->typelib.type_names+old_count),
	   old_count*sizeof(*pa->flag));
  }
  pa->flag[pa->typelib.count]=0;			/* Reset flag */
  pa->typelib.type_names[pa->typelib.count++]= (char*) pa->str+pa->length;
  pa->typelib.type_names[pa->typelib.count]= NullS;	/* Put end-mark */
  (void) strmov((char*) pa->str+pa->length,name);
  pa->length+=length;
  DBUG_RETURN(0);
} /* insert_pointer_name */


/* free pointer array */

void free_pointer_array(POINTER_ARRAY *pa)
{
  if (pa->typelib.count)
  {
    pa->typelib.count=0;
    my_free(pa->typelib.type_names);
    pa->typelib.type_names=0;
    my_free(pa->str);
  }
} /* free_pointer_array */


/* Functions that uses replace and replace_regex */

/* Append the string to ds, with optional replace */
void replace_dynstr_append_mem(DYNAMIC_STRING *ds,
                               const char *val, int len)
{
  char lower[512];
#ifdef __WIN__
  fix_win_paths(val, len);
#endif

  if (display_result_lower) 
  {
    /* Convert to lower case, and do this first */
    char *c= lower;
    for (const char *v= val;  *v;  v++)
      *c++= my_tolower(charset_info, *v);
    *c= '\0';
    /* Copy from this buffer instead */
    val= lower;
  }
  
  if (glob_replace_regex)
  {
    /* Regex replace */
    if (!multi_reg_replace(glob_replace_regex, (char*)val))
    {
      val= glob_replace_regex->buf;
      len= strlen(val);
    }
  }

  if (glob_replace)
  {
    /* Normal replace */
    replace_strings_append(glob_replace, ds, val, len);
  }
  else
    dynstr_append_mem(ds, val, len);
}


/* Append zero-terminated string to ds, with optional replace */
void replace_dynstr_append(DYNAMIC_STRING *ds, const char *val)
{
  replace_dynstr_append_mem(ds, val, strlen(val));
}

/* Append uint to ds, with optional replace */
void replace_dynstr_append_uint(DYNAMIC_STRING *ds, uint val)
{
  char buff[22]; /* This should be enough for any int */
  char *end= longlong10_to_str(val, buff, 10);
  replace_dynstr_append_mem(ds, buff, end - buff);
}



/*
  Build a list of pointer to each line in ds_input, sort
  the list and use the sorted list to append the strings
  sorted to the output ds

  SYNOPSIS
  dynstr_append_sorted
  ds - string where the sorted output will be appended
  ds_input - string to be sorted

*/

static int comp_lines(const char **a, const char **b)
{
  return (strcmp(*a,*b));
}

void dynstr_append_sorted(DYNAMIC_STRING* ds, DYNAMIC_STRING *ds_input)
{
  unsigned i;
  char *start= ds_input->str;
  DYNAMIC_ARRAY lines;
  DBUG_ENTER("dynstr_append_sorted");

  if (!*start)
    DBUG_VOID_RETURN;  /* No input */

  my_init_dynamic_array(&lines, sizeof(const char*), 32, 32);

  /* First line is result header, skip past it */
  while (*start && *start != '\n')
    start++;
  start++; /* Skip past \n */
  dynstr_append_mem(ds, ds_input->str, start - ds_input->str);

  /* Insert line(s) in array */
  while (*start)
  {
    char* line_end= (char*)start;

    /* Find end of line */
    while (*line_end && *line_end != '\n')
      line_end++;
    *line_end= 0;

    /* Insert pointer to the line in array */
    if (insert_dynamic(&lines, (uchar*) &start))
      die("Out of memory inserting lines to sort");

    start= line_end+1;
  }

  /* Sort array */
  qsort(lines.buffer, lines.elements,
        sizeof(char**), (qsort_cmp)comp_lines);

  /* Create new result */
  for (i= 0; i < lines.elements ; i++)
  {
    const char **line= dynamic_element(&lines, i, const char**);
    dynstr_append(ds, *line);
    dynstr_append(ds, "\n");
  }

  delete_dynamic(&lines);
  DBUG_VOID_RETURN;
}

#ifndef HAVE_SETENV
static int setenv(const char *name, const char *value, int overwrite)
{
  size_t buflen= strlen(name) + strlen(value) + 2;
  char *envvar= (char *)malloc(buflen);
  if(!envvar)
    return ENOMEM;
  strcpy(envvar, name);
  strcat(envvar, "=");
  strcat(envvar, value);
  putenv(envvar);
  return 0;
}
#endif<|MERGE_RESOLUTION|>--- conflicted
+++ resolved
@@ -4819,14 +4819,9 @@
   DBUG_PRINT("info", ("Killing server, pid: %d", pid));
   if (orig_timeout != 0)
   {
-<<<<<<< HEAD
-    log_msg("shutdown_server timeout %ld exceeded, SIGABRT sent to the server",
-            orig_timeout);
-=======
     log_msg("shutdown_server timeout %ld exceeded, "
-            "SIGKILL sent to the server PID %d",
+            "SIGABRT sent to the server PID %d",
             orig_timeout, pid);
->>>>>>> 4cf28074
   }
   (void)my_kill(pid, (orig_timeout != 0) ? SIGABRT : SIGKILL);
 
