// Copyright (c) 2000, 2019, Oracle and/or its affiliates. All rights reserved.
//
// This program is free software; you can redistribute it and/or modify
// it under the terms of the GNU General Public License, version 2.0,
// as published by the Free Software Foundation.
//
// This program is also distributed with certain software (including
// but not limited to OpenSSL) that is licensed under separate terms,
// as designated in a particular file or component or in included license
// documentation.  The authors of MySQL hereby grant you an additional
// permission to link the program and your derivative works with the
// separately licensed software that they have included with MySQL.
//
// This program is distributed in the hope that it will be useful,
// but WITHOUT ANY WARRANTY; without even the implied warranty of
// MERCHANTABILITY or FITNESS FOR A PARTICULAR PURPOSE.  See the
// GNU General Public License, version 2.0, for more details.
//
// You should have received a copy of the GNU General Public License
// along with this program; if not, write to the Free Software
// Foundation, Inc., 51 Franklin St, Fifth Floor, Boston, MA 02110-1301  USA.

/// @file
///
/// mysqltest client - Tool used for executing a .test file.
///
/// See @ref PAGE_MYSQL_TEST_RUN "The MySQL Test Framework" for more
/// information.

#include "client/mysqltest/error_names.h"
#include "client/mysqltest/expected_errors.h"
#include "client/mysqltest/expected_warnings.h"
#include "client/mysqltest/secondary_engine.h"
#include "client/mysqltest/utils.h"

#include <algorithm>
#include <cmath>  // std::isinf
#include <functional>
#include <limits>
#include <new>
#include <sstream>
#ifdef _WIN32
#include <thread>  // std::thread
#endif

#include <assert.h>
#if defined MY_MSCRT_DEBUG || defined _WIN32
#include <crtdbg.h>
#endif
#ifdef _WIN32
#include <direct.h>
#endif
#include <errno.h>
#include <fcntl.h>
#include <limits.h>
#include <mysql_version.h>
#include <mysqld_error.h>
#include <signal.h>
#include <stdarg.h>
#include <stdio.h>
#include <stdlib.h>
#include <sys/types.h>
#ifndef _WIN32
#include <sys/wait.h>
#endif
#ifdef _WIN32
#include <windows.h>
#endif

#include "caching_sha2_passwordopt-vars.h"
#include "client/client_priv.h"
#include "extra/regex/my_regex.h"  // Our own version of regex
#include "m_ctype.h"
#include "map_helpers.h"
#include "mf_wcomp.h"  // wild_compare
#include "my_compiler.h"
#include "my_config.h"
#include "my_dbug.h"
#include "my_default.h"
#include "my_dir.h"
#include "my_inttypes.h"
#include "my_io.h"
#include "my_macros.h"
#include "my_pointer_arithmetic.h"
#include "my_stacktrace.h"
#include "my_thread_local.h"
#include "prealloced_array.h"
#include "print_version.h"
#include "sql_common.h"
#include "template_utils.h"
#include "typelib.h"
#include "violite.h"
#include "welcome_copyright_notice.h"  // ORACLE_WELCOME_COPYRIGHT_NOTICE

#ifdef _WIN32
#define SIGNAL_FMT "exception 0x%x"
#else
#define SIGNAL_FMT "signal %d"
#endif

#ifdef _WIN32
#define setenv(a, b, c) _putenv_s(a, b)
#define popen _popen
#define pclose _pclose
#endif

#define MAX_VAR_NAME_LENGTH 256
#define MAX_COLUMNS 256
#define MAX_DELIMITER_LENGTH 16
#define DEFAULT_MAX_CONN 128
#define REPLACE_ROUND_MAX 16

/* Flags controlling send and reap */
#define QUERY_SEND_FLAG 1
#define QUERY_REAP_FLAG 2

#define APPEND_TYPE(type)                                                 \
  {                                                                       \
    dynstr_append(ds, "-- ");                                             \
    switch (type) {                                                       \
      case SESSION_TRACK_SYSTEM_VARIABLES:                                \
        dynstr_append(ds, "Tracker : SESSION_TRACK_SYSTEM_VARIABLES\n");  \
        break;                                                            \
      case SESSION_TRACK_SCHEMA:                                          \
        dynstr_append(ds, "Tracker : SESSION_TRACK_SCHEMA\n");            \
        break;                                                            \
      case SESSION_TRACK_STATE_CHANGE:                                    \
        dynstr_append(ds, "Tracker : SESSION_TRACK_STATE_CHANGE\n");      \
        break;                                                            \
      case SESSION_TRACK_GTIDS:                                           \
        dynstr_append(ds, "Tracker : SESSION_TRACK_GTIDS\n");             \
        break;                                                            \
      case SESSION_TRACK_TRANSACTION_CHARACTERISTICS:                     \
        dynstr_append(                                                    \
            ds, "Tracker : SESSION_TRACK_TRANSACTION_CHARACTERISTICS\n"); \
        break;                                                            \
      case SESSION_TRACK_TRANSACTION_STATE:                               \
        dynstr_append(ds, "Tracker : SESSION_TRACK_TRANSACTION_STATE\n"); \
        break;                                                            \
      default:                                                            \
        dynstr_append(ds, "\n");                                          \
    }                                                                     \
  }

extern CHARSET_INFO my_charset_utf16le_bin;

// List of error codes specified with 'error' command.
Expected_errors *expected_errors = new Expected_errors();

// List of warnings disabled with 'disable_warnings' command.
Expected_warnings *disabled_warnings = new Expected_warnings();

// List of warnings enabled with 'enable_warnings' command.
Expected_warnings *enabled_warnings = new Expected_warnings();

enum {
  OPT_COLORED_DIFF = OPT_MAX_CLIENT_OPTION,
  OPT_CURSOR_PROTOCOL,
  OPT_EXPLAIN_PROTOCOL,
  OPT_JSON_EXPLAIN_PROTOCOL,
  OPT_LOAD_POOL,
  OPT_LOG_DIR,
  OPT_MARK_PROGRESS,
  OPT_MAX_CONNECT_RETRIES,
  OPT_MAX_CONNECTIONS,
  OPT_NO_SKIP,
  OPT_OFFLOAD_COUNT_FILE,
  OPT_PS_PROTOCOL,
  OPT_RESULT_FORMAT_VERSION,
#ifdef _WIN32
  OPT_SAFEPROCESS_PID,
#endif
  OPT_SECONDARY_ENGINE,
  OPT_SP_PROTOCOL,
  OPT_TAIL_LINES,
  OPT_TRACE_EXEC,
  OPT_TRACE_PROTOCOL,
  OPT_VIEW_PROTOCOL,
};

static int record = 0, opt_sleep = -1;
static char *opt_db = 0, *opt_pass = 0;
const char *opt_user = 0, *opt_host = 0, *unix_sock = 0, *opt_basedir = "./";
const char *excluded_string = 0;
static char *shared_memory_base_name = 0;
const char *opt_logdir = "";
const char *opt_include = 0, *opt_charsets_dir;
static int opt_port = 0;
static int opt_max_connect_retries;
static int opt_result_format_version;
static int opt_max_connections = DEFAULT_MAX_CONN;
static bool opt_colored_diff = 0;
static bool opt_compress = 0, silent = 0, verbose = 0, trace_exec = 0;
static bool debug_info_flag = 0, debug_check_flag = 0;
static bool tty_password = 0;
static bool opt_mark_progress = 0;
static bool ps_protocol = 0, ps_protocol_enabled = 0;
static bool sp_protocol = 0, sp_protocol_enabled = 0;
static bool no_skip = 0;
static bool view_protocol = 0, view_protocol_enabled = 0;
static bool opt_trace_protocol = 0, opt_trace_protocol_enabled = 0;
static bool explain_protocol = 0, explain_protocol_enabled = 0;
static bool json_explain_protocol = 0, json_explain_protocol_enabled = 0;
static bool cursor_protocol = 0, cursor_protocol_enabled = 0;
static bool testcase_disabled = 0;
static bool display_result_vertically = false, display_result_lower = false,
            display_metadata = false, display_result_sorted = false,
            display_session_track_info = false;
static bool disable_query_log = 0, disable_result_log = 0;
static bool disable_connect_log = 1;
static bool disable_warnings = 0;
static bool disable_info = 1;
static bool abort_on_error = 1;
static bool server_initialized = 0;
static bool is_windows = 0;
static MEM_ROOT argv_alloc{PSI_NOT_INSTRUMENTED, 512};
static const char *load_default_groups[] = {"mysqltest", "client", 0};
static char line_buffer[MAX_DELIMITER_LENGTH], *line_buffer_pos = line_buffer;
static bool can_handle_expired_passwords = true;

// Secondary engine options
static const char *opt_load_pool = 0;
static const char *opt_offload_count_file;
static const char *opt_secondary_engine;

static Secondary_engine *secondary_engine = nullptr;

#ifdef _WIN32
static DWORD opt_safe_process_pid;
static HANDLE mysqltest_thread;
// Event handle for stacktrace request event
static HANDLE stacktrace_request_event = NULL;
static std::thread wait_for_stacktrace_request_event_thread;
#endif

/// Info on properties that can be set with '--disable_X' and
/// '--disable_X' commands.
struct Property {
  bool *var;             // Actual variable
  bool set;              // Has been set for ONCE command
  bool old;              // If set, thus is the old value
  bool reverse;          // Variable is true if disabled
  const char *env_name;  // Environment variable name
};

static struct Property prop_list[] = {
    {&abort_on_error, 0, 1, 0, "$ENABLE_ABORT_ON_ERROR"},
    {&disable_connect_log, 0, 1, 1, "$ENABLE_CONNECT_LOG"},
    {&disable_info, 0, 1, 1, "$ENABLE_INFO"},
    {&display_session_track_info, 0, 1, 1, "$ENABLE_STATE_CHANGE_INFO"},
    {&display_metadata, 0, 0, 0, "$ENABLE_METADATA"},
    {&ps_protocol_enabled, 0, 0, 0, "$ENABLE_PS_PROTOCOL"},
    {&disable_query_log, 0, 0, 1, "$ENABLE_QUERY_LOG"},
    {&disable_result_log, 0, 0, 1, "$ENABLE_RESULT_LOG"},
    {&disable_warnings, 0, 0, 1, "$ENABLE_WARNINGS"}};

static bool once_property = false;

enum enum_prop {
  P_ABORT = 0,
  P_CONNECT,
  P_INFO,
  P_SESSION_TRACK,
  P_META,
  P_PS,
  P_QUERY,
  P_RESULT,
  P_WARN,
  P_MAX
};

static uint start_lineno = 0; /* Start line of current command */
static uint my_end_arg = 0;

/* Number of lines of the result to include in failure report */
static uint opt_tail_lines = 0;

static uint opt_connect_timeout = 0;

static char delimiter[MAX_DELIMITER_LENGTH] = ";";
static size_t delimiter_length = 1;

static char TMPDIR[FN_REFLEN];

/* Block stack */
enum block_cmd { cmd_none, cmd_if, cmd_while };

struct st_block {
  int line;                         /* Start line of block */
  bool ok;                          /* Should block be executed */
  enum block_cmd cmd;               /* Command owning the block */
  char delim[MAX_DELIMITER_LENGTH]; /* Delimiter before block */
};

static struct st_block block_stack[32];
static struct st_block *cur_block, *block_stack_end;

/* Open file stack */
struct st_test_file {
  FILE *file;
  char *file_name;
  uint lineno; /* Current line in file */
};

static struct st_test_file file_stack[16];
static struct st_test_file *cur_file;
static struct st_test_file *file_stack_end;

static char *default_charset = (char *)MYSQL_DEFAULT_CHARSET_NAME;
static CHARSET_INFO *charset_info =
    &my_charset_utf8mb4_0900_ai_ci; /* Default charset */

/*
  Timer related variables
  See the timer_output() definition for details
*/
static char *timer_file = NULL;
static ulonglong timer_start;
static void timer_output(void);
static ulonglong timer_now(void);

static ulong connection_retry_sleep = 100000; /* Microseconds */

static char *opt_plugin_dir = 0;

/* Precompiled re's */
static my_regex_t ps_re;   /* the query can be run using PS protocol */
static my_regex_t sp_re;   /* the query can be run as a SP */
static my_regex_t view_re; /* the query can be run as a view*/
/* the query can be traced with optimizer trace*/
static my_regex_t opt_trace_re;
static my_regex_t explain_re; /* the query can be converted to EXPLAIN */

static void init_re(void);
static int match_re(my_regex_t *, char *);
static void free_re(void);

/* To retrieve a filename from a filepath */
const char *get_filename_from_path(const char *path) {
  const char *fname = NULL;
  if (is_windows)
    fname = strrchr(path, '\\');
  else
    fname = strrchr(path, '/');
  if (fname == NULL)
    return path;
  else
    return ++fname;
}

static uint opt_protocol = 0;

#if defined(_WIN32)
static uint opt_protocol_for_default_connection = MYSQL_PROTOCOL_PIPE;
#endif

struct st_command;
typedef Prealloced_array<st_command *, 1024> Q_lines;
Q_lines *q_lines;

#include "sslopt-vars.h"

struct Parser {
  int read_lines, current_line;
} parser;

struct MasterPos {
  char file[FN_REFLEN];
  ulong pos;
} master_pos;

/* if set, all results are concated and compared against this file */
const char *result_file_name = 0;

typedef struct {
  char *name;
  size_t name_len;
  char *str_val;
  size_t str_val_len;
  int int_val;
  size_t alloced_len;
  bool int_dirty; /* do not update string if int is updated until first read */
  bool is_int;
  bool alloced;
} VAR;

/*Perl/shell-like variable registers */
VAR var_reg[10];

struct var_free {
  void operator()(VAR *var) const;
};

collation_unordered_map<std::string, std::unique_ptr<VAR, var_free>> *var_hash;

struct st_connection {
  MYSQL mysql;
  /* Used when creating views and sp, to avoid implicit commit */
  MYSQL *util_mysql;
  char *name;
  size_t name_len;
  MYSQL_STMT *stmt;
  /* Set after send to disallow other queries before reap */
  bool pending;
};

struct st_connection *connections = NULL;
struct st_connection *cur_con = NULL, *next_con, *connections_end;

/*
  List of commands in mysqltest
  Must match the "command_names" array
  Add new commands before Q_UNKNOWN!
*/
enum enum_commands {
  Q_CONNECTION = 1,
  Q_QUERY,
  Q_CONNECT,
  Q_SLEEP,
  Q_REAL_SLEEP,
  Q_INC,
  Q_DEC,
  Q_SOURCE,
  Q_DISCONNECT,
  Q_LET,
  Q_ECHO,
  Q_EXPR,
  Q_WHILE,
  Q_END_BLOCK,
  Q_SAVE_MASTER_POS,
  Q_SYNC_WITH_MASTER,
  Q_SYNC_SLAVE_WITH_MASTER,
  Q_ERROR,
  Q_SEND,
  Q_REAP,
  Q_DIRTY_CLOSE,
  Q_REPLACE,
  Q_REPLACE_COLUMN,
  Q_PING,
  Q_EVAL,
  Q_ENABLE_QUERY_LOG,
  Q_DISABLE_QUERY_LOG,
  Q_ENABLE_RESULT_LOG,
  Q_DISABLE_RESULT_LOG,
  Q_ENABLE_CONNECT_LOG,
  Q_DISABLE_CONNECT_LOG,
  Q_WAIT_FOR_SLAVE_TO_STOP,
  Q_ENABLE_WARNINGS,
  Q_DISABLE_WARNINGS,
  Q_ENABLE_INFO,
  Q_DISABLE_INFO,
  Q_ENABLE_SESSION_TRACK_INFO,
  Q_DISABLE_SESSION_TRACK_INFO,
  Q_ENABLE_METADATA,
  Q_DISABLE_METADATA,
  Q_EXEC,
  Q_EXECW,
  Q_EXEC_BACKGROUND,
  Q_DELIMITER,
  Q_DISABLE_ABORT_ON_ERROR,
  Q_ENABLE_ABORT_ON_ERROR,
  Q_DISPLAY_VERTICAL_RESULTS,
  Q_DISPLAY_HORIZONTAL_RESULTS,
  Q_QUERY_VERTICAL,
  Q_QUERY_HORIZONTAL,
  Q_SORTED_RESULT,
  Q_LOWERCASE,
  Q_START_TIMER,
  Q_END_TIMER,
  Q_CHARACTER_SET,
  Q_DISABLE_PS_PROTOCOL,
  Q_ENABLE_PS_PROTOCOL,
  Q_DISABLE_RECONNECT,
  Q_ENABLE_RECONNECT,
  Q_IF,
  Q_DISABLE_TESTCASE,
  Q_ENABLE_TESTCASE,
  Q_REPLACE_REGEX,
  Q_REPLACE_NUMERIC_ROUND,
  Q_REMOVE_FILE,
  Q_FILE_EXIST,
  Q_WRITE_FILE,
  Q_COPY_FILE,
  Q_PERL,
  Q_DIE,
  Q_EXIT,
  Q_SKIP,
  Q_CHMOD_FILE,
  Q_APPEND_FILE,
  Q_CAT_FILE,
  Q_DIFF_FILES,
  Q_SEND_QUIT,
  Q_CHANGE_USER,
  Q_MKDIR,
  Q_RMDIR,
  Q_FORCE_RMDIR,
  Q_FORCE_CPDIR,
  Q_LIST_FILES,
  Q_LIST_FILES_WRITE_FILE,
  Q_LIST_FILES_APPEND_FILE,
  Q_SEND_SHUTDOWN,
  Q_SHUTDOWN_SERVER,
  Q_RESULT_FORMAT_VERSION,
  Q_MOVE_FILE,
  Q_REMOVE_FILES_WILDCARD,
  Q_COPY_FILES_WILDCARD,
  Q_SEND_EVAL,
  Q_OUTPUT, /* redirect output to a file */
  Q_RESET_CONNECTION,
  Q_UNKNOWN, /* Unknown command.   */
  Q_COMMENT, /* Comments, ignored. */
  Q_COMMENT_WITH_COMMAND,
  Q_EMPTY_LINE
};

const char *command_names[] = {
    "connection", "query", "connect", "sleep", "real_sleep", "inc", "dec",
    "source", "disconnect", "let", "echo", "expr", "while", "end",
    "save_master_pos", "sync_with_master", "sync_slave_with_master", "error",
    "send", "reap", "dirty_close", "replace_result", "replace_column", "ping",
    "eval",
    /* Enable/disable that the _query_ is logged to result file */
    "enable_query_log", "disable_query_log",
    /* Enable/disable that the _result_ from a query is logged to result file */
    "enable_result_log", "disable_result_log", "enable_connect_log",
    "disable_connect_log", "wait_for_slave_to_stop", "enable_warnings",
    "disable_warnings", "enable_info", "disable_info",
    "enable_session_track_info", "disable_session_track_info",
    "enable_metadata", "disable_metadata", "exec", "execw",
    "exec_in_background", "delimiter", "disable_abort_on_error",
    "enable_abort_on_error", "vertical_results", "horizontal_results",
    "query_vertical", "query_horizontal", "sorted_result", "lowercase_result",
    "start_timer", "end_timer", "character_set", "disable_ps_protocol",
    "enable_ps_protocol", "disable_reconnect", "enable_reconnect", "if",
    "disable_testcase", "enable_testcase", "replace_regex",
    "replace_numeric_round", "remove_file", "file_exists", "write_file",
    "copy_file", "perl", "die",

    /* Don't execute any more commands, compare result */
    "exit", "skip", "chmod", "append_file", "cat_file", "diff_files",
    "send_quit", "change_user", "mkdir", "rmdir", "force-rmdir", "force-cpdir",
    "list_files", "list_files_write_file", "list_files_append_file",
    "send_shutdown", "shutdown_server", "result_format", "move_file",
    "remove_files_wildcard", "copy_files_wildcard", "send_eval", "output",
    "reset_connection",

    0};

struct st_command {
  char *query, *query_buf, *first_argument, *last_argument, *end;
  DYNAMIC_STRING content;
  size_t first_word_len, query_len;
  bool abort_on_error, used_replace;
  char output_file[FN_REFLEN];
  enum enum_commands type;
  // Line number of the command
  uint lineno;
};

TYPELIB command_typelib = {array_elements(command_names), "", command_names, 0};

DYNAMIC_STRING ds_res;
DYNAMIC_STRING ds_result;
/* Points to ds_warning in run_query, so it can be freed */
DYNAMIC_STRING *ds_warn = 0;
struct st_command *curr_command = 0;

char builtin_echo[FN_REFLEN];

/* Stores regex substitutions */

struct st_regex {
  char *pattern; /* Pattern to be replaced */
  char *replace; /* String or expression to replace the pattern with */
  int icase;     /* true if the match is case insensitive */
};

struct st_replace_regex {
  st_replace_regex()
      : regex_arr(PSI_NOT_INSTRUMENTED),
        buf(NULL),
        even_buf(NULL),
        odd_buf(NULL),
        even_buf_len(0),
        odd_buf_len(0) {}
  /* stores a list of st_regex subsitutions */
  Prealloced_array<st_regex, 128> regex_arr;

  /*
    Temporary storage areas for substitutions. To reduce unnessary copying
    and memory freeing/allocation, we pre-allocate two buffers, and alternate
    their use, one for input/one for output, the roles changing on the next
    st_regex substition. At the end of substitutions  buf points to the
    one containing the final result.
  */
  char *buf;
  char *even_buf;
  char *odd_buf;
  int even_buf_len;
  int odd_buf_len;
};

struct st_replace_regex *glob_replace_regex = 0;

struct REPLACE;
REPLACE *glob_replace = 0;
void replace_strings_append(REPLACE *rep, DYNAMIC_STRING *ds, const char *from,
                            size_t len);

static void cleanup_and_exit(int exit_code) MY_ATTRIBUTE((noreturn));

void die(const char *fmt, ...) MY_ATTRIBUTE((format(printf, 1, 2)))
    MY_ATTRIBUTE((noreturn));
void abort_not_supported_test(const char *fmt, ...)
    MY_ATTRIBUTE((format(printf, 1, 2))) MY_ATTRIBUTE((noreturn));
void verbose_msg(const char *fmt, ...) MY_ATTRIBUTE((format(printf, 1, 2)));
void log_msg(const char *fmt, ...) MY_ATTRIBUTE((format(printf, 1, 2)));

VAR *var_from_env(const char *, const char *);
VAR *var_init(VAR *v, const char *name, size_t name_len, const char *val,
              size_t val_len);
VAR *var_get(const char *var_name, const char **var_name_end, bool raw,
             bool ignore_not_existing);
void eval_expr(VAR *v, const char *p, const char **p_end, bool open_end = false,
               bool do_eval = true);
bool match_delimiter(int c, const char *delim, size_t length);

void do_eval(DYNAMIC_STRING *query_eval, const char *query,
             const char *query_end, bool pass_through_escape_chars);
void str_to_file(const char *fname, char *str, size_t size);
void str_to_file2(const char *fname, char *str, size_t size, bool append);

void fix_win_paths(const char *val, size_t len);
int multi_reg_replace(struct st_replace_regex *r, char *val);

#ifdef _WIN32
void free_win_path_patterns();
#endif

/* For replace_column */
static char *replace_column[MAX_COLUMNS];
static uint max_replace_column = 0;
void do_get_replace_column(struct st_command *);
void free_replace_column();

/* For replace */
void do_get_replace(struct st_command *command);
void free_replace();

/* For replace_regex */
void do_get_replace_regex(struct st_command *command);
void free_replace_regex();

/* For replace numeric round */
static int glob_replace_numeric_round = -1;
void do_get_replace_numeric_round(struct st_command *command);
void free_replace_numeric_round();
void replace_numeric_round_append(int round, DYNAMIC_STRING *ds,
                                  const char *from, size_t len);

/* Used by sleep */
void check_eol_junk_line(const char *eol);

static void var_set(const char *var_name, const char *var_name_end,
                    const char *var_val, const char *var_val_end);

static void free_all_replace() {
  free_replace();
  free_replace_regex();
  free_replace_column();
  free_replace_numeric_round();
}

class LogFile {
  FILE *m_file;
  char m_file_name[FN_REFLEN];
  size_t m_bytes_written;

 public:
  LogFile() : m_file(NULL), m_bytes_written(0) {
    memset(m_file_name, 0, sizeof(m_file_name));
  }

  ~LogFile() { close(); }

  const char *file_name() const { return m_file_name; }
  size_t bytes_written() const { return m_bytes_written; }

  void open(const char *dir, const char *name, const char *ext) {
    DBUG_ENTER("LogFile::open");
    DBUG_PRINT("enter", ("dir: '%s', name: '%s'", dir, name));
    if (!name) {
      m_file = stdout;
      DBUG_VOID_RETURN;
    }

    fn_format(m_file_name, name, dir, ext,
              *dir ? MY_REPLACE_DIR | MY_REPLACE_EXT : MY_REPLACE_EXT);

    DBUG_PRINT("info", ("file_name: %s", m_file_name));

    if ((m_file = fopen(m_file_name, "wb+")) == NULL)
      die("Failed to open log file %s, errno: %d", m_file_name, errno);

    DBUG_VOID_RETURN;
  }

  void close() {
    if (m_file) {
      if (m_file != stdout)
        fclose(m_file);
      else
        fflush(m_file);
    }
    m_file = NULL;
  }

  void flush() {
    if (m_file) {
      if (fflush(m_file))
        die("Failed to flush '%s', errno: %d", m_file_name, errno);
    }
  }

  void write(DYNAMIC_STRING *ds) {
    DBUG_ENTER("LogFile::write");
    DBUG_ASSERT(m_file);

    if (ds->length == 0) DBUG_VOID_RETURN;
    DBUG_ASSERT(ds->str);

    if (fwrite(ds->str, 1, ds->length, m_file) != ds->length)
      die("Failed to write %lu bytes to '%s', errno: %d",
          (unsigned long)ds->length, m_file_name, errno);
    m_bytes_written += ds->length;
    DBUG_VOID_RETURN;
  }

  void show_tail(uint lines) {
    DBUG_ENTER("LogFile::show_tail");

    if (!m_file || m_file == stdout) DBUG_VOID_RETURN;

    if (lines == 0) DBUG_VOID_RETURN;
    lines++;

    int show_offset = 0;
    char buf[256];
    size_t bytes;
    bool found_bof = false;

    /* Search backward in file until "lines" newline has been found */
    while (lines && !found_bof) {
      show_offset -= sizeof(buf);
      while (fseek(m_file, show_offset, SEEK_END) != 0 && show_offset < 0) {
        found_bof = true;
        // Seeking before start of file
        show_offset++;
      }

      if ((bytes = fread(buf, 1, sizeof(buf), m_file)) <= 0) {
        // ferror=0 will happen here if no queries executed yet
        if (ferror(m_file))
          fprintf(stderr,
                  "Failed to read from '%s', errno: %d, feof:%d, ferror:%d\n",
                  m_file_name, errno, feof(m_file), ferror(m_file));
        DBUG_VOID_RETURN;
      }

      DBUG_PRINT("info",
                 ("Read %lu bytes from file, buf: %.*s", (unsigned long)bytes,
                  static_cast<int>(sizeof(buf)), buf));

      char *show_from = buf + bytes;
      while (show_from > buf && lines > 0) {
        show_from--;
        if (*show_from == '\n') lines--;
      }
      if (show_from != buf) {
        // The last new line was found in this buf, adjust offset
        show_offset += static_cast<int>(show_from - buf) + 1;
        DBUG_PRINT("info", ("adjusted offset to %d", show_offset));
      }
      DBUG_PRINT("info", ("show_offset: %d", show_offset));
    }

    fprintf(stderr, "\nThe result from queries just before the failure was:\n");

    DBUG_PRINT("info", ("show_offset: %d", show_offset));
    if (!lines) {
      fprintf(stderr, "< snip >\n");

      if (fseek(m_file, show_offset, SEEK_END) != 0) {
        fprintf(stderr, "Failed to seek to position %d in '%s', errno: %d",
                show_offset, m_file_name, errno);
        DBUG_VOID_RETURN;
      }

    } else {
      DBUG_PRINT("info", ("Showing the whole file"));
      if (fseek(m_file, 0L, SEEK_SET) != 0) {
        fprintf(stderr, "Failed to seek to pos 0 in '%s', errno: %d",
                m_file_name, errno);
        DBUG_VOID_RETURN;
      }
    }

    while ((bytes = fread(buf, 1, sizeof(buf), m_file)) > 0) {
      if (fwrite(buf, 1, bytes, stderr) != bytes) {
        perror("fwrite");
      }
    }
    fflush(stderr);

    DBUG_VOID_RETURN;
  }
};

LogFile log_file;
LogFile temp_log_file;
LogFile progress_file;

void replace_dynstr_append_mem(DYNAMIC_STRING *ds, const char *val, size_t len);
void replace_dynstr_append(DYNAMIC_STRING *ds, const char *val);
void replace_dynstr_append_uint(DYNAMIC_STRING *ds, uint val);
void dynstr_append_sorted(DYNAMIC_STRING *ds, DYNAMIC_STRING *ds_input);

void revert_properties();

void do_eval(DYNAMIC_STRING *query_eval, const char *query,
             const char *query_end, bool pass_through_escape_chars) {
  const char *p;
  char c, next_c;
  int escaped = 0;
  VAR *v;
  DBUG_ENTER("do_eval");

  for (p = query; (c = *p) && p < query_end; ++p) {
    next_c = *(p + 1);
    switch (c) {
      case '$':
        if (escaped ||
            // a JSON path expression
            next_c == '.' || next_c == '[' || next_c == '\'' || next_c == '"') {
          escaped = 0;
          dynstr_append_mem(query_eval, p, 1);
        } else {
          if (!(v = var_get(p, &p, 0, 0))) die("Bad variable in eval");
          dynstr_append_mem(query_eval, v->str_val, v->str_val_len);
        }
        break;
      case '\\':
        if (escaped) {
          escaped = 0;
          dynstr_append_mem(query_eval, p, 1);
        } else if (next_c == '\\' || next_c == '$' || next_c == '"') {
          /* Set escaped only if next char is \, " or $ */
          escaped = 1;

          if (pass_through_escape_chars) {
            /* The escape char should be added to the output string. */
            dynstr_append_mem(query_eval, p, 1);
          }
        } else
          dynstr_append_mem(query_eval, p, 1);
        break;
      default:
        escaped = 0;
        dynstr_append_mem(query_eval, p, 1);
        break;
    }
  }
#ifdef _WIN32
  fix_win_paths(query_eval->str, query_eval->length);
#endif
  DBUG_VOID_RETURN;
}

/*
  Run query and dump the result to stderr in vertical format

  NOTE! This function should be safe to call when an error
  has occured and thus any further errors will be ignored(although logged)

  SYNOPSIS
  show_query
  mysql - connection to use
  query - query to run

*/

static void show_query(MYSQL *mysql, const char *query) {
  MYSQL_RES *res;
  DBUG_ENTER("show_query");

  if (!mysql) DBUG_VOID_RETURN;

  if (mysql_query(mysql, query)) {
    log_msg("Error running query '%s': %d %s", query, mysql_errno(mysql),
            mysql_error(mysql));
    DBUG_VOID_RETURN;
  }

  if ((res = mysql_store_result(mysql)) == NULL) {
    /* No result set returned */
    DBUG_VOID_RETURN;
  }

  {
    MYSQL_ROW row;
    unsigned int i;
    unsigned int row_num = 0;
    unsigned int num_fields = mysql_num_fields(res);
    MYSQL_FIELD *fields = mysql_fetch_fields(res);

    fprintf(stderr, "=== %s ===\n", query);
    while ((row = mysql_fetch_row(res))) {
      unsigned long *lengths = mysql_fetch_lengths(res);
      row_num++;

      fprintf(stderr, "---- %d. ----\n", row_num);
      for (i = 0; i < num_fields; i++) {
        /* looks ugly , but put here to convince parfait */
        assert(lengths);
        fprintf(stderr, "%s\t%.*s\n", fields[i].name, (int)lengths[i],
                row[i] ? row[i] : "NULL");
      }
    }
    for (i = 0; i < std::strlen(query) + 8; i++) fprintf(stderr, "=");
    fprintf(stderr, "\n\n");
  }
  mysql_free_result(res);

  DBUG_VOID_RETURN;
}

/*
  Show any warnings just before the error. Since the last error
  is added to the warning stack, only print @@warning_count-1 warnings.

  NOTE! This function should be safe to call when an error
  has occured and this any further errors will be ignored(although logged)

  SYNOPSIS
  show_warnings_before_error
  mysql - connection to use

*/

static void show_warnings_before_error(MYSQL *mysql) {
  MYSQL_RES *res;
  const char *query = "SHOW WARNINGS";
  DBUG_ENTER("show_warnings_before_error");

  if (!mysql) DBUG_VOID_RETURN;

  if (mysql_query(mysql, query)) {
    log_msg("Error running query '%s': %d %s", query, mysql_errno(mysql),
            mysql_error(mysql));
    DBUG_VOID_RETURN;
  }

  if ((res = mysql_store_result(mysql)) == NULL) {
    /* No result set returned */
    DBUG_VOID_RETURN;
  }

  if (mysql_num_rows(res) <= 1) {
    /* Don't display the last row, it's "last error" */
  } else {
    MYSQL_ROW row;
    unsigned int row_num = 0;
    unsigned int num_fields = mysql_num_fields(res);

    fprintf(stderr, "\nWarnings from just before the error:\n");
    while ((row = mysql_fetch_row(res))) {
      unsigned int i;
      unsigned long *lengths = mysql_fetch_lengths(res);

      if (++row_num >= mysql_num_rows(res)) {
        /* Don't display the last row, it's "last error" */
        break;
      }

      for (i = 0; i < num_fields; i++) {
        /* looks ugly , but put here to convince parfait */
        assert(lengths);
        fprintf(stderr, "%.*s ", (int)lengths[i], row[i] ? row[i] : "NULL");
      }
      fprintf(stderr, "\n");
    }
  }
  mysql_free_result(res);

  DBUG_VOID_RETURN;
}

enum arg_type { ARG_STRING, ARG_REST };

struct command_arg {
  const char *argname;     /* Name of argument   */
  enum arg_type type;      /* Type of argument   */
  bool required;           /* Argument required  */
  DYNAMIC_STRING *ds;      /* Storage for argument */
  const char *description; /* Description of the argument */
};

static void check_command_args(struct st_command *command,
                               const char *arguments,
                               const struct command_arg *args, int num_args,
                               const char delimiter_arg) {
  int i;
  const char *ptr = arguments;
  const char *start;
  DBUG_ENTER("check_command_args");
  DBUG_PRINT("enter", ("num_args: %d", num_args));

  for (i = 0; i < num_args; i++) {
    const struct command_arg *arg = &args[i];
    char delimiter;

    switch (arg->type) {
        /* A string */
      case ARG_STRING:
        /* Skip leading spaces */
        while (*ptr && *ptr == ' ') ptr++;
        start = ptr;
        delimiter = delimiter_arg;
        /* If start of arg is ' ` or " search to matching quote end instead */
        if (*ptr && strchr("'`\"", *ptr)) {
          delimiter = *ptr;
          start = ++ptr;
        }
        /* Find end of arg, terminated by "delimiter" */
        while (*ptr && *ptr != delimiter) ptr++;
        if (ptr > start) {
          init_dynamic_string(arg->ds, 0, ptr - start, 32);
          do_eval(arg->ds, start, ptr, false);
        } else {
          /* Empty string */
          init_dynamic_string(arg->ds, "", 0, 0);
        }
        /* Find real end of arg, terminated by "delimiter_arg" */
        /* This will do nothing if arg was not closed by quotes */
        while (*ptr && *ptr != delimiter_arg) ptr++;

        command->last_argument = (char *)ptr;

        /* Step past the delimiter */
        if (*ptr && *ptr == delimiter_arg) ptr++;
        DBUG_PRINT("info", ("val: %s", arg->ds->str));
        break;

        /* Rest of line */
      case ARG_REST:
        start = ptr;
        init_dynamic_string(arg->ds, 0, command->query_len, 256);
        do_eval(arg->ds, start, command->end, false);
        command->last_argument = command->end;
        DBUG_PRINT("info", ("val: %s", arg->ds->str));
        break;

      default:
        DBUG_ASSERT("Unknown argument type");
        break;
    }

    /* Check required arg */
    if (arg->ds->length == 0 && arg->required)
      die("Missing required argument '%s' to command '%.*s'", arg->argname,
          static_cast<int>(command->first_word_len), command->query);
  }
  /* Check for too many arguments passed */
  ptr = command->last_argument;
  while (ptr <= command->end && *ptr != '#') {
    if (*ptr && *ptr != ' ')
      die("Extra argument '%s' passed to '%.*s'", ptr,
          static_cast<int>(command->first_word_len), command->query);
    ptr++;
  }
  DBUG_VOID_RETURN;
}

/// Check whether given error is in list of expected errors.
///
/// @param command      Pointer to the st_command structure which holds the
///                     arguments and information for the command.
/// @param err_errno    Error number of the error that actually occurred.
/// @param err_sqlstate SQLSTATE that was thrown, or NULL for impossible
///                     (file-ops, diff, etc.)
///
/// @retval -1 if the given error is not in the list, index in the
///         list of expected errors otherwise.
///
/// @note
/// If caller needs to know whether the list was empty, they should
/// check the value of expected_errors.count.
static int match_expected_error(struct st_command *command,
                                std::uint32_t err_errno,
                                const char *err_sqlstate) {
  std::uint8_t index = 0;

  // Iterator for list/vector of expected errors
  std::vector<std::unique_ptr<Error>>::iterator error =
      expected_errors->begin();

  // Iterate over list of expected errors
  for (; error != expected_errors->end(); error++) {
    if ((*error)->type() == ERR_ERRNO) {
      // Error type is ERR_ERRNO
      if ((*error)->error_code() == err_errno) return index;
    } else if ((*error)->type() == ERR_SQLSTATE) {
      // Error type is ERR_SQLSTATE. NULL is quite likely, but not in
      // conjunction with a SQL-state expect.
      if (unlikely(err_sqlstate == NULL)) {
        die("Expecting a SQLSTATE (%s) from query '%s' which cannot produce "
            "one.",
            (*error)->sqlstate(), command->query);
      }

      if (!std::strncmp((*error)->sqlstate(), err_sqlstate, SQLSTATE_LENGTH))
        return index;
    }

    index++;
  }

  return -1;
}

/// Handle errors which occurred during execution of a query.
///
/// @param command      Pointer to the st_command structure which holds the
///                     arguments and information for the command.
/// @param err_errno    Error number
/// @param err_error    Error message
/// @param err_sqlstate SQLSTATE that was thrown
/// @param ds           Dynamic string to store the result.
///
/// @note
/// If there is an unexpected error, this function will abort mysqltest
/// immediately.
void handle_error(struct st_command *command, std::uint32_t err_errno,
                  const char *err_error, const char *err_sqlstate,
                  DYNAMIC_STRING *ds) {
  DBUG_ENTER("handle_error");

  if (command->abort_on_error)
    die("Query '%s' failed.\nERROR %d (%s): %s", command->query, err_errno,
        err_sqlstate, err_error);

  DBUG_PRINT("info", ("Expected errors count: %zu", expected_errors->count()));

  int i = match_expected_error(command, err_errno, err_sqlstate);

  if (i >= 0) {
    if (!disable_result_log) {
      if (expected_errors->count() == 1) {
        // Only log error if there is one possible error
        dynstr_append_mem(ds, "ERROR ", 6);
        replace_dynstr_append(ds, err_sqlstate);
        dynstr_append_mem(ds, ": ", 2);
        replace_dynstr_append(ds, err_error);
        dynstr_append_mem(ds, "\n", 1);
      }
      // Don't log error if we may not get an error
      else if (expected_errors->type() == ERR_SQLSTATE ||
               (expected_errors->type() == ERR_ERRNO &&
                expected_errors->error_code() != 0))
        dynstr_append(ds, "Got one of the listed errors\n");
    }

    revert_properties();
    DBUG_VOID_RETURN;
  }

  DBUG_PRINT("info",
             ("i: %d Expected errors count: %zu", i, expected_errors->count()));

  if (!disable_result_log) {
    dynstr_append_mem(ds, "ERROR ", 6);
    replace_dynstr_append(ds, err_sqlstate);
    dynstr_append_mem(ds, ": ", 2);
    replace_dynstr_append(ds, err_error);
    dynstr_append_mem(ds, "\n", 1);
  }

  if (expected_errors->count()) {
    if (expected_errors->count() == 1) {
      die("Query '%s' failed with wrong error %d: '%s', should have failed "
          "with error '%s'.",
          command->query, err_errno, err_error,
          expected_errors->error_list().c_str());
    } else {
      die("Query '%s' failed with wrong error %d: '%s', should have failed "
          "with any of '%s' errors.",
          command->query, err_errno, err_error,
          expected_errors->error_list().c_str());
    }
  }

  revert_properties();
  DBUG_VOID_RETURN;
}

/// Handle absence of errors after execution.
///
/// Abort test run if the query succeeds and was expected to fail with
/// an error.
///
/// @param command Pointer to the st_command structure which holds the
///                arguments and information for the command.
void handle_no_error(struct st_command *command) {
  DBUG_ENTER("handle_no_error");

  if (expected_errors->count()) {
    int index = match_expected_error(command, 0, "00000");
    if (index == -1) {
      if (expected_errors->count() == 1) {
        die("Query '%s' succeeded, should have failed with error '%s'",
            command->query, expected_errors->error_list().c_str());
      } else {
        die("Query '%s' succeeded, should have failed with any of '%s' errors.",
            command->query, expected_errors->error_list().c_str());
      }
    }
  }

  DBUG_VOID_RETURN;
}

/// Save error code returned by a mysqltest command in '$__error'
/// variable.
///
/// @param error Error code
static void save_error_code(std::uint32_t error) {
  char error_value[10];
  size_t error_length = std::snprintf(error_value, 10, "%u", error);
  error_value[error_length > 9 ? 9 : error_length] = '0';
  const char *var_name = "__error";
  var_set(var_name, var_name + 7, error_value, error_value + error_length);
}

/// Handle errors which occurred during execution of mysqltest commands
/// like 'move_file', 'remove_file' etc which are used to perform file
/// system operations.
///
/// @param command Pointer to the st_command structure which holds the
///                arguments and information for the command.
/// @param error   Error number
///
/// @note
/// If there is an unexpected error, this function will abort mysqltest
/// client immediately.
static void handle_command_error(struct st_command *command,
                                 std::uint32_t error) {
  DBUG_ENTER("handle_command_error");
  DBUG_PRINT("enter", ("error: %d", error));

  if (error != 0 && command->abort_on_error) {
    die("Command \"%s\" failed with error %d. my_errno=%d.",
        command_names[command->type - 1], error, my_errno());
  }

  if (expected_errors->count()) {
    int index = match_expected_error(command, error, NULL);
    if (index == -1) {
      if (error != 0) {
        if (expected_errors->count() == 1) {
          die("Command \"%s\" failed with wrong error: %d, my_errno=%d. should "
              "have failed with error '%s'.",
              command_names[command->type - 1], error, my_errno(),
              expected_errors->error_list().c_str());
        } else {
          die("Command \"%s\" failed with wrong error: %d, my_errno=%d. should "
              "have failed with any of '%s' errors.",
              command_names[command->type - 1], error, my_errno(),
              expected_errors->error_list().c_str());
        }
      } else {
        // Command succeeded, should have failed with an error
        if (expected_errors->count() == 1) {
          die("Command \"%s\" succeeded, should have failed with error '%s'.",
              command_names[command->type - 1],
              expected_errors->error_list().c_str());
        } else {
          die("Command \"%s\" succeeded, should have failed with any of '%s' "
              "errors.",
              command_names[command->type - 1],
              expected_errors->error_list().c_str());
        }
      }
    }
  }

  // Save the error code
  save_error_code(error);

  revert_properties();
  DBUG_VOID_RETURN;
}

static void close_connections() {
  DBUG_ENTER("close_connections");
  for (--next_con; next_con >= connections; --next_con) {
    if (next_con->stmt) mysql_stmt_close(next_con->stmt);
    next_con->stmt = 0;
    mysql_close(&next_con->mysql);
    if (next_con->util_mysql) mysql_close(next_con->util_mysql);
    my_free(next_con->name);
  }
  my_free(connections);
  DBUG_VOID_RETURN;
}

static void close_statements() {
  struct st_connection *con;
  DBUG_ENTER("close_statements");
  for (con = connections; con < next_con; con++) {
    if (con->stmt) mysql_stmt_close(con->stmt);
    con->stmt = 0;
  }
  DBUG_VOID_RETURN;
}

static void close_files() {
  DBUG_ENTER("close_files");
  for (; cur_file >= file_stack; cur_file--) {
    if (cur_file->file && cur_file->file != stdin) {
      DBUG_PRINT("info", ("closing file: %s", cur_file->file_name));
      fclose(cur_file->file);
    }
    my_free(cur_file->file_name);
    cur_file->file_name = 0;
  }
  DBUG_VOID_RETURN;
}

static void free_used_memory() {
  // Delete the exptected errors pointer
  delete expected_errors;

  // Delete disabled and enabled warning list
  delete disabled_warnings;
  delete enabled_warnings;

  if (connections) close_connections();
  close_files();
  delete var_hash;
  var_hash = nullptr;

  struct st_command **q;
  for (q = q_lines->begin(); q != q_lines->end(); ++q) {
    my_free((*q)->query_buf);
    if ((*q)->content.str) dynstr_free(&(*q)->content);
    my_free((*q));
  }

  for (size_t i = 0; i < 10; i++) {
    if (var_reg[i].alloced_len) my_free(var_reg[i].str_val);
  }

  delete q_lines;
  dynstr_free(&ds_res);
  dynstr_free(&ds_result);
  if (ds_warn) dynstr_free(ds_warn);
  free_all_replace();
  my_free(opt_pass);
  free_re();
#ifdef _WIN32
  free_win_path_patterns();
#endif

  // Only call mysql_server_end if mysql_server_init has been called.
  if (server_initialized) mysql_server_end();

  // Don't use DBUG after mysql_server_end()
  return;
}

static void cleanup_and_exit(int exit_code) {
  if (opt_offload_count_file) {
    // Check if the current connection is active, if not create one.
    if (cur_con->mysql.net.vio == 0) {
      mysql_real_connect(&cur_con->mysql, opt_host, opt_user, opt_pass, opt_db,
                         opt_port, unix_sock,
                         CLIENT_MULTI_STATEMENTS | CLIENT_REMEMBER_OPTIONS);
    }

    // Save the final value of secondary engine execution status.
    if (secondary_engine->offload_count(&cur_con->mysql, "after"))
      exit_code = 1;
    secondary_engine->report_offload_count(opt_offload_count_file);
  }

  free_used_memory();
  my_end(my_end_arg);

  if (!silent) {
    switch (exit_code) {
      case 1:
        printf("not ok\n");
        break;
      case 0:
        printf("ok\n");
        break;
      case 62:
        printf("skipped\n");
        break;
      default:
        printf("unknown exit code: %d\n", exit_code);
        DBUG_ASSERT(0);
    }
  }

// exit() appears to be not 100% reliable on Windows under some conditions.
#ifdef _WIN32
  if (opt_safe_process_pid) {
    // Close the stack trace request event handle
    if (stacktrace_request_event != NULL) CloseHandle(stacktrace_request_event);

    // Detach or stop the thread waiting for stack trace event to occur.
    if (wait_for_stacktrace_request_event_thread.joinable())
      wait_for_stacktrace_request_event_thread.detach();

    // Close the thread handle
    if (!CloseHandle(mysqltest_thread))
      die("CloseHandle failed, err = %d.\n", GetLastError());
  }

  fflush(stdout);
  fflush(stderr);
  _exit(exit_code);
#else
  exit(exit_code);
#endif
}

static void print_file_stack() {
  fprintf(stderr, "file %s: %d\n", cur_file->file_name, cur_file->lineno);

  struct st_test_file *err_file;
  for (err_file = cur_file - 1; err_file >= file_stack; err_file--) {
    fprintf(stderr, "included from %s: %d\n", err_file->file_name,
            err_file->lineno);
  }
}

void die(const char *fmt, ...) {
  static int dying = 0;
  va_list args;
  DBUG_PRINT("enter", ("start_lineno: %d", start_lineno));

  // Protect against dying twice first time 'die' is called, try to
  // write log files second time, just exit.
  if (dying) cleanup_and_exit(1);
  dying = 1;

  // Print the error message
  fprintf(stderr, "mysqltest: ");

  if (start_lineno > 0) fprintf(stderr, "At line %u: ", start_lineno);

  if (fmt) {
    va_start(args, fmt);
    vfprintf(stderr, fmt, args);
    fprintf(stderr, "\n");
    va_end(args);
  } else
    fprintf(stderr, "Unknown error");

  // Print the file stack
  if (cur_file && cur_file != file_stack) {
    fprintf(stderr, "In included ");
    print_file_stack();
  }

  fflush(stderr);

  log_file.show_tail(opt_tail_lines);

  // Help debugging by displaying any warnings that might have
  // been produced prior to the error.
  if (cur_con && !cur_con->pending) show_warnings_before_error(&cur_con->mysql);

  cleanup_and_exit(1);
}

void abort_not_supported_test(const char *fmt, ...) {
  va_list args;
  DBUG_ENTER("abort_not_supported_test");

  /* Print include filestack */
  fprintf(stderr, "The test '%s' is not supported by this installation\n",
          file_stack->file_name);
  fprintf(stderr, "Detected in ");
  print_file_stack();

  /* Print error message */
  va_start(args, fmt);
  if (fmt) {
    fprintf(stderr, "reason: ");
    vfprintf(stderr, fmt, args);
    fprintf(stderr, "\n");
    fflush(stderr);
  }
  va_end(args);

  cleanup_and_exit(62);
}

void verbose_msg(const char *fmt, ...) {
  va_list args;
  DBUG_ENTER("verbose_msg");
  if (!verbose) DBUG_VOID_RETURN;

  va_start(args, fmt);
  fprintf(stderr, "mysqltest: ");
  if (cur_file && cur_file != file_stack)
    fprintf(stderr, "In included file \"%s\": ", cur_file->file_name);
  if (start_lineno != 0) fprintf(stderr, "At line %u: ", start_lineno);
  vfprintf(stderr, fmt, args);
  fprintf(stderr, "\n");
  va_end(args);

  DBUG_VOID_RETURN;
}

void log_msg(const char *fmt, ...) {
  va_list args;
  char buff[1024];
  size_t len;
  DBUG_ENTER("log_msg");

  va_start(args, fmt);
  len = vsnprintf(buff, sizeof(buff) - 1, fmt, args);
  va_end(args);

  dynstr_append_mem(&ds_res, buff, len);
  dynstr_append(&ds_res, "\n");

  DBUG_VOID_RETURN;
}

/*
  Read a file and append it to ds

  SYNOPSIS
  cat_file
  ds - pointer to dynamic string where to add the files content
  filename - name of the file to read

*/

static int cat_file(DYNAMIC_STRING *ds, const char *filename) {
  int fd;
  size_t len;
  char buff[512];
  bool dangling_cr = 0;

  if ((fd = my_open(filename, O_RDONLY, MYF(0))) < 0) return 1;
  while ((len = my_read(fd, (uchar *)&buff, sizeof(buff), MYF(0))) > 0) {
    char *p = buff, *start = buff;
    if (dangling_cr) {
      if (*p != '\n') dynstr_append_mem(ds, "\r", 1);
      dangling_cr = 0;
    }
    while (p < buff + len) {
      /* Convert cr/lf to lf */
      if (*p == '\r' && *(p + 1) && *(p + 1) == '\n') {
        /* Add fake newline instead of cr and output the line */
        *p = '\n';
        p++; /* Step past the "fake" newline */
        dynstr_append_mem(ds, start, p - start);
        p++; /* Step past the "fake" newline */
        start = p;
      } else
        p++;
    }
    if (*(p - 1) == '\r' && len == 512) dangling_cr = 1;
    /* Output any chars that migh be left */
    if (dangling_cr)
      dynstr_append_mem(ds, start, p - start - 1);
    else
      dynstr_append_mem(ds, start, p - start);
  }
  my_close(fd, MYF(0));
  return 0;
}

/*
  Run the specified command with popen

  SYNOPSIS
  run_command
  cmd - command to execute(should be properly quoted
  ds_res- pointer to dynamic string where to store the result

*/

static int run_command(char *cmd, DYNAMIC_STRING *ds_res) {
  char buf[512] = {0};
  FILE *res_file;
  int error;

  if (!(res_file = popen(cmd, "r"))) die("popen(\"%s\", \"r\") failed", cmd);

  while (fgets(buf, sizeof(buf), res_file)) {
    DBUG_PRINT("info", ("buf: %s", buf));
    if (ds_res) {
      /* Save the output of this command in the supplied string */
      dynstr_append(ds_res, buf);
    } else {
      /* Print it directly on screen */
      fprintf(stdout, "%s", buf);
    }
  }

  error = pclose(res_file);
  return WEXITSTATUS(error);
}

/*
  Run the specified tool with variable number of arguments

  SYNOPSIS
  run_tool
  tool_path - the name of the tool to run
  ds_res - pointer to dynamic string where to store the result
  ... - variable number of arguments that will be properly
        quoted and appended after the tool's name

*/

static int run_tool(const char *tool_path, DYNAMIC_STRING *ds_res, ...) {
  int ret;
  const char *arg;
  va_list args;
  DYNAMIC_STRING ds_cmdline;

  DBUG_ENTER("run_tool");
  DBUG_PRINT("enter", ("tool_path: %s", tool_path));

  if (init_dynamic_string(&ds_cmdline, IF_WIN("\"", ""), FN_REFLEN, FN_REFLEN))
    die("Out of memory");

  dynstr_append_os_quoted(&ds_cmdline, tool_path, NullS);
  dynstr_append(&ds_cmdline, " ");

  va_start(args, ds_res);

  while ((arg = va_arg(args, char *))) {
    /* Options should be os quoted */
    if (std::strncmp(arg, "--", 2) == 0)
      dynstr_append_os_quoted(&ds_cmdline, arg, NullS);
    else
      dynstr_append(&ds_cmdline, arg);
    dynstr_append(&ds_cmdline, " ");
  }

  va_end(args);

#ifdef _WIN32
  dynstr_append(&ds_cmdline, "\"");
#endif

  DBUG_PRINT("info", ("Running: %s", ds_cmdline.str));
  ret = run_command(ds_cmdline.str, ds_res);
  DBUG_PRINT("exit", ("ret: %d", ret));
  dynstr_free(&ds_cmdline);
  DBUG_RETURN(ret);
}

  /*
    Test if diff is present.  This is needed on Windows systems
    as the OS returns 1 whether diff is successful or if it is
    not present.

    We run diff -v and look for output in stdout.
    We don't redirect stderr to stdout to make for a simplified check
    Windows will output '"diff"' is not recognized... to stderr if it is
    not present.
  */

#ifdef _WIN32

static int diff_check(const char *diff_name) {
  FILE *res_file;
  char buf[128];
  int have_diff = 0;

  snprintf(buf, sizeof(buf), "%s -v", diff_name);

  if (!(res_file = popen(buf, "r"))) die("popen(\"%s\", \"r\") failed", buf);

  /* if diff is not present, nothing will be in stdout to increment have_diff */
  if (fgets(buf, sizeof(buf), res_file)) have_diff = 1;

  pclose(res_file);

  return have_diff;
}

#endif

/// Show the diff of two files using the systems builtin diff
/// command. If no such diff command exist, just dump the content
/// of the two files and inform about how to get "diff"
///
/// @param ds        Pointer to dynamic string where to add the
///                  diff. If NULL, print the diff to stderr.
/// @param filename1 Name of the first file
/// @param filename2 Name of the second file
static void show_diff(DYNAMIC_STRING *ds, const char *filename1,
                      const char *filename2) {
  DYNAMIC_STRING ds_diff;
  if (init_dynamic_string(&ds_diff, "", 256, 256)) die("Out of memory");

  const char *diff_name = 0;

  // Determine if we have diff on Windows. If yes, then needs special
  // processing due to return values on that OS. This test is only done
  // on Windows since it's only needed there in order to correctly
  // detect non-availibility of 'diff', and the way it's implemented
  // does not work with default 'diff' on Solaris.
#ifdef _WIN32
  if (diff_check("diff"))
    diff_name = "diff";
  else if (diff_check("mtrdiff"))
    diff_name = "mtrdiff";
  else
    diff_name = 0;
#else
  // Otherwise always assume it's called diff
  diff_name = "diff";
#endif

  if (diff_name) {
    int exit_code = 0;
    // Use 'diff --color=always' to print the colored diff if it is enabled
    if (opt_colored_diff) {
      // Most "diff" tools return '> 1' if error
      exit_code = run_tool(diff_name, &ds_diff, "-u --color='always'",
                           filename1, filename2, "2>&1", NULL);

      if (exit_code > 1)
        die("Option '--colored-diff' is not supported on this machine. "
            "To get colored diff output, install GNU diffutils version "
            "3.4 or higher.");
    } else {
      // Colored diff is disabled, clear the diff string and try unified
      // diff with "diff -u".
      dynstr_set(&ds_diff, "");
      exit_code = run_tool(diff_name, &ds_diff, "-u", filename1, filename2,
                           "2>&1", NULL);

      if (exit_code > 1) {
        // Clear the diff string and fallback to context diff with "diff -c"
        dynstr_set(&ds_diff, "");
        exit_code = run_tool(diff_name, &ds_diff, "-c", filename1, filename2,
                             "2>&1", NULL);

        if (exit_code > 1) {
          // Clear the diff string and fallback to simple diff with "diff"
          dynstr_set(&ds_diff, "");
          exit_code =
              run_tool(diff_name, &ds_diff, filename1, filename2, "2>&1", NULL);
          if (exit_code > 1) diff_name = 0;
        }
      }
    }
  }

  if (!diff_name) {
    // Fallback to dump both files to result file and inform
    // about installing "diff".
    dynstr_append(&ds_diff, "\n");
    dynstr_append(
        &ds_diff,
        "\n"
        "The two files differ but it was not possible to execute 'diff' in\n"
        "order to show only the difference. Instead the whole content of the\n"
        "two files was shown for you to diff manually.\n\n"
        "To get a better report you should install 'diff' on your system, "
        "which you\n"
        "for example can get from "
        "http://www.gnu.org/software/diffutils/diffutils.html\n"
#ifdef _WIN32
        "or http://gnuwin32.sourceforge.net/packages/diffutils.htm\n"
#endif
        "\n");

    dynstr_append(&ds_diff, " --- ");
    dynstr_append(&ds_diff, filename1);
    dynstr_append(&ds_diff, " >>>\n");
    cat_file(&ds_diff, filename1);
    dynstr_append(&ds_diff, "<<<\n --- ");
    dynstr_append(&ds_diff, filename1);
    dynstr_append(&ds_diff, " >>>\n");
    cat_file(&ds_diff, filename2);
    dynstr_append(&ds_diff, "<<<<\n");
  }

  if (ds)
    // Add the diff to output
    dynstr_append_mem(ds, ds_diff.str, ds_diff.length);
  else
    // Print diff directly to stderr
    fprintf(stderr, "%s\n", ds_diff.str);

  dynstr_free(&ds_diff);
}

enum compare_files_result_enum {
  RESULT_OK = 0,
  RESULT_CONTENT_MISMATCH = 1,
  RESULT_LENGTH_MISMATCH = 2
};

/*
  Compare two files, given a fd to the first file and
  name of the second file

  SYNOPSIS
  compare_files2
  fd - Open file descriptor of the first file
  filename2 - Name of second file

  RETURN VALUES
  According to the values in "compare_files_result_enum"

*/

static int compare_files2(File fd, const char *filename2) {
  int error = RESULT_OK;
  File fd2;
  size_t len, len2;
  char buff[512], buff2[512];

  if ((fd2 = my_open(filename2, O_RDONLY, MYF(0))) < 0) {
    my_close(fd, MYF(0));
    die("Failed to open second file: '%s'", filename2);
  }
  while ((len = my_read(fd, (uchar *)&buff, sizeof(buff), MYF(0))) > 0) {
    if ((len2 = my_read(fd2, (uchar *)&buff2, sizeof(buff2), MYF(0))) < len) {
      /* File 2 was smaller */
      error = RESULT_LENGTH_MISMATCH;
      break;
    }
    if (len2 > len) {
      /* File 1 was smaller */
      error = RESULT_LENGTH_MISMATCH;
      break;
    }
    if ((memcmp(buff, buff2, len))) {
      /* Content of this part differed */
      error = RESULT_CONTENT_MISMATCH;
      break;
    }
  }
  if (!error && my_read(fd2, (uchar *)&buff2, sizeof(buff2), MYF(0)) > 0) {
    /* File 1 was smaller */
    error = RESULT_LENGTH_MISMATCH;
  }

  my_close(fd2, MYF(0));

  return error;
}

/*
  Compare two files, given their filenames

  SYNOPSIS
  compare_files
  filename1 - Name of first file
  filename2 - Name of second file

  RETURN VALUES
  See 'compare_files2'

*/

static int compare_files(const char *filename1, const char *filename2) {
  File fd;
  int error;

  if ((fd = my_open(filename1, O_RDONLY, MYF(0))) < 0)
    die("Failed to open first file: '%s'", filename1);

  error = compare_files2(fd, filename2);

  my_close(fd, MYF(0));

  return error;
}

/*
  Check the content of log against result file

  SYNOPSIS
  check_result

  RETURN VALUES
  error - the function will not return

*/

static void check_result() {
  const char *mess = "Result content mismatch\n";

  DBUG_ENTER("check_result");
  DBUG_ASSERT(result_file_name);
  DBUG_PRINT("enter", ("result_file_name: %s", result_file_name));

  /*
    Removing the unnecessary warning messages generated
    on GCOV platform.
  */
#ifdef HAVE_GCOV
  char cmd[FN_REFLEN];
  strcpy(cmd, "sed -i '/gcda:Merge mismatch for function/d' ");
  std::strcat(cmd, log_file.file_name());
  system(cmd);
#endif

  switch (compare_files(log_file.file_name(), result_file_name)) {
    case RESULT_OK:
      break; /* ok */
    case RESULT_LENGTH_MISMATCH:
      mess = "Result length mismatch\n";
      /* Fallthrough */
    case RESULT_CONTENT_MISMATCH: {
      /*
        Result mismatched, dump results to .reject file
        and then show the diff
      */
      char reject_file[FN_REFLEN];
      size_t reject_length;
      dirname_part(reject_file, result_file_name, &reject_length);

      /* Put reject file in opt_logdir */
      fn_format(reject_file, result_file_name, opt_logdir, ".reject",
                MY_REPLACE_DIR | MY_REPLACE_EXT);

      if (my_copy(log_file.file_name(), reject_file, MYF(0)) != 0)
        die("Failed to copy '%s' to '%s', errno: %d", log_file.file_name(),
            reject_file, errno);

      show_diff(NULL, result_file_name, reject_file);
      die("%s", mess);
      break;
    }
    default: /* impossible */
      die("Unknown error code from dyn_string_cmp()");
  }

  DBUG_VOID_RETURN;
}

/*
   Remove surrounding chars from string

   Return 1 if first character is found but not last
*/
static int strip_surrounding(char *str, char c1, char c2) {
  char *ptr = str;

  /* Check if the first non space character is c1 */
  while (*ptr && my_isspace(charset_info, *ptr)) ptr++;
  if (*ptr == c1) {
    /* Replace it with a space */
    *ptr = ' ';

    /* Last non space charecter should be c2 */
    ptr = strend(str) - 1;
    while (*ptr && my_isspace(charset_info, *ptr)) ptr--;
    if (*ptr == c2) {
      /* Replace it with \0 */
      *ptr = 0;
    } else {
      /* Mismatch detected */
      return 1;
    }
  }
  return 0;
}

static void strip_parentheses(struct st_command *command) {
  if (strip_surrounding(command->first_argument, '(', ')'))
    die("%.*s - argument list started with '%c' must be ended with '%c'",
        static_cast<int>(command->first_word_len), command->query, '(', ')');
}

void var_free::operator()(VAR *var) const {
  my_free(var->str_val);
  if (var->alloced) my_free(var);
}

static void var_check_int(VAR *v) {
  char *endptr;
  char *str = v->str_val;

  /* Initially assume not a number */
  v->int_val = 0;
  v->is_int = false;
  v->int_dirty = false;
  if (!str) return;

  v->int_val = (int)strtol(str, &endptr, 10);
  /* It is an int if strtol consumed something up to end/space/tab */
  if (endptr > str && (!*endptr || *endptr == ' ' || *endptr == '\t'))
    v->is_int = true;
}

VAR *var_init(VAR *v, const char *name, size_t name_len, const char *val,
              size_t val_len) {
  size_t val_alloc_len;
  VAR *tmp_var;
  if (!name_len && name) name_len = std::strlen(name);
  if (!val_len && val) val_len = std::strlen(val);
  if (!val) val_len = 0;
  val_alloc_len = val_len + 16; /* room to grow */
  if (!(tmp_var = v) && !(tmp_var = (VAR *)my_malloc(
                              PSI_NOT_INSTRUMENTED,
                              sizeof(*tmp_var) + name_len + 2, MYF(MY_WME))))
    die("Out of memory");

  if (name != NULL) {
    tmp_var->name = reinterpret_cast<char *>(tmp_var) + sizeof(*tmp_var);
    memcpy(tmp_var->name, name, name_len);
    tmp_var->name[name_len] = 0;
  } else
    tmp_var->name = NULL;

  tmp_var->alloced = (v == 0);

  if (!(tmp_var->str_val = (char *)my_malloc(PSI_NOT_INSTRUMENTED,
                                             val_alloc_len + 1, MYF(MY_WME))))
    die("Out of memory");

  if (val) memcpy(tmp_var->str_val, val, val_len);
  tmp_var->str_val[val_len] = 0;

  var_check_int(tmp_var);
  tmp_var->name_len = name_len;
  tmp_var->str_val_len = val_len;
  tmp_var->alloced_len = val_alloc_len;
  return tmp_var;
}

VAR *var_from_env(const char *name, const char *def_val) {
  const char *tmp;
  VAR *v;
  if (!(tmp = getenv(name))) tmp = def_val;

  v = var_init(0, name, std::strlen(name), tmp, std::strlen(tmp));
  var_hash->emplace(name, std::unique_ptr<VAR, var_free>(v));
  return v;
}

VAR *var_get(const char *var_name, const char **var_name_end, bool raw,
             bool ignore_not_existing) {
  int digit;
  VAR *v;
  DBUG_ENTER("var_get");
  DBUG_PRINT("enter", ("var_name: %s", var_name));

  if (*var_name != '$') goto err;
  digit = *++var_name - '0';
  if (digit < 0 || digit >= 10) {
    const char *save_var_name = var_name, *end;
    uint length;
    end = (var_name_end) ? *var_name_end : 0;
    while (my_isvar(charset_info, *var_name) && var_name != end) var_name++;
    if (var_name == save_var_name) {
      if (ignore_not_existing) DBUG_RETURN(0);
      die("Empty variable");
    }
    length = (uint)(var_name - save_var_name);
    if (length >= MAX_VAR_NAME_LENGTH)
      die("Too long variable name: %s", save_var_name);

    if (!(v = find_or_nullptr(*var_hash, std::string(save_var_name, length)))) {
      char buff[MAX_VAR_NAME_LENGTH + 1];
      strmake(buff, save_var_name, length);
      v = var_from_env(buff, "");
    }
    var_name--; /* Point at last character */
  } else
    v = var_reg + digit;

  if (!raw && v->int_dirty) {
    sprintf(v->str_val, "%d", v->int_val);
    v->int_dirty = false;
    v->str_val_len = std::strlen(v->str_val);
  }
  if (var_name_end) *var_name_end = var_name;
  DBUG_RETURN(v);
err:
  if (var_name_end) *var_name_end = 0;
  die("Unsupported variable name: %s", var_name);
  DBUG_RETURN(0);
}

static VAR *var_obtain(const char *name, int len) {
  VAR *v = find_or_nullptr(*var_hash, std::string(name, len));
  if (v == nullptr) {
    v = var_init(0, name, len, "", 0);
    var_hash->emplace(std::string(name, len),
                      std::unique_ptr<VAR, var_free>(v));
  }
  return v;
}

/*
  - if variable starts with a $ it is regarded as a local test varable
  - if not it is treated as a environment variable, and the corresponding
  environment variable will be updated
*/

void var_set(const char *var_name, const char *var_name_end,
             const char *var_val, const char *var_val_end) {
  int digit, env_var = 0;
  VAR *v;
  DBUG_ENTER("var_set");
  DBUG_PRINT("enter", ("var_name: '%.*s' = '%.*s' (length: %d)",
                       (int)(var_name_end - var_name), var_name,
                       (int)(var_val_end - var_val), var_val,
                       (int)(var_val_end - var_val)));

  if (*var_name != '$')
    env_var = 1;
  else
    var_name++;

  digit = *var_name - '0';
  if (!(digit < 10 && digit >= 0)) {
    v = var_obtain(var_name, (uint)(var_name_end - var_name));
  } else
    v = var_reg + digit;

  eval_expr(v, var_val, (const char **)&var_val_end);

  if (env_var) {
    if (v->int_dirty) {
      sprintf(v->str_val, "%d", v->int_val);
      v->int_dirty = false;
      v->str_val_len = std::strlen(v->str_val);
    }
    /* setenv() expects \0-terminated strings */
    DBUG_ASSERT(v->name[v->name_len] == 0);
    setenv(v->name, v->str_val, 1);
  }
  DBUG_VOID_RETURN;
}

static void var_set_string(const char *name, const char *value) {
  var_set(name, name + std::strlen(name), value, value + std::strlen(value));
}

static void var_set_int(const char *name, int value) {
  char buf[21];
  snprintf(buf, sizeof(buf), "%d", value);
  var_set_string(name, buf);
}

/*
  Store an integer (typically the returncode of the last SQL)
  statement in the mysqltest builtin variable $mysql_errno
*/

static void var_set_errno(int sql_errno) {
  var_set_int("$mysql_errno", sql_errno);
  var_set_string("$mysql_errname", get_errname_from_code(sql_errno));
}

/// Variable '$DISABLED_WARNINGS_LIST' contains comma separated list
/// of disabled warnings and variable '$ENABLED_WARNINGS_LIST' contains
/// comma separated list of enabled warnings.
///
/// Update the value of these two variables with the latest list of
/// disabled and enabled warnings. The value of these variables will be
/// empty if there are no disabled or enabled warnings.
///
/// These variables will  always contain the latest list of disabled
/// and enabled warnings, and can be referenced inside a test or inside
/// a test utility file to access the current list of disabled or
/// enabled warnings.
static void update_disabled_enabled_warnings_list_var() {
  // Update '$DISABLED_WARNINGS_LIST' variable
  std::string disabled_warning_list = disabled_warnings->warnings_list();
  var_set_string("DISABLED_WARNINGS_LIST", disabled_warning_list.c_str());

  // Update '$ENABLED_WARNINGS_LIST' variable
  std::string enabled_warning_list = enabled_warnings->warnings_list();
  var_set_string("ENABLED_WARNINGS_LIST", enabled_warning_list.c_str());
}

/// Set a property value to either 0 or 1 for a disable_X or a enable_X
/// command, and the new value set will be applicable for next statement
/// only. After that, property value will be reset back to the old value.
///
/// @param property Enum value representing a Property
/// @param value    Value for the property, either 0 or 1
static void set_once_property(enum_prop property, bool value) {
  Property &prop = prop_list[property];
  prop.set = 1;
  prop.old = *prop.var;
  *prop.var = value;
  var_set_int(prop.env_name, (value != prop.reverse));
  once_property = true;
}

/// Set a property value to either 0 or 1 for a disable_X or a enable_X
/// command.
///
/// @param command  Pointer to the st_command structure which holds the
///                 arguments and information for the command.
/// @param property Enum value representing a Property
/// @param value    Value for the property, either 0 or 1
static void set_property(st_command *command, enum_prop property, bool value) {
  char *arg = command->first_argument;

  // If "ONCE" argument is specified, the new value for the property is
  // set for next statement only. After that, property value will be
  // reset back to the old value.
  if (arg) {
    // "ONCE" is the second argument to 'disable_warnings/enable_warnings'
    // command.
    if (((command->type == Q_DISABLE_WARNINGS ||
          command->type == Q_ENABLE_WARNINGS) &&
         std::strstr(arg, "ONCE") != NULL) ||
        !std::strcmp(arg, "ONCE")) {
      command->last_argument = arg + std::strlen(arg);
      set_once_property(property, value);
      return;
    }
  }

  Property &prop = prop_list[property];
  prop.set = 0;
  *prop.var = value;
  var_set_int(prop.env_name, (value != prop.reverse));
}

/// Reset property value to the old value for all properties which are
/// set for the next statement only, i.e properties specified using
/// keyword "ONCE" argument.
void revert_properties() {
  if (!once_property) return;

  for (std::size_t i = 0; i < P_MAX; i++) {
    Property &prop = prop_list[i];
    if (prop.set) {
      *prop.var = prop.old;
      prop.set = 0;
      var_set_int(prop.env_name, (prop.old != prop.reverse));
    }
  }

  // Remove warnings which are disabled or enabled for the next
  // statement only.
  disabled_warnings->update_list();
  enabled_warnings->update_list();

  // Update $DISABLED_WARNINGS_LIST and $ENABLED_WARNINGS_LIST
  // variable value.
  update_disabled_enabled_warnings_list_var();

  once_property = false;
}

/*
  Set variable from the result of a query

  SYNOPSIS
  var_query_set()
  var	        variable to set from query
  query       start of query string to execute
  query_end   end of the query string to execute


  DESCRIPTION
  let @<var_name> = `<query>`

  Execute the query and assign the first row of result to var as
  a tab separated strings

  Also assign each column of the result set to
  variable "$<var_name>_<column_name>"
  Thus the tab separated output can be read from $<var_name> and
  and each individual column can be read as $<var_name>_<col_name>

*/

static void var_query_set(VAR *var, const char *query, const char **query_end) {
  char *end = (char *)((query_end && *query_end) ? *query_end
                                                 : query + std::strlen(query));
  MYSQL_RES *res = NULL;
  MYSQL_ROW row;
  MYSQL *mysql = &cur_con->mysql;
  DYNAMIC_STRING ds_query;
  DBUG_ENTER("var_query_set");

  /* Only white space or ) allowed past ending ` */
  while (end > query && *end != '`') {
    if (*end && (*end != ' ' && *end != '\t' && *end != '\n' && *end != ')'))
      die("Spurious text after `query` expression");
    --end;
  }

  if (query == end) die("Syntax error in query, missing '`'");
  ++query;

  /* Eval the query, thus replacing all environment variables */
  init_dynamic_string(&ds_query, 0, (end - query) + 32, 256);
  do_eval(&ds_query, query, end, false);

  if (mysql_real_query(mysql, ds_query.str,
                       static_cast<ulong>(ds_query.length))) {
    handle_error(curr_command, mysql_errno(mysql), mysql_error(mysql),
                 mysql_sqlstate(mysql), &ds_res);
    /* If error was acceptable, return empty string */
    dynstr_free(&ds_query);
    eval_expr(var, "", 0);
    DBUG_VOID_RETURN;
  }

  if (!(res = mysql_store_result(mysql)))
    die("Query '%s' didn't return a result set", ds_query.str);
  dynstr_free(&ds_query);

  if ((row = mysql_fetch_row(res)) && row[0]) {
    /*
      Concatenate all fields in the first row with tab in between
      and assign that string to the $variable
    */
    DYNAMIC_STRING result;
    uint i;
    ulong *lengths;

    init_dynamic_string(&result, "", 512, 512);
    lengths = mysql_fetch_lengths(res);
    for (i = 0; i < mysql_num_fields(res); i++) {
      if (row[i]) {
        /* Add column to tab separated string */
        char *val = row[i];
        size_t len = lengths[i];

        if (glob_replace_regex) {
          /* Regex replace */
          if (!multi_reg_replace(glob_replace_regex, (char *)val)) {
            val = glob_replace_regex->buf;
            len = std::strlen(val);
          }
        }
        DYNAMIC_STRING ds_temp;
        init_dynamic_string(&ds_temp, "", 512, 512);

        /* Store result from replace_result in ds_temp */
        if (glob_replace)
          replace_strings_append(glob_replace, &ds_temp, val, len);

        /*
          Call the replace_numeric_round function with the specified
          precision. It may be used along with replace_result, so use the
          output from replace_result as the input for replace_numeric_round.
       */
        if (glob_replace_numeric_round >= 0) {
          /* Copy the result from replace_result if it was used, into buffer */
          if (ds_temp.length > 0) {
            char buffer[512];
            strcpy(buffer, ds_temp.str);
            dynstr_free(&ds_temp);
            init_dynamic_string(&ds_temp, "", 512, 512);
            replace_numeric_round_append(glob_replace_numeric_round, &ds_temp,
                                         buffer, std::strlen(buffer));
          } else
            replace_numeric_round_append(glob_replace_numeric_round, &ds_temp,
                                         val, len);
        }

        if (!glob_replace && glob_replace_numeric_round < 0)
          dynstr_append_mem(&result, val, len);
        else
          dynstr_append_mem(&result, ds_temp.str, std::strlen(ds_temp.str));
        dynstr_free(&ds_temp);
      }
      dynstr_append_mem(&result, "\t", 1);
    }
    end = result.str + result.length - 1;
    /* Evaluation should not recurse via backtick */
    eval_expr(var, result.str, (const char **)&end, false, false);
    dynstr_free(&result);
  } else
    eval_expr(var, "", 0);

  mysql_free_result(res);
  DBUG_VOID_RETURN;
}

static void set_result_format_version(ulong new_version) {
  switch (new_version) {
    case 1:
      /* The first format */
      break;
    case 2:
      /* New format that also writes comments and empty lines
         from test file to result */
      break;
    default:
      die("Version format %lu has not yet been implemented", new_version);
      break;
  }
  opt_result_format_version = new_version;
}

/*
  Set the result format version to use when generating
  the .result file
*/

static void do_result_format_version(struct st_command *command) {
  long version;
  static DYNAMIC_STRING ds_version;
  const struct command_arg result_format_args[] = {
      {"version", ARG_STRING, true, &ds_version, "Version to use"}};

  DBUG_ENTER("do_result_format_version");

  check_command_args(command, command->first_argument, result_format_args,
                     sizeof(result_format_args) / sizeof(struct command_arg),
                     ',');

  /* Convert version  number to int */
  if (!str2int(ds_version.str, 10, (long)0, (long)INT_MAX, &version))
    die("Invalid version number: '%s'", ds_version.str);

  set_result_format_version(version);

  dynstr_append(&ds_res, "result_format: ");
  dynstr_append_mem(&ds_res, ds_version.str, ds_version.length);
  dynstr_append(&ds_res, "\n");
  dynstr_free(&ds_version);
  DBUG_VOID_RETURN;
}

/// Convert between error numbers and error names/strings.
///
/// @code
/// let $var = convert_error(ER_UNKNOWN_ERROR);
/// let $var = convert_error(1234);
/// @endcode
///
/// The variable '$var' will be populated with error number if the
/// argument is string. The variable var will be populated with error
/// string if the argument is number.
///
/// @param command Pointer to the st_command structure which holds the
///                arguments and information for the command.
/// @param var     Pointer to VAR object containing a variable
///                information.
static void var_set_convert_error(struct st_command *command, VAR *var) {
  // The command->query contains the statement convert_error(1234)
  char *first = std::strchr(command->query, '(') + 1;
  char *last = std::strchr(command->query, ')');

  // Denoting an empty string
  if (last == first) {
    eval_expr(var, "0", 0);
    return;
  }

  // If the string is an error string , it starts with 'E' as is the norm
  if (*first == 'E') {
    std::string error_name(first, int(last - first));
    int error = get_errcode_from_name(error_name);
    if (error == -1) die("Unknown SQL error name '%s'.", error_name.c_str());
    char str[100];
    std::sprintf(str, "%d", error);
    eval_expr(var, str, 0);
  } else if (my_isdigit(charset_info, *first)) {
    // Error number argument
    long int err = std::strtol(first, &last, 0);
    const char *err_name = get_errname_from_code(err);
    eval_expr(var, err_name, 0);
  } else {
    die("Invalid error in input");
  }
}

/*
  Set variable from the result of a field in a query

  This function is useful when checking for a certain value
  in the output from a query that can't be restricted to only
  return some values. A very good example of that is most SHOW
  commands.

  SYNOPSIS
  var_set_query_get_value()

  DESCRIPTION
  let $variable= query_get_value(<query to run>,<column name>,<row no>);

  <query to run> -    The query that should be sent to the server
  <column name> -     Name of the column that holds the field be compared
                      against the expected value
  <row no> -          Number of the row that holds the field to be
                      compared against the expected value

*/

static void var_set_query_get_value(struct st_command *command, VAR *var) {
  long row_no;
  int col_no = -1;
  MYSQL_RES *res = NULL;
  MYSQL *mysql = &cur_con->mysql;

  static DYNAMIC_STRING ds_query;
  static DYNAMIC_STRING ds_col;
  static DYNAMIC_STRING ds_row;
  const struct command_arg query_get_value_args[] = {
      {"query", ARG_STRING, true, &ds_query, "Query to run"},
      {"column name", ARG_STRING, true, &ds_col, "Name of column"},
      {"row number", ARG_STRING, true, &ds_row, "Number for row"}};

  DBUG_ENTER("var_set_query_get_value");

  strip_parentheses(command);
  DBUG_PRINT("info", ("query: %s", command->query));
  check_command_args(command, command->first_argument, query_get_value_args,
                     sizeof(query_get_value_args) / sizeof(struct command_arg),
                     ',');

  DBUG_PRINT("info", ("query: %s", ds_query.str));
  DBUG_PRINT("info", ("col: %s", ds_col.str));

  /* Convert row number to int */
  if (!str2int(ds_row.str, 10, (long)0, (long)INT_MAX, &row_no))
    die("Invalid row number: '%s'", ds_row.str);
  DBUG_PRINT("info", ("row: %s, row_no: %ld", ds_row.str, row_no));
  dynstr_free(&ds_row);

  /* Remove any surrounding "'s from the query - if there is any */
  if (strip_surrounding(ds_query.str, '"', '"'))
    die("Mismatched \"'s around query '%s'", ds_query.str);

  /* Run the query */
  if (mysql_real_query(mysql, ds_query.str,
                       static_cast<ulong>(ds_query.length))) {
    handle_error(curr_command, mysql_errno(mysql), mysql_error(mysql),
                 mysql_sqlstate(mysql), &ds_res);
    /* If error was acceptable, return empty string */
    dynstr_free(&ds_query);
    dynstr_free(&ds_col);
    eval_expr(var, "", 0);
    DBUG_VOID_RETURN;
  }

  if (!(res = mysql_store_result(mysql)))
    die("Query '%s' didn't return a result set", ds_query.str);

  {
    /* Find column number from the given column name */
    uint i;
    uint num_fields = mysql_num_fields(res);
    MYSQL_FIELD *fields = mysql_fetch_fields(res);

    for (i = 0; i < num_fields; i++) {
      if (std::strcmp(fields[i].name, ds_col.str) == 0 &&
          std::strlen(fields[i].name) == ds_col.length) {
        col_no = i;
        break;
      }
    }
    if (col_no == -1) {
      mysql_free_result(res);
      die("Could not find column '%s' in the result of '%s'", ds_col.str,
          ds_query.str);
    }
    DBUG_PRINT("info", ("Found column %d with name '%s'", i, fields[i].name));
  }
  dynstr_free(&ds_col);

  {
    /* Get the value */
    MYSQL_ROW row;
    long rows = 0;
    const char *value = "No such row";

    while ((row = mysql_fetch_row(res))) {
      if (++rows == row_no) {
        DBUG_PRINT("info", ("At row %ld, column %d is '%s'", row_no, col_no,
                            row[col_no]));
        /* Found the row to get */
        if (row[col_no])
          value = row[col_no];
        else
          value = "NULL";

        break;
      }
    }
    eval_expr(var, value, 0, false, false);
  }
  dynstr_free(&ds_query);
  mysql_free_result(res);

  DBUG_VOID_RETURN;
}

static void var_copy(VAR *dest, VAR *src) {
  dest->int_val = src->int_val;
  dest->is_int = src->is_int;
  dest->int_dirty = src->int_dirty;

  /* Alloc/realloc data for str_val in dest */
  if (dest->alloced_len < src->alloced_len &&
      !(dest->str_val =
            dest->str_val
                ? (char *)my_realloc(PSI_NOT_INSTRUMENTED, dest->str_val,
                                     src->alloced_len, MYF(MY_WME))
                : (char *)my_malloc(PSI_NOT_INSTRUMENTED, src->alloced_len,
                                    MYF(MY_WME))))
    die("Out of memory");
  else
    dest->alloced_len = src->alloced_len;

  /* Copy str_val data to dest */
  dest->str_val_len = src->str_val_len;
  if (src->str_val_len) memcpy(dest->str_val, src->str_val, src->str_val_len);
}

void eval_expr(VAR *v, const char *p, const char **p_end, bool open_end,
               bool do_eval) {
  DBUG_ENTER("eval_expr");
  if (p_end) {
    DBUG_PRINT("enter", ("p: '%.*s'", (int)(*p_end - p), p));
  } else {
    DBUG_PRINT("enter", ("p: '%s'", p));
  }
  /* Skip to treat as pure string if no evaluation */
  if (!do_eval) goto NO_EVAL;

  if (*p == '$') {
    VAR *vp;
    const char *expected_end = *p_end;  // Remember var end
    if ((vp = var_get(p, p_end, 0, 0))) var_copy(v, vp);

    /* Apparently it is not safe to assume null-terminated string */
    v->str_val[v->str_val_len] = 0;

    /* Make sure there was just a $variable and nothing else */
    const char *end = *p_end + 1;
    if (end < expected_end && !open_end)
      die("Found junk '%.*s' after $variable in expression",
          (int)(expected_end - end - 1), end);

    DBUG_VOID_RETURN;
  }

  if (*p == '`') {
    var_query_set(v, p, p_end);
    DBUG_VOID_RETURN;
  }

  {
    /* Check if this is a "let $var= query_get_value()" */
    const char *get_value_str = "query_get_value";
    const size_t len = std::strlen(get_value_str);
    if (std::strncmp(p, get_value_str, len) == 0) {
      struct st_command command;
      memset(&command, 0, sizeof(command));
      command.query = (char *)p;
      command.first_word_len = len;
      command.first_argument = command.query + len;
      command.end = (char *)*p_end;
      var_set_query_get_value(&command, v);
      DBUG_VOID_RETURN;
    }
    /* Check if this is a "let $var= convert_error()" */
    const char *get_value_str1 = "convert_error";
    const size_t len1 = std::strlen(get_value_str1);
    if (std::strncmp(p, get_value_str1, len1) == 0) {
      struct st_command command;
      memset(&command, 0, sizeof(command));
      command.query = (char *)p;
      command.first_word_len = len;
      command.first_argument = command.query + len;
      command.end = (char *)*p_end;
      var_set_convert_error(&command, v);
      DBUG_VOID_RETURN;
    }
  }

NO_EVAL : {
  size_t new_val_len =
      (p_end && *p_end) ? static_cast<size_t>(*p_end - p) : std::strlen(p);
  if (new_val_len + 1 >= v->alloced_len) {
    static size_t MIN_VAR_ALLOC = 32;
    v->alloced_len =
        (new_val_len < MIN_VAR_ALLOC - 1) ? MIN_VAR_ALLOC : new_val_len + 1;
    if (!(v->str_val =
              v->str_val ? (char *)my_realloc(PSI_NOT_INSTRUMENTED, v->str_val,
                                              v->alloced_len + 1, MYF(MY_WME))
                         : (char *)my_malloc(PSI_NOT_INSTRUMENTED,
                                             v->alloced_len + 1, MYF(MY_WME))))
      die("Out of memory");
  }
  v->str_val_len = new_val_len;
  memcpy(v->str_val, p, new_val_len);
  v->str_val[new_val_len] = 0;
  var_check_int(v);
}
  DBUG_VOID_RETURN;
}

static int open_file(const char *name) {
  char buff[FN_REFLEN];
  size_t length;
  DBUG_ENTER("open_file");
  DBUG_PRINT("enter", ("name: %s", name));

  bool file_exists = false;
  /* Extract path from current file and try it as base first */
  if (dirname_part(buff, cur_file->file_name, &length)) {
    strxmov(buff, buff, name, NullS);
    if (access(buff, F_OK) == 0) {
      DBUG_PRINT("info", ("The file exists"));
      name = buff;
      file_exists = true;
    }
  }

  if (!test_if_hard_path(name) && !file_exists) {
    strxmov(buff, opt_basedir, name, NullS);
    name = buff;
  }
  fn_format(buff, name, "", "", MY_UNPACK_FILENAME);

  if (cur_file == file_stack_end) die("Source directives are nesting too deep");
  cur_file++;
  if (!(cur_file->file = fopen(buff, "rb"))) {
    cur_file--;
    die("Could not open '%s' for reading, errno: %d", buff, errno);
  }
  cur_file->file_name = my_strdup(PSI_NOT_INSTRUMENTED, buff, MYF(MY_FAE));
  cur_file->lineno = 1;
  DBUG_RETURN(0);
}

/*
  Source and execute the given file

  SYNOPSIS
  do_source()
  query	called command

  DESCRIPTION
  source <file_name>

  Open the file <file_name> and execute it

*/

static void do_source(struct st_command *command) {
  static DYNAMIC_STRING ds_filename;
  const struct command_arg source_args[] = {
      {"filename", ARG_STRING, true, &ds_filename, "File to source"}};
  DBUG_ENTER("do_source");

  check_command_args(command, command->first_argument, source_args,
                     sizeof(source_args) / sizeof(struct command_arg), ' ');

  /*
    If this file has already been sourced, don't source it again.
    It's already available in the q_lines cache.
  */
  if (parser.current_line < (parser.read_lines - 1))
    ; /* Do nothing */
  else {
    DBUG_PRINT("info", ("sourcing file: %s", ds_filename.str));
    open_file(ds_filename.str);
  }

  dynstr_free(&ds_filename);
  DBUG_VOID_RETURN;
}

static FILE *my_popen(DYNAMIC_STRING *ds_cmd, const char *mode,
                      struct st_command *command MY_ATTRIBUTE((unused))) {
#ifdef _WIN32
  /*
    --execw is for tests executing commands containing non-ASCII characters.

    To correctly start such a program on Windows, we need to use the "wide"
    version of popen, with prior translation of the command line from
    the file character set to wide string. We use the current value
    of --character_set as a file character set, so before using --execw
    make sure to set --character_set properly.

    If we use the non-wide version of popen, Windows internally
    converts command line from the current ANSI code page to wide string.
    In case when character set of the command line does not match the
    current ANSI code page, non-ASCII characters get garbled in most cases.

    On Linux, the command line passed to popen() is considered
    as a binary string, no any internal to-wide and from-wide
    character set conversion happens, so we don't need to do anything.
    On Linux --execw is just a synonym to --exec.

    For simplicity, assume that  command line is limited to 4KB
    (like in cmd.exe) and that mode at most 10 characters.
  */
  if (command->type == Q_EXECW) {
    wchar_t wcmd[4096];
    wchar_t wmode[10];
    const char *cmd = ds_cmd->str;
    uint dummy_errors;
    size_t len;
    len = my_convert((char *)wcmd, sizeof(wcmd) - sizeof(wcmd[0]),
                     &my_charset_utf16le_bin, ds_cmd->str,
                     std::strlen(ds_cmd->str), charset_info, &dummy_errors);
    wcmd[len / sizeof(wchar_t)] = 0;
    len = my_convert((char *)wmode, sizeof(wmode) - sizeof(wmode[0]),
                     &my_charset_utf16le_bin, mode, std::strlen(mode),
                     charset_info, &dummy_errors);
    wmode[len / sizeof(wchar_t)] = 0;
    return _wpopen(wcmd, wmode);
  }
#endif /* _WIN32 */

  return popen(ds_cmd->str, mode);
}

static void init_builtin_echo(void) {
#ifdef _WIN32
  size_t echo_length;

  /* Look for "echo.exe" in same dir as mysqltest was started from */
  dirname_part(builtin_echo, my_progname, &echo_length);
  fn_format(builtin_echo, ".\\echo.exe", builtin_echo, "", MYF(MY_REPLACE_DIR));

  /* Make sure echo.exe exists */
  if (access(builtin_echo, F_OK) != 0) builtin_echo[0] = 0;
  return;

#else

  builtin_echo[0] = 0;
  return;

#endif
}

/*
  Replace a substring

  SYNOPSIS
    replace
    ds_str      The string to search and perform the replace in
    search_str  The string to search for
    search_len  Length of the string to search for
    replace_str The string to replace with
    replace_len Length of the string to replace with

  RETURN
    0 String replaced
    1 Could not find search_str in str
*/

static int replace(DYNAMIC_STRING *ds_str, const char *search_str,
                   size_t search_len, const char *replace_str,
                   size_t replace_len) {
  DYNAMIC_STRING ds_tmp;
  const char *start = strstr(ds_str->str, search_str);
  if (!start) return 1;
  init_dynamic_string(&ds_tmp, "", ds_str->length + replace_len, 256);
  dynstr_append_mem(&ds_tmp, ds_str->str, start - ds_str->str);
  dynstr_append_mem(&ds_tmp, replace_str, replace_len);
  dynstr_append(&ds_tmp, start + search_len);
  dynstr_set(ds_str, ds_tmp.str);
  dynstr_free(&ds_tmp);
  return 0;
}

#ifdef _WIN32
/**
 Replace CRLF sequence with LF in place.

 This function is required as a workaround for a bug in the Microsoft
 C runtime library introduced in Visual Studio 2015.
 See bug#22608247 and bug#22811243

 @param buf  Null terminated buffer.
*/
static void replace_crlf_with_lf(char *buf) {
  char *replace = buf;
  while (*buf) {
    *replace = *buf++;
    if (!((*replace == '\x0D') && (*buf == '\x0A'))) {
      replace++;
    }
  }
  *replace = '\x0';
}
#endif

/// Execute the shell command using the popen() library call. References
/// to variables within the command are replaced with the corresponding
/// values. Use “\\$” to specify a literal “$” character.
///
/// The error code returned from the subprocess is checked against the
/// expected error array, previously set with the --error command. It can
/// thus be used to execute a command that shall fail.
///
/// @code
/// exec command [args]
/// @endcode
///
/// @param command Pointer to the st_command structure which holds the
///                arguments and information for the command.
/// @param run_in_background Specifies if command should be run in background.
///                          In such case we don't wait nor attempt to read the
///                          output.
///
/// @note
/// It is recommended to use mysqltest command(s) like "remove_file"
/// instead of executing the shell commands using 'exec' command.
static void do_exec(struct st_command *command, bool run_in_background) {
  DBUG_ENTER("do_exec");

  char *cmd = command->first_argument;
  DBUG_PRINT("enter", ("cmd: '%s'", cmd));

  // Skip leading space
  while (*cmd && my_isspace(charset_info, *cmd)) cmd++;
  if (!*cmd) die("Missing argument in exec");
  command->last_argument = command->end;

  DYNAMIC_STRING ds_cmd;
  init_dynamic_string(&ds_cmd, 0, command->query_len + 256, 256);

  // Eval the command, thus replacing all environment variables
  do_eval(&ds_cmd, cmd, command->end, !is_windows);

  // Check if echo should be replaced with "builtin" echo
  if (builtin_echo[0] && std::strncmp(cmd, "echo", 4) == 0) {
    // Replace echo with our "builtin" echo
    replace(&ds_cmd, "echo", 4, builtin_echo, std::strlen(builtin_echo));
  }

#ifdef _WIN32
  // Replace "/dev/null" with NUL
  while (replace(&ds_cmd, "/dev/null", 9, "NUL", 3) == 0)
    ;

  // Replace "closed stdout" with non existing output fd
  while (replace(&ds_cmd, ">&-", 3, ">&4", 3) == 0)
    ;
#endif

  if (run_in_background) {
    /* Add an invocation of "START /B" on Windows, append " &" on Linux*/
    DYNAMIC_STRING ds_tmp;
#ifdef WIN32
    init_dynamic_string(&ds_tmp, "START /B ", ds_cmd.length + 9, 256);
    dynstr_append_mem(&ds_tmp, ds_cmd.str, ds_cmd.length);
#else
    init_dynamic_string(&ds_tmp, ds_cmd.str, ds_cmd.length + 2, 256);
    dynstr_append_mem(&ds_tmp, " &", 2);
#endif
    dynstr_set(&ds_cmd, ds_tmp.str);
    dynstr_free(&ds_tmp);
  }

  // exec command is interpreted externally and will not take newlines
  while (replace(&ds_cmd, "\n", 1, " ", 1) == 0)
    ;

  DBUG_PRINT("info",
             ("Executing '%s' as '%s'", command->first_argument, ds_cmd.str));

#ifdef WIN32
  // Open pipe in binary mode as part of handling Microsoft _read bug.
  // See bug#22608247 and bug#22811243
  const char *mode = "rb";
#else
  const char *mode = "r";
#endif
  FILE *res_file;
  if (!(res_file = my_popen(&ds_cmd, mode, command)) &&
      command->abort_on_error) {
    dynstr_free(&ds_cmd);
    die("popen(\"%s\", \"r\") failed", command->first_argument);
  }

  if (!run_in_background) {
    char buf[512];
    std::string str;
    while (std::fgets(buf, sizeof(buf), res_file)) {
      if (std::strlen(buf) < 1) continue;

#ifdef WIN32
      // Replace CRLF char with LF.
      // See bug#22608247 and bug#22811243
      DBUG_ASSERT(!std::strcmp(mode, "rb"));
      replace_crlf_with_lf(buf);
#endif
      if (trace_exec) {
        fprintf(stdout, "%s", buf);
        fflush(stdout);
      }
      if (disable_result_log) {
        buf[std::strlen(buf) - 1] = 0;
        DBUG_PRINT("exec_result", ("%s", buf));
      } else {
        // Read the file line by line. Check if the buffer read from the
        // file ends with EOL character.
        if ((buf[std::strlen(buf) - 1] != '\n' &&
             std::strlen(buf) < (sizeof(buf) - 1)) ||
            (buf[std::strlen(buf) - 1] == '\n')) {
          // Found EOL
          if (str.length()) {
            // Temporary string exists, append the current buffer read
            // to the temporary string.
            str.append(buf);
            replace_dynstr_append(&ds_res, str.c_str());
            str.clear();
          } else {
            // Entire line is read at once
            replace_dynstr_append(&ds_res, buf);
          }
        } else {
          // The buffer read from the file doesn't end with EOL character,
          // store it in a temporary string.
          str.append(buf);
        }
      }
    }
  }

  std::uint32_t status = 0;
  int error = pclose(res_file);

  if (error > 0) {
#ifdef _WIN32
    status = WEXITSTATUS(error);
#else
    // Do the same as many shells here: show SIGKILL as 137
    if (WIFEXITED(error))
      status = WEXITSTATUS(error);
    else if (WIFSIGNALED(error))
      status = 0x80 + WTERMSIG(error);
#endif
  }

  if (error != 0 && command->abort_on_error) {
    log_msg("exec of '%s' failed, error: %d, status: %d, errno: %d.",
            ds_cmd.str, error, status, errno);
    dynstr_free(&ds_cmd);
    die("Command \"%s\" failed.\n\nOutput from before failure:\n%s",
        command->first_argument, ds_res.str);
  }

  dynstr_free(&ds_cmd);
  handle_command_error(command, status);

  // Save error code
  save_error_code(error);

  DBUG_VOID_RETURN;
}

enum enum_operator { DO_DEC, DO_INC };

/// Template function that frees memory of the dynamic string
/// passed to the function.
///
/// @param val Dynamic string whose memory needs to be freed.
template <typename T>
static void free_dynamic_strings(T *val) {
  dynstr_free(val);
}

/// Frees the memory of dynamic strings passed to the function.
/// It accepts a variable number of dynamic strings, and through
/// recursion, frees the memory. The other template function
/// which calls dynstr_free() is called here.
///
/// @param first The dynamic string passed to the function which
///              gets freed using dynstr_free().
/// @param rest  Rest of the dynamic strings which are passed to
///              the function, through recursion, end up being
///              freed by dynstr_free().
template <typename T1, typename... T2>
static void free_dynamic_strings(T1 *first, T2 *... rest) {
  free_dynamic_strings(first);
  free_dynamic_strings(rest...);
}

/*
  Decrease or increase the value of a variable

  SYNOPSIS
  do_modify_var()
  query	called command
  op    operation to perform on the var

  DESCRIPTION
  dec $var_name
  inc $var_name

*/

static int do_modify_var(struct st_command *command, enum enum_operator op) {
  const char *p = command->first_argument;
  VAR *v;
  if (!*p)
    die("Missing argument to %.*s", static_cast<int>(command->first_word_len),
        command->query);
  if (*p != '$')
    die("The argument to %.*s must be a variable (start with $)",
        static_cast<int>(command->first_word_len), command->query);
  v = var_get(p, &p, 1, 0);
  if (!v->is_int) die("Cannot perform inc/dec on a non-numeric value");
  switch (op) {
    case DO_DEC:
      v->int_val--;
      break;
    case DO_INC:
      v->int_val++;
      break;
    default:
      die("Invalid operator to do_modify_var");
      break;
  }
  v->int_dirty = true;
  command->last_argument = (char *)++p;
  return 0;
}

/// Removes the file passed as the argument and retries a specified
/// number of times, if it is unsuccessful.
///
/// @param command Pointer to the st_command structure which holds the
///                arguments and information for the command.
static void do_remove_file(struct st_command *command) {
  int error;
  static DYNAMIC_STRING ds_filename;
  static DYNAMIC_STRING ds_retry;

  const struct command_arg rm_args[] = {
      {"filename", ARG_STRING, true, &ds_filename, "File to delete"},
      {"retry", ARG_STRING, false, &ds_retry, "Number of retries"}};
  DBUG_ENTER("do_remove_file");

  check_command_args(command, command->first_argument, rm_args,
                     sizeof(rm_args) / sizeof(struct command_arg), ' ');

  // Check if the retry value is passed, and if it is an integer
  int retry = 0;
  if (ds_retry.length) {
    retry = get_int_val(ds_retry.str);
    if (retry < 0) {
      // In case of invalid retry, copy the value passed to print later
      char buf[32];
      strmake(buf, ds_retry.str, sizeof(buf) - 1);
      free_dynamic_strings(&ds_filename, &ds_retry);
      die("Invalid value '%s' for retry argument given to remove_file "
          "command.",
          buf);
    }
  }

  DBUG_PRINT("info", ("removing file: %s", ds_filename.str));
  error = my_delete(ds_filename.str, MYF(0)) != 0;

  /*
    If the remove command fails due to an environmental issue, the command can
    be retried a specified number of times before throwing an error.
  */
  for (int i = 0; error && (i < retry); i++) {
    my_sleep(1000 * 1000);
    error = my_delete(ds_filename.str, MYF(0)) != 0;
  }

  handle_command_error(command, error);
  free_dynamic_strings(&ds_filename, &ds_retry);
  DBUG_VOID_RETURN;
}

/// Removes the files in the specified directory, by matching the
/// file name pattern. Retry of the command can happen optionally with
/// an interval of one second between each retry if the command fails.
///
/// @param command Pointer to the st_command structure which holds the
///                arguments and information for the command.
static void do_remove_files_wildcard(struct st_command *command) {
  int error = 0;
  uint i;
  MY_DIR *dir_info;
  FILEINFO *file;
  char dir_separator[2];
  static DYNAMIC_STRING ds_directory;
  static DYNAMIC_STRING ds_wild;
  static DYNAMIC_STRING ds_retry;
  char dirname[FN_REFLEN];

  const struct command_arg rm_args[] = {
      {"directory", ARG_STRING, true, &ds_directory,
       "Directory containing files to delete"},
      {"pattern", ARG_STRING, true, &ds_wild, "File pattern to delete"},
      {"retry", ARG_STRING, false, &ds_retry, "Number of retries"}};
  DBUG_ENTER("do_remove_files_wildcard");

  check_command_args(command, command->first_argument, rm_args,
                     sizeof(rm_args) / sizeof(struct command_arg), ' ');
  fn_format(dirname, ds_directory.str, "", "", MY_UNPACK_FILENAME);

  // Check if the retry value is passed, and if it is an interger
  int retry = 0;
  if (ds_retry.length) {
    retry = get_int_val(ds_retry.str);
    if (retry < 0) {
      // In case of invalid retry, copy the value passed to print later
      char buf[32];
      strmake(buf, ds_retry.str, sizeof(buf) - 1);
      free_dynamic_strings(&ds_directory, &ds_wild, &ds_retry);
      die("Invalid value '%s' for retry argument given to "
          "remove_files_wildcard command.",
          buf);
    }
  }

  static DYNAMIC_STRING ds_file_to_remove;
  DBUG_PRINT("info", ("listing directory: %s", dirname));
  /* Note that my_dir sorts the list if not given any flags */
  if (!(dir_info = my_dir(dirname, MYF(MY_DONT_SORT | MY_WANT_STAT)))) {
    error = 1;
    goto end;
  }
  init_dynamic_string(&ds_file_to_remove, dirname, 1024, 1024);
  dir_separator[0] = FN_LIBCHAR;
  dir_separator[1] = 0;
  dynstr_append(&ds_file_to_remove, dir_separator);

  size_t length;
  /* Storing the length of the path to the file, so it can be reused */
  length = ds_file_to_remove.length;
  for (i = 0; i < (uint)dir_info->number_off_files; i++) {
    ds_file_to_remove.length = length;
    file = dir_info->dir_entry + i;
    /* Remove only regular files, i.e. no directories etc. */
    /* if (!MY_S_ISREG(file->mystat->st_mode)) */
    /* MY_S_ISREG does not work here on Windows, just skip directories */
    if (MY_S_ISDIR(file->mystat->st_mode)) continue;
    if (wild_compare_full(file->name, std::strlen(file->name), ds_wild.str,
                          std::strlen(ds_wild.str), false, 0, '?', '*'))
      continue;
    /* Not required as the var ds_file_to_remove.length already has the
       length in canonnicalized form */
    /* ds_file_to_remove.length= ds_directory.length + 1;
    ds_file_to_remove.str[ds_directory.length + 1]= 0; */
    dynstr_append(&ds_file_to_remove, file->name);
    DBUG_PRINT("info", ("removing file: %s", ds_file_to_remove.str));
    error = my_delete(ds_file_to_remove.str, MYF(0)) != 0;

    /*
      If the remove command fails due to an environmental issue, the command
      can be retried a specified number of times before throwing an error.
    */
    for (int j = 0; error && (j < retry); j++) {
      my_sleep(1000 * 1000);
      error = my_delete(ds_file_to_remove.str, MYF(0)) != 0;
    }
    if (error) break;
  }
  my_dirend(dir_info);

end:
  handle_command_error(command, error);
  free_dynamic_strings(&ds_directory, &ds_wild, &ds_file_to_remove, &ds_retry);
  DBUG_VOID_RETURN;
}

/// Copy the source file to destination file. Copy will fail if the
/// destination file exists. Retry of the command can happen optionally with
/// an interval of one second between each retry if the command fails.
///
/// @param command Pointer to the st_command structure which holds the
///                arguments and information for the command.
static void do_copy_file(struct st_command *command) {
  int error;
  static DYNAMIC_STRING ds_from_file;
  static DYNAMIC_STRING ds_to_file;
  static DYNAMIC_STRING ds_retry;

  const struct command_arg copy_file_args[] = {
      {"from_file", ARG_STRING, true, &ds_from_file, "Filename to copy from"},
      {"to_file", ARG_STRING, true, &ds_to_file, "Filename to copy to"},
      {"retry", ARG_STRING, false, &ds_retry, "Number of retries"}};
  DBUG_ENTER("do_copy_file");

  check_command_args(command, command->first_argument, copy_file_args,
                     sizeof(copy_file_args) / sizeof(struct command_arg), ' ');

  // Check if the retry value is passed, and if it is an interger
  int retry = 0;
  if (ds_retry.length) {
    retry = get_int_val(ds_retry.str);
    if (retry < 0) {
      // In case of invalid retry, copy the value passed to print later
      char buf[32];
      strmake(buf, ds_retry.str, sizeof(buf) - 1);
      free_dynamic_strings(&ds_from_file, &ds_to_file, &ds_retry);
      die("Invalid value '%s' for retry argument given to copy_file "
          "command.",
          buf);
    }
  }

  DBUG_PRINT("info", ("Copy %s to %s", ds_from_file.str, ds_to_file.str));
  /* MY_HOLD_ORIGINAL_MODES prevents attempts to chown the file */
  error = (my_copy(ds_from_file.str, ds_to_file.str,
                   MYF(MY_DONT_OVERWRITE_FILE | MY_HOLD_ORIGINAL_MODES)) != 0);

  /*
    If the copy command fails due to an environmental issue, the command can
    be retried a specified number of times before throwing an error.
  */
  for (int i = 0; error && (i < retry); i++) {
    my_sleep(1000 * 1000);
    error =
        (my_copy(ds_from_file.str, ds_to_file.str,
                 MYF(MY_DONT_OVERWRITE_FILE | MY_HOLD_ORIGINAL_MODES)) != 0);
  }

  handle_command_error(command, error);
  free_dynamic_strings(&ds_from_file, &ds_to_file, &ds_retry);
  DBUG_VOID_RETURN;
}

/*
  SYNOPSIS
  recursive_copy
  ds_source      - pointer to dynamic string containing source
                   directory informtion
  ds_destination - pointer to dynamic string containing destination
                   directory informtion

  DESCRIPTION
  Recursive copy of <ds_source> to <ds_destination>
*/

static int recursive_copy(DYNAMIC_STRING *ds_source,
                          DYNAMIC_STRING *ds_destination) {
  /* Note that my_dir sorts the list if not given any flags */
  MY_DIR *src_dir_info =
      my_dir(ds_source->str, MYF(MY_DONT_SORT | MY_WANT_STAT));

  int error = 0;

  /* Source directory exists */
  if (src_dir_info) {
    /* Note that my_dir sorts the list if not given any flags */
    MY_DIR *dest_dir_info =
        my_dir(ds_destination->str, MYF(MY_DONT_SORT | MY_WANT_STAT));

    /* Create destination directory if it doesn't exist */
    if (!dest_dir_info) {
      error = my_mkdir(ds_destination->str, 0777, MYF(0)) != 0;
      if (error) {
        my_dirend(dest_dir_info);
        goto end;
      }
    } else {
      /* Extracting the source directory name */
      if (ds_source->str[std::strlen(ds_source->str) - 1] == '/') {
        strmake(ds_source->str, ds_source->str,
                std::strlen(ds_source->str) - 1);
        ds_source->length = ds_source->length - 1;
      }
      char *src_dir_name = strrchr(ds_source->str, '/');

      /* Extracting the destination directory name */
      if (ds_destination->str[std::strlen(ds_destination->str) - 1] == '/') {
        strmake(ds_destination->str, ds_destination->str,
                std::strlen(ds_destination->str) - 1);
        ds_destination->length = ds_destination->length - 1;
      }
      char *dest_dir_name = strrchr(ds_destination->str, '/');

      /*
        Destination directory might not exist if source directory
        name and destination directory name are not same.

        For example, if source is "abc" and destintion is "def",
        check for the existance of directory "def/abc". If it exists
        then, copy the files from source directory(i.e "abc") to
        destination directory(i.e "def/abc"), otherwise create a new
        directory "abc" under "def" and copy the files from source to
        destination directory.
      */
      if (std::strcmp(src_dir_name, dest_dir_name)) {
        dynstr_append(ds_destination, src_dir_name);
        my_dirend(dest_dir_info);
        dest_dir_info =
            my_dir(ds_destination->str, MYF(MY_DONT_SORT | MY_WANT_STAT));

        /* Create destination directory if it doesn't exist */
        if (!dest_dir_info) {
          error = my_mkdir(ds_destination->str, 0777, MYF(0)) != 0;
          if (error) {
            my_dirend(dest_dir_info);
            goto end;
          }
        }
      }
    }

    char dir_separator[2] = {FN_LIBCHAR, 0};
    dynstr_append(ds_source, dir_separator);
    dynstr_append(ds_destination, dir_separator);

    /*
      Storing the length of source and destination
      directory paths so it can be reused.
    */
    size_t source_dir_length = ds_source->length;
    size_t destination_dir_length = ds_destination->length;
    ;

    for (uint i = 0; i < src_dir_info->number_off_files; i++) {
      ds_source->length = source_dir_length;
      ds_destination->length = destination_dir_length;
      FILEINFO *file = src_dir_info->dir_entry + i;

      /* Skip the names "." and ".." */
      if (!std::strcmp(file->name, ".") || !std::strcmp(file->name, ".."))
        continue;

      dynstr_append(ds_source, file->name);
      dynstr_append(ds_destination, file->name);

      if (MY_S_ISDIR(file->mystat->st_mode))
        error = (recursive_copy(ds_source, ds_destination) != 0) ? 1 : error;
      else {
        DBUG_PRINT("info", ("Copying file: %s to %s", ds_source->str,
                            ds_destination->str));

        /* MY_HOLD_ORIGINAL_MODES prevents attempts to chown the file */
        error = (my_copy(ds_source->str, ds_destination->str,
                         MYF(MY_HOLD_ORIGINAL_MODES)) != 0)
                    ? 1
                    : error;
      }
    }
    my_dirend(dest_dir_info);
  }
  /* Source directory does not exist or access denied */
  else
    error = 1;

end:
  my_dirend(src_dir_info);
  return error;
}

/*
  SYNOPSIS
  do_force_cpdir
  command    - command handle

  DESCRIPTION
  force-cpdir <from_directory> <to_directory>
  Recursive copy of <from_directory> to <to_directory>.
  Destination directory is created if it doesn't exist.

  NOTE
  Will fail if  <from_directory> doesn't exist.
*/

static void do_force_cpdir(struct st_command *command) {
  DBUG_ENTER("do_force_cpdir");

  static DYNAMIC_STRING ds_source;
  static DYNAMIC_STRING ds_destination;

  const struct command_arg copy_file_args[] = {
      {"from_directory", ARG_STRING, true, &ds_source,
       "Directory to copy from"},
      {"to_directory", ARG_STRING, true, &ds_destination,
       "Directory to copy to"}};

  check_command_args(command, command->first_argument, copy_file_args,
                     sizeof(copy_file_args) / sizeof(struct command_arg), ' ');

  DBUG_PRINT("info", ("Recursive copy files of %s to %s", ds_source.str,
                      ds_destination.str));

  DBUG_PRINT("info", ("listing directory: %s", ds_source.str));

  int error = 0;

  /*
    Throw an error if source directory path and
    destination directory path are same.
  */
  if (!std::strcmp(ds_source.str, ds_destination.str)) {
    error = 1;
    set_my_errno(EEXIST);
  } else
    error = recursive_copy(&ds_source, &ds_destination);

  handle_command_error(command, error);
  dynstr_free(&ds_source);
  dynstr_free(&ds_destination);

  DBUG_VOID_RETURN;
}

/// Copy files from source directory to destination directory, by matching
/// a specified file name pattern.
///
/// Copy will fail if no files match the pattern. It will fail if source
/// directory is empty and/or there are no files in it. Copy will also
/// fail if source directory or destination directory or both do not
/// exist. Retry of the command can happen optionally with an interval of
/// one second between each retry if the command fails.
///
/// @param command Pointer to the st_command structure which holds the
///                arguments and information for the command.
static void do_copy_files_wildcard(struct st_command *command) {
  static DYNAMIC_STRING ds_source;
  static DYNAMIC_STRING ds_destination;
  static DYNAMIC_STRING ds_wild;
  static DYNAMIC_STRING ds_retry;

  const struct command_arg copy_file_args[] = {
      {"from_directory", ARG_STRING, true, &ds_source,
       "Directory to copy from"},
      {"to_directory", ARG_STRING, true, &ds_destination,
       "Directory to copy to"},
      {"pattern", ARG_STRING, true, &ds_wild, "File name pattern"},
      {"retry", ARG_STRING, false, &ds_retry, "Number of retries"}};
  DBUG_ENTER("do_copy_files_wildcard");

  check_command_args(command, command->first_argument, copy_file_args,
                     sizeof(copy_file_args) / sizeof(struct command_arg), ' ');

  DBUG_PRINT("info",
             ("Copy files of %s to %s", ds_source.str, ds_destination.str));

  DBUG_PRINT("info", ("listing directory: %s", ds_source.str));

  int error = 0;

  // Check if the retry value is passed, and if it is an integer
  int retry = 0;
  if (ds_retry.length) {
    retry = get_int_val(ds_retry.str);
    if (retry < 0) {
      // In case of invalid retry, copy the value passed to print later
      char buf[32];
      strmake(buf, ds_retry.str, sizeof(buf) - 1);
      free_dynamic_strings(&ds_source, &ds_destination, &ds_wild, &ds_retry);
      die("Invalid value '%s' for retry argument given to "
          "copy_files_wildcard command.",
          buf);
    }
  }

  /* Note that my_dir sorts the list if not given any flags */
  MY_DIR *dir_info = my_dir(ds_source.str, MYF(MY_DONT_SORT | MY_WANT_STAT));

  /* Directory does not exist or access denied */
  if (!dir_info) {
    error = 1;
    goto end;
  }

  /* The directory exists but is empty */
  if (dir_info->number_off_files == 2) {
    error = 1;
    set_my_errno(ENOENT);
    goto end;
  }

  char dir_separator[2];
  dir_separator[0] = FN_LIBCHAR;
  dir_separator[1] = 0;
  dynstr_append(&ds_source, dir_separator);
  dynstr_append(&ds_destination, dir_separator);

  /* Storing the length of the path to the file, so it can be reused */
  size_t source_file_length;
  size_t dest_file_length;
  dest_file_length = ds_destination.length;
  source_file_length = ds_source.length;
  uint match_count;
  match_count = 0;

  for (uint i = 0; i < dir_info->number_off_files; i++) {
    ds_source.length = source_file_length;
    ds_destination.length = dest_file_length;
    FILEINFO *file = dir_info->dir_entry + i;

    /*
      Copy only regular files, i.e. no directories etc.
      if (!MY_S_ISREG(file->mystat->st_mode))
      MY_S_ISREG does not work here on Windows, just skip directories
    */
    if (MY_S_ISDIR(file->mystat->st_mode)) continue;

    /* Copy only those files which the pattern matches */
    if (wild_compare_full(file->name, std::strlen(file->name), ds_wild.str,
                          std::strlen(ds_wild.str), false, 0, '?', '*'))
      continue;

    match_count++;
    dynstr_append(&ds_source, file->name);
    dynstr_append(&ds_destination, file->name);
    DBUG_PRINT("info",
               ("Copying file: %s to %s", ds_source.str, ds_destination.str));

    /* MY_HOLD_ORIGINAL_MODES prevents attempts to chown the file */
    error = (my_copy(ds_source.str, ds_destination.str,
                     MYF(MY_HOLD_ORIGINAL_MODES)) != 0);

    /*
      If the copy command fails due to an environmental issue, the command can
      be retried a specified number of times before throwing an error.
    */
    for (int j = 0; error && (j < retry); j++) {
      my_sleep(1000 * 1000);
      error =
          (my_copy(ds_source.str, ds_destination.str,
                   MYF(MY_DONT_OVERWRITE_FILE | MY_HOLD_ORIGINAL_MODES)) != 0);
    }

    if (error) goto end;
  }

  /* Pattern did not match any files */
  if (!match_count) {
    error = 1;
    set_my_errno(ENOENT);
  }

end:
  my_dirend(dir_info);
  handle_command_error(command, error);
  free_dynamic_strings(&ds_source, &ds_destination, &ds_wild, &ds_retry);
  DBUG_VOID_RETURN;
}

/*
  SYNOPSIS
  move_file_by_copy_delete
  from  path of source
  to    path of destination

  DESCRIPTION
  Move <from_file> to <to_file>
  Auxiliary function for copying <from_file> to <to_file> followed by
  deleting <to_file>.
*/

static int move_file_by_copy_delete(const char *from, const char *to) {
  int error_copy, error_delete;
  error_copy = (my_copy(from, to, MYF(MY_HOLD_ORIGINAL_MODES)) != 0);
  if (error_copy) {
    return error_copy;
  }

  error_delete = my_delete(from, MYF(0)) != 0;

  /*
    If deleting the source file fails, rollback by deleting the
    redundant copy at the destinatiion.
  */
  if (error_delete) {
    my_delete(to, MYF(0));
  }
  return error_delete;
}

/// Moves a file to destination file. Retry of the command can happen
/// optionally with an interval of one second between each retry if
/// the command fails.
///
/// @param command Pointer to the st_command structure which holds the
///                arguments and information for the command.
static void do_move_file(struct st_command *command) {
  int error;
  static DYNAMIC_STRING ds_from_file;
  static DYNAMIC_STRING ds_to_file;
  static DYNAMIC_STRING ds_retry;

  const struct command_arg move_file_args[] = {
      {"from_file", ARG_STRING, true, &ds_from_file, "Filename to move from"},
      {"to_file", ARG_STRING, true, &ds_to_file, "Filename to move to"},
      {"retry", ARG_STRING, false, &ds_retry, "Number of retries"}};
  DBUG_ENTER("do_move_file");

  check_command_args(command, command->first_argument, move_file_args,
                     sizeof(move_file_args) / sizeof(struct command_arg), ' ');

  // Check if the retry value is passed, and if it is an interger
  int retry = 0;
  if (ds_retry.length) {
    retry = get_int_val(ds_retry.str);
    if (retry < 0) {
      // In case of invalid retry, copy the value passed to print later
      char buf[32];
      strmake(buf, ds_retry.str, sizeof(buf) - 1);
      free_dynamic_strings(&ds_from_file, &ds_to_file, &ds_retry);
      die("Invalid value '%s' for retry argument given to move_file "
          "command.",
          buf);
    }
  }

  DBUG_PRINT("info", ("Move %s to %s", ds_from_file.str, ds_to_file.str));
  error = (my_rename(ds_from_file.str, ds_to_file.str, MYF(0)) != 0);

  /*
    Use my_copy() followed by my_delete() for moving a file instead of
    my_rename() when my_errno is EXDEV. This is because my_rename() fails
    with the error "Invalid cross-device link" while moving a file between
    locations having different filesystems in some operating systems.
  */
  if (error && (my_errno() == EXDEV)) {
    error = move_file_by_copy_delete(ds_from_file.str, ds_to_file.str);
  }

  /*
    If the command fails due to an environmental issue, the command can be
    retried a specified number of times before throwing an error.
  */
  for (int i = 0; error && (i < retry); i++) {
    my_sleep(1000 * 1000);
    error = (my_rename(ds_from_file.str, ds_to_file.str, MYF(0)) != 0);

    if (error && (my_errno() == EXDEV))
      error = move_file_by_copy_delete(ds_from_file.str, ds_to_file.str);
  }

  handle_command_error(command, error);
  free_dynamic_strings(&ds_from_file, &ds_to_file, &ds_retry);
  DBUG_VOID_RETURN;
}

/*
  SYNOPSIS
  do_chmod_file
  command	command handle

  DESCRIPTION
  chmod <octal> <file_name>
  Change file permission of <file_name>

*/

static void do_chmod_file(struct st_command *command) {
  long mode = 0;
  int err_code;
  static DYNAMIC_STRING ds_mode;
  static DYNAMIC_STRING ds_file;
  const struct command_arg chmod_file_args[] = {
      {"mode", ARG_STRING, true, &ds_mode, "Mode of file(octal) ex. 0660"},
      {"filename", ARG_STRING, true, &ds_file, "Filename of file to modify"}};
  DBUG_ENTER("do_chmod_file");

  check_command_args(command, command->first_argument, chmod_file_args,
                     sizeof(chmod_file_args) / sizeof(struct command_arg), ' ');

  /* Parse what mode to set */
  if (ds_mode.length != 4 ||
      str2int(ds_mode.str, 8, 0, INT_MAX, &mode) == NullS)
    die("You must write a 4 digit octal number for mode");

  DBUG_PRINT("info", ("chmod %o %s", (uint)mode, ds_file.str));
  err_code = chmod(ds_file.str, mode);
  if (err_code < 0) err_code = 1;
  handle_command_error(command, err_code);
  dynstr_free(&ds_mode);
  dynstr_free(&ds_file);
  DBUG_VOID_RETURN;
}

/// Check if specified file exists. Retry of the command can happen
/// optionally with an interval of one second between each retry if
/// the command fails.
///
/// @param command Pointer to the st_command structure which holds the
///                arguments and information for the command.
static void do_file_exist(struct st_command *command) {
  int error;
  static DYNAMIC_STRING ds_filename;
  static DYNAMIC_STRING ds_retry;

  const struct command_arg file_exist_args[] = {
      {"filename", ARG_STRING, true, &ds_filename, "File to check if it exist"},
      {"retry", ARG_STRING, false, &ds_retry, "Number of retries"}};
  DBUG_ENTER("do_file_exist");

  check_command_args(command, command->first_argument, file_exist_args,
                     sizeof(file_exist_args) / sizeof(struct command_arg), ' ');

  // Check if the retry value is passed, and if it is an interger
  int retry = 0;
  if (ds_retry.length) {
    retry = get_int_val(ds_retry.str);
    if (retry < 0) {
      // In case of invalid retry, copy the value passed to print later
      char buf[32];
      strmake(buf, ds_retry.str, sizeof(buf) - 1);
      free_dynamic_strings(&ds_filename, &ds_retry);
      die("Invalid value '%s' for retry argument given to file_exists "
          "command.",
          buf);
    }
  }

  DBUG_PRINT("info", ("Checking for existence of file: %s", ds_filename.str));
  error = (access(ds_filename.str, F_OK) != 0);

  /*
    If the file_exists command fails due to an environmental issue, the command
    can be retried a specified number of times before throwing an error.
  */
  for (int i = 0; error && (i < retry); i++) {
    my_sleep(1000 * 1000);
    error = (access(ds_filename.str, F_OK) != 0);
  }

  handle_command_error(command, error);
  free_dynamic_strings(&ds_filename, &ds_retry);
  DBUG_VOID_RETURN;
}

/*
  SYNOPSIS
  do_mkdir
  command	called command

  DESCRIPTION
  mkdir <dir_name>
  Create the directory <dir_name>
*/

static void do_mkdir(struct st_command *command) {
  int error;
  static DYNAMIC_STRING ds_dirname;
  const struct command_arg mkdir_args[] = {
      {"dirname", ARG_STRING, true, &ds_dirname, "Directory to create"}};
  DBUG_ENTER("do_mkdir");

  check_command_args(command, command->first_argument, mkdir_args,
                     sizeof(mkdir_args) / sizeof(struct command_arg), ' ');

  DBUG_PRINT("info", ("creating directory: %s", ds_dirname.str));
  error = my_mkdir(ds_dirname.str, 0777, MYF(0)) != 0;
  handle_command_error(command, error);
  dynstr_free(&ds_dirname);
  DBUG_VOID_RETURN;
}

/*
  SYNOPSIS
  do_force_rmdir
  command    - command handle
  ds_dirname - pointer to dynamic string containing directory informtion

  DESCRIPTION
  force-rmdir <dir_name>
  Remove the directory <dir_name>
*/

void do_force_rmdir(struct st_command *command, DYNAMIC_STRING *ds_dirname) {
  DBUG_ENTER("do_force_rmdir");

  char dir_name[FN_REFLEN + 1];
  strncpy(dir_name, ds_dirname->str, sizeof(dir_name) - 1);
  dir_name[FN_REFLEN] = '\0';

  /* Note that my_dir sorts the list if not given any flags */
  MY_DIR *dir_info = my_dir(ds_dirname->str, MYF(MY_DONT_SORT | MY_WANT_STAT));

  if (dir_info && dir_info->number_off_files > 2) {
    /* Storing the length of the path to the file, so it can be reused */
    size_t length = ds_dirname->length;

    /* Delete the directory recursively */
    for (uint i = 0; i < dir_info->number_off_files; i++) {
      FILEINFO *file = dir_info->dir_entry + i;

      /* Skip the names "." and ".." */
      if (!std::strcmp(file->name, ".") || !std::strcmp(file->name, ".."))
        continue;

      ds_dirname->length = length;
      char dir_separator[2] = {FN_LIBCHAR, 0};
      dynstr_append(ds_dirname, dir_separator);
      dynstr_append(ds_dirname, file->name);

      if (MY_S_ISDIR(file->mystat->st_mode)) /* It's a directory */
        do_force_rmdir(command, ds_dirname);
      else
        /* It's a file */
        my_delete(ds_dirname->str, MYF(0));
    }
  }

  my_dirend(dir_info);
  int error = rmdir(dir_name) != 0;
  set_my_errno(errno);
  handle_command_error(command, error);

  DBUG_VOID_RETURN;
}

/*
  SYNOPSIS
  do_rmdir
  command	called command
  force         Recursively delete a directory if the value is set to true,
                otherwise delete an empty direcory

  DESCRIPTION
  rmdir <dir_name>
  Remove the empty directory <dir_name>
*/

static void do_rmdir(struct st_command *command, bool force) {
  int error;
  static DYNAMIC_STRING ds_dirname;
  const struct command_arg rmdir_args[] = {
      {"dirname", ARG_STRING, true, &ds_dirname, "Directory to remove"}};
  DBUG_ENTER("do_rmdir");

  check_command_args(command, command->first_argument, rmdir_args,
                     sizeof(rmdir_args) / sizeof(struct command_arg), ' ');

  DBUG_PRINT("info", ("removing directory: %s", ds_dirname.str));
  if (force)
    do_force_rmdir(command, &ds_dirname);
  else {
    error = rmdir(ds_dirname.str) != 0;
    set_my_errno(errno);
    handle_command_error(command, error);
  }
  dynstr_free(&ds_dirname);
  DBUG_VOID_RETURN;
}

/*
  SYNOPSIS
  get_list_files
  ds          output
  ds_dirname  dir to list
  ds_wild     wild-card file pattern (can be empty)

  DESCRIPTION
  list all entries in directory (matching ds_wild if given)
*/

static int get_list_files(DYNAMIC_STRING *ds, const DYNAMIC_STRING *ds_dirname,
                          const DYNAMIC_STRING *ds_wild) {
  uint i;
  MY_DIR *dir_info;
  FILEINFO *file;
  DBUG_ENTER("get_list_files");

  DBUG_PRINT("info", ("listing directory: %s", ds_dirname->str));
  /* Note that my_dir sorts the list if not given any flags */
  if (!(dir_info = my_dir(ds_dirname->str, MYF(0)))) DBUG_RETURN(1);
  for (i = 0; i < (uint)dir_info->number_off_files; i++) {
    file = dir_info->dir_entry + i;
    if (file->name[0] == '.' &&
        (file->name[1] == '\0' ||
         (file->name[1] == '.' && file->name[2] == '\0')))
      continue; /* . or .. */
    if (ds_wild && ds_wild->length &&
        wild_compare_full(file->name, std::strlen(file->name), ds_wild->str,
                          std::strlen(ds_wild->str), false, 0, '?', '*'))
      continue;
    replace_dynstr_append(ds, file->name);
    dynstr_append(ds, "\n");
  }
  my_dirend(dir_info);
  DBUG_RETURN(0);
}

/*
  SYNOPSIS
  do_list_files
  command	called command

  DESCRIPTION
  list_files <dir_name> [<file_name>]
  List files and directories in directory <dir_name> (like `ls`)
  [Matching <file_name>, where wild-cards are allowed]
*/

static void do_list_files(struct st_command *command) {
  int error;
  static DYNAMIC_STRING ds_dirname;
  static DYNAMIC_STRING ds_wild;
  const struct command_arg list_files_args[] = {
      {"dirname", ARG_STRING, true, &ds_dirname, "Directory to list"},
      {"file", ARG_STRING, false, &ds_wild, "Filename (incl. wildcard)"}};
  DBUG_ENTER("do_list_files");
  command->used_replace = 1;

  check_command_args(command, command->first_argument, list_files_args,
                     sizeof(list_files_args) / sizeof(struct command_arg), ' ');

  error = get_list_files(&ds_res, &ds_dirname, &ds_wild);
  handle_command_error(command, error);
  dynstr_free(&ds_dirname);
  dynstr_free(&ds_wild);
  DBUG_VOID_RETURN;
}

/*
  SYNOPSIS
  do_list_files_write_file_command
  command       called command
  append        append file, or create new

  DESCRIPTION
  list_files_{write|append}_file <filename> <dir_name> [<match_file>]
  List files and directories in directory <dir_name> (like `ls`)
  [Matching <match_file>, where wild-cards are allowed]

  Note: File will be truncated if exists and append is not true.
*/

static void do_list_files_write_file_command(struct st_command *command,
                                             bool append) {
  int error;
  static DYNAMIC_STRING ds_content;
  static DYNAMIC_STRING ds_filename;
  static DYNAMIC_STRING ds_dirname;
  static DYNAMIC_STRING ds_wild;
  const struct command_arg list_files_args[] = {
      {"filename", ARG_STRING, true, &ds_filename, "Filename for write"},
      {"dirname", ARG_STRING, true, &ds_dirname, "Directory to list"},
      {"file", ARG_STRING, false, &ds_wild, "Filename (incl. wildcard)"}};
  DBUG_ENTER("do_list_files_write_file");
  command->used_replace = 1;

  check_command_args(command, command->first_argument, list_files_args,
                     sizeof(list_files_args) / sizeof(struct command_arg), ' ');

  init_dynamic_string(&ds_content, "", 1024, 1024);
  error = get_list_files(&ds_content, &ds_dirname, &ds_wild);
  handle_command_error(command, error);
  str_to_file2(ds_filename.str, ds_content.str, ds_content.length, append);
  dynstr_free(&ds_content);
  dynstr_free(&ds_filename);
  dynstr_free(&ds_dirname);
  dynstr_free(&ds_wild);
  DBUG_VOID_RETURN;
}

/*
  Read characters from line buffer or file. This is needed to allow
  my_ungetc() to buffer MAX_DELIMITER_LENGTH characters for a file

  NOTE:
  This works as long as one doesn't change files (with 'source file_name')
  when there is things pushed into the buffer.  This should however not
  happen for any tests in the test suite.
*/

static int my_getc(FILE *file) {
  if (line_buffer_pos == line_buffer) return fgetc(file);
  return *--line_buffer_pos;
}

static void my_ungetc(int c) { *line_buffer_pos++ = (char)c; }

static void read_until_delimiter(DYNAMIC_STRING *ds,
                                 DYNAMIC_STRING *ds_delimiter) {
  char c;
  DBUG_ENTER("read_until_delimiter");
  DBUG_PRINT("enter", ("delimiter: %s, length: %u", ds_delimiter->str,
                       (uint)ds_delimiter->length));

  if (ds_delimiter->length > MAX_DELIMITER_LENGTH)
    die("Max delimiter length(%d) exceeded", MAX_DELIMITER_LENGTH);

  /* Read from file until delimiter is found */
  while (1) {
    c = my_getc(cur_file->file);

    if (c == '\n') {
      cur_file->lineno++;

      /* Skip newline from the same line as the command */
      if (start_lineno == (cur_file->lineno - 1)) continue;
    } else if (start_lineno == cur_file->lineno) {
      /*
        No characters except \n are allowed on
        the same line as the command
      */
      die("Trailing characters found after command");
    }

    if (feof(cur_file->file))
      die("End of file encountered before '%s' delimiter was found",
          ds_delimiter->str);

    if (match_delimiter(c, ds_delimiter->str, ds_delimiter->length)) {
      DBUG_PRINT("exit", ("Found delimiter '%s'", ds_delimiter->str));
      break;
    }
    dynstr_append_mem(ds, (const char *)&c, 1);
  }
  DBUG_PRINT("exit", ("ds: %s", ds->str));
  DBUG_VOID_RETURN;
}

static void do_write_file_command(struct st_command *command, bool append) {
  static DYNAMIC_STRING ds_content;
  static DYNAMIC_STRING ds_filename;
  static DYNAMIC_STRING ds_delimiter;
  const struct command_arg write_file_args[] = {
      {"filename", ARG_STRING, true, &ds_filename, "File to write to"},
      {"delimiter", ARG_STRING, false, &ds_delimiter,
       "Delimiter to read until"}};
  DBUG_ENTER("do_write_file");

  check_command_args(command, command->first_argument, write_file_args,
                     sizeof(write_file_args) / sizeof(struct command_arg), ' ');

  if (!append && access(ds_filename.str, F_OK) == 0) {
    /* The file should not be overwritten */
    die("File already exist: '%s'", ds_filename.str);
  }

  ds_content = command->content;
  /* If it hasn't been done already by a loop iteration, fill it in */
  if (!ds_content.str) {
    /* If no delimiter was provided, use EOF */
    if (ds_delimiter.length == 0) dynstr_set(&ds_delimiter, "EOF");

    init_dynamic_string(&ds_content, "", 1024, 1024);
    read_until_delimiter(&ds_content, &ds_delimiter);
    command->content = ds_content;
  }
  /* This function could be called even if "false", so check before printing */
  if (cur_block->ok) {
    DBUG_PRINT("info", ("Writing to file: %s", ds_filename.str));
    str_to_file2(ds_filename.str, ds_content.str, ds_content.length, append);
  }
  dynstr_free(&ds_filename);
  dynstr_free(&ds_delimiter);
  DBUG_VOID_RETURN;
}

/*
  SYNOPSIS
  do_write_file
  command	called command

  DESCRIPTION
  write_file <file_name> [<delimiter>];
  <what to write line 1>
  <...>
  < what to write line n>
  EOF

  --write_file <file_name>;
  <what to write line 1>
  <...>
  < what to write line n>
  EOF

  Write everything between the "write_file" command and 'delimiter'
  to "file_name"

  NOTE! Will fail if <file_name> exists

  Default <delimiter> is EOF

*/

static void do_write_file(struct st_command *command) {
  do_write_file_command(command, false);
}

/*
  SYNOPSIS
  do_append_file
  command	called command

  DESCRIPTION
  append_file <file_name> [<delimiter>];
  <what to write line 1>
  <...>
  < what to write line n>
  EOF

  --append_file <file_name>;
  <what to write line 1>
  <...>
  < what to write line n>
  EOF

  Append everything between the "append_file" command
  and 'delimiter' to "file_name"

  Default <delimiter> is EOF

*/

static void do_append_file(struct st_command *command) {
  do_write_file_command(command, true);
}

/*
  SYNOPSIS
  do_cat_file
  command	called command

  DESCRIPTION
  cat_file <file_name>;

  Print the given file to result log

*/

static void do_cat_file(struct st_command *command) {
  int error;
  static DYNAMIC_STRING ds_filename;
  const struct command_arg cat_file_args[] = {
      {"filename", ARG_STRING, true, &ds_filename, "File to read from"}};
  DBUG_ENTER("do_cat_file");

  check_command_args(command, command->first_argument, cat_file_args,
                     sizeof(cat_file_args) / sizeof(struct command_arg), ' ');

  DBUG_PRINT("info", ("Reading from, file: %s", ds_filename.str));

  error = cat_file(&ds_res, ds_filename.str);
  handle_command_error(command, error);
  dynstr_free(&ds_filename);
  DBUG_VOID_RETURN;
}

/*
  SYNOPSIS
  do_diff_files
  command	called command

  DESCRIPTION
  diff_files <file1> <file2>;

  Fails if the two files differ.

*/

static void do_diff_files(struct st_command *command) {
  int error = 0;
  static DYNAMIC_STRING ds_filename;
  static DYNAMIC_STRING ds_filename2;
  const struct command_arg diff_file_args[] = {
      {"file1", ARG_STRING, true, &ds_filename, "First file to diff"},
      {"file2", ARG_STRING, true, &ds_filename2, "Second file to diff"}};
  DBUG_ENTER("do_diff_files");

  check_command_args(command, command->first_argument, diff_file_args,
                     sizeof(diff_file_args) / sizeof(struct command_arg), ' ');

  if (access(ds_filename.str, F_OK) != 0)
    die("command \"diff_files\" failed, file '%s' does not exist",
        ds_filename.str);

  if (access(ds_filename2.str, F_OK) != 0)
    die("command \"diff_files\" failed, file '%s' does not exist",
        ds_filename2.str);

  if ((error = compare_files(ds_filename.str, ds_filename2.str)) &&
      match_expected_error(command, error, NULL) < 0) {
    /* Compare of the two files failed, append them to output
       so the failure can be analyzed, but only if it was not
       expected to fail.
    */
    show_diff(&ds_res, ds_filename.str, ds_filename2.str);
    log_file.write(&ds_res);
    log_file.flush();
    dynstr_set(&ds_res, 0);
  }

  dynstr_free(&ds_filename);
  dynstr_free(&ds_filename2);
  handle_command_error(command, error);
  DBUG_VOID_RETURN;
}

static struct st_connection *find_connection_by_name(const char *name) {
  struct st_connection *con;
  for (con = connections; con < next_con; con++) {
    if (!std::strcmp(con->name, name)) {
      return con;
    }
  }
  return 0; /* Connection not found */
}

/*
  SYNOPSIS
  do_send_quit
  command	called command

  DESCRIPTION
  Sends a simple quit command to the server for the named connection.

*/

static void do_send_quit(struct st_command *command) {
  char *p = command->first_argument, *name;
  struct st_connection *con;

  DBUG_ENTER("do_send_quit");
  DBUG_PRINT("enter", ("name: '%s'", p));

  if (!*p) die("Missing connection name in send_quit");
  name = p;
  while (*p && !my_isspace(charset_info, *p)) p++;

  if (*p) *p++ = 0;
  command->last_argument = p;

  if (!(con = find_connection_by_name(name)))
    die("connection '%s' not found in connection pool", name);

  simple_command(&con->mysql, COM_QUIT, 0, 0, 1);

  DBUG_VOID_RETURN;
}

/*
  SYNOPSIS
  do_change_user
  command       called command

  DESCRIPTION
  change_user [<user>], [<passwd>], [<db>]
  <user> - user to change to
  <passwd> - user password
  <db> - default database

  Changes the user and causes the database specified by db to become
  the default (current) database for the the current connection.

*/

static void do_change_user(struct st_command *command) {
  MYSQL *mysql = &cur_con->mysql;
  static DYNAMIC_STRING ds_user, ds_passwd, ds_db;
  const struct command_arg change_user_args[] = {
      {"user", ARG_STRING, false, &ds_user, "User to connect as"},
      {"password", ARG_STRING, false, &ds_passwd,
       "Password used when connecting"},
      {"database", ARG_STRING, false, &ds_db,
       "Database to select after connect"},
  };

  DBUG_ENTER("do_change_user");

  check_command_args(command, command->first_argument, change_user_args,
                     sizeof(change_user_args) / sizeof(struct command_arg),
                     ',');

  if (cur_con->stmt) {
    mysql_stmt_close(cur_con->stmt);
    cur_con->stmt = NULL;
  }

  if (!ds_user.length) {
    dynstr_set(&ds_user, mysql->user);

    if (!ds_passwd.length) dynstr_set(&ds_passwd, mysql->passwd);

    if (!ds_db.length) dynstr_set(&ds_db, mysql->db);
  }

  DBUG_PRINT("info",
             ("connection: '%s' user: '%s' password: '%s' database: '%s'",
              cur_con->name, ds_user.str, ds_passwd.str, ds_db.str));

  if (mysql_change_user(mysql, ds_user.str, ds_passwd.str, ds_db.str)) {
    handle_error(curr_command, mysql_errno(mysql), mysql_error(mysql),
                 mysql_sqlstate(mysql), &ds_res);
    mysql->reconnect = 1;
    mysql_reconnect(&cur_con->mysql);
  }

  dynstr_free(&ds_user);
  dynstr_free(&ds_passwd);
  dynstr_free(&ds_db);

  DBUG_VOID_RETURN;
}

/*
  SYNOPSIS
  do_perl
  command	command handle

  DESCRIPTION
  perl [<delimiter>];
  <perlscript line 1>
  <...>
  <perlscript line n>
  EOF

  Execute everything after "perl" until <delimiter> as perl.
  Useful for doing more advanced things
  but still being able to execute it on all platforms.

  Default <delimiter> is EOF
*/

static void do_perl(struct st_command *command) {
  int error;
  File fd;
  FILE *res_file;
  char buf[FN_REFLEN + 10];
  char temp_file_path[FN_REFLEN];
  static DYNAMIC_STRING ds_script;
  static DYNAMIC_STRING ds_delimiter;
  const struct command_arg perl_args[] = {{"delimiter", ARG_STRING, false,
                                           &ds_delimiter,
                                           "Delimiter to read until"}};
  DBUG_ENTER("do_perl");

  check_command_args(command, command->first_argument, perl_args,
                     sizeof(perl_args) / sizeof(struct command_arg), ' ');

  ds_script = command->content;
  /* If it hasn't been done already by a loop iteration, fill it in */
  if (!ds_script.str) {
    /* If no delimiter was provided, use EOF */
    if (ds_delimiter.length == 0) dynstr_set(&ds_delimiter, "EOF");

    init_dynamic_string(&ds_script, "", 1024, 1024);
    read_until_delimiter(&ds_script, &ds_delimiter);
    command->content = ds_script;
  }

  /* This function could be called even if "false", so check before doing */
  if (cur_block->ok) {
    DBUG_PRINT("info", ("Executing perl: %s", ds_script.str));

    /* Create temporary file name */
    if ((fd = create_temp_file(temp_file_path, getenv("MYSQLTEST_VARDIR"),
                               "tmp", O_CREAT | O_RDWR, MYF(MY_WME))) < 0)
      die("Failed to create temporary file for perl command");
    my_close(fd, MYF(0));

    /* Compatibility for Perl 5.24 and newer. */
    std::string script = "push @INC, \".\";\n";
    script.append(ds_script.str, ds_script.length);

    str_to_file(temp_file_path, &script[0], script.size());

    /* Format the "perl <filename>" command */
    snprintf(buf, sizeof(buf), "perl %s", temp_file_path);

    if (!(res_file = popen(buf, "r")) && command->abort_on_error)
      die("popen(\"%s\", \"r\") failed", buf);

    while (fgets(buf, sizeof(buf), res_file)) {
      if (disable_result_log) {
        buf[std::strlen(buf) - 1] = 0;
        DBUG_PRINT("exec_result", ("%s", buf));
      } else {
        replace_dynstr_append(&ds_res, buf);
      }
    }
    error = pclose(res_file);

    /* Remove the temporary file, but keep it if perl failed */
    if (!error) my_delete(temp_file_path, MYF(0));

    /* Check for error code that indicates perl could not be started */
    int exstat = WEXITSTATUS(error);
#ifdef _WIN32
    if (exstat == 1) /* Text must begin 'perl not found' as mtr looks for it */
      abort_not_supported_test("perl not found in path or did not start");
#else
    if (exstat == 127) abort_not_supported_test("perl not found in path");
#endif
    else
      handle_command_error(command, exstat);
  }
  dynstr_free(&ds_delimiter);
  DBUG_VOID_RETURN;
}

/*
  Print the content between echo and <delimiter> to result file.
  Evaluate all variables in the string before printing, allow
  for variable names to be escaped using \

  SYNOPSIS
  do_echo()
  command  called command

  DESCRIPTION
  echo text
  Print the text after echo until end of command to result file

  echo $<var_name>
  Print the content of the variable <var_name> to result file

  echo Some text $<var_name>
  Print "Some text" plus the content of the variable <var_name> to
  result file

  echo Some text \$<var_name>
  Print "Some text" plus $<var_name> to result file
*/

static int do_echo(struct st_command *command) {
  DYNAMIC_STRING ds_echo;
  DBUG_ENTER("do_echo");

  init_dynamic_string(&ds_echo, "", command->query_len, 256);
  do_eval(&ds_echo, command->first_argument, command->end, false);
  dynstr_append_mem(&ds_res, ds_echo.str, ds_echo.length);
  dynstr_append_mem(&ds_res, "\n", 1);
  dynstr_free(&ds_echo);
  command->last_argument = command->end;
  DBUG_RETURN(0);
}

static void do_wait_for_slave_to_stop(
    struct st_command *c MY_ATTRIBUTE((unused))) {
  static int SLAVE_POLL_INTERVAL = 300000;
  MYSQL *mysql = &cur_con->mysql;
  for (;;) {
    MYSQL_RES *res = NULL;
    MYSQL_ROW row;
    int done;

    if (mysql_query(
            mysql,
            "SELECT 'Slave_running' as Variable_name,"
            " IF(count(*)>0,'ON','OFF') as Value FROM"
            " performance_schema.replication_applier_status ras,"
            "performance_schema.replication_connection_status rcs WHERE "
            "ras.SERVICE_STATE='ON' AND rcs.SERVICE_STATE='ON'") ||
        !(res = mysql_store_result(mysql)))

      die("Query failed while probing slave for stop: %s", mysql_error(mysql));

    if (!(row = mysql_fetch_row(res)) || !row[1]) {
      mysql_free_result(res);
      die("Strange result from query while probing slave for stop");
    }
    done = !std::strcmp(row[1], "OFF");
    mysql_free_result(res);
    if (done) break;
    my_sleep(SLAVE_POLL_INTERVAL);
  }
  return;
}

static void do_sync_with_master2(struct st_command *command, long offset) {
  MYSQL_RES *res;
  MYSQL_ROW row;
  MYSQL *mysql = &cur_con->mysql;
  char query_buf[FN_REFLEN + 128];
  int timeout = 300; /* seconds */

  if (!master_pos.file[0])
    die("Calling 'sync_with_master' without calling 'save_master_pos'");

  sprintf(query_buf, "select master_pos_wait('%s', %ld, %d)", master_pos.file,
          master_pos.pos + offset, timeout);

  if (mysql_query(mysql, query_buf))
    die("failed in '%s': %d: %s", query_buf, mysql_errno(mysql),
        mysql_error(mysql));

  if (!(res = mysql_store_result(mysql)))
    die("mysql_store_result() returned NULL for '%s'", query_buf);
  if (!(row = mysql_fetch_row(res))) {
    mysql_free_result(res);
    die("empty result in %s", query_buf);
  }

  int result = -99;
  const char *result_str = row[0];
  if (result_str) result = atoi(result_str);

  mysql_free_result(res);

  if (!result_str || result < 0) {
    /* master_pos_wait returned NULL or < 0 */
    show_query(mysql, "SHOW MASTER STATUS");
    show_query(mysql, "SHOW SLAVE STATUS");
    show_query(mysql, "SHOW PROCESSLIST");
    fprintf(stderr, "analyze: sync_with_master\n");

    if (!result_str) {
      /*
        master_pos_wait returned NULL. This indicates that
        slave SQL thread is not started, the slave's master
        information is not initialized, the arguments are
        incorrect, or an error has occured
      */
      die("%.*s failed: '%s' returned NULL "
          "indicating slave SQL thread failure",
          static_cast<int>(command->first_word_len), command->query, query_buf);
    }

    if (result == -1)
      die("%.*s failed: '%s' returned -1 "
          "indicating timeout after %d seconds",
          static_cast<int>(command->first_word_len), command->query, query_buf,
          timeout);
    else
      die("%.*s failed: '%s' returned unknown result :%d",
          static_cast<int>(command->first_word_len), command->query, query_buf,
          result);
  }

  return;
}

static void do_sync_with_master(struct st_command *command) {
  long offset = 0;
  char *p = command->first_argument;
  const char *offset_start = p;
  if (*offset_start) {
    for (; my_isdigit(charset_info, *p); p++) offset = offset * 10 + *p - '0';

    if (*p && !my_isspace(charset_info, *p))
      die("Invalid integer argument \"%s\"", offset_start);
    command->last_argument = p;
  }
  do_sync_with_master2(command, offset);
  return;
}

/*
  Wait for ndb binlog injector to be up-to-date with all changes
  done on the local mysql server
*/

static void ndb_wait_for_binlog_injector(void) {
  MYSQL_RES *res;
  MYSQL_ROW row;
  MYSQL *mysql = &cur_con->mysql;
  const char *query;
  ulong have_ndbcluster;
  if (mysql_query(mysql, query =
                             "select count(*) from information_schema.engines"
                             "  where engine = 'ndbcluster' and"
                             "        support in ('YES', 'DEFAULT')"))
    die("'%s' failed: %d %s", query, mysql_errno(mysql), mysql_error(mysql));
  if (!(res = mysql_store_result(mysql)))
    die("mysql_store_result() returned NULL for '%s'", query);
  if (!(row = mysql_fetch_row(res)))
    die("Query '%s' returned empty result", query);

  have_ndbcluster = std::strcmp(row[0], "1") == 0;
  mysql_free_result(res);

  if (!have_ndbcluster) {
    return;
  }

  ulonglong start_epoch = 0, handled_epoch = 0, latest_trans_epoch = 0,
            latest_handled_binlog_epoch = 0, start_handled_binlog_epoch = 0;
  const int WaitSeconds = 150;

  int count = 0;
  int do_continue = 1;
  while (do_continue) {
    const char binlog[] = "binlog";
    const char latest_trans_epoch_str[] = "latest_trans_epoch=";
    const char latest_handled_binlog_epoch_str[] =
        "latest_handled_binlog_epoch=";
    if (count) my_sleep(100 * 1000); /* 100ms */

    if (mysql_query(mysql, query = "show engine ndb status"))
      die("failed in '%s': %d %s", query, mysql_errno(mysql),
          mysql_error(mysql));

    if (!(res = mysql_store_result(mysql)))
      die("mysql_store_result() returned NULL for '%s'", query);

    while ((row = mysql_fetch_row(res))) {
      if (std::strcmp(row[1], binlog) == 0) {
        const char *status = row[2];

        /* latest_trans_epoch */
        while (*status && std::strncmp(status, latest_trans_epoch_str,
                                       sizeof(latest_trans_epoch_str) - 1))
          status++;
        if (*status) {
          status += sizeof(latest_trans_epoch_str) - 1;
          latest_trans_epoch = my_strtoull(status, (char **)0, 10);
        } else
          die("result does not contain '%s' in '%s'", latest_trans_epoch_str,
              query);

        /* latest_handled_binlog */
        while (*status &&
               std::strncmp(status, latest_handled_binlog_epoch_str,
                            sizeof(latest_handled_binlog_epoch_str) - 1))
          status++;
        if (*status) {
          status += sizeof(latest_handled_binlog_epoch_str) - 1;
          latest_handled_binlog_epoch = my_strtoull(status, (char **)0, 10);
        } else
          die("result does not contain '%s' in '%s'",
              latest_handled_binlog_epoch_str, query);

        if (count == 0) {
          start_epoch = latest_trans_epoch;
          start_handled_binlog_epoch = latest_handled_binlog_epoch;
        }
        break;
      }
    }
    if (!row) die("result does not contain '%s' in '%s'", binlog, query);
    if (latest_handled_binlog_epoch > handled_epoch) count = 0;
    handled_epoch = latest_handled_binlog_epoch;
    count++;
    if (latest_handled_binlog_epoch >= start_epoch)
      do_continue = 0;
    else if (count > (WaitSeconds * 10)) {
      die("do_save_master_pos() timed out after %u s waiting for "
          "last committed epoch to be applied by the "
          "Ndb binlog injector.  "
          "Ndb epoch %llu/%llu to be handled.  "
          "Last handled epoch : %llu/%llu.  "
          "First handled epoch : %llu/%llu.",
          WaitSeconds, start_epoch >> 32, start_epoch & 0xffffffff,
          latest_handled_binlog_epoch >> 32,
          latest_handled_binlog_epoch & 0xffffffff,
          start_handled_binlog_epoch >> 32,
          start_handled_binlog_epoch & 0xffffffff);
    }

    mysql_free_result(res);
  }
}

static int do_save_master_pos() {
  MYSQL_RES *res;
  MYSQL_ROW row;
  MYSQL *mysql = &cur_con->mysql;
  const char *query;
  DBUG_ENTER("do_save_master_pos");
  /*
    when ndb binlog is on, this call will wait until last updated epoch
    (locally in the mysqld) has been received into the binlog
  */
  ndb_wait_for_binlog_injector();

  if (mysql_query(mysql, query = "show master status"))
    die("failed in 'show master status': %d %s", mysql_errno(mysql),
        mysql_error(mysql));

  if (!(res = mysql_store_result(mysql)))
    die("mysql_store_result() retuned NULL for '%s'", query);
  if (!(row = mysql_fetch_row(res))) die("empty result in show master status");
  my_stpnmov(master_pos.file, row[0], sizeof(master_pos.file) - 1);
  master_pos.pos = strtoul(row[1], (char **)0, 10);
  mysql_free_result(res);
  DBUG_RETURN(0);
}

/*
  Check if a variable name is valid or not.

  SYNOPSIS
  check_variable_name()
  var_name     - pointer to the beginning of variable name
  var_name_end - pointer to the end of variable name
  dollar_flag  - flag to check whether variable name should start with '$'
*/
static void check_variable_name(const char *var_name, const char *var_name_end,
                                const bool dollar_flag) {
  char save_var_name[MAX_VAR_NAME_LENGTH];
  strmake(save_var_name, var_name, (var_name_end - var_name));

  // Check if variable name should start with '$'
  if (!dollar_flag && (*var_name != '$'))
    die("Variable name '%s' should start with '$'", save_var_name);

  if (*var_name == '$') var_name++;

  // Check if variable name exists or not
  if (var_name == var_name_end) die("Missing variable name.");

  // Check for non alphanumeric character(s) in variable name
  while ((var_name != var_name_end) && my_isvar(charset_info, *var_name))
    var_name++;

  if (var_name != var_name_end)
    die("Invalid variable name '%s'", save_var_name);
}

/*
  Check if the pointer points to an operator.

  SYNOPSIS
  is_operator()
  op - character pointer to mathematical expression
*/
static bool is_operator(char *op) {
  if (*op == '+')
    return true;
  else if (*op == '-')
    return true;
  else if (*op == '*')
    return true;
  else if (*op == '/')
    return true;
  else if (*op == '%')
    return true;
  else if (*op == '&' && *(op + 1) == '&')
    return true;
  else if (*op == '|' && *(op + 1) == '|')
    return true;
  else if (*op == '&')
    return true;
  else if (*op == '|')
    return true;
  else if (*op == '^')
    return true;
  else if (*op == '>' && *(op + 1) == '>')
    return true;
  else if (*op == '<' && *(op + 1) == '<')
    return true;

  return false;
}

/*
  Perform basic mathematical operation.

  SYNOPSIS
  do_expr()
  command - command handle

  DESCRIPTION
  expr $<var_name>= <operand1> <operator> <operand2>
  Perform basic mathematical operation and store the result
  in a variable($<var_name>). Both <operand1> and <operand2>
  should be valid MTR variables.

  'expr' command supports only binary operators that operates
  on two operands and manipulates them to return a result.

  Following mathematical operators are supported.
  1 Arithmetic Operators
    1.1 Addition
    1.2 Subtraction
    1.3 Multiplication
    1.4 Division
    1.5 Modulo

  2 Logical Operators
    2.1 Logical AND
    2.2 Logical OR

  3 Bitwise Operators
    3.1 Binary AND
    3.2 Binary OR
    3.3 Binary XOR
    3.4 Binary Left Shift
    3.5 Binary Right Shift

  NOTE
  1. Non-integer operand is truncated to integer value for operations
     that dont support non-integer operand.
  2. If the result is an infinite value, then expr command will return
     'inf' keyword to indicate the result is infinity.
  3. Division by 0 will result in an infinite value and expr command
     will return 'inf' keyword to indicate the result is infinity.
*/
static void do_expr(struct st_command *command) {
  DBUG_ENTER("do_expr");

  char *p = command->first_argument;
  if (!*p) die("Missing arguments to expr command.");

  // Find <var_name>
  char *var_name = p;
  while (*p && (*p != '=') && !my_isspace(charset_info, *p)) p++;
  char *var_name_end = p;
  check_variable_name(var_name, var_name_end, 1);

  // Skip spaces between <var_name> and '='
  while (my_isspace(charset_info, *p)) p++;

  if (*p++ != '=') die("Missing assignment operator in expr command.");

  // Skip spaces after '='
  while (*p && my_isspace(charset_info, *p)) p++;

  // Save the mathematical expression in a variable
  const char *expr = p;

  // First operand in the expression
  char *operand_name = p;
  while (*p && !is_operator(p) && !my_isspace(charset_info, *p)) p++;
  const char *operand_name_end = p;
  check_variable_name(operand_name, operand_name_end, 0);
  VAR *v1 = var_get(operand_name, &operand_name_end, 0, 0);

  double operand1;
  if ((my_isdigit(charset_info, *v1->str_val)) ||
      ((*v1->str_val == '-') && my_isdigit(charset_info, *(v1->str_val + 1))))
    operand1 = strtod(v1->str_val, NULL);
  else
    die("Undefined/invalid first operand '$%s' in expr command.", v1->name);

  // Skip spaces after the first operand
  while (*p && my_isspace(charset_info, *p)) p++;

  // Extract the operator
  char *operator_start = p;
  while (*p && (*p != '$') &&
         !(my_isspace(charset_info, *p) || my_isvar(charset_info, *p)))
    p++;

  char math_operator[3];
  strmake(math_operator, operator_start, (p - operator_start));
  if (!std::strlen(math_operator))
    die("Missing mathematical operator in expr command.");

  // Skip spaces after the operator
  while (*p && my_isspace(charset_info, *p)) p++;

  // Second operand in the expression
  operand_name = p;
  while (*p && !my_isspace(charset_info, *p)) p++;
  operand_name_end = p;
  check_variable_name(operand_name, operand_name_end, 0);
  VAR *v2 = var_get(operand_name, &operand_name_end, 0, 0);

  double operand2;
  if ((my_isdigit(charset_info, *v2->str_val)) ||
      ((*v2->str_val == '-') && my_isdigit(charset_info, *(v2->str_val + 1))))
    operand2 = strtod(v2->str_val, NULL);
  else
    die("Undefined/invalid second operand '$%s' in expr command.", v2->name);

  // Skip spaces at the end
  while (*p && my_isspace(charset_info, *p)) p++;

  // Check for any spurious text after the second operand
  if (*p) die("Invalid mathematical expression '%s' in expr command.", expr);

  double result;
  // Arithmetic Operators
  if (!std::strcmp(math_operator, "+"))
    result = operand1 + operand2;
  else if (!std::strcmp(math_operator, "-"))
    result = operand1 - operand2;
  else if (!std::strcmp(math_operator, "*"))
    result = operand1 * operand2;
  else if (!std::strcmp(math_operator, "/")) {
    if (operand2 == 0.0) {
      if (operand1 == 0.0)
        result = std::numeric_limits<double>::quiet_NaN();
      else
        result = std::numeric_limits<double>::infinity();
    } else
      result = operand1 / operand2;
  } else if (!std::strcmp(math_operator, "%"))
    result = (int)operand1 % (int)operand2;
  // Logical Operators
  else if (!std::strcmp(math_operator, "&&"))
    result = operand1 && operand2;
  else if (!std::strcmp(math_operator, "||"))
    result = operand1 || operand2;
  // Bitwise Operators
  else if (!std::strcmp(math_operator, "&"))
    result = (int)operand1 & (int)operand2;
  else if (!std::strcmp(math_operator, "|"))
    result = (int)operand1 | (int)operand2;
  else if (!std::strcmp(math_operator, "^"))
    result = (int)operand1 ^ (int)operand2;
  else if (!std::strcmp(math_operator, ">>"))
    result = (int)operand1 >> (int)operand2;
  else if (!std::strcmp(math_operator, "<<"))
    result = (int)operand1 << (int)operand2;
  else
    die("Invalid operator '%s' in expr command", math_operator);

  char buf[128];
  size_t result_len;
  // Check if result is an infinite value
  if (std::isnan(result)) {
    // Print 'nan' if result is Not a Number
    result_len = snprintf(buf, sizeof(buf), "%s", "nan");
  } else if (!std::isinf(result)) {
    const char *format = (result < 1e10 && result > -1e10) ? "%f" : "%g";
    result_len = snprintf(buf, sizeof(buf), format, result);
  } else
    // Print 'inf' if result is an infinite value
    result_len = snprintf(buf, sizeof(buf), "%s", "inf");

  if (result < 1e10 && result > -1e10) {
    /*
      Remove the trailing 0's i.e 2.0000000 need to be represented
      as 2 for consistency, 2.0010000 also becomes 2.001.
    */
    while (buf[result_len - 1] == '0') result_len--;

    // Remove trailing '.' if exists
    if (buf[result_len - 1] == '.') result_len--;
  }

  var_set(var_name, var_name_end, buf, buf + result_len);
  command->last_argument = command->end;
  DBUG_VOID_RETURN;
}

/*
  Assign the variable <var_name> with <var_val>

  SYNOPSIS
  do_let()
  query	called command

  DESCRIPTION
  let $<var_name>=<var_val><delimiter>

  <var_name>  - is the string string found between the $ and =
  <var_val>   - is the content between the = and <delimiter>, it may span
  multiple line and contain any characters except <delimiter>
  <delimiter> - is a string containing of one or more chars, default is ;

  RETURN VALUES
  Program will die if error detected
*/

static void do_let(struct st_command *command) {
  char *p = command->first_argument;
  char *var_name, *var_name_end;
  DYNAMIC_STRING let_rhs_expr;
  DBUG_ENTER("do_let");

  init_dynamic_string(&let_rhs_expr, "", 512, 2048);

  /* Find <var_name> */
  if (!*p) die("Missing arguments to let");
  var_name = p;
  while (*p && (*p != '=') && !my_isspace(charset_info, *p)) p++;
  var_name_end = p;
  if (var_name == var_name_end ||
      (var_name + 1 == var_name_end && *var_name == '$'))
    die("Missing variable name in let");
  while (my_isspace(charset_info, *p)) p++;
  if (*p++ != '=') die("Missing assignment operator in let");

  /* Find start of <var_val> */
  while (*p && my_isspace(charset_info, *p)) p++;

  do_eval(&let_rhs_expr, p, command->end, false);

  command->last_argument = command->end;
  /* Assign var_val to var_name */
  var_set(var_name, var_name_end, let_rhs_expr.str,
          (let_rhs_expr.str + let_rhs_expr.length));
  dynstr_free(&let_rhs_expr);
  revert_properties();
  DBUG_VOID_RETURN;
}

/*
  Sleep the number of specified seconds

  SYNOPSIS
  do_sleep()
  q	       called command
  real_sleep   use the value from opt_sleep as number of seconds to sleep
               if real_sleep is false

  DESCRIPTION
  sleep <seconds>
  real_sleep <seconds>

  The difference between the sleep and real_sleep commands is that sleep
  uses the delay from the --sleep command-line option if there is one.
  (If the --sleep option is not given, the sleep command uses the delay
  specified by its argument.) The real_sleep command always uses the
  delay specified by its argument.  The logic is that sometimes delays are
  cpu-dependent, and --sleep can be used to set this delay.  real_sleep is
  used for cpu-independent delays.
*/

static int do_sleep(struct st_command *command, bool real_sleep) {
  int error = 0;
  double sleep_val;
  char *p;
  static DYNAMIC_STRING ds_sleep;
  const struct command_arg sleep_args[] = {{"sleep_delay", ARG_STRING, true,
                                            &ds_sleep,
                                            "Number of seconds to sleep."}};
  check_command_args(command, command->first_argument, sleep_args,
                     sizeof(sleep_args) / sizeof(struct command_arg), ' ');

  p = ds_sleep.str;
  const char *sleep_end = ds_sleep.str + ds_sleep.length;
  while (my_isspace(charset_info, *p)) p++;
  if (!*p)
    die("Missing argument to %.*s", static_cast<int>(command->first_word_len),
        command->query);
  const char *sleep_start = p;
  /* Check that arg starts with a digit, not handled by my_strtod */
  if (!my_isdigit(charset_info, *sleep_start))
    die("Invalid argument to %.*s \"%s\"",
        static_cast<int>(command->first_word_len), command->query, sleep_start);
  sleep_val = my_strtod(sleep_start, &sleep_end, &error);
  check_eol_junk_line(sleep_end);
  if (error)
    die("Invalid argument to %.*s \"%s\"",
        static_cast<int>(command->first_word_len), command->query,
        command->first_argument);
  dynstr_free(&ds_sleep);

  /* Fixed sleep time selected by --sleep option */
  if (opt_sleep >= 0 && !real_sleep) sleep_val = opt_sleep;

  DBUG_PRINT("info", ("sleep_val: %f", sleep_val));
  if (sleep_val) my_sleep((ulong)(sleep_val * 1000000L));
  return 0;
}

static void do_set_charset(struct st_command *command) {
  char *charset_name = command->first_argument;
  char *p;

  if (!charset_name || !*charset_name)
    die("Missing charset name in 'character_set'");
  /* Remove end space */
  p = charset_name;
  while (*p && !my_isspace(charset_info, *p)) p++;
  if (*p) *p++ = 0;
  command->last_argument = p;
  charset_info =
      get_charset_by_csname(charset_name, MY_CS_PRIMARY, MYF(MY_WME));
  if (!charset_info)
    abort_not_supported_test("Test requires charset '%s'", charset_name);
}

/// Check if the bug number argument to disable_testcase is in a proper
/// format.
///
/// Bug number argument should follow 'BUG#XXXX' format
///
///   - Keyword 'BUG" is case-insensitive
///   - XXXX should contain only digits
///
/// @param bug_number String representing a bug number
///
/// @retval True if the bug number argument is in correct format, false
///         otherwise.
static bool validate_bug_number_argument(std::string bug_number) {
  // Convert the string to lowercase characters
  std::transform(bug_number.begin(), bug_number.end(), bug_number.begin(),
                 ::tolower);

  // Check if string representing a bug number starts 'BUG' keyword.
  // Note: This keyword is case-inseinsitive.
  if (bug_number.substr(0, 3).compare("bug") != 0) return false;

  // Check if the string contains '#' after 'BUG' keyword
  if (bug_number.at(3) != '#') return false;

  // Check if the bug number string contains only digits after '#'
  if (get_int_val(bug_number.substr(4).c_str()) == -1) return false;

  return true;
}

/// Disable or don't execute the statements or commands appear after
/// this command until the execution is enabled by 'enable_testcase'
/// command. If test cases are already disabled, then throw an error
/// and abort the test execution.
///
/// This command also takes a mandatory parameter specifying the bug
/// number.
///
/// @code
/// --disable_testcase BUG#XXXX
/// statements or commands
/// --enable_testcase
/// @endcode
///
/// @param command Pointer to the st_command structure which holds the
///                arguments and information for the command.
static void do_disable_testcase(struct st_command *command) {
  DYNAMIC_STRING ds_bug_number;
  const struct command_arg disable_testcase_args[] = {
      {"Bug number", ARG_STRING, true, &ds_bug_number, "Bug number"}};

  check_command_args(command, command->first_argument, disable_testcase_args,
                     sizeof(disable_testcase_args) / sizeof(struct command_arg),
                     ' ');

  /// Check if the bug number argument to disable_testcase is in a
  /// proper format.
  if (validate_bug_number_argument(ds_bug_number.str) == 0) {
    free_dynamic_strings(&ds_bug_number);
    die("Bug number mentioned in '%s' command is not in a correct format. "
        "It should be 'BUG#XXXX', where keyword 'BUG' is case-insensitive "
        "and 'XXXX' should contain only digits.",
        command->query);
  }

  testcase_disabled = 1;
  free_dynamic_strings(&ds_bug_number);
}

/**
  Check if process is active.

  @param pid  Process id.

  @return true if process is active, false otherwise.
*/
static bool is_process_active(int pid) {
#ifdef _WIN32
  DWORD exit_code;
  HANDLE proc;
  proc = OpenProcess(PROCESS_QUERY_INFORMATION, false, pid);
  if (proc == NULL) return false; /* Process could not be found. */

  if (!GetExitCodeProcess(proc, &exit_code)) exit_code = 0;

  CloseHandle(proc);
  if (exit_code != STILL_ACTIVE)
    return false; /* Error or process has terminated. */

  return true;
#else
  return (kill(pid, 0) == 0);
#endif
}

/**
  kill process.

  @param pid  Process id.

  @return true if process is terminated, false otherwise.
*/
static bool kill_process(int pid) {
  bool killed = true;
#ifdef _WIN32
  HANDLE proc;
  proc = OpenProcess(PROCESS_TERMINATE, false, pid);
  if (proc == NULL) return true; /* Process could not be found. */

  if (!TerminateProcess(proc, 201)) killed = false;

  CloseHandle(proc);
#else
  killed = (kill(pid, SIGKILL) == 0);
#endif
  return killed;
}

/**
  Abort process.

  @param pid  Process id.
  @param path Path to create minidump file in.
*/
static void abort_process(int pid, const char *path MY_ATTRIBUTE((unused))) {
#ifdef _WIN32
  HANDLE proc;
  proc = OpenProcess(PROCESS_ALL_ACCESS, false, pid);
  verbose_msg("Aborting pid %d (handle: %p)\n", pid, proc);
  if (proc != NULL) {
    char name[FN_REFLEN], *end;
    BOOL is_debugged;

    if (path) {
      /* Append mysqld.<pid>.dmp to the path. */
      strncpy(name, path, sizeof(name) - 1);
      name[sizeof(name) - 1] = '\0';
      end = name + std::strlen(name);
      /* Make sure "/mysqld.nnnnnnnnnn.dmp" fits */
      if ((end - name) < (sizeof(name) - 23)) {
        if (!is_directory_separator(end[-1])) {
          end[0] = FN_LIBCHAR2;  // datadir path normally uses '/'.
          end++;
        }
        snprintf(end, sizeof(name) + name - end - 1, "mysqld.%d.dmp", pid);

        verbose_msg("Creating minidump.\n");
        my_create_minidump(name, proc, pid);
      } else
        die("Path too long for creating minidump!\n");
    }
    /* If running in a debugger, send a break, otherwise terminate. */
    if (CheckRemoteDebuggerPresent(proc, &is_debugged) && is_debugged) {
      if (!DebugBreakProcess(proc)) {
        DWORD err = GetLastError();
        verbose_msg("DebugBreakProcess failed: %d\n", err);
      } else
        verbose_msg("DebugBreakProcess succeeded!\n");
      CloseHandle(proc);
    } else {
      CloseHandle(proc);
      (void)kill_process(pid);
    }
  } else {
    DWORD err = GetLastError();
    verbose_msg("OpenProcess failed: %d\n", err);
  }
#else
  kill(pid, SIGABRT);
#endif
}

/// Shutdown or kill the server. If timeout is set to 0 the server is
/// killed or terminated immediately. Otherwise the shutdown command
/// is first sent and then it waits for the server to terminate within
/// 'timeout' seconds. If it has not terminated before 'timeout'
/// seconds the command will fail.
///
/// @note
/// Currently only works with local server
///
/// @param command Pointer to the st_command structure which holds the
///                arguments and information for the command. Optionally
///                including a timeout else the default of 60 seconds
static void do_shutdown_server(struct st_command *command) {
  static DYNAMIC_STRING ds_timeout;
  const struct command_arg shutdown_args[] = {
      {"timeout", ARG_STRING, false, &ds_timeout,
       "Timeout before killing server"}};

  check_command_args(command, command->first_argument, shutdown_args,
                     sizeof(shutdown_args) / sizeof(struct command_arg), ' ');
  if (opt_offload_count_file) {
    // Save the value of secondary engine execution status
    // before shutting down the server.
    if (secondary_engine->offload_count(&cur_con->mysql, "after"))
      cleanup_and_exit(1);
  }

  long timeout = 60;

  if (ds_timeout.length) {
    char *endptr;
    timeout = std::strtol(ds_timeout.str, &endptr, 10);
    if (*endptr != '\0')
      die("Illegal argument for timeout: '%s'", ds_timeout.str);
  }

  dynstr_free(&ds_timeout);

  MYSQL *mysql = &cur_con->mysql;
  std::string ds_file_name;

  // Get the servers pid_file name and use it to read pid
  if (query_get_string(mysql, "SHOW VARIABLES LIKE 'pid_file'", 1,
                       &ds_file_name))
    die("Failed to get pid_file from server");

  // Read the pid from the file
  int fd;
  char buff[32];

  if ((fd = my_open(ds_file_name.c_str(), O_RDONLY, MYF(0))) < 0)
    die("Failed to open file '%s'", ds_file_name.c_str());

  if (my_read(fd, (uchar *)&buff, sizeof(buff), MYF(0)) <= 0) {
    my_close(fd, MYF(0));
    die("pid file was empty");
  }

  my_close(fd, MYF(0));

  int pid = std::atoi(buff);
  if (pid == 0) die("Pidfile didn't contain a valid number");

  int error = 0;
  if (timeout) {
    // Check if we should generate a minidump on timeout.
    if (query_get_string(mysql, "SHOW VARIABLES LIKE 'core_file'", 1,
                         &ds_file_name) ||
        std::strcmp("ON", ds_file_name.c_str())) {
    } else {
      // Get the data dir and use it as path for a minidump if needed.
      if (query_get_string(mysql, "SHOW VARIABLES LIKE 'datadir'", 1,
                           &ds_file_name))
        die("Failed to get datadir from server");
    }

<<<<<<< HEAD
    // Tell server to shutdown if timeout > 0.
    if (timeout > 0 && mysql_query(mysql, "shutdown")) {
      // Failed to issue shutdown command.
      error = 1;
      goto end;
    }

    // Check that server dies
    do {
      if (!is_process_active(pid)) {
        DBUG_PRINT("info", ("Process %d does not exist anymore", pid));
        goto end;
      }
      if (timeout > 0) {
        DBUG_PRINT("info", ("Sleeping, timeout: %ld", timeout));
        my_sleep(1000000L);
      }
    } while (timeout-- > 0);

    error = 2;

    // Abort to make it easier to find the hang/problem.
    abort_process(pid, ds_file_name.c_str());
  } else {
    // timeout value is 0, kill the server
=======
    const char *var_name = "$MTR_MANUAL_DEBUG";
    VAR *var = var_get(var_name, &var_name, 0, 0);
    if (var->int_val) {
      if (!kill_process(pid) && is_process_active(pid)) error = 3;
    } else {
      /* Tell server to shutdown if timeout > 0. */
      if (timeout > 0 && mysql_query(mysql, "shutdown")) {
        error = 1; /* Failed to issue shutdown command. */
        goto end;
      }

      /* Check that server dies */
      do {
        if (!is_process_active(pid)) {
          DBUG_PRINT("info", ("Process %d does not exist anymore", pid));
          goto end;
        }
        if (timeout > 0) {
          DBUG_PRINT("info", ("Sleeping, timeout: %ld", timeout));
          my_sleep(1000000L);
        }
      } while (timeout-- > 0);
      error = 2;
      /*
        Abort to make it easier to find the hang/problem.
      */
      abort_process(pid, ds_file_name.c_str());
    }
  } else {
    /* timeout = 0, kill the server */
>>>>>>> 744bd147
    DBUG_PRINT("info", ("Killing server, pid: %d", pid));

    // kill_process can fail (bad privileges, non existing process on
    // *nix etc), so also check if the process is active before setting
    // error.
    if (!kill_process(pid) && is_process_active(pid)) error = 3;
  }

end:
  if (error) handle_command_error(command, error);
}

/// Evaluate the warning list argument specified with either
/// disable_warnings or enable_warnings command and replace the
/// variables with actual values if there exist any.
///
/// @param command     Pointer to the st_command structure which holds
///                    the arguments and information for the command.
/// @param ds_warnings DYNAMIC_STRING object containing the argument.
///
/// @retval Evaluated string after replacing the variables with values.
const char *eval_warning_argument(struct st_command *command,
                                  DYNAMIC_STRING *ds_warnings) {
  dynstr_trunc(ds_warnings, ds_warnings->length);
  do_eval(ds_warnings, command->first_argument, command->end, false);
  return ds_warnings->str;
}

/// Check if second argument "ONCE" to disable_warnings or enable_warnings
/// command is specified. If yes, filter out the keyword "ONCE" from the
/// argument string.
///
/// @param ds_property   DYNAMIC_STRING object containing the second argument
/// @param warn_argument String to store the argument string containing only
///                      the list of warnings.
///
/// @retval True if the second argument is specified, false otherwise.
static bool check_and_filter_once_property(DYNAMIC_STRING ds_property,
                                           std::string *warn_argument) {
  if (ds_property.length) {
    // Second argument exists, and it should be "ONCE" keyword.
    if (std::strcmp(ds_property.str, "ONCE"))
      die("Second argument to '%s' command should always be \"ONCE\" keyword.",
          command_names[curr_command->type - 1]);

    // Filter out the keyword and save only the warnings.
    std::size_t position = warn_argument->find(" ONCE");
    DBUG_ASSERT(position != std::string::npos);
    warn_argument->erase(position, 5);
    return true;
  }

  return false;
}

/// Handle disabling of warnings.
///
/// * If all warnings are disabled, don't add the warning to disabled
///   warning list.
/// * If there exist enabled warnings, remove the disabled warning from
///   the list of enabled warnings.
/// * If all the warnings are enabled or if there exist disabled warnings,
///   add or append the new warning to the list of disabled warnings.
///
/// @param warning_code Warning code
/// @param warning      Warning string
/// @param once_prop    Flag specifying whether a property should be set
///                     for next statement only.
static void handle_disable_warnings(std::uint32_t warning_code,
                                    std::string warning, bool once_prop) {
  if (enabled_warnings->count()) {
    // Remove the warning from list of enabled warnings.
    enabled_warnings->remove_warning(warning_code, once_prop);
  } else if (!disable_warnings || disabled_warnings->count()) {
    // Add the warning to list of expected warnings only if all the
    // warnings are not disabled.
    disabled_warnings->add_warning(warning_code, warning.c_str(), once_prop);
  }
}

/// Handle enabling of warnings.
///
/// * If all the warnings are enabled, don't add the warning to enabled
///   warning list.
/// * If there exist disabled warnings, remove the enabled warning from
///   the list of disabled warnings.
/// * If all the warnings are disabled or if there exist enabled warnings,
///   add or append the new warning to the list of enabled warnings.
///
/// @param warning_code Warning code
/// @param warning      Warning string
/// @param once_prop    Flag specifying whether a property should be set
///                     for next statement only.
static void handle_enable_warnings(std::uint32_t warning_code,
                                   std::string warning, bool once_prop) {
  if (disabled_warnings->count()) {
    // Remove the warning from list of disabled warnings.
    disabled_warnings->remove_warning(warning_code, once_prop);
  } else if (disabled_warnings) {
    // All the warnings are disabled, enable only the warnings specified
    // in the argument.
    enabled_warnings->add_warning(warning_code, warning.c_str(), once_prop);
  }
}

/// Get an error code corresponding to a warning name. The warning name
/// specified is in symbolic error name format.
///
/// @param command       Pointer to the st_command structure which holds the
///                      arguments and information for the command.
/// @param warn_argument String containing warning argument
/// @param once_prop     Flag specifying whether a property should be set for
///                      next statement only.
static void get_warning_codes(struct st_command *command,
                              std::string warn_argument, bool once_prop) {
  std::string warning;
  std::stringstream warnings(warn_argument);

  if (!my_isalnum(charset_info, warn_argument.back())) {
    die("Invalid argument '%s' to '%s' command.", command->first_argument,
        command_names[command->type - 1]);
  }

  while (std::getline(warnings, warning, ',')) {
    // Remove any space in a string representing a warning.
    warning.erase(remove_if(warning.begin(), warning.end(), isspace),
                  warning.end());

    // Check if a warning name is a valid symbolic error name.
    if (warning.front() == 'E' || warning.front() == 'W') {
      int warning_code = get_errcode_from_name(warning);
      if (warning_code == -1)
        die("Unknown SQL error name '%s'.", warning.c_str());
      if (command->type == Q_DISABLE_WARNINGS)
        handle_disable_warnings(warning_code, warning, once_prop);
      else if (command->type == Q_ENABLE_WARNINGS) {
        handle_enable_warnings(warning_code, warning, once_prop);
        // If disable_warnings flag is set, and there are no disabled or
        // enabled warnings, set the disable_warnings flag to 0.
        if (disable_warnings) {
          if (!disabled_warnings->count() && !enabled_warnings->count())
            set_property(command, P_WARN, 0);
        }
      }
    } else {
      // Invalid argument, should only consist of warnings specified in
      // symbolic error name format.
      die("Invalid argument '%s' to '%s' command, list of disabled or enabled "
          "warnings may only consist of symbolic error names.",
          command->first_argument, command_names[command->type - 1]);
    }
  }
}

/// Parse the warning list argument specified with disable_warnings or
/// enable_warnings command. Check if the second argument "ONCE" is
/// specified, if yes, set once_property flag.
///
/// @param command Pointer to the st_command structure which holds the
///                arguments and information for the command.
///
/// @retval True if second argument "ONCE" is specified, false otherwise.
static bool parse_warning_list_argument(struct st_command *command) {
  DYNAMIC_STRING ds_warnings, ds_property;
  const struct command_arg warning_args[] = {
      {"Warnings", ARG_STRING, false, &ds_warnings,
       "Comma separated list of warnings to be disabled or enabled."},
      {"Property", ARG_STRING, false, &ds_property,
       "Keyword \"ONCE\" repesenting the property should be set for next "
       "statement only."}};

  check_command_args(command, command->first_argument, warning_args,
                     sizeof(warning_args) / sizeof(struct command_arg), ' ');

  // Waning list argument can't be an empty string.
  if (!ds_warnings.length)
    die("Warning list argument to command '%s' can't be an empty string.",
        command_names[command->type - 1]);

  // Evaluate warning list argument and replace the variables with
  // actual values
  std::string warn_argument = eval_warning_argument(command, &ds_warnings);

  // Set once_prop flag to true if keyword "ONCE" is specified as an
  // argument to a disable_warnings or a enable_warnings command.
  // Filter this keyword from the argument string and save only the
  // list of warnings.
  bool once_prop = check_and_filter_once_property(ds_property, &warn_argument);

  // Free all the DYNAMIC_STRING objects created
  free_dynamic_strings(&ds_warnings, &ds_property);

  // Get warning codes
  get_warning_codes(command, warn_argument, once_prop);

  return once_prop;
}

/// Create a list of disabled warnings that should be suppressed for
/// the next statements until enabled by enable_warnings command.
///
/// disable_warnings command can take an optional argument specifying
/// a warning or a comma separated list of warnings to be disabled.
/// The warnings specified should be in symbolic error name format.
///
/// disable_warnings command can also take a second optional argument,
/// which when specified will suppress the warnings for next statement
/// only. The second argument must be a "ONCE" keyword.
///
/// @param command Pointer to the st_command structure which holds the
///                arguments and information for the command.
static void do_disable_warnings(struct st_command *command) {
  // Revert the previously set properties
  if (once_property) revert_properties();

  // Check if disable_warnings command has warning list argument.
  if (!*command->first_argument) {
    // disable_warnings without an argument, disable all the warnings.
    if (disabled_warnings->count()) disabled_warnings->clear_list();
    if (enabled_warnings->count()) enabled_warnings->clear_list();

    // Update the environment variables containing the list of disabled
    // and enabled warnings.
    update_disabled_enabled_warnings_list_var();

    // Set 'disable_warnings' property value to 1
    set_property(command, P_WARN, 1);
    return;
  } else {
    // Parse the warning list argument specified with disable_warnings
    // command.
    parse_warning_list_argument(command);

    // Update the environment variables containing the list of disabled
    // and enabled warnings.
    update_disabled_enabled_warnings_list_var();

    // Set 'disable_warnings' property value to 1
    set_property(command, P_WARN, 1);
  }

  command->last_argument = command->end;
}

/// Create a list of enabled warnings that should be enabled for the
/// next statements until disabled by disable_warnings command.
///
/// enable_warnings command can take an optional argument specifying
/// a warning or a comma separated list of warnings to be enabled. The
/// warnings specified should be in symbolic error name format.
///
/// enable_warnings command can also take a second optional argument,
/// which when specified will enable the warnings for next statement
/// only. The second argument must be a "ONCE" keyword.
///
/// @param command Pointer to the st_command structure which holds the
///                arguments and information for the command.
static void do_enable_warnings(struct st_command *command) {
  // Revert the previously set properties
  if (once_property) revert_properties();

  bool once_prop = false;
  if (!*command->first_argument) {
    // enable_warnings without an argument, enable all the warnings.
    if (disabled_warnings->count()) disabled_warnings->clear_list();
    if (enabled_warnings->count()) enabled_warnings->clear_list();

    // Update the environment variables containing the list of disabled
    // and enabled warnings.
    update_disabled_enabled_warnings_list_var();

    // Set 'disable_warnings' property value to 0
    set_property(command, P_WARN, 0);
  } else {
    // Parse the warning list argument specified with enable_warnings command.
    once_prop = parse_warning_list_argument(command);

    // Update the environment variables containing the list of disabled and
    // enabled warnings.
    update_disabled_enabled_warnings_list_var();
  }

  // Call set_once_property() to set once_propetry flag.
  if (disable_warnings && once_prop) set_once_property(P_WARN, 1);

  command->last_argument = command->end;
}

/// Create a list of error values that the next statement is expected
/// to return. Each error must be an error number or an SQLSTATE value
/// or a symbolic error name representing an error.
///
/// SQLSTATE value must start with 'S'. It is also possible to specify
/// client errors with 'error' command.
///
/// @code
/// --error 1064
/// --error S42S01
/// --error ER_TABLE_EXISTS_ERROR,ER_PARSE_ERROR
/// --error CR_SERVER_GONE_ERROR
/// @endcode
///
/// @param command Pointer to the st_command structure which holds the
///                arguments and information for the command.
static void do_error(struct st_command *command) {
  if (!*command->first_argument) die("Missing argument(s) to 'error' command.");

  // Check if error command ends with a comment
  char *end = command->first_argument + std::strlen(command->first_argument);
  while (std::strlen(command->first_argument) > std::strlen(end)) {
    end--;
    if (*end == '#') break;
  }

  if (std::strlen(command->first_argument) == std::strlen(end))
    end = command->first_argument + std::strlen(command->first_argument);

  std::string error;
  std::stringstream errors(std::string(command->first_argument, end));

  // Get error codes
  while (std::getline(errors, error, ',')) {
    // Remove any space from the string representing an error.
    error.erase(remove_if(error.begin(), error.end(), isspace), error.end());

    // Code to handle a variable containing an error.
    if (error.front() == '$') {
      const char *varname_end = NULL;
      VAR *var = var_get(error.c_str(), &varname_end, 0, 0);
      error.assign(var->str_val);
    }

    if (error.front() == 'S') {
      // SQLSTATE string
      //   * Must be SQLSTATE_LENGTH long
      //   * May contain only digits[0-9] and _uppercase_ letters

      // Step pass 'S' character
      error = error.substr(1, error.length());

      if (error.length() != SQLSTATE_LENGTH)
        die("The sqlstate must be exactly %d chars long.", SQLSTATE_LENGTH);

      // Check the validity of an SQLSTATE string.
      for (std::size_t i = 0; i < error.length(); i++) {
        if (!my_isdigit(charset_info, error[i]) &&
            !my_isupper(charset_info, error[i]))
          die("The sqlstate may only consist of digits[0-9] and _uppercase_ "
              "letters.");
      }
      expected_errors->add_error(error.c_str(), ERR_SQLSTATE);
    } else if (error.front() == 's') {
      die("The sqlstate definition must start with an uppercase S.");
    }
    // Checking for both server error names as well as client error names.
    else if (error.front() == 'C' || error.front() == 'E') {
      // Code to handle --error <error_string>.
      int error_code = get_errcode_from_name(error);
      if (error_code == -1) die("Unknown SQL error name '%s'.", error.c_str());
      expected_errors->add_error(error_code, ERR_ERRNO);
    } else if (error.front() == 'c' || error.front() == 'e') {
      die("The error name definition must start with an uppercase C or E.");
    } else {
      // Check that the string passed to error command contains only digits.
      int error_code = get_int_val(error.c_str());
      if (error_code == -1)
        die("Invalid argument '%s' to 'error' command, the argument may "
            "consist of either symbolic error names or error codes.",
            command->first_argument);
      expected_errors->add_error((std::uint32_t)error_code, ERR_ERRNO);
    }

    if (expected_errors->count() >= MAX_ERROR_COUNT)
      die("Too many errorcodes specified.");
  }

  command->last_argument = command->end;
}

/*
  Get a string;  Return ptr to end of string
  Strings may be surrounded by " or '

  If string is a '$variable', return the value of the variable.
*/

static char *get_string(char **to_ptr, char **from_ptr,
                        struct st_command *command) {
  char c, sep;
  char *to = *to_ptr, *from = *from_ptr, *start = to;
  DBUG_ENTER("get_string");

  /* Find separator */
  if (*from == '"' || *from == '\'')
    sep = *from++;
  else
    sep = ' '; /* Separated with space */

  for (; (c = *from); from++) {
    if (c == '\\' && from[1]) { /* Escaped character */
      /* We can't translate \0 -> ASCII 0 as replace can't handle ASCII 0 */
      switch (*++from) {
        case 'n':
          *to++ = '\n';
          break;
        case 't':
          *to++ = '\t';
          break;
        case 'r':
          *to++ = '\r';
          break;
        case 'b':
          *to++ = '\b';
          break;
        case 'Z': /* ^Z must be escaped on Win32 */
          *to++ = '\032';
          break;
        default:
          *to++ = *from;
          break;
      }
    } else if (c == sep) {
      if (c == ' ' || c != *++from) break; /* Found end of string */
      *to++ = c;                           /* Copy duplicated separator */
    } else
      *to++ = c;
  }
  if (*from != ' ' && *from) die("Wrong string argument in %s", command->query);

  while (my_isspace(charset_info, *from)) /* Point to next string */
    from++;

  *to = 0;          /* End of string marker */
  *to_ptr = to + 1; /* Store pointer to end */
  *from_ptr = from;

  /* Check if this was a variable */
  if (*start == '$') {
    const char *end = to;
    VAR *var = var_get(start, &end, 0, 1);
    if (var && to == (char *)end + 1) {
      DBUG_PRINT("info", ("var: '%s' -> '%s'", start, var->str_val));
      DBUG_RETURN(var->str_val); /* return found variable value */
    }
  }
  DBUG_RETURN(start);
}

static void set_reconnect(MYSQL *mysql, int val) {
  bool reconnect = val;
  DBUG_ENTER("set_reconnect");
  DBUG_PRINT("info", ("val: %d", val));
  mysql_options(mysql, MYSQL_OPT_RECONNECT, (char *)&reconnect);
  DBUG_VOID_RETURN;
}

/**
  Change the current connection to the given st_connection, and update
  $mysql_get_server_version and $CURRENT_CONNECTION accordingly.
*/
static void set_current_connection(struct st_connection *con) {
  cur_con = con;
  /* Update $mysql_get_server_version to that of current connection */
  var_set_int("$mysql_get_server_version",
              mysql_get_server_version(&con->mysql));
  /* Update $CURRENT_CONNECTION to the name of the current connection */
  var_set_string("$CURRENT_CONNECTION", con->name);
}

static void select_connection_name(const char *name) {
  DBUG_ENTER("select_connection_name");
  DBUG_PRINT("enter", ("name: '%s'", name));
  st_connection *con = find_connection_by_name(name);

  if (!con) die("connection '%s' not found in connection pool", name);

  set_current_connection(con);

  /* Connection logging if enabled */
  if (!disable_connect_log && !disable_query_log) {
    DYNAMIC_STRING *ds = &ds_res;

    dynstr_append_mem(ds, "connection ", 11);
    replace_dynstr_append(ds, name);
    dynstr_append_mem(ds, ";\n", 2);
  }

  DBUG_VOID_RETURN;
}

static void select_connection(struct st_command *command) {
  DBUG_ENTER("select_connection");
  static DYNAMIC_STRING ds_connection;
  const struct command_arg connection_args[] = {
      {"connection_name", ARG_STRING, true, &ds_connection,
       "Name of the connection that we switch to."}};
  check_command_args(command, command->first_argument, connection_args,
                     sizeof(connection_args) / sizeof(struct command_arg), ' ');

  DBUG_PRINT("info", ("changing connection: %s", ds_connection.str));
  select_connection_name(ds_connection.str);
  dynstr_free(&ds_connection);
  DBUG_VOID_RETURN;
}

static void do_close_connection(struct st_command *command) {
  DBUG_ENTER("close_connection");

  struct st_connection *con;
  static DYNAMIC_STRING ds_connection;
  const struct command_arg close_connection_args[] = {
      {"connection_name", ARG_STRING, true, &ds_connection,
       "Name of the connection to close."}};
  check_command_args(command, command->first_argument, close_connection_args,
                     sizeof(close_connection_args) / sizeof(struct command_arg),
                     ' ');

  DBUG_PRINT("enter", ("connection name: '%s'", ds_connection.str));

  if (!(con = find_connection_by_name(ds_connection.str)))
    die("connection '%s' not found in connection pool", ds_connection.str);

  DBUG_PRINT("info", ("Closing connection %s", con->name));
  if (command->type == Q_DIRTY_CLOSE) {
    if (con->mysql.net.vio) {
      vio_delete(con->mysql.net.vio);
      con->mysql.net.vio = 0;
      end_server(&con->mysql);
    }
  }
  if (con->stmt) mysql_stmt_close(con->stmt);
  con->stmt = 0;

  mysql_close(&con->mysql);

  if (con->util_mysql) mysql_close(con->util_mysql);
  con->util_mysql = 0;
  con->pending = false;

  my_free(con->name);

  /*
    When the connection is closed set name to "-closed_connection-"
    to make it possible to reuse the connection name.
  */
  if (!(con->name = my_strdup(PSI_NOT_INSTRUMENTED, "-closed_connection-",
                              MYF(MY_WME))))
    die("Out of memory");

  if (con == cur_con) {
    /* Current connection was closed */
    var_set_int("$mysql_get_server_version", 0xFFFFFFFF);
    var_set_string("$CURRENT_CONNECTION", con->name);
  }

  /* Connection logging if enabled */
  if (!disable_connect_log && !disable_query_log) {
    DYNAMIC_STRING *ds = &ds_res;

    dynstr_append_mem(ds, "disconnect ", 11);
    replace_dynstr_append(ds, ds_connection.str);
    dynstr_append_mem(ds, ";\n", 2);
  }

  dynstr_free(&ds_connection);
  DBUG_VOID_RETURN;
}

/*
  Connect to a server doing several retries if needed.

  SYNOPSIS
  safe_connect()
  con               - connection structure to be used
  host, user, pass, - connection parameters
  db, port, sock

  NOTE

  Sometimes in a test the client starts before
  the server - to solve the problem, we try again
  after some sleep if connection fails the first
  time

  This function will try to connect to the given server
  "opt_max_connect_retries" times and sleep "connection_retry_sleep"
  seconds between attempts before finally giving up.
  This helps in situation when the client starts
  before the server (which happens sometimes).
  It will only ignore connection errors during these retries.

*/

static void safe_connect(MYSQL *mysql, const char *name, const char *host,
                         const char *user, const char *pass, const char *db,
                         int port, const char *sock) {
  int failed_attempts = 0;

  DBUG_ENTER("safe_connect");

  verbose_msg(
      "Connecting to server %s:%d (socket %s) as '%s'"
      ", connection '%s', attempt %d ...",
      host, port, sock, user, name, failed_attempts);

  mysql_options(mysql, MYSQL_OPT_CONNECT_ATTR_RESET, 0);
  mysql_options4(mysql, MYSQL_OPT_CONNECT_ATTR_ADD, "program_name",
                 "mysqltest");
  mysql_options(mysql, MYSQL_OPT_CAN_HANDLE_EXPIRED_PASSWORDS,
                &can_handle_expired_passwords);
  while (
      !mysql_real_connect(mysql, host, user, pass, db, port, sock,
                          CLIENT_MULTI_STATEMENTS | CLIENT_REMEMBER_OPTIONS)) {
    /*
      Connect failed

      Only allow retry if this was an error indicating the server
      could not be contacted. Error code differs depending
      on protocol/connection type
    */

    if ((mysql_errno(mysql) == CR_CONN_HOST_ERROR ||
         mysql_errno(mysql) == CR_CONNECTION_ERROR ||
         mysql_errno(mysql) == CR_NAMEDPIPEOPEN_ERROR) &&
        failed_attempts < opt_max_connect_retries) {
      verbose_msg("Connect attempt %d/%d failed: %d: %s", failed_attempts,
                  opt_max_connect_retries, mysql_errno(mysql),
                  mysql_error(mysql));
      my_sleep(connection_retry_sleep);
    } else {
      if (failed_attempts > 0)
        die("Could not open connection '%s' after %d attempts: %d %s", name,
            failed_attempts, mysql_errno(mysql), mysql_error(mysql));
      else
        die("Could not open connection '%s': %d %s", name, mysql_errno(mysql),
            mysql_error(mysql));
    }
    failed_attempts++;
  }
  verbose_msg("... Connected.");
  DBUG_VOID_RETURN;
}

/// Connect to a server and handle connection errors in case they
/// occur.
///
/// This function will try to establish a connection to server and
/// handle possible errors in the same manner as if "connect" was usual
/// SQL-statement. If an error is expected it will ignore it once it
/// occurs and log the "statement" to the query log. Unlike
/// safe_connect() it won't do several attempts.
///
/// @param command Pointer to the st_command structure which holds the
///                     arguments and information for the command.
/// @param con     Connection structure to be used
/// @param host    Host name
/// @param user    User name
/// @param pass    Password
/// @param db      Database name
/// @param port    Port number
/// @param sock    Socket value
///
/// @retval 1 if connection succeeds, 0 otherwise
static int connect_n_handle_errors(struct st_command *command, MYSQL *con,
                                   const char *host, const char *user,
                                   const char *pass, const char *db, int port,
                                   const char *sock) {
  DYNAMIC_STRING *ds;
  int failed_attempts = 0;

  ds = &ds_res;

  /* Only log if an error is expected */
  if (expected_errors->count() > 0 && !disable_query_log) {
    /*
      Log the connect to result log
    */
    dynstr_append_mem(ds, "connect(", 8);
    replace_dynstr_append(ds, host);
    dynstr_append_mem(ds, ",", 1);
    replace_dynstr_append(ds, user);
    dynstr_append_mem(ds, ",", 1);
    replace_dynstr_append(ds, pass);
    dynstr_append_mem(ds, ",", 1);
    if (db) replace_dynstr_append(ds, db);
    dynstr_append_mem(ds, ",", 1);
    replace_dynstr_append_uint(ds, port);
    dynstr_append_mem(ds, ",", 1);
    if (sock) replace_dynstr_append(ds, sock);
    dynstr_append_mem(ds, ")", 1);
    dynstr_append_mem(ds, delimiter, delimiter_length);
    dynstr_append_mem(ds, "\n", 1);
  }
  /* Simlified logging if enabled */
  if (!disable_connect_log && !disable_query_log) {
    replace_dynstr_append(ds, command->query);
    dynstr_append_mem(ds, ";\n", 2);
  }

  mysql_options(con, MYSQL_OPT_CONNECT_ATTR_RESET, 0);
  mysql_options4(con, MYSQL_OPT_CONNECT_ATTR_ADD, "program_name", "mysqltest");
  mysql_options(con, MYSQL_OPT_CAN_HANDLE_EXPIRED_PASSWORDS,
                &can_handle_expired_passwords);
  while (!mysql_real_connect(con, host, user, pass, db, port, sock ? sock : 0,
                             CLIENT_MULTI_STATEMENTS)) {
    /*
      If we have used up all our connections check whether this
      is expected (by --error). If so, handle the error right away.
      Otherwise, give it some extra time to rule out race-conditions.
      If extra-time doesn't help, we have an unexpected error and
      must abort -- just proceeding to handle_error() when second
      and third chances are used up will handle that for us.

      There are various user-limits of which only max_user_connections
      and max_connections_per_hour apply at connect time. For the
      the second to create a race in our logic, we'd need a limits
      test that runs without a FLUSH for longer than an hour, so we'll
      stay clear of trying to work out which exact user-limit was
      exceeded.
    */

    if (((mysql_errno(con) == ER_TOO_MANY_USER_CONNECTIONS) ||
         (mysql_errno(con) == ER_USER_LIMIT_REACHED)) &&
        (failed_attempts++ < opt_max_connect_retries)) {
      int i;

      i = match_expected_error(command, mysql_errno(con), mysql_sqlstate(con));

      if (i >= 0) goto do_handle_error; /* expected error, handle */

      my_sleep(connection_retry_sleep); /* unexpected error, wait */
      continue;                         /* and give it 1 more chance */
    }

  do_handle_error:
    var_set_errno(mysql_errno(con));
    handle_error(command, mysql_errno(con), mysql_error(con),
                 mysql_sqlstate(con), ds);
    return 0; /* Not connected */
  }

  var_set_errno(0);
  handle_no_error(command);
  revert_properties();
  return 1; /* Connected */
}

/*
  Open a new connection to MySQL Server with the parameters
  specified. Make the new connection the current connection.

  SYNOPSIS
  do_connect()
  q	       called command

  DESCRIPTION
  connect(<name>,<host>,<user>,[<pass>,[<db>,[<port>,<sock>[<opts>]]]]);
  connect <name>,<host>,<user>,[<pass>,[<db>,[<port>,<sock>[<opts>]]]];

  <name> - name of the new connection
  <host> - hostname of server
  <user> - user to connect as
  <pass> - password used when connecting
  <db>   - initial db when connected
  <port> - server port
  <sock> - server socket
  <opts> - options to use for the connection
   * SSL - use SSL if available
   * COMPRESS - use compression if available
   * SHM - use shared memory if available
   * PIPE - use named pipe if available
   * SOCKET - use socket protocol
   * TCP - use tcp protocol
*/

static void do_connect(struct st_command *command) {
  int con_port = opt_port;
  char *con_options;
  bool con_ssl = 0, con_compress = 0;
  bool con_pipe = 0, con_shm = 0, con_cleartext_enable = 0;
  struct st_connection *con_slot;
#if defined(HAVE_OPENSSL)
  uint save_opt_ssl_mode = opt_ssl_mode;
#endif

  static DYNAMIC_STRING ds_connection_name;
  static DYNAMIC_STRING ds_host;
  static DYNAMIC_STRING ds_user;
  static DYNAMIC_STRING ds_password;
  static DYNAMIC_STRING ds_database;
  static DYNAMIC_STRING ds_port;
  static DYNAMIC_STRING ds_sock;
  static DYNAMIC_STRING ds_options;
  static DYNAMIC_STRING ds_default_auth;
  static DYNAMIC_STRING ds_shm;
  const struct command_arg connect_args[] = {
      {"connection name", ARG_STRING, true, &ds_connection_name,
       "Name of the connection"},
      {"host", ARG_STRING, true, &ds_host, "Host to connect to"},
      {"user", ARG_STRING, false, &ds_user, "User to connect as"},
      {"passsword", ARG_STRING, false, &ds_password,
       "Password used when connecting"},
      {"database", ARG_STRING, false, &ds_database,
       "Database to select after connect"},
      {"port", ARG_STRING, false, &ds_port, "Port to connect to"},
      {"socket", ARG_STRING, false, &ds_sock, "Socket to connect with"},
      {"options", ARG_STRING, false, &ds_options,
       "Options to use while connecting"},
      {"default_auth", ARG_STRING, false, &ds_default_auth,
       "Default authentication to use"}};

  DBUG_ENTER("do_connect");
  DBUG_PRINT("enter", ("connect: %s", command->first_argument));

  strip_parentheses(command);
  check_command_args(command, command->first_argument, connect_args,
                     sizeof(connect_args) / sizeof(struct command_arg), ',');

  /* Port */
  if (ds_port.length) {
    con_port = atoi(ds_port.str);
    if (con_port == 0) die("Illegal argument for port: '%s'", ds_port.str);
  }

  /* Shared memory */
  init_dynamic_string(&ds_shm, ds_sock.str, 0, 0);

  /* Sock */
  if (ds_sock.length) {
    /*
      If the socket is specified just as a name without path
      append tmpdir in front
    */
    if (*ds_sock.str != FN_LIBCHAR) {
      char buff[FN_REFLEN];
      fn_format(buff, ds_sock.str, TMPDIR, "", 0);
      dynstr_set(&ds_sock, buff);
    }
  } else {
    /* No socket specified, use default */
    dynstr_set(&ds_sock, unix_sock);
  }
  DBUG_PRINT("info", ("socket: %s", ds_sock.str));

  /* Options */
  con_options = ds_options.str;
  bool con_socket = 0, con_tcp = 0;
  while (*con_options) {
    /* Step past any spaces in beginning of option */
    while (*con_options && my_isspace(charset_info, *con_options))
      con_options++;

    /* Find end of this option */
    char *end = con_options;
    while (*end && !my_isspace(charset_info, *end)) end++;

    size_t con_option_len = end - con_options;
    char cur_con_option[10];
    strmake(cur_con_option, con_options, con_option_len);

    if (!std::strcmp(cur_con_option, "SSL"))
      con_ssl = 1;
    else if (!std::strcmp(cur_con_option, "COMPRESS"))
      con_compress = 1;
    else if (!std::strcmp(cur_con_option, "PIPE"))
      con_pipe = 1;
    else if (!std::strcmp(cur_con_option, "SHM"))
      con_shm = 1;
    else if (!std::strcmp(cur_con_option, "CLEARTEXT"))
      con_cleartext_enable = 1;
    else if (!std::strcmp(cur_con_option, "SOCKET"))
      con_socket = 1;
    else if (!std::strcmp(cur_con_option, "TCP"))
      con_tcp = 1;
    else
      die("Illegal option to connect: %s", cur_con_option);

    /* Process next option */
    con_options = end;
  }

  if (find_connection_by_name(ds_connection_name.str))
    die("Connection %s already exists", ds_connection_name.str);

  if (next_con != connections_end)
    con_slot = next_con;
  else {
    if (!(con_slot = find_connection_by_name("-closed_connection-")))
      die("Connection limit exhausted, you can have max %d connections",
          opt_max_connections);
  }

  if (!mysql_init(&con_slot->mysql)) die("Failed on mysql_init()");

  if (opt_connect_timeout)
    mysql_options(&con_slot->mysql, MYSQL_OPT_CONNECT_TIMEOUT,
                  (void *)&opt_connect_timeout);

  if (opt_compress || con_compress)
    mysql_options(&con_slot->mysql, MYSQL_OPT_COMPRESS, NullS);
  mysql_options(&con_slot->mysql, MYSQL_OPT_LOCAL_INFILE, 0);
  mysql_options(&con_slot->mysql, MYSQL_SET_CHARSET_NAME, charset_info->csname);
  if (opt_charsets_dir)
    mysql_options(&con_slot->mysql, MYSQL_SET_CHARSET_DIR, opt_charsets_dir);

#if defined(HAVE_OPENSSL)
  /*
    If mysqltest --ssl-mode option is set to DISABLED
    and connect(.., SSL) command used, set proper opt_ssl_mode.

    So, SSL connection is used either:
    a) mysqltest --ssl-mode option is NOT set to DISABLED or
    b) connect(.., SSL) command used.
  */
  if (opt_ssl_mode == SSL_MODE_DISABLED && con_ssl) {
    opt_ssl_mode =
        (opt_ssl_ca || opt_ssl_capath) ? SSL_MODE_VERIFY_CA : SSL_MODE_REQUIRED;
  }
#else
  /* keep the compiler happy about con_ssl */
  con_ssl = con_ssl ? true : false;
#endif
  if (SSL_SET_OPTIONS(&con_slot->mysql)) die("%s", SSL_SET_OPTIONS_ERROR);
#if defined(HAVE_OPENSSL)
  opt_ssl_mode = save_opt_ssl_mode;
#endif

  if (con_pipe && !con_ssl) {
    opt_protocol = MYSQL_PROTOCOL_PIPE;
  }

  if (opt_protocol) {
    mysql_options(&con_slot->mysql, MYSQL_OPT_PROTOCOL, (char *)&opt_protocol);
    /*
      Resetting the opt_protocol value to 0 to avoid the
      possible failure in the next connect() command.
    */
    opt_protocol = 0;
  }

  if (con_shm) {
    uint protocol = MYSQL_PROTOCOL_MEMORY;
    if (!ds_shm.length) die("Missing shared memory base name");

    mysql_options(&con_slot->mysql, MYSQL_SHARED_MEMORY_BASE_NAME, ds_shm.str);
    mysql_options(&con_slot->mysql, MYSQL_OPT_PROTOCOL, &protocol);
  } else if (shared_memory_base_name) {
    mysql_options(&con_slot->mysql, MYSQL_SHARED_MEMORY_BASE_NAME,
                  shared_memory_base_name);
  }

  if (con_socket) {
    uint protocol = MYSQL_PROTOCOL_SOCKET;
    mysql_options(&con_slot->mysql, MYSQL_OPT_PROTOCOL, &protocol);
  }

  if (con_tcp) {
    uint protocol = MYSQL_PROTOCOL_TCP;
    mysql_options(&con_slot->mysql, MYSQL_OPT_PROTOCOL, &protocol);
  }

  /* Use default db name */
  if (ds_database.length == 0) dynstr_set(&ds_database, opt_db);

  if (opt_plugin_dir && *opt_plugin_dir)
    mysql_options(&con_slot->mysql, MYSQL_PLUGIN_DIR, opt_plugin_dir);

  if (ds_default_auth.length)
    mysql_options(&con_slot->mysql, MYSQL_DEFAULT_AUTH, ds_default_auth.str);

  /* Set server public_key */
  set_server_public_key(&con_slot->mysql);

  set_get_server_public_key_option(&con_slot->mysql);

  if (con_cleartext_enable)
    mysql_options(&con_slot->mysql, MYSQL_ENABLE_CLEARTEXT_PLUGIN,
                  (char *)&con_cleartext_enable);

  /* Special database to allow one to connect without a database name */
  if (ds_database.length && !std::strcmp(ds_database.str, "*NO-ONE*"))
    dynstr_set(&ds_database, "");

  if (connect_n_handle_errors(command, &con_slot->mysql, ds_host.str,
                              ds_user.str, ds_password.str, ds_database.str,
                              con_port, ds_sock.str)) {
    DBUG_PRINT("info", ("Inserting connection %s in connection pool",
                        ds_connection_name.str));
    my_free(con_slot->name);
    if (!(con_slot->name = my_strdup(PSI_NOT_INSTRUMENTED,
                                     ds_connection_name.str, MYF(MY_WME))))
      die("Out of memory");
    con_slot->name_len = std::strlen(con_slot->name);
    set_current_connection(con_slot);

    if (con_slot == next_con)
      next_con++; /* if we used the next_con slot, advance the pointer */
  }

  dynstr_free(&ds_connection_name);
  dynstr_free(&ds_host);
  dynstr_free(&ds_user);
  dynstr_free(&ds_password);
  dynstr_free(&ds_database);
  dynstr_free(&ds_port);
  dynstr_free(&ds_sock);
  dynstr_free(&ds_options);
  dynstr_free(&ds_default_auth);
  dynstr_free(&ds_shm);
  DBUG_VOID_RETURN;
}

static int do_done(struct st_command *command) {
  /* Check if empty block stack */
  if (cur_block == block_stack) {
    if (*command->query != '}')
      die("Stray 'end' command - end of block before beginning");
    die("Stray '}' - end of block before beginning");
  }

  /* Test if inner block has been executed */
  if (cur_block->ok && cur_block->cmd == cmd_while) {
    /* Pop block from stack, re-execute outer block */
    cur_block--;
    parser.current_line = cur_block->line;
  } else {
    if (*cur_block->delim) {
      /* Restore "old" delimiter after false if block */
      strcpy(delimiter, cur_block->delim);
      delimiter_length = std::strlen(delimiter);
    }
    /* Pop block from stack, goto next line */
    cur_block--;
    parser.current_line++;
  }
  return 0;
}

/* Operands available in if or while conditions */

enum block_op { EQ_OP, NE_OP, GT_OP, GE_OP, LT_OP, LE_OP, ILLEG_OP };

static enum block_op find_operand(const char *start) {
  char first = *start;
  char next = *(start + 1);

  if (first == '=' && next == '=') return EQ_OP;
  if (first == '!' && next == '=') return NE_OP;
  if (first == '>' && next == '=') return GE_OP;
  if (first == '>') return GT_OP;
  if (first == '<' && next == '=') return LE_OP;
  if (first == '<') return LT_OP;

  return ILLEG_OP;
}

/*
  Process start of a "if" or "while" statement

  SYNOPSIS
  do_block()
  cmd        Type of block
  q	       called command

  DESCRIPTION
  if ([!]<expr>)
  {
  <block statements>
  }

  while ([!]<expr>)
  {
  <block statements>
  }

  Evaluates the <expr> and if it evaluates to
  greater than zero executes the following code block.
  A '!' can be used before the <expr> to indicate it should
  be executed if it evaluates to zero.

  <expr> can also be a simple comparison condition:

  <variable> <op> <expr>

  The left hand side must be a variable, the right hand side can be a
  variable, number, string or `query`. Operands are ==, !=, <, <=, >, >=.
  == and != can be used for strings, all can be used for numerical values.
*/

static void do_block(enum block_cmd cmd, struct st_command *command) {
  char *p = command->first_argument;
  const char *expr_start, *expr_end;
  VAR v;
  const char *cmd_name = (cmd == cmd_while ? "while" : "if");
  bool not_expr = false;
  DBUG_ENTER("do_block");
  DBUG_PRINT("enter", ("%s", cmd_name));

  /* Check stack overflow */
  if (cur_block == block_stack_end) die("Nesting too deeply");

  /* Set way to find outer block again, increase line counter */
  cur_block->line = parser.current_line++;

  /* If this block is ignored */
  if (!cur_block->ok) {
    /* Inner block should be ignored too */
    cur_block++;
    cur_block->cmd = cmd;
    cur_block->ok = false;
    cur_block->delim[0] = '\0';
    DBUG_VOID_RETURN;
  }

  /* Parse and evaluate test expression */
  expr_start = strchr(p, '(');
  if (!expr_start++) die("missing '(' in %s", cmd_name);

  while (my_isspace(charset_info, *expr_start)) expr_start++;

  /* Check for !<expr> */
  if (*expr_start == '!') {
    not_expr = true;
    expr_start++; /* Step past the '!', then any whitespace */
    while (*expr_start && my_isspace(charset_info, *expr_start)) expr_start++;
  }
  /* Find ending ')' */
  expr_end = strrchr(expr_start, ')');
  if (!expr_end) die("missing ')' in %s", cmd_name);
  p = (char *)expr_end + 1;

  while (*p && my_isspace(charset_info, *p)) p++;
  if (*p && *p != '{') die("Missing '{' after %s. Found \"%s\"", cmd_name, p);

  var_init(&v, 0, 0, 0, 0);

  /* If expression starts with a variable, it may be a compare condition */

  if (*expr_start == '$') {
    const char *curr_ptr = expr_end;
    eval_expr(&v, expr_start, &curr_ptr, true);
    while (my_isspace(charset_info, *++curr_ptr)) {
    }
    /* If there was nothing past the variable, skip condition part */
    if (curr_ptr == expr_end) goto NO_COMPARE;

    enum block_op operand = find_operand(curr_ptr);
    if (operand == ILLEG_OP)
      die("Found junk '%.*s' after $variable in condition",
          (int)(expr_end - curr_ptr), curr_ptr);

    /* We could silently allow this, but may be confusing */
    if (not_expr)
      die("Negation and comparison should not be combined, please rewrite");

    /* Skip the 1 or 2 chars of the operand, then white space */
    if (operand == LT_OP || operand == GT_OP) {
      curr_ptr++;
    } else {
      curr_ptr += 2;
    }
    while (my_isspace(charset_info, *curr_ptr)) curr_ptr++;
    if (curr_ptr == expr_end) die("Missing right operand in comparison");

    /* Strip off trailing white space */
    while (my_isspace(charset_info, expr_end[-1])) expr_end--;
    /* strip off ' or " around the string */
    if (*curr_ptr == '\'' || *curr_ptr == '"') {
      if (expr_end[-1] != *curr_ptr) die("Unterminated string value");
      curr_ptr++;
      expr_end--;
    }
    VAR v2;
    var_init(&v2, 0, 0, 0, 0);
    eval_expr(&v2, curr_ptr, &expr_end);

    if ((operand != EQ_OP && operand != NE_OP) && !(v.is_int && v2.is_int))
      die("Only == and != are supported for string values");

    /* Now we overwrite the first variable with 0 or 1 (for false or true) */

    switch (operand) {
      case EQ_OP:
        if (v.is_int)
          v.int_val = (v2.is_int && v2.int_val == v.int_val);
        else
          v.int_val = !std::strcmp(v.str_val, v2.str_val);
        break;

      case NE_OP:
        if (v.is_int)
          v.int_val = !(v2.is_int && v2.int_val == v.int_val);
        else
          v.int_val = (std::strcmp(v.str_val, v2.str_val) != 0);
        break;

      case LT_OP:
        v.int_val = (v.int_val < v2.int_val);
        break;
      case LE_OP:
        v.int_val = (v.int_val <= v2.int_val);
        break;
      case GT_OP:
        v.int_val = (v.int_val > v2.int_val);
        break;
      case GE_OP:
        v.int_val = (v.int_val >= v2.int_val);
        break;
      case ILLEG_OP:
        die("Impossible operator, this cannot happen");
    }

    v.is_int = true;
    var_free()(&v2);
  } else {
    if (*expr_start != '`' && !my_isdigit(charset_info, *expr_start))
      die("Expression in if/while must beging with $, ` or a number");
    eval_expr(&v, expr_start, &expr_end);
  }

NO_COMPARE:
  /* Define inner block */
  cur_block++;
  cur_block->cmd = cmd;
  if (v.is_int) {
    cur_block->ok = (v.int_val != 0);
  } else
  /* Any non-empty string which does not begin with 0 is also true */
  {
    p = v.str_val;
    /* First skip any leading white space or unary -+ */
    while (*p && ((my_isspace(charset_info, *p) || *p == '-' || *p == '+')))
      p++;

    cur_block->ok = (*p && *p != '0') ? true : false;
  }

  if (not_expr) cur_block->ok = !cur_block->ok;

  if (cur_block->ok) {
    cur_block->delim[0] = '\0';
  } else {
    /* Remember "old" delimiter if entering a false if block */
    strcpy(cur_block->delim, delimiter);
  }

  DBUG_PRINT("info", ("OK: %d", cur_block->ok));

  var_free()(&v);
  DBUG_VOID_RETURN;
}

static void do_delimiter(struct st_command *command) {
  char *p = command->first_argument;
  DBUG_ENTER("do_delimiter");
  DBUG_PRINT("enter", ("first_argument: %s", command->first_argument));

  while (*p && my_isspace(charset_info, *p)) p++;

  if (!(*p)) die("Can't set empty delimiter");

  strmake(delimiter, p, sizeof(delimiter) - 1);
  delimiter_length = std::strlen(delimiter);

  DBUG_PRINT("exit", ("delimiter: %s", delimiter));
  command->last_argument = p + delimiter_length;
  DBUG_VOID_RETURN;
}

/*
  do_reset_connection

  DESCRIPTION
  Reset the current session.
*/
static void do_reset_connection() {
  MYSQL *mysql = &cur_con->mysql;

  DBUG_ENTER("do_reset_connection");
  if (mysql_reset_connection(mysql))
    die("reset connection failed: %s", mysql_error(mysql));
  if (cur_con->stmt) {
    mysql_stmt_close(cur_con->stmt);
    cur_con->stmt = NULL;
  }
  DBUG_VOID_RETURN;
}

bool match_delimiter(int c, const char *delim, size_t length) {
  uint i;
  char tmp[MAX_DELIMITER_LENGTH];

  if (c != *delim) return 0;

  for (i = 1; i < length && (c = my_getc(cur_file->file)) == *(delim + i); i++)
    tmp[i] = c;

  if (i == length) return 1; /* Found delimiter */

  /* didn't find delimiter, push back things that we read */
  my_ungetc(c);
  while (i > 1) my_ungetc(tmp[--i]);
  return 0;
}

static bool end_of_query(int c) {
  return match_delimiter(c, delimiter, delimiter_length);
}

/*
  Read one "line" from the file

  SYNOPSIS
  read_line
  buf     buffer for the read line
  size    size of the buffer i.e max size to read

  DESCRIPTION
  This function actually reads several lines and adds them to the
  buffer buf. It continues to read until it finds what it believes
  is a complete query.

  Normally that means it will read lines until it reaches the
  "delimiter" that marks end of query. Default delimiter is ';'
  The function should be smart enough not to detect delimiter's
  found inside strings surrounded with '"' and '\'' escaped strings.

  If the first line in a query starts with '#' or '-' this line is treated
  as a comment. A comment is always terminated when end of line '\n' is
  reached.

*/

static int read_line(char *buf, int size) {
  char c, last_quote = 0, last_char = 0;
  char *p = buf, *buf_end = buf + size - 1;
  int skip_char = 0;
  int query_comment = 0, query_comment_start = 0, query_comment_end = 0;
  bool have_slash = false;

  enum {
    R_NORMAL,
    R_Q,
    R_SLASH_IN_Q,
    R_COMMENT,
    R_LINE_START
  } state = R_LINE_START;
  DBUG_ENTER("read_line");

  start_lineno = cur_file->lineno;
  DBUG_PRINT("info", ("Starting to read at lineno: %d", start_lineno));
  for (; p < buf_end;) {
    skip_char = 0;
    c = my_getc(cur_file->file);
    if (feof(cur_file->file)) {
    found_eof:
      if (cur_file->file != stdin) {
        fclose(cur_file->file);
        cur_file->file = 0;
      }
      my_free(cur_file->file_name);
      cur_file->file_name = 0;
      if (cur_file == file_stack) {
        /* We're back at the first file, check if
           all { have matching }
        */
        if (cur_block != block_stack) die("Missing end of block");

        *p = 0;
        DBUG_PRINT("info", ("end of file at line %d", cur_file->lineno));
        DBUG_RETURN(1);
      }
      cur_file--;
      start_lineno = cur_file->lineno;
      continue;
    }

    if (c == '\n') {
      /* Line counting is independent of state */
      cur_file->lineno++;

      /* Convert cr/lf to lf */
      if (p != buf && *(p - 1) == '\r') p--;
    }

    switch (state) {
      case R_NORMAL:
        if (end_of_query(c)) {
          *p = 0;
          DBUG_PRINT("exit", ("Found delimiter '%s' at line %d", delimiter,
                              cur_file->lineno));
          DBUG_RETURN(0);
        } else if ((c == '{' &&
                    (!charset_info->coll->strnncoll(
                         charset_info, (const uchar *)"while", 5, (uchar *)buf,
                         std::min<my_ptrdiff_t>(5, p - buf), 0) ||
                     !charset_info->coll->strnncoll(
                         charset_info, (const uchar *)"if", 2, (uchar *)buf,
                         std::min<my_ptrdiff_t>(2, p - buf), 0)))) {
          /* Only if and while commands can be terminated by { */
          *p++ = c;
          *p = 0;
          DBUG_PRINT("exit", ("Found '{' indicating start of block at line %d",
                              cur_file->lineno));
          DBUG_RETURN(0);
        } else if (c == '\'' || c == '"' || c == '`') {
          if (!have_slash) {
            last_quote = c;
            state = R_Q;
          }
        } else if (c == '/') {
          if ((query_comment_start == 0) && (query_comment == 0))
            query_comment_start = 1;
          else if (query_comment_end == 1) {
            query_comment = 0;
            query_comment_end = 0;
          }
        } else if (c == '*') {
          if ((query_comment == 1) && (query_comment_end == 0))
            query_comment_end = 1;
          else if (query_comment_start == 1)
            query_comment = 1;
        } else if ((c == '+') || (c == '!')) {
          if ((query_comment_start == 1) && (query_comment == 1)) {
            query_comment_start = 0;
            query_comment = 0;
          }
        } else if (query_comment_start == 1)
          query_comment_start = 0;
        else if (query_comment_end == 1)
          query_comment_end = 0;

        have_slash = (c == '\\');
        break;

      case R_COMMENT:
        if (c == '\n') {
          /* Comments are terminated by newline */
          *p = 0;
          DBUG_PRINT("exit", ("Found newline in comment at line: %d",
                              cur_file->lineno));
          DBUG_RETURN(0);
        }
        break;

      case R_LINE_START:
        if (c == '#' || c == '-') {
          /* A # or - in the first position of the line - this is a comment */
          state = R_COMMENT;
        } else if (my_isspace(charset_info, c)) {
          if (c == '\n') {
            if (last_char == '\n') {
              /* Two new lines in a row, return empty line */
              DBUG_PRINT("info", ("Found two new lines in a row"));
              *p++ = c;
              *p = 0;
              DBUG_RETURN(0);
            }

            /* Query hasn't started yet */
            start_lineno = cur_file->lineno;
            DBUG_PRINT("info", ("Query hasn't started yet, start_lineno: %d",
                                start_lineno));
          }

          /* Skip all space at begining of line */
          skip_char = 1;
        } else if (end_of_query(c)) {
          *p = 0;
          DBUG_PRINT("exit", ("Found delimiter '%s' at line: %d", delimiter,
                              cur_file->lineno));
          DBUG_RETURN(0);
        } else if (c == '}') {
          /* A "}" need to be by itself in the begining of a line to terminate
           */
          *p++ = c;
          *p = 0;
          DBUG_PRINT("exit", ("Found '}' in begining of a line at line: %d",
                              cur_file->lineno));
          DBUG_RETURN(0);
        } else if (c == '\'' || c == '"' || c == '`') {
          last_quote = c;
          state = R_Q;
        } else
          state = R_NORMAL;
        break;

      case R_Q:
        if (c == last_quote)
          state = R_NORMAL;
        else if (c == '\\')
          state = R_SLASH_IN_Q;
        else if (query_comment)
          state = R_NORMAL;
        break;

      case R_SLASH_IN_Q:
        state = R_Q;
        break;
    }

    last_char = c;

    if (!skip_char) {
      /* Could be a multibyte character */
      /* This code is based on the code in "sql_load.cc" */
      uint charlen;
      if (my_mbmaxlenlen(charset_info) == 1)
        charlen = my_mbcharlen(charset_info, (unsigned char)c);
      else {
        if (!(charlen = my_mbcharlen(charset_info, (unsigned char)c))) {
          int c1 = my_getc(cur_file->file);
          if (c1 == EOF) {
            *p++ = c;
            goto found_eof;
          }

          charlen =
              my_mbcharlen_2(charset_info, (unsigned char)c, (unsigned char)c1);
          my_ungetc(c1);
        }
      }
      if (charlen == 0) DBUG_RETURN(1);
      /* We give up if multibyte character is started but not */
      /* completed before we pass buf_end */
      if ((charlen > 1) && (p + charlen) <= buf_end) {
        char *mb_start = p;

        *p++ = c;

        for (uint i = 1; i < charlen; i++) {
          c = my_getc(cur_file->file);
          if (feof(cur_file->file)) goto found_eof;
          *p++ = c;
        }
        if (!my_ismbchar(charset_info, mb_start, p)) {
          /* It was not a multiline char, push back the characters */
          /* We leave first 'c', i.e. pretend it was a normal char */
          while (p - 1 > mb_start) my_ungetc(*--p);
        }
      } else
        *p++ = c;
    }
  }
  die("The input buffer is too small for this query.x\n"
      "check your query or increase MAX_QUERY and recompile");
  DBUG_RETURN(0);
}

/*
  Convert the read query to result format version 1

  That is: After newline, all spaces need to be skipped
  unless the previous char was a quote

  This is due to an old bug that has now been fixed, but the
  version 1 output format is preserved by using this function

*/

static void convert_to_format_v1(char *query) {
  int last_c_was_quote = 0;
  char *p = query, *to = query;
  char *end = strend(query);
  char last_c;

  while (p <= end) {
    if (*p == '\n' && !last_c_was_quote) {
      *to++ = *p++; /* Save the newline */

      /* Skip any spaces on next line */
      while (*p && my_isspace(charset_info, *p)) p++;

      last_c_was_quote = 0;
    } else if (*p == '\'' || *p == '"' || *p == '`') {
      last_c = *p;
      *to++ = *p++;

      /* Copy anything until the next quote of same type */
      while (*p && *p != last_c) *to++ = *p++;

      *to++ = *p++;

      last_c_was_quote = 1;
    } else {
      *to++ = *p++;
      last_c_was_quote = 0;
    }
  }
}

/*
  Check for unexpected "junk" after the end of query
  This is normally caused by missing delimiters or when
  switching between different delimiters
*/

void check_eol_junk_line(const char *line) {
  const char *p = line;
  DBUG_ENTER("check_eol_junk_line");
  DBUG_PRINT("enter", ("line: %s", line));

  /* Check for extra delimiter */
  if (*p && !std::strncmp(p, delimiter, delimiter_length))
    die("Extra delimiter \"%s\" found", delimiter);

  /* Allow trailing # comment */
  if (*p && *p != '#') {
    if (*p == '\n') die("Missing delimiter");
    die("End of line junk detected: \"%s\"", p);
  }
  DBUG_VOID_RETURN;
}

static void check_eol_junk(const char *eol) {
  const char *p = eol;
  DBUG_ENTER("check_eol_junk");
  DBUG_PRINT("enter", ("eol: %s", eol));

  /* Skip past all spacing chars and comments */
  while (*p && (my_isspace(charset_info, *p) || *p == '#' || *p == '\n')) {
    /* Skip past comments started with # and ended with newline */
    if (*p && *p == '#') {
      p++;
      while (*p && *p != '\n') p++;
    }

    /* Check this line */
    if (*p && *p == '\n') check_eol_junk_line(p);

    if (*p) p++;
  }

  check_eol_junk_line(p);

  DBUG_VOID_RETURN;
}

static bool is_delimiter(const char *p) {
  uint match = 0;
  char *delim = delimiter;
  while (*p && *p == *delim++) {
    match++;
    p++;
  }

  return (match == delimiter_length);
}

// 256K -- a test in sp-big is >128K
#define MAX_QUERY (256 * 1024 * 2)
static char read_command_buf[MAX_QUERY];

/// Create a command from a set of lines.
///
/// Converts lines returned by read_line into a command, this involves
/// parsing the first word in the read line to find the command type.
///
/// A '`--`' comment may contain a valid query as the first word after
/// the comment start. Thus it's always checked to see if that is the
/// case. The advantage with this approach is to be able to execute
/// commands terminated by new line '\n' regardless how many "delimiter"
/// it contain.
///
/// @param [in] command_ptr pointer where to return the new query
///
/// @retval 0 on success, else 1
static int read_command(struct st_command **command_ptr) {
  char *p = read_command_buf;
  DBUG_ENTER("read_command");

  if (parser.current_line < parser.read_lines) {
    *command_ptr = q_lines->at(parser.current_line);
    // Assign the current command line number
    start_lineno = (*command_ptr)->lineno;
    DBUG_RETURN(0);
  }

  struct st_command *command;
  if (!(*command_ptr = command = (struct st_command *)my_malloc(
            PSI_NOT_INSTRUMENTED, sizeof(*command),
            MYF(MY_WME | MY_ZEROFILL))) ||
      q_lines->push_back(command))
    die("Out of memory");
  command->type = Q_UNKNOWN;

  read_command_buf[0] = 0;
  if (read_line(read_command_buf, sizeof(read_command_buf))) {
    check_eol_junk(read_command_buf);
    DBUG_RETURN(1);
  }

  // Set the line number for the command
  command->lineno = start_lineno;

  if (opt_result_format_version == 1) convert_to_format_v1(read_command_buf);

  DBUG_PRINT("info", ("query: '%s'", read_command_buf));
  if (*p == '#') {
    command->type = Q_COMMENT;
  } else if (p[0] == '-' && p[1] == '-') {
    command->type = Q_COMMENT_WITH_COMMAND;
    // Skip past '--'
    p += 2;
  } else if (*p == '\n') {
    command->type = Q_EMPTY_LINE;
  }

  // Skip leading spaces
  while (*p && my_isspace(charset_info, *p)) p++;

  if (!(command->query_buf = command->query =
            my_strdup(PSI_NOT_INSTRUMENTED, p, MYF(MY_WME))))
    die("Out of memory");

  // Calculate first word length(the command), terminated
  // by 'space' , '(' or 'delimiter'
  p = command->query;
  while (*p && !my_isspace(charset_info, *p) && *p != '(' && !is_delimiter(p))
    p++;
  command->first_word_len = (uint)(p - command->query);
  DBUG_PRINT("info",
             ("first_word: %.*s", static_cast<int>(command->first_word_len),
              command->query));

  // Skip spaces between command and first argument
  while (*p && my_isspace(charset_info, *p)) p++;
  command->first_argument = p;

  command->end = strend(command->query);
  command->query_len = (command->end - command->query);
  parser.read_lines++;
  DBUG_RETURN(0);
}

static struct my_option my_long_options[] = {
#include "caching_sha2_passwordopt-longopts.h"
#include "sslopt-longopts.h"
    {"basedir", 'b', "Basedir for tests.", &opt_basedir, &opt_basedir, 0,
     GET_STR, REQUIRED_ARG, 0, 0, 0, 0, 0, 0},
    {"character-sets-dir", OPT_CHARSETS_DIR,
     "Directory for character set files.", &opt_charsets_dir, &opt_charsets_dir,
     0, GET_STR, REQUIRED_ARG, 0, 0, 0, 0, 0, 0},
    {"colored-diff", OPT_COLORED_DIFF, "Colorize the diff outout.",
     &opt_colored_diff, &opt_colored_diff, 0, GET_BOOL, NO_ARG, 0, 0, 0, 0, 0,
     0},
    {"compress", 'C', "Use the compressed server/client protocol.",
     &opt_compress, &opt_compress, 0, GET_BOOL, NO_ARG, 0, 0, 0, 0, 0, 0},
    {"connect_timeout", OPT_CONNECT_TIMEOUT,
     "Number of seconds before connection timeout.", &opt_connect_timeout,
     &opt_connect_timeout, 0, GET_UINT, REQUIRED_ARG, 120, 0, 3600 * 12, 0, 0,
     0},
    {"cursor-protocol", OPT_CURSOR_PROTOCOL,
     "Use cursors for prepared statements.", &cursor_protocol, &cursor_protocol,
     0, GET_BOOL, NO_ARG, 0, 0, 0, 0, 0, 0},
    {"database", 'D', "Database to use.", &opt_db, &opt_db, 0, GET_STR,
     REQUIRED_ARG, 0, 0, 0, 0, 0, 0},
#ifdef DBUG_OFF
    {"debug", '#', "This is a non-debug version. Catch this and exit.", 0, 0, 0,
     GET_DISABLED, OPT_ARG, 0, 0, 0, 0, 0, 0},
    {"debug-check", OPT_DEBUG_CHECK,
     "This is a non-debug version. Catch this and exit.", 0, 0, 0, GET_DISABLED,
     NO_ARG, 0, 0, 0, 0, 0, 0},
    {"debug-info", OPT_DEBUG_INFO,
     "This is a non-debug version. Catch this and exit.", 0, 0, 0, GET_DISABLED,
     NO_ARG, 0, 0, 0, 0, 0, 0},
#else
    {"debug", '#', "Output debug log. Often this is 'd:t:o,filename'.", 0, 0, 0,
     GET_STR, OPT_ARG, 0, 0, 0, 0, 0, 0},
    {"debug-check", OPT_DEBUG_CHECK,
     "Check memory and open file usage at exit.", &debug_check_flag,
     &debug_check_flag, 0, GET_BOOL, NO_ARG, 0, 0, 0, 0, 0, 0},
    {"debug-info", OPT_DEBUG_INFO, "Print some debug info at exit.",
     &debug_info_flag, &debug_info_flag, 0, GET_BOOL, NO_ARG, 0, 0, 0, 0, 0, 0},
#endif
    {"default-character-set", OPT_DEFAULT_CHARSET,
     "Set the default character set.", &default_charset, &default_charset, 0,
     GET_STR, REQUIRED_ARG, 0, 0, 0, 0, 0, 0},
    {"explain-protocol", OPT_EXPLAIN_PROTOCOL,
     "Explain all SELECT/INSERT/REPLACE/UPDATE/DELETE statements",
     &explain_protocol, &explain_protocol, 0, GET_BOOL, NO_ARG, 0, 0, 0, 0, 0,
     0},
    {"help", '?', "Display this help and exit.", 0, 0, 0, GET_NO_ARG, NO_ARG, 0,
     0, 0, 0, 0, 0},
    {"host", 'h', "Connect to host.", &opt_host, &opt_host, 0, GET_STR,
     REQUIRED_ARG, 0, 0, 0, 0, 0, 0},
    {"include", 'i', "Include SQL before each test case.", &opt_include,
     &opt_include, 0, GET_STR, REQUIRED_ARG, 0, 0, 0, 0, 0, 0},
    {"json-explain-protocol", OPT_JSON_EXPLAIN_PROTOCOL,
     "Explain all SELECT/INSERT/REPLACE/UPDATE/DELETE statements with "
     "FORMAT=JSON",
     &json_explain_protocol, &json_explain_protocol, 0, GET_BOOL, NO_ARG, 0, 0,
     0, 0, 0, 0},
    {"load-pool", OPT_LOAD_POOL, "Load pool value for secondary engine.",
     &opt_load_pool, &opt_load_pool, 0, GET_STR, REQUIRED_ARG, 0, 0, 0, 0, 0,
     0},
    {"logdir", OPT_LOG_DIR, "Directory for log files", &opt_logdir, &opt_logdir,
     0, GET_STR, REQUIRED_ARG, 0, 0, 0, 0, 0, 0},
    {"mark-progress", OPT_MARK_PROGRESS,
     "Write line number and elapsed time to <testname>.progress.",
     &opt_mark_progress, &opt_mark_progress, 0, GET_BOOL, NO_ARG, 0, 0, 0, 0, 0,
     0},
    {"max-connect-retries", OPT_MAX_CONNECT_RETRIES,
     "Maximum number of attempts to connect to server.",
     &opt_max_connect_retries, &opt_max_connect_retries, 0, GET_INT,
     REQUIRED_ARG, 500, 1, 10000, 0, 0, 0},
    {"max-connections", OPT_MAX_CONNECTIONS,
     "Max number of open connections to server", &opt_max_connections,
     &opt_max_connections, 0, GET_INT, REQUIRED_ARG, 128, 8, 5120, 0, 0, 0},
    {"no-skip", OPT_NO_SKIP, "Force the test to run without skip.", &no_skip,
     &no_skip, 0, GET_BOOL, NO_ARG, 0, 0, 0, 0, 0, 0},
    {"no-skip-exclude-list", 'n',
     "Contains comma seperated list of to be excluded inc files.",
     &excluded_string, &excluded_string, 0, GET_STR, REQUIRED_ARG, 0, 0, 0, 0,
     0, 0},
    {"offload-count-file", OPT_OFFLOAD_COUNT_FILE, "Offload count report file",
     &opt_offload_count_file, &opt_offload_count_file, 0, GET_STR, REQUIRED_ARG,
     0, 0, 0, 0, 0, 0},
    {"opt-trace-protocol", OPT_TRACE_PROTOCOL,
     "Trace DML statements with optimizer trace", &opt_trace_protocol,
     &opt_trace_protocol, 0, GET_BOOL, NO_ARG, 0, 0, 0, 0, 0, 0},
    {"password", 'p', "Password to use when connecting to server.", 0, 0, 0,
     GET_STR, OPT_ARG, 0, 0, 0, 0, 0, 0},
    {"plugin_dir", OPT_PLUGIN_DIR, "Directory for client-side plugins.",
     &opt_plugin_dir, &opt_plugin_dir, 0, GET_STR, REQUIRED_ARG, 0, 0, 0, 0, 0,
     0},
    {"port", 'P',
     "Port number to use for connection or 0 for default to, in "
     "order of preference, my.cnf, $MYSQL_TCP_PORT, "
#if MYSQL_PORT_DEFAULT == 0
     "/etc/services, "
#endif
     "built-in default (" STRINGIFY_ARG(MYSQL_PORT) ").",
     &opt_port, &opt_port, 0, GET_INT, REQUIRED_ARG, 0, 0, 0, 0, 0, 0},
    {"protocol", OPT_MYSQL_PROTOCOL,
     "The protocol of connection (tcp,socket,pipe,memory).", 0, 0, 0, GET_STR,
     REQUIRED_ARG, 0, 0, 0, 0, 0, 0},
    {"ps-protocol", OPT_PS_PROTOCOL,
     "Use prepared-statement protocol for communication.", &ps_protocol,
     &ps_protocol, 0, GET_BOOL, NO_ARG, 0, 0, 0, 0, 0, 0},
    {"quiet", 's', "Suppress all normal output.", &silent, &silent, 0, GET_BOOL,
     NO_ARG, 0, 0, 0, 0, 0, 0},
    {"record", 'r', "Record output of test_file into result file.", 0, 0, 0,
     GET_NO_ARG, NO_ARG, 0, 0, 0, 0, 0, 0},
    {"result-file", 'R', "Read/store result from/in this file.",
     &result_file_name, &result_file_name, 0, GET_STR, REQUIRED_ARG, 0, 0, 0, 0,
     0, 0},
    {"result-format-version", OPT_RESULT_FORMAT_VERSION,
     "Version of the result file format to use", &opt_result_format_version,
     &opt_result_format_version, 0, GET_INT, REQUIRED_ARG, 1, 1, 2, 0, 0, 0},
#ifdef _WIN32
    {"safe-process-pid", OPT_SAFEPROCESS_PID, "PID of safeprocess.",
     &opt_safe_process_pid, &opt_safe_process_pid, 0, GET_INT, REQUIRED_ARG, 0,
     0, 0, 0, 0, 0},
#endif
    {"secondary-engine", OPT_SECONDARY_ENGINE, "Secondary engine name.",
     &opt_secondary_engine, &opt_secondary_engine, 0, GET_STR, REQUIRED_ARG, 0,
     0, 0, 0, 0, 0},
    {"shared-memory-base-name", OPT_SHARED_MEMORY_BASE_NAME,
     "Base name of shared memory.", &shared_memory_base_name,
     &shared_memory_base_name, 0, GET_STR, REQUIRED_ARG, 0, 0, 0, 0, 0, 0},
    {"silent", 's', "Suppress all normal output. Synonym for --quiet.", &silent,
     &silent, 0, GET_BOOL, NO_ARG, 0, 0, 0, 0, 0, 0},
    {"sleep", 'T', "Always sleep this many seconds on sleep commands.",
     &opt_sleep, &opt_sleep, 0, GET_INT, REQUIRED_ARG, -1, -1, 0, 0, 0, 0},
    {"socket", 'S', "The socket file to use for connection.", &unix_sock,
     &unix_sock, 0, GET_STR, REQUIRED_ARG, 0, 0, 0, 0, 0, 0},
    {"sp-protocol", OPT_SP_PROTOCOL, "Use stored procedures for select.",
     &sp_protocol, &sp_protocol, 0, GET_BOOL, NO_ARG, 0, 0, 0, 0, 0, 0},
    {"tail-lines", OPT_TAIL_LINES,
     "Number of lines of the result to include in a failure report.",
     &opt_tail_lines, &opt_tail_lines, 0, GET_INT, REQUIRED_ARG, 0, 0, 10000, 0,
     0, 0},
    {"test-file", 'x', "Read test from/in this file (default stdin).", 0, 0, 0,
     GET_STR, REQUIRED_ARG, 0, 0, 0, 0, 0, 0},
    {"timer-file", 'm', "File where the timing in microseconds is stored.", 0,
     0, 0, GET_STR, REQUIRED_ARG, 0, 0, 0, 0, 0, 0},
    {"tmpdir", 't', "Temporary directory where sockets are put.", 0, 0, 0,
     GET_STR, REQUIRED_ARG, 0, 0, 0, 0, 0, 0},
    {"trace-exec", OPT_TRACE_EXEC, "Print output from exec to stdout.",
     &trace_exec, &trace_exec, 0, GET_BOOL, NO_ARG, 0, 0, 0, 0, 0, 0},
    {"user", 'u', "User for login.", &opt_user, &opt_user, 0, GET_STR,
     REQUIRED_ARG, 0, 0, 0, 0, 0, 0},
    {"verbose", 'v', "Write more.", &verbose, &verbose, 0, GET_BOOL, NO_ARG, 0,
     0, 0, 0, 0, 0},
    {"version", 'V', "Output version information and exit.", 0, 0, 0,
     GET_NO_ARG, NO_ARG, 0, 0, 0, 0, 0, 0},
    {"view-protocol", OPT_VIEW_PROTOCOL, "Use views for select.",
     &view_protocol, &view_protocol, 0, GET_BOOL, NO_ARG, 0, 0, 0, 0, 0, 0},
    {0, 0, 0, 0, 0, 0, GET_NO_ARG, NO_ARG, 0, 0, 0, 0, 0, 0}};

static void usage() {
  print_version();
  puts(ORACLE_WELCOME_COPYRIGHT_NOTICE("2000"));
  printf(
      "Runs a test against the mysql server and compares output with a results "
      "file.\n\n");
  printf("Usage: %s [OPTIONS] [database] < test_file\n", my_progname);
  my_print_help(my_long_options);
  printf(
      "  --no-defaults       Don't read default options from any options "
      "file.\n");
  my_print_variables(my_long_options);
}

static bool get_one_option(int optid, const struct my_option *opt,
                           char *argument) {
  switch (optid) {
    case '#':
#ifndef DBUG_OFF
      DBUG_PUSH(argument ? argument : "d:t:S:i:O,/tmp/mysqltest.trace");
      debug_check_flag = 1;
#endif
      break;
    case 'r':
      record = 1;
      break;
    case 'x': {
      char buff[FN_REFLEN];
      if (!test_if_hard_path(argument)) {
        strxmov(buff, opt_basedir, argument, NullS);
        argument = buff;
      }
      fn_format(buff, argument, "", "", MY_UNPACK_FILENAME);
      DBUG_ASSERT(cur_file == file_stack && cur_file->file == 0);
      if (!(cur_file->file = fopen(buff, "rb")))
        die("Could not open '%s' for reading, errno: %d", buff, errno);
      cur_file->file_name = my_strdup(PSI_NOT_INSTRUMENTED, buff, MYF(MY_FAE));
      cur_file->lineno = 1;
      break;
    }
    case 'm': {
      static char buff[FN_REFLEN];
      if (!test_if_hard_path(argument)) {
        strxmov(buff, opt_basedir, argument, NullS);
        argument = buff;
      }
      fn_format(buff, argument, "", "", MY_UNPACK_FILENAME);
      timer_file = buff;
      unlink(timer_file); /* Ignore error, may not exist */
      break;
    }
    case 'p':
      if (argument == disabled_my_option)
        argument = (char *)"";  // Don't require password
      if (argument) {
        my_free(opt_pass);
        opt_pass = my_strdup(PSI_NOT_INSTRUMENTED, argument, MYF(MY_FAE));
        while (*argument) *argument++ = 'x'; /* Destroy argument */
        tty_password = 0;
      } else
        tty_password = 1;
      break;
#include "sslopt-case.h"

    case 't':
      my_stpnmov(TMPDIR, argument, sizeof(TMPDIR));
      break;
    case OPT_LOG_DIR:
      /* Check that the file exists */
      if (access(opt_logdir, F_OK) != 0)
        die("The specified log directory does not exist: '%s'", opt_logdir);
      break;
    case OPT_RESULT_FORMAT_VERSION:
      set_result_format_version(opt_result_format_version);
      break;
    case 'V':
      print_version();
      exit(0);
    case OPT_MYSQL_PROTOCOL:
      opt_protocol =
          find_type_or_exit(argument, &sql_protocol_typelib, opt->name);
      break;
    case '?':
      usage();
      exit(0);
  }
  return 0;
}

/**
  Test case or the result file names may use alphanumeric characters
  (A-Z, a-z, 0-9), dash ('-') or underscore ('_'), but should not
  start with dash or underscore.

  Check if a file name conatins any other special characters. If yes,
  throw an error and abort the test run.

  @param[in] file_name File name
*/

static void validate_filename(const char *file_name) {
  const char *fname = strrchr(file_name, '/');

  if (fname == NULL) {
    if (is_windows) {
      fname = strrchr(file_name, '\\');

      if (fname == NULL)
        fname = file_name;
      else
        fname++;
    } else
      fname = file_name;
  } else
    fname++;

  file_name = fname;

  // Check if first character in the file name is a alphanumeric character
  if (!my_isalnum(charset_info, file_name[0])) {
    die("Invalid file name '%s', first character must be alpha-numeric.",
        file_name);
  } else
    file_name++;

  // Skip extension('.test' or '.result' or '.inc' etc) in the file name
  const char *file_name_end = strrchr(file_name, '.');

  while (*file_name && (file_name != file_name_end) &&
         (file_name[0] == '-' || file_name[0] == '_' ||
          my_isalnum(charset_info, file_name[0]))) {
    file_name++;
  }

  if (file_name != file_name_end) {
    die("Invalid file name '%s'. Test or result file name should "
        "consist of only alpha-numeric characters, dash (-) or "
        "underscore (_), but should not start with dash or "
        "underscore.",
        fname);
  }
}

static int parse_args(int argc, char **argv) {
  if (load_defaults("my", load_default_groups, &argc, &argv, &argv_alloc))
    exit(1);

  if ((handle_options(&argc, &argv, my_long_options, get_one_option))) exit(1);

  // Check for special characters in test case file name
  if (cur_file->file_name) validate_filename(cur_file->file_name);

  // Check for special characters in result file name
  if (result_file_name) validate_filename(result_file_name);

  if (argc > 1) {
    usage();
    exit(1);
  }

  if (argc == 1) opt_db = *argv;
  if (tty_password) opt_pass = get_tty_password(NullS);
  if (debug_info_flag) my_end_arg = MY_CHECK_ERROR | MY_GIVE_INFO;
  if (debug_check_flag) my_end_arg = MY_CHECK_ERROR;

  if (!record) {
    /* Check that the result file exists */
    if (result_file_name && access(result_file_name, F_OK) != 0)
      die("The specified result file '%s' does not exist", result_file_name);
  }

  return 0;
}

/*
  Write the content of str into file

  SYNOPSIS
  str_to_file2
  fname - name of file to truncate/create and write to
  str - content to write to file
  size - size of content witten to file
  append - append to file instead of overwriting old file
*/

void str_to_file2(const char *fname, char *str, size_t size, bool append) {
  int fd;
  char buff[FN_REFLEN];
  int flags = O_WRONLY | O_CREAT;
  if (!test_if_hard_path(fname)) {
    strxmov(buff, opt_basedir, fname, NullS);
    fname = buff;
  }
  fn_format(buff, fname, "", "", MY_UNPACK_FILENAME);

  if (!append) flags |= O_TRUNC;
  if ((fd = my_open(buff, flags, MYF(MY_WME | MY_FFNF))) < 0)
    die("Could not open '%s' for writing, errno: %d", buff, errno);
  if (append && my_seek(fd, 0, SEEK_END, MYF(0)) == MY_FILEPOS_ERROR)
    die("Could not find end of file '%s', errno: %d", buff, errno);
  if (my_write(fd, (uchar *)str, size, MYF(MY_WME | MY_FNABP)))
    die("write failed, errno: %d", errno);
  my_close(fd, MYF(0));
}

/*
  Write the content of str into file

  SYNOPSIS
  str_to_file
  fname - name of file to truncate/create and write to
  str - content to write to file
  size - size of content witten to file
*/

void str_to_file(const char *fname, char *str, size_t size) {
  str_to_file2(fname, str, size, false);
}

static void check_regerr(my_regex_t *r, int err) {
  char err_buf[1024];

  if (err) {
    my_regerror(err, r, err_buf, sizeof(err_buf));
    die("Regex error: %s\n", err_buf);
  }
}

#ifdef _WIN32

typedef Prealloced_array<const char *, 16> Patterns;
Patterns *patterns;

/*
  init_win_path_patterns

  DESCRIPTION
  Setup string patterns that will be used to detect filenames that
  needs to be converted from Win to Unix format

*/

void init_win_path_patterns() {
  /* List of string patterns to match in order to find paths */
  const char *paths[] = {
      "$MYSQL_TEST_DIR", "$MYSQL_TMP_DIR",  "$MYSQLTEST_VARDIR",
      "$MASTER_MYSOCK",  "$MYSQL_SHAREDIR", "$MYSQL_CHARSETSDIR",
      "$MYSQL_LIBDIR",   "./test/",         ".ibd",
      ".\\ibdata",       ".\\ibtmp",        ".\\undo"};
  int num_paths = sizeof(paths) / sizeof(char *);
  int i;
  char *p;

  DBUG_ENTER("init_win_path_patterns");

  patterns = new Patterns(PSI_NOT_INSTRUMENTED);

  /* Loop through all paths in the array */
  for (i = 0; i < num_paths; i++) {
    VAR *v;
    if (*(paths[i]) == '$') {
      v = var_get(paths[i], 0, 0, 0);
      p = my_strdup(PSI_NOT_INSTRUMENTED, v->str_val, MYF(MY_FAE));
    } else
      p = my_strdup(PSI_NOT_INSTRUMENTED, paths[i], MYF(MY_FAE));

    /* Don't insert zero length strings in patterns array */
    if (std::strlen(p) == 0) {
      my_free(p);
      continue;
    }

    if (patterns->push_back(p)) die("Out of memory");

    DBUG_PRINT("info", ("p: %s", p));
    while (*p) {
      if (*p == '/') *p = '\\';
      p++;
    }
  }
  DBUG_VOID_RETURN;
}

void free_win_path_patterns() {
  uint i = 0;
  const char **pat;
  for (pat = patterns->begin(); pat != patterns->end(); ++pat) {
    my_free(const_cast<char *>(*pat));
  }
  delete patterns;
  patterns = NULL;
}

/*
  fix_win_paths

  DESCRIPTION
  Search the string 'val' for the patterns that are known to be
  strings that contain filenames. Convert all \ to / in the
  filenames that are found.

  Ex:
  val = 'Error "c:\mysql\mysql-test\var\test\t1.frm" didn't exist'
  => $MYSQL_TEST_DIR is found by strstr
  => all \ from c:\mysql\m... until next space is converted into /
*/

void fix_win_paths(const char *val, size_t len) {
  DBUG_ENTER("fix_win_paths");
  const char **pat;
  for (pat = patterns->begin(); pat != patterns->end(); ++pat) {
    char *p;
    DBUG_PRINT("info", ("pattern: %s", *pat));

    /* Find and fix each path in this string */
    p = const_cast<char *>(val);
    while (p = strstr(p, *pat)) {
      DBUG_PRINT("info", ("Found %s in val p: %s", *pat, p));
      /* Found the pattern.  Back up to the start of this path */
      while (p > val && !my_isspace(charset_info, *(p - 1))) {
        p--;
      }

      while (*p && !my_isspace(charset_info, *p)) {
        if (*p == '\\') *p = '/';
        p++;
      }
      DBUG_PRINT("info", ("Converted \\ to / in %s", val));
    }
  }
  DBUG_PRINT("exit", (" val: %s, len: %d", val, len));
  DBUG_VOID_RETURN;
}
#endif

/*
  Append the result for one field to the dynamic string ds
*/

static void append_field(DYNAMIC_STRING *ds, uint col_idx, MYSQL_FIELD *field,
                         char *val, size_t len, bool is_null) {
  char null[] = "NULL";

  if (col_idx < max_replace_column && replace_column[col_idx]) {
    val = replace_column[col_idx];
    len = std::strlen(val);
  } else if (is_null) {
    val = null;
    len = 4;
  }
#ifdef _WIN32
  else if ((field->type == MYSQL_TYPE_DOUBLE ||
            field->type == MYSQL_TYPE_FLOAT) &&
           field->decimals >= 31) {
    /* Convert 1.2e+018 to 1.2e+18 and 1.2e-018 to 1.2e-18 */
    char *start = strchr(val, 'e');
    if (start && std::strlen(start) >= 5 &&
        (start[1] == '-' || start[1] == '+') && start[2] == '0') {
      start += 2; /* Now points at first '0' */
      if (field->flags & ZEROFILL_FLAG) {
        /* Move all chars before the first '0' one step right */
        memmove(val + 1, val, start - val);
        *val = '0';
      } else {
        /* Move all chars after the first '0' one step left */
        memmove(start, start + 1, std::strlen(start));
        len--;
      }
    }
  }
#endif

  if (!display_result_vertically) {
    if (col_idx) dynstr_append_mem(ds, "\t", 1);
    replace_dynstr_append_mem(ds, val, len);
  } else {
    dynstr_append(ds, field->name);
    dynstr_append_mem(ds, "\t", 1);
    replace_dynstr_append_mem(ds, val, len);
    dynstr_append_mem(ds, "\n", 1);
  }
}

/*
  Append all results to the dynamic string separated with '\t'
  Values may be converted with 'replace_column'
*/

static void append_result(DYNAMIC_STRING *ds, MYSQL_RES *res) {
  MYSQL_ROW row;
  uint num_fields = mysql_num_fields(res);
  MYSQL_FIELD *fields = mysql_fetch_fields(res);
  ulong *lengths;

  while ((row = mysql_fetch_row(res))) {
    uint i;
    lengths = mysql_fetch_lengths(res);
    for (i = 0; i < num_fields; i++) {
      /* looks ugly , but put here to convince parfait */
      assert(lengths);
      append_field(ds, i, &fields[i], row[i], lengths[i], !row[i]);
    }
    if (!display_result_vertically) dynstr_append_mem(ds, "\n", 1);
  }
}

/*
  Append all results from ps execution to the dynamic string separated
  with '\t'. Values may be converted with 'replace_column'
*/

static void append_stmt_result(DYNAMIC_STRING *ds, MYSQL_STMT *stmt,
                               MYSQL_FIELD *fields, uint num_fields) {
  MYSQL_BIND *my_bind;
  bool *is_null;
  ulong *length;
  uint i;

  /* Allocate array with bind structs, lengths and NULL flags */
  my_bind = (MYSQL_BIND *)my_malloc(PSI_NOT_INSTRUMENTED,
                                    num_fields * sizeof(MYSQL_BIND),
                                    MYF(MY_WME | MY_FAE | MY_ZEROFILL));
  length = (ulong *)my_malloc(PSI_NOT_INSTRUMENTED, num_fields * sizeof(ulong),
                              MYF(MY_WME | MY_FAE));
  is_null = (bool *)my_malloc(PSI_NOT_INSTRUMENTED, num_fields * sizeof(bool),
                              MYF(MY_WME | MY_FAE));

  /* Allocate data for the result of each field */
  for (i = 0; i < num_fields; i++) {
    size_t max_length = fields[i].max_length + 1;
    my_bind[i].buffer_type = MYSQL_TYPE_STRING;
    my_bind[i].buffer =
        my_malloc(PSI_NOT_INSTRUMENTED, max_length, MYF(MY_WME | MY_FAE));
    my_bind[i].buffer_length = static_cast<ulong>(max_length);
    my_bind[i].is_null = &is_null[i];
    my_bind[i].length = &length[i];

    DBUG_PRINT("bind", ("col[%d]: buffer_type: %d, buffer_length: %lu", i,
                        my_bind[i].buffer_type, my_bind[i].buffer_length));
  }

  if (mysql_stmt_bind_result(stmt, my_bind))
    die("mysql_stmt_bind_result failed: %d: %s", mysql_stmt_errno(stmt),
        mysql_stmt_error(stmt));

  while (mysql_stmt_fetch(stmt) == 0) {
    for (i = 0; i < num_fields; i++)
      append_field(ds, i, &fields[i], (char *)my_bind[i].buffer,
                   *my_bind[i].length, *my_bind[i].is_null);
    if (!display_result_vertically) dynstr_append_mem(ds, "\n", 1);
  }

  int rc;
  if ((rc = mysql_stmt_fetch(stmt)) != MYSQL_NO_DATA)
    die("fetch didn't end with MYSQL_NO_DATA from statement: %d: %s; rc=%d",
        mysql_stmt_errno(stmt), mysql_stmt_error(stmt), rc);

  for (i = 0; i < num_fields; i++) {
    /* Free data for output */
    my_free(my_bind[i].buffer);
  }
  /* Free array with bind structs, lengths and NULL flags */
  my_free(my_bind);
  my_free(length);
  my_free(is_null);
}

/*
  Append metadata for fields to output
*/

static void append_metadata(DYNAMIC_STRING *ds, MYSQL_FIELD *field,
                            uint num_fields) {
  MYSQL_FIELD *field_end;
  dynstr_append(ds,
                "Catalog\tDatabase\tTable\tTable_alias\tColumn\t"
                "Column_alias\tType\tLength\tMax length\tIs_null\t"
                "Flags\tDecimals\tCharsetnr\n");

  for (field_end = field + num_fields; field < field_end; field++) {
    dynstr_append_mem(ds, field->catalog, field->catalog_length);
    dynstr_append_mem(ds, "\t", 1);
    dynstr_append_mem(ds, field->db, field->db_length);
    dynstr_append_mem(ds, "\t", 1);
    dynstr_append_mem(ds, field->org_table, field->org_table_length);
    dynstr_append_mem(ds, "\t", 1);
    dynstr_append_mem(ds, field->table, field->table_length);
    dynstr_append_mem(ds, "\t", 1);
    dynstr_append_mem(ds, field->org_name, field->org_name_length);
    dynstr_append_mem(ds, "\t", 1);
    dynstr_append_mem(ds, field->name, field->name_length);
    dynstr_append_mem(ds, "\t", 1);
    replace_dynstr_append_uint(ds, field->type);
    dynstr_append_mem(ds, "\t", 1);
    replace_dynstr_append_uint(ds, field->length);
    dynstr_append_mem(ds, "\t", 1);
    replace_dynstr_append_uint(ds, field->max_length);
    dynstr_append_mem(ds, "\t", 1);
    dynstr_append_mem(ds, (char *)(IS_NOT_NULL(field->flags) ? "N" : "Y"), 1);
    dynstr_append_mem(ds, "\t", 1);
    replace_dynstr_append_uint(ds, field->flags);
    dynstr_append_mem(ds, "\t", 1);
    replace_dynstr_append_uint(ds, field->decimals);
    dynstr_append_mem(ds, "\t", 1);
    replace_dynstr_append_uint(ds, field->charsetnr);
    dynstr_append_mem(ds, "\n", 1);
  }
}

/*
  Append affected row count and other info to output
*/

static void append_info(DYNAMIC_STRING *ds, ulonglong affected_rows,
                        const char *info) {
  char buf[40], buff2[21];
  sprintf(buf, "affected rows: %s\n", llstr(affected_rows, buff2));
  dynstr_append(ds, buf);
  if (info) {
    dynstr_append(ds, "info: ");
    dynstr_append(ds, info);
    dynstr_append_mem(ds, "\n", 1);
  }
}

/**
  @brief Append state change information (received through Ok packet) to the
  output.

  @param [in,out] ds         Dynamic string to hold the content to be printed.
  @param [in] mysql          Connection handle.
*/

static void append_session_track_info(DYNAMIC_STRING *ds, MYSQL *mysql) {
  for (unsigned int type = SESSION_TRACK_BEGIN; type <= SESSION_TRACK_END;
       type++) {
    const char *data;
    size_t data_length;

    if (!mysql_session_track_get_first(mysql, (enum_session_state_type)type,
                                       &data, &data_length)) {
      /*
        Append the type information. Please update the definition of APPEND_TYPE
        when any changes are made to enum_session_state_type.
      */
      APPEND_TYPE(type);
      dynstr_append(ds, "-- ");
      dynstr_append_mem(ds, data, data_length);
    } else
      continue;
    while (!mysql_session_track_get_next(mysql, (enum_session_state_type)type,
                                         &data, &data_length)) {
      dynstr_append(ds, "\n-- ");
      dynstr_append_mem(ds, data, data_length);
    }
    dynstr_append(ds, "\n\n");
  }
}

/*
  Display the table headings with the names tab separated
*/

static void append_table_headings(DYNAMIC_STRING *ds, MYSQL_FIELD *field,
                                  uint num_fields) {
  uint col_idx;
  for (col_idx = 0; col_idx < num_fields; col_idx++) {
    if (col_idx) dynstr_append_mem(ds, "\t", 1);
    replace_dynstr_append(ds, field[col_idx].name);
  }
  dynstr_append_mem(ds, "\n", 1);
}

/// Check whether a given warning is in list of disabled or enabled warnings.
///
/// @param warnings      List of either disabled or enabled warnings.
/// @param error         Error number
/// @param warning_found Boolean value, should be set to true if warning
///                      is found in the list, false otherwise.
///
/// @retval True if the given warning is present in the list, and
///         ignore flag for that warning is not set, false otherwise.
static bool match_warnings(Expected_warnings *warnings, std::uint32_t error,
                           bool *warning_found) {
  bool match_found = false;
  std::vector<std::unique_ptr<Warning>>::iterator warning = warnings->begin();

  for (; warning != warnings->end(); warning++) {
    if ((*warning)->warning_code() == error) {
      *warning_found = true;
      if (!(*warning)->ignore_warning()) {
        match_found = true;
        break;
      }
    }
  }

  return match_found;
}

/// Handle one warning which occurred during execution of a query.
///
/// @param ds      DYNAMIC_STRING object to store the warnings.
/// @param warning Warning string
///
/// @retval True if a warning is found in the list of disabled or enabled
///         warnings, false otherwise.
static bool handle_one_warning(DYNAMIC_STRING *ds, std::string warning) {
  // Each line of show warnings output contains information about
  // error level, error code and the error/warning message separated
  // by '\t'. Parse each line from the show warnings output to
  // extract the error code and compare it with list of expected
  // warnings.
  bool warning_found = false;
  std::string error_code;
  std::stringstream warn_msg(warning);

  while (std::getline(warn_msg, error_code, '\t')) {
    int errcode = get_int_val(error_code.c_str());
    if (errcode != -1) {
      if (disabled_warnings->count()) {
        // Print the warning if it doesn't match with any of the
        // disabled warnings.
        if (!match_warnings(disabled_warnings, errcode, &warning_found)) {
          dynstr_append_mem(ds, warning.c_str(), warning.length());
          dynstr_append_mem(ds, "\n", 1);
        }
      } else if (enabled_warnings->count()) {
        if (match_warnings(enabled_warnings, errcode, &warning_found)) {
          dynstr_append_mem(ds, warning.c_str(), warning.length());
          dynstr_append_mem(ds, "\n", 1);
        }
      }
    }
  }

  return warning_found;
}

/// Handle warnings which occurred during execution of a query.
///
/// @param ds          DYNAMIC_STRING object to store the warnings.
/// @param ds_warnings String containing all the generated warnings.
static void handle_warnings(DYNAMIC_STRING *ds, const char *ds_warnings) {
  bool warning_found = false;
  std::string warning;
  std::stringstream warnings(ds_warnings);

  // Set warning_found only if at least one of the warning exist
  // in expected list of warnings.
  while (std::getline(warnings, warning))
    if (handle_one_warning(ds, warning)) warning_found = true;

  // Throw an error and abort the test run if a query generates warnings
  // which are not listed as expected.
  if (!warning_found) {
    std::string warning_list;

    if (disabled_warnings->count())
      warning_list = disabled_warnings->warnings_list();
    else if (enabled_warnings->count())
      warning_list = enabled_warnings->warnings_list();

    die("Query '%s' didn't generate any of the expected warning(s) '%s'.",
        curr_command->query, warning_list.c_str());
  }
}

/// Fetch warnings generated by server while executing a query and
/// append them to warnings buffer 'ds'.
///
/// @param ds    DYNAMIC_STRING object to store the warnings
/// @param mysql mysql handle object
///
/// @retval Number of warnings appended to ds
static int append_warnings(DYNAMIC_STRING *ds, MYSQL *mysql) {
  unsigned int count;
  if (!(count = mysql_warning_count(mysql))) return 0;

  // If one day we will support execution of multi-statements
  // through PS API we should not issue SHOW WARNINGS until
  // we have not read all results.
  DBUG_ASSERT(!mysql_more_results(mysql));

  MYSQL_RES *warn_res;
  if (mysql_real_query(mysql, "SHOW WARNINGS", 13))
    die("Error running query \"SHOW WARNINGS\": %s", mysql_error(mysql));

  if (!(warn_res = mysql_store_result(mysql)))
    die("Warning count is %u but didn't get any warnings", count);

  DYNAMIC_STRING ds_warnings;
  init_dynamic_string(&ds_warnings, "", 1024, 1024);
  append_result(&ds_warnings, warn_res);
  mysql_free_result(warn_res);

  if (disable_warnings &&
      (disabled_warnings->count() || enabled_warnings->count()))
    handle_warnings(ds, ds_warnings.str);
  else if (!disable_warnings)
    dynstr_append_mem(ds, ds_warnings.str, ds_warnings.length);

  dynstr_free(&ds_warnings);
  return ds->length;
}

/// Run query using MySQL C API
///
/// @param cn          Connection object
/// @param command     Pointer to the st_command structure which holds the
///                    arguments and information for the command.
/// @param flags       Flags indicating if we should SEND and/or REAP.
/// @param query       Query string
/// @param query_len   Length of the query string
/// @param ds          Output buffer to store the query result.
/// @param ds_warnings Buffer to store the warnings generated while
///                    executing the query.
static void run_query_normal(struct st_connection *cn,
                             struct st_command *command, int flags, char *query,
                             size_t query_len, DYNAMIC_STRING *ds,
                             DYNAMIC_STRING *ds_warnings) {
  int error = 0;
  std::uint32_t counter = 0;
  MYSQL *mysql = &cn->mysql;
  MYSQL_RES *res = 0;

  if (opt_load_pool) {
    secondary_engine->match_statement(query, expected_errors->count());
    if (secondary_engine->statement_type()) {
      std::vector<unsigned int> ignore_errors = expected_errors->errors();
      // Run secondary engine unload statements.
      if (secondary_engine->run_unload_statements(mysql, ignore_errors))
        die("Original query '%s'.", query);
    }
  }

  if (flags & QUERY_SEND_FLAG) {
    // Send the query
    if (mysql_send_query(&cn->mysql, query, static_cast<ulong>(query_len))) {
      handle_error(command, mysql_errno(mysql), mysql_error(mysql),
                   mysql_sqlstate(mysql), ds);
      goto end;
    }
  }

  if (!(flags & QUERY_REAP_FLAG)) {
    cn->pending = true;
    return;
  }

  do {
    // When  on first result set, call mysql_read_query_result to
    // retrieve answer to the query sent earlier.
    if ((counter == 0) && mysql_read_query_result(&cn->mysql)) {
      // We've failed to collect the result set.
      cn->pending = true;
      handle_error(command, mysql_errno(mysql), mysql_error(mysql),
                   mysql_sqlstate(mysql), ds);
      goto end;
    }

    // Store the result of the query if it will return any fields.
    if (mysql_field_count(mysql) && ((res = mysql_store_result(mysql)) == 0)) {
      handle_error(command, mysql_errno(mysql), mysql_error(mysql),
                   mysql_sqlstate(mysql), ds);
      goto end;
    }

    if (!disable_result_log) {
      if (res) {
        MYSQL_FIELD *fields = mysql_fetch_fields(res);
        std::uint32_t num_fields = mysql_num_fields(res);

        if (display_metadata) append_metadata(ds, fields, num_fields);

        if (!display_result_vertically)
          append_table_headings(ds, fields, num_fields);

        append_result(ds, res);
      }

      // Need to call mysql_affected_rows() before the "new"
      // query to find the warnings.
      if (!disable_info)
        append_info(ds, mysql_affected_rows(mysql), mysql_info(mysql));

      if (display_session_track_info) append_session_track_info(ds, mysql);

      // Add all warnings to the result. We can't do this if we are in
      // the middle of processing results from multi-statement, because
      // this will break protocol.
      if ((!disable_warnings || disabled_warnings->count() ||
           enabled_warnings->count()) &&
          !mysql_more_results(mysql)) {
        if (append_warnings(ds_warnings, mysql) || ds_warnings->length) {
          dynstr_append_mem(ds, "Warnings:\n", 10);
          dynstr_append_mem(ds, ds_warnings->str, ds_warnings->length);
        }
      }
    }

    if (res) {
      mysql_free_result(res);
      res = 0;
    }
    counter++;
  } while (!(error = mysql_next_result(mysql)));

  if (error > 0) {
    // We got an error from mysql_next_result, maybe expected.
    handle_error(command, mysql_errno(mysql), mysql_error(mysql),
                 mysql_sqlstate(mysql), ds);
    goto end;
  }

  // Successful and there are no more results.
  DBUG_ASSERT(error == -1);

  // If we come here the query is both executed and read successfully.
  handle_no_error(command);
  revert_properties();

end:
  cn->pending = false;

  // We save the return code (mysql_errno(mysql)) from the last call sent
  // to the server into the mysqltest builtin variable $mysql_errno. This
  // variable then can be used from the test case itself.
  var_set_errno(mysql_errno(mysql));

  if (opt_load_pool && secondary_engine->statement_type()) {
    std::vector<unsigned int> ignore_errors = expected_errors->errors();
    // Run secondary engine load statements.
    if (secondary_engine->run_load_statements(mysql, ignore_errors))
      die("Original query '%s'.", query);
  }
}

/// Run query using prepared statement C API
///
/// @param mysql       mysql handle
/// @param command     Pointer to the st_command structure which holds the
///                    arguments and information for the command.
/// @param query       Query string
/// @param query_len   Length of the query string
/// @param ds          Output buffer to store the query result.
/// @param ds_warnings Buffer to store the warnings generated while
///                    executing the query.
static void run_query_stmt(MYSQL *mysql, struct st_command *command,
                           char *query, size_t query_len, DYNAMIC_STRING *ds,
                           DYNAMIC_STRING *ds_warnings) {
  // Init a new stmt if it's not already one created for this connection.
  MYSQL_STMT *stmt;
  if (!(stmt = cur_con->stmt)) {
    if (!(stmt = mysql_stmt_init(mysql))) die("unable to init stmt structure");
    cur_con->stmt = stmt;
  }

  if (opt_load_pool) {
    secondary_engine->match_statement(query, expected_errors->count());
    if (secondary_engine->statement_type()) {
      std::vector<unsigned int> ignore_errors = expected_errors->errors();
      // Run secondary engine unload statements.
      if (secondary_engine->run_unload_statements(mysql, ignore_errors))
        die("Original query '%s'.", query);
    }
  }

  DYNAMIC_STRING ds_prepare_warnings;
  DYNAMIC_STRING ds_execute_warnings;

  // Init dynamic strings for warnings.
  if (!disable_warnings || disabled_warnings->count() ||
      enabled_warnings->count()) {
    init_dynamic_string(&ds_prepare_warnings, NULL, 0, 256);
    init_dynamic_string(&ds_execute_warnings, NULL, 0, 256);
  }

  // Note that here 'res' is meta data result set
  MYSQL_RES *res = NULL;
  int err = 0;

  // Prepare the query
  if (mysql_stmt_prepare(stmt, query, static_cast<ulong>(query_len))) {
    handle_error(command, mysql_stmt_errno(stmt), mysql_stmt_error(stmt),
                 mysql_stmt_sqlstate(stmt), ds);
    goto end;
  }

  // Get the warnings from mysql_stmt_prepare and keep them in a
  // separate string.
  if (!disable_warnings || disabled_warnings->count() ||
      enabled_warnings->count())
    append_warnings(&ds_prepare_warnings, mysql);

  // No need to call mysql_stmt_bind_param() because we have no
  // parameter markers.
  if (cursor_protocol_enabled) {
    // Use cursor when retrieving result.
    unsigned long type = CURSOR_TYPE_READ_ONLY;
    if (mysql_stmt_attr_set(stmt, STMT_ATTR_CURSOR_TYPE, (void *)&type))
      die("mysql_stmt_attr_set(STMT_ATTR_CURSOR_TYPE) failed': %d %s",
          mysql_stmt_errno(stmt), mysql_stmt_error(stmt));
  }

  // Execute the query
  if (mysql_stmt_execute(stmt)) {
    handle_error(command, mysql_stmt_errno(stmt), mysql_stmt_error(stmt),
                 mysql_stmt_sqlstate(stmt), ds);
    goto end;
  }

  // When running in cursor_protocol get the warnings from execute here
  // and keep them in a separate string for later.
  if (cursor_protocol_enabled &&
      (!disable_warnings || disabled_warnings->count() ||
       enabled_warnings->count()))
    append_warnings(&ds_execute_warnings, mysql);

  // We instruct that we want to update the "max_length" field in
  // mysql_stmt_store_result(), this is our only way to know how much
  // buffer to allocate for result data
  {
    bool one = 1;
    if (mysql_stmt_attr_set(stmt, STMT_ATTR_UPDATE_MAX_LENGTH, (void *)&one))
      die("mysql_stmt_attr_set(STMT_ATTR_UPDATE_MAX_LENGTH) failed': %d %s",
          mysql_stmt_errno(stmt), mysql_stmt_error(stmt));
  }

  do {
    // If we got here the statement succeeded and was expected to do so,
    // get data. Note that this can still give errors found during execution.
    // Store the result of the query if if will return any fields
    if (mysql_stmt_field_count(stmt) && mysql_stmt_store_result(stmt)) {
      handle_error(command, mysql_stmt_errno(stmt), mysql_stmt_error(stmt),
                   mysql_stmt_sqlstate(stmt), ds);
      goto end;
    }

    if (!disable_result_log) {
      // Not all statements creates a result set. If there is one we can
      // now create another normal result set that contains the meta
      // data. This set can be handled almost like any other non prepared
      // statement result set.
      if ((res = mysql_stmt_result_metadata(stmt)) != NULL) {
        // Take the column count from meta info
        MYSQL_FIELD *fields = mysql_fetch_fields(res);
        std::uint32_t num_fields = mysql_num_fields(res);

        if (display_metadata) append_metadata(ds, fields, num_fields);

        if (!display_result_vertically)
          append_table_headings(ds, fields, num_fields);

        append_stmt_result(ds, stmt, fields, num_fields);

        // Free normal result set with meta data
        mysql_free_result(res);

        // Clear prepare warnings if there are execute warnings,
        // since they are probably duplicated.
        if (ds_execute_warnings.length || mysql->warning_count)
          dynstr_set(&ds_prepare_warnings, NULL);
      } else {
        // This is a query without resultset
      }

      // Fetch info before fetching warnings, since it will be reset
      // otherwise.
      if (!disable_info)
        append_info(ds, mysql_affected_rows(stmt->mysql), mysql_info(mysql));

      if (display_session_track_info) append_session_track_info(ds, mysql);

      // Add all warnings to the result. We can't do this if we are in
      // the middle of processing results from multi-statement, because
      // this will break protocol.
      if ((!disable_warnings || disabled_warnings->count() ||
           enabled_warnings->count()) &&
          !mysql_more_results(stmt->mysql)) {
        // Get the warnings from execute. Append warnings to ds,
        // if there are any.
        append_warnings(&ds_execute_warnings, mysql);
        if (ds_execute_warnings.length || ds_prepare_warnings.length ||
            ds_warnings->length) {
          dynstr_append_mem(ds, "Warnings:\n", 10);

          // Append warnings if exist any
          if (ds_warnings->length)
            dynstr_append_mem(ds, ds_warnings->str, ds_warnings->length);

          // Append prepare warnings if exist any
          if (ds_prepare_warnings.length)
            dynstr_append_mem(ds, ds_prepare_warnings.str,
                              ds_prepare_warnings.length);

          // Append execute warnings if exist any
          if (ds_execute_warnings.length)
            dynstr_append_mem(ds, ds_execute_warnings.str,
                              ds_execute_warnings.length);
        }
      }
    }
  } while ((err = mysql_stmt_next_result(stmt)) == 0);

  if (err > 0) {
    // We got an error from mysql_stmt_next_result, maybe expected.
    handle_error(command, mysql_stmt_errno(stmt), mysql_stmt_error(stmt),
                 mysql_stmt_sqlstate(stmt), ds);
    goto end;
  }

  // If we got here the statement was both executed and read successfully.
  handle_no_error(command);

end:
  if (!disable_warnings || disabled_warnings->count() ||
      enabled_warnings->count()) {
    dynstr_free(&ds_prepare_warnings);
    dynstr_free(&ds_execute_warnings);
  }
  revert_properties();

  // We save the return code (mysql_stmt_errno(stmt)) from the last call sent
  // to the server into the mysqltest builtin variable $mysql_errno. This
  // variable then can be used from the test case itself.
  var_set_errno(mysql_stmt_errno(stmt));

  // Close the statement if no reconnect, need new prepare.
  if (mysql->reconnect) {
    mysql_stmt_close(stmt);
    cur_con->stmt = NULL;
  }

  if (opt_load_pool && secondary_engine->statement_type()) {
    std::vector<unsigned int> ignore_errors = expected_errors->errors();
    // Run secondary engine load statements.
    if (secondary_engine->run_load_statements(mysql, ignore_errors))
      die("Original query '%s'.", query);
  }
}

/*
  Create a util connection if one does not already exists
  and use that to run the query
  This is done to avoid implict commit when creating/dropping objects such
  as view, sp etc.
*/

static int util_query(MYSQL *org_mysql, const char *query) {
  MYSQL *mysql;
  DBUG_ENTER("util_query");

  if (!(mysql = cur_con->util_mysql)) {
    DBUG_PRINT("info", ("Creating util_mysql"));
    if (!(mysql = mysql_init(mysql))) die("Failed in mysql_init()");

    if (opt_connect_timeout)
      mysql_options(mysql, MYSQL_OPT_CONNECT_TIMEOUT,
                    (void *)&opt_connect_timeout);

    /* enable local infile, in non-binary builds often disabled by default */
    mysql_options(mysql, MYSQL_OPT_LOCAL_INFILE, 0);
    safe_connect(mysql, "util", org_mysql->host, org_mysql->user,
                 org_mysql->passwd, org_mysql->db, org_mysql->port,
                 org_mysql->unix_socket);

    cur_con->util_mysql = mysql;
  }

  DBUG_RETURN(mysql_query(mysql, query));
}

/*
  Run query

  SYNPOSIS
    run_query()
     mysql	mysql handle
     command	currrent command pointer

  flags control the phased/stages of query execution to be performed
  if QUERY_SEND_FLAG bit is on, the query will be sent. If QUERY_REAP_FLAG
  is on the result will be read - for regular query, both bits must be on
*/

static void run_query(struct st_connection *cn, struct st_command *command,
                      int flags) {
  MYSQL *mysql = &cn->mysql;
  DYNAMIC_STRING *ds;
  DYNAMIC_STRING *save_ds = NULL;
  DYNAMIC_STRING ds_sorted;
  DYNAMIC_STRING ds_warnings;
  DYNAMIC_STRING eval_query;
  char *query;
  size_t query_len;
  bool view_created = 0, sp_created = 0;
  bool complete_query =
      ((flags & QUERY_SEND_FLAG) && (flags & QUERY_REAP_FLAG));
  DBUG_ENTER("run_query");
  dynstr_set(&ds_result, "");

  if (cn->pending && (flags & QUERY_SEND_FLAG))
    die("Cannot run query on connection between send and reap");

  if (!(flags & QUERY_SEND_FLAG) && !cn->pending)
    die("Cannot reap on a connection without pending send");

  init_dynamic_string(&ds_warnings, NULL, 0, 256);
  ds_warn = &ds_warnings;

  /*
    Evaluate query if this is an eval command
  */
  if (command->type == Q_EVAL || command->type == Q_SEND_EVAL) {
    init_dynamic_string(&eval_query, "", command->query_len + 256, 1024);
    do_eval(&eval_query, command->query, command->end, false);
    query = eval_query.str;
    query_len = eval_query.length;
  } else {
    query = command->query;
    query_len = std::strlen(query);
  }

  /*
    Create a temporary dynamic string to contain the
    output from this query.
  */
  if (command->output_file[0])
    ds = &ds_result;
  else
    ds = &ds_res;

  /*
    Log the query into the output buffer
  */
  if (!disable_query_log && (flags & QUERY_SEND_FLAG)) {
    replace_dynstr_append_mem(ds, query, query_len);
    dynstr_append_mem(ds, delimiter, delimiter_length);
    dynstr_append_mem(ds, "\n", 1);
  }

  if (view_protocol_enabled && complete_query && match_re(&view_re, query)) {
    /*
      Create the query as a view.
      Use replace since view can exist from a failed mysqltest run
    */
    DYNAMIC_STRING query_str;
    init_dynamic_string(&query_str,
                        "CREATE OR REPLACE VIEW mysqltest_tmp_v AS ",
                        query_len + 64, 256);
    dynstr_append_mem(&query_str, query, query_len);
    if (util_query(mysql, query_str.str)) {
      /*
        Failed to create the view, this is not fatal
        just run the query the normal way
      */
      DBUG_PRINT("view_create_error",
                 ("Failed to create view '%s': %d: %s", query_str.str,
                  mysql_errno(mysql), mysql_error(mysql)));

      /* Log error to create view */
      verbose_msg("Failed to create view '%s' %d: %s", query_str.str,
                  mysql_errno(mysql), mysql_error(mysql));
    } else {
      /*
        Yes, it was possible to create this query as a view
      */
      view_created = 1;
      query = (char *)"SELECT * FROM mysqltest_tmp_v";
      query_len = std::strlen(query);

      /*
        Collect warnings from create of the view that should otherwise
        have been produced when the SELECT was executed
      */
      append_warnings(&ds_warnings, cur_con->util_mysql);
    }

    dynstr_free(&query_str);
  }

  if (sp_protocol_enabled && complete_query && match_re(&sp_re, query)) {
    /*
      Create the query as a stored procedure
      Drop first since sp can exist from a failed mysqltest run
    */
    DYNAMIC_STRING query_str;
    init_dynamic_string(&query_str,
                        "DROP PROCEDURE IF EXISTS mysqltest_tmp_sp;",
                        query_len + 64, 256);
    util_query(mysql, query_str.str);
    dynstr_set(&query_str, "CREATE PROCEDURE mysqltest_tmp_sp()\n");
    dynstr_append_mem(&query_str, query, query_len);
    if (util_query(mysql, query_str.str)) {
      /*
        Failed to create the stored procedure for this query,
        this is not fatal just run the query the normal way
      */
      DBUG_PRINT("sp_create_error",
                 ("Failed to create sp '%s': %d: %s", query_str.str,
                  mysql_errno(mysql), mysql_error(mysql)));

      /* Log error to create sp */
      verbose_msg("Failed to create sp '%s' %d: %s", query_str.str,
                  mysql_errno(mysql), mysql_error(mysql));

    } else {
      sp_created = 1;

      query = (char *)"CALL mysqltest_tmp_sp()";
      query_len = std::strlen(query);
    }
    dynstr_free(&query_str);
  }

  if (display_result_sorted) {
    /*
       Collect the query output in a separate string
       that can be sorted before it's added to the
       global result string
    */
    init_dynamic_string(&ds_sorted, "", 1024, 1024);
    save_ds = ds; /* Remember original ds */
    ds = &ds_sorted;
  }

  /*
    Find out how to run this query

    Always run with normal C API if it's not a complete
    SEND + REAP

    If it is a '?' in the query it may be a SQL level prepared
    statement already and we can't do it twice
  */
  if (ps_protocol_enabled && complete_query && match_re(&ps_re, query))
    run_query_stmt(mysql, command, query, query_len, ds, &ds_warnings);
  else
    run_query_normal(cn, command, flags, query, query_len, ds, &ds_warnings);

  dynstr_free(&ds_warnings);
  ds_warn = 0;
  if (command->type == Q_EVAL || command->type == Q_SEND_EVAL)
    dynstr_free(&eval_query);

  if (display_result_sorted) {
    /* Sort the result set and append it to result */
    dynstr_append_sorted(save_ds, &ds_sorted);
    ds = save_ds;
    dynstr_free(&ds_sorted);
  }

  if (sp_created) {
    if (util_query(mysql, "DROP PROCEDURE mysqltest_tmp_sp "))
      die("Failed to drop sp: %d: %s", mysql_errno(mysql), mysql_error(mysql));
  }

  if (view_created) {
    if (util_query(mysql, "DROP VIEW mysqltest_tmp_v "))
      die("Failed to drop view: %d: %s", mysql_errno(mysql),
          mysql_error(mysql));
  }

  if (command->output_file[0]) {
    /* An output file was specified for _this_ query */
    str_to_file2(command->output_file, ds_result.str, ds_result.length, false);
    command->output_file[0] = 0;
  }

  DBUG_VOID_RETURN;
}

/**
   Display the optimizer trace produced by the last executed statement.
 */
static void display_opt_trace(struct st_connection *cn,
                              struct st_command *command, int flags) {
  if (!disable_query_log && opt_trace_protocol_enabled && !cn->pending &&
      !expected_errors->count() && match_re(&opt_trace_re, command->query)) {
    st_command save_command = *command;
    DYNAMIC_STRING query_str;
    init_dynamic_string(&query_str,
                        "SELECT trace FROM information_schema.optimizer_trace"
                        " /* injected by --opt-trace-protocol */",
                        128, 128);

    command->query = query_str.str;
    command->query_len = query_str.length;
    command->end = strend(command->query);

    /* Sorted trace is not readable at all, don't bother to lower case */
    /* No need to keep old values, will be reset anyway */
    display_result_sorted = false;
    display_result_lower = false;
    run_query(cn, command, flags);

    dynstr_free(&query_str);
    *command = save_command;
  }
}

static void run_explain(struct st_connection *cn, struct st_command *command,
                        int flags, bool json) {
  if ((flags & QUERY_REAP_FLAG) && !expected_errors->count() &&
      match_re(&explain_re, command->query)) {
    st_command save_command = *command;
    DYNAMIC_STRING query_str;
    DYNAMIC_STRING ds_warning_messages;

    init_dynamic_string(&ds_warning_messages, "", 0, 2048);
    init_dynamic_string(&query_str, json ? "EXPLAIN FORMAT=JSON " : "EXPLAIN ",
                        256, 256);
    dynstr_append_mem(&query_str, command->query,
                      command->end - command->query);

    command->query = query_str.str;
    command->query_len = query_str.length;
    command->end = strend(command->query);

    run_query(cn, command, flags);

    dynstr_free(&query_str);
    dynstr_free(&ds_warning_messages);

    *command = save_command;
  }
}

/****************************************************************************/
/*
  Functions to detect different SQL statements
*/

static char *re_eprint(int err) {
  static char epbuf[100];
  size_t len MY_ATTRIBUTE((unused)) =
      my_regerror(MY_REG_ITOA | err, NULL, epbuf, sizeof(epbuf));
  assert(len <= sizeof(epbuf));
  return (epbuf);
}

static void init_re_comp(my_regex_t *re, const char *str) {
  int err = my_regcomp(re, str, (MY_REG_EXTENDED | MY_REG_ICASE | MY_REG_NOSUB),
                       &my_charset_latin1);
  if (err) {
    char erbuf[100];
    size_t len = my_regerror(err, re, erbuf, sizeof(erbuf));
    die("error %s, %d/%d `%s'\n", re_eprint(err), (int)len, (int)sizeof(erbuf),
        erbuf);
  }
}

void init_re(void) {
  /*
    Filter for queries that can be run using the
    MySQL Prepared Statements C API
  */
  const char *ps_re_str =
      "^("
      "[[:space:]]*REPLACE[[:space:]]|"
      "[[:space:]]*INSERT[[:space:]]|"
      "[[:space:]]*UPDATE[[:space:]]|"
      "[[:space:]]*DELETE[[:space:]]|"
      "[[:space:]]*SELECT[[:space:]]|"
      "[[:space:]]*CREATE[[:space:]]+DATABASE[[:space:]]|"
      "[[:space:]]*CREATE[[:space:]]+INDEX[[:space:]]|"
      "[[:space:]]*CREATE[[:space:]]+TABLE[[:space:]]|"
      "[[:space:]]*CREATE[[:space:]]+USER[[:space:]]|"
      "[[:space:]]*CREATE[[:space:]]+TEMPORARY[[:space:]]+TABLE[[:space:]]|"
      "[[:space:]]*DROP[[:space:]]+DATABASE[[:space:]]|"
      "[[:space:]]*DROP[[:space:]]+INDEX[[:space:]]|"
      "[[:space:]]*DROP[[:space:]]+TABLE[[:space:]]|"
      "[[:space:]]*DROP[[:space:]]+USER[[:space:]]|"
      "[[:space:]]*DROP[[:space:]]+VIEW[[:space:]]|"
      "[[:space:]]*DROP[[:space:]]+TEMPORARY[[:space:]]+TABLE[[:space:]]|"
      "[[:space:]]*ALTER[[:space:]]+USER[[:space:]]|"
      "[[:space:]]*RENAME[[:space:]]+TABLE[[:space:]]|"
      "[[:space:]]*RENAME[[:space:]]+USER[[:space:]]|"
      "[[:space:]]*TRUNCATE[[:space:]]+TABLE[[:space:]]|"
      "[[:space:]]*ANALYZE[[:space:]]+TABLE[[:space:]]|"
      "[[:space:]]*CHECKSUM[[:space:]]+TABLE[[:space:]]|"
      "[[:space:]]*CHECKSUM[[:space:]]+TABLES[[:space:]]|"
      "[[:space:]]*OPTIMIZE[[:space:]]+TABLE[[:space:]]|"
      "[[:space:]]*REPAIR[[:space:]]+TABLE[[:space:]]|"
      "[[:space:]]*GRANT[[:space:]]|"
      "[[:space:]]*KILL[[:space:]]|"
      "[[:space:]]*REVOKE[[:space:]]+ALL[[:space:]]+PRIVILEGES[[:space:]]|"
      "[[:space:]]*DO[[:space:]]|"
      "[[:space:]]*CALL[[:space:]]|"
      "[[:space:]]*COMMIT[[:space:]]|"
      "[[:space:]]*SET[[:space:]]+OPTION[[:space:]]|"
      "[[:space:]]*SHOW[[:space:]]+CREATE[[:space:]]+TABLE[[:space:]]|"
      "[[:space:]]*SHOW[[:space:]]+CREATE[[:space:]]+PROCEDURE[[:space:]]|"
      "[[:space:]]*SHOW[[:space:]]+CREATE[[:space:]]+FUNCTION[[:space:]]|"
      "[[:space:]]*SHOW[[:space:]]+CREATE[[:space:]]+VIEW[[:space:]]|"
      "[[:space:]]*SHOW[[:space:]]+CREATE[[:space:]]+EVENT[[:space:]]|"
      "[[:space:]]*INSTALL[[:space:]]+PLUGIN[[:space:]]|"
      "[[:space:]]*UNINSTALL[[:space:]]+PLUGIN[[:space:]]|"
      "[[:space:]]*RESET[[:space:]]+MASTER[[:space:]]|"
      "[[:space:]]*RESET[[:space:]]+SLAVE[[:space:]]|"
      "[[:space:]]*RESET[[:space:]]+QUERY[[:space:]]+CACHE[[:space:]]|"
      "[[:space:]]*SHOW[[:space:]]+BINLOG[[:space:]]+EVENTS[[:space:]]|"
      "[[:space:]]*SHOW[[:space:]]+MASTER[[:space:]]+LOGS[[:space:]]|"
      "[[:space:]]*SHOW[[:space:]]+MASTER[[:space:]]+STATUS[[:space:]]|"
      "[[:space:]]*SHOW[[:space:]]+BINARY[[:space:]]+LOGS[[:space:]]|"
      "[[:space:]]*SHOW[[:space:]]+SLAVE[[:space:]]+STATUS[[:space:]]|"
      "[[:space:]]*SLAVE[[:space:]]+START[[:space:]]|"
      "[[:space:]]*SLAVE[[:space:]]+STOP[[:space:]]|"
      "[[:space:]]*DELETE[[:space:]]+MULTI[[:space:]]|"
      "[[:space:]]*UPDATE[[:space:]]+MULTI[[:space:]]|"
      "[[:space:]]*INSERT[[:space:]]+SELECT[[:space:]])[^;]*$";

  /*
    Filter for queries that can be run using the
    Stored procedures
  */
  const char *sp_re_str = ps_re_str;

  /*
    Filter for queries that can be run as views
  */
  const char *view_re_str =
      "^("
      "[[:space:]]*SELECT[[:space:]])";

  const char *opt_trace_re_str =
      "^("
      "[[:space:]]*INSERT[[:space:]]|"
      "[[:space:]]*UPDATE[[:space:]]|"
      "[[:space:]]*DELETE[[:space:]]|"
      "[[:space:]]*EXPLAIN[[:space:]]|"
      "[[:space:]]*SELECT[[:space:]])";

  /* Filter for queries that can be converted to EXPLAIN */
  const char *explain_re_str =
      "^("
      "[[:space:]]*(SELECT|DELETE|UPDATE|INSERT|REPLACE)[[:space:]])";

  init_re_comp(&ps_re, ps_re_str);
  init_re_comp(&sp_re, sp_re_str);
  init_re_comp(&view_re, view_re_str);
  init_re_comp(&opt_trace_re, opt_trace_re_str);
  init_re_comp(&explain_re, explain_re_str);
}

int match_re(my_regex_t *re, char *str) {
  while (my_isspace(charset_info, *str)) str++;
  if (str[0] == '/' && str[1] == '*') {
    char *comm_end = strstr(str, "*/");
    if (!comm_end) die("Statement is unterminated comment");
    str = comm_end + 2;
  }

  int err = my_regexec(re, str, (size_t)0, NULL, 0);

  if (err == 0)
    return 1;
  else if (err == MY_REG_NOMATCH)
    return 0;

  {
    char erbuf[100];
    size_t len = my_regerror(err, re, erbuf, sizeof(erbuf));
    die("error %s, %d/%d `%s'\n", re_eprint(err), (int)len, (int)sizeof(erbuf),
        erbuf);
  }
  return 0;
}

void free_re(void) {
  my_regfree(&ps_re);
  my_regfree(&sp_re);
  my_regfree(&view_re);
  my_regfree(&opt_trace_re);
  my_regfree(&explain_re);
  my_regex_end();
}

/****************************************************************************/

static void get_command_type(struct st_command *command) {
  char save;
  uint type;
  DBUG_ENTER("get_command_type");

  if (*command->query == '}') {
    command->type = Q_END_BLOCK;
    DBUG_VOID_RETURN;
  }

  save = command->query[command->first_word_len];
  command->query[command->first_word_len] = 0;
  type = find_type(command->query, &command_typelib, FIND_TYPE_NO_PREFIX);
  command->query[command->first_word_len] = save;
  if (type > 0) {
    command->type = (enum enum_commands)type; /* Found command */

    /*
      Look for case where "query" was explicitly specified to
      force command being sent to server
    */
    if (type == Q_QUERY) {
      /* Skip the "query" part */
      command->query = command->first_argument;
    }
  } else {
    /* No mysqltest command matched */

    if (command->type != Q_COMMENT_WITH_COMMAND) {
      /* A query that will sent to mysqld */
      command->type = Q_QUERY;
    } else {
      /* -- "comment" that didn't contain a mysqltest command */
      die("Found line '%s' beginning with -- that didn't contain "
          "a valid mysqltest command, check your syntax or "
          "use # if you intended to write a comment",
          command->query);
    }
  }
  DBUG_VOID_RETURN;
}

/*
  Record how many milliseconds it took to execute the test file
  up until the current line and write it to .progress file

*/

static void mark_progress(struct st_command *command MY_ATTRIBUTE((unused)),
                          int line) {
  static ulonglong progress_start = 0;  // < Beware
  DYNAMIC_STRING ds_progress;

  char buf[32], *end;
  ulonglong timer = timer_now();
  if (!progress_start) progress_start = timer;
  timer -= progress_start;

  if (init_dynamic_string(&ds_progress, "", 256, 256)) die("Out of memory");

  /* Milliseconds since start */
  end = longlong2str(timer, buf, 10);
  dynstr_append_mem(&ds_progress, buf, (int)(end - buf));
  dynstr_append_mem(&ds_progress, "\t", 1);

  /* Parser line number */
  end = int10_to_str(line, buf, 10);
  dynstr_append_mem(&ds_progress, buf, (int)(end - buf));
  dynstr_append_mem(&ds_progress, "\t", 1);

  /* Filename */
  dynstr_append(&ds_progress, cur_file->file_name);
  dynstr_append_mem(&ds_progress, ":", 1);

  /* Line in file */
  end = int10_to_str(cur_file->lineno, buf, 10);
  dynstr_append_mem(&ds_progress, buf, (int)(end - buf));

  dynstr_append_mem(&ds_progress, "\n", 1);

  progress_file.write(&ds_progress);

  dynstr_free(&ds_progress);
}

#ifdef HAVE_STACKTRACE
static void dump_backtrace() {
  struct st_connection *conn = cur_con;

  fprintf(stderr, "mysqltest: ");

  // Print the query and the line number
  if (start_lineno > 0) fprintf(stderr, "At line %u: ", start_lineno);
  fprintf(stderr, "%s\n", curr_command->query);

  // Print the file stack
  if (cur_file && cur_file != file_stack) {
    fprintf(stderr, "In included ");
    print_file_stack();
  }

  if (conn) fprintf(stderr, "conn->name: %s\n", conn->name);

  fprintf(stderr, "Attempting backtrace.\n");
  fflush(stderr);
  my_print_stacktrace(NULL, my_thread_stack_size);
}

#else
static void dump_backtrace() { fputs("Backtrace not available.\n", stderr); }

#endif

static void signal_handler(int sig) {
  fprintf(stderr, "mysqltest got " SIGNAL_FMT "\n", sig);
  dump_backtrace();

  fprintf(stderr, "Writing a core file.\n");
  fflush(stderr);
  my_write_core(sig);
#ifndef _WIN32
  // Shouldn't get here but just in case
  exit(1);
#endif
}

#ifdef _WIN32

LONG WINAPI exception_filter(EXCEPTION_POINTERS *exp) {
  __try {
    my_set_exception_pointers(exp);
    signal_handler(exp->ExceptionRecord->ExceptionCode);
  } __except (EXCEPTION_EXECUTE_HANDLER) {
    fputs("Got exception in exception handler!\n", stderr);
  }

  return EXCEPTION_CONTINUE_SEARCH;
}

static void init_signal_handling(void) {
  UINT mode;

  mysqltest_thread = OpenThread(THREAD_ALL_ACCESS, FALSE, GetCurrentThreadId());
  if (mysqltest_thread == NULL)
    die("OpenThread failed, err = %d.", GetLastError());

  /* Set output destination of messages to the standard error stream. */
  _CrtSetReportMode(_CRT_WARN, _CRTDBG_MODE_FILE);
  _CrtSetReportFile(_CRT_WARN, _CRTDBG_FILE_STDERR);
  _CrtSetReportMode(_CRT_ERROR, _CRTDBG_MODE_FILE);
  _CrtSetReportFile(_CRT_ERROR, _CRTDBG_FILE_STDERR);
  _CrtSetReportMode(_CRT_ASSERT, _CRTDBG_MODE_FILE);
  _CrtSetReportFile(_CRT_ASSERT, _CRTDBG_FILE_STDERR);

  /* Do not not display the a error message box. */
  mode = SetErrorMode(0) | SEM_FAILCRITICALERRORS | SEM_NOOPENFILEERRORBOX;
  SetErrorMode(mode);

  SetUnhandledExceptionFilter(exception_filter);
}

/// Function to handle the stacktrace request event.
///
/// - Suspend the thread running the test
/// - Fetch CONTEXT record from the thread handle
/// - Initialize EXCEPTION_RECORD structure
/// - Use EXCEPTION_POINTERS and EXCEPTION_RECORD to set EXCEPTION_POINTERS
///   structure
/// - Call exception_filter() method to generate to stack trace
/// - Resume the suspended test thread
static void handle_wait_stacktrace_request_event() {
  fprintf(stderr, "Test case timeout failure.\n");

  // Suspend the thread running the test
  if (SuspendThread(mysqltest_thread) == -1) {
    DWORD error = GetLastError();
    CloseHandle(mysqltest_thread);
    die("Error suspending thread, err = %d.\n", error);
  }

  // Fetch the thread context
  CONTEXT test_thread_ctx = {0};
  test_thread_ctx.ContextFlags = CONTEXT_FULL;

  if (GetThreadContext(mysqltest_thread, &test_thread_ctx) == FALSE) {
    DWORD error = GetLastError();
    CloseHandle(mysqltest_thread);
    die("Error while fetching thread conext information, err = %d.\n", error);
  }

  EXCEPTION_POINTERS exp = {0};
  exp.ContextRecord = &test_thread_ctx;

  // Set up an Exception record with EXCEPTION_BREAKPOINT code
  EXCEPTION_RECORD exc_rec = {0};
  exc_rec.ExceptionCode = EXCEPTION_BREAKPOINT;
  exp.ExceptionRecord = &exc_rec;

  exception_filter(&exp);

  // Resume the suspended test thread
  if (ResumeThread(mysqltest_thread) == -1) {
    DWORD error = GetLastError();
    CloseHandle(mysqltest_thread);
    die("Error resuming thread, err = %d.\n", error);
  }

  my_set_exception_pointers(nullptr);
}

/// Thread waiting for timeout event to occur. If the event occurs,
/// this method will trigger signal_handler() function.
static void wait_stacktrace_request_event() {
  DWORD wait_res = WaitForSingleObject(stacktrace_request_event, INFINITE);
  switch (wait_res) {
    case WAIT_OBJECT_0:
      handle_wait_stacktrace_request_event();
      break;
    default:
      die("Unexpected result %d from WaitForSingleObject.", wait_res);
      break;
  }
  CloseHandle(stacktrace_request_event);
}

/// Create an event name from the safeprocess PID value of the form
/// mysqltest[%d]stacktrace and spawn thread waiting for that event
/// to occur.
///
/// When this event occurs, signal_handler() method is called and
/// stacktrace for the mysqltest client process is printed in the
/// log file.
static void create_stacktrace_request_event() {
  char event_name[64];
  std::sprintf(event_name, "mysqltest[%d]stacktrace", opt_safe_process_pid);

  // Create an event for the signal handler
  if ((stacktrace_request_event = CreateEvent(NULL, TRUE, FALSE, event_name)) ==
      NULL)
    die("Failed to create timeout_event.");

  wait_for_stacktrace_request_event_thread =
      std::thread(wait_stacktrace_request_event);
}

#else /* _WIN32 */

static void init_signal_handling(void) {
  struct sigaction sa;
  DBUG_ENTER("init_signal_handling");

#ifdef HAVE_STACKTRACE
  my_init_stacktrace();
#endif

  sa.sa_flags = SA_RESETHAND | SA_NODEFER;
  sigemptyset(&sa.sa_mask);
  sigprocmask(SIG_SETMASK, &sa.sa_mask, NULL);

  sa.sa_handler = signal_handler;

  sigaction(SIGSEGV, &sa, NULL);
  sigaction(SIGABRT, &sa, NULL);
#ifdef SIGBUS
  sigaction(SIGBUS, &sa, NULL);
#endif
  sigaction(SIGILL, &sa, NULL);
  sigaction(SIGFPE, &sa, NULL);

  DBUG_VOID_RETURN;
}

#endif /* !_WIN32 */

int main(int argc, char **argv) {
  struct st_command *command;
  bool q_send_flag = 0, abort_flag = 0;
  uint command_executed = 0, last_command_executed = 0;
  char output_file[FN_REFLEN];
  MY_INIT(argv[0]);

  output_file[0] = 0;
  TMPDIR[0] = 0;

  init_signal_handling();

  /* Init file stack */
  memset(file_stack, 0, sizeof(file_stack));
  file_stack_end =
      file_stack + (sizeof(file_stack) / sizeof(struct st_test_file)) - 1;
  cur_file = file_stack;

  /* Init block stack */
  memset(block_stack, 0, sizeof(block_stack));
  block_stack_end =
      block_stack + (sizeof(block_stack) / sizeof(struct st_block)) - 1;
  cur_block = block_stack;
  cur_block->ok = true; /* Outer block should always be executed */
  cur_block->cmd = cmd_none;

  q_lines = new Q_lines(PSI_NOT_INSTRUMENTED);

  var_hash =
      new collation_unordered_map<std::string, std::unique_ptr<VAR, var_free>>(
          charset_info, PSI_NOT_INSTRUMENTED);

  {
    char path_separator[] = {FN_LIBCHAR, 0};
    var_set_string("SYSTEM_PATH_SEPARATOR", path_separator);
  }
  var_set_string("MYSQL_SERVER_VERSION", MYSQL_SERVER_VERSION);
  var_set_string("MYSQL_SYSTEM_TYPE", SYSTEM_TYPE);
  var_set_string("MYSQL_MACHINE_TYPE", MACHINE_TYPE);
  if (sizeof(void *) == 8) {
    var_set_string("MYSQL_SYSTEM_ARCHITECTURE", "64");
  } else {
    var_set_string("MYSQL_SYSTEM_ARCHITECTURE", "32");
  }

  memset(&master_pos, 0, sizeof(master_pos));

  parser.current_line = parser.read_lines = 0;
  memset(&var_reg, 0, sizeof(var_reg));

  init_builtin_echo();
#ifdef _WIN32
  is_windows = 1;
  init_win_path_patterns();
#endif

  init_dynamic_string(&ds_res, "", 2048, 2048);
  init_dynamic_string(&ds_result, "", 1024, 1024);

  parse_args(argc, argv);

#ifdef _WIN32
  // Create an event to request stack trace when timeout occurs
  if (opt_safe_process_pid) create_stacktrace_request_event();
#endif

  /* Init connections, allocate 1 extra as buffer + 1 for default */
  connections = (struct st_connection *)my_malloc(
      PSI_NOT_INSTRUMENTED,
      (opt_max_connections + 2) * sizeof(struct st_connection),
      MYF(MY_WME | MY_ZEROFILL));
  connections_end = connections + opt_max_connections + 1;
  next_con = connections + 1;

  var_set_int("$PS_PROTOCOL", ps_protocol);
  var_set_int("$SP_PROTOCOL", sp_protocol);
  var_set_int("$VIEW_PROTOCOL", view_protocol);
  var_set_int("$OPT_TRACE_PROTOCOL", opt_trace_protocol);
  var_set_int("$EXPLAIN_PROTOCOL", explain_protocol);
  var_set_int("$JSON_EXPLAIN_PROTOCOL", json_explain_protocol);
  var_set_int("$CURSOR_PROTOCOL", cursor_protocol);

  var_set_int("$ENABLE_QUERY_LOG", 1);
  var_set_int("$ENABLE_ABORT_ON_ERROR", 1);
  var_set_int("$ENABLE_RESULT_LOG", 1);
  var_set_int("$ENABLE_CONNECT_LOG", 0);
  var_set_int("$ENABLE_WARNINGS", 1);
  var_set_int("$ENABLE_INFO", 0);
  var_set_int("$ENABLE_METADATA", 0);

  DBUG_PRINT("info",
             ("result_file: '%s'", result_file_name ? result_file_name : ""));
  verbose_msg("Results saved in '%s'.",
              result_file_name ? result_file_name : "");
  if (mysql_server_init(0, nullptr, nullptr))
    die("Can't initialize MySQL server");
  server_initialized = 1;
  if (cur_file == file_stack && cur_file->file == 0) {
    cur_file->file = stdin;
    cur_file->file_name =
        my_strdup(PSI_NOT_INSTRUMENTED, "<stdin>", MYF(MY_WME));
    cur_file->lineno = 1;
  }

  log_file.open(opt_logdir, result_file_name, ".log");
  verbose_msg("Logging to '%s'.", log_file.file_name());

  /*
    Creating a temporary log file using current file name if
    result file doesn't exist
  */
  if (!result_file_name) {
    if (std::strcmp(cur_file->file_name, "<stdin>"))
      temp_log_file.open(opt_logdir, cur_file->file_name, ".log");
    else
      temp_log_file.open(opt_logdir, "stdin", ".log");
  }

  if (opt_mark_progress) {
    if (result_file_name)
      progress_file.open(opt_logdir, result_file_name, ".progress");
    else {
      if (std::strcmp(cur_file->file_name, "<stdin>"))
        progress_file.open(opt_logdir, cur_file->file_name, ".progress");
      else
        progress_file.open(opt_logdir, "stdin", ".progress");
    }
    verbose_msg("Tracing progress in '%s'.", progress_file.file_name());
  }

  var_set_string("MYSQLTEST_FILE", cur_file->file_name);
  init_re();

  /* Cursor protcol implies ps protocol */
  if (cursor_protocol) ps_protocol = 1;

  ps_protocol_enabled = ps_protocol;
  sp_protocol_enabled = sp_protocol;
  view_protocol_enabled = view_protocol;
  opt_trace_protocol_enabled = opt_trace_protocol;
  explain_protocol_enabled = explain_protocol;
  json_explain_protocol_enabled = json_explain_protocol;
  cursor_protocol_enabled = cursor_protocol;

  st_connection *con = connections;
  if (!(mysql_init(&con->mysql))) die("Failed in mysql_init()");
  if (opt_connect_timeout)
    mysql_options(&con->mysql, MYSQL_OPT_CONNECT_TIMEOUT,
                  (void *)&opt_connect_timeout);
  if (opt_compress) mysql_options(&con->mysql, MYSQL_OPT_COMPRESS, NullS);
  mysql_options(&con->mysql, MYSQL_OPT_LOCAL_INFILE, 0);
  if (std::strcmp(default_charset, charset_info->csname) &&
      !(charset_info =
            get_charset_by_csname(default_charset, MY_CS_PRIMARY, MYF(MY_WME))))
    die("Invalid character set specified.");
  mysql_options(&con->mysql, MYSQL_SET_CHARSET_NAME, charset_info->csname);
  if (opt_charsets_dir)
    mysql_options(&con->mysql, MYSQL_SET_CHARSET_DIR, opt_charsets_dir);

  if (opt_protocol)
    mysql_options(&con->mysql, MYSQL_OPT_PROTOCOL, (char *)&opt_protocol);

#if defined(HAVE_OPENSSL)
  /* Turn on VERIFY_IDENTITY mode only if host=="localhost". */
  if (opt_ssl_mode == SSL_MODE_VERIFY_IDENTITY) {
    if (!opt_host || std::strcmp(opt_host, "localhost"))
      opt_ssl_mode = SSL_MODE_VERIFY_CA;
  }
#endif
  if (SSL_SET_OPTIONS(&con->mysql)) die("%s", SSL_SET_OPTIONS_ERROR);
#if defined(_WIN32)
  if (shared_memory_base_name)
    mysql_options(&con->mysql, MYSQL_SHARED_MEMORY_BASE_NAME,
                  shared_memory_base_name);

  if (opt_ssl_mode == SSL_MODE_DISABLED)
    mysql_options(&con->mysql, MYSQL_OPT_PROTOCOL,
                  (char *)&opt_protocol_for_default_connection);
#endif

  if (!(con->name = my_strdup(PSI_NOT_INSTRUMENTED, "default", MYF(MY_WME))))
    die("Out of memory");

  safe_connect(&con->mysql, con->name, opt_host, opt_user, opt_pass, opt_db,
               opt_port, unix_sock);

  /* Use all time until exit if no explicit 'start_timer' */
  timer_start = timer_now();

  /*
    Initialize $mysql_errno with -1, so we can
    - distinguish it from valid values ( >= 0 ) and
    - detect if there was never a command sent to the server
  */
  var_set_errno(-1);

  set_current_connection(con);

  if (opt_include) {
    open_file(opt_include);
  }

  if (opt_load_pool) {
    secondary_engine =
        new Secondary_engine(opt_load_pool, opt_secondary_engine);
  } else if (opt_offload_count_file) {
    secondary_engine = new Secondary_engine();
  }

  if (opt_offload_count_file) {
    // Save the initial value of secondary engine execution status.
    if (secondary_engine->offload_count(&cur_con->mysql, "before"))
      cleanup_and_exit(1);
  }

  verbose_msg("Start processing test commands from '%s' ...",
              cur_file->file_name);
  while (!read_command(&command) && !abort_flag) {
    int current_line_inc = 1, processed = 0;
    if (command->type == Q_UNKNOWN || command->type == Q_COMMENT_WITH_COMMAND)
      get_command_type(command);

    if (command->type == Q_ERROR && expected_errors->count())
      // Delete all the error codes from previous 'error' command.
      expected_errors->clear_list();

    if (testcase_disabled && command->type != Q_ENABLE_TESTCASE &&
        command->type != Q_DISABLE_TESTCASE) {
      // Test case is disabled, silently convert this line to a comment
      command->type = Q_COMMENT;
    }

    /* (Re-)set abort_on_error for this command */
    command->abort_on_error = (expected_errors->count() == 0 && abort_on_error);

    /* delimiter needs to be executed so we can continue to parse */
    bool ok_to_do = cur_block->ok || command->type == Q_DELIMITER;

    /*
      'source' command needs to be "done" the first time if it may get
      re-iterated over in a true context. This can only happen if there's
      a while loop at some level above the current block.
    */
    if (!ok_to_do && command->type == Q_SOURCE) {
      for (struct st_block *stb = cur_block - 1; stb >= block_stack; stb--) {
        if (stb->cmd == cmd_while) {
          ok_to_do = 1;
          break;
        }
      }
    }

    /*
      Some commands need to be parsed in false context also to
      avoid any parsing errors.
    */
    if (!ok_to_do &&
        (command->type == Q_APPEND_FILE || command->type == Q_PERL ||
         command->type == Q_WRITE_FILE)) {
      ok_to_do = 1;
    }

    if (ok_to_do) {
      command->last_argument = command->first_argument;
      processed = 1;
      /* Need to remember this for handle_error() */
      curr_command = command;
      switch (command->type) {
        case Q_CONNECT:
          do_connect(command);
          break;
        case Q_CONNECTION:
          select_connection(command);
          break;
        case Q_DISCONNECT:
        case Q_DIRTY_CLOSE:
          do_close_connection(command);
          break;
        case Q_ENABLE_QUERY_LOG:
          set_property(command, P_QUERY, 0);
          break;
        case Q_DISABLE_QUERY_LOG:
          set_property(command, P_QUERY, 1);
          break;
        case Q_ENABLE_ABORT_ON_ERROR:
          set_property(command, P_ABORT, 1);
          break;
        case Q_DISABLE_ABORT_ON_ERROR:
          set_property(command, P_ABORT, 0);
          break;
        case Q_ENABLE_RESULT_LOG:
          set_property(command, P_RESULT, 0);
          break;
        case Q_DISABLE_RESULT_LOG:
          set_property(command, P_RESULT, 1);
          break;
        case Q_ENABLE_CONNECT_LOG:
          set_property(command, P_CONNECT, 0);
          break;
        case Q_DISABLE_CONNECT_LOG:
          set_property(command, P_CONNECT, 1);
          break;
        case Q_ENABLE_WARNINGS:
          do_enable_warnings(command);
          break;
        case Q_DISABLE_WARNINGS:
          do_disable_warnings(command);
          break;
        case Q_ENABLE_INFO:
          set_property(command, P_INFO, 0);
          break;
        case Q_DISABLE_INFO:
          set_property(command, P_INFO, 1);
          break;
        case Q_ENABLE_SESSION_TRACK_INFO:
          set_property(command, P_SESSION_TRACK, 1);
          break;
        case Q_DISABLE_SESSION_TRACK_INFO:
          set_property(command, P_SESSION_TRACK, 0);
          break;
        case Q_ENABLE_METADATA:
          set_property(command, P_META, 1);
          break;
        case Q_DISABLE_METADATA:
          set_property(command, P_META, 0);
          break;
        case Q_SOURCE:
          do_source(command);
          break;
        case Q_SLEEP:
          do_sleep(command, 0);
          break;
        case Q_REAL_SLEEP:
          do_sleep(command, 1);
          break;
        case Q_WAIT_FOR_SLAVE_TO_STOP:
          do_wait_for_slave_to_stop(command);
          break;
        case Q_INC:
          do_modify_var(command, DO_INC);
          break;
        case Q_DEC:
          do_modify_var(command, DO_DEC);
          break;
        case Q_ECHO:
          do_echo(command);
          command_executed++;
          break;
        case Q_REMOVE_FILE:
          do_remove_file(command);
          break;
        case Q_REMOVE_FILES_WILDCARD:
          do_remove_files_wildcard(command);
          break;
        case Q_COPY_FILES_WILDCARD:
          do_copy_files_wildcard(command);
          break;
        case Q_MKDIR:
          do_mkdir(command);
          break;
        case Q_RMDIR:
          do_rmdir(command, 0);
          break;
        case Q_FORCE_RMDIR:
          do_rmdir(command, 1);
          break;
        case Q_FORCE_CPDIR:
          do_force_cpdir(command);
          break;
        case Q_LIST_FILES:
          do_list_files(command);
          break;
        case Q_LIST_FILES_WRITE_FILE:
          do_list_files_write_file_command(command, false);
          break;
        case Q_LIST_FILES_APPEND_FILE:
          do_list_files_write_file_command(command, true);
          break;
        case Q_FILE_EXIST:
          do_file_exist(command);
          break;
        case Q_WRITE_FILE:
          do_write_file(command);
          break;
        case Q_APPEND_FILE:
          do_append_file(command);
          break;
        case Q_DIFF_FILES:
          do_diff_files(command);
          break;
        case Q_SEND_QUIT:
          do_send_quit(command);
          break;
        case Q_CHANGE_USER:
          do_change_user(command);
          break;
        case Q_CAT_FILE:
          do_cat_file(command);
          break;
        case Q_COPY_FILE:
          do_copy_file(command);
          break;
        case Q_MOVE_FILE:
          do_move_file(command);
          break;
        case Q_CHMOD_FILE:
          do_chmod_file(command);
          break;
        case Q_PERL:
          do_perl(command);
          break;
        case Q_RESULT_FORMAT_VERSION:
          do_result_format_version(command);
          break;
        case Q_DELIMITER:
          do_delimiter(command);
          break;
        case Q_DISPLAY_VERTICAL_RESULTS:
          display_result_vertically = true;
          break;
        case Q_DISPLAY_HORIZONTAL_RESULTS:
          display_result_vertically = false;
          break;
        case Q_SORTED_RESULT:
          /*
            Turn on sorting of result set, will be reset after next
            command
          */
          display_result_sorted = true;
          break;
        case Q_LOWERCASE:
          /*
            Turn on lowercasing of result, will be reset after next
            command
          */
          display_result_lower = true;
          break;
        case Q_LET:
          do_let(command);
          break;
        case Q_EXPR:
          do_expr(command);
          break;
        case Q_EVAL:
        case Q_QUERY_VERTICAL:
        case Q_QUERY_HORIZONTAL:
          if (command->query == command->query_buf) {
            /* Skip the first part of command, i.e query_xxx */
            command->query = command->first_argument;
            command->first_word_len = 0;
          }
          /* fall through */
        case Q_QUERY:
        case Q_REAP: {
          bool old_display_result_vertically = display_result_vertically;
          /* Default is full query, both reap and send  */
          int flags = QUERY_REAP_FLAG | QUERY_SEND_FLAG;

          if (q_send_flag) {
            /* Last command was an empty 'send' */
            flags = QUERY_SEND_FLAG;
            q_send_flag = 0;
          } else if (command->type == Q_REAP) {
            flags = QUERY_REAP_FLAG;
          }

          /* Check for special property for this query */
          display_result_vertically |= (command->type == Q_QUERY_VERTICAL);

          /*
            We run EXPLAIN _before_ the query. If query is UPDATE/DELETE is
            matters: a DELETE may delete rows, and then EXPLAIN DELETE will
            usually terminate quickly with "no matching rows". To make it more
            interesting, EXPLAIN is now first.
          */
          if (explain_protocol_enabled) run_explain(cur_con, command, flags, 0);
          if (json_explain_protocol_enabled)
            run_explain(cur_con, command, flags, 1);

          if (*output_file) {
            strmake(command->output_file, output_file, sizeof(output_file) - 1);
            *output_file = 0;
          }
          run_query(cur_con, command, flags);
          display_opt_trace(cur_con, command, flags);
          command_executed++;
          command->last_argument = command->end;

          /* Restore settings */
          display_result_vertically = old_display_result_vertically;

          break;
        }
        case Q_SEND:
        case Q_SEND_EVAL:
          if (!*command->first_argument) {
            /*
              This is a send without arguments, it indicates that _next_ query
              should be send only
            */
            q_send_flag = 1;
            break;
          }

          /* Remove "send" if this is first iteration */
          if (command->query == command->query_buf)
            command->query = command->first_argument;

          /*
            run_query() can execute a query partially, depending on the flags.
            QUERY_SEND_FLAG flag without QUERY_REAP_FLAG tells it to just send
            the query and read the result some time later when reap instruction
            is given on this connection.
          */
          run_query(cur_con, command, QUERY_SEND_FLAG);
          command_executed++;
          command->last_argument = command->end;
          break;
        case Q_ERROR:
          do_error(command);
          break;
        case Q_REPLACE:
          do_get_replace(command);
          break;
        case Q_REPLACE_REGEX:
          do_get_replace_regex(command);
          break;
        case Q_REPLACE_COLUMN:
          do_get_replace_column(command);
          break;
        case Q_REPLACE_NUMERIC_ROUND:
          do_get_replace_numeric_round(command);
          break;
        case Q_SAVE_MASTER_POS:
          do_save_master_pos();
          break;
        case Q_SYNC_WITH_MASTER:
          do_sync_with_master(command);
          break;
        case Q_SYNC_SLAVE_WITH_MASTER: {
          do_save_master_pos();
          if (*command->first_argument)
            select_connection(command);
          else
            select_connection_name("slave");
          do_sync_with_master2(command, 0);
          break;
        }
        case Q_COMMENT: {
          command->last_argument = command->end;

          /* Don't output comments in v1 */
          if (opt_result_format_version == 1) break;

          /* Don't output comments if query logging is off */
          if (disable_query_log) break;

          /* Write comment's with two starting #'s to result file */
          const char *p = command->query;
          if (p && *p == '#' && *(p + 1) == '#') {
            dynstr_append_mem(&ds_res, command->query, command->query_len);
            dynstr_append(&ds_res, "\n");
          }
          break;
        }
        case Q_EMPTY_LINE:
          /* Don't output newline in v1 */
          if (opt_result_format_version == 1) break;

          /* Don't output newline if query logging is off */
          if (disable_query_log) break;

          dynstr_append(&ds_res, "\n");
          break;
        case Q_PING:
          handle_command_error(command, mysql_ping(&cur_con->mysql));
          break;
        case Q_RESET_CONNECTION:
          do_reset_connection();
          break;
        case Q_SEND_SHUTDOWN:
          if (opt_offload_count_file) {
            // Save the value of secondary engine execution status
            // before shutting down the server.
            if (secondary_engine->offload_count(&cur_con->mysql, "after"))
              cleanup_and_exit(1);
          }

          handle_command_error(command,
                               mysql_query(&cur_con->mysql, "shutdown"));
          break;
        case Q_SHUTDOWN_SERVER:
          do_shutdown_server(command);
          break;
        case Q_EXEC:
        case Q_EXECW:
          do_exec(command, false);
          command_executed++;
          break;
        case Q_EXEC_BACKGROUND:
          do_exec(command, true);
          command_executed++;
          break;
        case Q_START_TIMER:
          /* Overwrite possible earlier start of timer */
          timer_start = timer_now();
          break;
        case Q_END_TIMER:
          /* End timer before ending mysqltest */
          timer_output();
          break;
        case Q_CHARACTER_SET:
          do_set_charset(command);
          break;
        case Q_DISABLE_PS_PROTOCOL:
          set_property(command, P_PS, 0);
          /* Close any open statements */
          close_statements();
          break;
        case Q_ENABLE_PS_PROTOCOL:
          set_property(command, P_PS, ps_protocol);
          break;
        case Q_DISABLE_RECONNECT:
          set_reconnect(&cur_con->mysql, 0);
          break;
        case Q_ENABLE_RECONNECT:
          set_reconnect(&cur_con->mysql, 1);
          /* Close any open statements - no reconnect, need new prepare */
          close_statements();
          break;
        case Q_DISABLE_TESTCASE:
          if (testcase_disabled == 0)
            do_disable_testcase(command);
          else
            die("Test case is already disabled.");
          break;
        case Q_ENABLE_TESTCASE:
          // Ensure we don't get testcase_disabled < 0 as this would
          // accidentally disable code we don't want to have disabled.
          if (testcase_disabled == 1)
            testcase_disabled = 0;
          else
            die("Test case is already enabled.");
          break;
        case Q_DIE:
          /* Abort test with error code and error message */
          die("%s", command->first_argument);
          break;
        case Q_EXIT:
          /* Stop processing any more commands */
          abort_flag = 1;
          break;
        case Q_SKIP: {
          DYNAMIC_STRING ds_skip_msg;
          init_dynamic_string(&ds_skip_msg, 0, command->query_len, 256);

          // Evaluate the skip message
          do_eval(&ds_skip_msg, command->first_argument, command->end, false);

          char skip_msg[FN_REFLEN];
          strmake(skip_msg, ds_skip_msg.str, FN_REFLEN - 1);
          dynstr_free(&ds_skip_msg);

          if (!no_skip) {
            // --no-skip option is disabled, skip the test case
            abort_not_supported_test("%s", skip_msg);
          } else {
            const char *path = cur_file->file_name;
            const char *fn = get_filename_from_path(path);

            // Check if the file is in excluded list
            if (excluded_string && strstr(excluded_string, fn)) {
              // File is present in excluded list, skip the test case
              abort_not_supported_test("%s", skip_msg);
            } else {
              // File is not present in excluded list, ignore the skip
              // and continue running the test case
              command->last_argument = command->end;
            }
          }
        } break;
        case Q_OUTPUT: {
          static DYNAMIC_STRING ds_to_file;
          const struct command_arg output_file_args[] = {
              {"to_file", ARG_STRING, true, &ds_to_file, "Output filename"}};
          check_command_args(command, command->first_argument, output_file_args,
                             1, ' ');
          strmake(output_file, ds_to_file.str, FN_REFLEN);
          dynstr_free(&ds_to_file);
          break;
        }

        default:
          processed = 0;
          break;
      }
    }

    if (!processed) {
      current_line_inc = 0;
      switch (command->type) {
        case Q_WHILE:
          do_block(cmd_while, command);
          break;
        case Q_IF:
          do_block(cmd_if, command);
          break;
        case Q_END_BLOCK:
          do_done(command);
          break;
        default:
          current_line_inc = 1;
          break;
      }
    } else
      check_eol_junk(command->last_argument);

    if (command->type != Q_ERROR && command->type != Q_COMMENT &&
        command->type != Q_IF && command->type != Q_END_BLOCK) {
      // As soon as any non "error" command or comment has been executed,
      // the array with expected errors should be cleared
      expected_errors->clear_list();
    }

    if (command_executed != last_command_executed || command->used_replace) {
      /*
        As soon as any command has been executed,
        the replace structures should be cleared
      */
      free_all_replace();

      /* Also reset "sorted_result" and "lowercase"*/
      display_result_sorted = false;
      display_result_lower = false;
    }
    last_command_executed = command_executed;

    parser.current_line += current_line_inc;
    if (opt_mark_progress) mark_progress(command, parser.current_line);

    /* Write result from command to log file immediately */
    log_file.write(&ds_res);
    log_file.flush();

    if (!result_file_name) {
      temp_log_file.write(&ds_res);
      temp_log_file.flush();
    }
    dynstr_set(&ds_res, 0);
  }

  log_file.close();

  if (!result_file_name) temp_log_file.close();

  start_lineno = 0;
  verbose_msg("... Done processing test commands.");

  if (testcase_disabled) die("Test ended with test case execution disabled.");

  if (disable_warnings || disabled_warnings->count())
    die("The test didn't enable all the disabled warnings, enable "
        "all of them before end of the test.");

  bool empty_result = false;

  /*
    The whole test has been executed _sucessfully_.
    Time to compare result or save it to record file.
    The entire output from test is in the log file
  */
  if (log_file.bytes_written()) {
    if (result_file_name) {
      /* A result file has been specified */

      if (record) {
        /* Recording */

        /* save a copy of the log to result file */
        if (my_copy(log_file.file_name(), result_file_name, MYF(0)) != 0)
          die("Failed to copy '%s' to '%s', errno: %d", log_file.file_name(),
              result_file_name, errno);

      } else {
        /* Check that the output from test is equal to result file */
        check_result();
      }
    }
  } else {
    /* Empty output is an error *unless* we also have an empty result file */
    if (!result_file_name || record ||
        compare_files(log_file.file_name(), result_file_name)) {
      die("The test didn't produce any output");
    } else {
      empty_result = true; /* Meaning empty was expected */
    }
  }

  if (!command_executed && result_file_name && !empty_result)
    die("No queries executed but non-empty result file found!");

  verbose_msg("Test has succeeded!");
  timer_output();
  /* Yes, if we got this far the test has suceeded! Sakila smiles */
  cleanup_and_exit(0);
  return 0; /* Keep compiler happy too */
}

/*
  A primitive timer that give results in milliseconds if the
  --timer-file=<filename> is given. The timer result is written
  to that file when the result is available. To not confuse
  mysql-test-run with an old obsolete result, we remove the file
  before executing any commands. The time we measure is

  - If no explicit 'start_timer' or 'end_timer' is given in the
  test case, the timer measure how long we execute in mysqltest.

  - If only 'start_timer' is given we measure how long we execute
  from that point until we terminate mysqltest.

  - If only 'end_timer' is given we measure how long we execute
  from that we enter mysqltest to the 'end_timer' is command is
  executed.

  - If both 'start_timer' and 'end_timer' are given we measure
  the time between executing the two commands.
*/

void timer_output(void) {
  if (timer_file) {
    char buf[32], *end;
    ulonglong timer = timer_now() - timer_start;
    end = longlong2str(timer, buf, 10);
    str_to_file(timer_file, buf, (int)(end - buf));
    /* Timer has been written to the file, don't use it anymore */
    timer_file = 0;
  }
}

ulonglong timer_now(void) { return my_micro_time() / 1000; }

/*
  Get arguments for replace_columns. The syntax is:
  replace-column column_number to_string [column_number to_string ...]
  Where each argument may be quoted with ' or "
  A argument may also be a variable, in which case the value of the
  variable is replaced.
*/

void do_get_replace_column(struct st_command *command) {
  char *from = command->first_argument;
  char *buff, *start;
  DBUG_ENTER("get_replace_columns");

  free_replace_column();
  if (!*from) die("Missing argument in %s", command->query);

  /* Allocate a buffer for results */
  start = buff = (char *)my_malloc(PSI_NOT_INSTRUMENTED, std::strlen(from) + 1,
                                   MYF(MY_WME | MY_FAE));
  while (*from) {
    char *to;
    uint column_number;
    to = get_string(&buff, &from, command);
    if (!(column_number = atoi(to)) || column_number > MAX_COLUMNS)
      die("Wrong column number to replace_column in '%s'", command->query);
    if (!*from)
      die("Wrong number of arguments to replace_column in '%s'",
          command->query);
    to = get_string(&buff, &from, command);
    my_free(replace_column[column_number - 1]);
    replace_column[column_number - 1] =
        my_strdup(PSI_NOT_INSTRUMENTED, to, MYF(MY_WME | MY_FAE));
    set_if_bigger(max_replace_column, column_number);
  }
  my_free(start);
  command->last_argument = command->end;

  DBUG_VOID_RETURN;
}

void free_replace_column() {
  uint i;
  for (i = 0; i < max_replace_column; i++) {
    if (replace_column[i]) {
      my_free(replace_column[i]);
      replace_column[i] = 0;
    }
  }
  max_replace_column = 0;
}

/*
  Functions to round numeric results.

SYNOPSIS
  do_get_replace_numeric_round()
  command - command handle

DESCRIPTION
  replace_numeric_round <precision>

  where precision is the number of digits after the decimal point
  that the result will be rounded off to. The precision can only
  be a number between 0 and 16.
  eg. replace_numeric_round 10;
  Numbers which are > 1e10 or < -1e10 are represented using the
  exponential notation after they are rounded off.
  Trailing zeroes after the decimal point are removed from the
  numbers.
  If the precision is 0, then the value is rounded off to the
  nearest whole number.
*/
void do_get_replace_numeric_round(struct st_command *command) {
  DYNAMIC_STRING ds_round;
  const struct command_arg numeric_arg = {
      "precision", ARG_STRING, true, &ds_round, "Number of decimal precision"};
  DBUG_ENTER("get_replace_numeric_round");

  check_command_args(command, command->first_argument, &numeric_arg,
                     sizeof(numeric_arg) / sizeof(struct command_arg), ' ');

  // Parse the argument string to get the precision
  long int v = 0;
  if (str2int(ds_round.str, 10, 0, REPLACE_ROUND_MAX, &v) == NullS)
    die("A number between 0 and %d is required for the precision "
        "in replace_numeric_round",
        REPLACE_ROUND_MAX);

  glob_replace_numeric_round = (int)v;
  dynstr_free(&ds_round);
  DBUG_VOID_RETURN;
}

void free_replace_numeric_round() { glob_replace_numeric_round = -1; }

/*
  Round the digits after the decimal point to the specified precision
  by iterating through the result set element, identifying the part to
  be rounded off, and rounding that part off.
*/
void replace_numeric_round_append(int round, DYNAMIC_STRING *result,
                                  const char *from, size_t len) {
  while (len > 0) {
    // Move pointer to the start of the numeric values
    size_t size = strcspn(from, "0123456789");
    if (size > 0) {
      dynstr_append_mem(result, from, size);
      from += size;
      len -= size;
    }

    /*
      Move the pointer to the end of the numeric values and the
      the start of the non-numeric values such as "." and "e"
    */
    size = strspn(from, "0123456789");
    int r = round;

    /*
      If result from one of the rows of the result set is null,
      break the loop
    */
    if (*(from + size) == 0) {
      dynstr_append_mem(result, from, size);
      break;
    }

    switch (*(from + size)) {
      // double/float
      case '.':
        size_t size1;
        size1 = strspn(from + size + 1, "0123456789");

        /*
          Restrict rounding to less than the
          the existing precision to avoid 1.2 being replaced
          to 1.2000000
        */
        if (size1 < (size_t)r) r = size1;
      // fallthrough: all cases till next break are executed
      case 'e':
      case 'E':
        if (isdigit(*(from + size + 1))) {
          char *end;
          double val = strtod(from, &end);
          if (end != NULL) {
            const char *format = (val < 1e10 && val > -1e10) ? "%.*f" : "%.*e";
            char buf[40];

            size = snprintf(buf, sizeof(buf), format, r, val);
            if (val < 1e10 && val > -1e10 && r > 0) {
              /*
                2.0000000 need to be represented as 2 for consistency
                2.0010000 also becomes 2.001
              */
              while (buf[size - 1] == '0') size--;

              // don't leave 100. trailing
              if (buf[size - 1] == '.') size--;
            }
            dynstr_append_mem(result, buf, size);
            len -= (end - from);
            from = end;
            break;
          }
        }

        /*
          This is because strtod didn't convert or there wasn't digits after
          [.eE] so output without changing
        */
        dynstr_append_mem(result, from, size);
        from += size;
        len -= size;
        break;
      // int
      default:
        dynstr_append_mem(result, from, size);
        from += size;
        len -= size;
        break;
    }
  }
}

/****************************************************************************/
/*
  Replace functions
*/

/* Definitions for replace result */

struct POINTER_ARRAY {  /* when using array-strings */
  TYPELIB typelib;      /* Pointer to strings */
  uchar *str{nullptr};  /* Strings is here */
  uint8 *flag{nullptr}; /* Flag about each var. */
  uint array_allocs{0}, max_count{0}, length{0}, max_length{0};
};

REPLACE *init_replace(char **from, char **to, uint count, char *word_end_chars);
int insert_pointer_name(POINTER_ARRAY *pa, char *name);
void free_pointer_array(POINTER_ARRAY *pa);

/*
  Get arguments for replace. The syntax is:
  replace from to [from to ...]
  Where each argument may be quoted with ' or "
  A argument may also be a variable, in which case the value of the
  variable is replaced.
*/

void do_get_replace(struct st_command *command) {
  uint i;
  char *from = command->first_argument;
  char *buff, *start;
  char word_end_chars[256], *pos;
  POINTER_ARRAY to_array, from_array;
  DBUG_ENTER("get_replace");

  free_replace();

  if (!*from) die("Missing argument in %s", command->query);
  start = buff = (char *)my_malloc(PSI_NOT_INSTRUMENTED, std::strlen(from) + 1,
                                   MYF(MY_WME | MY_FAE));
  while (*from) {
    char *to = buff;
    to = get_string(&buff, &from, command);
    if (!*from)
      die("Wrong number of arguments to replace_result in '%s'",
          command->query);
#ifdef _WIN32
    fix_win_paths(to, from - to);
#endif
    insert_pointer_name(&from_array, to);
    to = get_string(&buff, &from, command);
    insert_pointer_name(&to_array, to);
  }
  for (i = 1, pos = word_end_chars; i < 256; i++)
    if (my_isspace(charset_info, i)) *pos++ = i;
  *pos = 0; /* End pointer */
  if (!(glob_replace =
            init_replace((char **)from_array.typelib.type_names,
                         (char **)to_array.typelib.type_names,
                         (uint)from_array.typelib.count, word_end_chars)))
    die("Can't initialize replace from '%s'", command->query);
  free_pointer_array(&from_array);
  free_pointer_array(&to_array);
  my_free(start);
  command->last_argument = command->end;
  DBUG_VOID_RETURN;
}

void free_replace() {
  DBUG_ENTER("free_replace");
  my_free(glob_replace);
  glob_replace = NULL;
  DBUG_VOID_RETURN;
}

struct REPLACE {
  int found;
  REPLACE *next[256];
};

struct REPLACE_STRING {
  int found;
  char *replace_string;
  uint to_offset;
  int from_offset;
};

void replace_strings_append(REPLACE *rep, DYNAMIC_STRING *ds, const char *str,
                            size_t len MY_ATTRIBUTE((unused))) {
  REPLACE *rep_pos;
  REPLACE_STRING *rep_str;
  const char *start, *from;
  DBUG_ENTER("replace_strings_append");

  start = from = str;
  rep_pos = rep + 1;
  for (;;) {
    /* Loop through states */
    DBUG_PRINT("info", ("Looping through states"));
    while (!rep_pos->found) rep_pos = rep_pos->next[(uchar)*from++];

    /* Does this state contain a string to be replaced */
    if (!(rep_str = ((REPLACE_STRING *)rep_pos))->replace_string) {
      /* No match found */
      dynstr_append_mem(ds, start, from - start - 1);
      DBUG_PRINT("exit",
                 ("Found no more string to replace, appended: %s", start));
      DBUG_VOID_RETURN;
    }

    /* Found a string that needs to be replaced */
    DBUG_PRINT("info", ("found: %d, to_offset: %d, from_offset: %d, string: %s",
                        rep_str->found, rep_str->to_offset,
                        rep_str->from_offset, rep_str->replace_string));

    /* Append part of original string before replace string */
    dynstr_append_mem(ds, start, (from - rep_str->to_offset) - start);

    /* Append replace string */
    dynstr_append_mem(ds, rep_str->replace_string,
                      std::strlen(rep_str->replace_string));

    if (!*(from -= rep_str->from_offset) && rep_pos->found != 2) {
      /* End of from string */
      DBUG_PRINT("exit", ("Found end of from string"));
      DBUG_VOID_RETURN;
    }
    DBUG_ASSERT(from <= str + len);
    start = from;
    rep_pos = rep;
  }
}

/*
  Regex replace  functions
*/

int reg_replace(char **buf_p, int *buf_len_p, char *pattern, char *replace,
                char *string, int icase);

/*
  Finds the next (non-escaped) '/' in the expression.
  (If the character '/' is needed, it can be escaped using '\'.)
*/

#define PARSE_REGEX_ARG                                                 \
  while (p < expr_end) {                                                \
    char c = *p;                                                        \
    if (c == '/') {                                                     \
      if (last_c == '\\') {                                             \
        buf_p[-1] = '/';                                                \
      } else {                                                          \
        *buf_p++ = 0;                                                   \
        break;                                                          \
      }                                                                 \
    } else                                                              \
      *buf_p++ = c;                                                     \
                                                                        \
    last_c = c;                                                         \
    p++;                                                                \
  }                                                                     \
                                                                        \
  /*                                                                    \
    Initializes the regular substitution expression to be used in the   \
    result output of test.                                              \
                                                                      \ \
    Returns: st_replace_regex struct with pairs of substitutions        \
  */

static struct st_replace_regex *init_replace_regex(char *expr) {
  struct st_replace_regex *res;
  char *buf, *expr_end;
  char *p;
  char *buf_p;
  size_t expr_len = std::strlen(expr);
  char last_c = 0;
  struct st_regex reg;

  /* my_malloc() will die on fail with MY_FAE */
  void *rawmem = my_malloc(PSI_NOT_INSTRUMENTED, sizeof(*res) + expr_len,
                           MYF(MY_FAE + MY_WME));
  res = new (rawmem) st_replace_regex;

  buf = (char *)res + sizeof(*res);
  expr_end = expr + expr_len;
  p = expr;
  buf_p = buf;

  /* for each regexp substitution statement */
  while (p < expr_end) {
    memset(&reg, 0, sizeof(reg));
    /* find the start of the statement */
    while (p < expr_end) {
      if (*p == '/') break;
      p++;
    }

    if (p == expr_end || ++p == expr_end) {
      if (res->regex_arr.size())
        break;
      else
        goto err;
    }
    /* we found the start */
    reg.pattern = buf_p;

    /* Find first argument -- pattern string to be removed */
    PARSE_REGEX_ARG

    if (p == expr_end || ++p == expr_end) goto err;

    /* buf_p now points to the replacement pattern terminated with \0 */
    reg.replace = buf_p;

    /* Find second argument -- replace string to replace pattern */
    PARSE_REGEX_ARG

    if (p == expr_end) goto err;

    /* skip the ending '/' in the statement */
    p++;

    /* Check if we should do matching case insensitive */
    if (p < expr_end && *p == 'i') reg.icase = 1;

    /* done parsing the statement, now place it in regex_arr */
    if (res->regex_arr.push_back(reg)) die("Out of memory");
  }
  res->odd_buf_len = res->even_buf_len = 8192;
  res->even_buf = (char *)my_malloc(PSI_NOT_INSTRUMENTED, res->even_buf_len,
                                    MYF(MY_WME + MY_FAE));
  res->odd_buf = (char *)my_malloc(PSI_NOT_INSTRUMENTED, res->odd_buf_len,
                                   MYF(MY_WME + MY_FAE));
  res->buf = res->even_buf;

  return res;

err:
  my_free(res);
  die("Error parsing replace_regex \"%s\"", expr);
  return 0;
}

/*
  Execute all substitutions on val.

  Returns: true if substituition was made, false otherwise
  Side-effect: Sets r->buf to be the buffer with all substitutions done.

  IN:
  struct st_replace_regex* r
  char* val
  Out:
  struct st_replace_regex* r
  r->buf points at the resulting buffer
  r->even_buf and r->odd_buf might have been reallocated
  r->even_buf_len and r->odd_buf_len might have been changed

  TODO:  at some point figure out if there is a way to do everything
  in one pass
*/

int multi_reg_replace(struct st_replace_regex *r, char *val) {
  size_t i;
  char *in_buf, *out_buf;
  int *buf_len_p;

  in_buf = val;
  out_buf = r->even_buf;
  buf_len_p = &r->even_buf_len;
  r->buf = 0;

  /* For each substitution, do the replace */
  for (i = 0; i < r->regex_arr.size(); i++) {
    struct st_regex re(r->regex_arr[i]);
    char *save_out_buf = out_buf;

    if (!reg_replace(&out_buf, buf_len_p, re.pattern, re.replace, in_buf,
                     re.icase)) {
      /* if the buffer has been reallocated, make adjustements */
      if (save_out_buf != out_buf) {
        if (save_out_buf == r->even_buf)
          r->even_buf = out_buf;
        else
          r->odd_buf = out_buf;
      }

      r->buf = out_buf;
      if (in_buf == val) in_buf = r->odd_buf;

      std::swap(in_buf, out_buf);

      buf_len_p = (out_buf == r->even_buf) ? &r->even_buf_len : &r->odd_buf_len;
    }
  }

  return (r->buf == 0);
}

/*
  Parse the regular expression to be used in all result files
  from now on.

  The syntax is --replace_regex /from/to/i /from/to/i ...
  i means case-insensitive match. If omitted, the match is
  case-sensitive

*/
void do_get_replace_regex(struct st_command *command) {
  char *expr = command->first_argument;
  free_replace_regex();
  /* Allow variable for the *entire* list of replacements */
  if (*expr == '$') {
    VAR *val = var_get(expr, NULL, 0, 1);
    expr = val ? val->str_val : NULL;
  }
  if (expr && *expr && !(glob_replace_regex = init_replace_regex(expr)))
    die("Could not init replace_regex");
  command->last_argument = command->end;
}

void free_replace_regex() {
  if (glob_replace_regex) {
    my_free(glob_replace_regex->even_buf);
    my_free(glob_replace_regex->odd_buf);
    glob_replace_regex->~st_replace_regex();
    my_free(glob_replace_regex);
    glob_replace_regex = NULL;
  }
}

/*
  auxiluary macro used by reg_replace
  makes sure the result buffer has sufficient length
*/
#define SECURE_REG_BUF                                                         \
  if (buf_len < need_buf_len) {                                                \
    my_ptrdiff_t off = res_p - buf;                                            \
    buf = (char *)my_realloc(PSI_NOT_INSTRUMENTED, buf, need_buf_len,          \
                             MYF(MY_WME + MY_FAE));                            \
    res_p = buf + off;                                                         \
    buf_len = need_buf_len;                                                    \
  }                                                                            \
                                                                               \
/*                                                                             \
  Performs a regex substitution                                                \
                                                                             \ \
  IN:                                                                          \
                                                                             \ \
  buf_p - result buffer pointer. Will change if reallocated                    \
  buf_len_p - result buffer length. Will change if the buffer is reallocated   \
  pattern - regexp pattern to match                                            \
  replace - replacement expression                                             \
  string - the string to perform substituions in                               \
  icase - flag, if set to 1 the match is case insensitive                      \
*/
int reg_replace(char **buf_p, int *buf_len_p, char *pattern, char *replace,
                char *string, int icase) {
  my_regex_t r;
  my_regmatch_t *subs;
  char *replace_end;
  char *buf = *buf_p;
  size_t len;
  size_t buf_len, need_buf_len;
  int cflags = MY_REG_EXTENDED;
  int err_code;
  char *res_p, *str_p, *str_end;

  buf_len = *buf_len_p;
  len = std::strlen(string);
  str_end = string + len;

  /* start with a buffer of a reasonable size that hopefully will not
     need to be reallocated
  */
  need_buf_len = len * 2 + 1;
  res_p = buf;

  SECURE_REG_BUF

  if (icase) cflags |= MY_REG_ICASE;

  if ((err_code = my_regcomp(&r, pattern, cflags, &my_charset_latin1))) {
    check_regerr(&r, err_code);
    return 1;
  }

  subs = (my_regmatch_t *)my_malloc(PSI_NOT_INSTRUMENTED,
                                    sizeof(my_regmatch_t) * (r.re_nsub + 1),
                                    MYF(MY_WME + MY_FAE));

  *res_p = 0;
  str_p = string;
  replace_end = replace + std::strlen(replace);

  /* for each pattern match instance perform a replacement */
  while (!err_code) {
    /* find the match */
    err_code = my_regexec(&r, str_p, r.re_nsub + 1, subs,
                          (str_p != string) ? MY_REG_NOTBOL : 0);

    /* if regular expression error (eg. bad syntax, or out of memory) */
    if (err_code && err_code != MY_REG_NOMATCH) {
      check_regerr(&r, err_code);
      my_regfree(&r);
      return 1;
    }

    /* if match found */
    if (!err_code) {
      char *expr_p = replace;
      int c;

      /*
        we need at least what we have so far in the buffer + the part
        before this match
      */
      need_buf_len = (res_p - buf) + (int)subs[0].rm_so;

      /* on this pass, calculate the memory for the result buffer */
      while (expr_p < replace_end) {
        int back_ref_num = -1;
        c = *expr_p;

        if (c == '\\' && expr_p + 1 < replace_end) {
          back_ref_num = (int)(expr_p[1] - '0');
        }

        /* found a valid back_ref (eg. \1)*/
        if (back_ref_num >= 0 && back_ref_num <= (int)r.re_nsub) {
          my_regoff_t start_off, end_off;
          if ((start_off = subs[back_ref_num].rm_so) > -1 &&
              (end_off = subs[back_ref_num].rm_eo) > -1) {
            need_buf_len += (int)(end_off - start_off);
          }
          expr_p += 2;
        } else {
          expr_p++;
          need_buf_len++;
        }
      }
      need_buf_len++;
      /*
        now that we know the size of the buffer,
        make sure it is big enough
      */
      SECURE_REG_BUF

      /* copy the pre-match part */
      if (subs[0].rm_so) {
        memcpy(res_p, str_p, (size_t)subs[0].rm_so);
        res_p += subs[0].rm_so;
      }

      expr_p = replace;

      /* copy the match and expand back_refs */
      while (expr_p < replace_end) {
        int back_ref_num = -1;
        c = *expr_p;

        if (c == '\\' && expr_p + 1 < replace_end) {
          back_ref_num = expr_p[1] - '0';
        }

        if (back_ref_num >= 0 && back_ref_num <= (int)r.re_nsub) {
          my_regoff_t start_off, end_off;
          if ((start_off = subs[back_ref_num].rm_so) > -1 &&
              (end_off = subs[back_ref_num].rm_eo) > -1) {
            int block_len = (int)(end_off - start_off);
            memcpy(res_p, str_p + start_off, block_len);
            res_p += block_len;
          }
          expr_p += 2;
        } else {
          *res_p++ = *expr_p++;
        }
      }

      /* handle the post-match part */
      if (subs[0].rm_so == subs[0].rm_eo) {
        if (str_p + subs[0].rm_so >= str_end) break;
        str_p += subs[0].rm_eo;
        *res_p++ = *str_p++;
      } else {
        str_p += subs[0].rm_eo;
      }
    } else /* no match this time, just copy the string as is */
    {
      size_t left_in_str = str_end - str_p;
      need_buf_len = (res_p - buf) + left_in_str;
      SECURE_REG_BUF
      memcpy(res_p, str_p, left_in_str);
      res_p += left_in_str;
      str_p = str_end;
    }
  }
  my_free(subs);
  my_regfree(&r);
  *res_p = 0;
  *buf_p = buf;
  *buf_len_p = static_cast<int>(buf_len);
  return 0;
}

#ifndef WORD_BIT
#define WORD_BIT (8 * sizeof(uint))
#endif

#define SET_MALLOC_HUNC 64
#define LAST_CHAR_CODE 259

struct REP_SET {
  uint *bits;                 /* Pointer to used sets */
  short next[LAST_CHAR_CODE]; /* Pointer to next sets */
  uint found_len;             /* Best match to date */
  int found_offset;
  uint table_offset;
  uint size_of_bits; /* For convinience */
};

struct REP_SETS {
  uint count;     /* Number of sets */
  uint extra;     /* Extra sets in buffer */
  uint invisible; /* Sets not chown */
  uint size_of_bits;
  REP_SET *set, *set_buffer;
  uint *bit_buffer;
};

struct FOUND_SET {
  uint table_offset;
  int found_offset;
};

struct FOLLOWS {
  int chr;
  uint table_offset;
  uint len;
};

int init_sets(REP_SETS *sets, uint states);
REP_SET *make_new_set(REP_SETS *sets);
void make_sets_invisible(REP_SETS *sets);
void free_last_set(REP_SETS *sets);
void free_sets(REP_SETS *sets);
void internal_set_bit(REP_SET *set, uint bit);
void internal_clear_bit(REP_SET *set, uint bit);
void or_bits(REP_SET *to, REP_SET *from);
void copy_bits(REP_SET *to, REP_SET *from);
int cmp_bits(REP_SET *set1, REP_SET *set2);
int get_next_bit(REP_SET *set, uint lastpos);
int find_set(REP_SETS *sets, REP_SET *find);
int find_found(FOUND_SET *found_set, uint table_offset, int found_offset);
uint start_at_word(char *pos);
uint end_of_word(char *pos);

static uint found_sets = 0;

static uint replace_len(char *str) {
  uint len = 0;
  while (*str) {
    str++;
    len++;
  }
  return len;
}

/* Init a replace structure for further calls */

REPLACE *init_replace(char **from, char **to, uint count,
                      char *word_end_chars) {
  static const int SPACE_CHAR = 256;
  static const int END_OF_LINE = 258;

  uint i, j, states, set_nr, len, result_len, max_length, found_end, bits_set,
      bit_nr;
  int used_sets, chr, default_state;
  char used_chars[LAST_CHAR_CODE], is_word_end[256];
  char *pos, *to_pos, **to_array;
  REP_SETS sets;
  REP_SET *set, *start_states, *word_states, *new_set;
  FOLLOWS *follow, *follow_ptr;
  REPLACE *replace;
  FOUND_SET *found_set;
  REPLACE_STRING *rep_str;
  DBUG_ENTER("init_replace");

  /* Count number of states */
  for (i = result_len = max_length = 0, states = 2; i < count; i++) {
    len = replace_len(from[i]);
    if (!len) {
      errno = EINVAL;
      DBUG_RETURN(0);
    }
    states += len + 1;
    result_len += (uint)std::strlen(to[i]) + 1;
    if (len > max_length) max_length = len;
  }
  memset(is_word_end, 0, sizeof(is_word_end));
  for (i = 0; word_end_chars[i]; i++) is_word_end[(uchar)word_end_chars[i]] = 1;

  if (init_sets(&sets, states)) DBUG_RETURN(0);
  found_sets = 0;
  if (!(found_set = (FOUND_SET *)my_malloc(
            PSI_NOT_INSTRUMENTED, sizeof(FOUND_SET) * max_length * count,
            MYF(MY_WME)))) {
    free_sets(&sets);
    DBUG_RETURN(0);
  }
  (void)make_new_set(&sets);  /* Set starting set */
  make_sets_invisible(&sets); /* Hide previus sets */
  used_sets = -1;
  word_states = make_new_set(&sets);  /* Start of new word */
  start_states = make_new_set(&sets); /* This is first state */
  if (!(follow = (FOLLOWS *)my_malloc(PSI_NOT_INSTRUMENTED,
                                      (states + 2) * sizeof(FOLLOWS),
                                      MYF(MY_WME)))) {
    free_sets(&sets);
    my_free(found_set);
    DBUG_RETURN(0);
  }

  /* Init follow_ptr[] */
  for (i = 0, states = 1, follow_ptr = follow + 1; i < count; i++) {
    if (from[i][0] == '\\' && from[i][1] == '^') {
      internal_set_bit(start_states, states + 1);
      if (!from[i][2]) {
        start_states->table_offset = i;
        start_states->found_offset = 1;
      }
    } else if (from[i][0] == '\\' && from[i][1] == '$') {
      internal_set_bit(start_states, states);
      internal_set_bit(word_states, states);
      if (!from[i][2] && start_states->table_offset == (uint)~0) {
        start_states->table_offset = i;
        start_states->found_offset = 0;
      }
    } else {
      internal_set_bit(word_states, states);
      if (from[i][0] == '\\' && (from[i][1] == 'b' && from[i][2]))
        internal_set_bit(start_states, states + 1);
      else
        internal_set_bit(start_states, states);
    }
    for (pos = from[i], len = 0; *pos; pos++) {
      follow_ptr->chr = (uchar)*pos;
      follow_ptr->table_offset = i;
      follow_ptr->len = ++len;
      follow_ptr++;
    }
    follow_ptr->chr = 0;
    follow_ptr->table_offset = i;
    follow_ptr->len = len;
    follow_ptr++;
    states += (uint)len + 1;
  }

  for (set_nr = 0, pos = 0; set_nr < sets.count; set_nr++) {
    set = sets.set + set_nr;
    default_state = 0; /* Start from beginning */

    /* If end of found-string not found or start-set with current set */

    for (i = (uint)~0; (i = get_next_bit(set, i));) {
      if (!follow[i].chr) {
        if (!default_state)
          default_state =
              find_found(found_set, set->table_offset, set->found_offset + 1);
      }
    }
    copy_bits(sets.set + used_sets, set); /* Save set for changes */
    if (!default_state)
      or_bits(sets.set + used_sets, sets.set); /* Can restart from start */

    /* Find all chars that follows current sets */
    memset(used_chars, 0, sizeof(used_chars));
    for (i = (uint)~0; (i = get_next_bit(sets.set + used_sets, i));) {
      used_chars[follow[i].chr] = 1;
      if ((follow[i].chr == SPACE_CHAR && !follow[i + 1].chr &&
           follow[i].len > 1) ||
          follow[i].chr == END_OF_LINE)
        used_chars[0] = 1;
    }

    /* Mark word_chars used if \b is in state */
    if (used_chars[SPACE_CHAR])
      for (pos = word_end_chars; *pos; pos++) used_chars[(int)(uchar)*pos] = 1;

    /* Handle other used characters */
    for (chr = 0; chr < 256; chr++) {
      if (!used_chars[chr])
        set->next[chr] = chr ? default_state : -1;
      else {
        new_set = make_new_set(&sets);
        assert(new_set);
        set = sets.set + set_nr; /* if realloc */
        new_set->table_offset = set->table_offset;
        new_set->found_len = set->found_len;
        new_set->found_offset = set->found_offset + 1;
        found_end = 0;

        for (i = (uint)~0; (i = get_next_bit(sets.set + used_sets, i));) {
          if (!follow[i].chr || follow[i].chr == chr ||
              (follow[i].chr == SPACE_CHAR &&
               (is_word_end[chr] ||
                (!chr && follow[i].len > 1 && !follow[i + 1].chr))) ||
              (follow[i].chr == END_OF_LINE && !chr)) {
            if ((!chr || (follow[i].chr && !follow[i + 1].chr)) &&
                follow[i].len > found_end)
              found_end = follow[i].len;
            if (chr && follow[i].chr)
              internal_set_bit(new_set, i + 1); /* To next set */
            else
              internal_set_bit(new_set, i);
          }
        }
        if (found_end) {
          new_set->found_len = 0; /* Set for testing if first */
          bits_set = 0;
          for (i = (uint)~0; (i = get_next_bit(new_set, i));) {
            if ((follow[i].chr == SPACE_CHAR || follow[i].chr == END_OF_LINE) &&
                !chr)
              bit_nr = i + 1;
            else
              bit_nr = i;
            if (follow[bit_nr - 1].len < found_end ||
                (new_set->found_len && (chr == 0 || !follow[bit_nr].chr)))
              internal_clear_bit(new_set, i);
            else {
              if (chr == 0 || !follow[bit_nr].chr) { /* best match  */
                new_set->table_offset = follow[bit_nr].table_offset;
                if (chr || (follow[i].chr == SPACE_CHAR ||
                            follow[i].chr == END_OF_LINE))
                  new_set->found_offset = found_end; /* New match */
                new_set->found_len = found_end;
              }
              bits_set++;
            }
          }
          if (bits_set == 1) {
            set->next[chr] = find_found(found_set, new_set->table_offset,
                                        new_set->found_offset);
            free_last_set(&sets);
          } else
            set->next[chr] = find_set(&sets, new_set);
        } else
          set->next[chr] = find_set(&sets, new_set);
      }
    }
  }

  /* Alloc replace structure for the replace-state-machine */

  if ((replace =
           (REPLACE *)my_malloc(PSI_NOT_INSTRUMENTED,
                                sizeof(REPLACE) * (sets.count) +
                                    sizeof(REPLACE_STRING) * (found_sets + 1) +
                                    sizeof(char *) * count + result_len,
                                MYF(MY_WME | MY_ZEROFILL)))) {
    rep_str = (REPLACE_STRING *)(replace + sets.count);
    to_array = (char **)(rep_str + found_sets + 1);
    to_pos = (char *)(to_array + count);
    for (i = 0; i < count; i++) {
      to_array[i] = to_pos;
      to_pos = my_stpcpy(to_pos, to[i]) + 1;
    }
    rep_str[0].found = 1;
    rep_str[0].replace_string = 0;
    for (i = 1; i <= found_sets; i++) {
      pos = from[found_set[i - 1].table_offset];
      rep_str[i].found = !memcmp(pos, "\\^", 3) ? 2 : 1;
      rep_str[i].replace_string = to_array[found_set[i - 1].table_offset];
      rep_str[i].to_offset = found_set[i - 1].found_offset - start_at_word(pos);
      rep_str[i].from_offset =
          found_set[i - 1].found_offset - replace_len(pos) + end_of_word(pos);
    }
    for (i = 0; i < sets.count; i++) {
      for (j = 0; j < 256; j++)
        if (sets.set[i].next[j] >= 0)
          replace[i].next[j] = replace + sets.set[i].next[j];
        else
          replace[i].next[j] =
              (REPLACE *)(rep_str + (-sets.set[i].next[j] - 1));
    }
  }
  my_free(follow);
  free_sets(&sets);
  my_free(found_set);
  DBUG_PRINT("exit", ("Replace table has %d states", sets.count));
  DBUG_RETURN(replace);
}

int init_sets(REP_SETS *sets, uint states) {
  memset(sets, 0, sizeof(*sets));
  sets->size_of_bits = ((states + 7) / 8);
  if (!(sets->set_buffer = (REP_SET *)my_malloc(
            PSI_NOT_INSTRUMENTED, sizeof(REP_SET) * SET_MALLOC_HUNC,
            MYF(MY_WME))))
    return 1;
  if (!(sets->bit_buffer = (uint *)my_malloc(
            PSI_NOT_INSTRUMENTED,
            sizeof(uint) * sets->size_of_bits * SET_MALLOC_HUNC,
            MYF(MY_WME)))) {
    my_free(sets->set);
    return 1;
  }
  return 0;
}

/* Make help sets invisible for nicer codeing */

void make_sets_invisible(REP_SETS *sets) {
  sets->invisible = sets->count;
  sets->set += sets->count;
  sets->count = 0;
}

REP_SET *make_new_set(REP_SETS *sets) {
  uint i, count, *bit_buffer;
  REP_SET *set;
  if (sets->extra) {
    sets->extra--;
    set = sets->set + sets->count++;
    memset(set->bits, 0, sizeof(uint) * sets->size_of_bits);
    memset(&set->next[0], 0, sizeof(set->next[0]) * LAST_CHAR_CODE);
    set->found_offset = 0;
    set->found_len = 0;
    set->table_offset = (uint)~0;
    set->size_of_bits = sets->size_of_bits;
    return set;
  }
  count = sets->count + sets->invisible + SET_MALLOC_HUNC;
  if (!(set = (REP_SET *)my_realloc(PSI_NOT_INSTRUMENTED,
                                    (uchar *)sets->set_buffer,
                                    sizeof(REP_SET) * count, MYF(MY_WME))))
    return 0;
  sets->set_buffer = set;
  sets->set = set + sets->invisible;
  if (!(bit_buffer = (uint *)my_realloc(
            PSI_NOT_INSTRUMENTED, (uchar *)sets->bit_buffer,
            (sizeof(uint) * sets->size_of_bits) * count, MYF(MY_WME))))
    return 0;
  sets->bit_buffer = bit_buffer;
  for (i = 0; i < count; i++) {
    sets->set_buffer[i].bits = bit_buffer;
    bit_buffer += sets->size_of_bits;
  }
  sets->extra = SET_MALLOC_HUNC;
  return make_new_set(sets);
}

void free_last_set(REP_SETS *sets) {
  sets->count--;
  sets->extra++;
  return;
}

void free_sets(REP_SETS *sets) {
  my_free(sets->set_buffer);
  my_free(sets->bit_buffer);
  return;
}

void internal_set_bit(REP_SET *set, uint bit) {
  set->bits[bit / WORD_BIT] |= 1 << (bit % WORD_BIT);
  return;
}

void internal_clear_bit(REP_SET *set, uint bit) {
  set->bits[bit / WORD_BIT] &= ~(1 << (bit % WORD_BIT));
  return;
}

void or_bits(REP_SET *to, REP_SET *from) {
  uint i;
  for (i = 0; i < to->size_of_bits; i++) to->bits[i] |= from->bits[i];
  return;
}

void copy_bits(REP_SET *to, REP_SET *from) {
  memcpy((uchar *)to->bits, (uchar *)from->bits,
         (size_t)(sizeof(uint) * to->size_of_bits));
}

int cmp_bits(REP_SET *set1, REP_SET *set2) {
  return memcmp(set1->bits, set2->bits, sizeof(uint) * set1->size_of_bits);
}

/* Get next set bit from set. */

int get_next_bit(REP_SET *set, uint lastpos) {
  uint pos, *start, *end, bits;

  start = set->bits + ((lastpos + 1) / WORD_BIT);
  end = set->bits + set->size_of_bits;
  bits = start[0] & ~((1 << ((lastpos + 1) % WORD_BIT)) - 1U);

  while (!bits && ++start < end) bits = start[0];
  if (!bits) return 0;
  pos = (uint)(start - set->bits) * WORD_BIT;
  while (!(bits & 1)) {
    bits >>= 1;
    pos++;
  }
  return pos;
}

/* find if there is a same set in sets. If there is, use it and
   free given set, else put in given set in sets and return its
   position */

int find_set(REP_SETS *sets, REP_SET *find) {
  uint i;
  for (i = 0; i < sets->count - 1; i++) {
    if (!cmp_bits(sets->set + i, find)) {
      free_last_set(sets);
      return i;
    }
  }
  return i; /* return new position */
}

/* find if there is a found_set with same table_offset & found_offset
   If there is return offset to it, else add new offset and return pos.
   Pos returned is -offset-2 in found_set_structure because it is
   saved in set->next and set->next[] >= 0 points to next set and
   set->next[] == -1 is reserved for end without replaces.
*/

int find_found(FOUND_SET *found_set, uint table_offset, int found_offset) {
  int i;
  for (i = 0; (uint)i < found_sets; i++)
    if (found_set[i].table_offset == table_offset &&
        found_set[i].found_offset == found_offset)
      return -i - 2;
  found_set[i].table_offset = table_offset;
  found_set[i].found_offset = found_offset;
  found_sets++;
  return -i - 2; /* return new position */
}

/* Return 1 if regexp starts with \b or ends with \b*/

uint start_at_word(char *pos) {
  return (((!memcmp(pos, "\\b", 2) && pos[2]) || !memcmp(pos, "\\^", 2)) ? 1
                                                                         : 0);
}

uint end_of_word(char *pos) {
  char *end = strend(pos);
  return ((end > pos + 2 && !memcmp(end - 2, "\\b", 2)) ||
          (end >= pos + 2 && !memcmp(end - 2, "\\$", 2)))
             ? 1
             : 0;
}

  /****************************************************************************
   * Handle replacement of strings
   ****************************************************************************/

#define PC_MALLOC 256 /* Bytes for pointers */
#define PS_MALLOC 512 /* Bytes for data */

int insert_pointer_name(POINTER_ARRAY *pa, char *name) {
  uint i, length, old_count;
  uchar *new_pos;
  const char **new_array;
  DBUG_ENTER("insert_pointer_name");

  if (!pa->typelib.count) {
    if (!(pa->typelib.type_names =
              (const char **)my_malloc(PSI_NOT_INSTRUMENTED,
                                       ((PC_MALLOC - MALLOC_OVERHEAD) /
                                        (sizeof(char *) + sizeof(*pa->flag)) *
                                        (sizeof(char *) + sizeof(*pa->flag))),
                                       MYF(MY_WME))))
      DBUG_RETURN(-1);
    if (!(pa->str = (uchar *)my_malloc(PSI_NOT_INSTRUMENTED,
                                       (uint)(PS_MALLOC - MALLOC_OVERHEAD),
                                       MYF(MY_WME)))) {
      my_free(pa->typelib.type_names);
      DBUG_RETURN(-1);
    }
    pa->max_count =
        (PC_MALLOC - MALLOC_OVERHEAD) / (sizeof(uchar *) + sizeof(*pa->flag));
    pa->flag = (uint8 *)(pa->typelib.type_names + pa->max_count);
    pa->length = 0;
    pa->max_length = PS_MALLOC - MALLOC_OVERHEAD;
    pa->array_allocs = 1;
  }
  length = (uint)std::strlen(name) + 1;
  if (pa->length + length >= pa->max_length) {
    if (!(new_pos = (uchar *)my_realloc(PSI_NOT_INSTRUMENTED, (uchar *)pa->str,
                                        (uint)(pa->length + length + PS_MALLOC),
                                        MYF(MY_WME))))
      DBUG_RETURN(1);
    if (new_pos != pa->str) {
      ptrdiff_t diff = new_pos - pa->str;
      for (i = 0; i < pa->typelib.count; i++)
        pa->typelib.type_names[i] = pa->typelib.type_names[i] + diff;
      pa->str = new_pos;
    }
    pa->max_length = pa->length + length + PS_MALLOC;
  }
  if (pa->typelib.count >= pa->max_count - 1) {
    int len;
    pa->array_allocs++;
    len = (PC_MALLOC * pa->array_allocs - MALLOC_OVERHEAD);
    if (!(new_array = (const char **)my_realloc(
              PSI_NOT_INSTRUMENTED, (uchar *)pa->typelib.type_names,
              (uint)len / (sizeof(uchar *) + sizeof(*pa->flag)) *
                  (sizeof(uchar *) + sizeof(*pa->flag)),
              MYF(MY_WME))))
      DBUG_RETURN(1);
    pa->typelib.type_names = new_array;
    old_count = pa->max_count;
    pa->max_count = len / (sizeof(uchar *) + sizeof(*pa->flag));
    pa->flag = (uint8 *)(pa->typelib.type_names + pa->max_count);
    memcpy((uchar *)pa->flag, (char *)(pa->typelib.type_names + old_count),
           old_count * sizeof(*pa->flag));
  }
  pa->flag[pa->typelib.count] = 0; /* Reset flag */
  pa->typelib.type_names[pa->typelib.count++] = (char *)pa->str + pa->length;
  pa->typelib.type_names[pa->typelib.count] = NullS; /* Put end-mark */
  (void)my_stpcpy((char *)pa->str + pa->length, name);
  pa->length += length;
  DBUG_RETURN(0);
} /* insert_pointer_name */

/* free pointer array */

void free_pointer_array(POINTER_ARRAY *pa) {
  if (pa->typelib.count) {
    pa->typelib.count = 0;
    my_free(pa->typelib.type_names);
    pa->typelib.type_names = 0;
    my_free(pa->str);
  }
} /* free_pointer_array */

/* Functions that uses replace and replace_regex */

/* Append the string to ds, with optional replace */
void replace_dynstr_append_mem(DYNAMIC_STRING *ds, const char *val,
                               size_t len) {
#ifdef _WIN32
  fix_win_paths(val, len);
#endif

  if (display_result_lower) {
    /* Convert to lower case, and do this first */
    my_casedn_str(charset_info, (char *)val);
  }

  if (glob_replace_regex) {
    /* Regex replace */
    if (!multi_reg_replace(glob_replace_regex, (char *)val)) {
      val = glob_replace_regex->buf;
      len = std::strlen(val);
    }
  }

  DYNAMIC_STRING ds_temp;
  init_dynamic_string(&ds_temp, "", 512, 512);

  /* Store result from replace_result in ds_temp */
  if (glob_replace) {
    /* Normal replace */
    replace_strings_append(glob_replace, &ds_temp, val, len);
  }

  /*
    Call the replace_numeric_round function with the specified
    precision. It may be used along with replace_result, so use the
    output from replace_result as the input for replace_numeric_round.
  */
  if (glob_replace_numeric_round >= 0) {
    /* Copy the result from replace_result if it was used, into buffer */
    if (ds_temp.length > 0) {
      char buffer[512];
      strcpy(buffer, ds_temp.str);
      dynstr_free(&ds_temp);
      init_dynamic_string(&ds_temp, "", 512, 512);
      replace_numeric_round_append(glob_replace_numeric_round, &ds_temp, buffer,
                                   std::strlen(buffer));
    } else
      replace_numeric_round_append(glob_replace_numeric_round, &ds_temp, val,
                                   len);
  }

  if (!glob_replace && glob_replace_numeric_round < 0)
    dynstr_append_mem(ds, val, len);
  else
    dynstr_append_mem(ds, ds_temp.str, std::strlen(ds_temp.str));
  dynstr_free(&ds_temp);
}

/* Append zero-terminated string to ds, with optional replace */
void replace_dynstr_append(DYNAMIC_STRING *ds, const char *val) {
  replace_dynstr_append_mem(ds, val, std::strlen(val));
}

/* Append uint to ds, with optional replace */
void replace_dynstr_append_uint(DYNAMIC_STRING *ds, uint val) {
  char buff[22]; /* This should be enough for any int */
  char *end = longlong10_to_str(val, buff, 10);
  replace_dynstr_append_mem(ds, buff, end - buff);
}

/*
  Build a list of pointer to each line in ds_input, sort
  the list and use the sorted list to append the strings
  sorted to the output ds

  SYNOPSIS
  dynstr_append_sorted
  ds - string where the sorted output will be appended
  ds_input - string to be sorted

*/

class Comp_lines
    : public std::binary_function<const char *, const char *, bool> {
 public:
  bool operator()(const char *a, const char *b) {
    return std::strcmp(a, b) < 0;
  }
};

void dynstr_append_sorted(DYNAMIC_STRING *ds, DYNAMIC_STRING *ds_input) {
  char *start = ds_input->str;
  Prealloced_array<const char *, 32> lines(PSI_NOT_INSTRUMENTED);
  DBUG_ENTER("dynstr_append_sorted");

  if (!*start) DBUG_VOID_RETURN; /* No input */

  /* First line is result header, skip past it */
  while (*start && *start != '\n') start++;
  start++; /* Skip past \n */
  dynstr_append_mem(ds, ds_input->str, start - ds_input->str);

  /* Insert line(s) in array */
  while (*start) {
    char *line_end = (char *)start;

    /* Find end of line */
    while (*line_end && *line_end != '\n') line_end++;
    *line_end = 0;

    /* Insert pointer to the line in array */
    if (lines.push_back(start)) die("Out of memory inserting lines to sort");

    start = line_end + 1;
  }

  /* Sort array */
  std::sort(lines.begin(), lines.end(), Comp_lines());

  /* Create new result */
  for (const char **line = lines.begin(); line != lines.end(); ++line) {
    dynstr_append(ds, *line);
    dynstr_append(ds, "\n");
  }

  DBUG_VOID_RETURN;
}<|MERGE_RESOLUTION|>--- conflicted
+++ resolved
@@ -5412,45 +5412,19 @@
         die("Failed to get datadir from server");
     }
 
-<<<<<<< HEAD
-    // Tell server to shutdown if timeout > 0.
-    if (timeout > 0 && mysql_query(mysql, "shutdown")) {
-      // Failed to issue shutdown command.
-      error = 1;
-      goto end;
-    }
-
-    // Check that server dies
-    do {
-      if (!is_process_active(pid)) {
-        DBUG_PRINT("info", ("Process %d does not exist anymore", pid));
-        goto end;
-      }
-      if (timeout > 0) {
-        DBUG_PRINT("info", ("Sleeping, timeout: %ld", timeout));
-        my_sleep(1000000L);
-      }
-    } while (timeout-- > 0);
-
-    error = 2;
-
-    // Abort to make it easier to find the hang/problem.
-    abort_process(pid, ds_file_name.c_str());
-  } else {
-    // timeout value is 0, kill the server
-=======
     const char *var_name = "$MTR_MANUAL_DEBUG";
     VAR *var = var_get(var_name, &var_name, 0, 0);
     if (var->int_val) {
       if (!kill_process(pid) && is_process_active(pid)) error = 3;
     } else {
-      /* Tell server to shutdown if timeout > 0. */
+      // Tell server to shutdown if timeout > 0.
       if (timeout > 0 && mysql_query(mysql, "shutdown")) {
-        error = 1; /* Failed to issue shutdown command. */
+        // Failed to issue shutdown command.
+        error = 1;
         goto end;
       }
 
-      /* Check that server dies */
+      // Check that server dies
       do {
         if (!is_process_active(pid)) {
           DBUG_PRINT("info", ("Process %d does not exist anymore", pid));
@@ -5461,15 +5435,14 @@
           my_sleep(1000000L);
         }
       } while (timeout-- > 0);
+
       error = 2;
-      /*
-        Abort to make it easier to find the hang/problem.
-      */
+
+      // Abort to make it easier to find the hang/problem.
       abort_process(pid, ds_file_name.c_str());
     }
   } else {
-    /* timeout = 0, kill the server */
->>>>>>> 744bd147
+    // timeout value is 0, kill the server
     DBUG_PRINT("info", ("Killing server, pid: %d", pid));
 
     // kill_process can fail (bad privileges, non existing process on
