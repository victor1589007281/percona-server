--- conflicted
+++ resolved
@@ -23,6 +23,7 @@
 #include "keys_container.h"
 #include "keyring_memory.h"
 
+using namespace keyring;
 namespace keyring
 {
 /* Always defined. */
@@ -32,9 +33,9 @@
 
 extern mysql_rwlock_t LOCK_keyring;
 
-extern boost::movelib::unique_ptr<keyring::IKeys_container> keys;
+extern boost::movelib::unique_ptr<IKeys_container> keys;
 extern my_bool is_keys_container_initialized;
-extern boost::movelib::unique_ptr<keyring::ILogger> logger;
+extern boost::movelib::unique_ptr<ILogger> logger;
 extern boost::movelib::unique_ptr<char[]> keyring_file_data;
 
 #ifdef HAVE_PSI_INTERFACE
@@ -43,43 +44,21 @@
 
 my_bool init_keyring_locks();
 
-<<<<<<< HEAD
-my_bool create_keyring_dir_if_does_not_exist(const char *keyring_file_path);
-
-int check_keyring_file_data(keyring::IKeyring_io* keyring_io,
-                            boost::movelib::unique_ptr<keyring::IKeys_container> new_keys,
-                            MYSQL_THD thd  __attribute__((unused)),
-                            struct st_mysql_sys_var *var  __attribute__((unused)),
-                            void *save, st_mysql_value *value);
-
-=======
->>>>>>> cc492073
 void update_keyring_file_data(MYSQL_THD thd  __attribute__((unused)),
                               struct st_mysql_sys_var *var  __attribute__((unused)),
                               void *var_ptr __attribute__((unused)),
                               const void *save_ptr);
 
-<<<<<<< HEAD
-my_bool mysql_key_store(keyring::IKeyring_io *keyring_io, const char *key_id,
-                        const char *key_type, const char *user_id,
-                        const void *key, size_t key_len);
-=======
 my_bool mysql_key_fetch(boost::movelib::unique_ptr<IKey> key_to_fetch, char **key_type,
                         void **key, size_t *key_len);
 
 my_bool mysql_key_store(IKeyring_io *keyring_io,
                         boost::movelib::unique_ptr<IKey> key_to_store);
->>>>>>> cc492073
 
 my_bool mysql_key_remove(IKeyring_io *keyring_io,
                          boost::movelib::unique_ptr<IKey> key_to_remove);
 
-<<<<<<< HEAD
-my_bool mysql_key_remove(keyring::IKeyring_io *keyring_io, const char *key_id,
-                         const char *user_id);
-=======
-my_bool check_key_for_writting(IKey* key, std::string error_for);
->>>>>>> cc492073
+my_bool check_key_for_writting(IKey* key);
 
 template <typename T, typename U>
 my_bool mysql_key_fetch(const char *key_id, char **key_type, const char *user_id,
@@ -98,11 +77,6 @@
   }
 }
 
-<<<<<<< HEAD
-my_bool mysql_key_generate(keyring::IKeyring_io* keyring_io, const char *key_id,
-                           const char *key_type, const char *user_id,
-                           size_t key_len);
-=======
 template <typename T, typename U>
 my_bool mysql_key_store(const char *key_id, const char *key_type,
                         const char *user_id, const void *key, size_t key_len)
@@ -120,7 +94,6 @@
     return TRUE;
   }
 }
->>>>>>> cc492073
 
 template <typename T, typename U>
 my_bool mysql_key_remove(const char *key_id, const char *user_id)
