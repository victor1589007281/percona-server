--- conflicted
+++ resolved
@@ -14,8 +14,8 @@
    along with this program; if not, write to the Free Software
    Foundation, Inc., 51 Franklin St, Fifth Floor, Boston, MA  02110-1301  USA */
 
+#include <atomic>
 #include "i_keyring_key.h"
-
 #include "my_dbug.h"
 
 namespace keyring {
@@ -52,53 +52,31 @@
     DBUG_ASSERT(keyring_key != nullptr);
     return keyring_key->get_user_id();
   }
-<<<<<<< HEAD
   virtual uchar *get_key_data() {
     DBUG_ASSERT(keyring_key != nullptr);
 
-    if (system_key_data.get_key_data() == nullptr) construct_system_key_data();
+    if (system_key_data.key_data.load() == nullptr) construct_system_key_data();
 
-    return system_key_data.get_key_data();
+    return system_key_data.key_data.load();
   }
   virtual size_t get_key_data_size() {
     DBUG_ASSERT(keyring_key != nullptr);
 
-    if (system_key_data.get_key_data() == nullptr) construct_system_key_data();
+    if (system_key_data.key_data.load() == nullptr) construct_system_key_data();
 
-    return system_key_data.get_key_data_size();
+    return system_key_data.key_data_size;
   }
   virtual size_t get_key_pod_size() const noexcept {
     DBUG_ASSERT(false);
-=======
-  virtual uchar* get_key_data();
-
-  virtual size_t get_key_data_size();
-
-  virtual size_t get_key_pod_size() const
-  {
-    DBUG_ASSERT(FALSE);
->>>>>>> 96d1006e
     return 0;
   }
   virtual uchar *release_key_data() noexcept {
     DBUG_ASSERT(false);
     return nullptr;
   }
-<<<<<<< HEAD
+  virtual void xor_data(uchar *, size_t) noexcept { DBUG_ASSERT(false); }
   virtual void xor_data() noexcept { DBUG_ASSERT(false); }
   virtual void set_key_data(uchar *key_data, size_t key_data_size) {
-=======
-  virtual void xor_data(uchar*, size_t)
-  {
-    DBUG_ASSERT(FALSE);
-  }
-  virtual void xor_data()
-  {
-    DBUG_ASSERT(FALSE);
-  }
-  virtual void set_key_data(uchar *key_data, size_t key_data_size)
-  {
->>>>>>> 96d1006e
     keyring_key->set_key_data(key_data, key_data_size);
   }
   virtual void set_key_type(const std::string *key_type) {
@@ -140,18 +118,12 @@
     ~System_key_data();
 
     void free();
-<<<<<<< HEAD
-    uchar *get_key_data();
-    size_t get_key_data_size();
 
-   private:
-=======
->>>>>>> 96d1006e
-    uchar *key_data;
+    std::atomic<uchar *> key_data;
     size_t key_data_size;
   };
 
-  void construct_system_key_data();
+  void construct_system_key_data() noexcept;
 
   System_key_data system_key_data;
   uint key_version;
