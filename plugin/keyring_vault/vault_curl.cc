/* Copyright (c) 2018 Percona LLC and/or its affiliates. All rights reserved.

   This program is free software; you can redistribute it and/or
   modify it under the terms of the GNU General Public License
   as published by the Free Software Foundation; version 2 of
   the License.

   This program is distributed in the hope that it will be useful,
   but WITHOUT ANY WARRANTY; without even the implied warranty of
   MERCHANTABILITY or FITNESS FOR A PARTICULAR PURPOSE. See the
   GNU General Public License for more details.

   You should have received a copy of the GNU General Public License
   along with this program; if not, write to the Free Software
   Foundation, Inc., 51 Franklin St, Fifth Floor, Boston, MA  02110-1301  USA */

#include "vault_curl.h"
#include <algorithm>
#include <boost/core/noncopyable.hpp>
#include <boost/scope_exit.hpp>
#include "my_rdtsc.h"
#include "mysql/service_thd_wait.h"
#include "plugin/keyring/common/secure_string.h"
#include "sql/current_thd.h"
#include "sql/mysqld.h"
#include "sql/sql_error.h"
#include "vault_base64.h"

namespace keyring {

static constexpr size_t max_response_size = 32000000;
static MY_TIMER_INFO curl_timer_info;
static ulonglong last_ping_time;
static bool was_thd_wait_started = false;
#ifndef NDEBUG
static const constexpr ulonglong slow_connection_threshold = 100;  // [ms]
#endif

class Thd_wait_end_guard {
 public:
  ~Thd_wait_end_guard() {
    DBUG_EXECUTE_IF("vault_network_lag", { was_thd_wait_started = false; });
    DBUG_ASSERT(!was_thd_wait_started);
    if (was_thd_wait_started) {
      // This should never be called as thd_wait_end should be called at the end
      // of CURL I/O operation. However, in production the call to thd_wait_end
      // cannot be missed. Thus we limit our trust to CURL lib and make sure
      // thd_wait_end was called.
      thd_wait_end(current_thd);
      was_thd_wait_started = false;
    }
  }
};

class Curl_session_guard : private boost::noncopyable {
 public:
  Curl_session_guard(CURL *curl) noexcept : curl(curl) {}
  ~Curl_session_guard() {
    if (curl != nullptr) curl_easy_cleanup(curl);
  }

 private:
  CURL *curl;
};

static size_t write_response_memory(void *contents, size_t size, size_t nmemb,
                                    void *userp) noexcept {
  size_t realsize = size * nmemb;
  if (size != 0 && realsize / size != nmemb) return 0;  // overflow
  Secure_ostringstream *read_data = static_cast<Secure_ostringstream *>(userp);
  size_t ss_pos = read_data->tellp();
  read_data->seekp(0, std::ios::end);
  size_t number_of_read_bytes = read_data->tellp();
  read_data->seekp(ss_pos);

  if (number_of_read_bytes + realsize > max_response_size)
    return 0;  // response size limit exceeded

  read_data->write(static_cast<char *>(contents), realsize);
  if (!read_data->good()) return 0;
  return realsize;
}

int progress_callback(void *clientp MY_ATTRIBUTE((unused)), double dltotal,
                      double dlnow, double ultotal MY_ATTRIBUTE((unused)),
                      double ulnow MY_ATTRIBUTE((unused))) noexcept {
  ulonglong curr_ping_time = my_timer_milliseconds();

  DBUG_EXECUTE_IF("vault_network_lag", {
    curr_ping_time = last_ping_time + slow_connection_threshold + 10;
    dltotal = 1;
    dlnow = 0;
  });

  BOOST_SCOPE_EXIT(&curr_ping_time, &last_ping_time) {
    last_ping_time = curr_ping_time;
  }
  BOOST_SCOPE_EXIT_END

      //***To keep compiler happy, remove when PS-244 gets resolved
      (void) dltotal;
  (void)dlnow;
  //****

  // The calls to threadpool are disabled till bug PS-244 gets resolved.
  /* <--Uncomment when PS-244 gets resolved
  if (!was_thd_wait_started)
  { 
    if ((dlnow < dltotal || ulnow < ultotal) && last_ping_time - curr_ping_time > slow_connection_threshold)
    { 
      // there is a good chance that connection is slow, thus we can let know the threadpool that there is time
      // to start new thread(s)
      thd_wait_begin(current_thd, THD_WAIT_NET);
      was_thd_wait_started = true;
    }
  }
  else if ((dlnow == dltotal && ulnow == ultotal) || last_ping_time - curr_ping_time <= slow_connection_threshold)
  {
    // connection has speed up or we have finished transfering
    thd_wait_end(current_thd);
    was_thd_wait_started = false;
  }*/  // <--Uncomment when PS-244 gets resolved
  return 0;
}

std::string Vault_curl::get_error_from_curl(CURLcode curl_code) {
  size_t len = strlen(curl_errbuf);
  std::ostringstream ss;
  if (curl_code != CURLE_OK) {
    ss << "CURL returned this error code: " << curl_code;
    ss << " with error message : ";
    if (len)
      ss << curl_errbuf;
    else
      ss << curl_easy_strerror(curl_code);
  }
  return ss.str();
}

bool Vault_curl::init(const Vault_credentials &vault_credentials) {
  this->token_header =
      "X-Vault-Token:" + get_credential(vault_credentials, "token");
  this->vault_url = get_credential(vault_credentials, "vault_url") + "/v1/" +
                    get_credential(vault_credentials, "secret_mount_point");
  this->vault_ca = get_credential(vault_credentials, "vault_ca");
  if (this->vault_ca.empty()) {
    logger->log(
        MY_WARNING_LEVEL,
        "There is no vault_ca specified in keyring_vault's configuration file. "
        "Please make sure that Vault's CA certificate is trusted by the "
        "machine from "
        "which you intend to connect to Vault.");
  }
  my_timer_init(&curl_timer_info);
  return false;
}

bool Vault_curl::setup_curl_session(CURL *curl) {
  CURLcode curl_res = CURLE_OK;
  read_data_ss.str("");
  read_data_ss.clear();
  curl_errbuf[0] = '\0';
  if (list != nullptr) {
    curl_slist_free_all(list);
    list = nullptr;
  }

  last_ping_time = my_timer_milliseconds();

  if ((list = curl_slist_append(list, token_header.c_str())) == nullptr ||
      (list = curl_slist_append(list, "Content-Type: application/json")) ==
          nullptr ||
      (curl_res = curl_easy_setopt(curl, CURLOPT_ERRORBUFFER, curl_errbuf)) !=
          CURLE_OK ||
      (curl_res = curl_easy_setopt(curl, CURLOPT_WRITEFUNCTION,
                                   write_response_memory)) != CURLE_OK ||
      (curl_res = curl_easy_setopt(curl, CURLOPT_WRITEDATA,
                                   static_cast<void *>(&read_data_ss))) !=
          CURLE_OK ||
      (curl_res = curl_easy_setopt(curl, CURLOPT_HTTPHEADER, list)) !=
          CURLE_OK ||
      (curl_res = curl_easy_setopt(curl, CURLOPT_SSL_VERIFYPEER, 1)) !=
          CURLE_OK ||
      (curl_res = curl_easy_setopt(curl, CURLOPT_SSL_VERIFYHOST, 2L)) !=
          CURLE_OK ||
      (!vault_ca.empty() &&
       (curl_res = curl_easy_setopt(curl, CURLOPT_CAINFO, vault_ca.c_str())) !=
           CURLE_OK) ||
      (curl_res = curl_easy_setopt(curl, CURLOPT_USE_SSL, CURLUSESSL_ALL)) !=
          CURLE_OK ||
      (curl_res = curl_easy_setopt(curl, CURLOPT_FOLLOWLOCATION, 1L)) !=
          CURLE_OK ||
      (curl_res = curl_easy_setopt(curl, CURLOPT_PROGRESSFUNCTION,
                                   progress_callback)) != CURLE_OK ||
      (curl_res = curl_easy_setopt(curl, CURLOPT_NOPROGRESS, 0L)) != CURLE_OK ||
      (curl_res = curl_easy_setopt(curl, CURLOPT_CONNECTTIMEOUT, timeout)) !=
          CURLE_OK ||
<<<<<<< HEAD
      (curl_res = curl_easy_setopt(curl, CURLOPT_TIMEOUT, timeout)) !=
          CURLE_OK) {
=======
      (curl_res= curl_easy_setopt(curl, CURLOPT_CONNECTTIMEOUT, timeout)) !=
          CURLE_OK ||
      (curl_res= curl_easy_setopt(curl, CURLOPT_TIMEOUT, timeout)) !=
          CURLE_OK ||
      (curl_res = curl_easy_setopt(curl, CURLOPT_HTTP_VERSION,
                                   (long)CURL_HTTP_VERSION_1_1)) !=
          CURLE_OK)
  {
>>>>>>> 7b19cc70
    logger->log(MY_ERROR_LEVEL, get_error_from_curl(curl_res).c_str());
    return true;
  }
  return false;
}

bool Vault_curl::list_keys(Secure_string *response) {
  CURLcode curl_res = CURLE_OK;
  long http_code = 0;

  Thd_wait_end_guard thd_wait_end_guard;
  (void)thd_wait_end_guard;  // silence unused variable error

  CURL *curl = curl_easy_init();
  if (curl == nullptr) {
    logger->log(MY_ERROR_LEVEL, "Cannot initialize curl session");
    return true;
  }
  Curl_session_guard curl_session_guard(curl);

  if (setup_curl_session(curl) ||
      (curl_res = curl_easy_setopt(curl, CURLOPT_URL,
                                   (vault_url + "?list=true").c_str())) !=
          CURLE_OK ||
      (curl_res = curl_easy_perform(curl)) != CURLE_OK ||
      (curl_res = curl_easy_getinfo(curl, CURLINFO_RESPONSE_CODE,
                                    &http_code)) != CURLE_OK) {
    logger->log(MY_ERROR_LEVEL, get_error_from_curl(curl_res).c_str());
    return true;
  }
  if (http_code == 404) {
    *response = "";  // no keys found
    return false;
  }
  *response = read_data_ss.str();
  return http_code / 100 != 2;  // 2** are success return codes
}

bool Vault_curl::encode_key_signature(const Vault_key &key,
                                      Secure_string *encoded_key_signature) {
  if (Vault_base64::encode(
          key.get_key_signature()->c_str(), key.get_key_signature()->length(),
          encoded_key_signature, Vault_base64::Format::SINGLE_LINE)) {
    logger->log(MY_ERROR_LEVEL, "Could not encode key's signature in base64");
    return true;
  }
  return false;
}

bool Vault_curl::get_key_url(const Vault_key &key, Secure_string *key_url) {
  Secure_string encoded_key_signature;
  if (encode_key_signature(key, &encoded_key_signature)) return true;
  *key_url = vault_url + '/' + encoded_key_signature.c_str();
  return false;
}

bool Vault_curl::write_key(const Vault_key &key, Secure_string *response) {
  Secure_string encoded_key_data;
  if (Vault_base64::encode(reinterpret_cast<const char *>(key.get_key_data()),
                           key.get_key_data_size(), &encoded_key_data,
                           Vault_base64::Format::SINGLE_LINE)) {
    logger->log(MY_ERROR_LEVEL, "Could not encode a key in base64");
    return true;
  }
  CURLcode curl_res = CURLE_OK;
  Secure_string postdata = "{\"type\":\"";
  postdata += key.get_key_type()->c_str();
  postdata += "\",\"";
  postdata += "value\":\"" + encoded_key_data + "\"}";

  Secure_string key_url;
  if (get_key_url(key, &key_url)) return true;

  Thd_wait_end_guard thd_wait_end_guard;
  (void)thd_wait_end_guard;  // silence unused variable error

  CURL *curl = curl_easy_init();
  if (curl == nullptr) {
    logger->log(MY_ERROR_LEVEL, "Cannot initialize curl session");
    return true;
  }
  Curl_session_guard curl_session_guard(curl);

  if (setup_curl_session(curl) ||
      (curl_res = curl_easy_setopt(curl, CURLOPT_URL, key_url.c_str())) !=
          CURLE_OK ||
      (curl_res = curl_easy_setopt(curl, CURLOPT_POSTFIELDS,
                                   postdata.c_str())) != CURLE_OK ||
      (curl_res = curl_easy_perform(curl)) != CURLE_OK) {
    logger->log(MY_ERROR_LEVEL, get_error_from_curl(curl_res).c_str());
    return true;
  }
  *response = read_data_ss.str();
  return false;
}

bool Vault_curl::read_key(const Vault_key &key, Secure_string *response) {
  Secure_string key_url;
  if (get_key_url(key, &key_url)) return true;
  CURLcode curl_res = CURLE_OK;

  Thd_wait_end_guard thd_wait_end_guard;
  (void)thd_wait_end_guard;  // silence unused variable error

  CURL *curl = curl_easy_init();
  if (curl == NULL) {
    logger->log(MY_ERROR_LEVEL, "Cannot initialize curl session");
    return true;
  }
  Curl_session_guard curl_session_guard(curl);

  if (setup_curl_session(curl) ||
      (curl_res = curl_easy_setopt(curl, CURLOPT_URL, key_url.c_str())) !=
          CURLE_OK ||
      (curl_res = curl_easy_perform(curl)) != CURLE_OK) {
    logger->log(MY_ERROR_LEVEL, get_error_from_curl(curl_res).c_str());
    return true;
  }
  *response = read_data_ss.str();
  return false;
}

bool Vault_curl::delete_key(const Vault_key &key, Secure_string *response) {
  Secure_string key_url;
  if (get_key_url(key, &key_url)) return true;
  CURLcode curl_res = CURLE_OK;

  Thd_wait_end_guard thd_wait_end_guard;
  (void)thd_wait_end_guard;  // silence unused variable error
  CURL *curl = curl_easy_init();
  if (curl == NULL) {
    logger->log(MY_ERROR_LEVEL, "Cannot initialize curl session");
    return true;
  }
  Curl_session_guard curl_session_guard(curl);

  if (setup_curl_session(curl) ||
      (curl_res = curl_easy_setopt(curl, CURLOPT_URL, key_url.c_str())) !=
          CURLE_OK ||
      (curl_res = curl_easy_setopt(curl, CURLOPT_CUSTOMREQUEST, "DELETE")) !=
          CURLE_OK ||
      (curl_res = curl_easy_perform(curl)) != CURLE_OK) {
    logger->log(MY_ERROR_LEVEL, get_error_from_curl(curl_res).c_str());
    return true;
  }
  *response = read_data_ss.str();
  return false;
}

}  // namespace keyring<|MERGE_RESOLUTION|>--- conflicted
+++ resolved
@@ -195,19 +195,10 @@
       (curl_res = curl_easy_setopt(curl, CURLOPT_NOPROGRESS, 0L)) != CURLE_OK ||
       (curl_res = curl_easy_setopt(curl, CURLOPT_CONNECTTIMEOUT, timeout)) !=
           CURLE_OK ||
-<<<<<<< HEAD
       (curl_res = curl_easy_setopt(curl, CURLOPT_TIMEOUT, timeout)) !=
-          CURLE_OK) {
-=======
-      (curl_res= curl_easy_setopt(curl, CURLOPT_CONNECTTIMEOUT, timeout)) !=
-          CURLE_OK ||
-      (curl_res= curl_easy_setopt(curl, CURLOPT_TIMEOUT, timeout)) !=
           CURLE_OK ||
       (curl_res = curl_easy_setopt(curl, CURLOPT_HTTP_VERSION,
-                                   (long)CURL_HTTP_VERSION_1_1)) !=
-          CURLE_OK)
-  {
->>>>>>> 7b19cc70
+                                   (long)CURL_HTTP_VERSION_1_1)) != CURLE_OK) {
     logger->log(MY_ERROR_LEVEL, get_error_from_curl(curl_res).c_str());
     return true;
   }
