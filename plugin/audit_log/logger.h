/* Copyright (C) 2012 Monty Program Ab

   This program is free software; you can redistribute it and/or modify
   it under the terms of the GNU General Public License as published by
   the Free Software Foundation; version 2 of the License.

   This program is distributed in the hope that it will be useful,
   but WITHOUT ANY WARRANTY; without even the implied warranty of
   MERCHANTABILITY or FITNESS FOR A PARTICULAR PURPOSE.  See the
   GNU General Public License for more details.

   You should have received a copy of the GNU General Public License
   along with this program; if not, write to the Free Software
   Foundation, Inc., 51 Franklin Street, Fifth Floor, Boston, MA  02110-1301,
   USA */

#ifndef MYSQL_SERVICE_LOGGER_INCLUDED
#define MYSQL_SERVICE_LOGGER_INCLUDED

/**
  @file
  logger service

  Log file with rotation implementation.

  This service implements logging with possible rotation
  of the log files. Interface intentionally tries to be similar to FILE*
  related functions.

  So that one can open the log with logger_open(), specifying
  the limit on the logfile size and the rotations number.

  As the size of the logfile grows over the specified limit,
  it is renamed to 'logfile.1'. The former 'logfile.1' becomes
  'logfile.2', etc. The file 'logfile.rotations' is removed.
  That's how the rotation works.

  Finally the log should be closed with logger_close().

@notes:
  Implementation checks the size of the log file before it starts new
  printf into it. So the size of the file gets over the limit when it rotates.

  The access is secured with the mutex, so the log is threadsafe.
*/

#include <stdarg.h>
#include <sys/types.h>
#include "my_compiler.h"
#include "my_dir.h"

struct LOGGER_HANDLE;

typedef size_t (*logger_prolog_func_t)(MY_STAT *, char *buf, size_t buflen);
typedef size_t (*logger_epilog_func_t)(char *buf, size_t buflen);
<<<<<<< HEAD
=======
typedef enum {
  LOG_RECORD_COMPLETE,
  LOG_RECORD_INCOMPLETE
} log_record_state_t;

void logger_init_mutexes();
LOGGER_HANDLE *logger_open(const char *path,
                           unsigned long long size_limit,
                           unsigned int rotations,
                           int thread_safe,
                           logger_prolog_func_t header);
int logger_close(LOGGER_HANDLE *log, logger_epilog_func_t footer);
int logger_write(LOGGER_HANDLE *log, const char *buffer, size_t size,
                 log_record_state_t state);
int logger_sync(LOGGER_HANDLE *log);
int logger_reopen(LOGGER_HANDLE *log, logger_prolog_func_t header,
                  logger_epilog_func_t footer);
void logger_set_size_limit(LOGGER_HANDLE *log, unsigned long long size_limit);
void logger_set_rotations(LOGGER_HANDLE *log, unsigned int rotations);
>>>>>>> 0b23ec72

enum class log_record_state_t { COMPLETE, INCOMPLETE };

void logger_init_mutexes() noexcept;
LOGGER_HANDLE *logger_open(const char *path, unsigned long long size_limit,
                           unsigned int rotations, bool thread_safe,
                           logger_prolog_func_t header) noexcept;
int logger_close(LOGGER_HANDLE *log, logger_epilog_func_t footer) noexcept;
#ifndef __clang__
MY_ATTRIBUTE((format(gnu_printf, 2, 0)))
#endif
int logger_vprintf(LOGGER_HANDLE *log, const char *fmt,
                   va_list argptr) noexcept;
#ifndef __clang__
MY_ATTRIBUTE((format(gnu_printf, 2, 3)))
#endif
int logger_printf(LOGGER_HANDLE *log, const char *fmt, ...) noexcept;
int logger_write(LOGGER_HANDLE *log, const char *buffer, size_t size,
                 log_record_state_t state) noexcept;
int logger_rotate(LOGGER_HANDLE *log);
int logger_sync(LOGGER_HANDLE *log) noexcept;
int logger_reopen(LOGGER_HANDLE *log, logger_prolog_func_t header,
                  logger_epilog_func_t footer) noexcept;
void logger_set_size_limit(LOGGER_HANDLE *log,
                           unsigned long long size_limit) noexcept;
void logger_set_rotations(LOGGER_HANDLE *log, unsigned int rotations) noexcept;

#endif /*MYSQL_SERVICE_LOGGER_INCLUDED*/<|MERGE_RESOLUTION|>--- conflicted
+++ resolved
@@ -53,28 +53,6 @@
 
 typedef size_t (*logger_prolog_func_t)(MY_STAT *, char *buf, size_t buflen);
 typedef size_t (*logger_epilog_func_t)(char *buf, size_t buflen);
-<<<<<<< HEAD
-=======
-typedef enum {
-  LOG_RECORD_COMPLETE,
-  LOG_RECORD_INCOMPLETE
-} log_record_state_t;
-
-void logger_init_mutexes();
-LOGGER_HANDLE *logger_open(const char *path,
-                           unsigned long long size_limit,
-                           unsigned int rotations,
-                           int thread_safe,
-                           logger_prolog_func_t header);
-int logger_close(LOGGER_HANDLE *log, logger_epilog_func_t footer);
-int logger_write(LOGGER_HANDLE *log, const char *buffer, size_t size,
-                 log_record_state_t state);
-int logger_sync(LOGGER_HANDLE *log);
-int logger_reopen(LOGGER_HANDLE *log, logger_prolog_func_t header,
-                  logger_epilog_func_t footer);
-void logger_set_size_limit(LOGGER_HANDLE *log, unsigned long long size_limit);
-void logger_set_rotations(LOGGER_HANDLE *log, unsigned int rotations);
->>>>>>> 0b23ec72
 
 enum class log_record_state_t { COMPLETE, INCOMPLETE };
 
@@ -83,18 +61,8 @@
                            unsigned int rotations, bool thread_safe,
                            logger_prolog_func_t header) noexcept;
 int logger_close(LOGGER_HANDLE *log, logger_epilog_func_t footer) noexcept;
-#ifndef __clang__
-MY_ATTRIBUTE((format(gnu_printf, 2, 0)))
-#endif
-int logger_vprintf(LOGGER_HANDLE *log, const char *fmt,
-                   va_list argptr) noexcept;
-#ifndef __clang__
-MY_ATTRIBUTE((format(gnu_printf, 2, 3)))
-#endif
-int logger_printf(LOGGER_HANDLE *log, const char *fmt, ...) noexcept;
 int logger_write(LOGGER_HANDLE *log, const char *buffer, size_t size,
                  log_record_state_t state) noexcept;
-int logger_rotate(LOGGER_HANDLE *log);
 int logger_sync(LOGGER_HANDLE *log) noexcept;
 int logger_reopen(LOGGER_HANDLE *log, logger_prolog_func_t header,
                   logger_epilog_func_t footer) noexcept;
